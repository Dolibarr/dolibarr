<?php
/* Copyright (C) 2008-2011  Laurent Destailleur         <eldy@users.sourceforge.net>
 * Copyright (C) 2008-2012  Regis Houssin               <regis.houssin@inodbox.com>
 * Copyright (C) 2008       Raphael Bertrand (Resultic) <raphael.bertrand@resultic.fr>
 * Copyright (C) 2014-2016  Marcos García               <marcosgdf@gmail.com>
 * Copyright (C) 2015       Ferran Marcet               <fmarcet@2byte.es>
 * Copyright (C) 2015-2016  Raphaël Doursenaud          <rdoursenaud@gpcsolutions.fr>
 * Copyright (C) 2017       Juanjo Menent               <jmenent@2byte.es>
 *
 * This program is free software; you can redistribute it and/or modify
 * it under the terms of the GNU General Public License as published by
 * the Free Software Foundation; either version 3 of the License, or
 * (at your option) any later version.
 *
 * This program is distributed in the hope that it will be useful,
 * but WITHOUT ANY WARRANTY; without even the implied warranty of
 * MERCHANTABILITY or FITNESS FOR A PARTICULAR PURPOSE.  See the
 * GNU General Public License for more details.
 *
 * You should have received a copy of the GNU General Public License
 * along with this program. If not, see <https://www.gnu.org/licenses/>.
 * or see https://www.gnu.org/
 */

/**
 *	\file			htdocs/core/lib/functions2.lib.php
 *	\brief			A set of functions for Dolibarr
 *					This file contains all rare functions.
 */

// Enable this line to trace path when function is called.
//print xdebug_print_function_stack('Functions2.lib was called');exit;

/**
 * Same function than javascript unescape() function but in PHP.
 *
 * @param 	string	$source		String to decode
 * @return	string				Unescaped string
 */
function jsUnEscape($source)
{
    $decodedStr = "";
    $pos = 0;
    $len = strlen($source);
    while ($pos < $len) {
        $charAt = substr($source, $pos, 1);
        if ($charAt == '%') {
            $pos++;
            $charAt = substr($source, $pos, 1);
            if ($charAt == 'u') {
                // we got a unicode character
                $pos++;
                $unicodeHexVal = substr($source, $pos, 4);
                $unicode = hexdec($unicodeHexVal);
                $entity = "&#".$unicode.';';
                $decodedStr .= utf8_encode($entity);
                $pos += 4;
            } else {
                // we have an escaped ascii character
                $hexVal = substr($source, $pos, 2);
                $decodedStr .= chr(hexdec($hexVal));
                $pos += 2;
            }
        } else {
            $decodedStr .= $charAt;
            $pos++;
        }
    }
    return dol_html_entity_decode($decodedStr, ENT_COMPAT);
}


/**
 * Return list of modules directories. We detect directories that contains a subdirectory /core/modules
 * We discard directory modules that contains 'disabled' into their name.
 *
 * @param	string	$subdir		Sub directory (Example: '/mailings')
 * @return	array				Array of directories that can contains module descriptors
 */
function dolGetModulesDirs($subdir = '')
{
    global $conf;

    $modulesdir = array();

    foreach ($conf->file->dol_document_root as $type => $dirroot)
    {
        // Default core/modules dir
        if ($type === 'main') {
            $modulesdir[$dirroot.'/core/modules'.$subdir.'/'] = $dirroot.'/core/modules'.$subdir.'/';
        }

        // Scan dir from external modules
        $handle = @opendir($dirroot);
        if (is_resource($handle))
        {
            while (($file = readdir($handle)) !== false)
            {
                if (preg_match('/disabled/', $file)) continue; // We discard module if it contains disabled into name.

                if (is_dir($dirroot.'/'.$file) && substr($file, 0, 1) <> '.' && substr($file, 0, 3) <> 'CVS' && $file != 'includes')
                {
                    if (is_dir($dirroot.'/'.$file.'/core/modules'.$subdir.'/'))
                    {
                        $modulesdir[$dirroot.'/'.$file.'/core/modules'.$subdir.'/'] = $dirroot.'/'.$file.'/core/modules'.$subdir.'/';
                    }
                }
            }
            closedir($handle);
        }
    }
    return $modulesdir;
}


/**
 *  Try to guess default paper format according to language into $langs
 *
 *	@param		Translate	$outputlangs		Output lang to use to autodetect output format if setup not done
 *	@return		string							Default paper format code
 */
function dol_getDefaultFormat(Translate $outputlangs = null)
{
    global $langs;

    $selected = 'EUA4';
    if (!$outputlangs) {
    	$outputlangs = $langs;
    }

    if ($outputlangs->defaultlang == 'ca_CA') $selected = 'CAP4'; // Canada
    if ($outputlangs->defaultlang == 'en_US') $selected = 'USLetter'; // US
    return $selected;
}

/**
 *  Output content of a file $filename in version of current language (otherwise may use an alternate language)
 *
 *  @param	Translate	$langs          Object language to use for output
 *  @param  string		$filename       Relative filename to output
 *  @param  int			$searchalt      1=Search also in alternative languages
 *	@return	boolean						true if OK, false if KO
 */
function dol_print_file($langs, $filename, $searchalt = 0)
{
    global $conf;

    // Test if file is in lang directory
    foreach ($langs->dir as $searchdir)
    {
        $formfile = ($searchdir."/langs/".$langs->defaultlang."/".$filename);
        dol_syslog('functions2::dol_print_file search file '.$formfile, LOG_DEBUG);
        if (is_readable($formfile))
        {
            $content = file_get_contents($formfile);
            $isutf8 = utf8_check($content);
            if (!$isutf8 && $conf->file->character_set_client == 'UTF-8') print utf8_encode($content);
            elseif ($isutf8 && $conf->file->character_set_client == 'ISO-8859-1') print utf8_decode($content);
            else print $content;
            return true;
        } else dol_syslog('functions2::dol_print_file not found', LOG_DEBUG);

        if ($searchalt) {
            // Test si fichier dans repertoire de la langue alternative
            if ($langs->defaultlang != "en_US") $formfilealt = $searchdir."/langs/en_US/".$filename;
            else $formfilealt = $searchdir."/langs/fr_FR/".$filename;
            dol_syslog('functions2::dol_print_file search alt file '.$formfilealt, LOG_DEBUG);
            //print 'getcwd='.getcwd().' htmlfilealt='.$formfilealt.' X '.file_exists(getcwd().'/'.$formfilealt);
            if (is_readable($formfilealt))
            {
                $content = file_get_contents($formfilealt);
                $isutf8 = utf8_check($content);
                if (!$isutf8 && $conf->file->character_set_client == 'UTF-8') print utf8_encode($content);
                elseif ($isutf8 && $conf->file->character_set_client == 'ISO-8859-1') print utf8_decode($content);
                else print $content;
                return true;
            } else dol_syslog('functions2::dol_print_file not found', LOG_DEBUG);
        }
    }

    return false;
}

/**
 *	Show informations on an object
 *  TODO Move this into html.formother
 *
 *	@param	object	$object			Objet to show
 *  @param  int     $usetable       Output into a table
 *	@return	void
 */
function dol_print_object_info($object, $usetable = 0)
{
    global $langs, $db;

    // Load translation files required by the page
    $langs->loadLangs(array('other', 'admin'));

    include_once DOL_DOCUMENT_ROOT.'/core/lib/date.lib.php';

    $deltadateforserver = getServerTimeZoneInt('now');
    $deltadateforclient = ((int) $_SESSION['dol_tz'] + (int) $_SESSION['dol_dst']);
    //$deltadateforcompany=((int) $_SESSION['dol_tz'] + (int) $_SESSION['dol_dst']);
    $deltadateforuser = round($deltadateforclient - $deltadateforserver);
    //print "x".$deltadateforserver." - ".$deltadateforclient." - ".$deltadateforuser;

    if ($usetable) print '<table class="border tableforfield centpercent">';

    // Import key
    if (!empty($object->import_key))
    {
        if ($usetable) print '<tr><td class="titlefield">';
        print $langs->trans("ImportedWithSet");
        if ($usetable) print '</td><td>';
        else print ': ';
        print $object->import_key;
        if ($usetable) print '</td></tr>';
        else print '<br>';
    }

    // User creation (old method using already loaded object and not id is kept for backward compatibility)
    if (!empty($object->user_creation) || !empty($object->user_creation_id))
    {
        if ($usetable) print '<tr><td class="titlefield">';
        print $langs->trans("CreatedBy");
        if ($usetable) print '</td><td>';
        else print ': ';
        if (is_object($object->user_creation))
        {
        	if ($object->user_creation->id) print $object->user_creation->getNomUrl(1, '', 0, 0, 0);
        	else print $langs->trans("Unknown");
        } else {
            $userstatic = new User($db);
            $userstatic->fetch($object->user_creation_id ? $object->user_creation_id : $object->user_creation);
            if ($userstatic->id) print $userstatic->getNomUrl(1, '', 0, 0, 0);
        	else print $langs->trans("Unknown");
        }
        if ($usetable) print '</td></tr>';
        else print '<br>';
    }

    // Date creation
    if (!empty($object->date_creation))
    {
        if ($usetable) print '<tr><td class="titlefield">';
        print $langs->trans("DateCreation");
        if ($usetable) print '</td><td>';
        else print ': ';
        print dol_print_date($object->date_creation, 'dayhour');
        if ($deltadateforuser) print ' '.$langs->trans("CurrentHour").' &nbsp; / &nbsp; '.dol_print_date($object->date_creation + ($deltadateforuser * 3600), "dayhour").' &nbsp;'.$langs->trans("ClientHour");
        if ($usetable) print '</td></tr>';
        else print '<br>';
    }

    // User change (old method using already loaded object and not id is kept for backward compatibility)
    if (!empty($object->user_modification) || !empty($object->user_modification_id))
    {
        if ($usetable) print '<tr><td class="titlefield">';
        print $langs->trans("ModifiedBy");
        if ($usetable) print '</td><td>';
        else print ': ';
        if (is_object($object->user_modification))
        {
        	if ($object->user_modification->id) print $object->user_modification->getNomUrl(1, '', 0, 0, 0);
        	else print $langs->trans("Unknown");
        } else {
            $userstatic = new User($db);
            $userstatic->fetch($object->user_modification_id ? $object->user_modification_id : $object->user_modification);
            if ($userstatic->id) print $userstatic->getNomUrl(1, '', 0, 0, 0);
        	else print $langs->trans("Unknown");
        }
        if ($usetable) print '</td></tr>';
        else print '<br>';
    }

    // Date change
    if (!empty($object->date_modification))
    {
        if ($usetable) print '<tr><td class="titlefield">';
        print $langs->trans("DateLastModification");
        if ($usetable) print '</td><td>';
        else print ': ';
        print dol_print_date($object->date_modification, 'dayhour');
        if ($deltadateforuser) print ' '.$langs->trans("CurrentHour").' &nbsp; / &nbsp; '.dol_print_date($object->date_modification + ($deltadateforuser * 3600), "dayhour").' &nbsp;'.$langs->trans("ClientHour");
        if ($usetable) print '</td></tr>';
        else print '<br>';
    }

    // User validation (old method using already loaded object and not id is kept for backward compatibility)
    if (!empty($object->user_validation) || !empty($object->user_validation_id))
    {
        if ($usetable) print '<tr><td class="titlefield">';
        print $langs->trans("ValidatedBy");
        if ($usetable) print '</td><td>';
        else print ': ';
        if (is_object($object->user_validation))
        {
            if ($object->user_validation->id) print $object->user_validation->getNomUrl(1, '', 0, 0, 0);
        	else print $langs->trans("Unknown");
        } else {
            $userstatic = new User($db);
            $userstatic->fetch($object->user_validation_id ? $object->user_validation_id : $object->user_validation);
			if ($userstatic->id) print $userstatic->getNomUrl(1, '', 0, 0, 0);
        	else print $langs->trans("Unknown");
        }
        if ($usetable) print '</td></tr>';
        else print '<br>';
    }

    // Date validation
    if (!empty($object->date_validation))
    {
        if ($usetable) print '<tr><td class="titlefield">';
        print $langs->trans("DateValidation");
        if ($usetable) print '</td><td>';
        else print ': ';
        print dol_print_date($object->date_validation, 'dayhour');
        if ($deltadateforuser) print ' '.$langs->trans("CurrentHour").' &nbsp; / &nbsp; '.dol_print_date($object->date_validation + ($deltadateforuser * 3600), "dayhour").' &nbsp;'.$langs->trans("ClientHour");
        if ($usetable) print '</td></tr>';
        else print '<br>';
    }

    // User approve (old method using already loaded object and not id is kept for backward compatibility)
    if (!empty($object->user_approve) || !empty($object->user_approve_id))
    {
        if ($usetable) print '<tr><td class="titlefield">';
        print $langs->trans("ApprovedBy");
        if ($usetable) print '</td><td>';
        else print ': ';
        if (is_object($object->user_approve))
        {
            if ($object->user_approve->id) print $object->user_approve->getNomUrl(1, '', 0, 0, 0);
        	else print $langs->trans("Unknown");
        } else {
            $userstatic = new User($db);
            $userstatic->fetch($object->user_approve_id ? $object->user_approve_id : $object->user_approve);
			if ($userstatic->id) print $userstatic->getNomUrl(1, '', 0, 0, 0);
        	else print $langs->trans("Unknown");
        }
        if ($usetable) print '</td></tr>';
        else print '<br>';
    }

    // Date approve
    if (!empty($object->date_approve))
    {
        if ($usetable) print '<tr><td class="titlefield">';
        print $langs->trans("DateApprove");
        if ($usetable) print '</td><td>';
        else print ': ';
        print dol_print_date($object->date_approve, 'dayhour');
        if ($deltadateforuser) print ' '.$langs->trans("CurrentHour").' &nbsp; / &nbsp; '.dol_print_date($object->date_approve + ($deltadateforuser * 3600), "dayhour").' &nbsp;'.$langs->trans("ClientHour");
        if ($usetable) print '</td></tr>';
        else print '<br>';
    }

    // User approve
    if (!empty($object->user_approve_id2))
    {
        if ($usetable) print '<tr><td class="titlefield">';
        print $langs->trans("ApprovedBy");
        if ($usetable) print '</td><td>';
        else print ': ';
        $userstatic = new User($db);
        $userstatic->fetch($object->user_approve_id2);
        if ($userstatic->id) print $userstatic->getNomUrl(1, '', 0, 0, 0);
        else print $langs->trans("Unknown");
        if ($usetable) print '</td></tr>';
        else print '<br>';
    }

    // Date approve
    if (!empty($object->date_approve2))
    {
        if ($usetable) print '<tr><td class="titlefield">';
        print $langs->trans("DateApprove2");
        if ($usetable) print '</td><td>';
        else print ': ';
        print dol_print_date($object->date_approve2, 'dayhour');
        if ($deltadateforuser) print ' '.$langs->trans("CurrentHour").' &nbsp; / &nbsp; '.dol_print_date($object->date_approve2 + ($deltadateforuser * 3600), "dayhour").' &nbsp;'.$langs->trans("ClientHour");
        if ($usetable) print '</td></tr>';
        else print '<br>';
    }

    // User close
    if (!empty($object->user_cloture))
    {
        if ($usetable) print '<tr><td class="titlefield">';
        print $langs->trans("ClosedBy");
        if ($usetable) print '</td><td>';
        else print ': ';
        if (is_object($object->user_cloture))
        {
			if ($object->user_cloture->id) print $object->user_cloture->getNomUrl(1, '', 0, 0, 0);
        	else print $langs->trans("Unknown");
        } else {
            $userstatic = new User($db);
            $userstatic->fetch($object->user_cloture);
			if ($userstatic->id) print $userstatic->getNomUrl(1, '', 0, 0, 0);
        	else print $langs->trans("Unknown");
        }
        if ($usetable) print '</td></tr>';
        else print '<br>';
    }

    // Date close
    if (!empty($object->date_cloture))
    {
        if ($usetable) print '<tr><td class="titlefield">';
        print $langs->trans("DateClosing");
        if ($usetable) print '</td><td>';
        else print ': ';
        print dol_print_date($object->date_cloture, 'dayhour');
        if ($deltadateforuser) print ' '.$langs->trans("CurrentHour").' &nbsp; / &nbsp; '.dol_print_date($object->date_cloture + ($deltadateforuser * 3600), "dayhour").' &nbsp;'.$langs->trans("ClientHour");
        if ($usetable) print '</td></tr>';
        else print '<br>';
    }

    // User conciliate
    if (!empty($object->user_rappro))
    {
        if ($usetable) print '<tr><td class="titlefield">';
        print $langs->trans("ConciliatedBy");
        if ($usetable) print '</td><td>';
        else print ': ';
        if (is_object($object->user_rappro))
        {
			if ($object->user_rappro->id) print $object->user_rappro->getNomUrl(1, '', 0, 0, 0);
        	else print $langs->trans("Unknown");
        } else {
            $userstatic = new User($db);
            $userstatic->fetch($object->user_rappro);
			if ($userstatic->id) print $userstatic->getNomUrl(1, '', 0, 0, 0);
        	else print $langs->trans("Unknown");
        }
        if ($usetable) print '</td></tr>';
        else print '<br>';
    }

    // Date conciliate
    if (!empty($object->date_rappro))
    {
        if ($usetable) print '<tr><td class="titlefield">';
        print $langs->trans("DateConciliating");
        if ($usetable) print '</td><td>';
        else print ': ';
        print dol_print_date($object->date_rappro, 'dayhour');
        if ($deltadateforuser) print ' '.$langs->trans("CurrentHour").' &nbsp; / &nbsp; '.dol_print_date($object->date_rappro + ($deltadateforuser * 3600), "dayhour").' &nbsp;'.$langs->trans("ClientHour");
        if ($usetable) print '</td></tr>';
        else print '<br>';
    }

    // Date send
    if (!empty($object->date_envoi))
    {
        if ($usetable) print '<tr><td class="titlefield">';
        print $langs->trans("DateLastSend");
        if ($usetable) print '</td><td>';
        else print ': ';
        print dol_print_date($object->date_envoi, 'dayhour');
        if ($deltadateforuser) print ' '.$langs->trans("CurrentHour").' &nbsp; / &nbsp; '.dol_print_date($object->date_envoi + ($deltadateforuser * 3600), "dayhour").' &nbsp;'.$langs->trans("ClientHour");
        if ($usetable) print '</td></tr>';
        else print '<br>';
    }

    if ($usetable) print '</table>';
}


/**
 *	Return an email formatted to include a tracking id
 *  For example  myemail@example.com becom myemail+trackingid@example.com
 *
 *	@param	string	$email       	Email address (Ex: "toto@example.com", "John Do <johndo@example.com>")
 *	@param	string	$trackingid    	Tracking id (Ex: thi123 for thirdparty with id 123)
 *	@return string     			    Return email tracker string
 */
function dolAddEmailTrackId($email, $trackingid)
{
	$tmp = explode('@', $email);
	return $tmp[0].'+'.$trackingid.'@'.(isset($tmp[1]) ? $tmp[1] : '');
}

/**
 *	Return true if email has a domain name that can't be resolved
 *
 *	@param	string	$mail       Email address (Ex: "toto@example.com", "John Do <johndo@example.com>")
 *	@return boolean     		True if domain email is OK, False if KO
 */
function isValidMailDomain($mail)
{
    list($user, $domain) = explode("@", $mail, 2);
    return checkdnsrr($domain, "MX");
}

/**
 *	Url string validation
 *  <http[s]> :// [user[:pass]@] hostname [port] [/path] [?getquery] [anchor]
 *
 *	@param	string	$url		Url
 *  @param  int		$http		1: verify http is provided, 0: not verify http
 *  @param  int		$pass		1: verify user and pass is provided, 0: not verify user and pass
 *  @param  int		$port		1: verify port is provided, 0: not verify port
 *  @param  int		$path		1: verify a path is provided "/" or "/..." or "/.../", 0: not verify path
 *  @param  int		$query		1: verify query is provided, 0: not verify query
 *  @param  int		$anchor		1: verify anchor is provided, 0: not verify anchor
 *	@return int					1=Check is OK, 0=Check is KO
 */
function isValidUrl($url, $http = 0, $pass = 0, $port = 0, $path = 0, $query = 0, $anchor = 0)
{
    $ValidUrl = 0;
    $urlregex = '';

    // SCHEME
    if ($http) $urlregex .= "^(http:\/\/|https:\/\/)";

    // USER AND PASS
    if ($pass) $urlregex .= "([a-z0-9+!*(),;?&=\$_.-]+(\:[a-z0-9+!*(),;?&=\$_.-]+)?@)";

    // HOSTNAME OR IP
    //$urlregex .= "[a-z0-9+\$_-]+(\.[a-z0-9+\$_-]+)*";  // x allowed (ex. http://localhost, http://routerlogin)
    //$urlregex .= "[a-z0-9+\$_-]+(\.[a-z0-9+\$_-]+)+";  // x.x
    $urlregex .= "([a-z0-9+\$_\\\:-])+(\.[a-z0-9+\$_-][a-z0-9+\$_-]+)*"; // x ou x.xx (2 x ou plus)
    //use only one of the above

    // PORT
    if ($port) $urlregex .= "(\:[0-9]{2,5})";
    // PATH
    if ($path) $urlregex .= "(\/([a-z0-9+\$_-]\.?)+)*\/";
    // GET Query
    if ($query) $urlregex .= "(\?[a-z+&\$_.-][a-z0-9;:@\/&%=+\$_.-]*)";
    // ANCHOR
    if ($anchor) $urlregex .= "(#[a-z_.-][a-z0-9+\$_.-]*)$";

    // check
    if (preg_match('/'.$urlregex.'/i', $url))
    {
        $ValidUrl = 1;
    }
    //print $urlregex.' - '.$url.' - '.$ValidUrl;

    return $ValidUrl;
}

/**
 *	Check if VAT numero is valid (check done on syntax only, no database or remote access)
 *
 *	@param	Societe   $company       VAT number
 *	@return int					     1=Check is OK, 0=Check is KO
 */
function isValidVATID($company)
{
    if ($company->isInEEC())    // Syntax check rules for EEC countries
    {
        /* Disabled because some companies can have an address in Irland and a vat number in France.
        $vatprefix = $company->country_code;
        if ($vatprefix == 'GR') $vatprefix = '(EL|GR)';
        elseif ($vatprefix == 'MC') $vatprefix = 'FR';	// Monaco is using french VAT numbers
        else $vatprefix = preg_quote($vatprefix, '/');*/
        $vatprefix = '[a-zA-Z][a-zA-Z]';
        if (!preg_match('/^'.$vatprefix.'[a-zA-Z0-9\-\.]{5,14}$/i', str_replace(' ', '', $company->tva_intra)))
        {
            return 0;
        }
    }

    return 1;
}

/**
 *	Clean an url string
 *
 *	@param	string	$url		Url
 *	@param  integer	$http		1 = keep both http:// and https://, 0: remove http:// but not https://
 *	@return string				Cleaned url
 */
function clean_url($url, $http = 1)
{
    // Fixed by Matelli (see http://matelli.fr/showcases/patchs-dolibarr/fix-cleaning-url.html)
    // To include the minus sign in a char class, we must not escape it but put it at the end of the class
    // Also, there's no need of escape a dot sign in a class
    if (preg_match('/^(https?:[\\/]+)?([0-9A-Z.-]+\.[A-Z]{2,4})(:[0-9]+)?/i', $url, $regs))
    {
        $proto = $regs[1];
        $domain = $regs[2];
        $port = isset($regs[3]) ? $regs[3] : '';
        //print $url." -> ".$proto." - ".$domain." - ".$port;
        //$url = dol_string_nospecial(trim($url));
        $url = trim($url);

        // Si http: defini on supprime le http (Si https on ne supprime pas)
        $newproto = $proto;
        if ($http == 0)
        {
            if (preg_match('/^http:[\\/]+/i', $url))
            {
                $url = preg_replace('/^http:[\\/]+/i', '', $url);
                $newproto = '';
            }
        }

        // On passe le nom de domaine en minuscule
        $CleanUrl = preg_replace('/^'.preg_quote($proto.$domain, '/').'/i', $newproto.strtolower($domain), $url);

        return $CleanUrl;
    } else return $url;
}



/**
 * 	Returns an email value with obfuscated parts.
 *
 * 	@param 		string		$mail				Email
 * 	@param 		string		$replace			Replacement character (defaul: *)
 * 	@param 		int			$nbreplace			Number of replacement character (default: 8)
 * 	@param 		int			$nbdisplaymail		Number of character unchanged (default: 4)
 * 	@param 		int			$nbdisplaydomain	Number of character unchanged of domain (default: 3)
 * 	@param 		bool		$displaytld			Display tld (default: true)
 * 	@return		string							Return email with hidden parts or '';
 */
function dolObfuscateEmail($mail, $replace = "*", $nbreplace = 8, $nbdisplaymail = 4, $nbdisplaydomain = 3, $displaytld = true)
{
	if (!isValidEmail($mail))return '';
	$tab = explode('@', $mail);
	$tab2 = explode('.', $tab[1]);
	$string_replace = '';
	$mail_name = $tab[0];
	$mail_domaine = $tab2[0];
	$mail_tld = '';

	$nbofelem = count($tab2);
	for ($i = 1; $i < $nbofelem && $displaytld; $i++)
	{
		$mail_tld .= '.'.$tab2[$i];
	}

	for ($i = 0; $i < $nbreplace; $i++) {
		$string_replace .= $replace;
	}

	if (strlen($mail_name) > $nbdisplaymail) {
		$mail_name = substr($mail_name, 0, $nbdisplaymail);
	}

	if (strlen($mail_domaine) > $nbdisplaydomain) {
		$mail_domaine = substr($mail_domaine, strlen($mail_domaine) - $nbdisplaydomain);
	}

	return $mail_name.$string_replace.$mail_domaine.$mail_tld;
}


/**
 * 	Return lines of an html table from an array
 * 	Used by array2table function only
 *
 * 	@param	array	$data		Array of data
 * 	@param	string	$troptions	Options for tr
 * 	@param	string	$tdoptions	Options for td
 * 	@return	string
 */
function array2tr($data, $troptions = '', $tdoptions = '')
{
    $text = '<tr '.$troptions.'>';
    foreach ($data as $key => $item) {
        $text .= '<td '.$tdoptions.'>'.$item.'</td>';
    }
    $text .= '</tr>';
    return $text;
}

/**
 * 	Return an html table from an array
 *
 * 	@param	array	$data			Array of data
 * 	@param	int		$tableMarkup	Table markup
 * 	@param	string	$tableoptions	Options for table
 * 	@param	string	$troptions		Options for tr
 * 	@param	string	$tdoptions		Options for td
 * 	@return	string
 */
function array2table($data, $tableMarkup = 1, $tableoptions = '', $troptions = '', $tdoptions = '')
{
    $text = '';
    if ($tableMarkup) $text = '<table '.$tableoptions.'>';
    foreach ($data as $key => $item) {
        if (is_array($item)) {
            $text .= array2tr($item, $troptions, $tdoptions);
        } else {
            $text .= '<tr '.$troptions.'>';
            $text .= '<td '.$tdoptions.'>'.$key.'</td>';
            $text .= '<td '.$tdoptions.'>'.$item.'</td>';
            $text .= '</tr>';
        }
    }
    if ($tableMarkup) $text .= '</table>';
    return $text;
}

/**
 * Return last or next value for a mask (according to area we should not reset)
 *
 * @param   DoliDB		$db				Database handler
 * @param   string		$mask			Mask to use
 * @param   string		$table			Table containing field with counter
 * @param   string		$field			Field containing already used values of counter
 * @param   string		$where			To add a filter on selection (for exemple to filter on invoice types)
 * @param   Societe		$objsoc			The company that own the object we need a counter for
 * @param   string		$date			Date to use for the {y},{m},{d} tags.
 * @param   string		$mode			'next' for next value or 'last' for last value
 * @param   bool		$bentityon		Activate the entity filter. Default is true (for modules not compatible with multicompany)
 * @param	User		$objuser		Object user we need data from.
 * @param	int			$forceentity	Entity id to force
 * @return 	string						New value (numeric) or error message
 */
function get_next_value($db, $mask, $table, $field, $where = '', $objsoc = '', $date = '', $mode = 'next', $bentityon = true, $objuser = null, $forceentity = null)
{
    global $conf, $user;

    if (!is_object($objsoc)) $valueforccc = $objsoc;
    elseif ($table == "commande_fournisseur" || $table == "facture_fourn") $valueforccc = dol_string_unaccent($objsoc->code_fournisseur);
    else $valueforccc = dol_string_unaccent($objsoc->code_client);

    $sharetable = $table;
    if ($table == 'facture' || $table == 'invoice') $sharetable = 'invoicenumber'; // for getEntity function

    // Clean parameters
    if ($date == '') $date = dol_now(); // We use local year and month of PHP server to search numbers
    // but we should use local year and month of user

    // For debugging
    //dol_syslog("mask=".$mask, LOG_DEBUG);
    //include_once(DOL_DOCUMENT_ROOT.'/core/lib/date.lib.php');
    //$mask='FA{yy}{mm}-{0000@99}';
    //$date=dol_mktime(12, 0, 0, 1, 1, 1900);
    //$date=dol_stringtotime('20130101');

    $hasglobalcounter = false;
    // Extract value for mask counter, mask raz and mask offset
    if (preg_match('/\{(0+)([@\+][0-9\-\+\=]+)?([@\+][0-9\-\+\=]+)?\}/i', $mask, $reg))
    {
        $masktri = $reg[1].(!empty($reg[2]) ? $reg[2] : '').(!empty($reg[3]) ? $reg[3] : '');
        $maskcounter = $reg[1];
        $hasglobalcounter = true;
    } else {
        // setting some defaults so the rest of the code won't fail if there is a third party counter
        $masktri = '00000';
        $maskcounter = '00000';
    }

    $maskraz = -1;
    $maskoffset = 0;
    $resetEveryMonth = false;
    if (dol_strlen($maskcounter) < 3 && empty($conf->global->MAIN_COUNTER_WITH_LESS_3_DIGITS)) return 'ErrorCounterMustHaveMoreThan3Digits';

    // Extract value for third party mask counter
    if (preg_match('/\{(c+)(0*)\}/i', $mask, $regClientRef))
    {
        $maskrefclient = $regClientRef[1].$regClientRef[2];
        $maskrefclient_maskclientcode = $regClientRef[1];
        $maskrefclient_maskcounter = $regClientRef[2];
        $maskrefclient_maskoffset = 0; //default value of maskrefclient_counter offset
        $maskrefclient_clientcode = substr($valueforccc, 0, dol_strlen($maskrefclient_maskclientcode)); //get n first characters of client code where n is length in mask
        $maskrefclient_clientcode = str_pad($maskrefclient_clientcode, dol_strlen($maskrefclient_maskclientcode), "#", STR_PAD_RIGHT); //padding maskrefclient_clientcode for having exactly n characters in maskrefclient_clientcode
        $maskrefclient_clientcode = dol_string_nospecial($maskrefclient_clientcode); //sanitize maskrefclient_clientcode for sql insert and sql select like
        if (dol_strlen($maskrefclient_maskcounter) > 0 && dol_strlen($maskrefclient_maskcounter) < 3) return 'ErrorCounterMustHaveMoreThan3Digits';
    } else $maskrefclient = '';

    // fail if there is neither a global nor a third party counter
    if (!$hasglobalcounter && ($maskrefclient_maskcounter == ''))
    {
        return 'ErrorBadMask';
    }

    // Extract value for third party type
    if (preg_match('/\{(t+)\}/i', $mask, $regType))
    {
        $masktype = $regType[1];
        $masktype_value = substr(preg_replace('/^TE_/', '', $objsoc->typent_code), 0, dol_strlen($regType[1])); // get n first characters of thirdpaty typent_code (where n is length in mask)
        $masktype_value = str_pad($masktype_value, dol_strlen($regType[1]), "#", STR_PAD_RIGHT); // we fill on right with # to have same number of char than into mask
    } else {
    	$masktype = '';
    	$masktype_value = '';
    }

    // Extract value for user
    if (preg_match('/\{(u+)\}/i', $mask, $regType))
    {
    	$lastname = 'XXXXXXXXXXXXXXXXXXXXXXXXXXXXXXXXXXXXXXXXXXXXXX';
    	if (is_object($objuser)) $lastname = $objuser->lastname;

    	$maskuser = $regType[1];
    	$maskuser_value = substr($lastname, 0, dol_strlen($regType[1])); // get n first characters of user firstname (where n is length in mask)
    	$maskuser_value = str_pad($maskuser_value, dol_strlen($regType[1]), "#", STR_PAD_RIGHT); // we fill on right with # to have same number of char than into mask
    } else {
    	$maskuser = '';
    	$maskuser_value = '';
    }

    // Personalized field {XXX-1} à {XXX-9}
    $maskperso = array();
    $maskpersonew = array();
    $tmpmask = $mask;
    while (preg_match('/\{([A-Z]+)\-([1-9])\}/', $tmpmask, $regKey))
    {
        $maskperso[$regKey[1]] = '{'.$regKey[1].'-'.$regKey[2].'}';
        $maskpersonew[$regKey[1]] = str_pad('', $regKey[2], '_', STR_PAD_RIGHT);
        $tmpmask = preg_replace('/\{'.$regKey[1].'\-'.$regKey[2].'\}/i', $maskpersonew[$regKey[1]], $tmpmask);
    }

    if (strstr($mask, 'user_extra_'))
    {
		$start = "{user_extra_";
		$end = "\}";
		$extra = get_string_between($mask, "user_extra_", "}");
		if (!empty($user->array_options['options_'.$extra])) {
			$mask = preg_replace('#('.$start.')(.*?)('.$end.')#si', $user->array_options['options_'.$extra], $mask);
		}
    }
    $maskwithonlyymcode = $mask;
    $maskwithonlyymcode = preg_replace('/\{(0+)([@\+][0-9\-\+\=]+)?([@\+][0-9\-\+\=]+)?\}/i', $maskcounter, $maskwithonlyymcode);
    $maskwithonlyymcode = preg_replace('/\{dd\}/i', 'dd', $maskwithonlyymcode);
    $maskwithonlyymcode = preg_replace('/\{(c+)(0*)\}/i', $maskrefclient, $maskwithonlyymcode);
    $maskwithonlyymcode = preg_replace('/\{(t+)\}/i', $masktype_value, $maskwithonlyymcode);
    $maskwithonlyymcode = preg_replace('/\{(u+)\}/i', $maskuser_value, $maskwithonlyymcode);
    foreach ($maskperso as $key => $val)
    {
        $maskwithonlyymcode = preg_replace('/'.preg_quote($val, '/').'/i', $maskpersonew[$key], $maskwithonlyymcode);
    }
    $maskwithnocode = $maskwithonlyymcode;
    $maskwithnocode = preg_replace('/\{yyyy\}/i', 'yyyy', $maskwithnocode);
    $maskwithnocode = preg_replace('/\{yy\}/i', 'yy', $maskwithnocode);
    $maskwithnocode = preg_replace('/\{y\}/i', 'y', $maskwithnocode);
    $maskwithnocode = preg_replace('/\{mm\}/i', 'mm', $maskwithnocode);
    // Now maskwithnocode = 0000ddmmyyyyccc for example
    // and maskcounter    = 0000 for example
    //print "maskwithonlyymcode=".$maskwithonlyymcode." maskwithnocode=".$maskwithnocode."\n<br>";
    //var_dump($reg);

    // If an offset is asked
    if (!empty($reg[2]) && preg_match('/^\+/', $reg[2])) $maskoffset = preg_replace('/^\+/', '', $reg[2]);
    if (!empty($reg[3]) && preg_match('/^\+/', $reg[3])) $maskoffset = preg_replace('/^\+/', '', $reg[3]);

    // Define $sqlwhere
    $sqlwhere = '';
    $yearoffset = 0; // Use year of current $date by default
    $yearoffsettype = false; // false: no reset, 0,-,=,+: reset at offset SOCIETE_FISCAL_MONTH_START, x=reset at offset x

    // If a restore to zero after a month is asked we check if there is already a value for this year.
    if (!empty($reg[2]) && preg_match('/^@/', $reg[2]))	$yearoffsettype = preg_replace('/^@/', '', $reg[2]);
    if (!empty($reg[3]) && preg_match('/^@/', $reg[3]))	$yearoffsettype = preg_replace('/^@/', '', $reg[3]);

    //print "yearoffset=".$yearoffset." yearoffsettype=".$yearoffsettype;
    if (is_numeric($yearoffsettype) && $yearoffsettype >= 1)
        $maskraz = $yearoffsettype; // For backward compatibility
    elseif ($yearoffsettype === '0' || (!empty($yearoffsettype) && !is_numeric($yearoffsettype) && $conf->global->SOCIETE_FISCAL_MONTH_START > 1))
        $maskraz = $conf->global->SOCIETE_FISCAL_MONTH_START;
    //print "maskraz=".$maskraz;	// -1=no reset

    if ($maskraz > 0) {   // A reset is required
        if ($maskraz == 99) {
            $maskraz = date('m', $date);
            $resetEveryMonth = true;
        }
        if ($maskraz > 12) return 'ErrorBadMaskBadRazMonth';

        // Define posy, posm and reg
        if ($maskraz > 1)	// if reset is not first month, we need month and year into mask
        {
            if (preg_match('/^(.*)\{(y+)\}\{(m+)\}/i', $maskwithonlyymcode, $reg)) { $posy = 2; $posm = 3; } elseif (preg_match('/^(.*)\{(m+)\}\{(y+)\}/i', $maskwithonlyymcode, $reg)) { $posy = 3; $posm = 2; } else return 'ErrorCantUseRazInStartedYearIfNoYearMonthInMask';

            if (dol_strlen($reg[$posy]) < 2) return 'ErrorCantUseRazWithYearOnOneDigit';
        } else // if reset is for a specific month in year, we need year
        {
            if (preg_match('/^(.*)\{(m+)\}\{(y+)\}/i', $maskwithonlyymcode, $reg)) { $posy = 3; $posm = 2; } elseif (preg_match('/^(.*)\{(y+)\}\{(m+)\}/i', $maskwithonlyymcode, $reg)) { $posy = 2; $posm = 3; } elseif (preg_match('/^(.*)\{(y+)\}/i', $maskwithonlyymcode, $reg)) { $posy = 2; $posm = 0; } else return 'ErrorCantUseRazIfNoYearInMask';
        }
        // Define length
        $yearlen = $posy ?dol_strlen($reg[$posy]) : 0;
        $monthlen = $posm ?dol_strlen($reg[$posm]) : 0;
        // Define pos
       	$yearpos = (dol_strlen($reg[1]) + 1);
        $monthpos = ($yearpos + $yearlen);
        if ($posy == 3 && $posm == 2) {		// if month is before year
          	$monthpos = (dol_strlen($reg[1]) + 1);
           	$yearpos = ($monthpos + $monthlen);
        }
        //print "xxx ".$maskwithonlyymcode." maskraz=".$maskraz." posy=".$posy." yearlen=".$yearlen." yearpos=".$yearpos." posm=".$posm." monthlen=".$monthlen." monthpos=".$monthpos." yearoffsettype=".$yearoffsettype." resetEveryMonth=".$resetEveryMonth."\n";

        // Define $yearcomp and $monthcomp (that will be use in the select where to search max number)
        $monthcomp = $maskraz;
        $yearcomp = 0;

        if (!empty($yearoffsettype) && !is_numeric($yearoffsettype) && $yearoffsettype != '=')	// $yearoffsettype is - or +
        {
        	$currentyear = date("Y", $date);
        	$fiscaldate = dol_mktime('0', '0', '0', $maskraz, '1', $currentyear);
        	$newyeardate = dol_mktime('0', '0', '0', '1', '1', $currentyear);
        	$nextnewyeardate = dol_mktime('0', '0', '0', '1', '1', $currentyear + 1);
        	//echo 'currentyear='.$currentyear.' date='.dol_print_date($date, 'day').' fiscaldate='.dol_print_date($fiscaldate, 'day').'<br>';

        	// If after or equal of current fiscal date
        	if ($date >= $fiscaldate)
        	{
        		// If before of next new year date
        		if ($date < $nextnewyeardate && $yearoffsettype == '+') $yearoffset = 1;
        	} // If after or equal of current new year date
        	elseif ($date >= $newyeardate && $yearoffsettype == '-') $yearoffset = -1;
        } // For backward compatibility
        elseif (date("m", $date) < $maskraz && empty($resetEveryMonth)) { $yearoffset = -1; }	// If current month lower that month of return to zero, year is previous year

        if ($yearlen == 4) $yearcomp = sprintf("%04d", date("Y", $date) + $yearoffset);
        elseif ($yearlen == 2) $yearcomp = sprintf("%02d", date("y", $date) + $yearoffset);
        elseif ($yearlen == 1) $yearcomp = substr(date("y", $date), 2, 1) + $yearoffset;
        if ($monthcomp > 1 && empty($resetEveryMonth))	// Test with month is useless if monthcomp = 0 or 1 (0 is same as 1) (regis: $monthcomp can't equal 0)
        {
            if ($yearlen == 4) $yearcomp1 = sprintf("%04d", date("Y", $date) + $yearoffset + 1);
            elseif ($yearlen == 2) $yearcomp1 = sprintf("%02d", date("y", $date) + $yearoffset + 1);

            $sqlwhere .= "(";
            $sqlwhere .= " (SUBSTRING(".$field.", ".$yearpos.", ".$yearlen.") = '".$yearcomp."'";
            $sqlwhere .= " AND SUBSTRING(".$field.", ".$monthpos.", ".$monthlen.") >= '".str_pad($monthcomp, $monthlen, '0', STR_PAD_LEFT)."')";
            $sqlwhere .= " OR";
            $sqlwhere .= " (SUBSTRING(".$field.", ".$yearpos.", ".$yearlen.") = '".$yearcomp1."'";
            $sqlwhere .= " AND SUBSTRING(".$field.", ".$monthpos.", ".$monthlen.") < '".str_pad($monthcomp, $monthlen, '0', STR_PAD_LEFT)."') ";
            $sqlwhere .= ')';
        } elseif ($resetEveryMonth)
		{
			$sqlwhere .= "(SUBSTRING(".$field.", ".$yearpos.", ".$yearlen.") = '".$yearcomp."'";
            $sqlwhere .= " AND SUBSTRING(".$field.", ".$monthpos.", ".$monthlen.") = '".str_pad($monthcomp, $monthlen, '0', STR_PAD_LEFT)."')";
		} else // reset is done on january
        {
            $sqlwhere .= '(SUBSTRING('.$field.', '.$yearpos.', '.$yearlen.") = '".$yearcomp."')";
        }
    }
    //print "sqlwhere=".$sqlwhere." yearcomp=".$yearcomp."<br>\n";	// sqlwhere and yearcomp defined only if we ask a reset
    //print "masktri=".$masktri." maskcounter=".$maskcounter." maskraz=".$maskraz." maskoffset=".$maskoffset."<br>\n";

    // Define $sqlstring
    if (function_exists('mb_strrpos'))
    	{
    	$posnumstart = mb_strrpos($maskwithnocode, $maskcounter, 'UTF-8');
	} else {
    	$posnumstart = strrpos($maskwithnocode, $maskcounter);
	}	// Pos of counter in final string (from 0 to ...)
    if ($posnumstart < 0) return 'ErrorBadMaskFailedToLocatePosOfSequence';
    $sqlstring = 'SUBSTRING('.$field.', '.($posnumstart + 1).', '.dol_strlen($maskcounter).')';

    // Define $maskLike
    $maskLike = dol_string_nospecial($mask);
    $maskLike = str_replace("%", "_", $maskLike);

    // Replace protected special codes with matching number of _ as wild card caracter
    $maskLike = preg_replace('/\{yyyy\}/i', '____', $maskLike);
    $maskLike = preg_replace('/\{yy\}/i', '__', $maskLike);
    $maskLike = preg_replace('/\{y\}/i', '_', $maskLike);
    $maskLike = preg_replace('/\{mm\}/i', '__', $maskLike);
    $maskLike = preg_replace('/\{dd\}/i', '__', $maskLike);
    $maskLike = str_replace(dol_string_nospecial('{'.$masktri.'}'), str_pad("", dol_strlen($maskcounter), "_"), $maskLike);
    if ($maskrefclient) $maskLike = str_replace(dol_string_nospecial('{'.$maskrefclient.'}'), str_pad("", dol_strlen($maskrefclient), "_"), $maskLike);
    if ($masktype) $maskLike = str_replace(dol_string_nospecial('{'.$masktype.'}'), $masktype_value, $maskLike);
    if ($maskuser) $maskLike = str_replace(dol_string_nospecial('{'.$maskuser.'}'), $maskuser_value, $maskLike);
    foreach ($maskperso as $key => $val)
    {
    	$maskLike = str_replace(dol_string_nospecial($maskperso[$key]), $maskpersonew[$key], $maskLike);
    }

    // Get counter in database
    $counter = 0;
    $sql = "SELECT MAX(".$sqlstring.") as val";
    $sql .= " FROM ".MAIN_DB_PREFIX.$table;
    $sql .= " WHERE ".$field." LIKE '".$maskLike."'";
	$sql .= " AND ".$field." NOT LIKE '(PROV%)'";
    if ($bentityon) // only if entity enable
    	$sql .= " AND entity IN (".getEntity($sharetable).")";
    elseif (!empty($forceentity))
    	$sql .= " AND entity IN (".$forceentity.")";
    if ($where) $sql .= $where;
    if ($sqlwhere) $sql .= ' AND '.$sqlwhere;

    //print $sql.'<br>';
    dol_syslog("functions2::get_next_value mode=".$mode."", LOG_DEBUG);
    $resql = $db->query($sql);
    if ($resql)
    {
        $obj = $db->fetch_object($resql);
        $counter = $obj->val;
    } else dol_print_error($db);

    // Check if we must force counter to maskoffset
    if (empty($counter)) $counter = $maskoffset;
    elseif (preg_match('/[^0-9]/i', $counter))
    {
    	$counter = 0;
    	dol_syslog("Error, the last counter found is '".$counter."' so is not a numeric value. We will restart to 1.", LOG_ERR);
    } elseif ($counter < $maskoffset && empty($conf->global->MAIN_NUMBERING_OFFSET_ONLY_FOR_FIRST)) $counter = $maskoffset;

    if ($mode == 'last')	// We found value for counter = last counter value. Now need to get corresponding ref of invoice.
    {
        $counterpadded = str_pad($counter, dol_strlen($maskcounter), "0", STR_PAD_LEFT);

        // Define $maskLike
        $maskLike = dol_string_nospecial($mask);
        $maskLike = str_replace("%", "_", $maskLike);
        // Replace protected special codes with matching number of _ as wild card caracter
        $maskLike = preg_replace('/\{yyyy\}/i', '____', $maskLike);
        $maskLike = preg_replace('/\{yy\}/i', '__', $maskLike);
        $maskLike = preg_replace('/\{y\}/i', '_', $maskLike);
        $maskLike = preg_replace('/\{mm\}/i', '__', $maskLike);
        $maskLike = preg_replace('/\{dd\}/i', '__', $maskLike);
        $maskLike = str_replace(dol_string_nospecial('{'.$masktri.'}'), $counterpadded, $maskLike);
        if ($maskrefclient) $maskLike = str_replace(dol_string_nospecial('{'.$maskrefclient.'}'), str_pad("", dol_strlen($maskrefclient), "_"), $maskLike);
        if ($masktype) $maskLike = str_replace(dol_string_nospecial('{'.$masktype.'}'), $masktype_value, $maskLike);
        if ($maskuser) $maskLike = str_replace(dol_string_nospecial('{'.$maskuser.'}'), $maskuser_value, $maskLike);

        $ref = '';
        $sql = "SELECT ".$field." as ref";
        $sql .= " FROM ".MAIN_DB_PREFIX.$table;
        $sql .= " WHERE ".$field." LIKE '".$maskLike."'";
    	$sql .= " AND ".$field." NOT LIKE '%PROV%'";
    	if ($bentityon) // only if entity enable
        	$sql .= " AND entity IN (".getEntity($sharetable).")";
        elseif (!empty($forceentity))
        	$sql .= " AND entity IN (".$forceentity.")";
        if ($where) $sql .= $where;
        if ($sqlwhere) $sql .= ' AND '.$sqlwhere;

        dol_syslog("functions2::get_next_value mode=".$mode."", LOG_DEBUG);
        $resql = $db->query($sql);
        if ($resql)
        {
            $obj = $db->fetch_object($resql);
            if ($obj) $ref = $obj->ref;
        } else dol_print_error($db);

        $numFinal = $ref;
    } elseif ($mode == 'next')
    {
        $counter++;

        // If value for $counter has a length higher than $maskcounter chars
        if ($counter >= pow(10, dol_strlen($maskcounter)))
        {
        	$counter = 'ErrorMaxNumberReachForThisMask';
        }

        if (!empty($maskrefclient_maskcounter))
        {
            //print "maskrefclient_maskcounter=".$maskrefclient_maskcounter." maskwithnocode=".$maskwithnocode." maskrefclient=".$maskrefclient."\n<br>";

            // Define $sqlstring
            $maskrefclient_posnumstart = strpos($maskwithnocode, $maskrefclient_maskcounter, strpos($maskwithnocode, $maskrefclient)); // Pos of counter in final string (from 0 to ...)
            if ($maskrefclient_posnumstart <= 0) return 'ErrorBadMask';
            $maskrefclient_sqlstring = 'SUBSTRING('.$field.', '.($maskrefclient_posnumstart + 1).', '.dol_strlen($maskrefclient_maskcounter).')';
            //print "x".$sqlstring;

            // Define $maskrefclient_maskLike
            $maskrefclient_maskLike = dol_string_nospecial($mask);
            $maskrefclient_maskLike = str_replace("%", "_", $maskrefclient_maskLike);
            // Replace protected special codes with matching number of _ as wild card caracter
            $maskrefclient_maskLike = str_replace(dol_string_nospecial('{yyyy}'), '____', $maskrefclient_maskLike);
            $maskrefclient_maskLike = str_replace(dol_string_nospecial('{yy}'), '__', $maskrefclient_maskLike);
            $maskrefclient_maskLike = str_replace(dol_string_nospecial('{y}'), '_', $maskrefclient_maskLike);
            $maskrefclient_maskLike = str_replace(dol_string_nospecial('{mm}'), '__', $maskrefclient_maskLike);
            $maskrefclient_maskLike = str_replace(dol_string_nospecial('{dd}'), '__', $maskrefclient_maskLike);
            $maskrefclient_maskLike = str_replace(dol_string_nospecial('{'.$masktri.'}'), str_pad("", dol_strlen($maskcounter), "_"), $maskrefclient_maskLike);
            $maskrefclient_maskLike = str_replace(dol_string_nospecial('{'.$maskrefclient.'}'), $maskrefclient_clientcode.str_pad("", dol_strlen($maskrefclient_maskcounter), "_"), $maskrefclient_maskLike);

            // Get counter in database
            $maskrefclient_counter = 0;
            $maskrefclient_sql = "SELECT MAX(".$maskrefclient_sqlstring.") as val";
            $maskrefclient_sql .= " FROM ".MAIN_DB_PREFIX.$table;
            //$sql.= " WHERE ".$field." not like '(%'";
            $maskrefclient_sql .= " WHERE ".$field." LIKE '".$maskrefclient_maskLike."'";
            if ($bentityon) // only if entity enable
            	$maskrefclient_sql .= " AND entity IN (".getEntity($sharetable).")";
            elseif (!empty($forceentity))
            	$sql .= " AND entity IN (".$forceentity.")";
            if ($where) $maskrefclient_sql .= $where; //use the same optional where as general mask
            if ($sqlwhere) $maskrefclient_sql .= ' AND '.$sqlwhere; //use the same sqlwhere as general mask
            $maskrefclient_sql .= ' AND (SUBSTRING('.$field.', '.(strpos($maskwithnocode, $maskrefclient) + 1).', '.dol_strlen($maskrefclient_maskclientcode).")='".$maskrefclient_clientcode."')";

            dol_syslog("functions2::get_next_value maskrefclient", LOG_DEBUG);
            $maskrefclient_resql = $db->query($maskrefclient_sql);
            if ($maskrefclient_resql)
            {
                $maskrefclient_obj = $db->fetch_object($maskrefclient_resql);
                $maskrefclient_counter = $maskrefclient_obj->val;
            } else dol_print_error($db);

            if (empty($maskrefclient_counter) || preg_match('/[^0-9]/i', $maskrefclient_counter)) $maskrefclient_counter = $maskrefclient_maskoffset;
			$maskrefclient_counter++;
        }

        // Build numFinal
        $numFinal = $mask;

        // We replace special codes except refclient
		if (!empty($yearoffsettype) && !is_numeric($yearoffsettype) && $yearoffsettype != '=')	// yearoffsettype is - or +, so we don't want current year
		{
	        $numFinal = preg_replace('/\{yyyy\}/i', date("Y", $date) + $yearoffset, $numFinal);
        	$numFinal = preg_replace('/\{yy\}/i', date("y", $date) + $yearoffset, $numFinal);
        	$numFinal = preg_replace('/\{y\}/i', substr(date("y", $date), 1, 1) + $yearoffset, $numFinal);
		} else // we want yyyy to be current year
		{
        	$numFinal = preg_replace('/\{yyyy\}/i', date("Y", $date), $numFinal);
        	$numFinal = preg_replace('/\{yy\}/i', date("y", $date), $numFinal);
        	$numFinal = preg_replace('/\{y\}/i', substr(date("y", $date), 1, 1), $numFinal);
		}
        $numFinal = preg_replace('/\{mm\}/i', date("m", $date), $numFinal);
        $numFinal = preg_replace('/\{dd\}/i', date("d", $date), $numFinal);

        // Now we replace the counter
        $maskbefore = '{'.$masktri.'}';
        $maskafter = str_pad($counter, dol_strlen($maskcounter), "0", STR_PAD_LEFT);
        //print 'x'.$maskbefore.'-'.$maskafter.'y';
        $numFinal = str_replace($maskbefore, $maskafter, $numFinal);

        // Now we replace the refclient
        if ($maskrefclient)
        {
            //print "maskrefclient=".$maskrefclient." maskwithonlyymcode=".$maskwithonlyymcode." maskwithnocode=".$maskwithnocode." maskrefclient_clientcode=".$maskrefclient_clientcode."\n<br>";exit;
            $maskrefclient_maskbefore = '{'.$maskrefclient.'}';
            $maskrefclient_maskafter = $maskrefclient_clientcode.str_pad($maskrefclient_counter, dol_strlen($maskrefclient_maskcounter), "0", STR_PAD_LEFT);
            $numFinal = str_replace($maskrefclient_maskbefore, $maskrefclient_maskafter, $numFinal);
        }

        // Now we replace the type
        if ($masktype)
        {
            $masktype_maskbefore = '{'.$masktype.'}';
            $masktype_maskafter = $masktype_value;
            $numFinal = str_replace($masktype_maskbefore, $masktype_maskafter, $numFinal);
        }

        // Now we replace the user
        if ($maskuser)
        {
        	$maskuser_maskbefore = '{'.$maskuser.'}';
        	$maskuser_maskafter = $maskuser_value;
        	$numFinal = str_replace($maskuser_maskbefore, $maskuser_maskafter, $numFinal);
        }
    }

    dol_syslog("functions2::get_next_value return ".$numFinal, LOG_DEBUG);
    return $numFinal;
}

/**
 * Get string between
 *
 * @param   string  $string     String to test
 * @param   int     $start      Value for start
 * @param   int     $end        Value for end
 * @return  string              Return part of string
 */
function get_string_between($string, $start, $end)
{
    $string = " ".$string;
     $ini = strpos($string, $start);
     if ($ini == 0) return "";
     $ini += strlen($start);
     $len = strpos($string, $end, $ini) - $ini;
     return substr($string, $ini, $len);
}

/**
 * Check value
 *
 * @param 	string	$mask		Mask to use
 * @param 	string	$value		Value
 * @return	int|string		    <0 or error string if KO, 0 if OK
 */
function check_value($mask, $value)
{
    $result = 0;

    $hasglobalcounter = false;
    // Extract value for mask counter, mask raz and mask offset
    if (preg_match('/\{(0+)([@\+][0-9]+)?([@\+][0-9]+)?\}/i', $mask, $reg))
    {
        $masktri = $reg[1].(isset($reg[2]) ? $reg[2] : '').(isset($reg[3]) ? $reg[3] : '');
        $maskcounter = $reg[1];
        $hasglobalcounter = true;
    } else {
        // setting some defaults so the rest of the code won't fail if there is a third party counter
        $masktri = '00000';
        $maskcounter = '00000';
    }

    $maskraz = -1;
    $maskoffset = 0;
    if (dol_strlen($maskcounter) < 3) return 'ErrorCounterMustHaveMoreThan3Digits';

    // Extract value for third party mask counter
    if (preg_match('/\{(c+)(0*)\}/i', $mask, $regClientRef))
    {
        $maskrefclient = $regClientRef[1].$regClientRef[2];
        $maskrefclient_maskclientcode = $regClientRef[1];
        $maskrefclient_maskcounter = $regClientRef[2];
        $maskrefclient_maskoffset = 0; //default value of maskrefclient_counter offset
        $maskrefclient_clientcode = substr('', 0, dol_strlen($maskrefclient_maskclientcode)); //get n first characters of client code to form maskrefclient_clientcode
        $maskrefclient_clientcode = str_pad($maskrefclient_clientcode, dol_strlen($maskrefclient_maskclientcode), "#", STR_PAD_RIGHT); //padding maskrefclient_clientcode for having exactly n characters in maskrefclient_clientcode
        $maskrefclient_clientcode = dol_string_nospecial($maskrefclient_clientcode); //sanitize maskrefclient_clientcode for sql insert and sql select like
        if (dol_strlen($maskrefclient_maskcounter) > 0 && dol_strlen($maskrefclient_maskcounter) < 3) return 'ErrorCounterMustHaveMoreThan3Digits';
    } else $maskrefclient = '';

    // fail if there is neither a global nor a third party counter
    if (!$hasglobalcounter && ($maskrefclient_maskcounter == ''))
    {
        return 'ErrorBadMask';
    }

    $maskwithonlyymcode = $mask;
    $maskwithonlyymcode = preg_replace('/\{(0+)([@\+][0-9]+)?([@\+][0-9]+)?\}/i', $maskcounter, $maskwithonlyymcode);
    $maskwithonlyymcode = preg_replace('/\{dd\}/i', 'dd', $maskwithonlyymcode);
    $maskwithonlyymcode = preg_replace('/\{(c+)(0*)\}/i', $maskrefclient, $maskwithonlyymcode);
    $maskwithnocode = $maskwithonlyymcode;
    $maskwithnocode = preg_replace('/\{yyyy\}/i', 'yyyy', $maskwithnocode);
    $maskwithnocode = preg_replace('/\{yy\}/i', 'yy', $maskwithnocode);
    $maskwithnocode = preg_replace('/\{y\}/i', 'y', $maskwithnocode);
    $maskwithnocode = preg_replace('/\{mm\}/i', 'mm', $maskwithnocode);
    // Now maskwithnocode = 0000ddmmyyyyccc for example
    // and maskcounter    = 0000 for example
    //print "maskwithonlyymcode=".$maskwithonlyymcode." maskwithnocode=".$maskwithnocode."\n<br>";

    // If an offset is asked
    if (!empty($reg[2]) && preg_match('/^\+/', $reg[2])) $maskoffset = preg_replace('/^\+/', '', $reg[2]);
    if (!empty($reg[3]) && preg_match('/^\+/', $reg[3])) $maskoffset = preg_replace('/^\+/', '', $reg[3]);

    // Define $sqlwhere

    // If a restore to zero after a month is asked we check if there is already a value for this year.
    if (!empty($reg[2]) && preg_match('/^@/', $reg[2]))  $maskraz = preg_replace('/^@/', '', $reg[2]);
    if (!empty($reg[3]) && preg_match('/^@/', $reg[3]))  $maskraz = preg_replace('/^@/', '', $reg[3]);
    if ($maskraz >= 0)
    {
        if ($maskraz == 99) {
            $maskraz = date('m');
            $resetEveryMonth = true;
        }
        if ($maskraz > 12) return 'ErrorBadMaskBadRazMonth';

        // Define reg
        if ($maskraz > 1 && !preg_match('/^(.*)\{(y+)\}\{(m+)\}/i', $maskwithonlyymcode, $reg)) return 'ErrorCantUseRazInStartedYearIfNoYearMonthInMask';
        if ($maskraz <= 1 && !preg_match('/^(.*)\{(y+)\}/i', $maskwithonlyymcode, $reg)) return 'ErrorCantUseRazIfNoYearInMask';
        //print "x".$maskwithonlyymcode." ".$maskraz;
    }
    //print "masktri=".$masktri." maskcounter=".$maskcounter." maskraz=".$maskraz." maskoffset=".$maskoffset."<br>\n";

    // Check we have a number in ($posnumstart+1).', '.dol_strlen($maskcounter)
    //

    // Check length
    $len = dol_strlen($maskwithnocode);
    if (dol_strlen($value) != $len) $result = -1;

    // Define $maskLike
    /* seems not used
    $maskLike = dol_string_nospecial($mask);
    $maskLike = str_replace("%","_",$maskLike);
    // Replace protected special codes with matching number of _ as wild card caracter
    $maskLike = str_replace(dol_string_nospecial('{yyyy}'),'____',$maskLike);
    $maskLike = str_replace(dol_string_nospecial('{yy}'),'__',$maskLike);
    $maskLike = str_replace(dol_string_nospecial('{y}'),'_',$maskLike);
    $maskLike = str_replace(dol_string_nospecial('{mm}'),'__',$maskLike);
    $maskLike = str_replace(dol_string_nospecial('{dd}'),'__',$maskLike);
    $maskLike = str_replace(dol_string_nospecial('{'.$masktri.'}'),str_pad("",dol_strlen($maskcounter),"_"),$maskLike);
    if ($maskrefclient) $maskLike = str_replace(dol_string_nospecial('{'.$maskrefclient.'}'),str_pad("",strlen($maskrefclient),"_"),$maskLike);
	*/

    dol_syslog("functions2::check_value result=".$result, LOG_DEBUG);
    return $result;
}

/**
 *	Convert a binary data to string that represent hexadecimal value
 *
 *	@param   string		$bin		Value to convert
 *	@param   boolean	$pad      	Add 0
 *	@param   boolean	$upper		Convert to tupper
 *	@return  string					x
 */
function binhex($bin, $pad = false, $upper = false)
{
    $last = dol_strlen($bin) - 1;
    for ($i = 0; $i <= $last; $i++) { $x += $bin[$last - $i] * pow(2, $i); }
    $x = dechex($x);
    if ($pad) { while (dol_strlen($x) < intval(dol_strlen($bin)) / 4) { $x = "0$x"; } }
    if ($upper) { $x = strtoupper($x); }
    return $x;
}

/**
 *	Convert an hexadecimal string into a binary string
 *
 *	@param	string	$hexa		Hexadecimal string to convert (example: 'FF')
 *	@return string	    		bin
 */
function hexbin($hexa)
{
    $bin = '';
    $strLength = dol_strlen($hexa);
    for ($i = 0; $i < $strLength; $i++)
    {
        $bin .= str_pad(decbin(hexdec($hexa[$i])), 4, '0', STR_PAD_LEFT);
    }
    return $bin;
}

/**
 *	Retourne le numero de la semaine par rapport a une date
 *
 *	@param	string	$time   	Date au format 'timestamp'
 *	@return string					Number of week
 */
function numero_semaine($time)
{
    $stime = strftime('%Y-%m-%d', $time);

    if (preg_match('/^([0-9]+)\-([0-9]+)\-([0-9]+)\s?([0-9]+)?:?([0-9]+)?/i', $stime, $reg))
    {
        // Date est au format 'YYYY-MM-DD' ou 'YYYY-MM-DD HH:MM:SS'
        $annee = $reg[1];
        $mois = $reg[2];
        $jour = $reg[3];
    }

    /*
     * Norme ISO-8601:
     * - La semaine 1 de toute annee est celle qui contient le 4 janvier ou que la semaine 1 de toute annee est celle qui contient le 1er jeudi de janvier.
     * - La majorite des annees ont 52 semaines mais les annees qui commence un jeudi et les annees bissextiles commencant un mercredi en possede 53.
     * - Le 1er jour de la semaine est le Lundi
     */

    // Definition du Jeudi de la semaine
    if (date("w", mktime(12, 0, 0, $mois, $jour, $annee)) == 0) // Dimanche
    $jeudiSemaine = mktime(12, 0, 0, $mois, $jour, $annee) - 3 * 24 * 60 * 60;
    elseif (date("w", mktime(12, 0, 0, $mois, $jour, $annee)) < 4) // du Lundi au Mercredi
    $jeudiSemaine = mktime(12, 0, 0, $mois, $jour, $annee) + (4 - date("w", mktime(12, 0, 0, $mois, $jour, $annee))) * 24 * 60 * 60;
    elseif (date("w", mktime(12, 0, 0, $mois, $jour, $annee)) > 4) // du Vendredi au Samedi
    $jeudiSemaine = mktime(12, 0, 0, $mois, $jour, $annee) - (date("w", mktime(12, 0, 0, $mois, $jour, $annee)) - 4) * 24 * 60 * 60;
    else // Jeudi
    $jeudiSemaine = mktime(12, 0, 0, $mois, $jour, $annee);

    // Definition du premier Jeudi de l'annee
    if (date("w", mktime(12, 0, 0, 1, 1, date("Y", $jeudiSemaine))) == 0) // Dimanche
    {
        $premierJeudiAnnee = mktime(12, 0, 0, 1, 1, date("Y", $jeudiSemaine)) + 4 * 24 * 60 * 60;
    } elseif (date("w", mktime(12, 0, 0, 1, 1, date("Y", $jeudiSemaine))) < 4) // du Lundi au Mercredi
    {
        $premierJeudiAnnee = mktime(12, 0, 0, 1, 1, date("Y", $jeudiSemaine)) + (4 - date("w", mktime(12, 0, 0, 1, 1, date("Y", $jeudiSemaine)))) * 24 * 60 * 60;
    } elseif (date("w", mktime(12, 0, 0, 1, 1, date("Y", $jeudiSemaine))) > 4) // du Vendredi au Samedi
    {
        $premierJeudiAnnee = mktime(12, 0, 0, 1, 1, date("Y", $jeudiSemaine)) + (7 - (date("w", mktime(12, 0, 0, 1, 1, date("Y", $jeudiSemaine))) - 4)) * 24 * 60 * 60;
    } else // Jeudi
    {
        $premierJeudiAnnee = mktime(12, 0, 0, 1, 1, date("Y", $jeudiSemaine));
    }

    // Definition du numero de semaine: nb de jours entre "premier Jeudi de l'annee" et "Jeudi de la semaine";
    $numeroSemaine = (
    (
    date("z", mktime(12, 0, 0, date("m", $jeudiSemaine), date("d", $jeudiSemaine), date("Y", $jeudiSemaine)))
    -
    date("z", mktime(12, 0, 0, date("m", $premierJeudiAnnee), date("d", $premierJeudiAnnee), date("Y", $premierJeudiAnnee)))
    ) / 7
    ) + 1;

    // Cas particulier de la semaine 53
    if ($numeroSemaine == 53)
    {
        // Les annees qui commence un Jeudi et les annees bissextiles commencant un Mercredi en possede 53
        if (date("w", mktime(12, 0, 0, 1, 1, date("Y", $jeudiSemaine))) == 4 || (date("w", mktime(12, 0, 0, 1, 1, date("Y", $jeudiSemaine))) == 3 && date("z", mktime(12, 0, 0, 12, 31, date("Y", $jeudiSemaine))) == 365))
        {
            $numeroSemaine = 53;
        } else {
            $numeroSemaine = 1;
        }
    }

    //echo $jour."-".$mois."-".$annee." (".date("d-m-Y",$premierJeudiAnnee)." - ".date("d-m-Y",$jeudiSemaine).") -> ".$numeroSemaine."<BR>";

    return sprintf("%02d", $numeroSemaine);
}

/**
 *	Convertit une masse d'une unite vers une autre unite
 *
 *	@param	float	$weight    		Masse a convertir
 *	@param  int		$from_unit 		Unite originale en puissance de 10
 *	@param  int		$to_unit   		Nouvelle unite  en puissance de 10
 *	@return float	        		Masse convertie
 */
function weight_convert($weight, &$from_unit, $to_unit)
{
    /* Pour convertire 320 gr en Kg appeler
     *  $f = -3
     *  weigh_convert(320, $f, 0) retournera 0.32
     *
     */
    while ($from_unit <> $to_unit)
    {
        if ($from_unit > $to_unit)
        {
            $weight = $weight * 10;
            $from_unit = $from_unit - 1;
            $weight = weight_convert($weight, $from_unit, $to_unit);
        }
        if ($from_unit < $to_unit)
        {
            $weight = $weight / 10;
            $from_unit = $from_unit + 1;
            $weight = weight_convert($weight, $from_unit, $to_unit);
        }
    }

    return $weight;
}

/**
 *	Save personnal parameter
 *
 *	@param	DoliDB	$db         Handler database
 *	@param	Conf	$conf		Object conf
 *	@param	User	$user      	Object user
 *	@param	array	$tab        Array (key=>value) with all parameters to save
 *	@return int         		<0 if KO, >0 if OK
 *
 *	@see		dolibarr_get_const(), dolibarr_set_const(), dolibarr_del_const()
 */
function dol_set_user_param($db, $conf, &$user, $tab)
{
    // Verification parametres
    if (count($tab) < 1) return -1;

    $db->begin();

    // We remove old parameters for all keys in $tab
    $sql = "DELETE FROM ".MAIN_DB_PREFIX."user_param";
    $sql .= " WHERE fk_user = ".$user->id;
    $sql .= " AND entity = ".$conf->entity;
    $sql .= " AND param in (";
    $i = 0;
    foreach ($tab as $key => $value)
    {
        if ($i > 0) $sql .= ',';
        $sql .= "'".$db->escape($key)."'";
        $i++;
    }
    $sql .= ")";
    dol_syslog("functions2.lib::dol_set_user_param", LOG_DEBUG);

    $resql = $db->query($sql);
    if (!$resql)
    {
        dol_print_error($db);
        $db->rollback();
        return -1;
    }

    foreach ($tab as $key => $value)
    {
        // Set new parameters
        if ($value)
        {
            $sql = "INSERT INTO ".MAIN_DB_PREFIX."user_param(fk_user,entity,param,value)";
            $sql .= " VALUES (".$user->id.",".$conf->entity.",";
            $sql .= " '".$db->escape($key)."','".$db->escape($value)."')";

            dol_syslog("functions2.lib::dol_set_user_param", LOG_DEBUG);
            $result = $db->query($sql);
            if (!$result)
            {
                dol_print_error($db);
                $db->rollback();
                return -1;
            }
            $user->conf->$key = $value;
            //print "key=".$key." user->conf->key=".$user->conf->$key;
        } else {
            unset($user->conf->$key);
        }
    }

    $db->commit();
    return 1;
}

/**
 *	Returns formated reduction
 *
 *	@param	int			$reduction		Reduction percentage
 *	@param	Translate	$langs			Output language
 *	@return	string						Formated reduction
 */
function dol_print_reduction($reduction, $langs)
{
    $string = '';
    if ($reduction == 100)
    {
        $string = $langs->transnoentities("Offered");
    } else {
    	$string = vatrate($reduction, true);
    }

    return $string;
}

/**
 * 	Return OS version.
 *  Note that PHP_OS returns only OS (not version) and OS PHP was built on, not necessarly OS PHP runs on.
 *
 *  @param 		string		$option 	Option string
 * 	@return		string					OS version
 */
function version_os($option = '')
{
	if ($option == 'smr') $osversion = php_uname('s').' '.php_uname('m').' '.php_uname('r');
	else $osversion = php_uname();
    return $osversion;
}

/**
 * 	Return PHP version
 *
 * 	@return		string			PHP version
 *  @see		versionphparray()
 */
function version_php()
{
    return phpversion();
}

/**
 * 	Return Dolibarr version
 *
 * 	@return		string			Dolibarr version
 *  @see		versiondolibarrarray()
 */
function version_dolibarr()
{
    return DOL_VERSION;
}

/**
 * 	Return web server version
 *
 * 	@return		string			Web server version
 */
function version_webserver()
{
    return $_SERVER["SERVER_SOFTWARE"];
}

/**
 * 	Return list of activated modules usable for document generation
 *
 * 	@param	DoliDB		$db				    Database handler
 * 	@param	string		$type			    Type of models (company, invoice, ...)
 *  @param  int		    $maxfilenamelength  Max length of value to show
 * 	@return	mixed			    			0 if no module is activated, or array(key=>label). For modules that need directory scan, key is completed with ":filename".
 */
function getListOfModels($db, $type, $maxfilenamelength = 0)
{
    global $conf, $langs;
    $liste = array();
    $found = 0;
    $dirtoscan = '';

    $sql = "SELECT nom as id, nom as doc_template_name, libelle as label, description as description";
    $sql .= " FROM ".MAIN_DB_PREFIX."document_model";
    $sql .= " WHERE type = '".$type."'";
    $sql .= " AND entity IN (0,".$conf->entity.")";
    $sql .= " ORDER BY description DESC";

    dol_syslog('/core/lib/function2.lib.php::getListOfModels', LOG_DEBUG);
    $resql = $db->query($sql);
    if ($resql)
    {
        $num = $db->num_rows($resql);
        $i = 0;
        while ($i < $num)
        {
            $found = 1;

            $obj = $db->fetch_object($resql);

            // If this generation module needs to scan a directory, then description field is filled
            // with the constant that contains list of directories to scan (COMPANY_ADDON_PDF_ODT_PATH, ...).
            if (!empty($obj->description))	// A list of directories to scan is defined
            {
                include_once DOL_DOCUMENT_ROOT.'/core/lib/files.lib.php';

                $const = $obj->description;
                //irtoscan.=($dirtoscan?',':'').preg_replace('/[\r\n]+/',',',trim($conf->global->$const));
                $dirtoscan = preg_replace('/[\r\n]+/', ',', trim($conf->global->$const));

                $listoffiles = array();

                // Now we add models found in directories scanned
                $listofdir = explode(',', $dirtoscan);
                foreach ($listofdir as $key=>$tmpdir)
                {
                    $tmpdir = trim($tmpdir);
                    $tmpdir = preg_replace('/DOL_DATA_ROOT/', DOL_DATA_ROOT, $tmpdir);
                    if (!$tmpdir) { unset($listofdir[$key]); continue; }
                    if (is_dir($tmpdir))
                    {
                        // all type of template is allowed
                        $tmpfiles = dol_dir_list($tmpdir, 'files', 0, '', '', 'name', SORT_ASC, 0);
                        if (count($tmpfiles)) $listoffiles = array_merge($listoffiles, $tmpfiles);
                    }
                }

                if (count($listoffiles))
                {
                    foreach ($listoffiles as $record)
                    {
                        $max = ($maxfilenamelength ? $maxfilenamelength : 28);
                        $liste[$obj->id.':'.$record['fullname']] = dol_trunc($record['name'], $max, 'middle');
                    }
                } else {
                    $liste[0] = $obj->label.': '.$langs->trans("None");
                }
            } else {
            	if ($type == 'member' && $obj->doc_template_name == 'standard')   // Special case, if member template, we add variant per format
                {
                    global $_Avery_Labels;
                    include_once DOL_DOCUMENT_ROOT.'/core/lib/format_cards.lib.php';
                    foreach ($_Avery_Labels as $key => $val)
                    {
                    	$liste[$obj->id.':'.$key] = ($obj->label ? $obj->label : $obj->doc_template_name).' '.$val['name'];
                    }
                } else // Common usage
                {
                	$liste[$obj->id] = $obj->label ? $obj->label : $obj->doc_template_name;
                }
            }
            $i++;
        }
    } else {
        dol_print_error($db);
        return -1;
    }

    if ($found) return $liste;
    else return 0;
}

/**
 * This function evaluates a string that should be a valid IPv4
 * Note: For ip 169.254.0.0, it returns 0 with some PHP (5.6.24) and 2 with some minor patchs of PHP (5.6.25). See https://github.com/php/php-src/pull/1954.
 *
 * @param	string $ip IP Address
 * @return	int 0 if not valid or reserved range, 1 if valid and public IP, 2 if valid and private range IP
 */
function is_ip($ip)
{
	// First we test if it is a valid IPv4
	if (filter_var($ip, FILTER_VALIDATE_IP, FILTER_FLAG_IPV4)) {
		// Then we test if it is a private range
		if (!filter_var($ip, FILTER_VALIDATE_IP, FILTER_FLAG_NO_PRIV_RANGE)) return 2;

		// Then we test if it is a reserved range
		if (!filter_var($ip, FILTER_VALIDATE_IP, FILTER_FLAG_NO_RES_RANGE)) return 0;

		return 1;
	}

	return 0;
}

/**
 *  Build a login from lastname, firstname
 *
 *  @param	string		$lastname		Lastname
 *  @param  string		$firstname		Firstname
 *	@return	string						Login
 */
function dol_buildlogin($lastname, $firstname)
{
    $login = strtolower(dol_string_unaccent($firstname));
    $login .= ($login ? '.' : '');
    $login .= strtolower(dol_string_unaccent($lastname));
    $login = dol_string_nospecial($login, ''); // For special names
    return $login;
}

/**
 *  Return array to use for SoapClient constructor
 *
 *  @return     array
 */
function getSoapParams()
{
    global $conf;

    $params = array();
    $proxyuse = (empty($conf->global->MAIN_PROXY_USE) ?false:true);
    $proxyhost = (empty($conf->global->MAIN_PROXY_USE) ?false:$conf->global->MAIN_PROXY_HOST);
    $proxyport = (empty($conf->global->MAIN_PROXY_USE) ?false:$conf->global->MAIN_PROXY_PORT);
    $proxyuser = (empty($conf->global->MAIN_PROXY_USE) ?false:$conf->global->MAIN_PROXY_USER);
    $proxypass = (empty($conf->global->MAIN_PROXY_USE) ?false:$conf->global->MAIN_PROXY_PASS);
    $timeout = (empty($conf->global->MAIN_USE_CONNECT_TIMEOUT) ? 10 : $conf->global->MAIN_USE_CONNECT_TIMEOUT); // Connection timeout
    $response_timeout = (empty($conf->global->MAIN_USE_RESPONSE_TIMEOUT) ? 30 : $conf->global->MAIN_USE_RESPONSE_TIMEOUT); // Response timeout
    //print extension_loaded('soap');
    if ($proxyuse)
    {
        $params = array('connection_timeout'=>$timeout,
                      'response_timeout'=>$response_timeout,
                      'proxy_use'      => 1,
                      'proxy_host'     => $proxyhost,
                      'proxy_port'     => $proxyport,
                      'proxy_login'    => $proxyuser,
                      'proxy_password' => $proxypass,
                      'trace'		   => 1
        );
    } else {
        $params = array('connection_timeout'=>$timeout,
                      'response_timeout'=>$response_timeout,
                      'proxy_use'      => 0,
                      'proxy_host'     => false,
                      'proxy_port'     => false,
                      'proxy_login'    => false,
                      'proxy_password' => false,
                      'trace'		   => 1
        );
    }
    return $params;
}


/**
 * Return link url to an object
 *
 * @param 	int		$objectid		Id of record
 * @param 	string	$objecttype		Type of object ('invoice', 'order', 'expedition_bon', 'myobject@mymodule', ...)
 * @param 	int		$withpicto		Picto to show
 * @param 	string	$option			More options
 * @return	string					URL of link to object id/type
 */
function dolGetElementUrl($objectid, $objecttype, $withpicto = 0, $option = '')
{
	global $db, $conf, $langs;

	$ret = '';
	$regs = array();

	// If we ask an resource form external module (instead of default path)
	if (preg_match('/^([^@]+)@([^@]+)$/i', $objecttype, $regs)) {
		$myobject = $regs[1];
		$module = $regs[2];
	}

	// Parse $objecttype (ex: project_task)
	$module = $myobject = $objecttype;
	if (preg_match('/^([^_]+)_([^_]+)/i', $objecttype, $regs))
	{
		$module = $regs[1];
		$myobject = $regs[2];
	}

	// Generic case for $classpath
	$classpath = $module.'/class';

	// Special cases, to work with non standard path
	if ($objecttype == 'facture' || $objecttype == 'invoice') {
		$classpath = 'compta/facture/class';
		$module = 'facture';
		$myobject = 'facture';
	} elseif ($objecttype == 'commande' || $objecttype == 'order') {
		$classpath = 'commande/class';
		$module = 'commande';
		$myobject = 'commande';
	} elseif ($objecttype == 'propal') {
		$classpath = 'comm/propal/class';
	} elseif ($objecttype == 'supplier_proposal') {
		$classpath = 'supplier_proposal/class';
	} elseif ($objecttype == 'shipping') {
		$classpath = 'expedition/class';
		$myobject = 'expedition';
		$module = 'expedition_bon';
	} elseif ($objecttype == 'delivery') {
		$classpath = 'livraison/class';
		$myobject = 'livraison';
		$module = 'livraison_bon';
	} elseif ($objecttype == 'contract') {
		$classpath = 'contrat/class';
		$module = 'contrat';
		$myobject = 'contrat';
	} elseif ($objecttype == 'member') {
		$classpath = 'adherents/class';
		$module = 'adherent';
		$myobject = 'adherent';
	} elseif ($objecttype == 'cabinetmed_cons') {
		$classpath = 'cabinetmed/class';
		$module = 'cabinetmed';
		$myobject = 'cabinetmedcons';
	} elseif ($objecttype == 'fichinter') {
		$classpath = 'fichinter/class';
		$module = 'ficheinter';
		$myobject = 'fichinter';
	} elseif ($objecttype == 'task') {
		$classpath = 'projet/class';
		$module = 'projet';
		$myobject = 'task';
	} elseif ($objecttype == 'stock') {
		$classpath = 'product/stock/class';
		$module = 'stock';
		$myobject = 'stock';
	} elseif ($objecttype == 'inventory') {
		$classpath = 'product/inventory/class';
		$module = 'stock';
		$myobject = 'inventory';
	} elseif ($objecttype == 'mo') {
		$classpath = 'mrp/class';
		$module = 'mrp';
		$myobject = 'mo';
	}

	// Generic case for $classfile and $classname
	$classfile = strtolower($myobject); $classname = ucfirst($myobject);
	//print "objecttype=".$objecttype." module=".$module." subelement=".$subelement." classfile=".$classfile." classname=".$classname;

	if ($objecttype == 'invoice_supplier') {
		$classfile = 'fournisseur.facture';
		$classname = 'FactureFournisseur';
		$classpath = 'fourn/class';
		$module = 'fournisseur';
	} elseif ($objecttype == 'order_supplier') {
		$classfile = 'fournisseur.commande';
		$classname = 'CommandeFournisseur';
		$classpath = 'fourn/class';
		$module = 'fournisseur';
	} elseif ($objecttype == 'stock') {
		$classpath = 'product/stock/class';
		$classfile = 'entrepot';
		$classname = 'Entrepot';
	}

	if (!empty($conf->$module->enabled))
	{
		$res = dol_include_once('/'.$classpath.'/'.$classfile.'.class.php');
		if ($res)
		{
			if (class_exists($classname))
			{
				$object = new $classname($db);
				$res = $object->fetch($objectid);
				if ($res > 0) {
					$ret = $object->getNomUrl($withpicto, $option);
				} elseif ($res == 0) {
					$ret = $langs->trans('Deleted');
				}
				unset($object);
			} else dol_syslog("Class with classname ".$classname." is unknown even after the include", LOG_ERR);
		}
	}
	return $ret;
}


/**
 * Clean corrupted tree (orphelins linked to a not existing parent), record linked to themself and child-parent loop
 *
 * @param	DoliDB	$db					Database handler
 * @param	string	$tabletocleantree	Table to clean
 * @param	string	$fieldfkparent		Field name that contains id of parent
 * @return	int							Nb of records fixed/deleted
 */
function cleanCorruptedTree($db, $tabletocleantree, $fieldfkparent)
{
	$totalnb = 0;
	$listofid = array();
	$listofparentid = array();

	// Get list of all id in array listofid and all parents in array listofparentid
	$sql = 'SELECT rowid, '.$fieldfkparent.' as parent_id FROM '.MAIN_DB_PREFIX.$tabletocleantree;
	$resql = $db->query($sql);
	if ($resql)
	{
		$num = $db->num_rows($resql);
		$i = 0;
		while ($i < $num)
		{
			$obj = $db->fetch_object($resql);
			$listofid[] = $obj->rowid;
			if ($obj->parent_id > 0) $listofparentid[$obj->rowid] = $obj->parent_id;
			$i++;
		}
	} else {
		dol_print_error($db);
	}

	if (count($listofid))
	{
		print 'Code requested to clean tree (may be to solve data corruption), so we check/clean orphelins and loops.'."<br>\n";

		// Check loops on each other
		$sql = "UPDATE ".MAIN_DB_PREFIX.$tabletocleantree." SET ".$fieldfkparent." = 0 WHERE ".$fieldfkparent." = rowid"; // So we update only records linked to themself
		$resql = $db->query($sql);
		if ($resql)
		{
			$nb = $db->affected_rows($sql);
			if ($nb > 0)
			{
				print '<br>Some record that were parent of themself were cleaned.';
			}

			$totalnb += $nb;
		}
		//else dol_print_error($db);

		// Check other loops
		$listofidtoclean = array();
		foreach ($listofparentid as $id => $pid)
		{
			// Check depth
			//print 'Analyse record id='.$id.' with parent '.$pid.'<br>';

			$cursor = $id; $arrayidparsed = array(); // We start from child $id
			while ($cursor > 0)
			{
				$arrayidparsed[$cursor] = 1;
				if ($arrayidparsed[$listofparentid[$cursor]])	// We detect a loop. A record with a parent that was already into child
				{
					print 'Found a loop between id '.$id.' - '.$cursor.'<br>';
					unset($arrayidparsed);
					$listofidtoclean[$cursor] = $id;
					break;
				}
				$cursor = $listofparentid[$cursor];
			}

			if (count($listofidtoclean)) break;
		}

		$sql = "UPDATE ".MAIN_DB_PREFIX.$tabletocleantree;
		$sql .= " SET ".$fieldfkparent." = 0";
		$sql .= " WHERE rowid IN (".join(',', $listofidtoclean).")"; // So we update only records detected wrong
		$resql = $db->query($sql);
		if ($resql)
		{
			$nb = $db->affected_rows($sql);
			if ($nb > 0)
			{
				// Removed orphelins records
				print '<br>Some records were detected to have parent that is a child, we set them as root record for id: ';
				print join(',', $listofidtoclean);
			}

			$totalnb += $nb;
		}
		//else dol_print_error($db);

		// Check and clean orphelins
		$sql = "UPDATE ".MAIN_DB_PREFIX.$tabletocleantree;
		$sql .= " SET ".$fieldfkparent." = 0";
		$sql .= " WHERE ".$fieldfkparent." NOT IN (".join(',', $listofid).")"; // So we update only records linked to a non existing parent
		$resql = $db->query($sql);
		if ($resql)
		{
			$nb = $db->affected_rows($sql);
			if ($nb > 0)
			{
				// Removed orphelins records
				print '<br>Some orphelins were found and modified to be parent so records are visible again for id: ';
				print join(',', $listofid);
			}

			$totalnb += $nb;
		}
		//else dol_print_error($db);

		print '<br>We fixed '.$totalnb.' record(s). Some records may still be corrupted. New check may be required.';
		return $totalnb;
	}
}


/**
 *	Convert an array with RGB value into hex RGB value.
 *  This is the opposite function of colorStringToArray
 *
 *  @param	array	$arraycolor			Array
 *  @param	string	$colorifnotfound	Color code to return if entry not defined or not a RGB format
 *  @return	string						RGB hex value (without # before). For example: 'FF00FF', '01FF02'
 *  @see	colorStringToArray(), colorHexToRgb()
 */
function colorArrayToHex($arraycolor, $colorifnotfound = '888888')
{
	if (!is_array($arraycolor)) return $colorifnotfound;
	if (empty($arraycolor)) return $colorifnotfound;
	return sprintf("%02s", dechex($arraycolor[0])).sprintf("%02s", dechex($arraycolor[1])).sprintf("%02s", dechex($arraycolor[2]));
}

/**
 *	Convert a string RGB value ('FFFFFF', '255,255,255') into an array RGB array(255,255,255).
 *  This is the opposite function of colorArrayToHex.
 *  If entry is already an array, return it.
 *
 *  @param	string	$stringcolor		String with hex (FFFFFF) or comma RGB ('255,255,255')
 *  @param	array	$colorifnotfound	Color code array to return if entry not defined
 *  @return	array   					RGB hex value (without # before). For example: FF00FF
 *  @see	colorArrayToHex(), colorHexToRgb()
 */
function colorStringToArray($stringcolor, $colorifnotfound = array(88, 88, 88))
{
	if (is_array($stringcolor)) return $stringcolor; // If already into correct output format, we return as is
	$reg = array();
	$tmp = preg_match('/^#?([0-9a-fA-F][0-9a-fA-F])([0-9a-fA-F][0-9a-fA-F])([0-9a-fA-F][0-9a-fA-F])$/', $stringcolor, $reg);
	if (!$tmp)
	{
		$tmp = explode(',', $stringcolor);
		if (count($tmp) < 3) return $colorifnotfound;
		return $tmp;
	}
	return array(hexdec($reg[1]), hexdec($reg[2]), hexdec($reg[3]));
}

/**
 * @param string 	$color 			the color you need to valid
 * @param boolean 	$allow_white 	in case of white isn't valid
 * @return boolean
 */
function colorValidateHex($color, $allow_white = true)
{
    if (!$allow_white && ($color === '#fff' || $color === '#ffffff')) return false;

    if (preg_match('/^#[a-f0-9]{6}$/i', $color)) //hex color is valid
    {
        return true;
    }
    return false;
}

/**
 * Change color to make it less aggressive (ratio is negative) or more aggressive (ratio is positive)
 *
 * @param 	string 		$hex			Color in hex ('#AA1122' or 'AA1122' or '#a12' or 'a12')
 * @param 	integer		$ratio			Default=-50. Note: 0=Component color is unchanged, -100=Component color become 88, +100=Component color become 00 or FF
 * @param	integer		$brightness 	Default=0. Adjust brightness. -100=Decrease brightness by 100%, +100=Increase of 100%.
 * @return string		New string of color
 * @see colorAdjustBrightness()
 */
function colorAgressiveness($hex, $ratio = -50, $brightness = 0)
{
	if (empty($ratio)) $ratio = 0; // To avoid null

	// Steps should be between -255 and 255. Negative = darker, positive = lighter
	$ratio = max(-100, min(100, $ratio));

	// Normalize into a six character long hex string
	$hex = str_replace('#', '', $hex);
	if (strlen($hex) == 3) {
		$hex = str_repeat(substr($hex, 0, 1), 2).str_repeat(substr($hex, 1, 1), 2).str_repeat(substr($hex, 2, 1), 2);
	}

	// Split into three parts: R, G and B
	$color_parts = str_split($hex, 2);
	$return = '#';

	foreach ($color_parts as $color) {
		$color = hexdec($color); // Convert to decimal
		if ($ratio > 0)	// We increase aggressivity
		{
			if ($color > 127) $color += ((255 - $color) * ($ratio / 100));
			if ($color < 128) $color -= ($color * ($ratio / 100));
		} else // We decrease agressiveness
		{
			if ($color > 128) $color -= (($color - 128) * (abs($ratio) / 100));
			if ($color < 127) $color += ((128 - $color) * (abs($ratio) / 100));
		}
		if ($brightness > 0)
		{
			$color = ($color * (100 + abs($brightness)) / 100);
		} else {
			$color = ($color * (100 - abs($brightness)) / 100);
		}

		$color   = max(0, min(255, $color)); // Adjust color to stay into valid range
		$return .= str_pad(dechex($color), 2, '0', STR_PAD_LEFT); // Make two char hex code
	}

	//var_dump($hex.' '.$ratio.' -> '.$return);
	return $return;
}

/**
 * @param string 	$hex 		Color in hex ('#AA1122' or 'AA1122' or '#a12' or 'a12')
 * @param integer 	$steps 		Step/offset added to each color component. It should be between -255 and 255. Negative = darker, positive = lighter
 * @return string				New color with format '#AA1122'
 * @see colorAgressiveness()
 */
function colorAdjustBrightness($hex, $steps)
{
    // Steps should be between -255 and 255. Negative = darker, positive = lighter
    $steps = max(-255, min(255, $steps));

    // Normalize into a six character long hex string
    $hex = str_replace('#', '', $hex);
    if (strlen($hex) == 3) {
        $hex = str_repeat(substr($hex, 0, 1), 2).str_repeat(substr($hex, 1, 1), 2).str_repeat(substr($hex, 2, 1), 2);
    }

    // Split into three parts: R, G and B
    $color_parts = str_split($hex, 2);
    $return = '#';

    foreach ($color_parts as $color) {
        $color   = hexdec($color); // Convert to decimal
        $color   = max(0, min(255, $color + $steps)); // Adjust color
        $return .= str_pad(dechex($color), 2, '0', STR_PAD_LEFT); // Make two char hex code
    }

    return $return;
}

/**
 * @param string $hex color in hex
 * @param integer $percent 0 to 100
 * @return string
 */
function colorDarker($hex, $percent)
{
    $steps = intval(255 * $percent / 100) * -1;
    return colorAdjustBrightness($hex, $steps);
}

/**
 * @param string $hex color in hex
 * @param integer $percent 0 to 100
 * @return string
 */
function colorLighten($hex, $percent)
{
    $steps = intval(255 * $percent / 100);
    return colorAdjustBrightness($hex, $steps);
}


/**
 * @param string 	$hex 			color in hex
 * @param float 	$alpha 			0 to 1 to add alpha channel
 * @param bool 		$returnArray	true=return an array instead, false=return string
 * @return string|array				String or array
 */
function colorHexToRgb($hex, $alpha = false, $returnArray = false)
{
    $string = '';
    $hex      = str_replace('#', '', $hex);
    $length   = strlen($hex);
    $rgb = array();
    $rgb['r'] = hexdec($length == 6 ? substr($hex, 0, 2) : ($length == 3 ? str_repeat(substr($hex, 0, 1), 2) : 0));
    $rgb['g'] = hexdec($length == 6 ? substr($hex, 2, 2) : ($length == 3 ? str_repeat(substr($hex, 1, 1), 2) : 0));
    $rgb['b'] = hexdec($length == 6 ? substr($hex, 4, 2) : ($length == 3 ? str_repeat(substr($hex, 2, 1), 2) : 0));
    if ($alpha !== false) {
        $rgb['a'] = floatval($alpha);
        $string = 'rgba('.implode(',', $rgb).')';
    } else {
        $string = 'rgb('.implode(',', $rgb).')';
    }

    if ($returnArray) {
        return $rgb;
    } else {
        return $string;
    }
}


/**
 * Applies the Cartesian product algorithm to an array
 * Source: http://stackoverflow.com/a/15973172
 *
 * @param   array $input    Array of products
 * @return  array           Array of combinations
 */
function cartesianArray(array $input)
{
    // filter out empty values
    $input = array_filter($input);

    $result = array(array());

    foreach ($input as $key => $values) {
        $append = array();

        foreach ($result as $product) {
            foreach ($values as $item) {
                $product[$key] = $item;
                $append[] = $product;
            }
        }

        $result = $append;
    }

    return $result;
}


/**
 * Get name of directory where the api_...class.php file is stored
 *
 * @param   string  $moduleobject     Module object name
 * @return  string              	  Directory name
 */
function getModuleDirForApiClass($moduleobject)
{
    $moduledirforclass = $moduleobject;
    if ($moduledirforclass != 'api') $moduledirforclass = preg_replace('/api$/i', '', $moduledirforclass);

    if ($moduleobject == 'contracts') {
    	$moduledirforclass = 'contrat';
<<<<<<< HEAD
    } elseif (in_array($module, array('admin', 'login', 'setup', 'access', 'status', 'tools', 'documents'))) {
        $moduledirforclass = 'api';
    } elseif ($module == 'contact' || $module == 'contacts' || $module == 'customer' || $module == 'thirdparty' || $module == 'thirdparties') {
        $moduledirforclass = 'societe';
    } elseif ($module == 'propale' || $module == 'proposals') {
        $moduledirforclass = 'comm/propal';
    } elseif ($module == 'agenda' || $module == 'agendaevents') {
        $moduledirforclass = 'comm/action';
    } elseif ($module == 'adherent' || $module == 'members' || $module == 'memberstypes' || $module == 'subscriptions') {
        $moduledirforclass = 'adherents';
    } elseif ($module == 'don' || $module == 'donations') {
        $moduledirforclass = 'don';
    } elseif ($module == 'banque' || $module == 'bankaccounts') {
        $moduledirforclass = 'compta/bank';
    } elseif ($module == 'category' || $module == 'categorie') {
        $moduledirforclass = 'categories';
    } elseif ($module == 'order' || $module == 'orders') {
        $moduledirforclass = 'commande';
    } elseif ($module == 'shipments') {
        $moduledirforclass = 'expedition';
    } elseif ($module == 'facture' || $module == 'invoice' || $module == 'invoices') {
        $moduledirforclass = 'compta/facture';
    } elseif ($module == 'products') {
        $moduledirforclass = 'product';
    } elseif ($module == 'project' || $module == 'projects' || $module == 'tasks') {
        $moduledirforclass = 'projet';
    } elseif ($module == 'task') {
        $moduledirforclass = 'projet';
    } elseif ($module == 'stock' || $module == 'stockmovements' || $module == 'warehouses') {
        $moduledirforclass = 'product/stock';
    } elseif ($module == 'supplierproposals' || $module == 'supplierproposal' || $module == 'supplier_proposal') {
    	$moduledirforclass = 'supplier_proposal';
    } elseif ($module == 'fournisseur' || $module == 'supplierinvoices' || $module == 'supplierorders') {
        $moduledirforclass = 'fourn';
    } elseif ($module == 'expensereports') {
        $moduledirforclass = 'expensereport';
    } elseif ($module == 'users') {
        $moduledirforclass = 'user';
    } elseif ($module == 'ficheinter' || $module == 'interventions') {
    	$moduledirforclass = 'fichinter';
    } elseif ($module == 'tickets') {
    	$moduledirforclass = 'ticket';
    } elseif ($module == 'boms') {
        $moduledirforclass = 'bom';
=======
    }
    elseif (in_array($moduleobject, array('admin', 'login', 'setup', 'access', 'status', 'tools', 'documents'))) {
        $moduledirforclass = 'api';
    }
    elseif ($moduleobject == 'contact' || $moduleobject == 'contacts' || $moduleobject == 'customer' || $moduleobject == 'thirdparty' || $moduleobject == 'thirdparties') {
        $moduledirforclass = 'societe';
    }
    elseif ($moduleobject == 'propale' || $moduleobject == 'proposals') {
        $moduledirforclass = 'comm/propal';
    }
    elseif ($moduleobject == 'agenda' || $moduleobject == 'agendaevents') {
        $moduledirforclass = 'comm/action';
    }
    elseif ($moduleobject == 'adherent' || $moduleobject == 'members' || $moduleobject == 'memberstypes' || $moduleobject == 'subscriptions') {
        $moduledirforclass = 'adherents';
    }
    elseif ($moduleobject == 'don' || $moduleobject == 'donations') {
        $moduledirforclass = 'don';
    }
    elseif ($moduleobject == 'banque' || $moduleobject == 'bankaccounts') {
        $moduledirforclass = 'compta/bank';
    }
    elseif ($moduleobject == 'category' || $moduleobject == 'categorie') {
        $moduledirforclass = 'categories';
    }
    elseif ($moduleobject == 'order' || $moduleobject == 'orders') {
        $moduledirforclass = 'commande';
    }
    elseif ($moduleobject == 'shipments') {
        $moduledirforclass = 'expedition';
    }
    elseif ($moduleobject == 'facture' || $moduleobject == 'invoice' || $moduleobject == 'invoices') {
        $moduledirforclass = 'compta/facture';
    }
    elseif ($moduleobject == 'project' || $moduleobject == 'projects' || $moduleobject == 'task' || $moduleobject == 'tasks') {
        $moduledirforclass = 'projet';
    }
    elseif ($moduleobject == 'stock' || $moduleobject == 'stockmovements' || $moduleobject == 'warehouses') {
        $moduledirforclass = 'product/stock';
    }
    elseif ($moduleobject == 'supplierproposals' || $moduleobject == 'supplierproposal' || $moduleobject == 'supplier_proposal') {
    	$moduledirforclass = 'supplier_proposal';
    }
    elseif ($moduleobject == 'fournisseur' || $moduleobject == 'supplierinvoices' || $moduleobject == 'supplierorders') {
        $moduledirforclass = 'fourn';
    }
    elseif ($moduleobject == 'ficheinter' || $moduleobject == 'interventions') {
    	$moduledirforclass = 'fichinter';
    }
    elseif ($moduleobject == 'mos') {
    	$moduledirforclass = 'mrp';
    }
    elseif (in_array($moduleobject, array('products', 'expensereports', 'users', 'tickets', 'boms'))) {
    	$moduledirforclass = preg_replace('/s$/', '', $moduleobject);
>>>>>>> c986ab95
    }

    return $moduledirforclass;
}

/**
 * Return 2 hexa code randomly
 *
 * @param	int   $min	    Between 0 and 255
 * @param	int   $max	    Between 0 and 255
 * @return  string          A color string '12'
 */
function randomColorPart($min = 0, $max = 255)
{
    return str_pad(dechex(mt_rand($min, $max)), 2, '0', STR_PAD_LEFT);
}

/**
 * Return hexadecimal color randomly
 *
 * @param	int   $min	   Between 0 and 255
 * @param	int   $max	   Between 0 and 255
 * @return  string         A color string '123456'
 */
function randomColor($min = 0, $max = 255)
{
    return randomColorPart($min, $max).randomColorPart($min, $max).randomColorPart($min, $max);
}


if (!function_exists('dolEscapeXML'))
{
    /**
     * Encode string for xml usage
     *
     * @param 	string	$string		String to encode
     * @return	string				String encoded
     */
    function dolEscapeXML($string)
    {
        return strtr($string, array('\''=>'&apos;', '"'=>'&quot;', '&'=>'&amp;', '<'=>'&lt;', '>'=>'&gt;'));
    }
}


/**
 *	Return automatic or manual in current language
 *
 *	@param	string	$automaticmanual   Value to test (1, 'automatic', 'true' or 0, 'manual', 'false')
 *	@param	integer	$case			   1=Yes/No, 0=yes/no, 2=Disabled checkbox, 3=Disabled checkbox + Automatic/Manual
 *	@param	int		$color			   0=texte only, 1=Text is formated with a color font style ('ok' or 'error'), 2=Text is formated with 'ok' color.
 *	@return	string					   HTML string
 */
function autoOrManual($automaticmanual, $case = 1, $color = 0)
{
    global $langs;
    $result = 'unknown'; $classname = '';
    if ($automaticmanual == 1 || strtolower($automaticmanual) == 'automatic' || strtolower($automaticmanual) == 'true') 	// A mettre avant test sur no a cause du == 0
    {
        $result = $langs->trans('automatic');
        if ($case == 1 || $case == 3) $result = $langs->trans("Automatic");
        if ($case == 2) $result = '<input type="checkbox" value="1" checked disabled>';
        if ($case == 3) $result = '<input type="checkbox" value="1" checked disabled> '.$result;

        $classname = 'ok';
    } elseif ($automaticmanual == 0 || strtolower($automaticmanual) == 'manual' || strtolower($automaticmanual) == 'false')
    {
        $result = $langs->trans("manual");
        if ($case == 1 || $case == 3) $result = $langs->trans("Manual");
        if ($case == 2) $result = '<input type="checkbox" value="0" disabled>';
        if ($case == 3) $result = '<input type="checkbox" value="0" disabled> '.$result;

        if ($color == 2) $classname = 'ok';
        else $classname = 'error';
    }
    if ($color) return '<font class="'.$classname.'">'.$result.'</font>';
    return $result;
}


/**
 * Convert links to local wrapper to medias files into a string into a public external URL readable on internet
 *
 * @param   string      $notetoshow      Text to convert
 * @return  string                       String
 */
function convertBackOfficeMediasLinksToPublicLinks($notetoshow)
{
    global $dolibarr_main_url_root;
    // Define $urlwithroot
    $urlwithouturlroot = preg_replace('/'.preg_quote(DOL_URL_ROOT, '/').'$/i', '', trim($dolibarr_main_url_root));
    $urlwithroot = $urlwithouturlroot.DOL_URL_ROOT; // This is to use external domain name found into config file
    //$urlwithroot=DOL_MAIN_URL_ROOT;					// This is to use same domain name than current
    $notetoshow = preg_replace('/src="[a-zA-Z0-9_\/\-\.]*(viewimage\.php\?modulepart=medias[^"]*)"/', 'src="'.$urlwithroot.'/\1"', $notetoshow);
    return $notetoshow;
}

/**
 *		Function to format a value into a defined format for French administration (no thousand separator & decimal separator force to ',' with two decimals)
 *		Function used into accountancy FEC export
 *
 *		@param	float		$amount			Amount to format
 *		@return	string					Chain with formatted upright
 *		@see	price2num()				Format a numeric into a price for FEC files
 */
function price2fec($amount)
{
	global $conf;

	// Clean parameters
	if (empty($amount)) $amount = 0; // To have a numeric value if amount not defined or = ''
	$amount = (is_numeric($amount) ? $amount : 0); // Check if amount is numeric, for example, an error occured when amount value = o (letter) instead 0 (number)

	// Output decimal number by default
	$nbdecimal = (empty($conf->global->ACCOUNTING_FEC_DECIMAL_LENGTH) ? 2 : $conf->global->ACCOUNTING_FEC_DECIMAL_LENGTH);

	// Output separators by default
	$dec = (empty($conf->global->ACCOUNTING_FEC_DECIMAL_SEPARATOR) ? ',' : $conf->global->ACCOUNTING_FEC_DECIMAL_SEPARATOR);
	$thousand = (empty($conf->global->ACCOUNTING_FEC_THOUSAND_SEPARATOR) ? '' : $conf->global->ACCOUNTING_FEC_THOUSAND_SEPARATOR);

	// Format number
	$output = number_format($amount, $nbdecimal, $dec, $thousand);

	return $output;
}<|MERGE_RESOLUTION|>--- conflicted
+++ resolved
@@ -2214,107 +2214,42 @@
 
     if ($moduleobject == 'contracts') {
     	$moduledirforclass = 'contrat';
-<<<<<<< HEAD
-    } elseif (in_array($module, array('admin', 'login', 'setup', 'access', 'status', 'tools', 'documents'))) {
+    } elseif (in_array($moduleobject, array('admin', 'login', 'setup', 'access', 'status', 'tools', 'documents'))) {
         $moduledirforclass = 'api';
-    } elseif ($module == 'contact' || $module == 'contacts' || $module == 'customer' || $module == 'thirdparty' || $module == 'thirdparties') {
+    } elseif ($moduleobject == 'contact' || $moduleobject == 'contacts' || $moduleobject == 'customer' || $moduleobject == 'thirdparty' || $moduleobject == 'thirdparties') {
         $moduledirforclass = 'societe';
-    } elseif ($module == 'propale' || $module == 'proposals') {
+    } elseif ($moduleobject == 'propale' || $moduleobject == 'proposals') {
         $moduledirforclass = 'comm/propal';
-    } elseif ($module == 'agenda' || $module == 'agendaevents') {
+    } elseif ($moduleobject == 'agenda' || $moduleobject == 'agendaevents') {
         $moduledirforclass = 'comm/action';
-    } elseif ($module == 'adherent' || $module == 'members' || $module == 'memberstypes' || $module == 'subscriptions') {
+    } elseif ($moduleobject == 'adherent' || $moduleobject == 'members' || $moduleobject == 'memberstypes' || $moduleobject == 'subscriptions') {
         $moduledirforclass = 'adherents';
-    } elseif ($module == 'don' || $module == 'donations') {
+    } elseif ($moduleobject == 'don' || $moduleobject == 'donations') {
         $moduledirforclass = 'don';
-    } elseif ($module == 'banque' || $module == 'bankaccounts') {
+    } elseif ($moduleobject == 'banque' || $moduleobject == 'bankaccounts') {
         $moduledirforclass = 'compta/bank';
-    } elseif ($module == 'category' || $module == 'categorie') {
+    } elseif ($moduleobject == 'category' || $moduleobject == 'categorie') {
         $moduledirforclass = 'categories';
-    } elseif ($module == 'order' || $module == 'orders') {
+    } elseif ($moduleobject == 'order' || $moduleobject == 'orders') {
         $moduledirforclass = 'commande';
-    } elseif ($module == 'shipments') {
+    } elseif ($moduleobject == 'shipments') {
         $moduledirforclass = 'expedition';
-    } elseif ($module == 'facture' || $module == 'invoice' || $module == 'invoices') {
+    } elseif ($moduleobject == 'facture' || $moduleobject == 'invoice' || $moduleobject == 'invoices') {
         $moduledirforclass = 'compta/facture';
-    } elseif ($module == 'products') {
-        $moduledirforclass = 'product';
-    } elseif ($module == 'project' || $module == 'projects' || $module == 'tasks') {
+    } elseif ($moduleobject == 'project' || $moduleobject == 'projects' || $moduleobject == 'task' || $moduleobject == 'tasks') {
         $moduledirforclass = 'projet';
-    } elseif ($module == 'task') {
-        $moduledirforclass = 'projet';
-    } elseif ($module == 'stock' || $module == 'stockmovements' || $module == 'warehouses') {
+    } elseif ($moduleobject == 'stock' || $moduleobject == 'stockmovements' || $moduleobject == 'warehouses') {
         $moduledirforclass = 'product/stock';
-    } elseif ($module == 'supplierproposals' || $module == 'supplierproposal' || $module == 'supplier_proposal') {
+    } elseif ($moduleobject == 'supplierproposals' || $moduleobject == 'supplierproposal' || $moduleobject == 'supplier_proposal') {
     	$moduledirforclass = 'supplier_proposal';
-    } elseif ($module == 'fournisseur' || $module == 'supplierinvoices' || $module == 'supplierorders') {
+    } elseif ($moduleobject == 'fournisseur' || $moduleobject == 'supplierinvoices' || $moduleobject == 'supplierorders') {
         $moduledirforclass = 'fourn';
-    } elseif ($module == 'expensereports') {
-        $moduledirforclass = 'expensereport';
-    } elseif ($module == 'users') {
-        $moduledirforclass = 'user';
-    } elseif ($module == 'ficheinter' || $module == 'interventions') {
+    } elseif ($moduleobject == 'ficheinter' || $moduleobject == 'interventions') {
     	$moduledirforclass = 'fichinter';
-    } elseif ($module == 'tickets') {
-    	$moduledirforclass = 'ticket';
-    } elseif ($module == 'boms') {
-        $moduledirforclass = 'bom';
-=======
-    }
-    elseif (in_array($moduleobject, array('admin', 'login', 'setup', 'access', 'status', 'tools', 'documents'))) {
-        $moduledirforclass = 'api';
-    }
-    elseif ($moduleobject == 'contact' || $moduleobject == 'contacts' || $moduleobject == 'customer' || $moduleobject == 'thirdparty' || $moduleobject == 'thirdparties') {
-        $moduledirforclass = 'societe';
-    }
-    elseif ($moduleobject == 'propale' || $moduleobject == 'proposals') {
-        $moduledirforclass = 'comm/propal';
-    }
-    elseif ($moduleobject == 'agenda' || $moduleobject == 'agendaevents') {
-        $moduledirforclass = 'comm/action';
-    }
-    elseif ($moduleobject == 'adherent' || $moduleobject == 'members' || $moduleobject == 'memberstypes' || $moduleobject == 'subscriptions') {
-        $moduledirforclass = 'adherents';
-    }
-    elseif ($moduleobject == 'don' || $moduleobject == 'donations') {
-        $moduledirforclass = 'don';
-    }
-    elseif ($moduleobject == 'banque' || $moduleobject == 'bankaccounts') {
-        $moduledirforclass = 'compta/bank';
-    }
-    elseif ($moduleobject == 'category' || $moduleobject == 'categorie') {
-        $moduledirforclass = 'categories';
-    }
-    elseif ($moduleobject == 'order' || $moduleobject == 'orders') {
-        $moduledirforclass = 'commande';
-    }
-    elseif ($moduleobject == 'shipments') {
-        $moduledirforclass = 'expedition';
-    }
-    elseif ($moduleobject == 'facture' || $moduleobject == 'invoice' || $moduleobject == 'invoices') {
-        $moduledirforclass = 'compta/facture';
-    }
-    elseif ($moduleobject == 'project' || $moduleobject == 'projects' || $moduleobject == 'task' || $moduleobject == 'tasks') {
-        $moduledirforclass = 'projet';
-    }
-    elseif ($moduleobject == 'stock' || $moduleobject == 'stockmovements' || $moduleobject == 'warehouses') {
-        $moduledirforclass = 'product/stock';
-    }
-    elseif ($moduleobject == 'supplierproposals' || $moduleobject == 'supplierproposal' || $moduleobject == 'supplier_proposal') {
-    	$moduledirforclass = 'supplier_proposal';
-    }
-    elseif ($moduleobject == 'fournisseur' || $moduleobject == 'supplierinvoices' || $moduleobject == 'supplierorders') {
-        $moduledirforclass = 'fourn';
-    }
-    elseif ($moduleobject == 'ficheinter' || $moduleobject == 'interventions') {
-    	$moduledirforclass = 'fichinter';
-    }
-    elseif ($moduleobject == 'mos') {
+    } elseif ($moduleobject == 'mos') {
     	$moduledirforclass = 'mrp';
-    }
-    elseif (in_array($moduleobject, array('products', 'expensereports', 'users', 'tickets', 'boms'))) {
+    } elseif (in_array($moduleobject, array('products', 'expensereports', 'users', 'tickets', 'boms'))) {
     	$moduledirforclass = preg_replace('/s$/', '', $moduleobject);
->>>>>>> c986ab95
     }
 
     return $moduledirforclass;
