<?php
/* Copyright (C) 2008-2011  Laurent Destailleur         <eldy@users.sourceforge.net>
 * Copyright (C) 2008-2012  Regis Houssin               <regis.houssin@inodbox.com>
 * Copyright (C) 2008       Raphael Bertrand (Resultic) <raphael.bertrand@resultic.fr>
 * Copyright (C) 2014-2016  Marcos García               <marcosgdf@gmail.com>
 * Copyright (C) 2015       Ferran Marcet               <fmarcet@2byte.es>
 * Copyright (C) 2015-2016  Raphaël Doursenaud          <rdoursenaud@gpcsolutions.fr>
 * Copyright (C) 2017       Juanjo Menent               <jmenent@2byte.es>
 *
 * This program is free software; you can redistribute it and/or modify
 * it under the terms of the GNU General Public License as published by
 * the Free Software Foundation; either version 3 of the License, or
 * (at your option) any later version.
 *
 * This program is distributed in the hope that it will be useful,
 * but WITHOUT ANY WARRANTY; without even the implied warranty of
 * MERCHANTABILITY or FITNESS FOR A PARTICULAR PURPOSE.  See the
 * GNU General Public License for more details.
 *
 * You should have received a copy of the GNU General Public License
 * along with this program. If not, see <https://www.gnu.org/licenses/>.
 * or see https://www.gnu.org/
 */

/**
 *	\file			htdocs/core/lib/functions2.lib.php
 *	\brief			A set of functions for Dolibarr
 *					This file contains all rare functions.
 */

// Enable this line to trace path when function is called.
//print xdebug_print_function_stack('Functions2.lib was called');exit;

/**
 * Same function than javascript unescape() function but in PHP.
 *
 * @param 	string	$source		String to decode
 * @return	string				Unescaped string
 */
function jsUnEscape($source)
{
	$decodedStr = "";
	$pos = 0;
	$len = strlen($source);
	while ($pos < $len) {
		$charAt = substr($source, $pos, 1);
		if ($charAt == '%') {
			$pos++;
			$charAt = substr($source, $pos, 1);
			if ($charAt == 'u') {
				// we got a unicode character
				$pos++;
				$unicodeHexVal = substr($source, $pos, 4);
				$unicode = hexdec($unicodeHexVal);
				$entity = "&#".$unicode.';';
				$decodedStr .= utf8_encode($entity);
				$pos += 4;
			} else {
				// we have an escaped ascii character
				$hexVal = substr($source, $pos, 2);
				$decodedStr .= chr(hexdec($hexVal));
				$pos += 2;
			}
		} else {
			$decodedStr .= $charAt;
			$pos++;
		}
	}
	return dol_html_entity_decode($decodedStr, ENT_COMPAT | ENT_HTML5);
}


/**
 * Return list of modules directories. We detect directories that contains a subdirectory /core/modules
 * We discard directory modules that contains 'disabled' into their name.
 *
 * @param	string	$subdir		Sub directory (Example: '/mailings')
 * @return	array				Array of directories that can contains module descriptors
 */
function dolGetModulesDirs($subdir = '')
{
	global $conf;

	$modulesdir = array();

	foreach ($conf->file->dol_document_root as $type => $dirroot)
	{
		// Default core/modules dir
		if ($type === 'main') {
			$modulesdir[$dirroot.'/core/modules'.$subdir.'/'] = $dirroot.'/core/modules'.$subdir.'/';
		}

		// Scan dir from external modules
		$handle = @opendir($dirroot);
		if (is_resource($handle))
		{
			while (($file = readdir($handle)) !== false)
			{
				if (preg_match('/disabled/', $file)) continue; // We discard module if it contains disabled into name.

				if (is_dir($dirroot.'/'.$file) && substr($file, 0, 1) <> '.' && substr($file, 0, 3) <> 'CVS' && $file != 'includes')
				{
					if (is_dir($dirroot.'/'.$file.'/core/modules'.$subdir.'/'))
					{
						$modulesdir[$dirroot.'/'.$file.'/core/modules'.$subdir.'/'] = $dirroot.'/'.$file.'/core/modules'.$subdir.'/';
					}
				}
			}
			closedir($handle);
		}
	}
	return $modulesdir;
}


/**
 *  Try to guess default paper format according to language into $langs
 *
 *	@param		Translate	$outputlangs		Output lang to use to autodetect output format if setup not done
 *	@return		string							Default paper format code
 */
function dol_getDefaultFormat(Translate $outputlangs = null)
{
	global $langs;

	$selected = 'EUA4';
	if (!$outputlangs) {
		$outputlangs = $langs;
	}

	if ($outputlangs->defaultlang == 'ca_CA') $selected = 'CAP4'; // Canada
	if ($outputlangs->defaultlang == 'en_US') $selected = 'USLetter'; // US
	return $selected;
}

/**
 *  Output content of a file $filename in version of current language (otherwise may use an alternate language)
 *
 *  @param	Translate	$langs          Object language to use for output
 *  @param  string		$filename       Relative filename to output
 *  @param  int			$searchalt      1=Search also in alternative languages
 *	@return	boolean						true if OK, false if KO
 */
function dol_print_file($langs, $filename, $searchalt = 0)
{
	global $conf;

	// Test if file is in lang directory
	foreach ($langs->dir as $searchdir)
	{
		$formfile = ($searchdir."/langs/".$langs->defaultlang."/".$filename);
		dol_syslog('functions2::dol_print_file search file '.$formfile, LOG_DEBUG);
		if (is_readable($formfile))
		{
			$content = file_get_contents($formfile);
			$isutf8 = utf8_check($content);
			if (!$isutf8 && $conf->file->character_set_client == 'UTF-8') print utf8_encode($content);
			elseif ($isutf8 && $conf->file->character_set_client == 'ISO-8859-1') print utf8_decode($content);
			else print $content;
			return true;
		} else dol_syslog('functions2::dol_print_file not found', LOG_DEBUG);

		if ($searchalt) {
			// Test si fichier dans repertoire de la langue alternative
			if ($langs->defaultlang != "en_US") $formfilealt = $searchdir."/langs/en_US/".$filename;
			else $formfilealt = $searchdir."/langs/fr_FR/".$filename;
			dol_syslog('functions2::dol_print_file search alt file '.$formfilealt, LOG_DEBUG);
			//print 'getcwd='.getcwd().' htmlfilealt='.$formfilealt.' X '.file_exists(getcwd().'/'.$formfilealt);
			if (is_readable($formfilealt))
			{
				$content = file_get_contents($formfilealt);
				$isutf8 = utf8_check($content);
				if (!$isutf8 && $conf->file->character_set_client == 'UTF-8') print utf8_encode($content);
				elseif ($isutf8 && $conf->file->character_set_client == 'ISO-8859-1') print utf8_decode($content);
				else print $content;
				return true;
			} else dol_syslog('functions2::dol_print_file not found', LOG_DEBUG);
		}
	}

	return false;
}

/**
 *	Show informations on an object
 *  TODO Move this into html.formother
 *
 *	@param	object	$object			Objet to show
 *  @param  int     $usetable       Output into a table
 *	@return	void
 */
function dol_print_object_info($object, $usetable = 0)
{
	global $langs, $db;

	// Load translation files required by the page
	$langs->loadLangs(array('other', 'admin'));

	include_once DOL_DOCUMENT_ROOT.'/core/lib/date.lib.php';

	$deltadateforserver = getServerTimeZoneInt('now');
	$deltadateforclient = ((int) $_SESSION['dol_tz'] + (int) $_SESSION['dol_dst']);
	//$deltadateforcompany=((int) $_SESSION['dol_tz'] + (int) $_SESSION['dol_dst']);
	$deltadateforuser = round($deltadateforclient - $deltadateforserver);
	//print "x".$deltadateforserver." - ".$deltadateforclient." - ".$deltadateforuser;

	if ($usetable) print '<table class="border tableforfield centpercent">';

	// Import key
	if (!empty($object->import_key))
	{
		if ($usetable) print '<tr><td class="titlefield">';
		print $langs->trans("ImportedWithSet");
		if ($usetable) print '</td><td>';
		else print ': ';
		print $object->import_key;
		if ($usetable) print '</td></tr>';
		else print '<br>';
	}

	// User creation (old method using already loaded object and not id is kept for backward compatibility)
	if (!empty($object->user_creation) || !empty($object->user_creation_id))
	{
		if ($usetable) print '<tr><td class="titlefield">';
		print $langs->trans("CreatedBy");
		if ($usetable) print '</td><td>';
		else print ': ';
		if (is_object($object->user_creation))
		{
			if ($object->user_creation->id) print $object->user_creation->getNomUrl(-1, '', 0, 0, 0);
			else print $langs->trans("Unknown");
		} else {
			$userstatic = new User($db);
			$userstatic->fetch($object->user_creation_id ? $object->user_creation_id : $object->user_creation);
			if ($userstatic->id) print $userstatic->getNomUrl(-1, '', 0, 0, 0);
			else print $langs->trans("Unknown");
		}
		if ($usetable) print '</td></tr>';
		else print '<br>';
	}

	// Date creation
	if (!empty($object->date_creation))
	{
		if ($usetable) print '<tr><td class="titlefield">';
		print $langs->trans("DateCreation");
		if ($usetable) print '</td><td>';
		else print ': ';
		print dol_print_date($object->date_creation, 'dayhour');
		if ($deltadateforuser) print ' '.$langs->trans("CurrentHour").' &nbsp; / &nbsp; '.dol_print_date($object->date_creation + ($deltadateforuser * 3600), "dayhour").' &nbsp;'.$langs->trans("ClientHour");
		if ($usetable) print '</td></tr>';
		else print '<br>';
	}

	// User change (old method using already loaded object and not id is kept for backward compatibility)
	if (!empty($object->user_modification) || !empty($object->user_modification_id))
	{
		if ($usetable) print '<tr><td class="titlefield">';
		print $langs->trans("ModifiedBy");
		if ($usetable) print '</td><td>';
		else print ': ';
		if (is_object($object->user_modification))
		{
			if ($object->user_modification->id) print $object->user_modification->getNomUrl(-1, '', 0, 0, 0);
			else print $langs->trans("Unknown");
		} else {
			$userstatic = new User($db);
			$userstatic->fetch($object->user_modification_id ? $object->user_modification_id : $object->user_modification);
			if ($userstatic->id) print $userstatic->getNomUrl(-1, '', 0, 0, 0);
			else print $langs->trans("Unknown");
		}
		if ($usetable) print '</td></tr>';
		else print '<br>';
	}

	// Date change
	if (!empty($object->date_modification))
	{
		if ($usetable) print '<tr><td class="titlefield">';
		print $langs->trans("DateLastModification");
		if ($usetable) print '</td><td>';
		else print ': ';
		print dol_print_date($object->date_modification, 'dayhour');
		if ($deltadateforuser) print ' '.$langs->trans("CurrentHour").' &nbsp; / &nbsp; '.dol_print_date($object->date_modification + ($deltadateforuser * 3600), "dayhour").' &nbsp;'.$langs->trans("ClientHour");
		if ($usetable) print '</td></tr>';
		else print '<br>';
	}

	// User validation (old method using already loaded object and not id is kept for backward compatibility)
	if (!empty($object->user_validation) || !empty($object->user_validation_id))
	{
		if ($usetable) print '<tr><td class="titlefield">';
		print $langs->trans("ValidatedBy");
		if ($usetable) print '</td><td>';
		else print ': ';
		if (is_object($object->user_validation))
		{
			if ($object->user_validation->id) print $object->user_validation->getNomUrl(-1, '', 0, 0, 0);
			else print $langs->trans("Unknown");
		} else {
			$userstatic = new User($db);
			$userstatic->fetch($object->user_validation_id ? $object->user_validation_id : $object->user_validation);
			if ($userstatic->id) print $userstatic->getNomUrl(-1, '', 0, 0, 0);
			else print $langs->trans("Unknown");
		}
		if ($usetable) print '</td></tr>';
		else print '<br>';
	}

	// Date validation
	if (!empty($object->date_validation))
	{
		if ($usetable) print '<tr><td class="titlefield">';
		print $langs->trans("DateValidation");
		if ($usetable) print '</td><td>';
		else print ': ';
		print dol_print_date($object->date_validation, 'dayhour');
		if ($deltadateforuser) print ' '.$langs->trans("CurrentHour").' &nbsp; / &nbsp; '.dol_print_date($object->date_validation + ($deltadateforuser * 3600), "dayhour").' &nbsp;'.$langs->trans("ClientHour");
		if ($usetable) print '</td></tr>';
		else print '<br>';
	}

	// User approve (old method using already loaded object and not id is kept for backward compatibility)
	if (!empty($object->user_approve) || !empty($object->user_approve_id))
	{
		if ($usetable) print '<tr><td class="titlefield">';
		print $langs->trans("ApprovedBy");
		if ($usetable) print '</td><td>';
		else print ': ';
		if (is_object($object->user_approve))
		{
			if ($object->user_approve->id) print $object->user_approve->getNomUrl(-1, '', 0, 0, 0);
			else print $langs->trans("Unknown");
		} else {
			$userstatic = new User($db);
			$userstatic->fetch($object->user_approve_id ? $object->user_approve_id : $object->user_approve);
			if ($userstatic->id) print $userstatic->getNomUrl(-1, '', 0, 0, 0);
			else print $langs->trans("Unknown");
		}
		if ($usetable) print '</td></tr>';
		else print '<br>';
	}

	// Date approve
	if (!empty($object->date_approve))
	{
		if ($usetable) print '<tr><td class="titlefield">';
		print $langs->trans("DateApprove");
		if ($usetable) print '</td><td>';
		else print ': ';
		print dol_print_date($object->date_approve, 'dayhour');
		if ($deltadateforuser) print ' '.$langs->trans("CurrentHour").' &nbsp; / &nbsp; '.dol_print_date($object->date_approve + ($deltadateforuser * 3600), "dayhour").' &nbsp;'.$langs->trans("ClientHour");
		if ($usetable) print '</td></tr>';
		else print '<br>';
	}

	// User approve
	if (!empty($object->user_approve_id2))
	{
		if ($usetable) print '<tr><td class="titlefield">';
		print $langs->trans("ApprovedBy");
		if ($usetable) print '</td><td>';
		else print ': ';
		$userstatic = new User($db);
		$userstatic->fetch($object->user_approve_id2);
		if ($userstatic->id) print $userstatic->getNomUrl(-1, '', 0, 0, 0);
		else print $langs->trans("Unknown");
		if ($usetable) print '</td></tr>';
		else print '<br>';
	}

	// Date approve
	if (!empty($object->date_approve2))
	{
		if ($usetable) print '<tr><td class="titlefield">';
		print $langs->trans("DateApprove2");
		if ($usetable) print '</td><td>';
		else print ': ';
		print dol_print_date($object->date_approve2, 'dayhour');
		if ($deltadateforuser) print ' '.$langs->trans("CurrentHour").' &nbsp; / &nbsp; '.dol_print_date($object->date_approve2 + ($deltadateforuser * 3600), "dayhour").' &nbsp;'.$langs->trans("ClientHour");
		if ($usetable) print '</td></tr>';
		else print '<br>';
	}

	// User close
	if (!empty($object->user_cloture) || !empty($object->user_closing))
	{
		if (isset($object->user_cloture) && !empty($object->user_cloture)) $object->user_closing = $object->user_cloture;
		if ($usetable) print '<tr><td class="titlefield">';
		print $langs->trans("ClosedBy");
		if ($usetable) print '</td><td>';
		else print ': ';
		if (is_object($object->user_closing))
		{
			if ($object->user_closing->id) print $object->user_closing->getNomUrl(-1, '', 0, 0, 0);
			else print $langs->trans("Unknown");
		} else {
			$userstatic = new User($db);
			$userstatic->fetch($object->user_closing);
			if ($userstatic->id) print $userstatic->getNomUrl(-1, '', 0, 0, 0);
			else print $langs->trans("Unknown");
		}
		if ($usetable) print '</td></tr>';
		else print '<br>';
	}

	// Date close
	if (!empty($object->date_cloture) || !empty($object->date_closing))
	{
		if (isset($object->date_cloture) && !empty($object->date_cloture)) $object->date_closing = $object->date_cloture;
		if ($usetable) print '<tr><td class="titlefield">';
		print $langs->trans("DateClosing");
		if ($usetable) print '</td><td>';
		else print ': ';
		print dol_print_date($object->date_closing, 'dayhour');
		if ($deltadateforuser) print ' '.$langs->trans("CurrentHour").' &nbsp; / &nbsp; '.dol_print_date($object->date_closing + ($deltadateforuser * 3600), "dayhour").' &nbsp;'.$langs->trans("ClientHour");
		if ($usetable) print '</td></tr>';
		else print '<br>';
	}

	// User conciliate
	if (!empty($object->user_rappro))
	{
		if ($usetable) print '<tr><td class="titlefield">';
		print $langs->trans("ConciliatedBy");
		if ($usetable) print '</td><td>';
		else print ': ';
		if (is_object($object->user_rappro))
		{
			if ($object->user_rappro->id) print $object->user_rappro->getNomUrl(-1, '', 0, 0, 0);
			else print $langs->trans("Unknown");
		} else {
			$userstatic = new User($db);
			$userstatic->fetch($object->user_rappro);
			if ($userstatic->id) print $userstatic->getNomUrl(1, '', 0, 0, 0);
			else print $langs->trans("Unknown");
		}
		if ($usetable) print '</td></tr>';
		else print '<br>';
	}

	// Date conciliate
	if (!empty($object->date_rappro))
	{
		if ($usetable) print '<tr><td class="titlefield">';
		print $langs->trans("DateConciliating");
		if ($usetable) print '</td><td>';
		else print ': ';
		print dol_print_date($object->date_rappro, 'dayhour');
		if ($deltadateforuser) print ' '.$langs->trans("CurrentHour").' &nbsp; / &nbsp; '.dol_print_date($object->date_rappro + ($deltadateforuser * 3600), "dayhour").' &nbsp;'.$langs->trans("ClientHour");
		if ($usetable) print '</td></tr>';
		else print '<br>';
	}

	// Date send
	if (!empty($object->date_envoi))
	{
		if ($usetable) print '<tr><td class="titlefield">';
		print $langs->trans("DateLastSend");
		if ($usetable) print '</td><td>';
		else print ': ';
		print dol_print_date($object->date_envoi, 'dayhour');
		if ($deltadateforuser) print ' '.$langs->trans("CurrentHour").' &nbsp; / &nbsp; '.dol_print_date($object->date_envoi + ($deltadateforuser * 3600), "dayhour").' &nbsp;'.$langs->trans("ClientHour");
		if ($usetable) print '</td></tr>';
		else print '<br>';
	}

	if ($usetable) print '</table>';
}


/**
 *	Return an email formatted to include a tracking id
 *  For example  myemail@example.com becom myemail+trackingid@example.com
 *
 *	@param	string	$email       	Email address (Ex: "toto@example.com", "John Do <johndo@example.com>")
 *	@param	string	$trackingid    	Tracking id (Ex: thi123 for thirdparty with id 123)
 *	@return string     			    Return email tracker string
 */
function dolAddEmailTrackId($email, $trackingid)
{
	$tmp = explode('@', $email);
	return $tmp[0].'+'.$trackingid.'@'.(isset($tmp[1]) ? $tmp[1] : '');
}

/**
 *	Return true if email has a domain name that can be resolved to MX type.
 *
 *	@param	string	$mail       Email address (Ex: "toto@example.com", "John Do <johndo@example.com>")
 *	@return int     			-1 if error (function not available), 0=Not valid, 1=Valid
 */
function isValidMailDomain($mail)
{
	list($user, $domain) = explode("@", $mail, 2);
	return ($domain ? isValidMXRecord($domain) : 0);
}

/**
 *	Url string validation
 *  <http[s]> :// [user[:pass]@] hostname [port] [/path] [?getquery] [anchor]
 *
 *	@param	string	$url		Url
 *  @param  int		$http		1: verify http is provided, 0: not verify http
 *  @param  int		$pass		1: verify user and pass is provided, 0: not verify user and pass
 *  @param  int		$port		1: verify port is provided, 0: not verify port
 *  @param  int		$path		1: verify a path is provided "/" or "/..." or "/.../", 0: not verify path
 *  @param  int		$query		1: verify query is provided, 0: not verify query
 *  @param  int		$anchor		1: verify anchor is provided, 0: not verify anchor
 *	@return int					1=Check is OK, 0=Check is KO
 */
function isValidUrl($url, $http = 0, $pass = 0, $port = 0, $path = 0, $query = 0, $anchor = 0)
{
	$ValidUrl = 0;
	$urlregex = '';

	// SCHEME
	if ($http) $urlregex .= "^(http:\/\/|https:\/\/)";

	// USER AND PASS
	if ($pass) $urlregex .= "([a-z0-9+!*(),;?&=\$_.-]+(\:[a-z0-9+!*(),;?&=\$_.-]+)?@)";

	// HOSTNAME OR IP
	//$urlregex .= "[a-z0-9+\$_-]+(\.[a-z0-9+\$_-]+)*";  // x allowed (ex. http://localhost, http://routerlogin)
	//$urlregex .= "[a-z0-9+\$_-]+(\.[a-z0-9+\$_-]+)+";  // x.x
	$urlregex .= "([a-z0-9+\$_\\\:-])+(\.[a-z0-9+\$_-][a-z0-9+\$_-]+)*"; // x ou x.xx (2 x ou plus)
	//use only one of the above

	// PORT
	if ($port) $urlregex .= "(\:[0-9]{2,5})";
	// PATH
	if ($path) $urlregex .= "(\/([a-z0-9+\$_-]\.?)+)*\/";
	// GET Query
	if ($query) $urlregex .= "(\?[a-z+&\$_.-][a-z0-9;:@\/&%=+\$_.-]*)";
	// ANCHOR
	if ($anchor) $urlregex .= "(#[a-z_.-][a-z0-9+\$_.-]*)$";

	// check
	if (preg_match('/'.$urlregex.'/i', $url))
	{
		$ValidUrl = 1;
	}
	//print $urlregex.' - '.$url.' - '.$ValidUrl;

	return $ValidUrl;
}

/**
 *	Check if VAT numero is valid (check done on syntax only, no database or remote access)
 *
 *	@param	Societe   $company       VAT number
 *	@return int					     1=Check is OK, 0=Check is KO
 */
function isValidVATID($company)
{
	if ($company->isInEEC())    // Syntax check rules for EEC countries
	{
		/* Disabled because some companies can have an address in Irland and a vat number in France.
        $vatprefix = $company->country_code;
        if ($vatprefix == 'GR') $vatprefix = '(EL|GR)';
        elseif ($vatprefix == 'MC') $vatprefix = 'FR';	// Monaco is using french VAT numbers
        else $vatprefix = preg_quote($vatprefix, '/');*/
		$vatprefix = '[a-zA-Z][a-zA-Z]';
		if (!preg_match('/^'.$vatprefix.'[a-zA-Z0-9\-\.]{5,14}$/i', str_replace(' ', '', $company->tva_intra)))
		{
			return 0;
		}
	}

	return 1;
}

/**
 *	Clean an url string
 *
 *	@param	string	$url		Url
 *	@param  integer	$http		1 = keep both http:// and https://, 0: remove http:// but not https://
 *	@return string				Cleaned url
 */
function clean_url($url, $http = 1)
{
	// Fixed by Matelli (see http://matelli.fr/showcases/patchs-dolibarr/fix-cleaning-url.html)
	// To include the minus sign in a char class, we must not escape it but put it at the end of the class
	// Also, there's no need of escape a dot sign in a class
	$regs = array();
	if (preg_match('/^(https?:[\\/]+)?([0-9A-Z.-]+\.[A-Z]{2,4})(:[0-9]+)?/i', $url, $regs))
	{
		$proto = $regs[1];
		$domain = $regs[2];
		$port = isset($regs[3]) ? $regs[3] : '';
		//print $url." -> ".$proto." - ".$domain." - ".$port;
		//$url = dol_string_nospecial(trim($url));
		$url = trim($url);

		// Si http: defini on supprime le http (Si https on ne supprime pas)
		$newproto = $proto;
		if ($http == 0)
		{
			if (preg_match('/^http:[\\/]+/i', $url))
			{
				$url = preg_replace('/^http:[\\/]+/i', '', $url);
				$newproto = '';
			}
		}

		// On passe le nom de domaine en minuscule
		$CleanUrl = preg_replace('/^'.preg_quote($proto.$domain, '/').'/i', $newproto.strtolower($domain), $url);

		return $CleanUrl;
	} else return $url;
}



/**
 * 	Returns an email value with obfuscated parts.
 *
 * 	@param 		string		$mail				Email
 * 	@param 		string		$replace			Replacement character (defaul: *)
 * 	@param 		int			$nbreplace			Number of replacement character (default: 8)
 * 	@param 		int			$nbdisplaymail		Number of character unchanged (default: 4)
 * 	@param 		int			$nbdisplaydomain	Number of character unchanged of domain (default: 3)
 * 	@param 		bool		$displaytld			Display tld (default: true)
 * 	@return		string							Return email with hidden parts or '';
 */
function dolObfuscateEmail($mail, $replace = "*", $nbreplace = 8, $nbdisplaymail = 4, $nbdisplaydomain = 3, $displaytld = true)
{
	if (!isValidEmail($mail))return '';
	$tab = explode('@', $mail);
	$tab2 = explode('.', $tab[1]);
	$string_replace = '';
	$mail_name = $tab[0];
	$mail_domaine = $tab2[0];
	$mail_tld = '';

	$nbofelem = count($tab2);
	for ($i = 1; $i < $nbofelem && $displaytld; $i++)
	{
		$mail_tld .= '.'.$tab2[$i];
	}

	for ($i = 0; $i < $nbreplace; $i++) {
		$string_replace .= $replace;
	}

	if (strlen($mail_name) > $nbdisplaymail) {
		$mail_name = substr($mail_name, 0, $nbdisplaymail);
	}

	if (strlen($mail_domaine) > $nbdisplaydomain) {
		$mail_domaine = substr($mail_domaine, strlen($mail_domaine) - $nbdisplaydomain);
	}

	return $mail_name.$string_replace.$mail_domaine.$mail_tld;
}


/**
 * 	Return lines of an html table from an array
 * 	Used by array2table function only
 *
 * 	@param	array	$data		Array of data
 * 	@param	string	$troptions	Options for tr
 * 	@param	string	$tdoptions	Options for td
 * 	@return	string
 */
function array2tr($data, $troptions = '', $tdoptions = '')
{
	$text = '<tr '.$troptions.'>';
	foreach ($data as $key => $item) {
		$text .= '<td '.$tdoptions.'>'.$item.'</td>';
	}
	$text .= '</tr>';
	return $text;
}

/**
 * 	Return an html table from an array
 *
 * 	@param	array	$data			Array of data
 * 	@param	int		$tableMarkup	Table markup
 * 	@param	string	$tableoptions	Options for table
 * 	@param	string	$troptions		Options for tr
 * 	@param	string	$tdoptions		Options for td
 * 	@return	string
 */
function array2table($data, $tableMarkup = 1, $tableoptions = '', $troptions = '', $tdoptions = '')
{
	$text = '';
	if ($tableMarkup) $text = '<table '.$tableoptions.'>';
	foreach ($data as $key => $item) {
		if (is_array($item)) {
			$text .= array2tr($item, $troptions, $tdoptions);
		} else {
			$text .= '<tr '.$troptions.'>';
			$text .= '<td '.$tdoptions.'>'.$key.'</td>';
			$text .= '<td '.$tdoptions.'>'.$item.'</td>';
			$text .= '</tr>';
		}
	}
	if ($tableMarkup) $text .= '</table>';
	return $text;
}

/**
 * Return last or next value for a mask (according to area we should not reset)
 *
 * @param   DoliDB		$db				Database handler
 * @param   string		$mask			Mask to use
 * @param   string		$table			Table containing field with counter
 * @param   string		$field			Field containing already used values of counter
 * @param   string		$where			To add a filter on selection (for exemple to filter on invoice types)
 * @param   Societe		$objsoc			The company that own the object we need a counter for
 * @param   string		$date			Date to use for the {y},{m},{d} tags.
 * @param   string		$mode			'next' for next value or 'last' for last value
 * @param   bool		$bentityon		Activate the entity filter. Default is true (for modules not compatible with multicompany)
 * @param	User		$objuser		Object user we need data from.
 * @param	int			$forceentity	Entity id to force
 * @return 	string						New value (numeric) or error message
 */
function get_next_value($db, $mask, $table, $field, $where = '', $objsoc = '', $date = '', $mode = 'next', $bentityon = true, $objuser = null, $forceentity = null)
{
<<<<<<< HEAD
	global $conf, $user;

	if (!is_object($objsoc)) $valueforccc = $objsoc;
	elseif ($table == "commande_fournisseur" || $table == "facture_fourn") $valueforccc = dol_string_unaccent($objsoc->code_fournisseur);
	else $valueforccc = dol_string_unaccent($objsoc->code_client);

	$sharetable = $table;
	if ($table == 'facture' || $table == 'invoice') $sharetable = 'invoicenumber'; // for getEntity function

	// Clean parameters
	if ($date == '') $date = dol_now(); // We use local year and month of PHP server to search numbers
	// but we should use local year and month of user

	// For debugging
	//dol_syslog("mask=".$mask, LOG_DEBUG);
	//include_once(DOL_DOCUMENT_ROOT.'/core/lib/date.lib.php');
	//$mask='FA{yy}{mm}-{0000@99}';
	//$date=dol_mktime(12, 0, 0, 1, 1, 1900);
	//$date=dol_stringtotime('20130101');

	$hasglobalcounter = false;
	$reg = array();
	// Extract value for mask counter, mask raz and mask offset
	if (preg_match('/\{(0+)([@\+][0-9\-\+\=]+)?([@\+][0-9\-\+\=]+)?\}/i', $mask, $reg))
	{
		$masktri = $reg[1].(!empty($reg[2]) ? $reg[2] : '').(!empty($reg[3]) ? $reg[3] : '');
		$maskcounter = $reg[1];
		$hasglobalcounter = true;
	} else {
		// setting some defaults so the rest of the code won't fail if there is a third party counter
		$masktri = '00000';
		$maskcounter = '00000';
	}

	$maskraz = -1;
	$maskoffset = 0;
	$resetEveryMonth = false;
	if (dol_strlen($maskcounter) < 3 && empty($conf->global->MAIN_COUNTER_WITH_LESS_3_DIGITS)) return 'ErrorCounterMustHaveMoreThan3Digits';

	// Extract value for third party mask counter
	$regClient = array();
	if (preg_match('/\{(c+)(0*)\}/i', $mask, $regClientRef))
	{
		$maskrefclient = $regClientRef[1].$regClientRef[2];
		$maskrefclient_maskclientcode = $regClientRef[1];
		$maskrefclient_maskcounter = $regClientRef[2];
		$maskrefclient_maskoffset = 0; //default value of maskrefclient_counter offset
		$maskrefclient_clientcode = substr($valueforccc, 0, dol_strlen($maskrefclient_maskclientcode)); //get n first characters of client code where n is length in mask
		$maskrefclient_clientcode = str_pad($maskrefclient_clientcode, dol_strlen($maskrefclient_maskclientcode), "#", STR_PAD_RIGHT); //padding maskrefclient_clientcode for having exactly n characters in maskrefclient_clientcode
		$maskrefclient_clientcode = dol_string_nospecial($maskrefclient_clientcode); //sanitize maskrefclient_clientcode for sql insert and sql select like
		if (dol_strlen($maskrefclient_maskcounter) > 0 && dol_strlen($maskrefclient_maskcounter) < 3) return 'ErrorCounterMustHaveMoreThan3Digits';
	} else $maskrefclient = '';

	// fail if there is neither a global nor a third party counter
	if (!$hasglobalcounter && ($maskrefclient_maskcounter == ''))
	{
		return 'ErrorBadMask';
	}

	// Extract value for third party type
	$regType = array();
	if (preg_match('/\{(t+)\}/i', $mask, $regType))
	{
		$masktype = $regType[1];
		$masktype_value = substr(preg_replace('/^TE_/', '', $objsoc->typent_code), 0, dol_strlen($regType[1])); // get n first characters of thirdpaty typent_code (where n is length in mask)
		$masktype_value = str_pad($masktype_value, dol_strlen($regType[1]), "#", STR_PAD_RIGHT); // we fill on right with # to have same number of char than into mask
	} else {
		$masktype = '';
		$masktype_value = '';
	}

	// Extract value for user
	if (preg_match('/\{(u+)\}/i', $mask, $regType))
	{
		$lastname = 'XXXXXXXXXXXXXXXXXXXXXXXXXXXXXXXXXXXXXXXXXXXXXX';
		if (is_object($objuser)) $lastname = $objuser->lastname;

		$maskuser = $regType[1];
		$maskuser_value = substr($lastname, 0, dol_strlen($regType[1])); // get n first characters of user firstname (where n is length in mask)
		$maskuser_value = str_pad($maskuser_value, dol_strlen($regType[1]), "#", STR_PAD_RIGHT); // we fill on right with # to have same number of char than into mask
	} else {
		$maskuser = '';
		$maskuser_value = '';
	}

	// Personalized field {XXX-1} à {XXX-9}
	$maskperso = array();
	$maskpersonew = array();
	$tmpmask = $mask;
	$regKey = array();
	while (preg_match('/\{([A-Z]+)\-([1-9])\}/', $tmpmask, $regKey))
	{
		$maskperso[$regKey[1]] = '{'.$regKey[1].'-'.$regKey[2].'}';
		$maskpersonew[$regKey[1]] = str_pad('', $regKey[2], '_', STR_PAD_RIGHT);
		$tmpmask = preg_replace('/\{'.$regKey[1].'\-'.$regKey[2].'\}/i', $maskpersonew[$regKey[1]], $tmpmask);
	}

	if (strstr($mask, 'user_extra_'))
	{
=======
    global $conf, $user;

    if (!is_object($objsoc)) $valueforccc = $objsoc;
    elseif ($table == "commande_fournisseur" || $table == "facture_fourn") $valueforccc = dol_string_unaccent($objsoc->code_fournisseur);
    else $valueforccc = dol_string_unaccent($objsoc->code_client);

    $sharetable = $table;
    if ($table == 'facture' || $table == 'invoice') $sharetable = 'invoicenumber'; // for getEntity function

    // Clean parameters
    if ($date == '') $date = dol_now(); // We use local year and month of PHP server to search numbers
    // but we should use local year and month of user

    // For debugging
    //dol_syslog("mask=".$mask, LOG_DEBUG);
    //include_once(DOL_DOCUMENT_ROOT.'/core/lib/date.lib.php');
    //$mask='FA{yy}{mm}-{0000@99}';
    //$date=dol_mktime(12, 0, 0, 1, 1, 1900);
    //$date=dol_stringtotime('20130101');

    $hasglobalcounter = false;
    // Extract value for mask counter, mask raz and mask offset
    if (preg_match('/\{(0+)([@\+][0-9\-\+\=]+)?([@\+][0-9\-\+\=]+)?\}/i', $mask, $reg))
    {
        $masktri = $reg[1].(!empty($reg[2]) ? $reg[2] : '').(!empty($reg[3]) ? $reg[3] : '');
        $maskcounter = $reg[1];
        $hasglobalcounter = true;
    }
    else
    {
        // setting some defaults so the rest of the code won't fail if there is a third party counter
        $masktri = '00000';
        $maskcounter = '00000';
    }

    $maskraz = -1;
    $maskoffset = 0;
    $resetEveryMonth = false;
    if (dol_strlen($maskcounter) < 3 && empty($conf->global->MAIN_COUNTER_WITH_LESS_3_DIGITS)) return 'ErrorCounterMustHaveMoreThan3Digits';

    // Extract value for third party mask counter
    $regClientRef = array();
    if (preg_match('/\{(c+)(0*)\}/i', $mask, $regClientRef))
    {
        $maskrefclient = $regClientRef[1].$regClientRef[2];
        $maskrefclient_maskclientcode = $regClientRef[1];
        $maskrefclient_maskcounter = $regClientRef[2];
        $maskrefclient_maskoffset = 0; //default value of maskrefclient_counter offset
        $maskrefclient_clientcode = substr($valueforccc, 0, dol_strlen($maskrefclient_maskclientcode)); //get n first characters of client code where n is length in mask
        $maskrefclient_clientcode = str_pad($maskrefclient_clientcode, dol_strlen($maskrefclient_maskclientcode), "#", STR_PAD_RIGHT); //padding maskrefclient_clientcode for having exactly n characters in maskrefclient_clientcode
        $maskrefclient_clientcode = dol_string_nospecial($maskrefclient_clientcode); //sanitize maskrefclient_clientcode for sql insert and sql select like
        if (dol_strlen($maskrefclient_maskcounter) > 0 && dol_strlen($maskrefclient_maskcounter) < 3) return 'ErrorCounterMustHaveMoreThan3Digits';
    }
    else $maskrefclient = '';

    // fail if there is neither a global nor a third party counter
    if (!$hasglobalcounter && ($maskrefclient_maskcounter == ''))
    {
        return 'ErrorBadMask';
    }

    // Extract value for third party type
    if (preg_match('/\{(t+)\}/i', $mask, $regType))
    {
        $masktype = $regType[1];
        $masktype_value = substr(preg_replace('/^TE_/', '', $objsoc->typent_code), 0, dol_strlen($regType[1])); // get n first characters of thirdpaty typent_code (where n is length in mask)
        $masktype_value = str_pad($masktype_value, dol_strlen($regType[1]), "#", STR_PAD_RIGHT); // we fill on right with # to have same number of char than into mask
    }
    else
    {
    	$masktype = '';
    	$masktype_value = '';
    }

    // Extract value for user
    $regType = array();
    if (preg_match('/\{(u+)\}/i', $mask, $regType))
    {
    	$lastname = 'XXXXXXXXXXXXXXXXXXXXXXXXXXXXXXXXXXXXXXXXXXXXXX';
    	if (is_object($objuser)) $lastname = $objuser->lastname;

    	$maskuser = $regType[1];
    	$maskuser_value = substr($lastname, 0, dol_strlen($regType[1])); // get n first characters of user firstname (where n is length in mask)
    	$maskuser_value = str_pad($maskuser_value, dol_strlen($regType[1]), "#", STR_PAD_RIGHT); // we fill on right with # to have same number of char than into mask
    }
    else
    {
    	$maskuser = '';
    	$maskuser_value = '';
    }

    // Personalized field {XXX-1} à {XXX-9}
    $maskperso = array();
    $maskpersonew = array();
    $tmpmask = $mask;
    while (preg_match('/\{([A-Z]+)\-([1-9])\}/', $tmpmask, $regKey))
    {
        $maskperso[$regKey[1]] = '{'.$regKey[1].'-'.$regKey[2].'}';
        $maskpersonew[$regKey[1]] = str_pad('', $regKey[2], '_', STR_PAD_RIGHT);
        $tmpmask = preg_replace('/\{'.$regKey[1].'\-'.$regKey[2].'\}/i', $maskpersonew[$regKey[1]], $tmpmask);
    }

    if (strstr($mask, 'user_extra_'))
    {
>>>>>>> 8c870507
		$start = "{user_extra_";
		$end = "\}";
		$extra = get_string_between($mask, "user_extra_", "}");
		if (!empty($user->array_options['options_'.$extra])) {
			$mask = preg_replace('#('.$start.')(.*?)('.$end.')#si', $user->array_options['options_'.$extra], $mask);
		}
	}
	$maskwithonlyymcode = $mask;
	$maskwithonlyymcode = preg_replace('/\{(0+)([@\+][0-9\-\+\=]+)?([@\+][0-9\-\+\=]+)?\}/i', $maskcounter, $maskwithonlyymcode);
	$maskwithonlyymcode = preg_replace('/\{dd\}/i', 'dd', $maskwithonlyymcode);
	$maskwithonlyymcode = preg_replace('/\{(c+)(0*)\}/i', $maskrefclient, $maskwithonlyymcode);
	$maskwithonlyymcode = preg_replace('/\{(t+)\}/i', $masktype_value, $maskwithonlyymcode);
	$maskwithonlyymcode = preg_replace('/\{(u+)\}/i', $maskuser_value, $maskwithonlyymcode);
	foreach ($maskperso as $key => $val)
	{
		$maskwithonlyymcode = preg_replace('/'.preg_quote($val, '/').'/i', $maskpersonew[$key], $maskwithonlyymcode);
	}
	$maskwithnocode = $maskwithonlyymcode;
	$maskwithnocode = preg_replace('/\{yyyy\}/i', 'yyyy', $maskwithnocode);
	$maskwithnocode = preg_replace('/\{yy\}/i', 'yy', $maskwithnocode);
	$maskwithnocode = preg_replace('/\{y\}/i', 'y', $maskwithnocode);
	$maskwithnocode = preg_replace('/\{mm\}/i', 'mm', $maskwithnocode);
	// Now maskwithnocode = 0000ddmmyyyyccc for example
	// and maskcounter    = 0000 for example
	//print "maskwithonlyymcode=".$maskwithonlyymcode." maskwithnocode=".$maskwithnocode."\n<br>";
	//var_dump($reg);

	// If an offset is asked
	if (!empty($reg[2]) && preg_match('/^\+/', $reg[2])) $maskoffset = preg_replace('/^\+/', '', $reg[2]);
	if (!empty($reg[3]) && preg_match('/^\+/', $reg[3])) $maskoffset = preg_replace('/^\+/', '', $reg[3]);

	// Define $sqlwhere
	$sqlwhere = '';
	$yearoffset = 0; // Use year of current $date by default
	$yearoffsettype = false; // false: no reset, 0,-,=,+: reset at offset SOCIETE_FISCAL_MONTH_START, x=reset at offset x

	// If a restore to zero after a month is asked we check if there is already a value for this year.
	if (!empty($reg[2]) && preg_match('/^@/', $reg[2]))	$yearoffsettype = preg_replace('/^@/', '', $reg[2]);
	if (!empty($reg[3]) && preg_match('/^@/', $reg[3]))	$yearoffsettype = preg_replace('/^@/', '', $reg[3]);

	//print "yearoffset=".$yearoffset." yearoffsettype=".$yearoffsettype;
	if (is_numeric($yearoffsettype) && $yearoffsettype >= 1)
		$maskraz = $yearoffsettype; // For backward compatibility
	elseif ($yearoffsettype === '0' || (!empty($yearoffsettype) && !is_numeric($yearoffsettype) && $conf->global->SOCIETE_FISCAL_MONTH_START > 1))
		$maskraz = $conf->global->SOCIETE_FISCAL_MONTH_START;
	//print "maskraz=".$maskraz;	// -1=no reset

	if ($maskraz > 0) {   // A reset is required
		if ($maskraz == 99) {
			$maskraz = date('m', $date);
			$resetEveryMonth = true;
		}
		if ($maskraz > 12) return 'ErrorBadMaskBadRazMonth';

		// Define posy, posm and reg
		if ($maskraz > 1)	// if reset is not first month, we need month and year into mask
		{
			if (preg_match('/^(.*)\{(y+)\}\{(m+)\}/i', $maskwithonlyymcode, $reg)) { $posy = 2; $posm = 3; } elseif (preg_match('/^(.*)\{(m+)\}\{(y+)\}/i', $maskwithonlyymcode, $reg)) { $posy = 3; $posm = 2; } else return 'ErrorCantUseRazInStartedYearIfNoYearMonthInMask';

			if (dol_strlen($reg[$posy]) < 2) return 'ErrorCantUseRazWithYearOnOneDigit';
		} else // if reset is for a specific month in year, we need year
		{
			if (preg_match('/^(.*)\{(m+)\}\{(y+)\}/i', $maskwithonlyymcode, $reg)) { $posy = 3; $posm = 2; } elseif (preg_match('/^(.*)\{(y+)\}\{(m+)\}/i', $maskwithonlyymcode, $reg)) { $posy = 2; $posm = 3; } elseif (preg_match('/^(.*)\{(y+)\}/i', $maskwithonlyymcode, $reg)) { $posy = 2; $posm = 0; } else return 'ErrorCantUseRazIfNoYearInMask';
		}
<<<<<<< HEAD
		// Define length
		$yearlen = $posy ?dol_strlen($reg[$posy]) : 0;
		$monthlen = $posm ?dol_strlen($reg[$posm]) : 0;
		// Define pos
	   	$yearpos = (dol_strlen($reg[1]) + 1);
		$monthpos = ($yearpos + $yearlen);
		if ($posy == 3 && $posm == 2) {		// if month is before year
		  	$monthpos = (dol_strlen($reg[1]) + 1);
		   	$yearpos = ($monthpos + $monthlen);
		}
		//print "xxx ".$maskwithonlyymcode." maskraz=".$maskraz." posy=".$posy." yearlen=".$yearlen." yearpos=".$yearpos." posm=".$posm." monthlen=".$monthlen." monthpos=".$monthpos." yearoffsettype=".$yearoffsettype." resetEveryMonth=".$resetEveryMonth."\n";
=======
        else   // reset is done on january
        {
            $sqlwhere .= '(SUBSTRING('.$field.', '.$yearpos.', '.$yearlen.") = '".$yearcomp."')";
        }
    }
    //print "sqlwhere=".$sqlwhere." yearcomp=".$yearcomp."<br>\n";	// sqlwhere and yearcomp defined only if we ask a reset
    //print "masktri=".$masktri." maskcounter=".$maskcounter." maskraz=".$maskraz." maskoffset=".$maskoffset."<br>\n";

    // Define $sqlstring
    if (function_exists('mb_strrpos')) {
    	$posnumstart = mb_strrpos($maskwithnocode, $maskcounter, 'UTF-8');
	}
	else {
    	$posnumstart = strrpos($maskwithnocode, $maskcounter);
	}	// Pos of counter in final string (from 0 to ...)
    if ($posnumstart < 0) return 'ErrorBadMaskFailedToLocatePosOfSequence';
    $sqlstring = 'SUBSTRING('.$field.', '.($posnumstart + 1).', '.dol_strlen($maskcounter).')';
>>>>>>> 8c870507

		// Define $yearcomp and $monthcomp (that will be use in the select where to search max number)
		$monthcomp = $maskraz;
		$yearcomp = 0;

		if (!empty($yearoffsettype) && !is_numeric($yearoffsettype) && $yearoffsettype != '=')	// $yearoffsettype is - or +
		{
			$currentyear = date("Y", $date);
			$fiscaldate = dol_mktime('0', '0', '0', $maskraz, '1', $currentyear);
			$newyeardate = dol_mktime('0', '0', '0', '1', '1', $currentyear);
			$nextnewyeardate = dol_mktime('0', '0', '0', '1', '1', $currentyear + 1);
			//echo 'currentyear='.$currentyear.' date='.dol_print_date($date, 'day').' fiscaldate='.dol_print_date($fiscaldate, 'day').'<br>';

			// If after or equal of current fiscal date
			if ($date >= $fiscaldate)
			{
				// If before of next new year date
				if ($date < $nextnewyeardate && $yearoffsettype == '+') $yearoffset = 1;
			} // If after or equal of current new year date
			elseif ($date >= $newyeardate && $yearoffsettype == '-') $yearoffset = -1;
		} // For backward compatibility
		elseif (date("m", $date) < $maskraz && empty($resetEveryMonth)) { $yearoffset = -1; }	// If current month lower that month of return to zero, year is previous year

		if ($yearlen == 4) $yearcomp = sprintf("%04d", date("Y", $date) + $yearoffset);
		elseif ($yearlen == 2) $yearcomp = sprintf("%02d", date("y", $date) + $yearoffset);
		elseif ($yearlen == 1) $yearcomp = substr(date("y", $date), 2, 1) + $yearoffset;
		if ($monthcomp > 1 && empty($resetEveryMonth))	// Test with month is useless if monthcomp = 0 or 1 (0 is same as 1) (regis: $monthcomp can't equal 0)
		{
			if ($yearlen == 4) $yearcomp1 = sprintf("%04d", date("Y", $date) + $yearoffset + 1);
			elseif ($yearlen == 2) $yearcomp1 = sprintf("%02d", date("y", $date) + $yearoffset + 1);

			$sqlwhere .= "(";
			$sqlwhere .= " (SUBSTRING(".$field.", ".$yearpos.", ".$yearlen.") = '".$db->escape($yearcomp)."'";
			$sqlwhere .= " AND SUBSTRING(".$field.", ".$monthpos.", ".$monthlen.") >= '".str_pad($monthcomp, $monthlen, '0', STR_PAD_LEFT)."')";
			$sqlwhere .= " OR";
			$sqlwhere .= " (SUBSTRING(".$field.", ".$yearpos.", ".$yearlen.") = '".$db->escape($yearcomp1)."'";
			$sqlwhere .= " AND SUBSTRING(".$field.", ".$monthpos.", ".$monthlen.") < '".str_pad($monthcomp, $monthlen, '0', STR_PAD_LEFT)."') ";
			$sqlwhere .= ')';
		} elseif ($resetEveryMonth)
		{
			$sqlwhere .= "(SUBSTRING(".$field.", ".$yearpos.", ".$yearlen.") = '".$db->escape($yearcomp)."'";
			$sqlwhere .= " AND SUBSTRING(".$field.", ".$monthpos.", ".$monthlen.") = '".str_pad($monthcomp, $monthlen, '0', STR_PAD_LEFT)."')";
		} else // reset is done on january
		{
			$sqlwhere .= '(SUBSTRING('.$field.', '.$yearpos.', '.$yearlen.") = '".$db->escape($yearcomp)."')";
		}
	}
	//print "sqlwhere=".$sqlwhere." yearcomp=".$yearcomp."<br>\n";	// sqlwhere and yearcomp defined only if we ask a reset
	//print "masktri=".$masktri." maskcounter=".$maskcounter." maskraz=".$maskraz." maskoffset=".$maskoffset."<br>\n";

	// Define $sqlstring
	if (function_exists('mb_strrpos')) {
		$posnumstart = mb_strrpos($maskwithnocode, $maskcounter, 0, 'UTF-8');
	} else {
		$posnumstart = strrpos($maskwithnocode, $maskcounter);
	}	// Pos of counter in final string (from 0 to ...)
	if ($posnumstart < 0) return 'ErrorBadMaskFailedToLocatePosOfSequence';
	$sqlstring = 'SUBSTRING('.$field.', '.($posnumstart + 1).', '.dol_strlen($maskcounter).')';

	// Define $maskLike
	$maskLike = dol_string_nospecial($mask);
	$maskLike = str_replace("%", "_", $maskLike);

	// Replace protected special codes with matching number of _ as wild card caracter
	$maskLike = preg_replace('/\{yyyy\}/i', '____', $maskLike);
	$maskLike = preg_replace('/\{yy\}/i', '__', $maskLike);
	$maskLike = preg_replace('/\{y\}/i', '_', $maskLike);
	$maskLike = preg_replace('/\{mm\}/i', '__', $maskLike);
	$maskLike = preg_replace('/\{dd\}/i', '__', $maskLike);
	$maskLike = str_replace(dol_string_nospecial('{'.$masktri.'}'), str_pad("", dol_strlen($maskcounter), "_"), $maskLike);
	if ($maskrefclient) $maskLike = str_replace(dol_string_nospecial('{'.$maskrefclient.'}'), str_pad("", dol_strlen($maskrefclient), "_"), $maskLike);
	if ($masktype) $maskLike = str_replace(dol_string_nospecial('{'.$masktype.'}'), $masktype_value, $maskLike);
	if ($maskuser) $maskLike = str_replace(dol_string_nospecial('{'.$maskuser.'}'), $maskuser_value, $maskLike);
	foreach ($maskperso as $key => $val)
	{
		$maskLike = str_replace(dol_string_nospecial($maskperso[$key]), $maskpersonew[$key], $maskLike);
	}

	// Get counter in database
	$counter = 0;
	$sql = "SELECT MAX(".$sqlstring.") as val";
	$sql .= " FROM ".MAIN_DB_PREFIX.$table;
	$sql .= " WHERE ".$field." LIKE '".$db->escape($maskLike)."'";
	$sql .= " AND ".$field." NOT LIKE '(PROV%)'";
	if ($bentityon) // only if entity enable
		$sql .= " AND entity IN (".getEntity($sharetable).")";
	elseif (!empty($forceentity))
		$sql .= " AND entity IN (".$forceentity.")";
	if ($where) $sql .= $where;
	if ($sqlwhere) $sql .= ' AND '.$sqlwhere;

	//print $sql.'<br>';
	dol_syslog("functions2::get_next_value mode=".$mode."", LOG_DEBUG);
	$resql = $db->query($sql);
	if ($resql)
	{
		$obj = $db->fetch_object($resql);
		$counter = $obj->val;
	} else dol_print_error($db);

	// Check if we must force counter to maskoffset
	if (empty($counter)) $counter = $maskoffset;
	elseif (preg_match('/[^0-9]/i', $counter))
	{
		$counter = 0;
		dol_syslog("Error, the last counter found is '".$counter."' so is not a numeric value. We will restart to 1.", LOG_ERR);
	} elseif ($counter < $maskoffset && empty($conf->global->MAIN_NUMBERING_OFFSET_ONLY_FOR_FIRST)) $counter = $maskoffset;

	if ($mode == 'last')	// We found value for counter = last counter value. Now need to get corresponding ref of invoice.
	{
		$counterpadded = str_pad($counter, dol_strlen($maskcounter), "0", STR_PAD_LEFT);

		// Define $maskLike
		$maskLike = dol_string_nospecial($mask);
		$maskLike = str_replace("%", "_", $maskLike);
		// Replace protected special codes with matching number of _ as wild card caracter
		$maskLike = preg_replace('/\{yyyy\}/i', '____', $maskLike);
		$maskLike = preg_replace('/\{yy\}/i', '__', $maskLike);
		$maskLike = preg_replace('/\{y\}/i', '_', $maskLike);
		$maskLike = preg_replace('/\{mm\}/i', '__', $maskLike);
		$maskLike = preg_replace('/\{dd\}/i', '__', $maskLike);
		$maskLike = str_replace(dol_string_nospecial('{'.$masktri.'}'), $counterpadded, $maskLike);
		if ($maskrefclient) $maskLike = str_replace(dol_string_nospecial('{'.$maskrefclient.'}'), str_pad("", dol_strlen($maskrefclient), "_"), $maskLike);
		if ($masktype) $maskLike = str_replace(dol_string_nospecial('{'.$masktype.'}'), $masktype_value, $maskLike);
		if ($maskuser) $maskLike = str_replace(dol_string_nospecial('{'.$maskuser.'}'), $maskuser_value, $maskLike);

		$ref = '';
		$sql = "SELECT ".$field." as ref";
		$sql .= " FROM ".MAIN_DB_PREFIX.$table;
		$sql .= " WHERE ".$field." LIKE '".$db->escape($maskLike)."'";
		$sql .= " AND ".$field." NOT LIKE '%PROV%'";
		if ($bentityon) // only if entity enable
			$sql .= " AND entity IN (".getEntity($sharetable).")";
		elseif (!empty($forceentity))
			$sql .= " AND entity IN (".$forceentity.")";
		if ($where) $sql .= $where;
		if ($sqlwhere) $sql .= ' AND '.$sqlwhere;

		dol_syslog("functions2::get_next_value mode=".$mode."", LOG_DEBUG);
		$resql = $db->query($sql);
		if ($resql)
		{
			$obj = $db->fetch_object($resql);
			if ($obj) $ref = $obj->ref;
		} else dol_print_error($db);

		$numFinal = $ref;
	} elseif ($mode == 'next')
	{
		$counter++;

		// If value for $counter has a length higher than $maskcounter chars
		if ($counter >= pow(10, dol_strlen($maskcounter)))
		{
			$counter = 'ErrorMaxNumberReachForThisMask';
		}

		if (!empty($maskrefclient_maskcounter))
		{
			//print "maskrefclient_maskcounter=".$maskrefclient_maskcounter." maskwithnocode=".$maskwithnocode." maskrefclient=".$maskrefclient."\n<br>";

			// Define $sqlstring
			$maskrefclient_posnumstart = strpos($maskwithnocode, $maskrefclient_maskcounter, strpos($maskwithnocode, $maskrefclient)); // Pos of counter in final string (from 0 to ...)
			if ($maskrefclient_posnumstart <= 0) return 'ErrorBadMask';
			$maskrefclient_sqlstring = 'SUBSTRING('.$field.', '.($maskrefclient_posnumstart + 1).', '.dol_strlen($maskrefclient_maskcounter).')';
			//print "x".$sqlstring;

			// Define $maskrefclient_maskLike
			$maskrefclient_maskLike = dol_string_nospecial($mask);
			$maskrefclient_maskLike = str_replace("%", "_", $maskrefclient_maskLike);
			// Replace protected special codes with matching number of _ as wild card caracter
			$maskrefclient_maskLike = str_replace(dol_string_nospecial('{yyyy}'), '____', $maskrefclient_maskLike);
			$maskrefclient_maskLike = str_replace(dol_string_nospecial('{yy}'), '__', $maskrefclient_maskLike);
			$maskrefclient_maskLike = str_replace(dol_string_nospecial('{y}'), '_', $maskrefclient_maskLike);
			$maskrefclient_maskLike = str_replace(dol_string_nospecial('{mm}'), '__', $maskrefclient_maskLike);
			$maskrefclient_maskLike = str_replace(dol_string_nospecial('{dd}'), '__', $maskrefclient_maskLike);
			$maskrefclient_maskLike = str_replace(dol_string_nospecial('{'.$masktri.'}'), str_pad("", dol_strlen($maskcounter), "_"), $maskrefclient_maskLike);
			$maskrefclient_maskLike = str_replace(dol_string_nospecial('{'.$maskrefclient.'}'), $maskrefclient_clientcode.str_pad("", dol_strlen($maskrefclient_maskcounter), "_"), $maskrefclient_maskLike);

			// Get counter in database
			$maskrefclient_counter = 0;
			$maskrefclient_sql = "SELECT MAX(".$maskrefclient_sqlstring.") as val";
			$maskrefclient_sql .= " FROM ".MAIN_DB_PREFIX.$table;
			//$sql.= " WHERE ".$field." not like '(%'";
			$maskrefclient_sql .= " WHERE ".$field." LIKE '".$db->escape($maskrefclient_maskLike)."'";
			if ($bentityon) // only if entity enable
				$maskrefclient_sql .= " AND entity IN (".getEntity($sharetable).")";
			elseif (!empty($forceentity))
				$sql .= " AND entity IN (".$forceentity.")";
			if ($where) $maskrefclient_sql .= $where; //use the same optional where as general mask
			if ($sqlwhere) $maskrefclient_sql .= ' AND '.$sqlwhere; //use the same sqlwhere as general mask
			$maskrefclient_sql .= ' AND (SUBSTRING('.$field.', '.(strpos($maskwithnocode, $maskrefclient) + 1).', '.dol_strlen($maskrefclient_maskclientcode).")='".$db->escape($maskrefclient_clientcode)."')";

			dol_syslog("functions2::get_next_value maskrefclient", LOG_DEBUG);
			$maskrefclient_resql = $db->query($maskrefclient_sql);
			if ($maskrefclient_resql)
			{
				$maskrefclient_obj = $db->fetch_object($maskrefclient_resql);
				$maskrefclient_counter = $maskrefclient_obj->val;
			} else dol_print_error($db);

			if (empty($maskrefclient_counter) || preg_match('/[^0-9]/i', $maskrefclient_counter)) $maskrefclient_counter = $maskrefclient_maskoffset;
			$maskrefclient_counter++;
		}

		// Build numFinal
		$numFinal = $mask;

		// We replace special codes except refclient
		if (!empty($yearoffsettype) && !is_numeric($yearoffsettype) && $yearoffsettype != '=')	// yearoffsettype is - or +, so we don't want current year
		{
			$numFinal = preg_replace('/\{yyyy\}/i', date("Y", $date) + $yearoffset, $numFinal);
			$numFinal = preg_replace('/\{yy\}/i', date("y", $date) + $yearoffset, $numFinal);
			$numFinal = preg_replace('/\{y\}/i', substr(date("y", $date), 1, 1) + $yearoffset, $numFinal);
		} else // we want yyyy to be current year
		{
			$numFinal = preg_replace('/\{yyyy\}/i', date("Y", $date), $numFinal);
			$numFinal = preg_replace('/\{yy\}/i', date("y", $date), $numFinal);
			$numFinal = preg_replace('/\{y\}/i', substr(date("y", $date), 1, 1), $numFinal);
		}
		$numFinal = preg_replace('/\{mm\}/i', date("m", $date), $numFinal);
		$numFinal = preg_replace('/\{dd\}/i', date("d", $date), $numFinal);

		// Now we replace the counter
		$maskbefore = '{'.$masktri.'}';
		$maskafter = str_pad($counter, dol_strlen($maskcounter), "0", STR_PAD_LEFT);
		//print 'x'.$maskbefore.'-'.$maskafter.'y';
		$numFinal = str_replace($maskbefore, $maskafter, $numFinal);

		// Now we replace the refclient
		if ($maskrefclient)
		{
			//print "maskrefclient=".$maskrefclient." maskwithonlyymcode=".$maskwithonlyymcode." maskwithnocode=".$maskwithnocode." maskrefclient_clientcode=".$maskrefclient_clientcode."\n<br>";exit;
			$maskrefclient_maskbefore = '{'.$maskrefclient.'}';
			$maskrefclient_maskafter = $maskrefclient_clientcode.str_pad($maskrefclient_counter, dol_strlen($maskrefclient_maskcounter), "0", STR_PAD_LEFT);
			$numFinal = str_replace($maskrefclient_maskbefore, $maskrefclient_maskafter, $numFinal);
		}

		// Now we replace the type
		if ($masktype)
		{
			$masktype_maskbefore = '{'.$masktype.'}';
			$masktype_maskafter = $masktype_value;
			$numFinal = str_replace($masktype_maskbefore, $masktype_maskafter, $numFinal);
		}

		// Now we replace the user
		if ($maskuser)
		{
			$maskuser_maskbefore = '{'.$maskuser.'}';
			$maskuser_maskafter = $maskuser_value;
			$numFinal = str_replace($maskuser_maskbefore, $maskuser_maskafter, $numFinal);
		}
	}

	dol_syslog("functions2::get_next_value return ".$numFinal, LOG_DEBUG);
	return $numFinal;
}

/**
 * Get string between
 *
 * @param   string  $string     String to test
 * @param   int     $start      Value for start
 * @param   int     $end        Value for end
 * @return  string              Return part of string
 */
function get_string_between($string, $start, $end)
{
	$string = " ".$string;
	 $ini = strpos($string, $start);
	 if ($ini == 0) return "";
	 $ini += strlen($start);
	 $len = strpos($string, $end, $ini) - $ini;
	 return substr($string, $ini, $len);
}

/**
 * Check value
 *
 * @param 	string	$mask		Mask to use
 * @param 	string	$value		Value
 * @return	int|string		    <0 or error string if KO, 0 if OK
 */
function check_value($mask, $value)
{
<<<<<<< HEAD
	$result = 0;

	$hasglobalcounter = false;
	// Extract value for mask counter, mask raz and mask offset
	$reg = array();
	if (preg_match('/\{(0+)([@\+][0-9]+)?([@\+][0-9]+)?\}/i', $mask, $reg))
	{
		$masktri = $reg[1].(isset($reg[2]) ? $reg[2] : '').(isset($reg[3]) ? $reg[3] : '');
		$maskcounter = $reg[1];
		$hasglobalcounter = true;
	} else {
		// setting some defaults so the rest of the code won't fail if there is a third party counter
		$masktri = '00000';
		$maskcounter = '00000';
	}
	$maskraz = -1;
	$maskoffset = 0;
	if (dol_strlen($maskcounter) < 3) return 'ErrorCounterMustHaveMoreThan3Digits';

	// Extract value for third party mask counter
	$regClientRef = array();
	if (preg_match('/\{(c+)(0*)\}/i', $mask, $regClientRef))
	{
		$maskrefclient = $regClientRef[1].$regClientRef[2];
		$maskrefclient_maskclientcode = $regClientRef[1];
		$maskrefclient_maskcounter = $regClientRef[2];
		$maskrefclient_maskoffset = 0; //default value of maskrefclient_counter offset
		$maskrefclient_clientcode = substr('', 0, dol_strlen($maskrefclient_maskclientcode)); //get n first characters of client code to form maskrefclient_clientcode
		$maskrefclient_clientcode = str_pad($maskrefclient_clientcode, dol_strlen($maskrefclient_maskclientcode), "#", STR_PAD_RIGHT); //padding maskrefclient_clientcode for having exactly n characters in maskrefclient_clientcode
		$maskrefclient_clientcode = dol_string_nospecial($maskrefclient_clientcode); //sanitize maskrefclient_clientcode for sql insert and sql select like
		if (dol_strlen($maskrefclient_maskcounter) > 0 && dol_strlen($maskrefclient_maskcounter) < 3) return 'ErrorCounterMustHaveMoreThan3Digits';
	} else $maskrefclient = '';

	// fail if there is neither a global nor a third party counter
	if (!$hasglobalcounter && ($maskrefclient_maskcounter == ''))
	{
		return 'ErrorBadMask';
	}

	$maskwithonlyymcode = $mask;
	$maskwithonlyymcode = preg_replace('/\{(0+)([@\+][0-9]+)?([@\+][0-9]+)?\}/i', $maskcounter, $maskwithonlyymcode);
	$maskwithonlyymcode = preg_replace('/\{dd\}/i', 'dd', $maskwithonlyymcode);
	$maskwithonlyymcode = preg_replace('/\{(c+)(0*)\}/i', $maskrefclient, $maskwithonlyymcode);
	$maskwithnocode = $maskwithonlyymcode;
	$maskwithnocode = preg_replace('/\{yyyy\}/i', 'yyyy', $maskwithnocode);
	$maskwithnocode = preg_replace('/\{yy\}/i', 'yy', $maskwithnocode);
	$maskwithnocode = preg_replace('/\{y\}/i', 'y', $maskwithnocode);
	$maskwithnocode = preg_replace('/\{mm\}/i', 'mm', $maskwithnocode);
	// Now maskwithnocode = 0000ddmmyyyyccc for example
	// and maskcounter    = 0000 for example
	//print "maskwithonlyymcode=".$maskwithonlyymcode." maskwithnocode=".$maskwithnocode."\n<br>";

	// If an offset is asked
	if (!empty($reg[2]) && preg_match('/^\+/', $reg[2])) $maskoffset = preg_replace('/^\+/', '', $reg[2]);
	if (!empty($reg[3]) && preg_match('/^\+/', $reg[3])) $maskoffset = preg_replace('/^\+/', '', $reg[3]);

	// Define $sqlwhere

	// If a restore to zero after a month is asked we check if there is already a value for this year.
	if (!empty($reg[2]) && preg_match('/^@/', $reg[2]))  $maskraz = preg_replace('/^@/', '', $reg[2]);
	if (!empty($reg[3]) && preg_match('/^@/', $reg[3]))  $maskraz = preg_replace('/^@/', '', $reg[3]);
	if ($maskraz >= 0)
	{
		if ($maskraz == 99) {
			$maskraz = date('m');
			$resetEveryMonth = true;
		}
		if ($maskraz > 12) return 'ErrorBadMaskBadRazMonth';

		// Define reg
		if ($maskraz > 1 && !preg_match('/^(.*)\{(y+)\}\{(m+)\}/i', $maskwithonlyymcode, $reg)) return 'ErrorCantUseRazInStartedYearIfNoYearMonthInMask';
		if ($maskraz <= 1 && !preg_match('/^(.*)\{(y+)\}/i', $maskwithonlyymcode, $reg)) return 'ErrorCantUseRazIfNoYearInMask';
		//print "x".$maskwithonlyymcode." ".$maskraz;
	}
	//print "masktri=".$masktri." maskcounter=".$maskcounter." maskraz=".$maskraz." maskoffset=".$maskoffset."<br>\n";

	// Check we have a number in ($posnumstart+1).', '.dol_strlen($maskcounter)
	//

	// Check length
	$len = dol_strlen($maskwithnocode);
	if (dol_strlen($value) != $len) $result = -1;

	// Define $maskLike
	/* seems not used
    $maskLike = dol_string_nospecial($mask);
    $maskLike = str_replace("%","_",$maskLike);
    // Replace protected special codes with matching number of _ as wild card caracter
    $maskLike = str_replace(dol_string_nospecial('{yyyy}'),'____',$maskLike);
    $maskLike = str_replace(dol_string_nospecial('{yy}'),'__',$maskLike);
    $maskLike = str_replace(dol_string_nospecial('{y}'),'_',$maskLike);
    $maskLike = str_replace(dol_string_nospecial('{mm}'),'__',$maskLike);
    $maskLike = str_replace(dol_string_nospecial('{dd}'),'__',$maskLike);
    $maskLike = str_replace(dol_string_nospecial('{'.$masktri.'}'),str_pad("",dol_strlen($maskcounter),"_"),$maskLike);
    if ($maskrefclient) $maskLike = str_replace(dol_string_nospecial('{'.$maskrefclient.'}'),str_pad("",strlen($maskrefclient),"_"),$maskLike);
	*/

	dol_syslog("functions2::check_value result=".$result, LOG_DEBUG);
	return $result;
=======
    $result = 0;

    $hasglobalcounter = false;
    // Extract value for mask counter, mask raz and mask offset
    $reg = array();
    if (preg_match('/\{(0+)([@\+][0-9]+)?([@\+][0-9]+)?\}/i', $mask, $reg))
    {
        $masktri = $reg[1].(isset($reg[2]) ? $reg[2] : '').(isset($reg[3]) ? $reg[3] : '');
        $maskcounter = $reg[1];
        $hasglobalcounter = true;
    }
    else
    {
        // setting some defaults so the rest of the code won't fail if there is a third party counter
        $masktri = '00000';
        $maskcounter = '00000';
    }

    $maskraz = -1;
    $maskoffset = 0;
    if (dol_strlen($maskcounter) < 3) return 'ErrorCounterMustHaveMoreThan3Digits';

    // Extract value for third party mask counter
    $regClientRef = array();
    if (preg_match('/\{(c+)(0*)\}/i', $mask, $regClientRef))
    {
        $maskrefclient = $regClientRef[1].$regClientRef[2];
        $maskrefclient_maskclientcode = $regClientRef[1];
        $maskrefclient_maskcounter = $regClientRef[2];
        $maskrefclient_maskoffset = 0; //default value of maskrefclient_counter offset
        $maskrefclient_clientcode = substr('', 0, dol_strlen($maskrefclient_maskclientcode)); //get n first characters of client code to form maskrefclient_clientcode
        $maskrefclient_clientcode = str_pad($maskrefclient_clientcode, dol_strlen($maskrefclient_maskclientcode), "#", STR_PAD_RIGHT); //padding maskrefclient_clientcode for having exactly n characters in maskrefclient_clientcode
        $maskrefclient_clientcode = dol_string_nospecial($maskrefclient_clientcode); //sanitize maskrefclient_clientcode for sql insert and sql select like
        if (dol_strlen($maskrefclient_maskcounter) > 0 && dol_strlen($maskrefclient_maskcounter) < 3) return 'ErrorCounterMustHaveMoreThan3Digits';
    }
    else $maskrefclient = '';

    // fail if there is neither a global nor a third party counter
    if (!$hasglobalcounter && ($maskrefclient_maskcounter == ''))
    {
        return 'ErrorBadMask';
    }

    $maskwithonlyymcode = $mask;
    $maskwithonlyymcode = preg_replace('/\{(0+)([@\+][0-9]+)?([@\+][0-9]+)?\}/i', $maskcounter, $maskwithonlyymcode);
    $maskwithonlyymcode = preg_replace('/\{dd\}/i', 'dd', $maskwithonlyymcode);
    $maskwithonlyymcode = preg_replace('/\{(c+)(0*)\}/i', $maskrefclient, $maskwithonlyymcode);
    $maskwithnocode = $maskwithonlyymcode;
    $maskwithnocode = preg_replace('/\{yyyy\}/i', 'yyyy', $maskwithnocode);
    $maskwithnocode = preg_replace('/\{yy\}/i', 'yy', $maskwithnocode);
    $maskwithnocode = preg_replace('/\{y\}/i', 'y', $maskwithnocode);
    $maskwithnocode = preg_replace('/\{mm\}/i', 'mm', $maskwithnocode);
    // Now maskwithnocode = 0000ddmmyyyyccc for example
    // and maskcounter    = 0000 for example
    //print "maskwithonlyymcode=".$maskwithonlyymcode." maskwithnocode=".$maskwithnocode."\n<br>";

    // If an offset is asked
    if (!empty($reg[2]) && preg_match('/^\+/', $reg[2])) $maskoffset = preg_replace('/^\+/', '', $reg[2]);
    if (!empty($reg[3]) && preg_match('/^\+/', $reg[3])) $maskoffset = preg_replace('/^\+/', '', $reg[3]);

    // Define $sqlwhere

    // If a restore to zero after a month is asked we check if there is already a value for this year.
    if (!empty($reg[2]) && preg_match('/^@/', $reg[2]))  $maskraz = preg_replace('/^@/', '', $reg[2]);
    if (!empty($reg[3]) && preg_match('/^@/', $reg[3]))  $maskraz = preg_replace('/^@/', '', $reg[3]);
    if ($maskraz >= 0)
    {
        if ($maskraz == 99) {
            $maskraz = date('m');
            $resetEveryMonth = true;
        }
        if ($maskraz > 12) return 'ErrorBadMaskBadRazMonth';

        // Define reg
        if ($maskraz > 1 && !preg_match('/^(.*)\{(y+)\}\{(m+)\}/i', $maskwithonlyymcode, $reg)) return 'ErrorCantUseRazInStartedYearIfNoYearMonthInMask';
        if ($maskraz <= 1 && !preg_match('/^(.*)\{(y+)\}/i', $maskwithonlyymcode, $reg)) return 'ErrorCantUseRazIfNoYearInMask';
    }
    //print "masktri=".$masktri." maskcounter=".$maskcounter." maskwithonlyymcode=".$maskwithonlyymcode." maskwithnocode=".$maskwithnocode." maskraz=".$maskraz." maskoffset=".$maskoffset."<br>\n";

	if (function_exists('mb_strrpos')) {
		$posnumstart = mb_strrpos($maskwithnocode, $maskcounter, 'UTF-8');
	}
	else {
		$posnumstart = strrpos($maskwithnocode, $maskcounter);
	}	// Pos of counter in final string (from 0 to ...)
	if ($posnumstart < 0) return 'ErrorBadMaskFailedToLocatePosOfSequence';

	// Check we have a number in $value at position ($posnumstart+1).', '.dol_strlen($maskcounter)
	// TODO

    // Check length
    $len = dol_strlen($maskwithnocode);
    if (dol_strlen($value) != $len) $result = -1;

    dol_syslog("functions2::check_value result=".$result, LOG_DEBUG);
    return $result;
>>>>>>> 8c870507
}

/**
 *	Convert a binary data to string that represent hexadecimal value
 *
 *	@param   string		$bin		Value to convert
 *	@param   boolean	$pad      	Add 0
 *	@param   boolean	$upper		Convert to tupper
 *	@return  string					x
 */
function binhex($bin, $pad = false, $upper = false)
{
	$last = dol_strlen($bin) - 1;
	for ($i = 0; $i <= $last; $i++) { $x += $bin[$last - $i] * pow(2, $i); }
	$x = dechex($x);
	if ($pad) { while (dol_strlen($x) < intval(dol_strlen($bin)) / 4) { $x = "0$x"; } }
	if ($upper) { $x = strtoupper($x); }
	return $x;
}

/**
 *	Convert an hexadecimal string into a binary string
 *
 *	@param	string	$hexa		Hexadecimal string to convert (example: 'FF')
 *	@return string	    		bin
 */
function hexbin($hexa)
{
	$bin = '';
	$strLength = dol_strlen($hexa);
	for ($i = 0; $i < $strLength; $i++)
	{
		$bin .= str_pad(decbin(hexdec($hexa[$i])), 4, '0', STR_PAD_LEFT);
	}
	return $bin;
}

/**
 *	Retourne le numero de la semaine par rapport a une date
 *
 *	@param	string	$time   	Date au format 'timestamp'
 *	@return string					Number of week
 */
function numero_semaine($time)
{
	$stime = strftime('%Y-%m-%d', $time);

	if (preg_match('/^([0-9]+)\-([0-9]+)\-([0-9]+)\s?([0-9]+)?:?([0-9]+)?/i', $stime, $reg))
	{
		// Date est au format 'YYYY-MM-DD' ou 'YYYY-MM-DD HH:MM:SS'
		$annee = $reg[1];
		$mois = $reg[2];
		$jour = $reg[3];
	}

	/*
     * Norme ISO-8601:
     * - La semaine 1 de toute annee est celle qui contient le 4 janvier ou que la semaine 1 de toute annee est celle qui contient le 1er jeudi de janvier.
     * - La majorite des annees ont 52 semaines mais les annees qui commence un jeudi et les annees bissextiles commencant un mercredi en possede 53.
     * - Le 1er jour de la semaine est le Lundi
     */

	// Definition du Jeudi de la semaine
	if (date("w", mktime(12, 0, 0, $mois, $jour, $annee)) == 0) // Dimanche
	$jeudiSemaine = mktime(12, 0, 0, $mois, $jour, $annee) - 3 * 24 * 60 * 60;
	elseif (date("w", mktime(12, 0, 0, $mois, $jour, $annee)) < 4) // du Lundi au Mercredi
	$jeudiSemaine = mktime(12, 0, 0, $mois, $jour, $annee) + (4 - date("w", mktime(12, 0, 0, $mois, $jour, $annee))) * 24 * 60 * 60;
	elseif (date("w", mktime(12, 0, 0, $mois, $jour, $annee)) > 4) // du Vendredi au Samedi
	$jeudiSemaine = mktime(12, 0, 0, $mois, $jour, $annee) - (date("w", mktime(12, 0, 0, $mois, $jour, $annee)) - 4) * 24 * 60 * 60;
	else // Jeudi
	$jeudiSemaine = mktime(12, 0, 0, $mois, $jour, $annee);

	// Definition du premier Jeudi de l'annee
	if (date("w", mktime(12, 0, 0, 1, 1, date("Y", $jeudiSemaine))) == 0) // Dimanche
	{
		$premierJeudiAnnee = mktime(12, 0, 0, 1, 1, date("Y", $jeudiSemaine)) + 4 * 24 * 60 * 60;
	} elseif (date("w", mktime(12, 0, 0, 1, 1, date("Y", $jeudiSemaine))) < 4) // du Lundi au Mercredi
	{
		$premierJeudiAnnee = mktime(12, 0, 0, 1, 1, date("Y", $jeudiSemaine)) + (4 - date("w", mktime(12, 0, 0, 1, 1, date("Y", $jeudiSemaine)))) * 24 * 60 * 60;
	} elseif (date("w", mktime(12, 0, 0, 1, 1, date("Y", $jeudiSemaine))) > 4) // du Vendredi au Samedi
	{
		$premierJeudiAnnee = mktime(12, 0, 0, 1, 1, date("Y", $jeudiSemaine)) + (7 - (date("w", mktime(12, 0, 0, 1, 1, date("Y", $jeudiSemaine))) - 4)) * 24 * 60 * 60;
	} else // Jeudi
	{
		$premierJeudiAnnee = mktime(12, 0, 0, 1, 1, date("Y", $jeudiSemaine));
	}

	// Definition du numero de semaine: nb de jours entre "premier Jeudi de l'annee" et "Jeudi de la semaine";
	$numeroSemaine = (
	(
	date("z", mktime(12, 0, 0, date("m", $jeudiSemaine), date("d", $jeudiSemaine), date("Y", $jeudiSemaine)))
	-
	date("z", mktime(12, 0, 0, date("m", $premierJeudiAnnee), date("d", $premierJeudiAnnee), date("Y", $premierJeudiAnnee)))
	) / 7
	) + 1;

	// Cas particulier de la semaine 53
	if ($numeroSemaine == 53)
	{
		// Les annees qui commence un Jeudi et les annees bissextiles commencant un Mercredi en possede 53
		if (date("w", mktime(12, 0, 0, 1, 1, date("Y", $jeudiSemaine))) == 4 || (date("w", mktime(12, 0, 0, 1, 1, date("Y", $jeudiSemaine))) == 3 && date("z", mktime(12, 0, 0, 12, 31, date("Y", $jeudiSemaine))) == 365))
		{
			$numeroSemaine = 53;
		} else {
			$numeroSemaine = 1;
		}
	}

	//echo $jour."-".$mois."-".$annee." (".date("d-m-Y",$premierJeudiAnnee)." - ".date("d-m-Y",$jeudiSemaine).") -> ".$numeroSemaine."<BR>";

	return sprintf("%02d", $numeroSemaine);
}

/**
 *	Convertit une masse d'une unite vers une autre unite
 *
 *	@param	float	$weight    		Masse a convertir
 *	@param  int		$from_unit 		Unite originale en puissance de 10
 *	@param  int		$to_unit   		Nouvelle unite  en puissance de 10
 *	@return float	        		Masse convertie
 */
function weight_convert($weight, &$from_unit, $to_unit)
{
	/* Pour convertire 320 gr en Kg appeler
     *  $f = -3
     *  weigh_convert(320, $f, 0) retournera 0.32
     *
     */
	while ($from_unit <> $to_unit)
	{
		if ($from_unit > $to_unit)
		{
			$weight = $weight * 10;
			$from_unit = $from_unit - 1;
			$weight = weight_convert($weight, $from_unit, $to_unit);
		}
		if ($from_unit < $to_unit)
		{
			$weight = $weight / 10;
			$from_unit = $from_unit + 1;
			$weight = weight_convert($weight, $from_unit, $to_unit);
		}
	}

	return $weight;
}

/**
 *	Save personnal parameter
 *
 *	@param	DoliDB	$db         Handler database
 *	@param	Conf	$conf		Object conf
 *	@param	User	$user      	Object user
 *	@param	array	$tab        Array (key=>value) with all parameters to save
 *	@return int         		<0 if KO, >0 if OK
 *
 *	@see		dolibarr_get_const(), dolibarr_set_const(), dolibarr_del_const()
 */
function dol_set_user_param($db, $conf, &$user, $tab)
{
	// Verification parametres
	if (count($tab) < 1) return -1;

	$db->begin();

	// We remove old parameters for all keys in $tab
	$sql = "DELETE FROM ".MAIN_DB_PREFIX."user_param";
	$sql .= " WHERE fk_user = ".$user->id;
	$sql .= " AND entity = ".$conf->entity;
	$sql .= " AND param in (";
	$i = 0;
	foreach ($tab as $key => $value)
	{
		if ($i > 0) $sql .= ',';
		$sql .= "'".$db->escape($key)."'";
		$i++;
	}
	$sql .= ")";
	dol_syslog("functions2.lib::dol_set_user_param", LOG_DEBUG);

	$resql = $db->query($sql);
	if (!$resql)
	{
		dol_print_error($db);
		$db->rollback();
		return -1;
	}

	foreach ($tab as $key => $value)
	{
		// Set new parameters
		if ($value)
		{
			$sql = "INSERT INTO ".MAIN_DB_PREFIX."user_param(fk_user,entity,param,value)";
			$sql .= " VALUES (".$user->id.",".$conf->entity.",";
			$sql .= " '".$db->escape($key)."','".$db->escape($value)."')";

			dol_syslog("functions2.lib::dol_set_user_param", LOG_DEBUG);
			$result = $db->query($sql);
			if (!$result)
			{
				dol_print_error($db);
				$db->rollback();
				return -1;
			}
			$user->conf->$key = $value;
			//print "key=".$key." user->conf->key=".$user->conf->$key;
		} else {
			unset($user->conf->$key);
		}
	}

	$db->commit();
	return 1;
}

/**
 *	Returns formated reduction
 *
 *	@param	int			$reduction		Reduction percentage
 *	@param	Translate	$langs			Output language
 *	@return	string						Formated reduction
 */
function dol_print_reduction($reduction, $langs)
{
	$string = '';
	if ($reduction == 100)
	{
		$string = $langs->transnoentities("Offered");
	} else {
		$string = vatrate($reduction, true);
	}

	return $string;
}

/**
 * 	Return OS version.
 *  Note that PHP_OS returns only OS (not version) and OS PHP was built on, not necessarly OS PHP runs on.
 *
 *  @param 		string		$option 	Option string
 * 	@return		string					OS version
 */
function version_os($option = '')
{
	if ($option == 'smr') $osversion = php_uname('s').' '.php_uname('m').' '.php_uname('r');
	else $osversion = php_uname();
	return $osversion;
}

/**
 * 	Return PHP version
 *
 * 	@return		string			PHP version
 *  @see		versionphparray()
 */
function version_php()
{
	return phpversion();
}

/**
 * 	Return Dolibarr version
 *
 * 	@return		string			Dolibarr version
 *  @see		versiondolibarrarray()
 */
function version_dolibarr()
{
	return DOL_VERSION;
}

/**
 * 	Return web server version
 *
 * 	@return		string			Web server version
 */
function version_webserver()
{
	return $_SERVER["SERVER_SOFTWARE"];
}

/**
 * 	Return list of activated modules usable for document generation
 *
 * 	@param	DoliDB		$db				    Database handler
 * 	@param	string		$type			    Type of models (company, invoice, ...)
 *  @param  int		    $maxfilenamelength  Max length of value to show
 * 	@return	array|int			    		0 if no module is activated, or array(key=>label). For modules that need directory scan, key is completed with ":filename".
 */
function getListOfModels($db, $type, $maxfilenamelength = 0)
{
	global $conf, $langs;
	$liste = array();
	$found = 0;
	$dirtoscan = '';

	$sql = "SELECT nom as id, nom as doc_template_name, libelle as label, description as description";
	$sql .= " FROM ".MAIN_DB_PREFIX."document_model";
	$sql .= " WHERE type = '".$db->escape($type)."'";
	$sql .= " AND entity IN (0,".$conf->entity.")";
	$sql .= " ORDER BY description DESC";

	dol_syslog('/core/lib/function2.lib.php::getListOfModels', LOG_DEBUG);
	$resql = $db->query($sql);
	if ($resql)
	{
		$num = $db->num_rows($resql);
		$i = 0;
		while ($i < $num)
		{
			$found = 1;

			$obj = $db->fetch_object($resql);

			// If this generation module needs to scan a directory, then description field is filled
			// with the constant that contains list of directories to scan (COMPANY_ADDON_PDF_ODT_PATH, ...).
			if (!empty($obj->description))	// A list of directories to scan is defined
			{
				include_once DOL_DOCUMENT_ROOT.'/core/lib/files.lib.php';

				$const = $obj->description;
				//irtoscan.=($dirtoscan?',':'').preg_replace('/[\r\n]+/',',',trim($conf->global->$const));
				$dirtoscan = preg_replace('/[\r\n]+/', ',', trim($conf->global->$const));

				$listoffiles = array();

				// Now we add models found in directories scanned
				$listofdir = explode(',', $dirtoscan);
				foreach ($listofdir as $key=>$tmpdir)
				{
					$tmpdir = trim($tmpdir);
					$tmpdir = preg_replace('/DOL_DATA_ROOT/', DOL_DATA_ROOT, $tmpdir);
					if (!$tmpdir) { unset($listofdir[$key]); continue; }
					if (is_dir($tmpdir))
					{
						// all type of template is allowed
						$tmpfiles = dol_dir_list($tmpdir, 'files', 0, '', '', 'name', SORT_ASC, 0);
						if (count($tmpfiles)) $listoffiles = array_merge($listoffiles, $tmpfiles);
					}
				}

				if (count($listoffiles))
				{
					foreach ($listoffiles as $record)
					{
						$max = ($maxfilenamelength ? $maxfilenamelength : 28);
						$liste[$obj->id.':'.$record['fullname']] = dol_trunc($record['name'], $max, 'middle');
					}
				} else {
					$liste[0] = $obj->label.': '.$langs->trans("None");
				}
			} else {
				if ($type == 'member' && $obj->doc_template_name == 'standard')   // Special case, if member template, we add variant per format
				{
					global $_Avery_Labels;
					include_once DOL_DOCUMENT_ROOT.'/core/lib/format_cards.lib.php';
					foreach ($_Avery_Labels as $key => $val)
					{
						$liste[$obj->id.':'.$key] = ($obj->label ? $obj->label : $obj->doc_template_name).' '.$val['name'];
					}
				} else {
					// Common usage
					$liste[$obj->id] = $obj->label ? $obj->label : $obj->doc_template_name;
				}
			}
			$i++;
		}
	} else {
		dol_print_error($db);
		return -1;
	}

	if ($found) return $liste;
	else return 0;
}

/**
 * This function evaluates a string that should be a valid IPv4
 * Note: For ip 169.254.0.0, it returns 0 with some PHP (5.6.24) and 2 with some minor patchs of PHP (5.6.25). See https://github.com/php/php-src/pull/1954.
 *
 * @param	string $ip IP Address
 * @return	int 0 if not valid or reserved range, 1 if valid and public IP, 2 if valid and private range IP
 */
function is_ip($ip)
{
	// First we test if it is a valid IPv4
	if (filter_var($ip, FILTER_VALIDATE_IP, FILTER_FLAG_IPV4)) {
		// Then we test if it is a private range
		if (!filter_var($ip, FILTER_VALIDATE_IP, FILTER_FLAG_NO_PRIV_RANGE)) return 2;

		// Then we test if it is a reserved range
		if (!filter_var($ip, FILTER_VALIDATE_IP, FILTER_FLAG_NO_RES_RANGE)) return 0;

		return 1;
	}

	return 0;
}

/**
 *  Build a login from lastname, firstname
 *
 *  @param	string		$lastname		Lastname
 *  @param  string		$firstname		Firstname
 *	@return	string						Login
 */
function dol_buildlogin($lastname, $firstname)
{
	global $conf;

	//$conf->global->MAIN_BUILD_LOGIN_RULE = 'f.lastname';
	if (!empty($conf->global->MAIN_BUILD_LOGIN_RULE) && $conf->global->MAIN_BUILD_LOGIN_RULE == 'f.lastname') {	// f.lastname
		$login = strtolower(dol_string_unaccent(dol_trunc($firstname, 1, 'right', 'UTF-8', 1)));
		$login .= ($login ? '.' : '');
		$login .= strtolower(dol_string_unaccent($lastname));
		$login = dol_string_nospecial($login, ''); // For special names
	} else {	// firstname.lastname
		$login = strtolower(dol_string_unaccent($firstname));
		$login .= ($login ? '.' : '');
		$login .= strtolower(dol_string_unaccent($lastname));
		$login = dol_string_nospecial($login, ''); // For special names
	}

	// TODO Add a hook to allow external modules to suggest new rules

	return $login;
}

/**
 *  Return array to use for SoapClient constructor
 *
 *  @return     array
 */
function getSoapParams()
{
	global $conf;

	$params = array();
	$proxyuse = (empty($conf->global->MAIN_PROXY_USE) ?false:true);
	$proxyhost = (empty($conf->global->MAIN_PROXY_USE) ?false:$conf->global->MAIN_PROXY_HOST);
	$proxyport = (empty($conf->global->MAIN_PROXY_USE) ?false:$conf->global->MAIN_PROXY_PORT);
	$proxyuser = (empty($conf->global->MAIN_PROXY_USE) ?false:$conf->global->MAIN_PROXY_USER);
	$proxypass = (empty($conf->global->MAIN_PROXY_USE) ?false:$conf->global->MAIN_PROXY_PASS);
	$timeout = (empty($conf->global->MAIN_USE_CONNECT_TIMEOUT) ? 10 : $conf->global->MAIN_USE_CONNECT_TIMEOUT); // Connection timeout
	$response_timeout = (empty($conf->global->MAIN_USE_RESPONSE_TIMEOUT) ? 30 : $conf->global->MAIN_USE_RESPONSE_TIMEOUT); // Response timeout
	//print extension_loaded('soap');
	if ($proxyuse)
	{
		$params = array('connection_timeout'=>$timeout,
					  'response_timeout'=>$response_timeout,
					  'proxy_use'      => 1,
					  'proxy_host'     => $proxyhost,
					  'proxy_port'     => $proxyport,
					  'proxy_login'    => $proxyuser,
					  'proxy_password' => $proxypass,
					  'trace'		   => 1
		);
	} else {
		$params = array('connection_timeout'=>$timeout,
					  'response_timeout'=>$response_timeout,
					  'proxy_use'      => 0,
					  'proxy_host'     => false,
					  'proxy_port'     => false,
					  'proxy_login'    => false,
					  'proxy_password' => false,
					  'trace'		   => 1
		);
	}
	return $params;
}


/**
 * Return link url to an object
 *
 * @param 	int		$objectid		Id of record
 * @param 	string	$objecttype		Type of object ('invoice', 'order', 'expedition_bon', 'myobject@mymodule', ...)
 * @param 	int		$withpicto		Picto to show
 * @param 	string	$option			More options
 * @return	string					URL of link to object id/type
 */
function dolGetElementUrl($objectid, $objecttype, $withpicto = 0, $option = '')
{
	global $db, $conf, $langs;

	$ret = '';
	$regs = array();

	// If we ask a resource form external module (instead of default path)
	if (preg_match('/^([^@]+)@([^@]+)$/i', $objecttype, $regs)) {
		$myobject = $regs[1];
		$module = $regs[2];
	}
	else {
		// Parse $objecttype (ex: project_task)
		$module = $myobject = $objecttype;
		if (preg_match('/^([^_]+)_([^_]+)/i', $objecttype, $regs))
		{
			$module = $regs[1];
			$myobject = $regs[2];
		}
	}

	// Generic case for $classpath
	$classpath = $module.'/class';

	// Special cases, to work with non standard path
	if ($objecttype == 'facture' || $objecttype == 'invoice') {
		$classpath = 'compta/facture/class';
		$module = 'facture';
		$myobject = 'facture';
	} elseif ($objecttype == 'commande' || $objecttype == 'order') {
		$classpath = 'commande/class';
		$module = 'commande';
		$myobject = 'commande';
	} elseif ($objecttype == 'propal') {
		$classpath = 'comm/propal/class';
	} elseif ($objecttype == 'supplier_proposal') {
		$classpath = 'supplier_proposal/class';
	} elseif ($objecttype == 'shipping') {
		$classpath = 'expedition/class';
		$myobject = 'expedition';
		$module = 'expedition_bon';
	} elseif ($objecttype == 'delivery') {
		$classpath = 'delivery/class';
		$myobject = 'delivery';
		$module = 'delivery_note';
	} elseif ($objecttype == 'contract') {
		$classpath = 'contrat/class';
		$module = 'contrat';
		$myobject = 'contrat';
	} elseif ($objecttype == 'member') {
		$classpath = 'adherents/class';
		$module = 'adherent';
		$myobject = 'adherent';
	} elseif ($objecttype == 'cabinetmed_cons') {
		$classpath = 'cabinetmed/class';
		$module = 'cabinetmed';
		$myobject = 'cabinetmedcons';
	} elseif ($objecttype == 'fichinter') {
		$classpath = 'fichinter/class';
		$module = 'ficheinter';
		$myobject = 'fichinter';
	} elseif ($objecttype == 'task') {
		$classpath = 'projet/class';
		$module = 'projet';
		$myobject = 'task';
	} elseif ($objecttype == 'stock') {
		$classpath = 'product/stock/class';
		$module = 'stock';
		$myobject = 'stock';
	} elseif ($objecttype == 'inventory') {
		$classpath = 'product/inventory/class';
		$module = 'stock';
		$myobject = 'inventory';
	} elseif ($objecttype == 'mo') {
		$classpath = 'mrp/class';
		$module = 'mrp';
		$myobject = 'mo';
	}

	// Generic case for $classfile and $classname
	$classfile = strtolower($myobject); $classname = ucfirst($myobject);
	//print "objecttype=".$objecttype." module=".$module." subelement=".$subelement." classfile=".$classfile." classname=".$classname." classpath=".$classpath;

	if ($objecttype == 'invoice_supplier') {
		$classfile = 'fournisseur.facture';
		$classname = 'FactureFournisseur';
		$classpath = 'fourn/class';
		$module = 'fournisseur';
	} elseif ($objecttype == 'order_supplier') {
		$classfile = 'fournisseur.commande';
		$classname = 'CommandeFournisseur';
		$classpath = 'fourn/class';
		$module = 'fournisseur';
	}
	elseif ($objecttype == 'supplier_proposal') {
		$classfile = 'supplier_proposal';
		$classname = 'SupplierProposal';
		$classpath = 'supplier_proposal/class';
		$module = 'supplier_proposal';
	}
	elseif ($objecttype == 'stock') {
		$classpath = 'product/stock/class';
		$classfile = 'entrepot';
		$classname = 'Entrepot';
	}

	if (!empty($conf->$module->enabled))
	{
		$res = dol_include_once('/'.$classpath.'/'.$classfile.'.class.php');
		if ($res)
		{
			if (class_exists($classname))
			{
				$object = new $classname($db);
				$res = $object->fetch($objectid);
				if ($res > 0) {
					$ret = $object->getNomUrl($withpicto, $option);
				} elseif ($res == 0) {
					$ret = $langs->trans('Deleted');
				}
				unset($object);
			} else dol_syslog("Class with classname ".$classname." is unknown even after the include", LOG_ERR);
		}
	}
	return $ret;
}


/**
 * Clean corrupted tree (orphelins linked to a not existing parent), record linked to themself and child-parent loop
 *
 * @param	DoliDB	$db					Database handler
 * @param	string	$tabletocleantree	Table to clean
 * @param	string	$fieldfkparent		Field name that contains id of parent
 * @return	int							Nb of records fixed/deleted
 */
function cleanCorruptedTree($db, $tabletocleantree, $fieldfkparent)
{
	$totalnb = 0;
	$listofid = array();
	$listofparentid = array();

	// Get list of all id in array listofid and all parents in array listofparentid
	$sql = 'SELECT rowid, '.$fieldfkparent.' as parent_id FROM '.MAIN_DB_PREFIX.$tabletocleantree;
	$resql = $db->query($sql);
	if ($resql)
	{
		$num = $db->num_rows($resql);
		$i = 0;
		while ($i < $num)
		{
			$obj = $db->fetch_object($resql);
			$listofid[] = $obj->rowid;
			if ($obj->parent_id > 0) $listofparentid[$obj->rowid] = $obj->parent_id;
			$i++;
		}
	} else {
		dol_print_error($db);
	}

	if (count($listofid))
	{
		print 'Code requested to clean tree (may be to solve data corruption), so we check/clean orphelins and loops.'."<br>\n";

		// Check loops on each other
		$sql = "UPDATE ".MAIN_DB_PREFIX.$tabletocleantree." SET ".$fieldfkparent." = 0 WHERE ".$fieldfkparent." = rowid"; // So we update only records linked to themself
		$resql = $db->query($sql);
		if ($resql)
		{
			$nb = $db->affected_rows($sql);
			if ($nb > 0)
			{
				print '<br>Some record that were parent of themself were cleaned.';
			}

			$totalnb += $nb;
		}
		//else dol_print_error($db);

		// Check other loops
		$listofidtoclean = array();
		foreach ($listofparentid as $id => $pid)
		{
			// Check depth
			//print 'Analyse record id='.$id.' with parent '.$pid.'<br>';

			$cursor = $id; $arrayidparsed = array(); // We start from child $id
			while ($cursor > 0)
			{
				$arrayidparsed[$cursor] = 1;
				if ($arrayidparsed[$listofparentid[$cursor]])	// We detect a loop. A record with a parent that was already into child
				{
					print 'Found a loop between id '.$id.' - '.$cursor.'<br>';
					unset($arrayidparsed);
					$listofidtoclean[$cursor] = $id;
					break;
				}
				$cursor = $listofparentid[$cursor];
			}

			if (count($listofidtoclean)) break;
		}

		$sql = "UPDATE ".MAIN_DB_PREFIX.$tabletocleantree;
		$sql .= " SET ".$fieldfkparent." = 0";
		$sql .= " WHERE rowid IN (".join(',', $listofidtoclean).")"; // So we update only records detected wrong
		$resql = $db->query($sql);
		if ($resql)
		{
			$nb = $db->affected_rows($sql);
			if ($nb > 0)
			{
				// Removed orphelins records
				print '<br>Some records were detected to have parent that is a child, we set them as root record for id: ';
				print join(',', $listofidtoclean);
			}

			$totalnb += $nb;
		}
		//else dol_print_error($db);

		// Check and clean orphelins
		$sql = "UPDATE ".MAIN_DB_PREFIX.$tabletocleantree;
		$sql .= " SET ".$fieldfkparent." = 0";
		$sql .= " WHERE ".$fieldfkparent." NOT IN (".join(',', $listofid).")"; // So we update only records linked to a non existing parent
		$resql = $db->query($sql);
		if ($resql)
		{
			$nb = $db->affected_rows($sql);
			if ($nb > 0)
			{
				// Removed orphelins records
				print '<br>Some orphelins were found and modified to be parent so records are visible again for id: ';
				print join(',', $listofid);
			}

			$totalnb += $nb;
		}
		//else dol_print_error($db);

		print '<br>We fixed '.$totalnb.' record(s). Some records may still be corrupted. New check may be required.';
		return $totalnb;
	}
}


/**
 *	Convert an array with RGB value into hex RGB value.
 *  This is the opposite function of colorStringToArray
 *
 *  @param	array	$arraycolor			Array
 *  @param	string	$colorifnotfound	Color code to return if entry not defined or not a RGB format
 *  @return	string						RGB hex value (without # before). For example: 'FF00FF', '01FF02'
 *  @see	colorStringToArray(), colorHexToRgb()
 */
function colorArrayToHex($arraycolor, $colorifnotfound = '888888')
{
	if (!is_array($arraycolor)) return $colorifnotfound;
	if (empty($arraycolor)) return $colorifnotfound;
	return sprintf("%02s", dechex($arraycolor[0])).sprintf("%02s", dechex($arraycolor[1])).sprintf("%02s", dechex($arraycolor[2]));
}

/**
 *	Convert a string RGB value ('FFFFFF', '255,255,255') into an array RGB array(255,255,255).
 *  This is the opposite function of colorArrayToHex.
 *  If entry is already an array, return it.
 *
 *  @param	string	$stringcolor		String with hex (FFFFFF) or comma RGB ('255,255,255')
 *  @param	array	$colorifnotfound	Color code array to return if entry not defined
 *  @return	array   					RGB hex value (without # before). For example: FF00FF
 *  @see	colorArrayToHex(), colorHexToRgb()
 */
function colorStringToArray($stringcolor, $colorifnotfound = array(88, 88, 88))
{
	if (is_array($stringcolor)) return $stringcolor; // If already into correct output format, we return as is
	$reg = array();
	$tmp = preg_match('/^#?([0-9a-fA-F][0-9a-fA-F])([0-9a-fA-F][0-9a-fA-F])([0-9a-fA-F][0-9a-fA-F])$/', $stringcolor, $reg);
	if (!$tmp)
	{
		$tmp = explode(',', $stringcolor);
		if (count($tmp) < 3) return $colorifnotfound;
		return $tmp;
	}
	return array(hexdec($reg[1]), hexdec($reg[2]), hexdec($reg[3]));
}

/**
 * @param string 	$color 			the color you need to valid
 * @param boolean 	$allow_white 	in case of white isn't valid
 * @return boolean
 */
function colorValidateHex($color, $allow_white = true)
{
	if (!$allow_white && ($color === '#fff' || $color === '#ffffff')) return false;

	if (preg_match('/^#[a-f0-9]{6}$/i', $color)) //hex color is valid
	{
		return true;
	}
	return false;
}

/**
 * Change color to make it less aggressive (ratio is negative) or more aggressive (ratio is positive)
 *
 * @param 	string 		$hex			Color in hex ('#AA1122' or 'AA1122' or '#a12' or 'a12')
 * @param 	integer		$ratio			Default=-50. Note: 0=Component color is unchanged, -100=Component color become 88, +100=Component color become 00 or FF
 * @param	integer		$brightness 	Default=0. Adjust brightness. -100=Decrease brightness by 100%, +100=Increase of 100%.
 * @return string		New string of color
 * @see colorAdjustBrightness()
 */
function colorAgressiveness($hex, $ratio = -50, $brightness = 0)
{
	if (empty($ratio)) $ratio = 0; // To avoid null

	// Steps should be between -255 and 255. Negative = darker, positive = lighter
	$ratio = max(-100, min(100, $ratio));

	// Normalize into a six character long hex string
	$hex = str_replace('#', '', $hex);
	if (strlen($hex) == 3) {
		$hex = str_repeat(substr($hex, 0, 1), 2).str_repeat(substr($hex, 1, 1), 2).str_repeat(substr($hex, 2, 1), 2);
	}

	// Split into three parts: R, G and B
	$color_parts = str_split($hex, 2);
	$return = '#';

	foreach ($color_parts as $color) {
		$color = hexdec($color); // Convert to decimal
		if ($ratio > 0)	// We increase aggressivity
		{
			if ($color > 127) $color += ((255 - $color) * ($ratio / 100));
			if ($color < 128) $color -= ($color * ($ratio / 100));
		} else // We decrease agressiveness
		{
			if ($color > 128) $color -= (($color - 128) * (abs($ratio) / 100));
			if ($color < 127) $color += ((128 - $color) * (abs($ratio) / 100));
		}
		if ($brightness > 0)
		{
			$color = ($color * (100 + abs($brightness)) / 100);
		} else {
			$color = ($color * (100 - abs($brightness)) / 100);
		}

		$color   = max(0, min(255, $color)); // Adjust color to stay into valid range
		$return .= str_pad(dechex($color), 2, '0', STR_PAD_LEFT); // Make two char hex code
	}

	//var_dump($hex.' '.$ratio.' -> '.$return);
	return $return;
}

/**
 * @param string 	$hex 		Color in hex ('#AA1122' or 'AA1122' or '#a12' or 'a12')
 * @param integer 	$steps 		Step/offset added to each color component. It should be between -255 and 255. Negative = darker, positive = lighter
 * @return string				New color with format '#AA1122'
 * @see colorAgressiveness()
 */
function colorAdjustBrightness($hex, $steps)
{
	// Steps should be between -255 and 255. Negative = darker, positive = lighter
	$steps = max(-255, min(255, $steps));

	// Normalize into a six character long hex string
	$hex = str_replace('#', '', $hex);
	if (strlen($hex) == 3) {
		$hex = str_repeat(substr($hex, 0, 1), 2).str_repeat(substr($hex, 1, 1), 2).str_repeat(substr($hex, 2, 1), 2);
	}

	// Split into three parts: R, G and B
	$color_parts = str_split($hex, 2);
	$return = '#';

	foreach ($color_parts as $color) {
		$color   = hexdec($color); // Convert to decimal
		$color   = max(0, min(255, $color + $steps)); // Adjust color
		$return .= str_pad(dechex($color), 2, '0', STR_PAD_LEFT); // Make two char hex code
	}

	return $return;
}

/**
 * @param string $hex color in hex
 * @param integer $percent 0 to 100
 * @return string
 */
function colorDarker($hex, $percent)
{
	$steps = intval(255 * $percent / 100) * -1;
	return colorAdjustBrightness($hex, $steps);
}

/**
 * @param string $hex color in hex
 * @param integer $percent 0 to 100
 * @return string
 */
function colorLighten($hex, $percent)
{
	$steps = intval(255 * $percent / 100);
	return colorAdjustBrightness($hex, $steps);
}


/**
 * @param string 	$hex 			color in hex
 * @param float 	$alpha 			0 to 1 to add alpha channel
 * @param bool 		$returnArray	true=return an array instead, false=return string
 * @return string|array				String or array
 */
function colorHexToRgb($hex, $alpha = false, $returnArray = false)
{
	$string = '';
	$hex      = str_replace('#', '', $hex);
	$length   = strlen($hex);
	$rgb = array();
	$rgb['r'] = hexdec($length == 6 ? substr($hex, 0, 2) : ($length == 3 ? str_repeat(substr($hex, 0, 1), 2) : 0));
	$rgb['g'] = hexdec($length == 6 ? substr($hex, 2, 2) : ($length == 3 ? str_repeat(substr($hex, 1, 1), 2) : 0));
	$rgb['b'] = hexdec($length == 6 ? substr($hex, 4, 2) : ($length == 3 ? str_repeat(substr($hex, 2, 1), 2) : 0));
	if ($alpha !== false) {
		$rgb['a'] = floatval($alpha);
		$string = 'rgba('.implode(',', $rgb).')';
	} else {
		$string = 'rgb('.implode(',', $rgb).')';
	}

	if ($returnArray) {
		return $rgb;
	} else {
		return $string;
	}
}


/**
 * Applies the Cartesian product algorithm to an array
 * Source: http://stackoverflow.com/a/15973172
 *
 * @param   array $input    Array of products
 * @return  array           Array of combinations
 */
function cartesianArray(array $input)
{
	// filter out empty values
	$input = array_filter($input);

	$result = array(array());

	foreach ($input as $key => $values) {
		$append = array();

		foreach ($result as $product) {
			foreach ($values as $item) {
				$product[$key] = $item;
				$append[] = $product;
			}
		}

		$result = $append;
	}

	return $result;
}


/**
 * Get name of directory where the api_...class.php file is stored
 *
 * @param   string  $moduleobject     Module object name
 * @return  string              	  Directory name
 */
function getModuleDirForApiClass($moduleobject)
{
	$moduledirforclass = $moduleobject;
	if ($moduledirforclass != 'api') $moduledirforclass = preg_replace('/api$/i', '', $moduledirforclass);

	if ($moduleobject == 'contracts') {
		$moduledirforclass = 'contrat';
	} elseif (in_array($moduleobject, array('admin', 'login', 'setup', 'access', 'status', 'tools', 'documents'))) {
		$moduledirforclass = 'api';
	} elseif ($moduleobject == 'contact' || $moduleobject == 'contacts' || $moduleobject == 'customer' || $moduleobject == 'thirdparty' || $moduleobject == 'thirdparties') {
		$moduledirforclass = 'societe';
	} elseif ($moduleobject == 'propale' || $moduleobject == 'proposals') {
		$moduledirforclass = 'comm/propal';
	} elseif ($moduleobject == 'agenda' || $moduleobject == 'agendaevents') {
		$moduledirforclass = 'comm/action';
	} elseif ($moduleobject == 'adherent' || $moduleobject == 'members' || $moduleobject == 'memberstypes' || $moduleobject == 'subscriptions') {
		$moduledirforclass = 'adherents';
	} elseif ($moduleobject == 'don' || $moduleobject == 'donations') {
		$moduledirforclass = 'don';
	} elseif ($moduleobject == 'banque' || $moduleobject == 'bankaccounts') {
		$moduledirforclass = 'compta/bank';
	} elseif ($moduleobject == 'category' || $moduleobject == 'categorie') {
		$moduledirforclass = 'categories';
	} elseif ($moduleobject == 'order' || $moduleobject == 'orders') {
		$moduledirforclass = 'commande';
	} elseif ($moduleobject == 'shipments') {
		$moduledirforclass = 'expedition';
	} elseif ($moduleobject == 'facture' || $moduleobject == 'invoice' || $moduleobject == 'invoices') {
		$moduledirforclass = 'compta/facture';
	} elseif ($moduleobject == 'project' || $moduleobject == 'projects' || $moduleobject == 'task' || $moduleobject == 'tasks') {
		$moduledirforclass = 'projet';
	} elseif ($moduleobject == 'stock' || $moduleobject == 'stockmovements' || $moduleobject == 'warehouses') {
		$moduledirforclass = 'product/stock';
	} elseif ($moduleobject == 'supplierproposals' || $moduleobject == 'supplierproposal' || $moduleobject == 'supplier_proposal') {
		$moduledirforclass = 'supplier_proposal';
	} elseif ($moduleobject == 'fournisseur' || $moduleobject == 'supplierinvoices' || $moduleobject == 'supplierorders') {
		$moduledirforclass = 'fourn';
	} elseif ($moduleobject == 'ficheinter' || $moduleobject == 'interventions') {
		$moduledirforclass = 'fichinter';
	} elseif ($moduleobject == 'mos') {
		$moduledirforclass = 'mrp';
	} elseif (in_array($moduleobject, array('products', 'expensereports', 'users', 'tickets', 'boms'))) {
		$moduledirforclass = preg_replace('/s$/', '', $moduleobject);
	}

	return $moduledirforclass;
}

/**
 * Return 2 hexa code randomly
 *
 * @param	int   $min	    Between 0 and 255
 * @param	int   $max	    Between 0 and 255
 * @return  string          A color string '12'
 */
function randomColorPart($min = 0, $max = 255)
{
	return str_pad(dechex(mt_rand($min, $max)), 2, '0', STR_PAD_LEFT);
}

/**
 * Return hexadecimal color randomly
 *
 * @param	int   $min	   Between 0 and 255
 * @param	int   $max	   Between 0 and 255
 * @return  string         A color string '123456'
 */
function randomColor($min = 0, $max = 255)
{
	return randomColorPart($min, $max).randomColorPart($min, $max).randomColorPart($min, $max);
}


if (!function_exists('dolEscapeXML'))
{
	/**
	 * Encode string for xml usage
	 *
	 * @param 	string	$string		String to encode
	 * @return	string				String encoded
	 */
	function dolEscapeXML($string)
	{
		return strtr($string, array('\''=>'&apos;', '"'=>'&quot;', '&'=>'&amp;', '<'=>'&lt;', '>'=>'&gt;'));
	}
}


/**
 *	Return automatic or manual in current language
 *
 *	@param	string	$automaticmanual   Value to test (1, 'automatic', 'true' or 0, 'manual', 'false')
 *	@param	integer	$case			   1=Yes/No, 0=yes/no, 2=Disabled checkbox, 3=Disabled checkbox + Automatic/Manual
 *	@param	int		$color			   0=texte only, 1=Text is formated with a color font style ('ok' or 'error'), 2=Text is formated with 'ok' color.
 *	@return	string					   HTML string
 */
function autoOrManual($automaticmanual, $case = 1, $color = 0)
{
	global $langs;
	$result = 'unknown'; $classname = '';
	if ($automaticmanual == 1 || strtolower($automaticmanual) == 'automatic' || strtolower($automaticmanual) == 'true') 	// A mettre avant test sur no a cause du == 0
	{
		$result = $langs->trans('automatic');
		if ($case == 1 || $case == 3) $result = $langs->trans("Automatic");
		if ($case == 2) $result = '<input type="checkbox" value="1" checked disabled>';
		if ($case == 3) $result = '<input type="checkbox" value="1" checked disabled> '.$result;

		$classname = 'ok';
	} elseif ($automaticmanual == 0 || strtolower($automaticmanual) == 'manual' || strtolower($automaticmanual) == 'false')
	{
		$result = $langs->trans("manual");
		if ($case == 1 || $case == 3) $result = $langs->trans("Manual");
		if ($case == 2) $result = '<input type="checkbox" value="0" disabled>';
		if ($case == 3) $result = '<input type="checkbox" value="0" disabled> '.$result;

		if ($color == 2) $classname = 'ok';
		else $classname = 'error';
	}
	if ($color) return '<font class="'.$classname.'">'.$result.'</font>';
	return $result;
}


/**
 * Convert links to local wrapper to medias files into a string into a public external URL readable on internet
 *
 * @param   string      $notetoshow      Text to convert
 * @return  string                       String
 */
function convertBackOfficeMediasLinksToPublicLinks($notetoshow)
{
	global $dolibarr_main_url_root;
	// Define $urlwithroot
	$urlwithouturlroot = preg_replace('/'.preg_quote(DOL_URL_ROOT, '/').'$/i', '', trim($dolibarr_main_url_root));
	$urlwithroot = $urlwithouturlroot.DOL_URL_ROOT; // This is to use external domain name found into config file
	//$urlwithroot=DOL_MAIN_URL_ROOT;					// This is to use same domain name than current
	$notetoshow = preg_replace('/src="[a-zA-Z0-9_\/\-\.]*(viewimage\.php\?modulepart=medias[^"]*)"/', 'src="'.$urlwithroot.'/\1"', $notetoshow);
	return $notetoshow;
}

/**
 *		Function to format a value into a defined format for French administration (no thousand separator & decimal separator force to ',' with two decimals)
 *		Function used into accountancy FEC export
 *
 *		@param	float		$amount			Amount to format
 *		@return	string					Chain with formatted upright
 *		@see	price2num()				Format a numeric into a price for FEC files
 */
function price2fec($amount)
{
	global $conf;

	// Clean parameters
	if (empty($amount)) $amount = 0; // To have a numeric value if amount not defined or = ''
	$amount = (is_numeric($amount) ? $amount : 0); // Check if amount is numeric, for example, an error occured when amount value = o (letter) instead 0 (number)

	// Output decimal number by default
	$nbdecimal = (empty($conf->global->ACCOUNTING_FEC_DECIMAL_LENGTH) ? 2 : $conf->global->ACCOUNTING_FEC_DECIMAL_LENGTH);

	// Output separators by default
	$dec = (empty($conf->global->ACCOUNTING_FEC_DECIMAL_SEPARATOR) ? ',' : $conf->global->ACCOUNTING_FEC_DECIMAL_SEPARATOR);
	$thousand = (empty($conf->global->ACCOUNTING_FEC_THOUSAND_SEPARATOR) ? '' : $conf->global->ACCOUNTING_FEC_THOUSAND_SEPARATOR);

	// Format number
	$output = number_format($amount, $nbdecimal, $dec, $thousand);

	return $output;
}

/**
 * Check the syntax of some PHP code.
 *
 * @param 	string 			$code 	PHP code to check.
 * @return 	boolean|array 			If false, then check was successful, otherwise an array(message,line) of errors is returned.
 */
function phpSyntaxError($code)
{
	if (!defined("CR")) define("CR", "\r");
	if (!defined("LF")) define("LF", "\n");
	if (!defined("CRLF")) define("CRLF", "\r\n");

	$braces = 0;
	$inString = 0;
	foreach (token_get_all('<?php '.$code) as $token) {
		if (is_array($token)) {
			switch ($token[0]) {
				case T_CURLY_OPEN:
				case T_DOLLAR_OPEN_CURLY_BRACES:
				case T_START_HEREDOC: ++$inString; break;
				case T_END_HEREDOC:   --$inString; break;
			}
		} elseif ($inString & 1) {
			switch ($token) {
				case '`':
				case '\'':
				case '"': --$inString; break;
			}
		} else {
			switch ($token) {
				case '`':
				case '\'':
				case '"': ++$inString; break;
				case '{': ++$braces; break;
				case '}':
					if ($inString) {
						--$inString;
					} else {
						--$braces;
						if ($braces < 0) break 2;
					}
					break;
			}
		}
	}
	$inString = @ini_set('log_errors', false);
	$token = @ini_set('display_errors', true);
	ob_start();
	$code = substr($code, strlen('<?php '));
	$braces || $code = "if(0){{$code}\n}";
	if (eval($code) === false) {
		if ($braces) {
			$braces = PHP_INT_MAX;
		} else {
			false !== strpos($code, CR) && $code = strtr(str_replace(CRLF, LF, $code), CR, LF);
			$braces = substr_count($code, LF);
		}
		$code = ob_get_clean();
		$code = strip_tags($code);
		if (preg_match("'syntax error, (.+) in .+ on line (\d+)$'s", $code, $code)) {
			$code[2] = (int) $code[2];
			$code = $code[2] <= $braces
			? array($code[1], $code[2])
			: array('unexpected $end'.substr($code[1], 14), $braces);
		} else $code = array('syntax error', 0);
	} else {
		ob_end_clean();
		$code = false;
	}
	@ini_set('display_errors', $token);
	@ini_set('log_errors', $inString);
	return $code;
}<|MERGE_RESOLUTION|>--- conflicted
+++ resolved
@@ -719,7 +719,6 @@
  */
 function get_next_value($db, $mask, $table, $field, $where = '', $objsoc = '', $date = '', $mode = 'next', $bentityon = true, $objuser = null, $forceentity = null)
 {
-<<<<<<< HEAD
 	global $conf, $user;
 
 	if (!is_object($objsoc)) $valueforccc = $objsoc;
@@ -760,7 +759,7 @@
 	if (dol_strlen($maskcounter) < 3 && empty($conf->global->MAIN_COUNTER_WITH_LESS_3_DIGITS)) return 'ErrorCounterMustHaveMoreThan3Digits';
 
 	// Extract value for third party mask counter
-	$regClient = array();
+	$regClientRef = array();
 	if (preg_match('/\{(c+)(0*)\}/i', $mask, $regClientRef))
 	{
 		$maskrefclient = $regClientRef[1].$regClientRef[2];
@@ -792,8 +791,8 @@
 	}
 
 	// Extract value for user
-	if (preg_match('/\{(u+)\}/i', $mask, $regType))
-	{
+    $regType = array();
+	if (preg_match('/\{(u+)\}/i', $mask, $regType)) {
 		$lastname = 'XXXXXXXXXXXXXXXXXXXXXXXXXXXXXXXXXXXXXXXXXXXXXX';
 		if (is_object($objuser)) $lastname = $objuser->lastname;
 
@@ -819,112 +818,6 @@
 
 	if (strstr($mask, 'user_extra_'))
 	{
-=======
-    global $conf, $user;
-
-    if (!is_object($objsoc)) $valueforccc = $objsoc;
-    elseif ($table == "commande_fournisseur" || $table == "facture_fourn") $valueforccc = dol_string_unaccent($objsoc->code_fournisseur);
-    else $valueforccc = dol_string_unaccent($objsoc->code_client);
-
-    $sharetable = $table;
-    if ($table == 'facture' || $table == 'invoice') $sharetable = 'invoicenumber'; // for getEntity function
-
-    // Clean parameters
-    if ($date == '') $date = dol_now(); // We use local year and month of PHP server to search numbers
-    // but we should use local year and month of user
-
-    // For debugging
-    //dol_syslog("mask=".$mask, LOG_DEBUG);
-    //include_once(DOL_DOCUMENT_ROOT.'/core/lib/date.lib.php');
-    //$mask='FA{yy}{mm}-{0000@99}';
-    //$date=dol_mktime(12, 0, 0, 1, 1, 1900);
-    //$date=dol_stringtotime('20130101');
-
-    $hasglobalcounter = false;
-    // Extract value for mask counter, mask raz and mask offset
-    if (preg_match('/\{(0+)([@\+][0-9\-\+\=]+)?([@\+][0-9\-\+\=]+)?\}/i', $mask, $reg))
-    {
-        $masktri = $reg[1].(!empty($reg[2]) ? $reg[2] : '').(!empty($reg[3]) ? $reg[3] : '');
-        $maskcounter = $reg[1];
-        $hasglobalcounter = true;
-    }
-    else
-    {
-        // setting some defaults so the rest of the code won't fail if there is a third party counter
-        $masktri = '00000';
-        $maskcounter = '00000';
-    }
-
-    $maskraz = -1;
-    $maskoffset = 0;
-    $resetEveryMonth = false;
-    if (dol_strlen($maskcounter) < 3 && empty($conf->global->MAIN_COUNTER_WITH_LESS_3_DIGITS)) return 'ErrorCounterMustHaveMoreThan3Digits';
-
-    // Extract value for third party mask counter
-    $regClientRef = array();
-    if (preg_match('/\{(c+)(0*)\}/i', $mask, $regClientRef))
-    {
-        $maskrefclient = $regClientRef[1].$regClientRef[2];
-        $maskrefclient_maskclientcode = $regClientRef[1];
-        $maskrefclient_maskcounter = $regClientRef[2];
-        $maskrefclient_maskoffset = 0; //default value of maskrefclient_counter offset
-        $maskrefclient_clientcode = substr($valueforccc, 0, dol_strlen($maskrefclient_maskclientcode)); //get n first characters of client code where n is length in mask
-        $maskrefclient_clientcode = str_pad($maskrefclient_clientcode, dol_strlen($maskrefclient_maskclientcode), "#", STR_PAD_RIGHT); //padding maskrefclient_clientcode for having exactly n characters in maskrefclient_clientcode
-        $maskrefclient_clientcode = dol_string_nospecial($maskrefclient_clientcode); //sanitize maskrefclient_clientcode for sql insert and sql select like
-        if (dol_strlen($maskrefclient_maskcounter) > 0 && dol_strlen($maskrefclient_maskcounter) < 3) return 'ErrorCounterMustHaveMoreThan3Digits';
-    }
-    else $maskrefclient = '';
-
-    // fail if there is neither a global nor a third party counter
-    if (!$hasglobalcounter && ($maskrefclient_maskcounter == ''))
-    {
-        return 'ErrorBadMask';
-    }
-
-    // Extract value for third party type
-    if (preg_match('/\{(t+)\}/i', $mask, $regType))
-    {
-        $masktype = $regType[1];
-        $masktype_value = substr(preg_replace('/^TE_/', '', $objsoc->typent_code), 0, dol_strlen($regType[1])); // get n first characters of thirdpaty typent_code (where n is length in mask)
-        $masktype_value = str_pad($masktype_value, dol_strlen($regType[1]), "#", STR_PAD_RIGHT); // we fill on right with # to have same number of char than into mask
-    }
-    else
-    {
-    	$masktype = '';
-    	$masktype_value = '';
-    }
-
-    // Extract value for user
-    $regType = array();
-    if (preg_match('/\{(u+)\}/i', $mask, $regType))
-    {
-    	$lastname = 'XXXXXXXXXXXXXXXXXXXXXXXXXXXXXXXXXXXXXXXXXXXXXX';
-    	if (is_object($objuser)) $lastname = $objuser->lastname;
-
-    	$maskuser = $regType[1];
-    	$maskuser_value = substr($lastname, 0, dol_strlen($regType[1])); // get n first characters of user firstname (where n is length in mask)
-    	$maskuser_value = str_pad($maskuser_value, dol_strlen($regType[1]), "#", STR_PAD_RIGHT); // we fill on right with # to have same number of char than into mask
-    }
-    else
-    {
-    	$maskuser = '';
-    	$maskuser_value = '';
-    }
-
-    // Personalized field {XXX-1} à {XXX-9}
-    $maskperso = array();
-    $maskpersonew = array();
-    $tmpmask = $mask;
-    while (preg_match('/\{([A-Z]+)\-([1-9])\}/', $tmpmask, $regKey))
-    {
-        $maskperso[$regKey[1]] = '{'.$regKey[1].'-'.$regKey[2].'}';
-        $maskpersonew[$regKey[1]] = str_pad('', $regKey[2], '_', STR_PAD_RIGHT);
-        $tmpmask = preg_replace('/\{'.$regKey[1].'\-'.$regKey[2].'\}/i', $maskpersonew[$regKey[1]], $tmpmask);
-    }
-
-    if (strstr($mask, 'user_extra_'))
-    {
->>>>>>> 8c870507
 		$start = "{user_extra_";
 		$end = "\}";
 		$extra = get_string_between($mask, "user_extra_", "}");
@@ -989,7 +882,6 @@
 		{
 			if (preg_match('/^(.*)\{(m+)\}\{(y+)\}/i', $maskwithonlyymcode, $reg)) { $posy = 3; $posm = 2; } elseif (preg_match('/^(.*)\{(y+)\}\{(m+)\}/i', $maskwithonlyymcode, $reg)) { $posy = 2; $posm = 3; } elseif (preg_match('/^(.*)\{(y+)\}/i', $maskwithonlyymcode, $reg)) { $posy = 2; $posm = 0; } else return 'ErrorCantUseRazIfNoYearInMask';
 		}
-<<<<<<< HEAD
 		// Define length
 		$yearlen = $posy ?dol_strlen($reg[$posy]) : 0;
 		$monthlen = $posm ?dol_strlen($reg[$posm]) : 0;
@@ -1001,25 +893,6 @@
 		   	$yearpos = ($monthpos + $monthlen);
 		}
 		//print "xxx ".$maskwithonlyymcode." maskraz=".$maskraz." posy=".$posy." yearlen=".$yearlen." yearpos=".$yearpos." posm=".$posm." monthlen=".$monthlen." monthpos=".$monthpos." yearoffsettype=".$yearoffsettype." resetEveryMonth=".$resetEveryMonth."\n";
-=======
-        else   // reset is done on january
-        {
-            $sqlwhere .= '(SUBSTRING('.$field.', '.$yearpos.', '.$yearlen.") = '".$yearcomp."')";
-        }
-    }
-    //print "sqlwhere=".$sqlwhere." yearcomp=".$yearcomp."<br>\n";	// sqlwhere and yearcomp defined only if we ask a reset
-    //print "masktri=".$masktri." maskcounter=".$maskcounter." maskraz=".$maskraz." maskoffset=".$maskoffset."<br>\n";
-
-    // Define $sqlstring
-    if (function_exists('mb_strrpos')) {
-    	$posnumstart = mb_strrpos($maskwithnocode, $maskcounter, 'UTF-8');
-	}
-	else {
-    	$posnumstart = strrpos($maskwithnocode, $maskcounter);
-	}	// Pos of counter in final string (from 0 to ...)
-    if ($posnumstart < 0) return 'ErrorBadMaskFailedToLocatePosOfSequence';
-    $sqlstring = 'SUBSTRING('.$field.', '.($posnumstart + 1).', '.dol_strlen($maskcounter).')';
->>>>>>> 8c870507
 
 		// Define $yearcomp and $monthcomp (that will be use in the select where to search max number)
 		$monthcomp = $maskraz;
@@ -1058,12 +931,10 @@
 			$sqlwhere .= " (SUBSTRING(".$field.", ".$yearpos.", ".$yearlen.") = '".$db->escape($yearcomp1)."'";
 			$sqlwhere .= " AND SUBSTRING(".$field.", ".$monthpos.", ".$monthlen.") < '".str_pad($monthcomp, $monthlen, '0', STR_PAD_LEFT)."') ";
 			$sqlwhere .= ')';
-		} elseif ($resetEveryMonth)
-		{
+		} elseif ($resetEveryMonth) {
 			$sqlwhere .= "(SUBSTRING(".$field.", ".$yearpos.", ".$yearlen.") = '".$db->escape($yearcomp)."'";
 			$sqlwhere .= " AND SUBSTRING(".$field.", ".$monthpos.", ".$monthlen.") = '".str_pad($monthcomp, $monthlen, '0', STR_PAD_LEFT)."')";
-		} else // reset is done on january
-		{
+		} else { // reset is done on january
 			$sqlwhere .= '(SUBSTRING('.$field.', '.$yearpos.', '.$yearlen.") = '".$db->escape($yearcomp)."')";
 		}
 	}
@@ -1167,8 +1038,7 @@
 		} else dol_print_error($db);
 
 		$numFinal = $ref;
-	} elseif ($mode == 'next')
-	{
+	} elseif ($mode == 'next') {
 		$counter++;
 
 		// If value for $counter has a length higher than $maskcounter chars
@@ -1306,14 +1176,12 @@
  */
 function check_value($mask, $value)
 {
-<<<<<<< HEAD
 	$result = 0;
 
 	$hasglobalcounter = false;
 	// Extract value for mask counter, mask raz and mask offset
 	$reg = array();
-	if (preg_match('/\{(0+)([@\+][0-9]+)?([@\+][0-9]+)?\}/i', $mask, $reg))
-	{
+	if (preg_match('/\{(0+)([@\+][0-9]+)?([@\+][0-9]+)?\}/i', $mask, $reg)) {
 		$masktri = $reg[1].(isset($reg[2]) ? $reg[2] : '').(isset($reg[3]) ? $reg[3] : '');
 		$maskcounter = $reg[1];
 		$hasglobalcounter = true;
@@ -1381,110 +1249,7 @@
 		if ($maskraz <= 1 && !preg_match('/^(.*)\{(y+)\}/i', $maskwithonlyymcode, $reg)) return 'ErrorCantUseRazIfNoYearInMask';
 		//print "x".$maskwithonlyymcode." ".$maskraz;
 	}
-	//print "masktri=".$masktri." maskcounter=".$maskcounter." maskraz=".$maskraz." maskoffset=".$maskoffset."<br>\n";
-
-	// Check we have a number in ($posnumstart+1).', '.dol_strlen($maskcounter)
-	//
-
-	// Check length
-	$len = dol_strlen($maskwithnocode);
-	if (dol_strlen($value) != $len) $result = -1;
-
-	// Define $maskLike
-	/* seems not used
-    $maskLike = dol_string_nospecial($mask);
-    $maskLike = str_replace("%","_",$maskLike);
-    // Replace protected special codes with matching number of _ as wild card caracter
-    $maskLike = str_replace(dol_string_nospecial('{yyyy}'),'____',$maskLike);
-    $maskLike = str_replace(dol_string_nospecial('{yy}'),'__',$maskLike);
-    $maskLike = str_replace(dol_string_nospecial('{y}'),'_',$maskLike);
-    $maskLike = str_replace(dol_string_nospecial('{mm}'),'__',$maskLike);
-    $maskLike = str_replace(dol_string_nospecial('{dd}'),'__',$maskLike);
-    $maskLike = str_replace(dol_string_nospecial('{'.$masktri.'}'),str_pad("",dol_strlen($maskcounter),"_"),$maskLike);
-    if ($maskrefclient) $maskLike = str_replace(dol_string_nospecial('{'.$maskrefclient.'}'),str_pad("",strlen($maskrefclient),"_"),$maskLike);
-	*/
-
-	dol_syslog("functions2::check_value result=".$result, LOG_DEBUG);
-	return $result;
-=======
-    $result = 0;
-
-    $hasglobalcounter = false;
-    // Extract value for mask counter, mask raz and mask offset
-    $reg = array();
-    if (preg_match('/\{(0+)([@\+][0-9]+)?([@\+][0-9]+)?\}/i', $mask, $reg))
-    {
-        $masktri = $reg[1].(isset($reg[2]) ? $reg[2] : '').(isset($reg[3]) ? $reg[3] : '');
-        $maskcounter = $reg[1];
-        $hasglobalcounter = true;
-    }
-    else
-    {
-        // setting some defaults so the rest of the code won't fail if there is a third party counter
-        $masktri = '00000';
-        $maskcounter = '00000';
-    }
-
-    $maskraz = -1;
-    $maskoffset = 0;
-    if (dol_strlen($maskcounter) < 3) return 'ErrorCounterMustHaveMoreThan3Digits';
-
-    // Extract value for third party mask counter
-    $regClientRef = array();
-    if (preg_match('/\{(c+)(0*)\}/i', $mask, $regClientRef))
-    {
-        $maskrefclient = $regClientRef[1].$regClientRef[2];
-        $maskrefclient_maskclientcode = $regClientRef[1];
-        $maskrefclient_maskcounter = $regClientRef[2];
-        $maskrefclient_maskoffset = 0; //default value of maskrefclient_counter offset
-        $maskrefclient_clientcode = substr('', 0, dol_strlen($maskrefclient_maskclientcode)); //get n first characters of client code to form maskrefclient_clientcode
-        $maskrefclient_clientcode = str_pad($maskrefclient_clientcode, dol_strlen($maskrefclient_maskclientcode), "#", STR_PAD_RIGHT); //padding maskrefclient_clientcode for having exactly n characters in maskrefclient_clientcode
-        $maskrefclient_clientcode = dol_string_nospecial($maskrefclient_clientcode); //sanitize maskrefclient_clientcode for sql insert and sql select like
-        if (dol_strlen($maskrefclient_maskcounter) > 0 && dol_strlen($maskrefclient_maskcounter) < 3) return 'ErrorCounterMustHaveMoreThan3Digits';
-    }
-    else $maskrefclient = '';
-
-    // fail if there is neither a global nor a third party counter
-    if (!$hasglobalcounter && ($maskrefclient_maskcounter == ''))
-    {
-        return 'ErrorBadMask';
-    }
-
-    $maskwithonlyymcode = $mask;
-    $maskwithonlyymcode = preg_replace('/\{(0+)([@\+][0-9]+)?([@\+][0-9]+)?\}/i', $maskcounter, $maskwithonlyymcode);
-    $maskwithonlyymcode = preg_replace('/\{dd\}/i', 'dd', $maskwithonlyymcode);
-    $maskwithonlyymcode = preg_replace('/\{(c+)(0*)\}/i', $maskrefclient, $maskwithonlyymcode);
-    $maskwithnocode = $maskwithonlyymcode;
-    $maskwithnocode = preg_replace('/\{yyyy\}/i', 'yyyy', $maskwithnocode);
-    $maskwithnocode = preg_replace('/\{yy\}/i', 'yy', $maskwithnocode);
-    $maskwithnocode = preg_replace('/\{y\}/i', 'y', $maskwithnocode);
-    $maskwithnocode = preg_replace('/\{mm\}/i', 'mm', $maskwithnocode);
-    // Now maskwithnocode = 0000ddmmyyyyccc for example
-    // and maskcounter    = 0000 for example
-    //print "maskwithonlyymcode=".$maskwithonlyymcode." maskwithnocode=".$maskwithnocode."\n<br>";
-
-    // If an offset is asked
-    if (!empty($reg[2]) && preg_match('/^\+/', $reg[2])) $maskoffset = preg_replace('/^\+/', '', $reg[2]);
-    if (!empty($reg[3]) && preg_match('/^\+/', $reg[3])) $maskoffset = preg_replace('/^\+/', '', $reg[3]);
-
-    // Define $sqlwhere
-
-    // If a restore to zero after a month is asked we check if there is already a value for this year.
-    if (!empty($reg[2]) && preg_match('/^@/', $reg[2]))  $maskraz = preg_replace('/^@/', '', $reg[2]);
-    if (!empty($reg[3]) && preg_match('/^@/', $reg[3]))  $maskraz = preg_replace('/^@/', '', $reg[3]);
-    if ($maskraz >= 0)
-    {
-        if ($maskraz == 99) {
-            $maskraz = date('m');
-            $resetEveryMonth = true;
-        }
-        if ($maskraz > 12) return 'ErrorBadMaskBadRazMonth';
-
-        // Define reg
-        if ($maskraz > 1 && !preg_match('/^(.*)\{(y+)\}\{(m+)\}/i', $maskwithonlyymcode, $reg)) return 'ErrorCantUseRazInStartedYearIfNoYearMonthInMask';
-        if ($maskraz <= 1 && !preg_match('/^(.*)\{(y+)\}/i', $maskwithonlyymcode, $reg)) return 'ErrorCantUseRazIfNoYearInMask';
-    }
-    //print "masktri=".$masktri." maskcounter=".$maskcounter." maskwithonlyymcode=".$maskwithonlyymcode." maskwithnocode=".$maskwithnocode." maskraz=".$maskraz." maskoffset=".$maskoffset."<br>\n";
+	//print "masktri=".$masktri." maskcounter=".$maskcounter." maskwithonlyymcode=".$maskwithonlyymcode." maskwithnocode=".$maskwithnocode." maskraz=".$maskraz." maskoffset=".$maskoffset."<br>\n";
 
 	if (function_exists('mb_strrpos')) {
 		$posnumstart = mb_strrpos($maskwithnocode, $maskcounter, 'UTF-8');
@@ -1503,7 +1268,6 @@
 
     dol_syslog("functions2::check_value result=".$result, LOG_DEBUG);
     return $result;
->>>>>>> 8c870507
 }
 
 /**
