--- conflicted
+++ resolved
@@ -612,11 +612,7 @@
     if ($maskraz > 0)    // A reset is required
     {
     	if ($maskraz == 99) {
-<<<<<<< HEAD
-    		$maskraz = date('m');
-=======
 			$maskraz = date('m');
->>>>>>> 982fec65
 			$resetEveryMonth = true;
 		}
         if ($maskraz > 12) return 'ErrorBadMaskBadRazMonth';
@@ -749,18 +745,18 @@
     {
         $counterpadded=str_pad($counter,dol_strlen($maskcounter),"0",STR_PAD_LEFT);
 
-        // Define $maskLike
-        $maskLike = dol_string_nospecial($mask);
-        $maskLike = str_replace("%","_",$maskLike);
-        // Replace protected special codes with matching number of _ as wild card caracter
-        $maskLike = preg_replace('/\{yyyy\}/i','____',$maskLike);
-        $maskLike = preg_replace('/\{yy\}/i','__',$maskLike);
-        $maskLike = preg_replace('/\{y\}/i','_',$maskLike);
-        $maskLike = preg_replace('/\{mm\}/i','__',$maskLike);
-        $maskLike = preg_replace('/\{dd\}/i','__',$maskLike);
-        $maskLike = str_replace(dol_string_nospecial('{'.$masktri.'}'),$counterpadded,$maskLike);
-        if ($maskrefclient) $maskLike = str_replace(dol_string_nospecial('{'.$maskrefclient.'}'),str_pad("",dol_strlen($maskrefclient),"_"),$maskLike);
-        if ($masktype) $maskLike = str_replace(dol_string_nospecial('{'.$masktype.'}'),$masktype_value,$maskLike);
+        // Define $maskLike
+        $maskLike = dol_string_nospecial($mask);
+        $maskLike = str_replace("%","_",$maskLike);
+        // Replace protected special codes with matching number of _ as wild card caracter
+        $maskLike = preg_replace('/\{yyyy\}/i','____',$maskLike);
+        $maskLike = preg_replace('/\{yy\}/i','__',$maskLike);
+        $maskLike = preg_replace('/\{y\}/i','_',$maskLike);
+        $maskLike = preg_replace('/\{mm\}/i','__',$maskLike);
+        $maskLike = preg_replace('/\{dd\}/i','__',$maskLike);
+        $maskLike = str_replace(dol_string_nospecial('{'.$masktri.'}'),$counterpadded,$maskLike);
+        if ($maskrefclient) $maskLike = str_replace(dol_string_nospecial('{'.$maskrefclient.'}'),str_pad("",dol_strlen($maskrefclient),"_"),$maskLike);
+        if ($masktype) $maskLike = str_replace(dol_string_nospecial('{'.$masktype.'}'),$masktype_value,$maskLike);
 
         $ref='';
         $sql = "SELECT ".$field." as ref";
@@ -768,8 +764,8 @@
         $sql.= " WHERE ".$field." LIKE '".$maskLike."'";
     	$sql.= " AND ".$field." NOT LIKE '%PROV%'";
         $sql.= " AND entity IN (".getEntity($table, 1).")";
-        if ($where) $sql.=$where;
-        if ($sqlwhere) $sql.=' AND '.$sqlwhere;
+        if ($where) $sql.=$where;
+        if ($sqlwhere) $sql.=' AND '.$sqlwhere;
 
         dol_syslog("functions2::get_next_value sql=".$sql);
         $resql=$db->query($sql);
