<?php
/* Copyright (C) 2008-2011  Laurent Destailleur         <eldy@users.sourceforge.net>
 * Copyright (C) 2008-2012  Regis Houssin               <regis.houssin@capnetworks.com>
 * Copyright (C) 2008       Raphael Bertrand (Resultic) <raphael.bertrand@resultic.fr>
 * Copyright (C) 2014       Marcos García               <marcosgdf@gmail.com>
 * Copyright (C) 2015       Ferran Marcet               <fmarcet@2byte.es>
 * Copyright (C) 2015-2016  Raphaël Doursenaud          <rdoursenaud@gpcsolutions.fr>
 *
 * This program is free software; you can redistribute it and/or modify
 * it under the terms of the GNU General Public License as published by
 * the Free Software Foundation; either version 3 of the License, or
 * (at your option) any later version.
 *
 * This program is distributed in the hope that it will be useful,
 * but WITHOUT ANY WARRANTY; without even the implied warranty of
 * MERCHANTABILITY or FITNESS FOR A PARTICULAR PURPOSE.  See the
 * GNU General Public License for more details.
 *
 * You should have received a copy of the GNU General Public License
 * along with this program. If not, see <http://www.gnu.org/licenses/>.
 * or see http://www.gnu.org/
 */

/**
 *	\file			htdocs/core/lib/functions2.lib.php
 *	\brief			A set of functions for Dolibarr
 *					This file contains all rare functions.
 */

// Enable this line to trace path when function is called.
//print xdebug_print_function_stack('Functions2.lib was called');exit;

/**
 * Return first line of text. Cut will depends if content is HTML or not.
 *
 * @param 	string	$text		Input text
 * @return	string				Output text
 * @see dol_nboflines_bis
 */
function dolGetFirstLineOfText($text)
{
	if (dol_textishtml($text))
	{
		$firstline=preg_replace('/<br[^>]*>.*$/s','',$text);		// The s pattern modifier means the . can match newline characters
	}
	else
	{
    	$firstline=preg_replace('/[\n\r].*/','',$text);
	}
    return $firstline.((strlen($firstline) != strlen($text))?'...':'');
}

/**
 * Same function than javascript unescape() function but in PHP.
 *
 * @param 	string	$source		String to decode
 * @return	string				Unescaped string
 */
function jsUnEscape($source)
{
    $decodedStr = "";
    $pos = 0;
    $len = strlen($source);
    while ($pos < $len) {
        $charAt = substr($source, $pos, 1);
        if ($charAt == '%') {
            $pos++;
            $charAt = substr($source, $pos, 1);
            if ($charAt == 'u') {
                // we got a unicode character
                $pos++;
                $unicodeHexVal = substr($source, $pos, 4);
                $unicode = hexdec($unicodeHexVal);
                $entity = "&#". $unicode . ';';
                $decodedStr .= utf8_encode($entity);
                $pos += 4;
            }
            else {
                // we have an escaped ascii character
                $hexVal = substr($source, $pos, 2);
                $decodedStr .= chr(hexdec($hexVal));
                $pos += 2;
            }
        } else {
            $decodedStr .= $charAt;
            $pos++;
        }
    }
    return dol_html_entity_decode($decodedStr, ENT_COMPAT);
}


/**
 * Return list of modules directories
 *
 * @param	string	$subdir		Sub directory (Example: '/mailings')
 * @return	array				Array of directories that can contains module descriptors
 */
function dolGetModulesDirs($subdir='')
{
    global $conf;

    $modulesdir=array();

    foreach ($conf->file->dol_document_root as $type => $dirroot)
    {
        // Default core/modules dir
        if ($type === 'main') {
            $modulesdir[$dirroot . '/core/modules' . $subdir . '/'] = $dirroot . '/core/modules' . $subdir . '/';
        }

        // Scan dir from external modules
        $handle=@opendir($dirroot);
        if (is_resource($handle))
        {
            while (($file = readdir($handle))!==false)
            {
                if (is_dir($dirroot.'/'.$file) && substr($file, 0, 1) <> '.' && substr($file, 0, 3) <> 'CVS' && $file != 'includes')
                {
                    if (is_dir($dirroot . '/' . $file . '/core/modules'.$subdir.'/'))
                    {
                        $modulesdir[$dirroot . '/' . $file . '/core/modules'.$subdir.'/'] = $dirroot . '/' . $file . '/core/modules'.$subdir.'/';
                    }
                }
            }
            closedir($handle);
        }
    }
    return $modulesdir;
}


/**
 *  Try to guess default paper format according to language into $langs
 *
 *	@param		Translate	$outputlangs		Output lang to use to autodetect output format if setup not done
 *	@return		string							Default paper format code
 */
function dol_getDefaultFormat($outputlangs='')
{
    global $langs;

    $selected='EUA4';
    if (empty($outputlangs) || ! is_object($outputlangs)) $outputlangs=$langs;

    if ($outputlangs->defaultlang == 'ca_CA') $selected='CAP4';        // Canada
    if ($outputlangs->defaultlang == 'en_US') $selected='USLetter';    // US
    return $selected;
}

/**
 *  Output content of a file $filename in version of current language (otherwise may use an alternate language)
 *
 *  @param	Translate	$langs          Object language to use for output
 *  @param  string		$filename       Relative filename to output
 *  @param  int			$searchalt      1=Search also in alternative languages
 *	@return	boolean						true if OK, false if KO
 */
function dol_print_file($langs,$filename,$searchalt=0)
{
    global $conf;

    // Test if file is in lang directory
    foreach($langs->dir as $searchdir)
    {
        $formfile=($searchdir."/langs/".$langs->defaultlang."/".$filename);
        dol_syslog('functions2::dol_print_file search file '.$formfile, LOG_DEBUG);
        if (is_readable($formfile))
        {
            $content=file_get_contents($formfile);
            $isutf8=utf8_check($content);
            if (! $isutf8 && $conf->file->character_set_client == 'UTF-8') print utf8_encode($content);
            elseif ($isutf8 && $conf->file->character_set_client == 'ISO-8859-1') print utf8_decode($content);
            else print $content;
            return true;
        }
        else dol_syslog('functions2::dol_print_file not found', LOG_DEBUG);

        if ($searchalt) {
            // Test si fichier dans repertoire de la langue alternative
            if ($langs->defaultlang != "en_US") $formfilealt = $searchdir."/langs/en_US/".$filename;
            else $formfilealt = $searchdir."/langs/fr_FR/".$filename;
            dol_syslog('functions2::dol_print_file search alt file '.$formfilealt, LOG_DEBUG);
            //print 'getcwd='.getcwd().' htmlfilealt='.$formfilealt.' X '.file_exists(getcwd().'/'.$formfilealt);
            if (is_readable($formfilealt))
            {
                $content=file_get_contents($formfilealt);
                $isutf8=utf8_check($content);
                if (! $isutf8 && $conf->file->character_set_client == 'UTF-8') print utf8_encode($content);
                elseif ($isutf8 && $conf->file->character_set_client == 'ISO-8859-1') print utf8_decode($content);
                else print $content;
                return true;
            }
            else dol_syslog('functions2::dol_print_file not found', LOG_DEBUG);
        }
    }

    return false;
}

/**
 *	Show informations on an object
 *  TODO Move this into html.formother
 *
 *	@param	object	$object			Objet to show
 *	@return	void
 */
function dol_print_object_info($object)
{
    global $langs,$db;
    $langs->load("other");
    $langs->load("admin");

    include_once DOL_DOCUMENT_ROOT.'/core/lib/date.lib.php';

    $deltadateforserver=getServerTimeZoneInt('now');
    $deltadateforclient=((int) $_SESSION['dol_tz'] + (int) $_SESSION['dol_dst']);
    //$deltadateforcompany=((int) $_SESSION['dol_tz'] + (int) $_SESSION['dol_dst']);
    $deltadateforuser=round($deltadateforclient-$deltadateforserver);
    //print "x".$deltadateforserver." - ".$deltadateforclient." - ".$deltadateforuser;

    // Import key
    if (! empty($object->import_key))
    print $langs->trans("ImportedWithSet").': '.$object->import_key.'<br>';

    // User creation
    if (! empty($object->user_creation))
    {
        print $langs->trans("CreatedBy").': ';
        if (is_object($object->user_creation))
        {
        	if ($object->user_creation->id) print $object->user_creation->getNomUrl(1);
        	else print $langs->trans("Unknown");
        }
        else
        {
            $userstatic=new User($db);
            $userstatic->fetch($object->user_creation);
            if ($userstatic->id) print $userstatic->getNomUrl(1);
        	else print $langs->trans("Unknown");
        }
        print '<br>';
    }

    // Date creation
    if (! empty($object->date_creation))
    {
        print $langs->trans("DateCreation").': '.dol_print_date($object->date_creation, 'dayhour');
        if ($deltadateforuser) print ' '.$langs->trans("CurrentHour").' &nbsp; / &nbsp; '.dol_print_date($object->date_creation+($deltadateforuser*3600),"dayhour").' &nbsp;'.$langs->trans("ClientHour");
        print '<br>';
    }

    // User change
    if (! empty($object->user_modification))
    {
        print $langs->trans("ModifiedBy").': ';
        if (is_object($object->user_modification))
        {
        	if ($object->user_modification->id) print $object->user_modification->getNomUrl(1);
        	else print $langs->trans("Unknown");
        }
        else
        {
            $userstatic=new User($db);
            $userstatic->fetch($object->user_modification);
            if ($userstatic->id) print $userstatic->getNomUrl(1);
        	else print $langs->trans("Unknown");
        }
        print '<br>';
    }

    // Date change
    if (! empty($object->date_modification))
    {
        print $langs->trans("DateLastModification").': '.dol_print_date($object->date_modification, 'dayhour');
        if ($deltadateforuser) print ' '.$langs->trans("CurrentHour").' &nbsp; / &nbsp; '.dol_print_date($object->date_modification+($deltadateforuser*3600),"dayhour").' &nbsp;'.$langs->trans("ClientHour");
        print '<br>';
    }

    // User validation
    if (! empty($object->user_validation))
    {
        print $langs->trans("ValidatedBy").': ';
        if (is_object($object->user_validation))
        {
            if ($object->user_validation->id) print $object->user_validation->getNomUrl(1);
        	else print $langs->trans("Unknown");
        }
        else
        {
            $userstatic=new User($db);
            $userstatic->fetch($object->user_validation);
			if ($userstatic->id) print $userstatic->getNomUrl(1);
        	else print $langs->trans("Unknown");
        }
        print '<br>';
    }

    // Date validation
    if (! empty($object->date_validation))
    {
        print $langs->trans("DateValidation").': '.dol_print_date($object->date_validation, 'dayhour');
        if ($deltadateforuser) print ' '.$langs->trans("CurrentHour").' &nbsp; / &nbsp; '.dol_print_date($object->date_validation+($deltadateforuser*3600),"dayhour").' &nbsp;'.$langs->trans("ClientHour");
        print '<br>';
    }

    // User approve
    if (! empty($object->user_approve))
    {
        print $langs->trans("ApprovedBy").': ';
        if (is_object($object->user_approve))
        {
            if ($object->user_approve->id) print $object->user_approve->getNomUrl(1);
        	else print $langs->trans("Unknown");
        }
        else
        {
            $userstatic=new User($db);
            $userstatic->fetch($object->user_approve);
			if ($userstatic->id) print $userstatic->getNomUrl(1);
        	else print $langs->trans("Unknown");
        }
        print '<br>';
    }

    // Date approve
    if (! empty($object->date_approve))
    {
        print $langs->trans("DateApprove").': '.dol_print_date($object->date_approve, 'dayhour');
        if ($deltadateforuser) print ' '.$langs->trans("CurrentHour").' &nbsp; / &nbsp; '.dol_print_date($object->date_approve+($deltadateforuser*3600),"dayhour").' &nbsp;'.$langs->trans("ClientHour");
        print '<br>';
    }

    // User close
    if (! empty($object->user_cloture))
    {
        print $langs->trans("ClosedBy").': ';
        if (is_object($object->user_cloture))
        {
			if ($object->user_cloture->id) print $object->user_cloture->getNomUrl(1);
        	else print $langs->trans("Unknown");
        }
        else
        {
            $userstatic=new User($db);
            $userstatic->fetch($object->user_cloture);
			if ($userstatic->id) print $userstatic->getNomUrl(1);
        	else print $langs->trans("Unknown");
        }
        print '<br>';
    }

    // Date close
    if (! empty($object->date_cloture))
    {
        print $langs->trans("DateClosing").': '.dol_print_date($object->date_cloture, 'dayhour');
        if ($deltadateforuser) print ' '.$langs->trans("CurrentHour").' &nbsp; / &nbsp; '.dol_print_date($object->date_cloture+($deltadateforuser*3600),"dayhour").' &nbsp;'.$langs->trans("ClientHour");
        print '<br>';
    }

    // User conciliate
    if (! empty($object->user_rappro))
    {
        print $langs->trans("ConciliatedBy").': ';
        if (is_object($object->user_rappro))
        {
			if ($object->user_rappro->id) print $object->user_rappro->getNomUrl(1);
        	else print $langs->trans("Unknown");
        }
        else
        {
            $userstatic=new User($db);
            $userstatic->fetch($object->user_rappro);
			if ($userstatic->id) print $userstatic->getNomUrl(1);
        	else print $langs->trans("Unknown");
        }
        print '<br>';
    }

    // Date conciliate
    if (! empty($object->date_rappro))
    {
        print $langs->trans("DateConciliating").': '.dol_print_date($object->date_rappro, 'dayhour');
        if ($deltadateforuser) print ' '.$langs->trans("CurrentHour").' &nbsp; / &nbsp; '.dol_print_date($object->date_rappro+($deltadateforuser*3600),"dayhour").' &nbsp;'.$langs->trans("ClientHour");
        print '<br>';
    }

    // Date send
    if (! empty($object->date_envoi))
    {
        print $langs->trans("DateLastSend").': '.dol_print_date($object->date_envoi, 'dayhour');
        if ($deltadateforuser) print ' '.$langs->trans("CurrentHour").' &nbsp; / &nbsp; '.dol_print_date($object->date_envoi+($deltadateforuser*3600),"dayhour").' &nbsp;'.$langs->trans("ClientHour");
        print '<br>';
    }
}


/**
 *	Return an email formatted to include a tracking id
 *  For example  myemail@example.com becom myemail+trackingid@example.com
 *
 *	@param	string	$email       	Email address (Ex: "toto@example.com", "John Do <johndo@example.com>")
 *	@param	string	$trackingid    	Tracking id (Ex: thi123 for thirdparty with id 123)
 *	@return boolean     			True if domain email is OK, False if KO
 */
function dolAddEmailTrackId($email, $trackingid)
{
	$tmp=explode('@',$email);
	return $tmp[0].'+'.$trackingid.'@'.(isset($tmp[1])?$tmp[1]:'');
}

/**
 *	Return true if email has a domain name that can't be resolved
 *
 *	@param	string	$mail       Email address (Ex: "toto@example.com", "John Do <johndo@example.com>")
 *	@return boolean     		True if domain email is OK, False if KO
 */
function isValidMailDomain($mail)
{
    list($user, $domain) = explode("@", $mail, 2);
    if (checkdnsrr($domain, "MX"))
    {
        return true;
    }
    else
    {
        return false;
    }
}

/**
 *	Url string validation
 *  <http[s]> :// [user[:pass]@] hostname [port] [/path] [?getquery] [anchor]
 *
 *	@param	string	$url		Url
 *  @param  int		$http		1: verify http is provided, 0: not verify http
 *  @param  int		$pass		1: verify user and pass is provided, 0: not verify user and pass
 *  @param  int		$port		1: verify port is provided, 0: not verify port
 *  @param  int		$path		1: verify a path is provided "/" or "/..." or "/.../", 0: not verify path
 *  @param  int		$query		1: verify query is provided, 0: not verify query
 *  @param  int		$anchor		1: verify anchor is provided, 0: not verify anchor
 *	@return int					1=Check is OK, 0=Check is KO
 */
function isValidUrl($url,$http=0,$pass=0,$port=0,$path=0,$query=0,$anchor=0)
{
    $ValidUrl = 0;
    $urlregex = '';

    // SCHEME
    if ($http) $urlregex .= "^(http:\/\/|https:\/\/)";

    // USER AND PASS
    if ($pass) $urlregex .= "([a-z0-9+!*(),;?&=\$_.-]+(\:[a-z0-9+!*(),;?&=\$_.-]+)?@)";

    // HOSTNAME OR IP
    //$urlregex .= "[a-z0-9+\$_-]+(\.[a-z0-9+\$_-]+)*";  // x allowed (ex. http://localhost, http://routerlogin)
    //$urlregex .= "[a-z0-9+\$_-]+(\.[a-z0-9+\$_-]+)+";  // x.x
    $urlregex .= "([a-z0-9+\$_\\\:-])+(\.[a-z0-9+\$_-][a-z0-9+\$_-]+)*";  // x ou x.xx (2 x ou plus)
    //use only one of the above

    // PORT
    if ($port) $urlregex .= "(\:[0-9]{2,5})";
    // PATH
    if ($path) $urlregex .= "(\/([a-z0-9+\$_-]\.?)+)*\/";
    // GET Query
    if ($query) $urlregex .= "(\?[a-z+&\$_.-][a-z0-9;:@\/&%=+\$_.-]*)";
    // ANCHOR
    if ($anchor) $urlregex .= "(#[a-z_.-][a-z0-9+\$_.-]*)$";

    // check
    if (preg_match('/'.$urlregex.'/i', $url))
    {
        $ValidUrl = 1;
    }
    //print $urlregex.' - '.$url.' - '.$ValidUrl;

    return $ValidUrl;
}

/**
 *	Clean an url string
 *
 *	@param	string	$url		Url
 *	@param  string	$http		1 = keep both http:// and https://, 0: remove http:// but not https://
 *	@return string				Cleaned url
 */
function clean_url($url,$http=1)
{
    // Fixed by Matelli (see http://matelli.fr/showcases/patchs-dolibarr/fix-cleaning-url.html)
    // To include the minus sign in a char class, we must not escape it but put it at the end of the class
    // Also, there's no need of escape a dot sign in a class
    if (preg_match('/^(https?:[\\/]+)?([0-9A-Z.-]+\.[A-Z]{2,4})(:[0-9]+)?/i',$url,$regs))
    {
        $proto=$regs[1];
        $domain=$regs[2];
        $port=isset($regs[3])?$regs[3]:'';
        //print $url." -> ".$proto." - ".$domain." - ".$port;
        //$url = dol_string_nospecial(trim($url));
        $url = trim($url);

        // Si http: defini on supprime le http (Si https on ne supprime pas)
        $newproto=$proto;
        if ($http==0)
        {
            if (preg_match('/^http:[\\/]+/i',$url))
            {
                $url = preg_replace('/^http:[\\/]+/i','',$url);
                $newproto = '';
            }
        }

        // On passe le nom de domaine en minuscule
        $CleanUrl = preg_replace('/^'.preg_quote($proto.$domain,'/').'/i', $newproto.strtolower($domain), $url);

        return $CleanUrl;
    }
    else return $url;
}



/**
 * 	Returns an email value with obfuscated parts.
 *
 * 	@param 		string		$mail				Email
 * 	@param 		string		$replace			Replacement character (defaul : *)
 * 	@param 		int			$nbreplace			Number of replacement character (default : 8)
 * 	@param 		int			$nbdisplaymail		Number of character unchanged (default: 4)
 * 	@param 		int			$nbdisplaydomain	Number of character unchanged of domain (default: 3)
 * 	@param 		bool		$displaytld			Display tld (default: true)
 * 	@return		string							Return email with hidden parts or '';
 */
function dolObfuscateEmail($mail, $replace="*", $nbreplace=8, $nbdisplaymail=4, $nbdisplaydomain=3, $displaytld=true)
{
	if(!isValidEmail($mail))return '';
	$tab = explode('@', $mail);
	$tab2 = explode('.',$tab[1]);
	$string_replace = '';
	$mail_name = $tab[0];
	$mail_domaine = $tab2[0];
	$mail_tld = '';

	for($i=1; $i < count($tab2) && $displaytld ;$i++)
	{
		$mail_tld .= '.'.$tab2[$i];
	}

	for($i=0; $i < $nbreplace; $i++){
		$string_replace .= $replace;
	}

	if(strlen($mail_name) > $nbdisplaymail){
		$mail_name = substr($mail_name, 0, $nbdisplaymail);
	}

	if(strlen($mail_domaine) > $nbdisplaydomain){
		$mail_domaine = substr($mail_domaine, strlen($mail_domaine)-$nbdisplaydomain);
	}

	return $mail_name . $string_replace . $mail_domaine . $mail_tld;
}


/**
 * 	Return lines of an html table from an array
 * 	Used by array2table function only
 *
 * 	@param	array	$data		Array of data
 * 	@param	string	$troptions	Options for tr
 * 	@param	string	$tdoptions	Options for td
 * 	@return	string
 */
function array2tr($data,$troptions='',$tdoptions='')
{
    $text = '<tr '.$troptions.'>' ;
    foreach($data as $key => $item){
        $text.= '<td '.$tdoptions.'>'.$item.'</td>' ;
    }
    $text.= '</tr>' ;
    return $text ;
}

/**
 * 	Return an html table from an array
 *
 * 	@param	array	$data			Array of data
 * 	@param	int		$tableMarkup	Table markup
 * 	@param	string	$tableoptions	Options for table
 * 	@param	string	$troptions		Options for tr
 * 	@param	string	$tdoptions		Options for td
 * 	@return	string
 */
function array2table($data,$tableMarkup=1,$tableoptions='',$troptions='',$tdoptions='')
{
    $text='' ;
    if($tableMarkup) $text = '<table '.$tableoptions.'>' ;
    foreach($data as $key => $item){
        if(is_array($item)){
            $text.=array2tr($item,$troptions,$tdoptions);
        } else {
            $text.= '<tr '.$troptions.'>' ;
            $text.= '<td '.$tdoptions.'>'.$key.'</td>' ;
            $text.= '<td '.$tdoptions.'>'.$item.'</td>' ;
            $text.= '</tr>' ;
        }
    }
    if($tableMarkup) $text.= '</table>' ;
    return $text ;
}

/**
 * Return last or next value for a mask (according to area we should not reset)
 *
 * @param   DoliDB		$db				Database handler
 * @param   string		$mask			Mask to use
 * @param   string		$table			Table containing field with counter
 * @param   string		$field			Field containing already used values of counter
 * @param   string		$where			To add a filter on selection (for exemple to filter on invoice types)
 * @param   Societe		$objsoc			The company that own the object we need a counter for
 * @param   string		$date			Date to use for the {y},{m},{d} tags.
 * @param   string		$mode			'next' for next value or 'last' for last value
 * @param   bool		$bentityon		Activate the entity filter. Default is true (for modules not compatible with multicompany)
 * @return 	string						New value (numeric) or error message
 */
function get_next_value($db,$mask,$table,$field,$where='',$objsoc='',$date='',$mode='next', $bentityon=true)
{
    global $conf;

    if (! is_object($objsoc)) $valueforccc=$objsoc;
    else if($table == "commande_fournisseur" || $table == "facture_fourn" ) $valueforccc=$objsoc->code_fournisseur;
    else $valueforccc=$objsoc->code_client;

    // Clean parameters
    if ($date == '') $date=dol_now();	// We use local year and month of PHP server to search numbers
    // but we should use local year and month of user

    // For debugging
    //include_once(DOL_DOCUMENT_ROOT.'/core/lib/date.lib.php');
    //$mask='FA{yy}{mm}-{0000@99}';
    //$date=dol_mktime(12, 0, 0, 1, 1, 1900);
    //$date=dol_stringtotime('20130101');

    $hasglobalcounter=false;
    // Extract value for mask counter, mask raz and mask offset
    if (preg_match('/\{(0+)([@\+][0-9\-\+\=]+)?([@\+][0-9\-\+\=]+)?\}/i',$mask,$reg))
    {
        $masktri=$reg[1].(! empty($reg[2])?$reg[2]:'').(! empty($reg[3])?$reg[3]:'');
        $maskcounter=$reg[1];
        $hasglobalcounter=true;
    }
    else
    {
        // setting some defaults so the rest of the code won't fail if there is a third party counter
        $masktri='00000';
        $maskcounter='00000';
    }

    $maskraz=-1;
    $maskoffset=0;
    $resetEveryMonth=false;
    if (dol_strlen($maskcounter) < 3 && empty($conf->global->MAIN_COUNTER_WITH_LESS_3_DIGITS)) return 'ErrorCounterMustHaveMoreThan3Digits';

    // Extract value for third party mask counter
    if (preg_match('/\{(c+)(0*)\}/i',$mask,$regClientRef))
    {
        $maskrefclient=$regClientRef[1].$regClientRef[2];
        $maskrefclient_maskclientcode=$regClientRef[1];
        $maskrefclient_maskcounter=$regClientRef[2];
        $maskrefclient_maskoffset=0; //default value of maskrefclient_counter offset
        $maskrefclient_clientcode=substr($valueforccc,0,dol_strlen($maskrefclient_maskclientcode));//get n first characters of client code where n is length in mask
        $maskrefclient_clientcode=str_pad($maskrefclient_clientcode,dol_strlen($maskrefclient_maskclientcode),"#",STR_PAD_RIGHT);//padding maskrefclient_clientcode for having exactly n characters in maskrefclient_clientcode
        $maskrefclient_clientcode=dol_string_nospecial($maskrefclient_clientcode);//sanitize maskrefclient_clientcode for sql insert and sql select like
        if (dol_strlen($maskrefclient_maskcounter) > 0 && dol_strlen($maskrefclient_maskcounter) < 3) return 'ErrorCounterMustHaveMoreThan3Digits';
    }
    else $maskrefclient='';

    // fail if there is neither a global nor a third party counter
    if (! $hasglobalcounter && ($maskrefclient_maskcounter == ''))
    {
        return 'ErrorBadMask';
    }

    // Extract value for third party type
    if (preg_match('/\{(t+)\}/i',$mask,$regType))
    {
        $masktype=$regType[1];
        $masktype_value=substr(preg_replace('/^TE_/','',$objsoc->typent_code),0,dol_strlen($regType[1]));// get n first characters of thirdpaty typent_code (where n is length in mask)
        $masktype_value=str_pad($masktype_value,dol_strlen($regType[1]),"#",STR_PAD_RIGHT);				 // we fill on right with # to have same number of char than into mask
    }
    else
    {
    	$masktype='';
    	$masktype_value='';
    }

    $maskwithonlyymcode=$mask;
    $maskwithonlyymcode=preg_replace('/\{(0+)([@\+][0-9\-\+\=]+)?([@\+][0-9\-\+\=]+)?\}/i',$maskcounter,$maskwithonlyymcode);
    $maskwithonlyymcode=preg_replace('/\{dd\}/i','dd',$maskwithonlyymcode);
    $maskwithonlyymcode=preg_replace('/\{(c+)(0*)\}/i',$maskrefclient,$maskwithonlyymcode);
    $maskwithonlyymcode=preg_replace('/\{(t+)\}/i',$masktype_value,$maskwithonlyymcode);
    $maskwithnocode=$maskwithonlyymcode;
    $maskwithnocode=preg_replace('/\{yyyy\}/i','yyyy',$maskwithnocode);
    $maskwithnocode=preg_replace('/\{yy\}/i','yy',$maskwithnocode);
    $maskwithnocode=preg_replace('/\{y\}/i','y',$maskwithnocode);
    $maskwithnocode=preg_replace('/\{mm\}/i','mm',$maskwithnocode);
    // Now maskwithnocode = 0000ddmmyyyyccc for example
    // and maskcounter    = 0000 for example
    //print "maskwithonlyymcode=".$maskwithonlyymcode." maskwithnocode=".$maskwithnocode."\n<br>";
    //var_dump($reg);

    // If an offset is asked
    if (! empty($reg[2]) && preg_match('/^\+/',$reg[2])) $maskoffset=preg_replace('/^\+/','',$reg[2]);
    if (! empty($reg[3]) && preg_match('/^\+/',$reg[3])) $maskoffset=preg_replace('/^\+/','',$reg[3]);

    // Define $sqlwhere
    $sqlwhere='';
    $yearoffset=0;	// Use year of current $date by default
    $yearoffsettype=false;		// false: no reset, 0,-,=,+: reset at offset SOCIETE_FISCAL_MONTH_START, x=reset at offset x

    // If a restore to zero after a month is asked we check if there is already a value for this year.
    if (! empty($reg[2]) && preg_match('/^@/',$reg[2]))	$yearoffsettype = preg_replace('/^@/','',$reg[2]);
    if (! empty($reg[3]) && preg_match('/^@/',$reg[3]))	$yearoffsettype = preg_replace('/^@/','',$reg[3]);

    //print "yearoffset=".$yearoffset." yearoffsettype=".$yearoffsettype;
    if (is_numeric($yearoffsettype) && $yearoffsettype >= 1)
        $maskraz=$yearoffsettype; // For backward compatibility
    else if ($yearoffsettype === '0' || (! empty($yearoffsettype) && ! is_numeric($yearoffsettype) && $conf->global->SOCIETE_FISCAL_MONTH_START > 1))
        $maskraz = $conf->global->SOCIETE_FISCAL_MONTH_START;
    //print "maskraz=".$maskraz;	// -1=no reset

    if ($maskraz > 0) {   // A reset is required
        if ($maskraz == 99) {
            $maskraz = date('m', $date);
            $resetEveryMonth = true;
        }
        if ($maskraz > 12) return 'ErrorBadMaskBadRazMonth';

        // Define posy, posm and reg
        if ($maskraz > 1)	// if reset is not first month, we need month and year into mask
        {
            if (preg_match('/^(.*)\{(y+)\}\{(m+)\}/i',$maskwithonlyymcode,$reg)) { $posy=2; $posm=3; }
            elseif (preg_match('/^(.*)\{(m+)\}\{(y+)\}/i',$maskwithonlyymcode,$reg)) { $posy=3; $posm=2; }
            else return 'ErrorCantUseRazInStartedYearIfNoYearMonthInMask';

            if (dol_strlen($reg[$posy]) < 2) return 'ErrorCantUseRazWithYearOnOneDigit';
        }
        else // if reset is for a specific month in year, we need year
        {
            if (preg_match('/^(.*)\{(m+)\}\{(y+)\}/i',$maskwithonlyymcode,$reg)) { $posy=3; $posm=2; }
        	else if (preg_match('/^(.*)\{(y+)\}\{(m+)\}/i',$maskwithonlyymcode,$reg)) { $posy=2; $posm=3; }
            else if (preg_match('/^(.*)\{(y+)\}/i',$maskwithonlyymcode,$reg)) { $posy=2; $posm=0; }
            else return 'ErrorCantUseRazIfNoYearInMask';
        }
        // Define length
        $yearlen = $posy?dol_strlen($reg[$posy]):0;
        $monthlen = $posm?dol_strlen($reg[$posm]):0;
        // Define pos
       	$yearpos = (dol_strlen($reg[1])+1);
        $monthpos = ($yearpos+$yearlen);
        if ($posy == 3 && $posm == 2) {		// if month is before year
          	$monthpos = (dol_strlen($reg[1])+1);
           	$yearpos = ($monthpos+$monthlen);
        }
        //print "xxx ".$maskwithonlyymcode." maskraz=".$maskraz." posy=".$posy." yearlen=".$yearlen." yearpos=".$yearpos." posm=".$posm." monthlen=".$monthlen." monthpos=".$monthpos." yearoffsettype=".$yearoffsettype." resetEveryMonth=".$resetEveryMonth."\n";

        // Define $yearcomp and $monthcomp (that will be use in the select where to search max number)
        $monthcomp=$maskraz;
        $yearcomp=0;

        if (! empty($yearoffsettype) && ! is_numeric($yearoffsettype) && $yearoffsettype != '=')	// $yearoffsettype is - or +
        {
        	$currentyear=date("Y", $date);
        	$fiscaldate=dol_mktime('0','0','0',$maskraz,'1',$currentyear);
        	$newyeardate=dol_mktime('0','0','0','1','1',$currentyear);
        	$nextnewyeardate=dol_mktime('0','0','0','1','1',$currentyear+1);
        	//echo 'currentyear='.$currentyear.' date='.dol_print_date($date, 'day').' fiscaldate='.dol_print_date($fiscaldate, 'day').'<br>';

        	// If after or equal of current fiscal date
        	if ($date >= $fiscaldate)
        	{
        		// If before of next new year date
        		if ($date < $nextnewyeardate && $yearoffsettype == '+') $yearoffset=1;
        	}
        	// If after or equal of current new year date
        	else if ($date >= $newyeardate && $yearoffsettype == '-') $yearoffset=-1;
        }
        // For backward compatibility
        else if (date("m",$date) < $maskraz && empty($resetEveryMonth)) { $yearoffset=-1; }	// If current month lower that month of return to zero, year is previous year

        if ($yearlen == 4) $yearcomp=sprintf("%04d",date("Y",$date)+$yearoffset);
        elseif ($yearlen == 2) $yearcomp=sprintf("%02d",date("y",$date)+$yearoffset);
        elseif ($yearlen == 1) $yearcomp=substr(date("y",$date),2,1)+$yearoffset;
        if ($monthcomp > 1 && empty($resetEveryMonth))	// Test with month is useless if monthcomp = 0 or 1 (0 is same as 1) (regis: $monthcomp can't equal 0)
        {
            if ($yearlen == 4) $yearcomp1=sprintf("%04d",date("Y",$date)+$yearoffset+1);
            elseif ($yearlen == 2) $yearcomp1=sprintf("%02d",date("y",$date)+$yearoffset+1);

            $sqlwhere.="(";
            $sqlwhere.=" (SUBSTRING(".$field.", ".$yearpos.", ".$yearlen.") = '".$yearcomp."'";
            $sqlwhere.=" AND SUBSTRING(".$field.", ".$monthpos.", ".$monthlen.") >= '".str_pad($monthcomp, $monthlen, '0', STR_PAD_LEFT)."')";
            $sqlwhere.=" OR";
            $sqlwhere.=" (SUBSTRING(".$field.", ".$yearpos.", ".$yearlen.") = '".$yearcomp1."'";
            $sqlwhere.=" AND SUBSTRING(".$field.", ".$monthpos.", ".$monthlen.") < '".str_pad($monthcomp, $monthlen, '0', STR_PAD_LEFT)."') ";
            $sqlwhere.=')';
        }
		else if ($resetEveryMonth)
		{
			$sqlwhere.="(SUBSTRING(".$field.", ".$yearpos.", ".$yearlen.") = '".$yearcomp."'";
            $sqlwhere.=" AND SUBSTRING(".$field.", ".$monthpos.", ".$monthlen.") = '".str_pad($monthcomp, $monthlen, '0', STR_PAD_LEFT)."')";
		}
        else   // reset is done on january
        {
            $sqlwhere.='(SUBSTRING('.$field.', '.$yearpos.', '.$yearlen.") = '".$yearcomp."')";
        }
    }
    //print "sqlwhere=".$sqlwhere." yearcomp=".$yearcomp."<br>\n";	// sqlwhere and yearcomp defined only if we ask a reset
    //print "masktri=".$masktri." maskcounter=".$maskcounter." maskraz=".$maskraz." maskoffset=".$maskoffset."<br>\n";

    // Define $sqlstring
    if (function_exists('mb_strrpos')) 
    	{
    	$posnumstart=mb_strrpos($maskwithnocode,$maskcounter, 'UTF-8');
	} 
	else 
	{
    	$posnumstart=strrpos($maskwithnocode,$maskcounter);
	}	// Pos of counter in final string (from 0 to ...)
    if ($posnumstart < 0) return 'ErrorBadMaskFailedToLocatePosOfSequence';
    $sqlstring='SUBSTRING('.$field.', '.($posnumstart+1).', '.dol_strlen($maskcounter).')';

    // Define $maskLike
    $maskLike = dol_string_nospecial($mask);
    $maskLike = str_replace("%","_",$maskLike);
    // Replace protected special codes with matching number of _ as wild card caracter
    $maskLike = preg_replace('/\{yyyy\}/i','____',$maskLike);
    $maskLike = preg_replace('/\{yy\}/i','__',$maskLike);
    $maskLike = preg_replace('/\{y\}/i','_',$maskLike);
    $maskLike = preg_replace('/\{mm\}/i','__',$maskLike);
    $maskLike = preg_replace('/\{dd\}/i','__',$maskLike);
    $maskLike = str_replace(dol_string_nospecial('{'.$masktri.'}'),str_pad("",dol_strlen($maskcounter),"_"),$maskLike);
    if ($maskrefclient) $maskLike = str_replace(dol_string_nospecial('{'.$maskrefclient.'}'),str_pad("",dol_strlen($maskrefclient),"_"),$maskLike);
    if ($masktype) $maskLike = str_replace(dol_string_nospecial('{'.$masktype.'}'),$masktype_value,$maskLike);

    // Get counter in database
    $counter=0;
    $sql = "SELECT MAX(".$sqlstring.") as val";
    $sql.= " FROM ".MAIN_DB_PREFIX.$table;
    $sql.= " WHERE ".$field." LIKE '".$maskLike."'";
	$sql.= " AND ".$field." NOT LIKE '(PROV%)'";
    if ($bentityon) // only if entity enable
    	$sql.= " AND entity IN (".getEntity($table, 1).")";

    if ($where) $sql.=$where;
    if ($sqlwhere) $sql.=' AND '.$sqlwhere;

    //print $sql.'<br>';
    dol_syslog("functions2::get_next_value mode=".$mode."", LOG_DEBUG);
    $resql=$db->query($sql);
    if ($resql)
    {
        $obj = $db->fetch_object($resql);
        $counter = $obj->val;
    }
    else dol_print_error($db);

    // Check if we must force counter to maskoffset
    if (empty($counter) || preg_match('/[^0-9]/i',$counter)) $counter=$maskoffset;
    else if ($counter < $maskoffset && empty($conf->global->MAIN_NUMBERING_OFFSET_ONLY_FOR_FIRST)) $counter=$maskoffset;

    if ($mode == 'last')	// We found value for counter = last counter value. Now need to get corresponding ref of invoice.
    {
        $counterpadded=str_pad($counter,dol_strlen($maskcounter),"0",STR_PAD_LEFT);

        // Define $maskLike
        $maskLike = dol_string_nospecial($mask);
        $maskLike = str_replace("%","_",$maskLike);
        // Replace protected special codes with matching number of _ as wild card caracter
        $maskLike = preg_replace('/\{yyyy\}/i','____',$maskLike);
        $maskLike = preg_replace('/\{yy\}/i','__',$maskLike);
        $maskLike = preg_replace('/\{y\}/i','_',$maskLike);
        $maskLike = preg_replace('/\{mm\}/i','__',$maskLike);
        $maskLike = preg_replace('/\{dd\}/i','__',$maskLike);
        $maskLike = str_replace(dol_string_nospecial('{'.$masktri.'}'),$counterpadded,$maskLike);
        if ($maskrefclient) $maskLike = str_replace(dol_string_nospecial('{'.$maskrefclient.'}'),str_pad("",dol_strlen($maskrefclient),"_"),$maskLike);
        if ($masktype) $maskLike = str_replace(dol_string_nospecial('{'.$masktype.'}'),$masktype_value,$maskLike);

        $ref='';
        $sql = "SELECT ".$field." as ref";
        $sql.= " FROM ".MAIN_DB_PREFIX.$table;
        $sql.= " WHERE ".$field." LIKE '".$maskLike."'";
    	$sql.= " AND ".$field." NOT LIKE '%PROV%'";
    	if ($bentityon) // only if entity enable
        	$sql.= " AND entity IN (".getEntity($table, 1).")";
        if ($where) $sql.=$where;
        if ($sqlwhere) $sql.=' AND '.$sqlwhere;

        dol_syslog("functions2::get_next_value", LOG_DEBUG);
        $resql=$db->query($sql);
        if ($resql)
        {
            $obj = $db->fetch_object($resql);
            if ($obj) $ref = $obj->ref;
        }
        else dol_print_error($db);

        $numFinal=$ref;
    }
    else if ($mode == 'next')
    {
        $counter++;

        // If value for $counter has a length higher than $maskcounter chars
        if ($counter >= pow(10, dol_strlen($maskcounter)))
        {
        	$counter='ErrorMaxNumberReachForThisMask';
        }

        if (! empty($maskrefclient_maskcounter))
        {
            //print "maskrefclient_maskcounter=".$maskrefclient_maskcounter." maskwithnocode=".$maskwithnocode." maskrefclient=".$maskrefclient."\n<br>";

            // Define $sqlstring
            $maskrefclient_posnumstart=strpos($maskwithnocode,$maskrefclient_maskcounter,strpos($maskwithnocode,$maskrefclient));	// Pos of counter in final string (from 0 to ...)
            if ($maskrefclient_posnumstart <= 0) return 'ErrorBadMask';
            $maskrefclient_sqlstring='SUBSTRING('.$field.', '.($maskrefclient_posnumstart+1).', '.dol_strlen($maskrefclient_maskcounter).')';
            //print "x".$sqlstring;

            // Define $maskrefclient_maskLike
            $maskrefclient_maskLike = dol_string_nospecial($mask);
            $maskrefclient_maskLike = str_replace("%","_",$maskrefclient_maskLike);
            // Replace protected special codes with matching number of _ as wild card caracter
            $maskrefclient_maskLike = str_replace(dol_string_nospecial('{yyyy}'),'____',$maskrefclient_maskLike);
            $maskrefclient_maskLike = str_replace(dol_string_nospecial('{yy}'),'__',$maskrefclient_maskLike);
            $maskrefclient_maskLike = str_replace(dol_string_nospecial('{y}'),'_',$maskrefclient_maskLike);
            $maskrefclient_maskLike = str_replace(dol_string_nospecial('{mm}'),'__',$maskrefclient_maskLike);
            $maskrefclient_maskLike = str_replace(dol_string_nospecial('{dd}'),'__',$maskrefclient_maskLike);
            $maskrefclient_maskLike = str_replace(dol_string_nospecial('{'.$masktri.'}'),str_pad("",dol_strlen($maskcounter),"_"),$maskrefclient_maskLike);
            $maskrefclient_maskLike = str_replace(dol_string_nospecial('{'.$maskrefclient.'}'),$maskrefclient_clientcode.str_pad("",dol_strlen($maskrefclient_maskcounter),"_"),$maskrefclient_maskLike);

            // Get counter in database
            $maskrefclient_counter=0;
            $maskrefclient_sql = "SELECT MAX(".$maskrefclient_sqlstring.") as val";
            $maskrefclient_sql.= " FROM ".MAIN_DB_PREFIX.$table;
            //$sql.= " WHERE ".$field." not like '(%'";
            $maskrefclient_sql.= " WHERE ".$field." LIKE '".$maskrefclient_maskLike."'";
            if ($bentityon) // only if entity enable
            	$maskrefclient_sql.= " AND entity IN (".getEntity($table, 1).")";
            if ($where) $maskrefclient_sql.=$where; //use the same optional where as general mask
            if ($sqlwhere) $maskrefclient_sql.=' AND '.$sqlwhere; //use the same sqlwhere as general mask
            $maskrefclient_sql.=' AND (SUBSTRING('.$field.', '.(strpos($maskwithnocode,$maskrefclient)+1).', '.dol_strlen($maskrefclient_maskclientcode).")='".$maskrefclient_clientcode."')";

            dol_syslog("functions2::get_next_value maskrefclient", LOG_DEBUG);
            $maskrefclient_resql=$db->query($maskrefclient_sql);
            if ($maskrefclient_resql)
            {
                $maskrefclient_obj = $db->fetch_object($maskrefclient_resql);
                $maskrefclient_counter = $maskrefclient_obj->val;
            }
            else dol_print_error($db);

            if (empty($maskrefclient_counter) || preg_match('/[^0-9]/i',$maskrefclient_counter)) $maskrefclient_counter=$maskrefclient_maskoffset;
			$maskrefclient_counter++;
        }

        // Build numFinal
        $numFinal = $mask;

        // We replace special codes except refclient
		if (! empty($yearoffsettype) && ! is_numeric($yearoffsettype) && $yearoffsettype != '=')	// yearoffsettype is - or +, so we don't want current year
		{
	        $numFinal = preg_replace('/\{yyyy\}/i',date("Y",$date)+$yearoffset, $numFinal);
        	$numFinal = preg_replace('/\{yy\}/i',  date("y",$date)+$yearoffset, $numFinal);
        	$numFinal = preg_replace('/\{y\}/i',   substr(date("y",$date),2,1)+$yearoffset, $numFinal);
		}
		else	// we want yyyy to be current year
		{
        	$numFinal = preg_replace('/\{yyyy\}/i',date("Y",$date), $numFinal);
        	$numFinal = preg_replace('/\{yy\}/i',  date("y",$date), $numFinal);
        	$numFinal = preg_replace('/\{y\}/i',   substr(date("y",$date),2,1), $numFinal);
		}
        $numFinal = preg_replace('/\{mm\}/i',  date("m",$date), $numFinal);
        $numFinal = preg_replace('/\{dd\}/i',  date("d",$date), $numFinal);

        // Now we replace the counter
        $maskbefore='{'.$masktri.'}';
        $maskafter=str_pad($counter,dol_strlen($maskcounter),"0",STR_PAD_LEFT);
        //print 'x'.$maskbefore.'-'.$maskafter.'y';
        $numFinal = str_replace($maskbefore,$maskafter,$numFinal);

        // Now we replace the refclient
        if ($maskrefclient)
        {
            //print "maskrefclient=".$maskrefclient." maskwithonlyymcode=".$maskwithonlyymcode." maskwithnocode=".$maskwithnocode."\n<br>";
            $maskrefclient_maskbefore='{'.$maskrefclient.'}';
            $maskrefclient_maskafter=$maskrefclient_clientcode.str_pad($maskrefclient_counter,dol_strlen($maskrefclient_maskcounter),"0",STR_PAD_LEFT);
            $numFinal = str_replace($maskrefclient_maskbefore,$maskrefclient_maskafter,$numFinal);
        }

        // Now we replace the type
        if ($masktype)
        {
            $masktype_maskbefore='{'.$masktype.'}';
            $masktype_maskafter=$masktype_value;
            $numFinal = str_replace($masktype_maskbefore,$masktype_maskafter,$numFinal);
        }
    }

    dol_syslog("functions2::get_next_value return ".$numFinal,LOG_DEBUG);
    return $numFinal;
}

/**
 * Check value
 *
 * @param 	string	$mask		Mask to use
 * @param 	string	$value		Value
 * @return	int     		    <0 if KO, 0 if OK
 */
function check_value($mask,$value)
{
    $result=0;

    $hasglobalcounter=false;
    // Extract value for mask counter, mask raz and mask offset
    if (preg_match('/\{(0+)([@\+][0-9]+)?([@\+][0-9]+)?\}/i',$mask,$reg))
    {
        $masktri=$reg[1].(isset($reg[2])?$reg[2]:'').(isset($reg[3])?$reg[3]:'');
        $maskcounter=$reg[1];
        $hasglobalcounter=true;
    }
    else
    {
        // setting some defaults so the rest of the code won't fail if there is a third party counter
        $masktri='00000';
        $maskcounter='00000';
    }

    $maskraz=-1;
    $maskoffset=0;
    if (dol_strlen($maskcounter) < 3) return 'ErrorCounterMustHaveMoreThan3Digits';

    // Extract value for third party mask counter
    if (preg_match('/\{(c+)(0*)\}/i',$mask,$regClientRef))
    {
        $maskrefclient=$regClientRef[1].$regClientRef[2];
        $maskrefclient_maskclientcode=$regClientRef[1];
        $maskrefclient_maskcounter=$regClientRef[2];
        $maskrefclient_maskoffset=0; //default value of maskrefclient_counter offset
        $maskrefclient_clientcode=substr('',0,dol_strlen($maskrefclient_maskclientcode));//get n first characters of client code to form maskrefclient_clientcode
        $maskrefclient_clientcode=str_pad($maskrefclient_clientcode,dol_strlen($maskrefclient_maskclientcode),"#",STR_PAD_RIGHT);//padding maskrefclient_clientcode for having exactly n characters in maskrefclient_clientcode
        $maskrefclient_clientcode=dol_string_nospecial($maskrefclient_clientcode);//sanitize maskrefclient_clientcode for sql insert and sql select like
        if (dol_strlen($maskrefclient_maskcounter) > 0 && dol_strlen($maskrefclient_maskcounter) < 3) return 'ErrorCounterMustHaveMoreThan3Digits';
    }
    else $maskrefclient='';

    // fail if there is neither a global nor a third party counter
    if (! $hasglobalcounter && ($maskrefclient_maskcounter == ''))
    {
        return 'ErrorBadMask';
    }

    $maskwithonlyymcode=$mask;
    $maskwithonlyymcode=preg_replace('/\{(0+)([@\+][0-9]+)?([@\+][0-9]+)?\}/i',$maskcounter,$maskwithonlyymcode);
    $maskwithonlyymcode=preg_replace('/\{dd\}/i','dd',$maskwithonlyymcode);
    $maskwithonlyymcode=preg_replace('/\{(c+)(0*)\}/i',$maskrefclient,$maskwithonlyymcode);
    $maskwithnocode=$maskwithonlyymcode;
    $maskwithnocode=preg_replace('/\{yyyy\}/i','yyyy',$maskwithnocode);
    $maskwithnocode=preg_replace('/\{yy\}/i','yy',$maskwithnocode);
    $maskwithnocode=preg_replace('/\{y\}/i','y',$maskwithnocode);
    $maskwithnocode=preg_replace('/\{mm\}/i','mm',$maskwithnocode);
    // Now maskwithnocode = 0000ddmmyyyyccc for example
    // and maskcounter    = 0000 for example
    //print "maskwithonlyymcode=".$maskwithonlyymcode." maskwithnocode=".$maskwithnocode."\n<br>";

    // If an offset is asked
    if (! empty($reg[2]) && preg_match('/^\+/',$reg[2])) $maskoffset=preg_replace('/^\+/','',$reg[2]);
    if (! empty($reg[3]) && preg_match('^\+',$reg[3])) $maskoffset=preg_replace('/^\+/','',$reg[3]);

    // Define $sqlwhere

    // If a restore to zero after a month is asked we check if there is already a value for this year.
    if (! empty($reg[2]) && preg_match('/^@/',$reg[2]))  $maskraz=preg_replace('/^@/','',$reg[2]);
    if (! empty($reg[3]) && preg_match('/^@/',$reg[3]))  $maskraz=preg_replace('/^@/','',$reg[3]);
    if ($maskraz >= 0)
    {
        if ($maskraz > 12) return 'ErrorBadMaskBadRazMonth';

        // Define reg
        if ($maskraz > 1 && ! preg_match('/^(.*)\{(y+)\}\{(m+)\}/i',$maskwithonlyymcode,$reg)) return 'ErrorCantUseRazInStartedYearIfNoYearMonthInMask';
        if ($maskraz <= 1 && ! preg_match('/^(.*)\{(y+)\}/i',$maskwithonlyymcode,$reg)) return 'ErrorCantUseRazIfNoYearInMask';
        //print "x".$maskwithonlyymcode." ".$maskraz;
    }
    //print "masktri=".$masktri." maskcounter=".$maskcounter." maskraz=".$maskraz." maskoffset=".$maskoffset."<br>\n";

    // Check we have a number in ($posnumstart+1).', '.dol_strlen($maskcounter)
    //

    // Check length
    $len=dol_strlen($maskwithnocode);
    if (dol_strlen($value) != $len) $result=-1;

    // Define $maskLike
    $maskLike = dol_string_nospecial($mask);
    $maskLike = str_replace("%","_",$maskLike);
    // Replace protected special codes with matching number of _ as wild card caracter
    $maskLike = str_replace(dol_string_nospecial('{yyyy}'),'____',$maskLike);
    $maskLike = str_replace(dol_string_nospecial('{yy}'),'__',$maskLike);
    $maskLike = str_replace(dol_string_nospecial('{y}'),'_',$maskLike);
    $maskLike = str_replace(dol_string_nospecial('{mm}'),'__',$maskLike);
    $maskLike = str_replace(dol_string_nospecial('{dd}'),'__',$maskLike);
    $maskLike = str_replace(dol_string_nospecial('{'.$masktri.'}'),str_pad("",dol_strlen($maskcounter),"_"),$maskLike);
    if ($maskrefclient) $maskLike = str_replace(dol_string_nospecial('{'.$maskrefclient.'}'),str_pad("",strlen($maskrefclient),"_"),$maskLike);


    dol_syslog("functions2::check_value result=".$result,LOG_DEBUG);
    return $result;
}

/**
 *	Convert a binary data to string that represent hexadecimal value
 *
 *	@param   string		$bin		Value to convert
 *	@param   boolean	$pad      	Add 0
 *	@param   boolean	$upper		Convert to tupper
 *	@return  string					x
 */
function binhex($bin, $pad=false, $upper=false)
{
    $last = dol_strlen($bin)-1;
    for($i=0; $i<=$last; $i++){ $x += $bin[$last-$i] * pow(2,$i); }
    $x = dechex($x);
    if($pad){ while(dol_strlen($x) < intval(dol_strlen($bin))/4){ $x = "0$x"; } }
    if($upper){ $x = strtoupper($x); }
    return $x;
}

/**
 *	Convert an hexadecimal string into a binary string
 *
 *	@param	string	$hexa		Hexadecimal string to convert (example: 'FF')
 *	@return string	    		bin
 */
function hexbin($hexa)
{
    $bin='';
    $strLength = dol_strlen($hexa);
    for($i=0;$i<$strLength;$i++)
    {
        $bin.=str_pad(decbin(hexdec($hexa{$i})),4,'0',STR_PAD_LEFT);
    }
    return $bin;
}

/**
 *	Retourne le numero de la semaine par rapport a une date
 *
 *	@param	string	$time   	Date au format 'timestamp'
 *	@return int					Number of week
 */
function numero_semaine($time)
{
    $stime = strftime('%Y-%m-%d',$time);

    if (preg_match('/^([0-9]+)\-([0-9]+)\-([0-9]+)\s?([0-9]+)?:?([0-9]+)?/i',$stime,$reg))
    {
        // Date est au format 'YYYY-MM-DD' ou 'YYYY-MM-DD HH:MM:SS'
        $annee = $reg[1];
        $mois = $reg[2];
        $jour = $reg[3];
    }

    /*
     * Norme ISO-8601:
     * - La semaine 1 de toute annee est celle qui contient le 4 janvier ou que la semaine 1 de toute annee est celle qui contient le 1er jeudi de janvier.
     * - La majorite des annees ont 52 semaines mais les annees qui commence un jeudi et les annees bissextiles commencant un mercredi en possede 53.
     * - Le 1er jour de la semaine est le Lundi
     */

    // Definition du Jeudi de la semaine
    if (date("w",mktime(12,0,0,$mois,$jour,$annee))==0) // Dimanche
    $jeudiSemaine = mktime(12,0,0,$mois,$jour,$annee)-3*24*60*60;
    else if (date("w",mktime(12,0,0,$mois,$jour,$annee))<4) // du Lundi au Mercredi
    $jeudiSemaine = mktime(12,0,0,$mois,$jour,$annee)+(4-date("w",mktime(12,0,0,$mois,$jour,$annee)))*24*60*60;
    else if (date("w",mktime(12,0,0,$mois,$jour,$annee))>4) // du Vendredi au Samedi
    $jeudiSemaine = mktime(12,0,0,$mois,$jour,$annee)-(date("w",mktime(12,0,0,$mois,$jour,$annee))-4)*24*60*60;
    else // Jeudi
    $jeudiSemaine = mktime(12,0,0,$mois,$jour,$annee);

    // Definition du premier Jeudi de l'annee
    if (date("w",mktime(12,0,0,1,1,date("Y",$jeudiSemaine)))==0) // Dimanche
    {
        $premierJeudiAnnee = mktime(12,0,0,1,1,date("Y",$jeudiSemaine))+4*24*60*60;
    }
    else if (date("w",mktime(12,0,0,1,1,date("Y",$jeudiSemaine)))<4) // du Lundi au Mercredi
    {
        $premierJeudiAnnee = mktime(12,0,0,1,1,date("Y",$jeudiSemaine))+(4-date("w",mktime(12,0,0,1,1,date("Y",$jeudiSemaine))))*24*60*60;
    }
    else if (date("w",mktime(12,0,0,1,1,date("Y",$jeudiSemaine)))>4) // du Vendredi au Samedi
    {
        $premierJeudiAnnee = mktime(12,0,0,1,1,date("Y",$jeudiSemaine))+(7-(date("w",mktime(12,0,0,1,1,date("Y",$jeudiSemaine)))-4))*24*60*60;
    }
    else // Jeudi
    {
        $premierJeudiAnnee = mktime(12,0,0,1,1,date("Y",$jeudiSemaine));
    }

    // Definition du numero de semaine: nb de jours entre "premier Jeudi de l'annee" et "Jeudi de la semaine";
    $numeroSemaine =     (
    (
    date("z",mktime(12,0,0,date("m",$jeudiSemaine),date("d",$jeudiSemaine),date("Y",$jeudiSemaine)))
    -
    date("z",mktime(12,0,0,date("m",$premierJeudiAnnee),date("d",$premierJeudiAnnee),date("Y",$premierJeudiAnnee)))
    ) / 7
    ) + 1;

    // Cas particulier de la semaine 53
    if ($numeroSemaine==53)
    {
        // Les annees qui commence un Jeudi et les annees bissextiles commencant un Mercredi en possede 53
        if (date("w",mktime(12,0,0,1,1,date("Y",$jeudiSemaine)))==4 || (date("w",mktime(12,0,0,1,1,date("Y",$jeudiSemaine)))==3 && date("z",mktime(12,0,0,12,31,date("Y",$jeudiSemaine)))==365))
        {
            $numeroSemaine = 53;
        }
        else
        {
            $numeroSemaine = 1;
        }
    }

    //echo $jour."-".$mois."-".$annee." (".date("d-m-Y",$premierJeudiAnnee)." - ".date("d-m-Y",$jeudiSemaine).") -> ".$numeroSemaine."<BR>";

    return sprintf("%02d",$numeroSemaine);
}

/**
 *	Convertit une masse d'une unite vers une autre unite
 *
 *	@param	float	$weight    		Masse a convertir
 *	@param  int		$from_unit 		Unite originale en puissance de 10
 *	@param  int		$to_unit   		Nouvelle unite  en puissance de 10
 *	@return float	        		Masse convertie
 */
function weight_convert($weight,&$from_unit,$to_unit)
{
    /* Pour convertire 320 gr en Kg appeler
     *  $f = -3
     *  weigh_convert(320, $f, 0) retournera 0.32
     *
     */
    while ($from_unit  <> $to_unit)
    {
        if ($from_unit > $to_unit)
        {
            $weight = $weight * 10;
            $from_unit = $from_unit - 1;
            $weight = weight_convert($weight,$from_unit, $to_unit);
        }
        if ($from_unit < $to_unit)
        {
            $weight = $weight / 10;
            $from_unit = $from_unit + 1;
            $weight = weight_convert($weight,$from_unit, $to_unit);
        }
    }

    return $weight;
}

/**
 *	Save personnal parameter
 *
 *	@param	DoliDB	$db         Handler database
 *	@param	Conf	$conf		Object conf
 *	@param	User	$user      	Object user
 *	@param	array	$tab        Array (key=>value) with all parameters to save
 *	@return int         		<0 if KO, >0 if OK
 *
 *	@see		dolibarr_get_const, dolibarr_set_const, dolibarr_del_const
 */
function dol_set_user_param($db, $conf, &$user, $tab)
{
    // Verification parametres
    if (count($tab) < 1) return -1;

    $db->begin();

    // We remove old parameters for all keys in $tab
    $sql = "DELETE FROM ".MAIN_DB_PREFIX."user_param";
    $sql.= " WHERE fk_user = ".$user->id;
    $sql.= " AND entity = ".$conf->entity;
    $sql.= " AND param in (";
    $i=0;
    foreach ($tab as $key => $value)
    {
        if ($i > 0) $sql.=',';
        $sql.="'".$key."'";
        $i++;
    }
    $sql.= ")";
    dol_syslog("functions2.lib::dol_set_user_param", LOG_DEBUG);

    $resql=$db->query($sql);
    if (! $resql)
    {
        dol_print_error($db);
        $db->rollback();
        return -1;
    }

    foreach ($tab as $key => $value)
    {
        // Set new parameters
        if ($value)
        {
            $sql = "INSERT INTO ".MAIN_DB_PREFIX."user_param(fk_user,entity,param,value)";
            $sql.= " VALUES (".$user->id.",".$conf->entity.",";
            $sql.= " '".$key."','".$db->escape($value)."')";

            dol_syslog("functions2.lib::dol_set_user_param", LOG_DEBUG);
            $result=$db->query($sql);
            if (! $result)
            {
                dol_print_error($db);
                $db->rollback();
                return -1;
            }
            $user->conf->$key = $value;
            //print "key=".$key." user->conf->key=".$user->conf->$key;
        }
        else
        {
            unset($user->conf->$key);
        }
    }

    $db->commit();
    return 1;
}

/**
 *	Returns formated reduction
 *
 *	@param	int			$reduction		Reduction percentage
 *	@param	Translate	$langs			Output language
 *	@return	string						Formated reduction
 */
function dol_print_reduction($reduction,$langs)
{
    $string = '';
    if ($reduction == 100)
    {
        $string = $langs->transnoentities("Offered");
    }
    else
    {
        $string = $reduction.'%';
    }

    return $string;
}

/**
 * 	Return OS version.
 *  Note that PHP_OS returns only OS (not version) and OS PHP was built on, not necessarly OS PHP runs on.
 *
 * 	@return		string			OS version
 */
function version_os()
{
    $osversion=php_uname();
    return $osversion;
}

/**
 * 	Return PHP version
 *
 * 	@return		string			PHP version
 *  @see		versionphparray
 */
function version_php()
{
    return phpversion();
}

/**
 * 	Return Dolibarr version
 *
 * 	@return		string			Dolibarr version
 *  @see		versiondolibarrarray
 */
function version_dolibarr()
{
    return DOL_VERSION;
}

/**
 * 	Return web server version
 *
 * 	@return		string			Web server version
 */
function version_webserver()
{
    return $_SERVER["SERVER_SOFTWARE"];
}

/**
 * 	Return list of activated modules usable for document generation
 *
 * 	@param	DoliDB		$db				    Database handler
 * 	@param	string		$type			    Type of models (company, invoice, ...)
 *  @param  int		    $maxfilenamelength  Max length of value to show
 * 	@return	mixed			    			0 if no module is activated, or array(key=>label). For modules that need directory scan, key is completed with ":filename".
 */
function getListOfModels($db,$type,$maxfilenamelength=0)
{
    global $conf,$langs;
    $liste=array();
    $found=0;
    $dirtoscan='';

    $sql = "SELECT nom as id, nom as lib, libelle as label, description as description";
    $sql.= " FROM ".MAIN_DB_PREFIX."document_model";
    $sql.= " WHERE type = '".$type."'";
    $sql.= " AND entity IN (0,".(! empty($conf->multicompany->enabled) && ! empty($conf->multicompany->transverse_mode)?"1,":"").$conf->entity.")";
    $sql.= " ORDER BY description DESC";

    dol_syslog('/core/lib/function2.lib.php::getListOfModels', LOG_DEBUG);
    $resql = $db->query($sql);
    if ($resql)
    {
        $num = $db->num_rows($resql);
        $i = 0;
        while ($i < $num)
        {
            $found=1;

            $obj = $db->fetch_object($resql);

            // If this generation module needs to scan a directory, then description field is filled
            // with the constant that contains list of directories to scan (COMPANY_ADDON_PDF_ODT_PATH, ...).
            if (! empty($obj->description))	// List of directories to scan is defined
            {
                include_once DOL_DOCUMENT_ROOT.'/core/lib/files.lib.php';

                $const=$obj->description;
                $dirtoscan.=($dirtoscan?',':'').preg_replace('/[\r\n]+/',',',trim($conf->global->$const));

                $listoffiles=array();

                // Now we add models found in directories scanned
                $listofdir=explode(',',$dirtoscan);
                foreach($listofdir as $key=>$tmpdir)
                {
                    $tmpdir=trim($tmpdir);
                    $tmpdir=preg_replace('/DOL_DATA_ROOT/',DOL_DATA_ROOT,$tmpdir);
                    if (! $tmpdir) { unset($listofdir[$key]); continue; }
                    if (is_dir($tmpdir))
                    {
                        $tmpfiles=dol_dir_list($tmpdir,'files',0,'\.od(s|t)$','','name',SORT_ASC,0);
                        if (count($tmpfiles)) $listoffiles=array_merge($listoffiles,$tmpfiles);
                    }
                }

                if (count($listoffiles))
                {
                    foreach($listoffiles as $record)
                    {
                        $max=($maxfilenamelength?$maxfilenamelength:28);
                        $liste[$obj->id.':'.$record['fullname']]=dol_trunc($record['name'],$max,'middle');
                    }
                }
                else
                {
                    $liste[0]=$obj->label.': '.$langs->trans("None");
                }
            }
            else
            {
                $liste[$obj->id]=$obj->label?$obj->label:$obj->lib;
            }
            $i++;
        }
    }
    else
    {
        dol_print_error($db);
        return -1;
    }

    if ($found) return $liste;
    else return 0;
}

/**
 * This function evaluates a string that should be a valid IPv4
 * Note: For ip 169.254.0.0, it returns 0 with some PHP (5.6.24) and 2 with some minor patchs of PHP (5.6.25). See https://github.com/php/php-src/pull/1954.
 *   
 * @param	string $ip IP Address
 * @return	int 0 if not valid or reserved range, 1 if valid and public IP, 2 if valid and private range IP
 */
function is_ip($ip)
{
	// First we test if it is a valid IPv4
	if (filter_var($ip, FILTER_VALIDATE_IP, FILTER_FLAG_IPV4)) {

		// Then we test if it is a private range
		if (! filter_var($ip, FILTER_VALIDATE_IP, FILTER_FLAG_NO_PRIV_RANGE)) return 2;

		// Then we test if it is a reserved range
		if (! filter_var($ip, FILTER_VALIDATE_IP, FILTER_FLAG_NO_RES_RANGE)) return 0;

		return 1;
	}

	return 0;
}

/**
 *  Build a login from lastname, firstname
 *
 *  @param	string		$lastname		Lastname
 *  @param  string		$firstname		Firstname
 *	@return	string						Login
 */
function dol_buildlogin($lastname,$firstname)
{
    $login=strtolower(dol_string_unaccent($firstname));
    $login.=($login?'.':'');
    $login.=strtolower(dol_string_unaccent($lastname));
    $login=dol_string_nospecial($login,''); // For special names
    return $login;
}

/**
 *  Return array to use for SoapClient constructor
 *
 *  @return     param
 */
function getSoapParams()
{
    global $conf;

    $params=array();
    $proxyuse =(empty($conf->global->MAIN_PROXY_USE)?false:true);
    $proxyhost=(empty($conf->global->MAIN_PROXY_USE)?false:$conf->global->MAIN_PROXY_HOST);
    $proxyport=(empty($conf->global->MAIN_PROXY_USE)?false:$conf->global->MAIN_PROXY_PORT);
    $proxyuser=(empty($conf->global->MAIN_PROXY_USE)?false:$conf->global->MAIN_PROXY_USER);
    $proxypass=(empty($conf->global->MAIN_PROXY_USE)?false:$conf->global->MAIN_PROXY_PASS);
    $timeout  =(empty($conf->global->MAIN_USE_CONNECT_TIMEOUT)?10:$conf->global->MAIN_USE_CONNECT_TIMEOUT);               // Connection timeout
    $response_timeout=(empty($conf->global->MAIN_USE_RESPONSE_TIMEOUT)?30:$conf->global->MAIN_USE_RESPONSE_TIMEOUT);    // Response timeout
    //print extension_loaded('soap');
    if ($proxyuse)
    {
        $params=array('connection_timeout'=>$timeout,
                      'response_timeout'=>$response_timeout,
                      'proxy_use'      => 1,
                      'proxy_host'     => $proxyhost,
                      'proxy_port'     => $proxyport,
                      'proxy_login'    => $proxyuser,
                      'proxy_password' => $proxypass,
                      'trace'		   => 1
        );
    }
    else
    {
        $params=array('connection_timeout'=>$timeout,
                      'response_timeout'=>$response_timeout,
                      'proxy_use'      => 0,
                      'proxy_host'     => false,
                      'proxy_port'     => false,
                      'proxy_login'    => false,
                      'proxy_password' => false,
                      'trace'		   => 1
        );
    }
    return $params;
}


/**
 * List urls of element
 *
 * @param 	int		$objectid		Id of record
 * @param 	string	$objecttype		Type of object ('invoice', 'order', 'expedition_bon', ...)
 * @param 	int		$withpicto		Picto to show
 * @param 	string	$option			More options
 * @return	string					URL of link to object id/type
 */
function dolGetElementUrl($objectid,$objecttype,$withpicto=0,$option='')
{
	global $db,$conf;

	$ret='';

	// Parse element/subelement (ex: project_task)
	$module = $element = $subelement = $objecttype;
	if (preg_match('/^([^_]+)_([^_]+)/i',$objecttype,$regs))
	{
		$module = $element = $regs[1];
		$subelement = $regs[2];
	}

	$classpath = $element.'/class';

	// To work with non standard path
	if ($objecttype == 'facture' || $objecttype == 'invoice') {
		$classpath = 'compta/facture/class';
		$module='facture';
		$subelement='facture';
	}
	if ($objecttype == 'commande' || $objecttype == 'order') {
		$classpath = 'commande/class';
		$module='commande';
		$subelement='commande';
	}
	if ($objecttype == 'propal')  {
		$classpath = 'comm/propal/class';
	}
	if ($objecttype == 'supplier_proposal')  {
		$classpath = 'supplier_proposal/class';
	}
	if ($objecttype == 'shipping') {
		$classpath = 'expedition/class';
		$subelement = 'expedition';
		$module = 'expedition_bon';
	}
	if ($objecttype == 'delivery') {
		$classpath = 'livraison/class';
		$subelement = 'livraison';
		$module = 'livraison_bon';
	}
	if ($objecttype == 'contract') {
		$classpath = 'contrat/class';
		$module='contrat';
		$subelement='contrat';
	}
	if ($objecttype == 'member') {
		$classpath = 'adherents/class';
		$module='adherent';
		$subelement='adherent';
	}
	if ($objecttype == 'cabinetmed_cons') {
		$classpath = 'cabinetmed/class';
		$module='cabinetmed';
		$subelement='cabinetmedcons';
	}
	if ($objecttype == 'fichinter') {
		$classpath = 'fichinter/class';
		$module='ficheinter';
		$subelement='fichinter';
	}

	//print "objecttype=".$objecttype." module=".$module." subelement=".$subelement;

	$classfile = strtolower($subelement); $classname = ucfirst($subelement);
	if ($objecttype == 'invoice_supplier') {
		$classfile = 'fournisseur.facture';
		$classname='FactureFournisseur';
		$classpath = 'fourn/class';
		$module='fournisseur';
	}
	if ($objecttype == 'order_supplier')   {
		$classfile = 'fournisseur.commande';
		$classname='CommandeFournisseur';
		$classpath = 'fourn/class';
		$module='fournisseur';
	}

	if (! empty($conf->$module->enabled))
	{
		$res=dol_include_once('/'.$classpath.'/'.$classfile.'.class.php');
		if ($res)
		{
			$object = new $classname($db);
			$res=$object->fetch($objectid);
			if ($res > 0) $ret=$object->getNomUrl($withpicto,$option);
			unset($object);
		}
	}
	return $ret;
}


/**
 * Clean corrupted tree (orphelins linked to a not existing parent), record linked to themself and child-parent loop
 *
 * @param	DoliDB	$db					Database handler
 * @param	string	$tabletocleantree	Table to clean
 * @param	string	$fieldfkparent		Field name that contains id of parent
 * @return	int							Nb of records fixed/deleted
 */
function cleanCorruptedTree($db, $tabletocleantree, $fieldfkparent)
{
	$totalnb=0;
	$listofid=array();
	$listofparentid=array();

	// Get list of all id in array listofid and all parents in array listofparentid
	$sql='SELECT rowid, '.$fieldfkparent.' as parent_id FROM '.MAIN_DB_PREFIX.$tabletocleantree;
	$resql = $db->query($sql);
	if ($resql)
	{
		$num = $db->num_rows($resql);
		$i = 0;
		while ($i < $num)
		{
			$obj = $db->fetch_object($resql);
			$listofid[]=$obj->rowid;
			if ($obj->parent_id > 0) $listofparentid[$obj->rowid]=$obj->parent_id;
			$i++;
		}
	}
	else
	{
		dol_print_error($db);
	}

	if (count($listofid))
	{
		print 'Code requested to clean tree (may be to solve data corruption), so we check/clean orphelins and loops.'."<br>\n";

		// Check loops on each other
		$sql = "UPDATE ".MAIN_DB_PREFIX.$tabletocleantree." SET ".$fieldfkparent." = 0 WHERE ".$fieldfkparent." = rowid";	// So we update only records linked to themself
		$resql = $db->query($sql);
		if ($resql)
		{
			$nb=$db->affected_rows($sql);
			if ($nb > 0)
			{
				print '<br>Some record that were parent of themself were cleaned.';
			}

			$totalnb+=$nb;
		}
		//else dol_print_error($db);

		// Check other loops
		$listofidtoclean=array();
		foreach($listofparentid as $id => $pid)
		{
			// Check depth
			//print 'Analyse record id='.$id.' with parent '.$pid.'<br>';

			$cursor=$id; $arrayidparsed=array();	// We start from child $id
			while ($cursor > 0)
			{
				$arrayidparsed[$cursor]=1;
				if ($arrayidparsed[$listofparentid[$cursor]])	// We detect a loop. A record with a parent that was already into child
				{
					print 'Found a loop between id '.$id.' - '.$cursor.'<br>';
					unset($arrayidparsed);
					$listofidtoclean[$cursor]=$id;
					break;
				}
				$cursor=$listofparentid[$cursor];
			}

			if (count($listofidtoclean)) break;
		}

		$sql = "UPDATE ".MAIN_DB_PREFIX.$tabletocleantree;
		$sql.= " SET ".$fieldfkparent." = 0";
		$sql.= " WHERE rowid IN (".join(',',$listofidtoclean).")";	// So we update only records detected wrong
		$resql = $db->query($sql);
		if ($resql)
		{
			$nb=$db->affected_rows($sql);
			if ($nb > 0)
			{
				// Removed orphelins records
				print '<br>Some records were detected to have parent that is a child, we set them as root record for id: ';
				print join(',',$listofidtoclean);
			}

			$totalnb+=$nb;
		}
		//else dol_print_error($db);

		// Check and clean orphelins
		$sql = "UPDATE ".MAIN_DB_PREFIX.$tabletocleantree;
		$sql.= " SET ".$fieldfkparent." = 0";
		$sql.= " WHERE ".$fieldfkparent." NOT IN (".join(',',$listofid).")";	// So we update only records linked to a non existing parent
		$resql = $db->query($sql);
		if ($resql)
		{
			$nb=$db->affected_rows($sql);
			if ($nb > 0)
			{
				// Removed orphelins records
				print '<br>Some orphelins were found and modified to be parent so records are visible again for id: ';
				print join(',',$listofid);
			}

			$totalnb+=$nb;
		}
		//else dol_print_error($db);

		print '<br>We fixed '.$totalnb.' record(s). Some records may still be corrupted. New check may be required.';
		return $totalnb;
	}
}

/**
 *	Get an array with properties of an element
 *
 * @param 	string 	$element_type 	Element type: 'action', 'facture', 'project_task' or 'object@modulext'...
 * @return 	array					(module, classpath, element, subelement, classfile, classname)
 */
function getElementProperties($element_type)
{
    // Parse element/subelement (ex: project_task)
    $module = $element = $subelement = $element_type;

    // If we ask an resource form external module (instead of default path)
    if (preg_match('/^([^@]+)@([^@]+)$/i',$element_type,$regs))
    {
        $element = $subelement = $regs[1];
        $module 	= $regs[2];
    }

    //print '<br />1. element : '.$element.' - module : '.$module .'<br />';
    if ( preg_match('/^([^_]+)_([^_]+)/i',$element,$regs))
    {
        $module = $element = $regs[1];
        $subelement = $regs[2];
    }

    $classfile = strtolower($subelement);
    $classname = ucfirst($subelement);
    $classpath = $module.'/class';

    // For compat
    if($element_type == "action") {
        $classpath = 'comm/action/class';
        $subelement = 'Actioncomm';
        $module = 'agenda';
    }

    // To work with non standard path
    if ($element_type == 'facture' || $element_type == 'invoice') {
        $classpath = 'compta/facture/class';
        $module='facture';
        $subelement='facture';
    }
    if ($element_type == 'commande' || $element_type == 'order') {
        $classpath = 'commande/class';
        $module='commande';
        $subelement='commande';
    }
    if ($element_type == 'propal')  {
        $classpath = 'comm/propal/class';
    }
<<<<<<< HEAD

    if ($element_type == 'askpricesupplier')  {
        $classpath = 'comm/askpricesupplier/class';
=======
    if ($element_type == 'supplier_proposal')  {
        $classpath = 'supplier_proposal/class';
>>>>>>> d86235ab
    }
    if ($element_type == 'shipping') {
        $classpath = 'expedition/class';
        $subelement = 'expedition';
        $module = 'expedition_bon';
    }
    if ($element_type == 'delivery') {
        $classpath = 'livraison/class';
        $subelement = 'livraison';
        $module = 'livraison_bon';
    }
    if ($element_type == 'contract') {
        $classpath = 'contrat/class';
        $module='contrat';
        $subelement='contrat';
    }
    if ($element_type == 'member') {
        $classpath = 'adherents/class';
        $module='adherent';
        $subelement='adherent';
    }
    if ($element_type == 'cabinetmed_cons') {
        $classpath = 'cabinetmed/class';
        $module='cabinetmed';
        $subelement='cabinetmedcons';
    }
    if ($element_type == 'fichinter') {
        $classpath = 'fichinter/class';
        $module='ficheinter';
        $subelement='fichinter';
    }
    $classfile = strtolower($subelement);
    $classname = ucfirst($subelement);

    $element_properties = array(
        'module' => $module,
        'classpath' => $classpath,
        'element' => $element,
        'subelement' => $subelement,
        'classfile' => $classfile,
        'classname' => $classname
    );
    return $element_properties;
}

/**
 * Fetch an object from its id and element_type
 * Inclusion classes is automatic
 *
 * @param	int     	$element_id 	Element id
 * @param	string  	$element_type 	Element type
 * @return 	int|object 					object || 0 || -1 if error
 */
function fetchObjectByElement($element_id, $element_type)
{
    global $conf;
	global $db,$conf;

    $element_prop = getElementProperties($element_type);
    if (is_array($element_prop) && $conf->{$element_prop['module']}->enabled)
    {
        dol_include_once('/'.$element_prop['classpath'].'/'.$element_prop['classfile'].'.class.php');

		$objectstat = new $element_prop['classname']($db);
		$ret = $objectstat->fetch($element_id);
		if ($ret >= 0)
		{
			return $objectstat;
		}
	}
	return 0;
}


/**
 *	Convert an array with RGB value into hex RGB value.
 *  This is the opposite function of colorStringToArray
 *
 *  @param	array	$arraycolor			Array
 *  @param	string	$colorifnotfound	Color code to return if entry not defined or not a RGB format
 *  @return	string						RGB hex value (without # before). For example: 'FF00FF', '01FF02'
 *  @see	colorStringToArray
 */
function colorArrayToHex($arraycolor,$colorifnotfound='888888')
{
	if (! is_array($arraycolor)) return $colorifnotfound;
	if (empty($arraycolor)) return $colorifnotfound;
	return sprintf("%02s",dechex($arraycolor[0])).sprintf("%02s",dechex($arraycolor[1])).sprintf("%02s",dechex($arraycolor[2]));
}

/**
 *	Convert a string RGB value ('FFFFFF', '255,255,255') into an array RGB array(255,255,255).
 *  This is the opposite function of colorArrayToHex.
 *  If entry is already an array, return it.
 *
 *  @param	string	$stringcolor		String with hex (FFFFFF) or comma RGB ('255,255,255')
 *  @param	array	$colorifnotfound	Color code array to return if entry not defined
 *  @return	string						RGB hex value (without # before). For example: FF00FF
 *  @see	colorArrayToHex
 */
function colorStringToArray($stringcolor,$colorifnotfound=array(88,88,88))
{
	if (is_array($stringcolor)) return $stringcolor;	// If already into correct output format, we return as is
	$tmp=preg_match('/^#?([0-9a-fA-F][0-9a-fA-F])([0-9a-fA-F][0-9a-fA-F])([0-9a-fA-F][0-9a-fA-F])$/',$stringcolor,$reg);
	if (! $tmp)
	{
		$tmp=explode(',',$stringcolor);
		if (count($tmp) < 3) return $colorifnotfound;
		return $tmp;
	}
	return array(hexdec($reg[1]),hexdec($reg[2]),hexdec($reg[3]));
}

<|MERGE_RESOLUTION|>--- conflicted
+++ resolved
@@ -1850,14 +1850,8 @@
     if ($element_type == 'propal')  {
         $classpath = 'comm/propal/class';
     }
-<<<<<<< HEAD
-
-    if ($element_type == 'askpricesupplier')  {
-        $classpath = 'comm/askpricesupplier/class';
-=======
     if ($element_type == 'supplier_proposal')  {
         $classpath = 'supplier_proposal/class';
->>>>>>> d86235ab
     }
     if ($element_type == 'shipping') {
         $classpath = 'expedition/class';
