--- conflicted
+++ resolved
@@ -47,12 +47,8 @@
  *		@param	int		$info_bits					Miscellaneous informations on line
  *		@param	int		$type						0/1=Product/service
  *		@param  Societe	$seller						Thirdparty seller (we need $seller->country_id property). Provided only if seller is the supplier, otherwise $seller will be $mysoc.
-<<<<<<< HEAD
- *		@param  array	$localtaxes_array			Array with localtaxes info (loaded by getLocalTaxesFromRate function).
- *		@param  integer   $progress                   Situation invoices progress (value from 0 to 100, 100 by default)
-=======
  *		@param  array	$localtaxes_array			Array with localtaxes info (loaded by getLocalTaxesFromRate(vatrate, 0, ...) function).
->>>>>>> 44f10ebe
+ *		@param  integer	$progress                   Situation invoices progress (value from 0 to 100, 100 by default)
  *		@return result[ 0=total_ht,
  *						 1=total_vat, (main vat only)
  *						 2=total_ttc, (total_ht + main vat + local taxes)
@@ -66,7 +62,7 @@
  *						10=total_tax2 for total_ht,
  *						11=pu_tax1 for pu_ht, !! should not be used
  *						12=pu_tax2 for pu_ht, !! should not be used
- *						13=!! should not be used 
+ *						13=!! should not be used
  *						14=total_tax1 for total_ht_without_discount,
  *						15=total_tax2 for total_ht_without_discount]
  */
@@ -100,13 +96,9 @@
 	if ($uselocaltax1_rate < 0) $uselocaltax1_rate=$seller->localtax1_assuj;
 	if ($uselocaltax2_rate < 0) $uselocaltax2_rate=$seller->localtax2_assuj;
 
-<<<<<<< HEAD
 	dol_syslog('Price.lib::calcul_price_total qty='.$qty.' pu='.$pu.' remise_percent_ligne='.$remise_percent_ligne.' txtva='.$txtva.' uselocaltax1_rate='.$uselocaltax1_rate.' uselocaltax2_rate='.$uselocaltax2_rate.' remise_percent_global='.$remise_percent_global.' price_base_type='.$ice_base_type.' type='.$type.' progress='.$progress);
 
-	// Now we search localtaxes information ourself (rates and types).
-=======
     // Now we search localtaxes information ourself (rates and types).
->>>>>>> 44f10ebe
 	$localtax1_type=0;
 	$localtax2_type=0;
 
@@ -143,7 +135,7 @@
 	$tot_sans_remise = $pu * $qty * $progress / 100;
 	$tot_avec_remise_ligne = $tot_sans_remise       * (1 - ($remise_percent_ligne / 100));
 	$tot_avec_remise       = $tot_avec_remise_ligne * (1 - ($remise_percent_global / 100));
-    
+
 	// initialize result array
 	for ($i=0; $i <= 15; $i++) $result[$i] = 0;
 
@@ -162,9 +154,9 @@
     	$tot_avec_remise_wt = $tot_avec_remise;
     	$pu_wt = $pu;
     }
-	
+
 	//print 'rr'.$price_base_type.'-'.$txtva.'-'.$tot_sans_remise_wt."-".$pu_wt."-".$uselocaltax1_rate."-".$localtax1_rate."-".$localtax1_type."\n";
-	
+
     $localtaxes = array(0,0,0);
     $apply_tax = false;
   	switch($localtax1_type) {
@@ -225,7 +217,7 @@
 		$result[2] = price2num($tot_avec_remise * (1 + ( (($info_bits & 1)?0:$txtva) / 100)) + $localtaxes[1], 'MT');	// Selon TVA NPR ou non
 		$result2bis= price2num($tot_avec_remise * (1 + ( $txtva / 100)) + $localtaxes[1], 'MT');	// Si TVA consideree normale (non NPR)
 		$result[1] = price2num($result2bis - ($result[0] + $localtaxes[1]), 'MT');	// Total VAT = TTC - (HT + localtax)
-		
+
 		$result[3] = price2num($pu, 'MU');
 		$result[5] = price2num($pu * (1 + ( (($info_bits & 1)?0:$txtva) / 100)) + $localtaxes[2], 'MU');	// Selon TVA NPR ou non
 		$result5bis= price2num($pu * (1 + ($txtva / 100)) + $localtaxes[2], 'MU');	// Si TVA consideree normale (non NPR)
@@ -329,7 +321,7 @@
 
 	// initialize result array
 	//for ($i=0; $i <= 15; $i++) $result[$i] = (float) $result[$i];
-	
+
 	dol_syslog('Price.lib::calcul_price_total MAIN_ROUNDING_RULE_TOT='.$conf->global->MAIN_ROUNDING_RULE_TOT.' pu='.$pu.' qty='.$qty.' price_base_type='.$price_base_type.' total_ht='.$result[0].'-total_vat='.$result[1].'-total_ttc='.$result[2]);
 
 	return $result;
