--- conflicted
+++ resolved
@@ -345,14 +345,8 @@
 			$result[1] = round($result[1] / $conf->global->MAIN_ROUNDING_RULE_TOT, 0) * $conf->global->MAIN_ROUNDING_RULE_TOT;
 			$result[9] = round($result[9] / $conf->global->MAIN_ROUNDING_RULE_TOT, 0) * $conf->global->MAIN_ROUNDING_RULE_TOT;
 			$result[10] = round($result[10] / $conf->global->MAIN_ROUNDING_RULE_TOT, 0) * $conf->global->MAIN_ROUNDING_RULE_TOT;
-<<<<<<< HEAD
+			$result[2] = price2num($result[0] + $result[1] + $result[9] + $result[10], 'MT');
 		} else {
-=======
-			$result[2] = price2num($result[0] + $result[1] + $result[9] + $result[10], 'MT');
-		}
-		else
-		{
->>>>>>> d598039f
 			$result[1] = round($result[1] / $conf->global->MAIN_ROUNDING_RULE_TOT, 0) * $conf->global->MAIN_ROUNDING_RULE_TOT;
 			$result[2] = round($result[2] / $conf->global->MAIN_ROUNDING_RULE_TOT, 0) * $conf->global->MAIN_ROUNDING_RULE_TOT;
 			$result[9] = round($result[9] / $conf->global->MAIN_ROUNDING_RULE_TOT, 0) * $conf->global->MAIN_ROUNDING_RULE_TOT;
