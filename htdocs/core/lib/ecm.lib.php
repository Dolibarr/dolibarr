--- conflicted
+++ resolved
@@ -31,13 +31,9 @@
  */
 function ecm_prepare_dasboard_head($object)
 {
-<<<<<<< HEAD
 	global $langs, $conf, $user, $form;
-=======
-	global $langs, $conf, $user;
 	global $helptext1, $helptext2;
 
->>>>>>> e6d2bc0b
 	$h = 0;
 	$head = array();
     $helptext =$langs->trans("ECMAreaDesc").'<br>';
