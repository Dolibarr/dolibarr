--- conflicted
+++ resolved
@@ -53,11 +53,7 @@
 	}
 
 	if ($user->hasRight('adherent', 'cotisation', 'lire')) {
-<<<<<<< HEAD
-		$nbSubscription = is_array($object->subscriptions) ?count($object->subscriptions) : 0;
-=======
 		$nbSubscription = is_array($object->subscriptions) ? count($object->subscriptions) : 0;
->>>>>>> 729451fa
 		$head[$h][0] = DOL_URL_ROOT.'/adherents/subscription.php?rowid='.$object->id;
 		$head[$h][1] = $langs->trans("Subscriptions");
 		$head[$h][2] = 'subscription';
