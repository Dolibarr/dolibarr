<?php
/* Copyright (C) 2006-2015  Laurent Destailleur <eldy@users.sourceforge.net>
 * Copyright (C) 2015-2016  Alexandre Spangaro  <aspangaro.dolibarr@gmail.com>
 * Copyright (C) 2015       Raphaël Doursenaud  <rdoursenaud@gpcsolutions.fr>
 *
 * This program is free software; you can redistribute it and/or modify
 * it under the terms of the GNU General Public License as published by
 * the Free Software Foundation; either version 3 of the License, or
 * (at your option) any later version.
 *
 * This program is distributed in the hope that it will be useful,
 * but WITHOUT ANY WARRANTY; without even the implied warranty of
 * MERCHANTABILITY or FITNESS FOR A PARTICULAR PURPOSE.  See the
 * GNU General Public License for more details.
 *
 * You should have received a copy of the GNU General Public License
 * along with this program. If not, see <http://www.gnu.org/licenses/>.
 * or see http://www.gnu.org/
 */

/**
 *	    \file       htdocs/core/lib/member.lib.php
 *		\brief      Ensemble de fonctions de base pour les adherents
 */

/**
 *  Return array head with list of tabs to view object informations
 *
 *  @param	Adherent	$object         Member
 *  @return array           		head
 */
function member_prepare_head(Adherent $object)
{
	global $db, $langs, $conf, $user;

	$h = 0;
	$head = array();

	$head[$h][0] = DOL_URL_ROOT.'/adherents/card.php?rowid='.$object->id;
	$head[$h][1] = $langs->trans("MemberCard");
	$head[$h][2] = 'general';
	$h++;

	if (! empty($conf->ldap->enabled) && ! empty($conf->global->LDAP_MEMBER_ACTIVE))
	{
		$langs->load("ldap");

		$head[$h][0] = DOL_URL_ROOT.'/adherents/ldap.php?id='.$object->id;
		$head[$h][1] = $langs->trans("LDAPCard");
		$head[$h][2] = 'ldap';
		$h++;
	}

    if (! empty($user->rights->adherent->cotisation->lire))
	{
		$head[$h][0] = DOL_URL_ROOT.'/adherents/card_subscriptions.php?rowid='.$object->id;
		$head[$h][1] = $langs->trans("Subscriptions");
		$head[$h][2] = 'subscription';
		$h++;
	}

	// Show agenda tab
	if (! empty($conf->agenda->enabled))
	{
	    $head[$h][0] = DOL_URL_ROOT."/adherents/agenda.php?id=".$object->id;
	    $head[$h][1] = $langs->trans('Agenda');
	    $head[$h][2] = 'agenda';
	    $h++;
	}

    // Show more tabs from modules
    // Entries must be declared in modules descriptor with line
    // $this->tabs = array('entity:+tabname:Title:@mymodule:/mymodule/mypage.php?id=__ID__');   to add new tab
    // $this->tabs = array('entity:-tabname:Title:@mymodule:/mymodule/mypage.php?id=__ID__');   to remove a tab
    complete_head_from_modules($conf,$langs,$object,$head,$h,'member');

    $nbNote = 0;
    if(!empty($object->note)) $nbNote++;
    if(!empty($object->note_private)) $nbNote++;
    if(!empty($object->note_public)) $nbNote++;
    $head[$h][0] = DOL_URL_ROOT.'/adherents/note.php?id='.$object->id;
	$head[$h][1] = $langs->trans("Note");
	$head[$h][2] = 'note';
    if ($nbNote > 0) $head[$h][1].= ' <span class="badge">'.$nbNote.'</span>';
	$h++;

    // Attachments
    require_once DOL_DOCUMENT_ROOT.'/core/lib/files.lib.php';
    require_once DOL_DOCUMENT_ROOT.'/core/class/link.class.php';
    $upload_dir = $conf->adherent->multidir_output[$object->entity].'/'.get_exdir($object->id,2,0,1,$object,'member').'/'.dol_sanitizeFileName($object->ref);
    $nbFiles = count(dol_dir_list($upload_dir,'files',0,'','(\.meta|_preview\.png)$'));
    $nbLinks=Link::count($db, $object->element, $object->id);
    $head[$h][0] = DOL_URL_ROOT.'/adherents/document.php?id='.$object->id;
    $head[$h][1] = $langs->trans('Documents');
<<<<<<< HEAD
    if (($nbFiles+$nbLinks) > 0) $head[$h][1].= ' <span class="badge">'.($nbFiles+$nbLinks).'</span>';
    $head[$h][2] = 'documents';
=======
    if($nbFiles > 0) $head[$h][1].= ' <span class="badge">'.$nbFiles.'</span>';
    $head[$h][2] = 'document';
>>>>>>> 7def330f
    $h++;

    $head[$h][0] = DOL_URL_ROOT.'/adherents/info.php?id='.$object->id;
	$head[$h][1] = $langs->trans("Info");
	$head[$h][2] = 'info';
	$h++;


	complete_head_from_modules($conf,$langs,$object,$head,$h,'member','remove');

	return $head;
}

/**
 *  Return array head with list of tabs to view object informations
 *
 *  @param	Adherent	$object         Member
 *  @return array           		head
 */
function member_type_prepare_head(AdherentType $object)
{
	global $langs, $conf, $user;

	$h=0;
	$head = array();

	$head[$h][0] = DOL_URL_ROOT.'/adherents/type.php?rowid='.$object->id;
	$head[$h][1] = $langs->trans("Card");
	$head[$h][2] = 'card';
	$h++;

    // Show more tabs from modules
    // Entries must be declared in modules descriptor with line
    // $this->tabs = array('entity:+tabname:Title:@mymodule:/mymodule/mypage.php?id=__ID__');   to add new tab
    // $this->tabs = array('entity:-tabname:Title:@mymodule:/mymodule/mypage.php?id=__ID__');   to remove a tab
    complete_head_from_modules($conf,$langs,$object,$head,$h,'membertype');

	complete_head_from_modules($conf,$langs,$object,$head,$h,'membertype','remove');

	return $head;
}

/**
 *  Return array head with list of tabs to view object informations
 *
 *  @return	array		head
 */
function member_admin_prepare_head()
{
    global $langs, $conf, $user;

    $h = 0;
    $head = array();

    $head[$h][0] = DOL_URL_ROOT.'/adherents/admin/adherent.php';
    $head[$h][1] = $langs->trans("Miscellaneous");
    $head[$h][2] = 'general';
    $h++;

    // Show more tabs from modules
    // Entries must be declared in modules descriptor with line
    // $this->tabs = array('entity:+tabname:Title:@mymodule:/mymodule/mypage.php?id=__ID__');   to add new tab
    // $this->tabs = array('entity:-tabname:Title:@mymodule:/mymodule/mypage.php?id=__ID__');   to remove a tab
    complete_head_from_modules($conf,$langs,'',$head,$h,'member_admin');

    $head[$h][0] = DOL_URL_ROOT.'/adherents/admin/adherent_extrafields.php';
    $head[$h][1] = $langs->trans("ExtraFieldsMember");
    $head[$h][2] = 'attributes';
    $h++;

    $head[$h][0] = DOL_URL_ROOT.'/adherents/admin/adherent_type_extrafields.php';
    $head[$h][1] = $langs->trans("ExtraFieldsMemberType");
    $head[$h][2] = 'attributes_type';
    $h++;

    $head[$h][0] = DOL_URL_ROOT.'/adherents/admin/public.php';
    $head[$h][1] = $langs->trans("BlankSubscriptionForm");
    $head[$h][2] = 'public';
    $h++;

    complete_head_from_modules($conf,$langs,'',$head,$h,'member_admin','remove');

    return $head;
}


/**
 *  Return array head with list of tabs to view object stats informations
 *
 *  @param	Adherent	$object         Member or null
 *  @return	array           		head
 */
function member_stats_prepare_head($object)
{
    global $langs, $conf, $user;

    $h = 0;
    $head = array();

    $head[$h][0] = DOL_URL_ROOT.'/adherents/stats/index.php';
    $head[$h][1] = $langs->trans("Subscriptions");
    $head[$h][2] = 'statssubscription';
    $h++;

    $head[$h][0] = DOL_URL_ROOT.'/adherents/stats/geo.php?mode=memberbycountry';
    $head[$h][1] = $langs->trans("Country");
    $head[$h][2] = 'statscountry';
    $h++;

    $head[$h][0] = DOL_URL_ROOT.'/adherents/stats/geo.php?mode=memberbyregion';
    $head[$h][1] = $langs->trans("Region");
    $head[$h][2] = 'statsregion';
    $h++;

    $head[$h][0] = DOL_URL_ROOT.'/adherents/stats/geo.php?mode=memberbystate';
    $head[$h][1] = $langs->trans("State");
    $head[$h][2] = 'statsstate';
    $h++;

    $head[$h][0] = DOL_URL_ROOT.'/adherents/stats/geo.php?mode=memberbytown';
    $head[$h][1] = $langs->trans('Town');
    $head[$h][2] = 'statstown';
    $h++;

    $head[$h][0] = DOL_URL_ROOT.'/adherents/stats/byproperties.php';
    $head[$h][1] = $langs->trans('ByProperties');
    $head[$h][2] = 'statsbyproperties';
    $h++;

    // Show more tabs from modules
    // Entries must be declared in modules descriptor with line
    // $this->tabs = array('entity:+tabname:Title:@mymodule:/mymodule/mypage.php?id=__ID__');   to add new tab
    // $this->tabs = array('entity:-tabname);   												to remove a tab
    complete_head_from_modules($conf,$langs,$object,$head,$h,'member_stats');

    complete_head_from_modules($conf,$langs,$object,$head,$h,'member_stats','remove');

    return $head;
}<|MERGE_RESOLUTION|>--- conflicted
+++ resolved
@@ -92,13 +92,8 @@
     $nbLinks=Link::count($db, $object->element, $object->id);
     $head[$h][0] = DOL_URL_ROOT.'/adherents/document.php?id='.$object->id;
     $head[$h][1] = $langs->trans('Documents');
-<<<<<<< HEAD
     if (($nbFiles+$nbLinks) > 0) $head[$h][1].= ' <span class="badge">'.($nbFiles+$nbLinks).'</span>';
-    $head[$h][2] = 'documents';
-=======
-    if($nbFiles > 0) $head[$h][1].= ' <span class="badge">'.$nbFiles.'</span>';
     $head[$h][2] = 'document';
->>>>>>> 7def330f
     $h++;
 
     $head[$h][0] = DOL_URL_ROOT.'/adherents/info.php?id='.$object->id;
