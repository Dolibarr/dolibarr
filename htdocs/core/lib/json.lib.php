<?php
/* Copyright (C) 2011-2012	Laurent Destailleur	<eldy@users.sourceforge.net>
 * Copyright (C) 2011-2012	Regis Houssin		<regis.houssin@inodbox.com>
 *
 * This program is free software; you can redistribute it and/or modify
 * it under the terms of the GNU General Public License as published by
 * the Free Software Foundation; either version 3 of the License, or
 * (at your option) any later version.
 *
 * This program is distributed in the hope that it will be useful,
 * but WITHOUT ANY WARRANTY; without even the implied warranty of
 * MERCHANTABILITY or FITNESS FOR A PARTICULAR PURPOSE.  See the
 * GNU General Public License for more details.
 *
 * You should have received a copy of the GNU General Public License
 * along with this program. If not, see <http://www.gnu.org/licenses/>.
 * or see http://www.gnu.org/
 */

/**
 *	    \file       htdocs/core/lib/json.lib.php
 *		\brief      Functions to emulate json function when there were not activated
 * 		\ingroup	core
 */

if (! function_exists('json_encode'))
{
	/**
	 * Implement json_encode for PHP that does not have module enabled.
	 *
	 * @param	mixed	$elements		PHP Object to json encode
	 * @return 	string					Json encoded string
	 */
	function json_encode($elements)
	{
		return dol_json_encode($elements);
	}
}

/**
 * Implement json_encode for PHP that does not support it.
 * Use json_encode and json_decode in your code !
 *
 * @param	mixed	$elements		PHP Object to json encode
 * @return 	string					Json encoded string
 * @see json_encode()
 */
function dol_json_encode($elements)
{
	dol_syslog("For better performance, enable the native json in your PHP", LOG_WARNING);

	$num=0;
	if (is_object($elements))	// Count number of properties for an object
	{
		foreach($elements as $key => $value) $num++;
	}
	else
	{
	    $num=count($elements);
	}
	//var_dump($num);

	// determine type
	if (is_numeric(key($elements)) && key($elements) == 0)
	{
		// indexed (list)
		$keysofelements=array_keys($elements);	// Elements array mus have key that does not start with 0 and end with num-1, so we will use this later.
		$output = '[';
		for ($i = 0, $last = ($num - 1); $i < $num; $i++)
		{
			if (! isset($elements[$keysofelements[$i]])) continue;
			if (is_array($elements[$keysofelements[$i]]) || is_object($elements[$keysofelements[$i]])) $output.= json_encode($elements[$keysofelements[$i]]);
			else $output .= _val($elements[$keysofelements[$i]]);
			if ($i !== $last) $output.= ',';
		}
		$output.= ']';
	}
	else
	{
		// associative (object)
		$output = '{';
		$last = $num - 1;
		$i = 0;
		$tmpelements=array();
		if (is_array($elements)) $tmpelements=$elements;
		if (is_object($elements)) $tmpelements=get_object_vars($elements);
		foreach($tmpelements as $key => $value)
		{
			$output .= '"'.$key.'":';
			if (is_array($value)) $output.= json_encode($value);
			else $output .= _val($value);
			if ($i !== $last) $output.= ',';
			++$i;
		}
		$output.= '}';
	}

	// return
	return $output;
}

/**
 * Return text according to type
 *
 * @param 	mixed	$val	Value to show
 * @return	string			Formated value
 */
function _val($val)
{
	if (is_string($val))
	{
        // STRINGS ARE EXPECTED TO BE IN ASCII OR UTF-8 FORMAT
        $ascii = '';
        $strlen_var = strlen($val);

        /*
	     * Iterate over every character in the string,
	     * escaping with a slash or encoding to UTF-8 where necessary
	     */
	    for ($c = 0; $c < $strlen_var; ++$c) {

	        $ord_var_c = ord($val{$c});

	        switch (true) {
	            case $ord_var_c == 0x08:
	                $ascii .= '\b';
	                break;
	            case $ord_var_c == 0x09:
	                $ascii .= '\t';
	                break;
	            case $ord_var_c == 0x0A:
	                $ascii .= '\n';
	                break;
	            case $ord_var_c == 0x0C:
	                $ascii .= '\f';
	                break;
	            case $ord_var_c == 0x0D:
	                $ascii .= '\r';
	                break;

	            case $ord_var_c == 0x22:
	            case $ord_var_c == 0x2F:
	            case $ord_var_c == 0x5C:
	                // double quote, slash, slosh
	                $ascii .= '\\'.$val{$c};
	                break;

	            case (($ord_var_c >= 0x20) && ($ord_var_c <= 0x7F)):
	                // characters U-00000000 - U-0000007F (same as ASCII)
	                $ascii .= $val{$c};
	                break;

	            case (($ord_var_c & 0xE0) == 0xC0):
	                // characters U-00000080 - U-000007FF, mask 110XXXXX
	                // see http://www.cl.cam.ac.uk/~mgk25/unicode.html#utf-8
	                $char = pack('C*', $ord_var_c, ord($val{$c + 1}));
	                $c += 1;
	                $utf16 = utf82utf16($char);
	                $ascii .= sprintf('\u%04s', bin2hex($utf16));
	                break;

	            case (($ord_var_c & 0xF0) == 0xE0):
	                // characters U-00000800 - U-0000FFFF, mask 1110XXXX
	                // see http://www.cl.cam.ac.uk/~mgk25/unicode.html#utf-8
	                $char = pack('C*', $ord_var_c, ord($val{$c + 1}), ord($val{$c + 2}));
	                $c += 2;
	                $utf16 = utf82utf16($char);
	                $ascii .= sprintf('\u%04s', bin2hex($utf16));
	                break;

	            case (($ord_var_c & 0xF8) == 0xF0):
	                // characters U-00010000 - U-001FFFFF, mask 11110XXX
	                // see http://www.cl.cam.ac.uk/~mgk25/unicode.html#utf-8
	                $char = pack('C*', $ord_var_c, ord($val{$c + 1}), ord($val{$c + 2}), ord($val{$c + 3}));
	                $c += 3;
	                $utf16 = utf82utf16($char);
	                $ascii .= sprintf('\u%04s', bin2hex($utf16));
	                break;

	            case (($ord_var_c & 0xFC) == 0xF8):
	                // characters U-00200000 - U-03FFFFFF, mask 111110XX
	                // see http://www.cl.cam.ac.uk/~mgk25/unicode.html#utf-8
	                $char = pack('C*', $ord_var_c, ord($val{$c + 1}), ord($val{$c + 2}), ord($val{$c + 3}), ord($val{$c + 4}));
	                $c += 4;
	                $utf16 = utf82utf16($char);
	                $ascii .= sprintf('\u%04s', bin2hex($utf16));
	                break;

	            case (($ord_var_c & 0xFE) == 0xFC):
	                // characters U-04000000 - U-7FFFFFFF, mask 1111110X
	                // see http://www.cl.cam.ac.uk/~mgk25/unicode.html#utf-8
	                $char = pack('C*', $ord_var_c, ord($val{$c + 1}), ord($val{$c + 2}), ord($val{$c + 3}), ord($val{$c + 4}), ord($val{$c + 5}));
	                $c += 5;
	                $utf16 = utf82utf16($char);
	                $ascii .= sprintf('\u%04s', bin2hex($utf16));
	                break;
	        }
	    }

	    return '"'.$ascii.'"';
	}
	elseif (is_int($val)) return sprintf('%d', $val);
	elseif (is_float($val)) return sprintf('%F', $val);
	elseif (is_bool($val)) return ($val ? 'true' : 'false');
	else  return 'null';
}

if (! function_exists('json_decode'))
{
	/**
	 * Implement json_decode for PHP that does not support it
	 *
	 * @param	string	$json		Json encoded to PHP Object or Array
	 * @param	bool	$assoc		False return an object, true return an array
	 * @return 	mixed				Object or Array
	 */
	function json_decode($json, $assoc = false)
	{
		return dol_json_decode($json, $assoc);
	}
}

/**
 * Implement json_decode for PHP that does not support it
 * Use json_encode and json_decode in your code !
 *
 * @param	string	$json		Json encoded to PHP Object or Array
 * @param	bool	$assoc		False return an object, true return an array. Try to always use it with true !
 * @return 	mixed				Object or Array or false on error
 * @see json_decode()
 */
function dol_json_decode($json, $assoc = false)
{
	dol_syslog("For better performance, enable the native json in your PHP", LOG_WARNING);

	$comment = false;

    $out='';
	$strLength = strlen($json);    // Must stay strlen and not dol_strlen because we want technical length, not visible length
	for ($i=0; $i<$strLength; $i++)
	{
		if (! $comment)
		{
			if (($json[$i] == '{') || ($json[$i] == '[')) $out.= 'array(';
			elseif (($json[$i] == '}') || ($json[$i] == ']')) $out.= ')';
			elseif ($json[$i] == ':') $out.= ' => ';
			else $out.=$json[$i];
		}
		else $out.= $json[$i];
		if ($json[$i] == '"' && $json[($i-1)]!="\\") $comment = !$comment;
	}

	$out=_unval($out);

	// Return an array
	if ($out != '') eval('$array = '.$out.';');
	else $array=array();

	// Return an object
	if (! $assoc)
	{
		if (! empty($array))
		{
			$object = false;
			if (count($array)>0) {
				$object = (object) array();
			}
			foreach ($array as $key => $value)
			{
				if ($key) $object->{$key} = $value;
			}

			return $object;
		}

		return false;
	}

	return $array;
}

/**
 * Return text according to type
 *
 * @param   string  $val    Value to decode
 * @return  string          Formated value
 */
function _unval($val)
{
<<<<<<< HEAD
	while (preg_match('/\\\u([0-9A-F]{2})([0-9A-F]{2})/i', $val, $reg))
	{
	    // single, escaped unicode character
	    $utf16 = chr(hexdec($reg[1])) . chr(hexdec($reg[2]));
	    $utf8  = utf162utf8($utf16);
	    $val=preg_replace('/\\\u'.$reg[1].$reg[2].'/i', $utf8, $val);
	}
	return $val;
=======
    while (preg_match('/\\\u([0-9A-F]{2})([0-9A-F]{2})/i', $val, $reg)) {
        // single, escaped unicode character
        $utf16 = chr(hexdec($reg[1])) . chr(hexdec($reg[2]));
        $utf8  = utf162utf8($utf16);
        $val=preg_replace('/\\\u'.$reg[1].$reg[2].'/i', $utf8, $val);
    }
    return $val;
>>>>>>> 50f6bbef
}

/**
 * Convert a string from one UTF-16 char to one UTF-8 char
 *
 * Normally should be handled by mb_convert_encoding, but
 * provides a slower PHP-only method for installations
 * that lack the multibye string extension.
 *
 * @param    string  $utf16		UTF-16 character
 * @return   string  			UTF-8 character
 */
function utf162utf8($utf16)
{
	// oh please oh please oh please oh please oh please
	if (function_exists('mb_convert_encoding')) {
	    return mb_convert_encoding($utf16, 'UTF-8', 'UTF-16');
	}

	$bytes = (ord($utf16{0}) << 8) | ord($utf16{1});

	switch(true) {
    	case ((0x7F & $bytes) == $bytes):
    	// this case should never be reached, because we are in ASCII range
    	// see: http://www.cl.cam.ac.uk/~mgk25/unicode.html#utf-8
    	return chr($bytes);

    	case (0x07FF & $bytes) == $bytes:
    	// return a 2-byte UTF-8 character
    	// see: http://www.cl.cam.ac.uk/~mgk25/unicode.html#utf-8
    	return chr(0xC0 | (($bytes >> 6) & 0x1F))
    	. chr(0x80 | ($bytes & 0x3F));

    	case (0xFFFF & $bytes) == $bytes:
    	// return a 3-byte UTF-8 character
    	// see: http://www.cl.cam.ac.uk/~mgk25/unicode.html#utf-8
    	return chr(0xE0 | (($bytes >> 12) & 0x0F))
    	. chr(0x80 | (($bytes >> 6) & 0x3F))
    	. chr(0x80 | ($bytes & 0x3F));
	}

	// ignoring UTF-32 for now, sorry
	return '';
}

/**
 * Convert a string from one UTF-8 char to one UTF-16 char
 *
 * Normally should be handled by mb_convert_encoding, but
 * provides a slower PHP-only method for installations
 * that lack the multibye string extension.
 *
 * @param    string  $utf8		UTF-8 character
 * @return   string  			UTF-16 character
 */
function utf82utf16($utf8)
{
	// oh please oh please oh please oh please oh please
	if(function_exists('mb_convert_encoding')) {
	return mb_convert_encoding($utf8, 'UTF-16', 'UTF-8');
	}

	switch(strlen($utf8)) {
		case 1:
	        	// this case should never be reached, because we are in ASCII range
		// see: http://www.cl.cam.ac.uk/~mgk25/unicode.html#utf-8
		return $utf8;

		case 2:
		// return a UTF-16 character from a 2-byte UTF-8 char
		// see: http://www.cl.cam.ac.uk/~mgk25/unicode.html#utf-8
		return chr(0x07 & (ord($utf8{0}) >> 2)) . chr((0xC0 & (ord($utf8{0}) << 6)) | (0x3F & ord($utf8{1})));

		case 3:
		// return a UTF-16 character from a 3-byte UTF-8 char
		// see: http://www.cl.cam.ac.uk/~mgk25/unicode.html#utf-8
		return chr((0xF0 & (ord($utf8{0}) << 4)) | (0x0F & (ord($utf8{1}) >> 2))) . chr((0xC0 & (ord($utf8{1}) << 6)) | (0x7F & ord($utf8{2})));
	}

	// ignoring UTF-32 for now, sorry
	return '';
}<|MERGE_RESOLUTION|>--- conflicted
+++ resolved
@@ -287,16 +287,6 @@
  */
 function _unval($val)
 {
-<<<<<<< HEAD
-	while (preg_match('/\\\u([0-9A-F]{2})([0-9A-F]{2})/i', $val, $reg))
-	{
-	    // single, escaped unicode character
-	    $utf16 = chr(hexdec($reg[1])) . chr(hexdec($reg[2]));
-	    $utf8  = utf162utf8($utf16);
-	    $val=preg_replace('/\\\u'.$reg[1].$reg[2].'/i', $utf8, $val);
-	}
-	return $val;
-=======
     while (preg_match('/\\\u([0-9A-F]{2})([0-9A-F]{2})/i', $val, $reg)) {
         // single, escaped unicode character
         $utf16 = chr(hexdec($reg[1])) . chr(hexdec($reg[2]));
@@ -304,7 +294,6 @@
         $val=preg_replace('/\\\u'.$reg[1].$reg[2].'/i', $utf8, $val);
     }
     return $val;
->>>>>>> 50f6bbef
 }
 
 /**
