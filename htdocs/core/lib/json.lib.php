--- conflicted
+++ resolved
@@ -49,11 +49,7 @@
 {
 	dol_syslog('dol_json_encode() is deprecated. Please update your code to use native json_encode().', LOG_WARNING);
 
-<<<<<<< HEAD
-	$num = (is_null($elements) ? 0 : count($elements)); // for avoid phpunit error : "Parameter must be an array or an object that implements Countable"
-=======
 	$num=0;
->>>>>>> 74c509ea
 	if (is_object($elements))	// Count number of properties for an object
 	{
 		foreach($elements as $key => $value) $num++;
