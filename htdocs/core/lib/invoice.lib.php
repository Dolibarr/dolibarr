--- conflicted
+++ resolved
@@ -1,13 +1,4 @@
 <?php
-<<<<<<< HEAD
-/* Copyright (C) 2005-2012	Laurent Destailleur	<eldy@users.sourceforge.net>
- * Copyright (C) 2005-2012	Regis Houssin		<regis.houssin@inodbox.com>
- * Copyright (C) 2013		Florian Henry		<florian.henry@open-concept.pro>
- * Copyright (C) 2015       Juanjo Menent		<jmenent@2byte.es>
- * Copyright (C) 2017      	Charlie Benke		<charlie@patas-monkey.com>
- * Copyright (C) 2017       ATM-CONSULTING		<contact@atm-consulting.fr>
- * Copyright (C) 2024		MDW							<mdeweerd@users.noreply.github.com>
-=======
 /* Copyright (C) 2005-2012	Laurent Destailleur		<eldy@users.sourceforge.net>
  * Copyright (C) 2005-2012	Regis Houssin			<regis.houssin@inodbox.com>
  * Copyright (C) 2013		Florian Henry			<florian.henry@open-concept.pro>
@@ -16,7 +7,6 @@
  * Copyright (C) 2017       ATM-CONSULTING			<contact@atm-consulting.fr>
  * Copyright (C) 2024		MDW						<mdeweerd@users.noreply.github.com>
  * Copyright (C) 2024       Frédéric France         <frederic.france@free.fr>
->>>>>>> cc80841a
  *
  * This program is free software; you can redistribute it and/or modify
  * it under the terms of the GNU General Public License as published by
@@ -374,15 +364,6 @@
 		date_add($datenowadd30, $interval30days);
 		date_add($datenowadd15, $interval15days);
 
-<<<<<<< HEAD
-		$sql = "SELECT";
-		$sql .= " sum(".$db->ifsql("f.date_lim_reglement < '".date_format($datenowsub30, 'Y-m-d')."'", 1, 0).") as nblate30";
-		$sql .= ", sum(".$db->ifsql("f.date_lim_reglement < '".date_format($datenowsub15, 'Y-m-d')."'", 1, 0).") as nblate15";
-		$sql .= ", sum(".$db->ifsql("f.date_lim_reglement < '".date_format($now, 'Y-m-d')."'", 1, 0).") as nblatenow";
-		$sql .= ", sum(".$db->ifsql("f.date_lim_reglement >= '".date_format($now, 'Y-m-d')."' OR f.date_lim_reglement IS NULL", 1, 0).") as nbnotlatenow";
-		$sql .= ", sum(".$db->ifsql("f.date_lim_reglement > '".date_format($datenowadd15, 'Y-m-d')."'", 1, 0).") as nbnotlate15";
-		$sql .= ", sum(".$db->ifsql("f.date_lim_reglement > '".date_format($datenowadd30, 'Y-m-d')."'", 1, 0).") as nbnotlate30";
-=======
 		$amount_mode = (getDolGlobalInt('FACTURE_VALIDATED_IN_AMOUNT') == 1);
 
 				$sql = "SELECT";
@@ -392,7 +373,6 @@
 		$sql .= ", sum(".$db->ifsql("f.date_lim_reglement >= '".date_format($now, 'Y-m-d')."' AND f.date_lim_reglement < '".date_format($datenowadd15, 'Y-m-d')."'", $amount_mode ? "f.total_ht" : 1, 0).") as notlatenow";
 		$sql .= ", sum(".$db->ifsql("f.date_lim_reglement >= '".date_format($datenowadd15, 'Y-m-d')."' AND f.date_lim_reglement < '".date_format($datenowadd30, 'Y-m-d')."'", $amount_mode ? "f.total_ht" : 1, 0).") as notlate15";
 		$sql .= ", sum(".$db->ifsql("f.date_lim_reglement >= '".date_format($datenowadd30, 'Y-m-d')."'", $amount_mode ? "f.total_ht" : 1, 0).") as notlate30";
->>>>>>> cc80841a
 		if ($mode == 'customers') {
 			$element = 'invoice';
 			$sql .= " FROM ".MAIN_DB_PREFIX."facture as f";
@@ -426,11 +406,7 @@
 									,array($langs->trans('InvoiceNotLate15Days'), $obj->nbnotlate15 - $obj->nbnotlate30)
 									,array($langs->trans('InvoiceNotLate30Days'), $obj->nbnotlate30));
 				*/
-<<<<<<< HEAD
-				$dataseries[$i] = array($langs->transnoentitiesnoconv('NbOfOpenInvoices'), $obj->nblate30, $obj->nblate15 - $obj->nblate30, $obj->nblatenow - $obj->nblate15, $obj->nbnotlatenow - $obj->nbnotlate15, $obj->nbnotlate15 - $obj->nbnotlate30, $obj->nbnotlate30);
-=======
 				$dataseries[$i] = array($langs->transnoentitiesnoconv('NbOfOpenInvoices'), $obj->late30, $obj->late15, $obj->latenow, $obj->notlatenow, $obj->notlate15, $obj->notlate30);
->>>>>>> cc80841a
 				$i++;
 			}
 			if (!empty($dataseries[0])) {
@@ -616,10 +592,7 @@
 					$companystatic->code_client = $obj->code_client;
 					$companystatic->code_fournisseur = $obj->code_fournisseur;
 					$companystatic->code_compta = $obj->code_compta;
-<<<<<<< HEAD
-=======
 					$companystatic->code_compta_client = $obj->code_compta;
->>>>>>> cc80841a
 					$companystatic->code_compta_fournisseur = $obj->code_compta_fournisseur;
 
 					$result .= '<tr class="oddeven">';
@@ -741,11 +714,7 @@
 					$facturesupplierstatic->ref_supplier = $obj->ref_supplier;
 					$facturesupplierstatic->type = $obj->type;
 					$facturesupplierstatic->statut = $obj->status;
-<<<<<<< HEAD
-					$facturesupplierstatic->statusi = $obj->status;
-=======
 					$facturesupplierstatic->status = $obj->status;
->>>>>>> cc80841a
 					$facturesupplierstatic->paye = $obj->paye;
 					$facturesupplierstatic->paid = $obj->paye;
 
@@ -758,10 +727,7 @@
 					$companystatic->code_client = $obj->code_client;
 					$companystatic->code_fournisseur = $obj->code_fournisseur;
 					$companystatic->code_compta = $obj->code_compta;
-<<<<<<< HEAD
-=======
 					$companystatic->code_compta_client = $obj->code_compta;
->>>>>>> cc80841a
 					$companystatic->code_compta_fournisseur = $obj->code_compta_fournisseur;
 
 					$result .= '<tr class="oddeven">';
