<?php
/* Copyright (C) 2005-2012	Laurent Destailleur	<eldy@users.sourceforge.net>
 * Copyright (C) 2005-2012	Regis Houssin		<regis.houssin@inodbox.com>
 * Copyright (C) 2013		Florian Henry		<florian.henry@open-concept.pro>
 * Copyright (C) 2015       Juanjo Menent		<jmenent@2byte.es>
 * Copyright (C) 2017      	Charlie Benke		<charlie@patas-monkey.com>
 * Copyright (C) 2017       ATM-CONSULTING		<contact@atm-consulting.fr>
 *
 * This program is free software; you can redistribute it and/or modify
 * it under the terms of the GNU General Public License as published by
 * the Free Software Foundation; either version 3 of the License, or
 * (at your option) any later version.
 *
 * This program is distributed in the hope that it will be useful,
 * but WITHOUT ANY WARRANTY; without even the implied warranty of
 * MERCHANTABILITY or FITNESS FOR A PARTICULAR PURPOSE.  See the
 * GNU General Public License for more details.
 *
 * You should have received a copy of the GNU General Public License
 * along with this program. If not, see <https://www.gnu.org/licenses/>.
 * or see https://www.gnu.org/
 */

/**
 *	    \file       htdocs/core/lib/invoice.lib.php
 *		\brief      Functions used by invoice module
 * 		\ingroup	invoice
 */

/**
 * Initialize the array of tabs for customer invoice
 *
 * @param	Facture		$object		Invoice object
 * @return	array					Array of head tabs
 */
function facture_prepare_head($object)
{
	global $db, $langs, $conf;

	$h = 0;
	$head = array();

	$head[$h][0] = DOL_URL_ROOT.'/compta/facture/card.php?facid='.$object->id;
	$head[$h][1] = $langs->trans('CustomerInvoice');
	$head[$h][2] = 'compta';
	$h++;

	if (empty($conf->global->MAIN_DISABLE_CONTACTS_TAB)) {
		$nbContact = count($object->liste_contact(-1, 'internal')) + count($object->liste_contact(-1, 'external'));
		$head[$h][0] = DOL_URL_ROOT.'/compta/facture/contact.php?facid='.urlencode($object->id);
		$head[$h][1] = $langs->trans('ContactsAddresses');
		if ($nbContact > 0) {
			$head[$h][1] .= '<span class="badge marginleftonlyshort">'.$nbContact.'</span>';
		}
		$head[$h][2] = 'contact';
		$h++;
	}

	if (!empty($conf->prelevement->enabled)) {
		$nbStandingOrders = 0;
		$sql = "SELECT COUNT(pfd.rowid) as nb";
		$sql .= " FROM ".MAIN_DB_PREFIX."prelevement_demande as pfd";
		$sql .= " WHERE pfd.fk_facture = ".((int) $object->id);
		$sql .= " AND pfd.ext_payment_id IS NULL";
		$resql = $db->query($sql);
		if ($resql) {
			$obj = $db->fetch_object($resql);
			if ($obj) {
				$nbStandingOrders = $obj->nb;
			}
		} else {
			dol_print_error($db);
		}
		$langs->load("banks");

		$head[$h][0] = DOL_URL_ROOT.'/compta/facture/prelevement.php?facid='.urlencode($object->id);
		$head[$h][1] = $langs->trans('StandingOrders');
		if ($nbStandingOrders > 0) {
			$head[$h][1] .= '<span class="badge marginleftonlyshort">'.$nbStandingOrders.'</span>';
		}
		$head[$h][2] = 'standingorders';
		$h++;
	}

	// Show more tabs from modules
	// Entries must be declared in modules descriptor with line
	// $this->tabs = array('entity:+tabname:Title:@mymodule:/mymodule/mypage.php?id=__ID__');   to add new tab
	// $this->tabs = array('entity:-tabname);   												to remove a tab
	complete_head_from_modules($conf, $langs, $object, $head, $h, 'invoice', 'add', 'core');

	if (empty($conf->global->MAIN_DISABLE_NOTES_TAB)) {
		$nbNote = 0;
		if (!empty($object->note_private)) {
			$nbNote++;
		}
		if (!empty($object->note_public)) {
			$nbNote++;
		}
		$head[$h][0] = DOL_URL_ROOT.'/compta/facture/note.php?facid='.$object->id;
		$head[$h][1] = $langs->trans('Notes');
		if ($nbNote > 0) {
			$head[$h][1] .= '<span class="badge marginleftonlyshort">'.$nbNote.'</span>';
		}
		$head[$h][2] = 'note';
		$h++;
	}

	require_once DOL_DOCUMENT_ROOT.'/core/lib/files.lib.php';
	require_once DOL_DOCUMENT_ROOT.'/core/class/link.class.php';
	$upload_dir = $conf->facture->dir_output."/".dol_sanitizeFileName($object->ref);
	$nbFiles = count(dol_dir_list($upload_dir, 'files', 0, '', '(\.meta|_preview.*\.png)$'));
	$nbLinks = Link::count($db, $object->element, $object->id);
	$head[$h][0] = DOL_URL_ROOT.'/compta/facture/document.php?facid='.$object->id;
	$head[$h][1] = $langs->trans('Documents');
	if (($nbFiles + $nbLinks) > 0) {
		$head[$h][1] .= '<span class="badge marginleftonlyshort">'.($nbFiles + $nbLinks).'</span>';
	}
	$head[$h][2] = 'documents';
	$h++;

	$head[$h][0] = DOL_URL_ROOT.'/compta/facture/info.php?facid='.$object->id;
	$head[$h][1] = $langs->trans('Info');
	$head[$h][2] = 'info';
	$h++;

	complete_head_from_modules($conf, $langs, $object, $head, $h, 'invoice', 'add', 'external');

	complete_head_from_modules($conf, $langs, $object, $head, $h, 'invoice', 'remove');

	return $head;
}

/**
 * Return array head with list of tabs to view object informations.
 *
 * @return array head array with tabs
 */
function invoice_admin_prepare_head()
{
	global $langs, $conf, $user, $db;

	$extrafields = new ExtraFields($db);
	$extrafields->fetch_name_optionals_label('facture');
	$extrafields->fetch_name_optionals_label('facturedet');
	$extrafields->fetch_name_optionals_label('facture_rec');
	$extrafields->fetch_name_optionals_label('facturedet_rec');

	$h = 0;
	$head = array();

	$head[$h][0] = DOL_URL_ROOT.'/admin/facture.php';
	$head[$h][1] = $langs->trans("Miscellaneous");
	$head[$h][2] = 'general';
	$h++;

	$head[$h][0] = DOL_URL_ROOT.'/admin/payment.php';
	$head[$h][1] = $langs->trans("Payments");
	$head[$h][2] = 'payment';
	$h++;

	// Show more tabs from modules
	// Entries must be declared in modules descriptor with line
	// $this->tabs = array('entity:+tabname:Title:@mymodule:/mymodule/mypage.php?id=__ID__'); to add new tab
	// $this->tabs = array('entity:-tabname:Title:@mymodule:/mymodule/mypage.php?id=__ID__'); to remove a tab
	complete_head_from_modules($conf, $langs, null, $head, $h, 'invoice_admin');

	$head[$h][0] = DOL_URL_ROOT.'/compta/facture/admin/facture_cust_extrafields.php';
	$head[$h][1] = $langs->trans("ExtraFieldsCustomerInvoices");
	$nbExtrafields = $extrafields->attributes['facture']['count'];
	if ($nbExtrafields > 0) {
		$head[$h][1] .= '<span class="badge marginleftonlyshort">'.$nbExtrafields.'</span>';
	}
	$head[$h][2] = 'attributes';
	$h++;

	$head[$h][0] = DOL_URL_ROOT.'/compta/facture/admin/facturedet_cust_extrafields.php';
	$head[$h][1] = $langs->trans("ExtraFieldsLines");
	$nbExtrafields = $extrafields->attributes['facturedet']['count'];
	if ($nbExtrafields > 0) {
		$head[$h][1] .= '<span class="badge marginleftonlyshort">'.$nbExtrafields.'</span>';
	}
	$head[$h][2] = 'attributeslines';
	$h++;

	$head[$h][0] = DOL_URL_ROOT.'/compta/facture/admin/facture_rec_cust_extrafields.php';
	$head[$h][1] = $langs->trans("ExtraFieldsCustomerInvoicesRec");
	$nbExtrafields = $extrafields->attributes['facture_rec']['count'];
	if ($nbExtrafields > 0) {
		$head[$h][1] .= '<span class="badge marginleftonlyshort">'.$nbExtrafields.'</span>';
	}
	$head[$h][2] = 'attributesrec';
	$h++;

	$head[$h][0] = DOL_URL_ROOT.'/compta/facture/admin/facturedet_rec_cust_extrafields.php';
	$head[$h][1] = $langs->trans("ExtraFieldsLinesRec");
	$nbExtrafields = $extrafields->attributes['facturedet_rec']['count'];
	if ($nbExtrafields > 0) {
		$head[$h][1] .= '<span class="badge marginleftonlyshort">'.$nbExtrafields.'</span>';
	}
	$head[$h][2] = 'attributeslinesrec';
	$h++;

	if (!empty($conf->global->INVOICE_USE_SITUATION)) {	// Warning, implementation is seriously bugged and a new one not compatible is expected to become stable
		$head[$h][0] = DOL_URL_ROOT.'/admin/facture_situation.php';
		$head[$h][1] = $langs->trans("InvoiceSituation");
		$head[$h][2] = 'situation';
		$h++;
	}

	complete_head_from_modules($conf, $langs, null, $head, $h, 'invoice_admin', 'remove');

	return $head;
}


/**
 * Return array head with list of tabs to view object informations.
 *
 * @param   Facture     $object     Invoice object
 * @return array                    head array with tabs
 */
function invoice_rec_prepare_head($object)
{
	global $db, $langs, $conf;

	$h = 0;
	$head = array();

	$head[$h][0] = DOL_URL_ROOT . '/compta/facture/card-rec.php?id=' . $object->id;
	$head[$h][1] = $langs->trans("RepeatableInvoice");
	$head[$h][2] = 'card';
	$h++;

	// Show more tabs from modules
	// Entries must be declared in modules descriptor with line
	// $this->tabs = array('entity:+tabname:Title:@mymodule:/mymodule/mypage.php?id=__ID__');   to add new tab
	// $this->tabs = array('entity:-tabname);   												to remove a tab
	complete_head_from_modules($conf, $langs, $object, $head, $h, 'invoice-rec');

	complete_head_from_modules($conf, $langs, $object, $head, $h, 'invoice-rec', 'remove');

	return $head;
}

/**
 * Return array head with list of tabs to view object informations.
 *
 * @param   Facture     $object     Invoice object
 * @return array                    head array with tabs
 */
function supplier_invoice_rec_prepare_head($object)
{
	global $db, $langs, $conf;

	$h = 0;
	$head = array();

	$head[$h][0] = DOL_URL_ROOT . '/fourn/facture/card-rec.php?id=' . $object->id;
	$head[$h][1] = $langs->trans("RepeatableSupplierInvoice");
	$head[$h][2] = 'card';
	$h++;

	// Show more tabs from modules
	// Entries must be declared in modules descriptor with line
	// $this->tabs = array('entity:+tabname:Title:@mymodule:/mymodule/mypage.php?id=__ID__');   to add new tab
	// $this->tabs = array('entity:-tabname);   												to remove a tab
	complete_head_from_modules($conf, $langs, $object, $head, $h, 'invoice_supplier_rec');

	complete_head_from_modules($conf, $langs, $object, $head, $h, 'invoice_supplier_rec', 'remove');

	return $head;
}

/**
 * Return an HTML table that contains a pie chart of the number of customers or supplier invoices
 *
 * @param 	string 	$mode 		Can be 'customers' or 'suppliers'
 * @return 	string 				A HTML table that contains a pie chart of customers or supplier invoices
 */
function getNumberInvoicesPieChart($mode)
{
	global $conf, $db, $langs, $user;

<<<<<<< HEAD
	if (($mode == 'customers' && isModEnabled('facture') && !empty($user->rights->facture->lire))
		|| ($mode == 'suppliers' && (isModEnabled('fournisseur') || isModEnabled('supplier_invoice')) && !empty($user->rights->facture->lire))
=======
	if (($mode == 'customers' && isModEnabled('facture') && $user->hasRight('facture', 'lire'))
		|| ($mode == 'suppliers' && (isModEnabled('fournisseur') || isModEnabled('supplier_invoice')) && $user->hasRight('fournisseur', 'facture', 'lire'))
>>>>>>> 18733716
		) {
		include DOL_DOCUMENT_ROOT.'/theme/'.$conf->theme.'/theme_vars.inc.php';

		$now = date_create(date('Y-m-d', dol_now()));
		$datenowsub30 = date_create(date('Y-m-d', dol_now()));
		$datenowsub15 = date_create(date('Y-m-d', dol_now()));
		$datenowadd30 = date_create(date('Y-m-d', dol_now()));
		$datenowadd15 = date_create(date('Y-m-d', dol_now()));
		$interval30days = date_interval_create_from_date_string('30 days');
		$interval15days = date_interval_create_from_date_string('15 days');
		date_sub($datenowsub30, $interval30days);
		date_sub($datenowsub15, $interval15days);
		date_add($datenowadd30, $interval30days);
		date_add($datenowadd15, $interval15days);

		$sql = "SELECT";
		$sql .= " sum(".$db->ifsql("f.date_lim_reglement < '".date_format($datenowsub30, 'Y-m-d')."'", 1, 0).") as nblate30";
		$sql .= ", sum(".$db->ifsql("f.date_lim_reglement < '".date_format($datenowsub15, 'Y-m-d')."'", 1, 0).") as nblate15";
		$sql .= ", sum(".$db->ifsql("f.date_lim_reglement < '".date_format($now, 'Y-m-d')."'", 1, 0).") as nblatenow";
		$sql .= ", sum(".$db->ifsql("f.date_lim_reglement >= '".date_format($now, 'Y-m-d')."' OR f.date_lim_reglement IS NULL", 1, 0).") as nbnotlatenow";
		$sql .= ", sum(".$db->ifsql("f.date_lim_reglement > '".date_format($datenowadd15, 'Y-m-d')."'", 1, 0).") as nbnotlate15";
		$sql .= ", sum(".$db->ifsql("f.date_lim_reglement > '".date_format($datenowadd30, 'Y-m-d')."'", 1, 0).") as nbnotlate30";
		if ($mode == 'customers') {
			$sql .= " FROM ".MAIN_DB_PREFIX."facture as f";
		} elseif ($mode == 'fourn' || $mode == 'suppliers') {
			$sql .= " FROM ".MAIN_DB_PREFIX."facture_fourn as f";
		} else {
			return '';
		}
		$sql .= " WHERE f.type <> 2";
		$sql .= " AND f.fk_statut = 1";
		if (isset($user->socid) && $user->socid > 0) {
			$sql .= " AND f.fk_soc = ".((int) $user->socid);
		}

		$resql = $db->query($sql);
		if ($resql) {
			$num = $db->num_rows($resql);
			$i = 0;
			$total = 0;
			$dataseries = array();

			while ($i < $num) {
				$obj = $db->fetch_object($resql);
				/*
				$dataseries = array(array($langs->trans('InvoiceLate30Days'), $obj->nblate30)
									,array($langs->trans('InvoiceLate15Days'), $obj->nblate15 - $obj->nblate30)
									,array($langs->trans('InvoiceLateMinus15Days'), $obj->nblatenow - $obj->nblate15)
									,array($langs->trans('InvoiceNotLate'), $obj->nbnotlatenow - $obj->nbnotlate15)
									,array($langs->trans('InvoiceNotLate15Days'), $obj->nbnotlate15 - $obj->nbnotlate30)
									,array($langs->trans('InvoiceNotLate30Days'), $obj->nbnotlate30));
				*/
				$dataseries[$i]=array($langs->transnoentitiesnoconv('NbOfOpenInvoices'), $obj->nblate30, $obj->nblate15 - $obj->nblate30, $obj->nblatenow - $obj->nblate15, $obj->nbnotlatenow - $obj->nbnotlate15, $obj->nbnotlate15 - $obj->nbnotlate30, $obj->nbnotlate30);
				$i++;
			}
			if (!empty($dataseries[0])) {
				foreach ($dataseries[0] as $key => $value) {
					if (is_numeric($value)) {
						$total += $value;
					}
				}
			}
			$legend = array(
				$langs->trans('InvoiceLate30Days'),
				$langs->trans('InvoiceLate15Days'),
				$langs->trans('InvoiceLateMinus15Days'),
				$mode == 'customers' ? $langs->trans('InvoiceNotLate') : $langs->trans("InvoiceToPay"),
				$mode == 'customers' ? $langs->trans('InvoiceNotLate15Days') : $langs->trans("InvoiceToPay15Days"),
				$mode == 'customers' ? $langs->trans('InvoiceNotLate30Days') : $langs->trans("InvoiceToPay30Days"),
			);

			$colorseries = array($badgeStatus8, $badgeStatus1, $badgeStatus3, $badgeStatus4, $badgeStatus11, '-'.$badgeStatus11);

			$result = '<div class="div-table-responsive-no-min">';
			$result .= '<table class="noborder nohover centpercent">';
			$result .= '<tr class="liste_titre">';
			$result .= '<td>'.$langs->trans("NbOfOpenInvoices").' - ';
			if ($mode == 'customers') {
				$result .= $langs->trans("CustomerInvoice");
			} elseif ($mode == 'fourn' || $mode == 'suppliers') {
				$result .= $langs->trans("SupplierInvoice");
			} else {
				return '';
			}
			$result .= '</td>';
			$result .= '</tr>';

			if ($conf->use_javascript_ajax) {
				//var_dump($dataseries);
				$dolgraph = new DolGraph();
				$dolgraph->SetData($dataseries);

				$dolgraph->setLegend($legend);

				$dolgraph->SetDataColor(array_values($colorseries));
				$dolgraph->setShowLegend(2);
				$dolgraph->setShowPercent(1);
				$dolgraph->SetType(array('bars', 'bars', 'bars', 'bars', 'bars', 'bars'));
				//$dolgraph->SetType(array('pie'));
				$dolgraph->setHeight('160');	/* 160 min is required to show the 6 lines of legend */
				$dolgraph->setWidth('450');
				$dolgraph->setHideXValues(true);
				if ($mode == 'customers') {
					$dolgraph->draw('idgraphcustomerinvoices');
				} elseif ($mode == 'fourn' || $mode == 'suppliers') {
					$dolgraph->draw('idgraphfourninvoices');
				} else {
					return '';
				}
				$result .= '<tr maxwidth="255">';
				$result .= '<td class="center">'.$dolgraph->show($total ? 0 : $langs->trans("NoOpenInvoice")).'</td>';
				$result .= '</tr>';
			} else {
				// Print text lines
			}

			$result .= '</table>';
			$result .= '</div>';

			return $result;
		} else {
			dol_print_error($db);
		}
	}
	return '';
}

/**
 * Return a HTML table that contains a list with customer invoice drafts
 *
 * @param	int		$maxCount	(Optional) The maximum count of elements inside the table
 * @param	int		$socid		(Optional) Show only results from the customer with this id
 * @return	string				A HTML table that contains a list with customer invoice drafts
 */
function getCustomerInvoiceDraftTable($maxCount = 500, $socid = 0)
{
	global $conf, $db, $langs, $user, $hookmanager;

	$result = '';

	if (isModEnabled('facture') && !empty($user->rights->facture->lire)) {
		$maxofloop = (empty($conf->global->MAIN_MAXLIST_OVERLOAD) ? 500 : $conf->global->MAIN_MAXLIST_OVERLOAD);

		$tmpinvoice = new Facture($db);

		$sql = "SELECT f.rowid, f.ref, f.datef as date, f.total_ht, f.total_tva, f.total_ttc, f.ref_client";
		$sql .= ", f.type, f.fk_statut as status, f.paye";
		$sql .= ", s.nom as name";
		$sql .= ", s.rowid as socid, s.email";
		$sql .= ", s.code_client, s.code_compta, s.code_fournisseur, s.code_compta_fournisseur";
		$sql .= ", cc.rowid as country_id, cc.code as country_code";
		if (empty($user->rights->societe->client->voir) && !$socid) {
			$sql .= ", sc.fk_soc, sc.fk_user ";
		}
		$sql .= " FROM ".MAIN_DB_PREFIX."facture as f, ".MAIN_DB_PREFIX."societe as s LEFT JOIN ".MAIN_DB_PREFIX."c_country as cc ON cc.rowid = s.fk_pays";
		if (empty($user->rights->societe->client->voir) && !$socid) {
			$sql .= ", ".MAIN_DB_PREFIX."societe_commerciaux as sc";
		}
		$sql .= " WHERE s.rowid = f.fk_soc AND f.fk_statut = ".Facture::STATUS_DRAFT;
		$sql .= " AND f.entity IN (".getEntity('invoice').")";
		if (empty($user->rights->societe->client->voir) && !$socid) {
			$sql .= " AND s.rowid = sc.fk_soc AND sc.fk_user = ".((int) $user->id);
		}

		if ($socid) {
			$sql .= " AND f.fk_soc = ".((int) $socid);
		}
		// Add where from hooks
		$parameters = array();
		$reshook = $hookmanager->executeHooks('printFieldListWhereCustomerDraft', $parameters);
		$sql .= $hookmanager->resPrint;

		$sql .= " GROUP BY f.rowid, f.ref, f.datef, f.total_ht, f.total_tva, f.total_ttc, f.ref_client, f.type, f.fk_statut, f.paye,";
		$sql .= " s.nom, s.rowid, s.email, s.code_client, s.code_compta, s.code_fournisseur, s.code_compta_fournisseur,";
		$sql .= " cc.rowid, cc.code";
		if (empty($user->rights->societe->client->voir) && !$socid) {
			$sql .= ", sc.fk_soc, sc.fk_user";
		}

		// Add Group from hooks
		$parameters = array();
		$reshook = $hookmanager->executeHooks('printFieldListGroupByCustomerDraft', $parameters);
		$sql .= $hookmanager->resPrint;

		$resql = $db->query($sql);

		if ($resql) {
			$num = $db->num_rows($resql);
			$nbofloop = min($num, $maxofloop);

			$result .= '<div class="div-table-responsive-no-min">';
			$result .= '<table class="noborder centpercent">';

			$result .= '<tr class="liste_titre">';
			$result .= '<th colspan="3">';
			$result .= $langs->trans("CustomersDraftInvoices").' ';
			$result .= '<a href="'.DOL_URL_ROOT.'/compta/facture/list.php?search_status='.Facture::STATUS_DRAFT.'">';
			$result .= '<span class="badge marginleftonlyshort">'.$num.'</span>';
			$result .= '</a>';
			$result .= '</th>';
			$result .= '</tr>';

			if ($num) {
				$companystatic = new Societe($db);

				$i = 0;
				$othernb = 0;
				$tot_ttc = 0;
				while ($i < $nbofloop) {
					$obj = $db->fetch_object($resql);

					if ($i >= $maxCount) {
						$othernb += 1;
						$i++;
						$tot_ttc += $obj->total_ttc;
						continue;
					}

					$tmpinvoice->id = $obj->rowid;
					$tmpinvoice->ref = $obj->ref;
					$tmpinvoice->date = $db->jdate($obj->date);
					$tmpinvoice->type = $obj->type;
					$tmpinvoice->total_ht = $obj->total_ht;
					$tmpinvoice->total_tva = $obj->total_tva;
					$tmpinvoice->total_ttc = $obj->total_ttc;
					$tmpinvoice->ref_client = $obj->ref_client;
					$tmpinvoice->statut = $obj->status;
					$tmpinvoice->paye = $obj->paye;

					$companystatic->id = $obj->socid;
					$companystatic->name = $obj->name;
					$companystatic->email = $obj->email;
					$companystatic->country_id = $obj->country_id;
					$companystatic->country_code = $obj->country_code;
					$companystatic->client = 1;
					$companystatic->code_client = $obj->code_client;
					$companystatic->code_fournisseur = $obj->code_fournisseur;
					$companystatic->code_compta = $obj->code_compta;
					$companystatic->code_compta_fournisseur = $obj->code_compta_fournisseur;

					$result .= '<tr class="oddeven">';
					$result .= '<td class="nowrap tdoverflowmax100">';
					$result .= $tmpinvoice->getNomUrl(1, '');
					$result .= '</td>';
					$result .= '<td class="nowrap tdoverflowmax100">';
					$result .= $companystatic->getNomUrl(1, 'customer');
					$result .= '</td>';
					$result .= '<td class="nowrap right"><span class="amount">'.price($obj->total_ttc).'</span></td>';
					$result .= '</tr>';
					$tot_ttc += $obj->total_ttc;
					$i++;
				}

				if ($othernb) {
					$result .= '<tr class="oddeven">';
					$result .= '<td class="nowrap" colspan="3">';
					$result .= '<span class="opacitymedium">'.$langs->trans("More").'...'.($othernb < $maxofloop ? ' ('.$othernb.')' : '').'</span>';
					$result .= '</td>';
					$result .= "</tr>\n";
				}

				$result .= '<tr class="liste_total"><td class="left">'.$langs->trans("Total").'</td>';
				$result .= '<td colspan="2" class="right">'.price($tot_ttc).'</td>';
				$result .= '</tr>';
			} else {
				$result .= '<tr class="oddeven"><td colspan="3" class="opacitymedium">'.$langs->trans("NoInvoice").'</td></tr>';
			}
			$result .= "</table></div>";
			$db->free($resql);
		} else {
			dol_print_error($db);
		}
	}

	return $result;
}

/**
 * Return a HTML table that contains a list with customer invoice drafts
 *
 * @param	int		$maxCount	(Optional) The maximum count of elements inside the table
 * @param	int		$socid		(Optional) Show only results from the customer with this id
 * @return	string				A HTML table that contains a list with customer invoice drafts
 */
function getDraftSupplierTable($maxCount = 500, $socid = 0)
{
	global $conf, $db, $langs, $user, $hookmanager;

	$result = '';

	if ((isModEnabled('fournisseur') || isModEnabled('supplier_invoice')) && !empty($user->rights->facture->lire)) {
		$maxofloop = (empty($conf->global->MAIN_MAXLIST_OVERLOAD) ? 500 : $conf->global->MAIN_MAXLIST_OVERLOAD);

		$facturesupplierstatic = new FactureFournisseur($db);

		$sql = "SELECT f.ref, f.rowid, f.total_ht, f.total_tva, f.total_ttc, f.type, f.ref_supplier, f.fk_statut as status, f.paye";
		$sql .= ", s.nom as name";
		$sql .= ", s.rowid as socid, s.email";
		$sql .= ", s.code_client, s.code_compta";
		$sql .= ", s.code_fournisseur, s.code_compta_fournisseur";
		$sql .= ", cc.rowid as country_id, cc.code as country_code";
		$sql .= " FROM ".MAIN_DB_PREFIX."facture_fourn as f, ".MAIN_DB_PREFIX."societe as s LEFT JOIN ".MAIN_DB_PREFIX."c_country as cc ON cc.rowid = s.fk_pays";
		if (empty($user->rights->societe->client->voir) && !$socid) {
			$sql .= ", ".MAIN_DB_PREFIX."societe_commerciaux as sc";
		}
		$sql .= " WHERE s.rowid = f.fk_soc AND f.fk_statut = ".FactureFournisseur::STATUS_DRAFT;
		$sql .= " AND f.entity IN (".getEntity('invoice').')';
		if (empty($user->rights->societe->client->voir) && !$socid) {
			$sql .= " AND s.rowid = sc.fk_soc AND sc.fk_user = ".((int) $user->id);
		}
		if ($socid) {
			$sql .= " AND f.fk_soc = ".((int) $socid);
		}
		// Add where from hooks
		$parameters = array();
		$reshook = $hookmanager->executeHooks('printFieldListWhereSupplierDraft', $parameters);
		$sql .= $hookmanager->resPrint;
		$resql = $db->query($sql);

		if ($resql) {
			$num = $db->num_rows($resql);
			$nbofloop = min($num, $maxofloop);

			$result .= '<div class="div-table-responsive-no-min">';
			$result .= '<table class="noborder centpercent">';

			$result .= '<tr class="liste_titre">';
			$result .= '<th colspan="3">';
			$result .= $langs->trans("SuppliersDraftInvoices").' ';
			$result .= '<a href="'.DOL_URL_ROOT.'/fourn/facture/list.php?search_status='.FactureFournisseur::STATUS_DRAFT.'">';
			$result .= '<span class="badge marginleftonlyshort">'.$num.'</span>';
			$result .= '</a>';
			$result .= '</th>';
			$result .= '</tr>';

			if ($num) {
				$companystatic = new Societe($db);

				$i = 0;
				$othernb = 0;
				$tot_ttc = 0;
				while ($i < $nbofloop) {
					$obj = $db->fetch_object($resql);

					if ($i >= $maxCount) {
						$othernb += 1;
						$i++;
						$tot_ttc += $obj->total_ttc;
						continue;
					}

					$facturesupplierstatic->ref = $obj->ref;
					$facturesupplierstatic->id = $obj->rowid;
					$facturesupplierstatic->total_ht = $obj->total_ht;
					$facturesupplierstatic->total_tva = $obj->total_tva;
					$facturesupplierstatic->total_ttc = $obj->total_ttc;
					$facturesupplierstatic->ref_supplier = $obj->ref_supplier;
					$facturesupplierstatic->type = $obj->type;
					$facturesupplierstatic->statut = $obj->status;
					$facturesupplierstatic->paye = $obj->paye;

					$companystatic->id = $obj->socid;
					$companystatic->name = $obj->name;
					$companystatic->email = $obj->email;
					$companystatic->country_id = $obj->country_id;
					$companystatic->country_code = $obj->country_code;
					$companystatic->fournisseur = 1;
					$companystatic->code_client = $obj->code_client;
					$companystatic->code_fournisseur = $obj->code_fournisseur;
					$companystatic->code_compta = $obj->code_compta;
					$companystatic->code_compta_fournisseur = $obj->code_compta_fournisseur;

					$result .= '<tr class="oddeven">';
					$result .= '<td class="nowrap tdoverflowmax100">';
					$result .= $facturesupplierstatic->getNomUrl(1, '');
					$result .= '</td>';
					$result .= '<td class="nowrap tdoverflowmax100">';
					$result .= $companystatic->getNomUrl(1, 'supplier');
					$result .= '</td>';
					$result .= '<td class="right"><span class="amount">'.price($obj->total_ttc).'</span></td>';
					$result .= '</tr>';
					$tot_ttc += $obj->total_ttc;
					$i++;
				}

				if ($othernb) {
					$result .= '<tr class="oddeven">';
					$result .= '<td class="nowrap" colspan="3">';
					$result .= '<span class="opacitymedium">'.$langs->trans("More").'...'.($othernb < $maxofloop ? ' ('.$othernb.')' : '').'</span>';
					$result .= '</td>';
					$result .= "</tr>\n";
				}

				$result .= '<tr class="liste_total"><td class="left">'.$langs->trans("Total").'</td>';
				$result .= '<td colspan="2" class="right">'.price($tot_ttc).'</td>';
				$result .= '</tr>';
			} else {
				$result .= '<tr class="oddeven"><td colspan="3" class="opacitymedium">'.$langs->trans("NoInvoice").'</td></tr>';
			}
			$result .= "</table></div>";
			$db->free($resql);
		} else {
			dol_print_error($db);
		}
	}

	return $result;
}


/**
 * Return a HTML table that contains a list with latest edited customer invoices
 *
 * @param	int		$maxCount	(Optional) The maximum count of elements inside the table
 * @param	int		$socid		(Optional) Show only results from the customer with this id
 * @return	string				A HTML table that contains a list with latest edited customer invoices
 */
function getCustomerInvoiceLatestEditTable($maxCount = 5, $socid = 0)
{
	global $conf, $db, $langs, $user;

	$sql = "SELECT f.rowid, f.entity, f.ref, f.fk_statut as status, f.paye, f.type, f.total_ht, f.total_tva, f.total_ttc, f.datec,";
	$sql .= " s.nom as socname, s.rowid as socid, s.canvas, s.client";
	$sql .= " FROM ".MAIN_DB_PREFIX."facture as f";
	$sql .= ", ".MAIN_DB_PREFIX."societe as s";
	if (empty($user->rights->societe->client->voir) && !$socid) {
		$sql .= ", ".MAIN_DB_PREFIX."societe_commerciaux as sc";
	}
	$sql .= " WHERE f.fk_soc = s.rowid";
	$sql .= " AND f.entity IN (".getEntity('facture').")";
	if ($socid) {
		$sql .= " AND f.fk_soc = ".((int) $socid);
	}
	if (empty($user->rights->societe->client->voir) && !$socid) {
		$sql .= " AND s.rowid = sc.fk_soc AND sc.fk_user = ".((int) $user->id);
	}
	$sql .= " ORDER BY f.tms DESC";
	$sql .= $db->plimit($maxCount, 0);

	$resql = $db->query($sql);
	if (!$resql) {
		dol_print_error($db);
	}

	$num = $db->num_rows($resql);

	$result = '<div class="div-table-responsive-no-min">';
	$result .= '<table class="noborder centpercent">';

	$result .= '<tr class="liste_titre">';
	$result .= '<th colspan="3">'.$langs->trans("LastCustomersBills", $maxCount).'</th>';
	$result .= '<th class="right">'.$langs->trans("AmountTTC").'</th>';
	$result .= '<th class="right"></th>';
	$result .= '</tr>';

	if ($num < 1) {
		$result .= '</table>';
		$result .= '</div>';
		return $result;
	}

	$formfile = new FormFile($db);
	$objectstatic = new Facture($db);
	$companystatic = new Societe($db);
	$i = 0;

	while ($i < $num) {
		$obj = $db->fetch_object($resql);

		$objectstatic->id = $obj->rowid;
		$objectstatic->ref = $obj->ref;
		$objectstatic->paye = $obj->paye;
		$objectstatic->statut = $obj->status;
		$objectstatic->total_ht = $obj->total_ht;
		$objectstatic->total_tva = $obj->total_tva;
		$objectstatic->total_ttc = $obj->total_ttc;
		$objectstatic->type = $obj->type;

		$companystatic->id = $obj->socid;
		$companystatic->name = $obj->socname;
		$companystatic->client	= $obj->client;
		$companystatic->canvas	= $obj->canvas;

		$filename = dol_sanitizeFileName($obj->ref);
		$filedir = $conf->propal->multidir_output[$obj->entity].'/'.$filename;

		$result .= '<tr class="nowrap">';

		$result .= '<td class="oddeven">';
		$result .= '<table class="nobordernopadding">';
		$result .= '<tr class="nocellnopadd">';

		$result .= '<td width="96" class="nobordernopadding nowrap">'.$objectstatic->getNomUrl(1).'</td>';
		$result .= '<td width="16" class="nobordernopadding nowrap">&nbsp;</td>';
		$result .= '<td width="16" class="nobordernopadding right">'.$formfile->getDocumentsLink($objectstatic->element, $filename, $filedir).'</td>';

		$result .= '</tr>';
		$result .= '</table>';
		$result .= '</td>';

		$result .= '<td class="tdoverflowmax150">'.$companystatic->getNomUrl(1, 'customer').'</td>';
		$result .= '<td>'.dol_print_date($db->jdate($obj->datec), 'day').'</td>';
		$result .= '<td class="right amount">'.price($obj->total_ttc).'</td>';

		// Load amount of existing payment of invoice (needed for complete status)
		$payment = $objectstatic->getSommePaiement();
		$result .= '<td class="right">'.$objectstatic->getLibStatut(5, $payment).'</td>';

		$result .= '</tr>';

		$i++;
	}

	$result .= '</table>';
	$result .= '</div>';
	return $result;
}

/**
 * Return a HTML table that contains a list with latest edited supplier invoices
 *
 * @param	int		$maxCount	(Optional) The maximum count of elements inside the table
 * @param	int		$socid		(Optional) Show only results from the supplier with this id
 * @return	string				A HTML table that contains a list with latest edited supplier invoices
 */
function getPurchaseInvoiceLatestEditTable($maxCount = 5, $socid = 0)
{
	global $conf, $db, $langs, $user;

	$sql = "SELECT f.rowid, f.entity, f.ref, f.fk_statut as status, f.paye, f.total_ht, f.total_tva, f.total_ttc, f.type, f.ref_supplier, f.datec,";
	$sql .= " s.nom as socname, s.rowid as socid, s.canvas, s.client";
	$sql .= " FROM ".MAIN_DB_PREFIX."facture_fourn as f";
	$sql .= ", ".MAIN_DB_PREFIX."societe as s";
	if (empty($user->rights->societe->client->voir) && !$socid) {
		$sql .= ", ".MAIN_DB_PREFIX."societe_commerciaux as sc";
	}
	$sql .= " WHERE f.fk_soc = s.rowid";
	$sql .= " AND f.entity IN (".getEntity('facture_fourn').")";
	if ($socid) {
		$sql .= " AND f.fk_soc = ".((int) $socid);
	}
	if (empty($user->rights->societe->client->voir) && !$socid) {
		$sql .= " AND s.rowid = sc.fk_soc AND sc.fk_user = ".((int) $user->id);
	}
	$sql .= " ORDER BY f.tms DESC";
	$sql .= $db->plimit($maxCount, 0);

	$resql = $db->query($sql);
	if (!$resql) {
		dol_print_error($db);
		return '';
	}

	$num = $db->num_rows($resql);

	$result = '<div class="div-table-responsive-no-min">';
	$result .= '<table class="noborder centpercent">';
	$result .= '<tr class="liste_titre">';
	$result .= '<th colspan="3">'.$langs->trans("BoxTitleLastSupplierBills", $maxCount).'</th>';
	$result .= '<th class="right">'.$langs->trans("AmountTTC").'</th>';
	$result .= '<th class="right"></th>';
	$result .= '</tr>';

	if ($num < 1) {
		$result .= '</table>';
		$result .= '</div>';
		return $result;
	}

	$objectstatic = new FactureFournisseur($db);
	$companystatic = new Societe($db);
	$formfile = new FormFile($db);
	$i = 0;

	while ($i < $num) {
		$obj = $db->fetch_object($resql);

		$objectstatic->id = $obj->rowid;
		$objectstatic->ref = $obj->ref;
		$objectstatic->paye = $obj->paye;
		$objectstatic->statut = $obj->status;
		$objectstatic->total_ht = $obj->total_ht;
		$objectstatic->total_tva = $obj->total_tva;
		$objectstatic->total_ttc = $obj->total_ttc;
		$objectstatic->type = $obj->type;

		$companystatic->id = $obj->socid;
		$companystatic->name = $obj->socname;
		$companystatic->client = $obj->client;
		$companystatic->canvas = $obj->canvas;

		$filename = dol_sanitizeFileName($obj->ref);
		$filedir = $conf->propal->multidir_output[$obj->entity].'/'.$filename;

		$result .= '<tr class="nowrap">';

		$result .= '<td class="oddeven">';
		$result .= '<table class="nobordernopadding">';
		$result .= '<tr class="nocellnopadd">';

		$result .= '<td width="96" class="nobordernopadding nowrap">'.$objectstatic->getNomUrl(1).'</td>';
		$result .= '<td width="16" class="nobordernopadding nowrap">&nbsp;</td>';
		$result .= '<td width="16" class="nobordernopadding right">'.$formfile->getDocumentsLink($objectstatic->element, $filename, $filedir).'</td>';

		$result .= '</tr>';
		$result .= '</table>';
		$result .= '</td>';

		$result .= '<td class="tdoverflowmax150">'.$companystatic->getNomUrl(1, 'supplier').'</td>';

		$result .= '<td>'.dol_print_date($db->jdate($obj->datec), 'day').'</td>';

		$result .= '<td class="amount right">'.price($obj->total_ttc).'</td>';

		$result .= '<td class="right">'.$objectstatic->getLibStatut(5).'</td>';

		$result .= '</tr>';

		$i++;
	}

	$result .= '</table>';
	$result .= '</div>';
	return $result;
}

/**
 * Return a HTML table that contains of unpaid customers invoices
 *
 * @param	int		$maxCount	(Optional) The maximum count of elements inside the table
 * @param	int		$socid		(Optional) Show only results from the supplier with this id
 * @return	string				A HTML table that conatins a list with open (unpaid) supplier invoices
 */
function getCustomerInvoiceUnpaidOpenTable($maxCount = 500, $socid = 0)
{
	global $conf, $db, $langs, $user, $hookmanager;

	$result = '';

	if (isModEnabled('facture') && !empty($user->rights->facture->lire)) {
		$tmpinvoice = new Facture($db);

		$sql = "SELECT f.rowid, f.ref, f.fk_statut as status, f.datef, f.type, f.total_ht, f.total_tva, f.total_ttc, f.paye, f.tms";
		$sql .= ", f.date_lim_reglement as datelimite";
		$sql .= ", s.nom as name";
		$sql .= ", s.rowid as socid, s.email";
		$sql .= ", s.code_client, s.code_compta";
		$sql .= ", s.code_fournisseur, s.code_compta_fournisseur";
		$sql .= ", cc.rowid as country_id, cc.code as country_code";
		$sql .= ", sum(pf.amount) as am";
		$sql .= " FROM ".MAIN_DB_PREFIX."societe as s LEFT JOIN ".MAIN_DB_PREFIX."c_country as cc ON cc.rowid = s.fk_pays,".MAIN_DB_PREFIX."facture as f";
		$sql .= " LEFT JOIN ".MAIN_DB_PREFIX."paiement_facture as pf on f.rowid=pf.fk_facture";
		if (empty($user->rights->societe->client->voir) && !$socid) {
			$sql .= ", ".MAIN_DB_PREFIX."societe_commerciaux as sc";
		}
		$sql .= " WHERE s.rowid = f.fk_soc AND f.paye = 0 AND f.fk_statut = ".Facture::STATUS_VALIDATED;
		$sql .= " AND f.entity IN (".getEntity('invoice').')';
		if (empty($user->rights->societe->client->voir) && !$socid) {
			$sql .= " AND s.rowid = sc.fk_soc AND sc.fk_user = ".((int) $user->id);
		}
		if ($socid) {
			$sql .= " AND f.fk_soc = ".((int) $socid);
		}
		// Add where from hooks
		$parameters = array();
		$reshook = $hookmanager->executeHooks('printFieldListWhereCustomerUnpaid', $parameters);
		$sql .= $hookmanager->resPrint;

		$sql .= " GROUP BY f.rowid, f.ref, f.fk_statut, f.datef, f.type, f.total_ht, f.total_tva, f.total_ttc, f.paye, f.tms, f.date_lim_reglement,";
		$sql .= " s.nom, s.rowid, s.email, s.code_client, s.code_compta, cc.rowid, cc.code";
		$sql .= ", s.code_fournisseur, s.code_compta_fournisseur";
		$sql .= " ORDER BY f.datef ASC, f.ref ASC";

		$resql = $db->query($sql);
		if ($resql) {
			$num = $db->num_rows($resql);
			$i = 0;
			$othernb = 0;

			$formfile = new FormFile($db);

			print '<div class="div-table-responsive-no-min">';
			print '<table class="noborder centpercent">';

			print '<tr class="liste_titre">';
			print '<th colspan="2">';
			print $langs->trans("BillsCustomersUnpaid", $num).' ';
			print '<a href="'.DOL_URL_ROOT.'/compta/facture/list.php?search_status='.Facture::STATUS_VALIDATED.'">';
			print '<span class="badge">'.$num.'</span>';
			print '</a>';
			print '</th>';

			print '<th class="right">'.$langs->trans("DateDue").'</th>';
			if (!empty($conf->global->MAIN_SHOW_HT_ON_SUMMARY)) {
				print '<th class="right">'.$langs->trans("AmountHT").'</th>';
			}
			print '<th class="right">'.$langs->trans("AmountTTC").'</th>';
			print '<th class="right">'.$langs->trans("Received").'</th>';
			print '<th width="16">&nbsp;</th>';
			print '</tr>';
			if ($num) {
				$societestatic = new Societe($db);
				$total_ttc = $totalam = $total = 0;
				while ($i < $num) {
					$obj = $db->fetch_object($resql);

					if ($i >= $maxCount) {
						$othernb += 1;
						$i++;
						$total += $obj->total_ht;
						$total_ttc += $obj->total_ttc;
						$totalam += $obj->am;
						continue;
					}

					$tmpinvoice->ref = $obj->ref;
					$tmpinvoice->id = $obj->rowid;
					$tmpinvoice->total_ht = $obj->total_ht;
					$tmpinvoice->total_tva = $obj->total_tva;
					$tmpinvoice->total_ttc = $obj->total_ttc;
					$tmpinvoice->type = $obj->type;
					$tmpinvoice->statut = $obj->status;
					$tmpinvoice->paye = $obj->paye;
					$tmpinvoice->date_lim_reglement = $db->jdate($obj->datelimite);

					$societestatic->id = $obj->socid;
					$societestatic->name = $obj->name;
					$societestatic->email = $obj->email;
					$societestatic->country_id = $obj->country_id;
					$societestatic->country_code = $obj->country_code;
					$societestatic->client = 1;
					$societestatic->code_client = $obj->code_client;
					$societestatic->code_fournisseur = $obj->code_fournisseur;
					$societestatic->code_compta = $obj->code_compta;
					$societestatic->code_compta_fournisseur = $obj->code_compta_fournisseur;

					print '<tr class="oddeven">';
					print '<td class="nowrap">';

					print '<table class="nobordernopadding"><tr class="nocellnopadd">';
					print '<td class="nobordernopadding nowrap">';
					print $tmpinvoice->getNomUrl(1, '');
					print '</td>';
					print '<td width="16" class="nobordernopadding hideonsmartphone right">';
					$filename = dol_sanitizeFileName($obj->ref);
					$filedir = $conf->facture->dir_output.'/'.dol_sanitizeFileName($obj->ref);
					$urlsource = $_SERVER['PHP_SELF'].'?facid='.$obj->rowid;
					print $formfile->getDocumentsLink($tmpinvoice->element, $filename, $filedir);
					print '</td></tr></table>';

					print '</td>';
					print '<td class="nowrap tdoverflowmax100">';
					print $societestatic->getNomUrl(1, 'customer');
					print '</td>';
					print '<td class="right">';
					print dol_print_date($db->jdate($obj->datelimite), 'day');
					if ($tmpinvoice->hasDelay()) {
						print img_warning($langs->trans("Late"));
					}
					print '</td>';
					if (!empty($conf->global->MAIN_SHOW_HT_ON_SUMMARY)) {
						print '<td class="right"><span class="amount">'.price($obj->total_ht).'</span></td>';
					}
					print '<td class="nowrap right"><span class="amount">'.price($obj->total_ttc).'</span></td>';
					print '<td class="nowrap right"><span class="amount">'.price($obj->am).'</span></td>';
					print '<td>'.$tmpinvoice->getLibStatut(3, $obj->am).'</td>';
					print '</tr>';

					$total_ttc += $obj->total_ttc;
					$total += $obj->total_ht;
					$totalam += $obj->am;

					$i++;
				}

				if ($othernb) {
					$colspan = 6;
					if (!empty($conf->global->MAIN_SHOW_HT_ON_SUMMARY)) {
						$colspan++;
					}
					print '<tr class="oddeven">';
					print '<td class="nowrap" colspan="'.$colspan.'">';
					print '<span class="opacitymedium">'.$langs->trans("More").'... ('.$othernb.')</span>';
					print '</td>';
					print "</tr>\n";
				}

				print '<tr class="liste_total"><td colspan="2">'.$langs->trans("Total").' &nbsp; <span style="font-weight: normal">('.$langs->trans("RemainderToTake").': '.price($total_ttc - $totalam).')</span> </td>';
				print '<td>&nbsp;</td>';
				if (!empty($conf->global->MAIN_SHOW_HT_ON_SUMMARY)) {
					print '<td class="right"><span class="amount">'.price($total).'</span></td>';
				}
				print '<td class="nowrap right"><span class="amount">'.price($total_ttc).'</span></td>';
				print '<td class="nowrap right"><span class="amount">'.price($totalam).'</span></td>';
				print '<td>&nbsp;</td>';
				print '</tr>';
			} else {
				$colspan = 6;
				if (!empty($conf->global->MAIN_SHOW_HT_ON_SUMMARY)) {
					$colspan++;
				}
				print '<tr class="oddeven"><td colspan="'.$colspan.'" class="opacitymedium">'.$langs->trans("NoInvoice").'</td></tr>';
			}
			print '</table></div><br>';
			$db->free($resql);
		} else {
			dol_print_error($db);
		}
	}

	return $result;
}


/**
 * Return a HTML table that contains of unpaid purchase invoices
 *
 * @param	int		$maxCount	(Optional) The maximum count of elements inside the table
 * @param	int		$socid		(Optional) Show only results from the supplier with this id
 * @return	string				A HTML table that conatins a list with open (unpaid) supplier invoices
 */
function getPurchaseInvoiceUnpaidOpenTable($maxCount = 500, $socid = 0)
{
	global $conf, $db, $langs, $user, $hookmanager;

	$result = '';

	if ((isModEnabled("fournisseur") && empty($conf->global->MAIN_USE_NEW_SUPPLIERMOD) && $user->rights->fournisseur->facture->lire) || (isModEnabled("supplier_invoice") && $user->rights->supplier_invoice->lire)) {
		$facstatic = new FactureFournisseur($db);

		$sql = "SELECT ff.rowid, ff.ref, ff.fk_statut as status, ff.type, ff.libelle as label, ff.total_ht, ff.total_tva, ff.total_ttc, ff.paye";
		$sql .= ", ff.date_lim_reglement";
		$sql .= ", s.nom as name";
		$sql .= ", s.rowid as socid, s.email";
		$sql .= ", s.code_client, s.code_compta";
		$sql .= ", s.code_fournisseur, s.code_compta_fournisseur";
		$sql .= ", sum(pf.amount) as am";
		$sql .= " FROM ".MAIN_DB_PREFIX."societe as s, ".MAIN_DB_PREFIX."facture_fourn as ff";
		$sql .= " LEFT JOIN ".MAIN_DB_PREFIX."paiementfourn_facturefourn as pf on ff.rowid=pf.fk_facturefourn";
		if (empty($user->rights->societe->client->voir) && !$socid) {
			$sql .= ", ".MAIN_DB_PREFIX."societe_commerciaux as sc";
		}
		$sql .= " WHERE s.rowid = ff.fk_soc";
		$sql .= " AND ff.entity = ".$conf->entity;
		$sql .= " AND ff.paye = 0";
		$sql .= " AND ff.fk_statut = ".FactureFournisseur::STATUS_VALIDATED;
		if (empty($user->rights->societe->client->voir) && !$socid) {
			$sql .= " AND s.rowid = sc.fk_soc AND sc.fk_user = ".((int) $user->id);
		}
		if ($socid) {
			$sql .= " AND ff.fk_soc = ".((int) $socid);
		}
		// Add where from hooks
		$parameters = array();
		$reshook = $hookmanager->executeHooks('printFieldListWhereSupplierUnpaid', $parameters);
		$sql .= $hookmanager->resPrint;

		$sql .= " GROUP BY ff.rowid, ff.ref, ff.fk_statut, ff.type, ff.libelle, ff.total_ht, ff.total_tva, ff.total_ttc, ff.paye, ff.date_lim_reglement,";
		$sql .= " s.nom, s.rowid, s.email, s.code_client, s.code_fournisseur, s.code_compta, s.code_compta_fournisseur";
		$sql .= " ORDER BY ff.date_lim_reglement ASC";

		$resql = $db->query($sql);
		if ($resql) {
			$num = $db->num_rows($resql);
			$othernb = 0;

			$formfile = new FormFile($db);

			print '<div class="div-table-responsive-no-min">';
			print '<table class="noborder centpercent">';

			print '<tr class="liste_titre">';
			print '<th colspan="2">';
			print $langs->trans("BillsSuppliersUnpaid", $num).' ';
			print '<a href="'.DOL_URL_ROOT.'/fourn/facture/list.php?search_status='.FactureFournisseur::STATUS_VALIDATED.'">';
			print '<span class="badge">'.$num.'</span>';
			print '</a>';
			print '</th>';

			print '<th class="right">'.$langs->trans("DateDue").'</th>';
			if (!empty($conf->global->MAIN_SHOW_HT_ON_SUMMARY)) {
				print '<th class="right">'.$langs->trans("AmountHT").'</th>';
			}
			print '<th class="right">'.$langs->trans("AmountTTC").'</th>';
			print '<th class="right">'.$langs->trans("Paid").'</th>';
			print '<th width="16">&nbsp;</th>';
			print "</tr>\n";
			$societestatic = new Societe($db);
			if ($num) {
				$i = 0;
				$total = $total_ttc = $totalam = 0;
				while ($i < $num) {
					$obj = $db->fetch_object($resql);

					if ($i >= $maxCount) {
						$othernb += 1;
						$i++;
						$total += $obj->total_ht;
						$total_ttc += $obj->total_ttc;
						continue;
					}

					$facstatic->ref = $obj->ref;
					$facstatic->id = $obj->rowid;
					$facstatic->type = $obj->type;
					$facstatic->total_ht = $obj->total_ht;
					$facstatic->total_tva = $obj->total_tva;
					$facstatic->total_ttc = $obj->total_ttc;
					$facstatic->statut = $obj->status;
					$facstatic->paye = $obj->paye;

					$societestatic->id = $obj->socid;
					$societestatic->name = $obj->name;
					$societestatic->email = $obj->email;
					$societestatic->client = 0;
					$societestatic->fournisseur = 1;
					$societestatic->code_client = $obj->code_client;
					$societestatic->code_fournisseur = $obj->code_fournisseur;
					$societestatic->code_compta = $obj->code_compta;
					$societestatic->code_compta_fournisseur = $obj->code_compta_fournisseur;

					print '<tr class="oddeven">';
					print '<td class="nowrap tdoverflowmax100">';
					print $facstatic->getNomUrl(1, '');
					print '</td>';
					print '<td class="nowrap tdoverflowmax100">'.$societestatic->getNomUrl(1, 'supplier').'</td>';
					print '<td class="right">'.dol_print_date($db->jdate($obj->date_lim_reglement), 'day').'</td>';
					if (!empty($conf->global->MAIN_SHOW_HT_ON_SUMMARY)) {
						print '<td class="right"><span class="amount">'.price($obj->total_ht).'</span></td>';
					}
					print '<td class="nowrap right"><span class="amount">'.price($obj->total_ttc).'</span></td>';
					print '<td class="nowrap right"><span class="amount">'.price($obj->am).'</span></td>';
					print '<td>'.$facstatic->getLibStatut(3, $obj->am).'</td>';
					print '</tr>';
					$total += $obj->total_ht;
					$total_ttc += $obj->total_ttc;
					$totalam += $obj->am;
					$i++;
				}

				if ($othernb) {
					$colspan = 6;
					if (!empty($conf->global->MAIN_SHOW_HT_ON_SUMMARY)) {
						$colspan++;
					}
					print '<tr class="oddeven">';
					print '<td class="nowrap" colspan="'.$colspan.'">';
					print '<span class="opacitymedium">'.$langs->trans("More").'... ('.$othernb.')</span>';
					print '</td>';
					print "</tr>\n";
				}

				print '<tr class="liste_total"><td colspan="2">'.$langs->trans("Total").' &nbsp; <span style="font-weight: normal">('.$langs->trans("RemainderToPay").': '.price($total_ttc - $totalam).')</span> </td>';
				print '<td>&nbsp;</td>';
				if (!empty($conf->global->MAIN_SHOW_HT_ON_SUMMARY)) {
					print '<td class="right">'.price($total).'</td>';
				}
				print '<td class="nowrap right">'.price($total_ttc).'</td>';
				print '<td class="nowrap right">'.price($totalam).'</td>';
				print '<td>&nbsp;</td>';
				print '</tr>';
			} else {
				$colspan = 6;
				if (!empty($conf->global->MAIN_SHOW_HT_ON_SUMMARY)) {
					$colspan++;
				}
				print '<tr class="oddeven"><td colspan="'.$colspan.'" class="opacitymedium">'.$langs->trans("NoInvoice").'</td></tr>';
			}
			print '</table></div><br>';
		} else {
			dol_print_error($db);
		}
	}

	return $result;
}<|MERGE_RESOLUTION|>--- conflicted
+++ resolved
@@ -281,13 +281,8 @@
 {
 	global $conf, $db, $langs, $user;
 
-<<<<<<< HEAD
-	if (($mode == 'customers' && isModEnabled('facture') && !empty($user->rights->facture->lire))
-		|| ($mode == 'suppliers' && (isModEnabled('fournisseur') || isModEnabled('supplier_invoice')) && !empty($user->rights->facture->lire))
-=======
 	if (($mode == 'customers' && isModEnabled('facture') && $user->hasRight('facture', 'lire'))
 		|| ($mode == 'suppliers' && (isModEnabled('fournisseur') || isModEnabled('supplier_invoice')) && $user->hasRight('fournisseur', 'facture', 'lire'))
->>>>>>> 18733716
 		) {
 		include DOL_DOCUMENT_ROOT.'/theme/'.$conf->theme.'/theme_vars.inc.php';
 
