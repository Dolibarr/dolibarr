<?php
/* Copyright (C) 2005-2012	Laurent Destailleur		<eldy@users.sourceforge.net>
 * Copyright (C) 2005-2012	Regis Houssin			<regis.houssin@inodbox.com>
 * Copyright (C) 2013		Florian Henry			<florian.henry@open-concept.pro>
 * Copyright (C) 2015       Juanjo Menent			<jmenent@2byte.es>
 * Copyright (C) 2017      	Charlie Benke			<charlie@patas-monkey.com>
 * Copyright (C) 2017       ATM-CONSULTING			<contact@atm-consulting.fr>
 * Copyright (C) 2024		MDW						<mdeweerd@users.noreply.github.com>
 * Copyright (C) 2024       Frédéric France         <frederic.france@free.fr>
 *
 * This program is free software; you can redistribute it and/or modify
 * it under the terms of the GNU General Public License as published by
 * the Free Software Foundation; either version 3 of the License, or
 * (at your option) any later version.
 *
 * This program is distributed in the hope that it will be useful,
 * but WITHOUT ANY WARRANTY; without even the implied warranty of
 * MERCHANTABILITY or FITNESS FOR A PARTICULAR PURPOSE.  See the
 * GNU General Public License for more details.
 *
 * You should have received a copy of the GNU General Public License
 * along with this program. If not, see <https://www.gnu.org/licenses/>.
 * or see https://www.gnu.org/
 */

/**
 *	    \file       htdocs/core/lib/invoice.lib.php
 *		\brief      Functions used by invoice module
 * 		\ingroup	invoice
 */

/**
 * Initialize the array of tabs for customer invoice
 *
 * @param	Facture		$object		Invoice object
 * @return	array<array{0:string,1:string,2:string}>	Array of tabs to show
 */
function facture_prepare_head($object)
{
	global $db, $langs, $conf, $user;

	$h = 0;
	$head = array();

	$head[$h][0] = DOL_URL_ROOT.'/compta/facture/card.php?id='.$object->id;
	$head[$h][1] = $langs->trans('CustomerInvoice');
	$head[$h][2] = 'compta';
	$h++;

	if (!getDolGlobalString('MAIN_DISABLE_CONTACTS_TAB')) {
		$nbContact = count($object->liste_contact(-1, 'internal')) + count($object->liste_contact(-1, 'external'));
		$head[$h][0] = DOL_URL_ROOT.'/compta/facture/contact.php?id='.urlencode((string) ($object->id));
		$head[$h][1] = $langs->trans('ContactsAddresses');
		if ($nbContact > 0) {
			$head[$h][1] .= '<span class="badge marginleftonlyshort">'.$nbContact.'</span>';
		}
		$head[$h][2] = 'contact';
		$h++;
	}

	if (isModEnabled('prelevement')) {
		$nbStandingOrders = 0;
		$sql = "SELECT COUNT(pfd.rowid) as nb";
		$sql .= " FROM ".MAIN_DB_PREFIX."prelevement_demande as pfd";
		$sql .= " WHERE pfd.fk_facture = ".((int) $object->id);
		$sql .= " AND type = 'ban'";
		$resql = $db->query($sql);
		if ($resql) {
			$obj = $db->fetch_object($resql);
			if ($obj) {
				$nbStandingOrders = $obj->nb;
			}
		} else {
			dol_print_error($db);
		}
		$langs->load("banks");

		$head[$h][0] = DOL_URL_ROOT.'/compta/facture/prelevement.php?id='.urlencode((string) ($object->id));
		$head[$h][1] = $langs->trans('StandingOrders');
		if ($nbStandingOrders > 0) {
			$head[$h][1] .= '<span class="badge marginleftonlyshort">'.$nbStandingOrders.'</span>';
		}
		$head[$h][2] = 'standingorders';
		$h++;
	}

	// Show more tabs from modules
	// Entries must be declared in modules descriptor with line
	// $this->tabs = array('entity:+tabname:Title:@mymodule:/mymodule/mypage.php?id=__ID__');   to add new tab
	// $this->tabs = array('entity:-tabname);   												to remove a tab
	complete_head_from_modules($conf, $langs, $object, $head, $h, 'invoice', 'add', 'core');

	if (!getDolGlobalString('MAIN_DISABLE_NOTES_TAB')) {
		$nbNote = 0;
		if (!empty($object->note_private)) {
			$nbNote++;
		}
		if (!empty($object->note_public)) {
			$nbNote++;
		}
		$head[$h][0] = DOL_URL_ROOT.'/compta/facture/note.php?id='.$object->id;
		$head[$h][1] = $langs->trans('Notes');
		if ($nbNote > 0) {
			$head[$h][1] .= '<span class="badge marginleftonlyshort">'.$nbNote.'</span>';
		}
		$head[$h][2] = 'note';
		$h++;
	}

	require_once DOL_DOCUMENT_ROOT.'/core/lib/files.lib.php';
	require_once DOL_DOCUMENT_ROOT.'/core/class/link.class.php';
	$upload_dir = $conf->facture->dir_output."/".dol_sanitizeFileName($object->ref);
	$nbFiles = count(dol_dir_list($upload_dir, 'files', 0, '', '(\.meta|_preview.*\.png)$'));
	$nbLinks = Link::count($db, $object->element, $object->id);
	$head[$h][0] = DOL_URL_ROOT.'/compta/facture/document.php?id='.$object->id;
	$head[$h][1] = $langs->trans('Documents');
	if (($nbFiles + $nbLinks) > 0) {
		$head[$h][1] .= '<span class="badge marginleftonlyshort">'.($nbFiles + $nbLinks).'</span>';
	}
	$head[$h][2] = 'documents';
	$h++;

	$head[$h][0] = DOL_URL_ROOT.'/compta/facture/agenda.php?id='.$object->id;
	$head[$h][1] = $langs->trans("Events");
	if (isModEnabled('agenda') && ($user->hasRight('agenda', 'myactions', 'read') || $user->hasRight('agenda', 'allactions', 'read'))) {
		$nbEvent = 0;
		// Enable caching of thirdparty count actioncomm
		require_once DOL_DOCUMENT_ROOT.'/core/lib/memory.lib.php';
		$cachekey = 'count_events_facture_'.$object->id;
		$dataretrieved = dol_getcache($cachekey);
		if (!is_null($dataretrieved)) {
			$nbEvent = $dataretrieved;
		} else {
			$sql = "SELECT COUNT(id) as nb";
			$sql .= " FROM ".MAIN_DB_PREFIX."actioncomm";
			$sql .= " WHERE fk_element = ".((int) $object->id);
			$sql .= " AND elementtype = 'invoice'";
			$resql = $db->query($sql);
			if ($resql) {
				$obj = $db->fetch_object($resql);
				$nbEvent = $obj->nb;
			} else {
				dol_syslog('Failed to count actioncomm '.$db->lasterror(), LOG_ERR);
			}
			dol_setcache($cachekey, $nbEvent, 120);		// If setting cache fails, this is not a problem, so we do not test result.
		}

		$head[$h][1] .= '/';
		$head[$h][1] .= $langs->trans("Agenda");
		if ($nbEvent > 0) {
			$head[$h][1] .= '<span class="badge marginleftonlyshort">'.$nbEvent.'</span>';
		}
	}
	$head[$h][2] = 'agenda';
	$h++;

	complete_head_from_modules($conf, $langs, $object, $head, $h, 'invoice', 'add', 'external');

	complete_head_from_modules($conf, $langs, $object, $head, $h, 'invoice', 'remove');

	return $head;
}

/**
 * Return array head with list of tabs to view object information.
 *
 * @return	array<array{0:string,1:string,2:string}>	Array of tabs to show
 */
function invoice_admin_prepare_head()
{
	global $langs, $conf, $user, $db;

	$extrafields = new ExtraFields($db);
	$extrafields->fetch_name_optionals_label('facture');
	$extrafields->fetch_name_optionals_label('facturedet');
	$extrafields->fetch_name_optionals_label('facture_rec');
	$extrafields->fetch_name_optionals_label('facturedet_rec');

	$h = 0;
	$head = array();

	$head[$h][0] = DOL_URL_ROOT.'/admin/invoice.php';
	$head[$h][1] = $langs->trans("Miscellaneous");
	$head[$h][2] = 'general';
	$h++;

	$head[$h][0] = DOL_URL_ROOT.'/admin/payment.php';
	$head[$h][1] = $langs->trans("Payments");
	$head[$h][2] = 'payment';
	$h++;

	// Show more tabs from modules
	// Entries must be declared in modules descriptor with line
	// $this->tabs = array('entity:+tabname:Title:@mymodule:/mymodule/mypage.php?id=__ID__'); to add new tab
	// $this->tabs = array('entity:-tabname:Title:@mymodule:/mymodule/mypage.php?id=__ID__'); to remove a tab
	complete_head_from_modules($conf, $langs, null, $head, $h, 'invoice_admin');

	$head[$h][0] = DOL_URL_ROOT.'/compta/facture/admin/invoice_cust_extrafields.php';
	$head[$h][1] = $langs->trans("ExtraFieldsCustomerInvoices");
	$nbExtrafields = $extrafields->attributes['facture']['count'];
	if ($nbExtrafields > 0) {
		$head[$h][1] .= '<span class="badge marginleftonlyshort">'.$nbExtrafields.'</span>';
	}
	$head[$h][2] = 'attributes';
	$h++;

	$head[$h][0] = DOL_URL_ROOT.'/compta/facture/admin/invoicedet_cust_extrafields.php';
	$head[$h][1] = $langs->trans("ExtraFieldsLines");
	$nbExtrafields = $extrafields->attributes['facturedet']['count'];
	if ($nbExtrafields > 0) {
		$head[$h][1] .= '<span class="badge marginleftonlyshort">'.$nbExtrafields.'</span>';
	}
	$head[$h][2] = 'attributeslines';
	$h++;

	$head[$h][0] = DOL_URL_ROOT.'/compta/facture/admin/invoice_rec_cust_extrafields.php';
	$head[$h][1] = $langs->trans("ExtraFieldsCustomerInvoicesRec");
	$nbExtrafields = $extrafields->attributes['facture_rec']['count'];
	if ($nbExtrafields > 0) {
		$head[$h][1] .= '<span class="badge marginleftonlyshort">'.$nbExtrafields.'</span>';
	}
	$head[$h][2] = 'attributesrec';
	$h++;

	$head[$h][0] = DOL_URL_ROOT.'/compta/facture/admin/invoicedet_rec_cust_extrafields.php';
	$head[$h][1] = $langs->trans("ExtraFieldsLinesRec");
	$nbExtrafields = $extrafields->attributes['facturedet_rec']['count'];
	if ($nbExtrafields > 0) {
		$head[$h][1] .= '<span class="badge marginleftonlyshort">'.$nbExtrafields.'</span>';
	}
	$head[$h][2] = 'attributeslinesrec';
	$h++;

	if (getDolGlobalInt('INVOICE_USE_SITUATION') > 0) {	// Warning, implementation with value 1 is seriously bugged and a new one not compatible is expected to become stable
		$head[$h][0] = DOL_URL_ROOT.'/admin/invoice_situation.php';
		$head[$h][1] = $langs->trans("InvoiceSituation");
		$head[$h][2] = 'situation';
		$h++;
	}

	complete_head_from_modules($conf, $langs, null, $head, $h, 'invoice_admin', 'remove');

	return $head;
}


/**
 * Return array head with list of tabs to view object information.
 *
 * @param   FactureRec  $object     Invoice model object
 * @return	array<array{0:string,1:string,2:string}>	Array of tabs to show
 */
function invoice_rec_prepare_head($object)
{
	global $db, $langs, $conf, $user;

	$h = 0;
	$head = array();

	$head[$h][0] = DOL_URL_ROOT . '/compta/facture/card-rec.php?id=' . $object->id;
	$head[$h][1] = $langs->trans("RepeatableInvoice");
	$head[$h][2] = 'card';
	$h++;

	$head[$h][0] = DOL_URL_ROOT . '/compta/facture/list.php?search_fk_fac_rec_source=' . $object->id;
	$head[$h][1] = $langs->trans('InvoicesGeneratedFromRec');
	$head[$h][2] = 'generated';
	$h++;

	$head[$h][0] = DOL_URL_ROOT.'/compta/facture/agenda-rec.php?id='.$object->id;
	$head[$h][1] = $langs->trans("Events");
	if (isModEnabled('agenda') && ($user->hasRight('agenda', 'myactions', 'read') || $user->hasRight('agenda', 'allactions', 'read'))) {
		$nbEvent = 0;
		// Enable caching of thirdparty count actioncomm
		require_once DOL_DOCUMENT_ROOT.'/core/lib/memory.lib.php';
		$cachekey = 'count_events_facturerec_'.$object->id;
		$dataretrieved = dol_getcache($cachekey);
		if (!is_null($dataretrieved)) {
			$nbEvent = $dataretrieved;
		} else {
			$sql = "SELECT COUNT(id) as nb";
			$sql .= " FROM ".MAIN_DB_PREFIX."actioncomm";
			$sql .= " WHERE fk_element = ".((int) $object->id);
			$sql .= " AND elementtype = 'invoicerec'";
			$resql = $db->query($sql);
			if ($resql) {
				$obj = $db->fetch_object($resql);
				$nbEvent = $obj->nb;
			} else {
				dol_syslog('Failed to count actioncomm '.$db->lasterror(), LOG_ERR);
			}
			dol_setcache($cachekey, $nbEvent, 120);		// If setting cache fails, this is not a problem, so we do not test result.
		}

		$head[$h][1] .= '/';
		$head[$h][1] .= $langs->trans("Agenda");
		if ($nbEvent > 0) {
			$head[$h][1] .= '<span class="badge marginleftonlyshort">'.$nbEvent.'</span>';
		}
	}
	$head[$h][2] = 'agenda';
	$h++;

	// Show more tabs from modules
	// Entries must be declared in modules descriptor with line
	// $this->tabs = array('entity:+tabname:Title:@mymodule:/mymodule/mypage.php?id=__ID__');   to add new tab
	// $this->tabs = array('entity:-tabname);   												to remove a tab
	complete_head_from_modules($conf, $langs, $object, $head, $h, 'invoice-rec');

	complete_head_from_modules($conf, $langs, $object, $head, $h, 'invoice-rec', 'remove');

	return $head;
}

/**
 * Return array head with list of tabs to view object information.
 *
<<<<<<< HEAD
 * @param   Facture|FactureFournisseurRec     $object     Invoice object
=======
 * @param   FactureFournisseurRec     $object     Invoice object
>>>>>>> a185fb42
 * @return	array<array{0:string,1:string,2:string}>	Array of tabs to show
 */
function supplier_invoice_rec_prepare_head($object)
{
	global $db, $langs, $conf;

	$h = 0;
	$head = array();

	$head[$h][0] = DOL_URL_ROOT . '/fourn/facture/card-rec.php?id=' . $object->id;
	$head[$h][1] = $langs->trans("RepeatableSupplierInvoice");
	$head[$h][2] = 'card';
	$h++;

<<<<<<< HEAD
	if (!getDolGlobalString('MAIN_DISABLE_NOTES_TAB')) {
		$nbNote = 0;
		if (!empty($object->note_private)) {
			$nbNote++;
		}
		if (!empty($object->note_public)) {
			$nbNote++;
		}
		$head[$h][0] = DOL_URL_ROOT.'/fourn/facture/note-rec.php?id='.$object->id;
		$head[$h][1] = $langs->trans('Notes');
		if ($nbNote > 0) {
			$head[$h][1] .= '<span class="badge marginleftonlyshort">'.$nbNote.'</span>';
		}
		$head[$h][2] = 'note';
		$h++;
	}
=======
	$head[$h][0] = DOL_URL_ROOT . '/fourn/facture/list.php?search_fk_fac_rec_source=' . $object->id;
	$head[$h][1] = $langs->trans('InvoicesGeneratedFromRec');
	$head[$h][2] = 'generated';
	$h++;
>>>>>>> a185fb42

	// Show more tabs from modules
	// Entries must be declared in modules descriptor with line
	// $this->tabs = array('entity:+tabname:Title:@mymodule:/mymodule/mypage.php?id=__ID__');   to add new tab
	// $this->tabs = array('entity:-tabname);   												to remove a tab
	complete_head_from_modules($conf, $langs, $object, $head, $h, 'invoice_supplier_rec');

	complete_head_from_modules($conf, $langs, $object, $head, $h, 'invoice_supplier_rec', 'remove');

	return $head;
}

/**
 * Return an HTML table that contains a pie chart of the number of customers or supplier invoices
 *
 * @param 	string 	$mode 		Can be 'customers' or 'suppliers'
 * @return 	string 				A HTML table that contains a pie chart of customers or supplier invoices
 */
function getNumberInvoicesPieChart($mode)
{
	global $conf, $db, $langs, $user;

	if (($mode == 'customers' && isModEnabled('invoice') && $user->hasRight('facture', 'lire'))
		|| ($mode == 'suppliers' && (isModEnabled('fournisseur') || isModEnabled('supplier_invoice')) && $user->hasRight('fournisseur', 'facture', 'lire'))
	) {
		global $badgeStatus1, $badgeStatus3, $badgeStatus4, $badgeStatus8, $badgeStatus11;
		include DOL_DOCUMENT_ROOT.'/theme/'.$conf->theme.'/theme_vars.inc.php';

		$now = date_create(date('Y-m-d', dol_now()));
		$datenowsub30 = date_create(date('Y-m-d', dol_now()));
		$datenowsub15 = date_create(date('Y-m-d', dol_now()));
		$datenowadd30 = date_create(date('Y-m-d', dol_now()));
		$datenowadd15 = date_create(date('Y-m-d', dol_now()));
		$interval30days = date_interval_create_from_date_string('30 days');
		$interval15days = date_interval_create_from_date_string('15 days');
		date_sub($datenowsub30, $interval30days);
		date_sub($datenowsub15, $interval15days);
		date_add($datenowadd30, $interval30days);
		date_add($datenowadd15, $interval15days);

		$amount_mode = (getDolGlobalInt('FACTURE_VALIDATED_IN_AMOUNT') == 1);

		$sql = "SELECT";
		$sql .= " sum(".$db->ifsql("f.date_lim_reglement < '".date_format($datenowsub30, 'Y-m-d')."'", $amount_mode ? "f.total_ht" : 1, 0).") as late30";
		$sql .= ", sum(".$db->ifsql("f.date_lim_reglement < '".date_format($datenowsub15, 'Y-m-d')."' AND f.date_lim_reglement >= '".date_format($datenowsub30, 'Y-m-d')."'", $amount_mode ? "f.total_ht" : 1, 0).") as late15";
		$sql .= ", sum(".$db->ifsql("f.date_lim_reglement < '".date_format($now, 'Y-m-d')."' AND f.date_lim_reglement >= '".date_format($datenowsub15, 'Y-m-d')."'", $amount_mode ? "f.total_ht" : 1, 0).") as latenow";
		$sql .= ", sum(".$db->ifsql("f.date_lim_reglement >= '".date_format($now, 'Y-m-d')."' AND f.date_lim_reglement < '".date_format($datenowadd15, 'Y-m-d')."'", $amount_mode ? "f.total_ht" : 1, 0).") as notlatenow";
		$sql .= ", sum(".$db->ifsql("f.date_lim_reglement >= '".date_format($datenowadd15, 'Y-m-d')."' AND f.date_lim_reglement < '".date_format($datenowadd30, 'Y-m-d')."'", $amount_mode ? "f.total_ht" : 1, 0).") as notlate15";
		$sql .= ", sum(".$db->ifsql("f.date_lim_reglement >= '".date_format($datenowadd30, 'Y-m-d')."'", $amount_mode ? "f.total_ht" : 1, 0).") as notlate30";
		if ($mode == 'customers') {
			$element = 'invoice';
			$sql .= " FROM ".MAIN_DB_PREFIX."facture as f";
		} elseif ($mode == 'fourn' || $mode == 'suppliers') {
			$element = 'supplier_invoice';
			$sql .= " FROM ".MAIN_DB_PREFIX."facture_fourn as f";
		} else {
			return '';
		}
		$sql .= " WHERE f.entity IN (".getEntity($element).")";
		$sql .= " AND f.type <> 2";
		$sql .= " AND f.fk_statut = 1";
		if (isset($user->socid) && $user->socid > 0) {
			$sql .= " AND f.fk_soc = ".((int) $user->socid);
		}

		$resql = $db->query($sql);
		if ($resql) {
			$num = $db->num_rows($resql);
			$i = 0;
			$total = 0;
			$dataseries = array();

			while ($i < $num) {
				$obj = $db->fetch_object($resql);
				/*
				$dataseries = array(array($langs->trans('InvoiceLate30Days'), $obj->nblate30)
									,array($langs->trans('InvoiceLate15Days'), $obj->nblate15 - $obj->nblate30)
									,array($langs->trans('InvoiceLateMinus15Days'), $obj->nblatenow - $obj->nblate15)
									,array($langs->trans('InvoiceNotLate'), $obj->nbnotlatenow - $obj->nbnotlate15)
									,array($langs->trans('InvoiceNotLate15Days'), $obj->nbnotlate15 - $obj->nbnotlate30)
									,array($langs->trans('InvoiceNotLate30Days'), $obj->nbnotlate30));
				*/
				$dataseries[$i] = array($langs->transnoentitiesnoconv('NbOfOpenInvoices'), $obj->late30, $obj->late15, $obj->latenow, $obj->notlatenow, $obj->notlate15, $obj->notlate30);
				$i++;
			}
			if (!empty($dataseries[0])) {
				foreach ($dataseries[0] as $key => $value) {
					if (is_numeric($value)) {
						$total += $value;
					}
				}
			}
			$legend = array(
				$langs->trans('InvoiceLate30Days'),
				$langs->trans('InvoiceLate15Days'),
				$langs->trans('InvoiceLateMinus15Days'),
				$mode == 'customers' ? $langs->trans('InvoiceNotLate') : $langs->trans("InvoiceToPay"),
				$mode == 'customers' ? $langs->trans('InvoiceNotLate15Days') : $langs->trans("InvoiceToPay15Days"),
				$mode == 'customers' ? $langs->trans('InvoiceNotLate30Days') : $langs->trans("InvoiceToPay30Days"),
			);

			$colorseries = array($badgeStatus8, $badgeStatus1, $badgeStatus3, $badgeStatus4, $badgeStatus11, '-'.$badgeStatus11);

			$result = '<div class="div-table-responsive-no-min">';
			$result .= '<table class="noborder nohover centpercent">';
			$result .= '<tr class="liste_titre">';
			$result .= '<td>'.$langs->trans("NbOfOpenInvoices").' - ';
			if ($mode == 'customers') {
				$result .= $langs->trans("CustomerInvoice");
			} elseif ($mode == 'fourn' || $mode == 'suppliers') {
				$result .= $langs->trans("SupplierInvoice");
			} else {
				return '';
			}
			$result .= '</td>';
			$result .= '</tr>';

			if ($conf->use_javascript_ajax) {
				//var_dump($dataseries);
				$dolgraph = new DolGraph();
				$dolgraph->SetData($dataseries);

				$dolgraph->setLegend($legend);

				$dolgraph->SetDataColor(array_values($colorseries));
				$dolgraph->setShowLegend(2);
				$dolgraph->setShowPercent(1);
				$dolgraph->SetType(array('bars', 'bars', 'bars', 'bars', 'bars', 'bars'));
				//$dolgraph->SetType(array('pie'));
				$dolgraph->setHeight('160');	/* 160 min is required to show the 6 lines of legend */
				$dolgraph->setWidth('450');
				$dolgraph->setHideXValues(true);
				if ($mode == 'customers') {
					$dolgraph->draw('idgraphcustomerinvoices');
				} elseif ($mode == 'fourn' || $mode == 'suppliers') {
					$dolgraph->draw('idgraphfourninvoices');
				} else {
					return '';
				}
				$result .= '<tr maxwidth="255">';
				$result .= '<td class="center">'.$dolgraph->show($total ? 0 : $langs->trans("NoOpenInvoice")).'</td>';
				$result .= '</tr>';
			} else {
				// Print text lines
			}

			$result .= '</table>';
			$result .= '</div>';

			return $result;
		} else {
			dol_print_error($db);
		}
	}
	return '';
}

/**
 * Return a HTML table that contains a list with customer invoice drafts
 *
 * @param	int		$maxCount	(Optional) The maximum count of elements inside the table
 * @param	int		$socid		(Optional) Show only results from the customer with this id
 * @return	string				A HTML table that contains a list with customer invoice drafts
 */
function getCustomerInvoiceDraftTable($maxCount = 500, $socid = 0)
{
	global $conf, $db, $langs, $user, $hookmanager;

	$result = '';

	if (isModEnabled('invoice') && $user->hasRight('facture', 'lire')) {
		$maxofloop = (!getDolGlobalString('MAIN_MAXLIST_OVERLOAD') ? 500 : $conf->global->MAIN_MAXLIST_OVERLOAD);

		$tmpinvoice = new Facture($db);

		$sql = "SELECT f.rowid, f.ref, f.datef as date, f.total_ht, f.total_tva, f.total_ttc, f.ref_client";
		$sql .= ", f.type, f.fk_statut as status, f.paye";
		$sql .= ", s.nom as name";
		$sql .= ", s.rowid as socid, s.email";
		$sql .= ", s.code_client, s.code_compta, s.code_fournisseur, s.code_compta_fournisseur";
		$sql .= ", cc.rowid as country_id, cc.code as country_code";
		if (!$user->hasRight('societe', 'client', 'voir')) {
			$sql .= ", sc.fk_soc, sc.fk_user ";
		}
		$sql .= " FROM ".MAIN_DB_PREFIX."facture as f, ".MAIN_DB_PREFIX."societe as s LEFT JOIN ".MAIN_DB_PREFIX."c_country as cc ON cc.rowid = s.fk_pays";
		if (!$user->hasRight('societe', 'client', 'voir')) {
			$sql .= ", ".MAIN_DB_PREFIX."societe_commerciaux as sc";
		}
		$sql .= " WHERE s.rowid = f.fk_soc AND f.fk_statut = ".Facture::STATUS_DRAFT;
		$sql .= " AND f.entity IN (".getEntity('invoice').")";
		if (!$user->hasRight('societe', 'client', 'voir')) {
			$sql .= " AND s.rowid = sc.fk_soc AND sc.fk_user = ".((int) $user->id);
		}

		if ($socid) {
			$sql .= " AND f.fk_soc = ".((int) $socid);
		}
		// Add where from hooks
		$parameters = array();
		$reshook = $hookmanager->executeHooks('printFieldListWhereCustomerDraft', $parameters);
		$sql .= $hookmanager->resPrint;

		$sql .= " GROUP BY f.rowid, f.ref, f.datef, f.total_ht, f.total_tva, f.total_ttc, f.ref_client, f.type, f.fk_statut, f.paye,";
		$sql .= " s.nom, s.rowid, s.email, s.code_client, s.code_compta, s.code_fournisseur, s.code_compta_fournisseur,";
		$sql .= " cc.rowid, cc.code";
		if (!$user->hasRight('societe', 'client', 'voir')) {
			$sql .= ", sc.fk_soc, sc.fk_user";
		}

		// Add Group from hooks
		$parameters = array();
		$reshook = $hookmanager->executeHooks('printFieldListGroupByCustomerDraft', $parameters);
		$sql .= $hookmanager->resPrint;

		$resql = $db->query($sql);

		if ($resql) {
			$num = $db->num_rows($resql);
			$nbofloop = min($num, $maxofloop);

			$result .= '<div class="div-table-responsive-no-min">';
			$result .= '<table class="noborder centpercent">';

			$result .= '<tr class="liste_titre">';
			$result .= '<th colspan="3">';
			$result .= $langs->trans("CustomersDraftInvoices");
			$result .= '<a href="'.DOL_URL_ROOT.'/compta/facture/list.php?search_status='.Facture::STATUS_DRAFT.'">';
			$result .= '<span class="badge marginleftonly">'.$num.'</span>';
			$result .= '</a>';
			$result .= '</th>';
			$result .= '</tr>';

			if ($num) {
				$companystatic = new Societe($db);

				$i = 0;
				$othernb = 0;
				$tot_ttc = 0;
				while ($i < $nbofloop) {
					$obj = $db->fetch_object($resql);

					if ($i >= $maxCount) {
						$othernb += 1;
						$i++;
						$tot_ttc += $obj->total_ttc;
						continue;
					}

					$tmpinvoice->id = $obj->rowid;
					$tmpinvoice->ref = $obj->ref;
					$tmpinvoice->date = $db->jdate($obj->date);
					$tmpinvoice->type = $obj->type;
					$tmpinvoice->total_ht = $obj->total_ht;
					$tmpinvoice->total_tva = $obj->total_tva;
					$tmpinvoice->total_ttc = $obj->total_ttc;
					$tmpinvoice->ref_client = $obj->ref_client;
					$tmpinvoice->statut = $obj->status;
					$tmpinvoice->paye = $obj->paye;

					$companystatic->id = $obj->socid;
					$companystatic->name = $obj->name;
					$companystatic->email = $obj->email;
					$companystatic->country_id = $obj->country_id;
					$companystatic->country_code = $obj->country_code;
					$companystatic->client = 1;
					$companystatic->code_client = $obj->code_client;
					$companystatic->code_fournisseur = $obj->code_fournisseur;
					$companystatic->code_compta = $obj->code_compta;
					$companystatic->code_compta_client = $obj->code_compta;
					$companystatic->code_compta_fournisseur = $obj->code_compta_fournisseur;

					$result .= '<tr class="oddeven">';
					$result .= '<td class="nowrap tdoverflowmax100">';
					$result .= $tmpinvoice->getNomUrl(1, '');
					$result .= '</td>';
					$result .= '<td class="nowrap tdoverflowmax100">';
					$result .= $companystatic->getNomUrl(1, 'customer');
					$result .= '</td>';
					$result .= '<td class="nowrap right"><span class="amount">'.price($obj->total_ttc).'</span></td>';
					$result .= '</tr>';
					$tot_ttc += $obj->total_ttc;
					$i++;
				}

				if ($othernb) {
					$result .= '<tr class="oddeven">';
					$result .= '<td class="nowrap" colspan="3">';
					$result .= '<span class="opacitymedium">'.$langs->trans("More").'...'.($othernb < $maxofloop ? ' ('.$othernb.')' : '').'</span>';
					$result .= '</td>';
					$result .= "</tr>\n";
				}

				$result .= '<tr class="liste_total"><td class="left">'.$langs->trans("Total").'</td>';
				$result .= '<td colspan="2" class="right">'.price($tot_ttc).'</td>';
				$result .= '</tr>';
			} else {
				$result .= '<tr class="oddeven"><td colspan="3"><span class="opacitymedium">'.$langs->trans("NoInvoice").'</span></td></tr>';
			}
			$result .= "</table></div>";
			$db->free($resql);
		} else {
			dol_print_error($db);
		}
	}

	return $result;
}

/**
 * Return a HTML table that contains a list with customer invoice drafts
 *
 * @param	int		$maxCount	(Optional) The maximum count of elements inside the table
 * @param	int		$socid		(Optional) Show only results from the customer with this id
 * @return	string				A HTML table that contains a list with customer invoice drafts
 */
function getDraftSupplierTable($maxCount = 500, $socid = 0)
{
	global $conf, $db, $langs, $user, $hookmanager;

	$result = '';

	if ((isModEnabled('fournisseur') || isModEnabled('supplier_invoice')) && $user->hasRight('facture', 'lire')) {
		$maxofloop = (!getDolGlobalString('MAIN_MAXLIST_OVERLOAD') ? 500 : $conf->global->MAIN_MAXLIST_OVERLOAD);

		$facturesupplierstatic = new FactureFournisseur($db);

		$sql = "SELECT f.ref, f.rowid, f.total_ht, f.total_tva, f.total_ttc, f.type, f.ref_supplier, f.fk_statut as status, f.paye";
		$sql .= ", s.nom as name";
		$sql .= ", s.rowid as socid, s.email";
		$sql .= ", s.code_client, s.code_compta";
		$sql .= ", s.code_fournisseur, s.code_compta_fournisseur";
		$sql .= ", cc.rowid as country_id, cc.code as country_code";
		$sql .= " FROM ".MAIN_DB_PREFIX."facture_fourn as f, ".MAIN_DB_PREFIX."societe as s LEFT JOIN ".MAIN_DB_PREFIX."c_country as cc ON cc.rowid = s.fk_pays";
		if (!$user->hasRight('societe', 'client', 'voir')) {
			$sql .= ", ".MAIN_DB_PREFIX."societe_commerciaux as sc";
		}
		$sql .= " WHERE s.rowid = f.fk_soc AND f.fk_statut = ".FactureFournisseur::STATUS_DRAFT;
		$sql .= " AND f.entity IN (".getEntity('invoice').')';
		if (!$user->hasRight('societe', 'client', 'voir')) {
			$sql .= " AND s.rowid = sc.fk_soc AND sc.fk_user = ".((int) $user->id);
		}
		if ($socid) {
			$sql .= " AND f.fk_soc = ".((int) $socid);
		}
		// Add where from hooks
		$parameters = array();
		$reshook = $hookmanager->executeHooks('printFieldListWhereSupplierDraft', $parameters);
		$sql .= $hookmanager->resPrint;
		$resql = $db->query($sql);

		if ($resql) {
			$num = $db->num_rows($resql);
			$nbofloop = min($num, $maxofloop);

			$result .= '<div class="div-table-responsive-no-min">';
			$result .= '<table class="noborder centpercent">';

			$result .= '<tr class="liste_titre">';
			$result .= '<th colspan="3">';
			$result .= $langs->trans("SuppliersDraftInvoices");
			$result .= '<a href="'.DOL_URL_ROOT.'/fourn/facture/list.php?search_status='.FactureFournisseur::STATUS_DRAFT.'">';
			$result .= '<span class="badge marginleftonly">'.$num.'</span>';
			$result .= '</a>';
			$result .= '</th>';
			$result .= '</tr>';

			if ($num) {
				$companystatic = new Societe($db);

				$i = 0;
				$othernb = 0;
				$tot_ttc = 0;
				while ($i < $nbofloop) {
					$obj = $db->fetch_object($resql);

					if ($i >= $maxCount) {
						$othernb += 1;
						$i++;
						$tot_ttc += $obj->total_ttc;
						continue;
					}

					$facturesupplierstatic->ref = $obj->ref;
					$facturesupplierstatic->id = $obj->rowid;
					$facturesupplierstatic->total_ht = $obj->total_ht;
					$facturesupplierstatic->total_tva = $obj->total_tva;
					$facturesupplierstatic->total_ttc = $obj->total_ttc;
					$facturesupplierstatic->ref_supplier = $obj->ref_supplier;
					$facturesupplierstatic->type = $obj->type;
					$facturesupplierstatic->statut = $obj->status;
					$facturesupplierstatic->status = $obj->status;
					$facturesupplierstatic->paye = $obj->paye;
					$facturesupplierstatic->paid = $obj->paye;

					$companystatic->id = $obj->socid;
					$companystatic->name = $obj->name;
					$companystatic->email = $obj->email;
					$companystatic->country_id = $obj->country_id;
					$companystatic->country_code = $obj->country_code;
					$companystatic->fournisseur = 1;
					$companystatic->code_client = $obj->code_client;
					$companystatic->code_fournisseur = $obj->code_fournisseur;
					$companystatic->code_compta = $obj->code_compta;
					$companystatic->code_compta_client = $obj->code_compta;
					$companystatic->code_compta_fournisseur = $obj->code_compta_fournisseur;

					$result .= '<tr class="oddeven">';
					$result .= '<td class="nowrap tdoverflowmax100">';
					$result .= $facturesupplierstatic->getNomUrl(1, '');
					$result .= '</td>';
					$result .= '<td class="nowrap tdoverflowmax100">';
					$result .= $companystatic->getNomUrl(1, 'supplier');
					$result .= '</td>';
					$result .= '<td class="right"><span class="amount">'.price($obj->total_ttc).'</span></td>';
					$result .= '</tr>';
					$tot_ttc += $obj->total_ttc;
					$i++;
				}

				if ($othernb) {
					$result .= '<tr class="oddeven">';
					$result .= '<td class="nowrap" colspan="3">';
					$result .= '<span class="opacitymedium">'.$langs->trans("More").'...'.($othernb < $maxofloop ? ' ('.$othernb.')' : '').'</span>';
					$result .= '</td>';
					$result .= "</tr>\n";
				}

				$result .= '<tr class="liste_total"><td class="left">'.$langs->trans("Total").'</td>';
				$result .= '<td colspan="2" class="right">'.price($tot_ttc).'</td>';
				$result .= '</tr>';
			} else {
				$result .= '<tr class="oddeven"><td colspan="3"><span class="opacitymedium">'.$langs->trans("NoInvoice").'</span></td></tr>';
			}
			$result .= "</table></div>";
			$db->free($resql);
		} else {
			dol_print_error($db);
		}
	}

	return $result;
}


/**
 * Return a HTML table that contains a list with latest edited customer invoices
 *
 * @param	int		$maxCount	(Optional) The maximum count of elements inside the table
 * @param	int		$socid		(Optional) Show only results from the customer with this id
 * @return	string				A HTML table that contains a list with latest edited customer invoices
 */
function getCustomerInvoiceLatestEditTable($maxCount = 5, $socid = 0)
{
	global $conf, $db, $langs, $user;

	$sql = "SELECT f.rowid, f.entity, f.ref, f.fk_statut as status, f.paye, f.type, f.total_ht, f.total_tva, f.total_ttc, f.datec,";
	$sql .= " s.nom as socname, s.rowid as socid, s.canvas, s.client";
	$sql .= " FROM ".MAIN_DB_PREFIX."facture as f";
	$sql .= ", ".MAIN_DB_PREFIX."societe as s";
	if (!$user->hasRight('societe', 'client', 'voir')) {
		$sql .= ", ".MAIN_DB_PREFIX."societe_commerciaux as sc";
	}
	$sql .= " WHERE f.fk_soc = s.rowid";
	$sql .= " AND f.entity IN (".getEntity('facture').")";
	if ($socid) {
		$sql .= " AND f.fk_soc = ".((int) $socid);
	}
	if (!$user->hasRight('societe', 'client', 'voir')) {
		$sql .= " AND s.rowid = sc.fk_soc AND sc.fk_user = ".((int) $user->id);
	}
	$sql .= " ORDER BY f.tms DESC";
	$sql .= $db->plimit($maxCount, 0);

	$resql = $db->query($sql);
	if (!$resql) {
		dol_print_error($db);
	}

	$num = $db->num_rows($resql);

	$result = '<div class="div-table-responsive-no-min">';
	$result .= '<table class="noborder centpercent">';

	$result .= '<tr class="liste_titre">';
	$result .= '<th colspan="3">'.$langs->trans("LastCustomersBills", $maxCount).'</th>';
	$result .= '<th class="right">'.$langs->trans("AmountTTC").'</th>';
	$result .= '<th class="right"></th>';
	$result .= '</tr>';

	if ($num < 1) {
		$result .= '</table>';
		$result .= '</div>';
		return $result;
	}

	$formfile = new FormFile($db);
	$objectstatic = new Facture($db);
	$companystatic = new Societe($db);
	$i = 0;

	while ($i < $num) {
		$obj = $db->fetch_object($resql);

		$objectstatic->id = $obj->rowid;
		$objectstatic->ref = $obj->ref;
		$objectstatic->paye = $obj->paye;
		$objectstatic->statut = $obj->status;
		$objectstatic->total_ht = $obj->total_ht;
		$objectstatic->total_tva = $obj->total_tva;
		$objectstatic->total_ttc = $obj->total_ttc;
		$objectstatic->type = $obj->type;

		$companystatic->id = $obj->socid;
		$companystatic->name = $obj->socname;
		$companystatic->client	= $obj->client;
		$companystatic->canvas	= $obj->canvas;

		$filename = dol_sanitizeFileName($obj->ref);
		$filedir = $conf->propal->multidir_output[$obj->entity].'/'.$filename;

		$result .= '<tr class="nowrap">';

		$result .= '<td class="oddeven">';
		$result .= '<table class="nobordernopadding">';
		$result .= '<tr class="nocellnopadd">';

		$result .= '<td width="96" class="nobordernopadding nowrap">'.$objectstatic->getNomUrl(1).'</td>';
		$result .= '<td width="16" class="nobordernopadding nowrap">&nbsp;</td>';
		$result .= '<td width="16" class="nobordernopadding right">'.$formfile->getDocumentsLink($objectstatic->element, $filename, $filedir).'</td>';

		$result .= '</tr>';
		$result .= '</table>';
		$result .= '</td>';

		$result .= '<td class="tdoverflowmax150">'.$companystatic->getNomUrl(1, 'customer').'</td>';
		$result .= '<td>'.dol_print_date($db->jdate($obj->datec), 'day').'</td>';
		$result .= '<td class="right amount">'.price($obj->total_ttc).'</td>';

		// Load amount of existing payment of invoice (needed for complete status)
		$payment = $objectstatic->getSommePaiement();
		$result .= '<td class="right">'.$objectstatic->getLibStatut(5, $payment).'</td>';

		$result .= '</tr>';

		$i++;
	}

	$result .= '</table>';
	$result .= '</div>';
	return $result;
}

/**
 * Return a HTML table that contains a list with latest edited supplier invoices
 *
 * @param	int		$maxCount	(Optional) The maximum count of elements inside the table
 * @param	int		$socid		(Optional) Show only results from the supplier with this id
 * @return	string				A HTML table that contains a list with latest edited supplier invoices
 */
function getPurchaseInvoiceLatestEditTable($maxCount = 5, $socid = 0)
{
	global $conf, $db, $langs, $user;

	$sql = "SELECT f.rowid, f.entity, f.ref, f.fk_statut as status, f.paye, f.total_ht, f.total_tva, f.total_ttc, f.type, f.ref_supplier, f.datec,";
	$sql .= " s.nom as socname, s.rowid as socid, s.canvas, s.client";
	$sql .= " FROM ".MAIN_DB_PREFIX."facture_fourn as f";
	$sql .= ", ".MAIN_DB_PREFIX."societe as s";
	if (!$user->hasRight('societe', 'client', 'voir')) {
		$sql .= ", ".MAIN_DB_PREFIX."societe_commerciaux as sc";
	}
	$sql .= " WHERE f.fk_soc = s.rowid";
	$sql .= " AND f.entity IN (".getEntity('facture_fourn').")";
	if ($socid) {
		$sql .= " AND f.fk_soc = ".((int) $socid);
	}
	if (!$user->hasRight('societe', 'client', 'voir')) {
		$sql .= " AND s.rowid = sc.fk_soc AND sc.fk_user = ".((int) $user->id);
	}
	$sql .= " ORDER BY f.tms DESC";
	$sql .= $db->plimit($maxCount, 0);

	$resql = $db->query($sql);
	if (!$resql) {
		dol_print_error($db);
		return '';
	}

	$num = $db->num_rows($resql);

	$result = '<div class="div-table-responsive-no-min">';
	$result .= '<table class="noborder centpercent">';
	$result .= '<tr class="liste_titre">';
	$result .= '<th colspan="3">'.$langs->trans("BoxTitleLastSupplierBills", $maxCount).' ';
	$result .= '<a href="'.DOL_URL_ROOT.'/fourn/facture/list.php?sortfield=f.tms&sortorder=DESC">';
	$result .= '<span class="badge">...</span>';
	$result .= '</a>';
	$result .= '</th>';
	$result .= '<th class="right">'.$langs->trans("AmountTTC").'</th>';
	$result .= '<th class="right"></th>';
	$result .= '</tr>';

	if ($num < 1) {
		$result .= '</table>';
		$result .= '</div>';
		return $result;
	}

	$objectstatic = new FactureFournisseur($db);
	$companystatic = new Societe($db);
	$formfile = new FormFile($db);
	$i = 0;

	while ($i < $num) {
		$obj = $db->fetch_object($resql);

		$objectstatic->id = $obj->rowid;
		$objectstatic->ref = $obj->ref;
		$objectstatic->paye = $obj->paye;
		$objectstatic->paid = $obj->paye;
		$objectstatic->statut = $obj->status;
		$objectstatic->status = $obj->status;
		$objectstatic->total_ht = $obj->total_ht;
		$objectstatic->total_tva = $obj->total_tva;
		$objectstatic->total_ttc = $obj->total_ttc;
		$objectstatic->type = $obj->type;

		$companystatic->id = $obj->socid;
		$companystatic->name = $obj->socname;
		$companystatic->client = $obj->client;
		$companystatic->canvas = $obj->canvas;

		$filename = dol_sanitizeFileName($obj->ref);
		$filedir = $conf->propal->multidir_output[$obj->entity].'/'.$filename;

		$result .= '<tr class="nowrap">';

		$result .= '<td class="oddeven">';
		$result .= '<table class="nobordernopadding">';
		$result .= '<tr class="nocellnopadd">';

		$result .= '<td width="96" class="nobordernopadding nowrap">'.$objectstatic->getNomUrl(1).'</td>';
		$result .= '<td width="16" class="nobordernopadding nowrap">&nbsp;</td>';
		$result .= '<td width="16" class="nobordernopadding right">'.$formfile->getDocumentsLink($objectstatic->element, $filename, $filedir).'</td>';

		$result .= '</tr>';
		$result .= '</table>';
		$result .= '</td>';

		$result .= '<td class="tdoverflowmax150">'.$companystatic->getNomUrl(1, 'supplier').'</td>';

		$result .= '<td>'.dol_print_date($db->jdate($obj->datec), 'day').'</td>';

		$result .= '<td class="amount right">'.price($obj->total_ttc).'</td>';

		$result .= '<td class="right">'.$objectstatic->getLibStatut(5).'</td>';

		$result .= '</tr>';

		$i++;
	}

	$result .= '</table>';
	$result .= '</div>';
	return $result;
}

/**
 * Return a HTML table that contains of unpaid customers invoices
 *
 * @param	int		$maxCount	(Optional) The maximum count of elements inside the table
 * @param	int		$socid		(Optional) Show only results from the supplier with this id
 * @return	string				A HTML table that contains a list with open (unpaid) supplier invoices
 */
function getCustomerInvoiceUnpaidOpenTable($maxCount = 500, $socid = 0)
{
	global $conf, $db, $langs, $user, $hookmanager;

	$result = '';

	if (isModEnabled('invoice') && $user->hasRight('facture', 'lire')) {
		$tmpinvoice = new Facture($db);

		$sql = "SELECT f.rowid, f.ref, f.fk_statut as status, f.datef, f.type, f.total_ht, f.total_tva, f.total_ttc, f.paye, f.tms";
		$sql .= ", f.date_lim_reglement as datelimite";
		$sql .= ", s.nom as name";
		$sql .= ", s.rowid as socid, s.email";
		$sql .= ", s.code_client, s.code_compta";
		$sql .= ", s.code_fournisseur, s.code_compta_fournisseur";
		$sql .= ", cc.rowid as country_id, cc.code as country_code";
		$sql .= ", sum(pf.amount) as am";
		$sql .= " FROM ".MAIN_DB_PREFIX."societe as s LEFT JOIN ".MAIN_DB_PREFIX."c_country as cc ON cc.rowid = s.fk_pays,".MAIN_DB_PREFIX."facture as f";
		$sql .= " LEFT JOIN ".MAIN_DB_PREFIX."paiement_facture as pf on f.rowid=pf.fk_facture";
		if (!$user->hasRight('societe', 'client', 'voir')) {
			$sql .= ", ".MAIN_DB_PREFIX."societe_commerciaux as sc";
		}
		$sql .= " WHERE s.rowid = f.fk_soc AND f.paye = 0 AND f.fk_statut = ".Facture::STATUS_VALIDATED;
		$sql .= " AND f.entity IN (".getEntity('invoice').')';
		if (!$user->hasRight('societe', 'client', 'voir')) {
			$sql .= " AND s.rowid = sc.fk_soc AND sc.fk_user = ".((int) $user->id);
		}
		if ($socid) {
			$sql .= " AND f.fk_soc = ".((int) $socid);
		}
		// Add where from hooks
		$parameters = array();
		$reshook = $hookmanager->executeHooks('printFieldListWhereCustomerUnpaid', $parameters);
		$sql .= $hookmanager->resPrint;

		$sql .= " GROUP BY f.rowid, f.ref, f.fk_statut, f.datef, f.type, f.total_ht, f.total_tva, f.total_ttc, f.paye, f.tms, f.date_lim_reglement,";
		$sql .= " s.nom, s.rowid, s.email, s.code_client, s.code_compta, cc.rowid, cc.code";
		$sql .= ", s.code_fournisseur, s.code_compta_fournisseur";
		$sql .= " ORDER BY f.datef ASC, f.ref ASC";

		$resql = $db->query($sql);
		if ($resql) {
			$num = $db->num_rows($resql);
			$i = 0;
			$othernb = 0;

			$formfile = new FormFile($db);

			print '<div class="div-table-responsive-no-min">';
			print '<table class="noborder centpercent">';

			print '<tr class="liste_titre">';
			print '<th colspan="2">';
			print $langs->trans("BillsCustomersUnpaid", $num).' ';
			print '<a href="'.DOL_URL_ROOT.'/compta/facture/list.php?search_status='.Facture::STATUS_VALIDATED.'">';
			print '<span class="badge">'.$num.'</span>';
			print '</a>';
			print '</th>';

			print '<th class="right">'.$langs->trans("DateDue").'</th>';
			if (getDolGlobalString('MAIN_SHOW_HT_ON_SUMMARY')) {
				print '<th class="right">'.$langs->trans("AmountHT").'</th>';
			}
			print '<th class="right">'.$langs->trans("AmountTTC").'</th>';
			print '<th class="right">'.$langs->trans("Received").'</th>';
			print '<th width="16">&nbsp;</th>';
			print '</tr>';
			if ($num) {
				$societestatic = new Societe($db);
				$total_ttc = $totalam = $total = 0;
				while ($i < $num) {
					$obj = $db->fetch_object($resql);

					if ($i >= $maxCount) {
						$othernb += 1;
						$i++;
						$total += $obj->total_ht;
						$total_ttc += $obj->total_ttc;
						$totalam += $obj->am;
						continue;
					}

					$tmpinvoice->ref = $obj->ref;
					$tmpinvoice->id = $obj->rowid;
					$tmpinvoice->total_ht = $obj->total_ht;
					$tmpinvoice->total_tva = $obj->total_tva;
					$tmpinvoice->total_ttc = $obj->total_ttc;
					$tmpinvoice->type = $obj->type;
					$tmpinvoice->statut = $obj->status;
					$tmpinvoice->paye = $obj->paye;
					$tmpinvoice->date_lim_reglement = $db->jdate($obj->datelimite);

					$societestatic->id = $obj->socid;
					$societestatic->name = $obj->name;
					$societestatic->email = $obj->email;
					$societestatic->country_id = $obj->country_id;
					$societestatic->country_code = $obj->country_code;
					$societestatic->client = 1;
					$societestatic->code_client = $obj->code_client;
					$societestatic->code_fournisseur = $obj->code_fournisseur;
					$societestatic->code_compta = $obj->code_compta;
					$societestatic->code_compta_client = $obj->code_compta;
					$societestatic->code_compta_fournisseur = $obj->code_compta_fournisseur;

					print '<tr class="oddeven">';
					print '<td class="nowrap">';

					print '<table class="nobordernopadding"><tr class="nocellnopadd">';
					print '<td class="nobordernopadding nowrap">';
					print $tmpinvoice->getNomUrl(1, '');
					print '</td>';
					print '<td width="16" class="nobordernopadding hideonsmartphone right">';
					$filename = dol_sanitizeFileName($obj->ref);
					$filedir = $conf->facture->dir_output.'/'.dol_sanitizeFileName($obj->ref);
					$urlsource = $_SERVER['PHP_SELF'].'?facid='.$obj->rowid;
					print $formfile->getDocumentsLink($tmpinvoice->element, $filename, $filedir);
					print '</td></tr></table>';

					print '</td>';
					print '<td class="nowrap tdoverflowmax100">';
					print $societestatic->getNomUrl(1, 'customer');
					print '</td>';
					print '<td class="right">';
					print dol_print_date($db->jdate($obj->datelimite), 'day');
					if ($tmpinvoice->hasDelay()) {
						print img_warning($langs->trans("Late"));
					}
					print '</td>';
					if (getDolGlobalString('MAIN_SHOW_HT_ON_SUMMARY')) {
						print '<td class="right"><span class="amount">'.price($obj->total_ht).'</span></td>';
					}
					print '<td class="nowrap right"><span class="amount">'.price($obj->total_ttc).'</span></td>';
					print '<td class="nowrap right"><span class="amount">'.price($obj->am).'</span></td>';
					print '<td>'.$tmpinvoice->getLibStatut(3, $obj->am).'</td>';
					print '</tr>';

					$total_ttc += $obj->total_ttc;
					$total += $obj->total_ht;
					$totalam += $obj->am;

					$i++;
				}

				if ($othernb) {
					$colspan = 6;
					if (getDolGlobalString('MAIN_SHOW_HT_ON_SUMMARY')) {
						$colspan++;
					}
					print '<tr class="oddeven">';
					print '<td class="nowrap" colspan="'.$colspan.'">';
					print '<span class="opacitymedium">'.$langs->trans("More").'... ('.$othernb.')</span>';
					print '</td>';
					print "</tr>\n";
				}

				print '<tr class="liste_total"><td colspan="2">'.$langs->trans("Total").' &nbsp; <span style="font-weight: normal">('.$langs->trans("RemainderToTake").': '.price($total_ttc - $totalam).')</span> </td>';
				print '<td>&nbsp;</td>';
				if (getDolGlobalString('MAIN_SHOW_HT_ON_SUMMARY')) {
					print '<td class="right"><span class="amount">'.price($total).'</span></td>';
				}
				print '<td class="nowrap right"><span class="amount">'.price($total_ttc).'</span></td>';
				print '<td class="nowrap right"><span class="amount">'.price($totalam).'</span></td>';
				print '<td>&nbsp;</td>';
				print '</tr>';
			} else {
				$colspan = 6;
				if (getDolGlobalString('MAIN_SHOW_HT_ON_SUMMARY')) {
					$colspan++;
				}
				print '<tr class="oddeven"><td colspan="'.$colspan.'" class="opacitymedium">'.$langs->trans("NoInvoice").'</td></tr>';
			}
			print '</table></div><br>';
			$db->free($resql);
		} else {
			dol_print_error($db);
		}
	}

	return $result;
}


/**
 * Return a HTML table that contains of unpaid purchase invoices
 *
 * @param	int		$maxCount	(Optional) The maximum count of elements inside the table
 * @param	int		$socid		(Optional) Show only results from the supplier with this id
 * @return	string				A HTML table that contains a list with open (unpaid) supplier invoices
 */
function getPurchaseInvoiceUnpaidOpenTable($maxCount = 500, $socid = 0)
{
	global $conf, $db, $langs, $user, $hookmanager;

	$result = '';

	if (isModEnabled("supplier_invoice") && ($user->hasRight('fournisseur', 'facture', 'lire') || $user->hasRight('supplier_invoice', 'read'))) {
		$facstatic = new FactureFournisseur($db);

		$sql = "SELECT ff.rowid, ff.ref, ff.fk_statut as status, ff.type, ff.libelle as label, ff.total_ht, ff.total_tva, ff.total_ttc, ff.paye";
		$sql .= ", ff.date_lim_reglement";
		$sql .= ", s.nom as name";
		$sql .= ", s.rowid as socid, s.email";
		$sql .= ", s.code_client, s.code_compta";
		$sql .= ", s.code_fournisseur, s.code_compta_fournisseur";
		$sql .= ", sum(pf.amount) as am";
		$sql .= " FROM ".MAIN_DB_PREFIX."societe as s, ".MAIN_DB_PREFIX."facture_fourn as ff";
		$sql .= " LEFT JOIN ".MAIN_DB_PREFIX."paiementfourn_facturefourn as pf on ff.rowid=pf.fk_facturefourn";
		if (!$user->hasRight('societe', 'client', 'voir')) {
			$sql .= ", ".MAIN_DB_PREFIX."societe_commerciaux as sc";
		}
		$sql .= " WHERE s.rowid = ff.fk_soc";
		$sql .= " AND ff.entity = ".$conf->entity;
		$sql .= " AND ff.paye = 0";
		$sql .= " AND ff.fk_statut = ".FactureFournisseur::STATUS_VALIDATED;
		if (!$user->hasRight('societe', 'client', 'voir')) {
			$sql .= " AND s.rowid = sc.fk_soc AND sc.fk_user = ".((int) $user->id);
		}
		if ($socid) {
			$sql .= " AND ff.fk_soc = ".((int) $socid);
		}
		// Add where from hooks
		$parameters = array();
		$reshook = $hookmanager->executeHooks('printFieldListWhereSupplierUnpaid', $parameters);
		$sql .= $hookmanager->resPrint;

		$sql .= " GROUP BY ff.rowid, ff.ref, ff.fk_statut, ff.type, ff.libelle, ff.total_ht, ff.total_tva, ff.total_ttc, ff.paye, ff.date_lim_reglement,";
		$sql .= " s.nom, s.rowid, s.email, s.code_client, s.code_fournisseur, s.code_compta, s.code_compta_fournisseur";
		$sql .= " ORDER BY ff.date_lim_reglement ASC";

		$resql = $db->query($sql);
		if ($resql) {
			$num = $db->num_rows($resql);
			$othernb = 0;

			$formfile = new FormFile($db);

			print '<div class="div-table-responsive-no-min">';
			print '<table class="noborder centpercent">';

			print '<tr class="liste_titre">';
			print '<th colspan="2">';
			print $langs->trans("BillsSuppliersUnpaid", $num).' ';
			print '<a href="'.DOL_URL_ROOT.'/fourn/facture/list.php?search_status='.FactureFournisseur::STATUS_VALIDATED.'">';
			print '<span class="badge">'.$num.'</span>';
			print '</a>';
			print '</th>';

			print '<th class="right">'.$langs->trans("DateDue").'</th>';
			if (getDolGlobalString('MAIN_SHOW_HT_ON_SUMMARY')) {
				print '<th class="right">'.$langs->trans("AmountHT").'</th>';
			}
			print '<th class="right">'.$langs->trans("AmountTTC").'</th>';
			print '<th class="right">'.$langs->trans("Paid").'</th>';
			print '<th width="16">&nbsp;</th>';
			print "</tr>\n";
			$societestatic = new Societe($db);
			if ($num) {
				$i = 0;
				$total = $total_ttc = $totalam = 0;
				while ($i < $num) {
					$obj = $db->fetch_object($resql);

					if ($i >= $maxCount) {
						$othernb += 1;
						$i++;
						$total += $obj->total_ht;
						$total_ttc += $obj->total_ttc;
						continue;
					}

					$facstatic->ref = $obj->ref;
					$facstatic->id = $obj->rowid;
					$facstatic->type = $obj->type;
					$facstatic->total_ht = $obj->total_ht;
					$facstatic->total_tva = $obj->total_tva;
					$facstatic->total_ttc = $obj->total_ttc;
					$facstatic->statut = $obj->status;
					$facstatic->status = $obj->status;
					$facstatic->paid = $obj->paye;
					$facstatic->paye = $obj->paye;

					$societestatic->id = $obj->socid;
					$societestatic->name = $obj->name;
					$societestatic->email = $obj->email;
					$societestatic->client = 0;
					$societestatic->fournisseur = 1;
					$societestatic->code_client = $obj->code_client;
					$societestatic->code_fournisseur = $obj->code_fournisseur;
					$societestatic->code_compta = $obj->code_compta;
					$societestatic->code_compta_client = $obj->code_compta;
					$societestatic->code_compta_fournisseur = $obj->code_compta_fournisseur;

					print '<tr class="oddeven">';
					print '<td class="nowrap tdoverflowmax100">';
					print $facstatic->getNomUrl(1, '');
					print '</td>';
					print '<td class="nowrap tdoverflowmax100">'.$societestatic->getNomUrl(1, 'supplier').'</td>';
					print '<td class="right">'.dol_print_date($db->jdate($obj->date_lim_reglement), 'day').'</td>';
					if (getDolGlobalString('MAIN_SHOW_HT_ON_SUMMARY')) {
						print '<td class="right"><span class="amount">'.price($obj->total_ht).'</span></td>';
					}
					print '<td class="nowrap right"><span class="amount">'.price($obj->total_ttc).'</span></td>';
					print '<td class="nowrap right"><span class="amount">'.price($obj->am).'</span></td>';
					print '<td>'.$facstatic->getLibStatut(3, $obj->am).'</td>';
					print '</tr>';
					$total += $obj->total_ht;
					$total_ttc += $obj->total_ttc;
					$totalam += $obj->am;
					$i++;
				}

				if ($othernb) {
					$colspan = 6;
					if (getDolGlobalString('MAIN_SHOW_HT_ON_SUMMARY')) {
						$colspan++;
					}
					print '<tr class="oddeven">';
					print '<td class="nowrap" colspan="'.$colspan.'">';
					print '<span class="opacitymedium">'.$langs->trans("More").'... ('.$othernb.')</span>';
					print '</td>';
					print "</tr>\n";
				}

				print '<tr class="liste_total"><td colspan="2">'.$langs->trans("Total").' &nbsp; <span style="font-weight: normal">('.$langs->trans("RemainderToPay").': '.price($total_ttc - $totalam).')</span> </td>';
				print '<td>&nbsp;</td>';
				if (getDolGlobalString('MAIN_SHOW_HT_ON_SUMMARY')) {
					print '<td class="right">'.price($total).'</td>';
				}
				print '<td class="nowrap right">'.price($total_ttc).'</td>';
				print '<td class="nowrap right">'.price($totalam).'</td>';
				print '<td>&nbsp;</td>';
				print '</tr>';
			} else {
				$colspan = 6;
				if (getDolGlobalString('MAIN_SHOW_HT_ON_SUMMARY')) {
					$colspan++;
				}
				print '<tr class="oddeven"><td colspan="'.$colspan.'" class="opacitymedium">'.$langs->trans("NoInvoice").'</td></tr>';
			}
			print '</table></div><br>';
		} else {
			dol_print_error($db);
		}
	}

	return $result;
}<|MERGE_RESOLUTION|>--- conflicted
+++ resolved
@@ -315,11 +315,7 @@
 /**
  * Return array head with list of tabs to view object information.
  *
-<<<<<<< HEAD
  * @param   Facture|FactureFournisseurRec     $object     Invoice object
-=======
- * @param   FactureFournisseurRec     $object     Invoice object
->>>>>>> a185fb42
  * @return	array<array{0:string,1:string,2:string}>	Array of tabs to show
  */
 function supplier_invoice_rec_prepare_head($object)
@@ -334,7 +330,6 @@
 	$head[$h][2] = 'card';
 	$h++;
 
-<<<<<<< HEAD
 	if (!getDolGlobalString('MAIN_DISABLE_NOTES_TAB')) {
 		$nbNote = 0;
 		if (!empty($object->note_private)) {
@@ -351,12 +346,10 @@
 		$head[$h][2] = 'note';
 		$h++;
 	}
-=======
 	$head[$h][0] = DOL_URL_ROOT . '/fourn/facture/list.php?search_fk_fac_rec_source=' . $object->id;
 	$head[$h][1] = $langs->trans('InvoicesGeneratedFromRec');
 	$head[$h][2] = 'generated';
 	$h++;
->>>>>>> a185fb42
 
 	// Show more tabs from modules
 	// Entries must be declared in modules descriptor with line
