<?php
/* Copyright (C) 2005-2012	Laurent Destailleur	<eldy@users.sourceforge.net>
 * Copyright (C) 2005-2012	Regis Houssin		<regis.houssin@inodbox.com>
 * Copyright (C) 2013		Florian Henry		<florian.henry@open-concept.pro>
 * Copyright (C) 2015      Juanjo Menent		<jmenent@2byte.es>
 * Copyright (C) 2017      	Charlie Benke		<charlie@patas-monkey.com>
 * Copyright (C) 2017       ATM-CONSULTING		<contact@atm-consulting.fr>
 *
 * This program is free software; you can redistribute it and/or modify
 * it under the terms of the GNU General Public License as published by
 * the Free Software Foundation; either version 3 of the License, or
 * (at your option) any later version.
 *
 * This program is distributed in the hope that it will be useful,
 * but WITHOUT ANY WARRANTY; without even the implied warranty of
 * MERCHANTABILITY or FITNESS FOR A PARTICULAR PURPOSE.  See the
 * GNU General Public License for more details.
 *
 * You should have received a copy of the GNU General Public License
 * along with this program. If not, see <https://www.gnu.org/licenses/>.
 * or see https://www.gnu.org/
 */

/**
 *	    \file       htdocs/core/lib/invoice.lib.php
 *		\brief      Functions used by invoice module
 * 		\ingroup	invoice
 */

/**
 * Initialize the array of tabs for customer invoice
 *
 * @param	Facture		$object		Invoice object
 * @return	array					Array of head tabs
 */
function facture_prepare_head($object)
{
	global $db, $langs, $conf;

	$h = 0;
	$head = array();

	$head[$h][0] = DOL_URL_ROOT.'/compta/facture/card.php?facid='.$object->id;
	$head[$h][1] = $langs->trans('CustomerInvoice');
	$head[$h][2] = 'compta';
	$h++;

	if (empty($conf->global->MAIN_DISABLE_CONTACTS_TAB)) {
		$nbContact = count($object->liste_contact(-1, 'internal')) + count($object->liste_contact(-1, 'external'));
		$head[$h][0] = DOL_URL_ROOT.'/compta/facture/contact.php?facid='.urlencode($object->id);
		$head[$h][1] = $langs->trans('ContactsAddresses');
		if ($nbContact > 0) {
			$head[$h][1] .= '<span class="badge marginleftonlyshort">'.$nbContact.'</span>';
		}
		$head[$h][2] = 'contact';
		$h++;
	}

	if (!empty($conf->prelevement->enabled)) {
		$nbStandingOrders = 0;
		$sql = "SELECT COUNT(pfd.rowid) as nb";
		$sql .= " FROM ".MAIN_DB_PREFIX."prelevement_facture_demande as pfd";
		$sql .= " WHERE pfd.fk_facture = ".((int) $object->id);
		$sql .= " AND pfd.ext_payment_id IS NULL";
		$resql = $db->query($sql);
		if ($resql) {
			$obj = $db->fetch_object($resql);
			if ($obj) {
				$nbStandingOrders = $obj->nb;
			}
		} else {
			dol_print_error($db);
		}
		$head[$h][0] = DOL_URL_ROOT.'/compta/facture/prelevement.php?facid='.urlencode($object->id);
		$head[$h][1] = $langs->trans('StandingOrders');
		if ($nbStandingOrders > 0) {
			$head[$h][1] .= '<span class="badge marginleftonlyshort">'.$nbStandingOrders.'</span>';
		}
		$head[$h][2] = 'standingorders';
		$h++;
	}

	// Show more tabs from modules
	// Entries must be declared in modules descriptor with line
	// $this->tabs = array('entity:+tabname:Title:@mymodule:/mymodule/mypage.php?id=__ID__');   to add new tab
	// $this->tabs = array('entity:-tabname);   												to remove a tab
	complete_head_from_modules($conf, $langs, $object, $head, $h, 'invoice');

	if (empty($conf->global->MAIN_DISABLE_NOTES_TAB)) {
		$nbNote = 0;
		if (!empty($object->note_private)) {
			$nbNote++;
		}
		if (!empty($object->note_public)) {
			$nbNote++;
		}
		$head[$h][0] = DOL_URL_ROOT.'/compta/facture/note.php?facid='.$object->id;
		$head[$h][1] = $langs->trans('Notes');
		if ($nbNote > 0) {
			$head[$h][1] .= '<span class="badge marginleftonlyshort">'.$nbNote.'</span>';
		}
		$head[$h][2] = 'note';
		$h++;
	}

	require_once DOL_DOCUMENT_ROOT.'/core/lib/files.lib.php';
	require_once DOL_DOCUMENT_ROOT.'/core/class/link.class.php';
	$upload_dir = $conf->facture->dir_output."/".dol_sanitizeFileName($object->ref);
	$nbFiles = count(dol_dir_list($upload_dir, 'files', 0, '', '(\.meta|_preview.*\.png)$'));
	$nbLinks = Link::count($db, $object->element, $object->id);
	$head[$h][0] = DOL_URL_ROOT.'/compta/facture/document.php?facid='.$object->id;
	$head[$h][1] = $langs->trans('Documents');
	if (($nbFiles + $nbLinks) > 0) {
		$head[$h][1] .= '<span class="badge marginleftonlyshort">'.($nbFiles + $nbLinks).'</span>';
	}
	$head[$h][2] = 'documents';
	$h++;

	$head[$h][0] = DOL_URL_ROOT.'/compta/facture/info.php?facid='.$object->id;
	$head[$h][1] = $langs->trans('Info');
	$head[$h][2] = 'info';
	$h++;

	complete_head_from_modules($conf, $langs, $object, $head, $h, 'invoice', 'remove');

	return $head;
}

/**
 * Return array head with list of tabs to view object informations.
 *
 * @return array head array with tabs
 */
function invoice_admin_prepare_head()
{
	global $langs, $conf, $user;

	$h = 0;
	$head = array();

	$head[$h][0] = DOL_URL_ROOT.'/admin/facture.php';
	$head[$h][1] = $langs->trans("Miscellaneous");
	$head[$h][2] = 'general';
	$h++;

	$head[$h][0] = DOL_URL_ROOT.'/admin/payment.php';
	$head[$h][1] = $langs->trans("Payments");
	$head[$h][2] = 'payment';
	$h++;

	// Show more tabs from modules
	// Entries must be declared in modules descriptor with line
	// $this->tabs = array('entity:+tabname:Title:@mymodule:/mymodule/mypage.php?id=__ID__'); to add new tab
	// $this->tabs = array('entity:-tabname:Title:@mymodule:/mymodule/mypage.php?id=__ID__'); to remove a tab
	complete_head_from_modules($conf, $langs, null, $head, $h, 'invoice_admin');

	$head[$h][0] = DOL_URL_ROOT.'/compta/facture/admin/facture_cust_extrafields.php';
	$head[$h][1] = $langs->trans("ExtraFieldsCustomerInvoices");
	$head[$h][2] = 'attributes';
	$h++;

	$head[$h][0] = DOL_URL_ROOT.'/compta/facture/admin/facturedet_cust_extrafields.php';
	$head[$h][1] = $langs->trans("ExtraFieldsLines");
	$head[$h][2] = 'attributeslines';
	$h++;

	$head[$h][0] = DOL_URL_ROOT.'/compta/facture/admin/facture_rec_cust_extrafields.php';
	$head[$h][1] = $langs->trans("ExtraFieldsCustomerInvoicesRec");
	$head[$h][2] = 'attributesrec';
	$h++;

	$head[$h][0] = DOL_URL_ROOT.'/compta/facture/admin/facturedet_rec_cust_extrafields.php';
	$head[$h][1] = $langs->trans("ExtraFieldsLinesRec");
	$head[$h][2] = 'attributeslinesrec';
	$h++;

	if ($conf->global->INVOICE_USE_SITUATION) {	// Warning, implementation is seriously bugged and a new one not compatible is expected to become stable
		$head[$h][0] = DOL_URL_ROOT.'/admin/facture_situation.php';
		$head[$h][1] = $langs->trans("InvoiceSituation");
		$head[$h][2] = 'situation';
		$h++;
	}

	complete_head_from_modules($conf, $langs, null, $head, $h, 'invoice_admin', 'remove');

	return $head;
}


/**
 * Return array head with list of tabs to view object informations.
 *
 * @param   Facture     $object     Invoice object
 * @return array                    head array with tabs
 */
function invoice_rec_prepare_head($object)
{
	global $db, $langs, $conf;

	$h = 0;
	$head = array();

	$head[$h][0] = DOL_URL_ROOT . '/compta/facture/card-rec.php?id=' . $object->id;
	$head[$h][1] = $langs->trans("RepeatableInvoice");
	$head[$h][2] = 'card';
	$h++;

	// Show more tabs from modules
	// Entries must be declared in modules descriptor with line
	// $this->tabs = array('entity:+tabname:Title:@mymodule:/mymodule/mypage.php?id=__ID__');   to add new tab
	// $this->tabs = array('entity:-tabname);   												to remove a tab
	complete_head_from_modules($conf, $langs, $object, $head, $h, 'invoice-rec');

	complete_head_from_modules($conf, $langs, $object, $head, $h, 'invoice-rec', 'remove');

	return $head;
}

/**
<<<<<<< HEAD
=======
 * Return array head with list of tabs to view object informations.
 *
 * @param   Facture     $object     Invoice object
 * @return array                    head array with tabs
 */
function supplier_invoice_rec_prepare_head($object)
{
	global $db, $langs, $conf;

	$h = 0;
	$head = array();

	$head[$h][0] = DOL_URL_ROOT . '/fourn/facture/card-rec.php?id=' . $object->id;
	$head[$h][1] = $langs->trans("RepeatableSupplierInvoice");
	$head[$h][2] = 'card';
	$h++;

	// Show more tabs from modules
	// Entries must be declared in modules descriptor with line
	// $this->tabs = array('entity:+tabname:Title:@mymodule:/mymodule/mypage.php?id=__ID__');   to add new tab
	// $this->tabs = array('entity:-tabname);   												to remove a tab
	complete_head_from_modules($conf, $langs, $object, $head, $h, 'invoice_supplier_rec');

	complete_head_from_modules($conf, $langs, $object, $head, $h, 'invoice_supplier_rec', 'remove');

	return $head;
}

/**
>>>>>>> 95dc2558
 * Return a HTML table that contains a pie chart of customer invoices
 *
 * @param	int		$socid		(Optional) Show only results from the customer with this id
 * @return	string				A HTML table that contains a pie chart of customer invoices
 */
function getCustomerInvoicePieChart($socid = 0)
{
	global $conf, $db, $langs, $user;

	if (empty($conf->facture->enabled) || empty($user->rights->facture->lire)) {
		return '';
	}

	$sql = "SELECT count(f.rowid), f.fk_statut";
	$sql .= " FROM ".MAIN_DB_PREFIX."societe as s";
	$sql .= ", ".MAIN_DB_PREFIX."facture as f";
<<<<<<< HEAD
	if (!$user->rights->societe->client->voir && !$socid) {
=======
	if (empty($user->rights->societe->client->voir) && !$socid) {
>>>>>>> 95dc2558
		$sql .= ", ".MAIN_DB_PREFIX."societe_commerciaux as sc";
	}
	$sql .= " WHERE f.fk_soc = s.rowid";
	$sql .= " AND f.entity IN (".getEntity('facture').")";
	if ($user->socid) {
<<<<<<< HEAD
		$sql .= ' AND f.fk_soc = '.$user->socid;
	}
	if (!$user->rights->societe->client->voir && !$socid) {
		$sql .= " AND s.rowid = sc.fk_soc AND sc.fk_user = ".$user->id;
=======
		$sql .= ' AND f.fk_soc = '.((int) $user->socid);
	}
	if (empty($user->rights->societe->client->voir) && !$socid) {
		$sql .= " AND s.rowid = sc.fk_soc AND sc.fk_user = ".((int) $user->id);
>>>>>>> 95dc2558
	}
	$sql .= " GROUP BY f.fk_statut";

	$resql = $db->query($sql);
	if (!$resql) {
		dol_print_error($db);
		return '';
	}

	$num = $db->num_rows($resql);
	$i = 0;

	$total = 0;
<<<<<<< HEAD
	$vals = [];
=======
	$vals = array();
>>>>>>> 95dc2558

	while ($i < $num) {
		$row = $db->fetch_row($resql);
		if ($row) {
			$vals[$row[1]] = $row[0];
			$total += $row[0];
		}

		$i++;
	}

	$db->free($resql);

	include DOL_DOCUMENT_ROOT.'/theme/'.$conf->theme.'/theme_vars.inc.php';

	$result = '<div class="div-table-responsive-no-min">';
	$result .= '<table class="noborder nohover centpercent">';
	$result .= '<tr class="liste_titre">';
	$result .= '<td colspan="2">'.$langs->trans("Statistics").' - '.$langs->trans("CustomerInvoice").'</td>';
	$result .= '</tr>';

	$objectstatic = new Facture($db);
<<<<<<< HEAD
	$array = [Facture::STATUS_DRAFT, Facture::STATUS_VALIDATED, Facture::STATUS_CLOSED, Facture::STATUS_ABANDONED];
	$dataseries = [];
=======
	$array = array(Facture::STATUS_DRAFT, Facture::STATUS_VALIDATED, Facture::STATUS_CLOSED, Facture::STATUS_ABANDONED);
	$dataseries = array();
>>>>>>> 95dc2558

	foreach ($array as $status) {
		$objectstatic->statut = $status;
		$objectstatic->paye = $status == Facture::STATUS_CLOSED ? -1 : 0;

<<<<<<< HEAD
		$dataseries[] = [$objectstatic->getLibStatut(1), (isset($vals[$status]) ? (int) $vals[$status] : 0)];
=======
		$dataseries[] = array($objectstatic->getLibStatut(1), (isset($vals[$status]) ? (int) $vals[$status] : 0));
>>>>>>> 95dc2558
		if ($status == Facture::STATUS_DRAFT) {
			$colorseries[$status] = '-'.$badgeStatus0;
		}
		if ($status == Facture::STATUS_VALIDATED) {
			$colorseries[$status] = $badgeStatus1;
		}
		if ($status == Facture::STATUS_CLOSED) {
			$colorseries[$status] = $badgeStatus9;
		}
		if ($status == Facture::STATUS_ABANDONED) {
			$colorseries[$status] = $badgeStatus6;
		}

		if (!$conf->use_javascript_ajax) {
			$result .= '<tr class="oddeven">';
			$result .= '<td>'.$objectstatic->getLibStatut(0).'</td>';
			$result .= '<td class="right"><a href="list.php?statut='.$status.'">'.(isset($vals[$status]) ? $vals[$status] : 0).'</a></td>';
			$result .= '</tr>';
		}
	}

	if ($conf->use_javascript_ajax) {
		$dolgraph = new DolGraph();
		$dolgraph->SetData($dataseries);
		$dolgraph->SetDataColor(array_values($colorseries));
		$dolgraph->setShowLegend(2);
		$dolgraph->setShowPercent(1);
		$dolgraph->SetType(['pie']);
<<<<<<< HEAD
		$dolgraph->setHeight('200');
=======
		$dolgraph->setHeight('150');
		$dolgraph->setWidth('300');
>>>>>>> 95dc2558
		$dolgraph->draw('idgraphcustomerinvoices');

		$result .= '<tr>';
		$result .= '<td align="center" colspan="2">'.$dolgraph->show($total ? 0 : 1).'</td>';
		$result .= '</tr>';
	}

	$result .= '<tr class="liste_total">';
	$result .= '<td>'.$langs->trans("Total").'</td>';
	$result .= '<td class="right">'.$total.'</td>';
	$result .= '</tr>';

	$result .= '</table>';
	$result .= '</div>';

	return $result;
}


/**
 * Return a HTML table that contains a pie chart of supplier invoices
 *
 * @param	int		$socid		(Optional) Show only results from the supplier with this id
 * @return	string				A HTML table that contains a pie chart of supplier invoices
 */
function getPurchaseInvoicePieChart($socid = 0)
{
	global $conf, $db, $langs, $user;

	if (!((!empty($conf->fournisseur->enabled) && empty($conf->global->MAIN_USE_NEW_SUPPLIERMOD) && $user->rights->fournisseur->facture->lire) || (!empty($conf->supplier_invoice->enabled) && $user->rights->supplier_invoice->lire))) {
		return '';
	}

	$sql = "SELECT count(f.rowid), f.fk_statut";
	$sql .= " FROM ".MAIN_DB_PREFIX."societe as s";
	$sql .= ", ".MAIN_DB_PREFIX."facture_fourn as f";
<<<<<<< HEAD
	if (!$user->rights->societe->client->voir && !$socid) {
=======
	if (empty($user->rights->societe->client->voir) && !$socid) {
>>>>>>> 95dc2558
		$sql .= ", ".MAIN_DB_PREFIX."societe_commerciaux as sc";
	}
	$sql .= " WHERE f.fk_soc = s.rowid";
	$sql .= " AND f.entity IN (".getEntity('facture_fourn').")";
	if ($user->socid) {
<<<<<<< HEAD
		$sql .= ' AND f.fk_soc = '.$user->socid;
	}
	if (!$user->rights->societe->client->voir && !$socid) {
		$sql .= " AND s.rowid = sc.fk_soc AND sc.fk_user = ".$user->id;
=======
		$sql .= ' AND f.fk_soc = '.((int) $user->socid);
	}
	if (empty($user->rights->societe->client->voir) && !$socid) {
		$sql .= " AND s.rowid = sc.fk_soc AND sc.fk_user = ".((int) $user->id);
>>>>>>> 95dc2558
	}
	$sql .= " GROUP BY f.fk_statut";

	$resql = $db->query($sql);
	if (!$resql) {
		dol_print_error($db);
		return '';
	}

	$num = $db->num_rows($resql);
	$i = 0;

	$total = 0;
<<<<<<< HEAD
	$vals = [];
=======
	$vals = array();
>>>>>>> 95dc2558

	while ($i < $num) {
		$row = $db->fetch_row($resql);
		if ($row) {
			$vals[$row[1]] = $row[0];
			$total += $row[0];
		}

		$i++;
	}

	$db->free($resql);

	include DOL_DOCUMENT_ROOT.'/theme/'.$conf->theme.'/theme_vars.inc.php';

	$result = '<div class="div-table-responsive-no-min">';
	$result .= '<table class="noborder nohover centpercent">';

	$result .= '<tr class="liste_titre">';
	$result .= '<td colspan="2">'.$langs->trans("Statistics").' - '.$langs->trans("SupplierInvoice").'</td>';
	$result .= '</tr>';

	$objectstatic = new FactureFournisseur($db);
<<<<<<< HEAD
	$array = [FactureFournisseur::STATUS_DRAFT, FactureFournisseur::STATUS_VALIDATED, FactureFournisseur::STATUS_CLOSED, FactureFournisseur::STATUS_ABANDONED];
	$dataseries = [];
=======
	$array = array(FactureFournisseur::STATUS_DRAFT, FactureFournisseur::STATUS_VALIDATED, FactureFournisseur::STATUS_CLOSED, FactureFournisseur::STATUS_ABANDONED);
	$dataseries = array();
>>>>>>> 95dc2558

	foreach ($array as $status) {
		$objectstatic->statut = $status;
		$objectstatic->paye = $status == FactureFournisseur::STATUS_CLOSED ? -1 : 0;

<<<<<<< HEAD
		$dataseries[] = [$objectstatic->getLibStatut(1), (isset($vals[$status]) ? (int) $vals[$status] : 0)];
=======
		$dataseries[] = array($objectstatic->getLibStatut(1), (isset($vals[$status]) ? (int) $vals[$status] : 0));
>>>>>>> 95dc2558
		if ($status == FactureFournisseur::STATUS_DRAFT) {
			$colorseries[$status] = '-'.$badgeStatus0;
		}
		if ($status == FactureFournisseur::STATUS_VALIDATED) {
			$colorseries[$status] = $badgeStatus1;
		}
		if ($status == FactureFournisseur::STATUS_CLOSED) {
			$colorseries[$status] = $badgeStatus9;
		}
		if ($status == FactureFournisseur::STATUS_ABANDONED) {
			$colorseries[$status] = $badgeStatus6;
		}

		if (!$conf->use_javascript_ajax) {
			$result .= '<tr class="oddeven">';
			$result .= '<td>'.$objectstatic->getLibStatut(0).'</td>';
			$result .= '<td class="right"><a href="list.php?statut='.$status.'">'.(isset($vals[$status]) ? $vals[$status] : 0).'</a></td>';
			$result .= '</tr>';
		}
	}

	if ($conf->use_javascript_ajax) {
		$dolgraph = new DolGraph();
		$dolgraph->SetData($dataseries);
		$dolgraph->SetDataColor(array_values($colorseries));
		$dolgraph->setShowLegend(2);
		$dolgraph->setShowPercent(1);
		$dolgraph->SetType(['pie']);
<<<<<<< HEAD
		$dolgraph->setHeight('200');
=======
		$dolgraph->setHeight('150');
		$dolgraph->setWidth('300');
>>>>>>> 95dc2558
		$dolgraph->draw('idgraphpurchaseinvoices');

		$result .= '<tr>';
		$result .= '<td align="center" colspan="2">'.$dolgraph->show($total ? 0 : 1).'</td>';
		$result .= '</tr>';
	}

	$result .= '<tr class="liste_total">';
	$result .= '<td>'.$langs->trans("Total").'</td>';
	$result .= '<td class="right">'.$total.'</td>';
	$result .= '</tr>';

	$result .= '</table>';
	$result .= '</div>';

	return $result;
}

/**
<<<<<<< HEAD
=======
 * Return an HTML table that contains a pie chart of the number of customers or supplier invoices
 *
 * @param 	string 	$mode 		Can be 'customers' or 'suppliers'
 * @return 	string 				A HTML table that contains a pie chart of customers or supplier invoices
 */
function getNumberInvoicesPieChart($mode)
{
	global $conf, $db, $langs, $user;
	if (!empty($conf->facture->enabled) && !empty($user->rights->facture->lire)) {
		include DOL_DOCUMENT_ROOT.'/theme/'.$conf->theme.'/theme_vars.inc.php';

		$now = date_create(date('Y-m-d', dol_now()));
		$datenowsub30 = date_create(date('Y-m-d', dol_now()));
		$datenowsub15 = date_create(date('Y-m-d', dol_now()));
		$datenowadd30 = date_create(date('Y-m-d', dol_now()));
		$datenowadd15 = date_create(date('Y-m-d', dol_now()));
		$interval30days = date_interval_create_from_date_string('30 days');
		$interval15days = date_interval_create_from_date_string('15 days');
		date_sub($datenowsub30, $interval30days);
		date_sub($datenowsub15, $interval15days);
		date_add($datenowadd30, $interval30days);
		date_add($datenowadd15, $interval15days);

		$sql = "SELECT";
		$sql .= " sum(".$db->ifsql("f.date_lim_reglement < '".date_format($datenowsub30, 'Y-m-d')."'", 1, 0).") as nblate30";
		$sql .= ", sum(".$db->ifsql("f.date_lim_reglement < '".date_format($datenowsub15, 'Y-m-d')."'", 1, 0).") as nblate15";
		$sql .= ", sum(".$db->ifsql("f.date_lim_reglement < '".date_format($now, 'Y-m-d')."'", 1, 0).") as nblatenow";
		$sql .= ", sum(".$db->ifsql("f.date_lim_reglement >= '".date_format($now, 'Y-m-d')."' OR f.date_lim_reglement IS NULL", 1, 0).") as nbnotlatenow";
		$sql .= ", sum(".$db->ifsql("f.date_lim_reglement > '".date_format($datenowadd15, 'Y-m-d')."'", 1, 0).") as nbnotlate15";
		$sql .= ", sum(".$db->ifsql("f.date_lim_reglement > '".date_format($datenowadd30, 'Y-m-d')."'", 1, 0).") as nbnotlate30";
		if ($mode == 'customers') {
			$sql .= " FROM ".MAIN_DB_PREFIX."facture as f";
		} elseif ($mode == 'fourn' || $mode == 'suppliers') {
			$sql .= " FROM ".MAIN_DB_PREFIX."facture_fourn as f";
		} else {
			return '';
		}
		$sql .= " WHERE f.type <> 2";
		$sql .= " AND f.fk_statut = 1";
		if (isset($user->socid) && $user->socid > 0) {
			$sql .= " AND f.fk_soc = ".((int) $user->socid);
		}

		$resql = $db->query($sql);
		if ($resql) {
			$num = $db->num_rows($resql);
			$i = 0;
			$total = 0;
			$dataseries = array();

			while ($i < $num) {
				$obj = $db->fetch_object($resql);
				/*
				$dataseries = array(array($langs->trans('InvoiceLate30Days'), $obj->nblate30)
									,array($langs->trans('InvoiceLate15Days'), $obj->nblate15 - $obj->nblate30)
									,array($langs->trans('InvoiceLateMinus15Days'), $obj->nblatenow - $obj->nblate15)
									,array($langs->trans('InvoiceNotLate'), $obj->nbnotlatenow - $obj->nbnotlate15)
									,array($langs->trans('InvoiceNotLate15Days'), $obj->nbnotlate15 - $obj->nbnotlate30)
									,array($langs->trans('InvoiceNotLate30Days'), $obj->nbnotlate30));
				*/
				$dataseries[$i]=array($langs->trans('NbOfOpenInvoices'), $obj->nblate30, $obj->nblate15 - $obj->nblate30, $obj->nblatenow - $obj->nblate15, $obj->nbnotlatenow - $obj->nbnotlate15, $obj->nbnotlate15 - $obj->nbnotlate30, $obj->nbnotlate30);
				$i++;
			}
			if (!empty($dataseries[0])) {
				foreach ($dataseries[0] as $key => $value) {
					if (is_numeric($value)) {
						$total += $value;
					}
				}
			}
			$legend = array(
				$langs->trans('InvoiceLate30Days'),
				$langs->trans('InvoiceLate15Days'),
				$langs->trans('InvoiceLateMinus15Days'),
				$mode == 'customers' ? $langs->trans('InvoiceNotLate') : $langs->trans("InvoiceToPay"),
				$mode == 'customers' ? $langs->trans('InvoiceNotLate15Days') : $langs->trans("InvoiceToPay15Days"),
				$mode == 'customers' ? $langs->trans('InvoiceNotLate30Days') : $langs->trans("InvoiceToPay30Days"),
			);

			$colorseries = array($badgeStatus8, $badgeStatus1, $badgeStatus3, $badgeStatus4, $badgeStatus11, '-'.$badgeStatus11);

			$result = '<div class="div-table-responsive-no-min">';
			$result .= '<table class="noborder nohover centpercent">';
			$result .= '<tr class="liste_titre">';
			$result .= '<td>'.$langs->trans("NbOfOpenInvoices").' - ';
			if ($mode == 'customers') {
				$result .= $langs->trans("CustomerInvoice");
			} elseif ($mode == 'fourn' || $mode == 'suppliers') {
				$result .= $langs->trans("SupplierInvoice");
			} else {
				return '';
			}
			$result .= '</td>';
			$result .= '</tr>';

			if ($conf->use_javascript_ajax) {
				//var_dump($dataseries);
				$dolgraph = new DolGraph();
				$dolgraph->SetData($dataseries);

				$dolgraph->setLegend($legend);

				$dolgraph->SetDataColor(array_values($colorseries));
				$dolgraph->setShowLegend(2);
				$dolgraph->setShowPercent(1);
				$dolgraph->SetType(array('bars', 'bars', 'bars', 'bars', 'bars', 'bars'));
				//$dolgraph->SetType(array('pie'));
				$dolgraph->setHeight('160');	/* 160 min is required to show the 6 lines of legend */
				$dolgraph->setWidth('450');
				$dolgraph->setHideXValues(true);
				if ($mode == 'customers') {
					$dolgraph->draw('idgraphcustomerinvoices');
				} elseif ($mode == 'fourn' || $mode == 'suppliers') {
					$dolgraph->draw('idgraphfourninvoices');
				} else {
					return '';
				}
				$result .= '<tr maxwidth="255">';
				$result .= '<td class="center">'.$dolgraph->show($total ? 0 : $langs->trans("NoOpenInvoice")).'</td>';
				$result .= '</tr>';
			} else {
				// Print text lines
			}

			$result .= '</table>';
			$result .= '</div>';

			return $result;
		} else {
			dol_print_error($db);
		}
	}
}
/**
>>>>>>> 95dc2558
 * Return a HTML table that contains a list with customer invoice drafts
 *
 * @param	int		$maxCount	(Optional) The maximum count of elements inside the table
 * @param	int		$socid		(Optional) Show only results from the customer with this id
 * @return	string				A HTML table that contains a list with customer invoice drafts
 */
function getCustomerInvoiceDraftTable($maxCount = 500, $socid = 0)
{
	global $conf, $db, $langs, $user, $hookmanager;

<<<<<<< HEAD
=======
	$maxofloop = (empty($conf->global->MAIN_MAXLIST_OVERLOAD) ? 500 : $conf->global->MAIN_MAXLIST_OVERLOAD);

>>>>>>> 95dc2558
	$result = '';
	$tmpinvoice = new Facture($db);

	$sql = "SELECT f.rowid, f.ref, f.datef as date, f.total_ht, f.total_tva, f.total_ttc, f.ref_client";
	$sql .= ", f.type, f.fk_statut as status, f.paye";
	$sql .= ", s.nom as name";
	$sql .= ", s.rowid as socid, s.email";
	$sql .= ", s.code_client, s.code_compta, s.code_fournisseur, s.code_compta_fournisseur";
	$sql .= ", cc.rowid as country_id, cc.code as country_code";
<<<<<<< HEAD
	if (!$user->rights->societe->client->voir && !$socid) {
		$sql .= ", sc.fk_soc, sc.fk_user ";
	}
	$sql .= " FROM ".MAIN_DB_PREFIX."facture as f, ".MAIN_DB_PREFIX."societe as s LEFT JOIN ".MAIN_DB_PREFIX."c_country as cc ON cc.rowid = s.fk_pays";
	if (!$user->rights->societe->client->voir && !$socid) {
=======
	if (empty($user->rights->societe->client->voir) && !$socid) {
		$sql .= ", sc.fk_soc, sc.fk_user ";
	}
	$sql .= " FROM ".MAIN_DB_PREFIX."facture as f, ".MAIN_DB_PREFIX."societe as s LEFT JOIN ".MAIN_DB_PREFIX."c_country as cc ON cc.rowid = s.fk_pays";
	if (empty($user->rights->societe->client->voir) && !$socid) {
>>>>>>> 95dc2558
		$sql .= ", ".MAIN_DB_PREFIX."societe_commerciaux as sc";
	}
	$sql .= " WHERE s.rowid = f.fk_soc AND f.fk_statut = ".Facture::STATUS_DRAFT;
	$sql .= " AND f.entity IN (".getEntity('invoice').")";
<<<<<<< HEAD
	if (!$user->rights->societe->client->voir && !$socid) {
		$sql .= " AND s.rowid = sc.fk_soc AND sc.fk_user = ".$user->id;
	}

	if ($socid) {
		$sql .= " AND f.fk_soc = $socid";
=======
	if (empty($user->rights->societe->client->voir) && !$socid) {
		$sql .= " AND s.rowid = sc.fk_soc AND sc.fk_user = ".((int) $user->id);
	}

	if ($socid) {
		$sql .= " AND f.fk_soc = ".((int) $socid);
>>>>>>> 95dc2558
	}
	// Add where from hooks
	$parameters = array();
	$reshook = $hookmanager->executeHooks('printFieldListWhereCustomerDraft', $parameters);
	$sql .= $hookmanager->resPrint;

	$sql .= " GROUP BY f.rowid, f.ref, f.datef, f.total_ht, f.total_tva, f.total_ttc, f.ref_client, f.type, f.fk_statut, f.paye,";
	$sql .= " s.nom, s.rowid, s.email, s.code_client, s.code_compta, s.code_fournisseur, s.code_compta_fournisseur,";
	$sql .= " cc.rowid, cc.code";
<<<<<<< HEAD
	if (!$user->rights->societe->client->voir && !$socid) {
		$sql.= ", sc.fk_soc, sc.fk_user";
=======
	if (empty($user->rights->societe->client->voir) && !$socid) {
		$sql .= ", sc.fk_soc, sc.fk_user";
>>>>>>> 95dc2558
	}

	// Add Group from hooks
	$parameters = array();
	$reshook = $hookmanager->executeHooks('printFieldListGroupByCustomerDraft', $parameters);
	$sql .= $hookmanager->resPrint;

	$resql = $db->query($sql);

	if ($resql) {
		$num = $db->num_rows($resql);
<<<<<<< HEAD
=======
		$nbofloop = min($num, $maxofloop);
>>>>>>> 95dc2558

		$result .= '<div class="div-table-responsive-no-min">';
		$result .= '<table class="noborder centpercent">';

		$result .= '<tr class="liste_titre">';
		$result .= '<th colspan="3">';
		$result .= $langs->trans("CustomersDraftInvoices").' ';
		$result .= '<a href="'.DOL_URL_ROOT.'/compta/facture/list.php?search_status='.Facture::STATUS_DRAFT.'">';
		$result .= '<span class="badge marginleftonlyshort">'.$num.'</span>';
		$result .= '</a>';
		$result .= '</th>';
		$result .= '</tr>';

		if ($num) {
			$companystatic = new Societe($db);

			$i = 0;
			$othernb = 0;
			$tot_ttc = 0;
<<<<<<< HEAD
			while ($i < $num) {
=======
			while ($i < $nbofloop) {
>>>>>>> 95dc2558
				$obj = $db->fetch_object($resql);

				if ($i >= $maxCount) {
					$othernb += 1;
					$i++;
					$tot_ttc += $obj->total_ttc;
					continue;
				}

				$tmpinvoice->id = $obj->rowid;
				$tmpinvoice->ref = $obj->ref;
				$tmpinvoice->date = $db->jdate($obj->date);
				$tmpinvoice->type = $obj->type;
				$tmpinvoice->total_ht = $obj->total_ht;
				$tmpinvoice->total_tva = $obj->total_tva;
				$tmpinvoice->total_ttc = $obj->total_ttc;
				$tmpinvoice->ref_client = $obj->ref_client;
				$tmpinvoice->statut = $obj->status;
				$tmpinvoice->paye = $obj->paye;

				$companystatic->id = $obj->socid;
				$companystatic->name = $obj->name;
				$companystatic->email = $obj->email;
				$companystatic->country_id = $obj->country_id;
				$companystatic->country_code = $obj->country_code;
				$companystatic->client = 1;
				$companystatic->code_client = $obj->code_client;
				$companystatic->code_fournisseur = $obj->code_fournisseur;
				$companystatic->code_compta = $obj->code_compta;
				$companystatic->code_compta_fournisseur = $obj->code_compta_fournisseur;

<<<<<<< HEAD
				$result .= '<tr class="oddeven"><td class="nowrap tdoverflowmax100">';
=======
				$result .= '<tr class="oddeven">';
				$result .= '<td class="nowrap tdoverflowmax100">';
>>>>>>> 95dc2558
				$result .= $tmpinvoice->getNomUrl(1, '');
				$result .= '</td>';
				$result .= '<td class="nowrap tdoverflowmax100">';
				$result .= $companystatic->getNomUrl(1, 'customer');
				$result .= '</td>';
				$result .= '<td class="nowrap right"><span class="amount">'.price($obj->total_ttc).'</span></td>';
				$result .= '</tr>';
				$tot_ttc += $obj->total_ttc;
				$i++;
			}

			if ($othernb) {
				$result .= '<tr class="oddeven">';
				$result .= '<td class="nowrap" colspan="3">';
<<<<<<< HEAD
				$result .= '<span class="opacitymedium">'.$langs->trans("More").'... ('.$othernb.')</span>';
=======
				$result .= '<span class="opacitymedium">'.$langs->trans("More").'...'.($othernb < $maxofloop ? ' ('.$othernb.')' : '').'</span>';
>>>>>>> 95dc2558
				$result .= '</td>';
				$result .= "</tr>\n";
			}

			$result .= '<tr class="liste_total"><td class="left">'.$langs->trans("Total").'</td>';
			$result .= '<td colspan="2" class="right">'.price($tot_ttc).'</td>';
			$result .= '</tr>';
		} else {
			$result .= '<tr class="oddeven"><td colspan="3" class="opacitymedium">'.$langs->trans("NoInvoice").'</td></tr>';
		}
		$result .= "</table></div>";
		$db->free($resql);
	} else {
		dol_print_error($db);
	}

	return $result;
}

/**
 * Return a HTML table that contains a list with customer invoice drafts
 *
 * @param	int		$maxCount	(Optional) The maximum count of elements inside the table
 * @param	int		$socid		(Optional) Show only results from the customer with this id
 * @return	string				A HTML table that contains a list with customer invoice drafts
 */
function getDraftSupplierTable($maxCount = 500, $socid = 0)
{
	global $conf, $db, $langs, $user, $hookmanager;

<<<<<<< HEAD
=======
	$maxofloop = (empty($conf->global->MAIN_MAXLIST_OVERLOAD) ? 500 : $conf->global->MAIN_MAXLIST_OVERLOAD);

>>>>>>> 95dc2558
	$result = '';
	$facturesupplierstatic = new FactureFournisseur($db);

	$sql = "SELECT f.ref, f.rowid, f.total_ht, f.total_tva, f.total_ttc, f.type, f.ref_supplier, f.fk_statut as status, f.paye";
	$sql .= ", s.nom as name";
	$sql .= ", s.rowid as socid, s.email";
	$sql .= ", s.code_client, s.code_compta";
	$sql .= ", s.code_fournisseur, s.code_compta_fournisseur";
	$sql .= ", cc.rowid as country_id, cc.code as country_code";
	$sql .= " FROM ".MAIN_DB_PREFIX."facture_fourn as f, ".MAIN_DB_PREFIX."societe as s LEFT JOIN ".MAIN_DB_PREFIX."c_country as cc ON cc.rowid = s.fk_pays";
<<<<<<< HEAD
	if (!$user->rights->societe->client->voir && !$socid) {
=======
	if (empty($user->rights->societe->client->voir) && !$socid) {
>>>>>>> 95dc2558
		$sql .= ", ".MAIN_DB_PREFIX."societe_commerciaux as sc";
	}
	$sql .= " WHERE s.rowid = f.fk_soc AND f.fk_statut = ".FactureFournisseur::STATUS_DRAFT;
	$sql .= " AND f.entity IN (".getEntity('invoice').')';
<<<<<<< HEAD
	if (!$user->rights->societe->client->voir && !$socid) {
		$sql .= " AND s.rowid = sc.fk_soc AND sc.fk_user = ".$user->id;
	}
	if ($socid) {
		$sql .= " AND f.fk_soc = ".$socid;
=======
	if (empty($user->rights->societe->client->voir) && !$socid) {
		$sql .= " AND s.rowid = sc.fk_soc AND sc.fk_user = ".((int) $user->id);
	}
	if ($socid) {
		$sql .= " AND f.fk_soc = ".((int) $socid);
>>>>>>> 95dc2558
	}
	// Add where from hooks
	$parameters = array();
	$reshook = $hookmanager->executeHooks('printFieldListWhereSupplierDraft', $parameters);
	$sql .= $hookmanager->resPrint;
	$resql = $db->query($sql);

	if ($resql) {
		$num = $db->num_rows($resql);
<<<<<<< HEAD
=======
		$nbofloop = min($num, $maxofloop);
>>>>>>> 95dc2558

		$result .= '<div class="div-table-responsive-no-min">';
		$result .= '<table class="noborder centpercent">';

		$result .= '<tr class="liste_titre">';
		$result .= '<th colspan="3">';
		$result .= $langs->trans("SuppliersDraftInvoices").' ';
		$result .= '<a href="'.DOL_URL_ROOT.'/fourn/facture/list.php?search_status='.FactureFournisseur::STATUS_DRAFT.'">';
		$result .= '<span class="badge marginleftonlyshort">'.$num.'</span>';
		$result .= '</a>';
		$result .= '</th>';
		$result .= '</tr>';

		if ($num) {
			$companystatic = new Societe($db);

			$i = 0;
			$othernb = 0;
			$tot_ttc = 0;
<<<<<<< HEAD
			while ($i < $num) {
=======
			while ($i < $nbofloop) {
>>>>>>> 95dc2558
				$obj = $db->fetch_object($resql);

				if ($i >= $maxCount) {
					$othernb += 1;
					$i++;
					$tot_ttc += $obj->total_ttc;
					continue;
				}

				$facturesupplierstatic->ref = $obj->ref;
				$facturesupplierstatic->id = $obj->rowid;
				$facturesupplierstatic->total_ht = $obj->total_ht;
				$facturesupplierstatic->total_tva = $obj->total_tva;
				$facturesupplierstatic->total_ttc = $obj->total_ttc;
				$facturesupplierstatic->ref_supplier = $obj->ref_supplier;
				$facturesupplierstatic->type = $obj->type;
				$facturesupplierstatic->statut = $obj->status;
				$facturesupplierstatic->paye = $obj->paye;

				$companystatic->id = $obj->socid;
				$companystatic->name = $obj->name;
				$companystatic->email = $obj->email;
				$companystatic->country_id = $obj->country_id;
				$companystatic->country_code = $obj->country_code;
				$companystatic->fournisseur = 1;
				$companystatic->code_client = $obj->code_client;
				$companystatic->code_fournisseur = $obj->code_fournisseur;
				$companystatic->code_compta = $obj->code_compta;
				$companystatic->code_compta_fournisseur = $obj->code_compta_fournisseur;

<<<<<<< HEAD
				$result .= '<tr class="oddeven"><td class="nowrap tdoverflowmax100">';
=======
				$result .= '<tr class="oddeven">';
				$result .= '<td class="nowrap tdoverflowmax100">';
>>>>>>> 95dc2558
				$result .= $facturesupplierstatic->getNomUrl(1, '');
				$result .= '</td>';
				$result .= '<td class="nowrap tdoverflowmax100">';
				$result .= $companystatic->getNomUrl(1, 'supplier');
				$result .= '</td>';
				$result .= '<td class="right"><span class="amount">'.price($obj->total_ttc).'</span></td>';
				$result .= '</tr>';
				$tot_ttc += $obj->total_ttc;
				$i++;
			}

			if ($othernb) {
				$result .= '<tr class="oddeven">';
				$result .= '<td class="nowrap" colspan="3">';
<<<<<<< HEAD
				$result .= '<span class="opacitymedium">'.$langs->trans("More").'... ('.$othernb.')</span>';
=======
				$result .= '<span class="opacitymedium">'.$langs->trans("More").'...'.($othernb < $maxofloop ? ' ('.$othernb.')' : '').'</span>';
>>>>>>> 95dc2558
				$result .= '</td>';
				$result .= "</tr>\n";
			}

			$result .= '<tr class="liste_total"><td class="left">'.$langs->trans("Total").'</td>';
			$result .= '<td colspan="2" class="right">'.price($tot_ttc).'</td>';
			$result .= '</tr>';
		} else {
			$result .= '<tr class="oddeven"><td colspan="3" class="opacitymedium">'.$langs->trans("NoInvoice").'</td></tr>';
		}
		$result .= "</table></div>";
		$db->free($resql);
	} else {
		dol_print_error($db);
	}

	return $result;
}


/**
 * Return a HTML table that contains a list with latest edited customer invoices
 *
 * @param	int		$maxCount	(Optional) The maximum count of elements inside the table
 * @param	int		$socid		(Optional) Show only results from the customer with this id
 * @return	string				A HTML table that contains a list with latest edited customer invoices
 */
function getCustomerInvoiceLatestEditTable($maxCount = 5, $socid = 0)
{
	global $conf, $db, $langs, $user;

<<<<<<< HEAD
	$sql = "SELECT f.rowid, f.entity, f.ref, f.fk_statut as status, f.paye, s.nom as socname, s.rowid as socid, s.canvas, s.client,";
	$sql .= " f.datec";
	$sql .= " FROM ".MAIN_DB_PREFIX."facture as f";
	$sql .= ", ".MAIN_DB_PREFIX."societe as s";
	if (!$user->rights->societe->client->voir && !$socid) {
=======
	$sql = "SELECT f.rowid, f.entity, f.ref, f.fk_statut as status, f.paye, f.type, f.total_ht, f.total_tva, f.total_ttc, f.datec,";
	$sql .= " s.nom as socname, s.rowid as socid, s.canvas, s.client";
	$sql .= " FROM ".MAIN_DB_PREFIX."facture as f";
	$sql .= ", ".MAIN_DB_PREFIX."societe as s";
	if (empty($user->rights->societe->client->voir) && !$socid) {
>>>>>>> 95dc2558
		$sql .= ", ".MAIN_DB_PREFIX."societe_commerciaux as sc";
	}
	$sql .= " WHERE f.fk_soc = s.rowid";
	$sql .= " AND f.entity IN (".getEntity('facture').")";
	if ($socid) {
		$sql .= " AND f.fk_soc = ".((int) $socid);
	}
<<<<<<< HEAD
	if (!$user->rights->societe->client->voir && !$socid) {
		$sql .= " AND s.rowid = sc.fk_soc AND sc.fk_user = ".$user->id;
=======
	if (empty($user->rights->societe->client->voir) && !$socid) {
		$sql .= " AND s.rowid = sc.fk_soc AND sc.fk_user = ".((int) $user->id);
>>>>>>> 95dc2558
	}
	$sql .= " ORDER BY f.tms DESC";
	$sql .= $db->plimit($maxCount, 0);

	$resql = $db->query($sql);
	if (!$resql) {
		dol_print_error($db);
	}

	$num = $db->num_rows($resql);

	$result = '<div class="div-table-responsive-no-min">';
	$result .= '<table class="noborder centpercent">';

	$result .= '<tr class="liste_titre">';
<<<<<<< HEAD
	$result .= '<td colspan="4">'.$langs->trans("LastCustomersBills", $maxCount).'</td>';
=======
	$result .= '<th colspan="3">'.$langs->trans("LastCustomersBills", $maxCount).'</th>';
	$result .= '<th class="right">'.$langs->trans("AmountTTC").'</th>';
	$result .= '<th class="right"></th>';
>>>>>>> 95dc2558
	$result .= '</tr>';

	if ($num < 1) {
		$result .= '</table>';
		$result .= '</div>';
		return $result;
	}

	$formfile = new FormFile($db);
	$objectstatic = new Facture($db);
	$companystatic = new Societe($db);
	$i = 0;

	while ($i < $num) {
		$obj = $db->fetch_object($resql);

		$objectstatic->id = $obj->rowid;
		$objectstatic->ref = $obj->ref;
		$objectstatic->paye = $obj->paye;
		$objectstatic->statut = $obj->status;
<<<<<<< HEAD
=======
		$objectstatic->total_ht = $obj->total_ht;
		$objectstatic->total_tva = $obj->total_tva;
		$objectstatic->total_ttc = $obj->total_ttc;
		$objectstatic->type = $obj->type;
>>>>>>> 95dc2558

		$companystatic->id = $obj->socid;
		$companystatic->name = $obj->socname;
		$companystatic->client	= $obj->client;
		$companystatic->canvas	= $obj->canvas;

		$filename = dol_sanitizeFileName($obj->ref);
		$filedir = $conf->propal->multidir_output[$obj->entity].'/'.$filename;

<<<<<<< HEAD
		$result .= '<tr width="20%" class="nowrap">';
=======
		$result .= '<tr class="nowrap">';
>>>>>>> 95dc2558

		$result .= '<td class="oddeven">';
		$result .= '<table class="nobordernopadding">';
		$result .= '<tr class="nocellnopadd">';

		$result .= '<td width="96" class="nobordernopadding nowrap">'.$objectstatic->getNomUrl(1).'</td>';
		$result .= '<td width="16" class="nobordernopadding nowrap">&nbsp;</td>';
		$result .= '<td width="16" class="nobordernopadding right">'.$formfile->getDocumentsLink($objectstatic->element, $filename, $filedir).'</td>';

		$result .= '</tr>';
		$result .= '</table>';
		$result .= '</td>';

<<<<<<< HEAD
		$result .= '<td>'.$companystatic->getNomUrl(1, 'customer').'</td>';
		$result .= '<td>'.dol_print_date($db->jdate($obj->datec), 'day').'</td>';
=======
		$result .= '<td class="tdoverflowmax150">'.$companystatic->getNomUrl(1, 'customer').'</td>';
		$result .= '<td>'.dol_print_date($db->jdate($obj->datec), 'day').'</td>';
		$result .= '<td class="right amount">'.price($obj->total_ttc).'</td>';
>>>>>>> 95dc2558
		$result .= '<td class="right">'.$objectstatic->getLibStatut(5).'</td>';

		$result .= '</tr>';

		$i++;
	}

	$result .= '</table>';
	$result .= '</div>';
	return $result;
}

/**
 * Return a HTML table that contains a list with latest edited supplier invoices
 *
 * @param	int		$maxCount	(Optional) The maximum count of elements inside the table
 * @param	int		$socid		(Optional) Show only results from the supplier with this id
 * @return	string				A HTML table that contains a list with latest edited supplier invoices
 */
function getPurchaseInvoiceLatestEditTable($maxCount = 5, $socid = 0)
{
	global $conf, $db, $langs, $user;

<<<<<<< HEAD
	$sql = "SELECT f.rowid, f.entity, f.ref, f.fk_statut as status, f.paye, s.nom as socname, s.rowid as socid, s.canvas, s.client,";
	$sql .= " f.datec";
	$sql .= " FROM ".MAIN_DB_PREFIX."facture_fourn as f";
	$sql .= ", ".MAIN_DB_PREFIX."societe as s";
	if (!$user->rights->societe->client->voir && !$socid) {
=======
	$sql = "SELECT f.rowid, f.entity, f.ref, f.fk_statut as status, f.paye, f.total_ht, f.total_tva, f.total_ttc, f.type, f.ref_supplier, f.datec,";
	$sql .= " s.nom as socname, s.rowid as socid, s.canvas, s.client";
	$sql .= " FROM ".MAIN_DB_PREFIX."facture_fourn as f";
	$sql .= ", ".MAIN_DB_PREFIX."societe as s";
	if (empty($user->rights->societe->client->voir) && !$socid) {
>>>>>>> 95dc2558
		$sql .= ", ".MAIN_DB_PREFIX."societe_commerciaux as sc";
	}
	$sql .= " WHERE f.fk_soc = s.rowid";
	$sql .= " AND f.entity IN (".getEntity('facture_fourn').")";
	if ($socid) {
<<<<<<< HEAD
		$sql .= " AND f.fk_soc = ".$socid;
	}
	if (!$user->rights->societe->client->voir && !$socid) {
		$sql .= " AND s.rowid = sc.fk_soc AND sc.fk_user = ".$user->id;
=======
		$sql .= " AND f.fk_soc = ".((int) $socid);
	}
	if (empty($user->rights->societe->client->voir) && !$socid) {
		$sql .= " AND s.rowid = sc.fk_soc AND sc.fk_user = ".((int) $user->id);
>>>>>>> 95dc2558
	}
	$sql .= " ORDER BY f.tms DESC";
	$sql .= $db->plimit($maxCount, 0);

	$resql = $db->query($sql);
	if (!$resql) {
		dol_print_error($db);
		return '';
	}

	$num = $db->num_rows($resql);

	$result = '<div class="div-table-responsive-no-min">';
	$result .= '<table class="noborder centpercent">';
	$result .= '<tr class="liste_titre">';
<<<<<<< HEAD
	$result .= '<td colspan="4">'.$langs->trans("BoxTitleLastSupplierBills", $maxCount).'</td>';
=======
	$result .= '<th colspan="3">'.$langs->trans("BoxTitleLastSupplierBills", $maxCount).'</th>';
	$result .= '<th class="right">'.$langs->trans("AmountTTC").'</th>';
	$result .= '<th class="right"></th>';
>>>>>>> 95dc2558
	$result .= '</tr>';

	if ($num < 1) {
		$result .= '</table>';
		$result .= '</div>';
		return $result;
	}

	$objectstatic = new FactureFournisseur($db);
	$companystatic = new Societe($db);
	$formfile = new FormFile($db);
	$i = 0;

	while ($i < $num) {
		$obj = $db->fetch_object($resql);

		$objectstatic->id = $obj->rowid;
		$objectstatic->ref = $obj->ref;
		$objectstatic->paye = $obj->paye;
		$objectstatic->statut = $obj->status;
<<<<<<< HEAD
=======
		$objectstatic->total_ht = $obj->total_ht;
		$objectstatic->total_tva = $obj->total_tva;
		$objectstatic->total_ttc = $obj->total_ttc;
		$objectstatic->type = $obj->type;
>>>>>>> 95dc2558

		$companystatic->id = $obj->socid;
		$companystatic->name = $obj->socname;
		$companystatic->client = $obj->client;
		$companystatic->canvas = $obj->canvas;

		$filename = dol_sanitizeFileName($obj->ref);
		$filedir = $conf->propal->multidir_output[$obj->entity].'/'.$filename;

<<<<<<< HEAD
		$result .= '<tr width="20%" class="nowrap">';
=======
		$result .= '<tr class="nowrap">';
>>>>>>> 95dc2558

		$result .= '<td class="oddeven">';
		$result .= '<table class="nobordernopadding">';
		$result .= '<tr class="nocellnopadd">';

		$result .= '<td width="96" class="nobordernopadding nowrap">'.$objectstatic->getNomUrl(1).'</td>';
		$result .= '<td width="16" class="nobordernopadding nowrap">&nbsp;</td>';
		$result .= '<td width="16" class="nobordernopadding right">'.$formfile->getDocumentsLink($objectstatic->element, $filename, $filedir).'</td>';

		$result .= '</tr>';
		$result .= '</table>';
		$result .= '</td>';

<<<<<<< HEAD
		$result .= '<td>'.$companystatic->getNomUrl(1, 'supplier').'</td>';
		$result .= '<td>'.dol_print_date($db->jdate($obj->datec), 'day').'</td>';
=======
		$result .= '<td class="tdoverflowmax150">'.$companystatic->getNomUrl(1, 'supplier').'</td>';

		$result .= '<td>'.dol_print_date($db->jdate($obj->datec), 'day').'</td>';

		$result .= '<td class="amount right">'.price($obj->total_ttc).'</td>';

>>>>>>> 95dc2558
		$result .= '<td class="right">'.$objectstatic->getLibStatut(5).'</td>';

		$result .= '</tr>';

		$i++;
	}

	$result .= '</table>';
	$result .= '</div>';
	return $result;
}

/**
 * Return a HTML table that contains of unpaid customers invoices
 *
 * @param	int		$maxCount	(Optional) The maximum count of elements inside the table
 * @param	int		$socid		(Optional) Show only results from the supplier with this id
 * @return	string				A HTML table that conatins a list with open (unpaid) supplier invoices
 */
function getCustomerInvoiceUnpaidOpenTable($maxCount = 500, $socid = 0)
{
	global $conf, $db, $langs, $user, $hookmanager;

	$result = '';

	if (!empty($conf->facture->enabled) && !empty($user->rights->facture->lire)) {
		$tmpinvoice = new Facture($db);

		$sql = "SELECT f.rowid, f.ref, f.fk_statut as status, f.datef, f.type, f.total_ht, f.total_tva, f.total_ttc, f.paye, f.tms";
		$sql .= ", f.date_lim_reglement as datelimite";
		$sql .= ", s.nom as name";
		$sql .= ", s.rowid as socid, s.email";
		$sql .= ", s.code_client, s.code_compta";
		$sql .= ", s.code_fournisseur, s.code_compta_fournisseur";
		$sql .= ", cc.rowid as country_id, cc.code as country_code";
		$sql .= ", sum(pf.amount) as am";
		$sql .= " FROM ".MAIN_DB_PREFIX."societe as s LEFT JOIN ".MAIN_DB_PREFIX."c_country as cc ON cc.rowid = s.fk_pays,".MAIN_DB_PREFIX."facture as f";
		$sql .= " LEFT JOIN ".MAIN_DB_PREFIX."paiement_facture as pf on f.rowid=pf.fk_facture";
<<<<<<< HEAD
		if (!$user->rights->societe->client->voir && !$socid) {
=======
		if (empty($user->rights->societe->client->voir) && !$socid) {
>>>>>>> 95dc2558
			$sql .= ", ".MAIN_DB_PREFIX."societe_commerciaux as sc";
		}
		$sql .= " WHERE s.rowid = f.fk_soc AND f.paye = 0 AND f.fk_statut = ".Facture::STATUS_VALIDATED;
		$sql .= " AND f.entity IN (".getEntity('invoice').')';
<<<<<<< HEAD
		if (!$user->rights->societe->client->voir && !$socid) {
			$sql .= " AND s.rowid = sc.fk_soc AND sc.fk_user = ".$user->id;
		}
		if ($socid) {
			$sql .= " AND f.fk_soc = ".$socid;
=======
		if (empty($user->rights->societe->client->voir) && !$socid) {
			$sql .= " AND s.rowid = sc.fk_soc AND sc.fk_user = ".((int) $user->id);
		}
		if ($socid) {
			$sql .= " AND f.fk_soc = ".((int) $socid);
>>>>>>> 95dc2558
		}
		// Add where from hooks
		$parameters = array();
		$reshook = $hookmanager->executeHooks('printFieldListWhereCustomerUnpaid', $parameters);
		$sql .= $hookmanager->resPrint;

		$sql .= " GROUP BY f.rowid, f.ref, f.fk_statut, f.datef, f.type, f.total_ht, f.total_tva, f.total_ttc, f.paye, f.tms, f.date_lim_reglement,";
		$sql .= " s.nom, s.rowid, s.email, s.code_client, s.code_compta, cc.rowid, cc.code";
		$sql .= ", s.code_fournisseur, s.code_compta_fournisseur";
		$sql .= " ORDER BY f.datef ASC, f.ref ASC";

		$resql = $db->query($sql);
		if ($resql) {
			$num = $db->num_rows($resql);
			$i = 0;
			$othernb = 0;

			$formfile = new FormFile($db);

			print '<div class="div-table-responsive-no-min">';
			print '<table class="noborder centpercent">';

			print '<tr class="liste_titre">';
			print '<th colspan="2">';
			print $langs->trans("BillsCustomersUnpaid", $num).' ';
			print '<a href="'.DOL_URL_ROOT.'/compta/facture/list.php?search_status='.Facture::STATUS_VALIDATED.'">';
			print '<span class="badge">'.$num.'</span>';
			print '</a>';
			print '</th>';

			print '<th class="right">'.$langs->trans("DateDue").'</th>';
			if (!empty($conf->global->MAIN_SHOW_HT_ON_SUMMARY)) {
				print '<th class="right">'.$langs->trans("AmountHT").'</th>';
			}
			print '<th class="right">'.$langs->trans("AmountTTC").'</th>';
			print '<th class="right">'.$langs->trans("Received").'</th>';
			print '<th width="16">&nbsp;</th>';
			print '</tr>';
			if ($num) {
				$societestatic = new Societe($db);
				$total_ttc = $totalam = $total = 0;
				while ($i < $num) {
					$obj = $db->fetch_object($resql);

					if ($i >= $maxCount) {
						$othernb += 1;
						$i++;
						$total += $obj->total_ht;
						$total_ttc += $obj->total_ttc;
						continue;
					}

					$tmpinvoice->ref = $obj->ref;
					$tmpinvoice->id = $obj->rowid;
					$tmpinvoice->total_ht = $obj->total_ht;
					$tmpinvoice->total_tva = $obj->total_tva;
					$tmpinvoice->total_ttc = $obj->total_ttc;
					$tmpinvoice->type = $obj->type;
					$tmpinvoice->statut = $obj->status;
					$tmpinvoice->paye = $obj->paye;
					$tmpinvoice->date_lim_reglement = $db->jdate($obj->datelimite);

					$societestatic->id = $obj->socid;
					$societestatic->name = $obj->name;
					$societestatic->email = $obj->email;
					$societestatic->country_id = $obj->country_id;
					$societestatic->country_code = $obj->country_code;
					$societestatic->client = 1;
					$societestatic->code_client = $obj->code_client;
					$societestatic->code_fournisseur = $obj->code_fournisseur;
					$societestatic->code_compta = $obj->code_compta;
					$societestatic->code_compta_fournisseur = $obj->code_compta_fournisseur;

					print '<tr class="oddeven">';
					print '<td class="nowrap">';

					print '<table class="nobordernopadding"><tr class="nocellnopadd">';
					print '<td class="nobordernopadding nowrap">';
					print $tmpinvoice->getNomUrl(1, '');
					print '</td>';
<<<<<<< HEAD
					print '<td width="20" class="nobordernopadding nowrap">';
					if ($tmpinvoice->hasDelay()) {
						print img_warning($langs->trans("Late"));
					}
					print '</td>';
=======
>>>>>>> 95dc2558
					print '<td width="16" class="nobordernopadding hideonsmartphone right">';
					$filename = dol_sanitizeFileName($obj->ref);
					$filedir = $conf->facture->dir_output.'/'.dol_sanitizeFileName($obj->ref);
					$urlsource = $_SERVER['PHP_SELF'].'?facid='.$obj->rowid;
					print $formfile->getDocumentsLink($tmpinvoice->element, $filename, $filedir);
					print '</td></tr></table>';

					print '</td>';
					print '<td class="nowrap tdoverflowmax100">';
					print $societestatic->getNomUrl(1, 'customer');
					print '</td>';
<<<<<<< HEAD
					print '<td class="right">'.dol_print_date($db->jdate($obj->datelimite), 'day').'</td>';
=======
					print '<td class="right">';
					print dol_print_date($db->jdate($obj->datelimite), 'day');
					if ($tmpinvoice->hasDelay()) {
						print img_warning($langs->trans("Late"));
					}
					print '</td>';
>>>>>>> 95dc2558
					if (!empty($conf->global->MAIN_SHOW_HT_ON_SUMMARY)) {
						print '<td class="right"><span class="amount">'.price($obj->total_ht).'</span></td>';
					}
					print '<td class="nowrap right"><span class="amount">'.price($obj->total_ttc).'</span></td>';
					print '<td class="nowrap right"><span class="amount">'.price($obj->am).'</span></td>';
					print '<td>'.$tmpinvoice->getLibStatut(3, $obj->am).'</td>';
					print '</tr>';

					$total_ttc += $obj->total_ttc;
					$total += $obj->total_ht;
					$totalam += $obj->am;

					$i++;
				}

				if ($othernb) {
					$colspan = 6;
					if (!empty($conf->global->MAIN_SHOW_HT_ON_SUMMARY)) {
						$colspan++;
					}
					print '<tr class="oddeven">';
					print '<td class="nowrap" colspan="'.$colspan.'">';
					print '<span class="opacitymedium">'.$langs->trans("More").'... ('.$othernb.')</span>';
					print '</td>';
					print "</tr>\n";
				}

<<<<<<< HEAD
				print '<tr class="liste_total"><td colspan="2">'.$langs->trans("Total").' &nbsp; <font style="font-weight: normal">('.$langs->trans("RemainderToTake").': '.price($total_ttc - $totalam).')</font> </td>';
=======
				print '<tr class="liste_total"><td colspan="2">'.$langs->trans("Total").' &nbsp; <span style="font-weight: normal">('.$langs->trans("RemainderToTake").': '.price($total_ttc - $totalam).')</span> </td>';
>>>>>>> 95dc2558
				print '<td>&nbsp;</td>';
				if (!empty($conf->global->MAIN_SHOW_HT_ON_SUMMARY)) {
					print '<td class="right"><span class="amount">'.price($total).'</span></td>';
				}
				print '<td class="nowrap right"><span class="amount">'.price($total_ttc).'</span></td>';
				print '<td class="nowrap right"><span class="amount">'.price($totalam).'</span></td>';
				print '<td>&nbsp;</td>';
				print '</tr>';
			} else {
				$colspan = 6;
				if (!empty($conf->global->MAIN_SHOW_HT_ON_SUMMARY)) {
					$colspan++;
				}
				print '<tr class="oddeven"><td colspan="'.$colspan.'" class="opacitymedium">'.$langs->trans("NoInvoice").'</td></tr>';
			}
			print '</table></div><br>';
			$db->free($resql);
		} else {
			dol_print_error($db);
		}
	}

	return $result;
}


/**
 * Return a HTML table that contains of unpaid purchase invoices
 *
 * @param	int		$maxCount	(Optional) The maximum count of elements inside the table
 * @param	int		$socid		(Optional) Show only results from the supplier with this id
 * @return	string				A HTML table that conatins a list with open (unpaid) supplier invoices
 */
function getPurchaseInvoiceUnpaidOpenTable($maxCount = 500, $socid = 0)
{
	global $conf, $db, $langs, $user, $hookmanager;

	$result = '';

	if ((!empty($conf->fournisseur->enabled) && empty($conf->global->MAIN_USE_NEW_SUPPLIERMOD) && $user->rights->fournisseur->facture->lire) || (!empty($conf->supplier_invoice->enabled) && $user->rights->supplier_invoice->lire)) {
		$facstatic = new FactureFournisseur($db);

		$sql = "SELECT ff.rowid, ff.ref, ff.fk_statut as status, ff.type, ff.libelle as label, ff.total_ht, ff.total_tva, ff.total_ttc, ff.paye";
		$sql .= ", ff.date_lim_reglement";
		$sql .= ", s.nom as name";
		$sql .= ", s.rowid as socid, s.email";
		$sql .= ", s.code_client, s.code_compta";
		$sql .= ", s.code_fournisseur, s.code_compta_fournisseur";
		$sql .= ", sum(pf.amount) as am";
		$sql .= " FROM ".MAIN_DB_PREFIX."societe as s, ".MAIN_DB_PREFIX."facture_fourn as ff";
		$sql .= " LEFT JOIN ".MAIN_DB_PREFIX."paiementfourn_facturefourn as pf on ff.rowid=pf.fk_facturefourn";
<<<<<<< HEAD
		if (!$user->rights->societe->client->voir && !$socid) {
=======
		if (empty($user->rights->societe->client->voir) && !$socid) {
>>>>>>> 95dc2558
			$sql .= ", ".MAIN_DB_PREFIX."societe_commerciaux as sc";
		}
		$sql .= " WHERE s.rowid = ff.fk_soc";
		$sql .= " AND ff.entity = ".$conf->entity;
		$sql .= " AND ff.paye = 0";
		$sql .= " AND ff.fk_statut = ".FactureFournisseur::STATUS_VALIDATED;
<<<<<<< HEAD
		if (!$user->rights->societe->client->voir && !$socid) {
			$sql .= " AND s.rowid = sc.fk_soc AND sc.fk_user = ".$user->id;
		}
		if ($socid) {
			$sql .= " AND ff.fk_soc = ".$socid;
=======
		if (empty($user->rights->societe->client->voir) && !$socid) {
			$sql .= " AND s.rowid = sc.fk_soc AND sc.fk_user = ".((int) $user->id);
		}
		if ($socid) {
			$sql .= " AND ff.fk_soc = ".((int) $socid);
>>>>>>> 95dc2558
		}
		// Add where from hooks
		$parameters = array();
		$reshook = $hookmanager->executeHooks('printFieldListWhereSupplierUnpaid', $parameters);
		$sql .= $hookmanager->resPrint;

		$sql .= " GROUP BY ff.rowid, ff.ref, ff.fk_statut, ff.type, ff.libelle, ff.total_ht, ff.total_tva, ff.total_ttc, ff.paye, ff.date_lim_reglement,";
		$sql .= " s.nom, s.rowid, s.email, s.code_client, s.code_fournisseur, s.code_compta, s.code_compta_fournisseur";
		$sql .= " ORDER BY ff.date_lim_reglement ASC";

		$resql = $db->query($sql);
		if ($resql) {
			$num = $db->num_rows($resql);
			$othernb = 0;

			$formfile = new FormFile($db);

			print '<div class="div-table-responsive-no-min">';
			print '<table class="noborder centpercent">';

			print '<tr class="liste_titre">';
			print '<th colspan="2">';
			print $langs->trans("BillsSuppliersUnpaid", $num).' ';
			print '<a href="'.DOL_URL_ROOT.'/fourn/facture/list.php?search_status='.FactureFournisseur::STATUS_VALIDATED.'">';
			print '<span class="badge">'.$num.'</span>';
			print '</a>';
			print '</th>';

			print '<th class="right">'.$langs->trans("DateDue").'</th>';
			if (!empty($conf->global->MAIN_SHOW_HT_ON_SUMMARY)) {
				print '<th class="right">'.$langs->trans("AmountHT").'</th>';
			}
			print '<th class="right">'.$langs->trans("AmountTTC").'</th>';
			print '<th class="right">'.$langs->trans("Paid").'</th>';
			print '<th width="16">&nbsp;</th>';
			print "</tr>\n";
			$societestatic = new Societe($db);
			if ($num) {
				$i = 0;
				$total = $total_ttc = $totalam = 0;
				while ($i < $num) {
					$obj = $db->fetch_object($resql);

					if ($i >= $maxCount) {
						$othernb += 1;
						$i++;
						$total += $obj->total_ht;
						$total_ttc += $obj->total_ttc;
						continue;
					}

					$facstatic->ref = $obj->ref;
					$facstatic->id = $obj->rowid;
					$facstatic->type = $obj->type;
					$facstatic->total_ht = $obj->total_ht;
					$facstatic->total_tva = $obj->total_tva;
					$facstatic->total_ttc = $obj->total_ttc;
					$facstatic->statut = $obj->status;
					$facstatic->paye = $obj->paye;

					$societestatic->id = $obj->socid;
					$societestatic->name = $obj->name;
					$societestatic->email = $obj->email;
					$societestatic->client = 0;
					$societestatic->fournisseur = 1;
					$societestatic->code_client = $obj->code_client;
					$societestatic->code_fournisseur = $obj->code_fournisseur;
					$societestatic->code_compta = $obj->code_compta;
					$societestatic->code_compta_fournisseur = $obj->code_compta_fournisseur;

<<<<<<< HEAD
					print '<tr class="oddeven"><td class="nowrap tdoverflowmax100">';
=======
					print '<tr class="oddeven">';
					print '<td class="nowrap tdoverflowmax100">';
>>>>>>> 95dc2558
					print $facstatic->getNomUrl(1, '');
					print '</td>';
					print '<td class="nowrap tdoverflowmax100">'.$societestatic->getNomUrl(1, 'supplier').'</td>';
					print '<td class="right">'.dol_print_date($db->jdate($obj->date_lim_reglement), 'day').'</td>';
					if (!empty($conf->global->MAIN_SHOW_HT_ON_SUMMARY)) {
						print '<td class="right"><span class="amount">'.price($obj->total_ht).'</span></td>';
					}
					print '<td class="nowrap right"><span class="amount">'.price($obj->total_ttc).'</span></td>';
					print '<td class="nowrap right"><span class="amount">'.price($obj->am).'</span></td>';
					print '<td>'.$facstatic->getLibStatut(3, $obj->am).'</td>';
					print '</tr>';
					$total += $obj->total_ht;
					$total_ttc += $obj->total_ttc;
					$totalam += $obj->am;
					$i++;
				}

				if ($othernb) {
					$colspan = 6;
					if (!empty($conf->global->MAIN_SHOW_HT_ON_SUMMARY)) {
						$colspan++;
					}
					print '<tr class="oddeven">';
					print '<td class="nowrap" colspan="'.$colspan.'">';
					print '<span class="opacitymedium">'.$langs->trans("More").'... ('.$othernb.')</span>';
					print '</td>';
					print "</tr>\n";
				}

<<<<<<< HEAD
				print '<tr class="liste_total"><td colspan="2">'.$langs->trans("Total").' &nbsp; <font style="font-weight: normal">('.$langs->trans("RemainderToPay").': '.price($total_ttc - $totalam).')</font> </td>';
=======
				print '<tr class="liste_total"><td colspan="2">'.$langs->trans("Total").' &nbsp; <span style="font-weight: normal">('.$langs->trans("RemainderToPay").': '.price($total_ttc - $totalam).')</span> </td>';
>>>>>>> 95dc2558
				print '<td>&nbsp;</td>';
				if (!empty($conf->global->MAIN_SHOW_HT_ON_SUMMARY)) {
					print '<td class="right">'.price($total).'</td>';
				}
				print '<td class="nowrap right">'.price($total_ttc).'</td>';
				print '<td class="nowrap right">'.price($totalam).'</td>';
				print '<td>&nbsp;</td>';
				print '</tr>';
			} else {
				$colspan = 6;
				if (!empty($conf->global->MAIN_SHOW_HT_ON_SUMMARY)) {
					$colspan++;
				}
				print '<tr class="oddeven"><td colspan="'.$colspan.'" class="opacitymedium">'.$langs->trans("NoInvoice").'</td></tr>';
			}
			print '</table></div><br>';
		} else {
			dol_print_error($db);
		}
	}

	return $result;
}<|MERGE_RESOLUTION|>--- conflicted
+++ resolved
@@ -217,8 +217,6 @@
 }
 
 /**
-<<<<<<< HEAD
-=======
  * Return array head with list of tabs to view object informations.
  *
  * @param   Facture     $object     Invoice object
@@ -248,7 +246,6 @@
 }
 
 /**
->>>>>>> 95dc2558
  * Return a HTML table that contains a pie chart of customer invoices
  *
  * @param	int		$socid		(Optional) Show only results from the customer with this id
@@ -265,27 +262,16 @@
 	$sql = "SELECT count(f.rowid), f.fk_statut";
 	$sql .= " FROM ".MAIN_DB_PREFIX."societe as s";
 	$sql .= ", ".MAIN_DB_PREFIX."facture as f";
-<<<<<<< HEAD
-	if (!$user->rights->societe->client->voir && !$socid) {
-=======
 	if (empty($user->rights->societe->client->voir) && !$socid) {
->>>>>>> 95dc2558
 		$sql .= ", ".MAIN_DB_PREFIX."societe_commerciaux as sc";
 	}
 	$sql .= " WHERE f.fk_soc = s.rowid";
 	$sql .= " AND f.entity IN (".getEntity('facture').")";
 	if ($user->socid) {
-<<<<<<< HEAD
-		$sql .= ' AND f.fk_soc = '.$user->socid;
-	}
-	if (!$user->rights->societe->client->voir && !$socid) {
-		$sql .= " AND s.rowid = sc.fk_soc AND sc.fk_user = ".$user->id;
-=======
 		$sql .= ' AND f.fk_soc = '.((int) $user->socid);
 	}
 	if (empty($user->rights->societe->client->voir) && !$socid) {
 		$sql .= " AND s.rowid = sc.fk_soc AND sc.fk_user = ".((int) $user->id);
->>>>>>> 95dc2558
 	}
 	$sql .= " GROUP BY f.fk_statut";
 
@@ -299,11 +285,7 @@
 	$i = 0;
 
 	$total = 0;
-<<<<<<< HEAD
-	$vals = [];
-=======
 	$vals = array();
->>>>>>> 95dc2558
 
 	while ($i < $num) {
 		$row = $db->fetch_row($resql);
@@ -326,23 +308,14 @@
 	$result .= '</tr>';
 
 	$objectstatic = new Facture($db);
-<<<<<<< HEAD
-	$array = [Facture::STATUS_DRAFT, Facture::STATUS_VALIDATED, Facture::STATUS_CLOSED, Facture::STATUS_ABANDONED];
-	$dataseries = [];
-=======
 	$array = array(Facture::STATUS_DRAFT, Facture::STATUS_VALIDATED, Facture::STATUS_CLOSED, Facture::STATUS_ABANDONED);
 	$dataseries = array();
->>>>>>> 95dc2558
 
 	foreach ($array as $status) {
 		$objectstatic->statut = $status;
 		$objectstatic->paye = $status == Facture::STATUS_CLOSED ? -1 : 0;
 
-<<<<<<< HEAD
-		$dataseries[] = [$objectstatic->getLibStatut(1), (isset($vals[$status]) ? (int) $vals[$status] : 0)];
-=======
 		$dataseries[] = array($objectstatic->getLibStatut(1), (isset($vals[$status]) ? (int) $vals[$status] : 0));
->>>>>>> 95dc2558
 		if ($status == Facture::STATUS_DRAFT) {
 			$colorseries[$status] = '-'.$badgeStatus0;
 		}
@@ -371,12 +344,8 @@
 		$dolgraph->setShowLegend(2);
 		$dolgraph->setShowPercent(1);
 		$dolgraph->SetType(['pie']);
-<<<<<<< HEAD
-		$dolgraph->setHeight('200');
-=======
 		$dolgraph->setHeight('150');
 		$dolgraph->setWidth('300');
->>>>>>> 95dc2558
 		$dolgraph->draw('idgraphcustomerinvoices');
 
 		$result .= '<tr>';
@@ -413,27 +382,16 @@
 	$sql = "SELECT count(f.rowid), f.fk_statut";
 	$sql .= " FROM ".MAIN_DB_PREFIX."societe as s";
 	$sql .= ", ".MAIN_DB_PREFIX."facture_fourn as f";
-<<<<<<< HEAD
-	if (!$user->rights->societe->client->voir && !$socid) {
-=======
 	if (empty($user->rights->societe->client->voir) && !$socid) {
->>>>>>> 95dc2558
 		$sql .= ", ".MAIN_DB_PREFIX."societe_commerciaux as sc";
 	}
 	$sql .= " WHERE f.fk_soc = s.rowid";
 	$sql .= " AND f.entity IN (".getEntity('facture_fourn').")";
 	if ($user->socid) {
-<<<<<<< HEAD
-		$sql .= ' AND f.fk_soc = '.$user->socid;
-	}
-	if (!$user->rights->societe->client->voir && !$socid) {
-		$sql .= " AND s.rowid = sc.fk_soc AND sc.fk_user = ".$user->id;
-=======
 		$sql .= ' AND f.fk_soc = '.((int) $user->socid);
 	}
 	if (empty($user->rights->societe->client->voir) && !$socid) {
 		$sql .= " AND s.rowid = sc.fk_soc AND sc.fk_user = ".((int) $user->id);
->>>>>>> 95dc2558
 	}
 	$sql .= " GROUP BY f.fk_statut";
 
@@ -447,11 +405,7 @@
 	$i = 0;
 
 	$total = 0;
-<<<<<<< HEAD
-	$vals = [];
-=======
 	$vals = array();
->>>>>>> 95dc2558
 
 	while ($i < $num) {
 		$row = $db->fetch_row($resql);
@@ -475,23 +429,14 @@
 	$result .= '</tr>';
 
 	$objectstatic = new FactureFournisseur($db);
-<<<<<<< HEAD
-	$array = [FactureFournisseur::STATUS_DRAFT, FactureFournisseur::STATUS_VALIDATED, FactureFournisseur::STATUS_CLOSED, FactureFournisseur::STATUS_ABANDONED];
-	$dataseries = [];
-=======
 	$array = array(FactureFournisseur::STATUS_DRAFT, FactureFournisseur::STATUS_VALIDATED, FactureFournisseur::STATUS_CLOSED, FactureFournisseur::STATUS_ABANDONED);
 	$dataseries = array();
->>>>>>> 95dc2558
 
 	foreach ($array as $status) {
 		$objectstatic->statut = $status;
 		$objectstatic->paye = $status == FactureFournisseur::STATUS_CLOSED ? -1 : 0;
 
-<<<<<<< HEAD
-		$dataseries[] = [$objectstatic->getLibStatut(1), (isset($vals[$status]) ? (int) $vals[$status] : 0)];
-=======
 		$dataseries[] = array($objectstatic->getLibStatut(1), (isset($vals[$status]) ? (int) $vals[$status] : 0));
->>>>>>> 95dc2558
 		if ($status == FactureFournisseur::STATUS_DRAFT) {
 			$colorseries[$status] = '-'.$badgeStatus0;
 		}
@@ -520,12 +465,8 @@
 		$dolgraph->setShowLegend(2);
 		$dolgraph->setShowPercent(1);
 		$dolgraph->SetType(['pie']);
-<<<<<<< HEAD
-		$dolgraph->setHeight('200');
-=======
 		$dolgraph->setHeight('150');
 		$dolgraph->setWidth('300');
->>>>>>> 95dc2558
 		$dolgraph->draw('idgraphpurchaseinvoices');
 
 		$result .= '<tr>';
@@ -545,8 +486,6 @@
 }
 
 /**
-<<<<<<< HEAD
-=======
  * Return an HTML table that contains a pie chart of the number of customers or supplier invoices
  *
  * @param 	string 	$mode 		Can be 'customers' or 'suppliers'
@@ -681,7 +620,6 @@
 	}
 }
 /**
->>>>>>> 95dc2558
  * Return a HTML table that contains a list with customer invoice drafts
  *
  * @param	int		$maxCount	(Optional) The maximum count of elements inside the table
@@ -692,11 +630,8 @@
 {
 	global $conf, $db, $langs, $user, $hookmanager;
 
-<<<<<<< HEAD
-=======
 	$maxofloop = (empty($conf->global->MAIN_MAXLIST_OVERLOAD) ? 500 : $conf->global->MAIN_MAXLIST_OVERLOAD);
 
->>>>>>> 95dc2558
 	$result = '';
 	$tmpinvoice = new Facture($db);
 
@@ -706,38 +641,21 @@
 	$sql .= ", s.rowid as socid, s.email";
 	$sql .= ", s.code_client, s.code_compta, s.code_fournisseur, s.code_compta_fournisseur";
 	$sql .= ", cc.rowid as country_id, cc.code as country_code";
-<<<<<<< HEAD
-	if (!$user->rights->societe->client->voir && !$socid) {
-		$sql .= ", sc.fk_soc, sc.fk_user ";
-	}
-	$sql .= " FROM ".MAIN_DB_PREFIX."facture as f, ".MAIN_DB_PREFIX."societe as s LEFT JOIN ".MAIN_DB_PREFIX."c_country as cc ON cc.rowid = s.fk_pays";
-	if (!$user->rights->societe->client->voir && !$socid) {
-=======
 	if (empty($user->rights->societe->client->voir) && !$socid) {
 		$sql .= ", sc.fk_soc, sc.fk_user ";
 	}
 	$sql .= " FROM ".MAIN_DB_PREFIX."facture as f, ".MAIN_DB_PREFIX."societe as s LEFT JOIN ".MAIN_DB_PREFIX."c_country as cc ON cc.rowid = s.fk_pays";
 	if (empty($user->rights->societe->client->voir) && !$socid) {
->>>>>>> 95dc2558
 		$sql .= ", ".MAIN_DB_PREFIX."societe_commerciaux as sc";
 	}
 	$sql .= " WHERE s.rowid = f.fk_soc AND f.fk_statut = ".Facture::STATUS_DRAFT;
 	$sql .= " AND f.entity IN (".getEntity('invoice').")";
-<<<<<<< HEAD
-	if (!$user->rights->societe->client->voir && !$socid) {
-		$sql .= " AND s.rowid = sc.fk_soc AND sc.fk_user = ".$user->id;
-	}
-
-	if ($socid) {
-		$sql .= " AND f.fk_soc = $socid";
-=======
 	if (empty($user->rights->societe->client->voir) && !$socid) {
 		$sql .= " AND s.rowid = sc.fk_soc AND sc.fk_user = ".((int) $user->id);
 	}
 
 	if ($socid) {
 		$sql .= " AND f.fk_soc = ".((int) $socid);
->>>>>>> 95dc2558
 	}
 	// Add where from hooks
 	$parameters = array();
@@ -747,13 +665,8 @@
 	$sql .= " GROUP BY f.rowid, f.ref, f.datef, f.total_ht, f.total_tva, f.total_ttc, f.ref_client, f.type, f.fk_statut, f.paye,";
 	$sql .= " s.nom, s.rowid, s.email, s.code_client, s.code_compta, s.code_fournisseur, s.code_compta_fournisseur,";
 	$sql .= " cc.rowid, cc.code";
-<<<<<<< HEAD
-	if (!$user->rights->societe->client->voir && !$socid) {
-		$sql.= ", sc.fk_soc, sc.fk_user";
-=======
 	if (empty($user->rights->societe->client->voir) && !$socid) {
 		$sql .= ", sc.fk_soc, sc.fk_user";
->>>>>>> 95dc2558
 	}
 
 	// Add Group from hooks
@@ -765,10 +678,7 @@
 
 	if ($resql) {
 		$num = $db->num_rows($resql);
-<<<<<<< HEAD
-=======
 		$nbofloop = min($num, $maxofloop);
->>>>>>> 95dc2558
 
 		$result .= '<div class="div-table-responsive-no-min">';
 		$result .= '<table class="noborder centpercent">';
@@ -788,11 +698,7 @@
 			$i = 0;
 			$othernb = 0;
 			$tot_ttc = 0;
-<<<<<<< HEAD
-			while ($i < $num) {
-=======
 			while ($i < $nbofloop) {
->>>>>>> 95dc2558
 				$obj = $db->fetch_object($resql);
 
 				if ($i >= $maxCount) {
@@ -824,12 +730,8 @@
 				$companystatic->code_compta = $obj->code_compta;
 				$companystatic->code_compta_fournisseur = $obj->code_compta_fournisseur;
 
-<<<<<<< HEAD
-				$result .= '<tr class="oddeven"><td class="nowrap tdoverflowmax100">';
-=======
 				$result .= '<tr class="oddeven">';
 				$result .= '<td class="nowrap tdoverflowmax100">';
->>>>>>> 95dc2558
 				$result .= $tmpinvoice->getNomUrl(1, '');
 				$result .= '</td>';
 				$result .= '<td class="nowrap tdoverflowmax100">';
@@ -844,11 +746,7 @@
 			if ($othernb) {
 				$result .= '<tr class="oddeven">';
 				$result .= '<td class="nowrap" colspan="3">';
-<<<<<<< HEAD
-				$result .= '<span class="opacitymedium">'.$langs->trans("More").'... ('.$othernb.')</span>';
-=======
 				$result .= '<span class="opacitymedium">'.$langs->trans("More").'...'.($othernb < $maxofloop ? ' ('.$othernb.')' : '').'</span>';
->>>>>>> 95dc2558
 				$result .= '</td>';
 				$result .= "</tr>\n";
 			}
@@ -879,11 +777,8 @@
 {
 	global $conf, $db, $langs, $user, $hookmanager;
 
-<<<<<<< HEAD
-=======
 	$maxofloop = (empty($conf->global->MAIN_MAXLIST_OVERLOAD) ? 500 : $conf->global->MAIN_MAXLIST_OVERLOAD);
 
->>>>>>> 95dc2558
 	$result = '';
 	$facturesupplierstatic = new FactureFournisseur($db);
 
@@ -894,28 +789,16 @@
 	$sql .= ", s.code_fournisseur, s.code_compta_fournisseur";
 	$sql .= ", cc.rowid as country_id, cc.code as country_code";
 	$sql .= " FROM ".MAIN_DB_PREFIX."facture_fourn as f, ".MAIN_DB_PREFIX."societe as s LEFT JOIN ".MAIN_DB_PREFIX."c_country as cc ON cc.rowid = s.fk_pays";
-<<<<<<< HEAD
-	if (!$user->rights->societe->client->voir && !$socid) {
-=======
 	if (empty($user->rights->societe->client->voir) && !$socid) {
->>>>>>> 95dc2558
 		$sql .= ", ".MAIN_DB_PREFIX."societe_commerciaux as sc";
 	}
 	$sql .= " WHERE s.rowid = f.fk_soc AND f.fk_statut = ".FactureFournisseur::STATUS_DRAFT;
 	$sql .= " AND f.entity IN (".getEntity('invoice').')';
-<<<<<<< HEAD
-	if (!$user->rights->societe->client->voir && !$socid) {
-		$sql .= " AND s.rowid = sc.fk_soc AND sc.fk_user = ".$user->id;
-	}
-	if ($socid) {
-		$sql .= " AND f.fk_soc = ".$socid;
-=======
 	if (empty($user->rights->societe->client->voir) && !$socid) {
 		$sql .= " AND s.rowid = sc.fk_soc AND sc.fk_user = ".((int) $user->id);
 	}
 	if ($socid) {
 		$sql .= " AND f.fk_soc = ".((int) $socid);
->>>>>>> 95dc2558
 	}
 	// Add where from hooks
 	$parameters = array();
@@ -925,10 +808,7 @@
 
 	if ($resql) {
 		$num = $db->num_rows($resql);
-<<<<<<< HEAD
-=======
 		$nbofloop = min($num, $maxofloop);
->>>>>>> 95dc2558
 
 		$result .= '<div class="div-table-responsive-no-min">';
 		$result .= '<table class="noborder centpercent">';
@@ -948,11 +828,7 @@
 			$i = 0;
 			$othernb = 0;
 			$tot_ttc = 0;
-<<<<<<< HEAD
-			while ($i < $num) {
-=======
 			while ($i < $nbofloop) {
->>>>>>> 95dc2558
 				$obj = $db->fetch_object($resql);
 
 				if ($i >= $maxCount) {
@@ -983,12 +859,8 @@
 				$companystatic->code_compta = $obj->code_compta;
 				$companystatic->code_compta_fournisseur = $obj->code_compta_fournisseur;
 
-<<<<<<< HEAD
-				$result .= '<tr class="oddeven"><td class="nowrap tdoverflowmax100">';
-=======
 				$result .= '<tr class="oddeven">';
 				$result .= '<td class="nowrap tdoverflowmax100">';
->>>>>>> 95dc2558
 				$result .= $facturesupplierstatic->getNomUrl(1, '');
 				$result .= '</td>';
 				$result .= '<td class="nowrap tdoverflowmax100">';
@@ -1003,11 +875,7 @@
 			if ($othernb) {
 				$result .= '<tr class="oddeven">';
 				$result .= '<td class="nowrap" colspan="3">';
-<<<<<<< HEAD
-				$result .= '<span class="opacitymedium">'.$langs->trans("More").'... ('.$othernb.')</span>';
-=======
 				$result .= '<span class="opacitymedium">'.$langs->trans("More").'...'.($othernb < $maxofloop ? ' ('.$othernb.')' : '').'</span>';
->>>>>>> 95dc2558
 				$result .= '</td>';
 				$result .= "</tr>\n";
 			}
@@ -1039,19 +907,11 @@
 {
 	global $conf, $db, $langs, $user;
 
-<<<<<<< HEAD
-	$sql = "SELECT f.rowid, f.entity, f.ref, f.fk_statut as status, f.paye, s.nom as socname, s.rowid as socid, s.canvas, s.client,";
-	$sql .= " f.datec";
-	$sql .= " FROM ".MAIN_DB_PREFIX."facture as f";
-	$sql .= ", ".MAIN_DB_PREFIX."societe as s";
-	if (!$user->rights->societe->client->voir && !$socid) {
-=======
 	$sql = "SELECT f.rowid, f.entity, f.ref, f.fk_statut as status, f.paye, f.type, f.total_ht, f.total_tva, f.total_ttc, f.datec,";
 	$sql .= " s.nom as socname, s.rowid as socid, s.canvas, s.client";
 	$sql .= " FROM ".MAIN_DB_PREFIX."facture as f";
 	$sql .= ", ".MAIN_DB_PREFIX."societe as s";
 	if (empty($user->rights->societe->client->voir) && !$socid) {
->>>>>>> 95dc2558
 		$sql .= ", ".MAIN_DB_PREFIX."societe_commerciaux as sc";
 	}
 	$sql .= " WHERE f.fk_soc = s.rowid";
@@ -1059,13 +919,8 @@
 	if ($socid) {
 		$sql .= " AND f.fk_soc = ".((int) $socid);
 	}
-<<<<<<< HEAD
-	if (!$user->rights->societe->client->voir && !$socid) {
-		$sql .= " AND s.rowid = sc.fk_soc AND sc.fk_user = ".$user->id;
-=======
 	if (empty($user->rights->societe->client->voir) && !$socid) {
 		$sql .= " AND s.rowid = sc.fk_soc AND sc.fk_user = ".((int) $user->id);
->>>>>>> 95dc2558
 	}
 	$sql .= " ORDER BY f.tms DESC";
 	$sql .= $db->plimit($maxCount, 0);
@@ -1081,13 +936,9 @@
 	$result .= '<table class="noborder centpercent">';
 
 	$result .= '<tr class="liste_titre">';
-<<<<<<< HEAD
-	$result .= '<td colspan="4">'.$langs->trans("LastCustomersBills", $maxCount).'</td>';
-=======
 	$result .= '<th colspan="3">'.$langs->trans("LastCustomersBills", $maxCount).'</th>';
 	$result .= '<th class="right">'.$langs->trans("AmountTTC").'</th>';
 	$result .= '<th class="right"></th>';
->>>>>>> 95dc2558
 	$result .= '</tr>';
 
 	if ($num < 1) {
@@ -1108,13 +959,10 @@
 		$objectstatic->ref = $obj->ref;
 		$objectstatic->paye = $obj->paye;
 		$objectstatic->statut = $obj->status;
-<<<<<<< HEAD
-=======
 		$objectstatic->total_ht = $obj->total_ht;
 		$objectstatic->total_tva = $obj->total_tva;
 		$objectstatic->total_ttc = $obj->total_ttc;
 		$objectstatic->type = $obj->type;
->>>>>>> 95dc2558
 
 		$companystatic->id = $obj->socid;
 		$companystatic->name = $obj->socname;
@@ -1124,11 +972,7 @@
 		$filename = dol_sanitizeFileName($obj->ref);
 		$filedir = $conf->propal->multidir_output[$obj->entity].'/'.$filename;
 
-<<<<<<< HEAD
-		$result .= '<tr width="20%" class="nowrap">';
-=======
 		$result .= '<tr class="nowrap">';
->>>>>>> 95dc2558
 
 		$result .= '<td class="oddeven">';
 		$result .= '<table class="nobordernopadding">';
@@ -1142,14 +986,9 @@
 		$result .= '</table>';
 		$result .= '</td>';
 
-<<<<<<< HEAD
-		$result .= '<td>'.$companystatic->getNomUrl(1, 'customer').'</td>';
-		$result .= '<td>'.dol_print_date($db->jdate($obj->datec), 'day').'</td>';
-=======
 		$result .= '<td class="tdoverflowmax150">'.$companystatic->getNomUrl(1, 'customer').'</td>';
 		$result .= '<td>'.dol_print_date($db->jdate($obj->datec), 'day').'</td>';
 		$result .= '<td class="right amount">'.price($obj->total_ttc).'</td>';
->>>>>>> 95dc2558
 		$result .= '<td class="right">'.$objectstatic->getLibStatut(5).'</td>';
 
 		$result .= '</tr>';
@@ -1173,35 +1012,20 @@
 {
 	global $conf, $db, $langs, $user;
 
-<<<<<<< HEAD
-	$sql = "SELECT f.rowid, f.entity, f.ref, f.fk_statut as status, f.paye, s.nom as socname, s.rowid as socid, s.canvas, s.client,";
-	$sql .= " f.datec";
-	$sql .= " FROM ".MAIN_DB_PREFIX."facture_fourn as f";
-	$sql .= ", ".MAIN_DB_PREFIX."societe as s";
-	if (!$user->rights->societe->client->voir && !$socid) {
-=======
 	$sql = "SELECT f.rowid, f.entity, f.ref, f.fk_statut as status, f.paye, f.total_ht, f.total_tva, f.total_ttc, f.type, f.ref_supplier, f.datec,";
 	$sql .= " s.nom as socname, s.rowid as socid, s.canvas, s.client";
 	$sql .= " FROM ".MAIN_DB_PREFIX."facture_fourn as f";
 	$sql .= ", ".MAIN_DB_PREFIX."societe as s";
 	if (empty($user->rights->societe->client->voir) && !$socid) {
->>>>>>> 95dc2558
 		$sql .= ", ".MAIN_DB_PREFIX."societe_commerciaux as sc";
 	}
 	$sql .= " WHERE f.fk_soc = s.rowid";
 	$sql .= " AND f.entity IN (".getEntity('facture_fourn').")";
 	if ($socid) {
-<<<<<<< HEAD
-		$sql .= " AND f.fk_soc = ".$socid;
-	}
-	if (!$user->rights->societe->client->voir && !$socid) {
-		$sql .= " AND s.rowid = sc.fk_soc AND sc.fk_user = ".$user->id;
-=======
 		$sql .= " AND f.fk_soc = ".((int) $socid);
 	}
 	if (empty($user->rights->societe->client->voir) && !$socid) {
 		$sql .= " AND s.rowid = sc.fk_soc AND sc.fk_user = ".((int) $user->id);
->>>>>>> 95dc2558
 	}
 	$sql .= " ORDER BY f.tms DESC";
 	$sql .= $db->plimit($maxCount, 0);
@@ -1217,13 +1041,9 @@
 	$result = '<div class="div-table-responsive-no-min">';
 	$result .= '<table class="noborder centpercent">';
 	$result .= '<tr class="liste_titre">';
-<<<<<<< HEAD
-	$result .= '<td colspan="4">'.$langs->trans("BoxTitleLastSupplierBills", $maxCount).'</td>';
-=======
 	$result .= '<th colspan="3">'.$langs->trans("BoxTitleLastSupplierBills", $maxCount).'</th>';
 	$result .= '<th class="right">'.$langs->trans("AmountTTC").'</th>';
 	$result .= '<th class="right"></th>';
->>>>>>> 95dc2558
 	$result .= '</tr>';
 
 	if ($num < 1) {
@@ -1244,13 +1064,10 @@
 		$objectstatic->ref = $obj->ref;
 		$objectstatic->paye = $obj->paye;
 		$objectstatic->statut = $obj->status;
-<<<<<<< HEAD
-=======
 		$objectstatic->total_ht = $obj->total_ht;
 		$objectstatic->total_tva = $obj->total_tva;
 		$objectstatic->total_ttc = $obj->total_ttc;
 		$objectstatic->type = $obj->type;
->>>>>>> 95dc2558
 
 		$companystatic->id = $obj->socid;
 		$companystatic->name = $obj->socname;
@@ -1260,11 +1077,7 @@
 		$filename = dol_sanitizeFileName($obj->ref);
 		$filedir = $conf->propal->multidir_output[$obj->entity].'/'.$filename;
 
-<<<<<<< HEAD
-		$result .= '<tr width="20%" class="nowrap">';
-=======
 		$result .= '<tr class="nowrap">';
->>>>>>> 95dc2558
 
 		$result .= '<td class="oddeven">';
 		$result .= '<table class="nobordernopadding">';
@@ -1278,17 +1091,12 @@
 		$result .= '</table>';
 		$result .= '</td>';
 
-<<<<<<< HEAD
-		$result .= '<td>'.$companystatic->getNomUrl(1, 'supplier').'</td>';
+		$result .= '<td class="tdoverflowmax150">'.$companystatic->getNomUrl(1, 'supplier').'</td>';
+
 		$result .= '<td>'.dol_print_date($db->jdate($obj->datec), 'day').'</td>';
-=======
-		$result .= '<td class="tdoverflowmax150">'.$companystatic->getNomUrl(1, 'supplier').'</td>';
-
-		$result .= '<td>'.dol_print_date($db->jdate($obj->datec), 'day').'</td>';
 
 		$result .= '<td class="amount right">'.price($obj->total_ttc).'</td>';
 
->>>>>>> 95dc2558
 		$result .= '<td class="right">'.$objectstatic->getLibStatut(5).'</td>';
 
 		$result .= '</tr>';
@@ -1327,28 +1135,16 @@
 		$sql .= ", sum(pf.amount) as am";
 		$sql .= " FROM ".MAIN_DB_PREFIX."societe as s LEFT JOIN ".MAIN_DB_PREFIX."c_country as cc ON cc.rowid = s.fk_pays,".MAIN_DB_PREFIX."facture as f";
 		$sql .= " LEFT JOIN ".MAIN_DB_PREFIX."paiement_facture as pf on f.rowid=pf.fk_facture";
-<<<<<<< HEAD
-		if (!$user->rights->societe->client->voir && !$socid) {
-=======
 		if (empty($user->rights->societe->client->voir) && !$socid) {
->>>>>>> 95dc2558
 			$sql .= ", ".MAIN_DB_PREFIX."societe_commerciaux as sc";
 		}
 		$sql .= " WHERE s.rowid = f.fk_soc AND f.paye = 0 AND f.fk_statut = ".Facture::STATUS_VALIDATED;
 		$sql .= " AND f.entity IN (".getEntity('invoice').')';
-<<<<<<< HEAD
-		if (!$user->rights->societe->client->voir && !$socid) {
-			$sql .= " AND s.rowid = sc.fk_soc AND sc.fk_user = ".$user->id;
-		}
-		if ($socid) {
-			$sql .= " AND f.fk_soc = ".$socid;
-=======
 		if (empty($user->rights->societe->client->voir) && !$socid) {
 			$sql .= " AND s.rowid = sc.fk_soc AND sc.fk_user = ".((int) $user->id);
 		}
 		if ($socid) {
 			$sql .= " AND f.fk_soc = ".((int) $socid);
->>>>>>> 95dc2558
 		}
 		// Add where from hooks
 		$parameters = array();
@@ -1429,14 +1225,6 @@
 					print '<td class="nobordernopadding nowrap">';
 					print $tmpinvoice->getNomUrl(1, '');
 					print '</td>';
-<<<<<<< HEAD
-					print '<td width="20" class="nobordernopadding nowrap">';
-					if ($tmpinvoice->hasDelay()) {
-						print img_warning($langs->trans("Late"));
-					}
-					print '</td>';
-=======
->>>>>>> 95dc2558
 					print '<td width="16" class="nobordernopadding hideonsmartphone right">';
 					$filename = dol_sanitizeFileName($obj->ref);
 					$filedir = $conf->facture->dir_output.'/'.dol_sanitizeFileName($obj->ref);
@@ -1448,16 +1236,12 @@
 					print '<td class="nowrap tdoverflowmax100">';
 					print $societestatic->getNomUrl(1, 'customer');
 					print '</td>';
-<<<<<<< HEAD
-					print '<td class="right">'.dol_print_date($db->jdate($obj->datelimite), 'day').'</td>';
-=======
 					print '<td class="right">';
 					print dol_print_date($db->jdate($obj->datelimite), 'day');
 					if ($tmpinvoice->hasDelay()) {
 						print img_warning($langs->trans("Late"));
 					}
 					print '</td>';
->>>>>>> 95dc2558
 					if (!empty($conf->global->MAIN_SHOW_HT_ON_SUMMARY)) {
 						print '<td class="right"><span class="amount">'.price($obj->total_ht).'</span></td>';
 					}
@@ -1485,11 +1269,7 @@
 					print "</tr>\n";
 				}
 
-<<<<<<< HEAD
-				print '<tr class="liste_total"><td colspan="2">'.$langs->trans("Total").' &nbsp; <font style="font-weight: normal">('.$langs->trans("RemainderToTake").': '.price($total_ttc - $totalam).')</font> </td>';
-=======
 				print '<tr class="liste_total"><td colspan="2">'.$langs->trans("Total").' &nbsp; <span style="font-weight: normal">('.$langs->trans("RemainderToTake").': '.price($total_ttc - $totalam).')</span> </td>';
->>>>>>> 95dc2558
 				print '<td>&nbsp;</td>';
 				if (!empty($conf->global->MAIN_SHOW_HT_ON_SUMMARY)) {
 					print '<td class="right"><span class="amount">'.price($total).'</span></td>';
@@ -1541,30 +1321,18 @@
 		$sql .= ", sum(pf.amount) as am";
 		$sql .= " FROM ".MAIN_DB_PREFIX."societe as s, ".MAIN_DB_PREFIX."facture_fourn as ff";
 		$sql .= " LEFT JOIN ".MAIN_DB_PREFIX."paiementfourn_facturefourn as pf on ff.rowid=pf.fk_facturefourn";
-<<<<<<< HEAD
-		if (!$user->rights->societe->client->voir && !$socid) {
-=======
 		if (empty($user->rights->societe->client->voir) && !$socid) {
->>>>>>> 95dc2558
 			$sql .= ", ".MAIN_DB_PREFIX."societe_commerciaux as sc";
 		}
 		$sql .= " WHERE s.rowid = ff.fk_soc";
 		$sql .= " AND ff.entity = ".$conf->entity;
 		$sql .= " AND ff.paye = 0";
 		$sql .= " AND ff.fk_statut = ".FactureFournisseur::STATUS_VALIDATED;
-<<<<<<< HEAD
-		if (!$user->rights->societe->client->voir && !$socid) {
-			$sql .= " AND s.rowid = sc.fk_soc AND sc.fk_user = ".$user->id;
-		}
-		if ($socid) {
-			$sql .= " AND ff.fk_soc = ".$socid;
-=======
 		if (empty($user->rights->societe->client->voir) && !$socid) {
 			$sql .= " AND s.rowid = sc.fk_soc AND sc.fk_user = ".((int) $user->id);
 		}
 		if ($socid) {
 			$sql .= " AND ff.fk_soc = ".((int) $socid);
->>>>>>> 95dc2558
 		}
 		// Add where from hooks
 		$parameters = array();
@@ -1635,12 +1403,8 @@
 					$societestatic->code_compta = $obj->code_compta;
 					$societestatic->code_compta_fournisseur = $obj->code_compta_fournisseur;
 
-<<<<<<< HEAD
-					print '<tr class="oddeven"><td class="nowrap tdoverflowmax100">';
-=======
 					print '<tr class="oddeven">';
 					print '<td class="nowrap tdoverflowmax100">';
->>>>>>> 95dc2558
 					print $facstatic->getNomUrl(1, '');
 					print '</td>';
 					print '<td class="nowrap tdoverflowmax100">'.$societestatic->getNomUrl(1, 'supplier').'</td>';
@@ -1670,11 +1434,7 @@
 					print "</tr>\n";
 				}
 
-<<<<<<< HEAD
-				print '<tr class="liste_total"><td colspan="2">'.$langs->trans("Total").' &nbsp; <font style="font-weight: normal">('.$langs->trans("RemainderToPay").': '.price($total_ttc - $totalam).')</font> </td>';
-=======
 				print '<tr class="liste_total"><td colspan="2">'.$langs->trans("Total").' &nbsp; <span style="font-weight: normal">('.$langs->trans("RemainderToPay").': '.price($total_ttc - $totalam).')</span> </td>';
->>>>>>> 95dc2558
 				print '<td>&nbsp;</td>';
 				if (!empty($conf->global->MAIN_SHOW_HT_ON_SUMMARY)) {
 					print '<td class="right">'.price($total).'</td>';
