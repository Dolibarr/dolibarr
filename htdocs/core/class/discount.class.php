--- conflicted
+++ resolved
@@ -170,22 +170,14 @@
         $sql = "INSERT INTO ".MAIN_DB_PREFIX."societe_remise_except";
         $sql.= " (entity, datec, fk_soc, discount_type, fk_user, description,";
         $sql.= " amount_ht, amount_tva, amount_ttc, tva_tx,";
-<<<<<<< HEAD
+        $sql.= " multicurrency_amount_ht, multicurrency_amount_tva, multicurrency_amount_ttc,";
         $sql.= " fk_facture_source, fk_invoice_supplier_source";
-=======
-        $sql.= " multicurrency_amount_ht, multicurrency_amount_tva, multicurrency_amount_ttc,";
-        $sql.= " fk_facture_source";
->>>>>>> 36ae81c7
         $sql.= ")";
         $sql.= " VALUES (".$conf->entity.", '".$this->db->idate($this->datec!=''?$this->datec:dol_now())."', ".$this->fk_soc.", ".(empty($this->discount_type)?0:intval($this->discount_type)).", ".$user->id.", '".$this->db->escape($this->description)."',";
         $sql.= " ".$this->amount_ht.", ".$this->amount_tva.", ".$this->amount_ttc.", ".$this->tva_tx.",";
-<<<<<<< HEAD
+        $sql.= " ".$this->multicurrency_amount_ht.", ".$this->multicurrency_amount_tva.", ".$this->multicurrency_amount_ttc.", ";
         $sql.= " ".($this->fk_facture_source ? "'".$this->db->escape($this->fk_facture_source)."'":"null").",";
         $sql.= " ".($this->fk_invoice_supplier_source ? "'".$this->db->escape($this->fk_invoice_supplier_source)."'":"null");
-=======
-        $sql.= " ".$this->multicurrency_amount_ht.", ".$this->multicurrency_amount_tva.", ".$this->multicurrency_amount_ttc.", ";
-        $sql.= " ".($this->fk_facture_source ? "'".$this->db->escape($this->fk_facture_source)."'":"null");
->>>>>>> 36ae81c7
         $sql.= ")";
 
         dol_syslog(get_class($this)."::create", LOG_DEBUG);
