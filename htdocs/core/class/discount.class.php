--- conflicted
+++ resolved
@@ -48,12 +48,9 @@
 	 */
 	public $id;
 
-<<<<<<< HEAD
-=======
     /**
 	 * @var int Thirdparty ID
 	 */
->>>>>>> c5695db3
     public $fk_soc;
 
     public $discount_type;			// 0 => customer discount, 1 => supplier discount
