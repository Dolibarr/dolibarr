<?php
/* Copyright (C) 2005      Rodolphe Quiedeville <rodolphe@quiedeville.org>
 * Copyright (C) 2004-2018 Laurent Destailleur  <eldy@users.sourceforge.net>
 * Copyright (C) 2024      Alexandre Janniaux   <alexandre.janniaux@gmail.com>
 * Copyright (C) 2024       Frédéric France             <frederic.france@free.fr>
 * Copyright (C) 2024		MDW							<mdeweerd@users.noreply.github.com>
<<<<<<< HEAD
=======
 * Copyright (C) 2024		Noé Cendrier		<noe.cendrier@altairis.fr>
>>>>>>> cc80841a
 *
 * This program is free software; you can redistribute it and/or modify
 * it under the terms of the GNU General Public License as published by
 * the Free Software Foundation; either version 3 of the License, or
 * (at your option) any later version.
 *
 * This program is distributed in the hope that it will be useful,
 * but WITHOUT ANY WARRANTY; without even the implied warranty of
 * MERCHANTABILITY or FITNESS FOR A PARTICULAR PURPOSE.  See the
 * GNU General Public License for more details.
 *
 * You should have received a copy of the GNU General Public License
 * along with this program. If not, see <https://www.gnu.org/licenses/>.
 */

/**
 *		\file       htdocs/core/class/discount.class.php
 * 		\ingroup    core propal facture commande
 *		\brief      File of class to manage absolute discounts
 */

require_once DOL_DOCUMENT_ROOT.'/core/class/commonobject.class.php';

/**
 *		Class to manage absolute discounts
 */
class DiscountAbsolute extends CommonObject
{
	/**
	 * @var int 	Thirdparty ID
	 * @deprecated  Use socid instead.
	 */
	public $fk_soc;
	/**
	 * @var int 	Thirdparty ID
	 */
	public $socid;

	/**
	 * @var int<0,1>
	 */
	public $discount_type; // 0 => customer discount, 1 => supplier discount

	public $total_ht;
	public $total_tva;
	public $total_ttc;
	public $amount_ht; 	// deprecated
	public $amount_tva; // deprecated
	public $amount_ttc; // deprecated

	public $multicurrency_total_ht;
	public $multicurrency_total_tva;
	public $multicurrency_total_ttc;
	public $multicurrency_amount_ht;	// deprecated
	public $multicurrency_amount_tva;	// deprecated
	public $multicurrency_amount_ttc;	// deprecated

	/**
	 * @var double
	 */
	public $multicurrency_subprice;

	/**
	 * @var int
	 */
	public $fk_invoice_supplier;

	/**
	 * @var int
	 */
	public $fk_invoice_supplier_line;

	// Vat rate
	public $tva_tx;
	public $vat_src_code;

	/**
	 * @var int User ID Id utilisateur qui accorde la remise
	 */
	public $fk_user;

	/**
	 * @var string description
	 */
	public $description;

	/**
	 * Date creation record (datec)
	 *
	 * @var integer
	 */
	public $datec;

	/**
	 * @var int ID invoice line when a discount is used into an invoice line (for absolute discounts)
	 */
	public $fk_facture_line;

	/**
	 * @var int ID invoice when a discount line is used into an invoice (for credit note)
	 */
	public $fk_facture;

	/**
	 * @var int ID credit note or deposit used to create the discount
	 */
	public $fk_facture_source;
	public $ref_facture_source; // Ref credit note or deposit used to create the discount
	public $type_facture_source;

	public $fk_invoice_supplier_source;
	public $ref_invoice_supplier_source; // Ref credit note or deposit used to create the discount
	public $type_invoice_supplier_source;

	/**
	 *	Constructor
	 *
	 *  @param  	DoliDB		$db		Database handler
	 */
	public function __construct($db)
	{
		$this->db = $db;
	}


	/**
	 *	Load object from database into memory
	 *
	 *  @param      int		$rowid       					id discount to load
	 *  @param      int		$fk_facture_source				fk_facture_source
	 *  @param		int		$fk_invoice_supplier_source		fk_invoice_supplier_source
	 *	@return		int<-1,1>								Return integer <0 if KO, =0 if not found, >0 if OK
	 */
	public function fetch($rowid, $fk_facture_source = 0, $fk_invoice_supplier_source = 0)
	{
		// Check parameters
		if (!$rowid && !$fk_facture_source && !$fk_invoice_supplier_source) {
			$this->error = 'ErrorBadParameters';
			return -1;
		}

		$sql = "SELECT sr.rowid, sr.fk_soc, sr.discount_type,";
		$sql .= " sr.fk_user,";
		$sql .= " sr.amount_ht, sr.amount_tva, sr.amount_ttc, sr.tva_tx, sr.vat_src_code,";
		$sql .= " sr.multicurrency_amount_ht, sr.multicurrency_amount_tva, sr.multicurrency_amount_ttc,";
		$sql .= " sr.fk_facture_line, sr.fk_facture, sr.fk_facture_source, sr.fk_invoice_supplier_line, sr.fk_invoice_supplier, sr.fk_invoice_supplier_source, sr.description,";
		$sql .= " sr.datec,";
		$sql .= " f.ref as ref_facture_source, f.type as type_facture_source,";
		$sql .= " fsup.ref as ref_invoice_supplier_source, fsup.type as type_invoice_supplier_source";
		$sql .= " FROM ".$this->db->prefix()."societe_remise_except as sr";
		$sql .= " LEFT JOIN ".$this->db->prefix()."facture as f ON sr.fk_facture_source = f.rowid";
		$sql .= " LEFT JOIN ".$this->db->prefix()."facture_fourn as fsup ON sr.fk_invoice_supplier_source = fsup.rowid";
		$sql .= " WHERE sr.entity IN (".getEntity('invoice').")";
		if ($rowid) {
			$sql .= " AND sr.rowid = ".((int) $rowid);
		}
		if ($fk_facture_source) {
			$sql .= " AND sr.fk_facture_source = ".((int) $fk_facture_source);
		}
		if ($fk_invoice_supplier_source) {
			$sql .= " AND sr.fk_invoice_supplier_source = ".((int) $fk_invoice_supplier_source);
		}

		dol_syslog(get_class($this)."::fetch", LOG_DEBUG);
		$resql = $this->db->query($sql);
		if ($resql) {
			if ($this->db->num_rows($resql)) {
				$obj = $this->db->fetch_object($resql);

				$this->id = $obj->rowid;
				$this->fk_soc = $obj->fk_soc;
				$this->socid = $obj->fk_soc;
				$this->discount_type = $obj->discount_type;

				$this->total_ht = $obj->amount_ht;
				$this->total_tva = $obj->amount_tva;
				$this->total_ttc = $obj->amount_ttc;
				// For backward compatibility
				$this->amount_ht = $this->total_ht;
				$this->amount_tva = $this->total_tva;
				$this->amount_ttc = $this->total_ttc;

				$this->multicurrency_total_ht = $this->multicurrency_subprice = $obj->multicurrency_amount_ht;
				$this->multicurrency_total_tva = $obj->multicurrency_amount_tva;
				$this->multicurrency_total_ttc = $obj->multicurrency_amount_ttc;
				// For backward compatibility
				$this->multicurrency_amount_ht = $this->multicurrency_total_ht;
				$this->multicurrency_amount_tva = $this->multicurrency_total_tva;
				$this->multicurrency_amount_ttc = $this->multicurrency_total_ttc;

				$this->tva_tx = $obj->tva_tx;
				$this->vat_src_code = $obj->vat_src_code;

				$this->fk_user = $obj->fk_user;
				$this->fk_facture_line = $obj->fk_facture_line;
				$this->fk_facture = $obj->fk_facture;
				$this->fk_facture_source = $obj->fk_facture_source; // Id credit note or deposit source
				$this->ref_facture_source = $obj->ref_facture_source; // Ref credit note or deposit  source
				$this->type_facture_source = $obj->type_facture_source; // Type credit note or deposit  source
				$this->fk_invoice_supplier_line = $obj->fk_invoice_supplier_line;
				$this->fk_invoice_supplier = $obj->fk_invoice_supplier;
				$this->fk_invoice_supplier_source = $obj->fk_invoice_supplier_source; // Id credit note or deposit source
				$this->ref_invoice_supplier_source = $obj->ref_invoice_supplier_source; // Ref credit note or deposit  source
				$this->type_invoice_supplier_source = $obj->type_invoice_supplier_source; // Type credit note or deposit  source
				$this->description = $obj->description;
				$this->datec = $this->db->jdate($obj->datec);

				$this->db->free($resql);
				return 1;
			} else {
				$this->db->free($resql);
				return 0;
			}
		} else {
			$this->error = $this->db->error();
			return -1;
		}
	}


	/**
	 *      Create a discount into database
	 *
	 *      @param      User	$user       User that create
	 *      @return     int<-1,1>      		Return integer <0 if KO, >0 if OK
	 */
	public function create($user)
	{
		global $conf;

		// Clean parameters
		$this->amount_ht = price2num($this->amount_ht);
		$this->amount_tva = price2num($this->amount_tva);
		$this->amount_ttc = price2num($this->amount_ttc);

		$this->tva_tx = price2num($this->tva_tx);

		$this->multicurrency_amount_ht = price2num($this->multicurrency_amount_ht);
		$this->multicurrency_amount_tva = price2num($this->multicurrency_amount_tva);
		$this->multicurrency_amount_ttc = price2num($this->multicurrency_amount_ttc);

		if (empty($this->multicurrency_amount_ht)) {
			$this->multicurrency_amount_ht = 0;
		}
		if (empty($this->multicurrency_amount_tva)) {
			$this->multicurrency_amount_tva = 0;
		}
		if (empty($this->multicurrency_amount_ttc)) {
			$this->multicurrency_amount_ttc = 0;
		}
		if (empty($this->tva_tx)) {
			$this->tva_tx = 0;
		}

		// Check parameters
		if (empty($this->description)) {
			$this->error = 'BadValueForPropertyDescriptionOfDiscount';
			dol_syslog(get_class($this)."::create ".$this->error, LOG_ERR);
			return -1;
		}

		$userid = $user->id;
		if (!($userid > 0)) {		// For example when record is saved into an anonymous context with a not loaded object $user.
			include_once DOL_DOCUMENT_ROOT.'/compta/facture/class/facture.class.php';
			$tmpinvoice = new Facture($this->db);
			$tmpinvoice->fetch($this->fk_facture_source);
			$userid = $tmpinvoice->fk_user_author; // We use the author of invoice
		}

		// Insert request
		$sql = "INSERT INTO ".$this->db->prefix()."societe_remise_except";
		$sql .= " (entity, datec, fk_soc, discount_type, fk_user, description,";
		$sql .= " amount_ht, amount_tva, amount_ttc, tva_tx, vat_src_code,";
		$sql .= " multicurrency_amount_ht, multicurrency_amount_tva, multicurrency_amount_ttc,";
		$sql .= " fk_facture_source, fk_invoice_supplier_source";
		$sql .= ")";
		$sql .= " VALUES (".$conf->entity.", '".$this->db->idate($this->datec != '' ? $this->datec : dol_now())."', ".((int) $this->socid).", ".(empty($this->discount_type) ? 0 : intval($this->discount_type)).", ".((int) $userid).", '".$this->db->escape($this->description)."',";
		$sql .= " ".price2num($this->amount_ht).", ".price2num($this->amount_tva).", ".price2num($this->amount_ttc).", ".price2num($this->tva_tx).", '".$this->db->escape($this->vat_src_code)."',";
		$sql .= " ".price2num($this->multicurrency_amount_ht).", ".price2num($this->multicurrency_amount_tva).", ".price2num($this->multicurrency_amount_ttc).", ";
		$sql .= " ".($this->fk_facture_source ? ((int) $this->fk_facture_source) : "null").",";
		$sql .= " ".($this->fk_invoice_supplier_source ? ((int) $this->fk_invoice_supplier_source) : "null");
		$sql .= ")";

		dol_syslog(get_class($this)."::create", LOG_DEBUG);
		$resql = $this->db->query($sql);
		if ($resql) {
			$this->id = $this->db->last_insert_id($this->db->prefix()."societe_remise_except");
			return $this->id;
		} else {
			$this->error = $this->db->lasterror().' - sql='.$sql;
			return -1;
		}
	}


	/**
	 *  Delete object in database. If fk_facture_source is defined, we delete all family with same fk_facture_source. If not, only with id is removed
	 *
	 *  @param	User	$user		Object of user asking to delete
	 *  @return	int<-2,1>			Return integer <0 if KO, >0 if OK
	 */
	public function delete($user)
	{
		global $conf, $langs;

		// Check if we can remove the discount
		if ($this->fk_facture_source) {
			$sql = "SELECT COUNT(rowid) as nb";
			$sql .= " FROM ".$this->db->prefix()."societe_remise_except";
			$sql .= " WHERE (fk_facture_line IS NOT NULL"; // Not used as absolute simple discount
			$sql .= " OR fk_facture IS NOT NULL)"; // Not used as credit note and not used as deposit
			$sql .= " AND fk_facture_source = ".((int) $this->fk_facture_source);
			//$sql.=" AND rowid != ".$this->id;

			dol_syslog(get_class($this)."::delete Check if we can remove discount", LOG_DEBUG);
			$resql = $this->db->query($sql);
			if ($resql) {
				$obj = $this->db->fetch_object($resql);
				if ($obj->nb > 0) {
					$this->error = 'ErrorThisPartOrAnotherIsAlreadyUsedSoDiscountSerieCantBeRemoved';
					return -2;
				}
			} else {
				dol_print_error($this->db);
				return -1;
			}
		}

		// Check if we can remove the discount
		if ($this->fk_invoice_supplier_source) {
			$sql = "SELECT COUNT(rowid) as nb";
			$sql .= " FROM ".$this->db->prefix()."societe_remise_except";
			$sql .= " WHERE (fk_invoice_supplier_line IS NOT NULL"; // Not used as absolute simple discount
			$sql .= " OR fk_invoice_supplier IS NOT NULL)"; // Not used as credit note and not used as deposit
			$sql .= " AND fk_invoice_supplier_source = ".((int) $this->fk_invoice_supplier_source);
			//$sql.=" AND rowid != ".$this->id;

			dol_syslog(get_class($this)."::delete Check if we can remove discount", LOG_DEBUG);
			$resql = $this->db->query($sql);
			if ($resql) {
				$obj = $this->db->fetch_object($resql);
				if ($obj->nb > 0) {
					$this->error = 'ErrorThisPartOrAnotherIsAlreadyUsedSoDiscountSerieCantBeRemoved';
					return -2;
				}
			} else {
				dol_print_error($this->db);
				return -1;
			}
		}

		$this->db->begin();

		// Delete but only if not used
		$sql = "DELETE FROM ".$this->db->prefix()."societe_remise_except ";
		if ($this->fk_facture_source) {
			$sql .= " WHERE fk_facture_source = ".((int) $this->fk_facture_source); // Delete all lines of same series
		} elseif ($this->fk_invoice_supplier_source) {
			$sql .= " WHERE fk_invoice_supplier_source = ".((int) $this->fk_invoice_supplier_source); // Delete all lines of same series
		} else {
			$sql .= " WHERE rowid = ".((int) $this->id); // Delete only line
		}
		$sql .= " AND (fk_facture_line IS NULL"; // Not used as absolute simple discount
		$sql .= " AND fk_facture IS NULL)"; // Not used as credit note and not used as deposit
		$sql .= " AND (fk_invoice_supplier_line IS NULL"; // Not used as absolute simple discount
		$sql .= " AND fk_invoice_supplier IS NULL)"; // Not used as credit note and not used as deposit

		dol_syslog(get_class($this)."::delete Delete discount", LOG_DEBUG);
<<<<<<< HEAD
=======

>>>>>>> cc80841a
		require_once DOL_DOCUMENT_ROOT. '/core/class/commoninvoice.class.php';
		$result = $this->db->query($sql);
		if ($result) {
			// If source of discount was a credit note or deposit, we change source statut.
			if ($this->fk_facture_source) {
				$sql = "UPDATE ".$this->db->prefix()."facture";
				$sql .= " set paye=0, fk_statut=1";
				$sql .= " WHERE type IN (".$this->db->sanitize(CommonInvoice::TYPE_CREDIT_NOTE.", ".CommonInvoice::TYPE_DEPOSIT).") AND rowid = ".((int) $this->fk_facture_source);

				dol_syslog(get_class($this)."::delete Update credit note or deposit invoice statut", LOG_DEBUG);
				$result = $this->db->query($sql);
				if ($result) {
					$this->db->commit();
					return 1;
				} else {
					$this->error = $this->db->lasterror();
					$this->db->rollback();
					return -1;
				}
			} elseif ($this->fk_invoice_supplier_source) {
				$sql = "UPDATE ".$this->db->prefix()."facture_fourn";
				$sql .= " set paye=0, fk_statut=1";
				$sql .= " WHERE type IN (".$this->db->sanitize(CommonInvoice::TYPE_CREDIT_NOTE.", ".CommonInvoice::TYPE_DEPOSIT).") AND rowid = ".((int) $this->fk_invoice_supplier_source);

				dol_syslog(get_class($this)."::delete Update credit note or deposit invoice statut", LOG_DEBUG);
				$result = $this->db->query($sql);
				if ($result) {
					$this->db->commit();
					return 1;
				} else {
					$this->error = $this->db->lasterror();
					$this->db->rollback();
					return -1;
				}
			} else {
				$this->db->commit();
				return 1;
			}
		} else {
			$this->error = $this->db->lasterror();
			$this->db->rollback();
			return -1;
		}
	}



	// phpcs:disable PEAR.NamingConventions.ValidFunctionName.ScopeNotCamelCaps
	/**
	 *	Link the discount to a particular invoice line or a particular invoice.
	 *	When discount is a global discount used as an invoice line, we link using rowidline.
	 *	When discount is from a credit note used to reduce payment of an invoice, we link using rowidinvoice
	 *
	 *	@param		int		$rowidline		Invoice line id (To use discount into invoice lines)
	 *	@param		int		$rowidinvoice	Invoice id (To use discount as a credit note to reduce payment of invoice)
<<<<<<< HEAD
=======
	 *  @param      int		$notrigger		0 = launch triggers after, 1 = disable triggers
>>>>>>> cc80841a
	 *	@return		int<-3,1>				Return integer <0 if KO, >0 if OK
	 */
	public function link_to_invoice($rowidline, $rowidinvoice, $notrigger = 0)
	{
		// phpcs:enable
		global $user;

		// Check parameters
		if (!$rowidline && !$rowidinvoice) {
			$this->error = 'ErrorBadParameters';
			return -1;
		}
		if ($rowidline && $rowidinvoice) {
			$this->error = 'ErrorBadParameters';
			return -2;
		}

		$sql = "UPDATE ".$this->db->prefix()."societe_remise_except";
		if (!empty($this->discount_type)) {
			if ($rowidline) {
				$sql .= " SET fk_invoice_supplier_line = ".((int) $rowidline);
			}
			if ($rowidinvoice) {
				$sql .= " SET fk_invoice_supplier = ".((int) $rowidinvoice);
			}
		} else {
			if ($rowidline) {
				$sql .= " SET fk_facture_line = ".((int) $rowidline);
			}
			if ($rowidinvoice) {
				$sql .= " SET fk_facture = ".((int) $rowidinvoice);
			}
		}
		$sql .= " WHERE rowid = ".((int) $this->id);

		dol_syslog(get_class($this)."::link_to_invoice", LOG_DEBUG);
		$resql = $this->db->query($sql);
		if ($resql) {
			if (!empty($this->discount_type)) {
				$this->fk_invoice_supplier_line = $rowidline;
				$this->fk_invoice_supplier = $rowidinvoice;
			} else {
				$this->fk_facture_line = $rowidline;
				$this->fk_facture = $rowidinvoice;
			}
			if (!$notrigger) {
				// Call trigger
				$result = $this->call_trigger('DISCOUNT_MODIFY', $user);
				if ($result < 0) {
					return -2;
				}
				// End call triggers
			}
			return 1;
		} else {
			$this->error = $this->db->error();
			return -3;
		}
	}


	// phpcs:disable PEAR.NamingConventions.ValidFunctionName.ScopeNotCamelCaps
	/**
	 *	Link the discount to a particular invoice line or a particular invoice.
	 *	Do not call this if discount is linked to a reconcialiated invoice
	 *
<<<<<<< HEAD
=======
	 *  @param      int		$notrigger		0 = launch triggers after, 1 = disable triggers
>>>>>>> cc80841a
	 *	@return		int<-3,1>					Return integer <0 if KO, >0 if OK
	 */
	public function unlink_invoice($notrigger = 0)
	{
		// phpcs:enable
<<<<<<< HEAD
=======
		global $user;

>>>>>>> cc80841a
		$sql = "UPDATE ".$this->db->prefix()."societe_remise_except";
		if (!empty($this->discount_type)) {
			$sql .= " SET fk_invoice_supplier_line = NULL, fk_invoice_supplier = NULL";
		} else {
			$sql .= " SET fk_facture_line = NULL, fk_facture = NULL";
		}
		$sql .= " WHERE rowid = ".((int) $this->id);

		dol_syslog(get_class($this)."::unlink_invoice", LOG_DEBUG);
		$resql = $this->db->query($sql);
		if ($resql) {
			if (!$notrigger) {
				// Call trigger
				$result = $this->call_trigger('DISCOUNT_MODIFY', $user);
				if ($result < 0) {
					return -2;
				}
				// End call triggers
			}
			return 1;
		} else {
			$this->error = $this->db->error();
			return -3;
		}
	}


	/**
	 *  Return amount (with tax) of discounts currently available for a company, user or other criteria
	 *
	 *	@param		?Societe	$company		Object third party for filter
	 *	@param		?User		$user			Filtre sur un user auteur des remises
	 * 	@param		string		$filter			Filter other. Warning: Do not use a user input value here.
	 * 	@param		int|float	$maxvalue		Filter on max value for discount
	 *  @param      int<0,1>	$discount_type  0 => customer discount, 1 => supplier discount
	 *  @param      int<0,1>	$multicurrency  Return multicurrency_amount instead of amount
	 * 	@return		int<-1,-1>|float			Return integer <0 if KO, amount otherwise
	 */
	public function getAvailableDiscounts($company = null, $user = null, $filter = '', $maxvalue = 0, $discount_type = 0, $multicurrency = 0)
	{
		global $conf;

		dol_syslog(get_class($this)."::getAvailableDiscounts discount_type=".$discount_type, LOG_DEBUG);

		$sql = "SELECT SUM(rc.amount_ttc) as amount, SUM(rc.multicurrency_amount_ttc) as multicurrency_amount";
		$sql .= " FROM ".$this->db->prefix()."societe_remise_except as rc";
		$sql .= " WHERE rc.entity = ".$conf->entity;
		$sql .= " AND rc.discount_type=".((int) $discount_type);
		if (!empty($discount_type)) {
			$sql .= " AND (rc.fk_invoice_supplier IS NULL AND rc.fk_invoice_supplier_line IS NULL)"; // Available from supplier
		} else {
			$sql .= " AND (rc.fk_facture IS NULL AND rc.fk_facture_line IS NULL)"; // Available to customer
		}
		if (is_object($company)) {
			$sql .= " AND rc.fk_soc = ".((int) $company->id);
		}
		if (is_object($user)) {
			$sql .= " AND rc.fk_user = ".((int) $user->id);
		}
		if ($filter) {
			$sql .= " AND (".$filter.")";
		}
		if ($maxvalue) {
			$sql .= ' AND rc.amount_ttc <= '.((float) price2num($maxvalue));
		}

		$resql = $this->db->query($sql);
		if ($resql) {
			$obj = $this->db->fetch_object($resql);
			//while ($obj)
			//{
			//print 'zz'.$obj->amount;
			//$obj = $this->db->fetch_object($resql);
			//}
			if ($multicurrency) {
				return $obj->multicurrency_amount;
			}

			return $obj->amount;
		}
		return -1;
	}


	/**
	 *  Return amount (with tax) of all deposits invoices used by invoice as a payment.
	 *  Should always be empty, except if option FACTURE_DEPOSITS_ARE_JUST_PAYMENTS or FACTURE_SUPPLIER_DEPOSITS_ARE_JUST_PAYMENTS is on (not recommended).
	 *
	 *	@param		CommonInvoice	$invoice		Object invoice (customer of supplier)
	 *  @param 		int<-1,1>	    $multicurrency 	1=Return multicurrency_amount instead of amount. TODO Add a mode multicurrency = -1 to return array with amount + multicurrency amount
	 *	@return		int<-1,-1>|float     			Return integer <0 if KO, Sum of credit notes and deposits amount otherwise
	 */
	public function getSumDepositsUsed($invoice, $multicurrency = 0)
	{
		dol_syslog(get_class($this)."::getSumDepositsUsed", LOG_DEBUG);

		if ($invoice->element == 'facture' || $invoice->element == 'invoice') {
			$sql = "SELECT sum(rc.amount_ttc) as amount, sum(rc.multicurrency_amount_ttc) as multicurrency_amount";
			$sql .= " FROM ".$this->db->prefix()."societe_remise_except as rc, ".$this->db->prefix()."facture as f";
			$sql .= " WHERE rc.fk_facture_source=f.rowid AND rc.fk_facture = ".((int) $invoice->id);
			$sql .= " AND f.type = ". (int) $invoice::TYPE_DEPOSIT;
		} elseif ($invoice->element == 'invoice_supplier') {
			$sql = "SELECT sum(rc.amount_ttc) as amount, sum(rc.multicurrency_amount_ttc) as multicurrency_amount";
			$sql .= " FROM ".$this->db->prefix()."societe_remise_except as rc, ".$this->db->prefix()."facture_fourn as f";
			$sql .= " WHERE rc.fk_invoice_supplier_source=f.rowid AND rc.fk_invoice_supplier = ".((int) $invoice->id);
			$sql .= " AND f.type = ". (int) $invoice::TYPE_DEPOSIT;
		} else {
			$this->error = get_class($this)."::getSumDepositsUsed was called with a bad object as a first parameter";
			dol_print_error($this->db, $this->error);
			return -1;
		}

		$resql = $this->db->query($sql);
		if ($resql) {
			$obj = $this->db->fetch_object($resql);
			if ($multicurrency == 1) {
				return $obj->multicurrency_amount;
			} else {
				return $obj->amount;
			}
		} else {
			$this->error = $this->db->lasterror();
			return -1;
		}
	}

	/**
	 *  Return amount (with tax) of all credit notes invoices + excess received used by invoice as a payment
	 *
	 *	@param      CommonInvoice	  $invoice	    	Object invoice
	 *	@param      int<-1,1>	      $multicurrency	1=Return multicurrency_amount instead of amount. TODO Add a mode multicurrency = -1 to return array with amount + multicurrency amount
	 *	@return     int					        		Return integer <0 if KO, Sum of credit notes and excess received amount otherwise
	 */
	public function getSumCreditNotesUsed($invoice, $multicurrency = 0)
	{
		dol_syslog(get_class($this)."::getSumCreditNotesUsed", LOG_DEBUG);

		if ($invoice->element == 'facture' || $invoice->element == 'invoice') {
			$sql = "SELECT sum(rc.amount_ttc) as amount, sum(rc.multicurrency_amount_ttc) as multicurrency_amount";
			$sql .= " FROM ".$this->db->prefix()."societe_remise_except as rc, ".$this->db->prefix()."facture as f";
			$sql .= " WHERE rc.fk_facture_source=f.rowid AND rc.fk_facture = ".((int) $invoice->id);
			$sql .= " AND f.type IN (".$this->db->sanitize($invoice::TYPE_STANDARD.", ".$invoice::TYPE_CREDIT_NOTE.", ".$invoice::TYPE_SITUATION).")"; // Find discount coming from credit note or excess received
		} elseif ($invoice->element == 'invoice_supplier') {
			$sql = "SELECT sum(rc.amount_ttc) as amount, sum(rc.multicurrency_amount_ttc) as multicurrency_amount";
			$sql .= " FROM ".$this->db->prefix()."societe_remise_except as rc, ".$this->db->prefix()."facture_fourn as f";
			$sql .= " WHERE rc.fk_invoice_supplier_source=f.rowid AND rc.fk_invoice_supplier = ".((int) $invoice->id);
			$sql .= " AND f.type IN (".$this->db->sanitize($invoice::TYPE_STANDARD.", ".$invoice::TYPE_CREDIT_NOTE).")"; // Find discount coming from credit note or excess paid
		} else {
			$this->error = get_class($this)."::getSumCreditNotesUsed was called with a bad object as a first parameter";
			dol_print_error($this->db, $this->error);
			return -1;
		}

		$resql = $this->db->query($sql);
		if ($resql) {
			$obj = $this->db->fetch_object($resql);
			if ($multicurrency == 1) {
				return $obj->multicurrency_amount;
			} else {
				return $obj->amount;
			}
		} else {
			$this->error = $this->db->lasterror();
			return -1;
		}
	}
	/**
	 *    	Return amount (with tax) of all converted amount for this credit note
	 *
	 *	@param		CommonInvoice	  $invoice	    	Object invoice
	 *	@param		int<-1,1>	      $multicurrency	Return multicurrency_amount instead of amount. TODO Add a mode multicurrency = -1 to return array with amount + multicurrency amount
	 *	@return		int					        		Return integer <0 if KO, Sum of credit notes and deposits amount otherwise
	 */
	public function getSumFromThisCreditNotesNotUsed($invoice, $multicurrency = 0)
	{
		dol_syslog(get_class($this)."::getSumCreditNotesUsed", LOG_DEBUG);

		if ($invoice->element == 'facture' || $invoice->element == 'invoice') {
			$sql = "SELECT sum(rc.amount_ttc) as amount, sum(rc.multicurrency_amount_ttc) as multicurrency_amount";
			$sql .= " FROM ".$this->db->prefix()."societe_remise_except as rc";
			$sql .= " WHERE rc.fk_facture IS NULL AND rc.fk_facture_source = ".((int) $invoice->id);
		} elseif ($invoice->element == 'invoice_supplier') {
			$sql = "SELECT sum(rc.amount_ttc) as amount, sum(rc.multicurrency_amount_ttc) as multicurrency_amount";
			$sql .= " FROM ".$this->db->prefix()."societe_remise_except as rc";
			$sql .= " WHERE rc.fk_invoice_supplier IS NULL AND rc.fk_invoice_supplier_source = ".((int) $invoice->id);
		} else {
			$this->error = get_class($this)."::getSumCreditNotesUsed was called with a bad object as a first parameter";
			dol_print_error($this->db, $this->error);
			return -1;
		}

		$resql = $this->db->query($sql);
		if ($resql) {
			$obj = $this->db->fetch_object($resql);
			if ($multicurrency) {
				return $obj->multicurrency_amount;
			} else {
				return $obj->amount;
			}
		} else {
			$this->error = $this->db->lasterror();
			return -1;
		}
	}

	/**
	 *  Return clickable ref of object (with picto or not)
	 *
	 *  @param	int<0,1>	$withpicto		0=No picto, 1=Include picto into link, 2=Picto only
	 *  @param	string		$option			Where to link to ('invoice' or 'discount')
	 *  @return	string						String with URL
	 */
	public function getNomUrl($withpicto, $option = 'invoice')
	{
		global $langs;

		$result = '';
		$link = '';
		$linkend = '';
		$label = '';
		$picto = '';
		$ref = '';

		if ($option == 'invoice') {
			$facid = !empty($this->discount_type) ? $this->fk_invoice_supplier_source : $this->fk_facture_source;
			$link = !empty($this->discount_type) ? '/fourn/facture/card.php' : '/compta/facture/card.php';
			$label = $langs->trans("ShowSourceInvoice").': '.$this->ref_facture_source;
			$link = '<a href="'.DOL_URL_ROOT.$link.'?facid='.$facid.'" title="'.dol_escape_htmltag($label, 1).'" class="classfortooltip">';
			$linkend = '</a>';
			$ref = !empty($this->discount_type) ? $this->ref_invoice_supplier_source : $this->ref_facture_source;
			$picto = 'bill';
		}
		if ($option == 'discount') {
			$label = $langs->trans("Discount");
			$link = '<a href="'.DOL_URL_ROOT.'/comm/remx.php?id='.$this->socid.'" title="'.dol_escape_htmltag($label, 1).'" class="classfortooltip">';
			$linkend = '</a>';
			$ref = $langs->trans("Discount");
			$picto = 'generic';
		}


		if ($withpicto) {
			$result .= ($link.img_object($label, $picto, 'class="classfortooltip"').$linkend);
		}
		if ($withpicto && $withpicto != 2) {
			$result .= ' ';
		}
		$result .= $link.$ref.$linkend;
		return $result;
	}


	/**
	 *  Initialise an instance with random values.
	 *  Used to build previews or test instances.
	 *	id must be 0 if object instance is a specimen.
	 *
	 *  @return	int<0,1>
	 */
	public function initAsSpecimen()
	{
<<<<<<< HEAD
		$this->fk_soc         = 1;
=======
>>>>>>> cc80841a
		$this->socid          = 1;
		$this->amount_ht      = 10;
		$this->amount_tva     = 1.96;
		$this->amount_ttc     = 11.96;
		$this->tva_tx         = 19.6;
		$this->description    = 'Specimen discount';

		return 1;
	}
}<|MERGE_RESOLUTION|>--- conflicted
+++ resolved
@@ -4,10 +4,7 @@
  * Copyright (C) 2024      Alexandre Janniaux   <alexandre.janniaux@gmail.com>
  * Copyright (C) 2024       Frédéric France             <frederic.france@free.fr>
  * Copyright (C) 2024		MDW							<mdeweerd@users.noreply.github.com>
-<<<<<<< HEAD
-=======
  * Copyright (C) 2024		Noé Cendrier		<noe.cendrier@altairis.fr>
->>>>>>> cc80841a
  *
  * This program is free software; you can redistribute it and/or modify
  * it under the terms of the GNU General Public License as published by
@@ -376,10 +373,7 @@
 		$sql .= " AND fk_invoice_supplier IS NULL)"; // Not used as credit note and not used as deposit
 
 		dol_syslog(get_class($this)."::delete Delete discount", LOG_DEBUG);
-<<<<<<< HEAD
-=======
-
->>>>>>> cc80841a
+
 		require_once DOL_DOCUMENT_ROOT. '/core/class/commoninvoice.class.php';
 		$result = $this->db->query($sql);
 		if ($result) {
@@ -435,10 +429,7 @@
 	 *
 	 *	@param		int		$rowidline		Invoice line id (To use discount into invoice lines)
 	 *	@param		int		$rowidinvoice	Invoice id (To use discount as a credit note to reduce payment of invoice)
-<<<<<<< HEAD
-=======
 	 *  @param      int		$notrigger		0 = launch triggers after, 1 = disable triggers
->>>>>>> cc80841a
 	 *	@return		int<-3,1>				Return integer <0 if KO, >0 if OK
 	 */
 	public function link_to_invoice($rowidline, $rowidinvoice, $notrigger = 0)
@@ -505,20 +496,14 @@
 	 *	Link the discount to a particular invoice line or a particular invoice.
 	 *	Do not call this if discount is linked to a reconcialiated invoice
 	 *
-<<<<<<< HEAD
-=======
 	 *  @param      int		$notrigger		0 = launch triggers after, 1 = disable triggers
->>>>>>> cc80841a
 	 *	@return		int<-3,1>					Return integer <0 if KO, >0 if OK
 	 */
 	public function unlink_invoice($notrigger = 0)
 	{
 		// phpcs:enable
-<<<<<<< HEAD
-=======
 		global $user;
 
->>>>>>> cc80841a
 		$sql = "UPDATE ".$this->db->prefix()."societe_remise_except";
 		if (!empty($this->discount_type)) {
 			$sql .= " SET fk_invoice_supplier_line = NULL, fk_invoice_supplier = NULL";
@@ -780,10 +765,6 @@
 	 */
 	public function initAsSpecimen()
 	{
-<<<<<<< HEAD
-		$this->fk_soc         = 1;
-=======
->>>>>>> cc80841a
 		$this->socid          = 1;
 		$this->amount_ht      = 10;
 		$this->amount_tva     = 1.96;
