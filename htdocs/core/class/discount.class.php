--- conflicted
+++ resolved
@@ -34,9 +34,9 @@
     public $db;
 
     /**
-	 * @var string Error code (or message)
-	 */
-	public $error;
+	   * @var string Error code (or message)
+	   */
+	  public $error;
 
 	/**
 	 * @var string[]	Array of error strings
@@ -48,12 +48,9 @@
 	 */
 	public $id;
 
-<<<<<<< HEAD
-=======
-    /**
-	 * @var int Thirdparty ID
-	 */
->>>>>>> b3e6d4a9
+   /**
+	  * @var int Thirdparty ID
+	  */
     public $fk_soc;
 
     public $discount_type;			// 0 => customer discount, 1 => supplier discount
@@ -63,14 +60,14 @@
     public $tva_tx;				// Vat rate
 
     /**
-	 * @var int User ID Id utilisateur qui accorde la remise
-	 */
-	public $fk_user;
-
-    /**
-	 * @var string description
-	 */
-	public $description;
+	   * @var int User ID Id utilisateur qui accorde la remise
+	   */
+	  public $fk_user;
+
+    /**
+	   * @var string description
+	   */
+	  public $description;
 
     public $datec;					// Date creation
     public $fk_facture_line;  		// Id invoice line when a discount is used into an invoice line (for absolute discounts)
