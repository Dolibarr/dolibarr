<?php
/* Copyright (C) 2005      Rodolphe Quiedeville <rodolphe@quiedeville.org>
 * Copyright (C) 2004-2018 Laurent Destailleur  <eldy@users.sourceforge.net>
 *
 * This program is free software; you can redistribute it and/or modify
 * it under the terms of the GNU General Public License as published by
 * the Free Software Foundation; either version 3 of the License, or
 * (at your option) any later version.
 *
 * This program is distributed in the hope that it will be useful,
 * but WITHOUT ANY WARRANTY; without even the implied warranty of
 * MERCHANTABILITY or FITNESS FOR A PARTICULAR PURPOSE.  See the
 * GNU General Public License for more details.
 *
 * You should have received a copy of the GNU General Public License
 * along with this program. If not, see <http://www.gnu.org/licenses/>.
 */

/**
 *		\file       htdocs/core/class/discount.class.php
 * 		\ingroup    core propal facture commande
 *		\brief      File of class to manage absolute discounts
 */


/**
 *		Class to manage absolute discounts
 */
class DiscountAbsolute
{
    /**
     * @var DoliDB Database handler.
     */
    public $db;
    
    /**
	 * @var string Error code (or message)
	 */
	public $error;

<<<<<<< HEAD
    /**
     * @var int ID discount
     */
    public $id;
    
=======
	/**
	 * @var string[]	Array of error strings
	 */
	public $errors=array();

	public $id;					// Id discount
>>>>>>> 23f4e7cc
    public $fk_soc;
    public $discount_type;			// 0 => customer discount, 1 => supplier discount
    public $amount_ht;				//
    public $amount_tva;			//
    public $amount_ttc;			//
    public $tva_tx;				// Vat rate
    public $fk_user;				// Id utilisateur qui accorde la remise
    
    /**
     * @var string model description (short text)
     */
    public $description;
    
    public $datec;					// Date creation
    public $fk_facture_line;  		// Id invoice line when a discount is used into an invoice line (for absolute discounts)
    public $fk_facture;			    // Id invoice when a discount line is used into an invoice (for credit note)
    public $fk_facture_source;		// Id facture avoir a l'origine de la remise
    public $ref_facture_source;	    // Ref facture avoir a l'origine de la remise
    public $ref_invoice_supplier_source;

    /**
     *	Constructor
     *
     *  @param  	DoliDB		$db		Database handler
     */
    function __construct($db)
    {
        $this->db = $db;
    }


    /**
     *	Load object from database into memory
     *
     *  @param      int		$rowid       					id discount to load
     *  @param      int		$fk_facture_source				fk_facture_source
     *  @param		int		$fk_invoice_supplier_source		fk_invoice_supplier_source
     *	@return		int										<0 if KO, =0 if not found, >0 if OK
     */
    function fetch($rowid, $fk_facture_source=0, $fk_invoice_supplier_source=0)
    {
    	global $conf;

        // Check parameters
        if (! $rowid && ! $fk_facture_source && ! $fk_invoice_supplier_source)
        {
            $this->error='ErrorBadParameters';
            return -1;
        }

        $sql = "SELECT sr.rowid, sr.fk_soc, sr.discount_type,";
        $sql.= " sr.fk_user,";
        $sql.= " sr.amount_ht, sr.amount_tva, sr.amount_ttc, sr.tva_tx,";
        $sql.= " sr.multicurrency_amount_ht, sr.multicurrency_amount_tva, sr.multicurrency_amount_ttc,";
        $sql.= " sr.fk_facture_line, sr.fk_facture, sr.fk_facture_source, sr.fk_invoice_supplier_line, sr.fk_invoice_supplier, sr.fk_invoice_supplier_source, sr.description,";
        $sql.= " sr.datec,";
        $sql.= " f.facnumber as ref_facture_source, fsup.facnumber as ref_invoice_supplier_source";
        $sql.= " FROM ".MAIN_DB_PREFIX."societe_remise_except as sr";
        $sql.= " LEFT JOIN ".MAIN_DB_PREFIX."facture as f ON sr.fk_facture_source = f.rowid";
        $sql.= " LEFT JOIN ".MAIN_DB_PREFIX."facture as fsup ON sr.fk_invoice_supplier_source = fsup.rowid";
        $sql.= " WHERE sr.entity = " . $conf->entity;
        if ($rowid) $sql.= " AND sr.rowid=".$rowid;
        if ($fk_facture_source) $sql.= " AND sr.fk_facture_source=".$fk_facture_source;
        if ($fk_invoice_supplier_source) $sql.= " AND sr.fk_invoice_supplier_source=".$fk_invoice_supplier_source;

        dol_syslog(get_class($this)."::fetch", LOG_DEBUG);
        $resql = $this->db->query($sql);
        if ($resql)
        {
            if ($this->db->num_rows($resql))
            {
                $obj = $this->db->fetch_object($resql);

                $this->id = $obj->rowid;
                $this->fk_soc = $obj->fk_soc;
                $this->discount_type = $obj->discount_type;

                $this->amount_ht = $obj->amount_ht;
                $this->amount_tva = $obj->amount_tva;
                $this->amount_ttc = $obj->amount_ttc;

                $this->multicurrency_amount_ht = $obj->multicurrency_amount_ht;
                $this->multicurrency_amount_tva = $obj->multicurrency_amount_tva;
                $this->multicurrency_amount_ttc = $obj->multicurrency_amount_ttc;

                $this->tva_tx = $obj->tva_tx;
                $this->fk_user = $obj->fk_user;
                $this->fk_facture_line = $obj->fk_facture_line;
                $this->fk_facture = $obj->fk_facture;
                $this->fk_facture_source = $obj->fk_facture_source;		// Id avoir source
                $this->ref_facture_source = $obj->ref_facture_source;	// Ref avoir source
                $this->fk_invoice_supplier_line = $obj->fk_invoice_supplier_line;
                $this->fk_invoice_supplier = $obj->fk_invoice_supplier;
                $this->fk_invoice_supplier_source = $obj->fk_invoice_supplier_source;		// Id avoir source
                $this->ref_invoice_supplier_source = $obj->ref_invoice_supplier_source;	// Ref avoir source
                $this->description = $obj->description;
                $this->datec = $this->db->jdate($obj->datec);

                $this->db->free($resql);
                return 1;
            }
            else
            {
                $this->db->free($resql);
                return 0;
            }
        }
        else
        {
            $this->error=$this->db->error();
            return -1;
        }
    }


    /**
     *      Create a discount into database
     *
     *      @param      User	$user       User that create
     *      @return     int         		<0 if KO, >0 if OK
     */
    function create($user)
    {
        global $conf, $langs;

        // Clean parameters
        $this->amount_ht=price2num($this->amount_ht);
        $this->amount_tva=price2num($this->amount_tva);
        $this->amount_ttc=price2num($this->amount_ttc);
        $this->tva_tx=price2num($this->tva_tx);

        // Check parameters
        if (empty($this->description))
        {
            $this->error='BadValueForPropertyDescription';
            dol_syslog(get_class($this)."::create ".$this->error, LOG_ERR);
            return -1;
        }

        // Insert request
        $sql = "INSERT INTO ".MAIN_DB_PREFIX."societe_remise_except";
        $sql.= " (entity, datec, fk_soc, discount_type, fk_user, description,";
        $sql.= " amount_ht, amount_tva, amount_ttc, tva_tx,";
        $sql.= " fk_facture_source, fk_invoice_supplier_source";
        $sql.= ")";
        $sql.= " VALUES (".$conf->entity.", '".$this->db->idate($this->datec!=''?$this->datec:dol_now())."', ".$this->fk_soc.", ".(empty($this->discount_type)?0:intval($this->discount_type)).", ".$user->id.", '".$this->db->escape($this->description)."',";
        $sql.= " ".$this->amount_ht.", ".$this->amount_tva.", ".$this->amount_ttc.", ".$this->tva_tx.",";
        $sql.= " ".($this->fk_facture_source ? "'".$this->db->escape($this->fk_facture_source)."'":"null").",";
        $sql.= " ".($this->fk_invoice_supplier_source ? "'".$this->db->escape($this->fk_invoice_supplier_source)."'":"null");
        $sql.= ")";

        dol_syslog(get_class($this)."::create", LOG_DEBUG);
        $resql=$this->db->query($sql);
        if ($resql)
        {
            $this->id=$this->db->last_insert_id(MAIN_DB_PREFIX."societe_remise_except");
            return $this->id;
        }
        else
        {
            $this->error=$this->db->lasterror().' - sql='.$sql;
            return -1;
        }
    }


    /**
     *  Delete object in database. If fk_facture_source is defined, we delete all familiy with same fk_facture_source. If not, only with id is removed
     *
     * 	@param		User	$user		Object of user asking to delete
     *	@return		int					<0 if KO, >0 if OK
     */
    function delete($user)
    {
        global $conf, $langs;

        // Check if we can remove the discount
        if ($this->fk_facture_source)
        {
            $sql="SELECT COUNT(rowid) as nb";
            $sql.=" FROM ".MAIN_DB_PREFIX."societe_remise_except";
            $sql.=" WHERE (fk_facture_line IS NOT NULL";	// Not used as absolute simple discount
            $sql.=" OR fk_facture IS NOT NULL)"; 			// Not used as credit note and not used as deposit
            $sql.=" AND fk_facture_source = ".$this->fk_facture_source;
            //$sql.=" AND rowid != ".$this->id;

            dol_syslog(get_class($this)."::delete Check if we can remove discount", LOG_DEBUG);
            $resql=$this->db->query($sql);
            if ($resql)
            {
                $obj = $this->db->fetch_object($resql);
                if ($obj->nb > 0)
                {
                    $this->error='ErrorThisPartOrAnotherIsAlreadyUsedSoDiscountSerieCantBeRemoved';
                    return -2;
                }
            }
            else
            {
                dol_print_error($this->db);
                return -1;
            }
        }

        // Check if we can remove the discount
        if ($this->fk_invoice_supplier_source)
        {
        	$sql="SELECT COUNT(rowid) as nb";
        	$sql.=" FROM ".MAIN_DB_PREFIX."societe_remise_except";
        	$sql.=" WHERE (fk_invoice_supplier_line IS NOT NULL";	// Not used as absolute simple discount
        	$sql.=" OR fk_invoice_supplier IS NOT NULL)"; 			// Not used as credit note and not used as deposit
        	$sql.=" AND fk_invoice_supplier_source = ".$this->fk_invoice_supplier_source;
        	//$sql.=" AND rowid != ".$this->id;

        	dol_syslog(get_class($this)."::delete Check if we can remove discount", LOG_DEBUG);
        	$resql=$this->db->query($sql);
        	if ($resql)
        	{
        		$obj = $this->db->fetch_object($resql);
        		if ($obj->nb > 0)
        		{
        			$this->error='ErrorThisPartOrAnotherIsAlreadyUsedSoDiscountSerieCantBeRemoved';
        			return -2;
        		}
        	}
        	else
        	{
        		dol_print_error($this->db);
        		return -1;
        	}
        }

        $this->db->begin();

        // Delete but only if not used
        $sql = "DELETE FROM ".MAIN_DB_PREFIX."societe_remise_except ";
        if ($this->fk_facture_source) $sql.= " WHERE fk_facture_source = ".$this->fk_facture_source;	// Delete all lines of same serie
        elseif ($this->fk_invoice_supplier_source) $sql.= " WHERE fk_invoice_supplier_source = ".$this->fk_invoice_supplier_source;	// Delete all lines of same serie
        else $sql.= " WHERE rowid = ".$this->id;	// Delete only line
        $sql.= " AND (fk_facture_line IS NULL";	// Not used as absolute simple discount
        $sql.= " AND fk_facture IS NULL)";		// Not used as credit note and not used as deposit
        $sql.= " AND (fk_invoice_supplier_line IS NULL";	// Not used as absolute simple discount
        $sql.= " AND fk_invoice_supplier IS NULL)";		// Not used as credit note and not used as deposit

        dol_syslog(get_class($this)."::delete Delete discount", LOG_DEBUG);
        $result=$this->db->query($sql);
        if ($result)
        {
            // If source of discount was a credit note or deposit, we change source statut.
            if ($this->fk_facture_source)
            {
                $sql = "UPDATE ".MAIN_DB_PREFIX."facture";
                $sql.=" set paye=0, fk_statut=1";
                $sql.=" WHERE (type = 2 or type = 3) AND rowid=".$this->fk_facture_source;

                dol_syslog(get_class($this)."::delete Update credit note or deposit invoice statut", LOG_DEBUG);
                $result=$this->db->query($sql);
                if ($result)
                {
                    $this->db->commit();
                    return 1;
                }
                else
                {
                    $this->error=$this->db->lasterror();
                    $this->db->rollback();
                    return -1;
                }
            }
            elseif($this->fk_invoice_supplier_source) {

            	$sql = "UPDATE ".MAIN_DB_PREFIX."facture_fourn";
            	$sql.=" set paye=0, fk_statut=1";
            	$sql.=" WHERE (type = 2 or type = 3) AND rowid=".$this->fk_invoice_supplier_source;

            	dol_syslog(get_class($this)."::delete Update credit note or deposit invoice statut", LOG_DEBUG);
            	$result=$this->db->query($sql);
            	if ($result)
            	{
            		$this->db->commit();
            		return 1;
            	}
            	else
            	{
            		$this->error=$this->db->lasterror();
            		$this->db->rollback();
            		return -1;
            	}
            }
            else
            {
                $this->db->commit();
                return 1;
            }
        }
        else
        {
            $this->error=$this->db->lasterror();
            $this->db->rollback();
            return -1;
        }
    }



    /**
     *	Link the discount to a particular invoice line or a particular invoice.
     *	When discount is a global discount used as an invoice line, we link using rowidline.
     *	When discount is from a credit note used to reduce payment of an invoice, we link using rowidinvoice
     *
     *	@param		int		$rowidline		Invoice line id (To use discount into invoice lines)
     *	@param		int		$rowidinvoice	Invoice id (To use discount as a credit note to reduc payment of invoice)
     *	@return		int						<0 if KO, >0 if OK
     */
    // phpcs:ignore PEAR.NamingConventions.ValidFunctionName.NotCamelCaps
    function link_to_invoice($rowidline,$rowidinvoice)
    {
        // Check parameters
        if (! $rowidline && ! $rowidinvoice)
        {
            $this->error='ErrorBadParameters';
            return -1;
        }
        if ($rowidline && $rowidinvoice)
        {
            $this->error='ErrorBadParameters';
            return -2;
        }

        $sql ="UPDATE ".MAIN_DB_PREFIX."societe_remise_except";
        if(! empty($this->discount_type)) {
        	if ($rowidline)    $sql.=" SET fk_invoice_supplier_line = ".$rowidline;
        	if ($rowidinvoice) $sql.=" SET fk_invoice_supplier = ".$rowidinvoice;
        } else {
        	if ($rowidline)    $sql.=" SET fk_facture_line = ".$rowidline;
        	if ($rowidinvoice) $sql.=" SET fk_facture = ".$rowidinvoice;
        }
        $sql.=" WHERE rowid = ".$this->id;

        dol_syslog(get_class($this)."::link_to_invoice", LOG_DEBUG);
        $resql = $this->db->query($sql);
        if ($resql)
        {
        	if(! empty($this->discount_type)) {
        		$this->fk_invoice_supplier_line=$rowidline;
        		$this->fk_invoice_supplier=$rowidinvoice;
        	} else {
        		$this->fk_facture_line=$rowidline;
        		$this->fk_facture=$rowidinvoice;
        	}
            return 1;
        }
        else
        {
            $this->error=$this->db->error();
            return -3;
        }
    }


    /**
     *	Link the discount to a particular invoice line or a particular invoice.
     *	Do not call this if discount is linked to a reconcialiated invoice
     *
     *	@return		int							<0 if KO, >0 if OK
     */
    // phpcs:ignore PEAR.NamingConventions.ValidFunctionName.NotCamelCaps
    function unlink_invoice()
    {
        $sql ="UPDATE ".MAIN_DB_PREFIX."societe_remise_except";
		if(! empty($this->discount_type)) {
       		$sql.=" SET fk_invoice_supplier_line = NULL, fk_invoice_supplier = NULL";
		} else {
			$sql.=" SET fk_facture_line = NULL, fk_facture = NULL";
		}
        $sql.=" WHERE rowid = ".$this->id;

        dol_syslog(get_class($this)."::unlink_invoice", LOG_DEBUG);
        $resql = $this->db->query($sql);
        if ($resql)
        {
            return 1;
        }
        else
        {
            $this->error=$this->db->error();
            return -3;
        }
    }


    /**
     *  Return amount (with tax) of discounts currently available for a company, user or other criteria
     *
     *	@param		Societe		$company		Object third party for filter
     *	@param		User		$user			Filtre sur un user auteur des remises
     * 	@param		string		$filter			Filtre autre
     * 	@param		int			$maxvalue		Filter on max value for discount
     *  @param      int			$discount_type  0 => customer discount, 1 => supplier discount
     * 	@return		int						<0 if KO, amount otherwise
     */
    function getAvailableDiscounts($company='', $user='',$filter='', $maxvalue=0, $discount_type=0)
    {
    	global $conf;

        $sql  = "SELECT SUM(rc.amount_ttc) as amount";
        //$sql  = "SELECT rc.amount_ttc as amount";
        $sql.= " FROM ".MAIN_DB_PREFIX."societe_remise_except as rc";
        $sql.= " WHERE rc.entity = " . $conf->entity;
        $sql.= " AND rc.discount_type=".intval($discount_type);
        if (! empty($discount_type)) {
        	$sql.= " AND (rc.fk_invoice_supplier IS NULL AND rc.fk_invoice_supplier_line IS NULL)"; // Available from supplier
        } else {
        	$sql.= " AND (rc.fk_facture IS NULL AND rc.fk_facture_line IS NULL)"; // Available to customer
        }
        if (is_object($company)) $sql.= " AND rc.fk_soc = ".$company->id;
        if (is_object($user))    $sql.= " AND rc.fk_user = ".$user->id;
        if ($filter)   $sql.=' AND ('.$filter.')';
        if ($maxvalue) $sql.=' AND rc.amount_ttc <= '.price2num($maxvalue);

        dol_syslog(get_class($this)."::getAvailableDiscounts", LOG_DEBUG);
        $resql=$this->db->query($sql);
        if ($resql)
        {
            $obj = $this->db->fetch_object($resql);
            //while ($obj)
            //{
            //print 'zz'.$obj->amount;
            //$obj = $this->db->fetch_object($resql);
            //}
            return $obj->amount;
        }
        return -1;
    }


    /**
     *  Return amount (with tax) of all deposits invoices used by invoice as a payment.
     *  Should always be empty, except if option FACTURE_DEPOSITS_ARE_JUST_PAYMENTS is on (not recommended).
     *
     *	@param		CommonInvoice	$invoice		Object invoice (customer of supplier)
	 *  @param 		int 		    $multicurrency 	Return multicurrency_amount instead of amount
     *	@return		int				     			<0 if KO, Sum of credit notes and deposits amount otherwise
     */
    function getSumDepositsUsed($invoice, $multicurrency=0)
    {
        dol_syslog(get_class($this)."::getSumDepositsUsed", LOG_DEBUG);

        if ($invoice->element == 'facture' || $invoice->element == 'invoice')
        {
            $sql = 'SELECT sum(rc.amount_ttc) as amount, sum(rc.multicurrency_amount_ttc) as multicurrency_amount';
            $sql.= ' FROM '.MAIN_DB_PREFIX.'societe_remise_except as rc, '.MAIN_DB_PREFIX.'facture as f';
            $sql.= ' WHERE rc.fk_facture_source=f.rowid AND rc.fk_facture = '.$invoice->id;
            $sql.= ' AND f.type = 3';
        }
        else if ($invoice->element == 'invoice_supplier')
        {
            $sql = 'SELECT sum(rc.amount_ttc) as amount, sum(rc.multicurrency_amount_ttc) as multicurrency_amount';
            $sql.= ' FROM '.MAIN_DB_PREFIX.'societe_remise_except as rc, '.MAIN_DB_PREFIX.'facture_fourn as f';
            $sql.= ' WHERE rc.fk_invoice_supplier_source=f.rowid AND rc.fk_invoice_supplier = '.$invoice->id;
            $sql.= ' AND f.type = 3';
        }
        else
        {
            $this->error=get_class($this)."::getSumDepositsUsed was called with a bad object as a first parameter";
            dol_print_error($this->error);
            return -1;
        }

        $resql=$this->db->query($sql);
        if ($resql)
        {
            $obj = $this->db->fetch_object($resql);
            if ($multicurrency) return $obj->multicurrency_amount;
			else return $obj->amount;
        }
        else
        {
            $this->error = $this->db->lasterror();
            return -1;
        }
    }

    /**
     *  Return amount (with tax) of all credit notes invoices + excess received used by invoice as a payment
     *
     *	@param		CommonInvoice	  $invoice	    	Object invoice
	 *	@param		int			      $multicurrency	Return multicurrency_amount instead of amount
     *	@return		int					        		<0 if KO, Sum of credit notes and excess received amount otherwise
     */
    function getSumCreditNotesUsed($invoice, $multicurrency=0)
    {
        dol_syslog(get_class($this)."::getSumCreditNotesUsed", LOG_DEBUG);

        if ($invoice->element == 'facture' || $invoice->element == 'invoice')
        {
            $sql = 'SELECT sum(rc.amount_ttc) as amount, sum(rc.multicurrency_amount_ttc) as multicurrency_amount';
            $sql.= ' FROM '.MAIN_DB_PREFIX.'societe_remise_except as rc, '.MAIN_DB_PREFIX.'facture as f';
            $sql.= ' WHERE rc.fk_facture_source=f.rowid AND rc.fk_facture = '.$invoice->id;
            $sql.= ' AND (f.type = 2 OR f.type = 0)';	// Find discount coming from credit note or excess received
        }
        else if ($invoice->element == 'invoice_supplier')
        {
            $sql = 'SELECT sum(rc.amount_ttc) as amount, sum(rc.multicurrency_amount_ttc) as multicurrency_amount';
            $sql.= ' FROM '.MAIN_DB_PREFIX.'societe_remise_except as rc, '.MAIN_DB_PREFIX.'facture_fourn as f';
            $sql.= ' WHERE rc.fk_invoice_supplier_source=f.rowid AND rc.fk_invoice_supplier = '.$invoice->id;
            $sql.= ' AND (f.type = 2 OR f.type = 0)';	// Find discount coming from credit note or excess paid
        }
        else
        {
            $this->error=get_class($this)."::getSumCreditNotesUsed was called with a bad object as a first parameter";
            dol_print_error($this->error);
            return -1;
        }

        $resql=$this->db->query($sql);
        if ($resql)
        {
            $obj = $this->db->fetch_object($resql);
            if ($multicurrency) return $obj->multicurrency_amount;
			else return $obj->amount;
        }
        else
        {
            $this->error = $this->db->lasterror();
            return -1;
        }
    }

    /**
     *	Return clickable ref of object (with picto or not)
     *
     *	@param		int		$withpicto		0=No picto, 1=Include picto into link, 2=Picto only
     *	@param		string	$option			Where to link to ('invoice' or 'discount')
     *	@return		string					String with URL
     */
    function getNomUrl($withpicto,$option='invoice')
    {
        global $langs;

        $result='';

        if ($option == 'invoice') {
            $facid=! empty($this->discount_type)?$this->fk_invoice_supplier_source:$this->fk_facture_source;
            $link=! empty($this->discount_type)?'/fourn/facture/card.php':'/compta/facture/card.php';
            $label=$langs->trans("ShowDiscount").': '.$this->ref_facture_source;
            $link = '<a href="'.DOL_URL_ROOT.$link.'?facid='.$facid.'" title="'.dol_escape_htmltag($label, 1).'" class="classfortooltip">';
            $linkend='</a>';
            $ref=! empty($this->discount_type)?$this->ref_invoice_supplier_source:$this->ref_facture_source;
            $picto='bill';
        }
        if ($option == 'discount') {
            $label=$langs->trans("Discount");
            $link = '<a href="'.DOL_URL_ROOT.'/comm/remx.php?id='.$this->fk_soc.'" title="'.dol_escape_htmltag($label, 1).'" class="classfortooltip">';
            $linkend='</a>';
            $ref=$langs->trans("Discount");
            $picto='generic';
        }


        if ($withpicto) $result.=($link.img_object($label, $picto, 'class="classfortooltip"').$linkend);
        if ($withpicto && $withpicto != 2) $result.=' ';
        $result.=$link.$ref.$linkend;
        return $result;
    }


	/**
     *  Initialise an instance with random values.
     *  Used to build previews or test instances.
     *	id must be 0 if object instance is a specimen.
     *
     *  @return	void
	 */
	function initAsSpecimen()
	{
		global $user,$langs,$conf;

		$this->fk_soc         = 1;
		$this->amount_ht      = 10;
		$this->amount_tva     = 1.96;
		$this->amount_ttc     = 11.96;
		$this->tva_tx         = 19.6;
		$this->description    = 'Specimen discount';
	}
}<|MERGE_RESOLUTION|>--- conflicted
+++ resolved
@@ -34,24 +34,20 @@
     public $db;
     
     /**
-	 * @var string Error code (or message)
-	 */
-	public $error;
-
-<<<<<<< HEAD
+	   * @var string Error code (or message)
+	   */
+	  public $error;
+
     /**
      * @var int ID discount
      */
     public $id;
     
-=======
-	/**
-	 * @var string[]	Array of error strings
-	 */
-	public $errors=array();
-
-	public $id;					// Id discount
->>>>>>> 23f4e7cc
+	  /**
+	   * @var string[]	Array of error strings
+	   */
+	  public $errors=array();
+
     public $fk_soc;
     public $discount_type;			// 0 => customer discount, 1 => supplier discount
     public $amount_ht;				//
