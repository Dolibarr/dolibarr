<?php
/* Copyright (C) 2005      Rodolphe Quiedeville <rodolphe@quiedeville.org>
 * Copyright (C) 2004-2018 Laurent Destailleur  <eldy@users.sourceforge.net>
 *
 * This program is free software; you can redistribute it and/or modify
 * it under the terms of the GNU General Public License as published by
 * the Free Software Foundation; either version 3 of the License, or
 * (at your option) any later version.
 *
 * This program is distributed in the hope that it will be useful,
 * but WITHOUT ANY WARRANTY; without even the implied warranty of
 * MERCHANTABILITY or FITNESS FOR A PARTICULAR PURPOSE.  See the
 * GNU General Public License for more details.
 *
 * You should have received a copy of the GNU General Public License
 * along with this program. If not, see <https://www.gnu.org/licenses/>.
 */

/**
 *		\file       htdocs/core/class/discount.class.php
 * 		\ingroup    core propal facture commande
 *		\brief      File of class to manage absolute discounts
 */


/**
 *		Class to manage absolute discounts
 */
class DiscountAbsolute
{
    /**
     * @var DoliDB Database handler.
     */
    public $db;

    /**
	 * @var string Error code (or message)
	 */
	public $error;

	/**
	 * @var string[]	Array of error strings
	 */
	public $errors = array();

	/**
	 * @var int ID discount
	 */
	public $id;

    /**
	 * @var int Thirdparty ID
	 */
    public $fk_soc;

    public $discount_type; // 0 => customer discount, 1 => supplier discount
    public $amount_ht; //
    public $amount_tva; //
    public $amount_ttc; //
    public $multicurrency_amount_ht;
    public $multicurrency_amount_tva;
    public $multicurrency_amount_ttc;
    // Vat rate
    public $tva_tx;

    /**
	 * @var int User ID Id utilisateur qui accorde la remise
	 */
	public $fk_user;

    /**
	 * @var string description
	 */
	public $description;

    /**
     * Date creation record (datec)
     *
     * @var integer
     */
    public $datec;

    /**
     * @var int ID invoice line when a discount is used into an invoice line (for absolute discounts)
     */
    public $fk_facture_line;

    /**
     * @var int ID invoice when a discount line is used into an invoice (for credit note)
     */
    public $fk_facture;

    /**
     * @var int ID credit note or deposit used to create the discount
     */
    public $fk_facture_source;
    public $ref_facture_source;	    		// Ref credit note or deposit used to create the discount
	public $type_facture_source;

    public $fk_invoice_supplier_source;
    public $ref_invoice_supplier_source;	// Ref credit note or deposit used to create the discount
    public $type_invoice_supplier_source;

    /**
     *	Constructor
     *
     *  @param  	DoliDB		$db		Database handler
     */
    public function __construct($db)
    {
        $this->db = $db;
    }


    /**
     *	Load object from database into memory
     *
     *  @param      int		$rowid       					id discount to load
     *  @param      int		$fk_facture_source				fk_facture_source
     *  @param		int		$fk_invoice_supplier_source		fk_invoice_supplier_source
     *	@return		int										<0 if KO, =0 if not found, >0 if OK
     */
    public function fetch($rowid, $fk_facture_source = 0, $fk_invoice_supplier_source = 0)
    {
    	global $conf;

        // Check parameters
        if (! $rowid && ! $fk_facture_source && ! $fk_invoice_supplier_source)
        {
            $this->error='ErrorBadParameters';
            return -1;
        }

        $sql = "SELECT sr.rowid, sr.fk_soc, sr.discount_type,";
        $sql.= " sr.fk_user,";
        $sql.= " sr.amount_ht, sr.amount_tva, sr.amount_ttc, sr.tva_tx,";
        $sql.= " sr.multicurrency_amount_ht, sr.multicurrency_amount_tva, sr.multicurrency_amount_ttc,";
        $sql.= " sr.fk_facture_line, sr.fk_facture, sr.fk_facture_source, sr.fk_invoice_supplier_line, sr.fk_invoice_supplier, sr.fk_invoice_supplier_source, sr.description,";
        $sql.= " sr.datec,";
        $sql.= " f.ref as ref_facture_source, f.type as type_facture_source,";
        $sql.= " fsup.ref as ref_invoice_supplier_source, fsup.type as type_invoice_supplier_source";
        $sql.= " FROM ".MAIN_DB_PREFIX."societe_remise_except as sr";
        $sql.= " LEFT JOIN ".MAIN_DB_PREFIX."facture as f ON sr.fk_facture_source = f.rowid";
        $sql.= " LEFT JOIN ".MAIN_DB_PREFIX."facture as fsup ON sr.fk_invoice_supplier_source = fsup.rowid";
        $sql.= " WHERE sr.entity IN (".getEntity('invoice').")";
        if ($rowid) $sql.= " AND sr.rowid=".$rowid;
        if ($fk_facture_source) $sql.= " AND sr.fk_facture_source=".$fk_facture_source;
        if ($fk_invoice_supplier_source) $sql.= " AND sr.fk_invoice_supplier_source=".$fk_invoice_supplier_source;

        dol_syslog(get_class($this)."::fetch", LOG_DEBUG);
        $resql = $this->db->query($sql);
        if ($resql)
        {
            if ($this->db->num_rows($resql))
            {
                $obj = $this->db->fetch_object($resql);

                $this->id = $obj->rowid;
                $this->fk_soc = $obj->fk_soc;
                $this->discount_type = $obj->discount_type;

                $this->amount_ht = $obj->amount_ht;
                $this->amount_tva = $obj->amount_tva;
                $this->amount_ttc = $obj->amount_ttc;

                $this->multicurrency_amount_ht = $this->multicurrency_subprice = $obj->multicurrency_amount_ht;
                $this->multicurrency_amount_tva = $obj->multicurrency_amount_tva;
                $this->multicurrency_amount_ttc = $obj->multicurrency_amount_ttc;

                $this->tva_tx = $obj->tva_tx;
                $this->fk_user = $obj->fk_user;
                $this->fk_facture_line = $obj->fk_facture_line;
                $this->fk_facture = $obj->fk_facture;
                $this->fk_facture_source = $obj->fk_facture_source;		// Id credit note or deposit source
                $this->ref_facture_source = $obj->ref_facture_source;	// Ref credit note or deposit  source
                $this->type_facture_source = $obj->type_facture_source;	// Type credit note or deposit  source
                $this->fk_invoice_supplier_line = $obj->fk_invoice_supplier_line;
                $this->fk_invoice_supplier = $obj->fk_invoice_supplier;
                $this->fk_invoice_supplier_source = $obj->fk_invoice_supplier_source;		// Id credit note or deposit source
                $this->ref_invoice_supplier_source = $obj->ref_invoice_supplier_source;		// Ref credit note or deposit  source
                $this->type_invoice_supplier_source = $obj->type_invoice_supplier_source;	// Type credit note or deposit  source
                $this->description = $obj->description;
                $this->datec = $this->db->jdate($obj->datec);

                $this->db->free($resql);
                return 1;
            }
            else
            {
                $this->db->free($resql);
                return 0;
            }
        }
        else
        {
            $this->error = $this->db->error();
            return -1;
        }
    }


    /**
     *      Create a discount into database
     *
     *      @param      User	$user       User that create
     *      @return     int         		<0 if KO, >0 if OK
     */
    public function create($user)
    {
        global $conf, $langs;

        // Clean parameters
        $this->amount_ht = price2num($this->amount_ht);
        $this->amount_tva = price2num($this->amount_tva);
        $this->amount_ttc = price2num($this->amount_ttc);

        $this->tva_tx = price2num($this->tva_tx);

        $this->multicurrency_amount_ht = price2num($this->multicurrency_amount_ht);
        $this->multicurrency_amount_tva = price2num($this->multicurrency_amount_tva);
        $this->multicurrency_amount_ttc = price2num($this->multicurrency_amount_ttc);

        if (empty($this->multicurrency_amount_ht)) $this->multicurrency_amount_ht = 0;
        if (empty($this->multicurrency_amount_tva)) $this->multicurrency_amount_tva = 0;
        if (empty($this->multicurrency_amount_ttc)) $this->multicurrency_amount_ttc = 0;

        // Check parameters
        if (empty($this->description))
        {
            $this->error = 'BadValueForPropertyDescription';
            dol_syslog(get_class($this)."::create ".$this->error, LOG_ERR);
            return -1;
        }

        $userid = $user->id;
		if (!($userid > 0))		// For example when record is saved into an anonymous context with a not loaded object $user.
		{
			include_once DOL_DOCUMENT_ROOT.'/compta/facture/class/facture.class.php';
			$tmpinvoice = new Facture($this->db);
			$tmpinvoice->fetch($this->fk_facture_source);
			$userid = $tmpinvoice->fk_user_author; // We use the author of invoice
		}

        // Insert request
        $sql = "INSERT INTO ".MAIN_DB_PREFIX."societe_remise_except";
        $sql .= " (entity, datec, fk_soc, discount_type, fk_user, description,";
        $sql .= " amount_ht, amount_tva, amount_ttc, tva_tx,";
        $sql .= " multicurrency_amount_ht, multicurrency_amount_tva, multicurrency_amount_ttc,";
        $sql .= " fk_facture_source, fk_invoice_supplier_source";
        $sql .= ")";
        $sql .= " VALUES (".$conf->entity.", '".$this->db->idate($this->datec != '' ? $this->datec : dol_now())."', ".$this->fk_soc.", ".(empty($this->discount_type) ? 0 : intval($this->discount_type)).", ".$userid.", '".$this->db->escape($this->description)."',";
        $sql .= " ".$this->amount_ht.", ".$this->amount_tva.", ".$this->amount_ttc.", ".$this->tva_tx.",";
        $sql .= " ".$this->multicurrency_amount_ht.", ".$this->multicurrency_amount_tva.", ".$this->multicurrency_amount_ttc.", ";
        $sql .= " ".($this->fk_facture_source ? "'".$this->db->escape($this->fk_facture_source)."'" : "null").",";
        $sql .= " ".($this->fk_invoice_supplier_source ? "'".$this->db->escape($this->fk_invoice_supplier_source)."'" : "null");
        $sql .= ")";

        dol_syslog(get_class($this)."::create", LOG_DEBUG);
        $resql = $this->db->query($sql);
        if ($resql)
        {
            $this->id = $this->db->last_insert_id(MAIN_DB_PREFIX."societe_remise_except");
            return $this->id;
        }
        else
        {
            $this->error = $this->db->lasterror().' - sql='.$sql;
            return -1;
        }
    }


    /**
     *  Delete object in database. If fk_facture_source is defined, we delete all familiy with same fk_facture_source. If not, only with id is removed
     *
     *  @param      User    $user       Object of user asking to delete
     *  @return     int                 <0 if KO, >0 if OK
     */
    public function delete($user)
    {
        global $conf, $langs;

        // Check if we can remove the discount
        if ($this->fk_facture_source)
        {
            $sql = "SELECT COUNT(rowid) as nb";
            $sql .= " FROM ".MAIN_DB_PREFIX."societe_remise_except";
            $sql .= " WHERE (fk_facture_line IS NOT NULL"; // Not used as absolute simple discount
            $sql .= " OR fk_facture IS NOT NULL)"; // Not used as credit note and not used as deposit
            $sql .= " AND fk_facture_source = ".$this->fk_facture_source;
            //$sql.=" AND rowid != ".$this->id;

            dol_syslog(get_class($this)."::delete Check if we can remove discount", LOG_DEBUG);
            $resql = $this->db->query($sql);
            if ($resql)
            {
                $obj = $this->db->fetch_object($resql);
                if ($obj->nb > 0)
                {
                    $this->error = 'ErrorThisPartOrAnotherIsAlreadyUsedSoDiscountSerieCantBeRemoved';
                    return -2;
                }
            }
            else
            {
                dol_print_error($this->db);
                return -1;
            }
        }

        // Check if we can remove the discount
        if ($this->fk_invoice_supplier_source)
        {
            $sql = "SELECT COUNT(rowid) as nb";
            $sql .= " FROM ".MAIN_DB_PREFIX."societe_remise_except";
        	$sql .= " WHERE (fk_invoice_supplier_line IS NOT NULL"; // Not used as absolute simple discount
        	$sql .= " OR fk_invoice_supplier IS NOT NULL)"; // Not used as credit note and not used as deposit
        	$sql .= " AND fk_invoice_supplier_source = ".$this->fk_invoice_supplier_source;
        	//$sql.=" AND rowid != ".$this->id;

        	dol_syslog(get_class($this)."::delete Check if we can remove discount", LOG_DEBUG);
        	$resql = $this->db->query($sql);
        	if ($resql)
        	{
        		$obj = $this->db->fetch_object($resql);
        		if ($obj->nb > 0)
        		{
        			$this->error = 'ErrorThisPartOrAnotherIsAlreadyUsedSoDiscountSerieCantBeRemoved';
        			return -2;
        		}
        	}
        	else
        	{
        		dol_print_error($this->db);
        		return -1;
        	}
        }

        $this->db->begin();

        // Delete but only if not used
        $sql = "DELETE FROM ".MAIN_DB_PREFIX."societe_remise_except ";
        if ($this->fk_facture_source) $sql .= " WHERE fk_facture_source = ".$this->fk_facture_source; // Delete all lines of same serie
        elseif ($this->fk_invoice_supplier_source) $sql .= " WHERE fk_invoice_supplier_source = ".$this->fk_invoice_supplier_source; // Delete all lines of same serie
        else $sql .= " WHERE rowid = ".$this->id; // Delete only line
        $sql .= " AND (fk_facture_line IS NULL"; // Not used as absolute simple discount
        $sql .= " AND fk_facture IS NULL)"; // Not used as credit note and not used as deposit
        $sql .= " AND (fk_invoice_supplier_line IS NULL"; // Not used as absolute simple discount
        $sql .= " AND fk_invoice_supplier IS NULL)"; // Not used as credit note and not used as deposit

        dol_syslog(get_class($this)."::delete Delete discount", LOG_DEBUG);
        $result = $this->db->query($sql);
        if ($result)
        {
            // If source of discount was a credit note or deposit, we change source statut.
            if ($this->fk_facture_source)
            {
                $sql = "UPDATE ".MAIN_DB_PREFIX."facture";
                $sql .= " set paye=0, fk_statut=1";
                $sql .= " WHERE (type = 2 or type = 3) AND rowid=".$this->fk_facture_source;

                dol_syslog(get_class($this)."::delete Update credit note or deposit invoice statut", LOG_DEBUG);
                $result = $this->db->query($sql);
                if ($result)
                {
                    $this->db->commit();
                    return 1;
                }
                else
                {
                    $this->error=$this->db->lasterror();
                    $this->db->rollback();
                    return -1;
                }
            }
            elseif($this->fk_invoice_supplier_source) {
            	$sql = "UPDATE ".MAIN_DB_PREFIX."facture_fourn";
            	$sql.=" set paye=0, fk_statut=1";
            	$sql.=" WHERE (type = 2 or type = 3) AND rowid=".$this->fk_invoice_supplier_source;

            	dol_syslog(get_class($this)."::delete Update credit note or deposit invoice statut", LOG_DEBUG);
            	$result=$this->db->query($sql);
            	if ($result)
            	{
            		$this->db->commit();
            		return 1;
            	}
            	else
            	{
            		$this->error = $this->db->lasterror();
            		$this->db->rollback();
            		return -1;
            	}
            }
            else
            {
                $this->db->commit();
                return 1;
            }
        }
        else
        {
            $this->error = $this->db->lasterror();
            $this->db->rollback();
            return -1;
        }
    }



    // phpcs:disable PEAR.NamingConventions.ValidFunctionName.ScopeNotCamelCaps
    /**
     *	Link the discount to a particular invoice line or a particular invoice.
     *	When discount is a global discount used as an invoice line, we link using rowidline.
     *	When discount is from a credit note used to reduce payment of an invoice, we link using rowidinvoice
     *
     *	@param		int		$rowidline		Invoice line id (To use discount into invoice lines)
     *	@param		int		$rowidinvoice	Invoice id (To use discount as a credit note to reduc payment of invoice)
     *	@return		int						<0 if KO, >0 if OK
     */
    public function link_to_invoice($rowidline, $rowidinvoice)
    {
        // phpcs:enable
        // Check parameters
        if (!$rowidline && !$rowidinvoice)
        {
            $this->error = 'ErrorBadParameters';
            return -1;
        }
        if ($rowidline && $rowidinvoice)
        {
            $this->error = 'ErrorBadParameters';
            return -2;
        }

        $sql = "UPDATE ".MAIN_DB_PREFIX."societe_remise_except";
        if (!empty($this->discount_type)) {
        	if ($rowidline)    $sql .= " SET fk_invoice_supplier_line = ".$rowidline;
        	if ($rowidinvoice) $sql .= " SET fk_invoice_supplier = ".$rowidinvoice;
        } else {
        	if ($rowidline)    $sql .= " SET fk_facture_line = ".$rowidline;
        	if ($rowidinvoice) $sql .= " SET fk_facture = ".$rowidinvoice;
        }
        $sql .= " WHERE rowid = ".$this->id;

        dol_syslog(get_class($this)."::link_to_invoice", LOG_DEBUG);
        $resql = $this->db->query($sql);
        if ($resql)
        {
        	if (!empty($this->discount_type)) {
        		$this->fk_invoice_supplier_line = $rowidline;
        		$this->fk_invoice_supplier = $rowidinvoice;
        	} else {
        		$this->fk_facture_line = $rowidline;
        		$this->fk_facture = $rowidinvoice;
        	}
            return 1;
        }
        else
        {
            $this->error = $this->db->error();
            return -3;
        }
    }


    // phpcs:disable PEAR.NamingConventions.ValidFunctionName.ScopeNotCamelCaps
    /**
     *	Link the discount to a particular invoice line or a particular invoice.
     *	Do not call this if discount is linked to a reconcialiated invoice
     *
     *	@return		int							<0 if KO, >0 if OK
     */
    public function unlink_invoice()
    {
        // phpcs:enable
        $sql = "UPDATE ".MAIN_DB_PREFIX."societe_remise_except";
        if (!empty($this->discount_type)) {
            $sql .= " SET fk_invoice_supplier_line = NULL, fk_invoice_supplier = NULL";
        } else {
			$sql .= " SET fk_facture_line = NULL, fk_facture = NULL";
		}
        $sql .= " WHERE rowid = ".$this->id;

        dol_syslog(get_class($this)."::unlink_invoice", LOG_DEBUG);
        $resql = $this->db->query($sql);
        if ($resql)
        {
            return 1;
        }
        else
        {
            $this->error = $this->db->error();
            return -3;
        }
    }


    /**
     *  Return amount (with tax) of discounts currently available for a company, user or other criteria
     *
     *	@param		Societe		$company		Object third party for filter
     *	@param		User		$user			Filtre sur un user auteur des remises
     * 	@param		string		$filter			Filtre autre
     * 	@param		int			$maxvalue		Filter on max value for discount
     *  @param      int			$discount_type  0 => customer discount, 1 => supplier discount
     * 	@return		int						<0 if KO, amount otherwise
     */
    public function getAvailableDiscounts($company = '', $user = '', $filter = '', $maxvalue = 0, $discount_type = 0)
    {
        global $conf;

        dol_syslog(get_class($this)."::getAvailableDiscounts discount_type=".$discount_type, LOG_DEBUG);

        $sql = "SELECT SUM(rc.amount_ttc) as amount";
        $sql .= " FROM ".MAIN_DB_PREFIX."societe_remise_except as rc";
        $sql .= " WHERE rc.entity = ".$conf->entity;
        $sql .= " AND rc.discount_type=".intval($discount_type);
        if (!empty($discount_type)) {
        	$sql .= " AND (rc.fk_invoice_supplier IS NULL AND rc.fk_invoice_supplier_line IS NULL)"; // Available from supplier
        } else {
        	$sql .= " AND (rc.fk_facture IS NULL AND rc.fk_facture_line IS NULL)"; // Available to customer
        }
        if (is_object($company)) $sql .= " AND rc.fk_soc = ".$company->id;
        if (is_object($user))    $sql .= " AND rc.fk_user = ".$user->id;
        if ($filter)   $sql .= ' AND ('.$filter.')';
        if ($maxvalue) $sql .= ' AND rc.amount_ttc <= '.price2num($maxvalue);

        $resql = $this->db->query($sql);
        if ($resql)
        {
            $obj = $this->db->fetch_object($resql);
            //while ($obj)
            //{
            //print 'zz'.$obj->amount;
            //$obj = $this->db->fetch_object($resql);
            //}
            return $obj->amount;
        }
        return -1;
    }


    /**
     *  Return amount (with tax) of all deposits invoices used by invoice as a payment.
     *  Should always be empty, except if option FACTURE_DEPOSITS_ARE_JUST_PAYMENTS is on (not recommended).
     *
     *	@param		CommonInvoice	$invoice		Object invoice (customer of supplier)
     *  @param 		int 		    $multicurrency 	Return multicurrency_amount instead of amount
     *	@return		int				     			<0 if KO, Sum of credit notes and deposits amount otherwise
     */
    public function getSumDepositsUsed($invoice, $multicurrency = 0)
    {
        dol_syslog(get_class($this)."::getSumDepositsUsed", LOG_DEBUG);

        if ($invoice->element == 'facture' || $invoice->element == 'invoice')
        {
            $sql = 'SELECT sum(rc.amount_ttc) as amount, sum(rc.multicurrency_amount_ttc) as multicurrency_amount';
            $sql .= ' FROM '.MAIN_DB_PREFIX.'societe_remise_except as rc, '.MAIN_DB_PREFIX.'facture as f';
            $sql .= ' WHERE rc.fk_facture_source=f.rowid AND rc.fk_facture = '.$invoice->id;
            $sql .= ' AND f.type = 3';
        }
        elseif ($invoice->element == 'invoice_supplier')
        {
            $sql = 'SELECT sum(rc.amount_ttc) as amount, sum(rc.multicurrency_amount_ttc) as multicurrency_amount';
            $sql .= ' FROM '.MAIN_DB_PREFIX.'societe_remise_except as rc, '.MAIN_DB_PREFIX.'facture_fourn as f';
            $sql .= ' WHERE rc.fk_invoice_supplier_source=f.rowid AND rc.fk_invoice_supplier = '.$invoice->id;
            $sql .= ' AND f.type = 3';
        }
        else
        {
            $this->error = get_class($this)."::getSumDepositsUsed was called with a bad object as a first parameter";
            dol_print_error($this->error);
            return -1;
        }

        $resql = $this->db->query($sql);
        if ($resql)
        {
            $obj = $this->db->fetch_object($resql);
            if ($multicurrency) return $obj->multicurrency_amount;
			else return $obj->amount;
        }
        else
        {
            $this->error = $this->db->lasterror();
            return -1;
        }
    }

    /**
     *  Return amount (with tax) of all credit notes invoices + excess received used by invoice as a payment
     *
     *	@param      CommonInvoice	  $invoice	    	Object invoice
     *	@param      int			      $multicurrency	Return multicurrency_amount instead of amount
     *	@return     int					        		<0 if KO, Sum of credit notes and excess received amount otherwise
     */
    public function getSumCreditNotesUsed($invoice, $multicurrency = 0)
    {
        dol_syslog(get_class($this)."::getSumCreditNotesUsed", LOG_DEBUG);

        if ($invoice->element == 'facture' || $invoice->element == 'invoice')
        {
            $sql = 'SELECT sum(rc.amount_ttc) as amount, sum(rc.multicurrency_amount_ttc) as multicurrency_amount';
<<<<<<< HEAD
            $sql .= ' FROM '.MAIN_DB_PREFIX.'societe_remise_except as rc, '.MAIN_DB_PREFIX.'facture as f';
            $sql .= ' WHERE rc.fk_facture_source=f.rowid AND rc.fk_facture = '.$invoice->id;
            $sql .= ' AND (f.type = 2 OR f.type = 0)'; // Find discount coming from credit note or excess received
=======
            $sql.= ' FROM '.MAIN_DB_PREFIX.'societe_remise_except as rc, '.MAIN_DB_PREFIX.'facture as f';
            $sql.= ' WHERE rc.fk_facture_source=f.rowid AND rc.fk_facture = '.$invoice->id;
            $sql.= ' AND f.type IN (' . Facture::TYPE_STANDARD . ', ' . Facture::TYPE_CREDIT_NOTE . ', ' . Facture::TYPE_SITUATION . ')';	// Find discount coming from credit note or excess received
>>>>>>> 373ab3bc
        }
        elseif ($invoice->element == 'invoice_supplier')
        {
            $sql = 'SELECT sum(rc.amount_ttc) as amount, sum(rc.multicurrency_amount_ttc) as multicurrency_amount';
<<<<<<< HEAD
            $sql .= ' FROM '.MAIN_DB_PREFIX.'societe_remise_except as rc, '.MAIN_DB_PREFIX.'facture_fourn as f';
            $sql .= ' WHERE rc.fk_invoice_supplier_source=f.rowid AND rc.fk_invoice_supplier = '.$invoice->id;
            $sql .= ' AND (f.type = 2 OR f.type = 0)'; // Find discount coming from credit note or excess paid
=======
            $sql.= ' FROM '.MAIN_DB_PREFIX.'societe_remise_except as rc, '.MAIN_DB_PREFIX.'facture_fourn as f';
            $sql.= ' WHERE rc.fk_invoice_supplier_source=f.rowid AND rc.fk_invoice_supplier = '.$invoice->id;
            $sql.= ' AND f.type IN (' . Facture::TYPE_STANDARD . ', ' . Facture::TYPE_CREDIT_NOTE . ')';	// Find discount coming from credit note or excess paid
>>>>>>> 373ab3bc
        }
        else
        {
            $this->error = get_class($this)."::getSumCreditNotesUsed was called with a bad object as a first parameter";
            dol_print_error($this->error);
            return -1;
        }

        $resql = $this->db->query($sql);
        if ($resql)
        {
            $obj = $this->db->fetch_object($resql);
            if ($multicurrency) return $obj->multicurrency_amount;
			else return $obj->amount;
        }
        else
        {
            $this->error = $this->db->lasterror();
            return -1;
        }
    }
    /**
     *    	Return amount (with tax) of all converted amount for this credit note
     *
     *	@param		CommonInvoice	  $invoice	    	Object invoice
	 *	@param		int			      $multicurrency	Return multicurrency_amount instead of amount
     *	@return		int					        		<0 if KO, Sum of credit notes and deposits amount otherwise
     */
    public function getSumFromThisCreditNotesNotUsed($invoice, $multicurrency = 0)
    {
        dol_syslog(get_class($this)."::getSumCreditNotesUsed", LOG_DEBUG);

        if ($invoice->element == 'facture' || $invoice->element == 'invoice')
        {
            $sql = 'SELECT sum(rc.amount_ttc) as amount, sum(rc.multicurrency_amount_ttc) as multicurrency_amount';
            $sql .= ' FROM '.MAIN_DB_PREFIX.'societe_remise_except as rc';
            $sql .= ' WHERE rc.fk_facture IS NULL AND rc.fk_facture_source = '.$invoice->id;
        }
        elseif ($invoice->element == 'invoice_supplier')
        {
            $sql = 'SELECT sum(rc.amount_ttc) as amount, sum(rc.multicurrency_amount_ttc) as multicurrency_amount';
            $sql .= ' FROM '.MAIN_DB_PREFIX.'societe_remise_except as rc';
            $sql .= ' WHERE rc.fk_invoice_supplier IS NULL AND rc.fk_invoice_supplier_source = '.$invoice->id;
        }
        else
        {
            $this->error = get_class($this)."::getSumCreditNotesUsed was called with a bad object as a first parameter";
            dol_print_error($this->error);
            return -1;
        }

        $resql = $this->db->query($sql);
        if ($resql)
        {
            $obj = $this->db->fetch_object($resql);
            if ($multicurrency) return $obj->multicurrency_amount;
			else return $obj->amount;
        }
        else
        {
            $this->error = $this->db->lasterror();
            return -1;
        }
    }

    /**
     *  Return clickable ref of object (with picto or not)
     *
     *  @param		int		$withpicto		0=No picto, 1=Include picto into link, 2=Picto only
     *  @param		string	$option			Where to link to ('invoice' or 'discount')
     *  @return		string					String with URL
     */
    public function getNomUrl($withpicto, $option = 'invoice')
    {
        global $langs;

        $result='';
        $link = '';
        $linkend = '';
        $label = '';
        $picto = '';
        $ref = '';

        if ($option == 'invoice') {
            $facid=! empty($this->discount_type)?$this->fk_invoice_supplier_source:$this->fk_facture_source;
            $link=! empty($this->discount_type)?'/fourn/facture/card.php':'/compta/facture/card.php';
            $label=$langs->trans("ShowSourceInvoice").': '.$this->ref_facture_source;
            $link = '<a href="'.DOL_URL_ROOT.$link.'?facid='.$facid.'" title="'.dol_escape_htmltag($label, 1).'" class="classfortooltip">';
            $linkend='</a>';
            $ref=! empty($this->discount_type)?$this->ref_invoice_supplier_source:$this->ref_facture_source;
            $picto='bill';
        }
        if ($option == 'discount') {
            $label=$langs->trans("Discount");
            $link = '<a href="'.DOL_URL_ROOT.'/comm/remx.php?id='.$this->fk_soc.'" title="'.dol_escape_htmltag($label, 1).'" class="classfortooltip">';
            $linkend='</a>';
            $ref=$langs->trans("Discount");
            $picto='generic';
        }


        if ($withpicto) $result.=($link.img_object($label, $picto, 'class="classfortooltip"').$linkend);
        if ($withpicto && $withpicto != 2) $result.=' ';
        $result.=$link.$ref.$linkend;
        return $result;
    }


	/**
     *  Initialise an instance with random values.
     *  Used to build previews or test instances.
     *	id must be 0 if object instance is a specimen.
     *
     *  @return	void
	 */
	public function initAsSpecimen()
	{
		global $user, $langs, $conf;

		$this->fk_soc         = 1;
		$this->amount_ht      = 10;
		$this->amount_tva     = 1.96;
		$this->amount_ttc     = 11.96;
		$this->tva_tx         = 19.6;
		$this->description    = 'Specimen discount';
	}
}<|MERGE_RESOLUTION|>--- conflicted
+++ resolved
@@ -602,28 +602,16 @@
         if ($invoice->element == 'facture' || $invoice->element == 'invoice')
         {
             $sql = 'SELECT sum(rc.amount_ttc) as amount, sum(rc.multicurrency_amount_ttc) as multicurrency_amount';
-<<<<<<< HEAD
             $sql .= ' FROM '.MAIN_DB_PREFIX.'societe_remise_except as rc, '.MAIN_DB_PREFIX.'facture as f';
             $sql .= ' WHERE rc.fk_facture_source=f.rowid AND rc.fk_facture = '.$invoice->id;
-            $sql .= ' AND (f.type = 2 OR f.type = 0)'; // Find discount coming from credit note or excess received
-=======
-            $sql.= ' FROM '.MAIN_DB_PREFIX.'societe_remise_except as rc, '.MAIN_DB_PREFIX.'facture as f';
-            $sql.= ' WHERE rc.fk_facture_source=f.rowid AND rc.fk_facture = '.$invoice->id;
-            $sql.= ' AND f.type IN (' . Facture::TYPE_STANDARD . ', ' . Facture::TYPE_CREDIT_NOTE . ', ' . Facture::TYPE_SITUATION . ')';	// Find discount coming from credit note or excess received
->>>>>>> 373ab3bc
+            $sql .= ' AND f.type IN (' . Facture::TYPE_STANDARD . ', ' . Facture::TYPE_CREDIT_NOTE . ', ' . Facture::TYPE_SITUATION . ')'; // Find discount coming from credit note or excess received
         }
         elseif ($invoice->element == 'invoice_supplier')
         {
             $sql = 'SELECT sum(rc.amount_ttc) as amount, sum(rc.multicurrency_amount_ttc) as multicurrency_amount';
-<<<<<<< HEAD
             $sql .= ' FROM '.MAIN_DB_PREFIX.'societe_remise_except as rc, '.MAIN_DB_PREFIX.'facture_fourn as f';
             $sql .= ' WHERE rc.fk_invoice_supplier_source=f.rowid AND rc.fk_invoice_supplier = '.$invoice->id;
-            $sql .= ' AND (f.type = 2 OR f.type = 0)'; // Find discount coming from credit note or excess paid
-=======
-            $sql.= ' FROM '.MAIN_DB_PREFIX.'societe_remise_except as rc, '.MAIN_DB_PREFIX.'facture_fourn as f';
-            $sql.= ' WHERE rc.fk_invoice_supplier_source=f.rowid AND rc.fk_invoice_supplier = '.$invoice->id;
-            $sql.= ' AND f.type IN (' . Facture::TYPE_STANDARD . ', ' . Facture::TYPE_CREDIT_NOTE . ')';	// Find discount coming from credit note or excess paid
->>>>>>> 373ab3bc
+            $sql .= ' f.type IN (' . Facture::TYPE_STANDARD . ', ' . Facture::TYPE_CREDIT_NOTE . ')'; // Find discount coming from credit note or excess paid
         }
         else
         {
