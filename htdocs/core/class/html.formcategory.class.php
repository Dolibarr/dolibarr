--- conflicted
+++ resolved
@@ -55,12 +55,8 @@
 
 		$filter = '';
 		$filter .= '<div class="divsearchfield">';
-<<<<<<< HEAD
-		$filter .= $langs->trans($title).": ";
-=======
-		$filter .= img_picto($langs->trans("Categories"), 'category', 'class="pictofixedwidth"');
+		$filter .= img_picto($langs->trans($title), 'category', 'class="pictofixedwidth"');
 		//$filter .= $langs->trans('Categories').": ";
->>>>>>> 485dd07f
 		$filter .= Form::multiselectarray($htmlName, $categoryArray, $preSelected, 0, 0, "minwidth300");
 		if ($withOperator) $filter .= ' <br/><input type="checkbox" class="valignmiddle" name="search_category_'.$type.'_operator" value="1"'.($preselectOperator == 1 ? ' checked="checked"' : '').'/> <span class="none">'.$langs->trans('UseOrOperatorForCategories').'</span>';
 		$filter .= "</div>";
