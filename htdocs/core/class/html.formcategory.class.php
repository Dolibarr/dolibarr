--- conflicted
+++ resolved
@@ -49,21 +49,13 @@
 		$categoryArray = $this->select_all_categories($type, "", "", 64, 0, 1);
 		$categoryArray[-2] = "- ".$langs->trans('NotCategorized')." -";
 
-<<<<<<< HEAD
-		$tmptitle = $langs->trans("Category");
-=======
 		$tmptitle = $langs->transnoentitiesnoconv("Category");
->>>>>>> 95dc2558
 
 		$filter = '';
 		$filter .= '<div class="divsearchfield">';
 		$filter .= img_picto($tmptitle, 'category', 'class="pictofixedwidth"');
 		//$filter .= $langs->trans('Categories').": ";
-<<<<<<< HEAD
-		$filter .= Form::multiselectarray($htmlName, $categoryArray, $preSelected, 0, 0, "minwidth300", 0, 0, '', '', $tmptitle);
-=======
 		$filter .= Form::multiselectarray($htmlName, $categoryArray, $preSelected, 0, 0, "minwidth300 widthcentpercentminusx", 0, 0, '', '', $tmptitle);
->>>>>>> 95dc2558
 		$filter .= "</div>";
 
 		return $filter;
