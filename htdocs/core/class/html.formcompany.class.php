<?php
/* Copyright (C) 2008-2012	Laurent Destailleur	<eldy@users.sourceforge.net>
 * Copyright (C) 2008-2012	Regis Houssin		<regis.houssin@inodbox.com>
 * Copyright (C) 2014		Juanjo Menent		<jmenent@2byte.es>
 * Copyright (C) 2017		Rui Strecht			<rui.strecht@aliartalentos.com>
 *
 * This program is free software; you can redistribute it and/or modify
 * it under the terms of the GNU General Public License as published by
 * the Free Software Foundation; either version 3 of the License, or
 * (at your option) any later version.
 *
 * This program is distributed in the hope that it will be useful,
 * but WITHOUT ANY WARRANTY; without even the implied warranty of
 * MERCHANTABILITY or FITNESS FOR A PARTICULAR PURPOSE.  See the
 * GNU General Public License for more details.
 *
 * You should have received a copy of the GNU General Public License
 * along with this program. If not, see <http://www.gnu.org/licenses/>.
 */

/**
 *	\file       htdocs/core/class/html.formcompany.class.php
 *  \ingroup    core
 *	\brief      File of class to build HTML component for third parties management
 */


/**
 *	Class to build HTML component for third parties management
 *	Only common components are here.
 */
class FormCompany
{
	/**
     * @var DoliDB Database handler.
     */
    public $db;

	/**
	 * @var string Error code (or message)
	 */
	public $error='';

	/**
	 *	Constructor
	 *
	 *	@param	DoliDB	$db		Database handler
	 */
	function __construct($db)
	{
		$this->db = $db;
	}


    // phpcs:disable PEAR.NamingConventions.ValidFunctionName.NotCamelCaps
	/**
	 *    	Return list of labels (translated) of third parties type
	 *
	 *		@param	int		$mode		0=Return id+label, 1=Return code+label
	 *      @param  string	$filter     Add a SQL filter to select
	 *    	@return array      			Array of types
	 */
	function typent_array($mode=0, $filter='')
	{
        // phpcs:enable
		global $langs,$mysoc;

		$effs = array();

		$sql = "SELECT id, code, libelle";
		$sql.= " FROM ".MAIN_DB_PREFIX."c_typent";
		$sql.= " WHERE active = 1 AND (fk_country IS NULL OR fk_country = ".(empty($mysoc->country_id)?'0':$mysoc->country_id).")";
		if ($filter) $sql.=" ".$filter;
		$sql.= " ORDER by position, id";
		dol_syslog(get_class($this).'::typent_array', LOG_DEBUG);
		$resql=$this->db->query($sql);
		if ($resql)
		{
			$num = $this->db->num_rows($resql);
			$i = 0;

			while ($i < $num)
			{
				$objp = $this->db->fetch_object($resql);
				if (! $mode) $key=$objp->id;
				else $key=$objp->code;
				if ($langs->trans($objp->code) != $objp->code) $effs[$key] = $langs->trans($objp->code);
				else $effs[$key] = $objp->libelle;
				if ($effs[$key]=='-') $effs[$key]='';
				$i++;
			}
			$this->db->free($resql);
		}

		return $effs;
	}

    // phpcs:disable PEAR.NamingConventions.ValidFunctionName.NotCamelCaps
	/**
	 *	Renvoie la liste des types d'effectifs possibles (pas de traduction car nombre)
	 *
	 *	@param	int		$mode		0=renvoi id+libelle, 1=renvoi code+libelle
	 *	@param  string	$filter     Add a SQL filter to select
	 *  @return array				Array of types d'effectifs
	 */
	function effectif_array($mode=0, $filter='')
	{
        // phpcs:enable
		$effs = array();

		$sql = "SELECT id, code, libelle";
		$sql .= " FROM ".MAIN_DB_PREFIX."c_effectif";
		$sql.= " WHERE active = 1";
		if ($filter) $sql.=" ".$filter;
		$sql .= " ORDER BY id ASC";
		dol_syslog(get_class($this).'::effectif_array', LOG_DEBUG);
		$resql=$this->db->query($sql);
		if ($resql)
		{
			$num = $this->db->num_rows($resql);
			$i = 0;

			while ($i < $num)
			{
				$objp = $this->db->fetch_object($resql);
				if (! $mode) $key=$objp->id;
				else $key=$objp->code;

				$effs[$key] = $objp->libelle!='-'?$objp->libelle:'';
				$i++;
			}
			$this->db->free($resql);
		}
		return $effs;
	}


    // phpcs:disable PEAR.NamingConventions.ValidFunctionName.NotCamelCaps
	/**
	 *  Affiche formulaire de selection des modes de reglement
	 *
	 *  @param	int		$page        	Page
	 *  @param  int		$selected    	Id or code preselected
	 *  @param  string	$htmlname   	Nom du formulaire select
	 *	@param	int		$empty			Add empty value in list
	 *	@return	void
	 */
	function form_prospect_level($page, $selected='', $htmlname='prospect_level_id', $empty=0)
	{
        // phpcs:enable
		global $user, $langs;

		print '<form method="post" action="'.$page.'">';
		print '<input type="hidden" name="action" value="setprospectlevel">';
		print '<input type="hidden" name="token" value="'.$_SESSION['newtoken'].'">';

		dol_syslog(get_class($this).'::form_prospect_level',LOG_DEBUG);
		$sql = "SELECT code, label";
		$sql.= " FROM ".MAIN_DB_PREFIX."c_prospectlevel";
		$sql.= " WHERE active > 0";
		$sql.= " ORDER BY sortorder";
		$resql = $this->db->query($sql);
		if ($resql)
		{
			$options = array();

			if ($empty) {
				$options[''] = '';
			}

			while ($obj = $this->db->fetch_object($resql)) {
				$level = $langs->trans($obj->code);

				if ($level == $obj->code) {
					$level = $langs->trans($obj->label);
				}

				$options[$obj->code] = $level;
			}

			print Form::selectarray($htmlname, $options, $selected);
		}
		else dol_print_error($this->db);
		if (! empty($htmlname) && $user->admin) print ' '.info_admin($langs->trans("YouCanChangeValuesForThisListFromDictionarySetup"),1);
		print '<input type="submit" class="button valignmiddle" value="'.$langs->trans("Modify").'">';
		print '</form>';
	}

    // phpcs:disable PEAR.NamingConventions.ValidFunctionName.NotCamelCaps
	/**
	 *   Retourne la liste deroulante des departements/province/cantons tout pays confondu ou pour un pays donne.
	 *   Dans le cas d'une liste tout pays confondus, l'affichage fait une rupture sur le pays.
	 *   La cle de la liste est le code (il peut y avoir plusieurs entree pour
	 *   un code donnee mais dans ce cas, le champ pays differe).
	 *   Ainsi les liens avec les departements se font sur un departement independemment de son nom.
	 *
	 *   @param     string	$selected        	Code state preselected
	 *   @param     int		$country_codeid     0=list for all countries, otherwise country code or country rowid to show
	 *   @param     string	$htmlname			Id of department
	 *   @return	void
	 */
	function select_departement($selected='',$country_codeid=0, $htmlname='state_id')
	{
        // phpcs:enable
		print $this->select_state($selected,$country_codeid, $htmlname);
	}

    // phpcs:disable PEAR.NamingConventions.ValidFunctionName.NotCamelCaps
	/**
	 *    Retourne la liste deroulante des departements/province/cantons tout pays confondu ou pour un pays donne.
	 *    Dans le cas d'une liste tout pays confondus, l'affichage fait une rupture sur le pays.
	 *    La cle de la liste est le code (il peut y avoir plusieurs entree pour
	 *    un code donnee mais dans ce cas, le champ pays differe).
	 *    Ainsi les liens avec les departements se font sur un departement independemment de son nom.
	 *
	 *    @param	string	$selected        	Code state preselected (mus be state id)
	 *    @param    integer	$country_codeid    	Country code or id: 0=list for all countries, otherwise country code or country rowid to show
	 *    @param    string	$htmlname			Id of department. If '', we want only the string with <option>
	 * 	  @return	string						String with HTML select
	 *    @see select_country
	 */
	function select_state($selected='',$country_codeid=0, $htmlname='state_id')
	{
        // phpcs:enable
		global $conf,$langs,$user;

		dol_syslog(get_class($this)."::select_departement selected=".$selected.", country_codeid=".$country_codeid,LOG_DEBUG);

		$langs->load("dict");

		$out='';

<<<<<<< HEAD
		// On recherche les departements/cantons/province active d'une region et pays actif
=======
		// Serch departements/cantons/province active d'une region et pays actif
>>>>>>> d9b8a8c8
		$sql = "SELECT d.rowid, d.code_departement as code, d.nom as name, d.active, c.label as country, c.code as country_code, r.nom as region_name FROM";
		$sql .= " ".MAIN_DB_PREFIX ."c_departements as d, ".MAIN_DB_PREFIX."c_regions as r,".MAIN_DB_PREFIX."c_country as c";
		$sql .= " WHERE d.fk_region=r.code_region and r.fk_pays=c.rowid";
		$sql .= " AND d.active = 1 AND r.active = 1 AND c.active = 1";
		if ($country_codeid && is_numeric($country_codeid))   $sql .= " AND c.rowid = '".$this->db->escape($country_codeid)."'";
		if ($country_codeid && ! is_numeric($country_codeid)) $sql .= " AND c.code = '".$this->db->escape($country_codeid)."'";
		$sql .= " ORDER BY c.code, d.code_departement";

		$result=$this->db->query($sql);
		if ($result)
		{
			if (!empty($htmlname)) $out.= '<select id="'.$htmlname.'" class="flat maxwidth200onsmartphone minwidth300" name="'.$htmlname.'">';
			if ($country_codeid) $out.= '<option value="0">&nbsp;</option>';
			$num = $this->db->num_rows($result);
			$i = 0;
			dol_syslog(get_class($this)."::select_departement num=".$num,LOG_DEBUG);
			if ($num)
			{
				$country='';
				while ($i < $num)
				{
					$obj = $this->db->fetch_object($result);
					if ($obj->code == '0')		// Le code peut etre une chaine
					{
						$out.= '<option value="0">&nbsp;</option>';
					}
					else {
						if (! $country || $country != $obj->country)
						{
							// Affiche la rupture si on est en mode liste multipays
							if (! $country_codeid && $obj->country_code)
							{
								$out.= '<option value="-1" disabled>----- '.$obj->country." -----</option>\n";
								$country=$obj->country;
							}
						}

						if ((! empty($selected) && $selected == $obj->rowid)
						 || (empty($selected) && ! empty($conf->global->MAIN_FORCE_DEFAULT_STATE_ID) && $conf->global->MAIN_FORCE_DEFAULT_STATE_ID == $obj->rowid))
						{
							$out.= '<option value="'.$obj->rowid.'" selected>';
						}
						else
						{
							$out.= '<option value="'.$obj->rowid.'">';
						}

						// Si traduction existe, on l'utilise, sinon on prend le libelle par defaut
<<<<<<< HEAD
						if(!empty($conf->global->MAIN_SHOW_STATE_CODE) &&
=======
						if (!empty($conf->global->MAIN_SHOW_STATE_CODE) &&
>>>>>>> d9b8a8c8
						($conf->global->MAIN_SHOW_STATE_CODE == 1 || $conf->global->MAIN_SHOW_STATE_CODE == 2 || $conf->global->MAIN_SHOW_STATE_CODE === 'all')) {
							if(!empty($conf->global->MAIN_SHOW_REGION_IN_STATE_SELECT) && $conf->global->MAIN_SHOW_REGION_IN_STATE_SELECT == 1) {
								$out.= $obj->region_name . ' - ' . $obj->code . ' - ' . ($langs->trans($obj->code)!=$obj->code?$langs->trans($obj->code):($obj->name!='-'?$obj->name:''));
							}
							else {
								$out.= $obj->code . ' - ' . ($langs->trans($obj->code)!=$obj->code?$langs->trans($obj->code):($obj->name!='-'?$obj->name:''));
							}
						}
						else {
							if(!empty($conf->global->MAIN_SHOW_REGION_IN_STATE_SELECT) && $conf->global->MAIN_SHOW_REGION_IN_STATE_SELECT == 1) {
								$out.= $obj->region_name . ' - ' . ($langs->trans($obj->code)!=$obj->code?$langs->trans($obj->code):($obj->name!='-'?$obj->name:''));
							}
							else {
								$out.= ($langs->trans($obj->code)!=$obj->code?$langs->trans($obj->code):($obj->name!='-'?$obj->name:''));
							}
						}

						$out.= '</option>';
					}
					$i++;
				}
			}
			if (! empty($htmlname)) $out.= '</select>';
			if (! empty($htmlname) && $user->admin) $out.= ' '.info_admin($langs->trans("YouCanChangeValuesForThisListFromDictionarySetup"),1);
		}
		else
		{
			dol_print_error($this->db);
		}

		// Make select dynamic
		if (! empty($htmlname))
		{
			include_once DOL_DOCUMENT_ROOT . '/core/lib/ajax.lib.php';
			$out .= ajax_combobox($htmlname);
		}

		return $out;
	}


    // phpcs:disable PEAR.NamingConventions.ValidFunctionName.NotCamelCaps
	/**
	 *   Retourne la liste deroulante des regions actives dont le pays est actif
	 *   La cle de la liste est le code (il peut y avoir plusieurs entree pour
	 *   un code donnee mais dans ce cas, le champ pays et lang differe).
	 *   Ainsi les liens avec les regions se font sur une region independemment de son name.
	 *
	 *   @param		string		$selected		Preselected value
	 *   @param		string		$htmlname		Name of HTML select field
	 *   @return	void
	 */
	function select_region($selected='',$htmlname='region_id')
	{
        // phpcs:enable
		global $conf,$langs;
		$langs->load("dict");

		$sql = "SELECT r.rowid, r.code_region as code, r.nom as label, r.active, c.code as country_code, c.label as country";
		$sql.= " FROM ".MAIN_DB_PREFIX."c_regions as r, ".MAIN_DB_PREFIX."c_country as c";
		$sql.= " WHERE r.fk_pays=c.rowid AND r.active = 1 and c.active = 1";
		$sql.= " ORDER BY c.code, c.label ASC";

		dol_syslog(get_class($this)."::select_region", LOG_DEBUG);
		$resql=$this->db->query($sql);
		if ($resql)
		{
			print '<select class="flat" name="'.$htmlname.'">';
			$num = $this->db->num_rows($resql);
			$i = 0;
			if ($num)
			{
				$country='';
				while ($i < $num)
				{
					$obj = $this->db->fetch_object($resql);
					if ($obj->code == 0) {
						print '<option value="0">&nbsp;</option>';
					}
					else {
						if ($country == '' || $country != $obj->country)
						{
							// Show break
							$key=$langs->trans("Country".strtoupper($obj->country_code));
							$valuetoshow=($key != "Country".strtoupper($obj->country_code))?$obj->country_code." - ".$key:$obj->country;
							print '<option value="-1" disabled>----- '.$valuetoshow." -----</option>\n";
							$country=$obj->country;
						}

						if ($selected > 0 && $selected == $obj->code)
						{
							print '<option value="'.$obj->code.'" selected>'.$obj->label.'</option>';
						}
						else
						{
							print '<option value="'.$obj->code.'">'.$obj->label.'</option>';
						}
					}
					$i++;
				}
			}
			print '</select>';
		}
		else
		{
			dol_print_error($this->db);
		}
	}

    // phpcs:disable PEAR.NamingConventions.ValidFunctionName.NotCamelCaps
	/**
	 *  Return combo list with people title
	 *
	 *  @param  string	$selected   	Title preselected
	 * 	@param	string	$htmlname		Name of HTML select combo field
	 *  @param  string  $morecss        Add more css on SELECT element
	 *  @return	string					String with HTML select
	 */
	function select_civility($selected='',$htmlname='civility_id',$morecss='maxwidth100')
	{
        // phpcs:enable
		global $conf,$langs,$user;
		$langs->load("dict");

		$out='';

		$sql = "SELECT rowid, code, label, active FROM ".MAIN_DB_PREFIX."c_civility";
		$sql.= " WHERE active = 1";

		dol_syslog("Form::select_civility", LOG_DEBUG);
		$resql=$this->db->query($sql);
		if ($resql)
		{
			$out.= '<select class="flat'.($morecss?' '.$morecss:'').'" name="'.$htmlname.'" id="'.$htmlname.'">';
			$out.= '<option value="">&nbsp;</option>';
			$num = $this->db->num_rows($resql);
			$i = 0;
			if ($num)
			{
				while ($i < $num)
				{
					$obj = $this->db->fetch_object($resql);
					if ($selected == $obj->code)
					{
						$out.= '<option value="'.$obj->code.'" selected>';
					}
					else
					{
						$out.= '<option value="'.$obj->code.'">';
					}
					// Si traduction existe, on l'utilise, sinon on prend le libelle par defaut
					$out.= ($langs->trans("Civility".$obj->code)!="Civility".$obj->code ? $langs->trans("Civility".$obj->code) : ($obj->label!='-'?$obj->label:''));
					$out.= '</option>';
					$i++;
				}
			}
			$out.= '</select>';
			if ($user->admin) $out.= info_admin($langs->trans("YouCanChangeValuesForThisListFromDictionarySetup"),1);
		}
		else
		{
			dol_print_error($this->db);
		}

		return $out;
	}

    // phpcs:disable PEAR.NamingConventions.ValidFunctionName.NotCamelCaps
	/**
	 *    Retourne la liste deroulante des formes juridiques tous pays confondus ou pour un pays donne.
	 *    Dans le cas d'une liste tous pays confondu, on affiche une rupture sur le pays.
	 *
	 *    @param	string		$selected        	Code forme juridique a pre-selectionne
	 *    @param    mixed		$country_codeid		0=liste tous pays confondus, sinon code du pays a afficher
	 *    @param    string		$filter          	Add a SQL filter on list
	 *    @return	void
	 *    @deprecated Use print xxx->select_juridicalstatus instead
	 *    @see select_juridicalstatus()
	 */
	function select_forme_juridique($selected='', $country_codeid=0, $filter='')
	{
        // phpcs:enable
		print $this->select_juridicalstatus($selected, $country_codeid, $filter);
	}

    // phpcs:disable PEAR.NamingConventions.ValidFunctionName.NotCamelCaps
	/**
	 *    Retourne la liste deroulante des formes juridiques tous pays confondus ou pour un pays donne.
	 *    Dans le cas d'une liste tous pays confondu, on affiche une rupture sur le pays
	 *
	 *    @param	string		$selected        	Preselected code of juridical type
	 *    @param    int			$country_codeid     0=list for all countries, otherwise list only country requested
     *    @param    string		$filter          	Add a SQL filter on list
     *    @param	string		$htmlname			HTML name of select
     *    @return	string							String with HTML select
	 */
	function select_juridicalstatus($selected='', $country_codeid=0, $filter='', $htmlname='forme_juridique_code')
	{
        // phpcs:enable
		global $conf,$langs,$user;
		$langs->load("dict");

		$out='';

		// On recherche les formes juridiques actives des pays actifs
		$sql  = "SELECT f.rowid, f.code as code , f.libelle as label, f.active, c.label as country, c.code as country_code";
		$sql .= " FROM ".MAIN_DB_PREFIX."c_forme_juridique as f, ".MAIN_DB_PREFIX."c_country as c";
		$sql .= " WHERE f.fk_pays=c.rowid";
		$sql .= " AND f.active = 1 AND c.active = 1";
		if ($country_codeid) $sql .= " AND c.code = '".$country_codeid."'";
		if ($filter) $sql .= " ".$filter;
		$sql .= " ORDER BY c.code";

		dol_syslog(get_class($this)."::select_juridicalstatus", LOG_DEBUG);
		$resql=$this->db->query($sql);
		if ($resql)
		{
			$out.= '<div id="particulier2" class="visible">';
			$out.= '<select class="flat minwidth200" name="'.$htmlname.'" id="'.$htmlname.'">';
			if ($country_codeid) $out.= '<option value="0">&nbsp;</option>';	// When country_codeid is set, we force to add an empty line because it does not appears from select. When not set, we already get the empty line from select.

			$num = $this->db->num_rows($resql);
			if ($num)
			{
				$i = 0;
				$country=''; $arraydata=array();
				while ($i < $num)
				{
					$obj = $this->db->fetch_object($resql);

					if ($obj->code)		// We exclude empty line, we will add it later
					{
						$labelcountry=(($langs->trans("Country".$obj->country_code)!="Country".$obj->country_code) ? $langs->trans("Country".$obj->country_code) : $obj->country);
						$labeljs=(($langs->trans("JuridicalStatus".$obj->code)!="JuridicalStatus".$obj->code) ? $langs->trans("JuridicalStatus".$obj->code) : ($obj->label!='-'?$obj->label:''));	// $obj->label is already in output charset (converted by database driver)
						$arraydata[$obj->code]=array('code'=>$obj->code, 'label'=>$labeljs, 'label_sort'=>$labelcountry.'_'.$labeljs, 'country_code'=>$obj->country_code, 'country'=>$labelcountry);
					}
					$i++;
				}

				$arraydata=dol_sort_array($arraydata, 'label_sort', 'ASC');
				if (empty($country_codeid))	// Introduce empty value (if $country_codeid not empty, empty value was already added)
				{
					$arraydata[0]=array('code'=>0, 'label'=>'', 'label_sort'=>'_', 'country_code'=>'', 'country'=>'');
				}

				foreach($arraydata as $key => $val)
				{
					if (! $country || $country != $val['country'])
					{
						// Show break when we are in multi country mode
						if (empty($country_codeid) && $val['country_code'])
						{
							$out.= '<option value="0" disabled class="selectoptiondisabledwhite">----- '.$val['country']." -----</option>\n";
							$country=$val['country'];
						}
					}

					if ($selected > 0 && $selected == $val['code'])
					{
						$out.= '<option value="'.$val['code'].'" selected>';
					}
					else
					{
						$out.= '<option value="'.$val['code'].'">';
					}
					// If translation exists, we use it, otherwise we use default label in database
					$out.= $val['label'];
					$out.= '</option>';
				}
			}
			$out.= '</select>';
			if ($user->admin) $out.= ' '.info_admin($langs->trans("YouCanChangeValuesForThisListFromDictionarySetup"),1);

		    // Make select dynamic
        	include_once DOL_DOCUMENT_ROOT . '/core/lib/ajax.lib.php';
	        $out .= ajax_combobox($htmlname);

			$out.= '</div>';
		}
		else
		{
			dol_print_error($this->db);
		}

		return $out;
	}


	/**
	 *  Output list of third parties.
	 *
	 *  @param  object		$object         Object we try to find contacts
	 *  @param  string		$var_id         Name of id field
	 *  @param  string		$selected       Pre-selected third party
	 *  @param  string		$htmlname       Name of HTML form
	 * 	@param	array		$limitto		Disable answers that are not id in this array list
	 *  @param	int			$forceid		This is to force another object id than object->id
     *  @param	string		$moreparam		String with more param to add into url when noajax search is used.
     *  @param	string		$morecss		More CSS on select component
	 * 	@return int 						The selected third party ID
	 */
	function selectCompaniesForNewContact($object, $var_id, $selected='', $htmlname='newcompany', $limitto='', $forceid=0, $moreparam='', $morecss='')
	{
		global $conf, $langs;

		if (! empty($conf->use_javascript_ajax) && ! empty($conf->global->COMPANY_USE_SEARCH_TO_SELECT))
		{
			// Use Ajax search
			$minLength = (is_numeric($conf->global->COMPANY_USE_SEARCH_TO_SELECT)?$conf->global->COMPANY_USE_SEARCH_TO_SELECT:2);

			$socid=0; $name='';
			if ($selected > 0)
			{
				$tmpthirdparty=new Societe($this->db);
				$result = $tmpthirdparty->fetch($selected);
				if ($result > 0)
				{
					$socid = $selected;
					$name = $tmpthirdparty->name;
				}
			}


			$events=array();
			// Add an entry 'method' to say 'yes, we must execute url with param action = method';
			// Add an entry 'url' to say which url to execute
			// Add an entry htmlname to say which element we must change once url is called
			// Add entry params => array('cssid' => 'attr') to say to remov or add attribute attr if answer of url return  0 or >0 lines
			// To refresh contacts list on thirdparty list change
			$events[]=array('method' => 'getContacts', 'url' => dol_buildpath('/core/ajax/contacts.php',1), 'htmlname' => 'contactid', 'params' => array('add-customer-contact' => 'disabled'));

			if (count($events))	// If there is some ajax events to run once selection is done, we add code here to run events
			{
				print '<script type="text/javascript">
				jQuery(document).ready(function() {
					$("#search_'.$htmlname.'").change(function() {
						var obj = '.json_encode($events).';
						$.each(obj, function(key,values) {
							if (values.method.length) {
								runJsCodeForEvent'.$htmlname.'(values);
							}
						});
						/* Clean contact */
						$("div#s2id_contactid>a>span").html(\'\');
					});

					// Function used to execute events when search_htmlname change
					function runJsCodeForEvent'.$htmlname.'(obj) {
						var id = $("#'.$htmlname.'").val();
						var method = obj.method;
						var url = obj.url;
						var htmlname = obj.htmlname;
						var showempty = obj.showempty;
						console.log("Run runJsCodeForEvent-'.$htmlname.' from selectCompaniesForNewContact id="+id+" method="+method+" showempty="+showempty+" url="+url+" htmlname="+htmlname);
						$.getJSON(url,
							{
								action: method,
								id: id,
								htmlname: htmlname
							},
							function(response) {
								if (response != null)
								{
									console.log("Change select#"+htmlname+" with content "+response.value)
									$.each(obj.params, function(key,action) {
										if (key.length) {
											var num = response.num;
											if (num > 0) {
												$("#" + key).removeAttr(action);
											} else {
												$("#" + key).attr(action, action);
											}
										}
									});
									$("select#" + htmlname).html(response.value);
								}
							}
						);
					};
				});
				</script>';
			}

			print "\n".'<!-- Input text for third party with Ajax.Autocompleter (selectCompaniesForNewContact) -->'."\n";
			print '<input type="text" size="30" id="search_'.$htmlname.'" name="search_'.$htmlname.'" value="'.$name.'" />';
			print ajax_autocompleter(($socid?$socid:-1), $htmlname, DOL_URL_ROOT.'/societe/ajaxcompanies.php', '', $minLength, 0);
			return $socid;
		}
		else
		{
			// Search to list thirdparties
			$sql = "SELECT s.rowid, s.nom as name FROM";
			$sql.= " ".MAIN_DB_PREFIX."societe as s";
			$sql.= " WHERE s.entity IN (".getEntity('societe').")";
			// For ajax search we limit here. For combo list, we limit later
			if (is_array($limitto) && count($limitto))
			{
				$sql.= " AND s.rowid IN (".join(',',$limitto).")";
			}
			$sql.= " ORDER BY s.nom ASC";

			$resql = $this->db->query($sql);
			if ($resql)
			{
				print '<select class="flat'.($morecss?' '.$morecss:'').'" id="'.$htmlname.'" name="'.$htmlname.'"';
				if ($conf->use_javascript_ajax)
				{
					$javaScript = "window.location='".$_SERVER['PHP_SELF']."?".$var_id."=".($forceid>0?$forceid:$object->id).$moreparam."&".$htmlname."=' + form.".$htmlname.".options[form.".$htmlname.".selectedIndex].value;";
					print ' onChange="'.$javaScript.'"';
				}
				print '>';
				$num = $this->db->num_rows($resql);
				$i = 0;
				if ($num)
				{
					while ($i < $num)
					{
						$obj = $this->db->fetch_object($resql);
						if ($i == 0) $firstCompany = $obj->rowid;
						$disabled=0;
						if (is_array($limitto) && count($limitto) && ! in_array($obj->rowid,$limitto)) $disabled=1;
						if ($selected > 0 && $selected == $obj->rowid)
						{
							print '<option value="'.$obj->rowid.'"';
							if ($disabled) print ' disabled';
							print ' selected>'.dol_trunc($obj->name,24).'</option>';
							$firstCompany = $obj->rowid;
						}
						else
						{
							print '<option value="'.$obj->rowid.'"';
							if ($disabled) print ' disabled';
							print '>'.dol_trunc($obj->name,24).'</option>';
						}
						$i ++;
					}
				}
				print "</select>\n";
				return $firstCompany;
			}
			else
			{
				dol_print_error($this->db);
				print 'Error sql';
			}
		}
	}

    /**
     *  Return a select list with types of contacts
     *
     *  @param	object		$object         Object to use to find type of contact
     *  @param  string		$selected       Default selected value
     *  @param  string		$htmlname		HTML select name
     *  @param  string		$source			Source ('internal' or 'external')
     *  @param  string		$sortorder		Sort criteria ('position', 'code', ...)
     *  @param  int			$showempty      1=Add en empty line
     *  @param  string      $morecss        Add more css to select component
     *  @return	void
     */
	function selectTypeContact($object, $selected, $htmlname = 'type', $source='internal', $sortorder='position', $showempty=0, $morecss='')
	{
	    global $user, $langs;

		if (is_object($object) && method_exists($object, 'liste_type_contact'))
		{
			$lesTypes = $object->liste_type_contact($source, $sortorder, 0, 1);
			print '<select class="flat valignmiddle'.($morecss?' '.$morecss:'').'" name="'.$htmlname.'" id="'.$htmlname.'">';
			if ($showempty) print '<option value="0"></option>';
			foreach($lesTypes as $key=>$value)
			{
				print '<option value="'.$key.'"';
				if ($key == $selected) print ' selected';
				print '>'.$value.'</option>';
			}
			print "</select>";
			if ($user->admin) print ' '.info_admin($langs->trans("YouCanChangeValuesForThisListFromDictionarySetup"),1);
			print "\n";
		}
	}

    // phpcs:disable PEAR.NamingConventions.ValidFunctionName.NotCamelCaps
	/**
	 *    Return a select list with zip codes and their town
	 *
	 *    @param	string		$selected				Preselected value
	 *    @param    string		$htmlname				HTML select name
	 *    @param    string		$fields					Fields
	 *    @param    int			$fieldsize				Field size
	 *    @param    int			$disableautocomplete    1 To disable ajax autocomplete features (browser autocomplete may still occurs)
	 *    @param	string		$moreattrib				Add more attribute on HTML input field
	 *    @param    string      $morecss                More css
	 *    @return	string
	 */
	function select_ziptown($selected='', $htmlname='zipcode', $fields='', $fieldsize=0, $disableautocomplete=0, $moreattrib='',$morecss='')
	{
        // phpcs:enable
		global $conf;

		$out='';

		$size='';
		if (!empty($fieldsize)) $size='size="'.$fieldsize.'"';

		if ($conf->use_javascript_ajax && empty($disableautocomplete))
		{
			$out.= ajax_multiautocompleter($htmlname,$fields,DOL_URL_ROOT.'/core/ajax/ziptown.php')."\n";
			$moreattrib.=' autocomplete="off"';
		}
		$out.= '<input id="'.$htmlname.'" class="maxwidthonsmartphone'.($morecss?' '.$morecss:'').'" type="text"'.($moreattrib?' '.$moreattrib:'').' name="'.$htmlname.'" '.$size.' value="'.$selected.'">'."\n";

		return $out;
	}

    // phpcs:disable PEAR.NamingConventions.ValidFunctionName.NotCamelCaps
    /**
     *  Return HTML string to use as input of professional id into a HTML page (siren, siret, etc...)
     *
     *  @param	int		$idprof         1,2,3,4 (Example: 1=siren,2=siret,3=naf,4=rcs/rm)
     *  @param  string	$htmlname       Name of HTML select
     *  @param  string	$preselected    Default value to show
     *  @param  string	$country_code   FR, IT, ...
     *  @param  string  $morecss        More css
     *  @return	string					HTML string with prof id
     */
    function get_input_id_prof($idprof,$htmlname,$preselected,$country_code,$morecss='maxwidth100onsmartphone quatrevingtpercent')
    {
        // phpcs:enable
        global $conf,$langs;

        $formlength=0;
        if (empty($conf->global->MAIN_DISABLEPROFIDRULES)) {
        	if ($country_code == 'FR')
        	{
        		if (isset($idprof)) {
        			if ($idprof==1) $formlength=9;
        			else if ($idprof==2) $formlength=14;
        			else if ($idprof==3) $formlength=5;      // 4 chiffres et 1 lettre depuis janvier
        			else if ($idprof==4) $formlength=32;     // No maximum as we need to include a town name in this id
        		}
        	}
        	else if ($country_code == 'ES')
        	{
        		if ($idprof==1) $formlength=9;  //CIF/NIF/NIE 9 digits
        		if ($idprof==2) $formlength=12; //NASS 12 digits without /
        		if ($idprof==3) $formlength=5;  //CNAE 5 digits
        		if ($idprof==4) $formlength=32; //depend of college
        	}
        }

        $selected=$preselected;
        if (! $selected && isset($idprof)) {
        	if ($idprof==1 && ! empty($this->idprof1)) $selected=$this->idprof1;
        	else if ($idprof==2 && ! empty($this->idprof2)) $selected=$this->idprof2;
        	else if ($idprof==3 && ! empty($this->idprof3)) $selected=$this->idprof3;
        	else if ($idprof==4 && ! empty($this->idprof4)) $selected=$this->idprof4;
        }

        $maxlength=$formlength;
        if (empty($formlength)) { $formlength=24; $maxlength=128; }

        $out = '<input type="text" '.($morecss?'class="'.$morecss.'" ':'').'name="'.$htmlname.'" id="'.$htmlname.'" maxlength="'.$maxlength.'" value="'.$selected.'">';

        return $out;
    }

    // phpcs:disable PEAR.NamingConventions.ValidFunctionName.NotCamelCaps
    /**
     * Return a HTML select with localtax values for thirdparties
     *
     * @param 	int 		$local			LocalTax
     * @param 	int 		$selected		Preselected value
     * @param 	string      $htmlname		HTML select name
     * @return	void
     */
    function select_localtax($local, $selected, $htmlname)
    {
        // phpcs:enable
        $tax=get_localtax_by_third($local);

        $num = $this->db->num_rows($tax);
        $i = 0;
    	if ($num)
    	{
    		$valors=explode(":", $tax);

    		if (count($valors) > 1)
    		{
    			//montar select
    			print '<select class="flat" name="'.$htmlname.'" id="'.$htmlname.'">';
    			while ($i <= (count($valors))-1)
    			{
    				if ($selected == $valors[$i])
    				{
    					print '<option value="'.$valors[$i].'" selected>';
    				}
    				else
    				{
    					print '<option value="'.$valors[$i].'">';
    				}
    				print $valors[$i];
    				print '</option>';
    				$i++;
    			}
    			print'</select>';
    		}
    	}
    }
}<|MERGE_RESOLUTION|>--- conflicted
+++ resolved
@@ -230,11 +230,7 @@
 
 		$out='';
 
-<<<<<<< HEAD
-		// On recherche les departements/cantons/province active d'une region et pays actif
-=======
 		// Serch departements/cantons/province active d'une region et pays actif
->>>>>>> d9b8a8c8
 		$sql = "SELECT d.rowid, d.code_departement as code, d.nom as name, d.active, c.label as country, c.code as country_code, r.nom as region_name FROM";
 		$sql .= " ".MAIN_DB_PREFIX ."c_departements as d, ".MAIN_DB_PREFIX."c_regions as r,".MAIN_DB_PREFIX."c_country as c";
 		$sql .= " WHERE d.fk_region=r.code_region and r.fk_pays=c.rowid";
@@ -283,11 +279,7 @@
 						}
 
 						// Si traduction existe, on l'utilise, sinon on prend le libelle par defaut
-<<<<<<< HEAD
-						if(!empty($conf->global->MAIN_SHOW_STATE_CODE) &&
-=======
 						if (!empty($conf->global->MAIN_SHOW_STATE_CODE) &&
->>>>>>> d9b8a8c8
 						($conf->global->MAIN_SHOW_STATE_CODE == 1 || $conf->global->MAIN_SHOW_STATE_CODE == 2 || $conf->global->MAIN_SHOW_STATE_CODE === 'all')) {
 							if(!empty($conf->global->MAIN_SHOW_REGION_IN_STATE_SELECT) && $conf->global->MAIN_SHOW_REGION_IN_STATE_SELECT == 1) {
 								$out.= $obj->region_name . ' - ' . $obj->code . ' - ' . ($langs->trans($obj->code)!=$obj->code?$langs->trans($obj->code):($obj->name!='-'?$obj->name:''));
