--- conflicted
+++ resolved
@@ -267,24 +267,16 @@
 						}
 
 						// Si traduction existe, on l'utilise, sinon on prend le libelle par defaut
-<<<<<<< HEAD
 						if(!empty($conf->global->MAIN_SHOW_STATE_CODE) && $conf->global->MAIN_SHOW_STATE_CODE == 1) {
-							if(!empty($conf->global->MAIN_SHOW_REGION_IN_STATE) && $conf->global->MAIN_SHOW_REGION_IN_STATE == 1) {
+							if(!empty($conf->global->MAIN_SHOW_REGION_IN_STATE_SELECT) && $conf->global->MAIN_SHOW_REGION_IN_STATE_SELECT == 1) {
 								$out.= $obj->region_name . ' - ' . $obj->code . ' - ' . ($langs->trans($obj->code)!=$obj->code?$langs->trans($obj->code):($obj->name!='-'?$obj->name:''));
 							}
 							else {
 								$out.= $obj->code . ' - ' . ($langs->trans($obj->code)!=$obj->code?$langs->trans($obj->code):($obj->name!='-'?$obj->name:''));
 							}
-=======
-						if(!empty($conf->global->MAIN_SHOW_REGION_IN_STATE_SELECT) && $conf->global->MAIN_SHOW_REGION_IN_STATE_SELECT == 2) {
-							$out.= $obj->region_name . ' - ' . $obj->code . ' - ' . ($langs->trans($obj->code)!=$obj->code?$langs->trans($obj->code):($obj->name!='-'?$obj->name:''));
-						}
-						else if(!empty($conf->global->MAIN_SHOW_REGION_IN_STATE_SELECT) && $conf->global->MAIN_SHOW_REGION_IN_STATE_SELECT == 1) {
-							$out.= $obj->region_name . ' - ' . ($langs->trans($obj->code)!=$obj->code?$langs->trans($obj->code):($obj->name!='-'?$obj->name:''));
->>>>>>> bbcc1e54
 						}
 						else {
-							if(!empty($conf->global->MAIN_SHOW_REGION_IN_STATE) && $conf->global->MAIN_SHOW_REGION_IN_STATE == 1) {
+							if(!empty($conf->global->MAIN_SHOW_REGION_IN_STATE_SELECT) && $conf->global->MAIN_SHOW_REGION_IN_STATE_SELECT == 1) {
 								$out.= $obj->region_name . ' - ' . ($langs->trans($obj->code)!=$obj->code?$langs->trans($obj->code):($obj->name!='-'?$obj->name:''));
 							}
 							else {
