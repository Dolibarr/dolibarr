<?php
/* Copyright (C) 2008-2012	Laurent Destailleur	<eldy@users.sourceforge.net>
 * Copyright (C) 2008-2012	Regis Houssin		<regis.houssin@inodbox.com>
 * Copyright (C) 2014		Juanjo Menent		<jmenent@2byte.es>
 * Copyright (C) 2017		Rui Strecht			<rui.strecht@aliartalentos.com>
 *
 * This program is free software; you can redistribute it and/or modify
 * it under the terms of the GNU General Public License as published by
 * the Free Software Foundation; either version 3 of the License, or
 * (at your option) any later version.
 *
 * This program is distributed in the hope that it will be useful,
 * but WITHOUT ANY WARRANTY; without even the implied warranty of
 * MERCHANTABILITY or FITNESS FOR A PARTICULAR PURPOSE.  See the
 * GNU General Public License for more details.
 *
 * You should have received a copy of the GNU General Public License
 * along with this program. If not, see <http://www.gnu.org/licenses/>.
 */

/**
 *	\file       htdocs/core/class/html.formcompany.class.php
 *  \ingroup    core
 *	\brief      File of class to build HTML component for third parties management
 */


/**
 *	Class to build HTML component for third parties management
 *	Only common components are here.
 */
class FormCompany
{
	/**
     * @var DoliDB Database handler.
     */
    public $db;

	/**
	 * @var string Error code (or message)
	 */
	public $error='';

	/**
	 *	Constructor
	 *
	 *	@param	DoliDB	$db		Database handler
	 */
	public function __construct($db)
	{
		$this->db = $db;
	}


    // phpcs:disable PEAR.NamingConventions.ValidFunctionName.ScopeNotCamelCaps
	/**
	 *    	Return list of labels (translated) of third parties type
	 *
	 *		@param	int		$mode		0=Return id+label, 1=Return code+label
	 *      @param  string	$filter     Add a SQL filter to select
	 *    	@return array      			Array of types
	 */
	public function typent_array($mode = 0, $filter = '')
	{
        // phpcs:enable
		global $langs,$mysoc;

		$effs = array();

		$sql = "SELECT id, code, libelle";
		$sql.= " FROM ".MAIN_DB_PREFIX."c_typent";
		$sql.= " WHERE active = 1 AND (fk_country IS NULL OR fk_country = ".(empty($mysoc->country_id)?'0':$mysoc->country_id).")";
		if ($filter) $sql.=" ".$filter;
		$sql.= " ORDER by position, id";
		dol_syslog(get_class($this).'::typent_array', LOG_DEBUG);
		$resql=$this->db->query($sql);
		if ($resql)
		{
			$num = $this->db->num_rows($resql);
			$i = 0;

			while ($i < $num)
			{
				$objp = $this->db->fetch_object($resql);
				if (! $mode) $key=$objp->id;
				else $key=$objp->code;
				if ($langs->trans($objp->code) != $objp->code) $effs[$key] = $langs->trans($objp->code);
				else $effs[$key] = $objp->libelle;
				if ($effs[$key]=='-') $effs[$key]='';
				$i++;
			}
			$this->db->free($resql);
		}

		return $effs;
	}

    // phpcs:disable PEAR.NamingConventions.ValidFunctionName.ScopeNotCamelCaps
	/**
	 *	Renvoie la liste des types d'effectifs possibles (pas de traduction car nombre)
	 *
	 *	@param	int		$mode		0=renvoi id+libelle, 1=renvoi code+libelle
	 *	@param  string	$filter     Add a SQL filter to select
	 *  @return array				Array of types d'effectifs
	 */
	public function effectif_array($mode = 0, $filter = '')
	{
        // phpcs:enable
		$effs = array();

		$sql = "SELECT id, code, libelle";
		$sql .= " FROM ".MAIN_DB_PREFIX."c_effectif";
		$sql.= " WHERE active = 1";
		if ($filter) $sql.=" ".$filter;
		$sql .= " ORDER BY id ASC";
		dol_syslog(get_class($this).'::effectif_array', LOG_DEBUG);
		$resql=$this->db->query($sql);
		if ($resql)
		{
			$num = $this->db->num_rows($resql);
			$i = 0;

			while ($i < $num)
			{
				$objp = $this->db->fetch_object($resql);
				if (! $mode) $key=$objp->id;
				else $key=$objp->code;

				$effs[$key] = $objp->libelle!='-'?$objp->libelle:'';
				$i++;
			}
			$this->db->free($resql);
		}
		return $effs;
	}


    // phpcs:disable PEAR.NamingConventions.ValidFunctionName.ScopeNotCamelCaps
	/**
	 *  Affiche formulaire de selection des modes de reglement
	 *
	 *  @param	int		$page        	Page
	 *  @param  int		$selected    	Id or code preselected
	 *  @param  string	$htmlname   	Nom du formulaire select
	 *	@param	int		$empty			Add empty value in list
	 *	@return	void
	 */
	public function form_prospect_level($page, $selected = '', $htmlname = 'prospect_level_id', $empty = 0)
	{
        // phpcs:enable
		global $user, $langs;

		print '<form method="post" action="'.$page.'">';
		print '<input type="hidden" name="action" value="setprospectlevel">';
		print '<input type="hidden" name="token" value="'.$_SESSION['newtoken'].'">';

		dol_syslog(get_class($this).'::form_prospect_level', LOG_DEBUG);
		$sql = "SELECT code, label";
		$sql.= " FROM ".MAIN_DB_PREFIX."c_prospectlevel";
		$sql.= " WHERE active > 0";
		$sql.= " ORDER BY sortorder";
		$resql = $this->db->query($sql);
		if ($resql)
		{
			$options = array();

			if ($empty) {
				$options[''] = '';
			}

			while ($obj = $this->db->fetch_object($resql)) {
				$level = $langs->trans($obj->code);

				if ($level == $obj->code) {
					$level = $langs->trans($obj->label);
				}

				$options[$obj->code] = $level;
			}

			print Form::selectarray($htmlname, $options, $selected);
		}
		else dol_print_error($this->db);
		if (! empty($htmlname) && $user->admin) print ' '.info_admin($langs->trans("YouCanChangeValuesForThisListFromDictionarySetup"), 1);
		print '<input type="submit" class="button valignmiddle" value="'.$langs->trans("Modify").'">';
		print '</form>';
	}

    // phpcs:disable PEAR.NamingConventions.ValidFunctionName.ScopeNotCamelCaps
	/**
	 *   Returns the drop-down list of departments/provinces/cantons for all countries or for a given country.
     *   In the case of an all-country list, the display breaks on the country.
     *   The key of the list is the code (there can be several entries for a given code but in this case, the country field differs).
     *   Thus the links with the departments are done on a department independently of its name.
	 *
	 *   @param     string	$selected        	Code state preselected
	 *   @param     int		$country_codeid     0=list for all countries, otherwise country code or country rowid to show
	 *   @param     string	$htmlname			Id of department
	 *   @return	void
	 */
	public function select_departement($selected = '', $country_codeid = 0, $htmlname = 'state_id')
	{
        // phpcs:enable
		print $this->select_state($selected, $country_codeid, $htmlname);
	}

    // phpcs:disable PEAR.NamingConventions.ValidFunctionName.ScopeNotCamelCaps
	/**
	 *   Returns the drop-down list of departments/provinces/cantons for all countries or for a given country.
     *   In the case of an all-country list, the display breaks on the country.
     *   The key of the list is the code (there can be several entries for a given code but in this case, the country field differs).
     *   Thus the links with the departments are done on a department independently of its name.
	 *
	 *    @param	string	$selected        	Code state preselected (mus be state id)
	 *    @param    integer	$country_codeid    	Country code or id: 0=list for all countries, otherwise country code or country rowid to show
	 *    @param    string	$htmlname			Id of department. If '', we want only the string with <option>
	 * 	  @return	string						String with HTML select
	 *    @see select_country()
	 */
	public function select_state($selected = '', $country_codeid = 0, $htmlname = 'state_id')
	{
        // phpcs:enable
		global $conf,$langs,$user;

		dol_syslog(get_class($this)."::select_departement selected=".$selected.", country_codeid=".$country_codeid, LOG_DEBUG);

		$langs->load("dict");

		$out='';

		// Serch departements/cantons/province active d'une region et pays actif
		$sql = "SELECT d.rowid, d.code_departement as code, d.nom as name, d.active, c.label as country, c.code as country_code, r.nom as region_name FROM";
		$sql .= " ".MAIN_DB_PREFIX ."c_departements as d, ".MAIN_DB_PREFIX."c_regions as r,".MAIN_DB_PREFIX."c_country as c";
		$sql .= " WHERE d.fk_region=r.code_region and r.fk_pays=c.rowid";
		$sql .= " AND d.active = 1 AND r.active = 1 AND c.active = 1";
		if ($country_codeid && is_numeric($country_codeid))   $sql .= " AND c.rowid = '".$this->db->escape($country_codeid)."'";
		if ($country_codeid && ! is_numeric($country_codeid)) $sql .= " AND c.code = '".$this->db->escape($country_codeid)."'";
		$sql .= " ORDER BY c.code, d.code_departement";

		$result=$this->db->query($sql);
		if ($result)
		{
			if (!empty($htmlname)) $out.= '<select id="'.$htmlname.'" class="flat maxwidth200onsmartphone minwidth300" name="'.$htmlname.'">';
			if ($country_codeid) $out.= '<option value="0">&nbsp;</option>';
			$num = $this->db->num_rows($result);
			$i = 0;
			dol_syslog(get_class($this)."::select_departement num=".$num, LOG_DEBUG);
			if ($num)
			{
				$country='';
				while ($i < $num)
				{
					$obj = $this->db->fetch_object($result);
					if ($obj->code == '0')		// Le code peut etre une chaine
					{
						$out.= '<option value="0">&nbsp;</option>';
					}
					else {
						if (! $country || $country != $obj->country)
						{
							// Affiche la rupture si on est en mode liste multipays
							if (! $country_codeid && $obj->country_code)
							{
								$out.= '<option value="-1" disabled>----- '.$obj->country." -----</option>\n";
								$country=$obj->country;
							}
						}

						if ((! empty($selected) && $selected == $obj->rowid)
						 || (empty($selected) && ! empty($conf->global->MAIN_FORCE_DEFAULT_STATE_ID) && $conf->global->MAIN_FORCE_DEFAULT_STATE_ID == $obj->rowid))
						{
							$out.= '<option value="'.$obj->rowid.'" selected>';
						}
						else
						{
							$out.= '<option value="'.$obj->rowid.'">';
						}

						// Si traduction existe, on l'utilise, sinon on prend le libelle par defaut
						if (!empty($conf->global->MAIN_SHOW_STATE_CODE) &&
						($conf->global->MAIN_SHOW_STATE_CODE == 1 || $conf->global->MAIN_SHOW_STATE_CODE == 2 || $conf->global->MAIN_SHOW_STATE_CODE === 'all')) {
							if(!empty($conf->global->MAIN_SHOW_REGION_IN_STATE_SELECT) && $conf->global->MAIN_SHOW_REGION_IN_STATE_SELECT == 1) {
								$out.= $obj->region_name . ' - ' . $obj->code . ' - ' . ($langs->trans($obj->code)!=$obj->code?$langs->trans($obj->code):($obj->name!='-'?$obj->name:''));
							}
							else {
								$out.= $obj->code . ' - ' . ($langs->trans($obj->code)!=$obj->code?$langs->trans($obj->code):($obj->name!='-'?$obj->name:''));
							}
						}
						else {
							if(!empty($conf->global->MAIN_SHOW_REGION_IN_STATE_SELECT) && $conf->global->MAIN_SHOW_REGION_IN_STATE_SELECT == 1) {
								$out.= $obj->region_name . ' - ' . ($langs->trans($obj->code)!=$obj->code?$langs->trans($obj->code):($obj->name!='-'?$obj->name:''));
							}
							else {
								$out.= ($langs->trans($obj->code)!=$obj->code?$langs->trans($obj->code):($obj->name!='-'?$obj->name:''));
							}
						}

						$out.= '</option>';
					}
					$i++;
				}
			}
			if (! empty($htmlname)) $out.= '</select>';
			if (! empty($htmlname) && $user->admin) $out.= ' '.info_admin($langs->trans("YouCanChangeValuesForThisListFromDictionarySetup"), 1);
		}
		else
		{
			dol_print_error($this->db);
		}

		// Make select dynamic
		if (! empty($htmlname))
		{
			include_once DOL_DOCUMENT_ROOT . '/core/lib/ajax.lib.php';
			$out .= ajax_combobox($htmlname);
		}

		return $out;
	}


    // phpcs:disable PEAR.NamingConventions.ValidFunctionName.ScopeNotCamelCaps
	/**
	 *   Retourne la liste deroulante des regions actives dont le pays est actif
	 *   La cle de la liste est le code (il peut y avoir plusieurs entree pour
	 *   un code donnee mais dans ce cas, le champ pays et lang differe).
	 *   Ainsi les liens avec les regions se font sur une region independemment de son name.
	 *
	 *   @param		string		$selected		Preselected value
	 *   @param		string		$htmlname		Name of HTML select field
	 *   @return	void
	 */
	public function select_region($selected = '', $htmlname = 'region_id')
	{
        // phpcs:enable
		global $conf,$langs;
		$langs->load("dict");

		$sql = "SELECT r.rowid, r.code_region as code, r.nom as label, r.active, c.code as country_code, c.label as country";
		$sql.= " FROM ".MAIN_DB_PREFIX."c_regions as r, ".MAIN_DB_PREFIX."c_country as c";
		$sql.= " WHERE r.fk_pays=c.rowid AND r.active = 1 and c.active = 1";
		$sql.= " ORDER BY c.code, c.label ASC";

		dol_syslog(get_class($this)."::select_region", LOG_DEBUG);
		$resql=$this->db->query($sql);
		if ($resql)
		{
			print '<select class="flat" name="'.$htmlname.'">';
			$num = $this->db->num_rows($resql);
			$i = 0;
			if ($num)
			{
				$country='';
				while ($i < $num)
				{
					$obj = $this->db->fetch_object($resql);
					if ($obj->code == 0) {
						print '<option value="0">&nbsp;</option>';
					}
					else {
						if ($country == '' || $country != $obj->country)
						{
							// Show break
							$key=$langs->trans("Country".strtoupper($obj->country_code));
							$valuetoshow=($key != "Country".strtoupper($obj->country_code))?$obj->country_code." - ".$key:$obj->country;
							print '<option value="-1" disabled>----- '.$valuetoshow." -----</option>\n";
							$country=$obj->country;
						}

						if ($selected > 0 && $selected == $obj->code)
						{
							print '<option value="'.$obj->code.'" selected>'.$obj->label.'</option>';
						}
						else
						{
							print '<option value="'.$obj->code.'">'.$obj->label.'</option>';
						}
					}
					$i++;
				}
			}
			print '</select>';
		}
		else
		{
			dol_print_error($this->db);
		}
	}

    // phpcs:disable PEAR.NamingConventions.ValidFunctionName.ScopeNotCamelCaps
	/**
	 *  Return combo list with people title
	 *
	 *  @param  string	$selected   	Title preselected
	 * 	@param	string	$htmlname		Name of HTML select combo field
	 *  @param  string  $morecss        Add more css on SELECT element
	 *  @return	string					String with HTML select
	 */
	public function select_civility($selected = '', $htmlname = 'civility_id', $morecss = 'maxwidth100')
	{
        // phpcs:enable
		global $conf,$langs,$user;
		$langs->load("dict");

		$out='';

		$sql = "SELECT rowid, code, label, active FROM ".MAIN_DB_PREFIX."c_civility";
		$sql.= " WHERE active = 1";

		dol_syslog("Form::select_civility", LOG_DEBUG);
		$resql=$this->db->query($sql);
		if ($resql)
		{
			$out.= '<select class="flat'.($morecss?' '.$morecss:'').'" name="'.$htmlname.'" id="'.$htmlname.'">';
			$out.= '<option value="">&nbsp;</option>';
			$num = $this->db->num_rows($resql);
			$i = 0;
			if ($num)
			{
				while ($i < $num)
				{
					$obj = $this->db->fetch_object($resql);
					if ($selected == $obj->code)
					{
						$out.= '<option value="'.$obj->code.'" selected>';
					}
					else
					{
						$out.= '<option value="'.$obj->code.'">';
					}
					// Si traduction existe, on l'utilise, sinon on prend le libelle par defaut
					$out.= ($langs->trans("Civility".$obj->code)!="Civility".$obj->code ? $langs->trans("Civility".$obj->code) : ($obj->label!='-'?$obj->label:''));
					$out.= '</option>';
					$i++;
				}
			}
			$out.= '</select>';
			if ($user->admin) $out.= info_admin($langs->trans("YouCanChangeValuesForThisListFromDictionarySetup"), 1);
		}
		else
		{
			dol_print_error($this->db);
		}

		return $out;
	}

    // phpcs:disable PEAR.NamingConventions.ValidFunctionName.ScopeNotCamelCaps
	/**
	 *    Retourne la liste deroulante des formes juridiques tous pays confondus ou pour un pays donne.
	 *    Dans le cas d'une liste tous pays confondu, on affiche une rupture sur le pays.
	 *
	 *    @param	string		$selected        	Code forme juridique a pre-selectionne
	 *    @param    mixed		$country_codeid		0=liste tous pays confondus, sinon code du pays a afficher
	 *    @param    string		$filter          	Add a SQL filter on list
	 *    @return	void
	 *    @deprecated Use print xxx->select_juridicalstatus instead
	 *    @see select_juridicalstatus()
	 */
	public function select_forme_juridique($selected = '', $country_codeid = 0, $filter = '')
	{
        // phpcs:enable
		print $this->select_juridicalstatus($selected, $country_codeid, $filter);
	}

    // phpcs:disable PEAR.NamingConventions.ValidFunctionName.ScopeNotCamelCaps
	/**
	 *    Retourne la liste deroulante des formes juridiques tous pays confondus ou pour un pays donne.
	 *    Dans le cas d'une liste tous pays confondu, on affiche une rupture sur le pays
	 *
	 *    @param	string		$selected        	Preselected code of juridical type
	 *    @param    int			$country_codeid     0=list for all countries, otherwise list only country requested
     *    @param    string		$filter          	Add a SQL filter on list
     *    @param	string		$htmlname			HTML name of select
     *    @return	string							String with HTML select
	 */
	public function select_juridicalstatus($selected = '', $country_codeid = 0, $filter = '', $htmlname = 'forme_juridique_code')
	{
        // phpcs:enable
		global $conf,$langs,$user;
		$langs->load("dict");

		$out='';

		// On recherche les formes juridiques actives des pays actifs
		$sql  = "SELECT f.rowid, f.code as code , f.libelle as label, f.active, c.label as country, c.code as country_code";
		$sql .= " FROM ".MAIN_DB_PREFIX."c_forme_juridique as f, ".MAIN_DB_PREFIX."c_country as c";
		$sql .= " WHERE f.fk_pays=c.rowid";
		$sql .= " AND f.active = 1 AND c.active = 1";
		if ($country_codeid) $sql .= " AND c.code = '".$country_codeid."'";
		if ($filter) $sql .= " ".$filter;
		$sql .= " ORDER BY c.code";

		dol_syslog(get_class($this)."::select_juridicalstatus", LOG_DEBUG);
		$resql=$this->db->query($sql);
		if ($resql)
		{
			$out.= '<div id="particulier2" class="visible">';
			$out.= '<select class="flat minwidth200" name="'.$htmlname.'" id="'.$htmlname.'">';
			if ($country_codeid) $out.= '<option value="0">&nbsp;</option>';	// When country_codeid is set, we force to add an empty line because it does not appears from select. When not set, we already get the empty line from select.

			$num = $this->db->num_rows($resql);
			if ($num)
			{
				$i = 0;
				$country=''; $arraydata=array();
				while ($i < $num)
				{
					$obj = $this->db->fetch_object($resql);

					if ($obj->code)		// We exclude empty line, we will add it later
					{
						$labelcountry=(($langs->trans("Country".$obj->country_code)!="Country".$obj->country_code) ? $langs->trans("Country".$obj->country_code) : $obj->country);
						$labeljs=(($langs->trans("JuridicalStatus".$obj->code)!="JuridicalStatus".$obj->code) ? $langs->trans("JuridicalStatus".$obj->code) : ($obj->label!='-'?$obj->label:''));	// $obj->label is already in output charset (converted by database driver)
						$arraydata[$obj->code]=array('code'=>$obj->code, 'label'=>$labeljs, 'label_sort'=>$labelcountry.'_'.$labeljs, 'country_code'=>$obj->country_code, 'country'=>$labelcountry);
					}
					$i++;
				}

				$arraydata=dol_sort_array($arraydata, 'label_sort', 'ASC');
				if (empty($country_codeid))	// Introduce empty value (if $country_codeid not empty, empty value was already added)
				{
					$arraydata[0]=array('code'=>0, 'label'=>'', 'label_sort'=>'_', 'country_code'=>'', 'country'=>'');
				}

				foreach($arraydata as $key => $val)
				{
					if (! $country || $country != $val['country'])
					{
						// Show break when we are in multi country mode
						if (empty($country_codeid) && $val['country_code'])
						{
							$out.= '<option value="0" disabled class="selectoptiondisabledwhite">----- '.$val['country']." -----</option>\n";
							$country=$val['country'];
						}
					}

					if ($selected > 0 && $selected == $val['code'])
					{
						$out.= '<option value="'.$val['code'].'" selected>';
					}
					else
					{
						$out.= '<option value="'.$val['code'].'">';
					}
					// If translation exists, we use it, otherwise we use default label in database
					$out.= $val['label'];
					$out.= '</option>';
				}
			}
			$out.= '</select>';
			if ($user->admin) $out.= ' '.info_admin($langs->trans("YouCanChangeValuesForThisListFromDictionarySetup"), 1);

		    // Make select dynamic
        	include_once DOL_DOCUMENT_ROOT . '/core/lib/ajax.lib.php';
	        $out .= ajax_combobox($htmlname);

			$out.= '</div>';
		}
		else
		{
			dol_print_error($this->db);
		}

		return $out;
	}


	/**
	 *  Output list of third parties.
	 *
	 *  @param  object		$object         Object we try to find contacts
	 *  @param  string		$var_id         Name of id field
	 *  @param  string		$selected       Pre-selected third party
	 *  @param  string		$htmlname       Name of HTML form
	 * 	@param	array		$limitto		Disable answers that are not id in this array list
	 *  @param	int			$forceid		This is to force another object id than object->id
     *  @param	string		$moreparam		String with more param to add into url when noajax search is used.
     *  @param	string		$morecss		More CSS on select component
	 * 	@return int 						The selected third party ID
	 */
	public function selectCompaniesForNewContact($object, $var_id, $selected = '', $htmlname = 'newcompany', $limitto = '', $forceid = 0, $moreparam = '', $morecss = '')
	{
		global $conf, $langs;

		if (! empty($conf->use_javascript_ajax) && ! empty($conf->global->COMPANY_USE_SEARCH_TO_SELECT))
		{
			// Use Ajax search
			$minLength = (is_numeric($conf->global->COMPANY_USE_SEARCH_TO_SELECT)?$conf->global->COMPANY_USE_SEARCH_TO_SELECT:2);

			$socid=0; $name='';
			if ($selected > 0)
			{
				$tmpthirdparty=new Societe($this->db);
				$result = $tmpthirdparty->fetch($selected);
				if ($result > 0)
				{
					$socid = $selected;
					$name = $tmpthirdparty->name;
				}
			}


			$events=array();
			// Add an entry 'method' to say 'yes, we must execute url with param action = method';
			// Add an entry 'url' to say which url to execute
			// Add an entry htmlname to say which element we must change once url is called
			// Add entry params => array('cssid' => 'attr') to say to remov or add attribute attr if answer of url return  0 or >0 lines
			// To refresh contacts list on thirdparty list change
			$events[]=array('method' => 'getContacts', 'url' => dol_buildpath('/core/ajax/contacts.php', 1), 'htmlname' => 'contactid', 'params' => array('add-customer-contact' => 'disabled'));

			if (count($events))	// If there is some ajax events to run once selection is done, we add code here to run events
			{
				print '<script type="text/javascript">
				jQuery(document).ready(function() {
					$("#search_'.$htmlname.'").change(function() {
						var obj = '.json_encode($events).';
						$.each(obj, function(key,values) {
							if (values.method.length) {
								runJsCodeForEvent'.$htmlname.'(values);
							}
						});

						$(this).trigger("blur");
					});

					// Function used to execute events when search_htmlname change
					function runJsCodeForEvent'.$htmlname.'(obj) {
						var id = $("#'.$htmlname.'").val();
						var method = obj.method;
						var url = obj.url;
						var htmlname = obj.htmlname;
						var showempty = obj.showempty;
						console.log("Run runJsCodeForEvent-'.$htmlname.' from selectCompaniesForNewContact id="+id+" method="+method+" showempty="+showempty+" url="+url+" htmlname="+htmlname);
						$.getJSON(url,
							{
								action: method,
								id: id,
								htmlname: htmlname
							},
							function(response) {
								if (response != null)
								{
									console.log("Change select#"+htmlname+" with content "+response.value)
									$.each(obj.params, function(key,action) {
										if (key.length) {
											var num = response.num;
											if (num > 0) {
												$("#" + key).removeAttr(action);
											} else {
												$("#" + key).attr(action, action);
											}
										}
									});
									$("select#" + htmlname).html(response.value);
								}
							}
						);
					};
				});
				</script>';
			}

			print "\n".'<!-- Input text for third party with Ajax.Autocompleter (selectCompaniesForNewContact) -->'."\n";
			print '<input type="text" size="30" id="search_'.$htmlname.'" name="search_'.$htmlname.'" value="'.$name.'" />';
			print ajax_autocompleter(($socid?$socid:-1), $htmlname, DOL_URL_ROOT.'/societe/ajaxcompanies.php', '', $minLength, 0);
			return $socid;
		}
		else
		{
			// Search to list thirdparties
			$sql = "SELECT s.rowid, s.nom as name FROM";
			$sql.= " ".MAIN_DB_PREFIX."societe as s";
			$sql.= " WHERE s.entity IN (".getEntity('societe').")";
			// For ajax search we limit here. For combo list, we limit later
			if (is_array($limitto) && count($limitto))
			{
				$sql.= " AND s.rowid IN (".join(',', $limitto).")";
			}
			$sql.= " ORDER BY s.nom ASC";

			$resql = $this->db->query($sql);
			if ($resql)
			{
				print '<select class="flat'.($morecss?' '.$morecss:'').'" id="'.$htmlname.'" name="'.$htmlname.'"';
				if ($conf->use_javascript_ajax)
				{
					$javaScript = "window.location='".$_SERVER['PHP_SELF']."?".$var_id."=".($forceid>0?$forceid:$object->id).$moreparam."&".$htmlname."=' + form.".$htmlname.".options[form.".$htmlname.".selectedIndex].value;";
					print ' onChange="'.$javaScript.'"';
				}
				print '>';
				$num = $this->db->num_rows($resql);
				$i = 0;
				if ($num)
				{
					while ($i < $num)
					{
						$obj = $this->db->fetch_object($resql);
						if ($i == 0) $firstCompany = $obj->rowid;
						$disabled=0;
						if (is_array($limitto) && count($limitto) && ! in_array($obj->rowid, $limitto)) $disabled=1;
						if ($selected > 0 && $selected == $obj->rowid)
						{
							print '<option value="'.$obj->rowid.'"';
							if ($disabled) print ' disabled';
							print ' selected>'.dol_trunc($obj->name, 24).'</option>';
							$firstCompany = $obj->rowid;
						}
						else
						{
							print '<option value="'.$obj->rowid.'"';
							if ($disabled) print ' disabled';
							print '>'.dol_trunc($obj->name, 24).'</option>';
						}
						$i ++;
					}
				}
				print "</select>\n";
				print ajax_combobox($htmlname);
				return $firstCompany;
			}
			else
			{
				dol_print_error($this->db);
				return 0;
			}
		}
	}

    /**
     *  Return a select list with types of contacts
     *
     *  @param	object		$object         Object to use to find type of contact
     *  @param  string		$selected       Default selected value
     *  @param  string		$htmlname		HTML select name
     *  @param  string		$source			Source ('internal' or 'external')
     *  @param  string		$sortorder		Sort criteria ('position', 'code', ...)
     *  @param  int			$showempty      1=Add en empty line
     *  @param  string      $morecss        Add more css to select component
     *  @return	void
     */
    public function selectTypeContact($object, $selected, $htmlname = 'type', $source = 'internal', $sortorder = 'position', $showempty = 0, $morecss = '')
	{
	    global $user, $langs;

		if (is_object($object) && method_exists($object, 'liste_type_contact'))
		{
			$lesTypes = $object->liste_type_contact($source, $sortorder, 0, 1);
			print '<select class="flat valignmiddle'.($morecss?' '.$morecss:'').'" name="'.$htmlname.'" id="'.$htmlname.'">';
			if ($showempty) print '<option value="0"></option>';
			foreach($lesTypes as $key=>$value)
			{
				print '<option value="'.$key.'"';
				if ($key == $selected) print ' selected';
				print '>'.$value.'</option>';
			}
			print "</select>";
			if ($user->admin) print ' '.info_admin($langs->trans("YouCanChangeValuesForThisListFromDictionarySetup"), 1);

			print ajax_combobox($htmlname);

			print "\n";
		}
	}

    // phpcs:disable PEAR.NamingConventions.ValidFunctionName.ScopeNotCamelCaps
	/**
	 *    Return a select list with zip codes and their town
	 *
	 *    @param	string		$selected				Preselected value
	 *    @param    string		$htmlname				HTML select name
	 *    @param    string		$fields					Fields
	 *    @param    int			$fieldsize				Field size
	 *    @param    int			$disableautocomplete    1 To disable ajax autocomplete features (browser autocomplete may still occurs)
	 *    @param	string		$moreattrib				Add more attribute on HTML input field
	 *    @param    string      $morecss                More css
	 *    @return	string
	 */
	public function select_ziptown($selected = '', $htmlname = 'zipcode', $fields = '', $fieldsize = 0, $disableautocomplete = 0, $moreattrib = '', $morecss = '')
	{
        // phpcs:enable
		global $conf;

		$out='';

		$size='';
		if (!empty($fieldsize)) $size='size="'.$fieldsize.'"';

		if ($conf->use_javascript_ajax && empty($disableautocomplete))
		{
			$out.= ajax_multiautocompleter($htmlname, $fields, DOL_URL_ROOT.'/core/ajax/ziptown.php')."\n";
			$moreattrib.=' autocomplete="off"';
		}
		$out.= '<input id="'.$htmlname.'" class="maxwidthonsmartphone'.($morecss?' '.$morecss:'').'" type="text"'.($moreattrib?' '.$moreattrib:'').' name="'.$htmlname.'" '.$size.' value="'.$selected.'">'."\n";

		return $out;
	}

    // phpcs:disable PEAR.NamingConventions.ValidFunctionName.ScopeNotCamelCaps
    /**
     *  Return HTML string to use as input of professional id into a HTML page (siren, siret, etc...)
     *
     *  @param	int		$idprof         1,2,3,4 (Example: 1=siren,2=siret,3=naf,4=rcs/rm)
     *  @param  string	$htmlname       Name of HTML select
     *  @param  string	$preselected    Default value to show
     *  @param  string	$country_code   FR, IT, ...
     *  @param  string  $morecss        More css
     *  @return	string					HTML string with prof id
     */
    public function get_input_id_prof($idprof, $htmlname, $preselected, $country_code, $morecss = 'maxwidth100onsmartphone quatrevingtpercent')
    {
        // phpcs:enable
        global $conf,$langs;

        $formlength=0;
        if (empty($conf->global->MAIN_DISABLEPROFIDRULES)) {
        	if ($country_code == 'FR')
        	{
        		if (isset($idprof)) {
        			if ($idprof==1) $formlength=9;
        			elseif ($idprof==2) $formlength=14;
        			elseif ($idprof==3) $formlength=5;      // 4 chiffres et 1 lettre depuis janvier
        			elseif ($idprof==4) $formlength=32;     // No maximum as we need to include a town name in this id
        		}
        	}
        	elseif ($country_code == 'ES')
        	{
        		if ($idprof==1) $formlength=9;  //CIF/NIF/NIE 9 digits
        		if ($idprof==2) $formlength=12; //NASS 12 digits without /
        		if ($idprof==3) $formlength=5;  //CNAE 5 digits
        		if ($idprof==4) $formlength=32; //depend of college
        	}
        }

        $selected=$preselected;
        if (! $selected && isset($idprof)) {
        	if ($idprof==1 && ! empty($this->idprof1)) $selected=$this->idprof1;
        	elseif ($idprof==2 && ! empty($this->idprof2)) $selected=$this->idprof2;
        	elseif ($idprof==3 && ! empty($this->idprof3)) $selected=$this->idprof3;
        	elseif ($idprof==4 && ! empty($this->idprof4)) $selected=$this->idprof4;
        }

        $maxlength=$formlength;
        if (empty($formlength)) { $formlength=24; $maxlength=128; }

        $out = '<input type="text" '.($morecss?'class="'.$morecss.'" ':'').'name="'.$htmlname.'" id="'.$htmlname.'" maxlength="'.$maxlength.'" value="'.$selected.'">';

        return $out;
    }

    // phpcs:disable PEAR.NamingConventions.ValidFunctionName.ScopeNotCamelCaps
    /**
     * Return a HTML select with localtax values for thirdparties
     *
     * @param 	int 		$local			LocalTax
     * @param 	int 		$selected		Preselected value
     * @param 	string      $htmlname		HTML select name
     * @return	void
     */
    public function select_localtax($local, $selected, $htmlname)
    {
        // phpcs:enable
        $tax=get_localtax_by_third($local);

        $num = $this->db->num_rows($tax);
        $i = 0;
    	if ($num)
    	{
    		$valors=explode(":", $tax);

    		if (count($valors) > 1)
    		{
    			//montar select
    			print '<select class="flat" name="'.$htmlname.'" id="'.$htmlname.'">';
    			while ($i <= (count($valors))-1)
    			{
    				if ($selected == $valors[$i])
    				{
    					print '<option value="'.$valors[$i].'" selected>';
    				}
    				else
    				{
    					print '<option value="'.$valors[$i].'">';
    				}
    				print $valors[$i];
    				print '</option>';
    				$i++;
    			}
    			print'</select>';
    		}
    	}
    }

    /**
     * Return a HTML select for thirdparty type
     *
     * @param int $selected selected value
     * @param string $htmlname HTML select name
     * @param string $htmlidname HTML select id
     * @param string $typeinput HTML output
     * @param string $morecss More css
     * @return string HTML string
     */
    public function selectProspectCustomerType($selected, $htmlname = 'client', $htmlidname = 'customerprospect', $typeinput = 'form', $morecss = '')
    {

    	global $conf,$langs;

    	$out = '<select class="flat '.$morecss.'" name="'.$htmlname.'" id="'.$htmlidname.'">';
    	if ($typeinput=='form') {
<<<<<<< HEAD
	    	if ($selected == '') $out .= '<option value="-1">&nbsp;</option>';
=======
    		if ($selected == '' || $selected == '-1') $out .= '<option value="-1">&nbsp;</option>';
>>>>>>> dac99c87
	    	if (empty($conf->global->SOCIETE_DISABLE_PROSPECTS)) {
	    		$out .= '<option value="2"'.($selected==2?' selected':'').'>'.$langs->trans('Prospect').'</option>';
	    	}
	    	if (empty($conf->global->SOCIETE_DISABLE_PROSPECTS) && empty($conf->global->SOCIETE_DISABLE_CUSTOMERS) && empty($conf->global->SOCIETE_DISABLE_PROSPECTSCUSTOMERS)) {
	    		$out .= '<option value="3"'.($selected==3?' selected':'').'>'.$langs->trans('ProspectCustomer').'</option>';
	    	}
	    	if (empty($conf->global->SOCIETE_DISABLE_CUSTOMERS)) {
	    		$out .= '<option value="1"'.($selected==1?' selected':'').'>'.$langs->trans('Customer').'</option>';
	    	}
	    	$out .= '<option value="0"'.((string) $selected == '0'?' selected':'').'>'.$langs->trans('NorProspectNorCustomer').'</option>';
    	} elseif ($typeinput=='list') {
<<<<<<< HEAD
    		$out .=  '<option value="-1"'.($selected==''?' selected':'').'>&nbsp;</option>';
=======
    		$out .=  '<option value="-1"'.(($selected=='' || $selected == '-1')?' selected':'').'>&nbsp;</option>';
>>>>>>> dac99c87
    		if (empty($conf->global->SOCIETE_DISABLE_CUSTOMERS)) {
    			$out .=  '<option value="1,3"'.($selected=='1,3'?' selected':'').'>'.$langs->trans('Customer').'</option>';
    		}
    		if (empty($conf->global->SOCIETE_DISABLE_PROSPECTS)) {
    			$out .=  '<option value="2,3"'.($selected=='2,3'?' selected':'').'>'.$langs->trans('Prospect').'</option>';
    		}
    		$out .=  '<option value="4"'.($selected=='4'?' selected':'').'>'.$langs->trans('Supplier').'</option>';
    		$out .=  '<option value="0"'.($selected=='0'?' selected':'').'>'.$langs->trans('Others').'</option>';
    	} elseif ($typeinput=='admin') {
    		if (empty($conf->global->SOCIETE_DISABLE_PROSPECTS) && empty($conf->global->SOCIETE_DISABLE_CUSTOMERS) && empty($conf->global->SOCIETE_DISABLE_PROSPECTSCUSTOMERS)) {
    			$out .= '<option value="3"'.($selected==3?' selected':'').'>'.$langs->trans('ProspectCustomer').'</option>';
    		}
    		if (empty($conf->global->SOCIETE_DISABLE_CUSTOMERS)) {
    			$out .= '<option value="1"'.($selected==1?' selected':'').'>'.$langs->trans('Customer').'</option>';
    		}
    	}
    	$out .= '</select>';

    	return $out;
    }
}<|MERGE_RESOLUTION|>--- conflicted
+++ resolved
@@ -908,11 +908,7 @@
 
     	$out = '<select class="flat '.$morecss.'" name="'.$htmlname.'" id="'.$htmlidname.'">';
     	if ($typeinput=='form') {
-<<<<<<< HEAD
-	    	if ($selected == '') $out .= '<option value="-1">&nbsp;</option>';
-=======
     		if ($selected == '' || $selected == '-1') $out .= '<option value="-1">&nbsp;</option>';
->>>>>>> dac99c87
 	    	if (empty($conf->global->SOCIETE_DISABLE_PROSPECTS)) {
 	    		$out .= '<option value="2"'.($selected==2?' selected':'').'>'.$langs->trans('Prospect').'</option>';
 	    	}
@@ -924,11 +920,7 @@
 	    	}
 	    	$out .= '<option value="0"'.((string) $selected == '0'?' selected':'').'>'.$langs->trans('NorProspectNorCustomer').'</option>';
     	} elseif ($typeinput=='list') {
-<<<<<<< HEAD
-    		$out .=  '<option value="-1"'.($selected==''?' selected':'').'>&nbsp;</option>';
-=======
     		$out .=  '<option value="-1"'.(($selected=='' || $selected == '-1')?' selected':'').'>&nbsp;</option>';
->>>>>>> dac99c87
     		if (empty($conf->global->SOCIETE_DISABLE_CUSTOMERS)) {
     			$out .=  '<option value="1,3"'.($selected=='1,3'?' selected':'').'>'.$langs->trans('Customer').'</option>';
     		}
