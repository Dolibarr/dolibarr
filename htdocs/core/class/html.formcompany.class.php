--- conflicted
+++ resolved
@@ -268,11 +268,7 @@
 
 						// Si traduction existe, on l'utilise, sinon on prend le libelle par defaut
 						if(!empty($conf->global->MAIN_SHOW_STATE_CODE) && $conf->global->MAIN_SHOW_STATE_CODE == 1) {
-<<<<<<< HEAD
-							if(!empty($conf->global->MAIN_SHOW_REGION_IN_STATE) && $conf->global->MAIN_SHOW_REGION_IN_STATE == 1) {
-=======
 							if(!empty($conf->global->MAIN_SHOW_REGION_IN_STATE_SELECT) && $conf->global->MAIN_SHOW_REGION_IN_STATE_SELECT == 1) {
->>>>>>> 75b9caf7
 								$out.= $obj->region_name . ' - ' . $obj->code . ' - ' . ($langs->trans($obj->code)!=$obj->code?$langs->trans($obj->code):($obj->name!='-'?$obj->name:''));
 							}
 							else {
@@ -280,11 +276,7 @@
 							}
 						}
 						else {
-<<<<<<< HEAD
-							if(!empty($conf->global->MAIN_SHOW_REGION_IN_STATE) && $conf->global->MAIN_SHOW_REGION_IN_STATE == 1) {
-=======
 							if(!empty($conf->global->MAIN_SHOW_REGION_IN_STATE_SELECT) && $conf->global->MAIN_SHOW_REGION_IN_STATE_SELECT == 1) {
->>>>>>> 75b9caf7
 								$out.= $obj->region_name . ' - ' . ($langs->trans($obj->code)!=$obj->code?$langs->trans($obj->code):($obj->name!='-'?$obj->name:''));
 							}
 							else {
