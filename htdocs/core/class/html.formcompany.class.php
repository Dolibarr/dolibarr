<?php
/* Copyright (C) 2008-2012	Laurent Destailleur	<eldy@users.sourceforge.net>
 * Copyright (C) 2008-2012	Regis Houssin		<regis.houssin@inodbox.com>
 * Copyright (C) 2014		Juanjo Menent		<jmenent@2byte.es>
 * Copyright (C) 2017		Rui Strecht			<rui.strecht@aliartalentos.com>
 * Copyright (C) 2020       Open-Dsi         	<support@open-dsi.fr>
 *
 * This program is free software; you can redistribute it and/or modify
 * it under the terms of the GNU General Public License as published by
 * the Free Software Foundation; either version 3 of the License, or
 * (at your option) any later version.
 *
 * This program is distributed in the hope that it will be useful,
 * but WITHOUT ANY WARRANTY; without even the implied warranty of
 * MERCHANTABILITY or FITNESS FOR A PARTICULAR PURPOSE.  See the
 * GNU General Public License for more details.
 *
 * You should have received a copy of the GNU General Public License
 * along with this program. If not, see <https://www.gnu.org/licenses/>.
 */

/**
 *	\file       htdocs/core/class/html.formcompany.class.php
 *  \ingroup    core
 *	\brief      File of class to build HTML component for third parties management
 */


/**
 *	Class to build HTML component for third parties management
 *	Only common components are here.
 */

require_once DOL_DOCUMENT_ROOT . '/core/class/html.form.class.php';


/**
 * Class of forms component to manage companies
 */
class FormCompany extends Form
{
	// phpcs:disable PEAR.NamingConventions.ValidFunctionName.ScopeNotCamelCaps
	/**
	 *    	Return list of labels (translated) of third parties type
	 *
	 *		@param	int		$mode		0=Return id+label, 1=Return code+label
	 *      @param  string	$filter     Add a SQL filter to select. Data must not come from user input.
	 *    	@return array      			Array of types
	 */
	public function typent_array($mode = 0, $filter = '')
	{
		// phpcs:enable
		global $langs, $mysoc;

		$effs = array();

		$sql = "SELECT id, code, libelle as label";
		$sql .= " FROM " . $this->db->prefix() . "c_typent";
		$sql .= " WHERE active = 1 AND (fk_country IS NULL OR fk_country = " . (empty($mysoc->country_id) ? '0' : $mysoc->country_id) . ")";
		if ($filter) {
			$sql .= " " . $filter;
		}
		$sql .= " ORDER by position, id";
		dol_syslog(get_class($this) . '::typent_array', LOG_DEBUG);
		$resql = $this->db->query($sql);
		if ($resql) {
			$num = $this->db->num_rows($resql);
			$i = 0;

			while ($i < $num) {
				$objp = $this->db->fetch_object($resql);
				if (!$mode) {
					$key = $objp->id;
				} else {
					$key = $objp->code;
				}
				if ($langs->trans($objp->code) != $objp->code) {
					$effs[$key] = $langs->trans($objp->code);
				} else {
					$effs[$key] = $objp->label;
				}
				if ($effs[$key] == '-') {
					$effs[$key] = '';
				}
				$i++;
			}
			$this->db->free($resql);
		}

		return $effs;
	}

	// phpcs:disable PEAR.NamingConventions.ValidFunctionName.ScopeNotCamelCaps
	/**
	 *	Renvoie la liste des types d'effectifs possibles (pas de traduction car nombre)
	 *
	 *	@param	int		$mode		0=renvoi id+libelle, 1=renvoi code+libelle
	 *	@param  string	$filter     Add a SQL filter to select. Data must not come from user input.
	 *  @return array				Array of types d'effectifs
	 */
	public function effectif_array($mode = 0, $filter = '')
	{
		// phpcs:enable
		$effs = array();

		$sql = "SELECT id, code, libelle as label";
		$sql .= " FROM " . $this->db->prefix() . "c_effectif";
		$sql .= " WHERE active = 1";
		if ($filter) {
			$sql .= " " . $filter;
		}
		$sql .= " ORDER BY id ASC";
		dol_syslog(get_class($this) . '::effectif_array', LOG_DEBUG);
		$resql = $this->db->query($sql);
		if ($resql) {
			$num = $this->db->num_rows($resql);
			$i = 0;

			while ($i < $num) {
				$objp = $this->db->fetch_object($resql);
				if (!$mode) {
					$key = $objp->id;
				} else {
					$key = $objp->code;
				}

				$effs[$key] = $objp->label != '-' ? $objp->label : '';
				$i++;
			}
			$this->db->free($resql);
		}
		return $effs;
	}


	// phpcs:disable PEAR.NamingConventions.ValidFunctionName.ScopeNotCamelCaps
	/**
	 *  Affiche formulaire de selection des modes de reglement
	 *
	 *  @param	int		$page        	Page
	 *  @param  int		$selected    	Id or code preselected
	 *  @param  string	$htmlname   	Nom du formulaire select
	 *	@param	int		$empty			Add empty value in list
	 *	@return	void
	 */
	public function form_prospect_level($page, $selected = '', $htmlname = 'prospect_level_id', $empty = 0)
	{
		// phpcs:enable
		global $user, $langs;

		print '<form method="post" action="' . $page . '">';
		print '<input type="hidden" name="action" value="setprospectlevel">';
		print '<input type="hidden" name="token" value="' . newToken() . '">';

		dol_syslog(get_class($this) . '::form_prospect_level', LOG_DEBUG);
		$sql = "SELECT code, label";
		$sql .= " FROM " . $this->db->prefix() . "c_prospectlevel";
		$sql .= " WHERE active > 0";
		$sql .= " ORDER BY sortorder";
		$resql = $this->db->query($sql);
		if ($resql) {
			$options = array();

			if ($empty) {
				$options[''] = '';
			}

			while ($obj = $this->db->fetch_object($resql)) {
				$level = $langs->trans($obj->code);

				if ($level == $obj->code) {
					$level = $langs->trans($obj->label);
				}

				$options[$obj->code] = $level;
			}

			print Form::selectarray($htmlname, $options, $selected);
		} else {
			dol_print_error($this->db);
		}
		if (!empty($htmlname) && $user->admin) {
			print ' ' . info_admin($langs->trans("YouCanChangeValuesForThisListFromDictionarySetup"), 1);
		}
		print '<input type="submit" class="button button-save valignmiddle small" value="' . $langs->trans("Modify") . '">';
		print '</form>';
	}

	/**
	 *  Affiche formulaire de selection des niveau de prospection pour les contacts
	 *
	 *  @param	int		$page        	Page
	 *  @param  int		$selected    	Id or code preselected
	 *  @param  string	$htmlname   	Nom du formulaire select
	 *	@param	int		$empty			Add empty value in list
	 *	@return	void
	 */
	public function formProspectContactLevel($page, $selected = '', $htmlname = 'prospect_contact_level_id', $empty = 0)
	{
		global $user, $langs;

		print '<form method="post" action="' . $page . '">';
		print '<input type="hidden" name="action" value="setprospectcontactlevel">';
		print '<input type="hidden" name="token" value="' . newToken() . '">';

		dol_syslog(__METHOD__, LOG_DEBUG);
		$sql = "SELECT code, label";
		$sql .= " FROM " . $this->db->prefix() . "c_prospectcontactlevel";
		$sql .= " WHERE active > 0";
		$sql .= " ORDER BY sortorder";
		$resql = $this->db->query($sql);
		if ($resql) {
			$options = array();

			if ($empty) {
				$options[''] = '';
			}

			while ($obj = $this->db->fetch_object($resql)) {
				$level = $langs->trans($obj->code);

				if ($level == $obj->code) {
					$level = $langs->trans($obj->label);
				}

				$options[$obj->code] = $level;
			}

			print Form::selectarray($htmlname, $options, $selected);
		} else {
			dol_print_error($this->db);
		}
		if (!empty($htmlname) && $user->admin) {
			print ' ' . info_admin($langs->trans("YouCanChangeValuesForThisListFromDictionarySetup"), 1);
		}
		print '<input type="submit" class="button button-save valignmiddle small" value="' . $langs->trans("Modify") . '">';
		print '</form>';
	}

	// phpcs:disable PEAR.NamingConventions.ValidFunctionName.ScopeNotCamelCaps
	/**
	 *   Returns the drop-down list of departments/provinces/cantons for all countries or for a given country.
	 *   In the case of an all-country list, the display breaks on the country.
	 *   The key of the list is the code (there can be several entries for a given code but in this case, the country field differs).
	 *   Thus the links with the departments are done on a department independently of its name.
	 *
	 *   @param     string	$selected        	Code state preselected
	 *   @param     int		$country_codeid     0=list for all countries, otherwise country code or country rowid to show
	 *   @param     string	$htmlname			Id of department
	 *   @return	void
	 */
	public function select_departement($selected = '', $country_codeid = 0, $htmlname = 'state_id')
	{
		// phpcs:enable
		print $this->select_state($selected, $country_codeid, $htmlname);
	}

	// phpcs:disable PEAR.NamingConventions.ValidFunctionName.ScopeNotCamelCaps
	/**
	 *   Returns the drop-down list of departments/provinces/cantons for all countries or for a given country.
	 *   In the case of an all-country list, the display breaks on the country.
	 *   The key of the list is the code (there can be several entries for a given code but in this case, the country field differs).
	 *   Thus the links with the departments are done on a department independently of its name.
	 *
	 *    @param	int		$selected        	Code state preselected (mus be state id)
	 *    @param    integer	$country_codeid    	Country code or id: 0=list for all countries, otherwise country code or country rowid to show
	 *    @param    string	$htmlname			Id of department. If '', we want only the string with <option>
	 *    @param	string	$morecss			Add more css
	 * 	  @return	string						String with HTML select
	 *    @see select_country()
	 */
	public function select_state($selected = 0, $country_codeid = 0, $htmlname = 'state_id', $morecss = 'maxwidth200onsmartphone  minwidth300')
	{
		// phpcs:enable
		global $conf, $langs, $user;

		dol_syslog(get_class($this) . "::select_departement selected=" . $selected . ", country_codeid=" . $country_codeid, LOG_DEBUG);

		$langs->load("dict");

		$out = '';

		// Serch departements/cantons/province active d'une region et pays actif
		$sql = "SELECT d.rowid, d.code_departement as code, d.nom as name, d.active, c.label as country, c.code as country_code, r.nom as region_name FROM";
		$sql .= " " . $this->db->prefix() . "c_departements as d, " . $this->db->prefix() . "c_regions as r," . $this->db->prefix() . "c_country as c";
		$sql .= " WHERE d.fk_region=r.code_region and r.fk_pays=c.rowid";
		$sql .= " AND d.active = 1 AND r.active = 1 AND c.active = 1";
		if ($country_codeid && is_numeric($country_codeid)) {
			$sql .= " AND c.rowid = '" . $this->db->escape($country_codeid) . "'";
		}
		if ($country_codeid && !is_numeric($country_codeid)) {
			$sql .= " AND c.code = '" . $this->db->escape($country_codeid) . "'";
		}
		$sql .= " ORDER BY c.code, d.code_departement";

		$result = $this->db->query($sql);
		if ($result) {
			if (!empty($htmlname)) {
				$out .= '<select id="' . $htmlname . '" class="flat' . ($morecss ? ' ' . $morecss : '') . '" name="' . $htmlname . '">';
			}
			if ($country_codeid) {
				$out .= '<option value="0">&nbsp;</option>';
			}
			$num = $this->db->num_rows($result);
			$i = 0;
			dol_syslog(get_class($this) . "::select_departement num=" . $num, LOG_DEBUG);
			if ($num) {
				$country = '';
				while ($i < $num) {
					$obj = $this->db->fetch_object($result);
					if ($obj->code == '0') {		// Le code peut etre une chaine
						$out .= '<option value="0">&nbsp;</option>';
					} else {
						if (!$country || $country != $obj->country) {
							// Show break if we are in list with multiple countries
							if (!$country_codeid && $obj->country_code) {
								$out .= '<option value="-1" disabled data-html="----- ' . $obj->country . ' -----">----- ' . $obj->country . " -----</option>\n";
								$country = $obj->country;
							}
						}

						if (!empty($selected) && $selected == $obj->rowid) {
							$out .= '<option value="' . $obj->rowid . '" selected>';
						} else {
							$out .= '<option value="' . $obj->rowid . '">';
						}

						// Si traduction existe, on l'utilise, sinon on prend le libelle par defaut
						if (
<<<<<<< HEAD
							!empty($conf->global->MAIN_SHOW_STATE_CODE) &&
=======
							getDolGlobalString('MAIN_SHOW_STATE_CODE') &&
>>>>>>> 729451fa
							(getDolGlobalInt('MAIN_SHOW_STATE_CODE') == 1 || getDolGlobalInt('MAIN_SHOW_STATE_CODE') == 2 || $conf->global->MAIN_SHOW_STATE_CODE === 'all')
						) {
							if (getDolGlobalInt('MAIN_SHOW_REGION_IN_STATE_SELECT') == 1) {
								$out .= $obj->region_name . ' - ' . $obj->code . ' - ' . ($langs->trans($obj->code) != $obj->code ? $langs->trans($obj->code) : ($obj->name != '-' ? $obj->name : ''));
							} else {
								$out .= $obj->code . ' - ' . ($langs->trans($obj->code) != $obj->code ? $langs->trans($obj->code) : ($obj->name != '-' ? $obj->name : ''));
							}
						} else {
							if (getDolGlobalInt('MAIN_SHOW_REGION_IN_STATE_SELECT') == 1) {
								$out .= $obj->region_name . ' - ' . ($langs->trans($obj->code) != $obj->code ? $langs->trans($obj->code) : ($obj->name != '-' ? $obj->name : ''));
							} else {
								$out .= ($langs->trans($obj->code) != $obj->code ? $langs->trans($obj->code) : ($obj->name != '-' ? $obj->name : ''));
							}
						}

						$out .= '</option>';
					}
					$i++;
				}
			}
			if (!empty($htmlname)) {
				$out .= '</select>';
			}
			if (!empty($htmlname) && $user->admin) {
				$out .= ' ' . info_admin($langs->trans("YouCanChangeValuesForThisListFromDictionarySetup"), 1);
			}
		} else {
			dol_print_error($this->db);
		}

		// Make select dynamic
		if (!empty($htmlname)) {
			include_once DOL_DOCUMENT_ROOT . '/core/lib/ajax.lib.php';
			$out .= ajax_combobox($htmlname);
		}

		return $out;
	}

	// phpcs:disable PEAR.NamingConventions.ValidFunctionName.ScopeNotCamelCaps
	/**
	 *   Returns the drop-down list of departments/provinces/cantons for all countries or for a given country.
	 *   In the case of an all-country list, the display breaks on the country.
	 *   The key of the list is the code (there can be several entries for a given code but in this case, the country field differs).
	 *   Thus the links with the departments are done on a department independently of its name.
	 *
	 *    @param	string		$parent_field_id        Parent select name to monitor
	 *    @param	integer		$selected        	Code state preselected (mus be state id)
	 *    @param    integer		$country_codeid    	Country code or id: 0=list for all countries, otherwise country code or country rowid to show
	 *    @param    string		$htmlname			Id of department. If '', we want only the string with <option>
	 *    @param	string		$morecss			Add more css
	 * 	  @return	string						String with HTML select
	 *    @see select_country()
	 */
	public function select_state_ajax($parent_field_id = 'country_id', $selected = 0, $country_codeid = 0, $htmlname = 'state_id', $morecss = 'maxwidth200onsmartphone  minwidth300')
	{
		$html = '<script>';
		$html.='$("select[name=\"'.$parent_field_id.'\"]").change(function(){
				$.ajax( "'.dol_buildpath('/core/ajax/ziptown.php', 2).'", { data:{ selected: $("select[name=\"'.$htmlname.'\"]").val(), country_codeid: $(this).val(), htmlname:"'.$htmlname.'", morecss:"'.$morecss.'" } } )
				.done(function(msg) {
					$("span#target_'.$htmlname.'").html(msg);
				})
			});';
		return $html.'</script><span id="target_'.$htmlname.'">'.$this->select_state($selected, $country_codeid, $htmlname, $morecss).'</span>';
	}

	// phpcs:disable PEAR.NamingConventions.ValidFunctionName.ScopeNotCamelCaps
	/**
	 *   Retourne la liste deroulante des regions actives dont le pays est actif
	 *   La cle de la liste est le code (il peut y avoir plusieurs entree pour
	 *   un code donnee mais dans ce cas, le champ pays et lang differe).
	 *   Ainsi les liens avec les regions se font sur une region independemment de son name.
	 *
	 *   @param		string		$selected		Preselected value
	 *   @param		string		$htmlname		Name of HTML select field
	 *   @return	void
	 */
	public function select_region($selected = '', $htmlname = 'region_id')
	{
		// phpcs:enable
		global $conf, $langs;
		$langs->load("dict");

		$sql = "SELECT r.rowid, r.code_region as code, r.nom as label, r.active, c.code as country_code, c.label as country";
		$sql .= " FROM " . $this->db->prefix() . "c_regions as r, " . $this->db->prefix() . "c_country as c";
		$sql .= " WHERE r.fk_pays=c.rowid AND r.active = 1 and c.active = 1";
		$sql .= " ORDER BY c.code, c.label ASC";

		dol_syslog(get_class($this) . "::select_region", LOG_DEBUG);
		$resql = $this->db->query($sql);
		if ($resql) {
			print '<select class="flat" id="' . $htmlname . '" name="' . $htmlname . '">';
			$num = $this->db->num_rows($resql);
			$i = 0;
			if ($num) {
				$country = '';
				while ($i < $num) {
					$obj = $this->db->fetch_object($resql);
					if ($obj->code == 0) {
						print '<option value="0">&nbsp;</option>';
					} else {
						if ($country == '' || $country != $obj->country) {
							// Show break
							$key = $langs->trans("Country" . strtoupper($obj->country_code));
							$valuetoshow = ($key != "Country" . strtoupper($obj->country_code)) ? $obj->country_code . " - " . $key : $obj->country;
							print '<option value="-2" disabled>----- ' . $valuetoshow . " -----</option>\n";
							$country = $obj->country;
						}

						if ($selected > 0 && $selected == $obj->code) {
							print '<option value="' . $obj->code . '" selected>' . $obj->label . '</option>';
						} else {
							print '<option value="' . $obj->code . '">' . $obj->label . '</option>';
						}
					}
					$i++;
				}
			}
			print '</select>';
			print ajax_combobox($htmlname);
		} else {
			dol_print_error($this->db);
		}
	}

	// phpcs:disable PEAR.NamingConventions.ValidFunctionName.ScopeNotCamelCaps
	/**
	 *  Return combo list with people title
	 *
	 *  @param  string	$selected   	Civility/Title code preselected
	 * 	@param	string	$htmlname		Name of HTML select combo field
	 *  @param  string  $morecss        Add more css on SELECT element
	 *  @param	int		$addjscombo		Add js combo
	 *  @return	string					String with HTML select
	 */
	public function select_civility($selected = '', $htmlname = 'civility_id', $morecss = 'maxwidth150', $addjscombo = 1)
	{
		// phpcs:enable
		global $conf, $langs, $user;
		$langs->load("dict");

		$out = '';

		$sql = "SELECT rowid, code, label, active FROM " . $this->db->prefix() . "c_civility";
		$sql .= " WHERE active = 1";

		dol_syslog("Form::select_civility", LOG_DEBUG);
		$resql = $this->db->query($sql);
		if ($resql) {
			$out .= '<select class="flat' . ($morecss ? ' ' . $morecss : '') . '" name="' . $htmlname . '" id="' . $htmlname . '">';
			$out .= '<option value="">&nbsp;</option>';
			$num = $this->db->num_rows($resql);
			$i = 0;
			if ($num) {
				while ($i < $num) {
					$obj = $this->db->fetch_object($resql);
					if ($selected == $obj->code) {
						$out .= '<option value="' . $obj->code . '" selected>';
					} else {
						$out .= '<option value="' . $obj->code . '">';
					}
					// If translation exists, we use it, otherwise, we use tha had coded label
					$out .= ($langs->trans("Civility" . $obj->code) != "Civility" . $obj->code ? $langs->trans("Civility" . $obj->code) : ($obj->label != '-' ? $obj->label : ''));
					$out .= '</option>';
					$i++;
				}
			}
			$out .= '</select>';
			if ($user->admin) {
				$out .= info_admin($langs->trans("YouCanChangeValuesForThisListFromDictionarySetup"), 1);
			}

			if ($addjscombo) {
				// Enhance with select2
				include_once DOL_DOCUMENT_ROOT . '/core/lib/ajax.lib.php';
				$out .= ajax_combobox($htmlname);
			}
		} else {
			dol_print_error($this->db);
		}

		return $out;
	}

	// phpcs:disable PEAR.NamingConventions.ValidFunctionName.ScopeNotCamelCaps
	/**
	 *    Retourne la liste deroulante des formes juridiques tous pays confondus ou pour un pays donne.
	 *    Dans le cas d'une liste tous pays confondu, on affiche une rupture sur le pays.
	 *
	 *    @param	string		$selected        	Code forme juridique a pre-selectionne
	 *    @param    mixed		$country_codeid		0=liste tous pays confondus, sinon code du pays a afficher
	 *    @param    string		$filter          	Add a SQL filter on list
	 *    @return	void
	 *    @deprecated Use print xxx->select_juridicalstatus instead
	 *    @see select_juridicalstatus()
	 */
	public function select_forme_juridique($selected = '', $country_codeid = 0, $filter = '')
	{
		// phpcs:enable
		print $this->select_juridicalstatus($selected, $country_codeid, $filter);
	}

	// phpcs:disable PEAR.NamingConventions.ValidFunctionName.ScopeNotCamelCaps
	/**
	 *    Retourne la liste deroulante des formes juridiques tous pays confondus ou pour un pays donne.
	 *    Dans le cas d'une liste tous pays confondu, on affiche une rupture sur le pays
	 *
	 *    @param	string		$selected        	Preselected code of juridical type
	 *    @param    int			$country_codeid     0=list for all countries, otherwise list only country requested
	 *    @param    string		$filter          	Add a SQL filter on list. Data must not come from user input.
	 *    @param	string		$htmlname			HTML name of select
	 *    @param	string		$morecss			More CSS
	 *    @return	string							String with HTML select
	 */
	public function select_juridicalstatus($selected = '', $country_codeid = 0, $filter = '', $htmlname = 'forme_juridique_code', $morecss = '')
	{
		// phpcs:enable
		global $conf, $langs, $user;
		$langs->load("dict");

		$out = '';

		// On recherche les formes juridiques actives des pays actifs
		$sql  = "SELECT f.rowid, f.code as code , f.libelle as label, f.active, c.label as country, c.code as country_code";
		$sql .= " FROM " . $this->db->prefix() . "c_forme_juridique as f, " . $this->db->prefix() . "c_country as c";
		$sql .= " WHERE f.fk_pays=c.rowid";
		$sql .= " AND f.active = 1 AND c.active = 1";
		if ($country_codeid) {
			$sql .= " AND c.code = '" . $this->db->escape($country_codeid) . "'";
		}
		if ($filter) {
			$sql .= " " . $filter;
		}
		$sql .= " ORDER BY c.code";

		dol_syslog(get_class($this) . "::select_juridicalstatus", LOG_DEBUG);
		$resql = $this->db->query($sql);
		if ($resql) {
			$out .= '<div id="particulier2" class="visible">';
			$out .= '<select class="flat minwidth200' . ($morecss ? ' ' . $morecss : '') . '" name="' . $htmlname . '" id="' . $htmlname . '">';
			if ($country_codeid) {
				$out .= '<option value="0">&nbsp;</option>'; // When country_codeid is set, we force to add an empty line because it does not appears from select. When not set, we already get the empty line from select.
			}

			$num = $this->db->num_rows($resql);
			if ($num) {
				$i = 0;
				$country = '';
				$arraydata = array();
				while ($i < $num) {
					$obj = $this->db->fetch_object($resql);

					if ($obj->code) {		// We exclude empty line, we will add it later
						$labelcountry = (($langs->trans("Country" . $obj->country_code) != "Country" . $obj->country_code) ? $langs->trans("Country" . $obj->country_code) : $obj->country);
						$labeljs = (($langs->trans("JuridicalStatus" . $obj->code) != "JuridicalStatus" . $obj->code) ? $langs->trans("JuridicalStatus" . $obj->code) : ($obj->label != '-' ? $obj->label : '')); // $obj->label is already in output charset (converted by database driver)
						$arraydata[$obj->code] = array('code' => $obj->code, 'label' => $labeljs, 'label_sort' => $labelcountry . '_' . $labeljs, 'country_code' => $obj->country_code, 'country' => $labelcountry);
					}
					$i++;
				}

				$arraydata = dol_sort_array($arraydata, 'label_sort', 'ASC');
				if (empty($country_codeid)) {	// Introduce empty value (if $country_codeid not empty, empty value was already added)
					$arraydata[0] = array('code' => 0, 'label' => '', 'label_sort' => '_', 'country_code' => '', 'country' => '');
				}

				foreach ($arraydata as $key => $val) {
					if (!$country || $country != $val['country']) {
						// Show break when we are in multi country mode
						if (empty($country_codeid) && $val['country_code']) {
							$out .= '<option value="0" disabled class="selectoptiondisabledwhite">----- ' . $val['country'] . " -----</option>\n";
							$country = $val['country'];
						}
					}

					if ($selected > 0 && $selected == $val['code']) {
						$out .= '<option value="' . $val['code'] . '" selected>';
					} else {
						$out .= '<option value="' . $val['code'] . '">';
					}
					// If translation exists, we use it, otherwise we use default label in database
					$out .= $val['label'];
					$out .= '</option>';
				}
			}
			$out .= '</select>';
			if ($user->admin) {
				$out .= ' ' . info_admin($langs->trans("YouCanChangeValuesForThisListFromDictionarySetup"), 1);
			}

			// Make select dynamic
			include_once DOL_DOCUMENT_ROOT . '/core/lib/ajax.lib.php';
			$out .= ajax_combobox($htmlname);

			$out .= '</div>';
		} else {
			dol_print_error($this->db);
		}

		return $out;
	}


	/**
	 *  Output list of third parties.
	 *
	 *  @param  object		$object         Object we try to find contacts
	 *  @param  string		$var_id         Name of id field
	 *  @param  string		$selected       Pre-selected third party
	 *  @param  string		$htmlname       Name of HTML form
	 * 	@param	array		$limitto		Disable answers that are not id in this array list
	 *  @param	int			$forceid		This is to force another object id than object->id
	 *  @param	string		$moreparam		String with more param to add into url when noajax search is used.
	 *  @param	string		$morecss		More CSS on select component
	 * 	@return int 						The selected third party ID
	 */
	public function selectCompaniesForNewContact($object, $var_id, $selected = '', $htmlname = 'newcompany', $limitto = '', $forceid = 0, $moreparam = '', $morecss = '')
	{
		global $conf, $hookmanager;

		if (!empty($conf->use_javascript_ajax) && getDolGlobalString('COMPANY_USE_SEARCH_TO_SELECT')) {
			// Use Ajax search
			$minLength = (is_numeric($conf->global->COMPANY_USE_SEARCH_TO_SELECT) ? $conf->global->COMPANY_USE_SEARCH_TO_SELECT : 2);

			$socid = 0;
			$name = '';
			if ($selected > 0) {
				$tmpthirdparty = new Societe($this->db);
				$result = $tmpthirdparty->fetch($selected);
				if ($result > 0) {
					$socid = $selected;
					$name = $tmpthirdparty->name;
				}
			}


			$events = array();
			// Add an entry 'method' to say 'yes, we must execute url with param action = method';
			// Add an entry 'url' to say which url to execute
			// Add an entry htmlname to say which element we must change once url is called
			// Add entry params => array('cssid' => 'attr') to say to remov or add attribute attr if answer of url return  0 or >0 lines
			// To refresh contacts list on thirdparty list change
			$events[] = array('method' => 'getContacts', 'url' => dol_buildpath('/core/ajax/contacts.php', 1), 'htmlname' => 'contactid', 'params' => array('add-customer-contact' => 'disabled'));

			if (count($events)) {	// If there is some ajax events to run once selection is done, we add code here to run events
				print '<script nonce="' . getNonce() . '" type="text/javascript">
				jQuery(document).ready(function() {
					$("#search_' . $htmlname . '").change(function() {
						var obj = ' . json_encode($events) . ';
						$.each(obj, function(key,values) {
							if (values.method.length) {
								runJsCodeForEvent' . $htmlname . '(values);
							}
						});

						$(this).trigger("blur");
					});

					// Function used to execute events when search_htmlname change
					function runJsCodeForEvent' . $htmlname . '(obj) {
						var id = $("#' . $htmlname . '").val();
						var method = obj.method;
						var url = obj.url;
						var htmlname = obj.htmlname;
						var showempty = obj.showempty;
						console.log("Run runJsCodeForEvent-' . $htmlname . ' from selectCompaniesForNewContact id="+id+" method="+method+" showempty="+showempty+" url="+url+" htmlname="+htmlname);
						$.getJSON(url,
							{
								action: method,
								id: id,
								htmlname: htmlname
							},
							function(response) {
								if (response != null)
								{
									console.log("Change select#"+htmlname+" with content "+response.value)
									$.each(obj.params, function(key,action) {
										if (key.length) {
											var num = response.num;
											if (num > 0) {
												$("#" + key).removeAttr(action);
											} else {
												$("#" + key).attr(action, action);
											}
										}
									});
									$("select#" + htmlname).html(response.value);
								}
							}
						);
					}
				});
				</script>';
			}

			print "\n" . '<!-- Input text for third party with Ajax.Autocompleter (selectCompaniesForNewContact) -->' . "\n";
			print '<input type="text" size="30" id="search_' . $htmlname . '" name="search_' . $htmlname . '" value="' . $name . '" />';
			print ajax_autocompleter(($socid ? $socid : -1), $htmlname, DOL_URL_ROOT . '/societe/ajax/ajaxcompanies.php', '', $minLength, 0);
			return $socid;
		} else {
			// Search to list thirdparties
			$sql = "SELECT s.rowid, s.nom as name ";
			if (getDolGlobalString('SOCIETE_ADD_REF_IN_LIST')) {
				$sql .= ", s.code_client, s.code_fournisseur";
			}
			if (getDolGlobalString('COMPANY_SHOW_ADDRESS_SELECTLIST')) {
				$sql .= ", s.address, s.zip, s.town";
				$sql .= ", dictp.code as country_code";
			}
			$sql .= " FROM " . $this->db->prefix() . "societe as s";
			if (getDolGlobalString('COMPANY_SHOW_ADDRESS_SELECTLIST')) {
				$sql .= " LEFT JOIN " . $this->db->prefix() . "c_country as dictp ON dictp.rowid = s.fk_pays";
			}
			$sql .= " WHERE s.entity IN (" . getEntity('societe') . ")";
			// For ajax search we limit here. For combo list, we limit later
			if (is_array($limitto) && count($limitto)) {
				$sql .= " AND s.rowid IN (" . $this->db->sanitize(join(',', $limitto)) . ")";
			}
			// Add where from hooks
			$parameters = array();
			$reshook = $hookmanager->executeHooks('selectCompaniesForNewContactListWhere', $parameters); // Note that $action and $object may have been modified by hook
			$sql .= $hookmanager->resPrint;
			$sql .= " ORDER BY s.nom ASC";

			$resql = $this->db->query($sql);
			if ($resql) {
				print '<select class="flat' . ($morecss ? ' ' . $morecss : '') . '" id="' . $htmlname . '" name="' . $htmlname . '"';
				if ($conf->use_javascript_ajax) {
					$javaScript = "window.location='" . dol_escape_js($_SERVER['PHP_SELF']) . "?" . $var_id . "=" . ($forceid > 0 ? $forceid : $object->id) . $moreparam . "&" . $htmlname . "=' + form." . $htmlname . ".options[form." . $htmlname . ".selectedIndex].value;";
					print ' onChange="' . $javaScript . '"';
				}
				print '>';
				print '<option value="-1">&nbsp;</option>';

				$num = $this->db->num_rows($resql);
				$i = 0;
				if ($num) {
					while ($i < $num) {
						$obj = $this->db->fetch_object($resql);
						if ($i == 0) {
							$firstCompany = $obj->rowid;
						}
						$disabled = 0;
						if (is_array($limitto) && count($limitto) && !in_array($obj->rowid, $limitto)) {
							$disabled = 1;
						}
						if ($selected > 0 && $selected == $obj->rowid) {
							print '<option value="' . $obj->rowid . '"';
							if ($disabled) {
								print ' disabled';
							}
							print ' selected>' . dol_escape_htmltag($obj->name, 0, 0, '', 0, 1) . '</option>';
							$firstCompany = $obj->rowid;
						} else {
							print '<option value="' . $obj->rowid . '"';
							if ($disabled) {
								print ' disabled';
							}
							print '>' . dol_escape_htmltag($obj->name, 0, 0, '', 0, 1) . '</option>';
						}
						$i++;
					}
				}
				print "</select>\n";
				print ajax_combobox($htmlname);
				return $firstCompany;
			} else {
				dol_print_error($this->db);
				return 0;
			}
		}
	}

	/**
	 *  Return a select list with types of contacts
	 *
	 *  @param	object		$object         	Object to use to find type of contact
	 *  @param  string		$selected       	Default selected value
	 *  @param  string		$htmlname			HTML select name
	 *  @param  string		$source				Source ('internal' or 'external')
	 *  @param  string		$sortorder			Sort criteria ('position', 'code', ...)
	 *  @param  int			$showempty      	1=Add en empty line
	 *  @param  string      $morecss        	Add more css to select component
	 *  @param  int      	$output         	0=return HTML, 1= direct print
	 *  @param	int			$forcehidetooltip	Force hide tooltip for admin
	 *  @return	string|void						Depending on $output param, return the HTML select list (recommended method) or nothing
	 */
	public function selectTypeContact($object, $selected, $htmlname = 'type', $source = 'internal', $sortorder = 'position', $showempty = 0, $morecss = '', $output = 1, $forcehidetooltip = 0)
	{
		global $user, $langs;

		$out = '';
		if (is_object($object) && method_exists($object, 'liste_type_contact')) {
			$lesTypes = $object->liste_type_contact($source, $sortorder, 0, 1);	// List of types into c_type_contact for element=$object->element

			$out .= '<select class="flat valignmiddle' . ($morecss ? ' ' . $morecss : '') . '" name="' . $htmlname . '" id="' . $htmlname . '">';
			if ($showempty) {
				$out .= '<option value="0">&nbsp;</option>';
			}
			foreach ($lesTypes as $key => $value) {
				$out .= '<option value="' . $key . '"';
				if ($key == $selected) {
					$out .= ' selected';
				}
				$out .= '>' . $value . '</option>';
			}
			$out .= "</select>";
			if ($user->admin && empty($forcehidetooltip)) {
				$out .= ' ' . info_admin($langs->trans("YouCanChangeValuesForThisListFromDictionarySetup"), 1);
			}

			$out .= ajax_combobox($htmlname);

			$out .= "\n";
		}
		if (empty($output)) {
			return $out;
		} else {
			print $out;
		}
	}

	/**
	 * showContactRoles on view and edit mode
	 *
	 * @param 	string 		$htmlname 	Html component name and id
	 * @param 	Contact 	$contact 	Contact Obejct
	 * @param 	string 		$rendermode view, edit
	 * @param 	array		$selected 	$key=>$val $val is selected Roles for input mode
	 * @param	string		$morecss	More css
	 * @return 	string   				String with contacts roles
	 */
	public function showRoles($htmlname, Contact $contact, $rendermode = 'view', $selected = array(), $morecss = 'minwidth500')
	{
		if ($rendermode === 'view') {
			$toprint = array();
			foreach ($contact->roles as $key => $val) {
				$toprint[] = '<li class="select2-search-choice-dolibarr noborderoncategories" style="background: #bbb;">' . $val['label'] . '</li>';
			}
			return '<div class="select2-container-multi-dolibarr" style="width: 90%;" id="' . $htmlname . '"><ul class="select2-choices-dolibarr">' . implode(' ', $toprint) . '</ul></div>';
		}

		if ($rendermode === 'edit') {
			$contactType = $contact->listeTypeContacts('external', '', 1, '', '', 'agenda'); // We exclude agenda as there is no contact on such element
			if (count($selected) > 0) {
				$newselected = array();
				foreach ($selected as $key => $val) {
					if (is_array($val) && array_key_exists('id', $val) && in_array($val['id'], array_keys($contactType))) {
						$newselected[] = $val['id'];
					} else {
						break;
					}
				}
				if (count($newselected) > 0) {
					$selected = $newselected;
				}
			}
			return $this->multiselectarray($htmlname, $contactType, $selected, 0, 0, $morecss);
		}

		return 'ErrorBadValueForParameterRenderMode'; // Should not happened
	}

	// phpcs:disable PEAR.NamingConventions.ValidFunctionName.ScopeNotCamelCaps
	/**
	 *    Return a select list with zip codes and their town
	 *
	 *    @param	string		$selected				Preselected value
	 *    @param    string		$htmlname				HTML select name
	 *    @param    array		$fields					Array with key of fields to refresh after selection
	 *    @param    int			$fieldsize				Field size
	 *    @param    int			$disableautocomplete    1 To disable ajax autocomplete features (browser autocomplete may still occurs)
	 *    @param	string		$moreattrib				Add more attribute on HTML input field
	 *    @param    string      $morecss                More css
	 *    @return	string
	 */
	public function select_ziptown($selected = '', $htmlname = 'zipcode', $fields = array(), $fieldsize = 0, $disableautocomplete = 0, $moreattrib = '', $morecss = '')
	{
		// phpcs:enable
		global $conf;

		$out = '';

		$size = '';
		if (!empty($fieldsize)) {
			$size = 'size="' . $fieldsize . '"';
		}

		if ($conf->use_javascript_ajax && empty($disableautocomplete)) {
			$out .= ajax_multiautocompleter($htmlname, $fields, DOL_URL_ROOT . '/core/ajax/ziptown.php') . "\n";
			$moreattrib .= ' autocomplete="off"';
		}
		$out .= '<input id="' . $htmlname . '" class="maxwidthonsmartphone' . ($morecss ? ' ' . $morecss : '') . '" type="text"' . ($moreattrib ? ' ' . $moreattrib : '') . ' name="' . $htmlname . '" ' . $size . ' value="' . $selected . '">' . "\n";

		return $out;
	}

	// phpcs:disable PEAR.NamingConventions.ValidFunctionName.ScopeNotCamelCaps
	/**
	 *  Return HTML string to use as input of professional id into a HTML page (siren, siret, etc...)
	 *
	 *  @param	int		$idprof         1,2,3,4 (Example: 1=siren,2=siret,3=naf,4=rcs/rm)
	 *  @param  string	$htmlname       Name of HTML select
	 *  @param  string	$preselected    Default value to show
	 *  @param  string	$country_code   FR, IT, ...
	 *  @param  string  $morecss        More css
	 *  @return	string					HTML string with prof id
	 */
	public function get_input_id_prof($idprof, $htmlname, $preselected, $country_code, $morecss = 'maxwidth200')
	{
		// phpcs:enable
		global $conf, $langs, $hookmanager;

		$formlength = 0;
		if (!getDolGlobalString('MAIN_DISABLEPROFIDRULES')) {
			if ($country_code == 'FR') {
				if (isset($idprof)) {
					if ($idprof == 1) {
						$formlength = 9;
					} elseif ($idprof == 2) {
						$formlength = 14;
					} elseif ($idprof == 3) {
						$formlength = 5; // 4 chiffres et 1 lettre depuis janvier
					} elseif ($idprof == 4) {
						$formlength = 32; // No maximum as we need to include a town name in this id
					}
				}
			} elseif ($country_code == 'ES') {
				if ($idprof == 1) {
					$formlength = 9; //CIF/NIF/NIE 9 digits
				}
				if ($idprof == 2) {
					$formlength = 12; //NASS 12 digits without /
				}
				if ($idprof == 3) {
					$formlength = 5; //CNAE 5 digits
				}
				if ($idprof == 4) {
					$formlength = 32; //depend of college
				}
			}
		}

		$selected = $preselected;
		if (!$selected && isset($idprof)) {
			if ($idprof == 1 && !empty($this->idprof1)) {
				$selected = $this->idprof1;
			} elseif ($idprof == 2 && !empty($this->idprof2)) {
				$selected = $this->idprof2;
			} elseif ($idprof == 3 && !empty($this->idprof3)) {
				$selected = $this->idprof3;
			} elseif ($idprof == 4 && !empty($this->idprof4)) {
				$selected = $this->idprof4;
			}
		}

		$maxlength = $formlength;
		if (empty($formlength)) {
			$formlength = 24;
			$maxlength = 128;
		}

		$out = '';

		// Execute hook getInputIdProf to complete or replace $out
		$parameters = array('formlength' => $formlength, 'selected' => $preselected, 'idprof' => $idprof, 'htmlname' => $htmlname, 'country_code' => $country_code);
		$reshook = $hookmanager->executeHooks('getInputIdProf', $parameters);
		if (empty($reshook)) {
			$out .= '<input type="text" ' . ($morecss ? 'class="' . $morecss . '" ' : '') . 'name="' . $htmlname . '" id="' . $htmlname . '" maxlength="' . $maxlength . '" value="' . $selected . '">';
		}
		$out .= $hookmanager->resPrint;

		return $out;
	}

	// phpcs:disable PEAR.NamingConventions.ValidFunctionName.ScopeNotCamelCaps
	/**
	 * Return a HTML select with localtax values for thirdparties
	 *
	 * @param 	int 		$local			LocalTax
	 * @param 	int 		$selected		Preselected value
	 * @param 	string      $htmlname		HTML select name
	 * @return	void
	 */
	public function select_localtax($local, $selected, $htmlname)
	{
		// phpcs:enable
		$tax = get_localtax_by_third($local);

		if ($tax) {
			$valors = explode(":", $tax);
			$nbvalues = count($valors);

			if ($nbvalues > 1) {
				//montar select
				print '<select class="flat" name="'.$htmlname.'" id="'.$htmlname.'">';
				$i = 0;
				while ($i < $nbvalues) {
					if ($selected == $valors[$i]) {
						print '<option value="' . $valors[$i] . '" selected>';
					} else {
						print '<option value="' . $valors[$i] . '">';
					}
					print $valors[$i];
					print '</option>';
					$i++;
				}
				print '</select>';
			}
		}
	}

	/**
	 * Return a HTML select for thirdparty type
	 *
	 * @param int 		$selected 		Selected value
	 * @param string 	$htmlname 		HTML select name
	 * @param string 	$htmlidname 	HTML select id
	 * @param string 	$typeinput 		HTML output
	 * @param string 	$morecss 		More css
	 * @param string	$allowempty		Allow empty value or not
	 * @return string 					HTML string
	 */
	public function selectProspectCustomerType($selected, $htmlname = 'client', $htmlidname = 'customerprospect', $typeinput = 'form', $morecss = '', $allowempty = '')
	{
		global $conf, $langs;
		if (getDolGlobalString('SOCIETE_DISABLE_PROSPECTS') && getDolGlobalString('SOCIETE_DISABLE_CUSTOMERS') && !isModEnabled('fournisseur')) {
			return '';
		}

		$out = '<select class="flat ' . $morecss . '" name="' . $htmlname . '" id="' . $htmlidname . '">';
		if ($typeinput == 'form') {
			if ($allowempty || ($selected == '' || $selected == '-1')) {
				$out .= '<option value="-1">';
				if (is_numeric($allowempty)) {
					$out .= '&nbsp;';
				} else {
					$out .= $langs->trans($allowempty);
				}
				$out .= '</option>';
			}
			if (!getDolGlobalString('SOCIETE_DISABLE_PROSPECTS')) {
				$out .= '<option value="2"' . ($selected == 2 ? ' selected' : '') . '>' . $langs->trans('Prospect') . '</option>';
			}
			if (!getDolGlobalString('SOCIETE_DISABLE_PROSPECTS') && !getDolGlobalString('SOCIETE_DISABLE_CUSTOMERS') && !getDolGlobalString('SOCIETE_DISABLE_PROSPECTSCUSTOMERS')) {
				$out .= '<option value="3"' . ($selected == 3 ? ' selected' : '') . '>' . $langs->trans('ProspectCustomer') . '</option>';
			}
			if (!getDolGlobalString('SOCIETE_DISABLE_CUSTOMERS')) {
				$out .= '<option value="1"' . ($selected == 1 ? ' selected' : '') . '>' . $langs->trans('Customer') . '</option>';
			}
			$out .= '<option value="0"' . ((string) $selected == '0' ? ' selected' : '') . '>' . $langs->trans('NorProspectNorCustomer') . '</option>';
		} elseif ($typeinput == 'list') {
			$out .= '<option value="-1"' . (($selected == '' || $selected == '-1') ? ' selected' : '') . '>&nbsp;</option>';
			if (!getDolGlobalString('SOCIETE_DISABLE_PROSPECTS')) {
				$out .= '<option value="2,3"' . ($selected == '2,3' ? ' selected' : '') . '>' . $langs->trans('Prospect') . '</option>';
			}
			if (!getDolGlobalString('SOCIETE_DISABLE_CUSTOMERS')) {
				$out .= '<option value="1,3"' . ($selected == '1,3' ? ' selected' : '') . '>' . $langs->trans('Customer') . '</option>';
			}
			if (isModEnabled("fournisseur")) {
				$out .= '<option value="4"' . ($selected == '4' ? ' selected' : '') . '>' . $langs->trans('Supplier') . '</option>';
			}
			$out .= '<option value="0"' . ($selected == '0' ? ' selected' : '') . '>' . $langs->trans('Other') . '</option>';
		} elseif ($typeinput == 'admin') {
			if (!getDolGlobalString('SOCIETE_DISABLE_PROSPECTS') && !getDolGlobalString('SOCIETE_DISABLE_CUSTOMERS') && !getDolGlobalString('SOCIETE_DISABLE_PROSPECTSCUSTOMERS')) {
				$out .= '<option value="3"' . ($selected == 3 ? ' selected' : '') . '>' . $langs->trans('ProspectCustomer') . '</option>';
			}
			if (!getDolGlobalString('SOCIETE_DISABLE_CUSTOMERS')) {
				$out .= '<option value="1"' . ($selected == 1 ? ' selected' : '') . '>' . $langs->trans('Customer') . '</option>';
			}
		}
		$out .= '</select>';
		$out .= ajax_combobox($htmlidname);

		return $out;
	}

	/**
	 *  Output html select to select third-party type
	 *
	 *  @param	string	$page       	Page
	 *  @param  string	$selected   	Id preselected
	 *  @param  string	$htmlname		Name of HTML select
	 *  @param  string	$filter         optional filters criteras
	 *  @param  int     $nooutput       No print output. Return it only.
	 *  @return	void|string
	 */
	public function formThirdpartyType($page, $selected = '', $htmlname = 'socid', $filter = '', $nooutput = 0)
	{
		// phpcs:enable
		global $conf, $langs;

		$out = '';
		if ($htmlname != "none") {
			$out .= '<form method="post" action="' . $page . '">';
			$out .= '<input type="hidden" name="action" value="set_thirdpartytype">';
			$out .= '<input type="hidden" name="token" value="' . newToken() . '">';
			$sortparam = (!getDolGlobalString('SOCIETE_SORT_ON_TYPEENT') ? 'ASC' : $conf->global->SOCIETE_SORT_ON_TYPEENT); // NONE means we keep sort of original array, so we sort on position. ASC, means next function will sort on label.
			$out .= $this->selectarray($htmlname, $this->typent_array(0, $filter), $selected, 1, 0, 0, '', 0, 0, 0, $sortparam, '', 1);
			$out .= '<input type="submit" class="button smallpaddingimp valignmiddle" value="' . $langs->trans("Modify") . '">';
			$out .= '</form>';
		} else {
			if ($selected > 0) {
				$arr = $this->typent_array(0);
				$typent = $arr[$selected];
				$out .= $typent;
			} else {
				$out .= "&nbsp;";
			}
		}

		if ($nooutput) {
			return $out;
		} else {
			print $out;
		}
	}

	/**
	 *  Output html select to select prospect status
	 *
	 *  @param  string			$htmlname		Name of HTML select
	 *  @param	Societe|null	$prospectstatic Prospect object
	 *  @param  int				$statusprospect	status of prospect
	 *  @param  int				$idprospect     id of prospect
	 *  @param  string  		$mode      		select if we want activate de html part or js
	 *  @return	void
	 */
	public function selectProspectStatus($htmlname, Societe $prospectstatic, $statusprospect, $idprospect, $mode = "html")
	{
		global $langs;

		if ($mode === "html") {
			$actioncode = empty($prospectstatic->cacheprospectstatus[$statusprospect]) ? '' : $prospectstatic->cacheprospectstatus[$statusprospect]['code'];
			$actionpicto = empty($prospectstatic->cacheprospectstatus[$statusprospect]['picto']) ? '' : $prospectstatic->cacheprospectstatus[$statusprospect]['picto'];

			//print $prospectstatic->LibProspCommStatut($statusprospect, 2, $prospectstatic->cacheprospectstatus[$statusprospect]['label'], $prospectstatic->cacheprospectstatus[$statusprospect]['picto']);
			print img_action('', $actioncode, $actionpicto, 'class="inline-block valignmiddle paddingright pictoprospectstatus"');
			print '<select class="flat selectprospectstatus maxwidth150" id="'. $htmlname.$idprospect .'" data-socid="'.$idprospect.'" name="' . $htmlname .'">';
			foreach ($prospectstatic->cacheprospectstatus as $key => $val) {
				$titlealt = (empty($val['label']) ? 'default' : $val['label']);
				$label = $val['label'];
				if (!empty($val['code']) && !in_array($val['code'], array('ST_NO', 'ST_NEVER', 'ST_TODO', 'ST_PEND', 'ST_DONE'))) {
					$titlealt = $val['label'];
					$label = (($langs->trans("StatusProspect".$val['code']) != "StatusProspect".$val['code']) ? $langs->trans("StatusProspect".$val['code']) : $label);
				} else {
					$label = (($langs->trans("StatusProspect".$val['id']) != "StatusProspect".$val['id']) ? $langs->trans("StatusProspect".$val['id']) : $label);
				}
				print '<option value="'.$val['id'].'" data-html="'.dol_escape_htmltag(img_action('', $val['code'], $val['picto']).' '.$label).'" title="'.dol_escape_htmltag($label).'"'.($statusprospect == $val['id'] ? ' selected' : '').'>';
				print dol_escape_htmltag($label);
				print '</option>';
			}
			print '</select>';
			print ajax_combobox($htmlname.$idprospect);
		} elseif ($mode === "js") {
			print '<script>
				jQuery(document).ready(function() {
					$(".selectprospectstatus").on("change", function() {
						console.log("We change a value into a field selectprospectstatus");
						var statusid = $(this).val();
						var prospectid = $(this).attr("data-socid");
						var image = $(this).prev(".pictoprospectstatus");
						$.ajax({
							type: "POST",
							url: \'' . DOL_URL_ROOT . '/core/ajax/ajaxstatusprospect.php\',
							data: { id: statusid, prospectid: prospectid, token: \''. newToken() .'\', action: \'updatestatusprospect\' },
							success: function(response) {
								console.log(response.img);
								image.replaceWith(response.img);
							},
							error: function() {
								console.error("Error on status prospect");
							},
					});
				});
			});
			</script>';
		}
	}
}<|MERGE_RESOLUTION|>--- conflicted
+++ resolved
@@ -327,11 +327,7 @@
 
 						// Si traduction existe, on l'utilise, sinon on prend le libelle par defaut
 						if (
-<<<<<<< HEAD
-							!empty($conf->global->MAIN_SHOW_STATE_CODE) &&
-=======
 							getDolGlobalString('MAIN_SHOW_STATE_CODE') &&
->>>>>>> 729451fa
 							(getDolGlobalInt('MAIN_SHOW_STATE_CODE') == 1 || getDolGlobalInt('MAIN_SHOW_STATE_CODE') == 2 || $conf->global->MAIN_SHOW_STATE_CODE === 'all')
 						) {
 							if (getDolGlobalInt('MAIN_SHOW_REGION_IN_STATE_SELECT') == 1) {
