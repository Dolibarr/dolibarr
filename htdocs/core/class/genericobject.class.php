--- conflicted
+++ resolved
@@ -24,32 +24,18 @@
 
 
 /**
- *	Class of a generic business object
+ *  Class of a generic business object
  */
 
 class GenericObject extends CommonObject
 {
-<<<<<<< HEAD
     /**
-     *  Constructor
+     * Constructor
      *
-     *  @param      DoliDB      $db      Database handler
+     * @param       DoliDB      $db     Database handler
      */
     function __construct($db)
     {
         $this->db=$db;
     }
-
-}
-=======
-	/**
-	 *	Constructor
-	 *
-	 *  @param		DoliDB		$db      Database handler
-	 */
-	function __construct($db)
-	{
-	    $this->db=$db;
-	}
-}
->>>>>>> 59a27085
+}