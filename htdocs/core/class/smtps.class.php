--- conflicted
+++ resolved
@@ -462,7 +462,6 @@
                 C: EHLO client-domain.com
                 S: 250-server-domain.com
                 S: 250 AUTH LOGIN
-<<<<<<< HEAD
                 C: <continues by sending an SMTP command
                 */
                 if (!$_retVal = $this->socket_send_str('STARTTLS', 220))
@@ -506,8 +505,9 @@
 
             // The error here just means the ID/password combo doesn't work.
             // There is not a method to determine which is the problem, ID or password
-            if ( ! $_retVal = $this->socket_send_str(base64_encode($this->_smtpsPW), '235') )
-            $this->_setErr(130, 'Invalid Authentication Credentials.');
+            if (! $_retVal = $this->socket_send_str(base64_encode($this->_smtpsPW), '235')) {
+            	$this->_setErr(130, 'Invalid Authentication Credentials.');
+            }
         }
         else
         {
@@ -575,7 +575,11 @@
                 // From this point onward most server response codes should be 250
                 // Specify who the mail is from....
                 // This has to be the raw email address, strip the "name" off
-                $this->socket_send_str('MAIL FROM: ' . $this->getFrom('addr'), '250');
+                $resultmailfrom = $this->socket_send_str('MAIL FROM: ' . $this->getFrom('addr'), '250');
+			    if (! $resultmailfrom) {
+			        fclose($this->socket);
+			        return false;
+			    }
 
                 // 'RCPT TO:' must be given a single address, so this has to loop
                 // through the list of addresses, regardless of TO, CC or BCC
@@ -584,134 +588,6 @@
                 {
                     /* Note:
                      * BCC email addresses must be listed in the RCPT TO command list,
-=======
-			    C: <continues by sending an SMTP command
-			    */
-				if (!$_retVal = $this->socket_send_str('STARTTLS', 220))
-				{
-					$this->_setErr(131, 'STARTTLS connection is not supported.');
-					return $_retVal;
-				}
-
-				// Before 5.6.7:
-				// STREAM_CRYPTO_METHOD_SSLv23_CLIENT = STREAM_CRYPTO_METHOD_SSLv2_CLIENT|STREAM_CRYPTO_METHOD_SSLv3_CLIENT
-				// STREAM_CRYPTO_METHOD_TLS_CLIENT = STREAM_CRYPTO_METHOD_TLSv1_0_CLIENT|STREAM_CRYPTO_METHOD_TLSv1_1_CLIENT|STREAM_CRYPTO_METHOD_TLSv1_2_CLIENT
-				// PHP >= 5.6.7:
-				// STREAM_CRYPTO_METHOD_SSLv23_CLIENT = STREAM_CRYPTO_METHOD_TLSv1_0_CLIENT|STREAM_CRYPTO_METHOD_TLSv1_1_CLIENT|STREAM_CRYPTO_METHOD_TLSv1_2_CLIENT
-				// STREAM_CRYPTO_METHOD_TLS_CLIENT = STREAM_CRYPTO_METHOD_TLSv1_0_CLIENT
-
-				$crypto_method = STREAM_CRYPTO_METHOD_TLS_CLIENT;
-				if (defined('STREAM_CRYPTO_METHOD_TLSv1_2_CLIENT')) {
-					$crypto_method |= STREAM_CRYPTO_METHOD_TLSv1_2_CLIENT;
-					$crypto_method |= STREAM_CRYPTO_METHOD_TLSv1_1_CLIENT;
-				}
-
-				if (!stream_socket_enable_crypto($this->socket, true, $crypto_method))
-				{
-					$this->_setErr(132, 'STARTTLS connection failed.');
-					return $_retVal;
-				}
-				// Most server servers expect a 2nd pass of EHLO after TLS is established to get another time
-				// the answer with list of supported AUTH methods. They may differs between non STARTTLS and with STARTTLS.
-				if (!$_retVal = $this->socket_send_str('EHLO '.$host, '250'))
-				{
-					$this->_setErr(126, '"' . $host . '" does not support authenticated connections.');
-					return $_retVal;
-				}
-			}
-			// Send Authentication to Server
-			// Check for errors along the way
-			$this->socket_send_str('AUTH LOGIN', '334');
-
-			// User name will not return any error, server will take anything we give it.
-			$this->socket_send_str(base64_encode($this->_smtpsID), '334');
-
-			// The error here just means the ID/password combo doesn't work.
-			// There is not a method to determine which is the problem, ID or password
-			if (! $_retVal = $this->socket_send_str(base64_encode($this->_smtpsPW), '235') ) {
-				$this->_setErr(130, 'Invalid Authentication Credentials.');
-			}
-		}
-		else
-		{
-			$this->_setErr(126, '"' . $host . '" does not support authenticated connections.');
-		}
-
-		return $_retVal;
-	}
-
-	/**
-	 * Now send the message
-	 *
-	 * @param  boolean $_bolTestMsg  whether to run this method in 'Test' mode.
-	 * @param  boolean $_bolDebug    whether to log all communication between this Class and the Mail Server.
-	 * @return boolean|null   void
-	 *                 $_strMsg      If this is run in 'Test' mode, the actual message structure will be returned
-	 */
-	function sendMsg($_bolTestMsg = false, $_bolDebug = false)
-	{
-		global $conf;
-
-		/**
-		 * Default return value
-		 */
-		$_retVal = false;
-
-		// Connect to Server
-		if ( $this->socket = $this->_server_connect() )
-		{
-			// If a User ID *and* a password is given, assume Authentication is desired
-			if( !empty($this->_smtpsID) && !empty($this->_smtpsPW) )
-			{
-				// Send the RFC2554 specified EHLO.
-				$_retVal = $this->_server_authenticate();
-			}
-
-			// This is a "normal" SMTP Server "handshack"
-			else
-			{
-				// Send the RFC821 specified HELO.
-				$host=$this->getHost();
-				$usetls = preg_match('@tls://@i',$host);
-
-				$host=preg_replace('@tcp://@i','',$host);	// Remove prefix
-				$host=preg_replace('@ssl://@i','',$host);	// Remove prefix
-				$host=preg_replace('@tls://@i','',$host);	// Remove prefix
-
-				$hosth = $host;
-
-				if (! empty($conf->global->MAIL_SMTP_USE_FROM_FOR_HELO))
-				{
-					// If the from to is 'aaa <bbb@ccc.com>', we will keep 'ccc.com'
-					$hosth = $this->getFrom('addr');
-					$hosth = preg_replace('/^.*</', '', $hosth);
-					$hosth = preg_replace('/>.*$/', '', $hosth);
-					$hosth = preg_replace('/.*@/', '', $hosth);
-				}
-
-				$_retVal = $this->socket_send_str('HELO ' . $hosth, '250');
-			}
-
-			// Well, did we get to the server?
-			if ( $_retVal )
-			{
-				// From this point onward most server response codes should be 250
-				// Specify who the mail is from....
-				// This has to be the raw email address, strip the "name" off
-			    $resultmailfrom = $this->socket_send_str('MAIL FROM: ' . $this->getFrom('addr'), '250');
-			    if (! $resultmailfrom) {
-			        fclose($this->socket);
-			        return false;
-			    }
-			    
-				// 'RCPT TO:' must be given a single address, so this has to loop
-				// through the list of addresses, regardless of TO, CC or BCC
-				// and send it out "single file"
-				foreach ( $this->get_RCPT_list() as $_address )
-				{
-				    /* Note:
-				     * BCC email addresses must be listed in the RCPT TO command list,
->>>>>>> 42769e2e
                      * but the BCC header should not be printed under the DATA command.
                      * http://stackoverflow.com/questions/2750211/sending-bcc-emails-using-a-smtp-server
                      */
@@ -1906,7 +1782,6 @@
         // avoid infinite loop
         $limit=0;
 
-<<<<<<< HEAD
         while (substr($server_response, 3, 1) != ' ' && $limit<100)
         {
             if (! ($server_response = fgets($socket, 256)))
@@ -1915,17 +1790,7 @@
                 $_retVal = false;
                 break;
             }
-=======
-		while (substr($server_response,3,1) != ' ' && $limit<100)
-		{
-			if (! ($server_response = fgets($socket, 256)))
-			{
-				$this->_setErr(121, "Couldn't get mail server response codes");
-				$_retVal = false;
-				break;
-			}
-            $this->log .= $server_response;
->>>>>>> 42769e2e
+			$this->log .= $server_response;
             $limit++;
         }
 
