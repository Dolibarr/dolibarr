--- conflicted
+++ resolved
@@ -1599,11 +1599,7 @@
 		$this->_msgContent[$strType]['dataText'] = $strContentAltText;
 
 		if ($this->getMD5flag()) {
-<<<<<<< HEAD
-			$this->_msgContent[$strType]['md5'] = dol_hash($strContent, 3);
-=======
 			$this->_msgContent[$strType]['md5'] = dol_hash($strContent, '3');
->>>>>>> cc80841a
 		}
 		//}
 	}
@@ -1810,11 +1806,7 @@
 			$this->_msgContent['image'][$strImageName]['data']     = $strContent;
 
 			if ($this->getMD5flag()) {
-<<<<<<< HEAD
-				$this->_msgContent['image'][$strImageName]['md5'] = dol_hash($strContent, 3);
-=======
 				$this->_msgContent['image'][$strImageName]['md5'] = dol_hash($strContent, '3');
->>>>>>> cc80841a
 			}
 		}
 	}
