--- conflicted
+++ resolved
@@ -109,35 +109,6 @@
         //print ' => template_dir='.$this->template_dir.'<br>';
 	}
 
-<<<<<<< HEAD
-	/**
-	 * 	Return if a canvas contains an action controller
-	 *
-	 * 	@return		boolean		Return if canvas contains actions (old feature. now actions should be inside hooks)
-	 */
-	function hasActions()
-	{
-        return (! is_object($this->control));
-	}
-
-	/**
-	 * 	Shared method for canvas to execute actions
-	 *
-	 * 	@param		string		&$action		Action string
-	 * 	@param		int			$id			Object id
-	 * 	@return		mixed					Return return code of doActions of canvas
-	 */
-	function doActions(&$action='view', $id=0)
-	{
-		if (method_exists($this->control,'doActions'))
-		{
-			$ret = $this->control->doActions($action, $id);
-			return $ret;
-		}
-	}
-
-=======
->>>>>>> 3b45774f
     /**
 	 * 	Shared method for canvas to assign values for templates
 	 *
