<?php
/* Copyright (C) 2010 Regis Houssin  <regis@dolibarr.fr>
 *
 * This program is free software; you can redistribute it and/or modify
 * it under the terms of the GNU General Public License as published by
 * the Free Software Foundation; either version 2 of the License, or
 * (at your option) any later version.
 *
 * This program is distributed in the hope that it will be useful,
 * but WITHOUT ANY WARRANTY; without even the implied warranty of
 * MERCHANTABILITY or FITNESS FOR A PARTICULAR PURPOSE.  See the
 * GNU General Public License for more details.
 *
 * You should have received a copy of the GNU General Public License
 * along with this program. If not, see <http://www.gnu.org/licenses/>.
 */

/**
 *   \file			htdocs/core/class/dolexception.class.php
 *   \ingroup		core
 *   \brief			File of class for exceptions
<<<<<<< HEAD
 *   \version		$Id: dolexception.class.php,v 1.3 2011/07/31 23:45:14 eldy Exp $
=======
 *   \version		$Id: dolexception.class.php,v 1.4 2011/08/10 12:46:04 eldy Exp $
>>>>>>> 19bde3ab
 */


/**
 *    \class      DolException
 *    \brief      Class to manage exceptions
 */
class DolException extends Exception
{
    function DolException()
    {
    }
}<|MERGE_RESOLUTION|>--- conflicted
+++ resolved
@@ -19,11 +19,7 @@
  *   \file			htdocs/core/class/dolexception.class.php
  *   \ingroup		core
  *   \brief			File of class for exceptions
-<<<<<<< HEAD
- *   \version		$Id: dolexception.class.php,v 1.3 2011/07/31 23:45:14 eldy Exp $
-=======
  *   \version		$Id: dolexception.class.php,v 1.4 2011/08/10 12:46:04 eldy Exp $
->>>>>>> 19bde3ab
  */
 
 
