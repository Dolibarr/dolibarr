<?php
/* Copyright (C) 2006-2015 Laurent Destailleur  <eldy@users.sourceforge.net>
 * Copyright (C) 2005-2013 Regis Houssin        <regis.houssin@inodbox.com>
 * Copyright (C) 2010-2020 Juanjo Menent        <jmenent@2byte.es>
 * Copyright (C) 2012-2013 Christophe Battarel  <christophe.battarel@altairis.fr>
 * Copyright (C) 2011-2019 Philippe Grand       <philippe.grand@atoo-net.com>
 * Copyright (C) 2012-2015 Marcos García        <marcosgdf@gmail.com>
 * Copyright (C) 2012-2015 Raphaël Doursenaud   <rdoursenaud@gpcsolutions.fr>
 * Copyright (C) 2012      Cedric Salvador      <csalvador@gpcsolutions.fr>
 * Copyright (C) 2015      Alexandre Spangaro   <aspangaro@open-dsi.fr>
 * Copyright (C) 2016      Bahfir abbes         <dolipar@dolipar.org>
 * Copyright (C) 2017      ATM Consulting       <support@atm-consulting.fr>
 * Copyright (C) 2017-2019 Nicolas ZABOURI      <info@inovea-conseil.com>
 * Copyright (C) 2017      Rui Strecht		    <rui.strecht@aliartalentos.com>
 * Copyright (C) 2018-2020 Frédéric France      <frederic.france@netlogic.fr>
 * Copyright (C) 2018      Josep Lluís Amador   <joseplluis@lliuretic.cat>
 * Copyright (C) 2021      Gauthier VERDOL   	<gauthier.verdol@atm-consulting.fr>
 *
 * This program is free software; you can redistribute it and/or modify
 * it under the terms of the GNU General Public License as published by
 * the Free Software Foundation; either version 3 of the License, or
 * (at your option) any later version.
 *
 * This program is distributed in the hope that it will be useful,
 * but WITHOUT ANY WARRANTY; without even the implied warranty of
 * MERCHANTABILITY or FITNESS FOR A PARTICULAR PURPOSE.  See the
 * GNU General Public License for more details.
 *
 * You should have received a copy of the GNU General Public License
 * along with this program. If not, see <https://www.gnu.org/licenses/>.
 */

/**
 *	\file       htdocs/core/class/commonobject.class.php
 *	\ingroup    core
 *	\brief      File of parent class of all other business classes (invoices, contracts, proposals, orders, ...)
 */


/**
 *	Parent class of all other business classes (invoices, contracts, proposals, orders, ...)
 */
abstract class CommonObject
{
	/**
	 * @var DoliDb		Database handler (result of a new DoliDB)
	 */
	public $db;

	/**
	 * @var int The object identifier
	 */
	public $id;

	/**
	 * @var int The environment ID when using a multicompany module
	 */
	public $entity;

	/**
	 * @var string 		Error string
	 * @see             $errors
	 */
	public $error;

	/**
	 * @var string 		Error string that is hidden but can be used to store complementatry technical code.
	 */
	public $errorhidden;

	/**
	 * @var string[]	Array of error strings
	 */
	public $errors = array();

	/**
	 * @var string ID to identify managed object
	 */
	public $element;

	/**
	 * @var string Name of table without prefix where object is stored
	 */
	public $table_element;

	/**
	 * @var string    Name of subtable line
	 */
	public $table_element_line = '';

	/**
	 * @var string		Key value used to track if data is coming from import wizard
	 */
	public $import_key;

	/**
	 * @var mixed		Contains data to manage extrafields
	 */
	public $array_options = array();

	/**
	 * @var mixed		Array to store alternative languages values of object
	 */
	public $array_languages = null; // Value is array() when load already tried

	/**
	 * @var int[][]		Array of linked objects ids. Loaded by ->fetchObjectLinked
	 */
	public $linkedObjectsIds;

	/**
	 * @var mixed		Array of linked objects. Loaded by ->fetchObjectLinked
	 */
	public $linkedObjects;

	/**
	 * @var Object      To store a cloned copy of object before to edit it and keep track of old properties
	 */
	public $oldcopy;

	/**
	 * @var string		Column name of the ref field.
	 */
	protected $table_ref_field = '';



	// Following vars are used by some objects only. We keep this property here in CommonObject to be able to provide common method using them.

	/**
	 * @var array<string,mixed>		Can be used to pass information when only object is provided to method
	 */
	public $context = array();

	/**
	 * @var string		Contains canvas name if record is an alternative canvas record
	 */
	public $canvas;

	/**
	 * @var Project The related project
	 * @see fetch_projet()
	 */
	public $project;

	/**
	 * @var int The related project ID
	 * @see setProject(), project
	 */
	public $fk_project;

	/**
	 * @deprecated
	 * @see project
	 */
	public $projet;

	/**
	 * @var Contact a related contact
	 * @see fetch_contact()
	 */
	public $contact;

	/**
	 * @var int The related contact ID
	 * @see fetch_contact()
	 */
	public $contact_id;

	/**
	 * @var Societe A related thirdparty
	 * @see fetch_thirdparty()
	 */
	public $thirdparty;

	/**
	 * @var User A related user
	 * @see fetch_user()
	 */
	public $user;

	/**
	 * @var string 	The type of originating object ('commande', 'facture', ...)
	 * @see fetch_origin()
	 */
	public $origin;

	/**
	 * @var int 	The id of originating object
	 * @see fetch_origin()
	 */
	public $origin_id;

	/**
	 * @var string The object's reference
	 */
	public $ref;

	/**
	 * @var string An external reference for the object
	 */
	public $ref_ext;

	/**
	 * @var string The object's previous reference
	 */
	public $ref_previous;

	/**
	 * @var string The object's next reference
	 */
	public $ref_next;

	/**
	 * @var string Ref to store on object to save the new ref to use for example when making a validate() of an object
	 */
	public $newref;

	/**
	 * @var int The object's status
	 * @see setStatut()
	 */
	public $statut;

	/**
	 * @var int The object's status
	 * @see setStatut()
	 */
	public $status;

	/**
	 * @var string
	 * @see getFullAddress()
	 */
	public $country;

	/**
	 * @var int
	 * @see getFullAddress(), country
	 */
	public $country_id;

	/**
	 * @var string
	 * @see getFullAddress(), isInEEC(), country
	 */
	public $country_code;

	/**
	 * @var string
	 * @see getFullAddress()
	 */
	public $state;

	/**
	 * @var int
	 * @see getFullAddress(), state
	 */
	public $state_id;

	/**
	 * @var string
	 * @see getFullAddress(), $state
	 */
	public $state_code;

	/**
	 * @var int
	 * @see getFullAddress(), $region_code, $region
	 */
	public $region_id;

	/**
	 * @var string
	 * @see getFullAddress(), $region_id, $region
	 */
	public $region_code;

	/**
	 * @var string
	 * @see getFullAddress(), $region_id, $region_code
	 */
	public $region;

	/**
	 * @var int
	 * @see fetch_barcode()
	 */
	public $barcode_type;

	/**
	 * @var string
	 * @see fetch_barcode(), barcode_type
	 */
	public $barcode_type_code;

	/**
	 * @var string
	 * @see fetch_barcode(), barcode_type
	 */
	public $barcode_type_label;

	/**
	 * @var string
	 * @see fetch_barcode(), barcode_type
	 */
	public $barcode_type_coder;

	/**
	 * @var int Payment method ID (cheque, cash, ...)
	 * @see setPaymentMethods()
	 */
	public $mode_reglement_id;

	/**
	 * @var int Payment terms ID
	 * @see setPaymentTerms()
	 */
	public $cond_reglement_id;

	/**
	 * @var int Demand reason ID
	 */
	public $demand_reason_id;

	/**
	 * @var int Transport mode ID (For module intracomm report)
	 * @see setTransportMode()
	 */
	public $transport_mode_id;

	/**
	 * @var int Payment terms ID
	 * @deprecated Kept for compatibility
	 * @see cond_reglement_id;
	 */
	public $cond_reglement;

	/**
	 * @var int Delivery address ID
	 * @see setDeliveryAddress()
	 * @deprecated
	 */
	public $fk_delivery_address;

	/**
	 * @var int Shipping method ID
	 * @see setShippingMethod()
	 */
	public $shipping_method_id;

	/**
	 * @var string
	 * @see SetDocModel()
	 */
	public $model_pdf;

	/**
	 * @var string
	 * @deprecated
	 * @see model_pdf
	 */
	public $modelpdf;

	/**
	 * @var string
	 * Contains relative path of last generated main file
	 */
	public $last_main_doc;

	/**
	 * @var int Bank account ID sometimes, ID of record into llx_bank sometimes
	 * @deprecated
	 * @see $fk_account
	 */
	public $fk_bank;

	/**
	 * @var int Bank account ID
	 * @see SetBankAccount()
	 */
	public $fk_account;

	/**
	 * @var string	Open ID
	 */
	public $openid;

	/**
	 * @var string Public note
	 * @see update_note()
	 */
	public $note_public;

	/**
	 * @var string Private note
	 * @see update_note()
	 */
	public $note_private;

	/**
	 * @deprecated
	 * @see $note_private
	 */
	public $note;

	/**
	 * @var float Total amount before taxes
	 * @see update_price()
	 */
	public $total_ht;

	/**
	 * @var float Total VAT amount
	 * @see update_price()
	 */
	public $total_tva;

	/**
	 * @var float Total local tax 1 amount
	 * @see update_price()
	 */
	public $total_localtax1;

	/**
	 * @var float Total local tax 2 amount
	 * @see update_price()
	 */
	public $total_localtax2;

	/**
	 * @var float Total amount with taxes
	 * @see update_price()
	 */
	public $total_ttc;

	/**
	 * @var CommonObjectLine[]
	 */
	public $lines;

	/**
	 * @var mixed		Contains comments
	 * @see fetchComments()
	 */
	public $comments = array();

	/**
	 * @var string The name
	 */
	public $name;

	/**
	 * @var string The lastname
	 */
	public $lastname;

	/**
	 * @var string The firstname
	 */
	public $firstname;

	/**
	 * @var string The civility code, not an integer
	 */
	public $civility_id;

	// Dates
	/**
	 * @var integer|string date_creation
	 */
	public $date_creation;

	/**
	 * @var integer|string $date_validation;
	 */
	public $date_validation; // Date validation

	/**
	 * @var integer|string $date_modification;
	 */
	public $date_modification; // Date last change (tms field)

	public $next_prev_filter;

	/**
	 * @var int 1 if object is specimen
	 */
	public $specimen = 0;

	/**
	 * @var	int	Id of contact to send object (used by the trigger of module Agenda)
	 */
	public $sendtoid;


	/**
	 * @var array	List of child tables. To test if we can delete object.
	 */
	protected $childtables = array();

	/**
	 * @var array    List of child tables. To know object to delete on cascade.
	 *               If name matches '@ClassNAme:FilePathClass;ParentFkFieldName' it will
	 *               call method deleteByParentField(parentId, ParentFkFieldName) to fetch and delete child object
	 */
	protected $childtablesoncascade = array();


	// No constructor as it is an abstract class
	/**
	 * Check an object id/ref exists
	 * If you don't need/want to instantiate object and just need to know if object exists, use this method instead of fetch
	 *
	 *  @param	string	$element   	String of element ('product', 'facture', ...)
	 *  @param	int		$id      	Id of object
	 *  @param  string	$ref     	Ref of object to check
	 *  @param	string	$ref_ext	Ref ext of object to check
	 *  @return int     			<0 if KO, 0 if OK but not found, >0 if OK and exists
	 */
	public static function isExistingObject($element, $id, $ref = '', $ref_ext = '')
	{
		global $db, $conf;

		$sql = "SELECT rowid, ref, ref_ext";
		$sql .= " FROM ".MAIN_DB_PREFIX.$element;
		$sql .= " WHERE entity IN (".getEntity($element).")";

		if ($id > 0) {
			$sql .= " AND rowid = ".$db->escape($id);
		} elseif ($ref) {
			$sql .= " AND ref = '".$db->escape($ref)."'";
		} elseif ($ref_ext) {
			$sql .= " AND ref_ext = '".$db->escape($ref_ext)."'";
		} else {
			$error = 'ErrorWrongParameters';
			dol_print_error(get_class()."::isExistingObject ".$error, LOG_ERR);
			return -1;
		}
		if ($ref || $ref_ext) {
			$sql .= " AND entity = ".$conf->entity;
		}

		dol_syslog(get_class()."::isExistingObject", LOG_DEBUG);
		$resql = $db->query($sql);
		if ($resql) {
			$num = $db->num_rows($resql);
			if ($num > 0) {
				return 1;
			} else {
				return 0;
			}
		}
		return -1;
	}

	/**
	 * Method to output saved errors
	 *
	 * @return	string		String with errors
	 */
	public function errorsToString()
	{
		return $this->error.(is_array($this->errors) ? (($this->error != '' ? ', ' : '').join(', ', $this->errors)) : '');
	}


	/**
	 * Return customer ref for screen output.
	 *
	 * @param  string      $objref        Customer ref
	 * @return string                     Customer ref formated
	 */
	public function getFormatedCustomerRef($objref)
	{
		global $hookmanager;

		$parameters = array('objref'=>$objref);
		$action = '';
		$reshook = $hookmanager->executeHooks('getFormatedCustomerRef', $parameters, $this, $action); // Note that $action and $object may have been modified by some hooks
		if ($reshook > 0) {
			return $hookmanager->resArray['objref'];
		}
		return $objref.(isset($hookmanager->resArray['objref']) ? $hookmanager->resArray['objref'] : '');
	}

	/**
	 * Return supplier ref for screen output.
	 *
	 * @param  string      $objref        Supplier ref
	 * @return string                     Supplier ref formated
	 */
	public function getFormatedSupplierRef($objref)
	{
		global $hookmanager;

		$parameters = array('objref'=>$objref);
		$action = '';
		$reshook = $hookmanager->executeHooks('getFormatedSupplierRef', $parameters, $this, $action); // Note that $action and $object may have been modified by some hooks
		if ($reshook > 0) {
			return $hookmanager->resArray['objref'];
		}
		return $objref.(isset($hookmanager->resArray['objref']) ? $hookmanager->resArray['objref'] : '');
	}

	/**
	 *	Return full name (civility+' '+name+' '+lastname)
	 *
	 *	@param	Translate	$langs			Language object for translation of civility (used only if option is 1)
	 *	@param	int			$option			0=No option, 1=Add civility
	 * 	@param	int			$nameorder		-1=Auto, 0=Lastname+Firstname, 1=Firstname+Lastname, 2=Firstname, 3=Firstname if defined else lastname, 4=Lastname, 5=Lastname if defined else firstname
	 * 	@param	int			$maxlen			Maximum length
	 * 	@return	string						String with full name
	 */
	public function getFullName($langs, $option = 0, $nameorder = -1, $maxlen = 0)
	{
		//print "lastname=".$this->lastname." name=".$this->name." nom=".$this->nom."<br>\n";
		$lastname = $this->lastname;
		$firstname = $this->firstname;
		if (empty($lastname)) {
			$lastname = (isset($this->lastname) ? $this->lastname : (isset($this->name) ? $this->name : (isset($this->nom) ? $this->nom : (isset($this->societe) ? $this->societe : (isset($this->company) ? $this->company : '')))));
		}

		$ret = '';
		if (!empty($option) && !empty($this->civility_code)) {
			if ($langs->transnoentitiesnoconv("Civility".$this->civility_code) != "Civility".$this->civility_code) {
				$ret .= $langs->transnoentitiesnoconv("Civility".$this->civility_code).' ';
			} else {
				$ret .= $this->civility_code.' ';
			}
		}

		$ret .= dolGetFirstLastname($firstname, $lastname, $nameorder);

		return dol_trunc($ret, $maxlen);
	}

	/**
	 * Set to upper or ucwords/lower if needed
	 *
	 * @return void;
	 */
	public function setUpperOrLowerCase()
	{
		global $conf;
		if (!empty($conf->global->MAIN_FIRST_TO_UPPER)) {
			$this->lastname = dol_ucwords(dol_strtolower($this->lastname));
			$this->firstname = dol_ucwords(dol_strtolower($this->firstname));
			$this->name = dol_ucwords(dol_strtolower($this->name));
			$this->name_alias = dol_ucwords(dol_strtolower($this->name_alias));
		}
		if (!empty($conf->global->MAIN_ALL_TO_UPPER)) {
			$this->lastname = dol_strtoupper($this->lastname);
			$this->name = dol_strtoupper($this->name);
			$this->name_alias = dol_strtoupper($this->name_alias);
		}
		if (!empty($conf->global->MAIN_ALL_TOWN_TO_UPPER)) {
			$this->address = dol_strtoupper($this->address);
			$this->town = dol_strtoupper($this->town);
		}
	}

	/**
	 *	Return clicable link of object (with eventually picto)
	 *
	 *	@param      string	    $option                 Where point the link (0=> main card, 1,2 => shipment, 'nolink'=>No link)
	 *  @return		string								HTML Code for Kanban thumb.
	 */
	public function getKanbanView($option = '')
	{
		$return = '<div class="box-flex-item">';
		$return .= '<div class="info-box info-box-sm">';
		$return .= '<span class="info-box-icon bg-infobox-action">';
		$return .= '<i class="fa fa-dol-action"></i>'; // Can be image
		$return .= '</span>';
		$return .= '<div class="info-box-content">';
		$return .= '<span class="info-box-title">'.(method_exists($this, 'getNomUrl') ? $this->getNomUrl() : $this->ref).'</span>';
		$return .= '</div>';
		$return .= '</div>';
		$return .= '</div>';

		return $return;
	}

	/**
	 * 	Return full address of contact
	 *
	 * 	@param		int			$withcountry		1=Add country into address string
	 *  @param		string		$sep				Separator to use to build string
	 *  @param		int		    $withregion			1=Add region into address string
	 *  @param		string		$extralangcode		User extralanguages as value
	 *	@return		string							Full address string
	 */
	public function getFullAddress($withcountry = 0, $sep = "\n", $withregion = 0, $extralangcode = '')
	{
		if ($withcountry && $this->country_id && (empty($this->country_code) || empty($this->country))) {
			require_once DOL_DOCUMENT_ROOT.'/core/lib/company.lib.php';
			$tmparray = getCountry($this->country_id, 'all');
			$this->country_code = $tmparray['code'];
			$this->country = $tmparray['label'];
		}

		if ($withregion && $this->state_id && (empty($this->state_code) || empty($this->state) || empty($this->region) || empty($this->region_code))) {
			require_once DOL_DOCUMENT_ROOT.'/core/lib/company.lib.php';
			$tmparray = getState($this->state_id, 'all', 0, 1);
			$this->state_code   = $tmparray['code'];
			$this->state        = $tmparray['label'];
			$this->region_code  = $tmparray['region_code'];
			$this->region       = $tmparray['region'];
		}

		return dol_format_address($this, $withcountry, $sep, '', 0, $extralangcode);
	}


	/**
	 * 	Return full address for banner
	 *
	 * 	@param		string		$htmlkey            HTML id to make banner content unique
	 *  @param      Object      $object				Object (thirdparty, thirdparty of contact for contact, null for a member)
	 *	@return		string							Full address string
	 */
	public function getBannerAddress($htmlkey, $object)
	{
		global $conf, $langs, $form, $extralanguages;

		$countriesusingstate = array('AU', 'US', 'IN', 'GB', 'ES', 'UK', 'TR'); // See also option MAIN_FORCE_STATE_INTO_ADDRESS

		$contactid = 0;
		$thirdpartyid = 0;
		$elementforaltlanguage = $this->element;
		if ($this->element == 'societe') {
			$thirdpartyid = $this->id;
		}
		if ($this->element == 'contact') {
			$contactid = $this->id;
			$thirdpartyid = $object->fk_soc;
		}
		if ($this->element == 'user') {
			$contactid = $this->contact_id;
			$thirdpartyid = $object->fk_soc;
		}

		$out = '';

		$outdone = 0;
		$coords = $this->getFullAddress(1, ', ', (!empty($conf->global->MAIN_SHOW_REGION_IN_STATE_SELECT) ? $conf->global->MAIN_SHOW_REGION_IN_STATE_SELECT : 0));
		if ($coords) {
			if (!empty($conf->use_javascript_ajax)) {
				// Add picto with tooltip on map
				$namecoords = '';
				if ($this->element == 'contact' && !empty($conf->global->MAIN_SHOW_COMPANY_NAME_IN_BANNER_ADDRESS)) {
					$namecoords .= $object->name.'<br>';
				}
				$namecoords .= $this->getFullName($langs, 1).'<br>'.$coords;
				// hideonsmatphone because copyToClipboard call jquery dialog that does not work with jmobile
				$out .= '<a href="#" class="hideonsmartphone" onclick="return copyToClipboard(\''.dol_escape_js($namecoords).'\',\''.dol_escape_js($langs->trans("HelpCopyToClipboard")).'\');">';
				$out .= img_picto($langs->trans("Address"), 'map-marker-alt');
				$out .= '</a> ';
			}
			$out .= dol_print_address($coords, 'address_'.$htmlkey.'_'.$this->id, $this->element, $this->id, 1, ', '); $outdone++;
			$outdone++;

			// List of extra languages
			$arrayoflangcode = array();
			if (!empty($conf->global->PDF_USE_ALSO_LANGUAGE_CODE)) {
				$arrayoflangcode[] = $conf->global->PDF_USE_ALSO_LANGUAGE_CODE;
			}

			if (is_array($arrayoflangcode) && count($arrayoflangcode)) {
				if (!is_object($extralanguages)) {
					include_once DOL_DOCUMENT_ROOT.'/core/class/extralanguages.class.php';
					$extralanguages = new ExtraLanguages($this->db);
				}
				$extralanguages->fetch_name_extralanguages($elementforaltlanguage);

				if (!empty($extralanguages->attributes[$elementforaltlanguage]['address']) || !empty($extralanguages->attributes[$elementforaltlanguage]['town'])) {
					$out .= "<!-- alternatelanguage for '".$elementforaltlanguage."' set to fields '".join(',', $extralanguages->attributes[$elementforaltlanguage])."' -->\n";
					$this->fetchValuesForExtraLanguages();
					if (!is_object($form)) {
						$form = new Form($this->db);
					}
					$htmltext = '';
					// If there is extra languages
					foreach ($arrayoflangcode as $extralangcode) {
						$s = picto_from_langcode($extralangcode, 'class="pictoforlang paddingright"');
						$coords = $this->getFullAddress(1, ', ', $conf->global->MAIN_SHOW_REGION_IN_STATE_SELECT, $extralangcode);
						$htmltext .= $s.dol_print_address($coords, 'address_'.$htmlkey.'_'.$this->id, $this->element, $this->id, 1, ', ');
					}
					$out .= $form->textwithpicto('', $htmltext, -1, 'language', 'opacitymedium paddingleft');
				}
			}
		}

		if (!in_array($this->country_code, $countriesusingstate) && empty($conf->global->MAIN_FORCE_STATE_INTO_ADDRESS)   // If MAIN_FORCE_STATE_INTO_ADDRESS is on, state is already returned previously with getFullAddress
				&& empty($conf->global->SOCIETE_DISABLE_STATE) && $this->state) {
			if (!empty($conf->global->MAIN_SHOW_REGION_IN_STATE_SELECT) && $conf->global->MAIN_SHOW_REGION_IN_STATE_SELECT == 1 && $this->region) {
				$out .= ($outdone ? ' - ' : '').$this->region.' - '.$this->state;
			} else {
				$out .= ($outdone ? ' - ' : '').$this->state;
			}
			$outdone++;
		}

		if (!empty($this->phone) || !empty($this->phone_pro) || !empty($this->phone_mobile) || !empty($this->phone_perso) || !empty($this->fax) || !empty($this->office_phone) || !empty($this->user_mobile) || !empty($this->office_fax)) {
			$out .= ($outdone ? '<br>' : '');
		}
		if (!empty($this->phone) && empty($this->phone_pro)) {		// For objects that store pro phone into ->phone
			$out .= dol_print_phone($this->phone, $this->country_code, $contactid, $thirdpartyid, 'AC_TEL', '&nbsp;', 'phone', $langs->trans("PhonePro"));
			$outdone++;
		}
		if (!empty($this->phone_pro)) {
			$out .= dol_print_phone($this->phone_pro, $this->country_code, $contactid, $thirdpartyid, 'AC_TEL', '&nbsp;', 'phone', $langs->trans("PhonePro"));
			$outdone++;
		}
		if (!empty($this->phone_mobile)) {
			$out .= dol_print_phone($this->phone_mobile, $this->country_code, $contactid, $thirdpartyid, 'AC_TEL', '&nbsp;', 'mobile', $langs->trans("PhoneMobile"));
			$outdone++;
		}
		if (!empty($this->phone_perso)) {
			$out .= dol_print_phone($this->phone_perso, $this->country_code, $contactid, $thirdpartyid, 'AC_TEL', '&nbsp;', 'phone', $langs->trans("PhonePerso"));
			$outdone++;
		}
		if (!empty($this->office_phone)) {
			$out .= dol_print_phone($this->office_phone, $this->country_code, $contactid, $thirdpartyid, 'AC_TEL', '&nbsp;', 'phone', $langs->trans("PhonePro"));
			$outdone++;
		}
		if (!empty($this->user_mobile)) {
			$out .= dol_print_phone($this->user_mobile, $this->country_code, $contactid, $thirdpartyid, 'AC_TEL', '&nbsp;', 'mobile', $langs->trans("PhoneMobile"));
			$outdone++;
		}
		if (!empty($this->fax)) {
			$out .= dol_print_phone($this->fax, $this->country_code, $contactid, $thirdpartyid, 'AC_FAX', '&nbsp;', 'fax', $langs->trans("Fax"));
			$outdone++;
		}
		if (!empty($this->office_fax)) {
			$out .= dol_print_phone($this->office_fax, $this->country_code, $contactid, $thirdpartyid, 'AC_FAX', '&nbsp;', 'fax', $langs->trans("Fax"));
			$outdone++;
		}

		if ($out) {
			$out .= '<div style="clear: both;"></div>';
		}
		$outdone = 0;
		if (!empty($this->email)) {
			$out .= dol_print_email($this->email, $this->id, $object->id, 'AC_EMAIL', 0, 0, 1);
			$outdone++;
		}
		if (!empty($this->url)) {
			//$out.=dol_print_url($this->url,'_goout',0,1);//steve changed to blank
			$out .= dol_print_url($this->url, '_blank', 0, 1);
			$outdone++;
		}

		if (!empty($conf->socialnetworks->enabled)) {
			$outsocialnetwork = '';

			if (is_array($this->socialnetworks) && count($this->socialnetworks) > 0) {
				$socialnetworksdict = getArrayOfSocialNetworks();
				foreach ($this->socialnetworks as $key => $value) {
					if ($value) {
						$outsocialnetwork .= dol_print_socialnetworks($value, $this->id, $object->id, $key, $socialnetworksdict);
					}
					$outdone++;
				}
			} else {	// Old code to remove
				if ($this->skype) {
					$outsocialnetwork .= dol_print_socialnetworks($this->skype, $this->id, $object->id, 'skype');
				}
				$outdone++;
				if ($this->jabberid) {
					$outsocialnetwork .= dol_print_socialnetworks($this->jabberid, $this->id, $object->id, 'jabber');
				}
				$outdone++;
				if ($this->twitter) {
					$outsocialnetwork .= dol_print_socialnetworks($this->twitter, $this->id, $object->id, 'twitter');
				}
				$outdone++;
				if ($this->facebook) {
					$outsocialnetwork .= dol_print_socialnetworks($this->facebook, $this->id, $object->id, 'facebook');
				}
				$outdone++;
				if ($this->linkedin) {
					$outsocialnetwork .= dol_print_socialnetworks($this->linkedin, $this->id, $object->id, 'linkedin');
				}
				$outdone++;
			}

			if ($outsocialnetwork) {
				$out .= '<div style="clear: both;">'.$outsocialnetwork.'</div>';
			}
		}

		if ($out) {
			return '<!-- BEGIN part to show address block -->'."\n".$out.'<!-- END Part to show address block -->'."\n";
		} else {
			return '';
		}
	}

	/**
	 * Return the link of last main doc file for direct public download.
	 *
	 * @param	string	$modulepart			Module related to document
	 * @param	int		$initsharekey		Init the share key if it was not yet defined
	 * @param	int		$relativelink		0=Return full external link, 1=Return link relative to root of file
	 * @return	string						Link or empty string if there is no download link
	 */
	public function getLastMainDocLink($modulepart, $initsharekey = 0, $relativelink = 0)
	{
		global $user, $dolibarr_main_url_root;

		if (empty($this->last_main_doc)) {
			return ''; // No way to known which document name to use
		}

		include_once DOL_DOCUMENT_ROOT.'/ecm/class/ecmfiles.class.php';
		$ecmfile = new EcmFiles($this->db);
		$result = $ecmfile->fetch(0, '', $this->last_main_doc);
		if ($result < 0) {
			$this->error = $ecmfile->error;
			$this->errors = $ecmfile->errors;
			return -1;
		}

		if (empty($ecmfile->id)) {
			// Add entry into index
			if ($initsharekey) {
				require_once DOL_DOCUMENT_ROOT.'/core/lib/security2.lib.php';
				// TODO We can't, we dont' have full path of file, only last_main_doc adn ->element, so we must rebuild full path first
				/*
				$ecmfile->filepath = $rel_dir;
				$ecmfile->filename = $filename;
				$ecmfile->label = md5_file(dol_osencode($destfull));	// hash of file content
				$ecmfile->fullpath_orig = '';
				$ecmfile->gen_or_uploaded = 'generated';
				$ecmfile->description = '';    // indexed content
				$ecmfile->keyword = '';        // keyword content
				$ecmfile->share = getRandomPassword(true);
				$result = $ecmfile->create($user);
				if ($result < 0)
				{
					$this->error = $ecmfile->error;
					$this->errors = $ecmfile->errors;
				}
				*/
			} else {
				return '';
			}
		} elseif (empty($ecmfile->share)) {
			// Add entry into index
			if ($initsharekey) {
				require_once DOL_DOCUMENT_ROOT.'/core/lib/security2.lib.php';
				$ecmfile->share = getRandomPassword(true);
				$ecmfile->update($user);
			} else {
				return '';
			}
		}
		// Define $urlwithroot
		$urlwithouturlroot = preg_replace('/'.preg_quote(DOL_URL_ROOT, '/').'$/i', '', trim($dolibarr_main_url_root));
		// This is to use external domain name found into config file
		//if (DOL_URL_ROOT && ! preg_match('/\/$/', $urlwithouturlroot) && ! preg_match('/^\//', DOL_URL_ROOT)) $urlwithroot=$urlwithouturlroot.'/'.DOL_URL_ROOT;
		//else
		$urlwithroot = $urlwithouturlroot.DOL_URL_ROOT;
		//$urlwithroot=DOL_MAIN_URL_ROOT;					// This is to use same domain name than current

		$forcedownload = 0;

		$paramlink = '';
		//if (! empty($modulepart)) $paramlink.=($paramlink?'&':'').'modulepart='.$modulepart;		// For sharing with hash (so public files), modulepart is not required.
		//if (! empty($ecmfile->entity)) $paramlink.='&entity='.$ecmfile->entity; 					// For sharing with hash (so public files), entity is not required.
		//$paramlink.=($paramlink?'&':'').'file='.urlencode($filepath);								// No need of name of file for public link, we will use the hash
		if (!empty($ecmfile->share)) {
			$paramlink .= ($paramlink ? '&' : '').'hashp='.$ecmfile->share; // Hash for public share
		}
		if ($forcedownload) {
			$paramlink .= ($paramlink ? '&' : '').'attachment=1';
		}

		if ($relativelink) {
			$linktoreturn = 'document.php'.($paramlink ? '?'.$paramlink : '');
		} else {
			$linktoreturn = $urlwithroot.'/document.php'.($paramlink ? '?'.$paramlink : '');
		}

		// Here $ecmfile->share is defined
		return $linktoreturn;
	}


	// phpcs:disable PEAR.NamingConventions.ValidFunctionName.ScopeNotCamelCaps
	/**
	 *  Add a link between element $this->element and a contact
	 *
	 *  @param	int			$fk_socpeople       Id of thirdparty contact (if source = 'external') or id of user (if souce = 'internal') to link
	 *  @param 	int|string	$type_contact 		Type of contact (code or id). Must be id or code found into table llx_c_type_contact. For example: SALESREPFOLL
	 *  @param  string		$source             external=Contact extern (llx_socpeople), internal=Contact intern (llx_user)
	 *  @param  int			$notrigger			Disable all triggers
	 *  @return int         	        		<0 if KO, 0 if already added, >0 if OK
	 */
	public function add_contact($fk_socpeople, $type_contact, $source = 'external', $notrigger = 0)
	{
		// phpcs:enable
		global $user, $langs;


		dol_syslog(get_class($this)."::add_contact $fk_socpeople, $type_contact, $source, $notrigger");

		// Check parameters
		if ($fk_socpeople <= 0) {
			$langs->load("errors");
			$this->error = $langs->trans("ErrorWrongValueForParameterX", "1");
			dol_syslog(get_class($this)."::add_contact ".$this->error, LOG_ERR);
			return -1;
		}
		if (!$type_contact) {
			$langs->load("errors");
			$this->error = $langs->trans("ErrorWrongValueForParameterX", "2");
			dol_syslog(get_class($this)."::add_contact ".$this->error, LOG_ERR);
			return -2;
		}

		$id_type_contact = 0;
		if (is_numeric($type_contact)) {
			$id_type_contact = $type_contact;
		} else {
			// We look for id type_contact
			$sql = "SELECT tc.rowid";
			$sql .= " FROM ".MAIN_DB_PREFIX."c_type_contact as tc";
			$sql .= " WHERE tc.element='".$this->db->escape($this->element)."'";
			$sql .= " AND tc.source='".$this->db->escape($source)."'";
			$sql .= " AND tc.code='".$this->db->escape($type_contact)."' AND tc.active=1";
			//print $sql;
			$resql = $this->db->query($sql);
			if ($resql) {
				$obj = $this->db->fetch_object($resql);
				if ($obj) {
					$id_type_contact = $obj->rowid;
				}
			}
		}

		if ($id_type_contact == 0) {
			$this->error = 'CODE_NOT_VALID_FOR_THIS_ELEMENT';
			dol_syslog("CODE_NOT_VALID_FOR_THIS_ELEMENT: Code type of contact '".$type_contact."' does not exists or is not active for element ".$this->element.", we can ignore it");
			return -3;
		}

		$datecreate = dol_now();

		// Socpeople must have already been added by some trigger, then we have to check it to avoid DB_ERROR_RECORD_ALREADY_EXISTS error
		$TListeContacts = $this->liste_contact(-1, $source);
		$already_added = false;
		if (is_array($TListeContacts) && !empty($TListeContacts)) {
			foreach ($TListeContacts as $array_contact) {
				if ($array_contact['status'] == 4 && $array_contact['id'] == $fk_socpeople && $array_contact['fk_c_type_contact'] == $id_type_contact) {
					$already_added = true;
					break;
				}
			}
		}

		if (!$already_added) {
			$this->db->begin();

			// Insert into database
			$sql = "INSERT INTO ".MAIN_DB_PREFIX."element_contact";
			$sql .= " (element_id, fk_socpeople, datecreate, statut, fk_c_type_contact) ";
			$sql .= " VALUES (".$this->id.", ".$fk_socpeople." , ";
			$sql .= "'".$this->db->idate($datecreate)."'";
			$sql .= ", 4, ".$id_type_contact;
			$sql .= ")";

			$resql = $this->db->query($sql);
			if ($resql) {
				if (!$notrigger) {
					$result = $this->call_trigger(strtoupper($this->element).'_ADD_CONTACT', $user);
					if ($result < 0) {
						$this->db->rollback();
						return -1;
					}
				}

				$this->db->commit();
				return 1;
			} else {
				if ($this->db->errno() == 'DB_ERROR_RECORD_ALREADY_EXISTS') {
					$this->error = $this->db->errno();
					$this->db->rollback();
					return -2;
				} else {
					$this->error = $this->db->error();
					$this->db->rollback();
					return -1;
				}
			}
		} else {
			return 0;
		}
	}

	// phpcs:disable PEAR.NamingConventions.ValidFunctionName.ScopeNotCamelCaps
	/**
	 *    Copy contact from one element to current
	 *
	 *    @param    CommonObject    $objFrom    Source element
	 *    @param    string          $source     Nature of contact ('internal' or 'external')
	 *    @return   int                         >0 if OK, <0 if KO
	 */
	public function copy_linked_contact($objFrom, $source = 'internal')
	{
		// phpcs:enable
		$contacts = $objFrom->liste_contact(-1, $source);
		foreach ($contacts as $contact) {
			if ($this->add_contact($contact['id'], $contact['fk_c_type_contact'], $contact['source']) < 0) {
				$this->error = $this->db->lasterror();
				return -1;
			}
		}
		return 1;
	}

	// phpcs:disable PEAR.NamingConventions.ValidFunctionName.ScopeNotCamelCaps
	/**
	 *      Update a link to contact line
	 *
	 *      @param	int		$rowid              Id of line contact-element
	 * 		@param	int		$statut	            New status of link
	 *      @param  int		$type_contact_id    Id of contact type (not modified if 0)
	 *      @param  int		$fk_socpeople	    Id of soc_people to update (not modified if 0)
	 *      @return int                 		<0 if KO, >= 0 if OK
	 */
	public function update_contact($rowid, $statut, $type_contact_id = 0, $fk_socpeople = 0)
	{
		// phpcs:enable
		// Insert into database
		$sql = "UPDATE ".MAIN_DB_PREFIX."element_contact set";
		$sql .= " statut = ".$statut;
		if ($type_contact_id) {
			$sql .= ", fk_c_type_contact = ".((int) $type_contact_id);
		}
		if ($fk_socpeople) {
			$sql .= ", fk_socpeople = ".((int) $fk_socpeople);
		}
		$sql .= " where rowid = ".$rowid;
		$resql = $this->db->query($sql);
		if ($resql) {
			return 0;
		} else {
			$this->error = $this->db->lasterror();
			return -1;
		}
	}

	// phpcs:disable PEAR.NamingConventions.ValidFunctionName.ScopeNotCamelCaps
	/**
	 *    Delete a link to contact line
	 *
	 *    @param	int		$rowid			Id of contact link line to delete
	 *    @param	int		$notrigger		Disable all triggers
	 *    @return   int						>0 if OK, <0 if KO
	 */
	public function delete_contact($rowid, $notrigger = 0)
	{
		// phpcs:enable
		global $user;


		$this->db->begin();

		$sql = "DELETE FROM ".MAIN_DB_PREFIX."element_contact";
		$sql .= " WHERE rowid =".$rowid;

		dol_syslog(get_class($this)."::delete_contact", LOG_DEBUG);
		if ($this->db->query($sql)) {
			if (!$notrigger) {
				$result = $this->call_trigger(strtoupper($this->element).'_DELETE_CONTACT', $user);
				if ($result < 0) {
					$this->db->rollback(); return -1;
				}
			}

			$this->db->commit();
			return 1;
		} else {
			$this->error = $this->db->lasterror();
			$this->db->rollback();
			return -1;
		}
	}

	// phpcs:disable PEAR.NamingConventions.ValidFunctionName.ScopeNotCamelCaps
	/**
	 *    Delete all links between an object $this and all its contacts
	 *
	 *	  @param	string	$source		'' or 'internal' or 'external'
	 *	  @param	string	$code		Type of contact (code or id)
	 *    @return   int					>0 if OK, <0 if KO
	 */
	public function delete_linked_contact($source = '', $code = '')
	{
		// phpcs:enable
		$temp = array();
		$typeContact = $this->liste_type_contact($source, '', 0, 0, $code);

		foreach ($typeContact as $key => $value) {
			array_push($temp, $key);
		}
		$listId = implode(",", $temp);

		$sql = "DELETE FROM ".MAIN_DB_PREFIX."element_contact";
		$sql .= " WHERE element_id = ".$this->id;
		if ($listId) {
			$sql .= " AND fk_c_type_contact IN (".$listId.")";
		}

		dol_syslog(get_class($this)."::delete_linked_contact", LOG_DEBUG);
		if ($this->db->query($sql)) {
			return 1;
		} else {
			$this->error = $this->db->lasterror();
			return -1;
		}
	}

	// phpcs:disable PEAR.NamingConventions.ValidFunctionName.ScopeNotCamelCaps
	/**
	 *    Get array of all contacts for an object
	 *
	 *    @param	int			$status		Status of links to get (-1=all)
	 *    @param	string		$source		Source of contact: 'external' or 'thirdparty' (llx_socpeople) or 'internal' (llx_user)
	 *    @param	int         $list       0:Return array contains all properties, 1:Return array contains just id
	 *    @param    string      $code       Filter on this code of contact type ('SHIPPING', 'BILLING', ...)
	 *    @return	array|int		        Array of contacts, -1 if error
	 */
	public function liste_contact($status = -1, $source = 'external', $list = 0, $code = '')
	{
		// phpcs:enable
		global $langs;

		$tab = array();

		$sql = "SELECT ec.rowid, ec.statut as statuslink, ec.fk_socpeople as id, ec.fk_c_type_contact"; // This field contains id of llx_socpeople or id of llx_user
		if ($source == 'internal') {
			$sql .= ", '-1' as socid, t.statut as statuscontact, t.login, t.photo";
		}
		if ($source == 'external' || $source == 'thirdparty') {
			$sql .= ", t.fk_soc as socid, t.statut as statuscontact";
		}
		$sql .= ", t.civility as civility, t.lastname as lastname, t.firstname, t.email";
		$sql .= ", tc.source, tc.element, tc.code, tc.libelle";
		$sql .= " FROM ".MAIN_DB_PREFIX."c_type_contact tc";
		$sql .= ", ".MAIN_DB_PREFIX."element_contact ec";
		if ($source == 'internal') {
			$sql .= " LEFT JOIN ".MAIN_DB_PREFIX."user t on ec.fk_socpeople = t.rowid";
		}
		if ($source == 'external' || $source == 'thirdparty') {
			$sql .= " LEFT JOIN ".MAIN_DB_PREFIX."socpeople t on ec.fk_socpeople = t.rowid";
		}
		$sql .= " WHERE ec.element_id =".$this->id;
		$sql .= " AND ec.fk_c_type_contact=tc.rowid";
		$sql .= " AND tc.element='".$this->db->escape($this->element)."'";
		if ($code) {
			$sql .= " AND tc.code = '".$this->db->escape($code)."'";
		}
		if ($source == 'internal') {
			$sql .= " AND tc.source = 'internal'";
		}
		if ($source == 'external' || $source == 'thirdparty') {
			$sql .= " AND tc.source = 'external'";
		}
		$sql .= " AND tc.active=1";
		if ($status >= 0) {
			$sql .= " AND ec.statut = ".$status;
		}
		$sql .= " ORDER BY t.lastname ASC";

		dol_syslog(get_class($this)."::liste_contact", LOG_DEBUG);
		$resql = $this->db->query($sql);
		if ($resql) {
			$num = $this->db->num_rows($resql);
			$i = 0;
			while ($i < $num) {
				$obj = $this->db->fetch_object($resql);

				if (!$list) {
					$transkey = "TypeContact_".$obj->element."_".$obj->source."_".$obj->code;
					$libelle_type = ($langs->trans($transkey) != $transkey ? $langs->trans($transkey) : $obj->libelle);
					$tab[$i] = array('source'=>$obj->source, 'socid'=>$obj->socid, 'id'=>$obj->id,
								   'nom'=>$obj->lastname, // For backward compatibility
								   'civility'=>$obj->civility, 'lastname'=>$obj->lastname, 'firstname'=>$obj->firstname, 'email'=>$obj->email, 'login'=>$obj->login, 'photo'=>$obj->photo, 'statuscontact'=>$obj->statuscontact,
								   'rowid'=>$obj->rowid, 'code'=>$obj->code, 'libelle'=>$libelle_type, 'status'=>$obj->statuslink, 'fk_c_type_contact'=>$obj->fk_c_type_contact);
				} else {
					$tab[$i] = $obj->id;
				}

				$i++;
			}

			return $tab;
		} else {
			$this->error = $this->db->lasterror();
			dol_print_error($this->db);
			return -1;
		}
	}


	/**
	 * 		Update status of a contact linked to object
	 *
	 * 		@param	int		$rowid		Id of link between object and contact
	 * 		@return	int					<0 if KO, >=0 if OK
	 */
	public function swapContactStatus($rowid)
	{
		$sql = "SELECT ec.datecreate, ec.statut, ec.fk_socpeople, ec.fk_c_type_contact,";
		$sql .= " tc.code, tc.libelle";
		$sql .= " FROM (".MAIN_DB_PREFIX."element_contact as ec, ".MAIN_DB_PREFIX."c_type_contact as tc)";
		$sql .= " WHERE ec.rowid =".$rowid;
		$sql .= " AND ec.fk_c_type_contact=tc.rowid";
		$sql .= " AND tc.element = '".$this->db->escape($this->element)."'";

		dol_syslog(get_class($this)."::swapContactStatus", LOG_DEBUG);
		$resql = $this->db->query($sql);
		if ($resql) {
			$obj = $this->db->fetch_object($resql);
			$newstatut = ($obj->statut == 4) ? 5 : 4;
			$result = $this->update_contact($rowid, $newstatut);
			$this->db->free($resql);
			return $result;
		} else {
			$this->error = $this->db->error();
			dol_print_error($this->db);
			return -1;
		}
	}

	// phpcs:disable PEAR.NamingConventions.ValidFunctionName.ScopeNotCamelCaps
	/**
	 *      Return array with list of possible values for type of contacts
	 *
	 *      @param	string	$source     'internal', 'external' or 'all'
	 *      @param	string	$order		Sort order by : 'position', 'code', 'rowid'...
	 *      @param  int		$option     0=Return array id->label, 1=Return array code->label
	 *      @param  int		$activeonly 0=all status of contact, 1=only the active
	 *		@param	string	$code		Type of contact (Example: 'CUSTOMER', 'SERVICE')
	 *      @return array       		Array list of type of contacts (id->label if option=0, code->label if option=1)
	 */
	public function liste_type_contact($source = 'internal', $order = 'position', $option = 0, $activeonly = 0, $code = '')
	{
		// phpcs:enable
		global $langs;

		if (empty($order)) {
			$order = 'position';
		}
		if ($order == 'position') {
			$order .= ',code';
		}

		$tab = array();
		$sql = "SELECT DISTINCT tc.rowid, tc.code, tc.libelle, tc.position";
		$sql .= " FROM ".MAIN_DB_PREFIX."c_type_contact as tc";
		$sql .= " WHERE tc.element='".$this->db->escape($this->element)."'";
		if ($activeonly == 1) {
			$sql .= " AND tc.active=1"; // only the active types
		}
		if (!empty($source) && $source != 'all') {
			$sql .= " AND tc.source='".$this->db->escape($source)."'";
		}
		if (!empty($code)) {
			$sql .= " AND tc.code='".$this->db->escape($code)."'";
		}
		$sql .= $this->db->order($order, 'ASC');

		//print "sql=".$sql;
		$resql = $this->db->query($sql);
		if ($resql) {
			$num = $this->db->num_rows($resql);
			$i = 0;
			while ($i < $num) {
				$obj = $this->db->fetch_object($resql);

				$transkey = "TypeContact_".$this->element."_".$source."_".$obj->code;
				$libelle_type = ($langs->trans($transkey) != $transkey ? $langs->trans($transkey) : $obj->libelle);
				if (empty($option)) {
					$tab[$obj->rowid] = $libelle_type;
				} else {
					$tab[$obj->code] = $libelle_type;
				}
				$i++;
			}
			return $tab;
		} else {
			$this->error = $this->db->lasterror();
			//dol_print_error($this->db);
			return null;
		}
	}

	// phpcs:disable PEAR.NamingConventions.ValidFunctionName.ScopeNotCamelCaps
	/**
	 *      Return array with list of possible values for type of contacts
	 *
	 *      @param	string	$source     		'internal', 'external' or 'all'
	 *      @param  int		$option     		0=Return array id->label, 1=Return array code->label
	 *      @param  int		$activeonly 		0=all status of contact, 1=only the active
	 *		@param	string	$code				Type of contact (Example: 'CUSTOMER', 'SERVICE')
	 *		@param	string	$element			Filter on 1 element type
	 *      @param	string	$excludeelement		Exclude 1 element type. Example: 'agenda'
	 *      @return array       				Array list of type of contacts (id->label if option=0, code->label if option=1)
	 */
	public function listeTypeContacts($source = 'internal', $option = 0, $activeonly = 0, $code = '', $element = '', $excludeelement = '')
	{
		// phpcs:enable
		global $langs, $conf;

		$langs->loadLangs(array('bills', 'contracts', 'interventions', 'orders', 'projects', 'propal', 'ticket', 'agenda'));

		$tab = array();

		$sql = "SELECT DISTINCT tc.rowid, tc.code, tc.libelle, tc.position, tc.element";
		$sql .= " FROM ".MAIN_DB_PREFIX."c_type_contact as tc";

		$sqlWhere = array();
		if (!empty($element)) {
			$sqlWhere[] = " tc.element='".$this->db->escape($element)."'";
		}
		if (!empty($excludeelement)) {
			$sqlWhere[] = " tc.element <> '".$this->db->escape($excludeelement)."'";
		}

		if ($activeonly == 1) {
			$sqlWhere[] = " tc.active=1"; // only the active types
		}

		if (!empty($source) && $source != 'all') {
			$sqlWhere[] = " tc.source='".$this->db->escape($source)."'";
		}

		if (!empty($code)) {
			$sqlWhere[] = " tc.code='".$this->db->escape($code)."'";
		}

		if (count($sqlWhere) > 0) {
			$sql .= " WHERE ".implode(' AND ', $sqlWhere);
		}

		$sql .= $this->db->order('tc.element, tc.position', 'ASC');

		dol_syslog(__METHOD__, LOG_DEBUG);
		$resql = $this->db->query($sql);
		if ($resql) {
			$num = $this->db->num_rows($resql);
			if ($num > 0) {
				$langs->loadLangs(array("propal", "orders", "bills", "suppliers", "contracts", "supplier_proposal"));

				while ($obj = $this->db->fetch_object($resql)) {
					$modulename = $obj->element;
					if (strpos($obj->element, 'project') !== false) {
						$modulename = 'projet';
					} elseif ($obj->element == 'contrat') {
						$element = 'contract';
					} elseif ($obj->element == 'action') {
						$modulename = 'agenda';
					} elseif (strpos($obj->element, 'supplier') !== false && $obj->element != 'supplier_proposal') {
						$modulename = 'fournisseur';
					} elseif (strpos($obj->element, 'supplier') !== false && $obj->element != 'supplier_proposal') {
						$modulename = 'fournisseur';
					}
					if (!empty($conf->{$modulename}->enabled)) {
						$libelle_element = $langs->trans('ContactDefault_'.$obj->element);
						$tmpelement = $obj->element;
						$transkey = "TypeContact_".$tmpelement."_".$source."_".$obj->code;
						$libelle_type = ($langs->trans($transkey) != $transkey ? $langs->trans($transkey) : $obj->libelle);
						if (empty($option)) {
							$tab[$obj->rowid] = $libelle_element.' - '.$libelle_type;
						} else {
							$tab[$obj->rowid] = $libelle_element.' - '.$libelle_type;
						}
					}
				}
			}
			return $tab;
		} else {
			$this->error = $this->db->lasterror();
			return null;
		}
	}

	/**
	 *      Return id of contacts for a source and a contact code.
	 *      Example: contact client de facturation ('external', 'BILLING')
	 *      Example: contact client de livraison ('external', 'SHIPPING')
	 *      Example: contact interne suivi paiement ('internal', 'SALESREPFOLL')
	 *
	 *		@param	string	$source		'external' or 'internal'
	 *		@param	string	$code		'BILLING', 'SHIPPING', 'SALESREPFOLL', ...
	 *		@param	int		$status		limited to a certain status
	 *      @return array       		List of id for such contacts
	 */
	public function getIdContact($source, $code, $status = 0)
	{
		global $conf;

		$result = array();
		$i = 0;
		//cas particulier pour les expeditions
		if ($this->element == 'shipping' && $this->origin_id != 0) {
			$id = $this->origin_id;
			$element = 'commande';
		} elseif ($this->element == 'reception' && $this->origin_id != 0) {
			$id = $this->origin_id;
			$element = 'order_supplier';
		} else {
			$id = $this->id;
			$element = $this->element;
		}

		$sql = "SELECT ec.fk_socpeople";
		$sql .= " FROM ".MAIN_DB_PREFIX."element_contact as ec,";
		if ($source == 'internal') {
			$sql .= " ".MAIN_DB_PREFIX."user as c,";
		}
		if ($source == 'external') {
			$sql .= " ".MAIN_DB_PREFIX."socpeople as c,";
		}
		$sql .= " ".MAIN_DB_PREFIX."c_type_contact as tc";
		$sql .= " WHERE ec.element_id = ".$id;
		$sql .= " AND ec.fk_socpeople = c.rowid";
		if ($source == 'internal') {
			$sql .= " AND c.entity IN (".getEntity('user').")";
		}
		if ($source == 'external') {
			$sql .= " AND c.entity IN (".getEntity('societe').")";
		}
		$sql .= " AND ec.fk_c_type_contact = tc.rowid";
		$sql .= " AND tc.element = '".$this->db->escape($element)."'";
		$sql .= " AND tc.source = '".$this->db->escape($source)."'";
		if ($code) {
			$sql .= " AND tc.code = '".$this->db->escape($code)."'";
		}
		$sql .= " AND tc.active = 1";
		if ($status) {
			$sql .= " AND ec.statut = ".$status;
		}

		dol_syslog(get_class($this)."::getIdContact", LOG_DEBUG);
		$resql = $this->db->query($sql);
		if ($resql) {
			while ($obj = $this->db->fetch_object($resql)) {
				$result[$i] = $obj->fk_socpeople;
				$i++;
			}
		} else {
			$this->error = $this->db->error();
			return null;
		}

		return $result;
	}

	// phpcs:disable PEAR.NamingConventions.ValidFunctionName.ScopeNotCamelCaps
	/**
	 *		Load object contact with id=$this->contact_id into $this->contact
	 *
	 *		@param	int		$contactid      Id du contact. Use this->contact_id if empty.
	 *		@return	int						<0 if KO, >0 if OK
	 */
	public function fetch_contact($contactid = null)
	{
		// phpcs:enable
		if (empty($contactid)) {
			$contactid = $this->contact_id;
		}

		if (empty($contactid)) {
			return 0;
		}

		require_once DOL_DOCUMENT_ROOT.'/contact/class/contact.class.php';
		$contact = new Contact($this->db);
		$result = $contact->fetch($contactid);
		$this->contact = $contact;
		return $result;
	}

	// phpcs:disable PEAR.NamingConventions.ValidFunctionName.ScopeNotCamelCaps
	/**
	 *    	Load the third party of object, from id $this->socid or $this->fk_soc, into this->thirdparty
	 *
	 *		@param		int		$force_thirdparty_id	Force thirdparty id
	 *		@return		int								<0 if KO, >0 if OK
	 */
	public function fetch_thirdparty($force_thirdparty_id = 0)
	{
		// phpcs:enable
		global $conf;

		if (empty($this->socid) && empty($this->fk_soc) && empty($this->fk_thirdparty) && empty($force_thirdparty_id)) {
			return 0;
		}

		require_once DOL_DOCUMENT_ROOT.'/societe/class/societe.class.php';

		$idtofetch = isset($this->socid) ? $this->socid : (isset($this->fk_soc) ? $this->fk_soc : $this->fk_thirdparty);
		if ($force_thirdparty_id) {
			$idtofetch = $force_thirdparty_id;
		}

		if ($idtofetch) {
			$thirdparty = new Societe($this->db);
			$result = $thirdparty->fetch($idtofetch);
			$this->thirdparty = $thirdparty;

			// Use first price level if level not defined for third party
			if (!empty($conf->global->PRODUIT_MULTIPRICES) && empty($this->thirdparty->price_level)) {
				$this->thirdparty->price_level = 1;
			}

			return $result;
		} else {
			return -1;
		}
	}


	/**
	 * Looks for an object with ref matching the wildcard provided
	 * It does only work when $this->table_ref_field is set
	 *
	 * @param string $ref Wildcard
	 * @return int >1 = OK, 0 = Not found or table_ref_field not defined, <0 = KO
	 */
	public function fetchOneLike($ref)
	{
		if (!$this->table_ref_field) {
			return 0;
		}

		$sql = 'SELECT rowid FROM '.MAIN_DB_PREFIX.$this->table_element.' WHERE '.$this->table_ref_field.' LIKE "'.$this->db->escape($ref).'" LIMIT 1';

		$query = $this->db->query($sql);

		if (!$this->db->num_rows($query)) {
			return 0;
		}

		$result = $this->db->fetch_object($query);

		return $this->fetch($result->rowid);
	}

	// phpcs:disable PEAR.NamingConventions.ValidFunctionName.ScopeNotCamelCaps
	/**
	 *	Load data for barcode into properties ->barcode_type*
	 *	Properties ->barcode_type that is id of barcode. Type is used to find other properties, but
	 *  if it is not defined, ->element must be defined to know default barcode type.
	 *
	 *	@return		int			<0 if KO, 0 if can't guess type of barcode (ISBN, EAN13...), >0 if OK (all barcode properties loaded)
	 */
	public function fetch_barcode()
	{
		// phpcs:enable
		global $conf;

		dol_syslog(get_class($this).'::fetch_barcode this->element='.$this->element.' this->barcode_type='.$this->barcode_type);

		$idtype = $this->barcode_type;
		if (empty($idtype) && $idtype != '0') {	// If type of barcode no set, we try to guess. If set to '0' it means we forced to have type remain not defined
			if ($this->element == 'product') {
				$idtype = $conf->global->PRODUIT_DEFAULT_BARCODE_TYPE;
			} elseif ($this->element == 'societe') {
				$idtype = $conf->global->GENBARCODE_BARCODETYPE_THIRDPARTY;
			} else {
				dol_syslog('Call fetch_barcode with barcode_type not defined and cant be guessed', LOG_WARNING);
			}
		}

		if ($idtype > 0) {
			if (empty($this->barcode_type) || empty($this->barcode_type_code) || empty($this->barcode_type_label) || empty($this->barcode_type_coder)) {    // If data not already loaded
				$sql = "SELECT rowid, code, libelle as label, coder";
				$sql .= " FROM ".MAIN_DB_PREFIX."c_barcode_type";
				$sql .= " WHERE rowid = ".$idtype;
				dol_syslog(get_class($this).'::fetch_barcode', LOG_DEBUG);
				$resql = $this->db->query($sql);
				if ($resql) {
					$obj = $this->db->fetch_object($resql);
					$this->barcode_type       = $obj->rowid;
					$this->barcode_type_code  = $obj->code;
					$this->barcode_type_label = $obj->label;
					$this->barcode_type_coder = $obj->coder;
					return 1;
				} else {
					dol_print_error($this->db);
					return -1;
				}
			}
		}
		return 0;
	}

	// phpcs:disable PEAR.NamingConventions.ValidFunctionName.ScopeNotCamelCaps
	/**
	 *		Load the project with id $this->fk_project into this->project
	 *
	 *		@return		int			<0 if KO, >=0 if OK
	 */
	public function fetch_projet()
	{
		// phpcs:enable
		include_once DOL_DOCUMENT_ROOT.'/projet/class/project.class.php';

		if (empty($this->fk_project) && !empty($this->fk_projet)) {
			$this->fk_project = $this->fk_projet; // For backward compatibility
		}
		if (empty($this->fk_project)) {
			return 0;
		}

		$project = new Project($this->db);
		$result = $project->fetch($this->fk_project);

		$this->projet = $project; // deprecated
		$this->project = $project;
		return $result;
	}

	// phpcs:disable PEAR.NamingConventions.ValidFunctionName.ScopeNotCamelCaps
	/**
	 *		Load the product with id $this->fk_product into this->product
	 *
	 *		@return		int			<0 if KO, >=0 if OK
	 */
	public function fetch_product()
	{
		// phpcs:enable
		include_once DOL_DOCUMENT_ROOT.'/product/class/product.class.php';

		if (empty($this->fk_product)) {
			return 0;
		}

		$product = new Product($this->db);
		$result = $product->fetch($this->fk_product);

		$this->product = $product;
		return $result;
	}

	// phpcs:disable PEAR.NamingConventions.ValidFunctionName.ScopeNotCamelCaps
	/**
	 *		Load the user with id $userid into this->user
	 *
	 *		@param	int		$userid 		Id du contact
	 *		@return	int						<0 if KO, >0 if OK
	 */
	public function fetch_user($userid)
	{
		// phpcs:enable
		$user = new User($this->db);
		$result = $user->fetch($userid);
		$this->user = $user;
		return $result;
	}

	// phpcs:disable PEAR.NamingConventions.ValidFunctionName.ScopeNotCamelCaps
	/**
	 *	Read linked origin object
	 *
	 *	@return		void
	 */
	public function fetch_origin()
	{
		// phpcs:enable
		if ($this->origin == 'shipping') {
			$this->origin = 'expedition';
		}
		if ($this->origin == 'delivery') {
			$this->origin = 'livraison';
		}
		if ($this->origin == 'order_supplier') {
			$this->origin = 'commandeFournisseur';
		}

		$origin = $this->origin;

		$classname = ucfirst($origin);
		$this->$origin = new $classname($this->db);
		$this->$origin->fetch($this->origin_id);
	}

	/**
	 *  Load object from specific field
	 *
	 *  @param	string	$table		Table element or element line
	 *  @param	string	$field		Field selected
	 *  @param	string	$key		Import key
	 *  @param	string	$element	Element name
	 *	@return	int					<0 if KO, >0 if OK
	 */
	public function fetchObjectFrom($table, $field, $key, $element = null)
	{
		global $conf;

		$result = false;

		$sql = "SELECT rowid FROM ".MAIN_DB_PREFIX.$table;
		$sql .= " WHERE ".$field." = '".$key."'";
		if (!empty($element)) {
			$sql .= " AND entity IN (".getEntity($element).")";
		} else {
			$sql .= " AND entity = ".$conf->entity;
		}

		dol_syslog(get_class($this).'::fetchObjectFrom', LOG_DEBUG);
		$resql = $this->db->query($sql);
		if ($resql) {
			$row = $this->db->fetch_row($resql);
			// Test for avoid error -1
			if ($row[0] > 0) {
				$result = $this->fetch($row[0]);
			}
		}

		return $result;
	}

	/**
	 *	Getter generic. Load value from a specific field
	 *
	 *	@param	string	$table		Table of element or element line
	 *	@param	int		$id			Element id
	 *	@param	string	$field		Field selected
	 *	@return	int					<0 if KO, >0 if OK
	 */
	public function getValueFrom($table, $id, $field)
	{
		$result = false;
		if (!empty($id) && !empty($field) && !empty($table)) {
			$sql = "SELECT ".$field." FROM ".MAIN_DB_PREFIX.$table;
			$sql .= " WHERE rowid = ".$id;

			dol_syslog(get_class($this).'::getValueFrom', LOG_DEBUG);
			$resql = $this->db->query($sql);
			if ($resql) {
				$row = $this->db->fetch_row($resql);
				$result = $row[0];
			}
		}
		return $result;
	}

	/**
	 *	Setter generic. Update a specific field into database.
	 *  Warning: Trigger is run only if param trigkey is provided.
	 *
	 *	@param	string		$field			Field to update
	 *	@param	mixed		$value			New value
	 *	@param	string		$table			To force other table element or element line (should not be used)
	 *	@param	int			$id				To force other object id (should not be used)
	 *	@param	string		$format			Data format ('text', 'date'). 'text' is used if not defined
	 *	@param	string		$id_field		To force rowid field name. 'rowid' is used if not defined
	 *	@param	User|string	$fuser			Update the user of last update field with this user. If not provided, current user is used except if value is 'none'
	 *  @param  string      $trigkey    	Trigger key to run (in most cases something like 'XXX_MODIFY')
	 *  @param	string		$fk_user_field	Name of field to save user id making change
	 *	@return	int							<0 if KO, >0 if OK
	 *  @see updateExtraField()
	 */
	public function setValueFrom($field, $value, $table = '', $id = null, $format = '', $id_field = '', $fuser = null, $trigkey = '', $fk_user_field = 'fk_user_modif')
	{
		global $user, $langs, $conf;

		if (empty($table)) {
			$table = $this->table_element;
		}
		if (empty($id)) {
			$id = $this->id;
		}
		if (empty($format)) {
			$format = 'text';
		}
		if (empty($id_field)) {
			$id_field = 'rowid';
		}

		$error = 0;

		$this->db->begin();

		// Special case
		if ($table == 'product' && $field == 'note_private') {
			$field = 'note';
		}
		if (in_array($table, array('actioncomm', 'adherent', 'advtargetemailing', 'cronjob', 'establishment'))) {
			$fk_user_field = 'fk_user_mod';
		}

		$sql = "UPDATE ".MAIN_DB_PREFIX.$table." SET ";

		if ($format == 'text') {
			$sql .= $field." = '".$this->db->escape($value)."'";
		} elseif ($format == 'int') {
			$sql .= $field." = ".$this->db->escape($value);
		} elseif ($format == 'date') {
			$sql .= $field." = ".($value ? "'".$this->db->idate($value)."'" : "null");
		}

		if ($fk_user_field) {
			if (!empty($fuser) && is_object($fuser)) {
				$sql .= ", ".$fk_user_field." = ".$fuser->id;
			} elseif (empty($fuser) || $fuser != 'none') {
				$sql .= ", ".$fk_user_field." = ".$user->id;
			}
		}

		$sql .= " WHERE ".$id_field." = ".$id;

		dol_syslog(__METHOD__."", LOG_DEBUG);
		$resql = $this->db->query($sql);
		if ($resql) {
			if ($trigkey) {
				// call trigger with updated object values
				if (empty($this->fields) && method_exists($this, 'fetch')) {
					$result = $this->fetch($id);
				} else {
					$result = $this->fetchCommon($id);
				}
				if ($result >= 0) {
					$result = $this->call_trigger($trigkey, (!empty($fuser) && is_object($fuser)) ? $fuser : $user); // This may set this->errors
				}
				if ($result < 0) {
					$error++;
				}
			}

			if (!$error) {
				if (property_exists($this, $field)) {
					$this->$field = $value;
				}
				$this->db->commit();
				return 1;
			} else {
				$this->db->rollback();
				return -2;
			}
		} else {
			if ($this->db->lasterrno() == 'DB_ERROR_RECORD_ALREADY_EXISTS') {
				$this->error = 'DB_ERROR_RECORD_ALREADY_EXISTS';
			} else {
				$this->error = $this->db->lasterror();
			}
			$this->db->rollback();
			return -1;
		}
	}

	// phpcs:disable PEAR.NamingConventions.ValidFunctionName.ScopeNotCamelCaps
	/**
	 *      Load properties id_previous and id_next by comparing $fieldid with $this->ref
	 *
	 *      @param	string	$filter		Optional filter. Example: " AND (t.field1 = 'aa' OR t.field2 = 'bb')"
	 *	 	@param  string	$fieldid   	Name of field to use for the select MAX and MIN
	 *		@param	int		$nodbprefix	Do not include DB prefix to forge table name
	 *      @return int         		<0 if KO, >0 if OK
	 */
	public function load_previous_next_ref($filter, $fieldid, $nodbprefix = 0)
	{
		// phpcs:enable
		global $conf, $user;

		if (!$this->table_element) {
			dol_print_error('', get_class($this)."::load_previous_next_ref was called on objet with property table_element not defined");
			return -1;
		}
		if ($fieldid == 'none') {
			return 1;
		}

		// Security on socid
		$socid = 0;
		if ($user->socid > 0) {
			$socid = $user->socid;
		}

		// this->ismultientitymanaged contains
		// 0=No test on entity, 1=Test with field entity, 'field@table'=Test with link by field@table
		$aliastablesociete = 's';
		if ($this->element == 'societe') {
			$aliastablesociete = 'te'; // te as table_element
		}

		$sql = "SELECT MAX(te.".$fieldid.")";
		$sql .= " FROM ".(empty($nodbprefix) ?MAIN_DB_PREFIX:'').$this->table_element." as te";
		if ($this->element == 'user' && !empty($conf->global->MULTICOMPANY_TRANSVERSE_MODE)) {
			$sql .= ",".MAIN_DB_PREFIX."usergroup_user as ug";
		}
		if (isset($this->ismultientitymanaged) && !is_numeric($this->ismultientitymanaged)) {
			$tmparray = explode('@', $this->ismultientitymanaged);
			$sql .= ", ".MAIN_DB_PREFIX.$tmparray[1]." as ".($tmparray[1] == 'societe' ? 's' : 'parenttable'); // If we need to link to this table to limit select to entity
		} elseif ($this->restrictiononfksoc == 1 && $this->element != 'societe' && !$user->rights->societe->client->voir && !$socid) {
			$sql .= ", ".MAIN_DB_PREFIX."societe as s"; // If we need to link to societe to limit select to socid
		} elseif ($this->restrictiononfksoc == 2 && $this->element != 'societe' && !$user->rights->societe->client->voir && !$socid) {
			$sql .= " LEFT JOIN ".MAIN_DB_PREFIX."societe as s ON te.fk_soc = s.rowid"; // If we need to link to societe to limit select to socid
		}
		if ($this->restrictiononfksoc && !$user->rights->societe->client->voir && !$socid) {
			$sql .= " LEFT JOIN ".MAIN_DB_PREFIX."societe_commerciaux as sc ON ".$aliastablesociete.".rowid = sc.fk_soc";
		}
		$sql .= " WHERE te.".$fieldid." < '".$this->db->escape($fieldid == 'rowid' ? $this->id : $this->ref)."'"; // ->ref must always be defined (set to id if field does not exists)
		if ($this->restrictiononfksoc == 1 && !$user->rights->societe->client->voir && !$socid) {
			$sql .= " AND sc.fk_user = ".$user->id;
		}
		if ($this->restrictiononfksoc == 2 && !$user->rights->societe->client->voir && !$socid) {
			$sql .= " AND (sc.fk_user = ".$user->id.' OR te.fk_soc IS NULL)';
		}
		if (!empty($filter)) {
			if (!preg_match('/^\s*AND/i', $filter)) {
				$sql .= " AND "; // For backward compatibility
			}
			$sql .= $filter;
		}
		if (isset($this->ismultientitymanaged) && !is_numeric($this->ismultientitymanaged)) {
			$tmparray = explode('@', $this->ismultientitymanaged);
			$sql .= ' AND te.'.$tmparray[0].' = '.($tmparray[1] == 'societe' ? 's' : 'parenttable').'.rowid'; // If we need to link to this table to limit select to entity
		} elseif ($this->restrictiononfksoc == 1 && $this->element != 'societe' && !$user->rights->societe->client->voir && !$socid) {
			$sql .= ' AND te.fk_soc = s.rowid'; // If we need to link to societe to limit select to socid
		}
		if (isset($this->ismultientitymanaged) && $this->ismultientitymanaged == 1) {
			if ($this->element == 'user' && !empty($conf->global->MULTICOMPANY_TRANSVERSE_MODE)) {
				if (!empty($user->admin) && empty($user->entity) && $conf->entity == 1) {
					$sql .= " AND te.entity IS NOT NULL"; // Show all users
				} else {
					$sql .= " AND ug.fk_user = te.rowid";
					$sql .= " AND ug.entity IN (".getEntity($this->element).")";
				}
			} else {
				$sql .= ' AND te.entity IN ('.getEntity($this->element).')';
			}
		}
		if (isset($this->ismultientitymanaged) && !is_numeric($this->ismultientitymanaged) && $this->element != 'societe') {
			$tmparray = explode('@', $this->ismultientitymanaged);
			$sql .= ' AND parenttable.entity IN ('.getEntity($tmparray[1]).')';
		}
		if ($this->restrictiononfksoc == 1 && $socid && $this->element != 'societe') {
			$sql .= ' AND te.fk_soc = '.$socid;
		}
		if ($this->restrictiononfksoc == 2 && $socid && $this->element != 'societe') {
			$sql .= ' AND (te.fk_soc = '.$socid.' OR te.fk_soc IS NULL)';
		}
		if ($this->restrictiononfksoc && $socid && $this->element == 'societe') {
			$sql .= ' AND te.rowid = '.$socid;
		}
		//print 'socid='.$socid.' restrictiononfksoc='.$this->restrictiononfksoc.' ismultientitymanaged = '.$this->ismultientitymanaged.' filter = '.$filter.' -> '.$sql."<br>";

		$result = $this->db->query($sql);
		if (!$result) {
			$this->error = $this->db->lasterror();
			return -1;
		}
		$row = $this->db->fetch_row($result);
		$this->ref_previous = $row[0];

		$sql = "SELECT MIN(te.".$fieldid.")";
		$sql .= " FROM ".(empty($nodbprefix) ?MAIN_DB_PREFIX:'').$this->table_element." as te";
		if ($this->element == 'user' && !empty($conf->global->MULTICOMPANY_TRANSVERSE_MODE)) {
			$sql .= ",".MAIN_DB_PREFIX."usergroup_user as ug";
		}
		if (isset($this->ismultientitymanaged) && !is_numeric($this->ismultientitymanaged)) {
			$tmparray = explode('@', $this->ismultientitymanaged);
			$sql .= ", ".MAIN_DB_PREFIX.$tmparray[1]." as ".($tmparray[1] == 'societe' ? 's' : 'parenttable'); // If we need to link to this table to limit select to entity
		} elseif ($this->restrictiononfksoc == 1 && $this->element != 'societe' && !$user->rights->societe->client->voir && !$socid) {
			$sql .= ", ".MAIN_DB_PREFIX."societe as s"; // If we need to link to societe to limit select to socid
		} elseif ($this->restrictiononfksoc == 2 && $this->element != 'societe' && !$user->rights->societe->client->voir && !$socid) {
			$sql .= " LEFT JOIN ".MAIN_DB_PREFIX."societe as s ON te.fk_soc = s.rowid"; // If we need to link to societe to limit select to socid
		}
		if ($this->restrictiononfksoc && !$user->rights->societe->client->voir && !$socid) {
			$sql .= " LEFT JOIN ".MAIN_DB_PREFIX."societe_commerciaux as sc ON ".$aliastablesociete.".rowid = sc.fk_soc";
		}
		$sql .= " WHERE te.".$fieldid." > '".$this->db->escape($fieldid == 'rowid' ? $this->id : $this->ref)."'"; // ->ref must always be defined (set to id if field does not exists)
		if ($this->restrictiononfksoc == 1 && !$user->rights->societe->client->voir && !$socid) {
			$sql .= " AND sc.fk_user = ".$user->id;
		}
		if ($this->restrictiononfksoc == 2 && !$user->rights->societe->client->voir && !$socid) {
			$sql .= " AND (sc.fk_user = ".$user->id.' OR te.fk_soc IS NULL)';
		}
		if (!empty($filter)) {
			if (!preg_match('/^\s*AND/i', $filter)) {
				$sql .= " AND "; // For backward compatibility
			}
			$sql .= $filter;
		}
		if (isset($this->ismultientitymanaged) && !is_numeric($this->ismultientitymanaged)) {
			$tmparray = explode('@', $this->ismultientitymanaged);
			$sql .= ' AND te.'.$tmparray[0].' = '.($tmparray[1] == 'societe' ? 's' : 'parenttable').'.rowid'; // If we need to link to this table to limit select to entity
		} elseif ($this->restrictiononfksoc == 1 && $this->element != 'societe' && !$user->rights->societe->client->voir && !$socid) {
			$sql .= ' AND te.fk_soc = s.rowid'; // If we need to link to societe to limit select to socid
		}
		if (isset($this->ismultientitymanaged) && $this->ismultientitymanaged == 1) {
			if ($this->element == 'user' && !empty($conf->global->MULTICOMPANY_TRANSVERSE_MODE)) {
				if (!empty($user->admin) && empty($user->entity) && $conf->entity == 1) {
					$sql .= " AND te.entity IS NOT NULL"; // Show all users
				} else {
					$sql .= " AND ug.fk_user = te.rowid";
					$sql .= " AND ug.entity IN (".getEntity($this->element).")";
				}
			} else {
				$sql .= ' AND te.entity IN ('.getEntity($this->element).')';
			}
		}
		if (isset($this->ismultientitymanaged) && !is_numeric($this->ismultientitymanaged) && $this->element != 'societe') {
			$tmparray = explode('@', $this->ismultientitymanaged);
			$sql .= ' AND parenttable.entity IN ('.getEntity($tmparray[1]).')';
		}
		if ($this->restrictiononfksoc == 1 && $socid && $this->element != 'societe') {
			$sql .= ' AND te.fk_soc = '.$socid;
		}
		if ($this->restrictiononfksoc == 2 && $socid && $this->element != 'societe') {
			$sql .= ' AND (te.fk_soc = '.$socid.' OR te.fk_soc IS NULL)';
		}
		if ($this->restrictiononfksoc && $socid && $this->element == 'societe') {
			$sql .= ' AND te.rowid = '.$socid;
		}
		//print 'socid='.$socid.' restrictiononfksoc='.$this->restrictiononfksoc.' ismultientitymanaged = '.$this->ismultientitymanaged.' filter = '.$filter.' -> '.$sql."<br>";
		// Rem: Bug in some mysql version: SELECT MIN(rowid) FROM llx_socpeople WHERE rowid > 1 when one row in database with rowid=1, returns 1 instead of null

		$result = $this->db->query($sql);
		if (!$result) {
			$this->error = $this->db->lasterror();
			return -2;
		}
		$row = $this->db->fetch_row($result);
		$this->ref_next = $row[0];

		return 1;
	}


	/**
	 *      Return list of id of contacts of object
	 *
	 *      @param	string	$source     Source of contact: external (llx_socpeople) or internal (llx_user) or thirdparty (llx_societe)
	 *      @return array				Array of id of contacts (if source=external or internal)
	 * 									Array of id of third parties with at least one contact on object (if source=thirdparty)
	 */
	public function getListContactId($source = 'external')
	{
		$contactAlreadySelected = array();
		$tab = $this->liste_contact(-1, $source);
		$num = count($tab);
		$i = 0;
		while ($i < $num) {
			if ($source == 'thirdparty') {
				$contactAlreadySelected[$i] = $tab[$i]['socid'];
			} else {
				$contactAlreadySelected[$i] = $tab[$i]['id'];
			}
			$i++;
		}
		return $contactAlreadySelected;
	}


	/**
	 *	Link element with a project
	 *
	 *	@param     	int		$projectid		Project id to link element to
	 *	@return		int						<0 if KO, >0 if OK
	 */
	public function setProject($projectid)
	{
		if (!$this->table_element) {
			dol_syslog(get_class($this)."::setProject was called on objet with property table_element not defined", LOG_ERR);
			return -1;
		}

		$sql = 'UPDATE '.MAIN_DB_PREFIX.$this->table_element;
		if (!empty($this->fields['fk_project'])) {		// Common case
			if ($projectid) {
				$sql .= ' SET fk_project = '.$projectid;
			} else {
				$sql .= ' SET fk_project = NULL';
			}
			$sql .= ' WHERE rowid = '.$this->id;
		} elseif ($this->table_element == 'actioncomm') {	// Special case for actioncomm
			if ($projectid) {
				$sql .= ' SET fk_project = '.$projectid;
			} else {
				$sql .= ' SET fk_project = NULL';
			}
			$sql .= ' WHERE id = '.$this->id;
		} else // Special case for old architecture objects
		{
			if ($projectid) {
				$sql .= ' SET fk_projet = '.$projectid;
			} else {
				$sql .= ' SET fk_projet = NULL';
			}
			$sql .= ' WHERE rowid = '.$this->id;
		}

		dol_syslog(get_class($this)."::setProject", LOG_DEBUG);
		if ($this->db->query($sql)) {
			$this->fk_project = $projectid;
			return 1;
		} else {
			dol_print_error($this->db);
			return -1;
		}
	}

	/**
	 *  Change the payments methods
	 *
	 *  @param		int		$id		Id of new payment method
	 *  @return		int				>0 if OK, <0 if KO
	 */
	public function setPaymentMethods($id)
	{
		dol_syslog(get_class($this).'::setPaymentMethods('.$id.')');
		if ($this->statut >= 0 || $this->element == 'societe') {
			// TODO uniformize field name
			$fieldname = 'fk_mode_reglement';
			if ($this->element == 'societe') {
				$fieldname = 'mode_reglement';
			}
			if (get_class($this) == 'Fournisseur') {
				$fieldname = 'mode_reglement_supplier';
			}
			if (get_class($this) == 'Tva') {
				$fieldname = 'fk_typepayment';
			}

			$sql = 'UPDATE '.MAIN_DB_PREFIX.$this->table_element;
			$sql .= ' SET '.$fieldname.' = '.(($id > 0 || $id == '0') ? $id : 'NULL');
			$sql .= ' WHERE rowid='.$this->id;

			if ($this->db->query($sql)) {
				$this->mode_reglement_id = $id;
				// for supplier
				if (get_class($this) == 'Fournisseur') {
					$this->mode_reglement_supplier_id = $id;
				}
				return 1;
			} else {
				dol_syslog(get_class($this).'::setPaymentMethods Error '.$sql.' - '.$this->db->error());
				$this->error = $this->db->error();
				return -1;
			}
		} else {
			dol_syslog(get_class($this).'::setPaymentMethods, status of the object is incompatible');
			$this->error = 'Status of the object is incompatible '.$this->statut;
			return -2;
		}
	}

	/**
	 *  Change the multicurrency code
	 *
	 *  @param		string	$code	multicurrency code
	 *  @return		int				>0 if OK, <0 if KO
	 */
	public function setMulticurrencyCode($code)
	{
		dol_syslog(get_class($this).'::setMulticurrencyCode('.$code.')');
		if ($this->statut >= 0 || $this->element == 'societe') {
			$fieldname = 'multicurrency_code';

			$sql = 'UPDATE '.MAIN_DB_PREFIX.$this->table_element;
			$sql .= ' SET '.$fieldname." = '".$this->db->escape($code)."'";
			$sql .= ' WHERE rowid='.$this->id;

			if ($this->db->query($sql)) {
				$this->multicurrency_code = $code;

				list($fk_multicurrency, $rate) = MultiCurrency::getIdAndTxFromCode($this->db, $code);
				if ($rate) {
					$this->setMulticurrencyRate($rate, 2);
				}

				return 1;
			} else {
				dol_syslog(get_class($this).'::setMulticurrencyCode Error '.$sql.' - '.$this->db->error());
				$this->error = $this->db->error();
				return -1;
			}
		} else {
			dol_syslog(get_class($this).'::setMulticurrencyCode, status of the object is incompatible');
			$this->error = 'Status of the object is incompatible '.$this->statut;
			return -2;
		}
	}

	/**
	 *  Change the multicurrency rate
	 *
	 *  @param		double	$rate	multicurrency rate
	 *  @param		int		$mode	mode 1 : amounts in company currency will be recalculated, mode 2 : amounts in foreign currency will be recalculated
	 *  @return		int				>0 if OK, <0 if KO
	 */
	public function setMulticurrencyRate($rate, $mode = 1)
	{
		dol_syslog(get_class($this).'::setMulticurrencyRate('.$rate.','.$mode.')');
		if ($this->statut >= 0 || $this->element == 'societe') {
			$fieldname = 'multicurrency_tx';

			$sql = 'UPDATE '.MAIN_DB_PREFIX.$this->table_element;
			$sql .= ' SET '.$fieldname.' = '.$rate;
			$sql .= ' WHERE rowid='.$this->id;

			if ($this->db->query($sql)) {
				$this->multicurrency_tx = $rate;

				// Update line price
				if (!empty($this->lines)) {
					foreach ($this->lines as &$line) {
						// Amounts in company currency will be recalculated
						if ($mode == 1) {
							$line->subprice = 0;
						}

						// Amounts in foreign currency will be recalculated
						if ($mode == 2) {
							$line->multicurrency_subprice = 0;
						}

						switch ($this->element) {
							case 'propal':
								$this->updateline(
									$line->id,
									$line->subprice,
									$line->qty,
									$line->remise_percent,
									$line->tva_tx,
									$line->localtax1_tx,
									$line->localtax2_tx,
									($line->description ? $line->description : $line->desc),
									'HT',
									$line->info_bits,
									$line->special_code,
									$line->fk_parent_line,
									$line->skip_update_total,
									$line->fk_fournprice,
									$line->pa_ht,
									$line->label,
									$line->product_type,
									$line->date_start,
									$line->date_end,
									$line->array_options,
									$line->fk_unit,
									$line->multicurrency_subprice
								);
								break;
							case 'commande':
								$this->updateline(
									$line->id,
									($line->description ? $line->description : $line->desc),
									$line->subprice,
									$line->qty,
									$line->remise_percent,
									$line->tva_tx,
									$line->localtax1_tx,
									$line->localtax2_tx,
									'HT',
									$line->info_bits,
									$line->date_start,
									$line->date_end,
									$line->product_type,
									$line->fk_parent_line,
									$line->skip_update_total,
									$line->fk_fournprice,
									$line->pa_ht,
									$line->label,
									$line->special_code,
									$line->array_options,
									$line->fk_unit,
									$line->multicurrency_subprice
								);
								break;
							case 'facture':
								$this->updateline(
									$line->id,
									($line->description ? $line->description : $line->desc),
									$line->subprice,
									$line->qty,
									$line->remise_percent,
									$line->date_start,
									$line->date_end,
									$line->tva_tx,
									$line->localtax1_tx,
									$line->localtax2_tx,
									'HT',
									$line->info_bits,
									$line->product_type,
									$line->fk_parent_line,
									$line->skip_update_total,
									$line->fk_fournprice,
									$line->pa_ht,
									$line->label,
									$line->special_code,
									$line->array_options,
									$line->situation_percent,
									$line->fk_unit,
									$line->multicurrency_subprice
								);
								break;
							case 'supplier_proposal':
								$this->updateline(
									$line->id,
									$line->subprice,
									$line->qty,
									$line->remise_percent,
									$line->tva_tx,
									$line->localtax1_tx,
									$line->localtax2_tx,
									($line->description ? $line->description : $line->desc),
									'HT',
									$line->info_bits,
									$line->special_code,
									$line->fk_parent_line,
									$line->skip_update_total,
									$line->fk_fournprice,
									$line->pa_ht,
									$line->label,
									$line->product_type,
									$line->array_options,
									$line->ref_fourn,
									$line->multicurrency_subprice
								);
								break;
							case 'order_supplier':
								$this->updateline(
									$line->id,
									($line->description ? $line->description : $line->desc),
									$line->subprice,
									$line->qty,
									$line->remise_percent,
									$line->tva_tx,
									$line->localtax1_tx,
									$line->localtax2_tx,
									'HT',
									$line->info_bits,
									$line->product_type,
									false,
									$line->date_start,
									$line->date_end,
									$line->array_options,
									$line->fk_unit,
									$line->multicurrency_subprice
								);
								break;
							case 'invoice_supplier':
								$this->updateline(
									$line->id,
									($line->description ? $line->description : $line->desc),
									$line->subprice,
									$line->tva_tx,
									$line->localtax1_tx,
									$line->localtax2_tx,
									$line->qty,
									0,
									'HT',
									$line->info_bits,
									$line->product_type,
									$line->remise_percent,
									false,
									$line->date_start,
									$line->date_end,
									$line->array_options,
									$line->fk_unit,
									$line->multicurrency_subprice
								);
								break;
							default:
								dol_syslog(get_class($this).'::setMulticurrencyRate no updateline defined', LOG_DEBUG);
								break;
						}
					}
				}

				return 1;
			} else {
				dol_syslog(get_class($this).'::setMulticurrencyRate Error '.$sql.' - '.$this->db->error());
				$this->error = $this->db->error();
				return -1;
			}
		} else {
			dol_syslog(get_class($this).'::setMulticurrencyRate, status of the object is incompatible');
			$this->error = 'Status of the object is incompatible '.$this->statut;
			return -2;
		}
	}

	/**
	 *  Change the payments terms
	 *
	 *  @param		int		$id		Id of new payment terms
	 *  @return		int				>0 if OK, <0 if KO
	 */
	public function setPaymentTerms($id)
	{
		dol_syslog(get_class($this).'::setPaymentTerms('.$id.')');
		if ($this->statut >= 0 || $this->element == 'societe') {
			// TODO uniformize field name
			$fieldname = 'fk_cond_reglement';
			if ($this->element == 'societe') {
				$fieldname = 'cond_reglement';
			}
			if (get_class($this) == 'Fournisseur') {
				$fieldname = 'cond_reglement_supplier';
			}

			$sql = 'UPDATE '.MAIN_DB_PREFIX.$this->table_element;
			$sql .= ' SET '.$fieldname.' = '.(($id > 0 || $id == '0') ? $id : 'NULL');
			$sql .= ' WHERE rowid='.$this->id;

			if ($this->db->query($sql)) {
				$this->cond_reglement_id = $id;
				// for supplier
				if (get_class($this) == 'Fournisseur') {
					$this->cond_reglement_supplier_id = $id;
				}
				$this->cond_reglement = $id; // for compatibility
				return 1;
			} else {
				dol_syslog(get_class($this).'::setPaymentTerms Error '.$sql.' - '.$this->db->error());
				$this->error = $this->db->error();
				return -1;
			}
		} else {
			dol_syslog(get_class($this).'::setPaymentTerms, status of the object is incompatible');
			$this->error = 'Status of the object is incompatible '.$this->statut;
			return -2;
		}
	}

	/**
	 *  Change the transport mode methods
	 *
	 *  @param		int		$id		Id of new payment method
	 *  @return		int				>0 if OK, <0 if KO
	 */
	public function setTransportMode($id)
	{
		dol_syslog(get_class($this).'::setTransportMode('.$id.')');
		if ($this->statut >= 0 || $this->element == 'societe') {
			$fieldname = 'fk_transport_mode';
			if ($this->element == 'societe') {
				$fieldname = 'transport_mode';
			}
			if (get_class($this) == 'Fournisseur') {
				$fieldname = 'transport_mode_supplier';
			}

			$sql = 'UPDATE '.MAIN_DB_PREFIX.$this->table_element;
			$sql .= ' SET '.$fieldname.' = '.(($id > 0 || $id == '0') ? $id : 'NULL');
			$sql .= ' WHERE rowid='.$this->id;

			if ($this->db->query($sql)) {
				$this->transport_mode_id = $id;
				// for supplier
				if (get_class($this) == 'Fournisseur') {
					$this->transport_mode_supplier_id = $id;
				}
				return 1;
			} else {
				dol_syslog(get_class($this).'::setTransportMode Error '.$sql.' - '.$this->db->error());
				$this->error = $this->db->error();
				return -1;
			}
		} else {
			dol_syslog(get_class($this).'::setTransportMode, status of the object is incompatible');
			$this->error = 'Status of the object is incompatible '.$this->statut;
			return -2;
		}
	}

	/**
	 *  Change the retained warranty payments terms
	 *
	 *  @param		int		$id		Id of new payment terms
	 *  @return		int				>0 if OK, <0 if KO
	 */
	public function setRetainedWarrantyPaymentTerms($id)
	{
		dol_syslog(get_class($this).'::setRetainedWarrantyPaymentTerms('.$id.')');
		if ($this->statut >= 0 || $this->element == 'societe') {
			$fieldname = 'retained_warranty_fk_cond_reglement';

			$sql = 'UPDATE '.MAIN_DB_PREFIX.$this->table_element;
			$sql .= ' SET '.$fieldname.' = '.$id;
			$sql .= ' WHERE rowid='.$this->id;

			if ($this->db->query($sql)) {
				$this->retained_warranty_fk_cond_reglement = $id;
				return 1;
			} else {
				dol_syslog(get_class($this).'::setRetainedWarrantyPaymentTerms Error '.$sql.' - '.$this->db->error());
				$this->error = $this->db->error();
				return -1;
			}
		} else {
			dol_syslog(get_class($this).'::setRetainedWarrantyPaymentTerms, status of the object is incompatible');
			$this->error = 'Status of the object is incompatible '.$this->statut;
			return -2;
		}
	}

	/**
	 *	Define delivery address
	 *  @deprecated
	 *
	 *	@param      int		$id		Address id
	 *	@return     int				<0 si ko, >0 si ok
	 */
	public function setDeliveryAddress($id)
	{
		$fieldname = 'fk_delivery_address';
		if ($this->element == 'delivery' || $this->element == 'shipping') {
			$fieldname = 'fk_address';
		}

		$sql = "UPDATE ".MAIN_DB_PREFIX.$this->table_element." SET ".$fieldname." = ".$id;
		$sql .= " WHERE rowid = ".$this->id." AND fk_statut = 0";

		if ($this->db->query($sql)) {
			$this->fk_delivery_address = $id;
			return 1;
		} else {
			$this->error = $this->db->error();
			dol_syslog(get_class($this).'::setDeliveryAddress Error '.$sql.' - '.$this->error);
			return -1;
		}
	}


	/**
	 *  Change the shipping method
	 *
	 *  @param      int     $shipping_method_id     Id of shipping method
	 *  @param      bool    $notrigger              false=launch triggers after, true=disable triggers
	 *  @param      User	$userused               Object user
	 *
	 *  @return     int              1 if OK, 0 if KO
	 */
	public function setShippingMethod($shipping_method_id, $notrigger = false, $userused = null)
	{
		global $user;

		if (empty($userused)) {
			$userused = $user;
		}

		$error = 0;

		if (!$this->table_element) {
			dol_syslog(get_class($this)."::setShippingMethod was called on objet with property table_element not defined", LOG_ERR);
			return -1;
		}

		$this->db->begin();

		if ($shipping_method_id < 0) {
			$shipping_method_id = 'NULL';
		}
		dol_syslog(get_class($this).'::setShippingMethod('.$shipping_method_id.')');

		$sql = "UPDATE ".MAIN_DB_PREFIX.$this->table_element;
		$sql .= " SET fk_shipping_method = ".$shipping_method_id;
		$sql .= " WHERE rowid=".$this->id;
		$resql = $this->db->query($sql);
		if (!$resql) {
			dol_syslog(get_class($this).'::setShippingMethod Error ', LOG_DEBUG);
			$this->error = $this->db->lasterror();
			$error++;
		} else {
			if (!$notrigger) {
				// Call trigger
				$this->context = array('shippingmethodupdate'=>1);
				$result = $this->call_trigger(strtoupper(get_class($this)).'_MODIFY', $userused);
				if ($result < 0) {
					$error++;
				}
				// End call trigger
			}
		}
		if ($error) {
			$this->db->rollback();
			return -1;
		} else {
			$this->shipping_method_id = ($shipping_method_id == 'NULL') ?null:$shipping_method_id;
			$this->db->commit();
			return 1;
		}
	}


	/**
	 *  Change the warehouse
	 *
	 *  @param      int     $warehouse_id     Id of warehouse
	 *  @return     int              1 if OK, 0 if KO
	 */
	public function setWarehouse($warehouse_id)
	{
		if (!$this->table_element) {
			dol_syslog(get_class($this)."::setWarehouse was called on objet with property table_element not defined", LOG_ERR);
			return -1;
		}
		if ($warehouse_id < 0) {
			$warehouse_id = 'NULL';
		}
		dol_syslog(get_class($this).'::setWarehouse('.$warehouse_id.')');

		$sql = "UPDATE ".MAIN_DB_PREFIX.$this->table_element;
		$sql .= " SET fk_warehouse = ".$warehouse_id;
		$sql .= " WHERE rowid=".$this->id;

		if ($this->db->query($sql)) {
			$this->warehouse_id = ($warehouse_id == 'NULL') ?null:$warehouse_id;
			return 1;
		} else {
			dol_syslog(get_class($this).'::setWarehouse Error ', LOG_DEBUG);
			$this->error = $this->db->error();
			return 0;
		}
	}


	/**
	 *		Set last model used by doc generator
	 *
	 *		@param		User	$user		User object that make change
	 *		@param		string	$modelpdf	Modele name
	 *		@return		int					<0 if KO, >0 if OK
	 */
	public function setDocModel($user, $modelpdf)
	{
		if (!$this->table_element) {
			dol_syslog(get_class($this)."::setDocModel was called on objet with property table_element not defined", LOG_ERR);
			return -1;
		}

		$newmodelpdf = dol_trunc($modelpdf, 255);

		$sql = "UPDATE ".MAIN_DB_PREFIX.$this->table_element;
		$sql .= " SET model_pdf = '".$this->db->escape($newmodelpdf)."'";
		$sql .= " WHERE rowid = ".$this->id;

		dol_syslog(get_class($this)."::setDocModel", LOG_DEBUG);
		$resql = $this->db->query($sql);
		if ($resql) {
			$this->model_pdf = $modelpdf;
			$this->modelpdf = $modelpdf; // For bakward compatibility
			return 1;
		} else {
			dol_print_error($this->db);
			return 0;
		}
	}


	/**
	 *  Change the bank account
	 *
	 *  @param		int		$fk_account		Id of bank account
	 *  @param      bool    $notrigger      false=launch triggers after, true=disable triggers
	 *  @param      User	$userused		Object user
	 *  @return		int				1 if OK, 0 if KO
	 */
	public function setBankAccount($fk_account, $notrigger = false, $userused = null)
	{
		global $user;

		if (empty($userused)) {
			$userused = $user;
		}

		$error = 0;

		if (!$this->table_element) {
			dol_syslog(get_class($this)."::setBankAccount was called on objet with property table_element not defined", LOG_ERR);
			return -1;
		}
		$this->db->begin();

		if ($fk_account < 0) {
			$fk_account = 'NULL';
		}
		dol_syslog(get_class($this).'::setBankAccount('.$fk_account.')');

		$sql = "UPDATE ".MAIN_DB_PREFIX.$this->table_element;
		$sql .= " SET fk_account = ".$fk_account;
		$sql .= " WHERE rowid=".$this->id;

		$resql = $this->db->query($sql);
		if (!$resql) {
			dol_syslog(get_class($this).'::setBankAccount Error '.$sql.' - '.$this->db->error());
			$this->error = $this->db->lasterror();
			$error++;
		} else {
			if (!$notrigger) {
				// Call trigger
				$this->context = array('bankaccountupdate'=>1);
				$result = $this->call_trigger(strtoupper(get_class($this)).'_MODIFY', $userused);
				if ($result < 0) {
					$error++;
				}
				// End call trigger
			}
		}
		if ($error) {
			$this->db->rollback();
			return -1;
		} else {
			$this->fk_account = ($fk_account == 'NULL') ?null:$fk_account;
			$this->db->commit();
			return 1;
		}
	}


	// TODO: Move line related operations to CommonObjectLine?

	// phpcs:disable PEAR.NamingConventions.ValidFunctionName.ScopeNotCamelCaps
	/**
	 *  Save a new position (field rang) for details lines.
	 *  You can choose to set position for lines with already a position or lines without any position defined.
	 *
	 * 	@param		boolean		$renum			   True to renum all already ordered lines, false to renum only not already ordered lines.
	 * 	@param		string		$rowidorder		   ASC or DESC
	 * 	@param		boolean		$fk_parent_line    Table with fk_parent_line field or not
	 * 	@return		int                            <0 if KO, >0 if OK
	 */
	public function line_order($renum = false, $rowidorder = 'ASC', $fk_parent_line = true)
	{
		// phpcs:enable
		if (!$this->table_element_line) {
			dol_syslog(get_class($this)."::line_order was called on objet with property table_element_line not defined", LOG_ERR);
			return -1;
		}
		if (!$this->fk_element) {
			dol_syslog(get_class($this)."::line_order was called on objet with property fk_element not defined", LOG_ERR);
			return -1;
		}

		// Count number of lines to reorder (according to choice $renum)
		$nl = 0;
		$sql = 'SELECT count(rowid) FROM '.MAIN_DB_PREFIX.$this->table_element_line;
		$sql .= ' WHERE '.$this->fk_element.'='.$this->id;
		if (!$renum) {
			$sql .= ' AND rang = 0';
		}
		if ($renum) {
			$sql .= ' AND rang <> 0';
		}

		dol_syslog(get_class($this)."::line_order", LOG_DEBUG);
		$resql = $this->db->query($sql);
		if ($resql) {
			$row = $this->db->fetch_row($resql);
			$nl = $row[0];
		} else {
			dol_print_error($this->db);
		}
		if ($nl > 0) {
			// The goal of this part is to reorder all lines, with all children lines sharing the same counter that parents.
			$rows = array();

			// We first search all lines that are parent lines (for multilevel details lines)
			$sql = 'SELECT rowid FROM '.MAIN_DB_PREFIX.$this->table_element_line;
			$sql .= ' WHERE '.$this->fk_element.' = '.$this->id;
			if ($fk_parent_line) {
				$sql .= ' AND fk_parent_line IS NULL';
			}
			$sql .= ' ORDER BY rang ASC, rowid '.$rowidorder;

			dol_syslog(get_class($this)."::line_order search all parent lines", LOG_DEBUG);
			$resql = $this->db->query($sql);
			if ($resql) {
				$i = 0;
				$num = $this->db->num_rows($resql);
				while ($i < $num) {
					$row = $this->db->fetch_row($resql);
					$rows[] = $row[0]; // Add parent line into array rows
					$childrens = $this->getChildrenOfLine($row[0]);
					if (!empty($childrens)) {
						foreach ($childrens as $child) {
							array_push($rows, $child);
						}
					}
					$i++;
				}

				// Now we set a new number for each lines (parent and children with children included into parent tree)
				if (!empty($rows)) {
					foreach ($rows as $key => $row) {
						$this->updateRangOfLine($row, ($key + 1));
					}
				}
			} else {
				dol_print_error($this->db);
			}
		}
		return 1;
	}

	/**
	 * 	Get children of line
	 *
	 * 	@param	int		$id		            Id of parent line
	 * 	@param	int		$includealltree		0 = 1st level child, 1 = All level child
	 * 	@return	array			            Array with list of children lines id
	 */
	public function getChildrenOfLine($id, $includealltree = 0)
	{
		$rows = array();

		$sql = 'SELECT rowid FROM '.MAIN_DB_PREFIX.$this->table_element_line;
		$sql .= ' WHERE '.$this->fk_element.' = '.$this->id;
		$sql .= ' AND fk_parent_line = '.$id;
		$sql .= ' ORDER BY rang ASC';

		dol_syslog(get_class($this)."::getChildrenOfLine search children lines for line ".$id."", LOG_DEBUG);
		$resql = $this->db->query($sql);
		if ($resql) {
			if ($this->db->num_rows($resql) > 0) {
				while ($row = $this->db->fetch_row($resql)) {
					$rows[] = $row[0];
					if (!empty($includealltree)) {
						$rows = array_merge($rows, $this->getChildrenOfLine($row[0]), $includealltree);
					}
				}
			}
		}
		return $rows;
	}

	// phpcs:disable PEAR.NamingConventions.ValidFunctionName.ScopeNotCamelCaps
	/**
	 * 	Update a line to have a lower rank
	 *
	 * 	@param 	int			$rowid				Id of line
	 * 	@param	boolean		$fk_parent_line		Table with fk_parent_line field or not
	 * 	@return	void
	 */
	public function line_up($rowid, $fk_parent_line = true)
	{
		// phpcs:enable
		$this->line_order(false, 'ASC', $fk_parent_line);

		// Get rang of line
		$rang = $this->getRangOfLine($rowid);

		// Update position of line
		$this->updateLineUp($rowid, $rang);
	}

	// phpcs:disable PEAR.NamingConventions.ValidFunctionName.ScopeNotCamelCaps
	/**
	 * 	Update a line to have a higher rank
	 *
	 * 	@param	int			$rowid				Id of line
	 * 	@param	boolean		$fk_parent_line		Table with fk_parent_line field or not
	 * 	@return	void
	 */
	public function line_down($rowid, $fk_parent_line = true)
	{
		// phpcs:enable
		$this->line_order(false, 'ASC', $fk_parent_line);

		// Get rang of line
		$rang = $this->getRangOfLine($rowid);

		// Get max value for rang
		$max = $this->line_max();

		// Update position of line
		$this->updateLineDown($rowid, $rang, $max);
	}

	/**
	 * 	Update position of line (rang)
	 *
	 * 	@param	int		$rowid		Id of line
	 * 	@param	int		$rang		Position
	 * 	@return	void
	 */
	public function updateRangOfLine($rowid, $rang)
	{
		$fieldposition = 'rang'; // @todo Rename 'rang' into 'position'
		if (in_array($this->table_element_line, array('bom_bomline', 'ecm_files', 'emailcollector_emailcollectoraction'))) {
			$fieldposition = 'position';
		}

		$sql = 'UPDATE '.MAIN_DB_PREFIX.$this->table_element_line.' SET '.$fieldposition.' = '.$rang;
		$sql .= ' WHERE rowid = '.$rowid;

		dol_syslog(get_class($this)."::updateRangOfLine", LOG_DEBUG);
		if (!$this->db->query($sql)) {
			dol_print_error($this->db);
		}
	}

	// phpcs:disable PEAR.NamingConventions.ValidFunctionName.ScopeNotCamelCaps
	/**
	 * 	Update position of line with ajax (rang)
	 *
	 * 	@param	array	$rows	Array of rows
	 * 	@return	void
	 */
	public function line_ajaxorder($rows)
	{
		// phpcs:enable
		$num = count($rows);
		for ($i = 0; $i < $num; $i++) {
			$this->updateRangOfLine($rows[$i], ($i + 1));
		}
	}

	/**
	 * 	Update position of line up (rang)
	 *
	 * 	@param	int		$rowid		Id of line
	 * 	@param	int		$rang		Position
	 * 	@return	void
	 */
	public function updateLineUp($rowid, $rang)
	{
		if ($rang > 1) {
			$fieldposition = 'rang';
			if (in_array($this->table_element_line, array('ecm_files', 'emailcollector_emailcollectoraction'))) {
				$fieldposition = 'position';
			}

			$sql = 'UPDATE '.MAIN_DB_PREFIX.$this->table_element_line.' SET '.$fieldposition.' = '.$rang;
			$sql .= ' WHERE '.$this->fk_element.' = '.$this->id;
			$sql .= ' AND rang = '.($rang - 1);
			if ($this->db->query($sql)) {
				$sql = 'UPDATE '.MAIN_DB_PREFIX.$this->table_element_line.' SET '.$fieldposition.' = '.($rang - 1);
				$sql .= ' WHERE rowid = '.$rowid;
				if (!$this->db->query($sql)) {
					dol_print_error($this->db);
				}
			} else {
				dol_print_error($this->db);
			}
		}
	}

	/**
	 * 	Update position of line down (rang)
	 *
	 * 	@param	int		$rowid		Id of line
	 * 	@param	int		$rang		Position
	 * 	@param	int		$max		Max
	 * 	@return	void
	 */
	public function updateLineDown($rowid, $rang, $max)
	{
		if ($rang < $max) {
			$fieldposition = 'rang';
			if (in_array($this->table_element_line, array('ecm_files', 'emailcollector_emailcollectoraction'))) {
				$fieldposition = 'position';
			}

			$sql = 'UPDATE '.MAIN_DB_PREFIX.$this->table_element_line.' SET '.$fieldposition.' = '.$rang;
			$sql .= ' WHERE '.$this->fk_element.' = '.$this->id;
			$sql .= ' AND rang = '.($rang + 1);
			if ($this->db->query($sql)) {
				$sql = 'UPDATE '.MAIN_DB_PREFIX.$this->table_element_line.' SET '.$fieldposition.' = '.($rang + 1);
				$sql .= ' WHERE rowid = '.$rowid;
				if (!$this->db->query($sql)) {
					dol_print_error($this->db);
				}
			} else {
				dol_print_error($this->db);
			}
		}
	}

	/**
	 * 	Get position of line (rang)
	 *
	 * 	@param		int		$rowid		Id of line
	 *  @return		int     			Value of rang in table of lines
	 */
	public function getRangOfLine($rowid)
	{
		$sql = 'SELECT rang FROM '.MAIN_DB_PREFIX.$this->table_element_line;
		$sql .= ' WHERE rowid ='.$rowid;

		dol_syslog(get_class($this)."::getRangOfLine", LOG_DEBUG);
		$resql = $this->db->query($sql);
		if ($resql) {
			$row = $this->db->fetch_row($resql);
			return $row[0];
		}
	}

	/**
	 * 	Get rowid of the line relative to its position
	 *
	 * 	@param		int		$rang		Rang value
	 *  @return     int     			Rowid of the line
	 */
	public function getIdOfLine($rang)
	{
		$sql = 'SELECT rowid FROM '.MAIN_DB_PREFIX.$this->table_element_line;
		$sql .= ' WHERE '.$this->fk_element.' = '.$this->id;
		$sql .= ' AND rang = '.$rang;
		$resql = $this->db->query($sql);
		if ($resql) {
			$row = $this->db->fetch_row($resql);
			return $row[0];
		}
	}

	// phpcs:disable PEAR.NamingConventions.ValidFunctionName.ScopeNotCamelCaps
	/**
	 * 	Get max value used for position of line (rang)
	 *
	 * 	@param		int		$fk_parent_line		Parent line id
	 *  @return     int  			   			Max value of rang in table of lines
	 */
	public function line_max($fk_parent_line = 0)
	{
		// phpcs:enable
		$positionfield = 'rang';
		if ($this->table_element == 'bom_bom') {
			$positionfield = 'position';
		}

		// Search the last rang with fk_parent_line
		if ($fk_parent_line) {
			$sql = 'SELECT max('.$positionfield.') FROM '.MAIN_DB_PREFIX.$this->table_element_line;
			$sql .= ' WHERE '.$this->fk_element.' = '.$this->id;
			$sql .= ' AND fk_parent_line = '.$fk_parent_line;

			dol_syslog(get_class($this)."::line_max", LOG_DEBUG);
			$resql = $this->db->query($sql);
			if ($resql) {
				$row = $this->db->fetch_row($resql);
				if (!empty($row[0])) {
					return $row[0];
				} else {
					return $this->getRangOfLine($fk_parent_line);
				}
			}
		}
		// If not, search the last rang of element
		else {
			$sql = 'SELECT max('.$positionfield.') FROM '.MAIN_DB_PREFIX.$this->table_element_line;
			$sql .= ' WHERE '.$this->fk_element.' = '.$this->id;

			dol_syslog(get_class($this)."::line_max", LOG_DEBUG);
			$resql = $this->db->query($sql);
			if ($resql) {
				$row = $this->db->fetch_row($resql);
				return $row[0];
			}
		}
	}

	// phpcs:disable PEAR.NamingConventions.ValidFunctionName.ScopeNotCamelCaps
	/**
	 *  Update external ref of element
	 *
	 *  @param      string		$ref_ext	Update field ref_ext
	 *  @return     int      		   		<0 if KO, >0 if OK
	 */
	public function update_ref_ext($ref_ext)
	{
		// phpcs:enable
		if (!$this->table_element) {
			dol_syslog(get_class($this)."::update_ref_ext was called on objet with property table_element not defined", LOG_ERR);
			return -1;
		}

		$sql = 'UPDATE '.MAIN_DB_PREFIX.$this->table_element;
		$sql .= " SET ref_ext = '".$this->db->escape($ref_ext)."'";
		$sql .= " WHERE ".(isset($this->table_rowid) ? $this->table_rowid : 'rowid')." = ".$this->id;

		dol_syslog(get_class($this)."::update_ref_ext", LOG_DEBUG);
		if ($this->db->query($sql)) {
			$this->ref_ext = $ref_ext;
			return 1;
		} else {
			$this->error = $this->db->error();
			return -1;
		}
	}

	// phpcs:disable PEAR.NamingConventions.ValidFunctionName.ScopeNotCamelCaps
	/**
	 *  Update note of element
	 *
	 *  @param      string		$note		New value for note
	 *  @param		string		$suffix		'', '_public' or '_private'
	 *  @return     int      		   		<0 if KO, >0 if OK
	 */
	public function update_note($note, $suffix = '')
	{
		// phpcs:enable
		global $user;

		if (!$this->table_element) {
			$this->error = 'update_note was called on objet with property table_element not defined';
			dol_syslog(get_class($this)."::update_note was called on objet with property table_element not defined", LOG_ERR);
			return -1;
		}
		if (!in_array($suffix, array('', '_public', '_private'))) {
			$this->error = 'update_note Parameter suffix must be empty, \'_private\' or \'_public\'';
			dol_syslog(get_class($this)."::update_note Parameter suffix must be empty, '_private' or '_public'", LOG_ERR);
			return -2;
		}

		$newsuffix = $suffix;

		// Special cas
		if ($this->table_element == 'product' && $newsuffix == '_private') {
			$newsuffix = '';
		}
		if (in_array($this->table_element, array('actioncomm', 'adherent', 'advtargetemailing', 'cronjob', 'establishment'))) {
			$fieldusermod =  "fk_user_mod";
		} elseif ($this->table_element == 'ecm_files') {
			$fieldusermod = "fk_user_m";
		} else {
			$fieldusermod = "fk_user_modif";
		}
		$sql = 'UPDATE '.MAIN_DB_PREFIX.$this->table_element;
		$sql .= " SET note".$newsuffix." = ".(!empty($note) ? ("'".$this->db->escape($note)."'") : "NULL");
		$sql .= " ,".$fieldusermod." = ".$user->id;
		$sql .= " WHERE rowid =".$this->id;

		dol_syslog(get_class($this)."::update_note", LOG_DEBUG);
		if ($this->db->query($sql)) {
			if ($suffix == '_public') {
				$this->note_public = $note;
			} elseif ($suffix == '_private') {
				$this->note_private = $note;
			} else {
				$this->note = $note; // deprecated
				$this->note_private = $note;
			}
			return 1;
		} else {
			$this->error = $this->db->lasterror();
			return -1;
		}
	}

	// phpcs:disable PEAR.NamingConventions.ValidFunctionName.ScopeNotCamelCaps
	/**
	 * 	Update public note (kept for backward compatibility)
	 *
	 * @param      string		$note		New value for note
	 * @return     int      		   		<0 if KO, >0 if OK
	 * @deprecated
	 * @see update_note()
	 */
	public function update_note_public($note)
	{
		// phpcs:enable
		return $this->update_note($note, '_public');
	}

	// phpcs:disable PEAR.NamingConventions.ValidFunctionName.ScopeNotCamelCaps
	/**
	 *	Update total_ht, total_ttc, total_vat, total_localtax1, total_localtax2 for an object (sum of lines).
	 *  Must be called at end of methods addline or updateline.
	 *
	 *	@param	int		$exclspec          	>0 = Exclude special product (product_type=9)
	 *  @param  string	$roundingadjust    	'none'=Do nothing, 'auto'=Use default method (MAIN_ROUNDOFTOTAL_NOT_TOTALOFROUND if defined, or '0'), '0'=Force mode total of rounding, '1'=Force mode rounding of total
	 *  @param	int		$nodatabaseupdate	1=Do not update database. Update only properties of object.
	 *  @param	Societe	$seller				If roundingadjust is '0' or '1' or maybe 'auto', it means we recalculate total for lines before calculating total for object and for this, we need seller object.
	 *	@return	int    			           	<0 if KO, >0 if OK
	 */
	public function update_price($exclspec = 0, $roundingadjust = 'none', $nodatabaseupdate = 0, $seller = null)
	{
		// phpcs:enable
		global $conf, $hookmanager, $action;

		$parameters = array('exclspec' => $exclspec, 'roundingadjust' => $roundingadjust, 'nodatabaseupdate' => $nodatabaseupdate, 'seller' => $seller);
		$reshook = $hookmanager->executeHooks('updateTotalPrice', $parameters, $this, $action); // Note that $action and $object may have been modified by some hooks
		if ($reshook > 0) {
			return 1; // replacement code
		} elseif ($reshook < 0) {
			return -1; // failure
		} // reshook = 0 => execute normal code

		// Some external module want no update price after a trigger because they have another method to calculate the total (ex: with an extrafield)
		$MODULE = "";
		if ($this->element == 'propal') {
			$MODULE = "MODULE_DISALLOW_UPDATE_PRICE_PROPOSAL";
		} elseif ($this->element == 'commande' || $this->element == 'order') {
			$MODULE = "MODULE_DISALLOW_UPDATE_PRICE_ORDER";
		} elseif ($this->element == 'facture' || $this->element == 'invoice') {
			$MODULE = "MODULE_DISALLOW_UPDATE_PRICE_INVOICE";
		} elseif ($this->element == 'facture_fourn' || $this->element == 'supplier_invoice' || $this->element == 'invoice_supplier') {
			$MODULE = "MODULE_DISALLOW_UPDATE_PRICE_SUPPLIER_INVOICE";
		} elseif ($this->element == 'order_supplier' || $this->element == 'supplier_order') {
			$MODULE = "MODULE_DISALLOW_UPDATE_PRICE_SUPPLIER_ORDER";
		} elseif ($this->element == 'supplier_proposal') {
			$MODULE = "MODULE_DISALLOW_UPDATE_PRICE_SUPPLIER_PROPOSAL";
		}

		if (!empty($MODULE)) {
			if (!empty($conf->global->$MODULE)) {
				$modsactivated = explode(',', $conf->global->$MODULE);
				foreach ($modsactivated as $mod) {
					if ($conf->$mod->enabled) {
						return 1; // update was disabled by specific setup
					}
				}
			}
		}

		include_once DOL_DOCUMENT_ROOT.'/core/lib/price.lib.php';

		if ($roundingadjust == '-1') {
			$roundingadjust = 'auto'; // For backward compatibility
		}

		$forcedroundingmode = $roundingadjust;
		if ($forcedroundingmode == 'auto' && isset($conf->global->MAIN_ROUNDOFTOTAL_NOT_TOTALOFROUND)) {
			$forcedroundingmode = $conf->global->MAIN_ROUNDOFTOTAL_NOT_TOTALOFROUND;
		} elseif ($forcedroundingmode == 'auto') {
			$forcedroundingmode = '0';
		}

		$error = 0;

		$multicurrency_tx = !empty($this->multicurrency_tx) ? $this->multicurrency_tx : 1;

		// Define constants to find lines to sum
		$fieldtva = 'total_tva';
		$fieldlocaltax1 = 'total_localtax1';
		$fieldlocaltax2 = 'total_localtax2';
		$fieldup = 'subprice';
		if ($this->element == 'facture_fourn' || $this->element == 'invoice_supplier') {
			$fieldtva = 'tva';
			$fieldup = 'pu_ht';
		}
		if ($this->element == 'expensereport') {
			$fieldup = 'value_unit';
		}

		$sql = 'SELECT rowid, qty, '.$fieldup.' as up, remise_percent, total_ht, '.$fieldtva.' as total_tva, total_ttc, '.$fieldlocaltax1.' as total_localtax1, '.$fieldlocaltax2.' as total_localtax2,';
		$sql .= ' tva_tx as vatrate, localtax1_tx, localtax2_tx, localtax1_type, localtax2_type, info_bits, product_type';
		if ($this->table_element_line == 'facturedet') {
			$sql .= ', situation_percent';
		}
		$sql .= ', multicurrency_total_ht, multicurrency_total_tva, multicurrency_total_ttc';
		$sql .= ' FROM '.MAIN_DB_PREFIX.$this->table_element_line;
		$sql .= ' WHERE '.$this->fk_element.' = '.$this->id;
		if ($exclspec) {
			$product_field = 'product_type';
			if ($this->table_element_line == 'contratdet') {
				$product_field = ''; // contratdet table has no product_type field
			}
			if ($product_field) {
				$sql .= ' AND '.$product_field.' <> 9';
			}
		}
		$sql .= ' ORDER by rowid'; // We want to be sure to always use same order of line to not change lines differently when option MAIN_ROUNDOFTOTAL_NOT_TOTALOFROUND is used

		dol_syslog(get_class($this)."::update_price", LOG_DEBUG);
		$resql = $this->db->query($sql);
		if ($resql) {
			$this->total_ht  = 0;
			$this->total_tva = 0;
			$this->total_localtax1 = 0;
			$this->total_localtax2 = 0;
			$this->total_ttc = 0;
			$total_ht_by_vats  = array();
			$total_tva_by_vats = array();
			$total_ttc_by_vats = array();
			$this->multicurrency_total_ht = 0;
			$this->multicurrency_total_tva	= 0;
			$this->multicurrency_total_ttc	= 0;

			$num = $this->db->num_rows($resql);
			$i = 0;
			while ($i < $num) {
				$obj = $this->db->fetch_object($resql);

				// Note: There is no check on detail line and no check on total, if $forcedroundingmode = 'none'
				$parameters = array('fk_element' => $obj->rowid);
				$reshook = $hookmanager->executeHooks('changeRoundingMode', $parameters, $this, $action); // Note that $action and $object may have been modified by some hooks

				if (empty($reshook) && $forcedroundingmode == '0') {	// Check if data on line are consistent. This may solve lines that were not consistent because set with $forcedroundingmode='auto'
					// This part of code is to fix data. We should not call it too often.
					$localtax_array = array($obj->localtax1_type, $obj->localtax1_tx, $obj->localtax2_type, $obj->localtax2_tx);
					$tmpcal = calcul_price_total($obj->qty, $obj->up, $obj->remise_percent, $obj->vatrate, $obj->localtax1_tx, $obj->localtax2_tx, 0, 'HT', $obj->info_bits, $obj->product_type, $seller, $localtax_array, (isset($obj->situation_percent) ? $obj->situation_percent : 100), $multicurrency_tx);

					$diff_when_using_price_ht = price2num($tmpcal[1] - $obj->total_tva, 'MT', 1); // If price was set with tax price adn unit price HT has a low number of digits, then we may have a diff on recalculation from unit price HT.
					$diff_on_current_total = price2num($obj->total_ttc - $obj->total_ht - $obj->total_tva - $obj->total_localtax1 - $obj->total_localtax2, 'MT', 1);
					//var_dump($obj->total_ht.' '.$obj->total_tva.' '.$obj->total_localtax1.' '.$obj->total_localtax2.' =? '.$obj->total_ttc);
					//var_dump($diff_when_using_price_ht.' '.$diff_on_current_total);

					if ($diff_when_using_price_ht && $diff_on_current_total) {
						$sqlfix = "UPDATE ".MAIN_DB_PREFIX.$this->table_element_line." SET ".$fieldtva." = ".$tmpcal[1].", total_ttc = ".$tmpcal[2]." WHERE rowid = ".$obj->rowid;
						dol_syslog('We found unconsistent data into detailed line (diff_when_using_price_ht = '.$diff_when_using_price_ht.' and diff_on_current_total = '.$diff_on_current_total.') for line rowid = '.$obj->rowid." (total vat of line calculated=".$tmpcal[1].", database=".$obj->total_tva."). We fix the total_vat and total_ttc of line by running sqlfix = ".$sqlfix, LOG_WARNING);
						$resqlfix = $this->db->query($sqlfix);
						if (!$resqlfix) {
							dol_print_error($this->db, 'Failed to update line');
						}
						$obj->total_tva = $tmpcal[1];
						$obj->total_ttc = $tmpcal[2];
					}
				}

				$this->total_ht        += $obj->total_ht; // The field visible at end of line detail
				$this->total_tva       += $obj->total_tva;
				$this->total_localtax1 += $obj->total_localtax1;
				$this->total_localtax2 += $obj->total_localtax2;
				$this->total_ttc       += $obj->total_ttc;
				$this->multicurrency_total_ht        += $obj->multicurrency_total_ht; // The field visible at end of line detail
				$this->multicurrency_total_tva       += $obj->multicurrency_total_tva;
				$this->multicurrency_total_ttc       += $obj->multicurrency_total_ttc;

				if (!isset($total_ht_by_vats[$obj->vatrate])) {
					$total_ht_by_vats[$obj->vatrate] = 0;
				}
				if (!isset($total_tva_by_vats[$obj->vatrate])) {
					$total_tva_by_vats[$obj->vatrate] = 0;
				}
				if (!isset($total_ttc_by_vats[$obj->vatrate])) {
					$total_ttc_by_vats[$obj->vatrate] = 0;
				}
				$total_ht_by_vats[$obj->vatrate]  += $obj->total_ht;
				$total_tva_by_vats[$obj->vatrate] += $obj->total_tva;
				$total_ttc_by_vats[$obj->vatrate] += $obj->total_ttc;

				if ($forcedroundingmode == '1') {	// Check if we need adjustement onto line for vat. TODO This works on the company currency but not on multicurrency
					$tmpvat = price2num($total_ht_by_vats[$obj->vatrate] * $obj->vatrate / 100, 'MT', 1);
					$diff = price2num($total_tva_by_vats[$obj->vatrate] - $tmpvat, 'MT', 1);
					//print 'Line '.$i.' rowid='.$obj->rowid.' vat_rate='.$obj->vatrate.' total_ht='.$obj->total_ht.' total_tva='.$obj->total_tva.' total_ttc='.$obj->total_ttc.' total_ht_by_vats='.$total_ht_by_vats[$obj->vatrate].' total_tva_by_vats='.$total_tva_by_vats[$obj->vatrate].' (new calculation = '.$tmpvat.') total_ttc_by_vats='.$total_ttc_by_vats[$obj->vatrate].($diff?" => DIFF":"")."<br>\n";
					if ($diff) {
						if (abs($diff) > 0.1) {
							$errmsg = 'A rounding difference was detected into TOTAL but is too high to be corrected. Some data in your line may be corrupted. Try to edit each line manually.';
							dol_syslog($errmsg, LOG_WARNING);
							dol_print_error('', $errmsg);
							exit;
						}
						$sqlfix = "UPDATE ".MAIN_DB_PREFIX.$this->table_element_line." SET ".$fieldtva." = ".($obj->total_tva - $diff).", total_ttc = ".($obj->total_ttc - $diff)." WHERE rowid = ".$obj->rowid;
						dol_syslog('We found a difference of '.$diff.' for line rowid = '.$obj->rowid.". We fix the total_vat and total_ttc of line by running sqlfix = ".$sqlfix);
								$resqlfix = $this->db->query($sqlfix);
						if (!$resqlfix) {
							dol_print_error($this->db, 'Failed to update line');
						}
								$this->total_tva -= $diff;
								$this->total_ttc -= $diff;
								$total_tva_by_vats[$obj->vatrate] -= $diff;
								$total_ttc_by_vats[$obj->vatrate] -= $diff;
					}
				}

				$i++;
			}

			// Add revenue stamp to total
			$this->total_ttc += isset($this->revenuestamp) ? $this->revenuestamp : 0;
			$this->multicurrency_total_ttc += isset($this->revenuestamp) ? ($this->revenuestamp * $multicurrency_tx) : 0;

			// Situations totals
			if (!empty($this->situation_cycle_ref) && $this->situation_counter > 1 && method_exists($this, 'get_prev_sits') && $this->type != $this::TYPE_CREDIT_NOTE) {
				$prev_sits = $this->get_prev_sits();

				foreach ($prev_sits as $sit) {				// $sit is an object Facture loaded with a fetch.
					$this->total_ht -= $sit->total_ht;
					$this->total_tva -= $sit->total_tva;
					$this->total_localtax1 -= $sit->total_localtax1;
					$this->total_localtax2 -= $sit->total_localtax2;
					$this->total_ttc -= $sit->total_ttc;
					$this->multicurrency_total_ht -= $sit->multicurrency_total_ht;
					$this->multicurrency_total_tva -= $sit->multicurrency_total_tva;
					$this->multicurrency_total_ttc -= $sit->multicurrency_total_ttc;
				}
			}

			$this->db->free($resql);

			// Now update global field total_ht, total_ttc and tva
			$fieldht = 'total_ht';
			$fieldtva = 'tva';
			$fieldlocaltax1 = 'localtax1';
			$fieldlocaltax2 = 'localtax2';
			$fieldttc = 'total_ttc';
			// Specific code for backward compatibility with old field names
<<<<<<< HEAD
			if ($this->element == 'facture' || $this->element == 'facturerec')             $fieldtva = 'total_tva';
			if ($this->element == 'facture_fourn' || $this->element == 'invoice_supplier') $fieldtva = 'total_tva';
			if ($this->element == 'propal')                                                $fieldtva = 'total_tva';
			if ($this->element == 'expensereport')                                         $fieldtva = 'total_tva';
			if ($this->element == 'supplier_proposal')                                     $fieldtva = 'total_tva';
			if ($this->element == 'commande')                                              $fieldtva = 'total_tva';
			if ($this->element == 'order_supplier')                                        $fieldtva = 'total_tva';

			if (empty($nodatabaseupdate))
			{
=======
			if ($this->element == 'facture' || $this->element == 'facturerec') {
				$fieldht = 'total';
			}
			if ($this->element == 'facture_fourn' || $this->element == 'invoice_supplier') {
				$fieldtva = 'total_tva';
			}
			if ($this->element == 'propal') {
				$fieldtva = 'total_tva';
			}
			if ($this->element == 'expensereport') {
				$fieldtva = 'total_tva';
			}
			if ($this->element == 'supplier_proposal') {
				$fieldtva = 'total_tva';
			}
			if ($this->element == 'commande') {
				$fieldtva = 'total_tva';
			}
			if ($this->element == 'order_supplier') {
				$fieldtva = 'total_tva';
			}

			if (empty($nodatabaseupdate)) {
>>>>>>> 747acd67
				$sql = 'UPDATE '.MAIN_DB_PREFIX.$this->table_element.' SET';
				$sql .= " ".$fieldht."='".price2num($this->total_ht)."',";
				$sql .= " ".$fieldtva."='".price2num($this->total_tva)."',";
				$sql .= " ".$fieldlocaltax1."='".price2num($this->total_localtax1)."',";
				$sql .= " ".$fieldlocaltax2."='".price2num($this->total_localtax2)."',";
				$sql .= " ".$fieldttc."='".price2num($this->total_ttc)."'";
						$sql .= ", multicurrency_total_ht='".price2num($this->multicurrency_total_ht, 'MT', 1)."'";
						$sql .= ", multicurrency_total_tva='".price2num($this->multicurrency_total_tva, 'MT', 1)."'";
						$sql .= ", multicurrency_total_ttc='".price2num($this->multicurrency_total_ttc, 'MT', 1)."'";
				$sql .= ' WHERE rowid = '.$this->id;


				dol_syslog(get_class($this)."::update_price", LOG_DEBUG);
				$resql = $this->db->query($sql);
				if (!$resql) {
					$error++;
					$this->error = $this->db->lasterror();
					$this->errors[] = $this->db->lasterror();
				}
			}

			if (!$error) {
				return 1;
			} else {
				return -1;
			}
		} else {
			dol_print_error($this->db, 'Bad request in update_price');
			return -1;
		}
	}

	// phpcs:disable PEAR.NamingConventions.ValidFunctionName.ScopeNotCamelCaps
	/**
	 *	Add objects linked in llx_element_element.
	 *
	 *	@param		string	$origin		Linked element type
	 *	@param		int		$origin_id	Linked element id
	 * 	@param		User	$f_user		User that create
	 * 	@param		int		$notrigger	1=Does not execute triggers, 0= execute triggers
	 *	@return		int					<=0 if KO, >0 if OK
	 *	@see		fetchObjectLinked(), updateObjectLinked(), deleteObjectLinked()
	 */
	public function add_object_linked($origin = null, $origin_id = null, $f_user = null, $notrigger = 0)
	{
		// phpcs:enable
		global $user;
		$origin = (!empty($origin) ? $origin : $this->origin);
		$origin_id = (!empty($origin_id) ? $origin_id : $this->origin_id);
		$f_user = isset($f_user) ? $f_user : $user;

		// Special case
		if ($origin == 'order') {
			$origin = 'commande';
		}
		if ($origin == 'invoice') {
			$origin = 'facture';
		}
		if ($origin == 'invoice_template') {
			$origin = 'facturerec';
		}
		if ($origin == 'supplierorder') {
			$origin = 'order_supplier';
		}
		$this->db->begin();
		$error = 0;

		$sql = "INSERT INTO " . MAIN_DB_PREFIX . "element_element (";
		$sql .= "fk_source";
		$sql .= ", sourcetype";
		$sql .= ", fk_target";
		$sql .= ", targettype";
		$sql .= ") VALUES (";
		$sql .= $origin_id;
		$sql .= ", '" . $this->db->escape($origin) . "'";
		$sql .= ", " . $this->id;
		$sql .= ", '" . $this->db->escape($this->element) . "'";
		$sql .= ")";

		dol_syslog(get_class($this) . "::add_object_linked", LOG_DEBUG);
		if ($this->db->query($sql)) {
			if (!$notrigger) {
				// Call trigger
				$this->context['link_origin'] = $origin;
				$this->context['link_origin_id'] = $origin_id;
				$result = $this->call_trigger('OBJECT_LINK_INSERT', $f_user);
				if ($result < 0) {
					$error++;
				}
				// End call triggers
			}
		} else {
			$this->error = $this->db->lasterror();
			$error++;
		}

		if (!$error) {
			$this->db->commit();
			return 1;
		} else {
			$this->db->rollback();
			return 0;
		}
	}

	/**
	 *	Fetch array of objects linked to current object (object of enabled modules only). Links are loaded into
	 *		this->linkedObjectsIds array +
	 *		this->linkedObjects array if $loadalsoobjects = 1
	 *  Possible usage for parameters:
	 *  - all parameters empty -> we look all link to current object (current object can be source or target)
	 *  - source id+type -> will get target list linked to source
	 *  - target id+type -> will get source list linked to target
	 *  - source id+type + target type -> will get target list of the type
	 *  - target id+type + target source -> will get source list of the type
	 *
	 *	@param	int		$sourceid			Object source id (if not defined, id of object)
	 *	@param  string	$sourcetype			Object source type (if not defined, element name of object)
	 *	@param  int		$targetid			Object target id (if not defined, id of object)
	 *	@param  string	$targettype			Object target type (if not defined, elemennt name of object)
	 *	@param  string	$clause				'OR' or 'AND' clause used when both source id and target id are provided
	 *  @param  int		$alsosametype		0=Return only links to object that differs from source type. 1=Include also link to objects of same type.
	 *  @param  string	$orderby			SQL 'ORDER BY' clause
	 *  @param	int		$loadalsoobjects	Load also array this->linkedObjects (Use 0 to increase performances)
	 *	@return int							<0 if KO, >0 if OK
	 *  @see	add_object_linked(), updateObjectLinked(), deleteObjectLinked()
	 */
	public function fetchObjectLinked($sourceid = null, $sourcetype = '', $targetid = null, $targettype = '', $clause = 'OR', $alsosametype = 1, $orderby = 'sourcetype', $loadalsoobjects = 1)
	{
		global $conf;

		$this->linkedObjectsIds = array();
		$this->linkedObjects = array();

		$justsource = false;
		$justtarget = false;
		$withtargettype = false;
		$withsourcetype = false;

		if (!empty($sourceid) && !empty($sourcetype) && empty($targetid)) {
			$justsource = true; // the source (id and type) is a search criteria
			if (!empty($targettype)) {
				$withtargettype = true;
			}
		}
		if (!empty($targetid) && !empty($targettype) && empty($sourceid)) {
			$justtarget = true; // the target (id and type) is a search criteria
			if (!empty($sourcetype)) {
				$withsourcetype = true;
			}
		}

		$sourceid = (!empty($sourceid) ? $sourceid : $this->id);
		$targetid = (!empty($targetid) ? $targetid : $this->id);
		$sourcetype = (!empty($sourcetype) ? $sourcetype : $this->element);
		$targettype = (!empty($targettype) ? $targettype : $this->element);

		/*if (empty($sourceid) && empty($targetid))
		 {
		 dol_syslog('Bad usage of function. No source nor target id defined (nor as parameter nor as object id)', LOG_ERR);
		 return -1;
		 }*/

		// Links between objects are stored in table element_element
		$sql = 'SELECT rowid, fk_source, sourcetype, fk_target, targettype';
		$sql .= ' FROM '.MAIN_DB_PREFIX.'element_element';
		$sql .= " WHERE ";
		if ($justsource || $justtarget) {
			if ($justsource) {
				$sql .= "fk_source = ".$sourceid." AND sourcetype = '".$this->db->escape($sourcetype)."'";
				if ($withtargettype) {
					$sql .= " AND targettype = '".$this->db->escape($targettype)."'";
				}
			} elseif ($justtarget) {
				$sql .= "fk_target = ".$targetid." AND targettype = '".$this->db->escape($targettype)."'";
				if ($withsourcetype) {
					$sql .= " AND sourcetype = '".$this->db->escape($sourcetype)."'";
				}
			}
		} else {
			$sql .= "(fk_source = ".$sourceid." AND sourcetype = '".$this->db->escape($sourcetype)."')";
			$sql .= " ".$clause." (fk_target = ".$targetid." AND targettype = '".$this->db->escape($targettype)."')";
		}
		$sql .= ' ORDER BY '.$orderby;

		dol_syslog(get_class($this)."::fetchObjectLink", LOG_DEBUG);
		$resql = $this->db->query($sql);
		if ($resql) {
			$num = $this->db->num_rows($resql);
			$i = 0;
			while ($i < $num) {
				$obj = $this->db->fetch_object($resql);
				if ($justsource || $justtarget) {
					if ($justsource) {
						$this->linkedObjectsIds[$obj->targettype][$obj->rowid] = $obj->fk_target;
					} elseif ($justtarget) {
						$this->linkedObjectsIds[$obj->sourcetype][$obj->rowid] = $obj->fk_source;
					}
				} else {
					if ($obj->fk_source == $sourceid && $obj->sourcetype == $sourcetype) {
						$this->linkedObjectsIds[$obj->targettype][$obj->rowid] = $obj->fk_target;
					}
					if ($obj->fk_target == $targetid && $obj->targettype == $targettype) {
						$this->linkedObjectsIds[$obj->sourcetype][$obj->rowid] = $obj->fk_source;
					}
				}
				$i++;
			}

			if (!empty($this->linkedObjectsIds)) {
				$tmparray = $this->linkedObjectsIds;
				foreach ($tmparray as $objecttype => $objectids) {       // $objecttype is a module name ('facture', 'mymodule', ...) or a module name with a suffix ('project_task', 'mymodule_myobj', ...)
					// Parse element/subelement (ex: project_task, cabinetmed_consultation, ...)
					$module = $element = $subelement = $objecttype;
					$regs = array();
					if ($objecttype != 'supplier_proposal' && $objecttype != 'order_supplier' && $objecttype != 'invoice_supplier'
						&& preg_match('/^([^_]+)_([^_]+)/i', $objecttype, $regs)) {
						$module = $element = $regs[1];
						$subelement = $regs[2];
					}

					$classpath = $element.'/class';
					// To work with non standard classpath or module name
					if ($objecttype == 'facture') {
						$classpath = 'compta/facture/class';
					} elseif ($objecttype == 'facturerec') {
						$classpath = 'compta/facture/class'; $module = 'facture';
					} elseif ($objecttype == 'propal') {
						$classpath = 'comm/propal/class';
					} elseif ($objecttype == 'supplier_proposal') {
						$classpath = 'supplier_proposal/class';
					} elseif ($objecttype == 'shipping') {
						$classpath = 'expedition/class'; $subelement = 'expedition'; $module = 'expedition_bon';
					} elseif ($objecttype == 'delivery') {
						$classpath = 'delivery/class'; $subelement = 'delivery'; $module = 'delivery_note';
					} elseif ($objecttype == 'invoice_supplier' || $objecttype == 'order_supplier') {
						$classpath = 'fourn/class'; $module = 'fournisseur';
					} elseif ($objecttype == 'fichinter') {
						$classpath = 'fichinter/class'; $subelement = 'fichinter'; $module = 'ficheinter';
					} elseif ($objecttype == 'subscription') {
						$classpath = 'adherents/class'; $module = 'adherent';
					} elseif ($objecttype == 'contact') {
						 $module = 'societe';
					}

					// Set classfile
					$classfile = strtolower($subelement); $classname = ucfirst($subelement);

					if ($objecttype == 'order') {
						$classfile = 'commande'; $classname = 'Commande';
					} elseif ($objecttype == 'invoice_supplier') {
						$classfile = 'fournisseur.facture'; $classname = 'FactureFournisseur';
					} elseif ($objecttype == 'order_supplier') {
						$classfile = 'fournisseur.commande'; $classname = 'CommandeFournisseur';
					} elseif ($objecttype == 'supplier_proposal') {
						$classfile = 'supplier_proposal'; $classname = 'SupplierProposal';
					} elseif ($objecttype == 'facturerec') {
						$classfile = 'facture-rec'; $classname = 'FactureRec';
					} elseif ($objecttype == 'subscription') {
						$classfile = 'subscription'; $classname = 'Subscription';
					} elseif ($objecttype == 'project' || $objecttype == 'projet') {
						$classpath = 'projet/class'; $classfile = 'project'; $classname = 'Project';
					}

					// Here $module, $classfile and $classname are set
					if ($conf->$module->enabled && (($element != $this->element) || $alsosametype)) {
						if ($loadalsoobjects) {
							dol_include_once('/'.$classpath.'/'.$classfile.'.class.php');
							//print '/'.$classpath.'/'.$classfile.'.class.php '.class_exists($classname);
							if (class_exists($classname)) {
								foreach ($objectids as $i => $objectid) {	// $i is rowid into llx_element_element
									$object = new $classname($this->db);
									$ret = $object->fetch($objectid);
									if ($ret >= 0) {
										$this->linkedObjects[$objecttype][$i] = $object;
									}
								}
							}
						}
					} else {
						unset($this->linkedObjectsIds[$objecttype]);
					}
				}
			}
			return 1;
		} else {
			dol_print_error($this->db);
			return -1;
		}
	}

	/**
	 *	Update object linked of a current object
	 *
	 *	@param	int		$sourceid		Object source id
	 *	@param  string	$sourcetype		Object source type
	 *	@param  int		$targetid		Object target id
	 *	@param  string	$targettype		Object target type
	 * 	@param	User	$f_user			User that create
	 * 	@param	int		$notrigger		1=Does not execute triggers, 0= execute triggers
	 *	@return							int	>0 if OK, <0 if KO
	 *	@see	add_object_linked(), fetObjectLinked(), deleteObjectLinked()
	 */
	public function updateObjectLinked($sourceid = null, $sourcetype = '', $targetid = null, $targettype = '', $f_user = null, $notrigger = 0)
	{
		global $user;
		$updatesource = false;
		$updatetarget = false;
		$f_user = isset($f_user) ? $f_user : $user;

		if (!empty($sourceid) && !empty($sourcetype) && empty($targetid) && empty($targettype)) {
			$updatesource = true;
		} elseif (empty($sourceid) && empty($sourcetype) && !empty($targetid) && !empty($targettype)) {
			$updatetarget = true;
		}

		$this->db->begin();
		$error = 0;

		$sql = "UPDATE " . MAIN_DB_PREFIX . "element_element SET ";
		if ($updatesource) {
			$sql .= "fk_source = " . $sourceid;
			$sql .= ", sourcetype = '" . $this->db->escape($sourcetype) . "'";
			$sql .= " WHERE fk_target = " . $this->id;
			$sql .= " AND targettype = '" . $this->db->escape($this->element) . "'";
		} elseif ($updatetarget) {
			$sql .= "fk_target = " . $targetid;
			$sql .= ", targettype = '" . $this->db->escape($targettype) . "'";
			$sql .= " WHERE fk_source = " . $this->id;
			$sql .= " AND sourcetype = '" . $this->db->escape($this->element) . "'";
		}

		dol_syslog(get_class($this) . "::updateObjectLinked", LOG_DEBUG);
		if ($this->db->query($sql)) {
			if (!$notrigger) {
				// Call trigger
				$this->context['link_source_id'] = $sourceid;
				$this->context['link_source_type'] = $sourcetype;
				$this->context['link_target_id'] = $targetid;
				$this->context['link_target_type'] = $targettype;
				$result = $this->call_trigger('OBJECT_LINK_UPDATE', $f_user);
				if ($result < 0) {
					$error++;
				}
				// End call triggers
			}
		} else {
			$this->error = $this->db->lasterror();
			$error++;
		}

		if (!$error) {
			$this->db->commit();
			return 1;
		} else {
			$this->db->rollback();
			return -1;
		}
	}

	/**
	 *	Delete all links between an object $this
	 *
	 *	@param	int		$sourceid		Object source id
	 *	@param  string	$sourcetype		Object source type
	 *	@param  int		$targetid		Object target id
	 *	@param  string	$targettype		Object target type
	 *  @param	int		$rowid			Row id of line to delete. If defined, other parameters are not used.
	 * 	@param	User	$f_user			User that create
	 * 	@param	int		$notrigger		1=Does not execute triggers, 0= execute triggers
	 *	@return     					int	>0 if OK, <0 if KO
	 *	@see	add_object_linked(), updateObjectLinked(), fetchObjectLinked()
	 */
	public function deleteObjectLinked($sourceid = null, $sourcetype = '', $targetid = null, $targettype = '', $rowid = '', $f_user = null, $notrigger = 0)
	{
		global $user;
		$deletesource = false;
		$deletetarget = false;
		$f_user = isset($f_user) ? $f_user : $user;

		if (!empty($sourceid) && !empty($sourcetype) && empty($targetid) && empty($targettype)) {
			$deletesource = true;
		} elseif (empty($sourceid) && empty($sourcetype) && !empty($targetid) && !empty($targettype)) {
			$deletetarget = true;
		}

		$sourceid = (!empty($sourceid) ? $sourceid : $this->id);
		$sourcetype = (!empty($sourcetype) ? $sourcetype : $this->element);
		$targetid = (!empty($targetid) ? $targetid : $this->id);
		$targettype = (!empty($targettype) ? $targettype : $this->element);
		$this->db->begin();
		$error = 0;

		if (!$notrigger) {
			// Call trigger
			$this->context['link_id'] = $rowid;
			$this->context['link_source_id'] = $sourceid;
			$this->context['link_source_type'] = $sourcetype;
			$this->context['link_target_id'] = $targetid;
			$this->context['link_target_type'] = $targettype;
			$result = $this->call_trigger('OBJECT_LINK_DELETE', $f_user);
			if ($result < 0) {
				$error++;
			}
			// End call triggers
		}

		if (!$error) {
			$sql = "DELETE FROM " . MAIN_DB_PREFIX . "element_element";
			$sql .= " WHERE";
			if ($rowid > 0) {
				$sql .= " rowid = " . $rowid;
			} else {
				if ($deletesource) {
					$sql .= " fk_source = " . $sourceid . " AND sourcetype = '" . $this->db->escape($sourcetype) . "'";
					$sql .= " AND fk_target = " . $this->id . " AND targettype = '" . $this->db->escape($this->element) . "'";
				} elseif ($deletetarget) {
					$sql .= " fk_target = " . $targetid . " AND targettype = '" . $this->db->escape($targettype) . "'";
					$sql .= " AND fk_source = " . $this->id . " AND sourcetype = '" . $this->db->escape($this->element) . "'";
				} else {
					$sql .= " (fk_source = " . $this->id . " AND sourcetype = '" . $this->db->escape($this->element) . "')";
					$sql .= " OR";
					$sql .= " (fk_target = " . $this->id . " AND targettype = '" . $this->db->escape($this->element) . "')";
				}
			}

			dol_syslog(get_class($this) . "::deleteObjectLinked", LOG_DEBUG);
			if (!$this->db->query($sql)) {
				$this->error = $this->db->lasterror();
				$this->errors[] = $this->error;
				$error++;
			}
		}

		if (!$error) {
			$this->db->commit();
			return 1;
		} else {
			$this->db->rollback();
			return 0;
		}
	}

	/**
	 * Function used to get an array with all items linked to an object id in association table
	 *
	 * @param	int		$fk_object_where		id of object we need to get linked items
	 * @param	string	$field_select			name of field we need to get a list
	 * @param	string	$field_where			name of field of object we need to get linked items
	 * @param	string	$table_element			name of association table
	 * @return 	array							Array of record
	 */
	public static function getAllItemsLinkedByObjectID($fk_object_where, $field_select, $field_where, $table_element)
	{
		if (empty($fk_object_where) || empty($field_where) || empty($table_element)) {
			return -1;
		}

		global $db;

		$sql = 'SELECT '.$field_select.' FROM '.MAIN_DB_PREFIX.$table_element.' WHERE '.$field_where.' = '.((int) $fk_object_where);
		$resql = $db->query($sql);

		$TRes = array();
		if (!empty($resql)) {
			while ($res = $db->fetch_object($resql)) {
				$TRes[] = $res->{$field_select};
			}
		}

		return $TRes;
	}

	/**
	 * Function used to remove all items linked to an object id in association table
	 *
	 * @param	int		$fk_object_where		id of object we need to remove linked items
	 * @param	string	$field_where			name of field of object we need to delete linked items
	 * @param	string	$table_element			name of association table
	 * @return 	int								<0 if KO, 0 if nothing done, >0 if OK and something done
	 */
	public static function deleteAllItemsLinkedByObjectID($fk_object_where, $field_where, $table_element)
	{
		if (empty($fk_object_where) || empty($field_where) || empty($table_element)) {
			return -1;
		}

		global $db;

		$sql = 'DELETE FROM '.MAIN_DB_PREFIX.$table_element.' WHERE '.$field_where.' = '.$fk_object_where;
		$resql = $db->query($sql);

		if (empty($resql)) {
			return 0;
		}

		return 1;
	}

	/**
	 *      Set status of an object
	 *
	 *      @param	int		$status			Status to set
	 *      @param	int		$elementId		Id of element to force (use this->id by default)
	 *      @param	string	$elementType	Type of element to force (use this->table_element by default)
	 *      @param	string	$trigkey		Trigger key to use for trigger
	 *      @return int						<0 if KO, >0 if OK
	 */
	public function setStatut($status, $elementId = null, $elementType = '', $trigkey = '')
	{
		global $user, $langs, $conf;

		$savElementId = $elementId; // To be used later to know if we were using the method using the id of this or not.

		$elementId = (!empty($elementId) ? $elementId : $this->id);
		$elementTable = (!empty($elementType) ? $elementType : $this->table_element);

		$this->db->begin();

		$fieldstatus = "fk_statut";
		if ($elementTable == 'facture_rec') {
			$fieldstatus = "suspended";
		}
		if ($elementTable == 'mailing') {
			$fieldstatus = "statut";
		}
		if ($elementTable == 'cronjob') {
			$fieldstatus = "status";
		}
		if ($elementTable == 'user') {
			$fieldstatus = "statut";
		}
		if ($elementTable == 'expensereport') {
			$fieldstatus = "fk_statut";
		}
		if ($elementTable == 'commande_fournisseur_dispatch') {
			$fieldstatus = "status";
		}
		if (is_array($this->fields) && array_key_exists('status', $this->fields)) {
			$fieldstatus = 'status';
		}

		$sql = "UPDATE ".MAIN_DB_PREFIX.$elementTable;
		$sql .= " SET ".$fieldstatus." = ".$status;
		// If status = 1 = validated, update also fk_user_valid
		if ($status == 1 && $elementTable == 'expensereport') {
			$sql .= ", fk_user_valid = ".$user->id;
		}
		$sql .= " WHERE rowid=".$elementId;

		dol_syslog(get_class($this)."::setStatut", LOG_DEBUG);
		if ($this->db->query($sql)) {
			$error = 0;

			// Try autoset of trigkey
			if (empty($trigkey)) {
				if ($this->element == 'supplier_proposal' && $status == 2) {
					$trigkey = 'SUPPLIER_PROPOSAL_SIGN'; // 2 = SupplierProposal::STATUS_SIGNED. Can't use constant into this generic class
				}
				if ($this->element == 'supplier_proposal' && $status == 3) {
					$trigkey = 'SUPPLIER_PROPOSAL_REFUSE'; // 3 = SupplierProposal::STATUS_REFUSED. Can't use constant into this generic class
				}
				if ($this->element == 'supplier_proposal' && $status == 4) {
					$trigkey = 'SUPPLIER_PROPOSAL_CLOSE'; // 4 = SupplierProposal::STATUS_CLOSED. Can't use constant into this generic class
				}
				if ($this->element == 'fichinter' && $status == 3) {
					$trigkey = 'FICHINTER_CLASSIFY_DONE';
				}
				if ($this->element == 'fichinter' && $status == 2) {
					$trigkey = 'FICHINTER_CLASSIFY_BILLED';
				}
				if ($this->element == 'fichinter' && $status == 1) {
					$trigkey = 'FICHINTER_CLASSIFY_UNBILLED';
				}
			}

			if ($trigkey) {
				// Call trigger
				$result = $this->call_trigger($trigkey, $user);
				if ($result < 0) {
					$error++;
				}
				// End call triggers
			}

			if (!$error) {
				$this->db->commit();

				if (empty($savElementId)) {    // If the element we update was $this (so $elementId is null)
					$this->statut = $status;
					$this->status = $status;
				}

				return 1;
			} else {
				$this->db->rollback();
				dol_syslog(get_class($this)."::setStatut ".$this->error, LOG_ERR);
				return -1;
			}
		} else {
			$this->error = $this->db->lasterror();
			$this->db->rollback();
			return -1;
		}
	}


	/**
	 *  Load type of canvas of an object if it exists
	 *
	 *  @param      int		$id     Record id
	 *  @param      string	$ref    Record ref
	 *  @return		int				<0 if KO, 0 if nothing done, >0 if OK
	 */
	public function getCanvas($id = 0, $ref = '')
	{
		global $conf;

		if (empty($id) && empty($ref)) {
			return 0;
		}
		if (!empty($conf->global->MAIN_DISABLE_CANVAS)) {
			return 0; // To increase speed. Not enabled by default.
		}

		// Clean parameters
		$ref = trim($ref);

		$sql = "SELECT rowid, canvas";
		$sql .= " FROM ".MAIN_DB_PREFIX.$this->table_element;
		$sql .= " WHERE entity IN (".getEntity($this->element).")";
		if (!empty($id)) {
			$sql .= " AND rowid = ".$id;
		}
		if (!empty($ref)) {
			$sql .= " AND ref = '".$this->db->escape($ref)."'";
		}

		$resql = $this->db->query($sql);
		if ($resql) {
			$obj = $this->db->fetch_object($resql);
			if ($obj) {
				$this->canvas = $obj->canvas;
				return 1;
			} else {
				return 0;
			}
		} else {
			dol_print_error($this->db);
			return -1;
		}
	}


	/**
	 * 	Get special code of a line
	 *
	 * 	@param	int		$lineid		Id of line
	 * 	@return	int					Special code
	 */
	public function getSpecialCode($lineid)
	{
		$sql = 'SELECT special_code FROM '.MAIN_DB_PREFIX.$this->table_element_line;
		$sql .= ' WHERE rowid = '.$lineid;
		$resql = $this->db->query($sql);
		if ($resql) {
			$row = $this->db->fetch_row($resql);
			return $row[0];
		}
	}

	/**
	 *  Function to check if an object is used by others.
	 *  Check is done into this->childtables. There is no check into llx_element_element.
	 *
	 *  @param	int		$id			Force id of object
	 *  @return	int					<0 if KO, 0 if not used, >0 if already used
	 */
	public function isObjectUsed($id = 0)
	{
		global $langs;

		if (empty($id)) {
			$id = $this->id;
		}

		// Check parameters
		if (!isset($this->childtables) || !is_array($this->childtables) || count($this->childtables) == 0) {
			dol_print_error('Called isObjectUsed on a class with property this->childtables not defined');
			return -1;
		}

		$arraytoscan = $this->childtables;
		// For backward compatibility, we check if array is old format array('table1', 'table2', ...)
		$tmparray = array_keys($this->childtables);
		if (is_numeric($tmparray[0])) {
			$arraytoscan = array_flip($this->childtables);
		}

		// Test if child exists
		$haschild = 0;
		foreach ($arraytoscan as $table => $elementname) {
			//print $id.'-'.$table.'-'.$elementname.'<br>';
			// Check if third party can be deleted
			$sql = "SELECT COUNT(*) as nb from ".MAIN_DB_PREFIX.$table;
			$sql .= " WHERE ".$this->fk_element." = ".$id;
			$resql = $this->db->query($sql);
			if ($resql) {
				$obj = $this->db->fetch_object($resql);
				if ($obj->nb > 0) {
					$langs->load("errors");
					//print 'Found into table '.$table.', type '.$langs->transnoentitiesnoconv($elementname).', haschild='.$haschild;
					$haschild += $obj->nb;
					if (is_numeric($elementname)) {	// old usage
						$this->errors[] = $langs->trans("ErrorRecordHasAtLeastOneChildOfType", $table);
					} else // new usage: $elementname=Translation key
					{
						$this->errors[] = $langs->trans("ErrorRecordHasAtLeastOneChildOfType", $langs->transnoentitiesnoconv($elementname));
					}
					break; // We found at least one, we stop here
				}
			} else {
				$this->errors[] = $this->db->lasterror();
				return -1;
			}
		}
		if ($haschild > 0) {
			$this->errors[] = "ErrorRecordHasChildren";
			return $haschild;
		} else {
			return 0;
		}
	}

	/**
	 *  Function to say how many lines object contains
	 *
	 *	@param	int		$predefined		-1=All, 0=Count free product/service only, 1=Count predefined product/service only, 2=Count predefined product, 3=Count predefined service
	 *  @return	int						<0 if KO, 0 if no predefined products, nb of lines with predefined products if found
	 */
	public function hasProductsOrServices($predefined = -1)
	{
		$nb = 0;

		foreach ($this->lines as $key => $val) {
			$qualified = 0;
			if ($predefined == -1) {
				$qualified = 1;
			}
			if ($predefined == 1 && $val->fk_product > 0) {
				$qualified = 1;
			}
			if ($predefined == 0 && $val->fk_product <= 0) {
				$qualified = 1;
			}
			if ($predefined == 2 && $val->fk_product > 0 && $val->product_type == 0) {
				$qualified = 1;
			}
			if ($predefined == 3 && $val->fk_product > 0 && $val->product_type == 1) {
				$qualified = 1;
			}
			if ($qualified) {
				$nb++;
			}
		}
		dol_syslog(get_class($this).'::hasProductsOrServices we found '.$nb.' qualified lines of products/servcies');
		return $nb;
	}

	/**
	 * Function that returns the total amount HT of discounts applied for all lines.
	 *
	 * @return 	float
	 */
	public function getTotalDiscount()
	{
		$total_discount = 0.00;

		$sql = "SELECT subprice as pu_ht, qty, remise_percent, total_ht";
		$sql .= " FROM ".MAIN_DB_PREFIX.$this->table_element."det";
		$sql .= " WHERE ".$this->fk_element." = ".$this->id;

		dol_syslog(get_class($this).'::getTotalDiscount', LOG_DEBUG);
		$resql = $this->db->query($sql);
		if ($resql) {
			$num = $this->db->num_rows($resql);
			$i = 0;
			while ($i < $num) {
				$obj = $this->db->fetch_object($resql);

				$pu_ht = $obj->pu_ht;
				$qty = $obj->qty;
				$total_ht = $obj->total_ht;

				$total_discount_line = floatval(price2num(($pu_ht * $qty) - $total_ht, 'MT'));
				$total_discount += $total_discount_line;

				$i++;
			}
		}

		//print $total_discount; exit;
		return price2num($total_discount);
	}


	/**
	 * Return into unit=0, the calculated total of weight and volume of all lines * qty
	 * Calculate by adding weight and volume of each product line, so properties ->volume/volume_units/weight/weight_units must be loaded on line.
	 *
	 * @return  array                           array('weight'=>...,'volume'=>...)
	 */
	public function getTotalWeightVolume()
	{
		$totalWeight = 0;
		$totalVolume = 0;
		// defined for shipment only
		$totalOrdered = '';
		// defined for shipment only
		$totalToShip = '';

		foreach ($this->lines as $line) {
			if (isset($line->qty_asked)) {
				if (empty($totalOrdered)) {
					$totalOrdered = 0; // Avoid warning because $totalOrdered is ''
				}
				$totalOrdered += $line->qty_asked; // defined for shipment only
			}
			if (isset($line->qty_shipped)) {
				if (empty($totalToShip)) {
					$totalToShip = 0; // Avoid warning because $totalToShip is ''
				}
				$totalToShip += $line->qty_shipped; // defined for shipment only
			} elseif ($line->element == 'commandefournisseurdispatch' && isset($line->qty)) {
				if (empty($totalToShip)) {
					$totalToShip = 0;
				}
				$totalToShip += $line->qty; // defined for reception only
			}

			// Define qty, weight, volume, weight_units, volume_units
			if ($this->element == 'shipping') {
				// for shipments
				$qty = $line->qty_shipped ? $line->qty_shipped : 0;
			} else {
				$qty = $line->qty ? $line->qty : 0;
			}

			$weight = $line->weight ? $line->weight : 0;
			($weight == 0 && !empty($line->product->weight)) ? $weight = $line->product->weight : 0;
			$volume = $line->volume ? $line->volume : 0;
			($volume == 0 && !empty($line->product->volume)) ? $volume = $line->product->volume : 0;

			$weight_units = $line->weight_units;
			($weight_units == 0 && !empty($line->product->weight_units)) ? $weight_units = $line->product->weight_units : 0;
			$volume_units = $line->volume_units;
			($volume_units == 0 && !empty($line->product->volume_units)) ? $volume_units = $line->product->volume_units : 0;

			$weightUnit = 0;
			$volumeUnit = 0;
			if (!empty($weight_units)) {
				$weightUnit = $weight_units;
			}
			if (!empty($volume_units)) {
				$volumeUnit = $volume_units;
			}

			if (empty($totalWeight)) {
				$totalWeight = 0; // Avoid warning because $totalWeight is ''
			}
			if (empty($totalVolume)) {
				$totalVolume = 0; // Avoid warning because $totalVolume is ''
			}

			//var_dump($line->volume_units);
			if ($weight_units < 50) {   // < 50 means a standard unit (power of 10 of official unit), > 50 means an exotic unit (like inch)
				$trueWeightUnit = pow(10, $weightUnit);
				$totalWeight += $weight * $qty * $trueWeightUnit;
			} else {
				if ($weight_units == 99) {
					// conversion 1 Pound = 0.45359237 KG
					$trueWeightUnit = 0.45359237;
					$totalWeight += $weight * $qty * $trueWeightUnit;
				} elseif ($weight_units == 98) {
					// conversion 1 Ounce = 0.0283495 KG
					$trueWeightUnit = 0.0283495;
					$totalWeight += $weight * $qty * $trueWeightUnit;
				} else {
					$totalWeight += $weight * $qty; // This may be wrong if we mix different units
				}
			}
			if ($volume_units < 50) {   // >50 means a standard unit (power of 10 of official unit), > 50 means an exotic unit (like inch)
				//print $line->volume."x".$line->volume_units."x".($line->volume_units < 50)."x".$volumeUnit;
				$trueVolumeUnit = pow(10, $volumeUnit);
				//print $line->volume;
				$totalVolume += $volume * $qty * $trueVolumeUnit;
			} else {
				$totalVolume += $volume * $qty; // This may be wrong if we mix different units
			}
		}

		return array('weight'=>$totalWeight, 'volume'=>$totalVolume, 'ordered'=>$totalOrdered, 'toship'=>$totalToShip);
	}


	/**
	 *	Set extra parameters
	 *
	 *	@return	int      <0 if KO, >0 if OK
	 */
	public function setExtraParameters()
	{
		$this->db->begin();

		$extraparams = (!empty($this->extraparams) ? json_encode($this->extraparams) : null);

		$sql = "UPDATE ".MAIN_DB_PREFIX.$this->table_element;
		$sql .= " SET extraparams = ".(!empty($extraparams) ? "'".$this->db->escape($extraparams)."'" : "null");
		$sql .= " WHERE rowid = ".$this->id;

		dol_syslog(get_class($this)."::setExtraParameters", LOG_DEBUG);
		$resql = $this->db->query($sql);
		if (!$resql) {
			$this->error = $this->db->lasterror();
			$this->db->rollback();
			return -1;
		} else {
			$this->db->commit();
			return 1;
		}
	}


	// --------------------
	// TODO: All functions here must be redesigned and moved as they are not business functions but output functions
	// --------------------

	/* This is to show add lines */

	/**
	 *	Show add free and predefined products/services form
	 *
	 *  @param	int		        $dateSelector       1=Show also date range input fields
	 *  @param	Societe			$seller				Object thirdparty who sell
	 *  @param	Societe			$buyer				Object thirdparty who buy
	 *  @param	string			$defaulttpldir		Directory where to find the template
	 *	@return	void
	 */
	public function formAddObjectLine($dateSelector, $seller, $buyer, $defaulttpldir = '/core/tpl')
	{
		global $conf, $user, $langs, $object, $hookmanager, $extrafields;
		global $form;

		// Line extrafield
		if (!is_object($extrafields)) {
			require_once DOL_DOCUMENT_ROOT.'/core/class/extrafields.class.php';
			$extrafields = new ExtraFields($this->db);
		}
		$extrafields->fetch_name_optionals_label($this->table_element_line);

		// Output template part (modules that overwrite templates must declare this into descriptor)
		// Use global variables + $dateSelector + $seller and $buyer
		// Note: This is deprecated. If you need to overwrite the tpl file, use instead the hook 'formAddObjectLine'.
		$dirtpls = array_merge($conf->modules_parts['tpl'], array($defaulttpldir));
		foreach ($dirtpls as $module => $reldir) {
			if (!empty($module)) {
				$tpl = dol_buildpath($reldir.'/objectline_create.tpl.php');
			} else {
				$tpl = DOL_DOCUMENT_ROOT.$reldir.'/objectline_create.tpl.php';
			}

			if (empty($conf->file->strict_mode)) {
				$res = @include $tpl;
			} else {
				$res = include $tpl; // for debug
			}
			if ($res) {
				break;
			}
		}
	}



	/* This is to show array of line of details */


	/**
	 *	Return HTML table for object lines
	 *	TODO Move this into an output class file (htmlline.class.php)
	 *	If lines are into a template, title must also be into a template
	 *	But for the moment we don't know if it's possible as we keep a method available on overloaded objects.
	 *
	 *	@param	string		$action				Action code
	 *	@param  string		$seller            	Object of seller third party
	 *	@param  string  	$buyer             	Object of buyer third party
	 *	@param	int			$selected		   	Object line selected
	 *	@param  int	    	$dateSelector      	1=Show also date range input fields
	 *  @param	string		$defaulttpldir		Directory where to find the template
	 *	@return	void
	 */
	public function printObjectLines($action, $seller, $buyer, $selected = 0, $dateSelector = 0, $defaulttpldir = '/core/tpl')
	{
		global $conf, $hookmanager, $langs, $user, $form, $extrafields, $object;
		// TODO We should not use global var for this
		global $inputalsopricewithtax, $usemargins, $disableedit, $disablemove, $disableremove, $outputalsopricetotalwithtax;

		// Define usemargins
		$usemargins = 0;
		if (!empty($conf->margin->enabled) && !empty($this->element) && in_array($this->element, array('facture', 'facturerec', 'propal', 'commande'))) {
			$usemargins = 1;
		}

		$num = count($this->lines);

		// Line extrafield
		if (!is_object($extrafields)) {
			require_once DOL_DOCUMENT_ROOT.'/core/class/extrafields.class.php';
			$extrafields = new ExtraFields($this->db);
		}
		$extrafields->fetch_name_optionals_label($this->table_element_line);

		$parameters = array('num'=>$num, 'dateSelector'=>$dateSelector, 'seller'=>$seller, 'buyer'=>$buyer, 'selected'=>$selected, 'table_element_line'=>$this->table_element_line);
		$reshook = $hookmanager->executeHooks('printObjectLineTitle', $parameters, $this, $action); // Note that $action and $object may have been modified by some hooks
		if (empty($reshook)) {
			// Output template part (modules that overwrite templates must declare this into descriptor)
			// Use global variables + $dateSelector + $seller and $buyer
			// Note: This is deprecated. If you need to overwrite the tpl file, use instead the hook.
			$dirtpls = array_merge($conf->modules_parts['tpl'], array($defaulttpldir));
			foreach ($dirtpls as $module => $reldir) {
				if (!empty($module)) {
					$tpl = dol_buildpath($reldir.'/objectline_title.tpl.php');
				} else {
					$tpl = DOL_DOCUMENT_ROOT.$reldir.'/objectline_title.tpl.php';
				}
				if (empty($conf->file->strict_mode)) {
					$res = @include $tpl;
				} else {
					$res = include $tpl; // for debug
				}
				if ($res) {
					break;
				}
			}
		}

		$i = 0;

		print "<!-- begin printObjectLines() --><tbody>\n";
		foreach ($this->lines as $line) {
			//Line extrafield
			$line->fetch_optionals();

			//if (is_object($hookmanager) && (($line->product_type == 9 && ! empty($line->special_code)) || ! empty($line->fk_parent_line)))
			if (is_object($hookmanager)) {   // Old code is commented on preceding line.
				if (empty($line->fk_parent_line)) {
					$parameters = array('line'=>$line, 'num'=>$num, 'i'=>$i, 'dateSelector'=>$dateSelector, 'seller'=>$seller, 'buyer'=>$buyer, 'selected'=>$selected, 'table_element_line'=>$line->table_element);
					$reshook = $hookmanager->executeHooks('printObjectLine', $parameters, $this, $action); // Note that $action and $object may have been modified by some hooks
				} else {
					$parameters = array('line'=>$line, 'num'=>$num, 'i'=>$i, 'dateSelector'=>$dateSelector, 'seller'=>$seller, 'buyer'=>$buyer, 'selected'=>$selected, 'table_element_line'=>$line->table_element, 'fk_parent_line'=>$line->fk_parent_line);
					$reshook = $hookmanager->executeHooks('printObjectSubLine', $parameters, $this, $action); // Note that $action and $object may have been modified by some hooks
				}
			}
			if (empty($reshook)) {
				$this->printObjectLine($action, $line, '', $num, $i, $dateSelector, $seller, $buyer, $selected, $extrafields, $defaulttpldir);
			}

			$i++;
		}
		print "</tbody><!-- end printObjectLines() -->\n";
	}

	/**
	 *	Return HTML content of a detail line
	 *	TODO Move this into an output class file (htmlline.class.php)
	 *
	 *	@param	string      		$action				GET/POST action
	 *	@param  CommonObjectLine 	$line			    Selected object line to output
	 *	@param  string	    		$var               	Is it a an odd line (true)
	 *	@param  int		    		$num               	Number of line (0)
	 *	@param  int		    		$i					I
	 *	@param  int		    		$dateSelector      	1=Show also date range input fields
	 *	@param  string	    		$seller            	Object of seller third party
	 *	@param  string	    		$buyer             	Object of buyer third party
	 *	@param	int					$selected		   	Object line selected
	 *  @param  Extrafields			$extrafields		Object of extrafields
	 *  @param	string				$defaulttpldir		Directory where to find the template (deprecated)
	 *	@return	void
	 */
	public function printObjectLine($action, $line, $var, $num, $i, $dateSelector, $seller, $buyer, $selected = 0, $extrafields = null, $defaulttpldir = '/core/tpl')
	{
		global $conf, $langs, $user, $object, $hookmanager;
		global $form;
		global $object_rights, $disableedit, $disablemove, $disableremove; // TODO We should not use global var for this !

		$object_rights = $this->getRights();

		$element = $this->element;

		$text = ''; $description = '';

		// Line in view mode
		if ($action != 'editline' || $selected != $line->id) {
			// Product
			if ($line->fk_product > 0) {
				$product_static = new Product($this->db);
				$product_static->fetch($line->fk_product);

				$product_static->ref = $line->ref; //can change ref in hook
				$product_static->label = $line->label; //can change label in hook

				$text = $product_static->getNomUrl(1);

				// Define output language and label
				if (!empty($conf->global->MAIN_MULTILANGS)) {
					if (property_exists($this, 'socid') && !is_object($this->thirdparty)) {
						dol_print_error('', 'Error: Method printObjectLine was called on an object and object->fetch_thirdparty was not done before');
						return;
					}

					$prod = new Product($this->db);
					$prod->fetch($line->fk_product);

					$outputlangs = $langs;
					$newlang = '';
					if (empty($newlang) && GETPOST('lang_id', 'aZ09')) {
						$newlang = GETPOST('lang_id', 'aZ09');
					}
					if (!empty($conf->global->PRODUIT_TEXTS_IN_THIRDPARTY_LANGUAGE) && empty($newlang) && is_object($this->thirdparty)) {
						$newlang = $this->thirdparty->default_lang; // To use language of customer
					}
					if (!empty($newlang)) {
						$outputlangs = new Translate("", $conf);
						$outputlangs->setDefaultLang($newlang);
					}

					$label = (!empty($prod->multilangs[$outputlangs->defaultlang]["label"])) ? $prod->multilangs[$outputlangs->defaultlang]["label"] : $line->product_label;
				} else {
					$label = $line->product_label;
				}

				$text .= ' - '.(!empty($line->label) ? $line->label : $label);
				$description .= (!empty($conf->global->PRODUIT_DESC_IN_FORM) ? '' : dol_htmlentitiesbr($line->description)); // Description is what to show on popup. We shown nothing if already into desc.
			}

			$line->pu_ttc = price2num($line->subprice * (1 + ($line->tva_tx / 100)), 'MU');

			// Output template part (modules that overwrite templates must declare this into descriptor)
			// Use global variables + $dateSelector + $seller and $buyer
			// Note: This is deprecated. If you need to overwrite the tpl file, use instead the hook printObjectLine and printObjectSubLine.
			$dirtpls = array_merge($conf->modules_parts['tpl'], array($defaulttpldir));
			foreach ($dirtpls as $module => $reldir) {
				if (!empty($module)) {
					$tpl = dol_buildpath($reldir.'/objectline_view.tpl.php');
				} else {
					$tpl = DOL_DOCUMENT_ROOT.$reldir.'/objectline_view.tpl.php';
				}

				if (empty($conf->file->strict_mode)) {
					$res = @include $tpl;
				} else {
					$res = include $tpl; // for debug
				}
				if ($res) {
					break;
				}
			}
		}

		// Line in update mode
		if ($this->statut == 0 && $action == 'editline' && $selected == $line->id) {
			$label = (!empty($line->label) ? $line->label : (($line->fk_product > 0) ? $line->product_label : ''));

			$line->pu_ttc = price2num($line->subprice * (1 + ($line->tva_tx / 100)), 'MU');

			// Output template part (modules that overwrite templates must declare this into descriptor)
			// Use global variables + $dateSelector + $seller and $buyer
			// Note: This is deprecated. If you need to overwrite the tpl file, use instead the hook printObjectLine and printObjectSubLine.
			$dirtpls = array_merge($conf->modules_parts['tpl'], array($defaulttpldir));
			foreach ($dirtpls as $module => $reldir) {
				if (!empty($module)) {
					$tpl = dol_buildpath($reldir.'/objectline_edit.tpl.php');
				} else {
					$tpl = DOL_DOCUMENT_ROOT.$reldir.'/objectline_edit.tpl.php';
				}

				if (empty($conf->file->strict_mode)) {
					$res = @include $tpl;
				} else {
					$res = include $tpl; // for debug
				}
				if ($res) {
					break;
				}
			}
		}
	}


	/* This is to show array of line of details of source object */


	/**
	 * 	Return HTML table table of source object lines
	 *  TODO Move this and previous function into output html class file (htmlline.class.php).
	 *  If lines are into a template, title must also be into a template
	 *  But for the moment we don't know if it's possible, so we keep the method available on overloaded objects.
	 *
	 *	@param	string		$restrictlist		''=All lines, 'services'=Restrict to services only
	 *  @param  array       $selectedLines      Array of lines id for selected lines
	 *  @return	void
	 */
	public function printOriginLinesList($restrictlist = '', $selectedLines = array())
	{
		global $langs, $hookmanager, $conf, $form;

		print '<tr class="liste_titre">';
		print '<td>'.$langs->trans('Ref').'</td>';
		print '<td>'.$langs->trans('Description').'</td>';
		print '<td class="right">'.$langs->trans('VATRate').'</td>';
		print '<td class="right">'.$langs->trans('PriceUHT').'</td>';
		if (!empty($conf->multicurrency->enabled)) {
			print '<td class="right">'.$langs->trans('PriceUHTCurrency').'</td>';
		}
		print '<td class="right">'.$langs->trans('Qty').'</td>';
		if (!empty($conf->global->PRODUCT_USE_UNITS)) {
			print '<td class="left">'.$langs->trans('Unit').'</td>';
		}
		print '<td class="right">'.$langs->trans('ReductionShort').'</td>';
		print '<td class="center">'.$form->showCheckAddButtons('checkforselect', 1).'</td>';
		print '</tr>';
		$i = 0;

		if (!empty($this->lines)) {
			foreach ($this->lines as $line) {
				if (is_object($hookmanager) && (($line->product_type == 9 && !empty($line->special_code)) || !empty($line->fk_parent_line))) {
					if (empty($line->fk_parent_line)) {
						$parameters = array('line'=>$line, 'i'=>$i);
						$action = '';
						$hookmanager->executeHooks('printOriginObjectLine', $parameters, $this, $action); // Note that $action and $object may have been modified by some hooks
					}
				} else {
					$this->printOriginLine($line, '', $restrictlist, '/core/tpl', $selectedLines);
				}

				$i++;
			}
		}
	}

	/**
	 * 	Return HTML with a line of table array of source object lines
	 *  TODO Move this and previous function into output html class file (htmlline.class.php).
	 *  If lines are into a template, title must also be into a template
	 *  But for the moment we don't know if it's possible as we keep a method available on overloaded objects.
	 *
	 * 	@param	CommonObjectLine	$line				Line
	 * 	@param	string				$var				Var
	 *	@param	string				$restrictlist		''=All lines, 'services'=Restrict to services only (strike line if not)
	 *  @param	string				$defaulttpldir		Directory where to find the template
	 *  @param  array       		$selectedLines      Array of lines id for selected lines
	 * 	@return	void
	 */
	public function printOriginLine($line, $var, $restrictlist = '', $defaulttpldir = '/core/tpl', $selectedLines = array())
	{
		global $langs, $conf;

		//var_dump($line);
		if (!empty($line->date_start)) {
			$date_start = $line->date_start;
		} else {
			$date_start = $line->date_debut_prevue;
			if ($line->date_debut_reel) {
				$date_start = $line->date_debut_reel;
			}
		}
		if (!empty($line->date_end)) {
			$date_end = $line->date_end;
		} else {
			$date_end = $line->date_fin_prevue;
			if ($line->date_fin_reel) {
				$date_end = $line->date_fin_reel;
			}
		}

		$this->tpl['id'] = $line->id;

		$this->tpl['label'] = '';
		if (!empty($line->fk_parent_line)) {
			$this->tpl['label'] .= img_picto('', 'rightarrow');
		}

		if (($line->info_bits & 2) == 2) {  // TODO Not sure this is used for source object
			$discount = new DiscountAbsolute($this->db);
			$discount->fk_soc = $this->socid;
			$this->tpl['label'] .= $discount->getNomUrl(0, 'discount');
		} elseif (!empty($line->fk_product)) {
			$productstatic = new Product($this->db);
			$productstatic->id = $line->fk_product;
			$productstatic->ref = $line->ref;
			$productstatic->type = $line->fk_product_type;
			if (empty($productstatic->ref)) {
				$line->fetch_product();
				$productstatic = $line->product;
			}

			$this->tpl['label'] .= $productstatic->getNomUrl(1);
			$this->tpl['label'] .= ' - '.(!empty($line->label) ? $line->label : $line->product_label);
			// Dates
			if ($line->product_type == 1 && ($date_start || $date_end)) {
				$this->tpl['label'] .= get_date_range($date_start, $date_end);
			}
		} else {
			$this->tpl['label'] .= ($line->product_type == -1 ? '&nbsp;' : ($line->product_type == 1 ? img_object($langs->trans(''), 'service') : img_object($langs->trans(''), 'product')));
			if (!empty($line->desc)) {
				$this->tpl['label'] .= $line->desc;
			} else {
				$this->tpl['label'] .= ($line->label ? '&nbsp;'.$line->label : '');
			}

			// Dates
			if ($line->product_type == 1 && ($date_start || $date_end)) {
				$this->tpl['label'] .= get_date_range($date_start, $date_end);
			}
		}

		if (!empty($line->desc)) {
			if ($line->desc == '(CREDIT_NOTE)') {  // TODO Not sure this is used for source object
				$discount = new DiscountAbsolute($this->db);
				$discount->fetch($line->fk_remise_except);
				$this->tpl['description'] = $langs->transnoentities("DiscountFromCreditNote", $discount->getNomUrl(0));
			} elseif ($line->desc == '(DEPOSIT)') {  // TODO Not sure this is used for source object
				$discount = new DiscountAbsolute($this->db);
				$discount->fetch($line->fk_remise_except);
				$this->tpl['description'] = $langs->transnoentities("DiscountFromDeposit", $discount->getNomUrl(0));
			} elseif ($line->desc == '(EXCESS RECEIVED)') {
				$discount = new DiscountAbsolute($this->db);
				$discount->fetch($line->fk_remise_except);
				$this->tpl['description'] = $langs->transnoentities("DiscountFromExcessReceived", $discount->getNomUrl(0));
			} elseif ($line->desc == '(EXCESS PAID)') {
				$discount = new DiscountAbsolute($this->db);
				$discount->fetch($line->fk_remise_except);
				$this->tpl['description'] = $langs->transnoentities("DiscountFromExcessPaid", $discount->getNomUrl(0));
			} else {
				$this->tpl['description'] = dol_trunc($line->desc, 60);
			}
		} else {
			$this->tpl['description'] = '&nbsp;';
		}

		// VAT Rate
		$this->tpl['vat_rate'] = vatrate($line->tva_tx, true);
		$this->tpl['vat_rate'] .= (($line->info_bits & 1) == 1) ? '*' : '';
		if (!empty($line->vat_src_code) && !preg_match('/\(/', $this->tpl['vat_rate'])) {
			$this->tpl['vat_rate'] .= ' ('.$line->vat_src_code.')';
		}

		$this->tpl['price'] = price($line->subprice);
		$this->tpl['multicurrency_price'] = price($line->multicurrency_subprice);
		$this->tpl['qty'] = (($line->info_bits & 2) != 2) ? $line->qty : '&nbsp;';
		if (!empty($conf->global->PRODUCT_USE_UNITS)) {
			$this->tpl['unit'] = $langs->transnoentities($line->getLabelOfUnit('long'));
		}
		$this->tpl['remise_percent'] = (($line->info_bits & 2) != 2) ? vatrate($line->remise_percent, true) : '&nbsp;';

		// Is the line strike or not
		$this->tpl['strike'] = 0;
		if ($restrictlist == 'services' && $line->product_type != Product::TYPE_SERVICE) {
			$this->tpl['strike'] = 1;
		}

		// Output template part (modules that overwrite templates must declare this into descriptor)
		// Use global variables + $dateSelector + $seller and $buyer
		$dirtpls = array_merge($conf->modules_parts['tpl'], array($defaulttpldir));
		foreach ($dirtpls as $module => $reldir) {
			if (!empty($module)) {
				$tpl = dol_buildpath($reldir.'/originproductline.tpl.php');
			} else {
				$tpl = DOL_DOCUMENT_ROOT.$reldir.'/originproductline.tpl.php';
			}

			if (empty($conf->file->strict_mode)) {
				$res = @include $tpl;
			} else {
				$res = include $tpl; // for debug
			}
			if ($res) {
				break;
			}
		}
	}


	// phpcs:disable PEAR.NamingConventions.ValidFunctionName.ScopeNotCamelCaps
	/**
	 *	Add resources to the current object : add entry into llx_element_resources
	 *	Need $this->element & $this->id
	 *
	 *	@param		int		$resource_id		Resource id
	 *	@param		string	$resource_type		'resource'
	 *	@param		int		$busy				Busy or not
	 *	@param		int		$mandatory			Mandatory or not
	 *	@return		int							<=0 if KO, >0 if OK
	 */
	public function add_element_resource($resource_id, $resource_type, $busy = 0, $mandatory = 0)
	{
		// phpcs:enable
		$this->db->begin();

		$sql = "INSERT INTO ".MAIN_DB_PREFIX."element_resources (";
		$sql .= "resource_id";
		$sql .= ", resource_type";
		$sql .= ", element_id";
		$sql .= ", element_type";
		$sql .= ", busy";
		$sql .= ", mandatory";
		$sql .= ") VALUES (";
		$sql .= $resource_id;
		$sql .= ", '".$this->db->escape($resource_type)."'";
		$sql .= ", '".$this->db->escape($this->id)."'";
		$sql .= ", '".$this->db->escape($this->element)."'";
		$sql .= ", '".$this->db->escape($busy)."'";
		$sql .= ", '".$this->db->escape($mandatory)."'";
		$sql .= ")";

		dol_syslog(get_class($this)."::add_element_resource", LOG_DEBUG);
		if ($this->db->query($sql)) {
			$this->db->commit();
			return 1;
		} else {
			$this->error = $this->db->lasterror();
			$this->db->rollback();
			return  0;
		}
	}

	// phpcs:disable PEAR.NamingConventions.ValidFunctionName.ScopeNotCamelCaps
	/**
	 *    Delete a link to resource line
	 *
	 *    @param	int		$rowid			Id of resource line to delete
	 *    @param	int		$element		element name (for trigger) TODO: use $this->element into commonobject class
	 *    @param	int		$notrigger		Disable all triggers
	 *    @return   int						>0 if OK, <0 if KO
	 */
	public function delete_resource($rowid, $element, $notrigger = 0)
	{
		// phpcs:enable
		global $user;

		$this->db->begin();

		$sql = "DELETE FROM ".MAIN_DB_PREFIX."element_resources";
		$sql .= " WHERE rowid=".$rowid;

		dol_syslog(get_class($this)."::delete_resource", LOG_DEBUG);

		$resql = $this->db->query($sql);
		if (!$resql) {
			$this->error = $this->db->lasterror();
			$this->db->rollback();
			return -1;
		} else {
			if (!$notrigger) {
				$result = $this->call_trigger(strtoupper($element).'_DELETE_RESOURCE', $user);
				if ($result < 0) {
					$this->db->rollback(); return -1;
				}
			}
			$this->db->commit();
			return 1;
		}
	}


	/**
	 * Overwrite magic function to solve problem of cloning object that are kept as references
	 *
	 * @return void
	 */
	public function __clone()
	{
		// Force a copy of this->lines, otherwise it will point to same object.
		if (isset($this->lines) && is_array($this->lines)) {
			$nboflines = count($this->lines);
			for ($i = 0; $i < $nboflines; $i++) {
				$this->lines[$i] = clone $this->lines[$i];
			}
		}
	}

	/**
	 * Common function for all objects extending CommonObject for generating documents
	 *
	 * @param 	string 		$modelspath 	Relative folder where generators are placed
	 * @param 	string 		$modele 		Generator to use. Caller must set it to obj->model_pdf or GETPOST('model_pdf','alpha') for example.
	 * @param 	Translate 	$outputlangs 	Output language to use
	 * @param 	int 		$hidedetails 	1 to hide details. 0 by default
	 * @param 	int 		$hidedesc 		1 to hide product description. 0 by default
	 * @param 	int 		$hideref 		1 to hide product reference. 0 by default
	 * @param   null|array  $moreparams     Array to provide more information
	 * @return 	int 						>0 if OK, <0 if KO
	 * @see	addFileIntoDatabaseIndex()
	 */
	protected function commonGenerateDocument($modelspath, $modele, $outputlangs, $hidedetails, $hidedesc, $hideref, $moreparams = null)
	{
		global $conf, $langs, $user, $hookmanager, $action;

		$srctemplatepath = '';

		$parameters = array('modelspath'=>$modelspath, 'modele'=>$modele, 'outputlangs'=>$outputlangs, 'hidedetails'=>$hidedetails, 'hidedesc'=>$hidedesc, 'hideref'=>$hideref, 'moreparams'=>$moreparams);
		$reshook = $hookmanager->executeHooks('commonGenerateDocument', $parameters, $this, $action); // Note that $action and $object may have been modified by some hooks

		if (empty($reshook)) {
			dol_syslog("commonGenerateDocument modele=".$modele." outputlangs->defaultlang=".(is_object($outputlangs) ? $outputlangs->defaultlang : 'null'));

			if (empty($modele)) {
				$this->error = 'BadValueForParameterModele';
				return -1;
			}

			// Increase limit for PDF build
			$err = error_reporting();
			error_reporting(0);
			@set_time_limit(120);
			error_reporting($err);

			// If selected model is a filename template (then $modele="modelname" or "modelname:filename")
			$tmp = explode(':', $modele, 2);
			if (!empty($tmp[1])) {
				$modele = $tmp[0];
				$srctemplatepath = $tmp[1];
			}

			// Search template files
			$file = '';
			$classname = '';
			$filefound = '';
			$dirmodels = array('/');
			if (is_array($conf->modules_parts['models'])) {
				$dirmodels = array_merge($dirmodels, $conf->modules_parts['models']);
			}
			foreach ($dirmodels as $reldir) {
				foreach (array('doc', 'pdf') as $prefix) {
					if (in_array(get_class($this), array('Adherent'))) {
						// Member module use prefix_modele.class.php
						$file = $prefix."_".$modele.".class.php";
					} else {
						// Other module use prefix_modele.modules.php
						$file = $prefix."_".$modele.".modules.php";
					}

					// On verifie l'emplacement du modele
					$file = dol_buildpath($reldir.$modelspath.$file, 0);
					if (file_exists($file)) {
						$filefound = $file;
						$classname = $prefix.'_'.$modele;
						break;
					}
				}
				if ($filefound) {
					break;
				}
			}

			// If generator was found
			if ($filefound) {
				global $db; // Required to solve a conception default making an include of code using $db instead of $this->db just after.

				require_once $file;

				$obj = new $classname($this->db);

				// If generator is ODT, we must have srctemplatepath defined, if not we set it.
				if ($obj->type == 'odt' && empty($srctemplatepath)) {
					$varfortemplatedir = $obj->scandir;
					if ($varfortemplatedir && !empty($conf->global->$varfortemplatedir)) {
						$dirtoscan = $conf->global->$varfortemplatedir;

						$listoffiles = array();

						// Now we add first model found in directories scanned
						$listofdir = explode(',', $dirtoscan);
						foreach ($listofdir as $key => $tmpdir) {
							$tmpdir = trim($tmpdir);
							$tmpdir = preg_replace('/DOL_DATA_ROOT/', DOL_DATA_ROOT, $tmpdir);
							if (!$tmpdir) {
								unset($listofdir[$key]); continue;
							}
							if (is_dir($tmpdir)) {
								$tmpfiles = dol_dir_list($tmpdir, 'files', 0, '\.od(s|t)$', '', 'name', SORT_ASC, 0);
								if (count($tmpfiles)) {
									$listoffiles = array_merge($listoffiles, $tmpfiles);
								}
							}
						}

						if (count($listoffiles)) {
							foreach ($listoffiles as $record) {
								$srctemplatepath = $record['fullname'];
								break;
							}
						}
					}

					if (empty($srctemplatepath)) {
						$this->error = 'ErrorGenerationAskedForOdtTemplateWithSrcFileNotDefined';
						return -1;
					}
				}

				if ($obj->type == 'odt' && !empty($srctemplatepath)) {
					if (!dol_is_file($srctemplatepath)) {
						dol_syslog("Failed to locate template file ".$srctemplatepath, LOG_WARNING);
						$this->error = 'ErrorGenerationAskedForOdtTemplateWithSrcFileNotFound';
						return -1;
					}
				}

				// We save charset_output to restore it because write_file can change it if needed for
				// output format that does not support UTF8.
				$sav_charset_output = $outputlangs->charset_output;

				if (in_array(get_class($this), array('Adherent'))) {
					$arrayofrecords = array(); // The write_file of templates of adherent class need this var
					$resultwritefile = $obj->write_file($this, $outputlangs, $srctemplatepath, 'member', 1, $moreparams);
				} else {
					 $resultwritefile = $obj->write_file($this, $outputlangs, $srctemplatepath, $hidedetails, $hidedesc, $hideref, $moreparams);
				}
				// After call of write_file $obj->result['fullpath'] is set with generated file. It will be used to update the ECM database index.

				if ($resultwritefile > 0) {
					$outputlangs->charset_output = $sav_charset_output;

					// We delete old preview
					require_once DOL_DOCUMENT_ROOT.'/core/lib/files.lib.php';
					dol_delete_preview($this);

					// Index file in database
					if (!empty($obj->result['fullpath'])) {
						$destfull = $obj->result['fullpath'];
						$upload_dir = dirname($destfull);
						$destfile = basename($destfull);
						$rel_dir = preg_replace('/^'.preg_quote(DOL_DATA_ROOT, '/').'/', '', $upload_dir);

						if (!preg_match('/[\\/]temp[\\/]|[\\/]thumbs|\.meta$/', $rel_dir)) {     // If not a tmp dir
							$filename = basename($destfile);
							$rel_dir = preg_replace('/[\\/]$/', '', $rel_dir);
							$rel_dir = preg_replace('/^[\\/]/', '', $rel_dir);

							include_once DOL_DOCUMENT_ROOT.'/ecm/class/ecmfiles.class.php';
							$ecmfile = new EcmFiles($this->db);
							$result = $ecmfile->fetch(0, '', ($rel_dir ? $rel_dir.'/' : '').$filename);

							 // Set the public "share" key
							$setsharekey = false;
							if ($this->element == 'propal') {
								$useonlinesignature = $conf->global->MAIN_FEATURES_LEVEL; // Replace this with 1 when feature to make online signature is ok
								if ($useonlinesignature) {
									$setsharekey = true;
								}
								if (!empty($conf->global->PROPOSAL_ALLOW_EXTERNAL_DOWNLOAD)) {
									$setsharekey = true;
								}
							}
							if ($this->element == 'commande' && !empty($conf->global->ORDER_ALLOW_EXTERNAL_DOWNLOAD)) {
								$setsharekey = true;
							}
							if ($this->element == 'facture' && !empty($conf->global->INVOICE_ALLOW_EXTERNAL_DOWNLOAD)) {
								$setsharekey = true;
							}
							if ($this->element == 'bank_account' && !empty($conf->global->BANK_ACCOUNT_ALLOW_EXTERNAL_DOWNLOAD)) {
								$setsharekey = true;
							}
							if ($this->element == 'contrat' && !empty($conf->global->CONTRACT_ALLOW_EXTERNAL_DOWNLOAD)) {
								$setsharekey = true;
							}

							if ($setsharekey) {
								if (empty($ecmfile->share)) {	// Because object not found or share not set yet
									require_once DOL_DOCUMENT_ROOT.'/core/lib/security2.lib.php';
									$ecmfile->share = getRandomPassword(true);
								}
							}

							if ($result > 0) {
								$ecmfile->label = md5_file(dol_osencode($destfull)); // hash of file content
								$ecmfile->fullpath_orig = '';
								$ecmfile->gen_or_uploaded = 'generated';
								$ecmfile->description = ''; // indexed content
								$ecmfile->keyword = ''; // keyword content
								$result = $ecmfile->update($user);
								if ($result < 0) {
									setEventMessages($ecmfile->error, $ecmfile->errors, 'warnings');
								}
							} else {
								$ecmfile->entity = $conf->entity;
								$ecmfile->filepath = $rel_dir;
								$ecmfile->filename = $filename;
								$ecmfile->label = md5_file(dol_osencode($destfull)); // hash of file content
								$ecmfile->fullpath_orig = '';
								$ecmfile->gen_or_uploaded = 'generated';
								$ecmfile->description = ''; // indexed content
								$ecmfile->keyword = ''; // keyword content
								$ecmfile->src_object_type = $this->table_element;
								$ecmfile->src_object_id   = $this->id;

								$result = $ecmfile->create($user);
								if ($result < 0) {
									setEventMessages($ecmfile->error, $ecmfile->errors, 'warnings');
								}
							}

							/*$this->result['fullname']=$destfull;
							$this->result['filepath']=$ecmfile->filepath;
							$this->result['filename']=$ecmfile->filename;*/
							//var_dump($obj->update_main_doc_field);exit;

							// Update the last_main_doc field into main object (if document generator has property ->update_main_doc_field set)
							$update_main_doc_field = 0;
							if (!empty($obj->update_main_doc_field)) {
								$update_main_doc_field = 1;
							}
							if ($update_main_doc_field && !empty($this->table_element)) {
								$sql = 'UPDATE '.MAIN_DB_PREFIX.$this->table_element." SET last_main_doc = '".$this->db->escape($ecmfile->filepath.'/'.$ecmfile->filename)."'";
								$sql .= ' WHERE rowid = '.$this->id;

								$resql = $this->db->query($sql);
								if (!$resql) {
									dol_print_error($this->db);
								} else {
									$this->last_main_doc = $ecmfile->filepath.'/'.$ecmfile->filename;
								}
							}
						}
					} else {
						dol_syslog('Method ->write_file was called on object '.get_class($obj).' and return a success but the return array ->result["fullpath"] was not set.', LOG_WARNING);
					}

					// Success in building document. We build meta file.
					dol_meta_create($this);

					return 1;
				} else {
					$outputlangs->charset_output = $sav_charset_output;
					dol_print_error($this->db, "Error generating document for ".__CLASS__.". Error: ".$obj->error, $obj->errors);
					return -1;
				}
			} else {
				if (!$filefound) {
					$this->error = $langs->trans("Error").' Failed to load doc generator with modelpaths='.$modelspath.' - modele='.$modele;
					dol_print_error('', $this->error);
				} else {
					$this->error = $langs->trans("Error")." ".$langs->trans("ErrorFileDoesNotExists", $filefound);
					dol_print_error('', $this->error);
				}
				return -1;
			}
		} else {
			return $reshook;
		}
	}

	/**
	 *  Build thumb
	 *  @todo Move this into files.lib.php
	 *
	 *  @param      string	$file           Path file in UTF8 to original file to create thumbs from.
	 *	@return		void
	 */
	public function addThumbs($file)
	{
		global $maxwidthsmall, $maxheightsmall, $maxwidthmini, $maxheightmini, $quality;

		require_once DOL_DOCUMENT_ROOT.'/core/lib/images.lib.php'; // This define also $maxwidthsmall, $quality, ...

		$file_osencoded = dol_osencode($file);
		if (file_exists($file_osencoded)) {
			// Create small thumbs for company (Ratio is near 16/9)
			// Used on logon for example
			vignette($file_osencoded, $maxwidthsmall, $maxheightsmall, '_small', $quality);

			// Create mini thumbs for company (Ratio is near 16/9)
			// Used on menu or for setup page for example
			vignette($file_osencoded, $maxwidthmini, $maxheightmini, '_mini', $quality);
		}
	}


	/* Functions common to commonobject and commonobjectline */

	/* For default values */

	/**
	 * Return the default value to use for a field when showing the create form of object.
	 * Return values in this order:
	 * 1) If parameter is available into POST, we return it first.
	 * 2) If not but an alternate value was provided as parameter of function, we return it.
	 * 3) If not but a constant $conf->global->OBJECTELEMENT_FIELDNAME is set, we return it (It is better to use the dedicated table).
	 * 4) Return value found into database (TODO No yet implemented)
	 *
	 * @param   string              $fieldname          Name of field
	 * @param   string              $alternatevalue     Alternate value to use
	 * @return  string|string[]                         Default value (can be an array if the GETPOST return an array)
	 **/
	public function getDefaultCreateValueFor($fieldname, $alternatevalue = null)
	{
		global $conf, $_POST;

		// If param here has been posted, we use this value first.
		if (GETPOSTISSET($fieldname)) {
			return GETPOST($fieldname, 'alphanohtml', 3);
		}

		if (isset($alternatevalue)) {
			return $alternatevalue;
		}

		$newelement = $this->element;
		if ($newelement == 'facture') {
			$newelement = 'invoice';
		}
		if ($newelement == 'commande') {
			$newelement = 'order';
		}
		if (empty($newelement)) {
			dol_syslog("Ask a default value using common method getDefaultCreateValueForField on an object with no property ->element defined. Return empty string.", LOG_WARNING);
			return '';
		}

		$keyforfieldname = strtoupper($newelement.'_DEFAULT_'.$fieldname);
		//var_dump($keyforfieldname);
		if (isset($conf->global->$keyforfieldname)) {
			return $conf->global->$keyforfieldname;
		}

		// TODO Ad here a scan into table llx_overwrite_default with a filter on $this->element and $fieldname
	}


	/* For triggers */


	// phpcs:disable PEAR.NamingConventions.ValidFunctionName.ScopeNotCamelCaps
	/**
	 * Call trigger based on this instance.
	 * Some context information may also be provided into array property this->context.
	 * NB:  Error from trigger are stacked in interface->errors
	 * NB2: If return code of triggers are < 0, action calling trigger should cancel all transaction.
	 *
	 * @param   string    $triggerName   trigger's name to execute
	 * @param   User      $user           Object user
	 * @return  int                       Result of run_triggers
	 */
	public function call_trigger($triggerName, $user)
	{
		// phpcs:enable
		global $langs, $conf;

		if (!is_object($langs)) {	// If lang was not defined, we set it. It is required by run_triggers.
			include_once DOL_DOCUMENT_ROOT.'/core/class/translate.class.php';
			$langs = new Translate('', $conf);
		}

		include_once DOL_DOCUMENT_ROOT.'/core/class/interfaces.class.php';
		$interface = new Interfaces($this->db);
		$result = $interface->run_triggers($triggerName, $this, $user, $langs, $conf);

		if ($result < 0) {
			if (!empty($this->errors)) {
				$this->errors = array_unique(array_merge($this->errors, $interface->errors)); // We use array_unique because when a trigger call another trigger on same object, this->errors is added twice.
			} else {
				$this->errors = $interface->errors;
			}
		}
		return $result;
	}


	/* Functions for data in other language */


	/**
	 *  Function to get alternative languages of a data into $this->array_languages
	 *  This method is NOT called by method fetch of objects but must be called separately.
	 *
	 *  @return	int						<0 if error, 0 if no values of alternative languages to find nor found, 1 if a value was found and loaded
	 *  @see fetch_optionnals()
	 */
	public function fetchValuesForExtraLanguages()
	{
		// To avoid SQL errors. Probably not the better solution though
		if (!$this->element) {
			return 0;
		}
		if (!($this->id > 0)) {
			return 0;
		}
		if (is_array($this->array_languages)) {
			return 1;
		}

		$this->array_languages = array();

		$element = $this->element;
		if ($element == 'categorie') {
			$element = 'categories'; // For compatibility
		}

		// Request to get translation values for object
		$sql = "SELECT rowid, property, lang , value";
		$sql .= " FROM ".MAIN_DB_PREFIX."object_lang";
		$sql .= " WHERE type_object = '".$this->db->escape($element)."'";
		$sql .= " AND fk_object = ".$this->id;

		//dol_syslog(get_class($this)."::fetch_optionals get extrafields data for ".$this->table_element, LOG_DEBUG);		// Too verbose
		$resql = $this->db->query($sql);
		if ($resql) {
			$numrows = $this->db->num_rows($resql);
			if ($numrows) {
				$i = 0;
				while ($i < $numrows) {
					$obj = $this->db->fetch_object($resql);
					$key = $obj->property;
					$value = $obj->value;
					$codelang = $obj->lang;
					$type = $this->fields[$key]['type'];

					// we can add this attribute to object
					if (preg_match('/date/', $type)) {
						$this->array_languages[$key][$codelang] = $this->db->jdate($value);
					} else {
						$this->array_languages[$key][$codelang] = $value;
					}

					$i++;
				}
			}

			$this->db->free($resql);

			if ($numrows) {
				return $numrows;
			} else {
				return 0;
			}
		} else {
			dol_print_error($this->db);
			return -1;
		}
	}

	/**
	 * Fill array_options property of object by extrafields value (using for data sent by forms)
	 *
	 * @param	string	$onlykey		Only the following key is filled. When we make update of only one language field ($action = 'update_languages'), calling page must set this to avoid to have other languages being reset.
	 * @return	int						1 if array_options set, 0 if no value, -1 if error (field required missing for example)
	 */
	public function setValuesForExtraLanguages($onlykey = '')
	{
		global $_POST, $langs;

		// Get extra fields
		foreach ($_POST as $postfieldkey => $postfieldvalue) {
			$tmparray = explode('-', $postfieldkey);
			if ($tmparray[0] != 'field') {
				continue;
			}

			$element = $tmparray[1];
			$key = $tmparray[2];
			$codelang = $tmparray[3];
			//var_dump("postfieldkey=".$postfieldkey." element=".$element." key=".$key." codelang=".$codelang);

			if (!empty($onlykey) && $key != $onlykey) {
				continue;
			}
			if ($element != $this->element) {
				continue;
			}

			$key_type = $this->fields[$key]['type'];

			$enabled = 1;
			if (isset($this->fields[$key]['enabled'])) {
				$enabled = dol_eval($this->fields[$key]['enabled'], 1);
			}
			/*$perms = 1;
			if (isset($this->fields[$key]['perms']))
			{
				$perms = dol_eval($this->fields[$key]['perms'], 1);
			}*/
			if (empty($enabled)) {
				continue;
			}
			//if (empty($perms)) continue;

			if (in_array($key_type, array('date'))) {
				// Clean parameters
				// TODO GMT date in memory must be GMT so we should add gm=true in parameters
				$value_key = dol_mktime(0, 0, 0, $_POST[$postfieldkey."month"], $_POST[$postfieldkey."day"], $_POST[$postfieldkey."year"]);
			} elseif (in_array($key_type, array('datetime'))) {
				// Clean parameters
				// TODO GMT date in memory must be GMT so we should add gm=true in parameters
				$value_key = dol_mktime($_POST[$postfieldkey."hour"], $_POST[$postfieldkey."min"], 0, $_POST[$postfieldkey."month"], $_POST[$postfieldkey."day"], $_POST[$postfieldkey."year"]);
			} elseif (in_array($key_type, array('checkbox', 'chkbxlst'))) {
				$value_arr = GETPOST($postfieldkey, 'array'); // check if an array
				if (!empty($value_arr)) {
					$value_key = implode(',', $value_arr);
				} else {
					$value_key = '';
				}
			} elseif (in_array($key_type, array('price', 'double'))) {
				$value_arr = GETPOST($postfieldkey, 'alpha');
				$value_key = price2num($value_arr);
			} else {
				$value_key = GETPOST($postfieldkey);
				if (in_array($key_type, array('link')) && $value_key == '-1') {
					$value_key = '';
				}
			}

			$this->array_languages[$key][$codelang] = $value_key;

			/*if ($nofillrequired) {
				$langs->load('errors');
				setEventMessages($langs->trans('ErrorFieldsRequired').' : '.implode(', ', $error_field_required), null, 'errors');
				return -1;
			}*/
		}

		return 1;
	}


	/* Functions for extrafields */

	/**
	 * Function to make a fetch but set environment to avoid to load computed values before.
	 *
	 * @param	int		$id			ID of object
	 * @return	int					>0 if OK, 0 if not found, <0 if KO
	 */
	public function fetchNoCompute($id)
	{
		global $conf;

		$savDisableCompute = $conf->disable_compute;
		$conf->disable_compute = 1;

		$ret = $this->fetch($id);

		$conf->disable_compute = $savDisableCompute;

		return $ret;
	}

	// phpcs:disable PEAR.NamingConventions.ValidFunctionName.ScopeNotCamelCaps
	/**
	 *  Function to get extra fields of an object into $this->array_options
	 *  This method is in most cases called by method fetch of objects but you can call it separately.
	 *
	 *  @param	int		$rowid			Id of line. Use the id of object if not defined. Deprecated. Function must be called without parameters.
	 *  @param  array	$optionsArray   Array resulting of call of extrafields->fetch_name_optionals_label(). Deprecated. Function must be called without parameters.
	 *  @return	int						<0 if error, 0 if no values of extrafield to find nor found, 1 if an attribute is found and value loaded
	 *  @see fetchValuesForExtraLanguages()
	 */
	public function fetch_optionals($rowid = null, $optionsArray = null)
	{
		// phpcs:enable
		global $conf, $extrafields;

		if (empty($rowid)) {
			$rowid = $this->id;
		}
		if (empty($rowid) && isset($this->rowid)) {
			$rowid = $this->rowid; // deprecated
		}

		// To avoid SQL errors. Probably not the better solution though
		if (!$this->table_element) {
			return 0;
		}

		$this->array_options = array();

		if (!is_array($optionsArray)) {
			// If $extrafields is not a known object, we initialize it. Best practice is to have $extrafields defined into card.php or list.php page.
			if (!isset($extrafields) || !is_object($extrafields)) {
				require_once DOL_DOCUMENT_ROOT.'/core/class/extrafields.class.php';
				$extrafields = new ExtraFields($this->db);
			}

			// Load array of extrafields for elementype = $this->table_element
			if (empty($extrafields->attributes[$this->table_element]['loaded'])) {
				$extrafields->fetch_name_optionals_label($this->table_element);
			}
			$optionsArray = (!empty($extrafields->attributes[$this->table_element]['label']) ? $extrafields->attributes[$this->table_element]['label'] : null);
		} else {
			global $extrafields;
			dol_syslog("Warning: fetch_optionals was called with param optionsArray defined when you should pass null now", LOG_WARNING);
		}

		$table_element = $this->table_element;
		if ($table_element == 'categorie') {
			$table_element = 'categories'; // For compatibility
		}

		// Request to get complementary values
		if (is_array($optionsArray) && count($optionsArray) > 0) {
			$sql = "SELECT rowid";
			foreach ($optionsArray as $name => $label) {
				if (empty($extrafields->attributes[$this->table_element]['type'][$name]) || $extrafields->attributes[$this->table_element]['type'][$name] != 'separate') {
					$sql .= ", ".$name;
				}
			}
			$sql .= " FROM ".MAIN_DB_PREFIX.$table_element."_extrafields";
			$sql .= " WHERE fk_object = ".((int) $rowid);

			//dol_syslog(get_class($this)."::fetch_optionals get extrafields data for ".$this->table_element, LOG_DEBUG);		// Too verbose
			$resql = $this->db->query($sql);
			if ($resql) {
				$numrows = $this->db->num_rows($resql);
				if ($numrows) {
					$tab = $this->db->fetch_array($resql);

					foreach ($tab as $key => $value) {
						// Test fetch_array ! is_int($key) because fetch_array result is a mix table with Key as alpha and Key as int (depend db engine)
						if ($key != 'rowid' && $key != 'tms' && $key != 'fk_member' && !is_int($key)) {
							// we can add this attribute to object
							if (!empty($extrafields) && in_array($extrafields->attributes[$this->table_element]['type'][$key], array('date', 'datetime'))) {
								//var_dump($extrafields->attributes[$this->table_element]['type'][$key]);
								$this->array_options["options_".$key] = $this->db->jdate($value);
							} else {
								$this->array_options["options_".$key] = $value;
							}

							//var_dump('key '.$key.' '.$value.' type='.$extrafields->attributes[$this->table_element]['type'][$key].' '.$this->array_options["options_".$key]);
						}
					}

					// If field is a computed field, value must become result of compute
					foreach ($tab as $key => $value) {
						if (!empty($extrafields) && !empty($extrafields->attributes[$this->table_element]['computed'][$key])) {
							//var_dump($conf->disable_compute);
							if (empty($conf->disable_compute)) {
								$this->array_options["options_".$key] = dol_eval($extrafields->attributes[$this->table_element]['computed'][$key], 1, 0);
							}
						}
					}
				}

				$this->db->free($resql);

				if ($numrows) {
					return $numrows;
				} else {
					return 0;
				}
			} else {
				dol_print_error($this->db);
				return -1;
			}
		}
		return 0;
	}

	/**
	 *	Delete all extra fields values for the current object.
	 *
	 *  @return	int		<0 if KO, >0 if OK
	 *  @see deleteExtraLanguages(), insertExtraField(), updateExtraField(), setValueFrom()
	 */
	public function deleteExtraFields()
	{
		global $conf;

		if (!empty($conf->global->MAIN_EXTRAFIELDS_DISABLED)) {
			return 0;
		}

		$this->db->begin();

		$table_element = $this->table_element;
		if ($table_element == 'categorie') {
			$table_element = 'categories'; // For compatibility
		}

		$sql_del = "DELETE FROM ".MAIN_DB_PREFIX.$table_element."_extrafields WHERE fk_object = ".$this->id;
		dol_syslog(get_class($this)."::deleteExtraFields delete", LOG_DEBUG);
		$resql = $this->db->query($sql_del);
		if (!$resql) {
			$this->error = $this->db->lasterror();
			$this->db->rollback();
			return -1;
		} else {
			$this->db->commit();
			return 1;
		}
	}

	/**
	 *	Add/Update all extra fields values for the current object.
	 *  Data to describe values to insert/update are stored into $this->array_options=array('options_codeforfield1'=>'valueforfield1', 'options_codeforfield2'=>'valueforfield2', ...)
	 *  This function delete record with all extrafields and insert them again from the array $this->array_options.
	 *
	 *  @param	string		$trigger		If defined, call also the trigger (for example COMPANY_MODIFY)
	 *  @param	User		$userused		Object user
	 *  @return int 						-1=error, O=did nothing, 1=OK
	 *  @see insertExtraLanguages(), updateExtraField(), deleteExtraField(), setValueFrom()
	 */
	public function insertExtraFields($trigger = '', $userused = null)
	{
		global $conf, $langs, $user;

		if (!empty($conf->global->MAIN_EXTRAFIELDS_DISABLED)) {
			return 0;
		}

		if (empty($userused)) {
			$userused = $user;
		}

		$error = 0;

		if (!empty($this->array_options)) {
			// Check parameters
			$langs->load('admin');
			require_once DOL_DOCUMENT_ROOT.'/core/class/extrafields.class.php';
			$extrafields = new ExtraFields($this->db);
			$target_extrafields = $extrafields->fetch_name_optionals_label($this->table_element);

			// Eliminate copied source object extra fields that do not exist in target object
			$new_array_options = array();
			foreach ($this->array_options as $key => $value) {
				if (in_array(substr($key, 8), array_keys($target_extrafields))) {	// We remove the 'options_' from $key for test
					$new_array_options[$key] = $value;
				} elseif (in_array($key, array_keys($target_extrafields))) {		// We test on $key that does not contains the 'options_' prefix
					$new_array_options['options_'.$key] = $value;
				}
			}

			foreach ($new_array_options as $key => $value) {
				$attributeKey      = substr($key, 8); // Remove 'options_' prefix
				$attributeType     = $extrafields->attributes[$this->table_element]['type'][$attributeKey];
				$attributeLabel    = $extrafields->attributes[$this->table_element]['label'][$attributeKey];
				$attributeParam    = $extrafields->attributes[$this->table_element]['param'][$attributeKey];
				$attributeRequired = $extrafields->attributes[$this->table_element]['required'][$attributeKey];
				$attrfieldcomputed = $extrafields->attributes[$this->table_element]['computed'][$attributeKey];

				// Similar code than into insertExtraFields
				if ($attributeRequired) {
					$mandatorypb = false;
					if ($attributeType == 'link' && $this->array_options[$key] == '-1') {
						$mandatorypb = true;
					}
					if ($this->array_options[$key] === '') {
						$mandatorypb = true;
					}
					if ($attributeType == 'sellist' && $this->array_options[$key] == '0') {
						$mandatorypb = true;
					}
					if ($mandatorypb) {
						dol_syslog("Mandatory extra field ".$key." is empty");
						$this->errors[] = $langs->trans('ErrorFieldRequired', $attributeLabel);
						return -1;
					}
				}

				//dol_syslog("attributeLabel=".$attributeLabel, LOG_DEBUG);
				//dol_syslog("attributeType=".$attributeType, LOG_DEBUG);

				if (!empty($attrfieldcomputed)) {
					if (!empty($conf->global->MAIN_STORE_COMPUTED_EXTRAFIELDS)) {
						$value = dol_eval($attrfieldcomputed, 1, 0);
						dol_syslog($langs->trans("Extrafieldcomputed")." sur ".$attributeLabel."(".$value.")", LOG_DEBUG);
						$new_array_options[$key] = $value;
					} else {
						$new_array_options[$key] = null;
					}
				}

				switch ($attributeType) {
					case 'int':
						if (!is_numeric($value) && $value != '') {
							$this->errors[] = $langs->trans("ExtraFieldHasWrongValue", $attributeLabel);
							return -1;
						} elseif ($value == '') {
							$new_array_options[$key] = null;
						}
						break;
					case 'price':
					case 'double':
						$value = price2num($value);
						if (!is_numeric($value) && $value != '') {
							dol_syslog($langs->trans("ExtraFieldHasWrongValue")." for ".$attributeLabel."(".$value."is not '".$attributeType."')", LOG_DEBUG);
							$this->errors[] = $langs->trans("ExtraFieldHasWrongValue", $attributeLabel);
							return -1;
						} elseif ($value == '') {
							$new_array_options[$key] = null;
						}
						//dol_syslog("double value"." sur ".$attributeLabel."(".$value." is '".$attributeType."')", LOG_DEBUG);
						$new_array_options[$key] = $value;
						break;
					/*case 'select':	// Not required, we chosed value='0' for undefined values
						 if ($value=='-1')
						 {
							 $this->array_options[$key] = null;
						 }
						 break;*/
					case 'password':
						$algo = '';
						if ($this->array_options[$key] != '' && is_array($extrafields->attributes[$this->table_element]['param'][$attributeKey]['options'])) {
							// If there is an encryption choice, we use it to crypt data before insert
							$tmparrays = array_keys($extrafields->attributes[$this->table_element]['param'][$attributeKey]['options']);
							$algo = reset($tmparrays);
							if ($algo != '') {
								//global $action;		// $action may be 'create', 'update', 'update_extras'...
								//var_dump($action);
								//var_dump($this->oldcopy);exit;
								if (is_object($this->oldcopy)) {		// If this->oldcopy is not defined, we can't know if we change attribute or not, so we must keep value
									//var_dump($this->oldcopy->array_options[$key]); var_dump($this->array_options[$key]);
									if ($this->array_options[$key] == $this->oldcopy->array_options[$key]) {	// If old value crypted in database is same than submited new value, it means we don't change it, so we don't update.
										$new_array_options[$key] = $this->array_options[$key]; // Value is kept
									} else {
										// var_dump($algo);
										$newvalue = dol_hash($this->array_options[$key], $algo);
										$new_array_options[$key] = $newvalue;
									}
								} else {
									$new_array_options[$key] = $this->array_options[$key]; // Value is kept
								}
							}
						} else // Common usage
						{
							$new_array_options[$key] = $this->array_options[$key];
						}
						break;
					case 'date':
					case 'datetime':
						// If data is a string instead of a timestamp, we convert it
						if (!is_int($this->array_options[$key])) {
							$this->array_options[$key] = strtotime($this->array_options[$key]);
						}
						$new_array_options[$key] = $this->db->idate($this->array_options[$key]);
						break;
					case 'link':
						$param_list = array_keys($attributeParam['options']);
						// 0 : ObjectName
						// 1 : classPath
						$InfoFieldList = explode(":", $param_list[0]);
						dol_include_once($InfoFieldList[1]);
						if ($InfoFieldList[0] && class_exists($InfoFieldList[0])) {
							if ($value == '-1') {	// -1 is key for no defined in combo list of objects
								$new_array_options[$key] = '';
							} elseif ($value) {
								$object = new $InfoFieldList[0]($this->db);
								if (is_numeric($value)) {
									$res = $object->fetch($value); // Common case
								} else {
									$res = $object->fetch('', $value); // For compatibility
								}

								if ($res > 0) {
									$new_array_options[$key] = $object->id;
								} else {
									$this->error = "Id/Ref '".$value."' for object '".$object->element."' not found";
									$this->db->rollback();
									return -1;
								}
							}
						} else {
							dol_syslog('Error bad setup of extrafield', LOG_WARNING);
						}
						break;
				}
			}

			$this->db->begin();

			$table_element = $this->table_element;
			if ($table_element == 'categorie') {
				$table_element = 'categories'; // For compatibility
			}

			dol_syslog(get_class($this)."::insertExtraFields delete then insert", LOG_DEBUG);

			$sql_del = "DELETE FROM ".MAIN_DB_PREFIX.$table_element."_extrafields WHERE fk_object = ".$this->id;
			$this->db->query($sql_del);

			$sql = "INSERT INTO ".MAIN_DB_PREFIX.$table_element."_extrafields (fk_object";
			foreach ($new_array_options as $key => $value) {
				$attributeKey = substr($key, 8); // Remove 'options_' prefix
				// Add field of attribut
				if ($extrafields->attributes[$this->table_element]['type'][$attributeKey] != 'separate') { // Only for other type than separator
					$sql .= ",".$attributeKey;
				}
			}
			// We must insert a default value for fields for other entities that are mandatory to avoid not null error
			if (!empty($extrafields->attributes[$this->table_element]['mandatoryfieldsofotherentities']) && is_array($extrafields->attributes[$this->table_element]['mandatoryfieldsofotherentities'])) {
				foreach ($extrafields->attributes[$this->table_element]['mandatoryfieldsofotherentities'] as $tmpkey => $tmpval) {
					if (!isset($extrafields->attributes[$this->table_element]['type'][$tmpkey])) {    // If field not already added previously
						$sql .= ",".$tmpkey;
					}
				}
			}
			$sql .= ") VALUES (".$this->id;

			foreach ($new_array_options as $key => $value) {
				$attributeKey = substr($key, 8); // Remove 'options_' prefix
				// Add field of attribute
				if ($extrafields->attributes[$this->table_element]['type'][$attributeKey] != 'separate') { // Only for other type than separator)
					if ($new_array_options[$key] != '' || $new_array_options[$key] == '0') {
						$sql .= ",'".$this->db->escape($new_array_options[$key])."'";
					} else {
						$sql .= ",null";
					}
				}
			}
			// We must insert a default value for fields for other entities that are mandatory to avoid not null error
			if (!empty($extrafields->attributes[$this->table_element]['mandatoryfieldsofotherentities']) && is_array($extrafields->attributes[$this->table_element]['mandatoryfieldsofotherentities'])) {
				foreach ($extrafields->attributes[$this->table_element]['mandatoryfieldsofotherentities'] as $tmpkey => $tmpval) {
					if (!isset($extrafields->attributes[$this->table_element]['type'][$tmpkey])) {   // If field not already added previously
						if (in_array($tmpval, array('int', 'double', 'price'))) {
							$sql .= ", 0";
						} else {
							$sql .= ", ''";
						}
					}
				}
			}

			$sql .= ")";

			$resql = $this->db->query($sql);
			if (!$resql) {
				$this->error = $this->db->lasterror();
				$error++;
			}

			if (!$error && $trigger) {
				// Call trigger
				$this->context = array('extrafieldaddupdate'=>1);
				$result = $this->call_trigger($trigger, $userused);
				if ($result < 0) {
					$error++;
				}
				// End call trigger
			}

			if ($error) {
				$this->db->rollback();
				return -1;
			} else {
				$this->db->commit();
				return 1;
			}
		} else {
			return 0;
		}
	}

	/**
	 *	Add/Update all extra fields values for the current object.
	 *  Data to describe values to insert/update are stored into $this->array_options=array('options_codeforfield1'=>'valueforfield1', 'options_codeforfield2'=>'valueforfield2', ...)
	 *  This function delete record with all extrafields and insert them again from the array $this->array_options.
	 *
	 *  @param	string		$trigger		If defined, call also the trigger (for example COMPANY_MODIFY)
	 *  @param	User		$userused		Object user
	 *  @return int 						-1=error, O=did nothing, 1=OK
	 *  @see insertExtraFields(), updateExtraField(), setValueFrom()
	 */
	public function insertExtraLanguages($trigger = '', $userused = null)
	{
		global $conf, $langs, $user;

		if (empty($userused)) {
			$userused = $user;
		}

		$error = 0;

		if (!empty($conf->global->MAIN_EXTRALANGUAGES_DISABLED)) {
			return 0; // For avoid conflicts if trigger used
		}

		if (is_array($this->array_languages)) {
			$new_array_languages = $this->array_languages;

			foreach ($new_array_languages as $key => $value) {
				$attributeKey      = $key;
				$attributeType     = $this->fields[$attributeKey]['type'];
				$attributeLabel    = $this->fields[$attributeKey]['label'];

				//dol_syslog("attributeLabel=".$attributeLabel, LOG_DEBUG);
				//dol_syslog("attributeType=".$attributeType, LOG_DEBUG);

				switch ($attributeType) {
					case 'int':
						if (!is_numeric($value) && $value != '') {
							$this->errors[] = $langs->trans("ExtraLanguageHasWrongValue", $attributeLabel);
							return -1;
						} elseif ($value == '') {
							$new_array_languages[$key] = null;
						}
						break;
					case 'double':
						$value = price2num($value);
						if (!is_numeric($value) && $value != '') {
							dol_syslog($langs->trans("ExtraLanguageHasWrongValue")." sur ".$attributeLabel."(".$value."is not '".$attributeType."')", LOG_DEBUG);
							$this->errors[] = $langs->trans("ExtraLanguageHasWrongValue", $attributeLabel);
							return -1;
						} elseif ($value == '') {
							$new_array_languages[$key] = null;
						}
						//dol_syslog("double value"." sur ".$attributeLabel."(".$value." is '".$attributeType."')", LOG_DEBUG);
						$new_array_languages[$key] = $value;
						break;
						/*case 'select':	// Not required, we chosed value='0' for undefined values
						 if ($value=='-1')
						 {
						 $this->array_options[$key] = null;
						 }
						 break;*/
				}
			}

			$this->db->begin();

			$table_element = $this->table_element;
			if ($table_element == 'categorie') {
				$table_element = 'categories'; // For compatibility
			}

			dol_syslog(get_class($this)."::insertExtraLanguages delete then insert", LOG_DEBUG);

			foreach ($new_array_languages as $key => $langcodearray) {	// $key = 'name', 'town', ...
				foreach ($langcodearray as $langcode => $value) {
					$sql_del = "DELETE FROM ".MAIN_DB_PREFIX."object_lang";
					$sql_del .= " WHERE fk_object = ".$this->id." AND property = '".$this->db->escape($key)."' AND type_object = '".$this->db->escape($table_element)."'";
					$sql_del .= " AND lang = '".$this->db->escape($langcode)."'";
					$this->db->query($sql_del);

					if ($value !== '') {
						$sql = "INSERT INTO ".MAIN_DB_PREFIX."object_lang (fk_object, property, type_object, lang, value";
						$sql .= ") VALUES (".$this->id.", '".$this->db->escape($key)."', '".$this->db->escape($table_element)."', '".$this->db->escape($langcode)."', '".$this->db->escape($value)."'";
						$sql .= ")";

						$resql = $this->db->query($sql);
						if (!$resql) {
							$this->error = $this->db->lasterror();
							$error++;
							break;
						}
					}
				}
			}

			if (!$error && $trigger) {
				// Call trigger
				$this->context = array('extralanguagesaddupdate'=>1);
				$result = $this->call_trigger($trigger, $userused);
				if ($result < 0) {
					$error++;
				}
				// End call trigger
			}

			if ($error) {
				$this->db->rollback();
				return -1;
			} else {
				$this->db->commit();
				return 1;
			}
		} else {
			return 0;
		}
	}

	/**
	 *	Update 1 extra field value for the current object. Keep other fields unchanged.
	 *  Data to describe values to update are stored into $this->array_options=array('options_codeforfield1'=>'valueforfield1', 'options_codeforfield2'=>'valueforfield2', ...)
	 *
	 *  @param  string      $key    		Key of the extrafield to update (without starting 'options_')
	 *  @param	string		$trigger		If defined, call also the trigger (for example COMPANY_MODIFY)
	 *  @param	User		$userused		Object user
	 *  @return int                 		-1=error, O=did nothing, 1=OK
	 *  @see updateExtraLanguages(), insertExtraFields(), deleteExtraFields(), setValueFrom()
	 */
	public function updateExtraField($key, $trigger = null, $userused = null)
	{
		global $conf, $langs, $user;

		if (!empty($conf->global->MAIN_EXTRAFIELDS_DISABLED)) {
			return 0;
		}

		if (empty($userused)) {
			$userused = $user;
		}

		$error = 0;

		if (!empty($this->array_options) && isset($this->array_options["options_".$key])) {
			// Check parameters
			$langs->load('admin');
			require_once DOL_DOCUMENT_ROOT.'/core/class/extrafields.class.php';
			$extrafields = new ExtraFields($this->db);
			$extrafields->fetch_name_optionals_label($this->table_element);

			$value = $this->array_options["options_".$key];

			$attributeType     = $extrafields->attributes[$this->table_element]['type'][$key];
			$attributeLabel    = $extrafields->attributes[$this->table_element]['label'][$key];
			$attributeParam    = $extrafields->attributes[$this->table_element]['param'][$key];
			$attributeRequired = $extrafields->attributes[$this->table_element]['required'][$key];
			$attrfieldcomputed = $extrafields->attributes[$this->table_element]['computed'][$key];

			// Similar code than into insertExtraFields
			if ($attributeRequired) {
				$mandatorypb = false;
				if ($attributeType == 'link' && $this->array_options["options_".$key] == '-1') {
					$mandatorypb = true;
				}
				if ($this->array_options["options_".$key] === '') {
					$mandatorypb = true;
				}
				if ($mandatorypb) {
					dol_syslog("Mandatory extra field options_".$key." is empty");
					$this->errors[] = $langs->trans('ErrorFieldRequired', $attributeLabel);
					return -1;
				}
			}

			//dol_syslog("attributeLabel=".$attributeLabel, LOG_DEBUG);
			//dol_syslog("attributeType=".$attributeType, LOG_DEBUG);

			if (!empty($attrfieldcomputed)) {
				if (!empty($conf->global->MAIN_STORE_COMPUTED_EXTRAFIELDS)) {
					$value = dol_eval($attrfieldcomputed, 1, 0);
					dol_syslog($langs->trans("Extrafieldcomputed")." sur ".$attributeLabel."(".$value.")", LOG_DEBUG);
					$this->array_options["options_".$key] = $value;
				} else {
					$this->array_options["options_".$key] = null;
				}
			}

			switch ($attributeType) {
				case 'int':
					if (!is_numeric($value) && $value != '') {
						$this->errors[] = $langs->trans("ExtraFieldHasWrongValue", $attributeLabel);
						return -1;
					} elseif ($value === '') {
						$this->array_options["options_".$key] = null;
					}
					break;
				case 'double':
					$value = price2num($value);
					if (!is_numeric($value) && $value != '') {
						dol_syslog($langs->trans("ExtraFieldHasWrongValue")." sur ".$attributeLabel."(".$value."is not '".$attributeType."')", LOG_DEBUG);
						$this->errors[] = $langs->trans("ExtraFieldHasWrongValue", $attributeLabel);
						return -1;
					} elseif ($value === '') {
						$this->array_options["options_".$key] = null;
					}
					//dol_syslog("double value"." sur ".$attributeLabel."(".$value." is '".$attributeType."')", LOG_DEBUG);
					$this->array_options["options_".$key] = $value;
					break;
				/*case 'select':	// Not required, we chosed value='0' for undefined values
					 if ($value=='-1')
					 {
						 $this->array_options[$key] = null;
					 }
					 break;*/
				case 'price':
					$this->array_options["options_".$key] = price2num($this->array_options["options_".$key]);
					break;
				case 'date':
					$this->array_options["options_".$key] = $this->db->idate($this->array_options["options_".$key]);
					break;
				case 'datetime':
					$this->array_options["options_".$key] = $this->db->idate($this->array_options["options_".$key]);
					break;
				/*
				case 'link':
					$param_list = array_keys($attributeParam['options']);
					// 0 : ObjectName
					// 1 : classPath
					$InfoFieldList = explode(":", $param_list[0]);
					dol_include_once($InfoFieldList[1]);
					if ($InfoFieldList[0] && class_exists($InfoFieldList[0]))
					{
						if ($value == '-1')	// -1 is key for no defined in combo list of objects
						{
							$new_array_options[$key] = '';
						} elseif ($value) {
							$object = new $InfoFieldList[0]($this->db);
							if (is_numeric($value)) $res = $object->fetch($value);	// Common case
							else $res = $object->fetch('', $value);					// For compatibility

							if ($res > 0) $new_array_options[$key] = $object->id;
							else {
								$this->error = "Id/Ref '".$value."' for object '".$object->element."' not found";
								$this->db->rollback();
								return -1;
							}
						}
					} else {
						dol_syslog('Error bad setup of extrafield', LOG_WARNING);
					}
					break;
				*/
			}

			$this->db->begin();

			$linealreadyfound = 0;

			// Check if there is already a line for this object (in most cases, it is, but sometimes it is not, for example when extra field has been created after), so we must keep this overload)
			$sql = "SELECT COUNT(rowid) as nb FROM ".MAIN_DB_PREFIX.$this->table_element."_extrafields WHERE fk_object = ".$this->id;
			$resql = $this->db->query($sql);
			if ($resql) {
				$tmpobj = $this->db->fetch_object($resql);
				if ($tmpobj) {
					$linealreadyfound = $tmpobj->nb;
				}
			}

			if ($linealreadyfound) {
				$sql = "UPDATE ".MAIN_DB_PREFIX.$this->table_element."_extrafields SET ".$key." = '".$this->db->escape($this->array_options["options_".$key])."'";
				$sql .= " WHERE fk_object = ".$this->id;
			} else {
				$result = $this->insertExtraFields('', $user);
				if ($result < 0) {
					$error++;
				}
			}

			$resql = $this->db->query($sql);
			if (!$resql) {
				$error++;
				$this->error = $this->db->lasterror();
			}
			if (!$error && $trigger) {
				// Call trigger
				$this->context = array('extrafieldupdate'=>1);
				$result = $this->call_trigger($trigger, $userused);
				if ($result < 0) {
					$error++;
				}
				// End call trigger
			}

			if ($error) {
				dol_syslog(__METHOD__.$this->error, LOG_ERR);
				$this->db->rollback();
				return -1;
			} else {
				$this->db->commit();
				return 1;
			}
		} else {
			return 0;
		}
	}

	/**
	 *	Update an extra language value for the current object.
	 *  Data to describe values to update are stored into $this->array_options=array('options_codeforfield1'=>'valueforfield1', 'options_codeforfield2'=>'valueforfield2', ...)
	 *
	 *  @param  string      $key    		Key of the extrafield (without starting 'options_')
	 *  @param	string		$trigger		If defined, call also the trigger (for example COMPANY_MODIFY)
	 *  @param	User		$userused		Object user
	 *  @return int                 		-1=error, O=did nothing, 1=OK
	 *  @see updateExtraFields(), insertExtraLanguages()
	 */
	public function updateExtraLanguages($key, $trigger = null, $userused = null)
	{
		global $conf, $langs, $user;

		if (empty($userused)) {
			$userused = $user;
		}

		$error = 0;

		if (!empty($conf->global->MAIN_EXTRALANGUAGES_DISABLED)) {
			return 0; // For avoid conflicts if trigger used
		}

		return 0;
	}


	/**
	 * Return HTML string to put an input field into a page
	 * Code very similar with showInputField of extra fields
	 *
	 * @param  array   		$val	       Array of properties for field to show (used only if ->fields not defined)
	 * @param  string  		$key           Key of attribute
	 * @param  string|array	$value         Preselected value to show (for date type it must be in timestamp format, for amount or price it must be a php numeric value, for array type must be array)
	 * @param  string  		$moreparam     To add more parameters on html input tag
	 * @param  string  		$keysuffix     Prefix string to add into name and id of field (can be used to avoid duplicate names)
	 * @param  string  		$keyprefix     Suffix string to add into name and id of field (can be used to avoid duplicate names)
	 * @param  string|int	$morecss       Value for css to define style/length of field. May also be a numeric.
	 * @param  int			$nonewbutton   Force to not show the new button on field that are links to object
	 * @return string
	 */
	public function showInputField($val, $key, $value, $moreparam = '', $keysuffix = '', $keyprefix = '', $morecss = 0, $nonewbutton = 0)
	{
		global $conf, $langs, $form;

		if (!is_object($form)) {
			require_once DOL_DOCUMENT_ROOT.'/core/class/html.form.class.php';
			$form = new Form($this->db);
		}

		if (!empty($this->fields)) {
			$val = $this->fields[$key];
		}

		$out = '';
		$type = '';
		$param = array();
		$param['options'] = array();
		$reg = array();
		$size = $this->fields[$key]['size'];
		// Because we work on extrafields
		if (preg_match('/^(integer|link):(.*):(.*):(.*):(.*)/i', $val['type'], $reg)) {
			$param['options'] = array($reg[2].':'.$reg[3].':'.$reg[4].':'.$reg[5] => 'N');
			$type = 'link';
		} elseif (preg_match('/^(integer|link):(.*):(.*):(.*)/i', $val['type'], $reg)) {
			$param['options'] = array($reg[2].':'.$reg[3].':'.$reg[4] => 'N');
			$type = 'link';
		} elseif (preg_match('/^(integer|link):(.*):(.*)/i', $val['type'], $reg)) {
			$param['options'] = array($reg[2].':'.$reg[3] => 'N');
			$type = 'link';
		} elseif (preg_match('/^(sellist):(.*):(.*):(.*):(.*)/i', $val['type'], $reg)) {
			$param['options'] = array($reg[2].':'.$reg[3].':'.$reg[4].':'.$reg[5] => 'N');
			$type = 'sellist';
		} elseif (preg_match('/^(sellist):(.*):(.*):(.*)/i', $val['type'], $reg)) {
			$param['options'] = array($reg[2].':'.$reg[3].':'.$reg[4] => 'N');
			$type = 'sellist';
		} elseif (preg_match('/^(sellist):(.*):(.*)/i', $val['type'], $reg)) {
			$param['options'] = array($reg[2].':'.$reg[3] => 'N');
			$type = 'sellist';
		} elseif (preg_match('/varchar\((\d+)\)/', $val['type'], $reg)) {
			$param['options'] = array();
			$type = 'varchar';
			$size = $reg[1];
		} elseif (preg_match('/varchar/', $val['type'])) {
			$param['options'] = array();
			$type = 'varchar';
		} elseif (is_array($this->fields[$key]['arrayofkeyval'])) {
			$param['options'] = $this->fields[$key]['arrayofkeyval'];
			$type = 'select';
		} else {
			$param['options'] = array();
			$type = $this->fields[$key]['type'];
		}

		$label = $this->fields[$key]['label'];
		//$elementtype=$this->fields[$key]['elementtype'];	// Seems not used
		$default = $this->fields[$key]['default'];
		$computed = $this->fields[$key]['computed'];
		$unique = $this->fields[$key]['unique'];
		$required = $this->fields[$key]['required'];
		$autofocusoncreate = $this->fields[$key]['autofocusoncreate'];

		$langfile = $this->fields[$key]['langfile'];
		$list = $this->fields[$key]['list'];
		$hidden = (in_array(abs($this->fields[$key]['visible']), array(0, 2)) ? 1 : 0);

		$objectid = $this->id;

		if ($computed) {
			if (!preg_match('/^search_/', $keyprefix)) {
				return '<span class="opacitymedium">'.$langs->trans("AutomaticallyCalculated").'</span>';
			} else {
				return '';
			}
		}

		// Set value of $morecss. For this, we use in priority showsize from parameters, then $val['css'] then autodefine
		if (empty($morecss) && !empty($val['css'])) {
			$morecss = $val['css'];
		} elseif (empty($morecss)) {
			if ($type == 'date') {
				$morecss = 'minwidth100imp';
			} elseif ($type == 'datetime' || $type == 'link') {	// link means an foreign key to another primary id
				$morecss = 'minwidth200imp';
			} elseif (in_array($type, array('int', 'integer', 'price')) || preg_match('/^double(\([0-9],[0-9]\)){0,1}/', $type)) {
				$morecss = 'maxwidth75';
			} elseif ($type == 'url') {
				$morecss = 'minwidth400';
			} elseif ($type == 'boolean') {
				$morecss = '';
			} else {
				if (round($size) < 12) {
					$morecss = 'minwidth100';
				} elseif (round($size) <= 48) {
					$morecss = 'minwidth200';
				} else {
					$morecss = 'minwidth400';
				}
			}
		}

		if (in_array($type, array('date', 'datetime'))) {
			$tmp = explode(',', $size);
			$newsize = $tmp[0];

			$showtime = in_array($type, array('datetime')) ? 1 : 0;

			// Do not show current date when field not required (see selectDate() method)
			if (!$required && $value == '') {
				$value = '-1';
			}

			// TODO Must also support $moreparam
			$out = $form->selectDate($value, $keyprefix.$key.$keysuffix, $showtime, $showtime, $required, '', 1, (($keyprefix != 'search_' && $keyprefix != 'search_options_') ? 1 : 0), 0, 1);
		} elseif (in_array($type, array('duration'))) {
			$out = $form->select_duration($keyprefix.$key.$keysuffix, $value, 0, 'text', 0, 1);
		} elseif (in_array($type, array('int', 'integer'))) {
			$tmp = explode(',', $size);
			$newsize = $tmp[0];
			$out = '<input type="text" class="flat '.$morecss.'" name="'.$keyprefix.$key.$keysuffix.'" id="'.$keyprefix.$key.$keysuffix.'" maxlength="'.$newsize.'" value="'.dol_escape_htmltag($value).'"'.($moreparam ? $moreparam : '').($autofocusoncreate ? ' autofocus' : '').'>';
		} elseif (in_array($type, array('real'))) {
			$out = '<input type="text" class="flat '.$morecss.'" name="'.$keyprefix.$key.$keysuffix.'" id="'.$keyprefix.$key.$keysuffix.'" value="'.dol_escape_htmltag($value).'"'.($moreparam ? $moreparam : '').($autofocusoncreate ? ' autofocus' : '').'>';
		} elseif (preg_match('/varchar/', $type)) {
			$out = '<input type="text" class="flat '.$morecss.'" name="'.$keyprefix.$key.$keysuffix.'" id="'.$keyprefix.$key.$keysuffix.'" maxlength="'.$size.'" value="'.dol_escape_htmltag($value).'"'.($moreparam ? $moreparam : '').($autofocusoncreate ? ' autofocus' : '').'>';
		} elseif (in_array($type, array('mail', 'phone', 'url'))) {
			$out = '<input type="text" class="flat '.$morecss.'" name="'.$keyprefix.$key.$keysuffix.'" id="'.$keyprefix.$key.$keysuffix.'" value="'.dol_escape_htmltag($value).'" '.($moreparam ? $moreparam : '').($autofocusoncreate ? ' autofocus' : '').'>';
		} elseif (preg_match('/^text/', $type)) {
			if (!preg_match('/search_/', $keyprefix)) {		// If keyprefix is search_ or search_options_, we must just use a simple text field
				require_once DOL_DOCUMENT_ROOT.'/core/class/doleditor.class.php';
				$doleditor = new DolEditor($keyprefix.$key.$keysuffix, $value, '', 200, 'dolibarr_notes', 'In', false, false, false, ROWS_5, '90%');
				$out = $doleditor->Create(1);
			} else {
				$out = '<input type="text" class="flat '.$morecss.' maxwidthonsmartphone" name="'.$keyprefix.$key.$keysuffix.'" id="'.$keyprefix.$key.$keysuffix.'" value="'.dol_escape_htmltag($value).'" '.($moreparam ? $moreparam : '').'>';
			}
		} elseif (preg_match('/^html/', $type)) {
			if (!preg_match('/search_/', $keyprefix)) {		// If keyprefix is search_ or search_options_, we must just use a simple text field
				require_once DOL_DOCUMENT_ROOT.'/core/class/doleditor.class.php';
				$doleditor = new DolEditor($keyprefix.$key.$keysuffix, $value, '', 200, 'dolibarr_notes', 'In', false, false, !empty($conf->fckeditor->enabled) && $conf->global->FCKEDITOR_ENABLE_SOCIETE, ROWS_5, '90%');
				$out = $doleditor->Create(1);
			} else {
				$out = '<input type="text" class="flat '.$morecss.' maxwidthonsmartphone" name="'.$keyprefix.$key.$keysuffix.'" id="'.$keyprefix.$key.$keysuffix.'" value="'.dol_escape_htmltag($value).'" '.($moreparam ? $moreparam : '').'>';
			}
		} elseif ($type == 'boolean') {
			$checked = '';
			if (!empty($value)) {
				$checked = ' checked value="1" ';
			} else {
				$checked = ' value="1" ';
			}
			$out = '<input type="checkbox" class="flat '.$morecss.' maxwidthonsmartphone" name="'.$keyprefix.$key.$keysuffix.'" id="'.$keyprefix.$key.$keysuffix.'" '.$checked.' '.($moreparam ? $moreparam : '').'>';
		} elseif ($type == 'price') {
			if (!empty($value)) {		// $value in memory is a php numeric, we format it into user number format.
				$value = price($value);
			}
			$out = '<input type="text" class="flat '.$morecss.' maxwidthonsmartphone" name="'.$keyprefix.$key.$keysuffix.'" id="'.$keyprefix.$key.$keysuffix.'" value="'.$value.'" '.($moreparam ? $moreparam : '').'> '.$langs->getCurrencySymbol($conf->currency);
		} elseif (preg_match('/^double(\([0-9],[0-9]\)){0,1}/', $type)) {
			if (!empty($value)) {		// $value in memory is a php numeric, we format it into user number format.
				$value = price($value);
			}
			$out = '<input type="text" class="flat '.$morecss.' maxwidthonsmartphone" name="'.$keyprefix.$key.$keysuffix.'" id="'.$keyprefix.$key.$keysuffix.'" value="'.$value.'" '.($moreparam ? $moreparam : '').'> ';
		} elseif ($type == 'select') {
			$out = '';
			if (!empty($conf->use_javascript_ajax) && !empty($conf->global->MAIN_EXTRAFIELDS_USE_SELECT2)) {
				include_once DOL_DOCUMENT_ROOT.'/core/lib/ajax.lib.php';
				$out .= ajax_combobox($keyprefix.$key.$keysuffix, array(), 0);
			}

			$out .= '<select class="flat '.$morecss.' maxwidthonsmartphone" name="'.$keyprefix.$key.$keysuffix.'" id="'.$keyprefix.$key.$keysuffix.'" '.($moreparam ? $moreparam : '').'>';
			if ((!isset($this->fields[$key]['default'])) || ($this->fields[$key]['notnull'] != 1)) {
				$out .= '<option value="0">&nbsp;</option>';
			}
			foreach ($param['options'] as $key => $val) {
				if ((string) $key == '') {
					continue;
				}
				list($val, $parent) = explode('|', $val);
				$out .= '<option value="'.$key.'"';
				$out .= (((string) $value == (string) $key) ? ' selected' : '');
				$out .= (!empty($parent) ? ' parent="'.$parent.'"' : '');
				$out .= '>'.$val.'</option>';
			}
			$out .= '</select>';
		} elseif ($type == 'sellist') {
			$out = '';
			if (!empty($conf->use_javascript_ajax) && !empty($conf->global->MAIN_EXTRAFIELDS_USE_SELECT2)) {
				include_once DOL_DOCUMENT_ROOT.'/core/lib/ajax.lib.php';
				$out .= ajax_combobox($keyprefix.$key.$keysuffix, array(), 0);
			}

			$out .= '<select class="flat '.$morecss.' maxwidthonsmartphone" name="'.$keyprefix.$key.$keysuffix.'" id="'.$keyprefix.$key.$keysuffix.'" '.($moreparam ? $moreparam : '').'>';
			if (is_array($param['options'])) {
				$param_list = array_keys($param['options']);
				$InfoFieldList = explode(":", $param_list[0]);
				$parentName = '';
				$parentField = '';
				// 0 : tableName
				// 1 : label field name
				// 2 : key fields name (if differ of rowid)
				// 3 : key field parent (for dependent lists)
				// 4 : where clause filter on column or table extrafield, syntax field='value' or extra.field=value
				$keyList = (empty($InfoFieldList[2]) ? 'rowid' : $InfoFieldList[2].' as rowid');


				if (count($InfoFieldList) > 4 && !empty($InfoFieldList[4])) {
					if (strpos($InfoFieldList[4], 'extra.') !== false) {
						$keyList = 'main.'.$InfoFieldList[2].' as rowid';
					} else {
						$keyList = $InfoFieldList[2].' as rowid';
					}
				}
				if (count($InfoFieldList) > 3 && !empty($InfoFieldList[3])) {
					list($parentName, $parentField) = explode('|', $InfoFieldList[3]);
					$keyList .= ', '.$parentField;
				}

				$fields_label = explode('|', $InfoFieldList[1]);
				if (is_array($fields_label)) {
					$keyList .= ', ';
					$keyList .= implode(', ', $fields_label);
				}

				$sqlwhere = '';
				$sql = 'SELECT '.$keyList;
				$sql .= ' FROM '.MAIN_DB_PREFIX.$InfoFieldList[0];
				if (!empty($InfoFieldList[4])) {
					// can use SELECT request
					if (strpos($InfoFieldList[4], '$SEL$') !== false) {
						$InfoFieldList[4] = str_replace('$SEL$', 'SELECT', $InfoFieldList[4]);
					}

					// current object id can be use into filter
					if (strpos($InfoFieldList[4], '$ID$') !== false && !empty($objectid)) {
						$InfoFieldList[4] = str_replace('$ID$', $objectid, $InfoFieldList[4]);
					} else {
						$InfoFieldList[4] = str_replace('$ID$', '0', $InfoFieldList[4]);
					}
					//We have to join on extrafield table
					if (strpos($InfoFieldList[4], 'extra') !== false) {
						$sql .= ' as main, '.MAIN_DB_PREFIX.$InfoFieldList[0].'_extrafields as extra';
						$sqlwhere .= ' WHERE extra.fk_object=main.'.$InfoFieldList[2].' AND '.$InfoFieldList[4];
					} else {
						$sqlwhere .= ' WHERE '.$InfoFieldList[4];
					}
				} else {
					$sqlwhere .= ' WHERE 1=1';
				}
				// Some tables may have field, some other not. For the moment we disable it.
				if (in_array($InfoFieldList[0], array('tablewithentity'))) {
					$sqlwhere .= ' AND entity = '.$conf->entity;
				}
				$sql .= $sqlwhere;
				//print $sql;

				$sql .= ' ORDER BY '.implode(', ', $fields_label);

				dol_syslog(get_class($this).'::showInputField type=sellist', LOG_DEBUG);
				$resql = $this->db->query($sql);
				if ($resql) {
					$out .= '<option value="0">&nbsp;</option>';
					$num = $this->db->num_rows($resql);
					$i = 0;
					while ($i < $num) {
						$labeltoshow = '';
						$obj = $this->db->fetch_object($resql);

						// Several field into label (eq table:code|libelle:rowid)
						$notrans = false;
						$fields_label = explode('|', $InfoFieldList[1]);
						if (count($fields_label) > 1) {
							$notrans = true;
							foreach ($fields_label as $field_toshow) {
								$labeltoshow .= $obj->$field_toshow.' ';
							}
						} else {
							$labeltoshow = $obj->{$InfoFieldList[1]};
						}
						$labeltoshow = dol_trunc($labeltoshow, 45);

						if ($value == $obj->rowid) {
							foreach ($fields_label as $field_toshow) {
								$translabel = $langs->trans($obj->$field_toshow);
								if ($translabel != $obj->$field_toshow) {
									$labeltoshow = dol_trunc($translabel, 18).' ';
								} else {
									$labeltoshow = dol_trunc($obj->$field_toshow, 18).' ';
								}
							}
							$out .= '<option value="'.$obj->rowid.'" selected>'.$labeltoshow.'</option>';
						} else {
							if (!$notrans) {
								$translabel = $langs->trans($obj->{$InfoFieldList[1]});
								if ($translabel != $obj->{$InfoFieldList[1]}) {
									$labeltoshow = dol_trunc($translabel, 18);
								} else {
									$labeltoshow = dol_trunc($obj->{$InfoFieldList[1]}, 18);
								}
							}
							if (empty($labeltoshow)) {
								$labeltoshow = '(not defined)';
							}
							if ($value == $obj->rowid) {
								$out .= '<option value="'.$obj->rowid.'" selected>'.$labeltoshow.'</option>';
							}

							if (!empty($InfoFieldList[3]) && $parentField) {
								$parent = $parentName.':'.$obj->{$parentField};
							}

							$out .= '<option value="'.$obj->rowid.'"';
							$out .= ($value == $obj->rowid ? ' selected' : '');
							$out .= (!empty($parent) ? ' parent="'.$parent.'"' : '');
							$out .= '>'.$labeltoshow.'</option>';
						}

						$i++;
					}
					$this->db->free($resql);
				} else {
					print 'Error in request '.$sql.' '.$this->db->lasterror().'. Check setup of extra parameters.<br>';
				}
			}
			$out .= '</select>';
		} elseif ($type == 'checkbox') {
			$value_arr = explode(',', $value);
			$out = $form->multiselectarray($keyprefix.$key.$keysuffix, (empty($param['options']) ?null:$param['options']), $value_arr, '', 0, '', 0, '100%');
		} elseif ($type == 'radio') {
			$out = '';
			foreach ($param['options'] as $keyopt => $val) {
				$out .= '<input class="flat '.$morecss.'" type="radio" name="'.$keyprefix.$key.$keysuffix.'" id="'.$keyprefix.$key.$keysuffix.'" '.($moreparam ? $moreparam : '');
				$out .= ' value="'.$keyopt.'"';
				$out .= ' id="'.$keyprefix.$key.$keysuffix.'_'.$keyopt.'"';
				$out .= ($value == $keyopt ? 'checked' : '');
				$out .= '/><label for="'.$keyprefix.$key.$keysuffix.'_'.$keyopt.'">'.$val.'</label><br>';
			}
		} elseif ($type == 'chkbxlst') {
			if (is_array($value)) {
				$value_arr = $value;
			} else {
				$value_arr = explode(',', $value);
			}

			if (is_array($param['options'])) {
				$param_list = array_keys($param['options']);
				$InfoFieldList = explode(":", $param_list[0]);
				$parentName = '';
				$parentField = '';
				// 0 : tableName
				// 1 : label field name
				// 2 : key fields name (if differ of rowid)
				// 3 : key field parent (for dependent lists)
				// 4 : where clause filter on column or table extrafield, syntax field='value' or extra.field=value
				$keyList = (empty($InfoFieldList[2]) ? 'rowid' : $InfoFieldList[2].' as rowid');

				if (count($InfoFieldList) > 3 && !empty($InfoFieldList[3])) {
					list ($parentName, $parentField) = explode('|', $InfoFieldList[3]);
					$keyList .= ', '.$parentField;
				}
				if (count($InfoFieldList) > 4 && !empty($InfoFieldList[4])) {
					if (strpos($InfoFieldList[4], 'extra.') !== false) {
						$keyList = 'main.'.$InfoFieldList[2].' as rowid';
					} else {
						$keyList = $InfoFieldList[2].' as rowid';
					}
				}

				$fields_label = explode('|', $InfoFieldList[1]);
				if (is_array($fields_label)) {
					$keyList .= ', ';
					$keyList .= implode(', ', $fields_label);
				}

				$sqlwhere = '';
				$sql = 'SELECT '.$keyList;
				$sql .= ' FROM '.MAIN_DB_PREFIX.$InfoFieldList[0];
				if (!empty($InfoFieldList[4])) {
					// can use SELECT request
					if (strpos($InfoFieldList[4], '$SEL$') !== false) {
						$InfoFieldList[4] = str_replace('$SEL$', 'SELECT', $InfoFieldList[4]);
					}

					// current object id can be use into filter
					if (strpos($InfoFieldList[4], '$ID$') !== false && !empty($objectid)) {
						$InfoFieldList[4] = str_replace('$ID$', $objectid, $InfoFieldList[4]);
					} else {
						$InfoFieldList[4] = str_replace('$ID$', '0', $InfoFieldList[4]);
					}

					// We have to join on extrafield table
					if (strpos($InfoFieldList[4], 'extra') !== false) {
						$sql .= ' as main, '.MAIN_DB_PREFIX.$InfoFieldList[0].'_extrafields as extra';
						$sqlwhere .= ' WHERE extra.fk_object=main.'.$InfoFieldList[2].' AND '.$InfoFieldList[4];
					} else {
						$sqlwhere .= ' WHERE '.$InfoFieldList[4];
					}
				} else {
					$sqlwhere .= ' WHERE 1=1';
				}
				// Some tables may have field, some other not. For the moment we disable it.
				if (in_array($InfoFieldList[0], array('tablewithentity'))) {
					$sqlwhere .= ' AND entity = '.$conf->entity;
				}
				// $sql.=preg_replace('/^ AND /','',$sqlwhere);
				// print $sql;

				$sql .= $sqlwhere;
				dol_syslog(get_class($this).'::showInputField type=chkbxlst', LOG_DEBUG);
				$resql = $this->db->query($sql);
				if ($resql) {
					$num = $this->db->num_rows($resql);
					$i = 0;

					$data = array();

					while ($i < $num) {
						$labeltoshow = '';
						$obj = $this->db->fetch_object($resql);

						$notrans = false;
						// Several field into label (eq table:code|libelle:rowid)
						$fields_label = explode('|', $InfoFieldList[1]);
						if (count($fields_label) > 1) {
							$notrans = true;
							foreach ($fields_label as $field_toshow) {
								$labeltoshow .= $obj->$field_toshow.' ';
							}
						} else {
							$labeltoshow = $obj->{$InfoFieldList[1]};
						}
						$labeltoshow = dol_trunc($labeltoshow, 45);

						if (is_array($value_arr) && in_array($obj->rowid, $value_arr)) {
							foreach ($fields_label as $field_toshow) {
								$translabel = $langs->trans($obj->$field_toshow);
								if ($translabel != $obj->$field_toshow) {
									$labeltoshow = dol_trunc($translabel, 18).' ';
								} else {
									$labeltoshow = dol_trunc($obj->$field_toshow, 18).' ';
								}
							}

							$data[$obj->rowid] = $labeltoshow;
						} else {
							if (!$notrans) {
								$translabel = $langs->trans($obj->{$InfoFieldList[1]});
								if ($translabel != $obj->{$InfoFieldList[1]}) {
									$labeltoshow = dol_trunc($translabel, 18);
								} else {
									$labeltoshow = dol_trunc($obj->{$InfoFieldList[1]}, 18);
								}
							}
							if (empty($labeltoshow)) {
								$labeltoshow = '(not defined)';
							}

							if (is_array($value_arr) && in_array($obj->rowid, $value_arr)) {
								$data[$obj->rowid] = $labeltoshow;
							}

							if (!empty($InfoFieldList[3]) && $parentField) {
								$parent = $parentName.':'.$obj->{$parentField};
							}

							$data[$obj->rowid] = $labeltoshow;
						}

						$i++;
					}
					$this->db->free($resql);

					$out = $form->multiselectarray($keyprefix.$key.$keysuffix, $data, $value_arr, '', 0, '', 0, '100%');
				} else {
					print 'Error in request '.$sql.' '.$this->db->lasterror().'. Check setup of extra parameters.<br>';
				}
			}
		} elseif ($type == 'link') {
			$param_list = array_keys($param['options']); // $param_list='ObjectName:classPath[:AddCreateButtonOrNot[:Filter]]'
			$param_list_array = explode(':', $param_list[0]);
			$showempty = (($required && $default != '') ? 0 : 1);

			if (!preg_match('/search_/', $keyprefix)) {
				if (!empty($param_list_array[2])) {		// If the entry into $fields is set to add a create button
					if (!empty($this->fields[$key]['picto'])) {
						$morecss .= ' widthcentpercentminusxx';
					} else {
						$morecss .= ' widthcentpercentminusx';
					}
				} else {
					if (!empty($this->fields[$key]['picto'])) {
						$morecss .= ' widthcentpercentminusx';
					}
				}
			}

			$out = $form->selectForForms($param_list[0], $keyprefix.$key.$keysuffix, $value, $showempty, '', '', $morecss, $moreparam, 0, empty($val['disabled']) ? 0 : 1);

			if (!empty($param_list_array[2])) {		// If the entry into $fields is set to add a create button
				if (!GETPOSTISSET('backtopage') && empty($val['disabled']) && empty($nonewbutton)) {	// To avoid to open several times the 'Create Object' button and to avoid to have button if field is protected by a "disabled".
					list($class, $classfile) = explode(':', $param_list[0]);
					if (file_exists(dol_buildpath(dirname(dirname($classfile)).'/card.php'))) {
						$url_path = dol_buildpath(dirname(dirname($classfile)).'/card.php', 1);
					} else {
						$url_path = dol_buildpath(dirname(dirname($classfile)).'/'.strtolower($class).'_card.php', 1);
					}
					$paramforthenewlink = '';
					$paramforthenewlink .= (GETPOSTISSET('action') ? '&action='.GETPOST('action', 'aZ09') : '');
					$paramforthenewlink .= (GETPOSTISSET('id') ? '&id='.GETPOST('id', 'int') : '');
					$paramforthenewlink .= '&fk_'.strtolower($class).'=--IDFORBACKTOPAGE--';
					// TODO Add Javascript code to add input fields already filled into $paramforthenewlink so we won't loose them when going back to main page
					$out .= '<a class="butActionNew" title="'.$langs->trans("New").'" href="'.$url_path.'?action=create&backtopage='.urlencode($_SERVER['PHP_SELF'].($paramforthenewlink ? '?'.$paramforthenewlink : '')).'"><span class="fa fa-plus-circle valignmiddle"></span></a>';
				}
			}
		} elseif ($type == 'password') {
			// If prefix is 'search_', field is used as a filter, we use a common text field.
			$out = '<input type="'.($keyprefix == 'search_' ? 'text' : 'password').'" class="flat '.$morecss.'" name="'.$keyprefix.$key.$keysuffix.'" id="'.$keyprefix.$key.$keysuffix.'" value="'.$value.'" '.($moreparam ? $moreparam : '').'>';
		} elseif ($type == 'array') {
			$newval = $val;
			$newval['type'] = 'varchar(256)';

			$out = '';
			if (!empty($value)) {
				foreach ($value as $option) {
					$out .= '<span><a class="'.dol_escape_htmltag($keyprefix.$key.$keysuffix).'_del" href="javascript:;"><span class="fa fa-minus-circle valignmiddle"></span></a> ';
					$out .= $this->showInputField($newval, $keyprefix.$key.$keysuffix.'[]', $option, $moreparam, '', '', $morecss).'<br></span>';
				}
			}
			$out .= '<a id="'.dol_escape_htmltag($keyprefix.$key.$keysuffix).'_add" href="javascript:;"><span class="fa fa-plus-circle valignmiddle"></span></a>';

			$newInput = '<span><a class="'.dol_escape_htmltag($keyprefix.$key.$keysuffix).'_del" href="javascript:;"><span class="fa fa-minus-circle valignmiddle"></span></a> ';
			$newInput .= $this->showInputField($newval, $keyprefix.$key.$keysuffix.'[]', '', $moreparam, '', '', $morecss).'<br></span>';

			if (!empty($conf->use_javascript_ajax)) {
				$out .= '
					<script>
					$(document).ready(function() {
						$("a#'.dol_escape_js($keyprefix.$key.$keysuffix).'_add").click(function() {
							$("'.dol_escape_js($newInput).'").insertBefore(this);
						});

						$(document).on("click", "a.'.dol_escape_js($keyprefix.$key.$keysuffix).'_del", function() {
							$(this).parent().remove();
						});
					});
					</script>';
			}
		}
		if (!empty($hidden)) {
			$out = '<input type="hidden" value="'.$value.'" name="'.$keyprefix.$key.$keysuffix.'" id="'.$keyprefix.$key.$keysuffix.'"/>';
		}
		/* Add comments
		 if ($type == 'date') $out.=' (YYYY-MM-DD)';
		 elseif ($type == 'datetime') $out.=' (YYYY-MM-DD HH:MM:SS)';
		 */
		return $out;
	}

	/**
	 * Return HTML string to show a field into a page
	 * Code very similar with showOutputField of extra fields
	 *
	 * @param  array   $val		       Array of properties of field to show
	 * @param  string  $key            Key of attribute
	 * @param  string  $value          Preselected value to show (for date type it must be in timestamp format, for amount or price it must be a php numeric value)
	 * @param  string  $moreparam      To add more parametes on html input tag
	 * @param  string  $keysuffix      Prefix string to add into name and id of field (can be used to avoid duplicate names)
	 * @param  string  $keyprefix      Suffix string to add into name and id of field (can be used to avoid duplicate names)
	 * @param  mixed   $morecss        Value for css to define size. May also be a numeric.
	 * @return string
	 */
	public function showOutputField($val, $key, $value, $moreparam = '', $keysuffix = '', $keyprefix = '', $morecss = '')
	{
		global $conf, $langs, $form;

		if (!is_object($form)) {
			require_once DOL_DOCUMENT_ROOT.'/core/class/html.form.class.php';
			$form = new Form($this->db);
		}

		$objectid = $this->id;
		$label = $val['label'];
		$type  = $val['type'];
		$size  = $val['css'];
		$reg = array();

		// Convert var to be able to share same code than showOutputField of extrafields
		if (preg_match('/varchar\((\d+)\)/', $type, $reg)) {
			$type = 'varchar'; // convert varchar(xx) int varchar
			$size = $reg[1];
		} elseif (preg_match('/varchar/', $type)) {
			$type = 'varchar'; // convert varchar(xx) int varchar
		}
		if (!empty($val['arrayofkeyval']) && is_array($val['arrayofkeyval'])) {
			$type = 'select';
		}
		if (preg_match('/^integer:(.*):(.*)/i', $val['type'], $reg)) {
			$type = 'link';
		}

		$default = $val['default'];
		$computed = $val['computed'];
		$unique = $val['unique'];
		$required = $val['required'];
		$param = array();
		$param['options'] = array();

		if (!empty($val['arrayofkeyval']) && is_array($val['arrayofkeyval'])) {
			$param['options'] = $val['arrayofkeyval'];
		}
		if (preg_match('/^integer:(.*):(.*)/i', $val['type'], $reg)) {
			$type = 'link';
			$param['options'] = array($reg[1].':'.$reg[2]=>$reg[1].':'.$reg[2]);
		} elseif (preg_match('/^sellist:(.*):(.*):(.*):(.*)/i', $val['type'], $reg)) {
			$param['options'] = array($reg[1].':'.$reg[2].':'.$reg[3].':'.$reg[4] => 'N');
			$type = 'sellist';
		} elseif (preg_match('/^sellist:(.*):(.*):(.*)/i', $val['type'], $reg)) {
			$param['options'] = array($reg[1].':'.$reg[2].':'.$reg[3] => 'N');
			$type = 'sellist';
		} elseif (preg_match('/^sellist:(.*):(.*)/i', $val['type'], $reg)) {
			$param['options'] = array($reg[1].':'.$reg[2] => 'N');
			$type = 'sellist';
		}

		$langfile = $val['langfile'];
		$list = $val['list'];
		$help = $val['help'];
		$hidden = (($val['visible'] == 0) ? 1 : 0); // If zero, we are sure it is hidden, otherwise we show. If it depends on mode (view/create/edit form or list, this must be filtered by caller)

		if ($hidden) {
			return '';
		}

		// If field is a computed field, value must become result of compute
		if ($computed) {
			// Make the eval of compute string
			//var_dump($computed);
			$value = dol_eval($computed, 1, 0);
		}

		if (empty($morecss)) {
			if ($type == 'date') {
				$morecss = 'minwidth100imp';
			} elseif ($type == 'datetime' || $type == 'timestamp') {
				$morecss = 'minwidth200imp';
			} elseif (in_array($type, array('int', 'double', 'price'))) {
				$morecss = 'maxwidth75';
			} elseif ($type == 'url') {
				$morecss = 'minwidth400';
			} elseif ($type == 'boolean') {
				$morecss = '';
			} else {
				if (round($size) < 12) {
					$morecss = 'minwidth100';
				} elseif (round($size) <= 48) {
					$morecss = 'minwidth200';
				} else {
					$morecss = 'minwidth400';
				}
			}
		}

		// Format output value differently according to properties of field
		if ($key == 'ref' && method_exists($this, 'getNomUrl')) {
			$value = $this->getNomUrl(1, '', 0, '', 1);
		} elseif ($key == 'status' && method_exists($this, 'getLibStatut')) {
			$value = $this->getLibStatut(3);
		} elseif ($type == 'date') {
			if (!empty($value)) {
				$value = dol_print_date($value, 'day');
			} else {
				$value = '';
			}
		} elseif ($type == 'datetime' || $type == 'timestamp') {
			if (!empty($value)) {
				$value = dol_print_date($value, 'dayhour');
			} else {
				$value = '';
			}
		} elseif ($type == 'duration') {
			include_once DOL_DOCUMENT_ROOT.'/core/lib/date.lib.php';
			if (!is_null($value) && $value !== '') {
				$value = convertSecondToTime($value, 'allhourmin');
			}
		} elseif ($type == 'double' || $type == 'real') {
			if (!is_null($value) && $value !== '') {
				$value = price($value);
			}
		} elseif ($type == 'boolean') {
			$checked = '';
			if (!empty($value)) {
				$checked = ' checked ';
			}
			$value = '<input type="checkbox" '.$checked.' '.($moreparam ? $moreparam : '').' readonly disabled>';
		} elseif ($type == 'mail') {
			$value = dol_print_email($value, 0, 0, 0, 64, 1, 1);
		} elseif ($type == 'url') {
			$value = dol_print_url($value, '_blank', 32, 1);
		} elseif ($type == 'phone') {
			$value = dol_print_phone($value, '', 0, 0, '', '&nbsp;', 1);
		} elseif ($type == 'price') {
			if (!is_null($value) && $value !== '') {
				$value = price($value, 0, $langs, 0, 0, -1, $conf->currency);
			}
		} elseif ($type == 'select') {
			$value = $param['options'][$value];
		} elseif ($type == 'sellist') {
			$param_list = array_keys($param['options']);
			$InfoFieldList = explode(":", $param_list[0]);

			$selectkey = "rowid";
			$keyList = 'rowid';

			if (count($InfoFieldList) > 4 && !empty($InfoFieldList[4])) {
				$selectkey = $InfoFieldList[2];
				$keyList = $InfoFieldList[2].' as rowid';
			}

			$fields_label = explode('|', $InfoFieldList[1]);
			if (is_array($fields_label)) {
				$keyList .= ', ';
				$keyList .= implode(', ', $fields_label);
			}

			$sql = 'SELECT '.$keyList;
			$sql .= ' FROM '.MAIN_DB_PREFIX.$InfoFieldList[0];
			if (strpos($InfoFieldList[4], 'extra') !== false) {
				$sql .= ' as main';
			}
			if ($selectkey == 'rowid' && empty($value)) {
				$sql .= " WHERE ".$selectkey."=0";
			} elseif ($selectkey == 'rowid') {
				$sql .= " WHERE ".$selectkey."=".$this->db->escape($value);
			} else {
				$sql .= " WHERE ".$selectkey."='".$this->db->escape($value)."'";
			}

			//$sql.= ' AND entity = '.$conf->entity;

			dol_syslog(get_class($this).':showOutputField:$type=sellist', LOG_DEBUG);
			$resql = $this->db->query($sql);
			if ($resql) {
				$value = ''; // value was used, so now we reste it to use it to build final output

				$obj = $this->db->fetch_object($resql);

				// Several field into label (eq table:code|libelle:rowid)
				$fields_label = explode('|', $InfoFieldList[1]);

				if (is_array($fields_label) && count($fields_label) > 1) {
					foreach ($fields_label as $field_toshow) {
						$translabel = '';
						if (!empty($obj->$field_toshow)) {
							$translabel = $langs->trans($obj->$field_toshow);
						}
						if ($translabel != $field_toshow) {
							$value .= dol_trunc($translabel, 18).' ';
						} else {
							$value .= $obj->$field_toshow.' ';
						}
					}
				} else {
					$translabel = '';
					if (!empty($obj->{$InfoFieldList[1]})) {
						$translabel = $langs->trans($obj->{$InfoFieldList[1]});
					}
					if ($translabel != $obj->{$InfoFieldList[1]}) {
						$value = dol_trunc($translabel, 18);
					} else {
						$value = $obj->{$InfoFieldList[1]};
					}
				}
			} else {
				dol_syslog(get_class($this).'::showOutputField error '.$this->db->lasterror(), LOG_WARNING);
			}
		} elseif ($type == 'radio') {
			$value = $param['options'][$value];
		} elseif ($type == 'checkbox') {
			$value_arr = explode(',', $value);
			$value = '';
			if (is_array($value_arr) && count($value_arr) > 0) {
				$toprint = array();
				foreach ($value_arr as $keyval => $valueval) {
					$toprint[] = '<li class="select2-search-choice-dolibarr noborderoncategories" style="background: #bbb">'.$param['options'][$valueval].'</li>';
				}
				$value = '<div class="select2-container-multi-dolibarr" style="width: 90%;"><ul class="select2-choices-dolibarr">'.implode(' ', $toprint).'</ul></div>';
			}
		} elseif ($type == 'chkbxlst') {
			$value_arr = explode(',', $value);

			$param_list = array_keys($param['options']);
			$InfoFieldList = explode(":", $param_list[0]);

			$selectkey = "rowid";
			$keyList = 'rowid';

			if (count($InfoFieldList) >= 3) {
				$selectkey = $InfoFieldList[2];
				$keyList = $InfoFieldList[2].' as rowid';
			}

			$fields_label = explode('|', $InfoFieldList[1]);
			if (is_array($fields_label)) {
				$keyList .= ', ';
				$keyList .= implode(', ', $fields_label);
			}

			$sql = 'SELECT '.$keyList;
			$sql .= ' FROM '.MAIN_DB_PREFIX.$InfoFieldList[0];
			if (strpos($InfoFieldList[4], 'extra') !== false) {
				$sql .= ' as main';
			}
			// $sql.= " WHERE ".$selectkey."='".$this->db->escape($value)."'";
			// $sql.= ' AND entity = '.$conf->entity;

			dol_syslog(get_class($this).':showOutputField:$type=chkbxlst', LOG_DEBUG);
			$resql = $this->db->query($sql);
			if ($resql) {
				$value = ''; // value was used, so now we reste it to use it to build final output
				$toprint = array();
				while ($obj = $this->db->fetch_object($resql)) {
					// Several field into label (eq table:code|libelle:rowid)
					$fields_label = explode('|', $InfoFieldList[1]);
					if (is_array($value_arr) && in_array($obj->rowid, $value_arr)) {
						if (is_array($fields_label) && count($fields_label) > 1) {
							foreach ($fields_label as $field_toshow) {
								$translabel = '';
								if (!empty($obj->$field_toshow)) {
									$translabel = $langs->trans($obj->$field_toshow);
								}
								if ($translabel != $field_toshow) {
									$toprint[] = '<li class="select2-search-choice-dolibarr noborderoncategories" style="background: #bbb">'.dol_trunc($translabel, 18).'</li>';
								} else {
									$toprint[] = '<li class="select2-search-choice-dolibarr noborderoncategories" style="background: #bbb">'.$obj->$field_toshow.'</li>';
								}
							}
						} else {
							$translabel = '';
							if (!empty($obj->{$InfoFieldList[1]})) {
								$translabel = $langs->trans($obj->{$InfoFieldList[1]});
							}
							if ($translabel != $obj->{$InfoFieldList[1]}) {
								$toprint[] = '<li class="select2-search-choice-dolibarr noborderoncategories" style="background: #bbb">'.dol_trunc($translabel, 18).'</li>';
							} else {
								$toprint[] = '<li class="select2-search-choice-dolibarr noborderoncategories" style="background: #bbb">'.$obj->{$InfoFieldList[1]}.'</li>';
							}
						}
					}
				}
				$value = '<div class="select2-container-multi-dolibarr" style="width: 90%;"><ul class="select2-choices-dolibarr">'.implode(' ', $toprint).'</ul></div>';
			} else {
				dol_syslog(get_class($this).'::showOutputField error '.$this->db->lasterror(), LOG_WARNING);
			}
		} elseif ($type == 'link') {
			$out = '';

			// only if something to display (perf)
			if ($value) {
				$param_list = array_keys($param['options']); // $param_list='ObjectName:classPath'

				$InfoFieldList = explode(":", $param_list[0]);
				$classname = $InfoFieldList[0];
				$classpath = $InfoFieldList[1];
				$getnomurlparam = (empty($InfoFieldList[2]) ? 3 : $InfoFieldList[2]);
				if (!empty($classpath)) {
					dol_include_once($InfoFieldList[1]);
					if ($classname && class_exists($classname)) {
						$object = new $classname($this->db);
						$object->fetch($value);
						$value = $object->getNomUrl($getnomurlparam);
					}
				} else {
					dol_syslog('Error bad setup of extrafield', LOG_WARNING);
					return 'Error bad setup of extrafield';
				}
			} else {
				$value = '';
			}
		} elseif (preg_match('/^(text|html)/', $type)) {
			$value = dol_htmlentitiesbr($value);
		} elseif ($type == 'password') {
			$value = preg_replace('/./i', '*', $value);
		} elseif ($type == 'array') {
			$value = implode('<br>', $value);
		}

		//print $type.'-'.$size.'-'.$value;
		$out = $value;

		return $out;
	}


	/**
	 * Function to show lines of extrafields with output datas.
	 * This function is responsible to output the <tr> and <td> according to correct number of columns received into $params['colspan'] or <div> according to $display_type
	 *
	 * @param 	Extrafields $extrafields    Extrafield Object
	 * @param 	string      $mode           Show output ('view') or input ('create' or 'edit') for extrafield
	 * @param 	array       $params         Optional parameters. Example: array('style'=>'class="oddeven"', 'colspan'=>$colspan)
	 * @param 	string      $keysuffix      Suffix string to add after name and id of field (can be used to avoid duplicate names)
	 * @param 	string      $keyprefix      Prefix string to add before name and id of field (can be used to avoid duplicate names)
	 * @param	string		$onetrtd		All fields in same tr td. Used by objectline_create.tpl.php for example.
	 * @param	string		$display_type	"card" for form display, "line" for document line display (extrafields on propal line, order line, etc...)
	 * @return 	string
	 */
	public function showOptionals($extrafields, $mode = 'view', $params = null, $keysuffix = '', $keyprefix = '', $onetrtd = 0, $display_type = 'card')
	{
		global $db, $conf, $langs, $action, $form, $hookmanager;

		if (!is_object($form)) {
			$form = new Form($db);
		}

		$out = '';

		$parameters = array();
		$reshook = $hookmanager->executeHooks('showOptionals', $parameters, $this, $action); // Note that $action and $object may have been modified by hook
		if (empty($reshook)) {
			if (is_array($extrafields->attributes[$this->table_element]['label']) && count($extrafields->attributes[$this->table_element]['label']) > 0) {
				$out .= "\n";
				$out .= '<!-- showOptionals --> ';
				$out .= "\n";

				$extrafields_collapse_num = '';
				$e = 0;
				foreach ($extrafields->attributes[$this->table_element]['label'] as $key => $label) {
					// Show only the key field in params
					if (is_array($params) && array_key_exists('onlykey', $params) && $key != $params['onlykey']) {
						continue;
					}

					// Test on 'enabled' ('enabled' is different than 'list' = 'visibility')
					$enabled = 1;
					if ($enabled && isset($extrafields->attributes[$this->table_element]['enabled'][$key])) {
						$enabled = dol_eval($extrafields->attributes[$this->table_element]['enabled'][$key], 1);
					}
					if (empty($enabled)) {
						continue;
					}

					$visibility = 1;
					if ($visibility && isset($extrafields->attributes[$this->table_element]['list'][$key])) {
						$visibility = dol_eval($extrafields->attributes[$this->table_element]['list'][$key], 1);
					}

					$perms = 1;
					if ($perms && isset($extrafields->attributes[$this->table_element]['perms'][$key])) {
						$perms = dol_eval($extrafields->attributes[$this->table_element]['perms'][$key], 1);
					}

					if (($mode == 'create') && abs($visibility) != 1 && abs($visibility) != 3) {
						continue; // <> -1 and <> 1 and <> 3 = not visible on forms, only on list
					} elseif (($mode == 'edit') && abs($visibility) != 1 && abs($visibility) != 3 && abs($visibility) != 4) {
						continue; // <> -1 and <> 1 and <> 3 = not visible on forms, only on list and <> 4 = not visible at the creation
					} elseif ($mode == 'view' && empty($visibility)) {
						continue;
					}
					if (empty($perms)) {
						continue;
					}
					// Load language if required
					if (!empty($extrafields->attributes[$this->table_element]['langfile'][$key])) {
						$langs->load($extrafields->attributes[$this->table_element]['langfile'][$key]);
					}

					$colspan = '';
					if (is_array($params) && count($params) > 0 && $display_type=='card') {
						if (array_key_exists('cols', $params)) {
							$colspan = $params['cols'];
						} elseif (array_key_exists('colspan', $params)) {	// For backward compatibility. Use cols instead now.
							$reg = array();
							if (preg_match('/colspan="(\d+)"/', $params['colspan'], $reg)) {
								$colspan = $reg[1];
							} else {
								$colspan = $params['colspan'];
							}
						}
					}

					switch ($mode) {
						case "view":
							$value = $this->array_options["options_".$key.$keysuffix]; // Value may be clean or formated later
							break;
						case "create":
						case "edit":
							// We get the value of property found with GETPOST so it takes into account:
							// default values overwrite, restore back to list link, ... (but not 'default value in database' of field)
							$check = 'alphanohtml';
							if (in_array($extrafields->attributes[$this->table_element]['type'][$key], array('html', 'text'))) {
								$check = 'restricthtml';
							}
							$getposttemp = GETPOST($keyprefix.'options_'.$key.$keysuffix, $check, 3); // GETPOST can get value from GET, POST or setup of default values overwrite.
							// GETPOST("options_" . $key) can be 'abc' or array(0=>'abc')
							if (is_array($getposttemp) || $getposttemp != '' || GETPOSTISSET($keyprefix.'options_'.$key.$keysuffix)) {
								if (is_array($getposttemp)) {
									// $getposttemp is an array but following code expects a comma separated string
									$value = implode(",", $getposttemp);
								} else {
									$value = $getposttemp;
								}
							} else {
								$value = (!empty($this->array_options["options_".$key]) ? $this->array_options["options_".$key] : ''); // No GET, no POST, no default value, so we take value of object.
							}
							//var_dump($keyprefix.' - '.$key.' - '.$keysuffix.' - '.$keyprefix.'options_'.$key.$keysuffix.' - '.$this->array_options["options_".$key.$keysuffix].' - '.$getposttemp.' - '.$value);
							break;
					}

					// Output value of the current field
					if ($extrafields->attributes[$this->table_element]['type'][$key] == 'separate') {
						$extrafields_collapse_num = '';
						$extrafield_param = $extrafields->attributes[$this->table_element]['param'][$key];
						if (!empty($extrafield_param) && is_array($extrafield_param)) {
							$extrafield_param_list = array_keys($extrafield_param['options']);

							if (count($extrafield_param_list) > 0) {
								$extrafield_collapse_display_value = intval($extrafield_param_list[0]);

								if ($extrafield_collapse_display_value == 1 || $extrafield_collapse_display_value == 2) {
									$extrafields_collapse_num = $extrafields->attributes[$this->table_element]['pos'][$key];
								}
							}
						}

						$out .= $extrafields->showSeparator($key, $this, ($colspan + 1), $display_type);
					} else {
						$class = (!empty($extrafields->attributes[$this->table_element]['hidden'][$key]) ? 'hideobject ' : '');
						$csstyle = '';
						if (is_array($params) && count($params) > 0) {
							if (array_key_exists('class', $params)) {
								$class .= $params['class'].' ';
							}
							if (array_key_exists('style', $params)) {
								$csstyle = $params['style'];
							}
						}

						// add html5 elements
						$domData  = ' data-element="extrafield"';
						$domData .= ' data-targetelement="'.$this->element.'"';
						$domData .= ' data-targetid="'.$this->id.'"';

						$html_id = (empty($this->id) ? '' : 'extrarow-'.$this->element.'_'.$key.'_'.$this->id);
						if ($display_type=='card') {
							if (!empty($conf->global->MAIN_EXTRAFIELDS_USE_TWO_COLUMS) && ($e % 2) == 0) {
								$colspan = '0';
							}

							if ($action == 'selectlines') {
								$colspan++;
							}
						}

						// Convert date into timestamp format (value in memory must be a timestamp)
						if (in_array($extrafields->attributes[$this->table_element]['type'][$key], array('date', 'datetime'))) {
							$datenotinstring = $this->array_options['options_'.$key];
							if (!is_numeric($this->array_options['options_'.$key])) {	// For backward compatibility
								$datenotinstring = $this->db->jdate($datenotinstring);
							}
							$value = (GETPOSTISSET($keyprefix.'options_'.$key.$keysuffix)) ? dol_mktime(GETPOST($keyprefix.'options_'.$key.$keysuffix."hour", 'int', 3), GETPOST($keyprefix.'options_'.$key.$keysuffix."min", 'int', 3), 0, GETPOST($keyprefix.'options_'.$key.$keysuffix."month", 'int', 3), GETPOST($keyprefix.'options_'.$key.$keysuffix."day", 'int', 3), GETPOST($keyprefix.'options_'.$key.$keysuffix."year", 'int', 3)) : $datenotinstring;
						}
						// Convert float submited string into real php numeric (value in memory must be a php numeric)
						if (in_array($extrafields->attributes[$this->table_element]['type'][$key], array('price', 'double'))) {
							$value = (GETPOSTISSET($keyprefix.'options_'.$key.$keysuffix) || $value) ? price2num($value) : $this->array_options['options_'.$key];
						}

						// HTML, text, select, integer and varchar: take into account default value in database if in create mode
						if (in_array($extrafields->attributes[$this->table_element]['type'][$key], array('html', 'text', 'varchar', 'select', 'int'))) {
							if ($action == 'create') {
								$value = (GETPOSTISSET($keyprefix.'options_'.$key.$keysuffix) || $value) ? $value : $extrafields->attributes[$this->table_element]['default'][$key];
							}
						}

						$labeltoshow = $langs->trans($label);
						$helptoshow = $langs->trans($extrafields->attributes[$this->table_element]['help'][$key]);

						if ($display_type == 'card') {
							$out .= '<tr '.($html_id ? 'id="'.$html_id.'" ' : '').$csstyle.' class="valuefieldcreate '.$class.$this->element.'_extras_'.$key.' trextrafields_collapse'.$extrafields_collapse_num.(!empty($this->id)?'_'.$this->id:'').'" '.$domData.' >';
							$out .= '<td class="wordbreak';
						} elseif ($display_type == 'line') {
							$out .= '<div '.($html_id ? 'id="'.$html_id.'" ' : '').$csstyle.' class="valuefieldlinecreate '.$class.$this->element.'_extras_'.$key.' trextrafields_collapse'.$extrafields_collapse_num.(!empty($this->id)?'_'.$this->id:'').'" '.$domData.' >';
							$out .= '<div style="display: inline-block; padding-right:4px" class="wordbreak';
						}
						//$out .= "titlefield";
						//if (GETPOST('action', 'restricthtml') == 'create') $out.='create';
						// BUG #11554 : For public page, use red dot for required fields, instead of bold label
						$tpl_context = isset($params["tpl_context"]) ? $params["tpl_context"] : "none";
						if ($tpl_context == "public") {	// Public page : red dot instead of fieldrequired characters
							$out .= '">';
							if (!empty($extrafields->attributes[$this->table_element]['help'][$key])) {
								$out .= $form->textwithpicto($labeltoshow, $helptoshow);
							} else {
								$out .= $labeltoshow;
							}
							if ($mode != 'view' && !empty($extrafields->attributes[$this->table_element]['required'][$key])) {
								$out .= '&nbsp;<font color="red">*</font>';
							}
						} else {
							if ($mode != 'view' && !empty($extrafields->attributes[$this->table_element]['required'][$key])) {
								$out .= ' fieldrequired';
							}
							$out .= '">';
							if (!empty($extrafields->attributes[$this->table_element]['help'][$key])) {
								$out .= $form->textwithpicto($labeltoshow, $helptoshow);
							} else {
								$out .= $labeltoshow;
							}
						}

						$out .= ($display_type == 'card' ? '</td>' : '</div>');

						$html_id = !empty($this->id) ? $this->element.'_extras_'.$key.'_'.$this->id : '';
						if ($display_type == 'card') {
							$out .= '<td '.($html_id ? 'id="'.$html_id.'" ' : '').' class="'.$this->element.'_extras_'.$key.'" '.($colspan ? ' colspan="'.$colspan.'"' : '').'>';
						} elseif ($display_type == 'line') {
							$out .= '<div '.($html_id ? 'id="'.$html_id.'" ' : '').' style="display: inline-block" class="'.$this->element.'_extras_'.$key.'">';
						}

						switch ($mode) {
							case "view":
								$out .= $extrafields->showOutputField($key, $value);
								break;
							case "create":
								$out .= $extrafields->showInputField($key, $value, '', $keysuffix, '', 0, $this->id, $this->table_element);
								break;
							case "edit":
								$out .= $extrafields->showInputField($key, $value, '', $keysuffix, '', 0, $this->id, $this->table_element);
								break;
						}

						$out .= ($display_type=='card' ? '</td>' : '</div>');

						/*for($ii = 0; $ii < ($colspan - 1); $ii++)
						{
							$out .='<td class="'.$this->element.'_extras_'.$key.'"></td>';
						}*/

						if (!empty($conf->global->MAIN_EXTRAFIELDS_USE_TWO_COLUMS) && (($e % 2) == 1)) {
							$out .= ($display_type=='card' ? '</tr>' : '</div>');
						} else {
							$out .= ($display_type=='card' ? '</tr>' : '</div>');
						}
						$e++;
					}
				}
				$out .= "\n";
				// Add code to manage list depending on others
				if (!empty($conf->use_javascript_ajax)) {
					$out .= '
					<script>
					jQuery(document).ready(function() {
						function showOptions(child_list, parent_list, orig_select)
						{
							var val = $("select[name=\""+parent_list+"\"]").val();
							var parentVal = parent_list + ":" + val;
							if(typeof val == "string"){
				    		    if(val != "") {
					    			var options = orig_select.find("option[parent=\""+parentVal+"\"]").clone();
									$("select[name=\""+child_list+"\"] option[parent]").remove();
									$("select[name=\""+child_list+"\"]").append(options);
								} else {
									var options = orig_select.find("option[parent]").clone();
									$("select[name=\""+child_list+"\"] option[parent]").remove();
									$("select[name=\""+child_list+"\"]").append(options);
								}
				    		} else if(val > 0) {
								var options = orig_select.find("option[parent=\""+parentVal+"\"]").clone();
								$("select[name=\""+child_list+"\"] option[parent]").remove();
								$("select[name=\""+child_list+"\"]").append(options);
							} else {
								var options = orig_select.find("option[parent]").clone();
								$("select[name=\""+child_list+"\"] option[parent]").remove();
								$("select[name=\""+child_list+"\"]").append(options);
							}
						}
						function setListDependencies() {
							jQuery("select option[parent]").parent().each(function() {
								var orig_select = {};
								var child_list = $(this).attr("name");
								orig_select[child_list] = $(this).clone();
								var parent = $(this).find("option[parent]:first").attr("parent");
								var infos = parent.split(":");
								var parent_list = infos[0];

								//Hide daughters lists
								if ($("#"+child_list).val() == 0 && $("#"+parent_list).val() == 0){
								    $("#"+child_list).hide();
								//Show mother lists
								} else if ($("#"+parent_list).val() != 0){
								    $("#"+parent_list).show();
								}
								//Show the child list if the parent list value is selected
								$("select[name=\""+parent_list+"\"]").click(function() {
								    if ($(this).val() != 0){
								        $("#"+child_list).show()
									}
								});

								//When we change parent list
								$("select[name=\""+parent_list+"\"]").change(function() {
									showOptions(child_list, parent_list, orig_select[child_list]);
									//Select the value 0 on child list after a change on the parent list
									$("#"+child_list).val(0).trigger("change");
									//Hide child lists if the parent value is set to 0
									if ($(this).val() == 0){
								   		$("#"+child_list).hide();
									}
								});
							});
						}
						setListDependencies();
					});
					</script>'."\n";
				}

				$out .= '<!-- /showOptionals --> '."\n";
			}
		}

		$out .= $hookmanager->resPrint;

		return $out;
	}


	/**
	 * Returns the rights used for this class
	 * @return stdClass
	 */
	public function getRights()
	{
		global $user;

		$element = $this->element;
		if ($element == 'facturerec') {
			$element = 'facture';
		}

		return $user->rights->{$element};
	}

	/**
	 * Function used to replace a thirdparty id with another one.
	 * This function is meant to be called from replaceThirdparty with the appropiate tables
	 * Column name fk_soc MUST be used to identify thirdparties
	 *
	 * @param  DoliDB 	   $db 			  Database handler
	 * @param  int 		   $origin_id     Old thirdparty id (the thirdparty to delete)
	 * @param  int 		   $dest_id       New thirdparty id (the thirdparty that will received element of the other)
	 * @param  string[]    $tables        Tables that need to be changed
	 * @param  int         $ignoreerrors  Ignore errors. Return true even if errors. We need this when replacement can fails like for categories (categorie of old thirdparty may already exists on new one)
	 * @return bool						  True if success, False if error
	 */
	public static function commonReplaceThirdparty(DoliDB $db, $origin_id, $dest_id, array $tables, $ignoreerrors = 0)
	{
		foreach ($tables as $table) {
			$sql = 'UPDATE '.MAIN_DB_PREFIX.$table.' SET fk_soc = '.$dest_id.' WHERE fk_soc = '.$origin_id;

			if (!$db->query($sql)) {
				if ($ignoreerrors) {
					return true; // TODO Not enough. If there is A-B on kept thirdarty and B-C on old one, we must get A-B-C after merge. Not A-B.
				}
				//$this->errors = $db->lasterror();
				return false;
			}
		}

		return true;
	}

	/**
	 * Get buy price to use for margin calculation. This function is called when buy price is unknown.
	 *	 Set buy price = sell price if ForceBuyingPriceIfNull configured,
	 *   else if calculation MARGIN_TYPE = 'costprice' and costprice is defined, use costprice as buyprice
	 *	 else if calculation MARGIN_TYPE = 'pmp' and pmp is calculated, use pmp as buyprice
	 *	 else set min buy price as buy price
	 *
	 * @param float		$unitPrice		 Product unit price
	 * @param float		$discountPercent Line discount percent
	 * @param int		$fk_product		 Product id
	 * @return	float                    <0 if KO, buyprice if OK
	 */
	public function defineBuyPrice($unitPrice = 0.0, $discountPercent = 0.0, $fk_product = 0)
	{
		global $conf;

		$buyPrice = 0;

		if (($unitPrice > 0) && (isset($conf->global->ForceBuyingPriceIfNull) && $conf->global->ForceBuyingPriceIfNull == 1)) { // In most cases, test here is false
			$buyPrice = $unitPrice * (1 - $discountPercent / 100);
		} else {
			// Get cost price for margin calculation
			if (!empty($fk_product)) {
				if (isset($conf->global->MARGIN_TYPE) && $conf->global->MARGIN_TYPE == 'costprice') {
					require_once DOL_DOCUMENT_ROOT.'/product/class/product.class.php';
					$product = new Product($this->db);
					$result = $product->fetch($fk_product);
					if ($result <= 0) {
						$this->errors[] = 'ErrorProductIdDoesNotExists';
						return -1;
					}
					if ($product->cost_price > 0) {
						$buyPrice = $product->cost_price;
					} elseif ($product->pmp > 0) {
						$buyPrice = $product->pmp;
					}
				} elseif (isset($conf->global->MARGIN_TYPE) && $conf->global->MARGIN_TYPE == 'pmp') {
					require_once DOL_DOCUMENT_ROOT.'/product/class/product.class.php';
					$product = new Product($this->db);
					$result = $product->fetch($fk_product);
					if ($result <= 0) {
						$this->errors[] = 'ErrorProductIdDoesNotExists';
						return -1;
					}
					if ($product->pmp > 0) {
						$buyPrice = $product->pmp;
					}
				}

				if (empty($buyPrice) && isset($conf->global->MARGIN_TYPE) && in_array($conf->global->MARGIN_TYPE, array('1', 'pmp', 'costprice'))) {
					require_once DOL_DOCUMENT_ROOT.'/fourn/class/fournisseur.product.class.php';
					$productFournisseur = new ProductFournisseur($this->db);
					if (($result = $productFournisseur->find_min_price_product_fournisseur($fk_product)) > 0) {
						$buyPrice = $productFournisseur->fourn_unitprice;
					} elseif ($result < 0) {
						$this->errors[] = $productFournisseur->error;
						return -2;
					}
				}
			}
		}
		return $buyPrice;
	}

	// phpcs:disable PEAR.NamingConventions.ValidFunctionName.ScopeNotCamelCaps
	/**
	 *  Show photos of an object (nbmax maximum), into several columns
	 *
	 *  @param		string	$modulepart		'product', 'ticket', ...
	 *  @param      string	$sdir        	Directory to scan (full absolute path)
	 *  @param      int		$size        	0=original size, 1='small' use thumbnail if possible
	 *  @param      int		$nbmax       	Nombre maximum de photos (0=pas de max)
	 *  @param      int		$nbbyrow     	Number of image per line or -1 to use div. Used only if size=1.
	 * 	@param		int		$showfilename	1=Show filename
	 * 	@param		int		$showaction		1=Show icon with action links (resize, delete)
	 * 	@param		int		$maxHeight		Max height of original image when size='small' (so we can use original even if small requested). If 0, always use 'small' thumb image.
	 * 	@param		int		$maxWidth		Max width of original image when size='small'
	 *  @param      int     $nolink         Do not add a href link to view enlarged imaged into a new tab
	 *  @param      int     $notitle        Do not add title tag on image
	 *  @param		int		$usesharelink	Use the public shared link of image (if not available, the 'nophoto' image will be shown instead)
	 *  @return     string					Html code to show photo. Number of photos shown is saved in this->nbphoto
	 */
	public function show_photos($modulepart, $sdir, $size = 0, $nbmax = 0, $nbbyrow = 5, $showfilename = 0, $showaction = 0, $maxHeight = 120, $maxWidth = 160, $nolink = 0, $notitle = 0, $usesharelink = 0)
	{
		// phpcs:enable
		global $conf, $user, $langs;

		include_once DOL_DOCUMENT_ROOT.'/core/lib/files.lib.php';
		include_once DOL_DOCUMENT_ROOT.'/core/lib/images.lib.php';

		$sortfield = 'position_name';
		$sortorder = 'asc';

		$dir = $sdir.'/';
		$pdir = '/';

		$dir .= get_exdir(0, 0, 0, 0, $this, $modulepart);
		$pdir .= get_exdir(0, 0, 0, 0, $this, $modulepart);

		// For backward compatibility
		if ($modulepart == 'product') {
			if (!empty($conf->global->PRODUCT_USE_OLD_PATH_FOR_PHOTO)) {
				$dir = $sdir.'/'.get_exdir($this->id, 2, 0, 0, $this, $modulepart).$this->id."/photos/";
				$pdir = '/'.get_exdir($this->id, 2, 0, 0, $this, $modulepart).$this->id."/photos/";
			}
		}

		// Defined relative dir to DOL_DATA_ROOT
		$relativedir = '';
		if ($dir) {
			$relativedir = preg_replace('/^'.preg_quote(DOL_DATA_ROOT, '/').'/', '', $dir);
			$relativedir = preg_replace('/^[\\/]/', '', $relativedir);
			$relativedir = preg_replace('/[\\/]$/', '', $relativedir);
		}

		$dirthumb = $dir.'thumbs/';
		$pdirthumb = $pdir.'thumbs/';

		$return = '<!-- Photo -->'."\n";
		$nbphoto = 0;

		$filearray = dol_dir_list($dir, "files", 0, '', '(\.meta|_preview.*\.png)$', $sortfield, (strtolower($sortorder) == 'desc' ?SORT_DESC:SORT_ASC), 1);

		/*if (! empty($conf->global->PRODUCT_USE_OLD_PATH_FOR_PHOTO))    // For backward compatiblity, we scan also old dirs
		 {
		 $filearrayold=dol_dir_list($dirold,"files",0,'','(\.meta|_preview.*\.png)$',$sortfield,(strtolower($sortorder)=='desc'?SORT_DESC:SORT_ASC),1);
		 $filearray=array_merge($filearray, $filearrayold);
		 }*/

		completeFileArrayWithDatabaseInfo($filearray, $relativedir);

		if (count($filearray)) {
			if ($sortfield && $sortorder) {
				$filearray = dol_sort_array($filearray, $sortfield, $sortorder);
			}

			foreach ($filearray as $key => $val) {
				$photo = '';
				$file = $val['name'];

				//if (! utf8_check($file)) $file=utf8_encode($file);	// To be sure file is stored in UTF8 in memory

				//if (dol_is_file($dir.$file) && image_format_supported($file) >= 0)
				if (image_format_supported($file) >= 0) {
					$nbphoto++;
					$photo = $file;
					$viewfilename = $file;

					if ($size == 1 || $size == 'small') {   // Format vignette
						// Find name of thumb file
						$photo_vignette = basename(getImageFileNameForSize($dir.$file, '_small'));
						if (!dol_is_file($dirthumb.$photo_vignette)) {
							$photo_vignette = '';
						}

						// Get filesize of original file
						$imgarray = dol_getImageSize($dir.$photo);

						if ($nbbyrow > 0) {
							if ($nbphoto == 1) {
								$return .= '<table class="valigntop center centpercent" style="border: 0; padding: 2px; border-spacing: 2px; border-collapse: separate;">';
							}

							if ($nbphoto % $nbbyrow == 1) {
								$return .= '<tr class="center valignmiddle" style="border: 1px">';
							}
							$return .= '<td style="width: '.ceil(100 / $nbbyrow).'%" class="photo">';
						} elseif ($nbbyrow < 0) {
							$return .= '<div class="inline-block">';
						}

						$return .= "\n";

						$relativefile = preg_replace('/^\//', '', $pdir.$photo);
						if (empty($nolink)) {
							$urladvanced = getAdvancedPreviewUrl($modulepart, $relativefile, 0, 'entity='.$this->entity);
							if ($urladvanced) {
								$return .= '<a href="'.$urladvanced.'">';
							} else {
								$return .= '<a href="'.DOL_URL_ROOT.'/viewimage.php?modulepart='.$modulepart.'&entity='.$this->entity.'&file='.urlencode($pdir.$photo).'" class="aphoto" target="_blank">';
							}
						}

						// Show image (width height=$maxHeight)
						// Si fichier vignette disponible et image source trop grande, on utilise la vignette, sinon on utilise photo origine
						$alt = $langs->transnoentitiesnoconv('File').': '.$relativefile;
						$alt .= ' - '.$langs->transnoentitiesnoconv('Size').': '.$imgarray['width'].'x'.$imgarray['height'];
						if ($notitle) {
							$alt = '';
						}

						if ($usesharelink) {
							if ($val['share']) {
								if (empty($maxHeight) || $photo_vignette && $imgarray['height'] > $maxHeight) {
									$return .= '<!-- Show original file (thumb not yet available with shared links) -->';
									$return .= '<img class="photo photowithmargin" height="'.$maxHeight.'" src="'.DOL_URL_ROOT.'/viewimage.php?hashp='.urlencode($val['share']).'" title="'.dol_escape_htmltag($alt).'">';
								} else {
									$return .= '<!-- Show original file -->';
									$return .= '<img class="photo photowithmargin" height="'.$maxHeight.'" src="'.DOL_URL_ROOT.'/viewimage.php?hashp='.urlencode($val['share']).'" title="'.dol_escape_htmltag($alt).'">';
								}
							} else {
								$return .= '<!-- Show nophoto file (because file is not shared) -->';
								$return .= '<img class="photo photowithmargin" height="'.$maxHeight.'" src="'.DOL_URL_ROOT.'/public/theme/common/nophoto.png" title="'.dol_escape_htmltag($alt).'">';
							}
						} else {
							if (empty($maxHeight) || $photo_vignette && $imgarray['height'] > $maxHeight) {
								$return .= '<!-- Show thumb -->';
								$return .= '<img class="photo photowithmargin maxwidth150onsmartphone" height="'.$maxHeight.'" src="'.DOL_URL_ROOT.'/viewimage.php?modulepart='.$modulepart.'&entity='.$this->entity.'&file='.urlencode($pdirthumb.$photo_vignette).'" title="'.dol_escape_htmltag($alt).'">';
							} else {
								$return .= '<!-- Show original file -->';
								$return .= '<img class="photo photowithmargin" height="'.$maxHeight.'" src="'.DOL_URL_ROOT.'/viewimage.php?modulepart='.$modulepart.'&entity='.$this->entity.'&file='.urlencode($pdir.$photo).'" title="'.dol_escape_htmltag($alt).'">';
							}
						}

						if (empty($nolink)) {
							$return .= '</a>';
						}
						$return .= "\n";

						if ($showfilename) {
							$return .= '<br>'.$viewfilename;
						}
						if ($showaction) {
							$return .= '<br>';
							// On propose la generation de la vignette si elle n'existe pas et si la taille est superieure aux limites
							if ($photo_vignette && (image_format_supported($photo) > 0) && ($this->imgWidth > $maxWidth || $this->imgHeight > $maxHeight)) {
								$return .= '<a href="'.$_SERVER["PHP_SELF"].'?id='.$this->id.'&amp;action=addthumb&amp;file='.urlencode($pdir.$viewfilename).'">'.img_picto($langs->trans('GenerateThumb'), 'refresh').'&nbsp;&nbsp;</a>';
							}
							// Special cas for product
							if ($modulepart == 'product' && ($user->rights->produit->creer || $user->rights->service->creer)) {
								// Link to resize
								$return .= '<a href="'.DOL_URL_ROOT.'/core/photos_resize.php?modulepart='.urlencode('produit|service').'&id='.$this->id.'&amp;file='.urlencode($pdir.$viewfilename).'" title="'.dol_escape_htmltag($langs->trans("Resize")).'">'.img_picto($langs->trans("Resize"), 'resize', '').'</a> &nbsp; ';

								// Link to delete
								$return .= '<a href="'.$_SERVER["PHP_SELF"].'?id='.$this->id.'&amp;action=delete&amp;token='.newToken().'&amp;file='.urlencode($pdir.$viewfilename).'">';
								$return .= img_delete().'</a>';
							}
						}
						$return .= "\n";

						if ($nbbyrow > 0) {
							$return .= '</td>';
							if (($nbphoto % $nbbyrow) == 0) {
								$return .= '</tr>';
							}
						} elseif ($nbbyrow < 0) {
							$return .= '</div>';
						}
					}

					if (empty($size)) {     // Format origine
						$return .= '<img class="photo photowithmargin" src="'.DOL_URL_ROOT.'/viewimage.php?modulepart='.$modulepart.'&entity='.$this->entity.'&file='.urlencode($pdir.$photo).'">';

						if ($showfilename) {
							$return .= '<br>'.$viewfilename;
						}
						if ($showaction) {
							// Special case for product
							if ($modulepart == 'product' && ($user->rights->produit->creer || $user->rights->service->creer)) {
								// Link to resize
								$return .= '<a href="'.DOL_URL_ROOT.'/core/photos_resize.php?modulepart='.urlencode('produit|service').'&id='.$this->id.'&amp;file='.urlencode($pdir.$viewfilename).'" title="'.dol_escape_htmltag($langs->trans("Resize")).'">'.img_picto($langs->trans("Resize"), 'resize', '').'</a> &nbsp; ';

								// Link to delete
								$return .= '<a href="'.$_SERVER["PHP_SELF"].'?id='.$this->id.'&amp;action=delete&amp;token='.newToken().'&amp;file='.urlencode($pdir.$viewfilename).'">';
								$return .= img_delete().'</a>';
							}
						}
					}

					// On continue ou on arrete de boucler ?
					if ($nbmax && $nbphoto >= $nbmax) {
						break;
					}
				}
			}

			if ($size == 1 || $size == 'small') {
				if ($nbbyrow > 0) {
					// Ferme tableau
					while ($nbphoto % $nbbyrow) {
						$return .= '<td style="width: '.ceil(100 / $nbbyrow).'%">&nbsp;</td>';
						$nbphoto++;
					}

					if ($nbphoto) {
						$return .= '</table>';
					}
				}
			}
		}

		$this->nbphoto = $nbphoto;

		return $return;
	}


	/**
	 * Function test if type is array
	 *
	 * @param   array   $info   content informations of field
	 * @return  bool			true if array
	 */
	protected function isArray($info)
	{
		if (is_array($info)) {
			if (isset($info['type']) && $info['type'] == 'array') {
				return true;
			} else {
				return false;
			}
		}
		return false;
	}

	/**
	 * Function test if type is date
	 *
	 * @param   array   $info   content informations of field
	 * @return  bool			true if date
	 */
	public function isDate($info)
	{
		if (isset($info['type']) && ($info['type'] == 'date' || $info['type'] == 'datetime' || $info['type'] == 'timestamp')) {
			return true;
		}
		return false;
	}

	/**
	 * Function test if type is duration
	 *
	 * @param   array   $info   content informations of field
	 * @return  bool			true if field of type duration
	 */
	public function isDuration($info)
	{
		if (is_array($info)) {
			if (isset($info['type']) && ($info['type'] == 'duration')) {
				return true;
			} else {
				return false;
			}
		} else {
			return false;
		}
	}

	/**
	 * Function test if type is integer
	 *
	 * @param   array   $info   content informations of field
	 * @return  bool			true if integer
	 */
	public function isInt($info)
	{
		if (is_array($info)) {
			if (isset($info['type']) && ($info['type'] == 'int' || preg_match('/^integer/i', $info['type']))) {
				return true;
			} else {
				return false;
			}
		} else {
			return false;
		}
	}

	/**
	 * Function test if type is float
	 *
	 * @param   array   $info   content informations of field
	 * @return  bool			true if float
	 */
	public function isFloat($info)
	{
		if (is_array($info)) {
			if (isset($info['type']) && (preg_match('/^(double|real|price)/i', $info['type']))) {
				return true;
			} else {
				return false;
			}
		}
		return false;
	}

	/**
	 * Function test if type is text
	 *
	 * @param   array   $info   content informations of field
	 * @return  bool			true if type text
	 */
	public function isText($info)
	{
		if (is_array($info)) {
			if (isset($info['type']) && $info['type'] == 'text') {
				return true;
			} else {
				return false;
			}
		}
		return false;
	}

	/**
	 * Function test if field can be null
	 *
	 * @param   array   $info   content informations of field
	 * @return  bool			true if it can be null
	 */
	protected function canBeNull($info)
	{
		if (is_array($info)) {
			if (isset($info['notnull']) && $info['notnull'] != '1') {
				return true;
			} else {
				return false;
			}
		}
		return true;
	}

	/**
	 * Function test if field is forced to null if zero or empty
	 *
	 * @param   array   $info   content informations of field
	 * @return  bool			true if forced to null
	 */
	protected function isForcedToNullIfZero($info)
	{
		if (is_array($info)) {
			if (isset($info['notnull']) && $info['notnull'] == '-1') {
				return true;
			} else {
				return false;
			}
		}
		return false;
	}

	/**
	 * Function test if is indexed
	 *
	 * @param   array   $info   content informations of field
	 * @return                  bool
	 */
	protected function isIndex($info)
	{
		if (is_array($info)) {
			if (isset($info['index']) && $info['index'] == true) {
				return true;
			} else {
				return false;
			}
		}
		return false;
	}


	/**
	 * Function to prepare a part of the query for insert.
	 * Note $this->${field} are set by the page that make the createCommon or the updateCommon.
	 * $this->${field} should be a clean value. The page can run
	 *
	 * @return array
	 */
	protected function setSaveQuery()
	{
		global $conf;

		$queryarray = array();
		foreach ($this->fields as $field => $info) {	// Loop on definition of fields
			// Depending on field type ('datetime', ...)
			if ($this->isDate($info)) {
				if (empty($this->{$field})) {
					$queryarray[$field] = null;
				} else {
					$queryarray[$field] = $this->db->idate($this->{$field});
				}
			} elseif ($this->isArray($info)) {
				if (!empty($this->{$field})) {
					if (!is_array($this->{$field})) {
						$this->{$field} = array($this->{$field});
					}
					$queryarray[$field] = serialize($this->{$field});
				} else {
					$queryarray[$field] = null;
				}
			} elseif ($this->isDuration($info)) {
				// $this->{$field} may be null, '', 0, '0', 123, '123'
				if ((isset($this->{$field}) && $this->{$field} != '') || !empty($info['notnull'])) {
					if (!isset($this->{$field})) {
						$queryarray[$field] = 0;
					} else {
						$queryarray[$field] = (int) $this->{$field};		// If '0', it may be set to null later if $info['notnull'] == -1
					}
				} else {
					$queryarray[$field] = null;
				}
			} elseif ($this->isInt($info) || $this->isFloat($info)) {
				if ($field == 'entity' && is_null($this->{$field})) {
					$queryarray[$field] = $conf->entity;
				} else {
					// $this->{$field} may be null, '', 0, '0', 123, '123'
					if ((isset($this->{$field}) && $this->{$field} != '') || !empty($info['notnull'])) {
						if (!isset($this->{$field})) {
							$queryarray[$field] = 0;
						} elseif ($this->isInt($info)) {
							$queryarray[$field] = (int) $this->{$field};	// If '0', it may be set to null later if $info['notnull'] == -1
						} elseif ($this->isFloat($info)) {
							$queryarray[$field] = (double) $this->{$field};	// If '0', it may be set to null later if $info['notnull'] == -1
						}
					} else {
						$queryarray[$field] = null;
					}
				}
			} else {
				$queryarray[$field] = $this->{$field};
			}

			if ($info['type'] == 'timestamp' && empty($queryarray[$field])) {
				unset($queryarray[$field]);
			}
			if (!empty($info['notnull']) && $info['notnull'] == -1 && empty($queryarray[$field])) {
				$queryarray[$field] = null; // May force 0 to null
			}
		}

		return $queryarray;
	}

	/**
	 * Function to load data from a SQL pointer into properties of current object $this
	 *
	 * @param   stdClass    $obj    Contain data of object from database
	 * @return void
	 */
	public function setVarsFromFetchObj(&$obj)
	{
		foreach ($this->fields as $field => $info) {
			if ($this->isDate($info)) {
				if (empty($obj->{$field}) || $obj->{$field} === '0000-00-00 00:00:00' || $obj->{$field} === '1000-01-01 00:00:00') {
					$this->{$field} = 0;
				} else {
					$this->{$field} = strtotime($obj->{$field});
				}
			} elseif ($this->isArray($info)) {
				if (!empty($obj->{$field})) {
					$this->{$field} = @unserialize($obj->{$field});
					// Hack for data not in UTF8
					if ($this->{$field } === false) {
						@unserialize(utf8_decode($obj->{$field}));
					}
				} else {
					$this->{$field} = array();
				}
			} elseif ($this->isInt($info)) {
				if ($field == 'rowid') {
					$this->id = (int) $obj->{$field};
				} else {
					if ($this->isForcedToNullIfZero($info)) {
						if (empty($obj->{$field})) {
							$this->{$field} = null;
						} else {
							$this->{$field} = (double) $obj->{$field};
						}
					} else {
						if (!is_null($obj->{$field}) || (isset($info['notnull']) && $info['notnull'] == 1)) {
							$this->{$field} = (int) $obj->{$field};
						} else {
							$this->{$field} = null;
						}
					}
				}
			} elseif ($this->isFloat($info)) {
				if ($this->isForcedToNullIfZero($info)) {
					if (empty($obj->{$field})) {
						$this->{$field} = null;
					} else {
						$this->{$field} = (double) $obj->{$field};
					}
				} else {
					if (!is_null($obj->{$field}) || (isset($info['notnull']) && $info['notnull'] == 1)) {
						$this->{$field} = (double) $obj->{$field};
					} else {
						$this->{$field} = null;
					}
				}
			} else {
				$this->{$field} = $obj->{$field};
			}
		}

		// If there is no 'ref' field, we force property ->ref to ->id for a better compatibility with common functions.
		if (!isset($this->fields['ref']) && isset($this->id)) {
			$this->ref = $this->id;
		}
	}

	/**
	 * Function to concat keys of fields
	 *
	 * @return string
	 */
	protected function getFieldList()
	{
		$keys = array_keys($this->fields);
		return implode(',', $keys);
	}

	/**
	 * Add quote to field value if necessary
	 *
	 * @param 	string|int	$value			Value to protect
	 * @param	array		$fieldsentry	Properties of field
	 * @return 	string
	 */
	protected function quote($value, $fieldsentry)
	{
		if (is_null($value)) {
			return 'NULL';
		} elseif (preg_match('/^(int|double|real|price)/i', $fieldsentry['type'])) {
			return $this->db->escape("$value");
		} elseif ($fieldsentry['type'] == 'boolean') {
			if ($value) {
				return 'true';
			} else {
				return 'false';
			}
		} else {
			return "'".$this->db->escape($value)."'";
		}
	}


	/**
	 * Create object into database
	 *
	 * @param  User $user      User that creates
	 * @param  bool $notrigger false=launch triggers after, true=disable triggers
	 * @return int             <0 if KO, Id of created object if OK
	 */
	public function createCommon(User $user, $notrigger = false)
	{
		global $langs;
		dol_syslog(get_class($this)."::createCommon create", LOG_DEBUG);

		$error = 0;

		$now = dol_now();

		$fieldvalues = $this->setSaveQuery();

		if (array_key_exists('date_creation', $fieldvalues) && empty($fieldvalues['date_creation'])) {
			$fieldvalues['date_creation'] = $this->db->idate($now);
		}
		if (array_key_exists('fk_user_creat', $fieldvalues) && !($fieldvalues['fk_user_creat'] > 0)) {
			$fieldvalues['fk_user_creat'] = $user->id;
		}
		unset($fieldvalues['rowid']); // The field 'rowid' is reserved field name for autoincrement field so we don't need it into insert.
		if (array_key_exists('ref', $fieldvalues)) {
			$fieldvalues['ref'] = dol_string_nospecial($fieldvalues['ref']); // If field is a ref, we sanitize data
		}

		$keys = array();
		$values = array(); // Array to store string forged for SQL syntax
		foreach ($fieldvalues as $k => $v) {
			$keys[$k] = $k;
			$value = $this->fields[$k];
			$values[$k] = $this->quote($v, $value); // May return string 'NULL' if $value is null
		}

		// Clean and check mandatory
		foreach ($keys as $key) {
			// If field is an implicit foreign key field
			if (preg_match('/^integer:/i', $this->fields[$key]['type']) && $values[$key] == '-1') {
				$values[$key] = '';
			}
			if (!empty($this->fields[$key]['foreignkey']) && $values[$key] == '-1') {
				$values[$key] = '';
			}

			if (isset($this->fields[$key]['notnull']) && $this->fields[$key]['notnull'] == 1 && (!isset($values[$key]) || $values[$key] === 'NULL') && is_null($this->fields[$key]['default'])) {
				$error++;
				$this->errors[] = $langs->trans("ErrorFieldRequired", $this->fields[$key]['label']);
			}

			// If value is null and there is a default value for field
			if (isset($this->fields[$key]['notnull']) && $this->fields[$key]['notnull'] == 1 && (!isset($values[$key]) || $values[$key] === 'NULL') && !is_null($this->fields[$key]['default'])) {
				$values[$key] = $this->fields[$key]['default'];
			}

			// If field is an implicit foreign key field
			if (preg_match('/^integer:/i', $this->fields[$key]['type']) && empty($values[$key])) {
				if (isset($this->fields[$key]['default'])) {
					$values[$key] = $this->fields[$key]['default'];
				} else {
					$values[$key] = 'null';
				}
			}
			if (!empty($this->fields[$key]['foreignkey']) && empty($values[$key])) {
				$values[$key] = 'null';
			}
		}

		if ($error) {
			return -1;
		}

		$this->db->begin();

		if (!$error) {
			$sql = 'INSERT INTO '.MAIN_DB_PREFIX.$this->table_element;
			$sql .= ' ('.implode(", ", $keys).')';
			$sql .= ' VALUES ('.implode(", ", $values).')';

			$res = $this->db->query($sql);
			if ($res === false) {
				$error++;
				$this->errors[] = $this->db->lasterror();
			}
		}

		if (!$error) {
			$this->id = $this->db->last_insert_id(MAIN_DB_PREFIX.$this->table_element);
		}

		// If we have a field ref with a default value of (PROV)
		if (!$error) {
			if (key_exists('ref', $this->fields) && $this->fields['ref']['notnull'] > 0 && !is_null($this->fields['ref']['default']) && $this->fields['ref']['default'] == '(PROV)') {
				$sql = "UPDATE ".MAIN_DB_PREFIX.$this->table_element." SET ref = '(PROV".$this->id.")' WHERE (ref = '(PROV)' OR ref = '') AND rowid = ".$this->id;
				$resqlupdate = $this->db->query($sql);

				if ($resqlupdate === false) {
					$error++;
					$this->errors[] = $this->db->lasterror();
				} else {
					$this->ref = '(PROV'.$this->id.')';
				}
			}
		}

		// Create extrafields
		if (!$error) {
			$result = $this->insertExtraFields();
			if ($result < 0) {
				$error++;
			}
		}

		// Create lines
		if (!empty($this->table_element_line) && !empty($this->fk_element)) {
			$num = (is_array($this->lines) ? count($this->lines) : 0);
			for ($i = 0; $i < $num; $i++) {
				$line = $this->lines[$i];

				$keyforparent = $this->fk_element;
				$line->$keyforparent = $this->id;

				// Test and convert into object this->lines[$i]. When coming from REST API, we may still have an array
				//if (! is_object($line)) $line=json_decode(json_encode($line), false);  // convert recursively array into object.
				if (!is_object($line)) {
					$line = (object) $line;
				}

				$result = $line->create($user, 1);
				if ($result < 0) {
					$this->error = $this->db->lasterror();
					$this->db->rollback();
					return -1;
				}
			}
		}

		// Triggers
		if (!$error && !$notrigger) {
			// Call triggers
			$result = $this->call_trigger(strtoupper(get_class($this)).'_CREATE', $user);
			if ($result < 0) {
				$error++;
			}
			// End call triggers
		}

		// Commit or rollback
		if ($error) {
			$this->db->rollback();
			return -1;
		} else {
			$this->db->commit();
			return $this->id;
		}
	}


	/**
	 * Load object in memory from the database
	 *
	 * @param	int    $id				Id object
	 * @param	string $ref				Ref
	 * @param	string	$morewhere		More SQL filters (' AND ...')
	 * @return 	int         			<0 if KO, 0 if not found, >0 if OK
	 */
	public function fetchCommon($id, $ref = null, $morewhere = '')
	{
		if (empty($id) && empty($ref) && empty($morewhere)) {
			return -1;
		}

		$fieldlist = $this->getFieldList();
		if (empty($fieldlist)) {
			return 0;
		}

		$sql = 'SELECT '.$fieldlist;
		$sql .= ' FROM '.MAIN_DB_PREFIX.$this->table_element;

		if (!empty($id)) {
			$sql .= ' WHERE rowid = '.$id;
		} elseif (!empty($ref)) {
			$sql .= " WHERE ref = ".$this->quote($ref, $this->fields['ref']);
		} else {
			$sql .= ' WHERE 1 = 1'; // usage with empty id and empty ref is very rare
		}
		if (empty($id) && isset($this->ismultientitymanaged) && $this->ismultientitymanaged == 1) {
			$sql .= ' AND entity IN ('.getEntity($this->table_element).')';
		}
		if ($morewhere) {
			$sql .= $morewhere;
		}
		$sql .= ' LIMIT 1'; // This is a fetch, to be sure to get only one record

		$res = $this->db->query($sql);
		if ($res) {
			$obj = $this->db->fetch_object($res);
			if ($obj) {
				$this->setVarsFromFetchObj($obj);

				// Retrieve all extrafield
				// fetch optionals attributes and labels
				$this->fetch_optionals();

				return $this->id;
			} else {
				return 0;
			}
		} else {
			$this->error = $this->db->lasterror();
			$this->errors[] = $this->error;
			return -1;
		}
	}

	/**
	 * Load object in memory from the database
	 *
	 * @param	string	$morewhere		More SQL filters (' AND ...')
	 * @return 	int         			<0 if KO, 0 if not found, >0 if OK
	 */
	public function fetchLinesCommon($morewhere = '')
	{
		$objectlineclassname = get_class($this).'Line';
		if (!class_exists($objectlineclassname)) {
			$this->error = 'Error, class '.$objectlineclassname.' not found during call of fetchLinesCommon';
			return -1;
		}

		$objectline = new $objectlineclassname($this->db);

		$sql = 'SELECT '.$objectline->getFieldList();
		$sql .= ' FROM '.MAIN_DB_PREFIX.$objectline->table_element;
		$sql .= ' WHERE fk_'.$this->element.' = '.$this->id;
		if ($morewhere) {
			$sql .= $morewhere;
		}
		if (isset($objectline->fields['position'])) {
			$sql .= $this->db->order('position', 'ASC');
		}

		$resql = $this->db->query($sql);
		if ($resql) {
			$num_rows = $this->db->num_rows($resql);
			$i = 0;
			while ($i < $num_rows) {
				$obj = $this->db->fetch_object($resql);
				if ($obj) {
					$newline = new $objectlineclassname($this->db);
					$newline->setVarsFromFetchObj($obj);

					$this->lines[] = $newline;
				}
				$i++;
			}

			return 1;
		} else {
			$this->error = $this->db->lasterror();
			$this->errors[] = $this->error;
			return -1;
		}
	}

	/**
	 * Update object into database
	 *
	 * @param  User $user      	User that modifies
	 * @param  bool $notrigger 	false=launch triggers after, true=disable triggers
	 * @return int             	<0 if KO, >0 if OK
	 */
	public function updateCommon(User $user, $notrigger = false)
	{
		global $conf, $langs;
		dol_syslog(get_class($this)."::updateCommon update", LOG_DEBUG);

		$error = 0;

		$now = dol_now();

		$fieldvalues = $this->setSaveQuery();

		if (array_key_exists('date_modification', $fieldvalues) && empty($fieldvalues['date_modification'])) {
			$fieldvalues['date_modification'] = $this->db->idate($now);
		}
		if (array_key_exists('fk_user_modif', $fieldvalues) && !($fieldvalues['fk_user_modif'] > 0)) {
			$fieldvalues['fk_user_modif'] = $user->id;
		}
		unset($fieldvalues['rowid']); // The field 'rowid' is reserved field name for autoincrement field so we don't need it into update.
		if (array_key_exists('ref', $fieldvalues)) {
			$fieldvalues['ref'] = dol_string_nospecial($fieldvalues['ref']); // If field is a ref, we sanitize data
		}

		// Add quotes and escape on fields with type string
		$keys = array();
		$values = array();
		$tmp = array();
		foreach ($fieldvalues as $k => $v) {
			$keys[$k] = $k;
			$value = $this->fields[$k];
			$values[$k] = $this->quote($v, $value);
			$tmp[] = $k.'='.$this->quote($v, $this->fields[$k]);
		}

		// Clean and check mandatory fields
		foreach ($keys as $key) {
			if (preg_match('/^integer:/i', $this->fields[$key]['type']) && $values[$key] == '-1') {
				$values[$key] = ''; // This is an implicit foreign key field
			}
			if (!empty($this->fields[$key]['foreignkey']) && $values[$key] == '-1') {
				$values[$key] = ''; // This is an explicit foreign key field
			}

			//var_dump($key.'-'.$values[$key].'-'.($this->fields[$key]['notnull'] == 1));
			/*
			if ($this->fields[$key]['notnull'] == 1 && empty($values[$key]))
			{
				$error++;
				$this->errors[]=$langs->trans("ErrorFieldRequired", $this->fields[$key]['label']);
			}*/
		}

		$sql = 'UPDATE '.MAIN_DB_PREFIX.$this->table_element.' SET '.implode(', ', $tmp).' WHERE rowid='.$this->id;

		$this->db->begin();
		if (!$error) {
			$res = $this->db->query($sql);
			if ($res === false) {
				$error++;
				$this->errors[] = $this->db->lasterror();
			}
		}

		// Update extrafield
		if (!$error) {
			$result = $this->insertExtraFields();
			if ($result < 0) {
				$error++;
			}
		}

		// Triggers
		if (!$error && !$notrigger) {
			// Call triggers
			$result = $this->call_trigger(strtoupper(get_class($this)).'_MODIFY', $user);
			if ($result < 0) {
				$error++;
			} //Do also here what you must do to rollback action if trigger fail
			// End call triggers
		}

		// Commit or rollback
		if ($error) {
			$this->db->rollback();
			return -1;
		} else {
			$this->db->commit();
			return $this->id;
		}
	}

	/**
	 * Delete object in database
	 *
	 * @param 	User 	$user       			User that deletes
	 * @param 	bool 	$notrigger  			false=launch triggers after, true=disable triggers
	 * @param	int		$forcechilddeletion		0=no, 1=Force deletion of children
	 * @return 	int             				<=0 if KO, >0 if OK
	 */
	public function deleteCommon(User $user, $notrigger = false, $forcechilddeletion = 0)
	{
		dol_syslog(get_class($this)."::deleteCommon delete", LOG_DEBUG);

		$error = 0;

		$this->db->begin();

		if ($forcechilddeletion) {	// Force also delete of childtables that should lock deletion in standard case when option force is off
			foreach ($this->childtables as $table) {
				$sql = 'DELETE FROM '.MAIN_DB_PREFIX.$table.' WHERE '.$this->fk_element.' = '.$this->id;
				$resql = $this->db->query($sql);
				if (!$resql) {
					$this->error = $this->db->lasterror();
					$this->errors[] = $this->error;
					$this->db->rollback();
					return -1;
				}
			}
		} elseif (!empty($this->fk_element) && !empty($this->childtables)) {	// If object has childs linked with a foreign key field, we check all child tables.
			$objectisused = $this->isObjectUsed($this->id);
			if (!empty($objectisused)) {
				dol_syslog(get_class($this)."::deleteCommon Can't delete record as it has some child", LOG_WARNING);
				$this->error = 'ErrorRecordHasChildren';
				$this->errors[] = $this->error;
				$this->db->rollback();
				return 0;
			}
		}

		// Delete cascade first
		if (is_array($this->childtablesoncascade) && !empty($this->childtablesoncascade)) {
			foreach ($this->childtablesoncascade as $table) {
				$deleteFromObject = explode(':', $table);
				if (count($deleteFromObject) >= 2) {
					$className = str_replace('@', '', $deleteFromObject[0]);
					$filePath = $deleteFromObject[1];
					$columnName = $deleteFromObject[2];
					if (dol_include_once($filePath)) {
						$childObject = new $className($this->db);
						if (method_exists($childObject, 'deleteByParentField')) {
							$result = $childObject->deleteByParentField($this->id, $columnName);
							if ($result < 0) {
								$error++;
								$this->errors[] = $childObject->error;
								break;
							}
						} else {
							$error++;
							$this->errors[] = "You defined a cascade delete on an object $childObject but there is no method deleteByParentField for it";
							break;
						}
					} else {
						$error++;
						$this->errors[] = 'Cannot include child class file '.$filePath;
						break;
					}
				} else {
					// Delete record in child table
					$sql = 'DELETE FROM '.MAIN_DB_PREFIX.$table.' WHERE '.$this->fk_element.' = '.$this->id;

					$resql = $this->db->query($sql);
					if (!$resql) {
						$error++;
						$this->error = $this->db->lasterror();
						$this->errors[] = $this->error;
						break;
					}
				}
			}
		}

		if (!$error) {
			if (!$notrigger) {
				// Call triggers
				$result = $this->call_trigger(strtoupper(get_class($this)).'_DELETE', $user);
				if ($result < 0) {
					$error++;
				} // Do also here what you must do to rollback action if trigger fail
				// End call triggers
			}
		}

		// Delete llx_ecm_files
		if (!$error) {
			$res = $this->deleteEcmFiles(1); // Deleting files physically is done later with the dol_delete_dir_recursive
			if (!$res) {
				$error++;
			}
		}

		if (!$error && !empty($this->isextrafieldmanaged)) {
			$result = $this->deleteExtraFields();
			if ($result < 0) {
				$error++;
			}
		}

		if (!$error) {
			$sql = 'DELETE FROM '.MAIN_DB_PREFIX.$this->table_element.' WHERE rowid='.$this->id;

			$res = $this->db->query($sql);
			if ($res === false) {
				$error++;
				$this->errors[] = $this->db->lasterror();
			}
		}

		// Commit or rollback
		if ($error) {
			$this->db->rollback();
			return -1;
		} else {
			$this->db->commit();
			return 1;
		}
	}

	/**
	 * Delete all child object from a parent ID
	 *
	 * @param		int		$parentId      Parent Id
	 * @param		string	$parentField   Name of Foreign key parent column
	 * @return		int						<0 if KO, >0 if OK
	 * @throws Exception
	 */
	public function deleteByParentField($parentId = 0, $parentField = '')
	{
		global $user;

		$error = 0;
		$deleted = 0;

		if (!empty($parentId) && !empty($parentField)) {
			$this->db->begin();

			$sql = "SELECT rowid FROM ".MAIN_DB_PREFIX.$this->table_element;
			$sql .= ' WHERE '.$parentField.' = '.(int) $parentId;

			$resql = $this->db->query($sql);
			if (!$resql) {
				$this->errors[] = $this->db->lasterror();
				$error++;
			} else {
				while ($obj = $this->db->fetch_object($resql)) {
					$result = $this->fetch($obj->rowid);
					if ($result < 0) {
						$error++;
						$this->errors[] = $this->error;
					} else {
						if (get_class($this) == 'Contact') { // TODO special code because delete() for contact has not been standardized like other delete.
							$result = $this->delete();
						} else {
							$result = $this->delete($user);
						}
						if ($result < 0) {
							$error++;
							$this->errors[] = $this->error;
						} else {
							$deleted++;
						}
					}
				}
			}

			if (empty($error)) {
				$this->db->commit();
				return $deleted;
			} else {
				$this->error = implode(', ', $this->errors);
				$this->db->rollback();
				return $error * -1;
			}
		}

		return $deleted;
	}

	/**
	 *  Delete a line of object in database
	 *
	 *	@param  User	$user       User that delete
	 *  @param	int		$idline		Id of line to delete
	 *  @param 	bool 	$notrigger  false=launch triggers after, true=disable triggers
	 *  @return int         		>0 if OK, <0 if KO
	 */
	public function deleteLineCommon(User $user, $idline, $notrigger = false)
	{
		global $conf;

		$error = 0;

		$tmpforobjectclass = get_class($this);
		$tmpforobjectlineclass = ucfirst($tmpforobjectclass).'Line';

		// Call trigger
		$result = $this->call_trigger('LINE'.strtoupper($tmpforobjectclass).'_DELETE', $user);
		if ($result < 0) {
			return -1;
		}
		// End call triggers

		$this->db->begin();

		$sql = "DELETE FROM ".MAIN_DB_PREFIX.$this->table_element_line;
		$sql .= " WHERE rowid=".$idline;

		dol_syslog(get_class($this)."::deleteLineCommon", LOG_DEBUG);
		$resql = $this->db->query($sql);
		if (!$resql) {
			$this->error = "Error ".$this->db->lasterror();
			$error++;
		}

		if (empty($error)) {
			// Remove extrafields
			$tmpobjectline = new $tmpforobjectlineclass($this->db);
			if (!isset($tmpobjectline->isextrafieldmanaged) || !empty($tmpobjectline->isextrafieldmanaged)) {
				$tmpobjectline->id = $idline;
				$result = $tmpobjectline->deleteExtraFields();
				if ($result < 0) {
					$error++;
					$this->error = "Error ".get_class($this)."::deleteLineCommon deleteExtraFields error -4 ".$tmpobjectline->error;
				}
			}
		}

		if (empty($error)) {
			$this->db->commit();
			return 1;
		} else {
			dol_syslog(get_class($this)."::deleteLineCommon ERROR:".$this->error, LOG_ERR);
			$this->db->rollback();
			return -1;
		}
	}


	/**
	 *	Set to a status
	 *
	 *	@param	User	$user			Object user that modify
	 *  @param	int		$status			New status to set (often a constant like self::STATUS_XXX)
	 *  @param	int		$notrigger		1=Does not execute triggers, 0=Execute triggers
	 *  @param  string  $triggercode    Trigger code to use
	 *	@return	int						<0 if KO, >0 if OK
	 */
	public function setStatusCommon($user, $status, $notrigger = 0, $triggercode = '')
	{
		$error = 0;

		$this->db->begin();

		$statusfield = 'status';
		if ($this->element == 'don' || $this->element == 'donation') {
			$statusfield = 'fk_statut';
		}

		$sql = "UPDATE ".MAIN_DB_PREFIX.$this->table_element;
		$sql .= " SET ".$statusfield." = ".((int) $status);
		$sql .= " WHERE rowid = ".$this->id;

		if ($this->db->query($sql)) {
			if (!$error) {
				$this->oldcopy = clone $this;
			}

			if (!$error && !$notrigger) {
				// Call trigger
				$result = $this->call_trigger($triggercode, $user);
				if ($result < 0) {
					$error++;
				}
			}

			if (!$error) {
				$this->status = $status;
				$this->db->commit();
				return 1;
			} else {
				$this->db->rollback();
				return -1;
			}
		} else {
			$this->error = $this->db->error();
			$this->db->rollback();
			return -1;
		}
	}


	/**
	 * Initialise object with example values
	 * Id must be 0 if object instance is a specimen
	 *
	 * @return int
	 */
	public function initAsSpecimenCommon()
	{
		global $user;

		$this->id = 0;
		$this->specimen = 1;
		$fields = array(
			'label' => 'This is label',
			'ref' => 'ABCD1234',
			'description' => 'This is a description',
			'qty' => 123.12,
			'note_public' => 'Public note',
			'note_private' => 'Private note',
			'date_creation' => (dol_now() - 3600 * 48),
			'date_modification' => (dol_now() - 3600 * 24),
			'fk_user_creat' => $user->id,
			'fk_user_modif' => $user->id,
			'date' => dol_now(),
		);
		foreach ($fields as $key => $value) {
			if (array_key_exists($key, $this->fields)) {
				$this->{$key} = $value;
			}
		}
		return 1;
	}


	/* Part for comments */

	/**
	 * Load comments linked with current task
	 *	@return boolean	1 if ok
	 */
	public function fetchComments()
	{
		require_once DOL_DOCUMENT_ROOT.'/core/class/comment.class.php';

		$comment = new Comment($this->db);
		$result = $comment->fetchAllFor($this->element, $this->id);
		if ($result < 0) {
			$this->errors = array_merge($this->errors, $comment->errors);
			return -1;
		} else {
			$this->comments = $comment->comments;
		}
		return count($this->comments);
	}

	/**
	 * Return nb comments already posted
	 *
	 * @return int
	 */
	public function getNbComments()
	{
		return count($this->comments);
	}

	/**
	 * Trim object parameters
	 *
	 * @param string[] $parameters array of parameters to trim
	 * @return void
	 */
	public function trimParameters($parameters)
	{
		if (!is_array($parameters)) {
			return;
		}
		foreach ($parameters as $parameter) {
			if (isset($this->$parameter)) {
				$this->$parameter = trim($this->$parameter);
			}
		}
	}

	/* Part for categories/tags */

	/**
	 * Sets object to given categories.
	 *
	 * Deletes object from existing categories not supplied.
	 * Adds it to non existing supplied categories.
	 * Existing categories are left untouch.
	 *
	 * @param 	string 		$type_categ 	Category type ('customer', 'supplier', 'website_page', ...)
	 * @return	int							Array of category objects or < 0 if KO
	 */
	public function getCategoriesCommon($type_categ)
	{
		require_once DOL_DOCUMENT_ROOT.'/categories/class/categorie.class.php';

		// Get current categories
		$c = new Categorie($this->db);
		$existing = $c->containing($this->id, $type_categ, 'id');

		return $existing;
	}

	/**
	 * Sets object to given categories.
	 *
	 * Adds it to non existing supplied categories.
	 * Deletes object from existing categories not supplied (if remove_existing==true).
	 * Existing categories are left untouch.
	 *
	 * @param 	int[]|int 	$categories 		Category ID or array of Categories IDs
	 * @param 	string 		$type_categ 		Category type ('customer', 'supplier', 'website_page', ...) definied into const class Categorie type
	 * @param 	boolean		$remove_existing 	True: Remove existings categories from Object if not supplies by $categories, False: let them
	 * @return	int							<0 if KO, >0 if OK
	 */
	public function setCategoriesCommon($categories, $type_categ = '', $remove_existing = true)
	{
		dol_syslog(get_class($this)."::setCategoriesCommon Oject Id:".$this->id.' type_categ:'.$type_categ.' nb tag add:'.count($categories), LOG_DEBUG);

		require_once DOL_DOCUMENT_ROOT.'/categories/class/categorie.class.php';

		if (empty($type_categ)) {
			dol_syslog(__METHOD__.': Type '.$type_categ.'is an unknown category type. Done nothing.', LOG_ERR);
			return -1;
		}

		// Handle single category
		if (!is_array($categories)) {
			$categories = array($categories);
		}

		// Get current categories
		$c = new Categorie($this->db);
		$existing = $c->containing($this->id, $type_categ, 'id');
		if ($remove_existing) {
			// Diff
			if (is_array($existing)) {
				$to_del = array_diff($existing, $categories);
				$to_add = array_diff($categories, $existing);
			} else {
				$to_del = array(); // Nothing to delete
				$to_add = $categories;
			}
		} else {
			$to_del = array(); // Nothing to delete
			$to_add = array_diff($categories, $existing);
		}

		$error = 0;
		$ok=0;

		// Process
		foreach ($to_del as $del) {
			if ($c->fetch($del) > 0) {
				$result=$c->del_type($this, $type_categ);
				if ($result < 0) {
					$error++;
					$this->error = $c->error;
					$this->errors = $c->errors;
					break;
				} else {
					$ok+=$result;
				}
			}
		}
		foreach ($to_add as $add) {
			if ($c->fetch($add) > 0) {
				$result = $c->add_type($this, $type_categ);
				if ($result < 0) {
					$error++;
					$this->error = $c->error;
					$this->errors = $c->errors;
					break;
				} else {
					$ok+=$result;
				}
			}
		}

		return $error ? -1 * $error : $ok;
	}

	/**
	 * Copy related categories to another object
	 *
	 * @param  int		$fromId	Id object source
	 * @param  int		$toId	Id object cible
	 * @param  string	$type	Type of category ('product', ...)
	 * @return int      < 0 if error, > 0 if ok
	 */
	public function cloneCategories($fromId, $toId, $type = '')
	{
		$this->db->begin();

		if (empty($type)) {
			$type = $this->table_element;
		}

		require_once DOL_DOCUMENT_ROOT.'/categories/class/categorie.class.php';
		$categorystatic = new Categorie($this->db);

		$sql = "INSERT INTO ".MAIN_DB_PREFIX."categorie_".(empty($categorystatic->MAP_CAT_TABLE[$type]) ? $type : $categorystatic->MAP_CAT_TABLE[$type])." (fk_categorie, fk_product)";
		$sql .= " SELECT fk_categorie, $toId FROM ".MAIN_DB_PREFIX."categorie_".(empty($categorystatic->MAP_CAT_TABLE[$type]) ? $type : $categorystatic->MAP_CAT_TABLE[$type]);
		$sql .= " WHERE fk_product = ".((int) $fromId);

		if (!$this->db->query($sql)) {
			$this->error = $this->db->lasterror();
			$this->db->rollback();
			return -1;
		}

		$this->db->commit();
		return 1;
	}

	/**
	 * Delete related files of object in database
	 *
	 * @param	integer		$mode		0=Use path to find record, 1=Use src_object_xxx fields (Mode 1 is recommanded for new objects)
	 * @return 	bool					True if OK, False if KO
	 */
	public function deleteEcmFiles($mode = 0)
	{
		global $conf;

		$this->db->begin();

		// Delete in database with mode 0
		if ($mode == 0) {
			switch ($this->element) {
				case 'propal':
					$element = 'propale';
					break;
				case 'product':
					$element = 'produit';
					break;
				case 'order_supplier':
					$element = 'fournisseur/commande';
					break;
				case 'invoice_supplier':
					$element = 'fournisseur/facture/'.get_exdir($this->id, 2, 0, 1, $this, 'invoice_supplier');
					break;
				case 'shipping':
					$element = 'expedition/sending';
					break;
				default:
					$element = $this->element;
			}

			// Delete ecm_files extrafields
			$sql = "DELETE FROM ".MAIN_DB_PREFIX."ecm_files_extrafields WHERE fk_object IN (";
			$sql .= " SELECT rowid FROM ".MAIN_DB_PREFIX."ecm_files WHERE filename LIKE '".$this->db->escape($this->ref)."%'";
			$sql .= " AND filepath = '".$this->db->escape($element)."/".$this->db->escape($this->ref)."' AND entity = ".$conf->entity; // No need of getEntity here
			$sql .= ")";

			if (!$this->db->query($sql)) {
				$this->error = $this->db->lasterror();
				$this->db->rollback();
				return false;
			}

			// Delete ecm_files
			$sql = "DELETE FROM ".MAIN_DB_PREFIX."ecm_files";
			$sql .= " WHERE filename LIKE '".$this->db->escape($this->ref)."%'";
			$sql .= " AND filepath = '".$this->db->escape($element)."/".$this->db->escape($this->ref)."' AND entity = ".$conf->entity; // No need of getEntity here

			if (!$this->db->query($sql)) {
				$this->error = $this->db->lasterror();
				$this->db->rollback();
				return false;
			}
		}

		// Delete in database with mode 1
		if ($mode == 1) {
			$sql = 'DELETE FROM '.MAIN_DB_PREFIX."ecm_files_extrafields";
			$sql .= " WHERE fk_object IN (SELECT rowid FROM ".MAIN_DB_PREFIX."ecm_files WHERE src_object_type = '".$this->db->escape($this->table_element.(empty($this->module) ? '' : '@'.$this->module))."' AND src_object_id = ".$this->id.")";
			$resql = $this->db->query($sql);
			if (!$resql) {
				$this->error = $this->db->lasterror();
				$this->db->rollback();
				return false;
			}

			$sql = 'DELETE FROM '.MAIN_DB_PREFIX."ecm_files";
			$sql .= " WHERE src_object_type = '".$this->db->escape($this->table_element.(empty($this->module) ? '' : '@'.$this->module))."' AND src_object_id = ".$this->id;
			$resql = $this->db->query($sql);
			if (!$resql) {
				$this->error = $this->db->lasterror();
				$this->db->rollback();
				return false;
			}
		}

		$this->db->commit();
		return true;
	}
}<|MERGE_RESOLUTION|>--- conflicted
+++ resolved
@@ -7,14 +7,14 @@
  * Copyright (C) 2012-2015 Marcos García        <marcosgdf@gmail.com>
  * Copyright (C) 2012-2015 Raphaël Doursenaud   <rdoursenaud@gpcsolutions.fr>
  * Copyright (C) 2012      Cedric Salvador      <csalvador@gpcsolutions.fr>
- * Copyright (C) 2015      Alexandre Spangaro   <aspangaro@open-dsi.fr>
+ * Copyright (C) 2015-2021 Alexandre Spangaro   <aspangaro@open-dsi.fr>
  * Copyright (C) 2016      Bahfir abbes         <dolipar@dolipar.org>
  * Copyright (C) 2017      ATM Consulting       <support@atm-consulting.fr>
  * Copyright (C) 2017-2019 Nicolas ZABOURI      <info@inovea-conseil.com>
- * Copyright (C) 2017      Rui Strecht		    <rui.strecht@aliartalentos.com>
+ * Copyright (C) 2017      Rui Strecht          <rui.strecht@aliartalentos.com>
  * Copyright (C) 2018-2020 Frédéric France      <frederic.france@netlogic.fr>
  * Copyright (C) 2018      Josep Lluís Amador   <joseplluis@lliuretic.cat>
- * Copyright (C) 2021      Gauthier VERDOL   	<gauthier.verdol@atm-consulting.fr>
+ * Copyright (C) 2021      Gauthier VERDOL      <gauthier.verdol@atm-consulting.fr>
  *
  * This program is free software; you can redistribute it and/or modify
  * it under the terms of the GNU General Public License as published by
@@ -3490,20 +3490,8 @@
 			$fieldlocaltax2 = 'localtax2';
 			$fieldttc = 'total_ttc';
 			// Specific code for backward compatibility with old field names
-<<<<<<< HEAD
-			if ($this->element == 'facture' || $this->element == 'facturerec')             $fieldtva = 'total_tva';
-			if ($this->element == 'facture_fourn' || $this->element == 'invoice_supplier') $fieldtva = 'total_tva';
-			if ($this->element == 'propal')                                                $fieldtva = 'total_tva';
-			if ($this->element == 'expensereport')                                         $fieldtva = 'total_tva';
-			if ($this->element == 'supplier_proposal')                                     $fieldtva = 'total_tva';
-			if ($this->element == 'commande')                                              $fieldtva = 'total_tva';
-			if ($this->element == 'order_supplier')                                        $fieldtva = 'total_tva';
-
-			if (empty($nodatabaseupdate))
-			{
-=======
 			if ($this->element == 'facture' || $this->element == 'facturerec') {
-				$fieldht = 'total';
+				$fieldtva = 'total_tva';
 			}
 			if ($this->element == 'facture_fourn' || $this->element == 'invoice_supplier') {
 				$fieldtva = 'total_tva';
@@ -3525,7 +3513,6 @@
 			}
 
 			if (empty($nodatabaseupdate)) {
->>>>>>> 747acd67
 				$sql = 'UPDATE '.MAIN_DB_PREFIX.$this->table_element.' SET';
 				$sql .= " ".$fieldht."='".price2num($this->total_ht)."',";
 				$sql .= " ".$fieldtva."='".price2num($this->total_tva)."',";
