<?php
/* Copyright (C) 2006-2015 Laurent Destailleur  <eldy@users.sourceforge.net>
 * Copyright (C) 2005-2013 Regis Houssin        <regis.houssin@inodbox.com>
 * Copyright (C) 2010-2020 Juanjo Menent        <jmenent@2byte.es>
 * Copyright (C) 2012-2013 Christophe Battarel  <christophe.battarel@altairis.fr>
 * Copyright (C) 2011-2022 Philippe Grand       <philippe.grand@atoo-net.com>
 * Copyright (C) 2012-2015 Marcos García        <marcosgdf@gmail.com>
 * Copyright (C) 2012-2015 Raphaël Doursenaud   <rdoursenaud@gpcsolutions.fr>
 * Copyright (C) 2012      Cedric Salvador      <csalvador@gpcsolutions.fr>
 * Copyright (C) 2015-2022 Alexandre Spangaro   <aspangaro@open-dsi.fr>
 * Copyright (C) 2016      Bahfir abbes         <dolipar@dolipar.org>
 * Copyright (C) 2017      ATM Consulting       <support@atm-consulting.fr>
 * Copyright (C) 2017-2019 Nicolas ZABOURI      <info@inovea-conseil.com>
 * Copyright (C) 2017      Rui Strecht          <rui.strecht@aliartalentos.com>
 * Copyright (C) 2018-2023 Frédéric France      <frederic.france@netlogic.fr>
 * Copyright (C) 2018      Josep Lluís Amador   <joseplluis@lliuretic.cat>
 * Copyright (C) 2023      Gauthier VERDOL      <gauthier.verdol@atm-consulting.fr>
 * Copyright (C) 2021      Grégory Blémand      <gregory.blemand@atm-consulting.fr>
 * Copyright (C) 2023      Lenin Rivas      	<lenin.rivas777@gmail.com>
 *
 * This program is free software; you can redistribute it and/or modify
 * it under the terms of the GNU General Public License as published by
 * the Free Software Foundation; either version 3 of the License, or
 * (at your option) any later version.
 *
 * This program is distributed in the hope that it will be useful,
 * but WITHOUT ANY WARRANTY; without even the implied warranty of
 * MERCHANTABILITY or FITNESS FOR A PARTICULAR PURPOSE.  See the
 * GNU General Public License for more details.
 *
 * You should have received a copy of the GNU General Public License
 * along with this program. If not, see <https://www.gnu.org/licenses/>.
 */

/**
 *	\file       htdocs/core/class/commonobject.class.php
 *	\ingroup    core
 *	\brief      File of parent class of all other business classes (invoices, contracts, proposals, orders, ...)
 */


/**
 *	Parent class of all other business classes (invoices, contracts, proposals, orders, ...)
 */
abstract class CommonObject
{
	const TRIGGER_PREFIX = ''; // to be overriden in child class implementations, i.e. 'BILL', 'TASK', 'PROPAL', etc.

	/**
	 * @var string ID of module.
	 */
	public $module;

	/**
	 * @var DoliDb		Database handler (result of a new DoliDB)
	 */
	public $db;

	/**
	 * @var int The object identifier
	 */
	public $id;

	/**
	 * @var int The environment ID when using a multicompany module
	 */
	public $entity;

	/**
	 * @var string 		Error string
	 * @see             $errors
	 */
	public $error;

	/**
	 * @var string 		Error string that is hidden but can be used to store complementatry technical code.
	 */
	public $errorhidden;

	/**
	 * @var string[]	Array of error strings
	 */
	public $errors = array();

	/**
	 * @var array   To store error results of ->validateField()
	 */
	private $validateFieldsErrors = array();

	/**
	 * @var string ID to identify managed object
	 */
	public $element;

	/**
	 * @var int The related element
	 */
	public $fk_element;

	/**
	 * @var string 	Name to use for 'features' parameter to check module permissions user->rights->feature with restrictedArea().
	 * 				Undefined means same value than $element. Can be use to force a check on another element for example for class of line, we mention here the parent element.
	 */
	public $element_for_permission;

	/**
	 * @var string Name of table without prefix where object is stored
	 */
	public $table_element;

	/**
	 * @var string    Name of subtable line
	 */
	public $table_element_line = '';

	/**
	 * @var int 0=No test on entity, 1=Test with field entity, 'field@table'=Test with link by field@table
	 */
	public $ismultientitymanaged;

	/**
	 * @var string		Key value used to track if data is coming from import wizard
	 */
	public $import_key;

	/**
	 * @var mixed		Contains data to manage extrafields
	 */
	public $array_options = array();

	/**
	 * @var array  Array with all fields and their property. Do not use it as a static var. It may be modified by constructor.
	 */
	public $fields = array();

	/**
	 * @var mixed		Array to store alternative languages values of object
	 */
	public $array_languages = null; // Value is array() when load already tried

	/**
	 * @var array		To store result of ->liste_contact()
	 */
	public $contacts_ids;

	/**
	 * @var mixed		Array of linked objects, set and used when calling ->create() to be able to create links during the creation of object
	 */
	public $linked_objects;

	/**
	 * @var int[][]		Array of linked objects ids. Loaded by ->fetchObjectLinked
	 */
	public $linkedObjectsIds;

	/**
	 * @var mixed		Array of linked objects. Loaded by ->fetchObjectLinked
	 */
	public $linkedObjects;

	/**
	 * @var boolean[]	Array of boolean with object id as key and value as true if linkedObjects full loaded for object id. Loaded by ->fetchObjectLinked. Important for pdf generation time reduction.
	 */
	private $linkedObjectsFullLoaded = array();

	/**
	 * @var CommonObject To store a cloned copy of object before to edit it and keep track of old properties
	 */
	public $oldcopy;
	/**
	 * @var CommonObject To store old value of a modified ref
	 */
	public $oldref;

	/**
	 * @var string		Column name of the ref field.
	 */
	protected $table_ref_field = '';

	/**
	 * @var integer   0=Default, 1=View may be restricted to sales representative only if no permission to see all or to company of external user if external user
	 */
	public $restrictiononfksoc = 0;


	// Following vars are used by some objects only. We keep this property here in CommonObject to be able to provide common method using them.

	/**
	 * @var array<string,mixed>		Can be used to pass information when only object is provided to method
	 */
	public $context = array();

	/**
	 * @var string		Contains canvas name if record is an alternative canvas record
	 */
	public $canvas;

	/**
	 * @var Project 	The related project object
	 * @see fetch_projet()
	 */
	public $project;

	/**
	 * @var int 		The related project ID
	 * @see setProject(), project
	 */
	public $fk_project;

	/**
	 * @var Project The related project object
	 * @deprecated
	 * @see project
	 */
	public $projet;

	/**
	 * @deprecated
	 * @see $fk_project
	 */
	public $fk_projet;

	/**
	 * @var Contact 	A related contact object
	 * @see fetch_contact()
	 */
	public $contact;

	/**
	 * @var int 		The related contact ID
	 * @see fetch_contact()
	 */
	public $contact_id;

	/**
	 * @var Societe 	A related thirdparty object
	 * @see fetch_thirdparty()
	 */
	public $thirdparty;

	/**
	 * @var User A related user
	 * @see fetch_user()
	 */
	public $user;

	/**
	 * @var string 	The type of originating object ('commande', 'facture', ...). Note: on some object this field is called $origin_type
	 * @see fetch_origin()
	 */
	public $origin;

	/**
	 * @var int 	The id of originating object
	 * @see fetch_origin()
	 */
	public $origin_id;

	/**
	 * @var string The object's reference
	 */
	public $ref;

	/**
	 * @var string An external reference for the object
	 */
	public $ref_ext;

	/**
	 * @var string The object's previous reference
	 */
	public $ref_previous;

	/**
	 * @var string The object's next reference
	 */
	public $ref_next;

	/**
	 * @var string Ref to store on object to save the new ref to use for example when making a validate() of an object
	 */
	public $newref;

	/**
	 * @var int The object's status. Prefer use of status.
	 * @see setStatut()
	 */
	public $statut;

	/**
	 * @var int The object's status
	 * @see setStatut()
	 */
	public $status;


	/**
	 * @var string
	 * @see getFullAddress()
	 */
	public $country;

	/**
	 * @var int
	 * @see getFullAddress(), country
	 */
	public $country_id;

	/**
	 * @var string		The ISO country code on 2 chars.
	 * @see getFullAddress(), isInEEC(), country
	 */
	public $country_code;

	/**
	 * @var string
	 * @see getFullAddress()
	 */
	public $state;

	/**
	 * @var int
	 * @see getFullAddress(), state
	 */
	public $state_id;

	/**
	 * @var string
	 * @see getFullAddress(), $state
	 */
	public $state_code;

	/**
	 * @var int
	 * @see getFullAddress(), $region_code, $region
	 */
	public $region_id;

	/**
	 * @var string
	 * @see getFullAddress(), $region_id, $region
	 */
	public $region_code;

	/**
	 * @var string
	 * @see getFullAddress(), $region_id, $region_code
	 */
	public $region;


	/**
	 * @var int
	 * @see fetch_barcode()
	 */
	public $barcode_type;

	/**
	 * @var string
	 * @see fetch_barcode(), barcode_type
	 */
	public $barcode_type_code;

	/**
	 * @var string
	 * @see fetch_barcode(), barcode_type
	 */
	public $barcode_type_label;

	/**
	 * @var string
	 * @see fetch_barcode(), barcode_type
	 */
	public $barcode_type_coder;

	/**
	 * @var int Payment method ID (cheque, cash, ...)
	 * @see setPaymentMethods()
	 */
	public $mode_reglement_id;

	/**
	 * @var int Payment terms ID
	 * @see setPaymentTerms()
	 */
	public $cond_reglement_id;

	/**
	 * @var int Demand reason ID
	 */
	public $demand_reason_id;

	/**
	 * @var int Transport mode ID (For module intracomm report)
	 * @see setTransportMode()
	 */
	public $transport_mode_id;

	/**
	 * @var int Payment terms ID
	 * @deprecated Kept for compatibility
	 * @see cond_reglement_id;
	 */
	public $cond_reglement;

	/**
	 * @var int Delivery address ID
	 * @see setDeliveryAddress()
	 * @deprecated
	 */
	public $fk_delivery_address;

	/**
	 * @var int Shipping method ID
	 * @see setShippingMethod()
	 */
	public $shipping_method_id;

	/**
	 * @var string Shipping method label
	 * @see setShippingMethod()
	 */
	public $shipping_method;

	/**
	 * @var string multicurrency code
	 */
	public $multicurrency_code;

	/**
	 * @var string multicurrency tx
	 */
	public $multicurrency_tx;

	/**
	 * @var string
	 * @see SetDocModel()
	 */
	public $model_pdf;

	/**
	 * @var string
	 * @deprecated
	 * @see $model_pdf
	 */
	public $modelpdf;

	/**
	 * @var string
	 * Contains relative path of last generated main file
	 */
	public $last_main_doc;

	/**
	 * @var int Bank account ID sometimes, ID of record into llx_bank sometimes
	 * @deprecated
	 * @see $fk_account
	 */
	public $fk_bank;

	/**
	 * @var int Bank account ID
	 * @see SetBankAccount()
	 */
	public $fk_account;

	/**
	 * @var string	Open ID
	 */
	public $openid;

	/**
	 * @var string Public note
	 * @see update_note()
	 */
	public $note_public;

	/**
	 * @var string Private note
	 * @see update_note()
	 */
	public $note_private;

	/**
	 * @deprecated
	 * @see $note_private
	 */
	public $note;

	/**
	 * @var float Total amount before taxes
	 * @see update_price()
	 */
	public $total_ht;

	/**
	 * @var float Total VAT amount
	 * @see update_price()
	 */
	public $total_tva;

	/**
	 * @var float Total local tax 1 amount
	 * @see update_price()
	 */
	public $total_localtax1;

	/**
	 * @var float Total local tax 2 amount
	 * @see update_price()
	 */
	public $total_localtax2;

	/**
	 * @var float Total amount with taxes
	 * @see update_price()
	 */
	public $total_ttc;

	/**
	 * @var CommonObjectLine[]
	 */
	public $lines;

	/**
	 * @var mixed		Contains comments
	 * @see fetchComments()
	 */
	public $comments = array();

	/**
	 * @var string The name
	 */
	public $name;

	/**
	 * @var string The lastname
	 */
	public $lastname;

	/**
	 * @var string The firstname
	 */
	public $firstname;

	/**
	 * @var string The civility code, not an integer
	 */
	public $civility_id;

	// Dates
	/**
	 * @var integer|string date_creation
	 */
	public $date_creation;

	/**
	 * @var integer|string $date_validation;
	 */
	public $date_validation; // Date validation

	/**
	 * @var integer|string $date_modification;
	 */
	public $date_modification; // Date last change (tms field)
	/**
	 * @var integer|string $date_modification;
	 * @deprecated Use date_modification
	 */
	public $date_update;

	/**
	 * @var integer|string $date_cloture;
	 */
	public $date_cloture; // Date closing (tms field)

	/**
	 * @var User|int	User author/creation
	 * @TODO Merge with user_creation
	 */
	public $user_author;
	/**
	 * @var User|int	User author/creation
	 * @TODO Remove type id
	 */
	public $user_creation;
	/**
	 * @var int			User id author/creation
	 */
	public $user_creation_id;

	/**
	 * @var User|int	User of validation
	 * @TODO Merge with user_validation
	 */
	public $user_valid;
	/**
	 * @var User|int	User of validation
	 * @TODO Remove type id
	 */
	public $user_validation;
	/**
	 * @var int			User id of validation
	 */
	public $user_validation_id;
	/**
	 * @var int			User id closing object
	 */
	public $user_closing_id;

	/**
	 * @var User|int	User last modifier
	 * @TODO Remove type id
	 */
	public $user_modification;
	/**
	 * @var int			User id last modifier
	 */
	public $user_modification_id;


	public $next_prev_filter;

	/**
	 * @var int 1 if object is specimen
	 */
	public $specimen = 0;

	/**
	 * @var	int	Id of contact to send object (used by the trigger of module Agenda)
	 */
	public $sendtoid;

	/**
	 * @var	float	Amount already paid (used to show correct status)
	 */
	public $alreadypaid;


	public $labelStatus;
	protected $labelStatusShort;

	/**
	 * @var int showphoto_on_popup
	 */
	public $showphoto_on_popup;

	/**
	 * @var array nb used in load_stateboard
	 */
	public $nb = array();

	/**
	 * @var string output
	 */
	public $output;

	/**
	 * @var array extraparams
	 */
	public $extraparams = array();

	/**
	 * @var array	List of child tables. To test if we can delete object.
	 */
	protected $childtables = array();

	/**
	 * @var array    List of child tables. To know object to delete on cascade.
	 *               If name is like '@ClassName:FilePathClass:ParentFkFieldName', it will
	 *               call method deleteByParentField(parentId, ParentFkFieldName) to fetch and delete child object.
	 */
	protected $childtablesoncascade = array();


	// No constructor as it is an abstract class


	/**
	 * Check an object id/ref exists
	 * If you don't need/want to instantiate object and just need to know if object exists, use this method instead of fetch
	 *
	 *  @param	string	$element   	String of element ('product', 'facture', ...)
	 *  @param	int		$id      	Id of object
	 *  @param  string	$ref     	Ref of object to check
	 *  @param	string	$ref_ext	Ref ext of object to check
	 *  @return int     			<0 if KO, 0 if OK but not found, >0 if OK and exists
	 */
	public static function isExistingObject($element, $id, $ref = '', $ref_ext = '')
	{
		global $db, $conf;

		$sql = "SELECT rowid, ref, ref_ext";
		$sql .= " FROM ".$db->prefix().$element;
		$sql .= " WHERE entity IN (".getEntity($element).")";

		if ($id > 0) {
			$sql .= " AND rowid = ".((int) $id);
		} elseif ($ref) {
			$sql .= " AND ref = '".$db->escape($ref)."'";
		} elseif ($ref_ext) {
			$sql .= " AND ref_ext = '".$db->escape($ref_ext)."'";
		} else {
			$error = 'ErrorWrongParameters';
			dol_print_error(get_class()."::isExistingObject ".$error, LOG_ERR);
			return -1;
		}
		if ($ref || $ref_ext) {		// Because the same ref can exists in 2 different entities, we force the current one in priority
			$sql .= " AND entity = ".((int) $conf->entity);
		}

		dol_syslog(get_class()."::isExistingObject", LOG_DEBUG);
		$resql = $db->query($sql);
		if ($resql) {
			$num = $db->num_rows($resql);
			if ($num > 0) {
				return 1;
			} else {
				return 0;
			}
		}
		return -1;
	}

	/**
	 * setErrorsFromObject
	 *
	 * @param CommonObject $object commonobject
	 * @return void
	 */
	public function setErrorsFromObject($object)
	{
		if (!empty($object->error)) {
			$this->error = $object->error;
		}
		if (!empty($object->errors)) {
			$this->errors = array_merge($this->errors, $object->errors);
		}
	}

	/**
	 * Return array of datas to show into a tooltip. This method must be implemented in each object class.
	 *
	 * @since v18
	 * @param array $params params to construct tooltip data
	 * @return array
	 */
	public function getTooltipContentArray($params)
	{
		return [];
	}

	/**
	 * getTooltipContent
	 *
	 * @param array $params params
	 * @since v18
	 * @return string
	 */
	public function getTooltipContent($params)
	{
		global $action, $extrafields, $langs, $hookmanager;

		// If there is too much extrafields, we do not include them into tooltip
		$MAX_EXTRAFIELDS_TO_SHOW_IN_TOOLTIP = getDolGlobalInt('MAX_EXTRAFIELDS_TO_SHOW_IN_TOOLTIP', 3);

		$datas = $this->getTooltipContentArray($params);
		$count = 0;

		// Add extrafields
		if (!empty($extrafields->attributes[$this->table_element]['label'])) {
			foreach ($extrafields->attributes[$this->table_element]['label'] as $key => $val) {
				if ($extrafields->attributes[$this->table_element]['type'][$key] == 'separate') {
					continue;
				}
				if ($count >= abs($MAX_EXTRAFIELDS_TO_SHOW_IN_TOOLTIP)) {
					$datas['more_extrafields'] = '<br>...';
					break;
				}
				$enabled = 1;
				if ($enabled && isset($extrafields->attributes[$this->table_element]['enabled'][$key])) {
					$enabled = dol_eval($extrafields->attributes[$this->table_element]['enabled'][$key], 1, 1, '2');
				}
				if ($enabled && isset($extrafields->attributes[$this->table_element]['list'][$key])) {
					$enabled = dol_eval($extrafields->attributes[$this->table_element]['list'][$key], 1, 1, '2');
				}
				$perms = 1;
				if ($perms && isset($extrafields->attributes[$this->table_element]['perms'][$key])) {
					$perms = dol_eval($extrafields->attributes[$this->table_element]['perms'][$key], 1, 1, '2');
				}
				if (empty($enabled)) {
					continue; // 0 = Never visible field
				}
				if (abs($enabled) != 1 && abs($enabled) != 3 && abs($enabled) != 5 && abs($enabled) != 4) {
					continue; // <> -1 and <> 1 and <> 3 = not visible on forms, only on list <> 4 = not visible at the creation
				}
				if (empty($perms)) {
					continue; // 0 = Not visible
				}
				if (!empty($extrafields->attributes[$this->table_element]['langfile'][$key])) {
					$langs->load($extrafields->attributes[$this->table_element]['langfile'][$key]);
				}
				$labelextra = $langs->trans((string) $extrafields->attributes[$this->table_element]['label'][$key]);
				if ($extrafields->attributes[$this->table_element]['type'][$key] == 'separate') {
					$datas[$key]= '<br><b><u>'. $labelextra . '</u></b>';
				} else {
					$value = (empty($this->array_options['options_' . $key]) ? '' : $this->array_options['options_' . $key]);
					$datas[$key]= '<br><b>'. $labelextra . ':</b> ' . $extrafields->showOutputField($key, $value, '', $this->table_element);
					$count++;
				}
			}
		}

		$hookmanager->initHooks(array($this->element . 'dao'));
		$parameters = array(
			'tooltipcontentarray' => &$datas,
			'params' => $params,
		);
		// Note that $action and $object may have been modified by some hooks
		$hookmanager->executeHooks('getTooltipContent', $parameters, $this, $action);

		//var_dump($datas);
		$label = implode($datas);

		return $label;
	}


	/**
	 * Method to output saved errors
	 *
	 * @return	string		String with errors
	 */
	public function errorsToString()
	{
		return $this->error.(is_array($this->errors) ? (($this->error != '' ? ', ' : '').join(', ', $this->errors)) : '');
	}


	/**
	 * Return customer ref for screen output.
	 *
	 * @param  string      $objref        Customer ref
	 * @return string                     Customer ref formated
	 */
	public function getFormatedCustomerRef($objref)
	{
		global $hookmanager;

		$parameters = array('objref'=>$objref);
		$action = '';
		$reshook = $hookmanager->executeHooks('getFormatedCustomerRef', $parameters, $this, $action); // Note that $action and $object may have been modified by some hooks
		if ($reshook > 0) {
			return $hookmanager->resArray['objref'];
		}
		return $objref.(isset($hookmanager->resArray['objref']) ? $hookmanager->resArray['objref'] : '');
	}

	/**
	 * Return supplier ref for screen output.
	 *
	 * @param  string      $objref        Supplier ref
	 * @return string                     Supplier ref formated
	 */
	public function getFormatedSupplierRef($objref)
	{
		global $hookmanager;

		$parameters = array('objref'=>$objref);
		$action = '';
		$reshook = $hookmanager->executeHooks('getFormatedSupplierRef', $parameters, $this, $action); // Note that $action and $object may have been modified by some hooks
		if ($reshook > 0) {
			return $hookmanager->resArray['objref'];
		}
		return $objref.(isset($hookmanager->resArray['objref']) ? $hookmanager->resArray['objref'] : '');
	}

	/**
	 * 	Return full address of contact
	 *
	 * 	@param		int			$withcountry		1=Add country into address string
	 *  @param		string		$sep				Separator to use to build string
	 *  @param		int		    $withregion			1=Add region into address string
	 *  @param		string		$extralangcode		User extralanguages as value
	 *	@return		string							Full address string
	 */
	public function getFullAddress($withcountry = 0, $sep = "\n", $withregion = 0, $extralangcode = '')
	{
		if ($withcountry && $this->country_id && (empty($this->country_code) || empty($this->country))) {
			require_once DOL_DOCUMENT_ROOT.'/core/lib/company.lib.php';
			$tmparray = getCountry($this->country_id, 'all');
			$this->country_code = $tmparray['code'];
			$this->country = $tmparray['label'];
		}

		if ($withregion && $this->state_id && (empty($this->state_code) || empty($this->state) || empty($this->region) || empty($this->region_code))) {
			require_once DOL_DOCUMENT_ROOT.'/core/lib/company.lib.php';
			$tmparray = getState($this->state_id, 'all', 0, 1);
			$this->state_code   = $tmparray['code'];
			$this->state        = $tmparray['label'];
			$this->region_code  = $tmparray['region_code'];
			$this->region       = $tmparray['region'];
		}

		return dol_format_address($this, $withcountry, $sep, '', 0, $extralangcode);
	}


	/**
	 * Return the link of last main doc file for direct public download.
	 *
	 * @param	string	$modulepart			Module related to document
	 * @param	int		$initsharekey		Init the share key if it was not yet defined
	 * @param	int		$relativelink		0=Return full external link, 1=Return link relative to root of file
	 * @return	string						Link or empty string if there is no download link
	 */
	public function getLastMainDocLink($modulepart, $initsharekey = 0, $relativelink = 0)
	{
		global $user, $dolibarr_main_url_root;

		if (empty($this->last_main_doc)) {
			return ''; // No way to known which document name to use
		}

		include_once DOL_DOCUMENT_ROOT.'/ecm/class/ecmfiles.class.php';
		$ecmfile = new EcmFiles($this->db);
		$result = $ecmfile->fetch(0, '', $this->last_main_doc);
		if ($result < 0) {
			$this->error = $ecmfile->error;
			$this->errors = $ecmfile->errors;
			return -1;
		}

		if (empty($ecmfile->id)) {
			// Add entry into index
			if ($initsharekey) {
				require_once DOL_DOCUMENT_ROOT.'/core/lib/security2.lib.php';

				// TODO We can't, we dont' have full path of file, only last_main_doc and ->element, so we must first rebuild full path $destfull
				/*
				$ecmfile->filepath = $rel_dir;
				$ecmfile->filename = $filename;
				$ecmfile->label = md5_file(dol_osencode($destfull));	// hash of file content
				$ecmfile->fullpath_orig = '';
				$ecmfile->gen_or_uploaded = 'generated';
				$ecmfile->description = '';    // indexed content
				$ecmfile->keywords = '';        // keyword content
				$ecmfile->share = getRandomPassword(true);
				$result = $ecmfile->create($user);
				if ($result < 0)
				{
					$this->error = $ecmfile->error;
					$this->errors = $ecmfile->errors;
				}
				*/
			} else {
				return '';
			}
		} elseif (empty($ecmfile->share)) {
			// Add entry into index
			if ($initsharekey) {
				require_once DOL_DOCUMENT_ROOT.'/core/lib/security2.lib.php';
				$ecmfile->share = getRandomPassword(true);
				$ecmfile->update($user);
			} else {
				return '';
			}
		}
		// Define $urlwithroot
		$urlwithouturlroot = preg_replace('/'.preg_quote(DOL_URL_ROOT, '/').'$/i', '', trim($dolibarr_main_url_root));
		// This is to use external domain name found into config file
		//if (DOL_URL_ROOT && ! preg_match('/\/$/', $urlwithouturlroot) && ! preg_match('/^\//', DOL_URL_ROOT)) $urlwithroot=$urlwithouturlroot.'/'.DOL_URL_ROOT;
		//else
		$urlwithroot = $urlwithouturlroot.DOL_URL_ROOT;
		//$urlwithroot=DOL_MAIN_URL_ROOT;					// This is to use same domain name than current

		$forcedownload = 0;

		$paramlink = '';
		//if (!empty($modulepart)) $paramlink.=($paramlink?'&':'').'modulepart='.$modulepart;		// For sharing with hash (so public files), modulepart is not required.
		//if (!empty($ecmfile->entity)) $paramlink.='&entity='.$ecmfile->entity; 					// For sharing with hash (so public files), entity is not required.
		//$paramlink.=($paramlink?'&':'').'file='.urlencode($filepath);								// No need of name of file for public link, we will use the hash
		if (!empty($ecmfile->share)) {
			$paramlink .= ($paramlink ? '&' : '').'hashp='.$ecmfile->share; // Hash for public share
		}
		if ($forcedownload) {
			$paramlink .= ($paramlink ? '&' : '').'attachment=1';
		}

		if ($relativelink) {
			$linktoreturn = 'document.php'.($paramlink ? '?'.$paramlink : '');
		} else {
			$linktoreturn = $urlwithroot.'/document.php'.($paramlink ? '?'.$paramlink : '');
		}

		// Here $ecmfile->share is defined
		return $linktoreturn;
	}


	// phpcs:disable PEAR.NamingConventions.ValidFunctionName.ScopeNotCamelCaps
	/**
	 *  Add a link between element $this->element and a contact
	 *
	 *  @param	int			$fk_socpeople       Id of thirdparty contact (if source = 'external') or id of user (if souce = 'internal') to link
	 *  @param 	int|string	$type_contact 		Type of contact (code or id). Must be id or code found into table llx_c_type_contact. For example: SALESREPFOLL
	 *  @param  string		$source             external=Contact extern (llx_socpeople), internal=Contact intern (llx_user)
	 *  @param  int			$notrigger			Disable all triggers
	 *  @return int         	        		<0 if KO, 0 if already added or code not valid, >0 if OK
	 */
	public function add_contact($fk_socpeople, $type_contact, $source = 'external', $notrigger = 0)
	{
		// phpcs:enable
		global $user, $langs;


		dol_syslog(get_class($this)."::add_contact $fk_socpeople, $type_contact, $source, $notrigger");

		// Check parameters
		if ($fk_socpeople <= 0) {
			$langs->load("errors");
			$this->error = $langs->trans("ErrorWrongValueForParameterX", "1");
			dol_syslog(get_class($this)."::add_contact ".$this->error, LOG_ERR);
			return -1;
		}
		if (!$type_contact) {
			$langs->load("errors");
			$this->error = $langs->trans("ErrorWrongValueForParameterX", "2");
			dol_syslog(get_class($this)."::add_contact ".$this->error, LOG_ERR);
			return -2;
		}

		$id_type_contact = 0;
		if (is_numeric($type_contact)) {
			$id_type_contact = $type_contact;
		} else {
			// We look for id type_contact
			$sql = "SELECT tc.rowid";
			$sql .= " FROM ".$this->db->prefix()."c_type_contact as tc";
			$sql .= " WHERE tc.element='".$this->db->escape($this->element)."'";
			$sql .= " AND tc.source='".$this->db->escape($source)."'";
			$sql .= " AND tc.code='".$this->db->escape($type_contact)."' AND tc.active=1";
			//print $sql;
			$resql = $this->db->query($sql);
			if ($resql) {
				$obj = $this->db->fetch_object($resql);
				if ($obj) {
					$id_type_contact = $obj->rowid;
				}
			}
		}

		if ($id_type_contact == 0) {
			dol_syslog("CODE_NOT_VALID_FOR_THIS_ELEMENT: Code type of contact '".$type_contact."' does not exists or is not active for element ".$this->element.", we can ignore it");
			return 0;
		}

		$datecreate = dol_now();

		// Socpeople must have already been added by some trigger, then we have to check it to avoid DB_ERROR_RECORD_ALREADY_EXISTS error
		$TListeContacts = $this->liste_contact(-1, $source);
		$already_added = false;
		if (is_array($TListeContacts) && !empty($TListeContacts)) {
			foreach ($TListeContacts as $array_contact) {
				if ($array_contact['status'] == 4 && $array_contact['id'] == $fk_socpeople && $array_contact['fk_c_type_contact'] == $id_type_contact) {
					$already_added = true;
					break;
				}
			}
		}

		if (!$already_added) {
			$this->db->begin();

			// Insert into database
			$sql = "INSERT INTO ".$this->db->prefix()."element_contact";
			$sql .= " (element_id, fk_socpeople, datecreate, statut, fk_c_type_contact) ";
			$sql .= " VALUES (".$this->id.", ".((int) $fk_socpeople)." , ";
			$sql .= "'".$this->db->idate($datecreate)."'";
			$sql .= ", 4, ".((int) $id_type_contact);
			$sql .= ")";

			$resql = $this->db->query($sql);
			if ($resql) {
				if (!$notrigger) {
					$result = $this->call_trigger(strtoupper($this->element).'_ADD_CONTACT', $user);
					if ($result < 0) {
						$this->db->rollback();
						return -1;
					}
				}

				$this->db->commit();
				return 1;
			} else {
				if ($this->db->errno() == 'DB_ERROR_RECORD_ALREADY_EXISTS') {
					$this->error = $this->db->errno();
					$this->db->rollback();
					return -2;
				} else {
					$this->error = $this->db->lasterror();
					$this->db->rollback();
					return -1;
				}
			}
		} else {
			return 0;
		}
	}

	// phpcs:disable PEAR.NamingConventions.ValidFunctionName.ScopeNotCamelCaps
	/**
	 *    Copy contact from one element to current
	 *
	 *    @param    CommonObject    $objFrom    Source element
	 *    @param    string          $source     Nature of contact ('internal' or 'external')
	 *    @return   int                         >0 if OK, <0 if KO
	 */
	public function copy_linked_contact($objFrom, $source = 'internal')
	{
		// phpcs:enable
		$contacts = $objFrom->liste_contact(-1, $source);
		foreach ($contacts as $contact) {
			if ($this->add_contact($contact['id'], $contact['fk_c_type_contact'], $contact['source']) < 0) {
				return -1;
			}
		}
		return 1;
	}

	// phpcs:disable PEAR.NamingConventions.ValidFunctionName.ScopeNotCamelCaps
	/**
	 *      Update a link to contact line
	 *
	 *      @param	int		$rowid              Id of line contact-element
	 * 		@param	int		$statut	            New status of link
	 *      @param  int		$type_contact_id    Id of contact type (not modified if 0)
	 *      @param  int		$fk_socpeople	    Id of soc_people to update (not modified if 0)
	 *      @return int                 		<0 if KO, >= 0 if OK
	 */
	public function update_contact($rowid, $statut, $type_contact_id = 0, $fk_socpeople = 0)
	{
		// phpcs:enable
		// Insert into database
		$sql = "UPDATE ".$this->db->prefix()."element_contact set";
		$sql .= " statut = ".$statut;
		if ($type_contact_id) {
			$sql .= ", fk_c_type_contact = ".((int) $type_contact_id);
		}
		if ($fk_socpeople) {
			$sql .= ", fk_socpeople = ".((int) $fk_socpeople);
		}
		$sql .= " where rowid = ".((int) $rowid);
		$resql = $this->db->query($sql);
		if ($resql) {
			return 0;
		} else {
			$this->error = $this->db->lasterror();
			return -1;
		}
	}

	// phpcs:disable PEAR.NamingConventions.ValidFunctionName.ScopeNotCamelCaps
	/**
	 *    Delete a link to contact line
	 *
	 *    @param	int		$rowid			Id of contact link line to delete
	 *    @param	int		$notrigger		Disable all triggers
	 *    @return   int						>0 if OK, <0 if KO
	 */
	public function delete_contact($rowid, $notrigger = 0)
	{
		// phpcs:enable
		global $user;

		$error = 0;

		$this->db->begin();

		if (!$error && empty($notrigger)) {
			// Call trigger
			$this->context['contact_id'] = ((int) $rowid);
			$result = $this->call_trigger(strtoupper($this->element).'_DELETE_CONTACT', $user);
			if ($result < 0) {
				$error++;
			}
			// End call triggers
		}

		if (!$error) {
			dol_syslog(get_class($this)."::delete_contact", LOG_DEBUG);

			$sql = "DELETE FROM ".MAIN_DB_PREFIX."element_contact";
			$sql .= " WHERE rowid = ".((int) $rowid);

			$result = $this->db->query($sql);
			if (!$result) {
				$error++;
				$this->errors[] = $this->db->lasterror();
			}
		}

		if (!$error) {
			$this->db->commit();
			return 1;
		} else {
			$this->error = $this->db->lasterror();
			$this->db->rollback();
			return -1;
		}
	}

	// phpcs:disable PEAR.NamingConventions.ValidFunctionName.ScopeNotCamelCaps
	/**
	 *    Delete all links between an object $this and all its contacts in llx_element_contact
	 *
	 *	  @param	string	$source		'' or 'internal' or 'external'
	 *	  @param	string	$code		Type of contact (code or id)
	 *    @return   int					<0 if KO, 0=Nothing done, >0 if OK
	 */
	public function delete_linked_contact($source = '', $code = '')
	{
		// phpcs:enable
		$listId = '';
		$temp = array();
		$typeContact = $this->liste_type_contact($source, '', 0, 0, $code);

		if (!empty($typeContact)) {
			foreach ($typeContact as $key => $value) {
				array_push($temp, $key);
			}
			$listId = implode(",", $temp);
		}

		// If $listId is empty, we have not criteria on fk_c_type_contact so we will delete record on element_id for
		// any type or record instead of only the ones of the current object. So we do nothing in such a case.
		if (empty($listId)) {
			return 0;
		}

		$sql = "DELETE FROM ".$this->db->prefix()."element_contact";
		$sql .= " WHERE element_id = ".((int) $this->id);
		$sql .= " AND fk_c_type_contact IN (".$this->db->sanitize($listId).")";

		dol_syslog(get_class($this)."::delete_linked_contact", LOG_DEBUG);
		if ($this->db->query($sql)) {
			return 1;
		} else {
			$this->error = $this->db->lasterror();
			return -1;
		}
	}

	// phpcs:disable PEAR.NamingConventions.ValidFunctionName.ScopeNotCamelCaps
	/**
	 *    Get array of all contacts for an object
	 *
	 *    @param	int			$statusoflink	Status of links to get (-1=all). Not used.
	 *    @param	string		$source			Source of contact: 'external' or 'thirdparty' (llx_socpeople) or 'internal' (llx_user)
	 *    @param	int         $list       	0:Returned array contains all properties, 1:Return array contains just id
	 *    @param    string      $code       	Filter on this code of contact type ('SHIPPING', 'BILLING', ...)
	 *    @param	int			$status			Status of user or company
	 *    @param	array		$arrayoftcids	Array with ID of type of contacts. If we provide this, we can make a ec.fk_c_type_contact in ($arrayoftcids) to avoid link on tc table. TODO Not implemented.
	 *    @return	array|int		        	Array of contacts, -1 if error
	 */
	public function liste_contact($statusoflink = -1, $source = 'external', $list = 0, $code = '', $status = -1, $arrayoftcids = array())
	{
		// phpcs:enable
		global $langs;

		$tab = array();

		$sql = "SELECT ec.rowid, ec.statut as statuslink, ec.fk_socpeople as id, ec.fk_c_type_contact"; // This field contains id of llx_socpeople or id of llx_user
		if ($source == 'internal') {
			$sql .= ", '-1' as socid, t.statut as statuscontact, t.login, t.photo";
		}
		if ($source == 'external' || $source == 'thirdparty') {
			$sql .= ", t.fk_soc as socid, t.statut as statuscontact";
		}
		$sql .= ", t.civility as civility, t.lastname as lastname, t.firstname, t.email";
		$sql .= ", tc.source, tc.element, tc.code, tc.libelle";
		$sql .= " FROM ".$this->db->prefix()."c_type_contact tc,";
		$sql .= " ".$this->db->prefix()."element_contact ec";
		if ($source == 'internal') {	// internal contact (user)
			$sql .= " LEFT JOIN ".$this->db->prefix()."user t on ec.fk_socpeople = t.rowid";
		}
		if ($source == 'external' || $source == 'thirdparty') {	// external contact (socpeople)
			$sql .= " LEFT JOIN ".$this->db->prefix()."socpeople t on ec.fk_socpeople = t.rowid";
		}
		$sql .= " WHERE ec.element_id = ".((int) $this->id);
		$sql .= " AND ec.fk_c_type_contact = tc.rowid";
		$sql .= " AND tc.element = '".$this->db->escape($this->element)."'";
		if ($code) {
			$sql .= " AND tc.code = '".$this->db->escape($code)."'";
		}
		if ($source == 'internal') {
			$sql .= " AND tc.source = 'internal'";
			if ($status >= 0) {
				$sql .= " AND t.statut = ".((int) $status);
			}
		}
		if ($source == 'external' || $source == 'thirdparty') {
			$sql .= " AND tc.source = 'external'";
			if ($status >= 0) {
				$sql .= " AND t.statut = ".((int) $status);	// t is llx_socpeople
			}
		}
		$sql .= " AND tc.active = 1";
		if ($statusoflink >= 0) {
			$sql .= " AND ec.statut = ".((int) $statusoflink);
		}
		$sql .= " ORDER BY t.lastname ASC";

		dol_syslog(get_class($this)."::liste_contact", LOG_DEBUG);
		$resql = $this->db->query($sql);
		if ($resql) {
			$num = $this->db->num_rows($resql);
			$i = 0;
			while ($i < $num) {
				$obj = $this->db->fetch_object($resql);

				if (!$list) {
					$transkey = "TypeContact_".$obj->element."_".$obj->source."_".$obj->code;
					$libelle_type = ($langs->trans($transkey) != $transkey ? $langs->trans($transkey) : $obj->libelle);
					$tab[$i] = array(
						'parentId' => $this->id,
						'source' => $obj->source,
						'socid' => $obj->socid,
						'id' => $obj->id,
						'nom' => $obj->lastname, // For backward compatibility
						'civility' => $obj->civility,
						'lastname' => $obj->lastname,
						'firstname' => $obj->firstname,
						'email'=>$obj->email,
						'login'=> (empty($obj->login) ? '' : $obj->login),
						'photo' => (empty($obj->photo) ? '' : $obj->photo),
						'statuscontact' => $obj->statuscontact,
						'rowid' => $obj->rowid,
						'code' => $obj->code,
						'libelle' => $libelle_type,
						'status' => $obj->statuslink,
						'fk_c_type_contact' => $obj->fk_c_type_contact
					);
				} else {
					$tab[$i] = $obj->id;
				}

				$i++;
			}

			return $tab;
		} else {
			$this->error = $this->db->lasterror();
			dol_print_error($this->db);
			return -1;
		}
	}


	/**
	 * 		Update status of a contact linked to object
	 *
	 * 		@param	int		$rowid		Id of link between object and contact
	 * 		@return	int					<0 if KO, >=0 if OK
	 */
	public function swapContactStatus($rowid)
	{
		$sql = "SELECT ec.datecreate, ec.statut, ec.fk_socpeople, ec.fk_c_type_contact,";
		$sql .= " tc.code, tc.libelle";
		$sql .= " FROM (".$this->db->prefix()."element_contact as ec, ".$this->db->prefix()."c_type_contact as tc)";
		$sql .= " WHERE ec.rowid =".((int) $rowid);
		$sql .= " AND ec.fk_c_type_contact=tc.rowid";
		$sql .= " AND tc.element = '".$this->db->escape($this->element)."'";

		dol_syslog(get_class($this)."::swapContactStatus", LOG_DEBUG);
		$resql = $this->db->query($sql);
		if ($resql) {
			$obj = $this->db->fetch_object($resql);
			$newstatut = ($obj->statut == 4) ? 5 : 4;
			$result = $this->update_contact($rowid, $newstatut);
			$this->db->free($resql);
			return $result;
		} else {
			$this->error = $this->db->error();
			dol_print_error($this->db);
			return -1;
		}
	}

	// phpcs:disable PEAR.NamingConventions.ValidFunctionName.ScopeNotCamelCaps
	/**
	 *      Return array with list of possible values for type of contacts
	 *
	 *      @param	string	$source     'internal', 'external' or 'all'
	 *      @param	string	$order		Sort order by : 'position', 'code', 'rowid'...
	 *      @param  int		$option     0=Return array id->label, 1=Return array code->label
	 *      @param  int		$activeonly 0=all status of contact, 1=only the active
	 *		@param	string	$code		Type of contact (Example: 'CUSTOMER', 'SERVICE')
	 *      @return array       		Array list of type of contacts (id->label if option=0, code->label if option=1)
	 */
	public function liste_type_contact($source = 'internal', $order = 'position', $option = 0, $activeonly = 0, $code = '')
	{
		// phpcs:enable
		global $langs;

		if (empty($order)) {
			$order = 'position';
		}
		if ($order == 'position') {
			$order .= ',code';
		}

		$tab = array();
		$sql = "SELECT DISTINCT tc.rowid, tc.code, tc.libelle, tc.position";
		$sql .= " FROM ".$this->db->prefix()."c_type_contact as tc";
		$sql .= " WHERE tc.element='".$this->db->escape($this->element)."'";
		if ($activeonly == 1) {
			$sql .= " AND tc.active=1"; // only the active types
		}
		if (!empty($source) && $source != 'all') {
			$sql .= " AND tc.source='".$this->db->escape($source)."'";
		}
		if (!empty($code)) {
			$sql .= " AND tc.code='".$this->db->escape($code)."'";
		}
		$sql .= $this->db->order($order, 'ASC');

		//print "sql=".$sql;
		$resql = $this->db->query($sql);
		if ($resql) {
			$num = $this->db->num_rows($resql);
			$i = 0;
			while ($i < $num) {
				$obj = $this->db->fetch_object($resql);

				$transkey = "TypeContact_".$this->element."_".$source."_".$obj->code;
				$libelle_type = ($langs->trans($transkey) != $transkey ? $langs->trans($transkey) : $obj->libelle);
				if (empty($option)) {
					$tab[$obj->rowid] = $libelle_type;
				} else {
					$tab[$obj->code] = $libelle_type;
				}
				$i++;
			}
			return $tab;
		} else {
			$this->error = $this->db->lasterror();
			//dol_print_error($this->db);
			return null;
		}
	}

	/**
	 *      Return array with list of possible values for type of contacts
	 *
	 *      @param	string	$source     		'internal', 'external' or 'all'
	 *      @param  int		$option     		0=Return array id->label, 1=Return array code->label
	 *      @param  int		$activeonly 		0=all status of contact, 1=only the active
	 *		@param	string	$code				Type of contact (Example: 'CUSTOMER', 'SERVICE')
	 *		@param	string	$element			Filter on 1 element type
	 *      @param	string	$excludeelement		Exclude 1 element type. Example: 'agenda'
	 *      @return array       				Array list of type of contacts (id->label if option=0, code->label if option=1)
	 */
	public function listeTypeContacts($source = 'internal', $option = 0, $activeonly = 0, $code = '', $element = '', $excludeelement = '')
	{
		global $langs, $conf;

		$langs->loadLangs(array('bills', 'contracts', 'interventions', 'orders', 'projects', 'propal', 'ticket', 'agenda'));

		$tab = array();

		$sql = "SELECT DISTINCT tc.rowid, tc.code, tc.libelle, tc.position, tc.element";
		$sql .= " FROM ".$this->db->prefix()."c_type_contact as tc";

		$sqlWhere = array();
		if (!empty($element)) {
			$sqlWhere[] = " tc.element='".$this->db->escape($element)."'";
		}
		if (!empty($excludeelement)) {
			$sqlWhere[] = " tc.element <> '".$this->db->escape($excludeelement)."'";
		}

		if ($activeonly == 1) {
			$sqlWhere[] = " tc.active=1"; // only the active types
		}

		if (!empty($source) && $source != 'all') {
			$sqlWhere[] = " tc.source='".$this->db->escape($source)."'";
		}

		if (!empty($code)) {
			$sqlWhere[] = " tc.code='".$this->db->escape($code)."'";
		}

		if (count($sqlWhere) > 0) {
			$sql .= " WHERE ".implode(' AND ', $sqlWhere);
		}

		$sql .= $this->db->order('tc.element, tc.position', 'ASC');

		dol_syslog(__METHOD__, LOG_DEBUG);
		$resql = $this->db->query($sql);
		if ($resql) {
			$num = $this->db->num_rows($resql);
			if ($num > 0) {
				$langs->loadLangs(array("propal", "orders", "bills", "suppliers", "contracts", "supplier_proposal"));

				while ($obj = $this->db->fetch_object($resql)) {
					$modulename = $obj->element;
					if (strpos($obj->element, 'project') !== false) {
						$modulename = 'projet';
					} elseif ($obj->element == 'contrat') {
						$element = 'contract';
					} elseif ($obj->element == 'action') {
						$modulename = 'agenda';
					} elseif (strpos($obj->element, 'supplier') !== false && $obj->element != 'supplier_proposal') {
						$modulename = 'fournisseur';
					} elseif (strpos($obj->element, 'supplier') !== false && $obj->element != 'supplier_proposal') {
						$modulename = 'fournisseur';
					}
					if (!empty($conf->{$modulename}->enabled)) {
						$libelle_element = $langs->trans('ContactDefault_'.$obj->element);
						$tmpelement = $obj->element;
						$transkey = "TypeContact_".$tmpelement."_".$source."_".$obj->code;
						$libelle_type = ($langs->trans($transkey) != $transkey ? $langs->trans($transkey) : $obj->libelle);
						if (empty($option)) {
							$tab[$obj->rowid] = $libelle_element.' - '.$libelle_type;
						} else {
							$tab[$obj->rowid] = $libelle_element.' - '.$libelle_type;
						}
					}
				}
			}
			return $tab;
		} else {
			$this->error = $this->db->lasterror();
			return null;
		}
	}

	/**
	 *      Return id of contacts for a source and a contact code.
	 *      Example: contact client de facturation ('external', 'BILLING')
	 *      Example: contact client de livraison ('external', 'SHIPPING')
	 *      Example: contact interne suivi paiement ('internal', 'SALESREPFOLL')
	 *
	 *		@param	string	$source		'external' or 'internal'
	 *		@param	string	$code		'BILLING', 'SHIPPING', 'SALESREPFOLL', ...
	 *		@param	int		$status		limited to a certain status
	 *      @return array       		List of id for such contacts
	 */
	public function getIdContact($source, $code, $status = 0)
	{
		global $conf;

		$result = array();
		$i = 0;
		//cas particulier pour les expeditions
		if ($this->element == 'shipping' && $this->origin_id != 0) {
			$id = $this->origin_id;
			$element = 'commande';
		} elseif ($this->element == 'reception' && $this->origin_id != 0) {
			$id = $this->origin_id;
			$element = 'order_supplier';
		} else {
			$id = $this->id;
			$element = $this->element;
		}

		$sql = "SELECT ec.fk_socpeople";
		$sql .= " FROM ".$this->db->prefix()."element_contact as ec,";
		if ($source == 'internal') {
			$sql .= " ".$this->db->prefix()."user as c,";
		}
		if ($source == 'external') {
			$sql .= " ".$this->db->prefix()."socpeople as c,";
		}
		$sql .= " ".$this->db->prefix()."c_type_contact as tc";
		$sql .= " WHERE ec.element_id = ".((int) $id);
		$sql .= " AND ec.fk_socpeople = c.rowid";
		if ($source == 'internal') {
			$sql .= " AND c.entity IN (".getEntity('user').")";
		}
		if ($source == 'external') {
			$sql .= " AND c.entity IN (".getEntity('societe').")";
		}
		$sql .= " AND ec.fk_c_type_contact = tc.rowid";
		$sql .= " AND tc.element = '".$this->db->escape($element)."'";
		$sql .= " AND tc.source = '".$this->db->escape($source)."'";
		if ($code) {
			$sql .= " AND tc.code = '".$this->db->escape($code)."'";
		}
		$sql .= " AND tc.active = 1";
		if ($status) {
			$sql .= " AND ec.statut = ".((int) $status);
		}

		dol_syslog(get_class($this)."::getIdContact", LOG_DEBUG);
		$resql = $this->db->query($sql);
		if ($resql) {
			while ($obj = $this->db->fetch_object($resql)) {
				$result[$i] = $obj->fk_socpeople;
				$i++;
			}
		} else {
			$this->error = $this->db->error();
			return null;
		}

		return $result;
	}

	// phpcs:disable PEAR.NamingConventions.ValidFunctionName.ScopeNotCamelCaps
	/**
	 *		Load object contact with id=$this->contact_id into $this->contact
	 *
	 *		@param	int		$contactid      Id du contact. Use this->contact_id if empty.
	 *		@return	int						<0 if KO, >0 if OK
	 */
	public function fetch_contact($contactid = null)
	{
		// phpcs:enable
		if (empty($contactid)) {
			$contactid = $this->contact_id;
		}

		if (empty($contactid)) {
			return 0;
		}

		require_once DOL_DOCUMENT_ROOT.'/contact/class/contact.class.php';
		$contact = new Contact($this->db);
		$result = $contact->fetch($contactid);
		$this->contact = $contact;
		return $result;
	}

	// phpcs:disable PEAR.NamingConventions.ValidFunctionName.ScopeNotCamelCaps
	/**
	 *    	Load the third party of object, from id $this->socid or $this->fk_soc, into this->thirdparty
	 *
	 *		@param		int		$force_thirdparty_id	Force thirdparty id
	 *		@return		int								<0 if KO, >0 if OK
	 */
	public function fetch_thirdparty($force_thirdparty_id = 0)
	{
		// phpcs:enable
		global $conf;

		if (empty($this->socid) && empty($this->fk_soc) && empty($force_thirdparty_id)) {
			return 0;
		}

		require_once DOL_DOCUMENT_ROOT.'/societe/class/societe.class.php';

		$idtofetch = isset($this->socid) ? $this->socid : (isset($this->fk_soc) ? $this->fk_soc : 0);
		if ($force_thirdparty_id) {
			$idtofetch = $force_thirdparty_id;
		}

		if ($idtofetch) {
			$thirdparty = new Societe($this->db);
			$result = $thirdparty->fetch($idtofetch);
			if ($result<0) {
				$this->errors=array_merge($this->errors, $thirdparty->errors);
			}
			$this->thirdparty = $thirdparty;

			// Use first price level if level not defined for third party
			if (!empty($conf->global->PRODUIT_MULTIPRICES) && empty($this->thirdparty->price_level)) {
				$this->thirdparty->price_level = 1;
			}

			return $result;
		} else {
			return -1;
		}
	}


	/**
	 * Looks for an object with ref matching the wildcard provided
	 * It does only work when $this->table_ref_field is set
	 *
	 * @param 	string 	$ref 	Wildcard
	 * @return 	int 			>1 = OK, 0 = Not found or table_ref_field not defined, <0 = KO
	 */
	public function fetchOneLike($ref)
	{
		if (!$this->table_ref_field) {
			return 0;
		}

		$sql = "SELECT rowid FROM ".$this->db->prefix().$this->table_element." WHERE ".$this->table_ref_field." LIKE '".$this->db->escape($ref)."' LIMIT 1";

		$query = $this->db->query($sql);

		if (!$this->db->num_rows($query)) {
			return 0;
		}

		$result = $this->db->fetch_object($query);

		return $this->fetch($result->rowid);
	}

	// phpcs:disable PEAR.NamingConventions.ValidFunctionName.ScopeNotCamelCaps
	/**
	 *	Load data for barcode into properties ->barcode_type*
	 *	Properties ->barcode_type that is id of barcode. Type is used to find other properties, but
	 *  if it is not defined, ->element must be defined to know default barcode type.
	 *
	 *	@return		int			<0 if KO, 0 if can't guess type of barcode (ISBN, EAN13...), >0 if OK (all barcode properties loaded)
	 */
	public function fetch_barcode()
	{
		// phpcs:enable
		global $conf;

		dol_syslog(get_class($this).'::fetch_barcode this->element='.$this->element.' this->barcode_type='.$this->barcode_type);

		$idtype = $this->barcode_type;
		if (empty($idtype) && $idtype != '0') {	// If type of barcode no set, we try to guess. If set to '0' it means we forced to have type remain not defined
			if ($this->element == 'product' && !empty($conf->global->PRODUIT_DEFAULT_BARCODE_TYPE)) {
				$idtype = $conf->global->PRODUIT_DEFAULT_BARCODE_TYPE;
			} elseif ($this->element == 'societe') {
				$idtype = $conf->global->GENBARCODE_BARCODETYPE_THIRDPARTY;
			} else {
				dol_syslog('Call fetch_barcode with barcode_type not defined and cant be guessed', LOG_WARNING);
			}
		}

		if ($idtype > 0) {
			if (empty($this->barcode_type) || empty($this->barcode_type_code) || empty($this->barcode_type_label) || empty($this->barcode_type_coder)) {    // If data not already loaded
				$sql = "SELECT rowid, code, libelle as label, coder";
				$sql .= " FROM ".$this->db->prefix()."c_barcode_type";
				$sql .= " WHERE rowid = ".((int) $idtype);
				dol_syslog(get_class($this).'::fetch_barcode', LOG_DEBUG);
				$resql = $this->db->query($sql);
				if ($resql) {
					$obj = $this->db->fetch_object($resql);
					$this->barcode_type       = $obj->rowid;
					$this->barcode_type_code  = $obj->code;
					$this->barcode_type_label = $obj->label;
					$this->barcode_type_coder = $obj->coder;
					return 1;
				} else {
					dol_print_error($this->db);
					return -1;
				}
			}
		}
		return 0;
	}

	// phpcs:disable PEAR.NamingConventions.ValidFunctionName.ScopeNotCamelCaps
	/**
	 *		Load the project with id $this->fk_project into this->project
	 *
	 *		@return		int			<0 if KO, >=0 if OK
	 */
	public function fetch_project()
	{
		// phpcs:enable
		return $this->fetch_projet();
	}

	// phpcs:disable PEAR.NamingConventions.ValidFunctionName.ScopeNotCamelCaps
	/**
	 *		Load the project with id $this->fk_project into this->project
	 *
	 *		@return		int			<0 if KO, >=0 if OK
	 */
	public function fetch_projet()
	{
		// phpcs:enable
		include_once DOL_DOCUMENT_ROOT.'/projet/class/project.class.php';

		if (empty($this->fk_project) && !empty($this->fk_projet)) {
			$this->fk_project = $this->fk_projet; // For backward compatibility
		}
		if (empty($this->fk_project)) {
			return 0;
		}

		$project = new Project($this->db);
		$result = $project->fetch($this->fk_project);

		$this->projet = $project; // deprecated
		$this->project = $project;
		return $result;
	}

	// phpcs:disable PEAR.NamingConventions.ValidFunctionName.ScopeNotCamelCaps
	/**
	 *		Load the product with id $this->fk_product into this->product
	 *
	 *		@return		int			<0 if KO, >=0 if OK
	 */
	public function fetch_product()
	{
		// phpcs:enable
		include_once DOL_DOCUMENT_ROOT.'/product/class/product.class.php';

		if (empty($this->fk_product)) {
			return 0;
		}

		$product = new Product($this->db);
		$result = $product->fetch($this->fk_product);

		$this->product = $product;
		return $result;
	}

	// phpcs:disable PEAR.NamingConventions.ValidFunctionName.ScopeNotCamelCaps
	/**
	 *		Load the user with id $userid into this->user
	 *
	 *		@param	int		$userid 		Id du contact
	 *		@return	int						<0 if KO, >0 if OK
	 */
	public function fetch_user($userid)
	{
		// phpcs:enable
		$user = new User($this->db);
		$result = $user->fetch($userid);
		$this->user = $user;
		return $result;
	}

	// phpcs:disable PEAR.NamingConventions.ValidFunctionName.ScopeNotCamelCaps
	/**
	 *	Read linked origin object
	 *
	 *	@return		void
	 */
	public function fetch_origin()
	{
		// phpcs:enable
		if ($this->origin == 'shipping') {
			$this->origin = 'expedition';
		}
		if ($this->origin == 'delivery') {
			$this->origin = 'livraison';
		}
		if ($this->origin == 'order_supplier') {
			$this->origin = 'commandeFournisseur';
		}

		$origin = $this->origin;

		$classname = ucfirst($origin);
		$this->$origin = new $classname($this->db);
		$this->$origin->fetch($this->origin_id);
	}

	/**
	 *  Load object from specific field
	 *
	 *  @param	string	$table		Table element or element line
	 *  @param	string	$field		Field selected
	 *  @param	string	$key		Import key
	 *  @param	string	$element	Element name
	 *	@return	int					<0 if KO, >0 if OK
	 */
	public function fetchObjectFrom($table, $field, $key, $element = null)
	{
		global $conf;

		$result = false;

		$sql = "SELECT rowid FROM ".$this->db->prefix().$table;
		$sql .= " WHERE ".$field." = '".$this->db->escape($key)."'";
		if (!empty($element)) {
			$sql .= " AND entity IN (".getEntity($element).")";
		} else {
			$sql .= " AND entity = ".((int) $conf->entity);
		}

		dol_syslog(get_class($this).'::fetchObjectFrom', LOG_DEBUG);
		$resql = $this->db->query($sql);
		if ($resql) {
			$row = $this->db->fetch_row($resql);
			// Test for avoid error -1
			if ($row[0] > 0) {
				$result = $this->fetch($row[0]);
			}
		}

		return $result;
	}

	/**
	 *	Getter generic. Load value from a specific field
	 *
	 *	@param	string	$table		Table of element or element line
	 *	@param	int		$id			Element id
	 *	@param	string	$field		Field selected
	 *	@return	int					<0 if KO, >0 if OK
	 */
	public function getValueFrom($table, $id, $field)
	{
		$result = false;
		if (!empty($id) && !empty($field) && !empty($table)) {
			$sql = "SELECT ".$field." FROM ".$this->db->prefix().$table;
			$sql .= " WHERE rowid = ".((int) $id);

			dol_syslog(get_class($this).'::getValueFrom', LOG_DEBUG);
			$resql = $this->db->query($sql);
			if ($resql) {
				$row = $this->db->fetch_row($resql);
				$result = $row[0];
			}
		}
		return $result;
	}

	/**
	 *	Setter generic. Update a specific field into database.
	 *  Warning: Trigger is run only if param trigkey is provided.
	 *
	 *	@param	string		$field			Field to update
	 *	@param	mixed		$value			New value
	 *	@param	string		$table			To force other table element or element line (should not be used)
	 *	@param	int			$id				To force other object id (should not be used)
	 *	@param	string		$format			Data format ('text', 'int', 'date'). 'text' is used if not defined
	 *	@param	string		$id_field		To force rowid field name. 'rowid' is used if not defined
	 *	@param	User|string	$fuser			Update the user of last update field with this user. If not provided, current user is used except if value is 'none'
	 *  @param  string      $trigkey    	Trigger key to run (in most cases something like 'XXX_MODIFY')
	 *  @param	string		$fk_user_field	Name of field to save user id making change
	 *	@return	int							<0 if KO, >0 if OK
	 *  @see updateExtraField()
	 */
	public function setValueFrom($field, $value, $table = '', $id = null, $format = '', $id_field = '', $fuser = null, $trigkey = '', $fk_user_field = 'fk_user_modif')
	{
		global $user;

		if (empty($table)) {
			$table = $this->table_element;
		}
		if (empty($id)) {
			$id = $this->id;
		}
		if (empty($format)) {
			$format = 'text';
		}
		if (empty($id_field)) {
			$id_field = 'rowid';
		}

		// Special case
		if ($table == 'product' && $field == 'note_private') {
			$field = 'note';
		}

		if (in_array($table, array('actioncomm', 'adherent', 'advtargetemailing', 'cronjob', 'establishment'))) {
			$fk_user_field = 'fk_user_mod';
		}
		if (in_array($table, array('prelevement_bons'))) {	// TODO Add a field fk_user_modif into llx_prelevement_bons
			$fk_user_field = '';
		}

		if ($trigkey) {
			$oldvalue = null;

			$sql = "SELECT " . $field;
			$sql .= " FROM " . MAIN_DB_PREFIX . $table;
			$sql .= " WHERE " . $id_field . " = " . ((int) $id);

			$resql = $this->db->query($sql);
			if ($resql) {
				if ($obj = $this->db->fetch_object($resql)) {
					if ($format == 'date') {
						$oldvalue = $this->db->jdate($obj->$field);
					} else {
						$oldvalue = $obj->$field;
					}
				}
			} else {
				$this->error = $this->db->lasterror();
				return -1;
			}
		}

		$error = 0;

		dol_syslog(__METHOD__, LOG_DEBUG);

		$this->db->begin();

		$sql = "UPDATE ".$this->db->prefix().$table." SET ";

		if ($format == 'text') {
			$sql .= $field." = '".$this->db->escape($value)."'";
		} elseif ($format == 'int') {
			$sql .= $field." = ".((int) $value);
		} elseif ($format == 'date') {
			$sql .= $field." = ".($value ? "'".$this->db->idate($value)."'" : "null");
		} elseif ($format == 'dategmt') {
			$sql .= $field." = ".($value ? "'".$this->db->idate($value, 'gmt')."'" : "null");
		}

		if ($fk_user_field) {
			if (!empty($fuser) && is_object($fuser)) {
				$sql .= ", ".$fk_user_field." = ".((int) $fuser->id);
			} elseif (empty($fuser) || $fuser != 'none') {
				$sql .= ", ".$fk_user_field." = ".((int) $user->id);
			}
		}

		$sql .= " WHERE ".$id_field." = ".((int) $id);

		$resql = $this->db->query($sql);
		if ($resql) {
			if ($trigkey) {
				// call trigger with updated object values
				if (method_exists($this, 'fetch')) {
					$result = $this->fetch($id);
				} else {
					$result = $this->fetchCommon($id);
				}
				$this->oldcopy = clone $this;
				if (property_exists($this->oldcopy, $field)) {
					$this->oldcopy->$field = $oldvalue;
				}

				if ($result >= 0) {
					$result = $this->call_trigger($trigkey, (!empty($fuser) && is_object($fuser)) ? $fuser : $user); // This may set this->errors
				}
				if ($result < 0) {
					$error++;
				}
			}

			if (!$error) {
				if (property_exists($this, $field)) {
					$this->$field = $value;
				}
				$this->db->commit();
				return 1;
			} else {
				$this->db->rollback();
				return -2;
			}
		} else {
			if ($this->db->lasterrno() == 'DB_ERROR_RECORD_ALREADY_EXISTS') {
				$this->error = 'DB_ERROR_RECORD_ALREADY_EXISTS';
			} else {
				$this->error = $this->db->lasterror();
			}
			$this->db->rollback();
			return -1;
		}
	}

	// phpcs:disable PEAR.NamingConventions.ValidFunctionName.ScopeNotCamelCaps
	/**
	 *      Load properties id_previous and id_next by comparing $fieldid with $this->ref
	 *
	 *      @param	string	$filter		Optional SQL filter. Example: "(t.field1 = 'aa' OR t.field2 = 'bb')". Do not allow user input data here.
	 *      							Use SQL and not Universal Search Filter. @TODO Replace this with an USF string after changing all ->next_prev_filter
	 *	 	@param  string	$fieldid   	Name of field to use for the select MAX and MIN
	 *		@param	int		$nodbprefix	Do not include DB prefix to forge table name
	 *      @return int         		<0 if KO, >0 if OK
	 */
	public function load_previous_next_ref($filter, $fieldid, $nodbprefix = 0)
	{
		// phpcs:enable
		global $conf, $user;

		if (!$this->table_element) {
			dol_print_error('', get_class($this)."::load_previous_next_ref was called on objet with property table_element not defined");
			return -1;
		}
		if ($fieldid == 'none') {
			return 1;
		}

		// For backward compatibility
		if ($this->table_element == 'facture_rec' && $fieldid == 'title') {
			$fieldid = 'titre';
		}

		// Security on socid
		$socid = 0;
		if ($user->socid > 0) {
			$socid = $user->socid;
		}

		// this->ismultientitymanaged contains
		// 0=No test on entity, 1=Test with field entity, 'field@table'=Test with link by field@table
		$aliastablesociete = 's';
		if ($this->element == 'societe') {
			$aliastablesociete = 'te'; // te as table_element
		}
		$restrictiononfksoc = empty($this->restrictiononfksoc) ? 0 : $this->restrictiononfksoc;
		$sql = "SELECT MAX(te.".$fieldid.")";
		$sql .= " FROM ".(empty($nodbprefix) ?$this->db->prefix():'').$this->table_element." as te";
		if ($this->element == 'user' && !empty($conf->global->MULTICOMPANY_TRANSVERSE_MODE)) {
			$sql .= ",".$this->db->prefix()."usergroup_user as ug";
		}
		if (isset($this->ismultientitymanaged) && !is_numeric($this->ismultientitymanaged)) {
			$tmparray = explode('@', $this->ismultientitymanaged);
			$sql .= ", ".$this->db->prefix().$tmparray[1]." as ".($tmparray[1] == 'societe' ? 's' : 'parenttable'); // If we need to link to this table to limit select to entity
		} elseif ($restrictiononfksoc == 1 && $this->element != 'societe' && empty($user->rights->societe->client->voir) && !$socid) {
			$sql .= ", ".$this->db->prefix()."societe as s"; // If we need to link to societe to limit select to socid
		} elseif ($restrictiononfksoc == 2 && $this->element != 'societe' && empty($user->rights->societe->client->voir) && !$socid) {
			$sql .= " LEFT JOIN ".$this->db->prefix()."societe as s ON te.fk_soc = s.rowid"; // If we need to link to societe to limit select to socid
		}
		if ($restrictiononfksoc && empty($user->rights->societe->client->voir) && !$socid) {
			$sql .= " LEFT JOIN ".$this->db->prefix()."societe_commerciaux as sc ON ".$aliastablesociete.".rowid = sc.fk_soc";
		}
		$sql .= " WHERE te.".$fieldid." < '".$this->db->escape($fieldid == 'rowid' ? $this->id : $this->ref)."'"; // ->ref must always be defined (set to id if field does not exists)
		if ($restrictiononfksoc == 1 && empty($user->rights->societe->client->voir) && !$socid) {
			$sql .= " AND sc.fk_user = ".((int) $user->id);
		}
		if ($restrictiononfksoc == 2 && empty($user->rights->societe->client->voir) && !$socid) {
			$sql .= " AND (sc.fk_user = ".((int) $user->id).' OR te.fk_soc IS NULL)';
		}
		if (!empty($filter)) {
			if (!preg_match('/^\s*AND/i', $filter)) {
				$sql .= " AND ";
			}
			$sql .= $filter;
		}
		if (isset($this->ismultientitymanaged) && !is_numeric($this->ismultientitymanaged)) {
			$tmparray = explode('@', $this->ismultientitymanaged);
			$sql .= " AND te.".$tmparray[0]." = ".($tmparray[1] == "societe" ? "s" : "parenttable").".rowid"; // If we need to link to this table to limit select to entity
		} elseif ($restrictiononfksoc == 1 && $this->element != 'societe' && empty($user->rights->societe->client->voir) && !$socid) {
			$sql .= ' AND te.fk_soc = s.rowid'; // If we need to link to societe to limit select to socid
		}
		if (isset($this->ismultientitymanaged) && $this->ismultientitymanaged == 1) {
			if ($this->element == 'user' && !empty($conf->global->MULTICOMPANY_TRANSVERSE_MODE)) {
				if (!empty($user->admin) && empty($user->entity) && $conf->entity == 1) {
					$sql .= " AND te.entity IS NOT NULL"; // Show all users
				} else {
					$sql .= " AND ug.fk_user = te.rowid";
					$sql .= " AND ug.entity IN (".getEntity('usergroup').")";
				}
			} else {
				$sql .= ' AND te.entity IN ('.getEntity($this->element).')';
			}
		}
		if (isset($this->ismultientitymanaged) && !is_numeric($this->ismultientitymanaged) && $this->element != 'societe') {
			$tmparray = explode('@', $this->ismultientitymanaged);
			$sql .= ' AND parenttable.entity IN ('.getEntity($tmparray[1]).')';
		}
		if ($restrictiononfksoc == 1 && $socid && $this->element != 'societe') {
			$sql .= ' AND te.fk_soc = '.((int) $socid);
		}
		if ($restrictiononfksoc == 2 && $socid && $this->element != 'societe') {
			$sql .= ' AND (te.fk_soc = '.((int) $socid).' OR te.fk_soc IS NULL)';
		}
		if ($restrictiononfksoc && $socid && $this->element == 'societe') {
			$sql .= ' AND te.rowid = '.((int) $socid);
		}
		//print 'socid='.$socid.' restrictiononfksoc='.$restrictiononfksoc.' ismultientitymanaged = '.$this->ismultientitymanaged.' filter = '.$filter.' -> '.$sql."<br>";

		$result = $this->db->query($sql);
		if (!$result) {
			$this->error = $this->db->lasterror();
			return -1;
		}
		$row = $this->db->fetch_row($result);
		$this->ref_previous = $row[0];

		$sql = "SELECT MIN(te.".$fieldid.")";
		$sql .= " FROM ".(empty($nodbprefix) ?$this->db->prefix():'').$this->table_element." as te";
		if ($this->element == 'user' && !empty($conf->global->MULTICOMPANY_TRANSVERSE_MODE)) {
			$sql .= ",".$this->db->prefix()."usergroup_user as ug";
		}
		if (isset($this->ismultientitymanaged) && !is_numeric($this->ismultientitymanaged)) {
			$tmparray = explode('@', $this->ismultientitymanaged);
			$sql .= ", ".$this->db->prefix().$tmparray[1]." as ".($tmparray[1] == 'societe' ? 's' : 'parenttable'); // If we need to link to this table to limit select to entity
		} elseif ($restrictiononfksoc == 1 && $this->element != 'societe' && empty($user->rights->societe->client->voir) && !$socid) {
			$sql .= ", ".$this->db->prefix()."societe as s"; // If we need to link to societe to limit select to socid
		} elseif ($restrictiononfksoc == 2 && $this->element != 'societe' && empty($user->rights->societe->client->voir) && !$socid) {
			$sql .= " LEFT JOIN ".$this->db->prefix()."societe as s ON te.fk_soc = s.rowid"; // If we need to link to societe to limit select to socid
		}
		if ($restrictiononfksoc && empty($user->rights->societe->client->voir) && !$socid) {
			$sql .= " LEFT JOIN ".$this->db->prefix()."societe_commerciaux as sc ON ".$aliastablesociete.".rowid = sc.fk_soc";
		}
		$sql .= " WHERE te.".$fieldid." > '".$this->db->escape($fieldid == 'rowid' ? $this->id : $this->ref)."'"; // ->ref must always be defined (set to id if field does not exists)
		if ($restrictiononfksoc == 1 && empty($user->rights->societe->client->voir) && !$socid) {
			$sql .= " AND sc.fk_user = ".((int) $user->id);
		}
		if ($restrictiononfksoc == 2 && empty($user->rights->societe->client->voir) && !$socid) {
			$sql .= " AND (sc.fk_user = ".((int) $user->id).' OR te.fk_soc IS NULL)';
		}
		if (!empty($filter)) {
			if (!preg_match('/^\s*AND/i', $filter)) {
				$sql .= " AND "; // For backward compatibility
			}
			$sql .= $filter;
		}
		if (isset($this->ismultientitymanaged) && !is_numeric($this->ismultientitymanaged)) {
			$tmparray = explode('@', $this->ismultientitymanaged);
			$sql .= " AND te.".$tmparray[0]." = ".($tmparray[1] == "societe" ? "s" : "parenttable").".rowid"; // If we need to link to this table to limit select to entity
		} elseif ($restrictiononfksoc == 1 && $this->element != 'societe' && empty($user->rights->societe->client->voir) && !$socid) {
			$sql .= ' AND te.fk_soc = s.rowid'; // If we need to link to societe to limit select to socid
		}
		if (isset($this->ismultientitymanaged) && $this->ismultientitymanaged == 1) {
			if ($this->element == 'user' && !empty($conf->global->MULTICOMPANY_TRANSVERSE_MODE)) {
				if (!empty($user->admin) && empty($user->entity) && $conf->entity == 1) {
					$sql .= " AND te.entity IS NOT NULL"; // Show all users
				} else {
					$sql .= " AND ug.fk_user = te.rowid";
					$sql .= " AND ug.entity IN (".getEntity('usergroup').")";
				}
			} else {
				$sql .= ' AND te.entity IN ('.getEntity($this->element).')';
			}
		}
		if (isset($this->ismultientitymanaged) && !is_numeric($this->ismultientitymanaged) && $this->element != 'societe') {
			$tmparray = explode('@', $this->ismultientitymanaged);
			$sql .= ' AND parenttable.entity IN ('.getEntity($tmparray[1]).')';
		}
		if ($restrictiononfksoc == 1 && $socid && $this->element != 'societe') {
			$sql .= ' AND te.fk_soc = '.((int) $socid);
		}
		if ($restrictiononfksoc == 2 && $socid && $this->element != 'societe') {
			$sql .= ' AND (te.fk_soc = '.((int) $socid).' OR te.fk_soc IS NULL)';
		}
		if ($restrictiononfksoc && $socid && $this->element == 'societe') {
			$sql .= ' AND te.rowid = '.((int) $socid);
		}
		//print 'socid='.$socid.' restrictiononfksoc='.$restrictiononfksoc.' ismultientitymanaged = '.$this->ismultientitymanaged.' filter = '.$filter.' -> '.$sql."<br>";
		// Rem: Bug in some mysql version: SELECT MIN(rowid) FROM llx_socpeople WHERE rowid > 1 when one row in database with rowid=1, returns 1 instead of null

		$result = $this->db->query($sql);
		if (!$result) {
			$this->error = $this->db->lasterror();
			return -2;
		}
		$row = $this->db->fetch_row($result);
		$this->ref_next = $row[0];

		return 1;
	}


	/**
	 *      Return list of id of contacts of object
	 *
	 *      @param	string	$source     Source of contact: external (llx_socpeople) or internal (llx_user) or thirdparty (llx_societe)
	 *      @return array				Array of id of contacts (if source=external or internal)
	 * 									Array of id of third parties with at least one contact on object (if source=thirdparty)
	 */
	public function getListContactId($source = 'external')
	{
		$contactAlreadySelected = array();
		$tab = $this->liste_contact(-1, $source);
		$num = count($tab);
		$i = 0;
		while ($i < $num) {
			if ($source == 'thirdparty') {
				$contactAlreadySelected[$i] = $tab[$i]['socid'];
			} else {
				$contactAlreadySelected[$i] = $tab[$i]['id'];
			}
			$i++;
		}
		return $contactAlreadySelected;
	}


	/**
	 *	Link element with a project
	 *
	 *	@param     	int		$projectid		Project id to link element to
	 *  @param		int		$notrigger		Disable the trigger
	 *	@return		int						<0 if KO, >0 if OK
	 */
	public function setProject($projectid, $notrigger = 0)
	{
		global $user;
		$error = 0;

		if (!$this->table_element) {
			dol_syslog(get_class($this)."::setProject was called on objet with property table_element not defined", LOG_ERR);
			return -1;
		}

		$sql = "UPDATE ".$this->db->prefix().$this->table_element;
		if (!empty($this->fields['fk_project'])) {		// Common case
			if ($projectid) {
				$sql .= " SET fk_project = ".((int) $projectid);
			} else {
				$sql .= " SET fk_project = NULL";
			}
			$sql .= ' WHERE rowid = '.((int) $this->id);
		} elseif ($this->table_element == 'actioncomm') {	// Special case for actioncomm
			if ($projectid) {
				$sql .= " SET fk_project = ".((int) $projectid);
			} else {
				$sql .= " SET fk_project = NULL";
			}
			$sql .= ' WHERE id = '.((int) $this->id);
		} else // Special case for old architecture objects
		{
			if ($projectid) {
				$sql .= ' SET fk_projet = '.((int) $projectid);
			} else {
				$sql .= ' SET fk_projet = NULL';
			}
			$sql .= " WHERE rowid = ".((int) $this->id);
		}

		$this->db->begin();

		dol_syslog(get_class($this)."::setProject", LOG_DEBUG);
		if ($this->db->query($sql)) {
			$this->fk_project = ((int) $projectid);
		} else {
			dol_print_error($this->db);
			$error++;
		}

		// Triggers
		if (!$error && !$notrigger) {
			// Call triggers
			$result = $this->call_trigger(strtoupper($this->element) . '_MODIFY', $user);
			if ($result < 0) {
				$error++;
			} //Do also here what you must do to rollback action if trigger fail
			// End call triggers
		}

		// Commit or rollback
		if ($error) {
			$this->db->rollback();
			return -1;
		} else {
			$this->db->commit();
			return 1;
		}
	}

	/**
	 *  Change the payments methods
	 *
	 *  @param		int		$id		Id of new payment method
	 *  @return		int				>0 if OK, <0 if KO
	 */
	public function setPaymentMethods($id)
	{
		global $user;

		$error = 0; $notrigger = 0;

		dol_syslog(get_class($this).'::setPaymentMethods('.$id.')');

		if ($this->statut >= 0 || $this->element == 'societe') {
			// TODO uniformize field name
			$fieldname = 'fk_mode_reglement';
			if ($this->element == 'societe') {
				$fieldname = 'mode_reglement';
			}
			if (get_class($this) == 'Fournisseur') {
				$fieldname = 'mode_reglement_supplier';
			}
			if (get_class($this) == 'Tva') {
				$fieldname = 'fk_typepayment';
			}
			if (get_class($this) == 'Salary') {
				$fieldname = 'fk_typepayment';
			}

			$sql = "UPDATE ".$this->db->prefix().$this->table_element;
			$sql .= " SET ".$fieldname." = ".(($id > 0 || $id == '0') ? ((int) $id) : 'NULL');
			$sql .= ' WHERE rowid='.((int) $this->id);

			if ($this->db->query($sql)) {
				$this->mode_reglement_id = $id;
				// for supplier
				if (get_class($this) == 'Fournisseur') {
					$this->mode_reglement_supplier_id = $id;
				}
				// Triggers
				if (!$error && !$notrigger) {
					// Call triggers
					if (get_class($this) == 'Commande') {
						$result = $this->call_trigger('ORDER_MODIFY', $user);
					} else {
						$result = $this->call_trigger(strtoupper(get_class($this)).'_MODIFY', $user);
					}
					if ($result < 0) {
						$error++;
					}
					// End call triggers
				}
				return 1;
			} else {
				dol_syslog(get_class($this).'::setPaymentMethods Error '.$this->db->error());
				$this->error = $this->db->error();
				return -1;
			}
		} else {
			dol_syslog(get_class($this).'::setPaymentMethods, status of the object is incompatible');
			$this->error = 'Status of the object is incompatible '.$this->statut;
			return -2;
		}
	}

	/**
	 *  Change the multicurrency code
	 *
	 *  @param		string	$code	multicurrency code
	 *  @return		int				>0 if OK, <0 if KO
	 */
	public function setMulticurrencyCode($code)
	{
		dol_syslog(get_class($this).'::setMulticurrencyCode('.$code.')');
		if ($this->statut >= 0 || $this->element == 'societe') {
			$fieldname = 'multicurrency_code';

			$sql = 'UPDATE '.$this->db->prefix().$this->table_element;
			$sql .= " SET ".$fieldname." = '".$this->db->escape($code)."'";
			$sql .= ' WHERE rowid='.((int) $this->id);

			if ($this->db->query($sql)) {
				$this->multicurrency_code = $code;

				list($fk_multicurrency, $rate) = MultiCurrency::getIdAndTxFromCode($this->db, $code);
				if ($rate) {
					$this->setMulticurrencyRate($rate, 2);
				}

				return 1;
			} else {
				dol_syslog(get_class($this).'::setMulticurrencyCode Error '.$sql.' - '.$this->db->error());
				$this->error = $this->db->error();
				return -1;
			}
		} else {
			dol_syslog(get_class($this).'::setMulticurrencyCode, status of the object is incompatible');
			$this->error = 'Status of the object is incompatible '.$this->statut;
			return -2;
		}
	}

	/**
	 *  Change the multicurrency rate
	 *
	 *  @param		double	$rate	multicurrency rate
	 *  @param		int		$mode	mode 1 : amounts in company currency will be recalculated, mode 2 : amounts in foreign currency will be recalculated
	 *  @return		int				>0 if OK, <0 if KO
	 */
	public function setMulticurrencyRate($rate, $mode = 1)
	{
		dol_syslog(get_class($this).'::setMulticurrencyRate('.$rate.','.$mode.')');
		if ($this->statut >= 0 || $this->element == 'societe') {
			$fieldname = 'multicurrency_tx';

			$sql = 'UPDATE '.$this->db->prefix().$this->table_element;
			$sql .= " SET ".$fieldname." = ".((float) $rate);
			$sql .= ' WHERE rowid='.((int) $this->id);

			if ($this->db->query($sql)) {
				$this->multicurrency_tx = $rate;

				// Update line price
				if (!empty($this->lines)) {
					foreach ($this->lines as &$line) {
						// Amounts in company currency will be recalculated
						if ($mode == 1) {
							$line->subprice = 0;
						}

						// Amounts in foreign currency will be recalculated
						if ($mode == 2) {
							$line->multicurrency_subprice = 0;
						}

						switch ($this->element) {
							case 'propal':
								/** @var Propal $this */
								/** @var PropaleLigne $line */
								$this->updateline(
									$line->id,
									$line->subprice,
									$line->qty,
									$line->remise_percent,
									$line->tva_tx,
									$line->localtax1_tx,
									$line->localtax2_tx,
									($line->description ? $line->description : $line->desc),
									'HT',
									$line->info_bits,
									$line->special_code,
									$line->fk_parent_line,
									$line->skip_update_total,
									$line->fk_fournprice,
									$line->pa_ht,
									$line->label,
									$line->product_type,
									$line->date_start,
									$line->date_end,
									$line->array_options,
									$line->fk_unit,
									$line->multicurrency_subprice
								);
								break;
							case 'commande':
								/** @var Commande $this */
								/** @var OrderLine $line */
								$this->updateline(
									$line->id,
									($line->description ? $line->description : $line->desc),
									$line->subprice,
									$line->qty,
									$line->remise_percent,
									$line->tva_tx,
									$line->localtax1_tx,
									$line->localtax2_tx,
									'HT',
									$line->info_bits,
									$line->date_start,
									$line->date_end,
									$line->product_type,
									$line->fk_parent_line,
									$line->skip_update_total,
									$line->fk_fournprice,
									$line->pa_ht,
									$line->label,
									$line->special_code,
									$line->array_options,
									$line->fk_unit,
									$line->multicurrency_subprice
								);
								break;
							case 'facture':
								/** @var Facture $this */
								/** @var FactureLigne $line */
								$this->updateline(
									$line->id,
									($line->description ? $line->description : $line->desc),
									$line->subprice,
									$line->qty,
									$line->remise_percent,
									$line->date_start,
									$line->date_end,
									$line->tva_tx,
									$line->localtax1_tx,
									$line->localtax2_tx,
									'HT',
									$line->info_bits,
									$line->product_type,
									$line->fk_parent_line,
									$line->skip_update_total,
									$line->fk_fournprice,
									$line->pa_ht,
									$line->label,
									$line->special_code,
									$line->array_options,
									$line->situation_percent,
									$line->fk_unit,
									$line->multicurrency_subprice
								);
								break;
							case 'supplier_proposal':
								/** @var SupplierProposal $this */
								/** @var SupplierProposalLine $line */
								$this->updateline(
									$line->id,
									$line->subprice,
									$line->qty,
									$line->remise_percent,
									$line->tva_tx,
									$line->localtax1_tx,
									$line->localtax2_tx,
									($line->description ? $line->description : $line->desc),
									'HT',
									$line->info_bits,
									$line->special_code,
									$line->fk_parent_line,
									$line->skip_update_total,
									$line->fk_fournprice,
									$line->pa_ht,
									$line->label,
									$line->product_type,
									$line->array_options,
									$line->ref_fourn,
									$line->multicurrency_subprice
								);
								break;
							case 'order_supplier':
								/** @var CommandeFournisseur $this */
								/** @var CommandeFournisseurLigne $line */
								$this->updateline(
									$line->id,
									($line->description ? $line->description : $line->desc),
									$line->subprice,
									$line->qty,
									$line->remise_percent,
									$line->tva_tx,
									$line->localtax1_tx,
									$line->localtax2_tx,
									'HT',
									$line->info_bits,
									$line->product_type,
									false,
									$line->date_start,
									$line->date_end,
									$line->array_options,
									$line->fk_unit,
									$line->multicurrency_subprice,
									$line->ref_supplier
								);
								break;
							case 'invoice_supplier':
								/** @var FactureFournisseur $this */
								/** @var SupplierInvoiceLine $line */
								$this->updateline(
									$line->id,
									($line->description ? $line->description : $line->desc),
									$line->subprice,
									$line->tva_tx,
									$line->localtax1_tx,
									$line->localtax2_tx,
									$line->qty,
									0,
									'HT',
									$line->info_bits,
									$line->product_type,
									$line->remise_percent,
									false,
									$line->date_start,
									$line->date_end,
									$line->array_options,
									$line->fk_unit,
									$line->multicurrency_subprice,
									$line->ref_supplier
								);
								break;
							default:
								dol_syslog(get_class($this).'::setMulticurrencyRate no updateline defined', LOG_DEBUG);
								break;
						}
					}
				}

				return 1;
			} else {
				dol_syslog(get_class($this).'::setMulticurrencyRate Error '.$sql.' - '.$this->db->error());
				$this->error = $this->db->error();
				return -1;
			}
		} else {
			dol_syslog(get_class($this).'::setMulticurrencyRate, status of the object is incompatible');
			$this->error = 'Status of the object is incompatible '.$this->statut;
			return -2;
		}
	}

	/**
	 *  Change the payments terms
	 *
	 *  @param		int		$id					Id of new payment terms
	 *  @param		string	$deposit_percent	% of deposit if needed by payment terms
	 *  @return		int							>0 if OK, <0 if KO
	 */
	public function setPaymentTerms($id, $deposit_percent = null)
	{
		dol_syslog(get_class($this).'::setPaymentTerms('.$id.', '.var_export($deposit_percent, true).')');
		if ($this->statut >= 0 || $this->element == 'societe') {
			// TODO uniformize field name
			$fieldname = 'fk_cond_reglement';
			if ($this->element == 'societe') {
				$fieldname = 'cond_reglement';
			}
			if (get_class($this) == 'Fournisseur') {
				$fieldname = 'cond_reglement_supplier';
			}

			if (empty($deposit_percent) || $deposit_percent < 0) {
				$deposit_percent = getDictionaryValue('c_payment_term', 'deposit_percent', $id);
			}

			if ($deposit_percent > 100) {
				$deposit_percent = 100;
			}

			$sql = 'UPDATE '.$this->db->prefix().$this->table_element;
			$sql .= " SET ".$fieldname." = ".(($id > 0 || $id == '0') ? ((int) $id) : 'NULL');
			if (in_array($this->table_element, array('propal', 'commande', 'societe'))) {
				$sql .= " , deposit_percent = " . (empty($deposit_percent) ? 'NULL' : "'".$this->db->escape($deposit_percent)."'");
			}
			$sql .= ' WHERE rowid='.((int) $this->id);

			if ($this->db->query($sql)) {
				$this->cond_reglement_id = $id;
				// for supplier
				if (get_class($this) == 'Fournisseur') {
					$this->cond_reglement_supplier_id = $id;
				}
				$this->cond_reglement = $id; // for compatibility
				$this->deposit_percent = $deposit_percent;
				return 1;
			} else {
				dol_syslog(get_class($this).'::setPaymentTerms Error '.$sql.' - '.$this->db->error());
				$this->error = $this->db->error();
				return -1;
			}
		} else {
			dol_syslog(get_class($this).'::setPaymentTerms, status of the object is incompatible');
			$this->error = 'Status of the object is incompatible '.$this->statut;
			return -2;
		}
	}

	/**
	 *  Change the transport mode methods
	 *
	 *  @param		int		$id		Id of transport mode
	 *  @return		int				>0 if OK, <0 if KO
	 */
	public function setTransportMode($id)
	{
		dol_syslog(get_class($this).'::setTransportMode('.$id.')');
		if ($this->statut >= 0 || $this->element == 'societe') {
			$fieldname = 'fk_transport_mode';
			if ($this->element == 'societe') {
				$fieldname = 'transport_mode';
			}
			if (get_class($this) == 'Fournisseur') {
				$fieldname = 'transport_mode_supplier';
			}

			$sql = 'UPDATE '.$this->db->prefix().$this->table_element;
			$sql .= " SET ".$fieldname." = ".(($id > 0 || $id == '0') ? ((int) $id) : 'NULL');
			$sql .= ' WHERE rowid='.((int) $this->id);

			if ($this->db->query($sql)) {
				$this->transport_mode_id = $id;
				// for supplier
				if (get_class($this) == 'Fournisseur') {
					$this->transport_mode_supplier_id = $id;
				}
				return 1;
			} else {
				dol_syslog(get_class($this).'::setTransportMode Error '.$sql.' - '.$this->db->error());
				$this->error = $this->db->error();
				return -1;
			}
		} else {
			dol_syslog(get_class($this).'::setTransportMode, status of the object is incompatible');
			$this->error = 'Status of the object is incompatible '.$this->statut;
			return -2;
		}
	}

	/**
	 *  Change the retained warranty payments terms
	 *
	 *  @param		int		$id		Id of new payment terms
	 *  @return		int				>0 if OK, <0 if KO
	 */
	public function setRetainedWarrantyPaymentTerms($id)
	{
		dol_syslog(get_class($this).'::setRetainedWarrantyPaymentTerms('.$id.')');
		if ($this->statut >= 0 || $this->element == 'societe') {
			$fieldname = 'retained_warranty_fk_cond_reglement';

			$sql = 'UPDATE '.$this->db->prefix().$this->table_element;
			$sql .= " SET ".$fieldname." = ".((int) $id);
			$sql .= ' WHERE rowid='.((int) $this->id);

			if ($this->db->query($sql)) {
				$this->retained_warranty_fk_cond_reglement = $id;
				return 1;
			} else {
				dol_syslog(get_class($this).'::setRetainedWarrantyPaymentTerms Error '.$sql.' - '.$this->db->error());
				$this->error = $this->db->error();
				return -1;
			}
		} else {
			dol_syslog(get_class($this).'::setRetainedWarrantyPaymentTerms, status of the object is incompatible');
			$this->error = 'Status of the object is incompatible '.$this->statut;
			return -2;
		}
	}

	/**
	 *	Define delivery address
	 *  @deprecated
	 *
	 *	@param      int		$id		Address id
	 *	@return     int				<0 si ko, >0 si ok
	 */
	public function setDeliveryAddress($id)
	{
		$fieldname = 'fk_delivery_address';
		if ($this->element == 'delivery' || $this->element == 'shipping') {
			$fieldname = 'fk_address';
		}

		$sql = "UPDATE ".$this->db->prefix().$this->table_element." SET ".$fieldname." = ".((int) $id);
		$sql .= " WHERE rowid = ".((int) $this->id)." AND fk_statut = 0";

		if ($this->db->query($sql)) {
			$this->fk_delivery_address = $id;
			return 1;
		} else {
			$this->error = $this->db->error();
			dol_syslog(get_class($this).'::setDeliveryAddress Error '.$this->error);
			return -1;
		}
	}


	/**
	 *  Change the shipping method
	 *
	 *  @param      int     $shipping_method_id     Id of shipping method
	 *  @param      bool    $notrigger              false=launch triggers after, true=disable triggers
	 *  @param      User	$userused               Object user
	 *
	 *  @return     int              1 if OK, 0 if KO
	 */
	public function setShippingMethod($shipping_method_id, $notrigger = false, $userused = null)
	{
		global $user;

		if (empty($userused)) {
			$userused = $user;
		}

		$error = 0;

		if (!$this->table_element) {
			dol_syslog(get_class($this)."::setShippingMethod was called on objet with property table_element not defined", LOG_ERR);
			return -1;
		}

		$this->db->begin();

		if ($shipping_method_id < 0) {
			$shipping_method_id = 'NULL';
		}
		dol_syslog(get_class($this).'::setShippingMethod('.$shipping_method_id.')');

		$sql = "UPDATE ".$this->db->prefix().$this->table_element;
		$sql .= " SET fk_shipping_method = ".((int) $shipping_method_id);
		$sql .= " WHERE rowid=".((int) $this->id);
		$resql = $this->db->query($sql);
		if (!$resql) {
			dol_syslog(get_class($this).'::setShippingMethod Error ', LOG_DEBUG);
			$this->error = $this->db->lasterror();
			$error++;
		} else {
			if (!$notrigger) {
				// Call trigger
				$this->context = array('shippingmethodupdate'=>1);
				$result = $this->call_trigger(strtoupper(get_class($this)).'_MODIFY', $userused);
				if ($result < 0) {
					$error++;
				}
				// End call trigger
			}
		}
		if ($error) {
			$this->db->rollback();
			return -1;
		} else {
			$this->shipping_method_id = ($shipping_method_id == 'NULL') ?null:$shipping_method_id;
			$this->db->commit();
			return 1;
		}
	}


	/**
	 *  Change the warehouse
	 *
	 *  @param      int     $warehouse_id     Id of warehouse
	 *  @return     int              1 if OK, 0 if KO
	 */
	public function setWarehouse($warehouse_id)
	{
		if (!$this->table_element) {
			dol_syslog(get_class($this)."::setWarehouse was called on objet with property table_element not defined", LOG_ERR);
			return -1;
		}
		if ($warehouse_id < 0) {
			$warehouse_id = 'NULL';
		}
		dol_syslog(get_class($this).'::setWarehouse('.$warehouse_id.')');

		$sql = "UPDATE ".$this->db->prefix().$this->table_element;
		$sql .= " SET fk_warehouse = ".((int) $warehouse_id);
		$sql .= " WHERE rowid=".((int) $this->id);

		if ($this->db->query($sql)) {
			$this->warehouse_id = ($warehouse_id == 'NULL') ?null:$warehouse_id;
			return 1;
		} else {
			dol_syslog(get_class($this).'::setWarehouse Error ', LOG_DEBUG);
			$this->error = $this->db->error();
			return 0;
		}
	}


	/**
	 *		Set last model used by doc generator
	 *
	 *		@param		User	$user		User object that make change
	 *		@param		string	$modelpdf	Modele name
	 *		@return		int					<0 if KO, >0 if OK
	 */
	public function setDocModel($user, $modelpdf)
	{
		if (!$this->table_element) {
			dol_syslog(get_class($this)."::setDocModel was called on objet with property table_element not defined", LOG_ERR);
			return -1;
		}

		$newmodelpdf = dol_trunc($modelpdf, 255);

		$sql = "UPDATE ".$this->db->prefix().$this->table_element;
		$sql .= " SET model_pdf = '".$this->db->escape($newmodelpdf)."'";
		$sql .= " WHERE rowid = ".((int) $this->id);

		dol_syslog(get_class($this)."::setDocModel", LOG_DEBUG);
		$resql = $this->db->query($sql);
		if ($resql) {
			$this->model_pdf = $modelpdf;
			$this->modelpdf = $modelpdf; // For bakward compatibility
			return 1;
		} else {
			dol_print_error($this->db);
			return 0;
		}
	}


	/**
	 *  Change the bank account
	 *
	 *  @param		int		$fk_account		Id of bank account
	 *  @param      bool    $notrigger      false=launch triggers after, true=disable triggers
	 *  @param      User	$userused		Object user
	 *  @return		int				1 if OK, 0 if KO
	 */
	public function setBankAccount($fk_account, $notrigger = false, $userused = null)
	{
		global $user;

		if (empty($userused)) {
			$userused = $user;
		}

		$error = 0;

		if (!$this->table_element) {
			dol_syslog(get_class($this)."::setBankAccount was called on objet with property table_element not defined", LOG_ERR);
			return -1;
		}
		$this->db->begin();

		if ($fk_account < 0) {
			$fk_account = 'NULL';
		}
		dol_syslog(get_class($this).'::setBankAccount('.$fk_account.')');

		$sql = "UPDATE ".$this->db->prefix().$this->table_element;
		$sql .= " SET fk_account = ".((int) $fk_account);
		$sql .= " WHERE rowid=".((int) $this->id);

		$resql = $this->db->query($sql);
		if (!$resql) {
			dol_syslog(get_class($this).'::setBankAccount Error '.$sql.' - '.$this->db->error());
			$this->error = $this->db->lasterror();
			$error++;
		} else {
			if (!$notrigger) {
				// Call trigger
				$this->context = array('bankaccountupdate'=>1);
				$result = $this->call_trigger(strtoupper(get_class($this)).'_MODIFY', $userused);
				if ($result < 0) {
					$error++;
				}
				// End call trigger
			}
		}
		if ($error) {
			$this->db->rollback();
			return -1;
		} else {
			$this->fk_account = ($fk_account == 'NULL') ?null:$fk_account;
			$this->db->commit();
			return 1;
		}
	}


	// TODO: Move line related operations to CommonObjectLine?

	// phpcs:disable PEAR.NamingConventions.ValidFunctionName.ScopeNotCamelCaps
	/**
	 *  Save a new position (field rang) for details lines.
	 *  You can choose to set position for lines with already a position or lines without any position defined.
	 *
	 * 	@param		boolean		$renum			   True to renum all already ordered lines, false to renum only not already ordered lines.
	 * 	@param		string		$rowidorder		   ASC or DESC
	 * 	@param		boolean		$fk_parent_line    Table with fk_parent_line field or not
	 * 	@return		int                            <0 if KO, >0 if OK
	 */
	public function line_order($renum = false, $rowidorder = 'ASC', $fk_parent_line = true)
	{
		// phpcs:enable
		if (!$this->table_element_line) {
			dol_syslog(get_class($this)."::line_order was called on objet with property table_element_line not defined", LOG_ERR);
			return -1;
		}
		if (!$this->fk_element) {
			dol_syslog(get_class($this)."::line_order was called on objet with property fk_element not defined", LOG_ERR);
			return -1;
		}

		$fieldposition = 'rang'; // @todo Rename 'rang' into 'position'
		if (in_array($this->table_element_line, array('bom_bomline', 'ecm_files', 'emailcollector_emailcollectoraction', 'product_attribute_value'))) {
			$fieldposition = 'position';
		}

		// Count number of lines to reorder (according to choice $renum)
		$nl = 0;
		$sql = "SELECT count(rowid) FROM ".$this->db->prefix().$this->table_element_line;
		$sql .= " WHERE ".$this->fk_element." = ".((int) $this->id);
		if (!$renum) {
			$sql .= " AND " . $fieldposition . " = 0";
		}
		if ($renum) {
			$sql .= " AND " . $fieldposition . " <> 0";
		}

		dol_syslog(get_class($this)."::line_order", LOG_DEBUG);
		$resql = $this->db->query($sql);
		if ($resql) {
			$row = $this->db->fetch_row($resql);
			$nl = $row[0];
		} else {
			dol_print_error($this->db);
		}
		if ($nl > 0) {
			// The goal of this part is to reorder all lines, with all children lines sharing the same counter that parents.
			$rows = array();

			// We first search all lines that are parent lines (for multilevel details lines)
			$sql = "SELECT rowid FROM ".$this->db->prefix().$this->table_element_line;
			$sql .= " WHERE ".$this->fk_element." = ".((int) $this->id);
			if ($fk_parent_line) {
				$sql .= ' AND fk_parent_line IS NULL';
			}
			$sql .= " ORDER BY " . $fieldposition . " ASC, rowid " . $rowidorder;

			dol_syslog(get_class($this)."::line_order search all parent lines", LOG_DEBUG);
			$resql = $this->db->query($sql);
			if ($resql) {
				$i = 0;
				$num = $this->db->num_rows($resql);
				while ($i < $num) {
					$row = $this->db->fetch_row($resql);
					$rows[] = $row[0]; // Add parent line into array rows
					$childrens = $this->getChildrenOfLine($row[0]);
					if (!empty($childrens)) {
						foreach ($childrens as $child) {
							array_push($rows, $child);
						}
					}
					$i++;
				}

				// Now we set a new number for each lines (parent and children with children included into parent tree)
				if (!empty($rows)) {
					foreach ($rows as $key => $row) {
						$this->updateRangOfLine($row, ($key + 1));
					}
				}
			} else {
				dol_print_error($this->db);
			}
		}
		return 1;
	}

	/**
	 * 	Get children of line
	 *
	 * 	@param	int		$id		            Id of parent line
	 * 	@param	int		$includealltree		0 = 1st level child, 1 = All level child
	 * 	@return	array			            Array with list of children lines id
	 */
	public function getChildrenOfLine($id, $includealltree = 0)
	{
		$fieldposition = 'rang'; // @todo Rename 'rang' into 'position'
		if (in_array($this->table_element_line, array('bom_bomline', 'ecm_files', 'emailcollector_emailcollectoraction', 'product_attribute_value'))) {
			$fieldposition = 'position';
		}

		$rows = array();

		$sql = "SELECT rowid FROM ".$this->db->prefix().$this->table_element_line;
		$sql .= " WHERE ".$this->fk_element." = ".((int) $this->id);
		$sql .= ' AND fk_parent_line = '.((int) $id);
		$sql .= " ORDER BY " . $fieldposition . " ASC";

		dol_syslog(get_class($this)."::getChildrenOfLine search children lines for line ".$id, LOG_DEBUG);
		$resql = $this->db->query($sql);
		if ($resql) {
			if ($this->db->num_rows($resql) > 0) {
				while ($row = $this->db->fetch_row($resql)) {
					$rows[] = $row[0];
					if (!empty($includealltree)) {
						$rows = array_merge($rows, $this->getChildrenOfLine($row[0]), $includealltree);
					}
				}
			}
		}
		return $rows;
	}

	// phpcs:disable PEAR.NamingConventions.ValidFunctionName.ScopeNotCamelCaps
	/**
	 * 	Update a line to have a lower rank
	 *
	 * 	@param 	int			$rowid				Id of line
	 * 	@param	boolean		$fk_parent_line		Table with fk_parent_line field or not
	 * 	@return	void
	 */
	public function line_up($rowid, $fk_parent_line = true)
	{
		// phpcs:enable
		$this->line_order(false, 'ASC', $fk_parent_line);

		// Get rang of line
		$rang = $this->getRangOfLine($rowid);

		// Update position of line
		$this->updateLineUp($rowid, $rang);
	}

	// phpcs:disable PEAR.NamingConventions.ValidFunctionName.ScopeNotCamelCaps
	/**
	 * 	Update a line to have a higher rank
	 *
	 * 	@param	int			$rowid				Id of line
	 * 	@param	boolean		$fk_parent_line		Table with fk_parent_line field or not
	 * 	@return	void
	 */
	public function line_down($rowid, $fk_parent_line = true)
	{
		// phpcs:enable
		$this->line_order(false, 'ASC', $fk_parent_line);

		// Get rang of line
		$rang = $this->getRangOfLine($rowid);

		// Get max value for rang
		$max = $this->line_max();

		// Update position of line
		$this->updateLineDown($rowid, $rang, $max);
	}

	/**
	 * 	Update position of line (rang)
	 *
	 * 	@param	int		$rowid		Id of line
	 * 	@param	int		$rang		Position
	 * 	@return	int					<0 if KO, >0 if OK
	 */
	public function updateRangOfLine($rowid, $rang)
	{
		global $hookmanager;
		$fieldposition = 'rang'; // @todo Rename 'rang' into 'position'
		if (in_array($this->table_element_line, array('bom_bomline', 'ecm_files', 'emailcollector_emailcollectoraction', 'product_attribute_value'))) {
			$fieldposition = 'position';
		}

		$sql = "UPDATE ".$this->db->prefix().$this->table_element_line." SET ".$fieldposition." = ".((int) $rang);
		$sql .= ' WHERE rowid = '.((int) $rowid);

		dol_syslog(get_class($this)."::updateRangOfLine", LOG_DEBUG);
		if (!$this->db->query($sql)) {
			dol_print_error($this->db);
			return -1;
		} else {
			$parameters=array('rowid'=>$rowid, 'rang'=>$rang, 'fieldposition' => $fieldposition);
			$action='';
			$reshook = $hookmanager->executeHooks('afterRankOfLineUpdate', $parameters, $this, $action);
			return 1;
		}
	}

	// phpcs:disable PEAR.NamingConventions.ValidFunctionName.ScopeNotCamelCaps
	/**
	 * 	Update position of line with ajax (rang)
	 *
	 * 	@param	array	$rows	Array of rows
	 * 	@return	void
	 */
	public function line_ajaxorder($rows)
	{
		// phpcs:enable
		$num = count($rows);
		for ($i = 0; $i < $num; $i++) {
			$this->updateRangOfLine($rows[$i], ($i + 1));
		}
	}

	/**
	 * 	Update position of line up (rang)
	 *
	 * 	@param	int		$rowid		Id of line
	 * 	@param	int		$rang		Position
	 * 	@return	void
	 */
	public function updateLineUp($rowid, $rang)
	{
		if ($rang > 1) {
			$fieldposition = 'rang';
			if (in_array($this->table_element_line, array('ecm_files', 'emailcollector_emailcollectoraction', 'product_attribute_value'))) {
				$fieldposition = 'position';
			}

			$sql = "UPDATE ".$this->db->prefix().$this->table_element_line." SET ".$fieldposition." = ".((int) $rang);
			$sql .= " WHERE ".$this->fk_element." = ".((int) $this->id);
			$sql .= " AND " . $fieldposition . " = " . ((int) ($rang - 1));
			if ($this->db->query($sql)) {
				$sql = "UPDATE ".$this->db->prefix().$this->table_element_line." SET ".$fieldposition." = ".((int) ($rang - 1));
				$sql .= ' WHERE rowid = '.((int) $rowid);
				if (!$this->db->query($sql)) {
					dol_print_error($this->db);
				}
			} else {
				dol_print_error($this->db);
			}
		}
	}

	/**
	 * 	Update position of line down (rang)
	 *
	 * 	@param	int		$rowid		Id of line
	 * 	@param	int		$rang		Position
	 * 	@param	int		$max		Max
	 * 	@return	void
	 */
	public function updateLineDown($rowid, $rang, $max)
	{
		if ($rang < $max) {
			$fieldposition = 'rang';
			if (in_array($this->table_element_line, array('ecm_files', 'emailcollector_emailcollectoraction', 'product_attribute_value'))) {
				$fieldposition = 'position';
			}

			$sql = "UPDATE ".$this->db->prefix().$this->table_element_line." SET ".$fieldposition." = ".((int) $rang);
			$sql .= " WHERE ".$this->fk_element." = ".((int) $this->id);
			$sql .= " AND " . $fieldposition . " = " . ((int) ($rang + 1));
			if ($this->db->query($sql)) {
				$sql = "UPDATE ".$this->db->prefix().$this->table_element_line." SET ".$fieldposition." = ".((int) ($rang + 1));
				$sql .= ' WHERE rowid = '.((int) $rowid);
				if (!$this->db->query($sql)) {
					dol_print_error($this->db);
				}
			} else {
				dol_print_error($this->db);
			}
		}
	}

	/**
	 * 	Get position of line (rang)
	 *
	 * 	@param		int		$rowid		Id of line
	 *  @return		int     			Value of rang in table of lines
	 */
	public function getRangOfLine($rowid)
	{
		$fieldposition = 'rang';
		if (in_array($this->table_element_line, array('ecm_files', 'emailcollector_emailcollectoraction', 'product_attribute_value'))) {
			$fieldposition = 'position';
		}

		$sql = "SELECT " . $fieldposition . " FROM ".$this->db->prefix().$this->table_element_line;
		$sql .= " WHERE rowid = ".((int) $rowid);

		dol_syslog(get_class($this)."::getRangOfLine", LOG_DEBUG);
		$resql = $this->db->query($sql);
		if ($resql) {
			$row = $this->db->fetch_row($resql);
			return $row[0];
		}

		return 0;
	}

	/**
	 * 	Get rowid of the line relative to its position
	 *
	 * 	@param		int		$rang		Rang value
	 *  @return     int     			Rowid of the line
	 */
	public function getIdOfLine($rang)
	{
		$fieldposition = 'rang';
		if (in_array($this->table_element_line, array('ecm_files', 'emailcollector_emailcollectoraction', 'product_attribute_value'))) {
			$fieldposition = 'position';
		}

		$sql = "SELECT rowid FROM ".$this->db->prefix().$this->table_element_line;
		$sql .= " WHERE ".$this->fk_element." = ".((int) $this->id);
		$sql .= " AND " . $fieldposition . " = ".((int) $rang);
		$resql = $this->db->query($sql);
		if ($resql) {
			$row = $this->db->fetch_row($resql);
			return $row[0];
		}

		return 0;
	}

	// phpcs:disable PEAR.NamingConventions.ValidFunctionName.ScopeNotCamelCaps
	/**
	 * 	Get max value used for position of line (rang)
	 *
	 * 	@param		int		$fk_parent_line		Parent line id
	 *  @return     int  			   			Max value of rang in table of lines
	 */
	public function line_max($fk_parent_line = 0)
	{
		// phpcs:enable
		$positionfield = 'rang';
		if (in_array($this->table_element, array('bom_bom', 'product_attribute'))) {
			$positionfield = 'position';
		}

		// Search the last rang with fk_parent_line
		if ($fk_parent_line) {
			$sql = "SELECT max(".$positionfield.") FROM ".$this->db->prefix().$this->table_element_line;
			$sql .= " WHERE ".$this->fk_element." = ".((int) $this->id);
			$sql .= " AND fk_parent_line = ".((int) $fk_parent_line);

			dol_syslog(get_class($this)."::line_max", LOG_DEBUG);
			$resql = $this->db->query($sql);
			if ($resql) {
				$row = $this->db->fetch_row($resql);
				if (!empty($row[0])) {
					return $row[0];
				} else {
					return $this->getRangOfLine($fk_parent_line);
				}
			}
		} else {
			// If not, search the last rang of element
			$sql = "SELECT max(".$positionfield.") FROM ".$this->db->prefix().$this->table_element_line;
			$sql .= " WHERE ".$this->fk_element." = ".((int) $this->id);

			dol_syslog(get_class($this)."::line_max", LOG_DEBUG);
			$resql = $this->db->query($sql);
			if ($resql) {
				$row = $this->db->fetch_row($resql);
				return $row[0];
			}
		}

		return 0;
	}

	// phpcs:disable PEAR.NamingConventions.ValidFunctionName.ScopeNotCamelCaps
	/**
	 *  Update external ref of element
	 *
	 *  @param      string		$ref_ext	Update field ref_ext
	 *  @return     int      		   		<0 if KO, >0 if OK
	 */
	public function update_ref_ext($ref_ext)
	{
		// phpcs:enable
		if (!$this->table_element) {
			dol_syslog(get_class($this)."::update_ref_ext was called on objet with property table_element not defined", LOG_ERR);
			return -1;
		}

		$sql = "UPDATE ".$this->db->prefix().$this->table_element;
		$sql .= " SET ref_ext = '".$this->db->escape($ref_ext)."'";
		$sql .= " WHERE ".(isset($this->table_rowid) ? $this->table_rowid : 'rowid')." = ".((int) $this->id);

		dol_syslog(get_class($this)."::update_ref_ext", LOG_DEBUG);
		if ($this->db->query($sql)) {
			$this->ref_ext = $ref_ext;
			return 1;
		} else {
			$this->error = $this->db->error();
			return -1;
		}
	}

	// phpcs:disable PEAR.NamingConventions.ValidFunctionName.ScopeNotCamelCaps
	/**
	 *  Update note of element
	 *
	 *  @param      string		$note		New value for note
	 *  @param		string		$suffix		'', '_public' or '_private'
	 *  @return     int      		   		<0 if KO, >0 if OK
	 */
	public function update_note($note, $suffix = '')
	{
		// phpcs:enable
		global $user;

		if (!$this->table_element) {
			$this->error = 'update_note was called on objet with property table_element not defined';
			dol_syslog(get_class($this)."::update_note was called on objet with property table_element not defined", LOG_ERR);
			return -1;
		}
		if (!in_array($suffix, array('', '_public', '_private'))) {
			$this->error = 'update_note Parameter suffix must be empty, \'_private\' or \'_public\'';
			dol_syslog(get_class($this)."::update_note Parameter suffix must be empty, '_private' or '_public'", LOG_ERR);
			return -2;
		}

		$newsuffix = $suffix;

		// Special cas
		if ($this->table_element == 'product' && $newsuffix == '_private') {
			$newsuffix = '';
		}
		if (in_array($this->table_element, array('actioncomm', 'adherent', 'advtargetemailing', 'cronjob', 'establishment'))) {
			$fieldusermod =  "fk_user_mod";
		} elseif ($this->table_element == 'ecm_files') {
			$fieldusermod = "fk_user_m";
		} else {
			$fieldusermod = "fk_user_modif";
		}
		$sql = "UPDATE ".$this->db->prefix().$this->table_element;
		$sql .= " SET note".$newsuffix." = ".(!empty($note) ? ("'".$this->db->escape($note)."'") : "NULL");
		$sql .= ", ".$fieldusermod." = ".((int) $user->id);
		$sql .= " WHERE rowid = ".((int) $this->id);

		dol_syslog(get_class($this)."::update_note", LOG_DEBUG);
		if ($this->db->query($sql)) {
			if ($suffix == '_public') {
				$this->note_public = $note;
			} elseif ($suffix == '_private') {
				$this->note_private = $note;
			} else {
				$this->note = $note; // deprecated
				$this->note_private = $note;
			}
			return 1;
		} else {
			$this->error = $this->db->lasterror();
			return -1;
		}
	}

	// phpcs:disable PEAR.NamingConventions.ValidFunctionName.ScopeNotCamelCaps
	/**
	 * 	Update public note (kept for backward compatibility)
	 *
	 * @param      string		$note		New value for note
	 * @return     int      		   		<0 if KO, >0 if OK
	 * @deprecated
	 * @see update_note()
	 */
	public function update_note_public($note)
	{
		// phpcs:enable
		return $this->update_note($note, '_public');
	}

	// phpcs:disable PEAR.NamingConventions.ValidFunctionName.ScopeNotCamelCaps
	/**
	 *	Update total_ht, total_ttc, total_vat, total_localtax1, total_localtax2 for an object (sum of lines).
	 *  Must be called at end of methods addline or updateline.
	 *
	 *	@param	int		$exclspec          	>0 = Exclude special product (product_type=9)
	 *  @param  string	$roundingadjust    	'none'=Do nothing, 'auto'=Use default method (MAIN_ROUNDOFTOTAL_NOT_TOTALOFROUND if defined, or '0'), '0'=Force mode Total of rounding, '1'=Force mode Rounding of total
	 *  @param	int		$nodatabaseupdate	1=Do not update database total fields of the main object. Update only properties in memory. Can be used to save SQL when this method is called several times, so we can do it only once at end.
	 *  @param	Societe	$seller				If roundingadjust is '0' or '1' or maybe 'auto', it means we recalculate total for lines before calculating total for object and for this, we need seller object (used to analyze lines to check corrupted data).
	 *	@return	int    			           	<0 if KO, >0 if OK
	 */
	public function update_price($exclspec = 0, $roundingadjust = 'none', $nodatabaseupdate = 0, $seller = null)
	{
		// phpcs:enable
		global $conf, $hookmanager, $action;

		$parameters = array('exclspec' => $exclspec, 'roundingadjust' => $roundingadjust, 'nodatabaseupdate' => $nodatabaseupdate, 'seller' => $seller);
		$reshook = $hookmanager->executeHooks('updateTotalPrice', $parameters, $this, $action); // Note that $action and $object may have been modified by some hooks
		if ($reshook > 0) {
			return 1; // replacement code
		} elseif ($reshook < 0) {
			return -1; // failure
		} // reshook = 0 => execute normal code

		// Some external module want no update price after a trigger because they have another method to calculate the total (ex: with an extrafield)
		$MODULE = "";
		if ($this->element == 'propal') {
			$MODULE = "MODULE_DISALLOW_UPDATE_PRICE_PROPOSAL";
		} elseif ($this->element == 'commande' || $this->element == 'order') {
			$MODULE = "MODULE_DISALLOW_UPDATE_PRICE_ORDER";
		} elseif ($this->element == 'facture' || $this->element == 'invoice') {
			$MODULE = "MODULE_DISALLOW_UPDATE_PRICE_INVOICE";
		} elseif ($this->element == 'facture_fourn' || $this->element == 'supplier_invoice' || $this->element == 'invoice_supplier' || $this->element == 'invoice_supplier_rec') {
			$MODULE = "MODULE_DISALLOW_UPDATE_PRICE_SUPPLIER_INVOICE";
		} elseif ($this->element == 'order_supplier' || $this->element == 'supplier_order') {
			$MODULE = "MODULE_DISALLOW_UPDATE_PRICE_SUPPLIER_ORDER";
		} elseif ($this->element == 'supplier_proposal') {
			$MODULE = "MODULE_DISALLOW_UPDATE_PRICE_SUPPLIER_PROPOSAL";
		}

		if (!empty($MODULE)) {
			if (!empty($conf->global->$MODULE)) {
				$modsactivated = explode(',', $conf->global->$MODULE);
				foreach ($modsactivated as $mod) {
					if (isModEnabled($mod)) {
						return 1; // update was disabled by specific setup
					}
				}
			}
		}

		include_once DOL_DOCUMENT_ROOT.'/core/lib/price.lib.php';

		$forcedroundingmode = $roundingadjust;
		if ($forcedroundingmode == 'auto' && isset($conf->global->MAIN_ROUNDOFTOTAL_NOT_TOTALOFROUND)) {
			$forcedroundingmode = getDolGlobalString('MAIN_ROUNDOFTOTAL_NOT_TOTALOFROUND');
		} elseif ($forcedroundingmode == 'auto') {
			$forcedroundingmode = '0';
		}

		$error = 0;

		$multicurrency_tx = !empty($this->multicurrency_tx) ? $this->multicurrency_tx : 1;

		// Define constants to find lines to sum (field name int the table_element_line not into table_element)
		$fieldtva = 'total_tva';
		$fieldlocaltax1 = 'total_localtax1';
		$fieldlocaltax2 = 'total_localtax2';
		$fieldup = 'subprice';
		if ($this->element == 'facture_fourn' || $this->element == 'invoice_supplier') {
			$fieldtva = 'tva';
			$fieldup = 'pu_ht';
		}
		if ($this->element == 'invoice_supplier_rec') {
			$fieldup = 'pu_ht';
		}
		if ($this->element == 'expensereport') {
			$fieldup = 'value_unit';
		}

		$sql = "SELECT rowid, qty, ".$fieldup." as up, remise_percent, total_ht, ".$fieldtva." as total_tva, total_ttc, ".$fieldlocaltax1." as total_localtax1, ".$fieldlocaltax2." as total_localtax2,";
		$sql .= ' tva_tx as vatrate, localtax1_tx, localtax2_tx, localtax1_type, localtax2_type, info_bits, product_type';
		if ($this->table_element_line == 'facturedet') {
			$sql .= ', situation_percent';
		}
		$sql .= ', multicurrency_total_ht, multicurrency_total_tva, multicurrency_total_ttc';
		$sql .= " FROM ".$this->db->prefix().$this->table_element_line;
		$sql .= " WHERE ".$this->fk_element." = ".((int) $this->id);
		if ($exclspec) {
			$product_field = 'product_type';
			if ($this->table_element_line == 'contratdet') {
				$product_field = ''; // contratdet table has no product_type field
			}
			if ($product_field) {
				$sql .= " AND ".$product_field." <> 9";
			}
		}
		$sql .= ' ORDER by rowid'; // We want to be sure to always use same order of line to not change lines differently when option MAIN_ROUNDOFTOTAL_NOT_TOTALOFROUND is used

		dol_syslog(get_class($this)."::update_price", LOG_DEBUG);

		$resql = $this->db->query($sql);
		if ($resql) {
			$this->total_ht  = 0;
			$this->total_tva = 0;
			$this->total_localtax1 = 0;
			$this->total_localtax2 = 0;
			$this->total_ttc = 0;
			$total_ht_by_vats  = array();
			$total_tva_by_vats = array();
			$total_ttc_by_vats = array();
			$this->multicurrency_total_ht = 0;
			$this->multicurrency_total_tva	= 0;
			$this->multicurrency_total_ttc	= 0;

			$this->db->begin();

			$num = $this->db->num_rows($resql);
			$i = 0;
			while ($i < $num) {
				$obj = $this->db->fetch_object($resql);

				// Note: There is no check on detail line and no check on total, if $forcedroundingmode = 'none'
				$parameters = array('fk_element' => $obj->rowid);
				$reshook = $hookmanager->executeHooks('changeRoundingMode', $parameters, $this, $action); // Note that $action and $object may have been modified by some hooks

				if (empty($reshook) && $forcedroundingmode == '0') {	// Check if data on line are consistent. This may solve lines that were not consistent because set with $forcedroundingmode='auto'
					// This part of code is to fix data. We should not call it too often.
					$localtax_array = array($obj->localtax1_type, $obj->localtax1_tx, $obj->localtax2_type, $obj->localtax2_tx);
					$tmpcal = calcul_price_total($obj->qty, $obj->up, $obj->remise_percent, $obj->vatrate, $obj->localtax1_tx, $obj->localtax2_tx, 0, 'HT', $obj->info_bits, $obj->product_type, $seller, $localtax_array, (isset($obj->situation_percent) ? $obj->situation_percent : 100), $multicurrency_tx);

					$diff_when_using_price_ht = price2num($tmpcal[1] - $obj->total_tva, 'MT', 1); // If price was set with tax price and unit price HT has a low number of digits, then we may have a diff on recalculation from unit price HT.
					$diff_on_current_total = price2num($obj->total_ttc - $obj->total_ht - $obj->total_tva - $obj->total_localtax1 - $obj->total_localtax2, 'MT', 1);
					//var_dump($obj->total_ht.' '.$obj->total_tva.' '.$obj->total_localtax1.' '.$obj->total_localtax2.' => '.$obj->total_ttc);
					//var_dump($diff_when_using_price_ht.' '.$diff_on_current_total);

					if ($diff_on_current_total) {
						// This should not happen, we should always have in table: total_ttc = total_ht + total_vat + total_localtax1 + total_localtax2
						$sqlfix = "UPDATE ".$this->db->prefix().$this->table_element_line." SET ".$fieldtva." = ".price2num((float) $tmpcal[1]).", total_ttc = ".price2num((float) $tmpcal[2])." WHERE rowid = ".((int) $obj->rowid);
						dol_syslog('We found unconsistent data into detailed line (diff_on_current_total = '.$diff_on_current_total.') for line rowid = '.$obj->rowid." (ht=".$obj->total_ht." vat=".$obj->total_tva." tax1=".$obj->total_localtax1." tax2=".$obj->total_localtax2." ttc=".$obj->total_ttc."). We fix the total_vat and total_ttc of line by running sqlfix = ".$sqlfix, LOG_WARNING);
						$resqlfix = $this->db->query($sqlfix);
						if (!$resqlfix) {
							dol_print_error($this->db, 'Failed to update line');
						}
						$obj->total_tva = $tmpcal[1];
						$obj->total_ttc = $tmpcal[2];
					} elseif ($diff_when_using_price_ht && $roundingadjust == '0') {
						// After calculation from HT, total is consistent but we have found a difference between VAT part in calculation and into database and
						// we ask to force the use of rounding on line (like done on calculation) so we force update of line
						$sqlfix = "UPDATE ".$this->db->prefix().$this->table_element_line." SET ".$fieldtva." = ".price2num((float) $tmpcal[1]).", total_ttc = ".price2num((float) $tmpcal[2])." WHERE rowid = ".((int) $obj->rowid);
						dol_syslog('We found a line with different rounding data into detailed line (diff_when_using_price_ht = '.$diff_when_using_price_ht.' and diff_on_current_total = '.$diff_on_current_total.') for line rowid = '.$obj->rowid." (total vat of line calculated=".$tmpcal[1].", database=".$obj->total_tva."). We fix the total_vat and total_ttc of line by running sqlfix = ".$sqlfix);
						$resqlfix = $this->db->query($sqlfix);
						if (!$resqlfix) {
							dol_print_error($this->db, 'Failed to update line');
						}
						$obj->total_tva = $tmpcal[1];
						$obj->total_ttc = $tmpcal[2];
					}
				}

				$this->total_ht        += $obj->total_ht; // The field visible at end of line detail
				$this->total_tva       += $obj->total_tva;
				$this->total_localtax1 += $obj->total_localtax1;
				$this->total_localtax2 += $obj->total_localtax2;
				$this->total_ttc       += $obj->total_ttc;
				$this->multicurrency_total_ht        += $obj->multicurrency_total_ht; // The field visible at end of line detail
				$this->multicurrency_total_tva       += $obj->multicurrency_total_tva;
				$this->multicurrency_total_ttc       += $obj->multicurrency_total_ttc;

				if (!isset($total_ht_by_vats[$obj->vatrate])) {
					$total_ht_by_vats[$obj->vatrate] = 0;
				}
				if (!isset($total_tva_by_vats[$obj->vatrate])) {
					$total_tva_by_vats[$obj->vatrate] = 0;
				}
				if (!isset($total_ttc_by_vats[$obj->vatrate])) {
					$total_ttc_by_vats[$obj->vatrate] = 0;
				}
				$total_ht_by_vats[$obj->vatrate]  += $obj->total_ht;
				$total_tva_by_vats[$obj->vatrate] += $obj->total_tva;
				$total_ttc_by_vats[$obj->vatrate] += $obj->total_ttc;

				if ($forcedroundingmode == '1') {	// Check if we need adjustement onto line for vat. TODO This works on the company currency but not on foreign currency
					$tmpvat = price2num($total_ht_by_vats[$obj->vatrate] * $obj->vatrate / 100, 'MT', 1);
					$diff = price2num($total_tva_by_vats[$obj->vatrate] - $tmpvat, 'MT', 1);
					//print 'Line '.$i.' rowid='.$obj->rowid.' vat_rate='.$obj->vatrate.' total_ht='.$obj->total_ht.' total_tva='.$obj->total_tva.' total_ttc='.$obj->total_ttc.' total_ht_by_vats='.$total_ht_by_vats[$obj->vatrate].' total_tva_by_vats='.$total_tva_by_vats[$obj->vatrate].' (new calculation = '.$tmpvat.') total_ttc_by_vats='.$total_ttc_by_vats[$obj->vatrate].($diff?" => DIFF":"")."<br>\n";
					if ($diff) {
						if (abs($diff) > (10 * pow(10, -1 * getDolGlobalInt('MAIN_MAX_DECIMALS_TOT', 0)))) {
							// If error is more than 10 times the accurancy of rounding. This should not happen.
							$errmsg = 'A rounding difference was detected into TOTAL but is too high to be corrected. Some data in your lines may be corrupted. Try to edit each line manually to fix this before restarting.';
							dol_syslog($errmsg, LOG_WARNING);
							$this->error = $errmsg;
							$error++;
							break;
						}
						$sqlfix = "UPDATE ".$this->db->prefix().$this->table_element_line." SET ".$fieldtva." = ".price2num($obj->total_tva - $diff).", total_ttc = ".price2num($obj->total_ttc - $diff)." WHERE rowid = ".((int) $obj->rowid);
						dol_syslog('We found a difference of '.$diff.' for line rowid = '.$obj->rowid.". We fix the total_vat and total_ttc of line by running sqlfix = ".$sqlfix);

						$resqlfix = $this->db->query($sqlfix);

						if (!$resqlfix) {
							dol_print_error($this->db, 'Failed to update line');
						}

						$this->total_tva = (float) price2num($this->total_tva - $diff, '', 1);
						$this->total_ttc = (float) price2num($this->total_ttc - $diff, '', 1);
						$total_tva_by_vats[$obj->vatrate] = (float) price2num($total_tva_by_vats[$obj->vatrate] - $diff, '', 1);
						$total_ttc_by_vats[$obj->vatrate] = (float) price2num($total_ttc_by_vats[$obj->vatrate] - $diff, '', 1);
					}
				}

				$i++;
			}

			// Add revenue stamp to total
			$this->total_ttc += isset($this->revenuestamp) ? $this->revenuestamp : 0;
			$this->multicurrency_total_ttc += isset($this->revenuestamp) ? ($this->revenuestamp * $multicurrency_tx) : 0;

			// Situations totals
			if (!empty($this->situation_cycle_ref) && $this->situation_counter > 1 && method_exists($this, 'get_prev_sits') && $this->type != $this::TYPE_CREDIT_NOTE) {
				$prev_sits = $this->get_prev_sits();

				foreach ($prev_sits as $sit) {				// $sit is an object Facture loaded with a fetch.
					$this->total_ht -= $sit->total_ht;
					$this->total_tva -= $sit->total_tva;
					$this->total_localtax1 -= $sit->total_localtax1;
					$this->total_localtax2 -= $sit->total_localtax2;
					$this->total_ttc -= $sit->total_ttc;
					$this->multicurrency_total_ht -= $sit->multicurrency_total_ht;
					$this->multicurrency_total_tva -= $sit->multicurrency_total_tva;
					$this->multicurrency_total_ttc -= $sit->multicurrency_total_ttc;
				}
			}

			// Clean total
			$this->total_ht = (float) price2num($this->total_ht);
			$this->total_tva = (float) price2num($this->total_tva);
			$this->total_localtax1 = (float) price2num($this->total_localtax1);
			$this->total_localtax2 = (float) price2num($this->total_localtax2);
			$this->total_ttc = (float) price2num($this->total_ttc);

			$this->db->free($resql);

			// Now update global fields total_ht, total_ttc, total_tva, total_localtax1, total_localtax2, multicurrency_total_* of main object
			$fieldht = 'total_ht';
			$fieldtva = 'tva';
			$fieldlocaltax1 = 'localtax1';
			$fieldlocaltax2 = 'localtax2';
			$fieldttc = 'total_ttc';
			// Specific code for backward compatibility with old field names
			if (in_array($this->element, array('propal', 'commande', 'facture', 'facturerec', 'supplier_proposal', 'order_supplier', 'facture_fourn', 'invoice_supplier', 'invoice_supplier_rec', 'expensereport'))) {
				$fieldtva = 'total_tva';
			}

			if (!$error && empty($nodatabaseupdate)) {
				$sql = "UPDATE ".$this->db->prefix().$this->table_element.' SET';
				$sql .= " ".$fieldht." = ".((float) price2num($this->total_ht, 'MT', 1)).",";
				$sql .= " ".$fieldtva." = ".((float) price2num($this->total_tva, 'MT', 1)).",";
				$sql .= " ".$fieldlocaltax1." = ".((float) price2num($this->total_localtax1, 'MT', 1)).",";
				$sql .= " ".$fieldlocaltax2." = ".((float) price2num($this->total_localtax2, 'MT', 1)).",";
				$sql .= " ".$fieldttc." = ".((float) price2num($this->total_ttc, 'MT', 1));
				$sql .= ", multicurrency_total_ht = ".((float) price2num($this->multicurrency_total_ht, 'MT', 1));
				$sql .= ", multicurrency_total_tva = ".((float) price2num($this->multicurrency_total_tva, 'MT', 1));
				$sql .= ", multicurrency_total_ttc = ".((float) price2num($this->multicurrency_total_ttc, 'MT', 1));
				$sql .= " WHERE rowid = ".((int) $this->id);

				dol_syslog(get_class($this)."::update_price", LOG_DEBUG);
				$resql = $this->db->query($sql);

				if (!$resql) {
					$error++;
					$this->error = $this->db->lasterror();
					$this->errors[] = $this->db->lasterror();
				}
			}

			if (!$error) {
				$this->db->commit();
				return 1;
			} else {
				$this->db->rollback();
				return -1;
			}
		} else {
			dol_print_error($this->db, 'Bad request in update_price');
			return -1;
		}
	}

	// phpcs:disable PEAR.NamingConventions.ValidFunctionName.ScopeNotCamelCaps
	/**
	 *	Add an object link into llx_element_element.
	 *
	 *	@param		string	$origin		Linked element type
	 *	@param		int		$origin_id	Linked element id
	 * 	@param		User	$f_user		User that create
	 * 	@param		int		$notrigger	1=Does not execute triggers, 0=execute triggers
	 *	@return		int					<=0 if KO, >0 if OK
	 *	@see		fetchObjectLinked(), updateObjectLinked(), deleteObjectLinked()
	 */
	public function add_object_linked($origin = null, $origin_id = null, $f_user = null, $notrigger = 0)
	{
		// phpcs:enable
		global $user, $hookmanager, $action;
		$origin = (!empty($origin) ? $origin : $this->origin);
		$origin_id = (!empty($origin_id) ? $origin_id : $this->origin_id);
		$f_user = isset($f_user) ? $f_user : $user;

		// Special case
		if ($origin == 'order') {
			$origin = 'commande';
		}
		if ($origin == 'invoice') {
			$origin = 'facture';
		}
		if ($origin == 'invoice_template') {
			$origin = 'facturerec';
		}
		if ($origin == 'supplierorder') {
			$origin = 'order_supplier';
		}

		// Elements of the core modules which have `$module` property but may to which we don't want to prefix module part to the element name for finding the linked object in llx_element_element.
		// It's because an entry for this element may be exist in llx_element_element before this modification (version <=14.2) and ave named only with their element name in fk_source or fk_target.
		$coremodule = array('knowledgemanagement', 'partnership', 'workstation', 'ticket', 'recruitment', 'eventorganization', 'asset');
		// Add module part to target type if object has $module property and isn't in core modules.
		$targettype = ((!empty($this->module) && ! in_array($this->module, $coremodule)) ? $this->module.'_' : '').$this->element;

		$parameters = array('targettype'=>$targettype);
		// Hook for explicitly set the targettype if it must be differtent than $this->element
		$reshook = $hookmanager->executeHooks('setLinkedObjectSourceTargetType', $parameters, $this, $action); // Note that $action and $object may have been modified by some hooks
		if ($reshook > 0) {
			if (!empty($hookmanager->resArray['targettype'])) $targettype = $hookmanager->resArray['targettype'];
		}

		$this->db->begin();
		$error = 0;

		$sql = "INSERT INTO " . $this->db->prefix() . "element_element (";
		$sql .= "fk_source";
		$sql .= ", sourcetype";
		$sql .= ", fk_target";
		$sql .= ", targettype";
		$sql .= ") VALUES (";
		$sql .= ((int) $origin_id);
		$sql .= ", '" . $this->db->escape($origin) . "'";
		$sql .= ", " . ((int) $this->id);
		$sql .= ", '" . $this->db->escape($targettype) . "'";
		$sql .= ")";

		dol_syslog(get_class($this) . "::add_object_linked", LOG_DEBUG);
		if ($this->db->query($sql)) {
			if (!$notrigger) {
				// Call trigger
				$this->context['link_origin'] = $origin;
				$this->context['link_origin_id'] = $origin_id;
				$result = $this->call_trigger('OBJECT_LINK_INSERT', $f_user);
				if ($result < 0) {
					$error++;
				}
				// End call triggers
			}
		} else {
			$this->error = $this->db->lasterror();
			$error++;
		}

		if (!$error) {
			$this->db->commit();
			return 1;
		} else {
			$this->db->rollback();
			return 0;
		}
	}

	/**
	 *	Fetch array of objects linked to current object (object of enabled modules only). Links are loaded into
	 *		this->linkedObjectsIds array +
	 *		this->linkedObjects array if $loadalsoobjects = 1 or $loadalsoobjects = type
	 *  Possible usage for parameters:
	 *  - all parameters empty -> we look all link to current object (current object can be source or target)
	 *  - source id+type -> will get list of targets linked to source
	 *  - target id+type -> will get list of sources linked to target
	 *  - source id+type + target type -> will get list of targets of the type linked to source
	 *  - target id+type + source type -> will get list of sources of the type linked to target
	 *
	 *	@param	int			$sourceid			Object source id (if not defined, $this->id)
	 *	@param  string		$sourcetype			Object source type (if not defined, $this->element)
	 *	@param  int			$targetid			Object target id (if not defined, $this->id)
	 *	@param  string		$targettype			Object target type (if not defined, $this->element)
	 *	@param  string		$clause				'OR' or 'AND' clause used when both source id and target id are provided
	 *  @param  int			$alsosametype		0=Return only links to object that differs from source type. 1=Include also link to objects of same type.
	 *  @param  string		$orderby			SQL 'ORDER BY' clause
	 *  @param	int|string	$loadalsoobjects	Load also array this->linkedObjects. Use 0 to increase performances, Use 1 to load all, Use value of type ('facture', 'facturerec', ...) to load only a type of object.
	 *	@return int								<0 if KO, >0 if OK
	 *  @see	add_object_linked(), updateObjectLinked(), deleteObjectLinked()
	 */
	public function fetchObjectLinked($sourceid = null, $sourcetype = '', $targetid = null, $targettype = '', $clause = 'OR', $alsosametype = 1, $orderby = 'sourcetype', $loadalsoobjects = 1)
	{
		global $conf, $hookmanager, $action;

		// Important for pdf generation time reduction
		// This boolean is true if $this->linkedObjects has already been loaded with all objects linked without filter
		if ($this->id > 0 && !empty($this->linkedObjectsFullLoaded[$this->id])) {
			return 1;
		}

		$this->linkedObjectsIds = array();
		$this->linkedObjects = array();

		$justsource = false;
		$justtarget = false;
		$withtargettype = false;
		$withsourcetype = false;

		$parameters = array('sourcetype'=>$sourcetype, 'sourceid'=>$sourceid, 'targettype'=>$targettype, 'targetid'=>$targetid);
		// Hook for explicitly set the targettype if it must be differtent than $this->element
		$reshook = $hookmanager->executeHooks('setLinkedObjectSourceTargetType', $parameters, $this, $action); // Note that $action and $object may have been modified by some hooks
		if ($reshook > 0) {
			if (!empty($hookmanager->resArray['sourcetype'])) $sourcetype = $hookmanager->resArray['sourcetype'];
			if (!empty($hookmanager->resArray['sourceid'])) $sourceid = $hookmanager->resArray['sourceid'];
			if (!empty($hookmanager->resArray['targettype'])) $targettype = $hookmanager->resArray['targettype'];
			if (!empty($hookmanager->resArray['targetid'])) $targetid = $hookmanager->resArray['targetid'];
		}

		if (!empty($sourceid) && !empty($sourcetype) && empty($targetid)) {
			$justsource = true; // the source (id and type) is a search criteria
			if (!empty($targettype)) {
				$withtargettype = true;
			}
		}
		if (!empty($targetid) && !empty($targettype) && empty($sourceid)) {
			$justtarget = true; // the target (id and type) is a search criteria
			if (!empty($sourcetype)) {
				$withsourcetype = true;
			}
		}

		$sourceid = (!empty($sourceid) ? $sourceid : $this->id);
		$targetid = (!empty($targetid) ? $targetid : $this->id);
		$sourcetype = (!empty($sourcetype) ? $sourcetype : $this->element);
		$targettype = (!empty($targettype) ? $targettype : $this->element);

		/*if (empty($sourceid) && empty($targetid))
		 {
		 dol_syslog('Bad usage of function. No source nor target id defined (nor as parameter nor as object id)', LOG_ERR);
		 return -1;
		 }*/

		// Links between objects are stored in table element_element
		$sql = "SELECT rowid, fk_source, sourcetype, fk_target, targettype";
		$sql .= " FROM ".$this->db->prefix()."element_element";
		$sql .= " WHERE ";
		if ($justsource || $justtarget) {
			if ($justsource) {
				$sql .= "fk_source = ".((int) $sourceid)." AND sourcetype = '".$this->db->escape($sourcetype)."'";
				if ($withtargettype) {
					$sql .= " AND targettype = '".$this->db->escape($targettype)."'";
				}
			} elseif ($justtarget) {
				$sql .= "fk_target = ".((int) $targetid)." AND targettype = '".$this->db->escape($targettype)."'";
				if ($withsourcetype) {
					$sql .= " AND sourcetype = '".$this->db->escape($sourcetype)."'";
				}
			}
		} else {
			$sql .= "(fk_source = ".((int) $sourceid)." AND sourcetype = '".$this->db->escape($sourcetype)."')";
			$sql .= " ".$clause." (fk_target = ".((int) $targetid)." AND targettype = '".$this->db->escape($targettype)."')";
			if ($loadalsoobjects && $this->id > 0 && $sourceid == $this->id && $sourcetype == $this->element && $targetid == $this->id && $targettype == $this->element && $clause == 'OR') {
				$this->linkedObjectsFullLoaded[$this->id] = true;
			}
		}
		$sql .= " ORDER BY ".$orderby;

		dol_syslog(get_class($this)."::fetchObjectLink", LOG_DEBUG);
		$resql = $this->db->query($sql);
		if ($resql) {
			$num = $this->db->num_rows($resql);
			$i = 0;
			while ($i < $num) {
				$obj = $this->db->fetch_object($resql);
				if ($justsource || $justtarget) {
					if ($justsource) {
						$this->linkedObjectsIds[$obj->targettype][$obj->rowid] = $obj->fk_target;
					} elseif ($justtarget) {
						$this->linkedObjectsIds[$obj->sourcetype][$obj->rowid] = $obj->fk_source;
					}
				} else {
					if ($obj->fk_source == $sourceid && $obj->sourcetype == $sourcetype) {
						$this->linkedObjectsIds[$obj->targettype][$obj->rowid] = $obj->fk_target;
					}
					if ($obj->fk_target == $targetid && $obj->targettype == $targettype) {
						$this->linkedObjectsIds[$obj->sourcetype][$obj->rowid] = $obj->fk_source;
					}
				}
				$i++;
			}

			if (!empty($this->linkedObjectsIds)) {
				$tmparray = $this->linkedObjectsIds;
				foreach ($tmparray as $objecttype => $objectids) {       // $objecttype is a module name ('facture', 'mymodule', ...) or a module name with a suffix ('project_task', 'mymodule_myobj', ...)
					// Parse element/subelement (ex: project_task, cabinetmed_consultation, ...)
					$module = $element = $subelement = $objecttype;
					$regs = array();
					if ($objecttype != 'supplier_proposal' && $objecttype != 'order_supplier' && $objecttype != 'invoice_supplier'
						&& preg_match('/^([^_]+)_([^_]+)/i', $objecttype, $regs)) {
						$module = $element = $regs[1];
						$subelement = $regs[2];
					}

					$classpath = $element.'/class';
					// To work with non standard classpath or module name
					if ($objecttype == 'facture') {
						$classpath = 'compta/facture/class';
					} elseif ($objecttype == 'facturerec') {
						$classpath = 'compta/facture/class';
						$module = 'facture';
					} elseif ($objecttype == 'propal') {
						$classpath = 'comm/propal/class';
					} elseif ($objecttype == 'supplier_proposal') {
						$classpath = 'supplier_proposal/class';
					} elseif ($objecttype == 'shipping') {
						$classpath = 'expedition/class';
						$subelement = 'expedition';
						$module = 'expedition';
					} elseif ($objecttype == 'delivery') {
						$classpath = 'delivery/class';
						$subelement = 'delivery';
						$module = 'delivery_note';
					} elseif ($objecttype == 'invoice_supplier' || $objecttype == 'order_supplier') {
						$classpath = 'fourn/class';
						$module = 'fournisseur';
					} elseif ($objecttype == 'fichinter') {
						$classpath = 'fichinter/class';
						$subelement = 'fichinter';
						$module = 'ficheinter';
					} elseif ($objecttype == 'subscription') {
						$classpath = 'adherents/class';
						$module = 'adherent';
					} elseif ($objecttype == 'contact') {
						 $module = 'societe';
					}
					// Set classfile
					$classfile = strtolower($subelement);
					$classname = ucfirst($subelement);

					if ($objecttype == 'order') {
						$classfile = 'commande';
						$classname = 'Commande';
					} elseif ($objecttype == 'invoice_supplier') {
						$classfile = 'fournisseur.facture';
						$classname = 'FactureFournisseur';
					} elseif ($objecttype == 'order_supplier') {
						$classfile = 'fournisseur.commande';
						$classname = 'CommandeFournisseur';
					} elseif ($objecttype == 'supplier_proposal') {
						$classfile = 'supplier_proposal';
						$classname = 'SupplierProposal';
					} elseif ($objecttype == 'facturerec') {
						$classfile = 'facture-rec';
						$classname = 'FactureRec';
					} elseif ($objecttype == 'subscription') {
						$classfile = 'subscription';
						$classname = 'Subscription';
					} elseif ($objecttype == 'project' || $objecttype == 'projet') {
						$classpath = 'projet/class';
						$classfile = 'project';
						$classname = 'Project';
					} elseif ($objecttype == 'conferenceorboothattendee') {
						$classpath = 'eventorganization/class';
						$classfile = 'conferenceorboothattendee';
						$classname = 'ConferenceOrBoothAttendee';
						$module = 'eventorganization';
					} elseif ($objecttype == 'conferenceorbooth') {
						$classpath = 'eventorganization/class';
						$classfile = 'conferenceorbooth';
						$classname = 'ConferenceOrBooth';
						$module = 'eventorganization';
					} elseif ($objecttype == 'mo') {
						$classpath = 'mrp/class';
						$classfile = 'mo';
						$classname = 'Mo';
						$module = 'mrp';
					}

					// Here $module, $classfile and $classname are set, we can use them.
					if (isModEnabled($module) && (($element != $this->element) || $alsosametype)) {
						if ($loadalsoobjects && (is_numeric($loadalsoobjects) || ($loadalsoobjects === $objecttype))) {
							dol_include_once('/'.$classpath.'/'.$classfile.'.class.php');
							//print '/'.$classpath.'/'.$classfile.'.class.php '.class_exists($classname);
							if (class_exists($classname)) {
								foreach ($objectids as $i => $objectid) {	// $i is rowid into llx_element_element
									$object = new $classname($this->db);
									$ret = $object->fetch($objectid);
									if ($ret >= 0) {
										$this->linkedObjects[$objecttype][$i] = $object;
									}
								}
							}
						}
					} else {
						unset($this->linkedObjectsIds[$objecttype]);
					}
				}
			}
			return 1;
		} else {
			dol_print_error($this->db);
			return -1;
		}
	}

	/**
	 *	Clear the cache saying that all linked object were already loaded. So next fetchObjectLinked will reload all links.
	 *
	 *	@return int						<0 if KO, >0 if OK
	 *  @see	fetchObjectLinked()
	 */
	public function clearObjectLinkedCache()
	{
		if ($this->id > 0 && !empty($this->linkedObjectsFullLoaded[$this->id])) {
			unset($this->linkedObjectsFullLoaded[$this->id]);
		}

		return 1;
	}

	/**
	 *	Update object linked of a current object
	 *
	 *	@param	int		$sourceid		Object source id
	 *	@param  string	$sourcetype		Object source type
	 *	@param  int		$targetid		Object target id
	 *	@param  string	$targettype		Object target type
	 * 	@param	User	$f_user			User that create
	 * 	@param	int		$notrigger		1=Does not execute triggers, 0= execute triggers
	 *	@return							int	>0 if OK, <0 if KO
	 *	@see	add_object_linked(), fetObjectLinked(), deleteObjectLinked()
	 */
	public function updateObjectLinked($sourceid = null, $sourcetype = '', $targetid = null, $targettype = '', $f_user = null, $notrigger = 0)
	{
		global $user;
		$updatesource = false;
		$updatetarget = false;
		$f_user = isset($f_user) ? $f_user : $user;

		if (!empty($sourceid) && !empty($sourcetype) && empty($targetid) && empty($targettype)) {
			$updatesource = true;
		} elseif (empty($sourceid) && empty($sourcetype) && !empty($targetid) && !empty($targettype)) {
			$updatetarget = true;
		}

		$this->db->begin();
		$error = 0;

		$sql = "UPDATE " . $this->db->prefix() . "element_element SET ";
		if ($updatesource) {
			$sql .= "fk_source = " . ((int) $sourceid);
			$sql .= ", sourcetype = '" . $this->db->escape($sourcetype) . "'";
			$sql .= " WHERE fk_target = " . ((int) $this->id);
			$sql .= " AND targettype = '" . $this->db->escape($this->element) . "'";
		} elseif ($updatetarget) {
			$sql .= "fk_target = " . ((int) $targetid);
			$sql .= ", targettype = '" . $this->db->escape($targettype) . "'";
			$sql .= " WHERE fk_source = " . ((int) $this->id);
			$sql .= " AND sourcetype = '" . $this->db->escape($this->element) . "'";
		}

		dol_syslog(get_class($this) . "::updateObjectLinked", LOG_DEBUG);
		if ($this->db->query($sql)) {
			if (!$notrigger) {
				// Call trigger
				$this->context['link_source_id'] = $sourceid;
				$this->context['link_source_type'] = $sourcetype;
				$this->context['link_target_id'] = $targetid;
				$this->context['link_target_type'] = $targettype;
				$result = $this->call_trigger('OBJECT_LINK_MODIFY', $f_user);
				if ($result < 0) {
					$error++;
				}
				// End call triggers
			}
		} else {
			$this->error = $this->db->lasterror();
			$error++;
		}

		if (!$error) {
			$this->db->commit();
			return 1;
		} else {
			$this->db->rollback();
			return -1;
		}
	}

	/**
	 *	Delete all links between an object $this
	 *
	 *	@param	int		$sourceid		Object source id
	 *	@param  string	$sourcetype		Object source type
	 *	@param  int		$targetid		Object target id
	 *	@param  string	$targettype		Object target type
	 *  @param	int		$rowid			Row id of line to delete. If defined, other parameters are not used.
	 * 	@param	User	$f_user			User that create
	 * 	@param	int		$notrigger		1=Does not execute triggers, 0= execute triggers
	 *	@return     					int	>0 if OK, <0 if KO
	 *	@see	add_object_linked(), updateObjectLinked(), fetchObjectLinked()
	 */
	public function deleteObjectLinked($sourceid = null, $sourcetype = '', $targetid = null, $targettype = '', $rowid = '', $f_user = null, $notrigger = 0)
	{
		global $user;
		$deletesource = false;
		$deletetarget = false;
		$f_user = isset($f_user) ? $f_user : $user;

		if (!empty($sourceid) && !empty($sourcetype) && empty($targetid) && empty($targettype)) {
			$deletesource = true;
		} elseif (empty($sourceid) && empty($sourcetype) && !empty($targetid) && !empty($targettype)) {
			$deletetarget = true;
		}

		$sourceid = (!empty($sourceid) ? $sourceid : $this->id);
		$sourcetype = (!empty($sourcetype) ? $sourcetype : $this->element);
		$targetid = (!empty($targetid) ? $targetid : $this->id);
		$targettype = (!empty($targettype) ? $targettype : $this->element);
		$this->db->begin();
		$error = 0;

		if (!$notrigger) {
			// Call trigger
			$this->context['link_id'] = $rowid;
			$this->context['link_source_id'] = $sourceid;
			$this->context['link_source_type'] = $sourcetype;
			$this->context['link_target_id'] = $targetid;
			$this->context['link_target_type'] = $targettype;
			$result = $this->call_trigger('OBJECT_LINK_DELETE', $f_user);
			if ($result < 0) {
				$error++;
			}
			// End call triggers
		}

		if (!$error) {
			$sql = "DELETE FROM " . $this->db->prefix() . "element_element";
			$sql .= " WHERE";
			if ($rowid > 0) {
				$sql .= " rowid = " . ((int) $rowid);
			} else {
				if ($deletesource) {
					$sql .= " fk_source = " . ((int) $sourceid) . " AND sourcetype = '" . $this->db->escape($sourcetype) . "'";
					$sql .= " AND fk_target = " . ((int) $this->id) . " AND targettype = '" . $this->db->escape($this->element) . "'";
				} elseif ($deletetarget) {
					$sql .= " fk_target = " . ((int) $targetid) . " AND targettype = '" . $this->db->escape($targettype) . "'";
					$sql .= " AND fk_source = " . ((int) $this->id) . " AND sourcetype = '" . $this->db->escape($this->element) . "'";
				} else {
					$sql .= " (fk_source = " . ((int) $this->id) . " AND sourcetype = '" . $this->db->escape($this->element) . "')";
					$sql .= " OR";
					$sql .= " (fk_target = " . ((int) $this->id) . " AND targettype = '" . $this->db->escape($this->element) . "')";
				}
			}

			dol_syslog(get_class($this) . "::deleteObjectLinked", LOG_DEBUG);
			if (!$this->db->query($sql)) {
				$this->error = $this->db->lasterror();
				$this->errors[] = $this->error;
				$error++;
			}
		}

		if (!$error) {
			$this->db->commit();
			return 1;
		} else {
			$this->db->rollback();
			return 0;
		}
	}

	/**
	 * Function used to get an array with all items linked to an object id in association table
	 *
	 * @param	int		$fk_object_where		id of object we need to get linked items
	 * @param	string	$field_select			name of field we need to get a list
	 * @param	string	$field_where			name of field of object we need to get linked items
	 * @param	string	$table_element			name of association table
	 * @return 	array|int						Array of record, -1 if empty
	 */
	public static function getAllItemsLinkedByObjectID($fk_object_where, $field_select, $field_where, $table_element)
	{
		if (empty($fk_object_where) || empty($field_where) || empty($table_element)) {
			return -1;
		}

		global $db;

		$sql = "SELECT ".$field_select." FROM ".$db->prefix().$table_element." WHERE ".$field_where." = ".((int) $fk_object_where);
		$resql = $db->query($sql);

		$TRes = array();
		if (!empty($resql)) {
			while ($res = $db->fetch_object($resql)) {
				$TRes[] = $res->{$field_select};
			}
		}

		return $TRes;
	}

	/**
	 * Function used to remove all items linked to an object id in association table
	 *
	 * @param	int		$fk_object_where		id of object we need to remove linked items
	 * @param	string	$field_where			name of field of object we need to delete linked items
	 * @param	string	$table_element			name of association table
	 * @return 	int								<0 if KO, 0 if nothing done, >0 if OK and something done
	 */
	public static function deleteAllItemsLinkedByObjectID($fk_object_where, $field_where, $table_element)
	{
		if (empty($fk_object_where) || empty($field_where) || empty($table_element)) {
			return -1;
		}

		global $db;

		$sql = "DELETE FROM ".$db->prefix().$table_element." WHERE ".$field_where." = ".((int) $fk_object_where);
		$resql = $db->query($sql);

		if (empty($resql)) {
			return 0;
		}

		return 1;
	}

	/**
	 *      Set status of an object.
	 *
	 *      @param	int		$status			Status to set
	 *      @param	int		$elementId		Id of element to force (use this->id by default if null)
	 *      @param	string	$elementType	Type of element to force (use this->table_element by default)
	 *      @param	string	$trigkey		Trigger key to use for trigger. Use '' means automatic but it is not recommended and is deprecated.
	 *      @param	string	$fieldstatus	Name of status field in this->table_element
	 *      @return int						<0 if KO, >0 if OK
	 */
	public function setStatut($status, $elementId = null, $elementType = '', $trigkey = '', $fieldstatus = 'fk_statut')
	{
		global $user, $langs, $conf;

		$savElementId = $elementId; // To be used later to know if we were using the method using the id of this or not.

		$elementId = (!empty($elementId) ? $elementId : $this->id);
		$elementTable = (!empty($elementType) ? $elementType : $this->table_element);

		$this->db->begin();

		if ($elementTable == 'facture_rec') {
			$fieldstatus = "suspended";
		}
		if ($elementTable == 'mailing') {
			$fieldstatus = "statut";
		}
		if ($elementTable == 'cronjob') {
			$fieldstatus = "status";
		}
		if ($elementTable == 'user') {
			$fieldstatus = "statut";
		}
		if ($elementTable == 'expensereport') {
			$fieldstatus = "fk_statut";
		}
		if ($elementTable == 'commande_fournisseur_dispatch') {
			$fieldstatus = "status";
		}
		if (isset($this->fields) && is_array($this->fields) && array_key_exists('status', $this->fields)) {
			$fieldstatus = 'status';
		}

		$sql = "UPDATE ".$this->db->prefix().$elementTable;
		$sql .= " SET ".$fieldstatus." = ".((int) $status);
		// If status = 1 = validated, update also fk_user_valid
		// TODO Replace the test on $elementTable by doing a test on existence of the field in $this->fields
		if ($status == 1 && in_array($elementTable, array('expensereport', 'inventory'))) {
			$sql .= ", fk_user_valid = ".((int) $user->id);
		}
		if ($status == 1 && in_array($elementTable, array('expensereport'))) {
			$sql .= ", date_valid = '".$this->db->idate(dol_now())."'";
		}
		if ($status == 1 && in_array($elementTable, array('inventory'))) {
			$sql .= ", date_validation = '".$this->db->idate(dol_now())."'";
		}
		$sql .= " WHERE rowid = ".((int) $elementId);
		$sql .= " AND ".$fieldstatus." <> ".((int) $status);	// We avoid update if status already correct

		dol_syslog(get_class($this)."::setStatut", LOG_DEBUG);
		$resql = $this->db->query($sql);
		if ($resql) {
			$error = 0;

			$nb_rows_affected = $this->db->affected_rows($resql);	// should be 1 or 0 if status was already correct

			if ($nb_rows_affected > 0) {
				if (empty($trigkey)) {
					// Try to guess trigkey (for backward compatibility, now we should have trigkey defined into the call of setStatus)
					if ($this->element == 'supplier_proposal' && $status == 2) {
						$trigkey = 'SUPPLIER_PROPOSAL_SIGN'; // 2 = SupplierProposal::STATUS_SIGNED. Can't use constant into this generic class
					}
					if ($this->element == 'supplier_proposal' && $status == 3) {
						$trigkey = 'SUPPLIER_PROPOSAL_REFUSE'; // 3 = SupplierProposal::STATUS_REFUSED. Can't use constant into this generic class
					}
					if ($this->element == 'supplier_proposal' && $status == 4) {
						$trigkey = 'SUPPLIER_PROPOSAL_CLOSE'; // 4 = SupplierProposal::STATUS_CLOSED. Can't use constant into this generic class
					}
					if ($this->element == 'fichinter' && $status == 3) {
						$trigkey = 'FICHINTER_CLASSIFY_DONE';
					}
					if ($this->element == 'fichinter' && $status == 2) {
						$trigkey = 'FICHINTER_CLASSIFY_BILLED';
					}
					if ($this->element == 'fichinter' && $status == 1) {
						$trigkey = 'FICHINTER_CLASSIFY_UNBILLED';
					}
				}

				if ($trigkey) {
					// Call trigger
					$result = $this->call_trigger($trigkey, $user);
					if ($result < 0) {
						$error++;
					}
					// End call triggers
				}
			} else {
				// The status was probably already good. We do nothing more, no triggers.
			}

			if (!$error) {
				$this->db->commit();

				if (empty($savElementId)) {
					// If the element we update is $this (so $elementId was provided as null)
					if ($fieldstatus == 'tosell') {
						$this->status = $status;
					} elseif ($fieldstatus == 'tobuy') {
						$this->status_buy = $status;
					} else {
						$this->statut = $status;
						$this->status = $status;
					}
				}

				return 1;
			} else {
				$this->db->rollback();
				dol_syslog(get_class($this)."::setStatut ".$this->error, LOG_ERR);
				return -1;
			}
		} else {
			$this->error = $this->db->lasterror();
			$this->db->rollback();
			return -1;
		}
	}


	/**
	 *  Load type of canvas of an object if it exists
	 *
	 *  @param      int		$id     Record id
	 *  @param      string	$ref    Record ref
	 *  @return		int				<0 if KO, 0 if nothing done, >0 if OK
	 */
	public function getCanvas($id = 0, $ref = '')
	{
		global $conf;

		if (empty($id) && empty($ref)) {
			return 0;
		}
		if (!empty($conf->global->MAIN_DISABLE_CANVAS)) {
			return 0; // To increase speed. Not enabled by default.
		}

		// Clean parameters
		$ref = trim($ref);

		$sql = "SELECT rowid, canvas";
		$sql .= " FROM ".$this->db->prefix().$this->table_element;
		$sql .= " WHERE entity IN (".getEntity($this->element).")";
		if (!empty($id)) {
			$sql .= " AND rowid = ".((int) $id);
		}
		if (!empty($ref)) {
			$sql .= " AND ref = '".$this->db->escape($ref)."'";
		}

		$resql = $this->db->query($sql);
		if ($resql) {
			$obj = $this->db->fetch_object($resql);
			if ($obj) {
				$this->canvas = $obj->canvas;
				return 1;
			} else {
				return 0;
			}
		} else {
			dol_print_error($this->db);
			return -1;
		}
	}


	/**
	 * 	Get special code of a line
	 *
	 * 	@param	int		$lineid		Id of line
	 * 	@return	int					Special code
	 */
	public function getSpecialCode($lineid)
	{
		$sql = "SELECT special_code FROM ".$this->db->prefix().$this->table_element_line;
		$sql .= " WHERE rowid = ".((int) $lineid);
		$resql = $this->db->query($sql);
		if ($resql) {
			$row = $this->db->fetch_row($resql);
			return $row[0];
		}

		return 0;
	}

	/**
	 *  Function to check if an object is used by others (by children).
	 *  Check is done into this->childtables. There is no check into llx_element_element.
	 *
	 *  @param	int		$id			Force id of object
	 *  @param	int		$entity		Force entity to check
	 *  @return	int					<0 if KO, 0 if not used, >0 if already used
	 */
	public function isObjectUsed($id = 0, $entity = 0)
	{
		global $langs;

		if (empty($id)) {
			$id = $this->id;
		}

		// Check parameters
		if (!isset($this->childtables) || !is_array($this->childtables) || count($this->childtables) == 0) {
			dol_print_error('Called isObjectUsed on a class with property this->childtables not defined');
			return -1;
		}

		$arraytoscan = $this->childtables;		// array('tablename'=>array('fk_element'=>'parentfield'), ...) or array('tablename'=>array('parent'=>table_parent, 'parentkey'=>'nameoffieldforparentfkkey'), ...)
		// For backward compatibility, we check if array is old format array('tablename1', 'tablename2', ...)
		$tmparray = array_keys($this->childtables);
		if (is_numeric($tmparray[0])) {
			$arraytoscan = array_flip($this->childtables);
		}

		// Test if child exists
		$haschild = 0;
		foreach ($arraytoscan as $table => $element) {
			//print $id.'-'.$table.'-'.$elementname.'<br>';
			// Check if element can be deleted
			$sql = "SELECT COUNT(*) as nb";
			$sql.= " FROM ".$this->db->prefix().$table." as c";
			if (!empty($element['parent']) && !empty($element['parentkey'])) {
				$sql.= ", ".$this->db->prefix().$element['parent']." as p";
			}
			if (!empty($element['fk_element'])) {
				$sql.= " WHERE c.".$element['fk_element']." = ".((int) $id);
			} else {
				$sql.= " WHERE c.".$this->fk_element." = ".((int) $id);
			}
			if (!empty($element['parent']) && !empty($element['parentkey'])) {
				$sql.= " AND c.".$element['parentkey']." = p.rowid";
			}
			if (!empty($element['parent']) && !empty($element['parenttypefield']) && !empty($element['parenttypevalue'])) {
				$sql.= " AND c.".$element['parenttypefield']." = '".$this->db->escape($element['parenttypevalue'])."'";
			}
			if (!empty($entity)) {
				if (!empty($element['parent']) && !empty($element['parentkey'])) {
					$sql.= " AND p.entity = ".((int) $entity);
				} else {
					$sql.= " AND c.entity = ".((int) $entity);
				}
			}

			$resql = $this->db->query($sql);
			if ($resql) {
				$obj = $this->db->fetch_object($resql);
				if ($obj->nb > 0) {
					$langs->load("errors");
					//print 'Found into table '.$table.', type '.$langs->transnoentitiesnoconv($elementname).', haschild='.$haschild;
					$haschild += $obj->nb;
					if (is_numeric($element)) {	// very old usage array('table1', 'table2', ...)
						$this->errors[] = $langs->transnoentitiesnoconv("ErrorRecordHasAtLeastOneChildOfType", method_exists($this, 'getNomUrl') ? $this->getNomUrl() : $this->ref, $table);
					} elseif (is_string($element)) { // old usage array('table1' => 'TranslateKey1', 'table2' => 'TranslateKey2', ...)
						$this->errors[] = $langs->transnoentitiesnoconv("ErrorRecordHasAtLeastOneChildOfType",  method_exists($this, 'getNomUrl') ? $this->getNomUrl() : $this->ref, $langs->transnoentitiesnoconv($element));
					} else { // new usage: $element['name']=Translation key
						$this->errors[] = $langs->transnoentitiesnoconv("ErrorRecordHasAtLeastOneChildOfType",  method_exists($this, 'getNomUrl') ? $this->getNomUrl() : $this->ref, $langs->transnoentitiesnoconv($element['name']));
					}
					break; // We found at least one, we stop here
				}
			} else {
				$this->errors[] = $this->db->lasterror();
				return -1;
			}
		}
		if ($haschild > 0) {
			$this->errors[] = "ErrorRecordHasChildren";
			return $haschild;
		} else {
			return 0;
		}
	}

	/**
	 *  Function to say how many lines object contains
	 *
	 *	@param	int		$predefined		-1=All, 0=Count free product/service only, 1=Count predefined product/service only, 2=Count predefined product, 3=Count predefined service
	 *  @return	int						<0 if KO, 0 if no predefined products, nb of lines with predefined products if found
	 */
	public function hasProductsOrServices($predefined = -1)
	{
		$nb = 0;

		foreach ($this->lines as $key => $val) {
			$qualified = 0;
			if ($predefined == -1) {
				$qualified = 1;
			}
			if ($predefined == 1 && $val->fk_product > 0) {
				$qualified = 1;
			}
			if ($predefined == 0 && $val->fk_product <= 0) {
				$qualified = 1;
			}
			if ($predefined == 2 && $val->fk_product > 0 && $val->product_type == 0) {
				$qualified = 1;
			}
			if ($predefined == 3 && $val->fk_product > 0 && $val->product_type == 1) {
				$qualified = 1;
			}
			if ($qualified) {
				$nb++;
			}
		}
		dol_syslog(get_class($this).'::hasProductsOrServices we found '.$nb.' qualified lines of products/servcies');
		return $nb;
	}

	/**
	 * Function that returns the total amount HT of discounts applied for all lines.
	 *
	 * @return 	float|string			Total amout of discount
	 */
	public function getTotalDiscount()
	{
		if (!empty($this->table_element_line) ) {
			$total_discount = 0.00;

			$sql = "SELECT subprice as pu_ht, qty, remise_percent, total_ht";
			$sql .= " FROM ".$this->db->prefix().$this->table_element_line;
			$sql .= " WHERE ".$this->fk_element." = ".((int) $this->id);

			dol_syslog(get_class($this).'::getTotalDiscount', LOG_DEBUG);
			$resql = $this->db->query($sql);
			if ($resql) {
				$num = $this->db->num_rows($resql);
				$i = 0;
				while ($i < $num) {
					$obj = $this->db->fetch_object($resql);

					$pu_ht = $obj->pu_ht;
					$qty = $obj->qty;
					$total_ht = $obj->total_ht;

					$total_discount_line = floatval(price2num(($pu_ht * $qty) - $total_ht, 'MT'));
					$total_discount += $total_discount_line;

					$i++;
				}
			}

			//print $total_discount; exit;
			return price2num($total_discount);
		}

		return null;
	}


	/**
	 * Return into unit=0, the calculated total of weight and volume of all lines * qty
	 * Calculate by adding weight and volume of each product line, so properties ->volume/volume_units/weight/weight_units must be loaded on line.
	 *
	 * @return  array                           array('weight'=>...,'volume'=>...)
	 */
	public function getTotalWeightVolume()
	{
		$totalWeight = 0;
		$totalVolume = 0;
		// defined for shipment only
		$totalOrdered = '';
		// defined for shipment only
		$totalToShip = '';

		foreach ($this->lines as $line) {
			if (isset($line->qty_asked)) {
				if (empty($totalOrdered)) {
					$totalOrdered = 0; // Avoid warning because $totalOrdered is ''
				}
				$totalOrdered += $line->qty_asked; // defined for shipment only
			}
			if (isset($line->qty_shipped)) {
				if (empty($totalToShip)) {
					$totalToShip = 0; // Avoid warning because $totalToShip is ''
				}
				$totalToShip += $line->qty_shipped; // defined for shipment only
			} elseif ($line->element == 'commandefournisseurdispatch' && isset($line->qty)) {
				if (empty($totalToShip)) {
					$totalToShip = 0;
				}
				$totalToShip += $line->qty; // defined for reception only
			}

			// Define qty, weight, volume, weight_units, volume_units
			if ($this->element == 'shipping') {
				// for shipments
				$qty = $line->qty_shipped ? $line->qty_shipped : 0;
			} else {
				$qty = $line->qty ? $line->qty : 0;
			}

			$weight = !empty($line->weight) ? $line->weight : 0;
			($weight == 0 && !empty($line->product->weight)) ? $weight = $line->product->weight : 0;
			$volume = !empty($line->volume) ? $line->volume : 0;
			($volume == 0 && !empty($line->product->volume)) ? $volume = $line->product->volume : 0;

			$weight_units = !empty($line->weight_units) ? $line->weight_units : 0;
			($weight_units == 0 && !empty($line->product->weight_units)) ? $weight_units = $line->product->weight_units : 0;
			$volume_units = !empty($line->volume_units) ? $line->volume_units : 0;
			($volume_units == 0 && !empty($line->product->volume_units)) ? $volume_units = $line->product->volume_units : 0;

			$weightUnit = 0;
			$volumeUnit = 0;
			if (!empty($weight_units)) {
				$weightUnit = $weight_units;
			}
			if (!empty($volume_units)) {
				$volumeUnit = $volume_units;
			}

			if (empty($totalWeight)) {
				$totalWeight = 0; // Avoid warning because $totalWeight is ''
			}
			if (empty($totalVolume)) {
				$totalVolume = 0; // Avoid warning because $totalVolume is ''
			}

			//var_dump($line->volume_units);
			if ($weight_units < 50) {   // < 50 means a standard unit (power of 10 of official unit), > 50 means an exotic unit (like inch)
				$trueWeightUnit = pow(10, $weightUnit);
				$totalWeight += $weight * $qty * $trueWeightUnit;
			} else {
				if ($weight_units == 99) {
					// conversion 1 Pound = 0.45359237 KG
					$trueWeightUnit = 0.45359237;
					$totalWeight += $weight * $qty * $trueWeightUnit;
				} elseif ($weight_units == 98) {
					// conversion 1 Ounce = 0.0283495 KG
					$trueWeightUnit = 0.0283495;
					$totalWeight += $weight * $qty * $trueWeightUnit;
				} else {
					$totalWeight += $weight * $qty; // This may be wrong if we mix different units
				}
			}
			if ($volume_units < 50) {   // >50 means a standard unit (power of 10 of official unit), > 50 means an exotic unit (like inch)
				//print $line->volume."x".$line->volume_units."x".($line->volume_units < 50)."x".$volumeUnit;
				$trueVolumeUnit = pow(10, $volumeUnit);
				//print $line->volume;
				$totalVolume += $volume * $qty * $trueVolumeUnit;
			} else {
				$totalVolume += $volume * $qty; // This may be wrong if we mix different units
			}
		}

		return array('weight'=>$totalWeight, 'volume'=>$totalVolume, 'ordered'=>$totalOrdered, 'toship'=>$totalToShip);
	}


	/**
	 *	Set extra parameters
	 *
	 *	@return	int      <0 if KO, >0 if OK
	 */
	public function setExtraParameters()
	{
		$this->db->begin();

		$extraparams = (!empty($this->extraparams) ? json_encode($this->extraparams) : null);

		$sql = "UPDATE ".$this->db->prefix().$this->table_element;
		$sql .= " SET extraparams = ".(!empty($extraparams) ? "'".$this->db->escape($extraparams)."'" : "null");
		$sql .= " WHERE rowid = ".((int) $this->id);

		dol_syslog(get_class($this)."::setExtraParameters", LOG_DEBUG);
		$resql = $this->db->query($sql);
		if (!$resql) {
			$this->error = $this->db->lasterror();
			$this->db->rollback();
			return -1;
		} else {
			$this->db->commit();
			return 1;
		}
	}


	// --------------------
	// TODO: All functions here must be redesigned and moved as they are not business functions but output functions
	// --------------------

	/* This is to show add lines */

	/**
	 *	Show add free and predefined products/services form
	 *
	 *  @param	int		        $dateSelector       1=Show also date range input fields
	 *  @param	Societe			$seller				Object thirdparty who sell
	 *  @param	Societe			$buyer				Object thirdparty who buy
	 *  @param	string			$defaulttpldir		Directory where to find the template
	 *	@return	void
	 */
	public function formAddObjectLine($dateSelector, $seller, $buyer, $defaulttpldir = '/core/tpl')
	{
		global $conf, $user, $langs, $object, $hookmanager, $extrafields;
		global $form;

		// Line extrafield
		if (!is_object($extrafields)) {
			require_once DOL_DOCUMENT_ROOT.'/core/class/extrafields.class.php';
			$extrafields = new ExtraFields($this->db);
		}
		$extrafields->fetch_name_optionals_label($this->table_element_line);

		// Output template part (modules that overwrite templates must declare this into descriptor)
		// Use global variables + $dateSelector + $seller and $buyer
		// Note: This is deprecated. If you need to overwrite the tpl file, use instead the hook 'formAddObjectLine'.
		$dirtpls = array_merge($conf->modules_parts['tpl'], array($defaulttpldir));
		foreach ($dirtpls as $module => $reldir) {
			if (!empty($module)) {
				$tpl = dol_buildpath($reldir.'/objectline_create.tpl.php');
			} else {
				$tpl = DOL_DOCUMENT_ROOT.$reldir.'/objectline_create.tpl.php';
			}

			if (empty($conf->file->strict_mode)) {
				$res = @include $tpl;
			} else {
				$res = include $tpl; // for debug
			}
			if ($res) {
				break;
			}
		}
	}



	/* This is to show array of line of details */


	/**
	 *	Return HTML table for object lines
	 *	TODO Move this into an output class file (htmlline.class.php)
	 *	If lines are into a template, title must also be into a template
	 *	But for the moment we don't know if it's possible as we keep a method available on overloaded objects.
	 *
	 *	@param	string		$action				Action code
	 *	@param  Societe		$seller            	Object of seller third party
	 *	@param  Societe  	$buyer             	Object of buyer third party
	 *	@param	int			$selected		   	ID line selected
	 *	@param  int	    	$dateSelector      	1=Show also date range input fields
	 *  @param	string		$defaulttpldir		Directory where to find the template
	 *	@return	void
	 */
	public function printObjectLines($action, $seller, $buyer, $selected = 0, $dateSelector = 0, $defaulttpldir = '/core/tpl')
	{
		global $conf, $hookmanager, $langs, $user, $form, $extrafields, $object;
		// TODO We should not use global var for this
		global $inputalsopricewithtax, $usemargins, $disableedit, $disablemove, $disableremove, $outputalsopricetotalwithtax;

		// Define usemargins
		$usemargins = 0;
		if (isModEnabled('margin') && !empty($this->element) && in_array($this->element, array('facture', 'facturerec', 'propal', 'commande'))) {
			$usemargins = 1;
		}

		$num = count($this->lines);

		// Line extrafield
		if (!is_object($extrafields)) {
			require_once DOL_DOCUMENT_ROOT.'/core/class/extrafields.class.php';
			$extrafields = new ExtraFields($this->db);
		}
		$extrafields->fetch_name_optionals_label($this->table_element_line);

		$parameters = array('num'=>$num, 'dateSelector'=>$dateSelector, 'seller'=>$seller, 'buyer'=>$buyer, 'selected'=>$selected, 'table_element_line'=>$this->table_element_line);
		$reshook = $hookmanager->executeHooks('printObjectLineTitle', $parameters, $this, $action); // Note that $action and $object may have been modified by some hooks
		if (empty($reshook)) {
			// Output template part (modules that overwrite templates must declare this into descriptor)
			// Use global variables + $dateSelector + $seller and $buyer
			// Note: This is deprecated. If you need to overwrite the tpl file, use instead the hook.
			$dirtpls = array_merge($conf->modules_parts['tpl'], array($defaulttpldir));
			foreach ($dirtpls as $module => $reldir) {
				$res = 0;
				if (!empty($module)) {
					$tpl = dol_buildpath($reldir.'/objectline_title.tpl.php');
				} else {
					$tpl = DOL_DOCUMENT_ROOT.$reldir.'/objectline_title.tpl.php';
				}
				if (file_exists($tpl)) {
					if (empty($conf->file->strict_mode)) {
						$res = @include $tpl;
					} else {
						$res = include $tpl; // for debug
					}
				}
				if ($res) {
					break;
				}
			}
		}

		$i = 0;

		print "<!-- begin printObjectLines() --><tbody>\n";
		foreach ($this->lines as $line) {
			//Line extrafield
			$line->fetch_optionals();

			//if (is_object($hookmanager) && (($line->product_type == 9 && !empty($line->special_code)) || !empty($line->fk_parent_line)))
			if (is_object($hookmanager)) {   // Old code is commented on preceding line.
				if (empty($line->fk_parent_line)) {
					$parameters = array('line'=>$line, 'num'=>$num, 'i'=>$i, 'dateSelector'=>$dateSelector, 'seller'=>$seller, 'buyer'=>$buyer, 'selected'=>$selected, 'table_element_line'=>$line->table_element, 'defaulttpldir'=>$defaulttpldir);
					$reshook = $hookmanager->executeHooks('printObjectLine', $parameters, $this, $action); // Note that $action and $object may have been modified by some hooks
				} else {
					$parameters = array('line'=>$line, 'num'=>$num, 'i'=>$i, 'dateSelector'=>$dateSelector, 'seller'=>$seller, 'buyer'=>$buyer, 'selected'=>$selected, 'table_element_line'=>$line->table_element, 'fk_parent_line'=>$line->fk_parent_line, 'defaulttpldir'=>$defaulttpldir);
					$reshook = $hookmanager->executeHooks('printObjectSubLine', $parameters, $this, $action); // Note that $action and $object may have been modified by some hooks
				}
			}
			if (empty($reshook)) {
				$this->printObjectLine($action, $line, '', $num, $i, $dateSelector, $seller, $buyer, $selected, $extrafields, $defaulttpldir);
			}

			$i++;
		}
		print "</tbody><!-- end printObjectLines() -->\n";
	}

	/**
	 *	Return HTML content of a detail line
	 *	TODO Move this into an output class file (htmlline.class.php)
	 *
	 *	@param	string      		$action				GET/POST action
	 *	@param  CommonObjectLine 	$line			    Selected object line to output
	 *	@param  string	    		$var               	Not used
	 *	@param  int		    		$num               	Number of line (0)
	 *	@param  int		    		$i					I
	 *	@param  int		    		$dateSelector      	1=Show also date range input fields
	 *	@param  Societe	    		$seller            	Object of seller third party
	 *	@param  Societe	    		$buyer             	Object of buyer third party
	 *	@param	int					$selected		   	ID line selected
	 *  @param  Extrafields			$extrafields		Object of extrafields
	 *  @param	string				$defaulttpldir		Directory where to find the template (deprecated)
	 *	@return	void
	 */
	public function printObjectLine($action, $line, $var, $num, $i, $dateSelector, $seller, $buyer, $selected = 0, $extrafields = null, $defaulttpldir = '/core/tpl')
	{
		global $conf, $langs, $user, $object, $hookmanager;
		global $form;
		global $object_rights, $disableedit, $disablemove, $disableremove; // TODO We should not use global var for this !

		$object_rights = $this->getRights();

		$text = '';
		$description = '';

		// Line in view mode
		if ($action != 'editline' || $selected != $line->id) {
			// Product
			if (!empty($line->fk_product) && $line->fk_product > 0) {
				$product_static = new Product($this->db);
				$product_static->fetch($line->fk_product);

				$product_static->ref = $line->ref; //can change ref in hook
				$product_static->label = !empty($line->label) ? $line->label : ""; //can change label in hook

				$text = $product_static->getNomUrl(1);

				// Define output language and label
				if (getDolGlobalInt('MAIN_MULTILANGS')) {
					if (property_exists($this, 'socid') && !is_object($this->thirdparty)) {
						dol_print_error('', 'Error: Method printObjectLine was called on an object and object->fetch_thirdparty was not done before');
						return;
					}

					$prod = new Product($this->db);
					$prod->fetch($line->fk_product);

					$outputlangs = $langs;
					$newlang = '';
					if (empty($newlang) && GETPOST('lang_id', 'aZ09')) {
						$newlang = GETPOST('lang_id', 'aZ09');
					}
					if (!empty($conf->global->PRODUIT_TEXTS_IN_THIRDPARTY_LANGUAGE) && empty($newlang) && is_object($this->thirdparty)) {
						$newlang = $this->thirdparty->default_lang; // To use language of customer
					}
					if (!empty($newlang)) {
						$outputlangs = new Translate("", $conf);
						$outputlangs->setDefaultLang($newlang);
					}

					$label = (!empty($prod->multilangs[$outputlangs->defaultlang]["label"])) ? $prod->multilangs[$outputlangs->defaultlang]["label"] : $line->product_label;
				} else {
					$label = $line->product_label;
				}

				$text .= ' - '.(!empty($line->label) ? $line->label : $label);
				$description .= (getDolGlobalInt('PRODUIT_DESC_IN_FORM_ACCORDING_TO_DEVICE') ? '' : (!empty($line->description) ? dol_htmlentitiesbr($line->description) : '')); // Description is what to show on popup. We shown nothing if already into desc.
			}

			$line->pu_ttc = price2num((!empty($line->subprice) ? $line->subprice : 0) * (1 + ((!empty($line->tva_tx) ? $line->tva_tx : 0) / 100)), 'MU');

			// Output template part (modules that overwrite templates must declare this into descriptor)
			// Use global variables + $dateSelector + $seller and $buyer
			// Note: This is deprecated. If you need to overwrite the tpl file, use instead the hook printObjectLine and printObjectSubLine.
			$dirtpls = array_merge($conf->modules_parts['tpl'], array($defaulttpldir));
			foreach ($dirtpls as $module => $reldir) {
				$res = 0;
				if (!empty($module)) {
					$tpl = dol_buildpath($reldir.'/objectline_view.tpl.php');
				} else {
					$tpl = DOL_DOCUMENT_ROOT.$reldir.'/objectline_view.tpl.php';
				}
				if (file_exists($tpl)) {
					if (empty($conf->file->strict_mode)) {
						$res = @include $tpl;
					} else {
						$res = include $tpl; // for debug
					}
				}
				if ($res) {
					break;
				}
			}
		}

		// Line in update mode
		if ($this->statut == 0 && $action == 'editline' && $selected == $line->id) {
			$label = (!empty($line->label) ? $line->label : (($line->fk_product > 0) ? $line->product_label : ''));

			$line->pu_ttc = price2num($line->subprice * (1 + ($line->tva_tx / 100)), 'MU');

			// Output template part (modules that overwrite templates must declare this into descriptor)
			// Use global variables + $dateSelector + $seller and $buyer
			// Note: This is deprecated. If you need to overwrite the tpl file, use instead the hook printObjectLine and printObjectSubLine.
			$dirtpls = array_merge($conf->modules_parts['tpl'], array($defaulttpldir));
			foreach ($dirtpls as $module => $reldir) {
				if (!empty($module)) {
					$tpl = dol_buildpath($reldir.'/objectline_edit.tpl.php');
				} else {
					$tpl = DOL_DOCUMENT_ROOT.$reldir.'/objectline_edit.tpl.php';
				}

				if (empty($conf->file->strict_mode)) {
					$res = @include $tpl;
				} else {
					$res = include $tpl; // for debug
				}
				if ($res) {
					break;
				}
			}
		}
	}


	/* This is to show array of line of details of source object */


	/**
	 * 	Return HTML table table of source object lines
	 *  TODO Move this and previous function into output html class file (htmlline.class.php).
	 *  If lines are into a template, title must also be into a template
	 *  But for the moment we don't know if it's possible, so we keep the method available on overloaded objects.
	 *
	 *	@param	string		$restrictlist		''=All lines, 'services'=Restrict to services only
	 *  @param  array       $selectedLines      Array of lines id for selected lines
	 *  @return	void
	 */
	public function printOriginLinesList($restrictlist = '', $selectedLines = array())
	{
		global $langs, $hookmanager, $conf, $form, $action;

		print '<tr class="liste_titre">';
		print '<td class="linecolref">'.$langs->trans('Ref').'</td>';
		print '<td class="linecoldescription">'.$langs->trans('Description').'</td>';
		print '<td class="linecolvat right">'.$langs->trans('VATRate').'</td>';
		print '<td class="linecoluht right">'.$langs->trans('PriceUHT').'</td>';
		if (isModEnabled("multicurrency")) {
			print '<td class="linecoluht_currency right">'.$langs->trans('PriceUHTCurrency').'</td>';
		}
		print '<td class="linecolqty right">'.$langs->trans('Qty').'</td>';
		if (getDolGlobalInt('PRODUCT_USE_UNITS')) {
			print '<td class="linecoluseunit left">'.$langs->trans('Unit').'</td>';
		}
		print '<td class="linecoldiscount right">'.$langs->trans('ReductionShort').'</td>';
		print '<td class="linecolht right">'.$langs->trans('TotalHT').'</td>';
		print '<td class="center">'.$form->showCheckAddButtons('checkforselect', 1).'</td>';
		print '</tr>';
		$i = 0;

		if (!empty($this->lines)) {
			foreach ($this->lines as $line) {
				$reshook = 0;
				//if (is_object($hookmanager) && (($line->product_type == 9 && !empty($line->special_code)) || !empty($line->fk_parent_line))) {
				if (is_object($hookmanager)) {   // Old code is commented on preceding line.
					$parameters = array('line'=>$line, 'i'=>$i, 'restrictlist'=>$restrictlist, 'selectedLines'=> $selectedLines);
					if (!empty($line->fk_parent_line)) { $parameters['fk_parent_line'] = $line->fk_parent_line; }
					$reshook = $hookmanager->executeHooks('printOriginObjectLine', $parameters, $this, $action); // Note that $action and $object may have been modified by some hooks
				}
				if (empty($reshook)) {
					$this->printOriginLine($line, '', $restrictlist, '/core/tpl', $selectedLines);
				}

				$i++;
			}
		}
	}

	/**
	 * 	Return HTML with a line of table array of source object lines
	 *  TODO Move this and previous function into output html class file (htmlline.class.php).
	 *  If lines are into a template, title must also be into a template
	 *  But for the moment we don't know if it's possible as we keep a method available on overloaded objects.
	 *
	 * 	@param	CommonObjectLine	$line				Line
	 * 	@param	string				$var				Var
	 *	@param	string				$restrictlist		''=All lines, 'services'=Restrict to services only (strike line if not)
	 *  @param	string				$defaulttpldir		Directory where to find the template
	 *  @param  array       		$selectedLines      Array of lines id for selected lines
	 * 	@return	void
	 */
	public function printOriginLine($line, $var, $restrictlist = '', $defaulttpldir = '/core/tpl', $selectedLines = array())
	{
		global $langs, $conf;

		//var_dump($line);
		if (!empty($line->date_start)) {
			$date_start = $line->date_start;
		} else {
			$date_start = $line->date_debut_prevue;
			if ($line->date_debut_reel) {
				$date_start = $line->date_debut_reel;
			}
		}
		if (!empty($line->date_end)) {
			$date_end = $line->date_end;
		} else {
			$date_end = $line->date_fin_prevue;
			if ($line->date_fin_reel) {
				$date_end = $line->date_fin_reel;
			}
		}

		$this->tpl['id'] = $line->id;

		$this->tpl['label'] = '';
		if (!empty($line->fk_parent_line)) {
			$this->tpl['label'] .= img_picto('', 'rightarrow');
		}

		if (($line->info_bits & 2) == 2) {  // TODO Not sure this is used for source object
			$discount = new DiscountAbsolute($this->db);
			$discount->fk_soc = $this->socid;
			$this->tpl['label'] .= $discount->getNomUrl(0, 'discount');
		} elseif (!empty($line->fk_product)) {
			$productstatic = new Product($this->db);
			$productstatic->id = $line->fk_product;
			$productstatic->ref = $line->ref;
			$productstatic->type = $line->fk_product_type;
			if (empty($productstatic->ref)) {
				$line->fetch_product();
				$productstatic = $line->product;
			}

			$this->tpl['label'] .= $productstatic->getNomUrl(1);
			$this->tpl['label'] .= ' - '.(!empty($line->label) ? $line->label : $line->product_label);
			// Dates
			if ($line->product_type == 1 && ($date_start || $date_end)) {
				$this->tpl['label'] .= get_date_range($date_start, $date_end);
			}
		} else {
			$this->tpl['label'] .= ($line->product_type == -1 ? '&nbsp;' : ($line->product_type == 1 ? img_object($langs->trans(''), 'service') : img_object($langs->trans(''), 'product')));
			if (!empty($line->desc)) {
				$this->tpl['label'] .= $line->desc;
			} else {
				$this->tpl['label'] .= ($line->label ? '&nbsp;'.$line->label : '');
			}

			// Dates
			if ($line->product_type == 1 && ($date_start || $date_end)) {
				$this->tpl['label'] .= get_date_range($date_start, $date_end);
			}
		}

		if (!empty($line->desc)) {
			if ($line->desc == '(CREDIT_NOTE)') {  // TODO Not sure this is used for source object
				$discount = new DiscountAbsolute($this->db);
				$discount->fetch($line->fk_remise_except);
				$this->tpl['description'] = $langs->transnoentities("DiscountFromCreditNote", $discount->getNomUrl(0));
			} elseif ($line->desc == '(DEPOSIT)') {  // TODO Not sure this is used for source object
				$discount = new DiscountAbsolute($this->db);
				$discount->fetch($line->fk_remise_except);
				$this->tpl['description'] = $langs->transnoentities("DiscountFromDeposit", $discount->getNomUrl(0));
			} elseif ($line->desc == '(EXCESS RECEIVED)') {
				$discount = new DiscountAbsolute($this->db);
				$discount->fetch($line->fk_remise_except);
				$this->tpl['description'] = $langs->transnoentities("DiscountFromExcessReceived", $discount->getNomUrl(0));
			} elseif ($line->desc == '(EXCESS PAID)') {
				$discount = new DiscountAbsolute($this->db);
				$discount->fetch($line->fk_remise_except);
				$this->tpl['description'] = $langs->transnoentities("DiscountFromExcessPaid", $discount->getNomUrl(0));
			} else {
				$this->tpl['description'] = dol_trunc($line->desc, 60);
			}
		} else {
			$this->tpl['description'] = '&nbsp;';
		}

		// VAT Rate
		$this->tpl['vat_rate'] = vatrate($line->tva_tx, true);
		$this->tpl['vat_rate'] .= (($line->info_bits & 1) == 1) ? '*' : '';
		if (!empty($line->vat_src_code) && !preg_match('/\(/', $this->tpl['vat_rate'])) {
			$this->tpl['vat_rate'] .= ' ('.$line->vat_src_code.')';
		}

		$this->tpl['price'] = price($line->subprice);
		$this->tpl['total_ht'] = price($line->total_ht);
		$this->tpl['multicurrency_price'] = price($line->multicurrency_subprice);
		$this->tpl['qty'] = (($line->info_bits & 2) != 2) ? $line->qty : '&nbsp;';
		if (getDolGlobalInt('PRODUCT_USE_UNITS')) {
			$this->tpl['unit'] = $langs->transnoentities($line->getLabelOfUnit('long'));
		}
		$this->tpl['remise_percent'] = (($line->info_bits & 2) != 2) ? vatrate($line->remise_percent, true) : '&nbsp;';

		// Is the line strike or not
		$this->tpl['strike'] = 0;
		if ($restrictlist == 'services' && $line->product_type != Product::TYPE_SERVICE) {
			$this->tpl['strike'] = 1;
		}

		// Output template part (modules that overwrite templates must declare this into descriptor)
		// Use global variables + $dateSelector + $seller and $buyer
		$dirtpls = array_merge($conf->modules_parts['tpl'], array($defaulttpldir));
		foreach ($dirtpls as $module => $reldir) {
			if (!empty($module)) {
				$tpl = dol_buildpath($reldir.'/originproductline.tpl.php');
			} else {
				$tpl = DOL_DOCUMENT_ROOT.$reldir.'/originproductline.tpl.php';
			}

			if (empty($conf->file->strict_mode)) {
				$res = @include $tpl;
			} else {
				$res = include $tpl; // for debug
			}
			if ($res) {
				break;
			}
		}
	}


	// phpcs:disable PEAR.NamingConventions.ValidFunctionName.ScopeNotCamelCaps
	/**
	 *	Add resources to the current object : add entry into llx_element_resources
	 *	Need $this->element & $this->id
	 *
	 *	@param		int		$resource_id		Resource id
	 *	@param		string	$resource_type		'resource'
	 *	@param		int		$busy				Busy or not
	 *	@param		int		$mandatory			Mandatory or not
	 *	@return		int							<=0 if KO, >0 if OK
	 */
	public function add_element_resource($resource_id, $resource_type, $busy = 0, $mandatory = 0)
	{
		// phpcs:enable
		$this->db->begin();

		$sql = "INSERT INTO ".$this->db->prefix()."element_resources (";
		$sql .= "resource_id";
		$sql .= ", resource_type";
		$sql .= ", element_id";
		$sql .= ", element_type";
		$sql .= ", busy";
		$sql .= ", mandatory";
		$sql .= ") VALUES (";
		$sql .= ((int) $resource_id);
		$sql .= ", '".$this->db->escape($resource_type)."'";
		$sql .= ", '".$this->db->escape($this->id)."'";
		$sql .= ", '".$this->db->escape($this->element)."'";
		$sql .= ", '".$this->db->escape($busy)."'";
		$sql .= ", '".$this->db->escape($mandatory)."'";
		$sql .= ")";

		dol_syslog(get_class($this)."::add_element_resource", LOG_DEBUG);
		if ($this->db->query($sql)) {
			$this->db->commit();
			return 1;
		} else {
			$this->error = $this->db->lasterror();
			$this->db->rollback();
			return  0;
		}
	}

	// phpcs:disable PEAR.NamingConventions.ValidFunctionName.ScopeNotCamelCaps
	/**
	 *    Delete a link to resource line
	 *
	 *    @param	int		$rowid			Id of resource line to delete
	 *    @param	int		$element		element name (for trigger) TODO: use $this->element into commonobject class
	 *    @param	int		$notrigger		Disable all triggers
	 *    @return   int						>0 if OK, <0 if KO
	 */
	public function delete_resource($rowid, $element, $notrigger = 0)
	{
		// phpcs:enable
		global $user;

		$this->db->begin();

		$sql = "DELETE FROM ".$this->db->prefix()."element_resources";
		$sql .= " WHERE rowid = ".((int) $rowid);

		dol_syslog(get_class($this)."::delete_resource", LOG_DEBUG);

		$resql = $this->db->query($sql);
		if (!$resql) {
			$this->error = $this->db->lasterror();
			$this->db->rollback();
			return -1;
		} else {
			if (!$notrigger) {
				$result = $this->call_trigger(strtoupper($element).'_DELETE_RESOURCE', $user);
				if ($result < 0) {
					$this->db->rollback();
					return -1;
				}
			}
			$this->db->commit();
			return 1;
		}
	}


	/**
	 * Overwrite magic function to solve problem of cloning object that are kept as references
	 *
	 * @return void
	 */
	public function __clone()
	{
		// Force a copy of this->lines, otherwise it will point to same object.
		if (isset($this->lines) && is_array($this->lines)) {
			$nboflines = count($this->lines);
			for ($i = 0; $i < $nboflines; $i++) {
				if (is_object($this->lines[$i])) {
					$this->lines[$i] = clone $this->lines[$i];
				}
			}
		}
	}

	/**
	 * Common function for all objects extending CommonObject for generating documents
	 *
	 * @param 	string 		$modelspath 	Relative folder where generators are placed
	 * @param 	string 		$modele 		Generator to use. Caller must set it to obj->model_pdf or GETPOST('model_pdf','alpha') for example.
	 * @param 	Translate 	$outputlangs 	Output language to use
	 * @param 	int 		$hidedetails 	1 to hide details. 0 by default
	 * @param 	int 		$hidedesc 		1 to hide product description. 0 by default
	 * @param 	int 		$hideref 		1 to hide product reference. 0 by default
	 * @param   null|array  $moreparams     Array to provide more information
	 * @return 	int 						>0 if OK, <0 if KO
	 * @see	addFileIntoDatabaseIndex()
	 */
	protected function commonGenerateDocument($modelspath, $modele, $outputlangs, $hidedetails, $hidedesc, $hideref, $moreparams = null)
	{
		global $conf, $langs, $user, $hookmanager, $action;

		$srctemplatepath = '';

		$parameters = array('modelspath'=>$modelspath, 'modele'=>$modele, 'outputlangs'=>$outputlangs, 'hidedetails'=>$hidedetails, 'hidedesc'=>$hidedesc, 'hideref'=>$hideref, 'moreparams'=>$moreparams);
		$reshook = $hookmanager->executeHooks('commonGenerateDocument', $parameters, $this, $action); // Note that $action and $object may have been modified by some hooks

		if (!empty($reshook)) {
			return $reshook;
		}

		dol_syslog("commonGenerateDocument modele=".$modele." outputlangs->defaultlang=".(is_object($outputlangs) ? $outputlangs->defaultlang : 'null'));

		if (empty($modele)) {
			$this->error = 'BadValueForParameterModele';
			return -1;
		}

		// Increase limit for PDF build
		$err = error_reporting();
		error_reporting(0);
		@set_time_limit(120);
		error_reporting($err);

		// If selected model is a filename template (then $modele="modelname" or "modelname:filename")
		$tmp = explode(':', $modele, 2);
		if (!empty($tmp[1])) {
			$modele = $tmp[0];
			$srctemplatepath = $tmp[1];
		}

		// Search template files
		$file = '';
		$classname = '';
		$filefound = '';
		$dirmodels = array('/');
		if (is_array($conf->modules_parts['models'])) {
			$dirmodels = array_merge($dirmodels, $conf->modules_parts['models']);
		}
		foreach ($dirmodels as $reldir) {
			foreach (array('doc', 'pdf') as $prefix) {
				if (in_array(get_class($this), array('Adherent'))) {
					// Member module use prefix_modele.class.php
					$file = $prefix."_".$modele.".class.php";
				} else {
					// Other module use prefix_modele.modules.php
					$file = $prefix."_".$modele.".modules.php";
				}

				// On verifie l'emplacement du modele
				$file = dol_buildpath($reldir.$modelspath.$file, 0);
				if (file_exists($file)) {
					$filefound = $file;
					$classname = $prefix.'_'.$modele;
					break;
				}
			}
			if ($filefound) {
				break;
			}
		}

		if (!$filefound) {
			$this->error = $langs->trans("Error").' Failed to load doc generator with modelpaths='.$modelspath.' - modele='.$modele;
			$this->errors[] = $this->error;
			dol_syslog($this->error, LOG_ERR);
			return -1;
		}

		// If generator was found
		global $db; // Required to solve a conception default making an include of code using $db instead of $this->db just after.

		require_once $file;

		$obj = new $classname($this->db);

		// If generator is ODT, we must have srctemplatepath defined, if not we set it.
		if ($obj->type == 'odt' && empty($srctemplatepath)) {
			$varfortemplatedir = $obj->scandir;
			if ($varfortemplatedir && !empty($conf->global->$varfortemplatedir)) {
				$dirtoscan = $conf->global->$varfortemplatedir;

				$listoffiles = array();

				// Now we add first model found in directories scanned
				$listofdir = explode(',', $dirtoscan);
				foreach ($listofdir as $key => $tmpdir) {
					$tmpdir = trim($tmpdir);
					$tmpdir = preg_replace('/DOL_DATA_ROOT/', DOL_DATA_ROOT, $tmpdir);
					if (!$tmpdir) {
						unset($listofdir[$key]);
						continue;
					}
					if (is_dir($tmpdir)) {
						$tmpfiles = dol_dir_list($tmpdir, 'files', 0, '\.od(s|t)$', '', 'name', SORT_ASC, 0);
						if (count($tmpfiles)) {
							$listoffiles = array_merge($listoffiles, $tmpfiles);
						}
					}
				}

				if (count($listoffiles)) {
					foreach ($listoffiles as $record) {
						$srctemplatepath = $record['fullname'];
						break;
					}
				}
			}

			if (empty($srctemplatepath)) {
				$this->error = 'ErrorGenerationAskedForOdtTemplateWithSrcFileNotDefined';
				return -1;
			}
		}

		if ($obj->type == 'odt' && !empty($srctemplatepath)) {
			if (!dol_is_file($srctemplatepath)) {
				dol_syslog("Failed to locate template file ".$srctemplatepath, LOG_WARNING);
				$this->error = 'ErrorGenerationAskedForOdtTemplateWithSrcFileNotFound';
				return -1;
			}
		}

		// We save charset_output to restore it because write_file can change it if needed for
		// output format that does not support UTF8.
		$sav_charset_output = empty($outputlangs->charset_output) ? '' : $outputlangs->charset_output;

		if (in_array(get_class($this), array('Adherent'))) {
			$resultwritefile = $obj->write_file($this, $outputlangs, $srctemplatepath, 'member', 1, 'tmp_cards', $moreparams);
		} else {
			$resultwritefile = $obj->write_file($this, $outputlangs, $srctemplatepath, $hidedetails, $hidedesc, $hideref, $moreparams);
		}
		// After call of write_file $obj->result['fullpath'] is set with generated file. It will be used to update the ECM database index.

		if ($resultwritefile > 0) {
			$outputlangs->charset_output = $sav_charset_output;

			// We delete old preview
			require_once DOL_DOCUMENT_ROOT.'/core/lib/files.lib.php';
			dol_delete_preview($this);

			// Index file in database
			if (!empty($obj->result['fullpath'])) {
				$destfull = $obj->result['fullpath'];

				// Update the last_main_doc field into main object (if document generator has property ->update_main_doc_field set)
				$update_main_doc_field = 0;
				if (!empty($obj->update_main_doc_field)) {
					$update_main_doc_field = 1;
				}

				// Check that the file exists, before indexing it.
				// Hint: It does not exist, if we create a PDF and auto delete the ODT File
				if (dol_is_file($destfull)) {
					$this->indexFile($destfull, $update_main_doc_field);
				}
			} else {
				dol_syslog('Method ->write_file was called on object '.get_class($obj).' and return a success but the return array ->result["fullpath"] was not set.', LOG_WARNING);
			}

			// Success in building document. We build meta file.
			dol_meta_create($this);

			return 1;
		} else {
			$outputlangs->charset_output = $sav_charset_output;
			$this->error = $obj->error;
			$this->errors = $obj->errors;
			dol_syslog("Error generating document for ".__CLASS__.". Error: ".$obj->error, LOG_ERR);
			return -1;
		}
	}

	/**
	 * Index a file into the ECM database
	 *
	 * @param	string	$destfull				Full path of file to index
	 * @param	int		$update_main_doc_field	Update field main_doc fied into the table of object.
	 * 											This param is set when called for a document generation if document generator hase
	 * 											->update_main_doc_field set and returns ->result['fullpath'].
	 * @return	int								<0 if KO, >0 if OK
	 */
	public function indexFile($destfull, $update_main_doc_field)
	{
		global $conf, $user;

		$upload_dir = dirname($destfull);
		$destfile = basename($destfull);
		$rel_dir = preg_replace('/^'.preg_quote(DOL_DATA_ROOT, '/').'/', '', $upload_dir);

		if (!preg_match('/[\\/]temp[\\/]|[\\/]thumbs|\.meta$/', $rel_dir)) {     // If not a tmp dir
			$filename = basename($destfile);
			$rel_dir = preg_replace('/[\\/]$/', '', $rel_dir);
			$rel_dir = preg_replace('/^[\\/]/', '', $rel_dir);

			include_once DOL_DOCUMENT_ROOT.'/ecm/class/ecmfiles.class.php';
			$ecmfile = new EcmFiles($this->db);
			$result = $ecmfile->fetch(0, '', ($rel_dir ? $rel_dir.'/' : '').$filename);

			// Set the public "share" key
			$setsharekey = false;
			if ($this->element == 'propal' || $this->element == 'proposal') {
				if (!isset($conf->global->PROPOSAL_ALLOW_ONLINESIGN) || !empty($conf->global->PROPOSAL_ALLOW_ONLINESIGN)) {
					$setsharekey = true;	// feature to make online signature is not set or set to on (default)
				}
				if (!empty($conf->global->PROPOSAL_ALLOW_EXTERNAL_DOWNLOAD)) {
					$setsharekey = true;
				}
			}
			if ($this->element == 'commande' && !empty($conf->global->ORDER_ALLOW_EXTERNAL_DOWNLOAD)) {
				$setsharekey = true;
			}
			if ($this->element == 'facture' && !empty($conf->global->INVOICE_ALLOW_EXTERNAL_DOWNLOAD)) {
				$setsharekey = true;
			}
			if ($this->element == 'bank_account' && !empty($conf->global->BANK_ACCOUNT_ALLOW_EXTERNAL_DOWNLOAD)) {
				$setsharekey = true;
			}
			if ($this->element == 'product' && !empty($conf->global->PRODUCT_ALLOW_EXTERNAL_DOWNLOAD)) {
				$setsharekey = true;
			}
			if ($this->element == 'contrat' && !empty($conf->global->CONTRACT_ALLOW_EXTERNAL_DOWNLOAD)) {
				$setsharekey = true;
			}
			if ($this->element == 'fichinter' && !empty($conf->global->FICHINTER_ALLOW_EXTERNAL_DOWNLOAD)) {
				$setsharekey = true;
			}
			if ($this->element == 'supplier_proposal' && !empty($conf->global->SUPPLIER_PROPOSAL_ALLOW_EXTERNAL_DOWNLOAD)) {
				$setsharekey = true;
			}

			if ($setsharekey) {
				if (empty($ecmfile->share)) {	// Because object not found or share not set yet
					require_once DOL_DOCUMENT_ROOT.'/core/lib/security2.lib.php';
					$ecmfile->share = getRandomPassword(true);
				}
			}

			if ($result > 0) {
				$ecmfile->label = md5_file(dol_osencode($destfull)); // hash of file content
				$ecmfile->fullpath_orig = '';
				$ecmfile->gen_or_uploaded = 'generated';
				$ecmfile->description = ''; // indexed content
				$ecmfile->keywords = ''; // keyword content
				$result = $ecmfile->update($user);
				if ($result < 0) {
					setEventMessages($ecmfile->error, $ecmfile->errors, 'warnings');
					return -1;
				}
			} else {
				$ecmfile->entity = $conf->entity;
				$ecmfile->filepath = $rel_dir;
				$ecmfile->filename = $filename;
				$ecmfile->label = md5_file(dol_osencode($destfull)); // hash of file content
				$ecmfile->fullpath_orig = '';
				$ecmfile->gen_or_uploaded = 'generated';
				$ecmfile->description = ''; // indexed content
				$ecmfile->keywords = ''; // keyword content
				$ecmfile->src_object_type = $this->table_element;	// $this->table_name is 'myobject' or 'mymodule_myobject'.
				$ecmfile->src_object_id   = $this->id;

				$result = $ecmfile->create($user);
				if ($result < 0) {
					setEventMessages($ecmfile->error, $ecmfile->errors, 'warnings');
					return -1;
				}
			}

			/*$this->result['fullname']=$destfull;
			 $this->result['filepath']=$ecmfile->filepath;
			 $this->result['filename']=$ecmfile->filename;*/
			//var_dump($obj->update_main_doc_field);exit;

			if ($update_main_doc_field && !empty($this->table_element)) {
				$sql = "UPDATE ".$this->db->prefix().$this->table_element." SET last_main_doc = '".$this->db->escape($ecmfile->filepath."/".$ecmfile->filename)."'";
				$sql .= " WHERE rowid = ".((int) $this->id);

				$resql = $this->db->query($sql);
				if (!$resql) {
					dol_print_error($this->db);
					return -1;
				} else {
					$this->last_main_doc = $ecmfile->filepath.'/'.$ecmfile->filename;
				}
			}
		}

		return 1;
	}

	/**
	 *  Build thumb
	 *  @todo Move this into files.lib.php
	 *
	 *  @param      string	$file           Path file in UTF8 to original file to create thumbs from.
	 *	@return		void
	 */
	public function addThumbs($file)
	{
		$file_osencoded = dol_osencode($file);

		if (file_exists($file_osencoded)) {
			require_once DOL_DOCUMENT_ROOT.'/core/lib/images.lib.php';

			$tmparraysize = getDefaultImageSizes();
			$maxwidthsmall = $tmparraysize['maxwidthsmall'];
			$maxheightsmall = $tmparraysize['maxheightsmall'];
			$maxwidthmini = $tmparraysize['maxwidthmini'];
			$maxheightmini = $tmparraysize['maxheightmini'];
			//$quality = $tmparraysize['quality'];
			$quality = 50;	// For thumbs, we force quality to 50

			// Create small thumbs for company (Ratio is near 16/9)
			// Used on logon for example
			vignette($file_osencoded, $maxwidthsmall, $maxheightsmall, '_small', $quality);

			// Create mini thumbs for company (Ratio is near 16/9)
			// Used on menu or for setup page for example
			vignette($file_osencoded, $maxwidthmini, $maxheightmini, '_mini', $quality);
		}
	}

	/**
	 *  Delete thumbs
	 *  @todo Move this into files.lib.php
	 *
	 *  @param      string	$file           Path file in UTF8 to original file to delete thumbs.
	 *	@return		void
	 */
	public function delThumbs($file)
	{
		$imgThumbName = getImageFileNameForSize($file, '_small'); // Full path of thumb file
		dol_delete_file($imgThumbName);
		$imgThumbName = getImageFileNameForSize($file, '_mini'); // Full path of thumb file
		dol_delete_file($imgThumbName);
	}


	/* Functions common to commonobject and commonobjectline */

	/* For default values */

	/**
	 * Return the default value to use for a field when showing the create form of object.
	 * Return values in this order:
	 * 1) If parameter is available into POST, we return it first.
	 * 2) If not but an alternate value was provided as parameter of function, we return it.
	 * 3) If not but a constant $conf->global->OBJECTELEMENT_FIELDNAME is set, we return it (It is better to use the dedicated table).
	 * 4) Return value found into database (TODO No yet implemented)
	 *
	 * @param   string              $fieldname          Name of field
	 * @param   string              $alternatevalue     Alternate value to use
	 * @param   string              $type    			Type of data
	 * @return  string|string[]                         Default value (can be an array if the GETPOST return an array)
	 **/
	public function getDefaultCreateValueFor($fieldname, $alternatevalue = null, $type = 'alphanohtml')
	{
		global $conf, $_POST;

		// If param here has been posted, we use this value first.
		if (GETPOSTISSET($fieldname)) {
			return GETPOST($fieldname, $type, 3);
		}

		if (isset($alternatevalue)) {
			return $alternatevalue;
		}

		$newelement = $this->element;
		if ($newelement == 'facture') {
			$newelement = 'invoice';
		}
		if ($newelement == 'commande') {
			$newelement = 'order';
		}
		if (empty($newelement)) {
			dol_syslog("Ask a default value using common method getDefaultCreateValueForField on an object with no property ->element defined. Return empty string.", LOG_WARNING);
			return '';
		}

		$keyforfieldname = strtoupper($newelement.'_DEFAULT_'.$fieldname);
		//var_dump($keyforfieldname);
		if (isset($conf->global->$keyforfieldname)) {
			return $conf->global->$keyforfieldname;
		}

		// TODO Ad here a scan into table llx_overwrite_default with a filter on $this->element and $fieldname
		// store content into $conf->cache['overwrite_default']

		return '';
	}


	/* For triggers */


	// phpcs:disable PEAR.NamingConventions.ValidFunctionName.ScopeNotCamelCaps
	/**
	 * Call trigger based on this instance.
	 * Some context information may also be provided into array property this->context.
	 * NB:  Error from trigger are stacked in interface->errors
	 * NB2: If return code of triggers are < 0, action calling trigger should cancel all transaction.
	 *
	 * @param   string    $triggerName   trigger's name to execute
	 * @param   User      $user           Object user
	 * @return  int                       Result of run_triggers
	 */
	public function call_trigger($triggerName, $user)
	{
		// phpcs:enable
		global $langs, $conf;
		if (!empty(self::TRIGGER_PREFIX) && strpos($triggerName, self::TRIGGER_PREFIX . '_') !== 0) {
			dol_print_error('', 'The trigger "' . $triggerName . '" does not start with "' . self::TRIGGER_PREFIX . '_" as required.');
			exit;
		}
		if (!is_object($langs)) {	// If lang was not defined, we set it. It is required by run_triggers.
			include_once DOL_DOCUMENT_ROOT.'/core/class/translate.class.php';
			$langs = new Translate('', $conf);
		}

		include_once DOL_DOCUMENT_ROOT.'/core/class/interfaces.class.php';
		$interface = new Interfaces($this->db);
		$result = $interface->run_triggers($triggerName, $this, $user, $langs, $conf);

		if ($result < 0) {
			if (!empty($this->errors)) {
				$this->errors = array_unique(array_merge($this->errors, $interface->errors)); // We use array_unique because when a trigger call another trigger on same object, this->errors is added twice.
			} else {
				$this->errors = $interface->errors;
			}
		}
		return $result;
	}


	/* Functions for data in other language */


	/**
	 *  Function to get alternative languages of a data into $this->array_languages
	 *  This method is NOT called by method fetch of objects but must be called separately.
	 *
	 *  @return	int						<0 if error, 0 if no values of alternative languages to find nor found, 1 if a value was found and loaded
	 *  @see fetch_optionnals()
	 */
	public function fetchValuesForExtraLanguages()
	{
		// To avoid SQL errors. Probably not the better solution though
		if (!$this->element) {
			return 0;
		}
		if (!($this->id > 0)) {
			return 0;
		}
		if (is_array($this->array_languages)) {
			return 1;
		}

		$this->array_languages = array();

		$element = $this->element;
		if ($element == 'categorie') {
			$element = 'categories'; // For compatibility
		}

		// Request to get translation values for object
		$sql = "SELECT rowid, property, lang , value";
		$sql .= " FROM ".$this->db->prefix()."object_lang";
		$sql .= " WHERE type_object = '".$this->db->escape($element)."'";
		$sql .= " AND fk_object = ".((int) $this->id);

		//dol_syslog(get_class($this)."::fetch_optionals get extrafields data for ".$this->table_element, LOG_DEBUG);		// Too verbose
		$resql = $this->db->query($sql);
		if ($resql) {
			$numrows = $this->db->num_rows($resql);
			if ($numrows) {
				$i = 0;
				while ($i < $numrows) {
					$obj = $this->db->fetch_object($resql);
					$key = $obj->property;
					$value = $obj->value;
					$codelang = $obj->lang;
					$type = $this->fields[$key]['type'];

					// we can add this attribute to object
					if (preg_match('/date/', $type)) {
						$this->array_languages[$key][$codelang] = $this->db->jdate($value);
					} else {
						$this->array_languages[$key][$codelang] = $value;
					}

					$i++;
				}
			}

			$this->db->free($resql);

			if ($numrows) {
				return $numrows;
			} else {
				return 0;
			}
		} else {
			dol_print_error($this->db);
			return -1;
		}
	}

	/**
	 * Fill array_options property of object by extrafields value (using for data sent by forms)
	 *
	 * @param	string	$onlykey		Only the following key is filled. When we make update of only one language field ($action = 'update_languages'), calling page must set this to avoid to have other languages being reset.
	 * @return	int						1 if array_options set, 0 if no value, -1 if error (field required missing for example)
	 */
	public function setValuesForExtraLanguages($onlykey = '')
	{
		global $_POST, $langs;

		// Get extra fields
		foreach ($_POST as $postfieldkey => $postfieldvalue) {
			$tmparray = explode('-', $postfieldkey);
			if ($tmparray[0] != 'field') {
				continue;
			}

			$element = $tmparray[1];
			$key = $tmparray[2];
			$codelang = $tmparray[3];
			//var_dump("postfieldkey=".$postfieldkey." element=".$element." key=".$key." codelang=".$codelang);

			if (!empty($onlykey) && $key != $onlykey) {
				continue;
			}
			if ($element != $this->element) {
				continue;
			}

			$key_type = $this->fields[$key]['type'];

			$enabled = 1;
			if (isset($this->fields[$key]['enabled'])) {
				$enabled = dol_eval($this->fields[$key]['enabled'], 1, 1, '1');
			}
			/*$perms = 1;
			if (isset($this->fields[$key]['perms']))
			{
				$perms = dol_eval($this->fields[$key]['perms'], 1, 1, '1');
			}*/
			if (empty($enabled)) {
				continue;
			}
			//if (empty($perms)) continue;

			if (in_array($key_type, array('date'))) {
				// Clean parameters
				// TODO GMT date in memory must be GMT so we should add gm=true in parameters
				$value_key = dol_mktime(0, 0, 0, GETPOST($postfieldkey."month", 'int'), GETPOST($postfieldkey."day", 'int'), GETPOST($postfieldkey."year", 'int'));
			} elseif (in_array($key_type, array('datetime'))) {
				// Clean parameters
				// TODO GMT date in memory must be GMT so we should add gm=true in parameters
				$value_key = dol_mktime(GETPOST($postfieldkey."hour", 'int'), GETPOST($postfieldkey."min", 'int'), 0, GETPOST($postfieldkey."month", 'int'), GETPOST($postfieldkey."day", 'int'), GETPOST($postfieldkey."year", 'int'));
			} elseif (in_array($key_type, array('checkbox', 'chkbxlst'))) {
				$value_arr = GETPOST($postfieldkey, 'array'); // check if an array
				if (!empty($value_arr)) {
					$value_key = implode(',', $value_arr);
				} else {
					$value_key = '';
				}
			} elseif (in_array($key_type, array('price', 'double'))) {
				$value_arr = GETPOST($postfieldkey, 'alpha');
				$value_key = price2num($value_arr);
			} else {
				$value_key = GETPOST($postfieldkey);
				if (in_array($key_type, array('link')) && $value_key == '-1') {
					$value_key = '';
				}
			}

			$this->array_languages[$key][$codelang] = $value_key;

			/*if ($nofillrequired) {
				$langs->load('errors');
				setEventMessages($langs->trans('ErrorFieldsRequired').' : '.implode(', ', $error_field_required), null, 'errors');
				return -1;
			}*/
		}

		return 1;
	}


	/* Functions for extrafields */

	/**
	 * Function to make a fetch but set environment to avoid to load computed values before.
	 *
	 * @param	int		$id			ID of object
	 * @return	int					>0 if OK, 0 if not found, <0 if KO
	 */
	public function fetchNoCompute($id)
	{
		global $conf;

		$savDisableCompute = $conf->disable_compute;
		$conf->disable_compute = 1;

		$ret = $this->fetch($id);

		$conf->disable_compute = $savDisableCompute;

		return $ret;
	}

	// phpcs:disable PEAR.NamingConventions.ValidFunctionName.ScopeNotCamelCaps
	/**
	 *  Function to get extra fields of an object into $this->array_options
	 *  This method is in most cases called by method fetch of objects but you can call it separately.
	 *
	 *  @param	int		$rowid			Id of line. Use the id of object if not defined. Deprecated. Function must be called without parameters.
	 *  @param  array	$optionsArray   Array resulting of call of extrafields->fetch_name_optionals_label(). Deprecated. Function must be called without parameters.
	 *  @return	int						<0 if error, 0 if no values of extrafield to find nor found, 1 if an attribute is found and value loaded
	 *  @see fetchValuesForExtraLanguages()
	 */
	public function fetch_optionals($rowid = null, $optionsArray = null)
	{
		// phpcs:enable
		global $conf, $extrafields;

		if (empty($rowid)) {
			$rowid = $this->id;
		}
		if (empty($rowid) && isset($this->rowid)) {
			$rowid = $this->rowid; // deprecated
		}

		// To avoid SQL errors. Probably not the better solution though
		if (!$this->table_element) {
			return 0;
		}

		$this->array_options = array();

		if (!is_array($optionsArray)) {
			// If $extrafields is not a known object, we initialize it. Best practice is to have $extrafields defined into card.php or list.php page.
			if (!isset($extrafields) || !is_object($extrafields)) {
				require_once DOL_DOCUMENT_ROOT.'/core/class/extrafields.class.php';
				$extrafields = new ExtraFields($this->db);
			}

			// Load array of extrafields for elementype = $this->table_element
			if (empty($extrafields->attributes[$this->table_element]['loaded'])) {
				$extrafields->fetch_name_optionals_label($this->table_element);
			}
			$optionsArray = (!empty($extrafields->attributes[$this->table_element]['label']) ? $extrafields->attributes[$this->table_element]['label'] : null);
		} else {
			global $extrafields;
			dol_syslog("Warning: fetch_optionals was called with param optionsArray defined when you should pass null now", LOG_WARNING);
		}

		$table_element = $this->table_element;
		if ($table_element == 'categorie') {
			$table_element = 'categories'; // For compatibility
		}

		// Request to get complementary values
		if (is_array($optionsArray) && count($optionsArray) > 0) {
			$sql = "SELECT rowid";
			foreach ($optionsArray as $name => $label) {
				if (empty($extrafields->attributes[$this->table_element]['type'][$name]) || $extrafields->attributes[$this->table_element]['type'][$name] != 'separate') {
					$sql .= ", ".$name;
				}
			}
			$sql .= " FROM ".$this->db->prefix().$table_element."_extrafields";
			$sql .= " WHERE fk_object = ".((int) $rowid);

			//dol_syslog(get_class($this)."::fetch_optionals get extrafields data for ".$this->table_element, LOG_DEBUG);		// Too verbose
			$resql = $this->db->query($sql);
			if ($resql) {
				$numrows = $this->db->num_rows($resql);
				if ($numrows) {
					$tab = $this->db->fetch_array($resql);

					foreach ($tab as $key => $value) {
						// Test fetch_array ! is_int($key) because fetch_array result is a mix table with Key as alpha and Key as int (depend db engine)
						if ($key != 'rowid' && $key != 'tms' && $key != 'fk_member' && !is_int($key)) {
							// we can add this attribute to object
							if (!empty($extrafields->attributes[$this->table_element]) && in_array($extrafields->attributes[$this->table_element]['type'][$key], array('date', 'datetime'))) {
								//var_dump($extrafields->attributes[$this->table_element]['type'][$key]);
								$this->array_options["options_".$key] = $this->db->jdate($value);
							} else {
								$this->array_options["options_".$key] = $value;
							}

							//var_dump('key '.$key.' '.$value.' type='.$extrafields->attributes[$this->table_element]['type'][$key].' '.$this->array_options["options_".$key]);
						}
					}
				}

				// If field is a computed field, value must become result of compute (regardless of whether a row exists
				// in the element's extrafields table)
				if (is_array($extrafields->attributes[$this->table_element]['label'])) {
					foreach ($extrafields->attributes[$this->table_element]['label'] as $key => $val) {
						if (!empty($extrafields->attributes[$this->table_element]) && !empty($extrafields->attributes[$this->table_element]['computed'][$key])) {
							//var_dump($conf->disable_compute);
							if (empty($conf->disable_compute)) {
								global $objectoffield;        // We set a global variable to $objectoffield so
								$objectoffield = $this;        // we can use it inside computed formula
								$this->array_options['options_' . $key] = dol_eval($extrafields->attributes[$this->table_element]['computed'][$key], 1, 0, '');
							}
						}
					}
				}

				$this->db->free($resql);

				if ($numrows) {
					return $numrows;
				} else {
					return 0;
				}
			} else {
				$this->errors[]=$this->db->lasterror;
				return -1;
			}
		}
		return 0;
	}

	/**
	 *	Delete all extra fields values for the current object.
	 *
	 *  @return	int		<0 if KO, >0 if OK
	 *  @see deleteExtraLanguages(), insertExtraField(), updateExtraField(), setValueFrom()
	 */
	public function deleteExtraFields()
	{
		global $conf;

		if (!empty($conf->global->MAIN_EXTRAFIELDS_DISABLED)) {
			return 0;
		}

		$this->db->begin();

		$table_element = $this->table_element;
		if ($table_element == 'categorie') {
			$table_element = 'categories'; // For compatibility
		}

		dol_syslog(get_class($this)."::deleteExtraFields delete", LOG_DEBUG);

		$sql_del = "DELETE FROM ".$this->db->prefix().$table_element."_extrafields WHERE fk_object = ".((int) $this->id);

		$resql = $this->db->query($sql_del);
		if (!$resql) {
			$this->error = $this->db->lasterror();
			$this->db->rollback();
			return -1;
		} else {
			$this->db->commit();
			return 1;
		}
	}

	/**
	 *	Add/Update all extra fields values for the current object.
	 *  Data to describe values to insert/update are stored into $this->array_options=array('options_codeforfield1'=>'valueforfield1', 'options_codeforfield2'=>'valueforfield2', ...)
	 *  This function delete record with all extrafields and insert them again from the array $this->array_options.
	 *
	 *  @param	string		$trigger		If defined, call also the trigger (for example COMPANY_MODIFY)
	 *  @param	User		$userused		Object user
	 *  @return int 						-1=error, O=did nothing, 1=OK
	 *  @see insertExtraLanguages(), updateExtraField(), deleteExtraField(), setValueFrom()
	 */
	public function insertExtraFields($trigger = '', $userused = null)
	{
		global $conf, $langs, $user;

		if (!empty($conf->global->MAIN_EXTRAFIELDS_DISABLED)) {
			return 0;
		}

		if (empty($userused)) {
			$userused = $user;
		}

		$error = 0;

		if (!empty($this->array_options)) {
			// Check parameters
			$langs->load('admin');
			require_once DOL_DOCUMENT_ROOT.'/core/class/extrafields.class.php';
			$extrafields = new ExtraFields($this->db);
			$target_extrafields = $extrafields->fetch_name_optionals_label($this->table_element);

			// Eliminate copied source object extra fields that do not exist in target object
			$new_array_options = array();
			foreach ($this->array_options as $key => $value) {
				if (in_array(substr($key, 8), array_keys($target_extrafields))) {	// We remove the 'options_' from $key for test
					$new_array_options[$key] = $value;
				} elseif (in_array($key, array_keys($target_extrafields))) {		// We test on $key that does not contain the 'options_' prefix
					$new_array_options['options_'.$key] = $value;
				}
			}

			foreach ($new_array_options as $key => $value) {
				$attributeKey      = substr($key, 8); // Remove 'options_' prefix
				$attributeType     = $extrafields->attributes[$this->table_element]['type'][$attributeKey];
				$attributeLabel    = $extrafields->attributes[$this->table_element]['label'][$attributeKey];
				$attributeParam    = $extrafields->attributes[$this->table_element]['param'][$attributeKey];
				$attributeRequired = $extrafields->attributes[$this->table_element]['required'][$attributeKey];
				$attributeUnique   = $extrafields->attributes[$this->table_element]['unique'][$attributeKey];
				$attrfieldcomputed = $extrafields->attributes[$this->table_element]['computed'][$attributeKey];

				// If we clone, we have to clean unique extrafields to prevent duplicates.
				// This behaviour can be prevented by external code by changing $this->context['createfromclone'] value in createFrom hook
				if (!empty($this->context['createfromclone']) && $this->context['createfromclone'] == 'createfromclone' && !empty($attributeUnique)) {
					$new_array_options[$key] = null;
				}

				// Similar code than into insertExtraFields
				if ($attributeRequired) {
					$mandatorypb = false;
					if ($attributeType == 'link' && $this->array_options[$key] == '-1') {
						$mandatorypb = true;
					}
					if ($this->array_options[$key] === '') {
						$mandatorypb = true;
					}
					if ($attributeType == 'sellist' && $this->array_options[$key] == '0') {
						$mandatorypb = true;
					}
					if ($mandatorypb) {
						$langs->load("errors");
						dol_syslog("Mandatory field '".$key."' is empty during create and set to required into definition of extrafields");
						$this->errors[] = $langs->trans('ErrorFieldRequired', $attributeLabel);
						return -1;
					}
				}

				//dol_syslog("attributeLabel=".$attributeLabel, LOG_DEBUG);
				//dol_syslog("attributeType=".$attributeType, LOG_DEBUG);

				if (!empty($attrfieldcomputed)) {
					if (!empty($conf->global->MAIN_STORE_COMPUTED_EXTRAFIELDS)) {
						$value = dol_eval($attrfieldcomputed, 1, 0, '');
						dol_syslog($langs->trans("Extrafieldcomputed")." sur ".$attributeLabel."(".$value.")", LOG_DEBUG);
						$new_array_options[$key] = $value;
					} else {
						$new_array_options[$key] = null;
					}
				}

				switch ($attributeType) {
					case 'int':
						if (!is_numeric($value) && $value != '') {
							$this->errors[] = $langs->trans("ExtraFieldHasWrongValue", $attributeLabel);
							return -1;
						} elseif ($value == '') {
							$new_array_options[$key] = null;
						}
						break;
					case 'price':
					case 'double':
						$value = price2num($value);
						if (!is_numeric($value) && $value != '') {
							dol_syslog($langs->trans("ExtraFieldHasWrongValue")." for ".$attributeLabel."(".$value."is not '".$attributeType."')", LOG_DEBUG);
							$this->errors[] = $langs->trans("ExtraFieldHasWrongValue", $attributeLabel);
							return -1;
						} elseif ($value == '') {
							$value = null;
						}
						//dol_syslog("double value"." sur ".$attributeLabel."(".$value." is '".$attributeType."')", LOG_DEBUG);
						$new_array_options[$key] = $value;
						break;
					/*case 'select':	// Not required, we chosed value='0' for undefined values
						 if ($value=='-1')
						 {
							 $this->array_options[$key] = null;
						 }
						 break;*/
					case 'password':
						$algo = '';
						if ($this->array_options[$key] != '' && is_array($extrafields->attributes[$this->table_element]['param'][$attributeKey]['options'])) {
							// If there is an encryption choice, we use it to crypt data before insert
							$tmparrays = array_keys($extrafields->attributes[$this->table_element]['param'][$attributeKey]['options']);
							$algo = reset($tmparrays);
							if ($algo != '') {
								//global $action;		// $action may be 'create', 'update', 'update_extras'...
								//var_dump($action);
								//var_dump($this->oldcopy);exit;
								if (is_object($this->oldcopy)) {		// If this->oldcopy is not defined, we can't know if we change attribute or not, so we must keep value
									//var_dump($this->oldcopy->array_options[$key]); var_dump($this->array_options[$key]);
									if (isset($this->oldcopy->array_options[$key]) && $this->array_options[$key] == $this->oldcopy->array_options[$key]) {	// If old value crypted in database is same than submited new value, it means we don't change it, so we don't update.
										$new_array_options[$key] = $this->array_options[$key]; // Value is kept
									} else {
										// var_dump($algo);
										$newvalue = dol_hash($this->array_options[$key], $algo);
										$new_array_options[$key] = $newvalue;
									}
								} else {
									$new_array_options[$key] = $this->array_options[$key]; // Value is kept
								}
							}
						} else // Common usage
						{
							$new_array_options[$key] = $this->array_options[$key];
						}
						break;
					case 'date':
					case 'datetime':
						// If data is a string instead of a timestamp, we convert it
						if (!is_numeric($this->array_options[$key]) || $this->array_options[$key] != intval($this->array_options[$key])) {
							$this->array_options[$key] = strtotime($this->array_options[$key]);
						}
						$new_array_options[$key] = $this->db->idate($this->array_options[$key]);
						break;
					case 'datetimegmt':
						// If data is a string instead of a timestamp, we convert it
						if (!is_numeric($this->array_options[$key]) || $this->array_options[$key] != intval($this->array_options[$key])) {
							$this->array_options[$key] = strtotime($this->array_options[$key]);
						}
						$new_array_options[$key] = $this->db->idate($this->array_options[$key], 'gmt');
						break;
					case 'link':
						$param_list = array_keys($attributeParam['options']);
						// 0 : ObjectName
						// 1 : classPath
						$InfoFieldList = explode(":", $param_list[0]);
						dol_include_once($InfoFieldList[1]);
						if ($InfoFieldList[0] && class_exists($InfoFieldList[0])) {
							if ($value == '-1') {	// -1 is key for no defined in combo list of objects
								$new_array_options[$key] = '';
							} elseif ($value) {
								$object = new $InfoFieldList[0]($this->db);
								if (is_numeric($value)) {
									$res = $object->fetch($value); // Common case
								} else {
									$res = $object->fetch('', $value); // For compatibility
								}

								if ($res > 0) {
									$new_array_options[$key] = $object->id;
								} else {
									$this->error = "Id/Ref '".$value."' for object '".$object->element."' not found";
									return -1;
								}
							}
						} else {
							dol_syslog('Error bad setup of extrafield', LOG_WARNING);
						}
						break;
					case 'checkbox':
					case 'chkbxlst':
						if (is_array($this->array_options[$key])) {
							$new_array_options[$key] = implode(',', $this->array_options[$key]);
						} else {
							$new_array_options[$key] = $this->array_options[$key];
						}
						break;
				}
			}

			$this->db->begin();

			$table_element = $this->table_element;
			if ($table_element == 'categorie') {
				$table_element = 'categories'; // For compatibility
			}

			dol_syslog(get_class($this)."::insertExtraFields delete then insert", LOG_DEBUG);

			$sql_del = "DELETE FROM ".$this->db->prefix().$table_element."_extrafields WHERE fk_object = ".((int) $this->id);
			$this->db->query($sql_del);

			$sql = "INSERT INTO ".$this->db->prefix().$table_element."_extrafields (fk_object";
			foreach ($new_array_options as $key => $value) {
				$attributeKey = substr($key, 8); // Remove 'options_' prefix
				// Add field of attribut
				if ($extrafields->attributes[$this->table_element]['type'][$attributeKey] != 'separate') { // Only for other type than separator
					$sql .= ",".$attributeKey;
				}
			}
			// We must insert a default value for fields for other entities that are mandatory to avoid not null error
			if (!empty($extrafields->attributes[$this->table_element]['mandatoryfieldsofotherentities']) && is_array($extrafields->attributes[$this->table_element]['mandatoryfieldsofotherentities'])) {
				foreach ($extrafields->attributes[$this->table_element]['mandatoryfieldsofotherentities'] as $tmpkey => $tmpval) {
					if (!isset($extrafields->attributes[$this->table_element]['type'][$tmpkey])) {    // If field not already added previously
						$sql .= ",".$tmpkey;
					}
				}
			}
			$sql .= ") VALUES (".$this->id;

			foreach ($new_array_options as $key => $value) {
				$attributeKey = substr($key, 8); // Remove 'options_' prefix
				// Add field of attribute
				if ($extrafields->attributes[$this->table_element]['type'][$attributeKey] != 'separate') { // Only for other type than separator)
					if ($new_array_options[$key] != '' || $new_array_options[$key] == '0') {
						$sql .= ",'".$this->db->escape($new_array_options[$key])."'";
					} else {
						$sql .= ",null";
					}
				}
			}
			// We must insert a default value for fields for other entities that are mandatory to avoid not null error
			if (!empty($extrafields->attributes[$this->table_element]['mandatoryfieldsofotherentities']) && is_array($extrafields->attributes[$this->table_element]['mandatoryfieldsofotherentities'])) {
				foreach ($extrafields->attributes[$this->table_element]['mandatoryfieldsofotherentities'] as $tmpkey => $tmpval) {
					if (!isset($extrafields->attributes[$this->table_element]['type'][$tmpkey])) {   // If field not already added previously
						if (in_array($tmpval, array('int', 'double', 'price'))) {
							$sql .= ", 0";
						} else {
							$sql .= ", ''";
						}
					}
				}
			}

			$sql .= ")";

			$resql = $this->db->query($sql);
			if (!$resql) {
				$this->error = $this->db->lasterror();
				$error++;
			}

			if (!$error && $trigger) {
				// Call trigger
				$this->context = array('extrafieldaddupdate'=>1);
				$result = $this->call_trigger($trigger, $userused);
				if ($result < 0) {
					$error++;
				}
				// End call trigger
			}

			if ($error) {
				$this->db->rollback();
				return -1;
			} else {
				$this->db->commit();
				return 1;
			}
		} else {
			return 0;
		}
	}

	/**
	 *	Add/Update all extra fields values for the current object.
	 *  Data to describe values to insert/update are stored into $this->array_options=array('options_codeforfield1'=>'valueforfield1', 'options_codeforfield2'=>'valueforfield2', ...)
	 *  This function delete record with all extrafields and insert them again from the array $this->array_options.
	 *
	 *  @param	string		$trigger		If defined, call also the trigger (for example COMPANY_MODIFY)
	 *  @param	User		$userused		Object user
	 *  @return int 						-1=error, O=did nothing, 1=OK
	 *  @see insertExtraFields(), updateExtraField(), setValueFrom()
	 */
	public function insertExtraLanguages($trigger = '', $userused = null)
	{
		global $conf, $langs, $user;

		if (empty($userused)) {
			$userused = $user;
		}

		$error = 0;

		if (!empty($conf->global->MAIN_EXTRALANGUAGES_DISABLED)) {
			return 0; // For avoid conflicts if trigger used
		}

		if (is_array($this->array_languages)) {
			$new_array_languages = $this->array_languages;

			foreach ($new_array_languages as $key => $value) {
				$attributeKey      = $key;
				$attributeType     = $this->fields[$attributeKey]['type'];
				$attributeLabel    = $this->fields[$attributeKey]['label'];

				//dol_syslog("attributeLabel=".$attributeLabel, LOG_DEBUG);
				//dol_syslog("attributeType=".$attributeType, LOG_DEBUG);

				switch ($attributeType) {
					case 'int':
						if (!is_numeric($value) && $value != '') {
							$this->errors[] = $langs->trans("ExtraLanguageHasWrongValue", $attributeLabel);
							return -1;
						} elseif ($value == '') {
							$new_array_languages[$key] = null;
						}
						break;
					case 'double':
						$value = price2num($value);
						if (!is_numeric($value) && $value != '') {
							dol_syslog($langs->trans("ExtraLanguageHasWrongValue")." sur ".$attributeLabel."(".$value."is not '".$attributeType."')", LOG_DEBUG);
							$this->errors[] = $langs->trans("ExtraLanguageHasWrongValue", $attributeLabel);
							return -1;
						} elseif ($value == '') {
							$new_array_languages[$key] = null;
						} else {
							$new_array_languages[$key] = $value;
						}
						break;
						/*case 'select':	// Not required, we chosed value='0' for undefined values
						 if ($value=='-1')
						 {
						 $this->array_options[$key] = null;
						 }
						 break;*/
				}
			}

			$this->db->begin();

			$table_element = $this->table_element;
			if ($table_element == 'categorie') {
				$table_element = 'categories'; // For compatibility
			}

			dol_syslog(get_class($this)."::insertExtraLanguages delete then insert", LOG_DEBUG);

			foreach ($new_array_languages as $key => $langcodearray) {	// $key = 'name', 'town', ...
				foreach ($langcodearray as $langcode => $value) {
					$sql_del = "DELETE FROM ".$this->db->prefix()."object_lang";
					$sql_del .= " WHERE fk_object = ".((int) $this->id)." AND property = '".$this->db->escape($key)."' AND type_object = '".$this->db->escape($table_element)."'";
					$sql_del .= " AND lang = '".$this->db->escape($langcode)."'";
					$this->db->query($sql_del);

					if ($value !== '') {
						$sql = "INSERT INTO ".$this->db->prefix()."object_lang (fk_object, property, type_object, lang, value";
						$sql .= ") VALUES (".$this->id.", '".$this->db->escape($key)."', '".$this->db->escape($table_element)."', '".$this->db->escape($langcode)."', '".$this->db->escape($value)."'";
						$sql .= ")";

						$resql = $this->db->query($sql);
						if (!$resql) {
							$this->error = $this->db->lasterror();
							$error++;
							break;
						}
					}
				}
			}

			if (!$error && $trigger) {
				// Call trigger
				$this->context = array('extralanguagesaddupdate'=>1);
				$result = $this->call_trigger($trigger, $userused);
				if ($result < 0) {
					$error++;
				}
				// End call trigger
			}

			if ($error) {
				$this->db->rollback();
				return -1;
			} else {
				$this->db->commit();
				return 1;
			}
		} else {
			return 0;
		}
	}

	/**
	 *	Update 1 extra field value for the current object. Keep other fields unchanged.
	 *  Data to describe values to update are stored into $this->array_options=array('options_codeforfield1'=>'valueforfield1', 'options_codeforfield2'=>'valueforfield2', ...)
	 *
	 *  @param  string      $key    		Key of the extrafield to update (without starting 'options_')
	 *  @param	string		$trigger		If defined, call also the trigger (for example COMPANY_MODIFY)
	 *  @param	User		$userused		Object user
	 *  @return int                 		-1=error, O=did nothing, 1=OK
	 *  @see updateExtraLanguages(), insertExtraFields(), deleteExtraFields(), setValueFrom()
	 */
	public function updateExtraField($key, $trigger = null, $userused = null)
	{
		global $conf, $langs, $user;

		if (!empty($conf->global->MAIN_EXTRAFIELDS_DISABLED)) {
			return 0;
		}

		if (empty($userused)) {
			$userused = $user;
		}

		$error = 0;

		if (!empty($this->array_options) && isset($this->array_options["options_".$key])) {
			// Check parameters
			$langs->load('admin');
			require_once DOL_DOCUMENT_ROOT.'/core/class/extrafields.class.php';
			$extrafields = new ExtraFields($this->db);
			$extrafields->fetch_name_optionals_label($this->table_element);

			$value = $this->array_options["options_".$key];

			$attributeType     = $extrafields->attributes[$this->table_element]['type'][$key];
			$attributeLabel    = $extrafields->attributes[$this->table_element]['label'][$key];
			$attributeParam    = $extrafields->attributes[$this->table_element]['param'][$key];
			$attributeRequired = $extrafields->attributes[$this->table_element]['required'][$key];
			$attrfieldcomputed = $extrafields->attributes[$this->table_element]['computed'][$key];

			// Similar code than into insertExtraFields
			if ($attributeRequired) {
				$mandatorypb = false;
				if ($attributeType == 'link' && $this->array_options["options_".$key] == '-1') {
					$mandatorypb = true;
				}
				if ($this->array_options["options_".$key] === '') {
					$mandatorypb = true;
				}
				if ($mandatorypb) {
					$langs->load("errors");
					dol_syslog("Mandatory field 'options_".$key."' is empty during update and set to required into definition of extrafields");
					$this->errors[] = $langs->trans('ErrorFieldRequired', $attributeLabel);
					return -1;
				}
			}

			//dol_syslog("attributeLabel=".$attributeLabel, LOG_DEBUG);
			//dol_syslog("attributeType=".$attributeType, LOG_DEBUG);

			if (!empty($attrfieldcomputed)) {
				if (!empty($conf->global->MAIN_STORE_COMPUTED_EXTRAFIELDS)) {
					$value = dol_eval($attrfieldcomputed, 1, 0, '');
					dol_syslog($langs->trans("Extrafieldcomputed")." sur ".$attributeLabel."(".$value.")", LOG_DEBUG);
					$this->array_options["options_".$key] = $value;
				} else {
					$this->array_options["options_".$key] = null;
				}
			}

			switch ($attributeType) {
				case 'int':
					if (!is_numeric($value) && $value != '') {
						$this->errors[] = $langs->trans("ExtraFieldHasWrongValue", $attributeLabel);
						return -1;
					} elseif ($value === '') {
						$this->array_options["options_".$key] = null;
					}
					break;
				case 'double':
					$value = price2num($value);
					if (!is_numeric($value) && $value != '') {
						dol_syslog($langs->trans("ExtraFieldHasWrongValue")." sur ".$attributeLabel."(".$value."is not '".$attributeType."')", LOG_DEBUG);
						$this->errors[] = $langs->trans("ExtraFieldHasWrongValue", $attributeLabel);
						return -1;
					} elseif ($value === '') {
						$value = null;
					}
					//dol_syslog("double value"." sur ".$attributeLabel."(".$value." is '".$attributeType."')", LOG_DEBUG);
					$this->array_options["options_".$key] = $value;
					break;
				/*case 'select':	// Not required, we chosed value='0' for undefined values
					 if ($value=='-1')
					 {
						 $this->array_options[$key] = null;
					 }
					 break;*/
				case 'price':
					$this->array_options["options_".$key] = price2num($this->array_options["options_".$key]);
					break;
				case 'date':
				case 'datetime':
					if (empty($this->array_options["options_".$key])) {
						$this->array_options["options_".$key] = null;
					} else {
						$this->array_options["options_".$key] = $this->db->idate($this->array_options["options_".$key]);
					}
					break;
				case 'datetimegmt':
					if (empty($this->array_options["options_".$key])) {
						$this->array_options["options_".$key] = null;
					} else {
						$this->array_options["options_".$key] = $this->db->idate($this->array_options["options_".$key], 'gmt');
					}
					break;
				case 'boolean':
					if (empty($this->array_options["options_".$key])) {
						$this->array_options["options_".$key] = null;
					}
					break;
				case 'link':
					if ($this->array_options["options_".$key] === '') {
						$this->array_options["options_".$key] = null;
					}
					break;
				/*
				case 'link':
					$param_list = array_keys($attributeParam['options']);
					// 0 : ObjectName
					// 1 : classPath
					$InfoFieldList = explode(":", $param_list[0]);
					dol_include_once($InfoFieldList[1]);
					if ($InfoFieldList[0] && class_exists($InfoFieldList[0]))
					{
						if ($value == '-1')	// -1 is key for no defined in combo list of objects
						{
							$new_array_options[$key] = '';
						} elseif ($value) {
							$object = new $InfoFieldList[0]($this->db);
							if (is_numeric($value)) $res = $object->fetch($value);	// Common case
							else $res = $object->fetch('', $value);					// For compatibility

							if ($res > 0) $new_array_options[$key] = $object->id;
							else {
								$this->error = "Id/Ref '".$value."' for object '".$object->element."' not found";
								$this->db->rollback();
								return -1;
							}
						}
					} else {
						dol_syslog('Error bad setup of extrafield', LOG_WARNING);
					}
					break;
				*/
				case 'checkbox':
				case 'chkbxlst':
					if (is_array($this->array_options[$key])) {
						$new_array_options[$key] = implode(',', $this->array_options[$key]);
					} else {
						$new_array_options[$key] = $this->array_options[$key];
					}
					break;
			}

			$this->db->begin();

			$linealreadyfound = 0;

			// Check if there is already a line for this object (in most cases, it is, but sometimes it is not, for example when extra field has been created after), so we must keep this overload)
			$sql = "SELECT COUNT(rowid) as nb FROM ".$this->db->prefix().$this->table_element."_extrafields WHERE fk_object = ".((int) $this->id);
			$resql = $this->db->query($sql);
			if ($resql) {
				$tmpobj = $this->db->fetch_object($resql);
				if ($tmpobj) {
					$linealreadyfound = $tmpobj->nb;
				}
			}

			if ($linealreadyfound) {
				if ($this->array_options["options_".$key] === null) {
					$sql = "UPDATE ".$this->db->prefix().$this->table_element."_extrafields SET ".$key." = null";
				} else {
					$sql = "UPDATE ".$this->db->prefix().$this->table_element."_extrafields SET ".$key." = '".$this->db->escape($this->array_options["options_".$key])."'";
				}
				$sql .= " WHERE fk_object = ".((int) $this->id);
			} else {
				$result = $this->insertExtraFields('', $user);
				if ($result < 0) {
					$error++;
				}
			}

			$resql = $this->db->query($sql);
			if (!$resql) {
				$error++;
				$this->error = $this->db->lasterror();
			}
			if (!$error && $trigger) {
				// Call trigger
				$this->context = array('extrafieldupdate'=>1);
				$result = $this->call_trigger($trigger, $userused);
				if ($result < 0) {
					$error++;
				}
				// End call trigger
			}

			if ($error) {
				dol_syslog(__METHOD__.$this->error, LOG_ERR);
				$this->db->rollback();
				return -1;
			} else {
				$this->db->commit();
				return 1;
			}
		} else {
			return 0;
		}
	}

	/**
	 *	Update an extra language value for the current object.
	 *  Data to describe values to update are stored into $this->array_options=array('options_codeforfield1'=>'valueforfield1', 'options_codeforfield2'=>'valueforfield2', ...)
	 *
	 *  @param  string      $key    		Key of the extrafield (without starting 'options_')
	 *  @param	string		$trigger		If defined, call also the trigger (for example COMPANY_MODIFY)
	 *  @param	User		$userused		Object user
	 *  @return int                 		-1=error, O=did nothing, 1=OK
	 *  @see updateExtraFields(), insertExtraLanguages()
	 */
	public function updateExtraLanguages($key, $trigger = null, $userused = null)
	{
		global $conf, $langs, $user;

		if (empty($userused)) {
			$userused = $user;
		}

		$error = 0;

		if (!empty($conf->global->MAIN_EXTRALANGUAGES_DISABLED)) {
			return 0; // For avoid conflicts if trigger used
		}

		return 0;
	}


	/**
	 * Return HTML string to put an input field into a page
	 * Code very similar with showInputField of extra fields
	 *
	 * @param  array|null	$val	       Array of properties for field to show (used only if ->fields not defined)
	 * @param  string  		$key           Key of attribute
	 * @param  string|array	$value         Preselected value to show (for date type it must be in timestamp format, for amount or price it must be a php numeric value, for array type must be array)
	 * @param  string  		$moreparam     To add more parameters on html input tag
	 * @param  string  		$keysuffix     Prefix string to add into name and id of field (can be used to avoid duplicate names)
	 * @param  string  		$keyprefix     Suffix string to add into name and id of field (can be used to avoid duplicate names)
	 * @param  string|int	$morecss       Value for css to define style/length of field. May also be a numeric.
	 * @param  int			$nonewbutton   Force to not show the new button on field that are links to object
	 * @return string
	 */
	public function showInputField($val, $key, $value, $moreparam = '', $keysuffix = '', $keyprefix = '', $morecss = 0, $nonewbutton = 0)
	{
		global $conf, $langs, $form;

		if (!is_object($form)) {
			require_once DOL_DOCUMENT_ROOT.'/core/class/html.form.class.php';
			$form = new Form($this->db);
		}

		if (!empty($this->fields)) {
			$val = $this->fields[$key];
		}

		// Validation tests and output
		$fieldValidationErrorMsg = '';
		$validationClass = '';
		$fieldValidationErrorMsg = $this->getFieldError($key);
		if (!empty($fieldValidationErrorMsg)) {
			$validationClass = ' --error'; // the -- is use as class state in css :  .--error can't be be defined alone it must be define with another class like .my-class.--error or input.--error
		} else {
			$validationClass = ' --success'; // the -- is use as class state in css :  .--success can't be be defined alone it must be define with another class like .my-class.--success or input.--success
		}

		$out = '';
		$type = '';
		$isDependList = 0;
		$param = array();
		$param['options'] = array();
		$reg = array();
		$size = !empty($this->fields[$key]['size']) ? $this->fields[$key]['size'] : 0;
		// Because we work on extrafields
		if (preg_match('/^(integer|link):(.*):(.*):(.*):(.*)/i', $val['type'], $reg)) {
			$param['options'] = array($reg[2].':'.$reg[3].':'.$reg[4].':'.$reg[5] => 'N');
			$type = 'link';
		} elseif (preg_match('/^(integer|link):(.*):(.*):(.*)/i', $val['type'], $reg)) {
			$param['options'] = array($reg[2].':'.$reg[3].':'.$reg[4] => 'N');
			$type = 'link';
		} elseif (preg_match('/^(integer|link):(.*):(.*)/i', $val['type'], $reg)) {
			$param['options'] = array($reg[2].':'.$reg[3] => 'N');
			$type = 'link';
		} elseif (preg_match('/^(sellist):(.*):(.*):(.*):(.*)/i', $val['type'], $reg)) {
			$param['options'] = array($reg[2].':'.$reg[3].':'.$reg[4].':'.$reg[5] => 'N');
			$type = 'sellist';
		} elseif (preg_match('/^(sellist):(.*):(.*):(.*)/i', $val['type'], $reg)) {
			$param['options'] = array($reg[2].':'.$reg[3].':'.$reg[4] => 'N');
			$type = 'sellist';
		} elseif (preg_match('/^(sellist):(.*):(.*)/i', $val['type'], $reg)) {
			$param['options'] = array($reg[2].':'.$reg[3] => 'N');
			$type = 'sellist';
		} elseif (preg_match('/^chkbxlst:(.*)/i', $val['type'], $reg)) {
			$param['options'] = array($reg[1] => 'N');
			$type = 'chkbxlst';
		} elseif (preg_match('/varchar\((\d+)\)/', $val['type'], $reg)) {
			$param['options'] = array();
			$type = 'varchar';
			$size = $reg[1];
		} elseif (preg_match('/varchar/', $val['type'])) {
			$param['options'] = array();
			$type = 'varchar';
		} else {
			$param['options'] = array();
			$type = $this->fields[$key]['type'];
		}

		// Special case that force options and type ($type can be integer, varchar, ...)
		if (!empty($this->fields[$key]['arrayofkeyval']) && is_array($this->fields[$key]['arrayofkeyval'])) {
			$param['options'] = $this->fields[$key]['arrayofkeyval'];
			$type = 'select';
		}

		$label = $this->fields[$key]['label'];
		//$elementtype=$this->fields[$key]['elementtype'];	// Seems not used
		$default = (!empty($this->fields[$key]['default']) ? $this->fields[$key]['default'] : '');
		$computed = (!empty($this->fields[$key]['computed']) ? $this->fields[$key]['computed'] : '');
		$unique = (!empty($this->fields[$key]['unique']) ? $this->fields[$key]['unique'] : 0);
		$required = (!empty($this->fields[$key]['required']) ? $this->fields[$key]['required'] : 0);
		$autofocusoncreate = (!empty($this->fields[$key]['autofocusoncreate']) ? $this->fields[$key]['autofocusoncreate'] : 0);

		$langfile = (!empty($this->fields[$key]['langfile']) ? $this->fields[$key]['langfile'] : '');
		$list = (!empty($this->fields[$key]['list']) ? $this->fields[$key]['list'] : 0);
		$hidden = (in_array(abs($this->fields[$key]['visible']), array(0, 2)) ? 1 : 0);

		$objectid = $this->id;

		if ($computed) {
			if (!preg_match('/^search_/', $keyprefix)) {
				return '<span class="opacitymedium">'.$langs->trans("AutomaticallyCalculated").'</span>';
			} else {
				return '';
			}
		}

		// Set value of $morecss. For this, we use in priority showsize from parameters, then $val['css'] then autodefine
		if (empty($morecss) && !empty($val['css'])) {
			$morecss = $val['css'];
		} elseif (empty($morecss)) {
			if ($type == 'date') {
				$morecss = 'minwidth100imp';
			} elseif ($type == 'datetime' || $type == 'link') {	// link means an foreign key to another primary id
				$morecss = 'minwidth200imp';
			} elseif (in_array($type, array('int', 'integer', 'price')) || preg_match('/^double(\([0-9],[0-9]\)){0,1}/', $type)) {
				$morecss = 'maxwidth75';
			} elseif ($type == 'url') {
				$morecss = 'minwidth400';
			} elseif ($type == 'boolean') {
				$morecss = '';
			} else {
				if (round($size) < 12) {
					$morecss = 'minwidth100';
				} elseif (round($size) <= 48) {
					$morecss = 'minwidth200';
				} else {
					$morecss = 'minwidth400';
				}
			}
		}

		// Add validation state class
		if (!empty($validationClass)) {
			$morecss.= $validationClass;
		}

		if (in_array($type, array('date'))) {
			$tmp = explode(',', $size);
			$newsize = $tmp[0];
			$showtime = 0;

			// Do not show current date when field not required (see selectDate() method)
			if (!$required && $value == '') {
				$value = '-1';
			}

			// TODO Must also support $moreparam
			$out = $form->selectDate($value, $keyprefix.$key.$keysuffix, $showtime, $showtime, $required, '', 1, (($keyprefix != 'search_' && $keyprefix != 'search_options_') ? 1 : 0), 0, 1);
		} elseif (in_array($type, array('datetime'))) {
			$tmp = explode(',', $size);
			$newsize = $tmp[0];
			$showtime = 1;

			// Do not show current date when field not required (see selectDate() method)
			if (!$required && $value == '') $value = '-1';

			// TODO Must also support $moreparam
			$out = $form->selectDate($value, $keyprefix.$key.$keysuffix, $showtime, $showtime, $required, '', 1, (($keyprefix != 'search_' && $keyprefix != 'search_options_') ? 1 : 0), 0, 1, '', '', '', 1, '', '', 'tzuserrel');
		} elseif (in_array($type, array('duration'))) {
			$out = $form->select_duration($keyprefix.$key.$keysuffix, $value, 0, 'text', 0, 1);
		} elseif (in_array($type, array('int', 'integer'))) {
			$tmp = explode(',', $size);
			$newsize = $tmp[0];
			$out = '<input type="text" class="flat '.$morecss.'" name="'.$keyprefix.$key.$keysuffix.'" id="'.$keyprefix.$key.$keysuffix.'"'.($newsize > 0 ? ' maxlength="'.$newsize.'"' : '').' value="'.dol_escape_htmltag($value).'"'.($moreparam ? $moreparam : '').($autofocusoncreate ? ' autofocus' : '').'>';
		} elseif (in_array($type, array('real'))) {
			$out = '<input type="text" class="flat '.$morecss.'" name="'.$keyprefix.$key.$keysuffix.'" id="'.$keyprefix.$key.$keysuffix.'" value="'.dol_escape_htmltag($value).'"'.($moreparam ? $moreparam : '').($autofocusoncreate ? ' autofocus' : '').'>';
		} elseif (preg_match('/varchar/', $type)) {
			$out = '<input type="text" class="flat '.$morecss.'" name="'.$keyprefix.$key.$keysuffix.'" id="'.$keyprefix.$key.$keysuffix.'"'.($size > 0 ? ' maxlength="'.$size.'"' : '').' value="'.dol_escape_htmltag($value).'"'.($moreparam ? $moreparam : '').($autofocusoncreate ? ' autofocus' : '').'>';
		} elseif (in_array($type, array('email', 'mail', 'phone', 'url', 'ip'))) {
			$out = '<input type="text" class="flat '.$morecss.'" name="'.$keyprefix.$key.$keysuffix.'" id="'.$keyprefix.$key.$keysuffix.'" value="'.dol_escape_htmltag($value).'" '.($moreparam ? $moreparam : '').($autofocusoncreate ? ' autofocus' : '').'>';
		} elseif (preg_match('/^text/', $type)) {
			if (!preg_match('/search_/', $keyprefix)) {		// If keyprefix is search_ or search_options_, we must just use a simple text field
				require_once DOL_DOCUMENT_ROOT.'/core/class/doleditor.class.php';
				$doleditor = new DolEditor($keyprefix.$key.$keysuffix, $value, '', 200, 'dolibarr_notes', 'In', false, false, false, ROWS_5, '90%');
				$out = $doleditor->Create(1);
			} else {
				$out = '<input type="text" class="flat '.$morecss.' maxwidthonsmartphone" name="'.$keyprefix.$key.$keysuffix.'" id="'.$keyprefix.$key.$keysuffix.'" value="'.dol_escape_htmltag($value).'" '.($moreparam ? $moreparam : '').'>';
			}
		} elseif (preg_match('/^html/', $type)) {
			if (!preg_match('/search_/', $keyprefix)) {		// If keyprefix is search_ or search_options_, we must just use a simple text field
				require_once DOL_DOCUMENT_ROOT.'/core/class/doleditor.class.php';
				$doleditor = new DolEditor($keyprefix.$key.$keysuffix, $value, '', 200, 'dolibarr_notes', 'In', false, false, isModEnabled('fckeditor') && $conf->global->FCKEDITOR_ENABLE_SOCIETE, ROWS_5, '90%');
				$out = $doleditor->Create(1, '', true, '', '', $moreparam, $morecss);
			} else {
				$out = '<input type="text" class="flat '.$morecss.' maxwidthonsmartphone" name="'.$keyprefix.$key.$keysuffix.'" id="'.$keyprefix.$key.$keysuffix.'" value="'.dol_escape_htmltag($value).'" '.($moreparam ? $moreparam : '').'>';
			}
		} elseif ($type == 'boolean') {
			$checked = '';
			if (!empty($value)) {
				$checked = ' checked value="1" ';
			} else {
				$checked = ' value="1" ';
			}
			$out = '<input type="checkbox" class="flat '.$morecss.' maxwidthonsmartphone" name="'.$keyprefix.$key.$keysuffix.'" id="'.$keyprefix.$key.$keysuffix.'" '.$checked.' '.($moreparam ? $moreparam : '').'>';
		} elseif ($type == 'price') {
			if (!empty($value)) {		// $value in memory is a php numeric, we format it into user number format.
				$value = price($value);
			}
			$out = '<input type="text" class="flat '.$morecss.' maxwidthonsmartphone" name="'.$keyprefix.$key.$keysuffix.'" id="'.$keyprefix.$key.$keysuffix.'" value="'.$value.'" '.($moreparam ? $moreparam : '').'> '.$langs->getCurrencySymbol($conf->currency);
		} elseif (preg_match('/^double(\([0-9],[0-9]\)){0,1}/', $type)) {
			if (!empty($value)) {		// $value in memory is a php numeric, we format it into user number format.
				$value = price($value);
			}
			$out = '<input type="text" class="flat '.$morecss.' maxwidthonsmartphone" name="'.$keyprefix.$key.$keysuffix.'" id="'.$keyprefix.$key.$keysuffix.'" value="'.$value.'" '.($moreparam ? $moreparam : '').'> ';
		} elseif ($type == 'select') {	// combo list
			$out = '';
			if (!empty($conf->use_javascript_ajax) && empty($conf->global->MAIN_EXTRAFIELDS_DISABLE_SELECT2)) {
				include_once DOL_DOCUMENT_ROOT.'/core/lib/ajax.lib.php';
				$out .= ajax_combobox($keyprefix.$key.$keysuffix, array(), 0);
			}

			$out .= '<select class="flat '.$morecss.' maxwidthonsmartphone" name="'.$keyprefix.$key.$keysuffix.'" id="'.$keyprefix.$key.$keysuffix.'" '.($moreparam ? $moreparam : '').'>';
			if ((!isset($this->fields[$key]['default'])) || ($this->fields[$key]['notnull'] != 1)) {
				$out .= '<option value="0">&nbsp;</option>';
			}
			foreach ($param['options'] as $keyb => $valb) {
				if ((string) $keyb == '') {
					continue;
				}
				if (strpos($valb, "|") !== false) {
					list($valb, $parent) = explode('|', $valb);
				}
				$out .= '<option value="'.$keyb.'"';
				$out .= (((string) $value == (string) $keyb) ? ' selected' : '');
				$out .= (!empty($parent) ? ' parent="'.$parent.'"' : '');
				$out .= '>'.$valb.'</option>';
			}
			$out .= '</select>';
		} elseif ($type == 'sellist') {
			$out = '';
			if (!empty($conf->use_javascript_ajax) && empty($conf->global->MAIN_EXTRAFIELDS_DISABLE_SELECT2)) {
				include_once DOL_DOCUMENT_ROOT.'/core/lib/ajax.lib.php';
				$out .= ajax_combobox($keyprefix.$key.$keysuffix, array(), 0);
			}

			$out .= '<select class="flat '.$morecss.' maxwidthonsmartphone" name="'.$keyprefix.$key.$keysuffix.'" id="'.$keyprefix.$key.$keysuffix.'" '.($moreparam ? $moreparam : '').'>';
			if (is_array($param['options'])) {
				$param_list = array_keys($param['options']);
				$InfoFieldList = explode(":", $param_list[0]);
				$parentName = '';
				$parentField = '';

				// 0 : tableName
				// 1 : label field name
				// 2 : key fields name (if differ of rowid)
				// 3 : key field parent (for dependent lists)
				// 4 : where clause filter on column or table extrafield, syntax field='value' or extra.field=value
<<<<<<< HEAD
				// 5 : category id type (TODO)
				// 6 : category id list (TODO)
				// 7 : sort field
=======
				// 5 : id category type
				// 6 : ids categories list separated by comma for category root
>>>>>>> 4afda75a
				$keyList = (empty($InfoFieldList[2]) ? 'rowid' : $InfoFieldList[2].' as rowid');

				if (count($InfoFieldList) > 4 && !empty($InfoFieldList[4])) {
					if (strpos($InfoFieldList[4], 'extra.') !== false) {
						$keyList = 'main.'.$InfoFieldList[2].' as rowid';
					} else {
						$keyList = $InfoFieldList[2].' as rowid';
					}
				}
				if (count($InfoFieldList) > 3 && !empty($InfoFieldList[3])) {
					list($parentName, $parentField) = explode('|', $InfoFieldList[3]);
					$keyList .= ', '.$parentField;
				}

				$filter_categorie = false;
				if (count($InfoFieldList) > 5) {
					if ($InfoFieldList[0] == 'categorie') {
						$filter_categorie = true;
					}
				}

				if ($filter_categorie === false) {
					$fields_label = explode('|', $InfoFieldList[1]);
					if (is_array($fields_label)) {
						$keyList .= ', ';
						$keyList .= implode(', ', $fields_label);
					}

					$sqlwhere = '';
					$sql = "SELECT " . $keyList;
					$sql .= " FROM " . $this->db->prefix() . $InfoFieldList[0];
					if (!empty($InfoFieldList[4])) {
						// can use SELECT request
						if (strpos($InfoFieldList[4], '$SEL$') !== false) {
							$InfoFieldList[4] = str_replace('$SEL$', 'SELECT', $InfoFieldList[4]);
						}

						// current object id can be use into filter
						if (strpos($InfoFieldList[4], '$ID$') !== false && !empty($objectid)) {
							$InfoFieldList[4] = str_replace('$ID$', $objectid, $InfoFieldList[4]);
						} else {
							$InfoFieldList[4] = str_replace('$ID$', '0', $InfoFieldList[4]);
						}

						//We have to join on extrafield table
						if (strpos($InfoFieldList[4], 'extra') !== false) {
							$sql .= " as main, " . $this->db->prefix() . $InfoFieldList[0] . "_extrafields as extra";
							$sqlwhere .= " WHERE extra.fk_object=main." . $InfoFieldList[2] . " AND " . $InfoFieldList[4];
						} else {
							$sqlwhere .= " WHERE " . $InfoFieldList[4];
						}
					} else {
						$sqlwhere .= ' WHERE 1=1';
					}
					// Some tables may have field, some other not. For the moment we disable it.
					if (in_array($InfoFieldList[0], array('tablewithentity'))) {
						$sqlwhere .= " AND entity = " . ((int) $conf->entity);
					}
					$sql .= $sqlwhere;
					//print $sql;

<<<<<<< HEAD
				//fix #22571 : order by could be set
				//remember to be close to extrafields 'sellist:TableName:LabelFieldName[:KeyFieldName[:KeyFieldParent[:Filter[:CategoryIdType[:CategoryIdList[:Sortfield]]]]]]',
				if (isset($InfoFieldList[7]) && $InfoFieldList[7] != "") {
                    $sql .= " ORDER BY ".$this->db->escape($InfoFieldList[7]);
				} else {
					$sql .= " ORDER BY ".$this->db->sanitize(implode(', ', $fields_label));
                }

				dol_syslog(get_class($this).'::showInputField type=sellist', LOG_DEBUG);
				$resql = $this->db->query($sql);
				if ($resql)
				{
					$out .= '<option value="0">&nbsp;</option>';
					$num = $this->db->num_rows($resql);
					$i = 0;
					while ($i < $num)
					{
						$labeltoshow = '';
						$obj = $this->db->fetch_object($resql);
=======
					$sql .= ' ORDER BY ' . implode(', ', $fields_label);
>>>>>>> 4afda75a

					dol_syslog(get_class($this) . '::showInputField type=sellist', LOG_DEBUG);
					$resql = $this->db->query($sql);
					if ($resql) {
						$out .= '<option value="0">&nbsp;</option>';
						$num = $this->db->num_rows($resql);
						$i = 0;
						while ($i < $num) {
							$labeltoshow = '';
							$obj = $this->db->fetch_object($resql);

							// Several field into label (eq table:code|libelle:rowid)
							$notrans = false;
							$fields_label = explode('|', $InfoFieldList[1]);
							if (count($fields_label) > 1) {
								$notrans = true;
								foreach ($fields_label as $field_toshow) {
									$labeltoshow .= $obj->$field_toshow . ' ';
								}
							} else {
								$labeltoshow = $obj->{$InfoFieldList[1]};
							}
							$labeltoshow = dol_trunc($labeltoshow, 45);

							if ($value == $obj->rowid) {
								foreach ($fields_label as $field_toshow) {
									$translabel = $langs->trans($obj->$field_toshow);
									if ($translabel != $obj->$field_toshow) {
										$labeltoshow = dol_trunc($translabel) . ' ';
									} else {
										$labeltoshow = dol_trunc($obj->$field_toshow) . ' ';
									}
								}
								$out .= '<option value="' . $obj->rowid . '" selected>' . $labeltoshow . '</option>';
							} else {
								if (!$notrans) {
									$translabel = $langs->trans($obj->{$InfoFieldList[1]});
									if ($translabel != $obj->{$InfoFieldList[1]}) {
										$labeltoshow = dol_trunc($translabel, 18);
									} else {
										$labeltoshow = dol_trunc($obj->{$InfoFieldList[1]});
									}
								}
								if (empty($labeltoshow)) {
									$labeltoshow = '(not defined)';
								}
								if ($value == $obj->rowid) {
									$out .= '<option value="' . $obj->rowid . '" selected>' . $labeltoshow . '</option>';
								}

								if (!empty($InfoFieldList[3]) && $parentField) {
									$parent = $parentName . ':' . $obj->{$parentField};
									$isDependList = 1;
								}

								$out .= '<option value="' . $obj->rowid . '"';
								$out .= ($value == $obj->rowid ? ' selected' : '');
								$out .= (!empty($parent) ? ' parent="' . $parent . '"' : '');
								$out .= '>' . $labeltoshow . '</option>';
							}

							$i++;
						}
						$this->db->free($resql);
					} else {
						print 'Error in request ' . $sql . ' ' . $this->db->lasterror() . '. Check setup of extra parameters.<br>';
					}
				} else {
					require_once DOL_DOCUMENT_ROOT.'/categories/class/categorie.class.php';
					$data = $form->select_all_categories(Categorie::$MAP_ID_TO_CODE[$InfoFieldList[5]], '', 'parent', 64, $InfoFieldList[6], 1, 1);
					$out .= '<option value="0">&nbsp;</option>';
					foreach ($data as $data_key => $data_value) {
						$out .= '<option value="' . $data_key . '"';
						$out .= ($value == $data_key ? ' selected' : '');
						$out .= '>' . $data_value . '</option>';
					}
				}
			}
			$out .= '</select>';
		} elseif ($type == 'checkbox') {
			$value_arr = explode(',', $value);
			$out = $form->multiselectarray($keyprefix.$key.$keysuffix, (empty($param['options']) ?null:$param['options']), $value_arr, '', 0, $morecss, 0, '100%');
		} elseif ($type == 'radio') {
			$out = '';
			foreach ($param['options'] as $keyopt => $valopt) {
				$out .= '<input class="flat '.$morecss.'" type="radio" name="'.$keyprefix.$key.$keysuffix.'" id="'.$keyprefix.$key.$keysuffix.'" '.($moreparam ? $moreparam : '');
				$out .= ' value="'.$keyopt.'"';
				$out .= ' id="'.$keyprefix.$key.$keysuffix.'_'.$keyopt.'"';
				$out .= ($value == $keyopt ? 'checked' : '');
				$out .= '/><label for="'.$keyprefix.$key.$keysuffix.'_'.$keyopt.'">'.$valopt.'</label><br>';
			}
		} elseif ($type == 'chkbxlst') {
			if (is_array($value)) {
				$value_arr = $value;
			} else {
				$value_arr = explode(',', $value);
			}

			if (is_array($param['options'])) {
				$param_list = array_keys($param['options']);
				$InfoFieldList = explode(":", $param_list[0]);
				$parentName = '';
				$parentField = '';
				// 0 : tableName
				// 1 : label field name
				// 2 : key fields name (if differ of rowid)
				// 3 : key field parent (for dependent lists)
				// 4 : where clause filter on column or table extrafield, syntax field='value' or extra.field=value
				// 5 : id category type
				// 6 : ids categories list separated by comma for category root
				$keyList = (empty($InfoFieldList[2]) ? 'rowid' : $InfoFieldList[2].' as rowid');

				if (count($InfoFieldList) > 3 && !empty($InfoFieldList[3])) {
					list ($parentName, $parentField) = explode('|', $InfoFieldList[3]);
					$keyList .= ', '.$parentField;
				}
				if (count($InfoFieldList) > 4 && !empty($InfoFieldList[4])) {
					if (strpos($InfoFieldList[4], 'extra.') !== false) {
						$keyList = 'main.'.$InfoFieldList[2].' as rowid';
					} else {
						$keyList = $InfoFieldList[2].' as rowid';
					}
				}

				$filter_categorie = false;
				if (count($InfoFieldList) > 5) {
					if ($InfoFieldList[0] == 'categorie') {
						$filter_categorie = true;
					}
				}

				if ($filter_categorie === false) {
					$fields_label = explode('|', $InfoFieldList[1]);
					if (is_array($fields_label)) {
						$keyList .= ', ';
						$keyList .= implode(', ', $fields_label);
					}

					$sqlwhere = '';
					$sql = "SELECT " . $keyList;
					$sql .= ' FROM ' . $this->db->prefix() . $InfoFieldList[0];
					if (!empty($InfoFieldList[4])) {
						// can use SELECT request
						if (strpos($InfoFieldList[4], '$SEL$') !== false) {
							$InfoFieldList[4] = str_replace('$SEL$', 'SELECT', $InfoFieldList[4]);
						}

						// current object id can be use into filter
						if (strpos($InfoFieldList[4], '$ID$') !== false && !empty($objectid)) {
							$InfoFieldList[4] = str_replace('$ID$', $objectid, $InfoFieldList[4]);
						} else {
							$InfoFieldList[4] = str_replace('$ID$', '0', $InfoFieldList[4]);
						}

						// We have to join on extrafield table
						if (strpos($InfoFieldList[4], 'extra') !== false) {
							$sql .= ' as main, ' . $this->db->prefix() . $InfoFieldList[0] . '_extrafields as extra';
							$sqlwhere .= " WHERE extra.fk_object=main." . $InfoFieldList[2] . " AND " . $InfoFieldList[4];
						} else {
							$sqlwhere .= " WHERE " . $InfoFieldList[4];
						}
					} else {
						$sqlwhere .= ' WHERE 1=1';
					}
					// Some tables may have field, some other not. For the moment we disable it.
					if (in_array($InfoFieldList[0], array('tablewithentity'))) {
						$sqlwhere .= " AND entity = " . ((int) $conf->entity);
					}
					// $sql.=preg_replace('/^ AND /','',$sqlwhere);
					// print $sql;

					$sql .= $sqlwhere;
					dol_syslog(get_class($this) . '::showInputField type=chkbxlst', LOG_DEBUG);
					$resql = $this->db->query($sql);
					if ($resql) {
						$num = $this->db->num_rows($resql);
						$i = 0;

						$data = array();

						while ($i < $num) {
							$labeltoshow = '';
							$obj = $this->db->fetch_object($resql);

							$notrans = false;
							// Several field into label (eq table:code|libelle:rowid)
							$fields_label = explode('|', $InfoFieldList[1]);
							if (count($fields_label) > 1) {
								$notrans = true;
								foreach ($fields_label as $field_toshow) {
									$labeltoshow .= $obj->$field_toshow . ' ';
								}
							} else {
								$labeltoshow = $obj->{$InfoFieldList[1]};
							}
							$labeltoshow = dol_trunc($labeltoshow, 45);

							if (is_array($value_arr) && in_array($obj->rowid, $value_arr)) {
								foreach ($fields_label as $field_toshow) {
									$translabel = $langs->trans($obj->$field_toshow);
									if ($translabel != $obj->$field_toshow) {
										$labeltoshow = dol_trunc($translabel, 18) . ' ';
									} else {
										$labeltoshow = dol_trunc($obj->$field_toshow, 18) . ' ';
									}
								}

								$data[$obj->rowid] = $labeltoshow;
							} else {
								if (!$notrans) {
									$translabel = $langs->trans($obj->{$InfoFieldList[1]});
									if ($translabel != $obj->{$InfoFieldList[1]}) {
										$labeltoshow = dol_trunc($translabel, 18);
									} else {
										$labeltoshow = dol_trunc($obj->{$InfoFieldList[1]}, 18);
									}
								}
								if (empty($labeltoshow)) {
									$labeltoshow = '(not defined)';
								}

								if (is_array($value_arr) && in_array($obj->rowid, $value_arr)) {
									$data[$obj->rowid] = $labeltoshow;
								}

								if (!empty($InfoFieldList[3]) && $parentField) {
									$parent = $parentName . ':' . $obj->{$parentField};
									$isDependList = 1;
								}

								$data[$obj->rowid] = $labeltoshow;
							}

							$i++;
						}
						$this->db->free($resql);

						$out = $form->multiselectarray($keyprefix . $key . $keysuffix, $data, $value_arr, '', 0, $morecss, 0, '100%');
					} else {
						print 'Error in request ' . $sql . ' ' . $this->db->lasterror() . '. Check setup of extra parameters.<br>';
					}
				} else {
					require_once DOL_DOCUMENT_ROOT.'/categories/class/categorie.class.php';
					$data = $form->select_all_categories(Categorie::$MAP_ID_TO_CODE[$InfoFieldList[5]], '', 'parent', 64, $InfoFieldList[6], 1, 1);
					$out = $form->multiselectarray($keyprefix . $key . $keysuffix, $data, $value_arr, '', 0, $morecss, 0, '100%');
				}
			}
		} elseif ($type == 'link') {
			$param_list = array_keys($param['options']); // $param_list='ObjectName:classPath[:AddCreateButtonOrNot[:Filter[:Sortfield]]]'
			$param_list_array = explode(':', $param_list[0]);
			$showempty = (($required && $default != '') ? 0 : 1);

			if (!preg_match('/search_/', $keyprefix)) {
				if (!empty($param_list_array[2])) {		// If the entry into $fields is set to add a create button
					if (!empty($this->fields[$key]['picto'])) {
						$morecss .= ' widthcentpercentminusxx';
					} else {
						$morecss .= ' widthcentpercentminusx';
					}
				} else {
					if (!empty($this->fields[$key]['picto'])) {
						$morecss .= ' widthcentpercentminusx';
					}
				}
			}

			$out = $form->selectForForms($param_list[0], $keyprefix.$key.$keysuffix, $value, $showempty, '', '', $morecss, $moreparam, 0, empty($val['disabled']) ? 0 : 1);

			if (!empty($param_list_array[2])) {		// If the entry into $fields is set, we must add a create button
				if ((!GETPOSTISSET('backtopage') || strpos(GETPOST('backtopage'), $_SERVER['PHP_SELF']) === 0)	// // To avoid to open several times the 'Plus' button (we accept only one level)
					&& empty($val['disabled']) && empty($nonewbutton)) {	// and to avoid to show the button if the field is protected by a "disabled".
					list($class, $classfile) = explode(':', $param_list[0]);
					if (file_exists(dol_buildpath(dirname(dirname($classfile)).'/card.php'))) {
						$url_path = dol_buildpath(dirname(dirname($classfile)).'/card.php', 1);
					} else {
						$url_path = dol_buildpath(dirname(dirname($classfile)).'/'.strtolower($class).'_card.php', 1);
					}
					$paramforthenewlink = '';
					$paramforthenewlink .= (GETPOSTISSET('action') ? '&action='.GETPOST('action', 'aZ09') : '');
					$paramforthenewlink .= (GETPOSTISSET('id') ? '&id='.GETPOST('id', 'int') : '');
					$paramforthenewlink .= (GETPOSTISSET('origin') ? '&origin='.GETPOST('origin', 'aZ09') : '');
					$paramforthenewlink .= (GETPOSTISSET('originid') ? '&originid='.GETPOST('originid', 'int') : '');
					$paramforthenewlink .= '&fk_'.strtolower($class).'=--IDFORBACKTOPAGE--';
					// TODO Add Javascript code to add input fields already filled into $paramforthenewlink so we won't loose them when going back to main page
					$out .= '<a class="butActionNew" title="'.$langs->trans("New").'" href="'.$url_path.'?action=create&backtopage='.urlencode($_SERVER['PHP_SELF'].($paramforthenewlink ? '?'.$paramforthenewlink : '')).'"><span class="fa fa-plus-circle valignmiddle"></span></a>';
				}
			}
		} elseif ($type == 'password') {
			// If prefix is 'search_', field is used as a filter, we use a common text field.
			$out = '<input type="'.($keyprefix == 'search_' ? 'text' : 'password').'" class="flat '.$morecss.'" name="'.$keyprefix.$key.$keysuffix.'" id="'.$keyprefix.$key.$keysuffix.'" value="'.$value.'" '.($moreparam ? $moreparam : '').'>';
		} elseif ($type == 'array') {
			$newval = $val;
			$newval['type'] = 'varchar(256)';

			$out = '';
			if (!empty($value)) {
				foreach ($value as $option) {
					$out .= '<span><a class="'.dol_escape_htmltag($keyprefix.$key.$keysuffix).'_del" href="javascript:;"><span class="fa fa-minus-circle valignmiddle"></span></a> ';
					$out .= $this->showInputField($newval, $keyprefix.$key.$keysuffix.'[]', $option, $moreparam, '', '', $morecss).'<br></span>';
				}
			}
			$out .= '<a id="'.dol_escape_htmltag($keyprefix.$key.$keysuffix).'_add" href="javascript:;"><span class="fa fa-plus-circle valignmiddle"></span></a>';

			$newInput = '<span><a class="'.dol_escape_htmltag($keyprefix.$key.$keysuffix).'_del" href="javascript:;"><span class="fa fa-minus-circle valignmiddle"></span></a> ';
			$newInput .= $this->showInputField($newval, $keyprefix.$key.$keysuffix.'[]', '', $moreparam, '', '', $morecss).'<br></span>';

			if (!empty($conf->use_javascript_ajax)) {
				$out .= '
					<script nonce="'.getNonce().'">
					$(document).ready(function() {
						$("a#'.dol_escape_js($keyprefix.$key.$keysuffix).'_add").click(function() {
							$("'.dol_escape_js($newInput).'").insertBefore(this);
						});

						$(document).on("click", "a.'.dol_escape_js($keyprefix.$key.$keysuffix).'_del", function() {
							$(this).parent().remove();
						});
					});
					</script>';
			}
		}
		if (!empty($hidden)) {
			$out = '<input type="hidden" value="'.$value.'" name="'.$keyprefix.$key.$keysuffix.'" id="'.$keyprefix.$key.$keysuffix.'"/>';
		}

		if ($isDependList==1) {
			$out .= $this->getJSListDependancies('_common');
		}
		/* Add comments
		 if ($type == 'date') $out.=' (YYYY-MM-DD)';
		 elseif ($type == 'datetime') $out.=' (YYYY-MM-DD HH:MM:SS)';
		 */

		// Display error message for field
		if (!empty($fieldValidationErrorMsg) && function_exists('getFieldErrorIcon')) {
			$out .= ' '.getFieldErrorIcon($fieldValidationErrorMsg);
		}

		return $out;
	}

	/**
	 * Return HTML string to show a field into a page
	 * Code very similar with showOutputField of extra fields
	 *
	 * @param  array   $val		       Array of properties of field to show
	 * @param  string  $key            Key of attribute
	 * @param  string  $value          Preselected value to show (for date type it must be in timestamp format, for amount or price it must be a php numeric value)
	 * @param  string  $moreparam      To add more parametes on html input tag
	 * @param  string  $keysuffix      Prefix string to add into name and id of field (can be used to avoid duplicate names)
	 * @param  string  $keyprefix      Suffix string to add into name and id of field (can be used to avoid duplicate names)
	 * @param  mixed   $morecss        Value for css to define size. May also be a numeric.
	 * @return string
	 */
	public function showOutputField($val, $key, $value, $moreparam = '', $keysuffix = '', $keyprefix = '', $morecss = '')
	{
		global $conf, $langs, $form;

		if (!is_object($form)) {
			require_once DOL_DOCUMENT_ROOT.'/core/class/html.form.class.php';
			$form = new Form($this->db);
		}

		$label = empty($val['label']) ? '' : $val['label'];
		$type  = empty($val['type']) ? '' : $val['type'];
		$size  = empty($val['css']) ? '' : $val['css'];
		$reg = array();

		// Convert var to be able to share same code than showOutputField of extrafields
		if (preg_match('/varchar\((\d+)\)/', $type, $reg)) {
			$type = 'varchar'; // convert varchar(xx) int varchar
			$size = $reg[1];
		} elseif (preg_match('/varchar/', $type)) {
			$type = 'varchar'; // convert varchar(xx) int varchar
		}
		if (!empty($val['arrayofkeyval']) && is_array($val['arrayofkeyval'])) {
			$type = 'select';
		}
		if (preg_match('/^integer:(.*):(.*)/i', $val['type'], $reg)) {
			$type = 'link';
		}

		$default = empty($val['default']) ? '' : $val['default'];
		$computed = empty($val['computed']) ? '' : $val['computed'];
		$unique = empty($val['unique']) ? '' : $val['unique'];
		$required = empty($val['required']) ? '' : $val['required'];
		$param = array();
		$param['options'] = array();

		if (!empty($val['arrayofkeyval']) && is_array($val['arrayofkeyval'])) {
			$param['options'] = $val['arrayofkeyval'];
		}
		if (preg_match('/^integer:(.*):(.*)/i', $val['type'], $reg)) {
			$type = 'link';
			$stringforoptions = $reg[1].':'.$reg[2];
			if ($reg[1] == 'User') {
				$stringforoptions .= ':-1';
			}
			$param['options'] = array($stringforoptions => $stringforoptions);
		} elseif (preg_match('/^sellist:(.*):(.*):(.*):(.*)/i', $val['type'], $reg)) {
			$param['options'] = array($reg[1].':'.$reg[2].':'.$reg[3].':'.$reg[4] => 'N');
			$type = 'sellist';
		} elseif (preg_match('/^sellist:(.*):(.*):(.*)/i', $val['type'], $reg)) {
			$param['options'] = array($reg[1].':'.$reg[2].':'.$reg[3] => 'N');
			$type = 'sellist';
		} elseif (preg_match('/^sellist:(.*):(.*)/i', $val['type'], $reg)) {
			$param['options'] = array($reg[1].':'.$reg[2] => 'N');
			$type = 'sellist';
		} elseif (preg_match('/^chkbxlst:(.*)/i', $val['type'], $reg)) {
			$param['options'] = array($reg[1] => 'N');
			$type = 'chkbxlst';
		}

		$langfile = empty($val['langfile']) ? '' : $val['langfile'];
		$list = (empty($val['list']) ? '' : $val['list']);
		$help = (empty($val['help']) ? '' : $val['help']);
		$hidden = (($val['visible'] == 0) ? 1 : 0); // If zero, we are sure it is hidden, otherwise we show. If it depends on mode (view/create/edit form or list, this must be filtered by caller)

		if ($hidden) {
			return '';
		}

		// If field is a computed field, value must become result of compute
		if ($computed) {
			// Make the eval of compute string
			//var_dump($computed);
			$value = dol_eval($computed, 1, 0, '');
		}

		if (empty($morecss)) {
			if ($type == 'date') {
				$morecss = 'minwidth100imp';
			} elseif ($type == 'datetime' || $type == 'timestamp') {
				$morecss = 'minwidth200imp';
			} elseif (in_array($type, array('int', 'double', 'price'))) {
				$morecss = 'maxwidth75';
			} elseif ($type == 'url') {
				$morecss = 'minwidth400';
			} elseif ($type == 'boolean') {
				$morecss = '';
			} else {
				if (is_numeric($size) && round($size) < 12) {
					$morecss = 'minwidth100';
				} elseif (is_numeric($size) && round($size) <= 48) {
					$morecss = 'minwidth200';
				} else {
					$morecss = 'minwidth400';
				}
			}
		}

		// Format output value differently according to properties of field
		if (in_array($key, array('rowid', 'ref')) && method_exists($this, 'getNomUrl')) {
			if ($key != 'rowid' || empty($this->fields['ref'])) {	// If we want ref field or if we want ID and there is no ref field, we show the link.
				$value = $this->getNomUrl(1, '', 0, '', 1);
			}
		} elseif ($key == 'status' && method_exists($this, 'getLibStatut')) {
			$value = $this->getLibStatut(3);
		} elseif ($type == 'date') {
			if (!empty($value)) {
				$value = dol_print_date($value, 'day');	// We suppose dates without time are always gmt (storage of course + output)
			} else {
				$value = '';
			}
		} elseif ($type == 'datetime' || $type == 'timestamp') {
			if (!empty($value)) {
				$value = dol_print_date($value, 'dayhour', 'tzuserrel');
			} else {
				$value = '';
			}
		} elseif ($type == 'duration') {
			include_once DOL_DOCUMENT_ROOT.'/core/lib/date.lib.php';
			if (!is_null($value) && $value !== '') {
				$value = convertSecondToTime($value, 'allhourmin');
			}
		} elseif ($type == 'double' || $type == 'real') {
			if (!is_null($value) && $value !== '') {
				$value = price($value);
			}
		} elseif ($type == 'boolean') {
			$checked = '';
			if (!empty($value)) {
				$checked = ' checked ';
			}
			$value = '<input type="checkbox" '.$checked.' '.($moreparam ? $moreparam : '').' readonly disabled>';
		} elseif ($type == 'mail' || $type == 'email') {
			$value = dol_print_email($value, 0, 0, 0, 64, 1, 1);
		} elseif ($type == 'url') {
			$value = dol_print_url($value, '_blank', 32, 1);
		} elseif ($type == 'phone') {
			$value = dol_print_phone($value, '', 0, 0, '', '&nbsp;', 'phone');
		} elseif ($type == 'ip') {
			$value = dol_print_ip($value, 0);
		} elseif ($type == 'price') {
			if (!is_null($value) && $value !== '') {
				$value = price($value, 0, $langs, 0, 0, -1, $conf->currency);
			}
		} elseif ($type == 'select') {
			$value = isset($param['options'][$value])?$param['options'][$value]:'';
		} elseif ($type == 'sellist') {
			$param_list = array_keys($param['options']);
			$InfoFieldList = explode(":", $param_list[0]);

			$selectkey = "rowid";
			$keyList = 'rowid';

			if (count($InfoFieldList) > 4 && !empty($InfoFieldList[4])) {
				$selectkey = $InfoFieldList[2];
				$keyList = $InfoFieldList[2].' as rowid';
			}

			$fields_label = explode('|', $InfoFieldList[1]);
			if (is_array($fields_label)) {
				$keyList .= ', ';
				$keyList .= implode(', ', $fields_label);
			}

			$filter_categorie = false;
			if (count($InfoFieldList) > 5) {
				if ($InfoFieldList[0] == 'categorie') {
					$filter_categorie = true;
				}
			}

			$sql = "SELECT ".$keyList;
			$sql .= ' FROM '.$this->db->prefix().$InfoFieldList[0];
			if (strpos($InfoFieldList[4], 'extra') !== false) {
				$sql .= ' as main';
			}
			if ($selectkey == 'rowid' && empty($value)) {
				$sql .= " WHERE ".$selectkey." = 0";
			} elseif ($selectkey == 'rowid') {
				$sql .= " WHERE ".$selectkey." = ".((int) $value);
			} else {
				$sql .= " WHERE ".$selectkey." = '".$this->db->escape($value)."'";
			}

			//$sql.= ' AND entity = '.$conf->entity;

			dol_syslog(get_class($this).':showOutputField:$type=sellist', LOG_DEBUG);
			$resql = $this->db->query($sql);
			if ($resql) {
				if ($filter_categorie === false) {
					$value = ''; // value was used, so now we reste it to use it to build final output
					$numrows = $this->db->num_rows($resql);
					if ($numrows) {
						$obj = $this->db->fetch_object($resql);

						// Several field into label (eq table:code|libelle:rowid)
						$fields_label = explode('|', $InfoFieldList[1]);

						if (is_array($fields_label) && count($fields_label) > 1) {
							foreach ($fields_label as $field_toshow) {
								$translabel = '';
								if (!empty($obj->$field_toshow)) {
									$translabel = $langs->trans($obj->$field_toshow);
								}
								if ($translabel != $field_toshow) {
									$value .= dol_trunc($translabel, 18) . ' ';
								} else {
									$value .= $obj->$field_toshow . ' ';
								}
							}
						} else {
							$translabel = '';
							if (!empty($obj->{$InfoFieldList[1]})) {
								$translabel = $langs->trans($obj->{$InfoFieldList[1]});
							}
							if ($translabel != $obj->{$InfoFieldList[1]}) {
								$value = dol_trunc($translabel, 18);
							} else {
								$value = $obj->{$InfoFieldList[1]};
							}
						}
					}
				} else {
					require_once DOL_DOCUMENT_ROOT . '/categories/class/categorie.class.php';

					$toprint = array();
					$obj = $this->db->fetch_object($resql);
					$c = new Categorie($this->db);
					$c->fetch($obj->rowid);
					$ways = $c->print_all_ways(); // $ways[0] = "ccc2 >> ccc2a >> ccc2a1" with html formatted text
					foreach ($ways as $way) {
						$toprint[] = '<li class="select2-search-choice-dolibarr noborderoncategories"' . ($c->color ? ' style="background: #' . $c->color . ';"' : ' style="background: #aaa"') . '>' . img_object('', 'category') . ' ' . $way . '</li>';
					}
					$value = '<div class="select2-container-multi-dolibarr" style="width: 90%;"><ul class="select2-choices-dolibarr">'.implode(' ', $toprint).'</ul></div>';
				}
			} else {
				dol_syslog(get_class($this).'::showOutputField error '.$this->db->lasterror(), LOG_WARNING);
			}
		} elseif ($type == 'radio') {
			$value = $param['options'][$value];
		} elseif ($type == 'checkbox') {
			$value_arr = explode(',', $value);
			$value = '';
			if (is_array($value_arr) && count($value_arr) > 0) {
				$toprint = array();
				foreach ($value_arr as $keyval => $valueval) {
					$toprint[] = '<li class="select2-search-choice-dolibarr noborderoncategories" style="background: #bbb">'.$param['options'][$valueval].'</li>';
				}
				$value = '<div class="select2-container-multi-dolibarr" style="width: 90%;"><ul class="select2-choices-dolibarr">'.implode(' ', $toprint).'</ul></div>';
			}
		} elseif ($type == 'chkbxlst') {
			$value_arr = explode(',', $value);

			$param_list = array_keys($param['options']);
			$InfoFieldList = explode(":", $param_list[0]);

			$selectkey = "rowid";
			$keyList = 'rowid';

			if (count($InfoFieldList) >= 3) {
				$selectkey = $InfoFieldList[2];
				$keyList = $InfoFieldList[2].' as rowid';
			}

			$fields_label = explode('|', $InfoFieldList[1]);
			if (is_array($fields_label)) {
				$keyList .= ', ';
				$keyList .= implode(', ', $fields_label);
			}

			$filter_categorie = false;
			if (count($InfoFieldList) > 5) {
				if ($InfoFieldList[0] == 'categorie') {
					$filter_categorie = true;
				}
			}

			$sql = "SELECT ".$keyList;
			$sql .= ' FROM '.$this->db->prefix().$InfoFieldList[0];
			if (strpos($InfoFieldList[4], 'extra') !== false) {
				$sql .= ' as main';
			}
			// $sql.= " WHERE ".$selectkey."='".$this->db->escape($value)."'";
			// $sql.= ' AND entity = '.$conf->entity;

			dol_syslog(get_class($this).':showOutputField:$type=chkbxlst', LOG_DEBUG);
			$resql = $this->db->query($sql);
			if ($resql) {
				if ($filter_categorie === false) {
					$value = ''; // value was used, so now we reste it to use it to build final output
					$toprint = array();
					while ($obj = $this->db->fetch_object($resql)) {
						// Several field into label (eq table:code|libelle:rowid)
						$fields_label = explode('|', $InfoFieldList[1]);
						if (is_array($value_arr) && in_array($obj->rowid, $value_arr)) {
							if (is_array($fields_label) && count($fields_label) > 1) {
								foreach ($fields_label as $field_toshow) {
									$translabel = '';
									if (!empty($obj->$field_toshow)) {
										$translabel = $langs->trans($obj->$field_toshow);
									}
									if ($translabel != $field_toshow) {
										$toprint[] = '<li class="select2-search-choice-dolibarr noborderoncategories" style="background: #bbb">' . dol_trunc($translabel, 18) . '</li>';
									} else {
										$toprint[] = '<li class="select2-search-choice-dolibarr noborderoncategories" style="background: #bbb">' . $obj->$field_toshow . '</li>';
									}
								}
							} else {
								$translabel = '';
								if (!empty($obj->{$InfoFieldList[1]})) {
									$translabel = $langs->trans($obj->{$InfoFieldList[1]});
								}
								if ($translabel != $obj->{$InfoFieldList[1]}) {
									$toprint[] = '<li class="select2-search-choice-dolibarr noborderoncategories" style="background: #bbb">' . dol_trunc($translabel, 18) . '</li>';
								} else {
									$toprint[] = '<li class="select2-search-choice-dolibarr noborderoncategories" style="background: #bbb">' . $obj->{$InfoFieldList[1]} . '</li>';
								}
							}
						}
					}
				} else {
					require_once DOL_DOCUMENT_ROOT . '/categories/class/categorie.class.php';

					$toprint = array();
					while ($obj = $this->db->fetch_object($resql)) {
						if (is_array($value_arr) && in_array($obj->rowid, $value_arr)) {
							$c = new Categorie($this->db);
							$c->fetch($obj->rowid);
							$ways = $c->print_all_ways(); // $ways[0] = "ccc2 >> ccc2a >> ccc2a1" with html formatted text
							foreach ($ways as $way) {
								$toprint[] = '<li class="select2-search-choice-dolibarr noborderoncategories"' . ($c->color ? ' style="background: #' . $c->color . ';"' : ' style="background: #aaa"') . '>' . img_object('', 'category') . ' ' . $way . '</li>';
							}
						}
					}
				}
				$value = '<div class="select2-container-multi-dolibarr" style="width: 90%;"><ul class="select2-choices-dolibarr">'.implode(' ', $toprint).'</ul></div>';
			} else {
				dol_syslog(get_class($this).'::showOutputField error '.$this->db->lasterror(), LOG_WARNING);
			}
		} elseif ($type == 'link') {
			$out = '';

			// only if something to display (perf)
			if ($value) {
				$param_list = array_keys($param['options']); // Example: $param_list='ObjectName:classPath:-1::customer'

				$InfoFieldList = explode(":", $param_list[0]);
				$classname = $InfoFieldList[0];
				$classpath = $InfoFieldList[1];
				$getnomurlparam = (empty($InfoFieldList[2]) ? 3 : $InfoFieldList[2]);
				$getnomurlparam2 = (empty($InfoFieldList[4]) ? '' : $InfoFieldList[4]);
				if (!empty($classpath)) {
					dol_include_once($InfoFieldList[1]);
					if ($classname && class_exists($classname)) {
						$object = new $classname($this->db);
						if ($object->element === 'product') {	// Special cas for product because default valut of fetch are wrong
							$result = $object->fetch($value, '', '', '', 0, 1, 1);
						} else {
							$result = $object->fetch($value);
						}
						if ($result > 0) {
							if ($object->element === 'product') {
								$get_name_url_param_arr = array($getnomurlparam, $getnomurlparam2, 0, -1, 0, '', 0);
								if (isset($val['get_name_url_params'])) {
									$get_name_url_params = explode(':', $val['get_name_url_params']);
									if (!empty($get_name_url_params)) {
										$param_num_max = count($get_name_url_param_arr) - 1;
										foreach ($get_name_url_params as $param_num => $param_value) {
											if ($param_num > $param_num_max) {
												break;
											}
											$get_name_url_param_arr[$param_num] = $param_value;
										}
									}
								}

								/**
								 * @var Product $object
								 */
								$value = $object->getNomUrl($get_name_url_param_arr[0], $get_name_url_param_arr[1], $get_name_url_param_arr[2], $get_name_url_param_arr[3], $get_name_url_param_arr[4], $get_name_url_param_arr[5], $get_name_url_param_arr[6]);
							} else {
								$value = $object->getNomUrl($getnomurlparam, $getnomurlparam2);
							}
						} else {
							$value = '';
						}
					}
				} else {
					dol_syslog('Error bad setup of extrafield', LOG_WARNING);
					return 'Error bad setup of extrafield';
				}
			} else {
				$value = '';
			}
		} elseif ($type == 'password') {
			$value = preg_replace('/./i', '*', $value);
		} elseif ($type == 'array') {
			$value = implode('<br>', $value);
		} else {	// text|html|varchar
			$value = dol_htmlentitiesbr($value);
		}

		//print $type.'-'.$size.'-'.$value;
		$out = $value;

		return $out;
	}

	/**
	 * clear validation message result for a field
	 *
	 * @param string $fieldKey Key of attribute to clear
	 * @return void
	 */
	public function clearFieldError($fieldKey)
	{
		$this->error = '';
		unset($this->validateFieldsErrors[$fieldKey]);
	}

	/**
	 * set validation error message a field
	 *
	 * @param string $fieldKey Key of attribute
	 * @param string $msg the field error message
	 * @return void
	 */
	public function setFieldError($fieldKey, $msg = '')
	{
		global $langs;
		if (empty($msg)) {
			$msg = $langs->trans("UnknowError");
		}

		$this->error = $this->validateFieldsErrors[$fieldKey] = $msg;
	}

	/**
	 * get field error message
	 *
	 * @param  string  $fieldKey            Key of attribute
	 * @return string						Error message of validation ('' if no error)
	 */
	public function getFieldError($fieldKey)
	{
		if (!empty($this->validateFieldsErrors[$fieldKey])) {
			return $this->validateFieldsErrors[$fieldKey];
		}
		return '';
	}

	/**
	 * Return validation test result for a field
	 *
	 * @param  array   $fields	       		Array of properties of field to show
	 * @param  string  $fieldKey            Key of attribute
	 * @param  string  $fieldValue          value of attribute
	 * @return bool return false if fail true on success, see $this->error for error message
	 */
	public function validateField($fields, $fieldKey, $fieldValue)
	{
		global $langs;

		if (!class_exists('Validate')) {
			require_once DOL_DOCUMENT_ROOT . '/core/class/validate.class.php';
		}

		$this->clearFieldError($fieldKey);

		if (!isset($fields[$fieldKey])) {
			$this->setFieldError($fieldKey, $langs->trans('FieldNotFoundInObject'));
			return false;
		}

		$val = $fields[$fieldKey];

		$param = array();
		$param['options'] = array();
		$type  = $val['type'];

		$required = false;
		if (isset($val['notnull']) && $val['notnull'] === 1) {
			// 'notnull' is set to 1 if not null in database. Set to -1 if we must set data to null if empty ('' or 0).
			$required = true;
		}

		$maxSize = 0;
		$minSize = 0;

		//
		// PREPARE Elements
		//
		$reg = array();

		// Convert var to be able to share same code than showOutputField of extrafields
		if (preg_match('/varchar\((\d+)\)/', $type, $reg)) {
			$type = 'varchar'; // convert varchar(xx) int varchar
			$maxSize = $reg[1];
		} elseif (preg_match('/varchar/', $type)) {
			$type = 'varchar'; // convert varchar(xx) int varchar
		}

		if (!empty($val['arrayofkeyval']) && is_array($val['arrayofkeyval'])) {
			$type = 'select';
		}

		if (!empty($val['type']) && preg_match('/^integer:(.*):(.*)/i', $val['type'], $reg)) {
			$type = 'link';
		}

		if (!empty($val['arrayofkeyval']) && is_array($val['arrayofkeyval'])) {
			$param['options'] = $val['arrayofkeyval'];
		}

		if (preg_match('/^integer:(.*):(.*)/i', $val['type'], $reg)) {
			$type = 'link';
			$param['options'] = array($reg[1].':'.$reg[2]=>$reg[1].':'.$reg[2]);
		} elseif (preg_match('/^sellist:(.*):(.*):(.*):(.*)/i', $val['type'], $reg)) {
			$param['options'] = array($reg[1].':'.$reg[2].':'.$reg[3].':'.$reg[4] => 'N');
			$type = 'sellist';
		} elseif (preg_match('/^sellist:(.*):(.*):(.*)/i', $val['type'], $reg)) {
			$param['options'] = array($reg[1].':'.$reg[2].':'.$reg[3] => 'N');
			$type = 'sellist';
		} elseif (preg_match('/^sellist:(.*):(.*)/i', $val['type'], $reg)) {
			$param['options'] = array($reg[1].':'.$reg[2] => 'N');
			$type = 'sellist';
		}

		//
		// TEST Value
		//

		// Use Validate class to allow external Modules to use data validation part instead of concentrate all test here (factoring) or just for reuse
		$validate = new Validate($this->db, $langs);


		// little trick : to perform tests with good performances sort tests by quick to low

		//
		// COMMON TESTS
		//

		// Required test and empty value
		if ($required && !$validate->isNotEmptyString($fieldValue)) {
			$this->setFieldError($fieldKey, $validate->error);
			return false;
		} elseif (!$required && !$validate->isNotEmptyString($fieldValue)) {
			// if no value sent and the field is not mandatory, no need to perform tests
			return true;
		}

		// MAX Size test
		if (!empty($maxSize) && !$validate->isMaxLength($fieldValue, $maxSize)) {
			$this->setFieldError($fieldKey, $validate->error);
			return false;
		}

		// MIN Size test
		if (!empty($minSize) && !$validate->isMinLength($fieldValue, $minSize)) {
			$this->setFieldError($fieldKey, $validate->error);
			return false;
		}

		//
		// TESTS for TYPE
		//

		if (in_array($type, array('date', 'datetime', 'timestamp'))) {
			if (!$validate->isTimestamp($fieldValue)) {
				$this->setFieldError($fieldKey, $validate->error);
				return false;
			} else { return true; }
		} elseif ($type == 'duration') {
			if (!$validate->isDuration($fieldValue)) {
				$this->setFieldError($fieldKey, $validate->error);
				return false;
			} else { return true; }
		} elseif (in_array($type, array('double', 'real', 'price'))) {
			// is numeric
			if (!$validate->isNumeric($fieldValue)) {
				$this->setFieldError($fieldKey, $validate->error);
				return false;
			} else { return true; }
		} elseif ($type == 'boolean') {
			if (!$validate->isBool($fieldValue)) {
				$this->setFieldError($fieldKey, $validate->error);
				return false;
			} else { return true; }
		} elseif ($type == 'mail') {
			if (!$validate->isEmail($fieldValue)) {
				$this->setFieldError($fieldKey, $validate->error);
				return false;
			}
		} elseif ($type == 'url') {
			if (!$validate->isUrl($fieldValue)) {
				$this->setFieldError($fieldKey, $validate->error);
				return false;
			} else { return true; }
		} elseif ($type == 'phone') {
			if (!$validate->isPhone($fieldValue)) {
				$this->setFieldError($fieldKey, $validate->error);
				return false;
			} else { return true; }
		} elseif ($type == 'select' || $type == 'radio') {
			if (!isset($param['options'][$fieldValue])) {
				$this->error = $langs->trans('RequireValidValue');
				return false;
			} else { return true; }
		} elseif ($type == 'sellist' || $type == 'chkbxlst') {
			$param_list = array_keys($param['options']);
			$InfoFieldList = explode(":", $param_list[0]);
			$value_arr = explode(',', $fieldValue);
			$value_arr = array_map(array($this->db, 'escape'), $value_arr);

			$selectkey = "rowid";
			if (count($InfoFieldList) > 4 && !empty($InfoFieldList[4])) {
				$selectkey = $InfoFieldList[2];
			}

			if (!$validate->isInDb($value_arr, $InfoFieldList[0], $selectkey)) {
				$this->setFieldError($fieldKey, $validate->error);
				return false;
			} else { return true; }
		} elseif ($type == 'link') {
			$param_list = array_keys($param['options']); // $param_list='ObjectName:classPath'
			$InfoFieldList = explode(":", $param_list[0]);
			$classname = $InfoFieldList[0];
			$classpath = $InfoFieldList[1];
			if (!$validate->isFetchable($fieldValue, $classname, $classpath)) {
				$this->setFieldError($fieldKey, $validate->error);
				return false;
			} else { return true; }
		}

		// if no test failled all is ok
		return true;
	}

	/**
	 * Function to show lines of extrafields with output datas.
	 * This function is responsible to output the <tr> and <td> according to correct number of columns received into $params['colspan'] or <div> according to $display_type
	 *
	 * @param 	Extrafields $extrafields    Extrafield Object
	 * @param 	string      $mode           Show output ('view') or input ('create' or 'edit') for extrafield
	 * @param 	array       $params         Optional parameters. Example: array('style'=>'class="oddeven"', 'colspan'=>$colspan)
	 * @param 	string      $keysuffix      Suffix string to add after name and id of field (can be used to avoid duplicate names)
	 * @param 	string      $keyprefix      Prefix string to add before name and id of field (can be used to avoid duplicate names)
	 * @param	string		$onetrtd		All fields in same tr td. Used by objectline_create.tpl.php for example.
	 * @param	string		$display_type	"card" for form display, "line" for document line display (extrafields on propal line, order line, etc...)
	 * @return 	string						String with html content to show
	 */
	public function showOptionals($extrafields, $mode = 'view', $params = null, $keysuffix = '', $keyprefix = '', $onetrtd = 0, $display_type = 'card')
	{
		global $db, $conf, $langs, $action, $form, $hookmanager;

		if (!is_object($form)) {
			$form = new Form($db);
		}
		if (!is_object($extrafields)) {
			dol_syslog('Bad parameter extrafields for showOptionals', LOG_ERR);
			return 'Bad parameter extrafields for showOptionals';
		}
		if (!is_array($extrafields->attributes[$this->table_element])) {
			dol_syslog("extrafields->attributes was not loaded with extrafields->fetch_name_optionals_label(table_element);", LOG_WARNING);
		}

		$out = '';

		$parameters = array('mode'=>$mode, 'params'=>$params, 'keysuffix'=>$keysuffix, 'keyprefix'=>$keyprefix, 'display_type'=>$display_type);
		$reshook = $hookmanager->executeHooks('showOptionals', $parameters, $this, $action); // Note that $action and $object may have been modified by hook

		if (empty($reshook)) {
			if (is_array($extrafields->attributes[$this->table_element]) && key_exists('label', $extrafields->attributes[$this->table_element]) && is_array($extrafields->attributes[$this->table_element]['label']) && count($extrafields->attributes[$this->table_element]['label']) > 0) {
				$out .= "\n";
				$out .= '<!-- commonobject:showOptionals --> ';
				$out .= "\n";

				$nbofextrafieldsshown = 0;
				$e = 0;	// var to manage the modulo (odd/even)

				$lastseparatorkeyfound = '';
				$extrafields_collapse_num = '';
				$extrafields_collapse_num_old = '';
				$i = 0;

				foreach ($extrafields->attributes[$this->table_element]['label'] as $key => $label) {
					$i++;

					// Show only the key field in params
					if (is_array($params) && array_key_exists('onlykey', $params) && $key != $params['onlykey']) {
						continue;
					}

					// Test on 'enabled' ('enabled' is different than 'list' = 'visibility')
					$enabled = 1;
					if ($enabled && isset($extrafields->attributes[$this->table_element]['enabled'][$key])) {
						$enabled = dol_eval($extrafields->attributes[$this->table_element]['enabled'][$key], 1, 1, '2');
					}
					if (empty($enabled)) {
						continue;
					}

					$visibility = 1;
					if ($visibility && isset($extrafields->attributes[$this->table_element]['list'][$key])) {
						$visibility = dol_eval($extrafields->attributes[$this->table_element]['list'][$key], 1, 1, '2');
					}

					$perms = 1;
					if ($perms && isset($extrafields->attributes[$this->table_element]['perms'][$key])) {
						$perms = dol_eval($extrafields->attributes[$this->table_element]['perms'][$key], 1, 1, '2');
					}

					if (($mode == 'create') && abs($visibility) != 1 && abs($visibility) != 3) {
						continue; // <> -1 and <> 1 and <> 3 = not visible on forms, only on list
					} elseif (($mode == 'edit') && abs($visibility) != 1 && abs($visibility) != 3 && abs($visibility) != 4) {
						continue; // <> -1 and <> 1 and <> 3 = not visible on forms, only on list and <> 4 = not visible at the creation
					} elseif ($mode == 'view' && empty($visibility)) {
						continue;
					}
					if (empty($perms)) {
						continue;
					}

					// Load language if required
					if (!empty($extrafields->attributes[$this->table_element]['langfile'][$key])) {
						$langs->load($extrafields->attributes[$this->table_element]['langfile'][$key]);
					}

					$colspan = 0;
					if (is_array($params) && count($params) > 0 && $display_type=='card') {
						if (array_key_exists('cols', $params)) {
							$colspan = $params['cols'];
						} elseif (array_key_exists('colspan', $params)) {	// For backward compatibility. Use cols instead now.
							$reg = array();
							if (preg_match('/colspan="(\d+)"/', $params['colspan'], $reg)) {
								$colspan = $reg[1];
							} else {
								$colspan = $params['colspan'];
							}
						}
					}
					$colspan = intval($colspan);

					switch ($mode) {
						case "view":
							$value = ((!empty($this->array_options) && array_key_exists("options_".$key.$keysuffix, $this->array_options)) ? $this->array_options["options_".$key.$keysuffix] : null); // Value may be cleaned or formated later
							break;
						case "create":
						case "edit":
							// We get the value of property found with GETPOST so it takes into account:
							// default values overwrite, restore back to list link, ... (but not 'default value in database' of field)
							$check = 'alphanohtml';
							if (in_array($extrafields->attributes[$this->table_element]['type'][$key], array('html', 'text'))) {
								$check = 'restricthtml';
							}
							$getposttemp = GETPOST($keyprefix.'options_'.$key.$keysuffix, $check, 3); // GETPOST can get value from GET, POST or setup of default values overwrite.
							// GETPOST("options_" . $key) can be 'abc' or array(0=>'abc')
							if (is_array($getposttemp) || $getposttemp != '' || GETPOSTISSET($keyprefix.'options_'.$key.$keysuffix)) {
								if (is_array($getposttemp)) {
									// $getposttemp is an array but following code expects a comma separated string
									$value = implode(",", $getposttemp);
								} else {
									$value = $getposttemp;
								}
							} else {
								$value = (!empty($this->array_options["options_".$key]) ? $this->array_options["options_".$key] : ''); // No GET, no POST, no default value, so we take value of object.
							}
							//var_dump($keyprefix.' - '.$key.' - '.$keysuffix.' - '.$keyprefix.'options_'.$key.$keysuffix.' - '.$this->array_options["options_".$key.$keysuffix].' - '.$getposttemp.' - '.$value);
							break;
					}

					$nbofextrafieldsshown++;

					// Output value of the current field
					if ($extrafields->attributes[$this->table_element]['type'][$key] == 'separate') {
						$extrafields_collapse_num = $key;
						/*
						$extrafield_param = $extrafields->attributes[$this->table_element]['param'][$key];
						if (!empty($extrafield_param) && is_array($extrafield_param)) {
							$extrafield_param_list = array_keys($extrafield_param['options']);

							if (count($extrafield_param_list) > 0) {
								$extrafield_collapse_display_value = intval($extrafield_param_list[0]);

								if ($extrafield_collapse_display_value == 1 || $extrafield_collapse_display_value == 2) {
									//$extrafields_collapse_num = $extrafields->attributes[$this->table_element]['pos'][$key];
									$extrafields_collapse_num = $key;
								}
							}
						}
						*/

						// if colspan=0 or 1, the second column is not extended, so the separator must be on 2 columns
						$out .= $extrafields->showSeparator($key, $this, ($colspan ? $colspan + 1 : 2), $display_type, $mode);

						$lastseparatorkeyfound = $key;
					} else {
						$collapse_group = $extrafields_collapse_num.(!empty($this->id) ? '_'.$this->id : '');

						$class = (!empty($extrafields->attributes[$this->table_element]['hidden'][$key]) ? 'hideobject ' : '');
						$csstyle = '';
						if (is_array($params) && count($params) > 0) {
							if (array_key_exists('class', $params)) {
								$class .= $params['class'].' ';
							}
							if (array_key_exists('style', $params)) {
								$csstyle = $params['style'];
							}
						}

						// add html5 elements
						$domData  = ' data-element="extrafield"';
						$domData .= ' data-targetelement="'.$this->element.'"';
						$domData .= ' data-targetid="'.$this->id.'"';

						$html_id = (empty($this->id) ? '' : 'extrarow-'.$this->element.'_'.$key.'_'.$this->id);
						if ($display_type=='card') {
							if (!empty($conf->global->MAIN_EXTRAFIELDS_USE_TWO_COLUMS) && ($e % 2) == 0) {
								$colspan = 0;
							}

							if ($action == 'selectlines') {
								$colspan++;
							}
						}

						// Convert date into timestamp format (value in memory must be a timestamp)
						if (in_array($extrafields->attributes[$this->table_element]['type'][$key], array('date'))) {
							$datenotinstring = null;
							if (array_key_exists('options_'.$key, $this->array_options)) {
								$datenotinstring = $this->array_options['options_'.$key];
								if (!is_numeric($this->array_options['options_'.$key])) {	// For backward compatibility
									$datenotinstring = $this->db->jdate($datenotinstring);
								}
							}
							$datekey = $keyprefix.'options_'.$key.$keysuffix;
							$value = (GETPOSTISSET($datekey)) ? dol_mktime(12, 0, 0, GETPOST($datekey.'month', 'int', 3), GETPOST($datekey.'day', 'int', 3), GETPOST($datekey.'year', 'int', 3)) : $datenotinstring;
						}
						if (in_array($extrafields->attributes[$this->table_element]['type'][$key], array('datetime'))) {
							$datenotinstring = null;
							if (array_key_exists('options_'.$key, $this->array_options)) {
								$datenotinstring = $this->array_options['options_'.$key];
								if (!is_numeric($this->array_options['options_'.$key])) {	// For backward compatibility
									$datenotinstring = $this->db->jdate($datenotinstring);
								}
							}
							$timekey = $keyprefix.'options_'.$key.$keysuffix;
							$value = (GETPOSTISSET($timekey)) ? dol_mktime(GETPOST($timekey.'hour', 'int', 3), GETPOST($timekey.'min', 'int', 3), GETPOST($timekey.'sec', 'int', 3), GETPOST($timekey.'month', 'int', 3), GETPOST($timekey.'day', 'int', 3), GETPOST($timekey.'year', 'int', 3), 'tzuserrel') : $datenotinstring;
						}
						// Convert float submited string into real php numeric (value in memory must be a php numeric)
						if (in_array($extrafields->attributes[$this->table_element]['type'][$key], array('price', 'double'))) {
							if (GETPOSTISSET($keyprefix.'options_'.$key.$keysuffix) || $value) {
								$value = price2num($value);
							} elseif (isset($this->array_options['options_'.$key])) {
								$value = $this->array_options['options_'.$key];
							}
						}

						// HTML, text, select, integer and varchar: take into account default value in database if in create mode
						if (in_array($extrafields->attributes[$this->table_element]['type'][$key], array('html', 'text', 'varchar', 'select', 'int', 'boolean'))) {
							if ($action == 'create') {
								$value = (GETPOSTISSET($keyprefix.'options_'.$key.$keysuffix) || $value) ? $value : $extrafields->attributes[$this->table_element]['default'][$key];
							}
						}

						$labeltoshow = $langs->trans($label);
						$helptoshow = $langs->trans($extrafields->attributes[$this->table_element]['help'][$key]);

						if ($display_type == 'card') {
							$out .= '<tr '.($html_id ? 'id="'.$html_id.'" ' : '').$csstyle.' class="field_options_'.$key.' '.$class.$this->element.'_extras_'.$key.' trextrafields_collapse'.$collapse_group.'" '.$domData.' >';
							if (!empty($conf->global->MAIN_VIEW_LINE_NUMBER) && ($action == 'view' || $action == 'valid' || $action == 'editline' || $action == 'confirm_valid' || $action == 'confirm_cancel')) {
								$out .= '<td></td>';
							}
							$out .= '<td class="'.(empty($params['tdclass']) ? 'titlefieldcreate' : $params['tdclass']).' wordbreak';
						} elseif ($display_type == 'line') {
							$out .= '<div '.($html_id ? 'id="'.$html_id.'" ' : '').$csstyle.' class="fieldline_options_'.$key.' '.$class.$this->element.'_extras_'.$key.' trextrafields_collapse'.$collapse_group.'" '.$domData.' >';
							$out .= '<div style="display: inline-block; padding-right:4px" class="wordbreak';
						}
						//$out .= "titlefield";
						//if (GETPOST('action', 'restricthtml') == 'create') $out.='create';
						// BUG #11554 : For public page, use red dot for required fields, instead of bold label
						$tpl_context = isset($params["tpl_context"]) ? $params["tpl_context"] : "none";
						if ($tpl_context != "public") {	// Public page : red dot instead of fieldrequired characters
							if ($mode != 'view' && !empty($extrafields->attributes[$this->table_element]['required'][$key])) {
								$out .= ' fieldrequired';
							}
						}
						$out .= '">';
						if ($tpl_context == "public") {	// Public page : red dot instead of fieldrequired characters
							if (!empty($extrafields->attributes[$this->table_element]['help'][$key])) {
								$out .= $form->textwithpicto($labeltoshow, $helptoshow);
							} else {
								$out .= $labeltoshow;
							}
							if ($mode != 'view' && !empty($extrafields->attributes[$this->table_element]['required'][$key])) {
								$out .= '&nbsp;<span style="color: red">*</span>';
							}
						} else {
							if (!empty($extrafields->attributes[$this->table_element]['help'][$key])) {
								$out .= $form->textwithpicto($labeltoshow, $helptoshow);
							} else {
								$out .= $labeltoshow;
							}
						}

						$out .= ($display_type == 'card' ? '</td>' : '</div>');

						$html_id = !empty($this->id) ? $this->element.'_extras_'.$key.'_'.$this->id : '';
						if ($display_type == 'card') {
							// a first td column was already output (and may be another on before if MAIN_VIEW_LINE_NUMBER set), so this td is the next one
							$out .= '<td '.($html_id ? 'id="'.$html_id.'" ' : '').' class="valuefieldcreate '.$this->element.'_extras_'.$key.'" '.($colspan ? ' colspan="'.$colspan.'"' : '').'>';
						} elseif ($display_type == 'line') {
							$out .= '<div '.($html_id ? 'id="'.$html_id.'" ' : '').' style="display: inline-block" class="valuefieldcreate '.$this->element.'_extras_'.$key.' extra_inline_'.$extrafields->attributes[$this->table_element]['type'][$key].'">';
						}

						switch ($mode) {
							case "view":
								$out .= $extrafields->showOutputField($key, $value, '', $this->table_element);
								break;
							case "create":
								$out .= $extrafields->showInputField($key, $value, '', $keysuffix, '', 0, $this->id, $this->table_element);
								break;
							case "edit":
								$out .= $extrafields->showInputField($key, $value, '', $keysuffix, '', 0, $this->id, $this->table_element);
								break;
						}

						$out .= ($display_type=='card' ? '</td>' : '</div>');

						if (!empty($conf->global->MAIN_EXTRAFIELDS_USE_TWO_COLUMS) && (($e % 2) == 1)) {
							$out .= ($display_type=='card' ? '</tr>' : '</div>');
						} else {
							$out .= ($display_type=='card' ? '</tr>' : '</div>');
						}

						$e++;
					}
				}
				$out .= "\n";
				// Add code to manage list depending on others
				if (!empty($conf->use_javascript_ajax)) {
					$out .= $this->getJSListDependancies();
				}

				$out .= '<!-- commonobject:showOptionals end --> '."\n";

				if (empty($nbofextrafieldsshown)) {
					$out = '';
				}
			}
		}

		$out .= $hookmanager->resPrint;

		return $out;
	}

	/**
	 * @param 	string 	$type	Type for prefix
	 * @return 	string			Javacript code to manage dependency
	 */
	public function getJSListDependancies($type = '_extra')
	{
		$out = '
					<script nonce="'.getNonce().'">
					jQuery(document).ready(function() {
						function showOptions'.$type.'(child_list, parent_list, orig_select)
						{
							var val = $("select[name=\""+parent_list+"\"]").val();
							var parentVal = parent_list + ":" + val;
							if(typeof val == "string"){
				    		    if(val != "") {
					    			var options = orig_select.find("option[parent=\""+parentVal+"\"]").clone();
									$("select[name=\""+child_list+"\"] option[parent]").remove();
									$("select[name=\""+child_list+"\"]").append(options);
								} else {
									var options = orig_select.find("option[parent]").clone();
									$("select[name=\""+child_list+"\"] option[parent]").remove();
									$("select[name=\""+child_list+"\"]").append(options);
								}
				    		} else if(val > 0) {
								var options = orig_select.find("option[parent=\""+parentVal+"\"]").clone();
								$("select[name=\""+child_list+"\"] option[parent]").remove();
								$("select[name=\""+child_list+"\"]").append(options);
							} else {
								var options = orig_select.find("option[parent]").clone();
								$("select[name=\""+child_list+"\"] option[parent]").remove();
								$("select[name=\""+child_list+"\"]").append(options);
							}
						}
						function setListDependencies'.$type.'() {
							jQuery("select option[parent]").parent().each(function() {
								var orig_select = {};
								var child_list = $(this).attr("name");
								orig_select[child_list] = $(this).clone();
								var parent = $(this).find("option[parent]:first").attr("parent");
								var infos = parent.split(":");
								var parent_list = infos[0];

								//Hide daughters lists
								if ($("#"+child_list).val() == 0 && $("#"+parent_list).val() == 0){
								    $("#"+child_list).hide();
								//Show mother lists
								} else if ($("#"+parent_list).val() != 0){
								    $("#"+parent_list).show();
								}
								//Show the child list if the parent list value is selected
								$("select[name=\""+parent_list+"\"]").click(function() {
								    if ($(this).val() != 0){
								        $("#"+child_list).show()
									}
								});

								//When we change parent list
								$("select[name=\""+parent_list+"\"]").change(function() {
									showOptions'.$type.'(child_list, parent_list, orig_select[child_list]);
									//Select the value 0 on child list after a change on the parent list
									$("#"+child_list).val(0).trigger("change");
									//Hide child lists if the parent value is set to 0
									if ($(this).val() == 0){
								   		$("#"+child_list).hide();
									}
								});
							});
						}

						setListDependencies'.$type.'();
					});
					</script>'."\n";
		return $out;
	}

	/**
	 * Returns the rights used for this class
	 *
	 * @return stdClass		Object of permission for the module
	 */
	public function getRights()
	{
		global $user;

		$module = empty($this->module) ? '' : $this->module;
		$element = $this->element;

		if ($element == 'facturerec') {
			$element = 'facture';
		} elseif ($element == 'invoice_supplier_rec') {
			return empty($user->rights->fournisseur->facture) ? null : $user->rights->fournisseur->facture;
		} elseif ($module && !empty($user->rights->$module->$element)) {
			// for modules built with ModuleBuilder
			return $user->rights->$module->$element;
		}

		return $user->rights->$element;
	}

	/**
	 * Function used to replace a thirdparty id with another one.
	 * This function is meant to be called from replaceThirdparty with the appropriate tables
	 * Column name fk_soc MUST be used to identify thirdparties
	 *
	 * @param  DoliDB 	   $dbs			  Database handler
	 * @param  int 		   $origin_id     Old thirdparty id (the thirdparty to delete)
	 * @param  int 		   $dest_id       New thirdparty id (the thirdparty that will received element of the other)
	 * @param  string[]    $tables        Tables that need to be changed
	 * @param  int         $ignoreerrors  Ignore errors. Return true even if errors. We need this when replacement can fails like for categories (categorie of old thirdparty may already exists on new one)
	 * @return bool						  True if success, False if error
	 */
	public static function commonReplaceThirdparty(DoliDB $dbs, $origin_id, $dest_id, array $tables, $ignoreerrors = 0)
	{
		foreach ($tables as $table) {
			$sql = 'UPDATE '.$dbs->prefix().$table.' SET fk_soc = '.((int) $dest_id).' WHERE fk_soc = '.((int) $origin_id);

			if (!$dbs->query($sql)) {
				if ($ignoreerrors) {
					return true; // TODO Not enough. If there is A-B on kept thirdparty and B-C on old one, we must get A-B-C after merge. Not A-B.
				}
				//$this->errors = $db->lasterror();
				return false;
			}
		}

		return true;
	}

	/**
	 * Function used to replace a product id with another one.
	 * This function is meant to be called from replaceProduct with the appropriate tables
	 * Column name fk_product MUST be used to identify products
	 *
	 * @param  DoliDB 	   $dbs			  Database handler
	 * @param  int 		   $origin_id     Old product id (the product to delete)
	 * @param  int 		   $dest_id       New product id (the product that will received element of the other)
	 * @param  string[]    $tables        Tables that need to be changed
	 * @param  int         $ignoreerrors  Ignore errors. Return true even if errors. We need this when replacement can fails like for categories (categorie of old product may already exists on new one)
	 * @return bool						  True if success, False if error
	 */
	public static function commonReplaceProduct(DoliDB $dbs, $origin_id, $dest_id, array $tables, $ignoreerrors = 0)
	{
		foreach ($tables as $table) {
			$sql = 'UPDATE '.MAIN_DB_PREFIX.$table.' SET fk_product = '.((int) $dest_id).' WHERE fk_product = '.((int) $origin_id);

			if (!$dbs->query($sql)) {
				if ($ignoreerrors) {
					return true; // TODO Not enough. If there is A-B on kept product and B-C on old one, we must get A-B-C after merge. Not A-B.
				}
				//$this->errors = $db->lasterror();
				return false;
			}
		}

		return true;
	}

	/**
	 * Get buy price to use for margin calculation. This function is called when buy price is unknown.
	 *	 Set buy price = sell price if ForceBuyingPriceIfNull configured,
	 *   elseif calculation MARGIN_TYPE = 'costprice' and costprice is defined, use costprice as buyprice
	 *	 elseif calculation MARGIN_TYPE = 'pmp' and pmp is calculated, use pmp as buyprice
	 *	 else set min buy price as buy price
	 *
	 * @param float		$unitPrice		 Product unit price
	 * @param float		$discountPercent Line discount percent
	 * @param int		$fk_product		 Product id
	 * @return	float                    <0 if KO, buyprice if OK
	 */
	public function defineBuyPrice($unitPrice = 0.0, $discountPercent = 0.0, $fk_product = 0)
	{
		global $conf;

		$buyPrice = 0;

		if (($unitPrice > 0) && (isset($conf->global->ForceBuyingPriceIfNull) && $conf->global->ForceBuyingPriceIfNull > 0)) {
			 // When ForceBuyingPriceIfNull is set
			$buyPrice = $unitPrice * (1 - $discountPercent / 100);
		} else {
			// Get cost price for margin calculation
			if (!empty($fk_product) && $fk_product > 0) {
				if (isset($conf->global->MARGIN_TYPE) && $conf->global->MARGIN_TYPE == 'costprice') {
					require_once DOL_DOCUMENT_ROOT.'/product/class/product.class.php';
					$product = new Product($this->db);
					$result = $product->fetch($fk_product);
					if ($result <= 0) {
						$this->errors[] = 'ErrorProductIdDoesNotExists';
						return -1;
					}
					if ($product->cost_price > 0) {
						$buyPrice = $product->cost_price;
					} elseif ($product->pmp > 0) {
						$buyPrice = $product->pmp;
					}
				} elseif (isset($conf->global->MARGIN_TYPE) && $conf->global->MARGIN_TYPE == 'pmp') {
					require_once DOL_DOCUMENT_ROOT.'/product/class/product.class.php';
					$product = new Product($this->db);
					$result = $product->fetch($fk_product);
					if ($result <= 0) {
						$this->errors[] = 'ErrorProductIdDoesNotExists';
						return -1;
					}
					if ($product->pmp > 0) {
						$buyPrice = $product->pmp;
					}
				}

				if (empty($buyPrice) && isset($conf->global->MARGIN_TYPE) && in_array($conf->global->MARGIN_TYPE, array('1', 'pmp', 'costprice'))) {
					require_once DOL_DOCUMENT_ROOT.'/fourn/class/fournisseur.product.class.php';
					$productFournisseur = new ProductFournisseur($this->db);
					if (($result = $productFournisseur->find_min_price_product_fournisseur($fk_product)) > 0) {
						$buyPrice = $productFournisseur->fourn_unitprice;
					} elseif ($result < 0) {
						$this->errors[] = $productFournisseur->error;
						return -2;
					}
				}
			}
		}
		return $buyPrice;
	}

	// phpcs:disable PEAR.NamingConventions.ValidFunctionName.ScopeNotCamelCaps
	/**
	 *  Show photos of an object (nbmax maximum), into several columns
	 *
	 *  @param		string		$modulepart		'product', 'ticket', ...
	 *  @param      string		$sdir        	Directory to scan (full absolute path)
	 *  @param      int			$size        	0=original size, 1='small' use thumbnail if possible
	 *  @param      int			$nbmax       	Nombre maximum de photos (0=pas de max)
	 *  @param      int			$nbbyrow     	Number of image per line or -1 to use div separator or 0 to use no separator. Used only if size=1 or 'small'.
	 * 	@param		int			$showfilename	1=Show filename
	 * 	@param		int			$showaction		1=Show icon with action links (resize, delete)
	 * 	@param		int			$maxHeight		Max height of original image when size='small' (so we can use original even if small requested). If 0, always use 'small' thumb image.
	 * 	@param		int			$maxWidth		Max width of original image when size='small'
	 *  @param      int     	$nolink         Do not add a href link to view enlarged imaged into a new tab
	 *  @param      int|string  $overwritetitle Do not add title tag on image
	 *  @param		int			$usesharelink	Use the public shared link of image (if not available, the 'nophoto' image will be shown instead)
	 *  @param		string		$cache			A string if we want to use a cached version of image
	 *  @param		string		$addphotorefcss	Add CSS to img of photos
	 *  @return     string						Html code to show photo. Number of photos shown is saved in this->nbphoto
	 */
	public function show_photos($modulepart, $sdir, $size = 0, $nbmax = 0, $nbbyrow = 5, $showfilename = 0, $showaction = 0, $maxHeight = 120, $maxWidth = 160, $nolink = 0, $overwritetitle = 0, $usesharelink = 0, $cache = '', $addphotorefcss = 'photoref')
	{
		// phpcs:enable
		global $conf, $user, $langs;

		include_once DOL_DOCUMENT_ROOT.'/core/lib/files.lib.php';
		include_once DOL_DOCUMENT_ROOT.'/core/lib/images.lib.php';

		$sortfield = 'position_name';
		$sortorder = 'asc';

		$dir = $sdir.'/';
		$pdir = '/';

		$dir .= get_exdir(0, 0, 0, 0, $this, $modulepart);
		$pdir .= get_exdir(0, 0, 0, 0, $this, $modulepart);

		// For backward compatibility
		if ($modulepart == 'product') {
			if (getDolGlobalInt('PRODUCT_USE_OLD_PATH_FOR_PHOTO')) {
				$dir = $sdir.'/'.get_exdir($this->id, 2, 0, 0, $this, $modulepart).$this->id."/photos/";
				$pdir = '/'.get_exdir($this->id, 2, 0, 0, $this, $modulepart).$this->id."/photos/";
			}
		}

		// Defined relative dir to DOL_DATA_ROOT
		$relativedir = '';
		if ($dir) {
			$relativedir = preg_replace('/^'.preg_quote(DOL_DATA_ROOT, '/').'/', '', $dir);
			$relativedir = preg_replace('/^[\\/]/', '', $relativedir);
			$relativedir = preg_replace('/[\\/]$/', '', $relativedir);
		}

		$dirthumb = $dir.'thumbs/';
		$pdirthumb = $pdir.'thumbs/';

		$return = '<!-- Photo -->'."\n";
		$nbphoto = 0;

		$filearray = dol_dir_list($dir, "files", 0, '', '(\.meta|_preview.*\.png)$', $sortfield, (strtolower($sortorder) == 'desc' ?SORT_DESC:SORT_ASC), 1);

		/*if (getDolGlobalInt('PRODUCT_USE_OLD_PATH_FOR_PHOTO'))    // For backward compatiblity, we scan also old dirs
		 {
		 $filearrayold=dol_dir_list($dirold,"files",0,'','(\.meta|_preview.*\.png)$',$sortfield,(strtolower($sortorder)=='desc'?SORT_DESC:SORT_ASC),1);
		 $filearray=array_merge($filearray, $filearrayold);
		 }*/

		completeFileArrayWithDatabaseInfo($filearray, $relativedir);

		if (count($filearray)) {
			if ($sortfield && $sortorder) {
				$filearray = dol_sort_array($filearray, $sortfield, $sortorder);
			}

			foreach ($filearray as $key => $val) {
				$photo = '';
				$file = $val['name'];

				//if (dol_is_file($dir.$file) && image_format_supported($file) >= 0)
				if (image_format_supported($file) >= 0) {
					$nbphoto++;
					$photo = $file;
					$viewfilename = $file;

					if ($size == 1 || $size == 'small') {   // Format vignette
						// Find name of thumb file
						$photo_vignette = basename(getImageFileNameForSize($dir.$file, '_small'));
						if (!dol_is_file($dirthumb.$photo_vignette)) {
							// The thumb does not exists, so we will use the original file
							$dirthumb = $dir;
							$pdirthumb = $pdir;
							$photo_vignette = basename($file);
						}

						// Get filesize of original file
						$imgarray = dol_getImageSize($dir.$photo);

						if ($nbbyrow > 0) {
							if ($nbphoto == 1) {
								$return .= '<table class="valigntop center centpercent" style="border: 0; padding: 2px; border-spacing: 2px; border-collapse: separate;">';
							}

							if ($nbphoto % $nbbyrow == 1) {
								$return .= '<tr class="center valignmiddle" style="border: 1px">';
							}
							$return .= '<td style="width: '.ceil(100 / $nbbyrow).'%" class="photo">'."\n";
						} elseif ($nbbyrow < 0) {
							$return .= '<div class="inline-block">'."\n";
						}

						$relativefile = preg_replace('/^\//', '', $pdir.$photo);
						if (empty($nolink)) {
							$urladvanced = getAdvancedPreviewUrl($modulepart, $relativefile, 0, 'entity='.$this->entity);
							if ($urladvanced) {
								$return .= '<a href="'.$urladvanced.'">';
							} else {
								$return .= '<a href="'.DOL_URL_ROOT.'/viewimage.php?modulepart='.$modulepart.'&entity='.$this->entity.'&file='.urlencode($pdir.$photo).'" class="aphoto" target="_blank" rel="noopener noreferrer">';
							}
						}

						// Show image (width height=$maxHeight)
						// Si fichier vignette disponible et image source trop grande, on utilise la vignette, sinon on utilise photo origine
						$alt = $langs->transnoentitiesnoconv('File').': '.$relativefile;
						$alt .= ' - '.$langs->transnoentitiesnoconv('Size').': '.$imgarray['width'].'x'.$imgarray['height'];
						if ($overwritetitle) {
							if (is_numeric($overwritetitle)) {
								$alt = '';
							} else {
								$alt = $overwritetitle;
							}
						}

						if ($usesharelink) {
							if ($val['share']) {
								if (empty($maxHeight) || ($photo_vignette && $imgarray['height'] > $maxHeight)) {
									$return .= '<!-- Show original file (thumb not yet available with shared links) -->';
									$return .= '<img class="photo photowithmargin'.($addphotorefcss ? ' '.$addphotorefcss : '').'"'.($maxHeight ?' height="'.$maxHeight.'"': '').' src="'.DOL_URL_ROOT.'/viewimage.php?hashp='.urlencode($val['share']).($cache ? '&cache='.urlencode($cache) : '').'" title="'.dol_escape_htmltag($alt).'">';
								} else {
									$return .= '<!-- Show original file -->';
									$return .= '<img class="photo photowithmargin'.($addphotorefcss ? ' '.$addphotorefcss : '').'" height="'.$maxHeight.'" src="'.DOL_URL_ROOT.'/viewimage.php?hashp='.urlencode($val['share']).($cache ? '&cache='.urlencode($cache) : '').'" title="'.dol_escape_htmltag($alt).'">';
								}
							} else {
								$return .= '<!-- Show nophoto file (because file is not shared) -->';
								$return .= '<img class="photo photowithmargin'.($addphotorefcss ? ' '.$addphotorefcss : '').'" height="'.$maxHeight.'" src="'.DOL_URL_ROOT.'/public/theme/common/nophoto.png" title="'.dol_escape_htmltag($alt).'">';
							}
						} else {
							if (empty($maxHeight) || ($photo_vignette && $imgarray['height'] > $maxHeight)) {
								$return .= '<!-- Show thumb -->';
								$return .= '<img class="photo photowithmargin'.($addphotorefcss ? ' '.$addphotorefcss : '').' maxwidth150onsmartphone maxwidth200"'.($maxHeight ?' height="'.$maxHeight.'"': '').' src="'.DOL_URL_ROOT.'/viewimage.php?modulepart='.$modulepart.'&entity='.$this->entity.($cache ? '&cache='.urlencode($cache) : '').'&file='.urlencode($pdirthumb.$photo_vignette).'" title="'.dol_escape_htmltag($alt).'">';
							} else {
								$return .= '<!-- Show original file -->';
								$return .= '<img class="photo photowithmargin'.($addphotorefcss ? ' '.$addphotorefcss : '').'" height="'.$maxHeight.'" src="'.DOL_URL_ROOT.'/viewimage.php?modulepart='.$modulepart.'&entity='.$this->entity.($cache ? '&cache='.urlencode($cache) : '').'&file='.urlencode($pdir.$photo).'" title="'.dol_escape_htmltag($alt).'">';
							}
						}

						if (empty($nolink)) {
							$return .= '</a>';
						}

						if ($showfilename) {
							$return .= '<br>'.$viewfilename;
						}
						if ($showaction) {
							$return .= '<br>';
							// On propose la generation de la vignette si elle n'existe pas et si la taille est superieure aux limites
							if ($photo_vignette && (image_format_supported($photo) > 0) && ($this->imgWidth > $maxWidth || $this->imgHeight > $maxHeight)) {
								$return .= '<a href="'.$_SERVER["PHP_SELF"].'?id='.$this->id.'&action=addthumb&token='.newToken().'&file='.urlencode($pdir.$viewfilename).'">'.img_picto($langs->trans('GenerateThumb'), 'refresh').'&nbsp;&nbsp;</a>';
							}
							// Special cas for product
							if ($modulepart == 'product' && ($user->hasRight('produit', 'creer') || $user->hasRight('service', 'creer'))) {
								// Link to resize
								$return .= '<a href="'.DOL_URL_ROOT.'/core/photos_resize.php?modulepart='.urlencode('produit|service').'&id='.$this->id.'&file='.urlencode($pdir.$viewfilename).'" title="'.dol_escape_htmltag($langs->trans("Resize")).'">'.img_picto($langs->trans("Resize"), 'resize', '').'</a> &nbsp; ';

								// Link to delete
								$return .= '<a href="'.$_SERVER["PHP_SELF"].'?id='.$this->id.'&action=delete&token='.newToken().'&file='.urlencode($pdir.$viewfilename).'">';
								$return .= img_delete().'</a>';
							}
						}
						$return .= "\n";

						if ($nbbyrow > 0) {
							$return .= '</td>';
							if (($nbphoto % $nbbyrow) == 0) {
								$return .= '</tr>';
							}
						} elseif ($nbbyrow < 0) {
							$return .= '</div>'."\n";
						}
					}

					if (empty($size)) {     // Format origine
						$return .= '<img class="photo photowithmargin" src="'.DOL_URL_ROOT.'/viewimage.php?modulepart='.$modulepart.'&entity='.$this->entity.'&file='.urlencode($pdir.$photo).'">';

						if ($showfilename) {
							$return .= '<br>'.$viewfilename;
						}
						if ($showaction) {
							// Special case for product
							if ($modulepart == 'product' && ($user->hasRight('produit', 'creer') || $user->hasRight('service', 'creer'))) {
								// Link to resize
								$return .= '<a href="'.DOL_URL_ROOT.'/core/photos_resize.php?modulepart='.urlencode('produit|service').'&id='.$this->id.'&file='.urlencode($pdir.$viewfilename).'" title="'.dol_escape_htmltag($langs->trans("Resize")).'">'.img_picto($langs->trans("Resize"), 'resize', '').'</a> &nbsp; ';

								// Link to delete
								$return .= '<a href="'.$_SERVER["PHP_SELF"].'?id='.$this->id.'&action=delete&token='.newToken().'&file='.urlencode($pdir.$viewfilename).'">';
								$return .= img_delete().'</a>';
							}
						}
					}

					// On continue ou on arrete de boucler ?
					if ($nbmax && $nbphoto >= $nbmax) {
						break;
					}
				}
			}

			if ($size == 1 || $size == 'small') {
				if ($nbbyrow > 0) {
					// Ferme tableau
					while ($nbphoto % $nbbyrow) {
						$return .= '<td style="width: '.ceil(100 / $nbbyrow).'%">&nbsp;</td>';
						$nbphoto++;
					}

					if ($nbphoto) {
						$return .= '</table>';
					}
				}
			}
		}

		$this->nbphoto = $nbphoto;

		return $return;
	}


	/**
	 * Function test if type is array
	 *
	 * @param   array   $info   content informations of field
	 * @return  bool			true if array
	 */
	protected function isArray($info)
	{
		if (is_array($info)) {
			if (isset($info['type']) && $info['type'] == 'array') {
				return true;
			} else {
				return false;
			}
		}
		return false;
	}

	/**
	 * Function test if type is date
	 *
	 * @param   array   $info   content informations of field
	 * @return  bool			true if date
	 */
	public function isDate($info)
	{
		if (isset($info['type']) && ($info['type'] == 'date' || $info['type'] == 'datetime' || $info['type'] == 'timestamp')) {
			return true;
		}
		return false;
	}

	/**
	 * Function test if type is duration
	 *
	 * @param   array   $info   content informations of field
	 * @return  bool			true if field of type duration
	 */
	public function isDuration($info)
	{
		if (is_array($info)) {
			if (isset($info['type']) && ($info['type'] == 'duration')) {
				return true;
			} else {
				return false;
			}
		} else {
			return false;
		}
	}

	/**
	 * Function test if type is integer
	 *
	 * @param   array   $info   content informations of field
	 * @return  bool			true if integer
	 */
	public function isInt($info)
	{
		if (is_array($info)) {
			if (isset($info['type']) && (preg_match('/(^int|int$)/i', $info['type']))) {
				return true;
			} else {
				return false;
			}
		} else {
			return false;
		}
	}

	/**
	 * Function test if type is float
	 *
	 * @param   array   $info   content informations of field
	 * @return  bool			true if float
	 */
	public function isFloat($info)
	{
		if (is_array($info)) {
			if (isset($info['type']) && (preg_match('/^(double|real|price)/i', $info['type']))) {
				return true;
			} else {
				return false;
			}
		}
		return false;
	}

	/**
	 * Function test if type is text
	 *
	 * @param   array   $info   content informations of field
	 * @return  bool			true if type text
	 */
	public function isText($info)
	{
		if (is_array($info)) {
			if (isset($info['type']) && $info['type'] == 'text') {
				return true;
			} else {
				return false;
			}
		}
		return false;
	}

	/**
	 * Function test if field can be null
	 *
	 * @param   array   $info   content informations of field
	 * @return  bool			true if it can be null
	 */
	protected function canBeNull($info)
	{
		if (is_array($info)) {
			if (isset($info['notnull']) && $info['notnull'] != '1') {
				return true;
			} else {
				return false;
			}
		}
		return true;
	}

	/**
	 * Function test if field is forced to null if zero or empty
	 *
	 * @param   array   $info   content informations of field
	 * @return  bool			true if forced to null
	 */
	protected function isForcedToNullIfZero($info)
	{
		if (is_array($info)) {
			if (isset($info['notnull']) && $info['notnull'] == '-1') {
				return true;
			} else {
				return false;
			}
		}
		return false;
	}

	/**
	 * Function test if is indexed
	 *
	 * @param   array   $info   content informations of field
	 * @return                  bool
	 */
	protected function isIndex($info)
	{
		if (is_array($info)) {
			if (isset($info['index']) && $info['index'] == true) {
				return true;
			} else {
				return false;
			}
		}
		return false;
	}


	/**
	 * Function to prepare a part of the query for insert by returning an array with all properties of object.
	 *
	 * Note $this->${field} are set by the page that make the createCommon() or the updateCommon().
	 * $this->${field} should be a clean and string value (so date are formated for SQL insert).
	 *
	 * @return array		Array with all values of each properties to update
	 */
	protected function setSaveQuery()
	{
		global $conf;

		$queryarray = array();
		foreach ($this->fields as $field => $info) {	// Loop on definition of fields
			// Depending on field type ('datetime', ...)
			if ($this->isDate($info)) {
				if (empty($this->{$field})) {
					$queryarray[$field] = null;
				} else {
					$queryarray[$field] = $this->db->idate($this->{$field});
				}
			} elseif ($this->isDuration($info)) {
				// $this->{$field} may be null, '', 0, '0', 123, '123'
				if ((isset($this->{$field}) && $this->{$field} != '') || !empty($info['notnull'])) {
					if (!isset($this->{$field})) {
						if (!empty($info['default'])) {
							$queryarray[$field] = $info['default'];
						} else {
							$queryarray[$field] = 0;
						}
					} else {
						$queryarray[$field] = (int) $this->{$field};		// If '0', it may be set to null later if $info['notnull'] == -1
					}
				} else {
					$queryarray[$field] = null;
				}
			} elseif ($this->isInt($info) || $this->isFloat($info)) {
				if ($field == 'entity' && is_null($this->{$field})) {
					$queryarray[$field] = ((int) $conf->entity);
				} else {
					// $this->{$field} may be null, '', 0, '0', 123, '123'
					if ((isset($this->{$field}) && $this->{$field} != '') || !empty($info['notnull'])) {
						if (!isset($this->{$field})) {
							$queryarray[$field] = 0;
						} elseif ($this->isInt($info)) {
							$queryarray[$field] = (int) $this->{$field};	// If '0', it may be set to null later if $info['notnull'] == -1
						} elseif ($this->isFloat($info)) {
							$queryarray[$field] = (double) $this->{$field};	// If '0', it may be set to null later if $info['notnull'] == -1
						}
					} else {
						$queryarray[$field] = null;
					}
				}
			} else {
				// Note: If $this->{$field} is not defined, it means there is a bug into definition of ->fields or a missing declaration of property
				// We should keep the warning generated by this because it is a bug somewhere else in code, not here.
				$queryarray[$field] = $this->{$field};
			}

			if ($info['type'] == 'timestamp' && empty($queryarray[$field])) {
				unset($queryarray[$field]);
			}
			if (!empty($info['notnull']) && $info['notnull'] == -1 && empty($queryarray[$field])) {
				$queryarray[$field] = null; // May force 0 to null
			}
		}

		return $queryarray;
	}

	/**
	 * Function to load data from a SQL pointer into properties of current object $this
	 *
	 * @param   stdClass    $obj    Contain data of object from database
	 * @return void
	 */
	public function setVarsFromFetchObj(&$obj)
	{
		global $db;

		foreach ($this->fields as $field => $info) {
			if ($this->isDate($info)) {
				if (is_null($obj->$field) || $obj->$field === '' || $obj->$field === '0000-00-00 00:00:00' || $obj->$field === '1000-01-01 00:00:00') {
					$this->$field = '';
				} else {
					$this->$field = $db->jdate($obj->$field);
				}
			} elseif ($this->isInt($info)) {
				if ($field == 'rowid') {
					$this->id = (int) $obj->$field;
				} else {
					if ($this->isForcedToNullIfZero($info)) {
						if (empty($obj->$field)) {
							$this->$field = null;
						} else {
							$this->$field = (double) $obj->$field;
						}
					} else {
						if (!is_null($obj->$field) || (isset($info['notnull']) && $info['notnull'] == 1)) {
							$this->$field = (int) $obj->$field;
						} else {
							$this->$field = null;
						}
					}
				}
			} elseif ($this->isFloat($info)) {
				if ($this->isForcedToNullIfZero($info)) {
					if (empty($obj->$field)) {
						$this->$field = null;
					} else {
						$this->$field = (double) $obj->$field;
					}
				} else {
					if (!is_null($obj->$field) || (isset($info['notnull']) && $info['notnull'] == 1)) {
						$this->$field = (double) $obj->$field;
					} else {
						$this->$field = null;
					}
				}
			} else {
				$this->$field = isset($obj->$field) ? $obj->$field : null;
			}
		}

		// If there is no 'ref' field, we force property ->ref to ->id for a better compatibility with common functions.
		if (!isset($this->fields['ref']) && isset($this->id)) {
			$this->ref = $this->id;
		}
	}

	/**
	 * Function to concat keys of fields
	 *
	 * @param   string  $alias   		String of alias of table for fields. For example 't'. It is recommended to use '' and set alias into fields defintion.
	 * @param	array	$excludefields	Array of fields to exclude
	 * @return  string					List of alias fields
	 */
	public function getFieldList($alias = '', $excludefields = array())
	{
		$keys = array_keys($this->fields);
		if (!empty($alias)) {
			$keys_with_alias = array();
			foreach ($keys as $fieldname) {
				if (!empty($excludefields)) {
					if (in_array($fieldname, $excludefields)) {	// The field is excluded and must not be in output
						continue;
					}
				}
				$keys_with_alias[] = $alias . '.' . $fieldname;
			}
			return implode(',', $keys_with_alias);
		} else {
			return implode(',', $keys);
		}
	}

	/**
	 * Add quote to field value if necessary
	 *
	 * @param 	string|int	$value			Value to protect
	 * @param	array		$fieldsentry	Properties of field
	 * @return 	string
	 */
	protected function quote($value, $fieldsentry)
	{
		if (is_null($value)) {
			return 'NULL';
		} elseif (preg_match('/^(int|double|real|price)/i', $fieldsentry['type'])) {
			return price2num("$value");
		} elseif (preg_match('/int$/i', $fieldsentry['type'])) {
			return (int) $value;
		} elseif ($fieldsentry['type'] == 'boolean') {
			if ($value) {
				return 'true';
			} else {
				return 'false';
			}
		} else {
			return "'".$this->db->escape($value)."'";
		}
	}


	/**
	 * Create object into database
	 *
	 * @param  User $user      User that creates
	 * @param  bool $notrigger false=launch triggers after, true=disable triggers
	 * @return int             <0 if KO, Id of created object if OK
	 */
	public function createCommon(User $user, $notrigger = false)
	{
		global $langs;
		dol_syslog(get_class($this)."::createCommon create", LOG_DEBUG);

		$error = 0;

		$now = dol_now();

		$fieldvalues = $this->setSaveQuery();

		if (array_key_exists('date_creation', $fieldvalues) && empty($fieldvalues['date_creation'])) {
			$fieldvalues['date_creation'] = $this->db->idate($now);
		}
		if (array_key_exists('fk_user_creat', $fieldvalues) && !($fieldvalues['fk_user_creat'] > 0)) {
			$fieldvalues['fk_user_creat'] = $user->id;
		}
		unset($fieldvalues['rowid']); // The field 'rowid' is reserved field name for autoincrement field so we don't need it into insert.
		if (array_key_exists('ref', $fieldvalues)) {
			$fieldvalues['ref'] = dol_string_nospecial($fieldvalues['ref']); // If field is a ref, we sanitize data
		}

		$keys = array();
		$values = array(); // Array to store string forged for SQL syntax
		foreach ($fieldvalues as $k => $v) {
			$keys[$k] = $k;
			$value = $this->fields[$k];
			$values[$k] = $this->quote($v, $value); // May return string 'NULL' if $value is null
		}

		// Clean and check mandatory
		foreach ($keys as $key) {
			// If field is an implicit foreign key field (so type = 'integer:...')
			if (preg_match('/^integer:/i', $this->fields[$key]['type']) && $values[$key] == '-1') {
				$values[$key] = '';
			}
			if (!empty($this->fields[$key]['foreignkey']) && $values[$key] == '-1') {
				$values[$key] = '';
			}

			if (isset($this->fields[$key]['notnull']) && $this->fields[$key]['notnull'] == 1 && (!isset($values[$key]) || $values[$key] === 'NULL') && is_null($this->fields[$key]['default'])) {
				$error++;
				$langs->load("errors");
				dol_syslog("Mandatory field '".$key."' is empty and required into ->fields definition of class");
				$this->errors[] = $langs->trans("ErrorFieldRequired", $this->fields[$key]['label']);
			}

			// If value is null and there is a default value for field
			if (isset($this->fields[$key]['notnull']) && $this->fields[$key]['notnull'] == 1 && (!isset($values[$key]) || $values[$key] === 'NULL') && !is_null($this->fields[$key]['default'])) {
				$values[$key] = $this->quote($this->fields[$key]['default'], $this->fields[$key]);
			}

			// If field is an implicit foreign key field (so type = 'integer:...')
			if (preg_match('/^integer:/i', $this->fields[$key]['type']) && empty($values[$key])) {
				if (isset($this->fields[$key]['default'])) {
					$values[$key] = ((int) $this->fields[$key]['default']);
				} else {
					$values[$key] = 'null';
				}
			}
			if (!empty($this->fields[$key]['foreignkey']) && empty($values[$key])) {
				$values[$key] = 'null';
			}
		}

		if ($error) {
			return -1;
		}

		$this->db->begin();

		if (!$error) {
			$sql = "INSERT INTO ".$this->db->prefix().$this->table_element;
			$sql .= " (".implode(", ", $keys).')';
			$sql .= " VALUES (".implode(", ", $values).")";		// $values can contains 'abc' or 123

			$res = $this->db->query($sql);
			if (!$res) {
				$error++;
				if ($this->db->lasterrno() == 'DB_ERROR_RECORD_ALREADY_EXISTS') {
					$this->errors[] = "ErrorRefAlreadyExists";
				} else {
					$this->errors[] = $this->db->lasterror();
				}
			}
		}

		if (!$error) {
			$this->id = $this->db->last_insert_id($this->db->prefix().$this->table_element);
		}

		// If we have a field ref with a default value of (PROV)
		if (!$error) {
			if (key_exists('ref', $this->fields) && $this->fields['ref']['notnull'] > 0 && key_exists('default', $this->fields['ref']) && $this->fields['ref']['default'] == '(PROV)') {
				$sql = "UPDATE ".$this->db->prefix().$this->table_element." SET ref = '(PROV".((int) $this->id).")' WHERE (ref = '(PROV)' OR ref = '') AND rowid = ".((int) $this->id);
				$resqlupdate = $this->db->query($sql);

				if ($resqlupdate === false) {
					$error++;
					$this->errors[] = $this->db->lasterror();
				} else {
					$this->ref = '(PROV'.$this->id.')';
				}
			}
		}

		// Create extrafields
		if (!$error) {
			$result = $this->insertExtraFields();
			if ($result < 0) {
				$error++;
			}
		}

		// Create lines
		if (!empty($this->table_element_line) && !empty($this->fk_element)) {
			$num = (is_array($this->lines) ? count($this->lines) : 0);
			for ($i = 0; $i < $num; $i++) {
				$line = $this->lines[$i];

				$keyforparent = $this->fk_element;
				$line->$keyforparent = $this->id;

				// Test and convert into object this->lines[$i]. When coming from REST API, we may still have an array
				//if (! is_object($line)) $line=json_decode(json_encode($line), false);  // convert recursively array into object.
				if (!is_object($line)) {
					$line = (object) $line;
				}

				$result = $line->create($user, 1);
				if ($result < 0) {
					$this->error = $line->error;
					$this->db->rollback();
					return -1;
				}
			}
		}

		// Triggers
		if (!$error && !$notrigger) {
			// Call triggers
			$result = $this->call_trigger(strtoupper(get_class($this)).'_CREATE', $user);
			if ($result < 0) {
				$error++;
			}
			// End call triggers
		}

		// Commit or rollback
		if ($error) {
			$this->db->rollback();
			return -1;
		} else {
			$this->db->commit();
			return $this->id;
		}
	}


	/**
	 * Load object in memory from the database
	 *
	 * @param	int    	$id				Id object
	 * @param	string 	$ref			Ref
	 * @param	string	$morewhere		More SQL filters (' AND ...')
	 * @return 	int         			<0 if KO, 0 if not found, >0 if OK
	 */
	public function fetchCommon($id, $ref = null, $morewhere = '')
	{
		if (empty($id) && empty($ref) && empty($morewhere)) {
			return -1;
		}

		$fieldlist = $this->getFieldList('t');
		if (empty($fieldlist)) {
			return 0;
		}

		$sql = "SELECT ".$fieldlist;
		$sql .= " FROM ".$this->db->prefix().$this->table_element.' as t';

		if (!empty($id)) {
			$sql .= ' WHERE t.rowid = '.((int) $id);
		} elseif (!empty($ref)) {
			$sql .= " WHERE t.ref = '".$this->db->escape($ref)."'";
		} else {
			$sql .= ' WHERE 1 = 1'; // usage with empty id and empty ref is very rare
		}
		if (empty($id) && isset($this->ismultientitymanaged) && $this->ismultientitymanaged == 1) {
			$sql .= ' AND t.entity IN ('.getEntity($this->element).')';
		}
		if ($morewhere) {
			$sql .= $morewhere;
		}
		$sql .= ' LIMIT 1'; // This is a fetch, to be sure to get only one record

		$res = $this->db->query($sql);
		if ($res) {
			$obj = $this->db->fetch_object($res);
			if ($obj) {
				$this->setVarsFromFetchObj($obj);

				// Retrieve all extrafield
				// fetch optionals attributes and labels
				$this->fetch_optionals();

				return $this->id;
			} else {
				return 0;
			}
		} else {
			$this->error = $this->db->lasterror();
			$this->errors[] = $this->error;
			return -1;
		}
	}

	/**
	 * Load object in memory from the database
	 *
	 * @param	string	$morewhere		More SQL filters (' AND ...')
	 * @return 	int         			<0 if KO, 0 if not found, >0 if OK
	 */
	public function fetchLinesCommon($morewhere = '')
	{
		$objectlineclassname = get_class($this).'Line';
		if (!class_exists($objectlineclassname)) {
			$this->error = 'Error, class '.$objectlineclassname.' not found during call of fetchLinesCommon';
			return -1;
		}

		$objectline = new $objectlineclassname($this->db);

		$sql = "SELECT ".$objectline->getFieldList('l');
		$sql .= " FROM ".$this->db->prefix().$objectline->table_element." as l";
		$sql .= " WHERE l.fk_".$this->db->escape($this->element)." = ".((int) $this->id);
		if ($morewhere) {
			$sql .= $morewhere;
		}
		if (isset($objectline->fields['position'])) {
			$sql .= $this->db->order('position', 'ASC');
		}

		$resql = $this->db->query($sql);
		if ($resql) {
			$num_rows = $this->db->num_rows($resql);
			$i = 0;
			while ($i < $num_rows) {
				$obj = $this->db->fetch_object($resql);
				if ($obj) {
					$newline = new $objectlineclassname($this->db);
					$newline->setVarsFromFetchObj($obj);

					$this->lines[] = $newline;
				}
				$i++;
			}

			return 1;
		} else {
			$this->error = $this->db->lasterror();
			$this->errors[] = $this->error;
			return -1;
		}
	}

	/**
	 * Update object into database
	 *
	 * @param  User $user      	User that modifies
	 * @param  bool $notrigger 	false=launch triggers after, true=disable triggers
	 * @return int             	<0 if KO, >0 if OK
	 */
	public function updateCommon(User $user, $notrigger = false)
	{
		global $conf, $langs;
		dol_syslog(get_class($this)."::updateCommon update", LOG_DEBUG);

		$error = 0;

		$now = dol_now();

		// $this->oldcopy should have been set by the caller of update
		//if (empty($this->oldcopy)) {
		//	$this->oldcopy = dol_clone($this);
		//}

		$fieldvalues = $this->setSaveQuery();

		if (array_key_exists('date_modification', $fieldvalues) && empty($fieldvalues['date_modification'])) {
			$fieldvalues['date_modification'] = $this->db->idate($now);
		}
		if (array_key_exists('fk_user_modif', $fieldvalues) && !($fieldvalues['fk_user_modif'] > 0)) {
			$fieldvalues['fk_user_modif'] = $user->id;
		}
		unset($fieldvalues['rowid']); // The field 'rowid' is reserved field name for autoincrement field so we don't need it into update.
		if (array_key_exists('ref', $fieldvalues)) {
			$fieldvalues['ref'] = dol_string_nospecial($fieldvalues['ref']); // If field is a ref, we sanitize data
		}

		// Add quotes and escape on fields with type string
		$keys = array();
		$values = array();
		$tmp = array();
		foreach ($fieldvalues as $k => $v) {
			$keys[$k] = $k;
			$value = $this->fields[$k];
			$values[$k] = $this->quote($v, $value);
			$tmp[] = $k.'='.$this->quote($v, $this->fields[$k]);
		}

		// Clean and check mandatory fields
		foreach ($keys as $key) {
			if (preg_match('/^integer:/i', $this->fields[$key]['type']) && $values[$key] == '-1') {
				$values[$key] = ''; // This is an implicit foreign key field
			}
			if (!empty($this->fields[$key]['foreignkey']) && $values[$key] == '-1') {
				$values[$key] = ''; // This is an explicit foreign key field
			}

			//var_dump($key.'-'.$values[$key].'-'.($this->fields[$key]['notnull'] == 1));
			/*
			if ($this->fields[$key]['notnull'] == 1 && empty($values[$key]))
			{
				$error++;
				$this->errors[]=$langs->trans("ErrorFieldRequired", $this->fields[$key]['label']);
			}*/
		}

		$sql = 'UPDATE '.$this->db->prefix().$this->table_element.' SET '.implode(', ', $tmp).' WHERE rowid='.((int) $this->id);

		$this->db->begin();

		if (!$error) {
			$res = $this->db->query($sql);
			if (!$res) {
				$error++;
				$this->errors[] = $this->db->lasterror();
			}
		}

		// Update extrafield
		if (!$error) {
			$result = $this->insertExtraFields();
			if ($result < 0) {
				$error++;
			}
		}

		// Triggers
		if (!$error && !$notrigger) {
			// Call triggers
			$result = $this->call_trigger(strtoupper(get_class($this)).'_MODIFY', $user);
			if ($result < 0) {
				$error++;
			} //Do also here what you must do to rollback action if trigger fail
			// End call triggers
		}

		// Commit or rollback
		if ($error) {
			$this->db->rollback();
			return -1;
		} else {
			$this->db->commit();
			return $this->id;
		}
	}

	/**
	 * Delete object in database
	 *
	 * @param 	User 	$user       			User that deletes
	 * @param 	bool 	$notrigger  			false=launch triggers after, true=disable triggers
	 * @param	int		$forcechilddeletion		0=no, 1=Force deletion of children
	 * @return 	int             				<0 if KO, 0=Nothing done because object has child, >0 if OK
	 */
	public function deleteCommon(User $user, $notrigger = false, $forcechilddeletion = 0)
	{
		dol_syslog(get_class($this)."::deleteCommon delete", LOG_DEBUG);

		$error = 0;

		$this->db->begin();

		if ($forcechilddeletion) {	// Force also delete of childtables that should lock deletion in standard case when option force is off
			foreach ($this->childtables as $table) {
				$sql = "DELETE FROM ".$this->db->prefix().$table." WHERE ".$this->fk_element." = ".((int) $this->id);
				$resql = $this->db->query($sql);
				if (!$resql) {
					$this->error = $this->db->lasterror();
					$this->errors[] = $this->error;
					$this->db->rollback();
					return -1;
				}
			}
		} elseif (!empty($this->childtables)) {	// If object has childs linked with a foreign key field, we check all child tables.
			$objectisused = $this->isObjectUsed($this->id);
			if (!empty($objectisused)) {
				dol_syslog(get_class($this)."::deleteCommon Can't delete record as it has some child", LOG_WARNING);
				$this->error = 'ErrorRecordHasChildren';
				$this->errors[] = $this->error;
				$this->db->rollback();
				return 0;
			}
		}

		// Delete cascade first
		if (is_array($this->childtablesoncascade) && !empty($this->childtablesoncascade)) {
			foreach ($this->childtablesoncascade as $table) {
				$deleteFromObject = explode(':', $table);
				if (count($deleteFromObject) >= 2) {
					$className = str_replace('@', '', $deleteFromObject[0]);
					$filePath = $deleteFromObject[1];
					$columnName = $deleteFromObject[2];
					$TMoreSQL = array();
					$more_sql = $deleteFromObject[3];
					if (!empty($more_sql)) {
						$TMoreSQL['customsql'] = $more_sql;
					}
					if (dol_include_once($filePath)) {
						$childObject = new $className($this->db);
						if (method_exists($childObject, 'deleteByParentField')) {
							$result = $childObject->deleteByParentField($this->id, $columnName, $TMoreSQL);
							if ($result < 0) {
								$error++;
								$this->errors[] = $childObject->error;
								break;
							}
						} else {
							$error++;
							$this->errors[] = "You defined a cascade delete on an object $childObject but there is no method deleteByParentField for it";
							break;
						}
					} else {
						$error++;
						$this->errors[] = 'Cannot include child class file '.$filePath;
						break;
					}
				} else {
					// Delete record in child table
					$sql = "DELETE FROM ".$this->db->prefix().$table." WHERE ".$this->fk_element." = ".((int) $this->id);

					$resql = $this->db->query($sql);
					if (!$resql) {
						$error++;
						$this->error = $this->db->lasterror();
						$this->errors[] = $this->error;
						break;
					}
				}
			}
		}

		if (!$error) {
			if (!$notrigger) {
				// Call triggers
				$result = $this->call_trigger(strtoupper(get_class($this)).'_DELETE', $user);
				if ($result < 0) {
					$error++;
				} // Do also here what you must do to rollback action if trigger fail
				// End call triggers
			}
		}

		// Delete llx_ecm_files
		if (!$error) {
			$res = $this->deleteEcmFiles(1); // Deleting files physically is done later with the dol_delete_dir_recursive
			if (!$res) {
				$error++;
			}
		}

		// Delete linked object
		$res = $this->deleteObjectLinked();
		if ($res < 0) {
			$error++;
		}

		if (!$error && !empty($this->isextrafieldmanaged)) {
			$result = $this->deleteExtraFields();
			if ($result < 0) {
				$error++;
			}
		}

		if (!$error) {
			$sql = 'DELETE FROM '.$this->db->prefix().$this->table_element.' WHERE rowid='.((int) $this->id);

			$resql = $this->db->query($sql);
			if (!$resql) {
				$error++;
				$this->errors[] = $this->db->lasterror();
			}
		}

		// Commit or rollback
		if ($error) {
			$this->db->rollback();
			return -1;
		} else {
			$this->db->commit();
			return 1;
		}
	}

	/**
	 * Delete all child object from a parent ID
	 *
	 * @param		int		$parentId      Parent Id
	 * @param		string	$parentField   Name of Foreign key parent column
	 * @param 		array 	$filter		an array filter
	 * @param		string	$filtermode	AND or OR
	 * @return		int						<0 if KO, >0 if OK
	 * @throws Exception
	 */
	public function deleteByParentField($parentId = 0, $parentField = '', $filter = array(), $filtermode = "AND")
	{
		global $user;

		$error = 0;
		$deleted = 0;

		if (!empty($parentId) && !empty($parentField)) {
			$this->db->begin();

			$sql = "SELECT rowid FROM ".$this->db->prefix().$this->table_element;
			$sql .= " WHERE ".$parentField." = ".(int) $parentId;

			// Manage filters
			$sqlwhere = array();
			if (count($filter) > 0) {
				foreach ($filter as $key => $value) {
					if ($key == 'customsql') {
						$sqlwhere[] = $value;
					} elseif (strpos($value, '%') === false) {
						$sqlwhere[] = $key." IN (".$this->db->sanitize($this->db->escape($value)).")";
					} else {
						$sqlwhere[] = $key." LIKE '%".$this->db->escape($value)."%'";
					}
				}
			}
			if (count($sqlwhere) > 0) {
				$sql .= " AND (".implode(" ".$filtermode." ", $sqlwhere).")";
			}

			$resql = $this->db->query($sql);
			if (!$resql) {
				$this->errors[] = $this->db->lasterror();
				$error++;
			} else {
				while ($obj = $this->db->fetch_object($resql)) {
					$result = $this->fetch($obj->rowid);
					if ($result < 0) {
						$error++;
						$this->errors[] = $this->error;
					} else {
						if (get_class($this) == 'Contact') { // TODO special code because delete() for contact has not been standardized like other delete.
							$result = $this->delete();
						} else {
							$result = $this->delete($user);
						}
						if ($result < 0) {
							$error++;
							$this->errors[] = $this->error;
						} else {
							$deleted++;
						}
					}
				}
			}

			if (empty($error)) {
				$this->db->commit();
				return $deleted;
			} else {
				$this->error = implode(', ', $this->errors);
				$this->db->rollback();
				return $error * -1;
			}
		}

		return $deleted;
	}

	/**
	 *  Delete a line of object in database
	 *
	 *	@param  User	$user       User that delete
	 *  @param	int		$idline		Id of line to delete
	 *  @param 	bool 	$notrigger  false=launch triggers after, true=disable triggers
	 *  @return int         		>0 if OK, <0 if KO
	 */
	public function deleteLineCommon(User $user, $idline, $notrigger = false)
	{
		global $conf;

		$error = 0;

		$tmpforobjectclass = get_class($this);
		$tmpforobjectlineclass = ucfirst($tmpforobjectclass).'Line';

		$this->db->begin();

		// Call trigger
		$result = $this->call_trigger('LINE'.strtoupper($tmpforobjectclass).'_DELETE', $user);
		if ($result < 0) {
			$error++;
		}
		// End call triggers

		if (empty($error)) {
			$sql = "DELETE FROM ".$this->db->prefix().$this->table_element_line;
			$sql .= " WHERE rowid = ".((int) $idline);

			$resql = $this->db->query($sql);
			if (!$resql) {
				$this->error = "Error ".$this->db->lasterror();
				$error++;
			}
		}

		if (empty($error)) {
			// Remove extrafields
			$tmpobjectline = new $tmpforobjectlineclass($this->db);
			if (!isset($tmpobjectline->isextrafieldmanaged) || !empty($tmpobjectline->isextrafieldmanaged)) {
				$tmpobjectline->id = $idline;
				$result = $tmpobjectline->deleteExtraFields();
				if ($result < 0) {
					$error++;
					$this->error = "Error ".get_class($this)."::deleteLineCommon deleteExtraFields error -4 ".$tmpobjectline->error;
				}
			}
		}

		if (empty($error)) {
			$this->db->commit();
			return 1;
		} else {
			dol_syslog(get_class($this)."::deleteLineCommon ERROR:".$this->error, LOG_ERR);
			$this->db->rollback();
			return -1;
		}
	}


	/**
	 *	Set to a status
	 *
	 *	@param	User	$user			Object user that modify
	 *  @param	int		$status			New status to set (often a constant like self::STATUS_XXX)
	 *  @param	int		$notrigger		1=Does not execute triggers, 0=Execute triggers
	 *  @param  string  $triggercode    Trigger code to use
	 *	@return	int						<0 if KO, >0 if OK
	 */
	public function setStatusCommon($user, $status, $notrigger = 0, $triggercode = '')
	{
		$error = 0;

		$this->db->begin();

		$statusfield = 'status';
		if (in_array($this->element, array('don', 'donation', 'shipping'))) {
			$statusfield = 'fk_statut';
		}

		$sql = "UPDATE ".$this->db->prefix().$this->table_element;
		$sql .= " SET ".$statusfield." = ".((int) $status);
		$sql .= " WHERE rowid = ".((int) $this->id);

		if ($this->db->query($sql)) {
			if (!$error) {
				$this->oldcopy = clone $this;
			}

			if (!$error && !$notrigger) {
				// Call trigger
				$result = $this->call_trigger($triggercode, $user);
				if ($result < 0) {
					$error++;
				}
			}

			if (!$error) {
				$this->status = $status;
				$this->db->commit();
				return 1;
			} else {
				$this->db->rollback();
				return -1;
			}
		} else {
			$this->error = $this->db->error();
			$this->db->rollback();
			return -1;
		}
	}


	/**
	 * Initialise object with example values
	 * Id must be 0 if object instance is a specimen
	 *
	 * @return int
	 */
	public function initAsSpecimenCommon()
	{
		global $user;

		$this->id = 0;
		$this->specimen = 1;
		$fields = array(
			'label' => 'This is label',
			'ref' => 'ABCD1234',
			'description' => 'This is a description',
			'qty' => 123.12,
			'note_public' => 'Public note',
			'note_private' => 'Private note',
			'date_creation' => (dol_now() - 3600 * 48),
			'date_modification' => (dol_now() - 3600 * 24),
			'fk_user_creat' => $user->id,
			'fk_user_modif' => $user->id,
			'date' => dol_now(),
		);
		foreach ($fields as $key => $value) {
			if (array_key_exists($key, $this->fields)) {
				$this->{$key} = $value;
			}
		}

		// Force values to default values when known
		if (property_exists($this, 'fields')) {
			foreach ($this->fields as $key => $value) {
				// If fields are already set, do nothing
				if (array_key_exists($key, $fields)) {
					continue;
				}

				if (!empty($value['default'])) {
					$this->$key = $value['default'];
				}
			}
		}

		return 1;
	}


	/* Part for comments */

	/**
	 * Load comments linked with current task
	 *	@return boolean	1 if ok
	 */
	public function fetchComments()
	{
		require_once DOL_DOCUMENT_ROOT.'/core/class/comment.class.php';

		$comment = new Comment($this->db);
		$result = $comment->fetchAllFor($this->element, $this->id);
		if ($result < 0) {
			$this->errors = array_merge($this->errors, $comment->errors);
			return -1;
		} else {
			$this->comments = $comment->comments;
		}
		return count($this->comments);
	}

	/**
	 * Return nb comments already posted
	 *
	 * @return int
	 */
	public function getNbComments()
	{
		return count($this->comments);
	}

	/**
	 * Trim object parameters
	 *
	 * @param string[] $parameters array of parameters to trim
	 * @return void
	 */
	public function trimParameters($parameters)
	{
		if (!is_array($parameters)) {
			return;
		}
		foreach ($parameters as $parameter) {
			if (isset($this->$parameter)) {
				$this->$parameter = trim($this->$parameter);
			}
		}
	}

	/* Part for categories/tags */

	/**
	 * Sets object to given categories.
	 *
	 * Deletes object from existing categories not supplied.
	 * Adds it to non existing supplied categories.
	 * Existing categories are left untouch.
	 *
	 * @param 	string 		$type_categ 	Category type ('customer', 'supplier', 'website_page', ...)
	 * @return	int							Array of category objects or < 0 if KO
	 */
	public function getCategoriesCommon($type_categ)
	{
		require_once DOL_DOCUMENT_ROOT.'/categories/class/categorie.class.php';

		// Get current categories
		$c = new Categorie($this->db);
		$existing = $c->containing($this->id, $type_categ, 'id');

		return $existing;
	}

	/**
	 * Sets object to given categories.
	 *
	 * Adds it to non existing supplied categories.
	 * Deletes object from existing categories not supplied (if remove_existing==true).
	 * Existing categories are left untouch.
	 *
	 * @param 	int[]|int 	$categories 		Category ID or array of Categories IDs
	 * @param 	string 		$type_categ 		Category type ('customer', 'supplier', 'website_page', ...) definied into const class Categorie type
	 * @param 	boolean		$remove_existing 	True: Remove existings categories from Object if not supplies by $categories, False: let them
	 * @return	int								<0 if KO, >0 if OK
	 */
	public function setCategoriesCommon($categories, $type_categ = '', $remove_existing = true)
	{
		// Handle single category
		if (!is_array($categories)) {
			$categories = array($categories);
		}

		dol_syslog(get_class($this)."::setCategoriesCommon Oject Id:".$this->id.' type_categ:'.$type_categ.' nb tag add:'.count($categories), LOG_DEBUG);

		require_once DOL_DOCUMENT_ROOT.'/categories/class/categorie.class.php';

		if (empty($type_categ)) {
			dol_syslog(__METHOD__.': Type '.$type_categ.'is an unknown category type. Done nothing.', LOG_ERR);
			return -1;
		}

		// Get current categories
		$c = new Categorie($this->db);
		$existing = $c->containing($this->id, $type_categ, 'id');
		if ($remove_existing) {
			// Diff
			if (is_array($existing)) {
				$to_del = array_diff($existing, $categories);
				$to_add = array_diff($categories, $existing);
			} else {
				$to_del = array(); // Nothing to delete
				$to_add = $categories;
			}
		} else {
			$to_del = array(); // Nothing to delete
			$to_add = array_diff($categories, $existing);
		}

		$error = 0;
		$ok = 0;

		// Process
		foreach ($to_del as $del) {
			if ($c->fetch($del) > 0) {
				$result=$c->del_type($this, $type_categ);
				if ($result < 0) {
					$error++;
					$this->error = $c->error;
					$this->errors = $c->errors;
					break;
				} else {
					$ok += $result;
				}
			}
		}
		foreach ($to_add as $add) {
			if ($c->fetch($add) > 0) {
				$result = $c->add_type($this, $type_categ);
				if ($result < 0) {
					$error++;
					$this->error = $c->error;
					$this->errors = $c->errors;
					break;
				} else {
					$ok += $result;
				}
			}
		}

		return $error ? (-1 * $error) : $ok;
	}

	/**
	 * Copy related categories to another object
	 *
	 * @param  int		$fromId	Id object source
	 * @param  int		$toId	Id object cible
	 * @param  string	$type	Type of category ('product', ...)
	 * @return int      < 0 if error, > 0 if ok
	 */
	public function cloneCategories($fromId, $toId, $type = '')
	{
		$this->db->begin();

		if (empty($type)) {
			$type = $this->table_element;
		}

		require_once DOL_DOCUMENT_ROOT.'/categories/class/categorie.class.php';
		$categorystatic = new Categorie($this->db);

		$sql = "INSERT INTO ".$this->db->prefix()."categorie_".(empty($categorystatic->MAP_CAT_TABLE[$type]) ? $type : $categorystatic->MAP_CAT_TABLE[$type])." (fk_categorie, fk_product)";
		$sql .= " SELECT fk_categorie, $toId FROM ".$this->db->prefix()."categorie_".(empty($categorystatic->MAP_CAT_TABLE[$type]) ? $type : $categorystatic->MAP_CAT_TABLE[$type]);
		$sql .= " WHERE fk_product = ".((int) $fromId);

		if (!$this->db->query($sql)) {
			$this->error = $this->db->lasterror();
			$this->db->rollback();
			return -1;
		}

		$this->db->commit();
		return 1;
	}

	/**
	 * Delete related files of object in database
	 *
	 * @param	integer		$mode		0=Use path to find record, 1=Use src_object_xxx fields (Mode 1 is recommanded for new objects)
	 * @return 	bool					True if OK, False if KO
	 */
	public function deleteEcmFiles($mode = 0)
	{
		global $conf;

		$this->db->begin();

		// Delete in database with mode 0
		if ($mode == 0) {
			switch ($this->element) {
				case 'propal':
					$element = 'propale';
					break;
				case 'product':
					$element = 'produit';
					break;
				case 'order_supplier':
					$element = 'fournisseur/commande';
					break;
				case 'invoice_supplier':
					$element = 'fournisseur/facture/'.get_exdir($this->id, 2, 0, 1, $this, 'invoice_supplier');
					break;
				case 'shipping':
					$element = 'expedition/sending';
					break;
				default:
					$element = $this->element;
			}

			// Delete ecm_files extrafields
			$sql = "DELETE FROM ".$this->db->prefix()."ecm_files_extrafields WHERE fk_object IN (";
			$sql .= " SELECT rowid FROM ".$this->db->prefix()."ecm_files WHERE filename LIKE '".$this->db->escape($this->ref)."%'";
			$sql .= " AND filepath = '".$this->db->escape($element)."/".$this->db->escape($this->ref)."' AND entity = ".((int) $conf->entity); // No need of getEntity here
			$sql .= ")";

			if (!$this->db->query($sql)) {
				$this->error = $this->db->lasterror();
				$this->db->rollback();
				return false;
			}

			// Delete ecm_files
			$sql = "DELETE FROM ".$this->db->prefix()."ecm_files";
			$sql .= " WHERE filename LIKE '".$this->db->escape($this->ref)."%'";
			$sql .= " AND filepath = '".$this->db->escape($element)."/".$this->db->escape($this->ref)."' AND entity = ".((int) $conf->entity); // No need of getEntity here

			if (!$this->db->query($sql)) {
				$this->error = $this->db->lasterror();
				$this->db->rollback();
				return false;
			}
		}

		// Delete in database with mode 1
		if ($mode == 1) {
			$sql = 'DELETE FROM '.$this->db->prefix()."ecm_files_extrafields";
			$sql .= " WHERE fk_object IN (SELECT rowid FROM ".$this->db->prefix()."ecm_files WHERE src_object_type = '".$this->db->escape($this->table_element.(empty($this->module) ? "" : "@".$this->module))."' AND src_object_id = ".((int) $this->id).")";
			$resql = $this->db->query($sql);
			if (!$resql) {
				$this->error = $this->db->lasterror();
				$this->db->rollback();
				return false;
			}

			$sql = 'DELETE FROM '.$this->db->prefix()."ecm_files";
			$sql .= " WHERE src_object_type = '".$this->db->escape($this->table_element.(empty($this->module) ? "" : "@".$this->module))."' AND src_object_id = ".((int) $this->id);
			$resql = $this->db->query($sql);
			if (!$resql) {
				$this->error = $this->db->lasterror();
				$this->db->rollback();
				return false;
			}
		}

		$this->db->commit();
		return true;
	}
}<|MERGE_RESOLUTION|>--- conflicted
+++ resolved
@@ -7037,14 +7037,9 @@
 				// 2 : key fields name (if differ of rowid)
 				// 3 : key field parent (for dependent lists)
 				// 4 : where clause filter on column or table extrafield, syntax field='value' or extra.field=value
-<<<<<<< HEAD
-				// 5 : category id type (TODO)
-				// 6 : category id list (TODO)
-				// 7 : sort field
-=======
 				// 5 : id category type
 				// 6 : ids categories list separated by comma for category root
->>>>>>> 4afda75a
+				// 7 : sort field
 				$keyList = (empty($InfoFieldList[2]) ? 'rowid' : $InfoFieldList[2].' as rowid');
 
 				if (count($InfoFieldList) > 4 && !empty($InfoFieldList[4])) {
@@ -7106,29 +7101,12 @@
 					$sql .= $sqlwhere;
 					//print $sql;
 
-<<<<<<< HEAD
-				//fix #22571 : order by could be set
-				//remember to be close to extrafields 'sellist:TableName:LabelFieldName[:KeyFieldName[:KeyFieldParent[:Filter[:CategoryIdType[:CategoryIdList[:Sortfield]]]]]]',
-				if (isset($InfoFieldList[7]) && $InfoFieldList[7] != "") {
-                    $sql .= " ORDER BY ".$this->db->escape($InfoFieldList[7]);
-				} else {
-					$sql .= " ORDER BY ".$this->db->sanitize(implode(', ', $fields_label));
-                }
-
-				dol_syslog(get_class($this).'::showInputField type=sellist', LOG_DEBUG);
-				$resql = $this->db->query($sql);
-				if ($resql)
-				{
-					$out .= '<option value="0">&nbsp;</option>';
-					$num = $this->db->num_rows($resql);
-					$i = 0;
-					while ($i < $num)
-					{
-						$labeltoshow = '';
-						$obj = $this->db->fetch_object($resql);
-=======
-					$sql .= ' ORDER BY ' . implode(', ', $fields_label);
->>>>>>> 4afda75a
+          // Note: $InfoFieldList can be 'sellist:TableName:LabelFieldName[:KeyFieldName[:KeyFieldParent[:Filter[:CategoryIdType[:CategoryIdList[:Sortfield]]]]]]'
+          if (isset($InfoFieldList[7]) && $InfoFieldList[7] != "") {
+            $sql .= " ORDER BY ".$this->db->escape($InfoFieldList[7]);
+				  } else {
+					  $sql .= " ORDER BY ".$this->db->sanitize(implode(', ', $fields_label));
+          }
 
 					dol_syslog(get_class($this) . '::showInputField type=sellist', LOG_DEBUG);
 					$resql = $this->db->query($sql);
