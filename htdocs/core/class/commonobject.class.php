--- conflicted
+++ resolved
@@ -616,16 +616,12 @@
 		{
 			if (! empty($conf->use_javascript_ajax))
 			{
-<<<<<<< HEAD
 				$namecoords = '';
 				if ( $this->element == 'contact' && ! empty($conf->global->MAIN_SHOW_COMPANY_NAME_IN_BANNER_ADDRESS))
 				{
 					$namecoords.= $object->name.'<br>';
 				}
 				$namecoords.= $this->getFullName($langs, 1).'<br>'.$coords;
-=======
-				$namecoords = $this->getFullName($langs, 1).'<br>'.$coords;
->>>>>>> da35e3d7
 				// hideonsmatphone because copyToClipboard call jquery dialog that does not work with jmobile
 				$out.='<a href="#" class="hideonsmartphone" onclick="return copyToClipboard(\''.dol_escape_js($namecoords).'\',\''.dol_escape_js($langs->trans("HelpCopyToClipboard")).'\');">';
 				$out.=img_picto($langs->trans("Address"), 'object_address.png');
@@ -2070,7 +2066,6 @@
 	}
 
 
-<<<<<<< HEAD
 	/**
 	 *  Change the retained warranty payments terms
 	 *
@@ -2108,8 +2103,6 @@
 	    }
 	}
 
-=======
->>>>>>> da35e3d7
 	/**
 	 *	Define delivery address
 	 *  @deprecated
@@ -4201,11 +4194,7 @@
 	 *  @param  array       $selectedLines      Array of lines id for selected lines
 	 *  @return	void
 	 */
-<<<<<<< HEAD
 	public function printOriginLinesList($restrictlist = '', $selectedLines = array())
-=======
-	public function printOriginLinesList($restrictlist = '')
->>>>>>> da35e3d7
 	{
 		global $langs, $hookmanager, $conf, $form;
 
@@ -4220,14 +4209,9 @@
 		{
 			print '<td class="left">'.$langs->trans('Unit').'</td>';
 		}
-<<<<<<< HEAD
 		print '<td class="right">'.$langs->trans('ReductionShort').'</td>';
         print '<td class="center">'.$form->showCheckAddButtons('checkforselect', 1).'</td>';
         print '</tr>';
-=======
-		print '<td class="right">'.$langs->trans('ReductionShort').'</td></tr>';
-
->>>>>>> da35e3d7
 		$var = true;
 		$i	 = 0;
 
@@ -4264,16 +4248,10 @@
 	 * 	@param	string				$var				Var
 	 *	@param	string				$restrictlist		''=All lines, 'services'=Restrict to services only (strike line if not)
 	 *  @param	string				$defaulttpldir		Directory where to find the template
-<<<<<<< HEAD
 	 *  @param  array       		$selectedLines      Array of lines id for selected lines
 	 * 	@return	void
 	 */
 	public function printOriginLine($line, $var, $restrictlist = '', $defaulttpldir = '/core/tpl', $selectedLines = array())
-=======
-	 * 	@return	void
-	 */
-	public function printOriginLine($line, $var, $restrictlist = '', $defaulttpldir = '/core/tpl')
->>>>>>> da35e3d7
 	{
 		global $langs, $conf;
 
