<?php
/* Copyright (C) 2006-2015 Laurent Destailleur  <eldy@users.sourceforge.net>
 * Copyright (C) 2005-2013 Regis Houssin        <regis.houssin@inodbox.com>
 * Copyright (C) 2010-2015 Juanjo Menent        <jmenent@2byte.es>
 * Copyright (C) 2012-2013 Christophe Battarel  <christophe.battarel@altairis.fr>
 * Copyright (C) 2011-2018 Philippe Grand       <philippe.grand@atoo-net.com>
 * Copyright (C) 2012-2015 Marcos García        <marcosgdf@gmail.com>
 * Copyright (C) 2012-2015 Raphaël Doursenaud   <rdoursenaud@gpcsolutions.fr>
 * Copyright (C) 2012      Cedric Salvador      <csalvador@gpcsolutions.fr>
 * Copyright (C) 2015      Alexandre Spangaro   <aspangaro.dolibarr@gmail.com>
 * Copyright (C) 2016      Bahfir abbes         <dolipar@dolipar.org>
 * Copyright (C) 2017      ATM Consulting       <support@atm-consulting.fr>
 * Copyright (C) 2017      Nicolas ZABOURI      <info@inovea-conseil.com>
 * Copyright (C) 2017      Rui Strecht          <rui.strecht@aliartalentos.com>
 * Copyright (C) 2018      Frédéric France      <frederic.france@netlogic.fr>
 * Copyright (C) 2018      Josep Lluís Amador   <joseplluis@lliuretic.cat>
 *
 * This program is free software; you can redistribute it and/or modify
 * it under the terms of the GNU General Public License as published by
 * the Free Software Foundation; either version 3 of the License, or
 * (at your option) any later version.
 *
 * This program is distributed in the hope that it will be useful,
 * but WITHOUT ANY WARRANTY; without even the implied warranty of
 * MERCHANTABILITY or FITNESS FOR A PARTICULAR PURPOSE.  See the
 * GNU General Public License for more details.
 *
 * You should have received a copy of the GNU General Public License
 * along with this program. If not, see <http://www.gnu.org/licenses/>.
 */

/**
 *	\file       htdocs/core/class/commonobject.class.php
 *	\ingroup    core
 *	\brief      File of parent class of all other business classes (invoices, contracts, proposals, orders, ...)
 */


/**
 *	Parent class of all other business classes (invoices, contracts, proposals, orders, ...)
 */
abstract class CommonObject
{
	/**
	 * @var DoliDb		Database handler (result of a new DoliDB)
	 */
	public $db;

	/**
	 * @var int The object identifier
	 */
	public $id;

	/**
	 * @var string 		Error string
	 * @see             errors
	 */
	public $error;

	/**
	 * @var string[]	Array of error strings
	 */
	public $errors=array();

	/**
	 * @var string ID to identify managed object
	 */
	public $element;

	/**
	 * @var string Name of table without prefix where object is stored
	 */
	public $table_element;

	/**
	 * @var int    Name of subtable line
	 */
	public $table_element_line='';

	/**
	 * @var string		Key value used to track if data is coming from import wizard
	 */
	public $import_key;

	/**
	 * @var mixed		Contains data to manage extrafields
	 */
	public $array_options=array();

	/**
	 * @var int[][]		Array of linked objects ids. Loaded by ->fetchObjectLinked
	 */
	public $linkedObjectsIds;

	/**
	 * @var mixed		Array of linked objects. Loaded by ->fetchObjectLinked
	 */
	public $linkedObjects;

	/**
	 * @var Object      To store a cloned copy of object before to edit it and keep track of old properties
	 */
	public $oldcopy;

	/**
	 * @var string		Column name of the ref field.
	 */
	protected $table_ref_field = '';



	// Following vars are used by some objects only. We keep this property here in CommonObject to be able to provide common method using them.

	/**
	 * @var array<string,mixed>		Can be used to pass information when only object is provided to method
	 */
	public $context=array();

	/**
	 * @var string		Contains canvas name if record is an alternative canvas record
	 */
	public $canvas;

	/**
	 * @var Project The related project
	 * @see fetch_projet()
	 */
	public $project;

	/**
	 * @var int The related project ID
	 * @see setProject(), project
	 */
	public $fk_project;

	/**
	 * @deprecated
	 * @see project
	 */
	public $projet;

	/**
	 * @var Contact a related contact
	 * @see fetch_contact()
	 */
	public $contact;

	/**
	 * @var int The related contact ID
	 * @see fetch_contact()
	 */
	public $contact_id;

	/**
	 * @var Societe A related thirdparty
	 * @see fetch_thirdparty()
	 */
	public $thirdparty;

	/**
	 * @var User A related user
	 * @see fetch_user()
	 */
	public $user;

	/**
	 * @var string 	The type of originating object ('commande', 'facture', ...)
	 * @see fetch_origin()
	 */
	public $origin;

	/**
	 * @var int 	The id of originating object
	 * @see fetch_origin()
	 */
	public $origin_id;

	/**
	 * @var string The object's reference
	 */
	public $ref;

	/**
	 * @var string The object's previous reference
	 */
	public $ref_previous;

	/**
	 * @var string The object's next reference
	 */
	public $ref_next;

	/**
	 * @var string An external reference for the object
	 */
	public $ref_ext;

	/**
	 * @var int The object's status
	 * @see setStatut()
	 */
	public $statut;

	/**
	 * @var string
	 * @see getFullAddress()
	 */
	public $country;

	/**
	 * @var int
	 * @see getFullAddress(), country
	 */
	public $country_id;

	/**
	 * @var string
	 * @see getFullAddress(), isInEEC(), country
	 */
    public $country_code;

    /**
	 * @var string
	 * @see getFullAddress()
	 */
	public $state;

	/**
	 * @var int
	 * @see getFullAddress(), state
	 */
	public $state_id;

	/**
	 * @var string
	 * @see getFullAddress(), state
	 */
    public $state_code;

    /**
	 * @var string
	 * @see getFullAddress(), region
	 */
	public $region;

	/**
	 * @var string
	 * @see getFullAddress(), region
	 */
    public $region_code;

	/**
	 * @var int
	 * @see fetch_barcode()
	 */
	public $barcode_type;

	/**
	 * @var string
	 * @see fetch_barcode(), barcode_type
	 */
	public $barcode_type_code;

	/**
	 * @var string
	 * @see fetch_barcode(), barcode_type
	 */
	public $barcode_type_label;

	/**
	 * @var string
	 * @see fetch_barcode(), barcode_type
	 */
	public $barcode_type_coder;

	/**
	 * @var int Payment method ID (cheque, cash, ...)
	 * @see setPaymentMethods()
	 */
	public $mode_reglement_id;

	/**
	 * @var int Payment terms ID
	 * @see setPaymentTerms()
	 */
	public $cond_reglement_id;

	/**
	 * @var int Payment terms ID
	 * @deprecated Kept for compatibility
	 * @see cond_reglement_id;
	 */
	public $cond_reglement;

	/**
	 * @var int Delivery address ID
	 * @deprecated
	 * @see setDeliveryAddress()
	 */
	public $fk_delivery_address;

	/**
	 * @var int Shipping method ID
	 * @see setShippingMethod()
	 */
	public $shipping_method_id;

	/**
	 * @var string
	 * @see SetDocModel()
	 */
	public $modelpdf;

	/**
	 * @var int Bank account ID
	 * @see SetBankAccount()
	 */
	public $fk_account;

	/**
	 * @var string Public note
	 * @see update_note()
	 */
	public $note_public;

	/**
	 * @var string Private note
	 * @see update_note()
	 */
	public $note_private;

	/**
	 * @deprecated
	 * @see note_public
	 */
	public $note;

	/**
	 * @var float Total amount before taxes
	 * @see update_price()
	 */
	public $total_ht;

	/**
	 * @var float Total VAT amount
	 * @see update_price()
	 */
	public $total_tva;

	/**
	 * @var float Total local tax 1 amount
	 * @see update_price()
	 */
	public $total_localtax1;

	/**
	 * @var float Total local tax 2 amount
	 * @see update_price()
	 */
	public $total_localtax2;

	/**
	 * @var float Total amount with taxes
	 * @see update_price()
	 */
	public $total_ttc;

	/**
	 * @var CommonObjectLine[]
	 */
	public $lines;

	/**
	 * @var mixed		Contains comments
	 * @see fetchComments()
	 */
	public $comments=array();

	/**
	 * @var int
	 * @see setIncoterms()
	 */
	public $fk_incoterms;

	/**
	 * @var string
	 * @see SetIncoterms()
	 */
	public $libelle_incoterms;

	/**
	 * @var string
	 * @see display_incoterms()
	 */
	public $location_incoterms;

	public $name;
	public $lastname;
	public $firstname;
	public $civility_id;

	// Dates
	public $date_creation;			// Date creation
	public $date_validation;		// Date validation
	public $date_modification;		// Date last change (tms field)



	// No constructor as it is an abstract class

	/**
	 * Check an object id/ref exists
	 * If you don't need/want to instantiate object and just need to know if object exists, use this method instead of fetch
	 *
	 *  @param	string	$element   	String of element ('product', 'facture', ...)
	 *  @param	int		$id      	Id of object
	 *  @param  string	$ref     	Ref of object to check
	 *  @param	string	$ref_ext	Ref ext of object to check
	 *  @return int     			<0 if KO, 0 if OK but not found, >0 if OK and exists
	 */
	static function isExistingObject($element, $id, $ref='', $ref_ext='')
	{
		global $db,$conf;

		$sql = "SELECT rowid, ref, ref_ext";
		$sql.= " FROM ".MAIN_DB_PREFIX.$element;
		$sql.= " WHERE entity IN (".getEntity($element).")" ;

		if ($id > 0) $sql.= " AND rowid = ".$db->escape($id);
		else if ($ref) $sql.= " AND ref = '".$db->escape($ref)."'";
		else if ($ref_ext) $sql.= " AND ref_ext = '".$db->escape($ref_ext)."'";
		else {
			$error='ErrorWrongParameters';
			dol_print_error(get_class()."::isExistingObject ".$error, LOG_ERR);
			return -1;
		}
		if ($ref || $ref_ext) $sql.= " AND entity = ".$conf->entity;

		dol_syslog(get_class()."::isExistingObject", LOG_DEBUG);
		$resql = $db->query($sql);
		if ($resql)
		{
			$num=$db->num_rows($resql);
			if ($num > 0) return 1;
			else return 0;
		}
		return -1;
	}

	/**
	 * Method to output saved errors
	 *
	 * @return	string		String with errors
	 */
	function errorsToString()
	{
		return $this->error.(is_array($this->errors)?(($this->error!=''?', ':'').join(', ',$this->errors)):'');
	}

	/**
	 *	Return full name (civility+' '+name+' '+lastname)
	 *
	 *	@param	Translate	$langs			Language object for translation of civility (used only if option is 1)
	 *	@param	int			$option			0=No option, 1=Add civility
	 * 	@param	int			$nameorder		-1=Auto, 0=Lastname+Firstname, 1=Firstname+Lastname, 2=Firstname
	 * 	@param	int			$maxlen			Maximum length
	 * 	@return	string						String with full name
	 */
	function getFullName($langs,$option=0,$nameorder=-1,$maxlen=0)
	{
		//print "lastname=".$this->lastname." name=".$this->name." nom=".$this->nom."<br>\n";
		$lastname=$this->lastname;
		$firstname=$this->firstname;
		if (empty($lastname))  $lastname=(isset($this->lastname)?$this->lastname:(isset($this->name)?$this->name:(isset($this->nom)?$this->nom:(isset($this->societe)?$this->societe:(isset($this->company)?$this->company:'')))));

		$ret='';
		if ($option && $this->civility_id)
		{
			if ($langs->transnoentitiesnoconv("Civility".$this->civility_id)!="Civility".$this->civility_id) $ret.=$langs->transnoentitiesnoconv("Civility".$this->civility_id).' ';
			else $ret.=$this->civility_id.' ';
		}

		$ret.=dolGetFirstLastname($firstname, $lastname, $nameorder);

		return dol_trunc($ret,$maxlen);
	}

	/**
	 * 	Return full address of contact
	 *
	 * 	@param		int			$withcountry		1=Add country into address string
	 *  @param		string		$sep				Separator to use to build string
	 *  @param		int		    $withregion			1=Add region into address string
	 *	@return		string							Full address string
	 */
	function getFullAddress($withcountry=0, $sep="\n", $withregion=0)
	{
		if ($withcountry && $this->country_id && (empty($this->country_code) || empty($this->country)))
		{
			require_once DOL_DOCUMENT_ROOT .'/core/lib/company.lib.php';
			$tmparray=getCountry($this->country_id,'all');
			$this->country_code=$tmparray['code'];
			$this->country     =$tmparray['label'];
		}

        if ($withregion && $this->state_id && (empty($this->state_code) || empty($this->state) || empty($this->region) || empty($this->region_cpde)))
    	{
    		require_once DOL_DOCUMENT_ROOT .'/core/lib/company.lib.php';
    		$tmparray=getState($this->state_id,'all',0,1);
			$this->state_code   =$tmparray['code'];
			$this->state        =$tmparray['label'];
			$this->region_code  =$tmparray['region_code'];
			$this->region       =$tmparray['region'];
        }

		return dol_format_address($this, $withcountry, $sep);
	}


	/**
	 * 	Return full address for banner
	 *
	 * 	@param		string		$htmlkey            HTML id to make banner content unique
	 *  @param      Object      $object				Object (thirdparty, thirdparty of contact for contact, null for a member)
	 *	@return		string							Full address string
	 */
	function getBannerAddress($htmlkey, $object)
	{
		global $conf, $langs;

		$countriesusingstate=array('AU','US','IN','GB','ES','UK','TR');    // See also option MAIN_FORCE_STATE_INTO_ADDRESS

		$contactid=0;
		$thirdpartyid=0;
		if ($this->element == 'societe')
		{
			$thirdpartyid=$this->id;
		}
		if ($this->element == 'contact')
		{
			$contactid=$this->id;
			$thirdpartyid=$object->fk_soc;
		}
		if ($this->element == 'user')
		{
			$contactid=$this->contact_id;
			$thirdpartyid=$object->fk_soc;
		}

		$out='<!-- BEGIN part to show address block -->';

		$outdone=0;
		$coords = $this->getFullAddress(1,', ',$conf->global->MAIN_SHOW_REGION_IN_STATE_SELECT);
		if ($coords)
		{
			if (! empty($conf->use_javascript_ajax))
			{
				$namecoords = $this->getFullName($langs,1).'<br>'.$coords;
				// hideonsmatphone because copyToClipboard call jquery dialog that does not work with jmobile
				$out.='<a href="#" class="hideonsmartphone" onclick="return copyToClipboard(\''.dol_escape_js($namecoords).'\',\''.dol_escape_js($langs->trans("HelpCopyToClipboard")).'\');">';
				$out.=img_picto($langs->trans("Address"), 'object_address.png');
				$out.='</a> ';
			}
			$out.=dol_print_address($coords, 'address_'.$htmlkey.'_'.$this->id, $this->element, $this->id, 1, ', '); $outdone++;
			$outdone++;
		}

		if (! in_array($this->country_code,$countriesusingstate) && empty($conf->global->MAIN_FORCE_STATE_INTO_ADDRESS)   // If MAIN_FORCE_STATE_INTO_ADDRESS is on, state is already returned previously with getFullAddress
				&& empty($conf->global->SOCIETE_DISABLE_STATE) && $this->state)
		{
            if (!empty($conf->global->MAIN_SHOW_REGION_IN_STATE_SELECT) && $conf->global->MAIN_SHOW_REGION_IN_STATE_SELECT == 1 && $this->region) {
                $out.=($outdone?' - ':'').$this->region.' - '.$this->state;
            }
            else {
                $out.=($outdone?' - ':'').$this->state;
            }
			$outdone++;
		}

		if (! empty($this->phone) || ! empty($this->phone_pro) || ! empty($this->phone_mobile) || ! empty($this->phone_perso) || ! empty($this->fax) || ! empty($this->office_phone) || ! empty($this->user_mobile) || ! empty($this->office_fax)) $out.=($outdone?'<br>':'');
		if (! empty($this->phone) && empty($this->phone_pro)) {		// For objects that store pro phone into ->phone
			$out.=dol_print_phone($this->phone,$this->country_code,$contactid,$thirdpartyid,'AC_TEL','&nbsp;','phone',$langs->trans("PhonePro")); $outdone++;
		}
		if (! empty($this->phone_pro)) {
			$out.=dol_print_phone($this->phone_pro,$this->country_code,$contactid,$thirdpartyid,'AC_TEL','&nbsp;','phone',$langs->trans("PhonePro")); $outdone++;
		}
		if (! empty($this->phone_mobile)) {
			$out.=dol_print_phone($this->phone_mobile,$this->country_code,$contactid,$thirdpartyid,'AC_TEL','&nbsp;','mobile',$langs->trans("PhoneMobile")); $outdone++;
		}
		if (! empty($this->phone_perso)) {
			$out.=dol_print_phone($this->phone_perso,$this->country_code,$contactid,$thirdpartyid,'AC_TEL','&nbsp;','phone',$langs->trans("PhonePerso")); $outdone++;
		}
		if (! empty($this->office_phone)) {
			$out.=dol_print_phone($this->office_phone,$this->country_code,$contactid,$thirdpartyid,'AC_TEL','&nbsp;','phone',$langs->trans("PhonePro")); $outdone++;
		}
		if (! empty($this->user_mobile)) {
			$out.=dol_print_phone($this->user_mobile,$this->country_code,$contactid,$thirdpartyid,'AC_TEL','&nbsp;','mobile',$langs->trans("PhoneMobile")); $outdone++;
		}
		if (! empty($this->fax)) {
			$out.=dol_print_phone($this->fax,$this->country_code,$contactid,$thirdpartyid,'AC_FAX','&nbsp;','fax',$langs->trans("Fax")); $outdone++;
		}
		if (! empty($this->office_fax)) {
			$out.=dol_print_phone($this->office_fax,$this->country_code,$contactid,$thirdpartyid,'AC_FAX','&nbsp;','fax',$langs->trans("Fax")); $outdone++;
		}

		$out.='<div style="clear: both;"></div>';
		$outdone=0;
		if (! empty($this->email))
		{
			$out.=dol_print_email($this->email,$this->id,$object->id,'AC_EMAIL',0,0,1);
			$outdone++;
		}
		if (! empty($this->url))
		{
			$out.=dol_print_url($this->url,'_goout',0,1);
			$outdone++;
		}
		$out.='<div style="clear: both;">';
		if (! empty($conf->socialnetworks->enabled))
		{
			if ($this->skype) $out.=dol_print_socialnetworks($this->skype,$this->id,$object->id,'skype');
			$outdone++;
		}
		if (! empty($conf->socialnetworks->enabled))
		{
			if ($this->twitter) $out.=dol_print_socialnetworks($this->twitter,$this->id,$object->id,'twitter');
			$outdone++;
		}
		if (! empty($conf->socialnetworks->enabled))
		{
			if ($this->facebook) $out.=dol_print_socialnetworks($this->facebook,$this->id,$object->id,'facebook');
			$outdone++;
		}
		$out.='</div>';

		$out.='<!-- END Part to show address block -->';

		return $out;
	}

	/**
	 * Return the link of last main doc file for direct public download.
	 *
	 * @param	string	$modulepart			Module related to document
	 * @param	int		$initsharekey		Init the share key if it was not yet defined
	 * @param	int		$relativelink		0=Return full external link, 1=Return link relative to root of file
	 * @return	string						Link or empty string if there is no download link
	 */
	function getLastMainDocLink($modulepart, $initsharekey=0, $relativelink=0)
	{
		global $user, $dolibarr_main_url_root;

		if (empty($this->last_main_doc))
		{
			return '';		// No way to known which document name to use
		}

		include_once DOL_DOCUMENT_ROOT.'/ecm/class/ecmfiles.class.php';
		$ecmfile=new EcmFiles($this->db);
		$result = $ecmfile->fetch(0, '', $this->last_main_doc);
		if ($result < 0)
		{
			$this->error = $ecmfile->error;
			$this->errors = $ecmfile->errors;
			return -1;
		}

		if (empty($ecmfile->id))
		{
			// Add entry into index
			if ($initsharekey)
			{
				require_once DOL_DOCUMENT_ROOT.'/core/lib/security2.lib.php';
				// TODO We can't, we dont' have full path of file, only last_main_doc adn ->element, so we must rebuild full path first
				/*
				$ecmfile->filepath = $rel_dir;
				$ecmfile->filename = $filename;
				$ecmfile->label = md5_file(dol_osencode($destfull));	// hash of file content
				$ecmfile->fullpath_orig = '';
				$ecmfile->gen_or_uploaded = 'generated';
				$ecmfile->description = '';    // indexed content
				$ecmfile->keyword = '';        // keyword content
				$ecmfile->share = getRandomPassword(true);
				$result = $ecmfile->create($user);
				if ($result < 0)
				{
					$this->error = $ecmfile->error;
					$this->errors = $ecmfile->errors;
				}
				*/
			}
			else return '';
		}
		elseif (empty($ecmfile->share))
		{
			// Add entry into index
			if ($initsharekey)
			{
				require_once DOL_DOCUMENT_ROOT.'/core/lib/security2.lib.php';
				$ecmfile->share = getRandomPassword(true);
				$ecmfile->update($user);
			}
			else return '';
		}

		// Define $urlwithroot
		$urlwithouturlroot=preg_replace('/'.preg_quote(DOL_URL_ROOT,'/').'$/i','',trim($dolibarr_main_url_root));
		$urlwithroot=$urlwithouturlroot.DOL_URL_ROOT;		// This is to use external domain name found into config file
		//$urlwithroot=DOL_MAIN_URL_ROOT;					// This is to use same domain name than current

		$forcedownload=0;

		$paramlink='';
		//if (! empty($modulepart)) $paramlink.=($paramlink?'&':'').'modulepart='.$modulepart;		// For sharing with hash (so public files), modulepart is not required.
		//if (! empty($ecmfile->entity)) $paramlink.='&entity='.$ecmfile->entity; 					// For sharing with hash (so public files), entity is not required.
		//$paramlink.=($paramlink?'&':'').'file='.urlencode($filepath);								// No need of name of file for public link, we will use the hash
		if (! empty($ecmfile->share)) $paramlink.=($paramlink?'&':'').'hashp='.$ecmfile->share;			// Hash for public share
		if ($forcedownload) $paramlink.=($paramlink?'&':'').'attachment=1';

		if ($relativelink)
		{
			$linktoreturn='document.php'.($paramlink?'?'.$paramlink:'');
		}
		else
		{
			$linktoreturn=$urlwithroot.'/document.php'.($paramlink?'?'.$paramlink:'');
		}

		// Here $ecmfile->share is defined
		return $linktoreturn;
	}


    // phpcs:disable PEAR.NamingConventions.ValidFunctionName.NotCamelCaps
	/**
	 *  Add a link between element $this->element and a contact
	 *
	 *  @param	int		$fk_socpeople       Id of thirdparty contact (if source = 'external') or id of user (if souce = 'internal') to link
	 *  @param 	int		$type_contact 		Type of contact (code or id). Must be id or code found into table llx_c_type_contact. For example: SALESREPFOLL
	 *  @param  string	$source             external=Contact extern (llx_socpeople), internal=Contact intern (llx_user)
	 *  @param  int		$notrigger			Disable all triggers
	 *  @return int                 		<0 if KO, >0 if OK
	 */
	function add_contact($fk_socpeople, $type_contact, $source='external',$notrigger=0)
	{
        // phpcs:enable
		global $user,$langs;


		dol_syslog(get_class($this)."::add_contact $fk_socpeople, $type_contact, $source, $notrigger");

		// Check parameters
		if ($fk_socpeople <= 0)
		{
			$langs->load("errors");
			$this->error=$langs->trans("ErrorWrongValueForParameterX","1");
			dol_syslog(get_class($this)."::add_contact ".$this->error,LOG_ERR);
			return -1;
		}
		if (! $type_contact)
		{
			$langs->load("errors");
			$this->error=$langs->trans("ErrorWrongValueForParameterX","2");
			dol_syslog(get_class($this)."::add_contact ".$this->error,LOG_ERR);
			return -2;
		}

		$id_type_contact=0;
		if (is_numeric($type_contact))
		{
			$id_type_contact=$type_contact;
		}
		else
		{
			// We look for id type_contact
			$sql = "SELECT tc.rowid";
			$sql.= " FROM ".MAIN_DB_PREFIX."c_type_contact as tc";
			$sql.= " WHERE tc.element='".$this->db->escape($this->element)."'";
			$sql.= " AND tc.source='".$this->db->escape($source)."'";
			$sql.= " AND tc.code='".$this->db->escape($type_contact)."' AND tc.active=1";
			//print $sql;
			$resql=$this->db->query($sql);
			if ($resql)
			{
				$obj = $this->db->fetch_object($resql);
				if ($obj) $id_type_contact=$obj->rowid;
			}
		}

		if ($id_type_contact == 0)
		{
			$this->error='CODE_NOT_VALID_FOR_THIS_ELEMENT';
			dol_syslog("CODE_NOT_VALID_FOR_THIS_ELEMENT: Code type of contact '".$type_contact."' does not exists or is not active for element ".$this->element.", we can ignore it");
			return -3;
		}

		$datecreate = dol_now();

		// Socpeople must have already been added by some trigger, then we have to check it to avoid DB_ERROR_RECORD_ALREADY_EXISTS error
		$TListeContacts=$this->liste_contact(-1, $source);
		$already_added=false;
		if(!empty($TListeContacts)) {
			foreach($TListeContacts as $array_contact) {
				if($array_contact['status'] == 4 && $array_contact['id'] == $fk_socpeople && $array_contact['fk_c_type_contact'] == $id_type_contact) {
					$already_added=true;
					break;
				}
			}
		}

		if(!$already_added) {

			$this->db->begin();

			// Insert into database
			$sql = "INSERT INTO ".MAIN_DB_PREFIX."element_contact";
			$sql.= " (element_id, fk_socpeople, datecreate, statut, fk_c_type_contact) ";
			$sql.= " VALUES (".$this->id.", ".$fk_socpeople." , " ;
			$sql.= "'".$this->db->idate($datecreate)."'";
			$sql.= ", 4, ". $id_type_contact;
			$sql.= ")";

			$resql=$this->db->query($sql);
			if ($resql)
			{
				if (! $notrigger)
				{
					$result=$this->call_trigger(strtoupper($this->element).'_ADD_CONTACT', $user);
					if ($result < 0)
					{
						$this->db->rollback();
						return -1;
					}
				}

				$this->db->commit();
				return 1;
			}
			else
			{
				if ($this->db->errno() == 'DB_ERROR_RECORD_ALREADY_EXISTS')
				{
					$this->error=$this->db->errno();
					$this->db->rollback();
					echo 'err rollback';
					return -2;
				}
				else
				{
					$this->error=$this->db->error();
					$this->db->rollback();
					return -1;
				}
			}
		} else return 0;
	}

    // phpcs:disable PEAR.NamingConventions.ValidFunctionName.NotCamelCaps
	/**
	 *    Copy contact from one element to current
	 *
	 *    @param    CommonObject    $objFrom    Source element
	 *    @param    string          $source     Nature of contact ('internal' or 'external')
	 *    @return   int                         >0 if OK, <0 if KO
	 */
	function copy_linked_contact($objFrom, $source='internal')
	{
        // phpcs:enable
		$contacts = $objFrom->liste_contact(-1, $source);
		foreach($contacts as $contact)
		{
			if ($this->add_contact($contact['id'], $contact['fk_c_type_contact'], $contact['source']) < 0)
			{
				$this->error=$this->db->lasterror();
				return -1;
			}
		}
		return 1;
	}

    // phpcs:disable PEAR.NamingConventions.ValidFunctionName.NotCamelCaps
	/**
	 *      Update a link to contact line
	 *
	 *      @param	int		$rowid              Id of line contact-element
	 * 		@param	int		$statut	            New status of link
	 *      @param  int		$type_contact_id    Id of contact type (not modified if 0)
	 *      @param  int		$fk_socpeople	    Id of soc_people to update (not modified if 0)
	 *      @return int                 		<0 if KO, >= 0 if OK
	 */
	function update_contact($rowid, $statut, $type_contact_id=0, $fk_socpeople=0)
	{
        // phpcs:enable
		// Insert into database
		$sql = "UPDATE ".MAIN_DB_PREFIX."element_contact set";
		$sql.= " statut = ".$statut;
		if ($type_contact_id) $sql.= ", fk_c_type_contact = '".$type_contact_id ."'";
		if ($fk_socpeople) $sql.= ", fk_socpeople = '".$fk_socpeople ."'";
		$sql.= " where rowid = ".$rowid;
		$resql=$this->db->query($sql);
		if ($resql)
		{
			return 0;
		}
		else
		{
			$this->error=$this->db->lasterror();
			return -1;
		}
	}

    // phpcs:disable PEAR.NamingConventions.ValidFunctionName.NotCamelCaps
	/**
	 *    Delete a link to contact line
	 *
	 *    @param	int		$rowid			Id of contact link line to delete
	 *    @param	int		$notrigger		Disable all triggers
	 *    @return   int						>0 if OK, <0 if KO
	 */
	function delete_contact($rowid, $notrigger=0)
	{
        // phpcs:enable
		global $user;


		$this->db->begin();

		$sql = "DELETE FROM ".MAIN_DB_PREFIX."element_contact";
		$sql.= " WHERE rowid =".$rowid;

		dol_syslog(get_class($this)."::delete_contact", LOG_DEBUG);
		if ($this->db->query($sql))
		{
			if (! $notrigger)
			{
				$result=$this->call_trigger(strtoupper($this->element).'_DELETE_CONTACT', $user);
				if ($result < 0) { $this->db->rollback(); return -1; }
			}

			$this->db->commit();
			return 1;
		}
		else
		{
			$this->error=$this->db->lasterror();
			$this->db->rollback();
			return -1;
		}
	}

    // phpcs:disable PEAR.NamingConventions.ValidFunctionName.NotCamelCaps
	/**
	 *    Delete all links between an object $this and all its contacts
	 *
	 *	  @param	string	$source		'' or 'internal' or 'external'
	 *	  @param	string	$code		Type of contact (code or id)
	 *    @return   int					>0 if OK, <0 if KO
	 */
	function delete_linked_contact($source='',$code='')
	{
        // phpcs:enable
		$temp = array();
		$typeContact = $this->liste_type_contact($source,'',0,0,$code);

		foreach($typeContact as $key => $value)
		{
			array_push($temp,$key);
		}
		$listId = implode(",", $temp);

		$sql = "DELETE FROM ".MAIN_DB_PREFIX."element_contact";
		$sql.= " WHERE element_id = ".$this->id;
		if ($listId)
			$sql.= " AND fk_c_type_contact IN (".$listId.")";

		dol_syslog(get_class($this)."::delete_linked_contact", LOG_DEBUG);
		if ($this->db->query($sql))
		{
			return 1;
		}
		else
		{
			$this->error=$this->db->lasterror();
			return -1;
		}
	}

    // phpcs:disable PEAR.NamingConventions.ValidFunctionName.NotCamelCaps
	/**
	 *    Get array of all contacts for an object
	 *
	 *    @param	int			$statut		Status of links to get (-1=all)
	 *    @param	string		$source		Source of contact: external or thirdparty (llx_socpeople) or internal (llx_user)
	 *    @param	int         $list       0:Return array contains all properties, 1:Return array contains just id
	 *    @param    string      $code       Filter on this code of contact type ('SHIPPING', 'BILLING', ...)
	 *    @return	array|int		        Array of contacts, -1 if error
	 */
	function liste_contact($statut=-1,$source='external',$list=0,$code='')
	{
        // phpcs:enable
		global $langs;

		$tab=array();

		$sql = "SELECT ec.rowid, ec.statut as statuslink, ec.fk_socpeople as id, ec.fk_c_type_contact";    // This field contains id of llx_socpeople or id of llx_user
		if ($source == 'internal') $sql.=", '-1' as socid, t.statut as statuscontact, t.login, t.photo";
		if ($source == 'external' || $source == 'thirdparty') $sql.=", t.fk_soc as socid, t.statut as statuscontact";
		$sql.= ", t.civility as civility, t.lastname as lastname, t.firstname, t.email";
		$sql.= ", tc.source, tc.element, tc.code, tc.libelle";
		$sql.= " FROM ".MAIN_DB_PREFIX."c_type_contact tc";
		$sql.= ", ".MAIN_DB_PREFIX."element_contact ec";
		if ($source == 'internal') $sql.=" LEFT JOIN ".MAIN_DB_PREFIX."user t on ec.fk_socpeople = t.rowid";
		if ($source == 'external'|| $source == 'thirdparty') $sql.=" LEFT JOIN ".MAIN_DB_PREFIX."socpeople t on ec.fk_socpeople = t.rowid";
		$sql.= " WHERE ec.element_id =".$this->id;
		$sql.= " AND ec.fk_c_type_contact=tc.rowid";
		$sql.= " AND tc.element='".$this->db->escape($this->element)."'";
		if ($code) $sql.= " AND tc.code = '".$this->db->escape($code)."'";
		if ($source == 'internal') $sql.= " AND tc.source = 'internal'";
		if ($source == 'external' || $source == 'thirdparty') $sql.= " AND tc.source = 'external'";
		$sql.= " AND tc.active=1";
		if ($statut >= 0) $sql.= " AND ec.statut = '".$statut."'";
		$sql.=" ORDER BY t.lastname ASC";

		dol_syslog(get_class($this)."::liste_contact", LOG_DEBUG);
		$resql=$this->db->query($sql);
		if ($resql)
		{
			$num=$this->db->num_rows($resql);
			$i=0;
			while ($i < $num)
			{
				$obj = $this->db->fetch_object($resql);

				if (! $list)
				{
					$transkey="TypeContact_".$obj->element."_".$obj->source."_".$obj->code;
					$libelle_type=($langs->trans($transkey)!=$transkey ? $langs->trans($transkey) : $obj->libelle);
					$tab[$i]=array('source'=>$obj->source,'socid'=>$obj->socid,'id'=>$obj->id,
								   'nom'=>$obj->lastname,      // For backward compatibility
								   'civility'=>$obj->civility, 'lastname'=>$obj->lastname, 'firstname'=>$obj->firstname, 'email'=>$obj->email, 'login'=>$obj->login, 'photo'=>$obj->photo, 'statuscontact'=>$obj->statuscontact,
								   'rowid'=>$obj->rowid, 'code'=>$obj->code, 'libelle'=>$libelle_type, 'status'=>$obj->statuslink, 'fk_c_type_contact'=>$obj->fk_c_type_contact);
				}
				else
				{
					$tab[$i]=$obj->id;
				}

				$i++;
			}

			return $tab;
		}
		else
		{
			$this->error=$this->db->lasterror();
			dol_print_error($this->db);
			return -1;
		}
	}


	/**
	 * 		Update status of a contact linked to object
	 *
	 * 		@param	int		$rowid		Id of link between object and contact
	 * 		@return	int					<0 if KO, >=0 if OK
	 */
	function swapContactStatus($rowid)
	{
		$sql = "SELECT ec.datecreate, ec.statut, ec.fk_socpeople, ec.fk_c_type_contact,";
		$sql.= " tc.code, tc.libelle";
		//$sql.= ", s.fk_soc";
		$sql.= " FROM (".MAIN_DB_PREFIX."element_contact as ec, ".MAIN_DB_PREFIX."c_type_contact as tc)";
		//$sql.= " LEFT JOIN ".MAIN_DB_PREFIX."socpeople as s ON ec.fk_socpeople=s.rowid";	// Si contact de type external, alors il est lie a une societe
		$sql.= " WHERE ec.rowid =".$rowid;
		$sql.= " AND ec.fk_c_type_contact=tc.rowid";
		$sql.= " AND tc.element = '".$this->db->escape($this->element)."'";

		dol_syslog(get_class($this)."::swapContactStatus", LOG_DEBUG);
		$resql=$this->db->query($sql);
		if ($resql)
		{
			$obj = $this->db->fetch_object($resql);
			$newstatut = ($obj->statut == 4) ? 5 : 4;
			$result = $this->update_contact($rowid, $newstatut);
			$this->db->free($resql);
			return $result;
		}
		else
		{
			$this->error=$this->db->error();
			dol_print_error($this->db);
			return -1;
		}
	}

    // phpcs:disable PEAR.NamingConventions.ValidFunctionName.NotCamelCaps
	/**
	 *      Return array with list of possible values for type of contacts
	 *
	 *      @param	string	$source     'internal', 'external' or 'all'
	 *      @param	string	$order		Sort order by : 'position', 'code', 'rowid'...
	 *      @param  int		$option     0=Return array id->label, 1=Return array code->label
	 *      @param  int		$activeonly 0=all status of contact, 1=only the active
	 *		@param	string	$code		Type of contact (Example: 'CUSTOMER', 'SERVICE')
	 *      @return array       		Array list of type of contacts (id->label if option=0, code->label if option=1)
	 */
	function liste_type_contact($source='internal', $order='position', $option=0, $activeonly=0, $code='')
	{
        // phpcs:enable
		global $langs;

		if (empty($order)) $order='position';
		if ($order == 'position') $order.=',code';

		$tab = array();
		$sql = "SELECT DISTINCT tc.rowid, tc.code, tc.libelle, tc.position";
		$sql.= " FROM ".MAIN_DB_PREFIX."c_type_contact as tc";
		$sql.= " WHERE tc.element='".$this->db->escape($this->element)."'";
		if ($activeonly == 1) $sql.= " AND tc.active=1"; // only the active types
		if (! empty($source) && $source != 'all') $sql.= " AND tc.source='".$this->db->escape($source)."'";
		if (! empty($code)) $sql.= " AND tc.code='".$this->db->escape($code)."'";
		$sql.= $this->db->order($order,'ASC');

		//print "sql=".$sql;
		$resql=$this->db->query($sql);
		if ($resql)
		{
			$num=$this->db->num_rows($resql);
			$i=0;
			while ($i < $num)
			{
				$obj = $this->db->fetch_object($resql);

				$transkey="TypeContact_".$this->element."_".$source."_".$obj->code;
				$libelle_type=($langs->trans($transkey)!=$transkey ? $langs->trans($transkey) : $obj->libelle);
				if (empty($option)) $tab[$obj->rowid]=$libelle_type;
				else $tab[$obj->code]=$libelle_type;
				$i++;
			}
			return $tab;
		}
		else
		{
			$this->error=$this->db->lasterror();
			//dol_print_error($this->db);
			return null;
		}
	}

	/**
	 *      Return id of contacts for a source and a contact code.
	 *      Example: contact client de facturation ('external', 'BILLING')
	 *      Example: contact client de livraison ('external', 'SHIPPING')
	 *      Example: contact interne suivi paiement ('internal', 'SALESREPFOLL')
	 *
	 *		@param	string	$source		'external' or 'internal'
	 *		@param	string	$code		'BILLING', 'SHIPPING', 'SALESREPFOLL', ...
	 *		@param	int		$status		limited to a certain status
	 *      @return array       		List of id for such contacts
	 */
	function getIdContact($source,$code,$status=0)
	{
		global $conf;

		$result=array();
		$i=0;
		//cas particulier pour les expeditions
		if($this->element=='shipping' && $this->origin_id != 0) {
			$id=$this->origin_id;
			$element='commande';
		} else {
			$id=$this->id;
			$element=$this->element;
		}

		$sql = "SELECT ec.fk_socpeople";
		$sql.= " FROM ".MAIN_DB_PREFIX."element_contact as ec,";
		if ($source == 'internal') $sql.= " ".MAIN_DB_PREFIX."user as c,";
		if ($source == 'external') $sql.= " ".MAIN_DB_PREFIX."socpeople as c,";
		$sql.= " ".MAIN_DB_PREFIX."c_type_contact as tc";
		$sql.= " WHERE ec.element_id = ".$id;
		$sql.= " AND ec.fk_socpeople = c.rowid";
		if ($source == 'internal') $sql.= " AND c.entity IN (".getEntity('user').")";
		if ($source == 'external') $sql.= " AND c.entity IN (".getEntity('societe').")";
		$sql.= " AND ec.fk_c_type_contact = tc.rowid";
		$sql.= " AND tc.element = '".$element."'";
		$sql.= " AND tc.source = '".$source."'";
		$sql.= " AND tc.code = '".$code."'";
		$sql.= " AND tc.active = 1";
		if ($status) $sql.= " AND ec.statut = ".$status;

		dol_syslog(get_class($this)."::getIdContact", LOG_DEBUG);
		$resql=$this->db->query($sql);
		if ($resql)
		{
			while ($obj = $this->db->fetch_object($resql))
			{
				$result[$i]=$obj->fk_socpeople;
				$i++;
			}
		}
		else
		{
			$this->error=$this->db->error();
			return null;
		}

		return $result;
	}

    // phpcs:disable PEAR.NamingConventions.ValidFunctionName.NotCamelCaps
	/**
	 *		Load object contact with id=$this->contactid into $this->contact
	 *
	 *		@param	int		$contactid      Id du contact. Use this->contactid if empty.
	 *		@return	int						<0 if KO, >0 if OK
	 */
	function fetch_contact($contactid=null)
	{
        // phpcs:enable
		if (empty($contactid)) $contactid=$this->contactid;

		if (empty($contactid)) return 0;

		require_once DOL_DOCUMENT_ROOT.'/contact/class/contact.class.php';
		$contact = new Contact($this->db);
		$result=$contact->fetch($contactid);
		$this->contact = $contact;
		return $result;
	}

    // phpcs:disable PEAR.NamingConventions.ValidFunctionName.NotCamelCaps
	/**
	 *    	Load the third party of object, from id $this->socid or $this->fk_soc, into this->thirdparty
	 *
	 *		@param		int		$force_thirdparty_id	Force thirdparty id
	 *		@return		int								<0 if KO, >0 if OK
	 */
	function fetch_thirdparty($force_thirdparty_id=0)
	{
        // phpcs:enable
		global $conf;

		if (empty($this->socid) && empty($this->fk_soc) && empty($this->fk_thirdparty) && empty($force_thirdparty_id))
			return 0;

		require_once DOL_DOCUMENT_ROOT . '/societe/class/societe.class.php';

		$idtofetch = isset($this->socid) ? $this->socid : (isset($this->fk_soc) ? $this->fk_soc : $this->fk_thirdparty);
		if ($force_thirdparty_id)
			$idtofetch = $force_thirdparty_id;

		if ($idtofetch) {
			$thirdparty = new Societe($this->db);
			$result = $thirdparty->fetch($idtofetch);
			$this->thirdparty = $thirdparty;

			// Use first price level if level not defined for third party
			if (!empty($conf->global->PRODUIT_MULTIPRICES) && empty($this->thirdparty->price_level)) {
				$this->thirdparty->price_level = 1;
			}

			return $result;
		} else
			return -1;
	}


	/**
	 * Looks for an object with ref matching the wildcard provided
	 * It does only work when $this->table_ref_field is set
	 *
	 * @param string $ref Wildcard
	 * @return int >1 = OK, 0 = Not found or table_ref_field not defined, <0 = KO
	 */
	public function fetchOneLike($ref)
	{
		if (!$this->table_ref_field) {
			return 0;
		}

		$sql = 'SELECT rowid FROM '.MAIN_DB_PREFIX.$this->table_element.' WHERE '.$this->table_ref_field.' LIKE "'.$this->db->escape($ref).'" LIMIT 1';

		$query = $this->db->query($sql);

		if (!$this->db->num_rows($query)) {
			return 0;
		}

		$result = $this->db->fetch_object($query);

		return $this->fetch($result->rowid);
	}

    // phpcs:disable PEAR.NamingConventions.ValidFunctionName.NotCamelCaps
	/**
	 *	Load data for barcode into properties ->barcode_type*
	 *	Properties ->barcode_type that is id of barcode. Type is used to find other properties, but
	 *  if it is not defined, ->element must be defined to know default barcode type.
	 *
	 *	@return		int			<0 if KO, 0 if can't guess type of barcode (ISBN, EAN13...), >0 if OK (all barcode properties loaded)
	 */
	function fetch_barcode()
	{
        // phpcs:enable
		global $conf;

		dol_syslog(get_class($this).'::fetch_barcode this->element='.$this->element.' this->barcode_type='.$this->barcode_type);

		$idtype=$this->barcode_type;
		if (empty($idtype) && $idtype != '0')	// If type of barcode no set, we try to guess. If set to '0' it means we forced to have type remain not defined
		{
			if ($this->element == 'product')      $idtype = $conf->global->PRODUIT_DEFAULT_BARCODE_TYPE;
			else if ($this->element == 'societe') $idtype = $conf->global->GENBARCODE_BARCODETYPE_THIRDPARTY;
			else dol_syslog('Call fetch_barcode with barcode_type not defined and cant be guessed', LOG_WARNING);
		}

		if ($idtype > 0)
		{
			if (empty($this->barcode_type) || empty($this->barcode_type_code) || empty($this->barcode_type_label) || empty($this->barcode_type_coder))    // If data not already loaded
			{
				$sql = "SELECT rowid, code, libelle as label, coder";
				$sql.= " FROM ".MAIN_DB_PREFIX."c_barcode_type";
				$sql.= " WHERE rowid = ".$idtype;
				dol_syslog(get_class($this).'::fetch_barcode', LOG_DEBUG);
				$resql = $this->db->query($sql);
				if ($resql)
				{
					$obj = $this->db->fetch_object($resql);
					$this->barcode_type       = $obj->rowid;
					$this->barcode_type_code  = $obj->code;
					$this->barcode_type_label = $obj->label;
					$this->barcode_type_coder = $obj->coder;
					return 1;
				}
				else
				{
					dol_print_error($this->db);
					return -1;
				}
			}
		}
		return 0;
	}

    // phpcs:disable PEAR.NamingConventions.ValidFunctionName.NotCamelCaps
	/**
	 *		Load the project with id $this->fk_project into this->project
	 *
	 *		@return		int			<0 if KO, >=0 if OK
	 */
	function fetch_projet()
	{
        // phpcs:enable
		include_once DOL_DOCUMENT_ROOT.'/projet/class/project.class.php';

		if (empty($this->fk_project) && ! empty($this->fk_projet)) $this->fk_project = $this->fk_projet;	// For backward compatibility
		if (empty($this->fk_project)) return 0;

		$project = new Project($this->db);
		$result = $project->fetch($this->fk_project);

		$this->projet = $project;	// deprecated
		$this->project = $project;
		return $result;
	}

    // phpcs:disable PEAR.NamingConventions.ValidFunctionName.NotCamelCaps
	/**
	 *		Load the product with id $this->fk_product into this->product
	 *
	 *		@return		int			<0 if KO, >=0 if OK
	 */
	function fetch_product()
	{
        // phpcs:enable
		include_once DOL_DOCUMENT_ROOT.'/product/class/product.class.php';

		if (empty($this->fk_product)) return 0;

		$product = new Product($this->db);
		$result = $product->fetch($this->fk_product);

		$this->product = $product;
		return $result;
	}

    // phpcs:disable PEAR.NamingConventions.ValidFunctionName.NotCamelCaps
	/**
	 *		Load the user with id $userid into this->user
	 *
	 *		@param	int		$userid 		Id du contact
	 *		@return	int						<0 if KO, >0 if OK
	 */
	function fetch_user($userid)
	{
        // phpcs:enable
		$user = new User($this->db);
		$result=$user->fetch($userid);
		$this->user = $user;
		return $result;
	}

    // phpcs:disable PEAR.NamingConventions.ValidFunctionName.NotCamelCaps
	/**
	 *	Read linked origin object
	 *
	 *	@return		void
	 */
	function fetch_origin()
	{
        // phpcs:enable
		if ($this->origin == 'shipping') $this->origin = 'expedition';
		if ($this->origin == 'delivery') $this->origin = 'livraison';

		$origin = $this->origin;

		$classname = ucfirst($origin);
		$this->$origin = new $classname($this->db);
		$this->$origin->fetch($this->origin_id);
	}

	/**
     *  Load object from specific field
     *
     *  @param	string	$table		Table element or element line
     *  @param	string	$field		Field selected
     *  @param	string	$key		Import key
     *  @param	string	$element	Element name
     *	@return	int					<0 if KO, >0 if OK
     */
	function fetchObjectFrom($table, $field, $key, $element = null)
	{
		global $conf;

		$result=false;

		$sql = "SELECT rowid FROM ".MAIN_DB_PREFIX.$table;
		$sql.= " WHERE ".$field." = '".$key."'";
		if (! empty($element)) {
			$sql.= " AND entity IN (".getEntity($element).")";
		} else {
			$sql.= " AND entity = ".$conf->entity;
		}

		dol_syslog(get_class($this).'::fetchObjectFrom', LOG_DEBUG);
		$resql = $this->db->query($sql);
		if ($resql)
		{
			$row = $this->db->fetch_row($resql);
			// Test for avoid error -1
			if ($row[0] > 0) {
				$result = $this->fetch($row[0]);
			}
		}

		return $result;
	}

	/**
	 *	Getter generic. Load value from a specific field
	 *
	 *	@param	string	$table		Table of element or element line
	 *	@param	int		$id			Element id
	 *	@param	string	$field		Field selected
	 *	@return	int					<0 if KO, >0 if OK
	 */
	function getValueFrom($table, $id, $field)
	{
		$result=false;
		if (!empty($id) && !empty($field) && !empty($table)) {
			$sql = "SELECT ".$field." FROM ".MAIN_DB_PREFIX.$table;
			$sql.= " WHERE rowid = ".$id;

			dol_syslog(get_class($this).'::getValueFrom', LOG_DEBUG);
			$resql = $this->db->query($sql);
			if ($resql)
			{
				$row = $this->db->fetch_row($resql);
				$result = $row[0];
			}
		}
		return $result;
	}

	/**
	 *	Setter generic. Update a specific field into database.
	 *  Warning: Trigger is run only if param trigkey is provided.
	 *
	 *	@param	string		$field			Field to update
	 *	@param	mixed		$value			New value
	 *	@param	string		$table			To force other table element or element line (should not be used)
	 *	@param	int			$id				To force other object id (should not be used)
	 *	@param	string		$format			Data format ('text', 'date'). 'text' is used if not defined
	 *	@param	string		$id_field		To force rowid field name. 'rowid' is used if not defined
	 *	@param	User|string	$fuser			Update the user of last update field with this user. If not provided, current user is used except if value is 'none'
	 *  @param  string      $trigkey    	Trigger key to run (in most cases something like 'XXX_MODIFY')
	 *  @param	string		$fk_user_field	Name of field to save user id making change
	 *	@return	int							<0 if KO, >0 if OK
	 *  @see updateExtraField
	 */
	function setValueFrom($field, $value, $table='', $id=null, $format='', $id_field='', $fuser=null, $trigkey='', $fk_user_field='fk_user_modif')
	{
		global $user,$langs,$conf;

		if (empty($table)) 	  $table=$this->table_element;
		if (empty($id))    	  $id=$this->id;
		if (empty($format))   $format='text';
		if (empty($id_field)) $id_field='rowid';

		$error=0;

		$this->db->begin();

		// Special case
		if ($table == 'product' && $field == 'note_private') $field='note';
		if (in_array($table, array('actioncomm', 'adherent', 'advtargetemailing', 'cronjob', 'establishment'))) $fk_user_field = 'fk_user_mod';

		$sql = "UPDATE ".MAIN_DB_PREFIX.$table." SET ";

		if ($format == 'text') $sql.= $field." = '".$this->db->escape($value)."'";
		else if ($format == 'int') $sql.= $field." = ".$this->db->escape($value);
		else if ($format == 'date') $sql.= $field." = ".($value ? "'".$this->db->idate($value)."'" : "null");

		if ($fk_user_field)
		{
			if (! empty($fuser) && is_object($fuser)) $sql.=", ".$fk_user_field." = ".$fuser->id;
			elseif (empty($fuser) || $fuser != 'none') $sql.=", ".$fk_user_field." = ".$user->id;
		}

		$sql.= " WHERE ".$id_field." = ".$id;

		dol_syslog(get_class($this)."::".__FUNCTION__."", LOG_DEBUG);
		$resql = $this->db->query($sql);
		if ($resql)
		{
			if ($trigkey)
			{
				// call trigger with updated object values
				if (empty($this->fields) && method_exists($this, 'fetch'))
				{
					$result = $this->fetch($id);
				}
				else
				{
					$result = $this->fetchCommon($id);
				}
				if ($result >= 0) $result=$this->call_trigger($trigkey, (! empty($fuser) && is_object($fuser)) ? $fuser : $user);   // This may set this->errors
				if ($result < 0) $error++;
			}

			if (! $error)
			{
				if (property_exists($this, $field)) $this->$field = $value;
				$this->db->commit();
				return 1;
			}
			else
			{
				$this->db->rollback();
				return -2;
			}
		}
		else
		{
			$this->error=$this->db->lasterror();
			$this->db->rollback();
			return -1;
		}
	}

    // phpcs:disable PEAR.NamingConventions.ValidFunctionName.NotCamelCaps
	/**
	 *      Load properties id_previous and id_next by comparing $fieldid with $this->ref
	 *
	 *      @param	string	$filter		Optional filter. Example: " AND (t.field1 = 'aa' OR t.field2 = 'bb')"
	 *	 	@param  string	$fieldid   	Name of field to use for the select MAX and MIN
	 *		@param	int		$nodbprefix	Do not include DB prefix to forge table name
	 *      @return int         		<0 if KO, >0 if OK
	 */
	function load_previous_next_ref($filter, $fieldid, $nodbprefix=0)
	{
        // phpcs:enable
		global $conf, $user;

		if (! $this->table_element)
		{
			dol_print_error('',get_class($this)."::load_previous_next_ref was called on objet with property table_element not defined");
			return -1;
		}
		if ($fieldid == 'none') return 1;

		// Security on socid
		$socid = 0;
		if ($user->societe_id > 0) $socid = $user->societe_id;

		// this->ismultientitymanaged contains
		// 0=No test on entity, 1=Test with field entity, 2=Test with link by societe
		$alias = 's';
		if ($this->element == 'societe') $alias = 'te';

		$sql = "SELECT MAX(te.".$fieldid.")";
		$sql.= " FROM ".(empty($nodbprefix)?MAIN_DB_PREFIX:'').$this->table_element." as te";
		if ($this->element == 'user' && ! empty($conf->global->MULTICOMPANY_TRANSVERSE_MODE)) {
			$sql.= ",".MAIN_DB_PREFIX."usergroup_user as ug";
		}
		if (isset($this->ismultientitymanaged) && $this->ismultientitymanaged == 2) $sql.= ", ".MAIN_DB_PREFIX."societe as s";	// If we need to link to societe to limit select to entity
		else if ($this->restrictiononfksoc == 1 && $this->element != 'societe' && !$user->rights->societe->client->voir && !$socid) $sql.= ", ".MAIN_DB_PREFIX."societe as s";	// If we need to link to societe to limit select to socid
		else if ($this->restrictiononfksoc == 2 && $this->element != 'societe' && !$user->rights->societe->client->voir && !$socid) $sql.= " LEFT JOIN ".MAIN_DB_PREFIX."societe as s ON te.fk_soc = s.rowid";	// If we need to link to societe to limit select to socid
		if ($this->restrictiononfksoc && !$user->rights->societe->client->voir && !$socid)  $sql.= " LEFT JOIN ".MAIN_DB_PREFIX."societe_commerciaux as sc ON ".$alias.".rowid = sc.fk_soc";
		$sql.= " WHERE te.".$fieldid." < '".$this->db->escape($this->ref)."'";  // ->ref must always be defined (set to id if field does not exists)
		if ($this->restrictiononfksoc == 1 && !$user->rights->societe->client->voir && !$socid) $sql.= " AND sc.fk_user = " .$user->id;
		if ($this->restrictiononfksoc == 2 && !$user->rights->societe->client->voir && !$socid) $sql.= " AND (sc.fk_user = " .$user->id.' OR te.fk_soc IS NULL)';
		if (! empty($filter))
		{
			if (! preg_match('/^\s*AND/i', $filter)) $sql.=" AND ";   // For backward compatibility
			$sql.=$filter;
		}
		if (isset($this->ismultientitymanaged) && $this->ismultientitymanaged == 2) $sql.= ' AND te.fk_soc = s.rowid';			// If we need to link to societe to limit select to entity
		else if ($this->restrictiononfksoc == 1 && $this->element != 'societe' && !$user->rights->societe->client->voir && !$socid) $sql.= ' AND te.fk_soc = s.rowid';			// If we need to link to societe to limit select to socid
		if (isset($this->ismultientitymanaged) && $this->ismultientitymanaged == 1) {
			if ($this->element == 'user' && ! empty($conf->global->MULTICOMPANY_TRANSVERSE_MODE)) {
				if (! empty($user->admin) && empty($user->entity) && $conf->entity == 1) {
					$sql.= " AND te.entity IS NOT NULL"; // Show all users
				} else {
					$sql.= " AND ug.fk_user = te.rowid";
					$sql.= " AND ug.entity IN (".getEntity($this->element).")";
				}
			} else {
				$sql.= ' AND te.entity IN ('.getEntity($this->element).')';
			}
		}
		if ($this->restrictiononfksoc == 1 && $socid && $this->element != 'societe') $sql.= ' AND te.fk_soc = ' . $socid;
		if ($this->restrictiononfksoc == 2 && $socid && $this->element != 'societe') $sql.= ' AND (te.fk_soc = ' . $socid.' OR te.fk_soc IS NULL)';
		if ($this->restrictiononfksoc && $socid && $this->element == 'societe') $sql.= ' AND te.rowid = ' . $socid;
		//print 'socid='.$socid.' restrictiononfksoc='.$this->restrictiononfksoc.' ismultientitymanaged = '.$this->ismultientitymanaged.' filter = '.$filter.' -> '.$sql."<br>";

		$result = $this->db->query($sql);
		if (! $result)
		{
			$this->error=$this->db->lasterror();
			return -1;
		}
		$row = $this->db->fetch_row($result);
		$this->ref_previous = $row[0];


		$sql = "SELECT MIN(te.".$fieldid.")";
		$sql.= " FROM ".(empty($nodbprefix)?MAIN_DB_PREFIX:'').$this->table_element." as te";
		if ($this->element == 'user' && ! empty($conf->global->MULTICOMPANY_TRANSVERSE_MODE)) {
			$sql.= ",".MAIN_DB_PREFIX."usergroup_user as ug";
		}
		if (isset($this->ismultientitymanaged) && $this->ismultientitymanaged == 2) $sql.= ", ".MAIN_DB_PREFIX."societe as s";	// If we need to link to societe to limit select to entity
		else if ($this->restrictiononfksoc == 1 && $this->element != 'societe' && !$user->rights->societe->client->voir && !$socid) $sql.= ", ".MAIN_DB_PREFIX."societe as s";	// If we need to link to societe to limit select to socid
		else if ($this->restrictiononfksoc == 2 && $this->element != 'societe' && !$user->rights->societe->client->voir && !$socid) $sql.= " LEFT JOIN ".MAIN_DB_PREFIX."societe as s ON te.fk_soc = s.rowid";	// If we need to link to societe to limit select to socid
		if ($this->restrictiononfksoc && !$user->rights->societe->client->voir && !$socid) $sql.= " LEFT JOIN ".MAIN_DB_PREFIX."societe_commerciaux as sc ON ".$alias.".rowid = sc.fk_soc";
		$sql.= " WHERE te.".$fieldid." > '".$this->db->escape($this->ref)."'";  // ->ref must always be defined (set to id if field does not exists)
		if ($this->restrictiononfksoc == 1 && !$user->rights->societe->client->voir && !$socid) $sql.= " AND sc.fk_user = " .$user->id;
		if ($this->restrictiononfksoc == 2 && !$user->rights->societe->client->voir && !$socid) $sql.= " AND (sc.fk_user = " .$user->id.' OR te.fk_soc IS NULL)';
		if (! empty($filter))
		{
			if (! preg_match('/^\s*AND/i', $filter)) $sql.=" AND ";   // For backward compatibility
			$sql.=$filter;
		}
		if (isset($this->ismultientitymanaged) && $this->ismultientitymanaged == 2) $sql.= ' AND te.fk_soc = s.rowid';			// If we need to link to societe to limit select to entity
		else if ($this->restrictiononfksoc == 1 && $this->element != 'societe' && !$user->rights->societe->client->voir && !$socid) $sql.= ' AND te.fk_soc = s.rowid';			// If we need to link to societe to limit select to socid
		if (isset($this->ismultientitymanaged) && $this->ismultientitymanaged == 1) {
			if ($this->element == 'user' && ! empty($conf->global->MULTICOMPANY_TRANSVERSE_MODE)) {
				if (! empty($user->admin) && empty($user->entity) && $conf->entity == 1) {
					$sql.= " AND te.entity IS NOT NULL"; // Show all users
				} else {
					$sql.= " AND ug.fk_user = te.rowid";
					$sql.= " AND ug.entity IN (".getEntity($this->element).")";
				}
			} else {
				$sql.= ' AND te.entity IN ('.getEntity($this->element).')';
			}
		}
		if ($this->restrictiononfksoc == 1 && $socid && $this->element != 'societe') $sql.= ' AND te.fk_soc = ' . $socid;
		if ($this->restrictiononfksoc == 2 && $socid && $this->element != 'societe') $sql.= ' AND (te.fk_soc = ' . $socid.' OR te.fk_soc IS NULL)';
		if ($this->restrictiononfksoc && $socid && $this->element == 'societe') $sql.= ' AND te.rowid = ' . $socid;
		//print 'socid='.$socid.' restrictiononfksoc='.$this->restrictiononfksoc.' ismultientitymanaged = '.$this->ismultientitymanaged.' filter = '.$filter.' -> '.$sql."<br>";
		// Rem: Bug in some mysql version: SELECT MIN(rowid) FROM llx_socpeople WHERE rowid > 1 when one row in database with rowid=1, returns 1 instead of null

		$result = $this->db->query($sql);
		if (! $result)
		{
			$this->error=$this->db->lasterror();
			return -2;
		}
		$row = $this->db->fetch_row($result);
		$this->ref_next = $row[0];

		return 1;
	}


	/**
	 *      Return list of id of contacts of object
	 *
	 *      @param	string	$source     Source of contact: external (llx_socpeople) or internal (llx_user) or thirdparty (llx_societe)
	 *      @return array				Array of id of contacts (if source=external or internal)
	 * 									Array of id of third parties with at least one contact on object (if source=thirdparty)
	 */
	function getListContactId($source='external')
	{
		$contactAlreadySelected = array();
		$tab = $this->liste_contact(-1,$source);
		$num=count($tab);
		$i = 0;
		while ($i < $num)
		{
			if ($source == 'thirdparty') $contactAlreadySelected[$i] = $tab[$i]['socid'];
			else  $contactAlreadySelected[$i] = $tab[$i]['id'];
			$i++;
		}
		return $contactAlreadySelected;
	}


	/**
	 *	Link element with a project
	 *
	 *	@param     	int		$projectid		Project id to link element to
	 *	@return		int						<0 if KO, >0 if OK
	 */
	function setProject($projectid)
	{
		if (! $this->table_element)
		{
			dol_syslog(get_class($this)."::setProject was called on objet with property table_element not defined",LOG_ERR);
			return -1;
		}

		$sql = 'UPDATE '.MAIN_DB_PREFIX.$this->table_element;
		if ($this->table_element == 'actioncomm')
		{
			if ($projectid) $sql.= ' SET fk_project = '.$projectid;
			else $sql.= ' SET fk_project = NULL';
			$sql.= ' WHERE id = '.$this->id;
		}
		else
		{
			if ($projectid) $sql.= ' SET fk_projet = '.$projectid;
			else $sql.= ' SET fk_projet = NULL';
			$sql.= ' WHERE rowid = '.$this->id;
		}

		dol_syslog(get_class($this)."::setProject", LOG_DEBUG);
		if ($this->db->query($sql))
		{
			$this->fk_project = $projectid;
			return 1;
		}
		else
		{
			dol_print_error($this->db);
			return -1;
		}
	}

	/**
	 *  Change the payments methods
	 *
	 *  @param		int		$id		Id of new payment method
	 *  @return		int				>0 if OK, <0 if KO
	 */
	function setPaymentMethods($id)
	{
		dol_syslog(get_class($this).'::setPaymentMethods('.$id.')');
		if ($this->statut >= 0 || $this->element == 'societe')
		{
			// TODO uniformize field name
			$fieldname = 'fk_mode_reglement';
			if ($this->element == 'societe') $fieldname = 'mode_reglement';
			if (get_class($this) == 'Fournisseur') $fieldname = 'mode_reglement_supplier';

			$sql = 'UPDATE '.MAIN_DB_PREFIX.$this->table_element;
			$sql .= ' SET '.$fieldname.' = '.$id;
			$sql .= ' WHERE rowid='.$this->id;

			if ($this->db->query($sql))
			{
				$this->mode_reglement_id = $id;
				// for supplier
				if (get_class($this) == 'Fournisseur') $this->mode_reglement_supplier_id = $id;
				return 1;
			}
			else
			{
				dol_syslog(get_class($this).'::setPaymentMethods Erreur '.$sql.' - '.$this->db->error());
				$this->error=$this->db->error();
				return -1;
			}
		}
		else
		{
			dol_syslog(get_class($this).'::setPaymentMethods, status of the object is incompatible');
			$this->error='Status of the object is incompatible '.$this->statut;
			return -2;
		}
	}

	/**
	 *  Change the multicurrency code
	 *
	 *  @param		string	$code	multicurrency code
	 *  @return		int				>0 if OK, <0 if KO
	 */
	function setMulticurrencyCode($code)
	{
		dol_syslog(get_class($this).'::setMulticurrencyCode('.$id.')');
		if ($this->statut >= 0 || $this->element == 'societe')
		{
			$fieldname = 'multicurrency_code';

			$sql = 'UPDATE '.MAIN_DB_PREFIX.$this->table_element;
			$sql .= ' SET '.$fieldname." = '".$this->db->escape($code)."'";
			$sql .= ' WHERE rowid='.$this->id;

			if ($this->db->query($sql))
			{
				$this->multicurrency_code = $code;

				list($fk_multicurrency, $rate) = MultiCurrency::getIdAndTxFromCode($this->db, $code);
				if ($rate) $this->setMulticurrencyRate($rate,2);

				return 1;
			}
			else
			{
				dol_syslog(get_class($this).'::setMulticurrencyCode Erreur '.$sql.' - '.$this->db->error());
				$this->error=$this->db->error();
				return -1;
			}
		}
		else
		{
			dol_syslog(get_class($this).'::setMulticurrencyCode, status of the object is incompatible');
			$this->error='Status of the object is incompatible '.$this->statut;
			return -2;
		}
	}

	/**
	 *  Change the multicurrency rate
	 *
	 *  @param		double	$rate	multicurrency rate
	 *  @param		int		$mode	mode 1 : amounts in company currency will be recalculated, mode 2 : amounts in foreign currency
	 *  @return		int				>0 if OK, <0 if KO
	 */
	function setMulticurrencyRate($rate, $mode=1)
	{
		dol_syslog(get_class($this).'::setMulticurrencyRate('.$id.')');
		if ($this->statut >= 0 || $this->element == 'societe')
		{
			$fieldname = 'multicurrency_tx';

			$sql = 'UPDATE '.MAIN_DB_PREFIX.$this->table_element;
			$sql .= ' SET '.$fieldname.' = '.$rate;
			$sql .= ' WHERE rowid='.$this->id;

			if ($this->db->query($sql))
			{
				$this->multicurrency_tx = $rate;

				// Update line price
				if (!empty($this->lines))
				{
					foreach ($this->lines as &$line)
					{
						if($mode == 1) {
							$line->subprice = 0;
						}

						switch ($this->element) {
							case 'propal':
								$this->updateline(
									$line->id, $line->subprice, $line->qty, $line->remise_percent, $line->tva_tx, $line->localtax1_tx, $line->localtax2_tx,
									($line->description?$line->description:$line->desc), 'HT', $line->info_bits, $line->special_code, $line->fk_parent_line,
									$line->skip_update_total, $line->fk_fournprice, $line->pa_ht, $line->label, $line->product_type, $line->date_start,
									$line->date_end, $line->array_options, $line->fk_unit, $line->multicurrency_subprice
								);
								break;
							case 'commande':
								$this->updateline(
									$line->id, ($line->description?$line->description:$line->desc), $line->subprice, $line->qty, $line->remise_percent,
									$line->tva_tx, $line->localtax1_tx, $line->localtax2_tx, 'HT', $line->info_bits, $line->date_start, $line->date_end,
									$line->product_type, $line->fk_parent_line, $line->skip_update_total, $line->fk_fournprice, $line->pa_ht, $line->label,
									$line->special_code, $line->array_options, $line->fk_unit, $line->multicurrency_subprice
								);
								break;
							case 'facture':
								$this->updateline(
									$line->id, ($line->description?$line->description:$line->desc), $line->subprice, $line->qty, $line->remise_percent,
									$line->date_start, $line->date_end, $line->tva_tx, $line->localtax1_tx, $line->localtax2_tx, 'HT', $line->info_bits,
									$line->product_type, $line->fk_parent_line, $line->skip_update_total, $line->fk_fournprice, $line->pa_ht, $line->label,
									$line->special_code, $line->array_options, $line->situation_percent, $line->fk_unit, $line->multicurrency_subprice
								);
								break;
							case 'supplier_proposal':
								$this->updateline(
									$line->id, $line->subprice, $line->qty, $line->remise_percent, $line->tva_tx, $line->localtax1_tx, $line->localtax2_tx,
									($line->description?$line->description:$line->desc), 'HT', $line->info_bits, $line->special_code, $line->fk_parent_line,
									$line->skip_update_total, $line->fk_fournprice, $line->pa_ht, $line->label, $line->product_type, $line->array_options,
									$line->ref_fourn, $line->multicurrency_subprice
								);
								break;
							case 'order_supplier':
								$this->updateline(
									$line->id, ($line->description?$line->description:$line->desc), $line->subprice, $line->qty, $line->remise_percent,
									$line->tva_tx, $line->localtax1_tx, $line->localtax2_tx, 'HT', $line->info_bits, $line->product_type, false,
									$line->date_start, $line->date_end, $line->array_options, $line->fk_unit, $line->multicurrency_subprice
								);
								break;
							case 'invoice_supplier':
								$this->updateline(
									$line->id, ($line->description?$line->description:$line->desc), $line->subprice, $line->tva_tx, $line->localtax1_tx,
									$line->localtax2_tx, $line->qty, 0, 'HT', $line->info_bits, $line->product_type, $line->remise_percent, false,
									$line->date_start, $line->date_end, $line->array_options, $line->fk_unit, $line->multicurrency_subprice
								);
								break;
							default:
								dol_syslog(get_class($this).'::setMulticurrencyRate no updateline defined', LOG_DEBUG);
								break;
						}
					}
				}

				return 1;
			}
			else
			{
				dol_syslog(get_class($this).'::setMulticurrencyRate Erreur '.$sql.' - '.$this->db->error());
				$this->error=$this->db->error();
				return -1;
			}
		}
		else
		{
			dol_syslog(get_class($this).'::setMulticurrencyRate, status of the object is incompatible');
			$this->error='Status of the object is incompatible '.$this->statut;
			return -2;
		}
	}

	/**
	 *  Change the payments terms
	 *
	 *  @param		int		$id		Id of new payment terms
	 *  @return		int				>0 if OK, <0 if KO
	 */
	function setPaymentTerms($id)
	{
		dol_syslog(get_class($this).'::setPaymentTerms('.$id.')');
		if ($this->statut >= 0 || $this->element == 'societe')
		{
			// TODO uniformize field name
			$fieldname = 'fk_cond_reglement';
			if ($this->element == 'societe') $fieldname = 'cond_reglement';
			if (get_class($this) == 'Fournisseur') $fieldname = 'cond_reglement_supplier';

			$sql = 'UPDATE '.MAIN_DB_PREFIX.$this->table_element;
			$sql .= ' SET '.$fieldname.' = '.$id;
			$sql .= ' WHERE rowid='.$this->id;

			if ($this->db->query($sql))
			{
				$this->cond_reglement_id = $id;
				// for supplier
				if (get_class($this) == 'Fournisseur') $this->cond_reglement_supplier_id = $id;
				$this->cond_reglement = $id;	// for compatibility
				return 1;
			}
			else
			{
				dol_syslog(get_class($this).'::setPaymentTerms Erreur '.$sql.' - '.$this->db->error());
				$this->error=$this->db->error();
				return -1;
			}
		}
		else
		{
			dol_syslog(get_class($this).'::setPaymentTerms, status of the object is incompatible');
			$this->error='Status of the object is incompatible '.$this->statut;
			return -2;
		}
	}

	/**
	 *	Define delivery address
	 *  @deprecated
	 *
	 *	@param      int		$id		Address id
	 *	@return     int				<0 si ko, >0 si ok
	 */
	function setDeliveryAddress($id)
	{
		$fieldname = 'fk_delivery_address';
		if ($this->element == 'delivery' || $this->element == 'shipping') $fieldname = 'fk_address';

		$sql = "UPDATE ".MAIN_DB_PREFIX.$this->table_element." SET ".$fieldname." = ".$id;
		$sql.= " WHERE rowid = ".$this->id." AND fk_statut = 0";

		if ($this->db->query($sql))
		{
			$this->fk_delivery_address = $id;
			return 1;
		}
		else
		{
			$this->error=$this->db->error();
			dol_syslog(get_class($this).'::setDeliveryAddress Erreur '.$sql.' - '.$this->error);
			return -1;
		}
	}


	/**
	 *  Change the shipping method
	 *
	 *  @param      int     $shipping_method_id     Id of shipping method
     *  @param      bool    $notrigger              false=launch triggers after, true=disable triggers
     *  @param      User	$userused               Object user
	 *
	 *  @return     int              1 if OK, 0 if KO
	 */
	function setShippingMethod($shipping_method_id, $notrigger=false, $userused=null)
	{
        global $user;

        if (empty($userused)) $userused=$user;

        $error = 0;

		if (! $this->table_element) {
			dol_syslog(get_class($this)."::setShippingMethod was called on objet with property table_element not defined",LOG_ERR);
			return -1;
		}

        $this->db->begin();

		if ($shipping_method_id<0) $shipping_method_id='NULL';
		dol_syslog(get_class($this).'::setShippingMethod('.$shipping_method_id.')');

		$sql = "UPDATE ".MAIN_DB_PREFIX.$this->table_element;
		$sql.= " SET fk_shipping_method = ".$shipping_method_id;
		$sql.= " WHERE rowid=".$this->id;
        $resql = $this->db->query($sql);
		if (! $resql) {
			dol_syslog(get_class($this).'::setShippingMethod Error ', LOG_DEBUG);
			$this->error = $this->db->lasterror();
			$error++;
        } else {
            if (!$notrigger)
            {
                // Call trigger
                $this->context=array('shippingmethodupdate'=>1);
                $result = $this->call_trigger(strtoupper(get_class($this)) . '_MODIFY', $userused);
                if ($result < 0) $error++;
                // End call trigger
            }
        }
        if ($error)
        {
            $this->db->rollback();
            return -1;
        } else {
            $this->shipping_method_id = ($shipping_method_id=='NULL')?null:$shipping_method_id;
            $this->db->commit();
            return 1;
        }
	}


	/**
	 *  Change the warehouse
	 *
	 *  @param      int     $warehouse_id     Id of warehouse
	 *  @return     int              1 if OK, 0 if KO
	 */
	function setWarehouse($warehouse_id)
	{
		if (! $this->table_element) {
			dol_syslog(get_class($this)."::setWarehouse was called on objet with property table_element not defined",LOG_ERR);
			return -1;
		}
		if ($warehouse_id<0) $warehouse_id='NULL';
		dol_syslog(get_class($this).'::setWarehouse('.$warehouse_id.')');

		$sql = "UPDATE ".MAIN_DB_PREFIX.$this->table_element;
		$sql.= " SET fk_warehouse = ".$warehouse_id;
		$sql.= " WHERE rowid=".$this->id;

		if ($this->db->query($sql)) {
			$this->warehouse_id = ($warehouse_id=='NULL')?null:$warehouse_id;
			return 1;
		} else {
			dol_syslog(get_class($this).'::setWarehouse Error ', LOG_DEBUG);
			$this->error=$this->db->error();
			return 0;
		}
	}


	/**
	 *		Set last model used by doc generator
	 *
	 *		@param		User	$user		User object that make change
	 *		@param		string	$modelpdf	Modele name
	 *		@return		int					<0 if KO, >0 if OK
	 */
	function setDocModel($user, $modelpdf)
	{
		if (! $this->table_element)
		{
			dol_syslog(get_class($this)."::setDocModel was called on objet with property table_element not defined",LOG_ERR);
			return -1;
		}

		$newmodelpdf=dol_trunc($modelpdf,255);

		$sql = "UPDATE ".MAIN_DB_PREFIX.$this->table_element;
		$sql.= " SET model_pdf = '".$this->db->escape($newmodelpdf)."'";
		$sql.= " WHERE rowid = ".$this->id;
		// if ($this->element == 'facture') $sql.= " AND fk_statut < 2";
		// if ($this->element == 'propal')  $sql.= " AND fk_statut = 0";

		dol_syslog(get_class($this)."::setDocModel", LOG_DEBUG);
		$resql=$this->db->query($sql);
		if ($resql)
		{
			$this->modelpdf=$modelpdf;
			return 1;
		}
		else
		{
			dol_print_error($this->db);
			return 0;
		}
	}


	/**
	 *  Change the bank account
	 *
	 *  @param		int		$fk_account		Id of bank account
	 *  @param      bool    $notrigger      false=launch triggers after, true=disable triggers
	 *  @param      User	$userused		Object user
	 *  @return		int				1 if OK, 0 if KO
	 */
	function setBankAccount($fk_account, $notrigger=false, $userused=null)
	{
        global $user;

        if (empty($userused)) $userused=$user;

        $error = 0;

		if (! $this->table_element) {
			dol_syslog(get_class($this)."::setBankAccount was called on objet with property table_element not defined",LOG_ERR);
			return -1;
		}
        $this->db->begin();

		if ($fk_account<0) $fk_account='NULL';
		dol_syslog(get_class($this).'::setBankAccount('.$fk_account.')');

		$sql = "UPDATE ".MAIN_DB_PREFIX.$this->table_element;
		$sql.= " SET fk_account = ".$fk_account;
		$sql.= " WHERE rowid=".$this->id;

        $resql = $this->db->query($sql);
        if (! $resql)
        {
            dol_syslog(get_class($this).'::setBankAccount Error '.$sql.' - '.$this->db->error());
            $this->error = $this->db->lasterror();
            $error++;
        }
        else
        {
            if (!$notrigger)
            {
                // Call trigger
                $this->context=array('bankaccountupdate'=>1);
                $result = $this->call_trigger(strtoupper(get_class($this)) . '_MODIFY', $userused);
                if ($result < 0) $error++;
                // End call trigger
            }
        }
        if ($error)
        {
            $this->db->rollback();
            return -1;
        }
        else
        {
            $this->fk_account = ($fk_account=='NULL')?null:$fk_account;
            $this->db->commit();
            return 1;
        }
    }


	// TODO: Move line related operations to CommonObjectLine?

    // phpcs:disable PEAR.NamingConventions.ValidFunctionName.NotCamelCaps
	/**
	 *  Save a new position (field rang) for details lines.
	 *  You can choose to set position for lines with already a position or lines without any position defined.
	 *
	 * 	@param		boolean		$renum			   True to renum all already ordered lines, false to renum only not already ordered lines.
	 * 	@param		string		$rowidorder		   ASC or DESC
	 * 	@param		boolean		$fk_parent_line    Table with fk_parent_line field or not
	 * 	@return		int                            <0 if KO, >0 if OK
	 */
	function line_order($renum=false, $rowidorder='ASC', $fk_parent_line=true)
	{
        // phpcs:enable
		if (! $this->table_element_line)
		{
			dol_syslog(get_class($this)."::line_order was called on objet with property table_element_line not defined",LOG_ERR);
			return -1;
		}
		if (! $this->fk_element)
		{
			dol_syslog(get_class($this)."::line_order was called on objet with property fk_element not defined",LOG_ERR);
			return -1;
		}

		// Count number of lines to reorder (according to choice $renum)
		$nl=0;
		$sql = 'SELECT count(rowid) FROM '.MAIN_DB_PREFIX.$this->table_element_line;
		$sql.= ' WHERE '.$this->fk_element.'='.$this->id;
		if (! $renum) $sql.= ' AND rang = 0';
		if ($renum) $sql.= ' AND rang <> 0';

		dol_syslog(get_class($this)."::line_order", LOG_DEBUG);
		$resql = $this->db->query($sql);
		if ($resql)
		{
			$row = $this->db->fetch_row($resql);
			$nl = $row[0];
		}
		else dol_print_error($this->db);
		if ($nl > 0)
		{
			// The goal of this part is to reorder all lines, with all children lines sharing the same
			// counter that parents.
			$rows=array();

			// We first search all lines that are parent lines (for multilevel details lines)
			$sql = 'SELECT rowid FROM '.MAIN_DB_PREFIX.$this->table_element_line;
			$sql.= ' WHERE '.$this->fk_element.' = '.$this->id;
			if ($fk_parent_line) $sql.= ' AND fk_parent_line IS NULL';
			$sql.= ' ORDER BY rang ASC, rowid '.$rowidorder;

			dol_syslog(get_class($this)."::line_order search all parent lines", LOG_DEBUG);
			$resql = $this->db->query($sql);
			if ($resql)
			{
				$i=0;
				$num = $this->db->num_rows($resql);
				while ($i < $num)
				{
					$row = $this->db->fetch_row($resql);
					$rows[] = $row[0];	// Add parent line into array rows
					$childrens = $this->getChildrenOfLine($row[0]);
					if (! empty($childrens))
					{
						foreach($childrens as $child)
						{
							array_push($rows, $child);
						}
					}
					$i++;
				}

				// Now we set a new number for each lines (parent and children with children included into parent tree)
				if (! empty($rows))
				{
					foreach($rows as $key => $row)
					{
						$this->updateRangOfLine($row, ($key+1));
					}
				}
			}
			else
			{
				dol_print_error($this->db);
			}
		}
		return 1;
	}

	/**
	 * 	Get children of line
	 *
	 * 	@param	int		$id		Id of parent line
	 * 	@return	array			Array with list of children lines id
	 */
	function getChildrenOfLine($id)
	{
		$rows=array();

		$sql = 'SELECT rowid FROM '.MAIN_DB_PREFIX.$this->table_element_line;
		$sql.= ' WHERE '.$this->fk_element.' = '.$this->id;
		$sql.= ' AND fk_parent_line = '.$id;
		$sql.= ' ORDER BY rang ASC';

		dol_syslog(get_class($this)."::getChildrenOfLine search children lines for line ".$id."", LOG_DEBUG);
		$resql = $this->db->query($sql);
		if ($resql)
		{
			$i=0;
			$num = $this->db->num_rows($resql);
			while ($i < $num)
			{
				$row = $this->db->fetch_row($resql);
				$rows[$i] = $row[0];
				$i++;
			}
		}

		return $rows;
	}

    // phpcs:disable PEAR.NamingConventions.ValidFunctionName.NotCamelCaps
	/**
	 * 	Update a line to have a lower rank
	 *
	 * 	@param 	int			$rowid				Id of line
	 * 	@param	boolean		$fk_parent_line		Table with fk_parent_line field or not
	 * 	@return	void
	 */
	function line_up($rowid, $fk_parent_line=true)
	{
        // phpcs:enable
		$this->line_order(false, 'ASC', $fk_parent_line);

		// Get rang of line
		$rang = $this->getRangOfLine($rowid);

		// Update position of line
		$this->updateLineUp($rowid, $rang);
	}

    // phpcs:disable PEAR.NamingConventions.ValidFunctionName.NotCamelCaps
	/**
	 * 	Update a line to have a higher rank
	 *
	 * 	@param	int			$rowid				Id of line
	 * 	@param	boolean		$fk_parent_line		Table with fk_parent_line field or not
	 * 	@return	void
	 */
	function line_down($rowid, $fk_parent_line=true)
	{
        // phpcs:enable
		$this->line_order(false, 'ASC', $fk_parent_line);

		// Get rang of line
		$rang = $this->getRangOfLine($rowid);

		// Get max value for rang
		$max = $this->line_max();

		// Update position of line
		$this->updateLineDown($rowid, $rang, $max);
	}

	/**
	 * 	Update position of line (rang)
	 *
	 * 	@param	int		$rowid		Id of line
	 * 	@param	int		$rang		Position
	 * 	@return	void
	 */
	function updateRangOfLine($rowid,$rang)
	{
		$fieldposition = 'rang';
		if (in_array($this->table_element_line, array('ecm_files', 'emailcollector_emailcollectoraction'))) $fieldposition = 'position';

		$sql = 'UPDATE '.MAIN_DB_PREFIX.$this->table_element_line.' SET '.$fieldposition.' = '.$rang;
		$sql.= ' WHERE rowid = '.$rowid;

		dol_syslog(get_class($this)."::updateRangOfLine", LOG_DEBUG);
		if (! $this->db->query($sql))
		{
			dol_print_error($this->db);
		}
	}

    // phpcs:disable PEAR.NamingConventions.ValidFunctionName.NotCamelCaps
	/**
	 * 	Update position of line with ajax (rang)
	 *
	 * 	@param	array	$rows	Array of rows
	 * 	@return	void
	 */
	function line_ajaxorder($rows)
	{
        // phpcs:enable
		$num = count($rows);
		for ($i = 0 ; $i < $num ; $i++)
		{
			$this->updateRangOfLine($rows[$i], ($i+1));
		}
	}

	/**
	 * 	Update position of line up (rang)
	 *
	 * 	@param	int		$rowid		Id of line
	 * 	@param	int		$rang		Position
	 * 	@return	void
	 */
	function updateLineUp($rowid,$rang)
	{
		if ($rang > 1)
		{
			$fieldposition = 'rang';
			if (in_array($this->table_element_line, array('ecm_files', 'emailcollector_emailcollectoraction'))) $fieldposition = 'position';

			$sql = 'UPDATE '.MAIN_DB_PREFIX.$this->table_element_line.' SET '.$fieldposition.' = '.$rang ;
			$sql.= ' WHERE '.$this->fk_element.' = '.$this->id;
			$sql.= ' AND rang = '.($rang - 1);
			if ($this->db->query($sql) )
			{
				$sql = 'UPDATE '.MAIN_DB_PREFIX.$this->table_element_line.' SET '.$fieldposition.' = '.($rang - 1);
				$sql.= ' WHERE rowid = '.$rowid;
				if (! $this->db->query($sql) )
				{
					dol_print_error($this->db);
				}
			}
			else
			{
				dol_print_error($this->db);
			}
		}
	}

	/**
	 * 	Update position of line down (rang)
	 *
	 * 	@param	int		$rowid		Id of line
	 * 	@param	int		$rang		Position
	 * 	@param	int		$max		Max
	 * 	@return	void
	 */
	function updateLineDown($rowid,$rang,$max)
	{
		if ($rang < $max)
		{
			$fieldposition = 'rang';
			if (in_array($this->table_element_line, array('ecm_files', 'emailcollector_emailcollectoraction'))) $fieldposition = 'position';

			$sql = 'UPDATE '.MAIN_DB_PREFIX.$this->table_element_line.' SET '.$fieldposition.' = '.$rang;
			$sql.= ' WHERE '.$this->fk_element.' = '.$this->id;
			$sql.= ' AND rang = '.($rang+1);
			if ($this->db->query($sql) )
			{
				$sql = 'UPDATE '.MAIN_DB_PREFIX.$this->table_element_line.' SET '.$fieldposition.' = '.($rang+1);
				$sql.= ' WHERE rowid = '.$rowid;
				if (! $this->db->query($sql) )
				{
					dol_print_error($this->db);
				}
			}
			else
			{
				dol_print_error($this->db);
			}
		}
	}

	/**
	 * 	Get position of line (rang)
	 *
	 * 	@param		int		$rowid		Id of line
	 *  @return		int     			Value of rang in table of lines
	 */
	function getRangOfLine($rowid)
	{
		$sql = 'SELECT rang FROM '.MAIN_DB_PREFIX.$this->table_element_line;
		$sql.= ' WHERE rowid ='.$rowid;

		dol_syslog(get_class($this)."::getRangOfLine", LOG_DEBUG);
		$resql = $this->db->query($sql);
		if ($resql)
		{
			$row = $this->db->fetch_row($resql);
			return $row[0];
		}
	}

	/**
	 * 	Get rowid of the line relative to its position
	 *
	 * 	@param		int		$rang		Rang value
	 *  @return     int     			Rowid of the line
	 */
	function getIdOfLine($rang)
	{
		$sql = 'SELECT rowid FROM '.MAIN_DB_PREFIX.$this->table_element_line;
		$sql.= ' WHERE '.$this->fk_element.' = '.$this->id;
		$sql.= ' AND rang = '.$rang;
		$resql = $this->db->query($sql);
		if ($resql)
		{
			$row = $this->db->fetch_row($resql);
			return $row[0];
		}
	}

    // phpcs:disable PEAR.NamingConventions.ValidFunctionName.NotCamelCaps
	/**
	 * 	Get max value used for position of line (rang)
	 *
	 * 	@param		int		$fk_parent_line		Parent line id
	 *  @return     int  			   			Max value of rang in table of lines
	 */
	function line_max($fk_parent_line=0)
	{
        // phpcs:enable
		// Search the last rang with fk_parent_line
		if ($fk_parent_line)
		{
			$sql = 'SELECT max(rang) FROM '.MAIN_DB_PREFIX.$this->table_element_line;
			$sql.= ' WHERE '.$this->fk_element.' = '.$this->id;
			$sql.= ' AND fk_parent_line = '.$fk_parent_line;

			dol_syslog(get_class($this)."::line_max", LOG_DEBUG);
			$resql = $this->db->query($sql);
			if ($resql)
			{
				$row = $this->db->fetch_row($resql);
				if (! empty($row[0]))
				{
					return $row[0];
				}
				else
				{
					return $this->getRangOfLine($fk_parent_line);
				}
			}
		}
		// If not, search the last rang of element
		else
		{
			$sql = 'SELECT max(rang) FROM '.MAIN_DB_PREFIX.$this->table_element_line;
			$sql.= ' WHERE '.$this->fk_element.' = '.$this->id;

			dol_syslog(get_class($this)."::line_max", LOG_DEBUG);
			$resql = $this->db->query($sql);
			if ($resql)
			{
				$row = $this->db->fetch_row($resql);
				return $row[0];
			}
		}
	}

    // phpcs:disable PEAR.NamingConventions.ValidFunctionName.NotCamelCaps
	/**
	 *  Update external ref of element
	 *
	 *  @param      string		$ref_ext	Update field ref_ext
	 *  @return     int      		   		<0 if KO, >0 if OK
	 */
	function update_ref_ext($ref_ext)
	{
        // phpcs:enable
		if (! $this->table_element)
		{
			dol_syslog(get_class($this)."::update_ref_ext was called on objet with property table_element not defined", LOG_ERR);
			return -1;
		}

		$sql = 'UPDATE '.MAIN_DB_PREFIX.$this->table_element;
		$sql.= " SET ref_ext = '".$this->db->escape($ref_ext)."'";
		$sql.= " WHERE ".(isset($this->table_rowid)?$this->table_rowid:'rowid')." = ". $this->id;

		dol_syslog(get_class($this)."::update_ref_ext", LOG_DEBUG);
		if ($this->db->query($sql))
		{
			$this->ref_ext = $ref_ext;
			return 1;
		}
		else
		{
			$this->error=$this->db->error();
			return -1;
		}
	}

    // phpcs:disable PEAR.NamingConventions.ValidFunctionName.NotCamelCaps
	/**
	 *  Update note of element
	 *
	 *  @param      string		$note		New value for note
	 *  @param		string		$suffix		'', '_public' or '_private'
	 *  @return     int      		   		<0 if KO, >0 if OK
	 */
	function update_note($note, $suffix='')
	{
        // phpcs:enable
		global $user;

		if (! $this->table_element)
		{
			$this->error='update_note was called on objet with property table_element not defined';
			dol_syslog(get_class($this)."::update_note was called on objet with property table_element not defined", LOG_ERR);
			return -1;
		}
		if (! in_array($suffix,array('','_public','_private')))
		{
			$this->error='update_note Parameter suffix must be empty, \'_private\' or \'_public\'';
			dol_syslog(get_class($this)."::update_note Parameter suffix must be empty, '_private' or '_public'", LOG_ERR);
			return -2;
		}
		// Special cas
		//var_dump($this->table_element);exit;
		if ($this->table_element == 'product') $suffix='';

		$sql = 'UPDATE '.MAIN_DB_PREFIX.$this->table_element;
		$sql.= " SET note".$suffix." = ".(!empty($note)?("'".$this->db->escape($note)."'"):"NULL");
		$sql.= " ,".(in_array($this->table_element, array('actioncomm', 'adherent', 'advtargetemailing', 'cronjob', 'establishment'))?"fk_user_mod":"fk_user_modif")." = ".$user->id;
		$sql.= " WHERE rowid =". $this->id;

		dol_syslog(get_class($this)."::update_note", LOG_DEBUG);
		if ($this->db->query($sql))
		{
			if ($suffix == '_public') $this->note_public = $note;
			else if ($suffix == '_private') $this->note_private = $note;
			else
			{
				$this->note = $note;      // deprecated
				$this->note_private = $note;
			}
			return 1;
		}
		else
		{
			$this->error=$this->db->lasterror();
			return -1;
		}
	}

    // phpcs:disable PEAR.NamingConventions.ValidFunctionName.NotCamelCaps
	/**
	 * 	Update public note (kept for backward compatibility)
	 *
	 * @param      string		$note		New value for note
	 * @return     int      		   		<0 if KO, >0 if OK
	 * @deprecated
	 * @see update_note()
	 */
	function update_note_public($note)
	{
        // phpcs:enable
		return $this->update_note($note,'_public');
	}

    // phpcs:disable PEAR.NamingConventions.ValidFunctionName.NotCamelCaps
	/**
	 *	Update total_ht, total_ttc, total_vat, total_localtax1, total_localtax2 for an object (sum of lines).
	 *  Must be called at end of methods addline or updateline.
	 *
	 *	@param	int		$exclspec          	>0 = Exclude special product (product_type=9)
	 *  @param  string	$roundingadjust    	'none'=Do nothing, 'auto'=Use default method (MAIN_ROUNDOFTOTAL_NOT_TOTALOFROUND if defined, or '0'), '0'=Force mode total of rounding, '1'=Force mode rounding of total
	 *  @param	int		$nodatabaseupdate	1=Do not update database. Update only properties of object.
	 *  @param	Societe	$seller				If roundingadjust is '0' or '1' or maybe 'auto', it means we recalculate total for lines before calculating total for object and for this, we need seller object.
	 *	@return	int    			           	<0 if KO, >0 if OK
	 */
	function update_price($exclspec=0,$roundingadjust='none',$nodatabaseupdate=0,$seller=null)
	{
        // phpcs:enable
		global $conf, $hookmanager, $action;

		// Some external module want no update price after a trigger because they have another method to calculate the total (ex: with an extrafield)
		$MODULE = "";
		if ($this->element == 'propal')
			$MODULE = "MODULE_DISALLOW_UPDATE_PRICE_PROPOSAL";
		elseif ($this->element == 'order')
			$MODULE = "MODULE_DISALLOW_UPDATE_PRICE_ORDER";
		elseif ($this->element == 'facture')
			$MODULE = "MODULE_DISALLOW_UPDATE_PRICE_INVOICE";
		elseif ($this->element == 'facture_fourn')
			$MODULE = "MODULE_DISALLOW_UPDATE_PRICE_SUPPLIER_INVOICE";
		elseif ($this->element == 'order_supplier')
			$MODULE = "MODULE_DISALLOW_UPDATE_PRICE_SUPPLIER_ORDER";
		elseif ($this->element == 'supplier_proposal')
			$MODULE = "MODULE_DISALLOW_UPDATE_PRICE_SUPPLIER_PROPOSAL";

		if (! empty($MODULE)) {
			if (! empty($conf->global->$MODULE)) {
				$modsactivated = explode(',', $conf->global->$MODULE);
				foreach ($modsactivated as $mod) {
					if ($conf->$mod->enabled)
						return 1; // update was disabled by specific setup
				}
			}
		}

		include_once DOL_DOCUMENT_ROOT.'/core/lib/price.lib.php';

		if ($roundingadjust == '-1') $roundingadjust='auto';	// For backward compatibility

		$forcedroundingmode=$roundingadjust;
		if ($forcedroundingmode == 'auto' && isset($conf->global->MAIN_ROUNDOFTOTAL_NOT_TOTALOFROUND)) $forcedroundingmode=$conf->global->MAIN_ROUNDOFTOTAL_NOT_TOTALOFROUND;
		elseif ($forcedroundingmode == 'auto') $forcedroundingmode='0';

		$error=0;

		$multicurrency_tx = !empty($this->multicurrency_tx) ? $this->multicurrency_tx : 1;

		// Define constants to find lines to sum
		$fieldtva='total_tva';
		$fieldlocaltax1='total_localtax1';
		$fieldlocaltax2='total_localtax2';
		$fieldup='subprice';
		if ($this->element == 'facture_fourn' || $this->element == 'invoice_supplier')
		{
			$fieldtva='tva';
			$fieldup='pu_ht';
		}
		if ($this->element == 'expensereport')
		{
			$fieldup='value_unit';
		}

		$sql = 'SELECT rowid, qty, '.$fieldup.' as up, remise_percent, total_ht, '.$fieldtva.' as total_tva, total_ttc, '.$fieldlocaltax1.' as total_localtax1, '.$fieldlocaltax2.' as total_localtax2,';
		$sql.= ' tva_tx as vatrate, localtax1_tx, localtax2_tx, localtax1_type, localtax2_type, info_bits, product_type';
			if ($this->table_element_line == 'facturedet') $sql.= ', situation_percent';
			$sql.= ', multicurrency_total_ht, multicurrency_total_tva, multicurrency_total_ttc';
		$sql.= ' FROM '.MAIN_DB_PREFIX.$this->table_element_line;
		$sql.= ' WHERE '.$this->fk_element.' = '.$this->id;
		if ($exclspec)
		{
			$product_field='product_type';
			if ($this->table_element_line == 'contratdet') $product_field='';    // contratdet table has no product_type field
			if ($product_field) $sql.= ' AND '.$product_field.' <> 9';
		}
		$sql.= ' ORDER by rowid';	// We want to be sure to always use same order of line to not change lines differently when option MAIN_ROUNDOFTOTAL_NOT_TOTALOFROUND is used

		dol_syslog(get_class($this)."::update_price", LOG_DEBUG);
		$resql = $this->db->query($sql);
		if ($resql)
		{
			$this->total_ht  = 0;
			$this->total_tva = 0;
			$this->total_localtax1 = 0;
			$this->total_localtax2 = 0;
			$this->total_ttc = 0;
			$total_ht_by_vats  = array();
			$total_tva_by_vats = array();
			$total_ttc_by_vats = array();
			$this->multicurrency_total_ht	= 0;
			$this->multicurrency_total_tva	= 0;
			$this->multicurrency_total_ttc	= 0;

			$num = $this->db->num_rows($resql);
			$i = 0;
			while ($i < $num)
			{
				$obj = $this->db->fetch_object($resql);

				// Note: There is no check on detail line and no check on total, if $forcedroundingmode = 'none'
				$parameters=array('fk_element' => $obj->rowid);
				$reshook = $hookmanager->executeHooks('changeRoundingMode', $parameters, $this, $action); // Note that $action and $object may have been modified by some hooks

				if (empty($reshook) && $forcedroundingmode == '0')	// Check if data on line are consistent. This may solve lines that were not consistent because set with $forcedroundingmode='auto'
				{
					$localtax_array=array($obj->localtax1_type,$obj->localtax1_tx,$obj->localtax2_type,$obj->localtax2_tx);
					$tmpcal=calcul_price_total($obj->qty, $obj->up, $obj->remise_percent, $obj->vatrate, $obj->localtax1_tx, $obj->localtax2_tx, 0, 'HT', $obj->info_bits, $obj->product_type, $seller, $localtax_array, (isset($obj->situation_percent) ? $obj->situation_percent : 100), $multicurrency_tx);
					$diff=price2num($tmpcal[1] - $obj->total_tva, 'MT', 1);
					if ($diff)
					{
						$sqlfix="UPDATE ".MAIN_DB_PREFIX.$this->table_element_line." SET ".$fieldtva." = ".$tmpcal[1].", total_ttc = ".$tmpcal[2]." WHERE rowid = ".$obj->rowid;
						dol_syslog('We found unconsistent data into detailed line (difference of '.$diff.') for line rowid = '.$obj->rowid." (total vat of line calculated=".$tmpcal[1].", database=".$obj->total_tva."). We fix the total_vat and total_ttc of line by running sqlfix = ".$sqlfix);
								$resqlfix=$this->db->query($sqlfix);
								if (! $resqlfix) dol_print_error($this->db,'Failed to update line');
								$obj->total_tva = $tmpcal[1];
								$obj->total_ttc = $tmpcal[2];
						//
					}
				}

				$this->total_ht        += $obj->total_ht;		// The field visible at end of line detail
				$this->total_tva       += $obj->total_tva;
				$this->total_localtax1 += $obj->total_localtax1;
				$this->total_localtax2 += $obj->total_localtax2;
				$this->total_ttc       += $obj->total_ttc;
				$this->multicurrency_total_ht        += $obj->multicurrency_total_ht;		// The field visible at end of line detail
				$this->multicurrency_total_tva       += $obj->multicurrency_total_tva;
				$this->multicurrency_total_ttc       += $obj->multicurrency_total_ttc;

				if (! isset($total_ht_by_vats[$obj->vatrate]))  $total_ht_by_vats[$obj->vatrate]=0;
				if (! isset($total_tva_by_vats[$obj->vatrate])) $total_tva_by_vats[$obj->vatrate]=0;
				if (! isset($total_ttc_by_vats[$obj->vatrate])) $total_ttc_by_vats[$obj->vatrate]=0;
				$total_ht_by_vats[$obj->vatrate]  += $obj->total_ht;
				$total_tva_by_vats[$obj->vatrate] += $obj->total_tva;
				$total_ttc_by_vats[$obj->vatrate] += $obj->total_ttc;

				if ($forcedroundingmode == '1')	// Check if we need adjustement onto line for vat. TODO This works on the company currency but not on multicurrency
				{
					$tmpvat=price2num($total_ht_by_vats[$obj->vatrate] * $obj->vatrate / 100, 'MT', 1);
					$diff=price2num($total_tva_by_vats[$obj->vatrate]-$tmpvat, 'MT', 1);
					//print 'Line '.$i.' rowid='.$obj->rowid.' vat_rate='.$obj->vatrate.' total_ht='.$obj->total_ht.' total_tva='.$obj->total_tva.' total_ttc='.$obj->total_ttc.' total_ht_by_vats='.$total_ht_by_vats[$obj->vatrate].' total_tva_by_vats='.$total_tva_by_vats[$obj->vatrate].' (new calculation = '.$tmpvat.') total_ttc_by_vats='.$total_ttc_by_vats[$obj->vatrate].($diff?" => DIFF":"")."<br>\n";
					if ($diff)
					{
						if (abs($diff) > 0.1) { dol_syslog('A rounding difference was detected into TOTAL but is too high to be corrected', LOG_WARNING); exit; }
						$sqlfix="UPDATE ".MAIN_DB_PREFIX.$this->table_element_line." SET ".$fieldtva." = ".($obj->total_tva - $diff).", total_ttc = ".($obj->total_ttc - $diff)." WHERE rowid = ".$obj->rowid;
						dol_syslog('We found a difference of '.$diff.' for line rowid = '.$obj->rowid.". We fix the total_vat and total_ttc of line by running sqlfix = ".$sqlfix);
								$resqlfix=$this->db->query($sqlfix);
								if (! $resqlfix) dol_print_error($this->db,'Failed to update line');
								$this->total_tva -= $diff;
								$this->total_ttc -= $diff;
								$total_tva_by_vats[$obj->vatrate] -= $diff;
								$total_ttc_by_vats[$obj->vatrate] -= $diff;
					}
				}

				$i++;
			}

			// Add revenue stamp to total
			$this->total_ttc       			+= isset($this->revenuestamp)?$this->revenuestamp:0;
			$this->multicurrency_total_ttc  += isset($this->revenuestamp)?($this->revenuestamp * $multicurrency_tx):0;

			// Situations totals
			if ($this->situation_cycle_ref && $this->situation_counter > 1 && method_exists($this, 'get_prev_sits') && $this->type != $this::TYPE_CREDIT_NOTE )
			{
				$prev_sits = $this->get_prev_sits();

				foreach ($prev_sits as $sit) {				// $sit is an object Facture loaded with a fetch.
					$this->total_ht -= $sit->total_ht;
					$this->total_tva -= $sit->total_tva;
					$this->total_localtax1 -= $sit->total_localtax1;
					$this->total_localtax2 -= $sit->total_localtax2;
					$this->total_ttc -= $sit->total_ttc;
					$this->multicurrency_total_ht -= $sit->multicurrency_total_ht;
					$this->multicurrency_total_tva -= $sit->multicurrency_total_tva;
					$this->multicurrency_total_ttc -= $sit->multicurrency_total_ttc;
				}
			}

			$this->db->free($resql);

			// Now update global field total_ht, total_ttc and tva
			$fieldht='total_ht';
			$fieldtva='tva';
			$fieldlocaltax1='localtax1';
			$fieldlocaltax2='localtax2';
			$fieldttc='total_ttc';
			// Specific code for backward compatibility with old field names
			if ($this->element == 'facture' || $this->element == 'facturerec')             $fieldht='total';
			if ($this->element == 'facture_fourn' || $this->element == 'invoice_supplier') $fieldtva='total_tva';
			if ($this->element == 'propal')                                                $fieldttc='total';
			if ($this->element == 'expensereport')                                         $fieldtva='total_tva';
			if ($this->element == 'supplier_proposal')                                     $fieldttc='total';

			if (empty($nodatabaseupdate))
			{
				$sql = 'UPDATE '.MAIN_DB_PREFIX.$this->table_element.' SET';
				$sql .= " ".$fieldht."='".price2num($this->total_ht)."',";
				$sql .= " ".$fieldtva."='".price2num($this->total_tva)."',";
				$sql .= " ".$fieldlocaltax1."='".price2num($this->total_localtax1)."',";
				$sql .= " ".$fieldlocaltax2."='".price2num($this->total_localtax2)."',";
				$sql .= " ".$fieldttc."='".price2num($this->total_ttc)."'";
						$sql .= ", multicurrency_total_ht='".price2num($this->multicurrency_total_ht, 'MT', 1)."'";
						$sql .= ", multicurrency_total_tva='".price2num($this->multicurrency_total_tva, 'MT', 1)."'";
						$sql .= ", multicurrency_total_ttc='".price2num($this->multicurrency_total_ttc, 'MT', 1)."'";
				$sql .= ' WHERE rowid = '.$this->id;


				dol_syslog(get_class($this)."::update_price", LOG_DEBUG);
				$resql=$this->db->query($sql);
				if (! $resql)
				{
					$error++;
					$this->error=$this->db->lasterror();
					$this->errors[]=$this->db->lasterror();
				}
			}

			if (! $error)
			{
				return 1;
			}
			else
			{
				return -1;
			}
		}
		else
		{
			dol_print_error($this->db,'Bad request in update_price');
			return -1;
		}
	}

    // phpcs:disable PEAR.NamingConventions.ValidFunctionName.NotCamelCaps
	/**
	 *	Add objects linked in llx_element_element.
	 *
	 *	@param		string	$origin		Linked element type
	 *	@param		int		$origin_id	Linked element id
	 *	@return		int					<=0 if KO, >0 if OK
	 *	@see		fetchObjectLinked, updateObjectLinked, deleteObjectLinked
	 */
	function add_object_linked($origin=null, $origin_id=null)
	{
        // phpcs:enable
		$origin = (! empty($origin) ? $origin : $this->origin);
		$origin_id = (! empty($origin_id) ? $origin_id : $this->origin_id);

		// Special case
		if ($origin == 'order') $origin='commande';
		if ($origin == 'invoice') $origin='facture';
		if ($origin == 'invoice_template') $origin='facturerec';

		$this->db->begin();

		$sql = "INSERT INTO ".MAIN_DB_PREFIX."element_element (";
		$sql.= "fk_source";
		$sql.= ", sourcetype";
		$sql.= ", fk_target";
		$sql.= ", targettype";
		$sql.= ") VALUES (";
		$sql.= $origin_id;
		$sql.= ", '".$this->db->escape($origin)."'";
		$sql.= ", ".$this->id;
		$sql.= ", '".$this->db->escape($this->element)."'";
		$sql.= ")";

		dol_syslog(get_class($this)."::add_object_linked", LOG_DEBUG);
		if ($this->db->query($sql))
	  	{
	  		$this->db->commit();
	  		return 1;
	  	}
	  	else
	  	{
	  		$this->error=$this->db->lasterror();
	  		$this->db->rollback();
	  		return 0;
	  	}
	}

	/**
	 *	Fetch array of objects linked to current object (object of enabled modules only). Links are loaded into
	 *		this->linkedObjectsIds array and
	 *		this->linkedObjects array if $loadalsoobjects = 1
	 *  Possible usage for parameters:
	 *  - all parameters empty -> we look all link to current object (current object can be source or target)
	 *  - source id+type -> will get target list linked to source
	 *  - target id+type -> will get source list linked to target
	 *  - source id+type + target type -> will get target list of the type
	 *  - target id+type + target source -> will get source list of the type
	 *
	 *	@param	int		$sourceid			Object source id (if not defined, id of object)
	 *	@param  string	$sourcetype			Object source type (if not defined, element name of object)
	 *	@param  int		$targetid			Object target id (if not defined, id of object)
	 *	@param  string	$targettype			Object target type (if not defined, elemennt name of object)
	 *	@param  string	$clause				'OR' or 'AND' clause used when both source id and target id are provided
	 *  @param  int		$alsosametype		0=Return only links to object that differs from source type. 1=Include also link to objects of same type.
	 *  @param  string	$orderby			SQL 'ORDER BY' clause
	 *  @param	int		$loadalsoobjects	Load also array this->linkedObjects (Use 0 to increase performances)
	 *	@return int							<0 if KO, >0 if OK
	 *  @see	add_object_linked, updateObjectLinked, deleteObjectLinked
	 */
	function fetchObjectLinked($sourceid=null,$sourcetype='',$targetid=null,$targettype='',$clause='OR',$alsosametype=1,$orderby='sourcetype',$loadalsoobjects=1)
	{
		global $conf;

		$this->linkedObjectsIds=array();
		$this->linkedObjects=array();

		$justsource=false;
		$justtarget=false;
		$withtargettype=false;
		$withsourcetype=false;

		if (! empty($sourceid) && ! empty($sourcetype) && empty($targetid))
		{
			$justsource=true;  // the source (id and type) is a search criteria
			if (! empty($targettype)) $withtargettype=true;
		}
		if (! empty($targetid) && ! empty($targettype) && empty($sourceid))
		{
			$justtarget=true;  // the target (id and type) is a search criteria
			if (! empty($sourcetype)) $withsourcetype=true;
		}

		$sourceid = (! empty($sourceid) ? $sourceid : $this->id);
		$targetid = (! empty($targetid) ? $targetid : $this->id);
		$sourcetype = (! empty($sourcetype) ? $sourcetype : $this->element);
		$targettype = (! empty($targettype) ? $targettype : $this->element);

		/*if (empty($sourceid) && empty($targetid))
		 {
		 dol_syslog('Bad usage of function. No source nor target id defined (nor as parameter nor as object id)', LOG_ERR);
		 return -1;
		 }*/

		// Links between objects are stored in table element_element
		$sql = 'SELECT rowid, fk_source, sourcetype, fk_target, targettype';
		$sql.= ' FROM '.MAIN_DB_PREFIX.'element_element';
		$sql.= " WHERE ";
		if ($justsource || $justtarget)
		{
			if ($justsource)
			{
				$sql.= "fk_source = ".$sourceid." AND sourcetype = '".$sourcetype."'";
				if ($withtargettype) $sql.= " AND targettype = '".$targettype."'";
			}
			else if ($justtarget)
			{
				$sql.= "fk_target = ".$targetid." AND targettype = '".$targettype."'";
				if ($withsourcetype) $sql.= " AND sourcetype = '".$sourcetype."'";
			}
		}
		else
		{
			$sql.= "(fk_source = ".$sourceid." AND sourcetype = '".$sourcetype."')";
			$sql.= " ".$clause." (fk_target = ".$targetid." AND targettype = '".$targettype."')";
		}
		$sql .= ' ORDER BY '.$orderby;

		dol_syslog(get_class($this)."::fetchObjectLink", LOG_DEBUG);
		$resql = $this->db->query($sql);
		if ($resql)
		{
			$num = $this->db->num_rows($resql);
			$i = 0;
			while ($i < $num)
			{
				$obj = $this->db->fetch_object($resql);
				if ($justsource || $justtarget)
				{
					if ($justsource)
					{
						$this->linkedObjectsIds[$obj->targettype][$obj->rowid]=$obj->fk_target;
					}
					else if ($justtarget)
					{
						$this->linkedObjectsIds[$obj->sourcetype][$obj->rowid]=$obj->fk_source;
					}
				}
				else
				{
					if ($obj->fk_source == $sourceid && $obj->sourcetype == $sourcetype)
					{
						$this->linkedObjectsIds[$obj->targettype][$obj->rowid]=$obj->fk_target;
					}
					if ($obj->fk_target == $targetid && $obj->targettype == $targettype)
					{
						$this->linkedObjectsIds[$obj->sourcetype][$obj->rowid]=$obj->fk_source;
					}
				}
				$i++;
			}

			if (! empty($this->linkedObjectsIds))
			{
				$tmparray = $this->linkedObjectsIds;
				foreach($tmparray as $objecttype => $objectids)       // $objecttype is a module name ('facture', 'mymodule', ...) or a module name with a suffix ('project_task', 'mymodule_myobj', ...)
				{
					// Parse element/subelement (ex: project_task, cabinetmed_consultation, ...)
					$module = $element = $subelement = $objecttype;
					if ($objecttype != 'supplier_proposal' && $objecttype != 'order_supplier' && $objecttype != 'invoice_supplier'
						&& preg_match('/^([^_]+)_([^_]+)/i',$objecttype,$regs))
					{
						$module = $element = $regs[1];
						$subelement = $regs[2];
					}

					$classpath = $element.'/class';
					// To work with non standard classpath or module name
					if ($objecttype == 'facture')			{
						$classpath = 'compta/facture/class';
					}
					else if ($objecttype == 'facturerec')			{
						$classpath = 'compta/facture/class'; $module = 'facture';
					}
					else if ($objecttype == 'propal')			{
						$classpath = 'comm/propal/class';
					}
					else if ($objecttype == 'supplier_proposal')			{
						$classpath = 'supplier_proposal/class';
					}
					else if ($objecttype == 'shipping')			{
						$classpath = 'expedition/class'; $subelement = 'expedition'; $module = 'expedition_bon';
					}
					else if ($objecttype == 'delivery')			{
						$classpath = 'livraison/class'; $subelement = 'livraison'; $module = 'livraison_bon';
					}
					else if ($objecttype == 'invoice_supplier' || $objecttype == 'order_supplier')	{
						$classpath = 'fourn/class'; $module = 'fournisseur';
					}
					else if ($objecttype == 'fichinter')			{
						$classpath = 'fichinter/class'; $subelement = 'fichinter'; $module = 'ficheinter';
					}
					else if ($objecttype == 'subscription')			{
						$classpath = 'adherents/class'; $module = 'adherent';
					}

					// Set classfile
					$classfile = strtolower($subelement); $classname = ucfirst($subelement);

					if ($objecttype == 'order') {
						$classfile = 'commande'; $classname = 'Commande';
					}
					else if ($objecttype == 'invoice_supplier') {
						$classfile = 'fournisseur.facture'; $classname = 'FactureFournisseur';
					}
					else if ($objecttype == 'order_supplier')   {
						$classfile = 'fournisseur.commande'; $classname = 'CommandeFournisseur';
					}
					else if ($objecttype == 'supplier_proposal')   {
						$classfile = 'supplier_proposal'; $classname = 'SupplierProposal';
					}
					else if ($objecttype == 'facturerec')   {
						$classfile = 'facture-rec'; $classname = 'FactureRec';
					}
					else if ($objecttype == 'subscription')   {
						$classfile = 'subscription'; $classname = 'Subscription';
					}

					// Here $module, $classfile and $classname are set
					if ($conf->$module->enabled && (($element != $this->element) || $alsosametype))
					{
						if ($loadalsoobjects)
						{
							dol_include_once('/'.$classpath.'/'.$classfile.'.class.php');
							//print '/'.$classpath.'/'.$classfile.'.class.php '.class_exists($classname);
							if (class_exists($classname))
							{
								foreach($objectids as $i => $objectid)	// $i is rowid into llx_element_element
								{
									$object = new $classname($this->db);
									$ret = $object->fetch($objectid);
									if ($ret >= 0)
									{
										$this->linkedObjects[$objecttype][$i] = $object;
									}
								}
							}
						}
					}
					else
					{
						unset($this->linkedObjectsIds[$objecttype]);
					}
				}
			}
			return 1;
		}
		else
		{
			dol_print_error($this->db);
			return -1;
		}
	}

	/**
	 *	Update object linked of a current object
	 *
	 *	@param	int		$sourceid		Object source id
	 *	@param  string	$sourcetype		Object source type
	 *	@param  int		$targetid		Object target id
	 *	@param  string	$targettype		Object target type
	 *	@return							int	>0 if OK, <0 if KO
	 *	@see	add_object_linked, fetObjectLinked, deleteObjectLinked
	 */
	function updateObjectLinked($sourceid=null, $sourcetype='', $targetid=null, $targettype='')
	{
		$updatesource=false;
		$updatetarget=false;

		if (! empty($sourceid) && ! empty($sourcetype) && empty($targetid) && empty($targettype)) $updatesource=true;
		else if (empty($sourceid) && empty($sourcetype) && ! empty($targetid) && ! empty($targettype)) $updatetarget=true;

		$sql = "UPDATE ".MAIN_DB_PREFIX."element_element SET ";
		if ($updatesource)
		{
			$sql.= "fk_source = ".$sourceid;
			$sql.= ", sourcetype = '".$this->db->escape($sourcetype)."'";
			$sql.= " WHERE fk_target = ".$this->id;
			$sql.= " AND targettype = '".$this->db->escape($this->element)."'";
		}
		else if ($updatetarget)
		{
			$sql.= "fk_target = ".$targetid;
			$sql.= ", targettype = '".$this->db->escape($targettype)."'";
			$sql.= " WHERE fk_source = ".$this->id;
			$sql.= " AND sourcetype = '".$this->db->escape($this->element)."'";
		}

		dol_syslog(get_class($this)."::updateObjectLinked", LOG_DEBUG);
		if ($this->db->query($sql))
		{
			return 1;
		}
		else
		{
			$this->error=$this->db->lasterror();
			return -1;
		}
	}

	/**
	 *	Delete all links between an object $this
	 *
	 *	@param	int		$sourceid		Object source id
	 *	@param  string	$sourcetype		Object source type
	 *	@param  int		$targetid		Object target id
	 *	@param  string	$targettype		Object target type
	 *  @param	int		$rowid			Row id of line to delete. If defined, other parameters are not used.
	 *	@return     					int	>0 if OK, <0 if KO
	 *	@see	add_object_linked, updateObjectLinked, fetchObjectLinked
	 */
	function deleteObjectLinked($sourceid=null, $sourcetype='', $targetid=null, $targettype='', $rowid='')
	{
		$deletesource=false;
		$deletetarget=false;

		if (! empty($sourceid) && ! empty($sourcetype) && empty($targetid) && empty($targettype)) $deletesource=true;
		else if (empty($sourceid) && empty($sourcetype) && ! empty($targetid) && ! empty($targettype)) $deletetarget=true;

		$sourceid = (! empty($sourceid) ? $sourceid : $this->id);
		$sourcetype = (! empty($sourcetype) ? $sourcetype : $this->element);
		$targetid = (! empty($targetid) ? $targetid : $this->id);
		$targettype = (! empty($targettype) ? $targettype : $this->element);

		$sql = "DELETE FROM ".MAIN_DB_PREFIX."element_element";
		$sql.= " WHERE";
		if ($rowid > 0)
		{
			$sql.=" rowid = ".$rowid;
		}
		else
		{
			if ($deletesource)
			{
				$sql.= " fk_source = ".$sourceid." AND sourcetype = '".$this->db->escape($sourcetype)."'";
				$sql.= " AND fk_target = ".$this->id." AND targettype = '".$this->db->escape($this->element)."'";
			}
			else if ($deletetarget)
			{
				$sql.= " fk_target = ".$targetid." AND targettype = '".$this->db->escape($targettype)."'";
				$sql.= " AND fk_source = ".$this->id." AND sourcetype = '".$this->db->escape($this->element)."'";
			}
			else
			{
				$sql.= " (fk_source = ".$this->id." AND sourcetype = '".$this->db->escape($this->element)."')";
				$sql.= " OR";
				$sql.= " (fk_target = ".$this->id." AND targettype = '".$this->db->escape($this->element)."')";
			}
		}

		dol_syslog(get_class($this)."::deleteObjectLinked", LOG_DEBUG);
		if ($this->db->query($sql))
		{
			return 1;
		}
		else
		{
			$this->error=$this->db->lasterror();
			$this->errors[]=$this->error;
			return -1;
		}
	}

	/**
	 *      Set status of an object
	 *
	 *      @param	int		$status			Status to set
	 *      @param	int		$elementId		Id of element to force (use this->id by default)
	 *      @param	string	$elementType	Type of element to force (use this->table_element by default)
	 *      @param	string	$trigkey		Trigger key to use for trigger
	 *      @return int						<0 if KO, >0 if OK
	 */
	function setStatut($status, $elementId=null, $elementType='', $trigkey='')
	{
		global $user,$langs,$conf;

		$savElementId=$elementId;  // To be used later to know if we were using the method using the id of this or not.

		$elementId = (!empty($elementId)?$elementId:$this->id);
		$elementTable = (!empty($elementType)?$elementType:$this->table_element);

		$this->db->begin();

		$fieldstatus="fk_statut";
		if ($elementTable == 'facture_rec') $fieldstatus="suspended";
		if ($elementTable == 'mailing') $fieldstatus="statut";
		if ($elementTable == 'cronjob') $fieldstatus="status";
		if ($elementTable == 'user') $fieldstatus="statut";
		if ($elementTable == 'expensereport') $fieldstatus="fk_statut";
		if ($elementTable == 'commande_fournisseur_dispatch') $fieldstatus="status";

		$sql = "UPDATE ".MAIN_DB_PREFIX.$elementTable;
		$sql.= " SET ".$fieldstatus." = ".$status;
		// If status = 1 = validated, update also fk_user_valid
		if ($status == 1 && $elementTable == 'expensereport') $sql.=", fk_user_valid = ".$user->id;
		$sql.= " WHERE rowid=".$elementId;

		dol_syslog(get_class($this)."::setStatut", LOG_DEBUG);
		if ($this->db->query($sql))
		{
			$error = 0;

			// Try autoset of trigkey
			if (empty($trigkey))
			{
				if ($this->element == 'supplier_proposal' && $status == 2) $trigkey='SUPPLIER_PROPOSAL_SIGN';   // 2 = SupplierProposal::STATUS_SIGNED. Can't use constant into this generic class
				if ($this->element == 'supplier_proposal' && $status == 3) $trigkey='SUPPLIER_PROPOSAL_REFUSE'; // 3 = SupplierProposal::STATUS_REFUSED. Can't use constant into this generic class
				if ($this->element == 'supplier_proposal' && $status == 4) $trigkey='SUPPLIER_PROPOSAL_CLOSE';  // 4 = SupplierProposal::STATUS_CLOSED. Can't use constant into this generic class
				if ($this->element == 'fichinter' && $status == 3) $trigkey='FICHINTER_CLASSIFY_DONE';
				if ($this->element == 'fichinter' && $status == 2) $trigkey='FICHINTER_CLASSIFY_BILLED';
				if ($this->element == 'fichinter' && $status == 1) $trigkey='FICHINTER_CLASSIFY_UNBILLED';
			}

			if ($trigkey)
			{
				// Appel des triggers
				include_once DOL_DOCUMENT_ROOT . '/core/class/interfaces.class.php';
				$interface=new Interfaces($this->db);
				$result=$interface->run_triggers($trigkey,$this,$user,$langs,$conf);
				if ($result < 0) {
					$error++; $this->errors=$interface->errors;
				}
				// Fin appel triggers
			}

			if (! $error)
			{
				$this->db->commit();

				if (empty($savElementId))    // If the element we update was $this (so $elementId is null)
				{
					$this->statut = $status;
					$this->status = $status;
				}

				return 1;
			}
			else
			{
				$this->db->rollback();
				dol_syslog(get_class($this)."::setStatus ".$this->error,LOG_ERR);
				return -1;
			}
		}
		else
		{
			$this->error=$this->db->lasterror();
			$this->db->rollback();
			return -1;
		}
	}


	/**
	 *  Load type of canvas of an object if it exists
	 *
	 *  @param      int		$id     Record id
	 *  @param      string	$ref    Record ref
	 *  @return		int				<0 if KO, 0 if nothing done, >0 if OK
	 */
	function getCanvas($id=0,$ref='')
	{
		global $conf;

		if (empty($id) && empty($ref)) return 0;
		if (! empty($conf->global->MAIN_DISABLE_CANVAS)) return 0;    // To increase speed. Not enabled by default.

		// Clean parameters
		$ref = trim($ref);

		$sql = "SELECT rowid, canvas";
		$sql.= " FROM ".MAIN_DB_PREFIX.$this->table_element;
		$sql.= " WHERE entity IN (".getEntity($this->element).")";
		if (! empty($id))  $sql.= " AND rowid = ".$id;
		if (! empty($ref)) $sql.= " AND ref = '".$this->db->escape($ref)."'";

		$resql = $this->db->query($sql);
		if ($resql)
		{
			$obj = $this->db->fetch_object($resql);
			if ($obj)
			{
				$this->canvas   = $obj->canvas;
				return 1;
			}
			else return 0;
		}
		else
		{
			dol_print_error($this->db);
			return -1;
		}
	}


	/**
	 * 	Get special code of a line
	 *
	 * 	@param	int		$lineid		Id of line
	 * 	@return	int					Special code
	 */
	function getSpecialCode($lineid)
	{
		$sql = 'SELECT special_code FROM '.MAIN_DB_PREFIX.$this->table_element_line;
		$sql.= ' WHERE rowid = '.$lineid;
		$resql = $this->db->query($sql);
		if ($resql)
		{
			$row = $this->db->fetch_row($resql);
			return $row[0];
		}
	}

	/**
	 *  Function to check if an object is used by others.
	 *  Check is done into this->childtables. There is no check into llx_element_element.
	 *
	 *  @param	int		$id			Force id of object
	 *  @return	int					<0 if KO, 0 if not used, >0 if already used
	 */
	function isObjectUsed($id=0)
	{
		global $langs;

		if (empty($id)) $id=$this->id;

		// Check parameters
		if (! isset($this->childtables) || ! is_array($this->childtables) || count($this->childtables) == 0)
		{
			dol_print_error('Called isObjectUsed on a class with property this->childtables not defined');
			return -1;
		}

		$arraytoscan = $this->childtables;
		// For backward compatibility, we check if array is old format array('table1', 'table2', ...)
		$tmparray=array_keys($this->childtables);
		if (is_numeric($tmparray[0]))
		{
			$arraytoscan = array_flip($this->childtables);
		}

		// Test if child exists
		$haschild=0;
		foreach($arraytoscan as $table => $elementname)
		{
			//print $id.'-'.$table.'-'.$elementname.'<br>';
			// Check if third party can be deleted
			$sql = "SELECT COUNT(*) as nb from ".MAIN_DB_PREFIX.$table;
			$sql.= " WHERE ".$this->fk_element." = ".$id;
			$resql=$this->db->query($sql);
			if ($resql)
			{
				$obj=$this->db->fetch_object($resql);
				if ($obj->nb > 0)
				{
					$langs->load("errors");
					//print 'Found into table '.$table.', type '.$langs->transnoentitiesnoconv($elementname).', haschild='.$haschild;
					$haschild += $obj->nb;
					if (is_numeric($elementname))	// old usage
					{
						$this->errors[]=$langs->trans("ErrorRecordHasAtLeastOneChildOfType", $table);
					}
					else	// new usage: $elementname=Translation key
					{
						$this->errors[]=$langs->trans("ErrorRecordHasAtLeastOneChildOfType", $langs->transnoentitiesnoconv($elementname));
					}
					break;    // We found at least one, we stop here
				}
			}
			else
			{
				$this->errors[]=$this->db->lasterror();
				return -1;
			}
		}
		if ($haschild > 0)
		{
			$this->errors[]="ErrorRecordHasChildren";
			return $haschild;
		}
		else return 0;
	}

	/**
	 *  Function to say how many lines object contains
	 *
	 *	@param	int		$predefined		-1=All, 0=Count free product/service only, 1=Count predefined product/service only, 2=Count predefined product, 3=Count predefined service
	 *  @return	int						<0 if KO, 0 if no predefined products, nb of lines with predefined products if found
	 */
	function hasProductsOrServices($predefined=-1)
	{
		$nb=0;

		foreach($this->lines as $key => $val)
		{
			$qualified=0;
			if ($predefined == -1) $qualified=1;
			if ($predefined == 1 && $val->fk_product > 0) $qualified=1;
			if ($predefined == 0 && $val->fk_product <= 0) $qualified=1;
			if ($predefined == 2 && $val->fk_product > 0 && $val->product_type==0) $qualified=1;
			if ($predefined == 3 && $val->fk_product > 0 && $val->product_type==1) $qualified=1;
			if ($qualified) $nb++;
		}
		dol_syslog(get_class($this).'::hasProductsOrServices we found '.$nb.' qualified lines of products/servcies');
		return $nb;
	}

	/**
	 * Function that returns the total amount HT of discounts applied for all lines.
	 *
	 * @return 	float
	 */
	function getTotalDiscount()
	{
		$total_discount=0.00;

		$sql = "SELECT subprice as pu_ht, qty, remise_percent, total_ht";
		$sql.= " FROM ".MAIN_DB_PREFIX.$this->table_element."det";
		$sql.= " WHERE ".$this->fk_element." = ".$this->id;

		dol_syslog(get_class($this).'::getTotalDiscount', LOG_DEBUG);
		$resql = $this->db->query($sql);
		if ($resql)
		{
			$num=$this->db->num_rows($resql);
			$i=0;
			while ($i < $num)
			{
				$obj = $this->db->fetch_object($resql);

				$pu_ht = $obj->pu_ht;
				$qty= $obj->qty;
				$total_ht = $obj->total_ht;

				$total_discount_line = floatval(price2num(($pu_ht * $qty) - $total_ht, 'MT'));
				$total_discount += $total_discount_line;

				$i++;
			}
		}

		//print $total_discount; exit;
		return price2num($total_discount);
	}


	/**
	 * Return into unit=0, the calculated total of weight and volume of all lines * qty
	 * Calculate by adding weight and volume of each product line, so properties ->volume/volume_units/weight/weight_units must be loaded on line.
	 *
	 * @return  array                           array('weight'=>...,'volume'=>...)
	 */
	function getTotalWeightVolume()
	{
		$totalWeight = 0;
		$totalVolume = 0;
		// defined for shipment only
		$totalOrdered = '';
		// defined for shipment only
		$totalToShip = '';

		foreach ($this->lines as $line)
		{
			if (isset($line->qty_asked))
			{
				if (empty($totalOrdered)) $totalOrdered=0;  // Avoid warning because $totalOrdered is ''
				$totalOrdered+=$line->qty_asked;    // defined for shipment only
			}
			if (isset($line->qty_shipped))
			{
				if (empty($totalToShip)) $totalToShip=0;    // Avoid warning because $totalToShip is ''
				$totalToShip+=$line->qty_shipped;   // defined for shipment only
			}

			// Define qty, weight, volume, weight_units, volume_units
			if ($this->element == 'shipping') {
				// for shipments
				$qty = $line->qty_shipped ? $line->qty_shipped : 0;
			}
			else {
				$qty = $line->qty ? $line->qty : 0;
			}

			$weight = $line->weight ? $line->weight : 0;
			$volume = $line->volume ? $line->volume : 0;

			$weight_units=$line->weight_units;
			$volume_units=$line->volume_units;

			$weightUnit=0;
			$volumeUnit=0;
			if (! empty($weight_units)) $weightUnit = $weight_units;
			if (! empty($volume_units)) $volumeUnit = $volume_units;

			if (empty($totalWeight)) $totalWeight=0;  // Avoid warning because $totalWeight is ''
			if (empty($totalVolume)) $totalVolume=0;  // Avoid warning because $totalVolume is ''

			//var_dump($line->volume_units);
			if ($weight_units < 50)   // >50 means a standard unit (power of 10 of official unit), > 50 means an exotic unit (like inch)
			{
				$trueWeightUnit=pow(10, $weightUnit);
				$totalWeight += $weight * $qty * $trueWeightUnit;
			}
			else {
		if ($weight_units == 99) {
			// conversion 1 Pound = 0.45359237 KG
			$trueWeightUnit = 0.45359237;
			$totalWeight += $weight * $qty * $trueWeightUnit;
		} elseif ($weight_units == 98) {
			// conversion 1 Ounce = 0.0283495 KG
			$trueWeightUnit = 0.0283495;
			$totalWeight += $weight * $qty * $trueWeightUnit;
		}
		else
					$totalWeight += $weight * $qty;   // This may be wrong if we mix different units
			}
			if ($volume_units < 50)   // >50 means a standard unit (power of 10 of official unit), > 50 means an exotic unit (like inch)
			{
				//print $line->volume."x".$line->volume_units."x".($line->volume_units < 50)."x".$volumeUnit;
				$trueVolumeUnit=pow(10, $volumeUnit);
				//print $line->volume;
				$totalVolume += $volume * $qty * $trueVolumeUnit;
			}
			else
			{
				$totalVolume += $volume * $qty;   // This may be wrong if we mix different units
			}
		}

		return array('weight'=>$totalWeight, 'volume'=>$totalVolume, 'ordered'=>$totalOrdered, 'toship'=>$totalToShip);
	}


	/**
	 *	Set extra parameters
	 *
	 *	@return	int      <0 if KO, >0 if OK
	 */
	function setExtraParameters()
	{
		$this->db->begin();

		$extraparams = (! empty($this->extraparams) ? json_encode($this->extraparams) : null);

		$sql = "UPDATE ".MAIN_DB_PREFIX.$this->table_element;
		$sql.= " SET extraparams = ".(! empty($extraparams) ? "'".$this->db->escape($extraparams)."'" : "null");
		$sql.= " WHERE rowid = ".$this->id;

		dol_syslog(get_class($this)."::setExtraParameters", LOG_DEBUG);
		$resql = $this->db->query($sql);
		if (! $resql)
		{
			$this->error=$this->db->lasterror();
			$this->db->rollback();
			return -1;
		}
		else
		{
			$this->db->commit();
			return 1;
		}
	}


    // phpcs:disable PEAR.NamingConventions.ValidFunctionName.NotCamelCaps
	/**
	 *    Return incoterms informations
	 *    TODO Use a cache for label get
	 *
	 *    @return	string	incoterms info
	 */
	function display_incoterms()
	{
        // phpcs:enable
		$out = '';
		$this->libelle_incoterms = '';
		if (!empty($this->fk_incoterms))
		{
			$sql = 'SELECT code FROM '.MAIN_DB_PREFIX.'c_incoterms WHERE rowid = '.(int) $this->fk_incoterms;
			$result = $this->db->query($sql);
			if ($result)
			{
				$res = $this->db->fetch_object($result);
				$out .= $res->code;
			}
		}

		$out .= (($res->code && $this->location_incoterms)?' - ':'').$this->location_incoterms;

		return $out;
	}

	/**
	 *    Return incoterms informations for pdf display
	 *
	 *    @return	string		incoterms info
	 */
	function getIncotermsForPDF()
	{
		$sql = 'SELECT code FROM '.MAIN_DB_PREFIX.'c_incoterms WHERE rowid = '.(int) $this->fk_incoterms;
		$resql = $this->db->query($sql);
		if ($resql)
		{
			$num = $this->db->num_rows($resql);
			if ($num > 0)
			{
				$res = $this->db->fetch_object($resql);
				return 'Incoterm : '.$res->code.' - '.$this->location_incoterms;
			}
			else
			{
				return '';
			}
		}
		else
		{
			$this->errors[] = $this->db->lasterror();
			return false;
		}
	}

	/**
	 *    Define incoterms values of current object
	 *
	 *    @param	int		$id_incoterm     Id of incoterm to set or '' to remove
	 * 	  @param 	string  $location		 location of incoterm
	 *    @return	int     		<0 if KO, >0 if OK
	 */
	function setIncoterms($id_incoterm, $location)
	{
		if ($this->id && $this->table_element)
		{
			$sql = "UPDATE ".MAIN_DB_PREFIX.$this->table_element;
			$sql.= " SET fk_incoterms = ".($id_incoterm > 0 ? $id_incoterm : "null");
			$sql.= ", location_incoterms = ".($id_incoterm > 0 ? "'".$this->db->escape($location)."'" : "null");
			$sql.= " WHERE rowid = " . $this->id;
			dol_syslog(get_class($this).'::setIncoterms', LOG_DEBUG);
			$resql=$this->db->query($sql);
			if ($resql)
			{
				$this->fk_incoterms = $id_incoterm;
				$this->location_incoterms = $location;

				$sql = 'SELECT libelle FROM '.MAIN_DB_PREFIX.'c_incoterms WHERE rowid = '.(int) $this->fk_incoterms;
				$res = $this->db->query($sql);
				if ($res)
				{
					$obj = $this->db->fetch_object($res);
					$this->libelle_incoterms = $obj->libelle;
				}
				return 1;
			}
			else
			{
				$this->errors[] = $this->db->lasterror();
				return -1;
			}
		}
		else return -1;
	}


	// --------------------
	// TODO: All functions here must be redesigned and moved as they are not business functions but output functions
	// --------------------

	/* This is to show add lines */

	/**
	 *	Show add free and predefined products/services form
	 *
	 *  @param	int		        $dateSelector       1=Show also date range input fields
	 *  @param	Societe			$seller				Object thirdparty who sell
	 *  @param	Societe			$buyer				Object thirdparty who buy
	 *	@return	void
	 */
	function formAddObjectLine($dateSelector, $seller, $buyer)
	{
		global $conf,$user,$langs,$object,$hookmanager;
		global $form,$bcnd,$var;

		// Line extrafield
		require_once DOL_DOCUMENT_ROOT.'/core/class/extrafields.class.php';
		$extrafieldsline = new ExtraFields($this->db);
		$extralabelslines=$extrafieldsline->fetch_name_optionals_label($this->table_element_line);

		// Output template part (modules that overwrite templates must declare this into descriptor)
		// Use global variables + $dateSelector + $seller and $buyer
		$dirtpls=array_merge($conf->modules_parts['tpl'],array('/core/tpl'));
		foreach($dirtpls as $reldir)
		{
			$tpl = dol_buildpath($reldir.'/objectline_create.tpl.php');
			if (empty($conf->file->strict_mode)) {
				$res=@include $tpl;
			} else {
				$res=include $tpl; // for debug
			}
			if ($res) break;
		}
	}



	/* This is to show array of line of details */


	/**
	 *	Return HTML table for object lines
	 *	TODO Move this into an output class file (htmlline.class.php)
	 *	If lines are into a template, title must also be into a template
	 *	But for the moment we don't know if it's possible as we keep a method available on overloaded objects.
	 *
	 *	@param	string		$action				Action code
	 *	@param  string		$seller            	Object of seller third party
	 *	@param  string  	$buyer             	Object of buyer third party
	 *	@param	int			$selected		   	Object line selected
	 *	@param  int	    	$dateSelector      	1=Show also date range input fields
	 *	@return	void
	 */
	function printObjectLines($action, $seller, $buyer, $selected=0, $dateSelector=0)
	{
		global $conf, $hookmanager, $langs, $user;
		// TODO We should not use global var for this !
		global $inputalsopricewithtax, $usemargins, $disableedit, $disablemove, $disableremove, $outputalsopricetotalwithtax;

		// Define usemargins
		$usemargins=0;
		if (! empty($conf->margin->enabled) && ! empty($this->element) && in_array($this->element,array('facture','propal','commande'))) $usemargins=1;

		$num = count($this->lines);

		// Line extrafield
		require_once DOL_DOCUMENT_ROOT.'/core/class/extrafields.class.php';
		$extrafieldsline = new ExtraFields($this->db);
		$extralabelslines=$extrafieldsline->fetch_name_optionals_label($this->table_element_line);

		$parameters = array('num'=>$num,'i'=>$i,'dateSelector'=>$dateSelector,'seller'=>$seller,'buyer'=>$buyer,'selected'=>$selected, 'extrafieldsline'=>$extrafieldsline);
		$reshook = $hookmanager->executeHooks('printObjectLineTitle', $parameters, $this, $action); // Note that $action and $object may have been modified by some hooks
		if (empty($reshook))
		{
			// Title line
		    print "<thead>\n";

			print '<tr class="liste_titre nodrag nodrop">';

			// Adds a line numbering column
			if (! empty($conf->global->MAIN_VIEW_LINE_NUMBER)) print '<td class="linecolnum" align="center" width="5">&nbsp;</td>';

			// Description
			print '<td class="linecoldescription">'.$langs->trans('Description').'</td>';

			if ($this->element == 'supplier_proposal' || $this->element == 'order_supplier' || $this->element == 'invoice_supplier')
			{
				print '<td class="linerefsupplier"><span id="title_fourn_ref">'.$langs->trans("SupplierRef").'</span></td>';
			}

			// VAT
			print '<td class="linecolvat" align="right" width="80">'.$langs->trans('VAT').'</td>';

			// Price HT
			print '<td class="linecoluht" align="right" width="80">'.$langs->trans('PriceUHT').'</td>';

			// Multicurrency
			if (!empty($conf->multicurrency->enabled) && $this->multicurrency_code != $conf->currency) print '<td class="linecoluht_currency" align="right" width="80">'.$langs->trans('PriceUHTCurrency', $this->multicurrency_code).'</td>';

			if ($inputalsopricewithtax) print '<td align="right" width="80">'.$langs->trans('PriceUTTC').'</td>';

			// Qty
			print '<td class="linecolqty" align="right">'.$langs->trans('Qty').'</td>';

			if($conf->global->PRODUCT_USE_UNITS)
			{
				print '<td class="linecoluseunit" align="left">'.$langs->trans('Unit').'</td>';
			}

			// Reduction short
			print '<td class="linecoldiscount" align="right">'.$langs->trans('ReductionShort').'</td>';

			if ($this->situation_cycle_ref) {
				print '<td class="linecolcycleref" align="right">' . $langs->trans('Progress') . '</td>';
			}

			if ($usemargins && ! empty($conf->margin->enabled) && empty($user->societe_id))
			{
				if (!empty($user->rights->margins->creer))
				{
					if ($conf->global->MARGIN_TYPE == "1")
						print '<td class="linecolmargin1 margininfos" align="right" width="80">'.$langs->trans('BuyingPrice').'</td>';
					else
						print '<td class="linecolmargin1 margininfos" align="right" width="80">'.$langs->trans('CostPrice').'</td>';
				}

				if (! empty($conf->global->DISPLAY_MARGIN_RATES) && $user->rights->margins->liretous)
					print '<td class="linecolmargin2 margininfos" align="right" width="50">'.$langs->trans('MarginRate').'</td>';
				if (! empty($conf->global->DISPLAY_MARK_RATES) && $user->rights->margins->liretous)
					print '<td class="linecolmargin2 margininfos" align="right" width="50">'.$langs->trans('MarkRate').'</td>';
			}

			// Total HT
			print '<td class="linecolht" align="right">'.$langs->trans('TotalHTShort').'</td>';

			// Multicurrency
			if (!empty($conf->multicurrency->enabled) && $this->multicurrency_code != $conf->currency) print '<td class="linecoltotalht_currency" align="right">'.$langs->trans('TotalHTShortCurrency', $this->multicurrency_code).'</td>';

			if ($outputalsopricetotalwithtax) print '<td align="right" width="80">'.$langs->trans('TotalTTCShort').'</td>';

			print '<td class="linecoledit"></td>';  // No width to allow autodim

			print '<td class="linecoldelete" width="10"></td>';

			print '<td class="linecolmove" width="10"></td>';

			if($action == 'selectlines')
			{
			    print '<td class="linecolcheckall" align="center">';
			    print '<input type="checkbox" class="linecheckboxtoggle" />';
			    print '<script type="text/javascript">$(document).ready(function() {$(".linecheckboxtoggle").click(function() {var checkBoxes = $(".linecheckbox");checkBoxes.prop("checked", this.checked);})});</script>';
			    print '</td>';
			}

			print "</tr>\n";
			print "</thead>\n";
		}

		$var = true;
		$i	 = 0;

		print "<tbody>\n";
		foreach ($this->lines as $line)
		{
			//Line extrafield
			$line->fetch_optionals();

			//if (is_object($hookmanager) && (($line->product_type == 9 && ! empty($line->special_code)) || ! empty($line->fk_parent_line)))
			if (is_object($hookmanager))   // Old code is commented on preceding line.
			{
				if (empty($line->fk_parent_line))
				{
					$parameters = array('line'=>$line,'var'=>$var,'num'=>$num,'i'=>$i,'dateSelector'=>$dateSelector,'seller'=>$seller,'buyer'=>$buyer,'selected'=>$selected, 'extrafieldsline'=>$extrafieldsline);
					$reshook = $hookmanager->executeHooks('printObjectLine', $parameters, $this, $action);    // Note that $action and $object may have been modified by some hooks
				}
				else
				{
					$parameters = array('line'=>$line,'var'=>$var,'num'=>$num,'i'=>$i,'dateSelector'=>$dateSelector,'seller'=>$seller,'buyer'=>$buyer,'selected'=>$selected, 'extrafieldsline'=>$extrafieldsline, 'fk_parent_line'=>$line->fk_parent_line);
					$reshook = $hookmanager->executeHooks('printObjectSubLine', $parameters, $this, $action);    // Note that $action and $object may have been modified by some hooks
				}
			}
			if (empty($reshook))
			{
				$this->printObjectLine($action,$line,$var,$num,$i,$dateSelector,$seller,$buyer,$selected,$extrafieldsline);
			}

			$i++;
		}
		print "</tbody>\n";
	}

	/**
	 *	Return HTML content of a detail line
	 *	TODO Move this into an output class file (htmlline.class.php)
	 *
	 *	@param	string		$action				GET/POST action
	 *	@param CommonObjectLine $line		       	Selected object line to output
	 *	@param  string	    $var               	Is it a an odd line (true)
	 *	@param  int		    $num               	Number of line (0)
	 *	@param  int		    $i					I
	 *	@param  int		    $dateSelector      	1=Show also date range input fields
	 *	@param  string	    $seller            	Object of seller third party
	 *	@param  string	    $buyer             	Object of buyer third party
	 *	@param	int			$selected		   	Object line selected
	 *  @param  int			$extrafieldsline	Object of extrafield line attribute
	 *	@return	void
	 */
	function printObjectLine($action,$line,$var,$num,$i,$dateSelector,$seller,$buyer,$selected=0,$extrafieldsline=0)
	{
		global $conf,$langs,$user,$object,$hookmanager;
		global $form,$bc,$bcdd;
		global $object_rights, $disableedit, $disablemove, $disableremove;   // TODO We should not use global var for this !

		$object_rights = $this->getRights();

		$element=$this->element;

		$text=''; $description=''; $type=0;

		// Show product and description
		$type=(! empty($line->product_type)?$line->product_type:$line->fk_product_type);
		// Try to enhance type detection using date_start and date_end for free lines where type was not saved.
		if (! empty($line->date_start)) $type=1; // deprecated
		if (! empty($line->date_end)) $type=1; // deprecated

		// Ligne en mode visu
		if ($action != 'editline' || $selected != $line->id)
		{
			// Product
			if ($line->fk_product > 0)
			{
				$product_static = new Product($this->db);
				$product_static->fetch($line->fk_product);

				$product_static->ref = $line->ref; //can change ref in hook
				$product_static->label = $line->label; //can change label in hook
				$text=$product_static->getNomUrl(1);

				// Define output language and label
				if (! empty($conf->global->MAIN_MULTILANGS))
				{
					if (! is_object($this->thirdparty))
					{
						dol_print_error('','Error: Method printObjectLine was called on an object and object->fetch_thirdparty was not done before');
						return;
					}

					$prod = new Product($this->db);
					$prod->fetch($line->fk_product);

					$outputlangs = $langs;
					$newlang='';
					if (empty($newlang) && GETPOST('lang_id','aZ09')) $newlang=GETPOST('lang_id','aZ09');
					if (! empty($conf->global->PRODUIT_TEXTS_IN_THIRDPARTY_LANGUAGE) && empty($newlang)) $newlang=$this->thirdparty->default_lang;		// For language to language of customer
					if (! empty($newlang))
					{
						$outputlangs = new Translate("",$conf);
						$outputlangs->setDefaultLang($newlang);
					}

					$label = (! empty($prod->multilangs[$outputlangs->defaultlang]["label"])) ? $prod->multilangs[$outputlangs->defaultlang]["label"] : $line->product_label;
				}
				else
				{
					$label = $line->product_label;
				}

				$text.= ' - '.(! empty($line->label)?$line->label:$label);
				$description.=(! empty($conf->global->PRODUIT_DESC_IN_FORM)?'':dol_htmlentitiesbr($line->description));	// Description is what to show on popup. We shown nothing if already into desc.
			}

			$line->pu_ttc = price2num($line->subprice * (1 + ($line->tva_tx/100)), 'MU');

			// Output template part (modules that overwrite templates must declare this into descriptor)
			// Use global variables + $dateSelector + $seller and $buyer
			$dirtpls=array_merge($conf->modules_parts['tpl'],array('/core/tpl'));
			foreach($dirtpls as $reldir)
			{
				$tpl = dol_buildpath($reldir.'/objectline_view.tpl.php');
				if (empty($conf->file->strict_mode)) {
					$res=@include $tpl;
				} else {
					$res=include $tpl; // for debug
				}
				if ($res) break;
			}
		}

		// Ligne en mode update
		if ($this->statut == 0 && $action == 'editline' && $selected == $line->id)
		{
			$label = (! empty($line->label) ? $line->label : (($line->fk_product > 0) ? $line->product_label : ''));
			$placeholder=' placeholder="'.$langs->trans("Label").'"';

			$line->pu_ttc = price2num($line->subprice * (1 + ($line->tva_tx/100)), 'MU');

			// Output template part (modules that overwrite templates must declare this into descriptor)
			// Use global variables + $dateSelector + $seller and $buyer
			$dirtpls=array_merge($conf->modules_parts['tpl'],array('/core/tpl'));
			foreach($dirtpls as $reldir)
			{
				$tpl = dol_buildpath($reldir.'/objectline_edit.tpl.php');
				if (empty($conf->file->strict_mode)) {
					$res=@include $tpl;
				} else {
					$res=include $tpl; // for debug
				}
				if ($res) break;
			}
		}
	}


	/* This is to show array of line of details of source object */


	/**
	 * 	Return HTML table table of source object lines
	 *  TODO Move this and previous function into output html class file (htmlline.class.php).
	 *  If lines are into a template, title must also be into a template
	 *  But for the moment we don't know if it's possible, so we keep the method available on overloaded objects.
	 *
	 *	@param	string		$restrictlist		''=All lines, 'services'=Restrict to services only
	 *  @return	void
	 */
	function printOriginLinesList($restrictlist='')
	{
		global $langs, $hookmanager, $conf;

		print '<tr class="liste_titre">';
		print '<td>'.$langs->trans('Ref').'</td>';
		print '<td>'.$langs->trans('Description').'</td>';
		print '<td align="right">'.$langs->trans('VATRate').'</td>';
		print '<td align="right">'.$langs->trans('PriceUHT').'</td>';
		if (!empty($conf->multicurrency->enabled)) print '<td align="right">'.$langs->trans('PriceUHTCurrency').'</td>';
		print '<td align="right">'.$langs->trans('Qty').'</td>';
		if($conf->global->PRODUCT_USE_UNITS)
		{
			print '<td align="left">'.$langs->trans('Unit').'</td>';
		}
		print '<td align="right">'.$langs->trans('ReductionShort').'</td></tr>';

		$var = true;
		$i	 = 0;

		if (! empty($this->lines))
		{
			foreach ($this->lines as $line)
			{
				if (is_object($hookmanager) && (($line->product_type == 9 && ! empty($line->special_code)) || ! empty($line->fk_parent_line)))
				{
					if (empty($line->fk_parent_line))
					{
						$parameters=array('line'=>$line,'var'=>$var,'i'=>$i);
						$action='';
						$hookmanager->executeHooks('printOriginObjectLine',$parameters,$this,$action);    // Note that $action and $object may have been modified by some hooks
					}
				}
				else
				{
					$this->printOriginLine($line, $var, $restrictlist);
				}

				$i++;
			}
		}
	}

	/**
	 * 	Return HTML with a line of table array of source object lines
	 *  TODO Move this and previous function into output html class file (htmlline.class.php).
	 *  If lines are into a template, title must also be into a template
	 *  But for the moment we don't know if it's possible as we keep a method available on overloaded objects.
	 *
	 * 	@param	CommonObjectLine	$line				Line
	 * 	@param	string				$var				Var
	 *	@param	string				$restrictlist		''=All lines, 'services'=Restrict to services only (strike line if not)
	 * 	@return	void
	 */
	function printOriginLine($line, $var, $restrictlist='')
	{
		global $langs, $conf;

		//var_dump($line);
		if (!empty($line->date_start))
		{
			$date_start=$line->date_start;
		}
		else
		{
			$date_start=$line->date_debut_prevue;
			if ($line->date_debut_reel) $date_start=$line->date_debut_reel;
		}
		if (!empty($line->date_end))
		{
			$date_end=$line->date_end;
		}
		else
		{
			$date_end=$line->date_fin_prevue;
			if ($line->date_fin_reel) $date_end=$line->date_fin_reel;
		}

		$this->tpl['label'] = '';
		if (! empty($line->fk_parent_line)) $this->tpl['label'].= img_picto('', 'rightarrow');

		if (($line->info_bits & 2) == 2)  // TODO Not sure this is used for source object
		{
			$discount=new DiscountAbsolute($this->db);
			$discount->fk_soc = $this->socid;
			$this->tpl['label'].= $discount->getNomUrl(0,'discount');
		}
		else if (! empty($line->fk_product))
		{
			$productstatic = new Product($this->db);
			$productstatic->id = $line->fk_product;
			$productstatic->ref = $line->ref;
			$productstatic->type = $line->fk_product_type;
			$this->tpl['label'].= $productstatic->getNomUrl(1);
			$this->tpl['label'].= ' - '.(! empty($line->label)?$line->label:$line->product_label);
			// Dates
			if ($line->product_type == 1 && ($date_start || $date_end))
			{
				$this->tpl['label'].= get_date_range($date_start,$date_end);
			}
		}
		else
		{
			$this->tpl['label'].= ($line->product_type == -1 ? '&nbsp;' : ($line->product_type == 1 ? img_object($langs->trans(''),'service') : img_object($langs->trans(''),'product')));
			if (!empty($line->desc)) {
				$this->tpl['label'].=$line->desc;
			}else {
				$this->tpl['label'].= ($line->label ? '&nbsp;'.$line->label : '');
			}
			// Dates
			if ($line->product_type == 1 && ($date_start || $date_end))
			{
				$this->tpl['label'].= get_date_range($date_start,$date_end);
			}
		}

		if (! empty($line->desc))
		{
			if ($line->desc == '(CREDIT_NOTE)')  // TODO Not sure this is used for source object
			{
				$discount=new DiscountAbsolute($this->db);
				$discount->fetch($line->fk_remise_except);
				$this->tpl['description'] = $langs->transnoentities("DiscountFromCreditNote",$discount->getNomUrl(0));
			}
			elseif ($line->desc == '(DEPOSIT)')  // TODO Not sure this is used for source object
			{
				$discount=new DiscountAbsolute($this->db);
				$discount->fetch($line->fk_remise_except);
				$this->tpl['description'] = $langs->transnoentities("DiscountFromDeposit",$discount->getNomUrl(0));
			}
			elseif ($line->desc == '(EXCESS RECEIVED)')
			{
				$discount=new DiscountAbsolute($this->db);
				$discount->fetch($line->fk_remise_except);
				$this->tpl['description'] = $langs->transnoentities("DiscountFromExcessReceived",$discount->getNomUrl(0));
			}
			elseif ($line->desc == '(EXCESS PAID)')
			{
				$discount=new DiscountAbsolute($this->db);
				$discount->fetch($line->fk_remise_except);
				$this->tpl['description'] = $langs->transnoentities("DiscountFromExcessPaid",$discount->getNomUrl(0));
			}
			else
			{
				$this->tpl['description'] = dol_trunc($line->desc,60);
			}
		}
		else
		{
			$this->tpl['description'] = '&nbsp;';
		}

        // VAT Rate
        $this->tpl['vat_rate'] = vatrate($line->tva_tx, true);
        $this->tpl['vat_rate'] .= (($line->info_bits & 1) == 1) ? '*' : '';
        if (! empty($line->vat_src_code) && ! preg_match('/\(/', $this->tpl['vat_rate'])) $this->tpl['vat_rate'].=' ('.$line->vat_src_code.')';

		$this->tpl['price'] = price($line->subprice);
		$this->tpl['multicurrency_price'] = price($line->multicurrency_subprice);
		$this->tpl['qty'] = (($line->info_bits & 2) != 2) ? $line->qty : '&nbsp;';
		if ($conf->global->PRODUCT_USE_UNITS) $this->tpl['unit'] = $langs->transnoentities($line->getLabelOfUnit('long'));
		$this->tpl['remise_percent'] = (($line->info_bits & 2) != 2) ? vatrate($line->remise_percent, true) : '&nbsp;';

		// Is the line strike or not
		$this->tpl['strike']=0;
		if ($restrictlist == 'services' && $line->product_type != Product::TYPE_SERVICE) $this->tpl['strike']=1;

		// Output template part (modules that overwrite templates must declare this into descriptor)
		// Use global variables + $dateSelector + $seller and $buyer
		$dirtpls=array_merge($conf->modules_parts['tpl'],array('/core/tpl'));
		foreach($dirtpls as $reldir)
		{
			$tpl = dol_buildpath($reldir.'/originproductline.tpl.php');
			if (empty($conf->file->strict_mode)) {
				$res=@include $tpl;
			} else {
				$res=include $tpl; // for debug
			}
			if ($res) break;
		}
	}


    // phpcs:disable PEAR.NamingConventions.ValidFunctionName.NotCamelCaps
	/**
	 *	Add resources to the current object : add entry into llx_element_resources
	 *	Need $this->element & $this->id
	 *
	 *	@param		int		$resource_id		Resource id
	 *	@param		string	$resource_type		'resource'
	 *	@param		int		$busy				Busy or not
	 *	@param		int		$mandatory			Mandatory or not
	 *	@return		int							<=0 if KO, >0 if OK
	 */
	function add_element_resource($resource_id, $resource_type, $busy=0, $mandatory=0)
	{
        // phpcs:enable
		$this->db->begin();

		$sql = "INSERT INTO ".MAIN_DB_PREFIX."element_resources (";
		$sql.= "resource_id";
		$sql.= ", resource_type";
		$sql.= ", element_id";
		$sql.= ", element_type";
		$sql.= ", busy";
		$sql.= ", mandatory";
		$sql.= ") VALUES (";
		$sql.= $resource_id;
		$sql.= ", '".$this->db->escape($resource_type)."'";
		$sql.= ", '".$this->db->escape($this->id)."'";
		$sql.= ", '".$this->db->escape($this->element)."'";
		$sql.= ", '".$this->db->escape($busy)."'";
		$sql.= ", '".$this->db->escape($mandatory)."'";
		$sql.= ")";

		dol_syslog(get_class($this)."::add_element_resource", LOG_DEBUG);
		if ($this->db->query($sql))
		{
			$this->db->commit();
			return 1;
		}
		else
		{
			$this->error=$this->db->lasterror();
			$this->db->rollback();
			return  0;
		}
	}

    // phpcs:disable PEAR.NamingConventions.ValidFunctionName.NotCamelCaps
	/**
	 *    Delete a link to resource line
	 *
	 *    @param	int		$rowid			Id of resource line to delete
	 *    @param	int		$element		element name (for trigger) TODO: use $this->element into commonobject class
	 *    @param	int		$notrigger		Disable all triggers
	 *    @return   int						>0 if OK, <0 if KO
	 */
	function delete_resource($rowid, $element, $notrigger=0)
	{
        // phpcs:enable
		global $user;

		$this->db->begin();

		$sql = "DELETE FROM ".MAIN_DB_PREFIX."element_resources";
		$sql.= " WHERE rowid=".$rowid;

		dol_syslog(get_class($this)."::delete_resource", LOG_DEBUG);

		$resql=$this->db->query($sql);
		if (! $resql)
		{
			$this->error=$this->db->lasterror();
			$this->db->rollback();
			return -1;
		}
		else
		{
			if (! $notrigger)
			{
				$result=$this->call_trigger(strtoupper($element).'_DELETE_RESOURCE', $user);
				if ($result < 0) { $this->db->rollback(); return -1; }
			}
			$this->db->commit();
			return 1;
		}
	}


	/**
	 * Overwrite magic function to solve problem of cloning object that are kept as references
	 *
	 * @return void
	 */
	function __clone()
	{
		// Force a copy of this->lines, otherwise it will point to same object.
		if (isset($this->lines) && is_array($this->lines))
		{
			$nboflines=count($this->lines);
			for($i=0; $i < $nboflines; $i++)
			{
				$this->lines[$i] = clone $this->lines[$i];
			}
		}
	}

	/**
	 * Common function for all objects extending CommonObject for generating documents
	 *
	 * @param 	string 		$modelspath 	Relative folder where generators are placed
	 * @param 	string 		$modele 		Generator to use. Caller must set it to obj->modelpdf or GETPOST('modelpdf') for example.
	 * @param 	Translate 	$outputlangs 	Output language to use
	 * @param 	int 		$hidedetails 	1 to hide details. 0 by default
	 * @param 	int 		$hidedesc 		1 to hide product description. 0 by default
	 * @param 	int 		$hideref 		1 to hide product reference. 0 by default
	 * @param   null|array  $moreparams     Array to provide more information
	 * @return 	int 						>0 if OK, <0 if KO
	 * @see	addFileIntoDatabaseIndex
	 */
	protected function commonGenerateDocument($modelspath, $modele, $outputlangs, $hidedetails, $hidedesc, $hideref, $moreparams=null)
	{
		global $conf, $langs, $user;

		$srctemplatepath='';

		// Increase limit for PDF build
		$err=error_reporting();
		error_reporting(0);
		@set_time_limit(120);
		error_reporting($err);

		// If selected model is a filename template (then $modele="modelname" or "modelname:filename")
		$tmp=explode(':',$modele,2);
		if (! empty($tmp[1]))
		{
			$modele=$tmp[0];
			$srctemplatepath=$tmp[1];
		}

		// Search template files
		$file=''; $classname=''; $filefound=0;
		$dirmodels=array('/');
		if (is_array($conf->modules_parts['models'])) $dirmodels=array_merge($dirmodels,$conf->modules_parts['models']);
		foreach($dirmodels as $reldir)
		{
			foreach(array('doc','pdf') as $prefix)
			{
				if (in_array(get_class($this), array('Adherent'))) $file = $prefix."_".$modele.".class.php";     // Member module use prefix_module.class.php
				else $file = $prefix."_".$modele.".modules.php";

				// On verifie l'emplacement du modele
				$file=dol_buildpath($reldir.$modelspath.$file,0);
				if (file_exists($file))
				{
					$filefound=1;
					$classname=$prefix.'_'.$modele;
					break;
				}
			}
			if ($filefound) break;
		}

		// If generator was found
		if ($filefound)
		{
			global $db;  // Required to solve a conception default in commonstickergenerator.class.php making an include of code using $db

			require_once $file;

			$obj = new $classname($this->db);

			// If generator is ODT, we must have srctemplatepath defined, if not we set it.
			if ($obj->type == 'odt' && empty($srctemplatepath))
			{
				$varfortemplatedir=$obj->scandir;
				if ($varfortemplatedir && ! empty($conf->global->$varfortemplatedir))
				{
					$dirtoscan=$conf->global->$varfortemplatedir;

					$listoffiles=array();

					// Now we add first model found in directories scanned
					$listofdir=explode(',',$dirtoscan);
					foreach($listofdir as $key => $tmpdir)
					{
						$tmpdir=trim($tmpdir);
						$tmpdir=preg_replace('/DOL_DATA_ROOT/',DOL_DATA_ROOT,$tmpdir);
						if (! $tmpdir) { unset($listofdir[$key]); continue; }
						if (is_dir($tmpdir))
						{
							$tmpfiles=dol_dir_list($tmpdir,'files',0,'\.od(s|t)$','','name',SORT_ASC,0);
							if (count($tmpfiles)) $listoffiles=array_merge($listoffiles,$tmpfiles);
						}
					}

					if (count($listoffiles))
					{
						foreach($listoffiles as $record)
						{
							$srctemplatepath=$record['fullname'];
							break;
						}
					}
				}

				if (empty($srctemplatepath))
				{
					$this->error='ErrorGenerationAskedForOdtTemplateWithSrcFileNotDefined';
					return -1;
				}
			}

			if ($obj->type == 'odt' && ! empty($srctemplatepath))
			{
				if (! dol_is_file($srctemplatepath))
				{
					$this->error='ErrorGenerationAskedForOdtTemplateWithSrcFileNotFound';
					return -1;
				}
			}

			// We save charset_output to restore it because write_file can change it if needed for
			// output format that does not support UTF8.
			$sav_charset_output=$outputlangs->charset_output;

			if (in_array(get_class($this), array('Adherent')))
			{
				$arrayofrecords = array();   // The write_file of templates of adherent class need this var
				$resultwritefile = $obj->write_file($this, $outputlangs, $srctemplatepath, 'member', 1, $moreparams);
			}
			else
			{
				$resultwritefile = $obj->write_file($this, $outputlangs, $srctemplatepath, $hidedetails, $hidedesc, $hideref, $moreparams);
			}
			// After call of write_file $obj->result['fullpath'] is set with generated file. It will be used to update the ECM database index.

			if ($resultwritefile > 0)
			{
				$outputlangs->charset_output=$sav_charset_output;

				// We delete old preview
				require_once DOL_DOCUMENT_ROOT.'/core/lib/files.lib.php';
				dol_delete_preview($this);

				// Index file in database
				if (! empty($obj->result['fullpath']))
				{
					$destfull = $obj->result['fullpath'];
					$upload_dir = dirname($destfull);
					$destfile = basename($destfull);
					$rel_dir = preg_replace('/^'.preg_quote(DOL_DATA_ROOT,'/').'/', '', $upload_dir);

					if (! preg_match('/[\\/]temp[\\/]|[\\/]thumbs|\.meta$/', $rel_dir))     // If not a tmp dir
					{
						$filename = basename($destfile);
						$rel_dir = preg_replace('/[\\/]$/', '', $rel_dir);
						$rel_dir = preg_replace('/^[\\/]/', '', $rel_dir);

						include_once DOL_DOCUMENT_ROOT.'/ecm/class/ecmfiles.class.php';
						$ecmfile=new EcmFiles($this->db);
						$result = $ecmfile->fetch(0, '', ($rel_dir?$rel_dir.'/':'').$filename);

						// Set the public "share" key
						$setsharekey = false;
						if ($this->element == 'propal')
						{
							$useonlinesignature = $conf->global->MAIN_FEATURES_LEVEL;	// Replace this with 1 when feature to make online signature is ok
							if ($useonlinesignature) $setsharekey=true;
							if (! empty($conf->global->PROPOSAL_ALLOW_EXTERNAL_DOWNLOAD)) $setsharekey=true;
						}
						if ($this->element == 'commande'     && ! empty($conf->global->ORDER_ALLOW_EXTERNAL_DOWNLOAD))        $setsharekey=true;
						if ($this->element == 'facture'      && ! empty($conf->global->INVOICE_ALLOW_EXTERNAL_DOWNLOAD))      $setsharekey=true;
						if ($this->element == 'bank_account' && ! empty($conf->global->BANK_ACCOUNT_ALLOW_EXTERNAL_DOWNLOAD)) $setsharekey=true;

						if ($setsharekey)
						{
							if (empty($ecmfile->share))	// Because object not found or share not set yet
							{
								require_once DOL_DOCUMENT_ROOT.'/core/lib/security2.lib.php';
								$ecmfile->share = getRandomPassword(true);
							}
						}

						if ($result > 0)
						{
							$ecmfile->label = md5_file(dol_osencode($destfull));	// hash of file content
							$ecmfile->fullpath_orig = '';
							$ecmfile->gen_or_uploaded = 'generated';
							$ecmfile->description = '';    // indexed content
							$ecmfile->keyword = '';        // keyword content
							$result = $ecmfile->update($user);
							if ($result < 0)
							{
								setEventMessages($ecmfile->error, $ecmfile->errors, 'warnings');
							}
						}
						else
						{
							$ecmfile->entity = $conf->entity;
							$ecmfile->filepath = $rel_dir;
							$ecmfile->filename = $filename;
							$ecmfile->label = md5_file(dol_osencode($destfull));	// hash of file content
							$ecmfile->fullpath_orig = '';
							$ecmfile->gen_or_uploaded = 'generated';
							$ecmfile->description = '';    // indexed content
							$ecmfile->keyword = '';        // keyword content
							$ecmfile->src_object_type = $this->table_element;
							$ecmfile->src_object_id   = $this->id;

							$result = $ecmfile->create($user);
							if ($result < 0)
							{
								setEventMessages($ecmfile->error, $ecmfile->errors, 'warnings');
							}
						}

						/*$this->result['fullname']=$destfull;
						$this->result['filepath']=$ecmfile->filepath;
						$this->result['filename']=$ecmfile->filename;*/
						//var_dump($obj->update_main_doc_field);exit;

						// Update the last_main_doc field into main object (if documenent generator has property ->update_main_doc_field set)
						$update_main_doc_field=0;
						if (! empty($obj->update_main_doc_field)) $update_main_doc_field=1;
						if ($update_main_doc_field && ! empty($this->table_element))
						{
							$sql = 'UPDATE '.MAIN_DB_PREFIX.$this->table_element." SET last_main_doc = '".($ecmfile->filepath.'/'.$ecmfile->filename)."'";
							$sql.= ' WHERE rowid = '.$this->id;
							$resql = $this->db->query($sql);
							if (! $resql) dol_print_error($this->db);
						}
					}
				}
				else
				{
					dol_syslog('Method ->write_file was called on object '.get_class($obj).' and return a success but the return array ->result["fullpath"] was not set.', LOG_WARNING);
				}

				// Success in building document. We build meta file.
				dol_meta_create($this);

				return 1;
			}
			else
			{
				$outputlangs->charset_output=$sav_charset_output;
				dol_print_error($this->db, "Error generating document for ".__CLASS__.". Error: ".$obj->error, $obj->errors);
				return -1;
			}
		}
		else
		{
			$this->error=$langs->trans("Error")." ".$langs->trans("ErrorFileDoesNotExists",$file);
			dol_print_error('',$this->error);
			return -1;
		}
	}

	/**
	 *  Build thumb
	 *  @TODO Move this into files.lib.php
	 *
	 *  @param      string	$file           Path file in UTF8 to original file to create thumbs from.
	 *	@return		void
	 */
	function addThumbs($file)
	{
		global $maxwidthsmall, $maxheightsmall, $maxwidthmini, $maxheightmini, $quality;

		require_once DOL_DOCUMENT_ROOT .'/core/lib/images.lib.php';		// This define also $maxwidthsmall, $quality, ...

		$file_osencoded=dol_osencode($file);
		if (file_exists($file_osencoded))
		{
			// Create small thumbs for company (Ratio is near 16/9)
			// Used on logon for example
			vignette($file_osencoded, $maxwidthsmall, $maxheightsmall, '_small', $quality);

			// Create mini thumbs for company (Ratio is near 16/9)
			// Used on menu or for setup page for example
			vignette($file_osencoded, $maxwidthmini, $maxheightmini, '_mini', $quality);
		}
	}


	/* Functions common to commonobject and commonobjectline */

	/* For default values */

	/**
	 * Return the default value to use for a field when showing the create form of object.
	 * Return values in this order:
	 * 1) If parameter is available into POST, we return it first.
	 * 2) If not but an alternate value was provided as parameter of function, we return it.
	 * 3) If not but a constant $conf->global->OBJECTELEMENT_FIELDNAME is set, we return it (It is better to use the dedicated table).
	 * 4) Return value found into database (TODO No yet implemented)
	 *
	 * @param   string              $fieldname          Name of field
	 * @param   string              $alternatevalue     Alternate value to use
	 * @return  string|string[]                         Default value (can be an array if the GETPOST return an array)
	 **/
	function getDefaultCreateValueFor($fieldname, $alternatevalue=null)
	{
		global $conf, $_POST;

		// If param here has been posted, we use this value first.
		if (isset($_POST[$fieldname])) return GETPOST($fieldname, 2);

		if (isset($alternatevalue)) return $alternatevalue;

		$newelement=$this->element;
		if ($newelement == 'facture') $newelement='invoice';
		if ($newelement == 'commande') $newelement='order';
		if (empty($newelement))
		{
			dol_syslog("Ask a default value using common method getDefaultCreateValueForField on an object with no property ->element defined. Return empty string.", LOG_WARNING);
			return '';
		}

		$keyforfieldname=strtoupper($newelement.'_DEFAULT_'.$fieldname);
		//var_dump($keyforfieldname);
		if (isset($conf->global->$keyforfieldname)) return $conf->global->$keyforfieldname;

		// TODO Ad here a scan into table llx_overwrite_default with a filter on $this->element and $fieldname
	}


	/* For triggers */


    // phpcs:disable PEAR.NamingConventions.ValidFunctionName.NotCamelCaps
	/**
	 * Call trigger based on this instance.
	 * Some context information may also be provided into array property this->context.
	 * NB:  Error from trigger are stacked in interface->errors
	 * NB2: If return code of triggers are < 0, action calling trigger should cancel all transaction.
	 *
	 * @param   string    $trigger_name   trigger's name to execute
	 * @param   User      $user           Object user
	 * @return  int                       Result of run_triggers
	 */
	function call_trigger($trigger_name, $user)
	{
        // phpcs:enable
		global $langs,$conf;

		include_once DOL_DOCUMENT_ROOT . '/core/class/interfaces.class.php';
		$interface=new Interfaces($this->db);
		$result=$interface->run_triggers($trigger_name,$this,$user,$langs,$conf);

		if ($result < 0)
		{
			if (!empty($this->errors))
			{
				$this->errors=array_unique(array_merge($this->errors,$interface->errors));   // We use array_unique because when a trigger call another trigger on same object, this->errors is added twice.
			}
			else
			{
				$this->errors=$interface->errors;
			}
		}
		return $result;
	}


	/* Functions for extrafields */


    // phpcs:disable PEAR.NamingConventions.ValidFunctionName.NotCamelCaps
	/**
	 *  Function to get extra fields of an object into $this->array_options
	 *  This method is in most cases called by method fetch of objects but you can call it separately.
	 *
	 *  @param	int		$rowid			Id of line. Use the id of object if not defined. Deprecated. Function must be called without parameters.
	 *  @param  array	$optionsArray   Array resulting of call of extrafields->fetch_name_optionals_label(). Deprecated. Function must be called without parameters.
	 *  @return	int						<0 if error, 0 if no values of extrafield to find nor found, 1 if an attribute is found and value loaded
	 */
	function fetch_optionals($rowid=null, $optionsArray=null)
	{
        // phpcs:enable
		if (empty($rowid)) $rowid=$this->id;

		// To avoid SQL errors. Probably not the better solution though
		if (!$this->table_element) {
			return 0;
		}

		$this->array_options=array();

		if (! is_array($optionsArray))
		{
			// If $extrafields is not a known object, we initialize it. Best practice is to have $extrafields defined into card.php or list.php page.
			// TODO Use of existing $extrafield is not yet ready (must mutualize code that use extrafields in form first)
			// global $extrafields;
			//if (! is_object($extrafields))
			//{
				require_once DOL_DOCUMENT_ROOT.'/core/class/extrafields.class.php';
				$extrafields = new ExtraFields($this->db);
			//}

			// Load array of extrafields for elementype = $this->table_element
			if (empty($extrafields->attributes[$this->table_element]['loaded']))
			{
				$extrafields->fetch_name_optionals_label($this->table_element);
			}
			$optionsArray = (! empty($extrafields->attributes[$this->table_element]['label'])?$extrafields->attributes[$this->table_element]['label']:null);
		}
		else
		{
			global $extrafields;
			dol_syslog("Warning: fetch_optionals was called with param optionsArray defined when you should pass null now", LOG_WARNING);
		}

		$table_element = $this->table_element;
		if ($table_element == 'categorie') $table_element = 'categories'; // For compatibility

		// Request to get complementary values
		if (is_array($optionsArray) && count($optionsArray) > 0)
		{
			$sql = "SELECT rowid";
			foreach ($optionsArray as $name => $label)
			{
				if (empty($extrafields->attributes[$this->table_element]['type'][$name]) || $extrafields->attributes[$this->table_element]['type'][$name] != 'separate')
				{
					$sql.= ", ".$name;
				}
			}
			$sql.= " FROM ".MAIN_DB_PREFIX.$table_element."_extrafields";
			$sql.= " WHERE fk_object = ".$rowid;

			//dol_syslog(get_class($this)."::fetch_optionals get extrafields data for ".$this->table_element, LOG_DEBUG);		// Too verbose
			$resql=$this->db->query($sql);
			if ($resql)
			{
				$this->array_options = array();
				$numrows=$this->db->num_rows($resql);
				if ($numrows)
				{
					$tab = $this->db->fetch_array($resql);

					foreach ($tab as $key => $value)
					{
						// Test fetch_array ! is_int($key) because fetch_array result is a mix table with Key as alpha and Key as int (depend db engine)
						if ($key != 'rowid' && $key != 'tms' && $key != 'fk_member' && ! is_int($key))
						{
							// we can add this attribute to object
							if (! empty($extrafields) && in_array($extrafields->attributes[$this->table_element]['type'][$key], array('date','datetime')))
							{
								//var_dump($extrafields->attributes[$this->table_element]['type'][$key]);
								$this->array_options["options_".$key]=$this->db->jdate($value);
							}
							else
							{
								$this->array_options["options_".$key]=$value;
							}

							//var_dump('key '.$key.' '.$value.' type='.$extrafields->attributes[$this->table_element]['type'][$key].' '.$this->array_options["options_".$key]);
						}
					}
				}

				$this->db->free($resql);

				if ($numrows) return $numrows;
				else return 0;
			}
			else
			{
				dol_print_error($this->db);
				return -1;
			}
		}
		return 0;
	}

	/**
	 *	Delete all extra fields values for the current object.
	 *
	 *  @return	int		<0 if KO, >0 if OK
	 */
	function deleteExtraFields()
	{
		$this->db->begin();

		$table_element = $this->table_element;
		if ($table_element == 'categorie') $table_element = 'categories'; // For compatibility

		$sql_del = "DELETE FROM ".MAIN_DB_PREFIX.$table_element."_extrafields WHERE fk_object = ".$this->id;
		dol_syslog(get_class($this)."::deleteExtraFields delete", LOG_DEBUG);
		$resql=$this->db->query($sql_del);
		if (! $resql)
		{
			$this->error=$this->db->lasterror();
			$this->db->rollback();
			return -1;
		}
		else
		{
			$this->db->commit();
			return 1;
		}
	}

	/**
	 *	Add/Update all extra fields values for the current object.
	 *  Data to describe values to insert/update are stored into $this->array_options=array('options_codeforfield1'=>'valueforfield1', 'options_codeforfield2'=>'valueforfield2', ...)
	 *  This function delete record with all extrafields and insert them again from the array $this->array_options.
	 *
	 *  @param	string		$trigger		If defined, call also the trigger (for example COMPANY_MODIFY)
	 *  @param	User		$userused		Object user
	 *  @return int 						-1=error, O=did nothing, 1=OK
	 *  @see updateExtraField, setValueFrom
	 */
	function insertExtraFields($trigger='', $userused=null)
	{
		global $conf,$langs,$user;

		if (empty($userused)) $userused=$user;

		$error=0;

		if (! empty($conf->global->MAIN_EXTRAFIELDS_DISABLED)) return 0;	// For avoid conflicts if trigger used

		if (! empty($this->array_options))
		{
			// Check parameters
			$langs->load('admin');
			require_once DOL_DOCUMENT_ROOT.'/core/class/extrafields.class.php';
			$extrafields = new ExtraFields($this->db);
			$target_extrafields=$extrafields->fetch_name_optionals_label($this->table_element);

			//Eliminate copied source object extra_fields that do not exist in target object
			$new_array_options=array();
			foreach ($this->array_options as $key => $value) {
				if (in_array(substr($key,8), array_keys($target_extrafields)))	// We remove the 'options_' from $key for test
					$new_array_options[$key] = $value;
				elseif (in_array($key, array_keys($target_extrafields)))		// We test on $key that does not contains the 'options_' prefix
					$new_array_options['options_'.$key] = $value;
			}

			foreach($new_array_options as $key => $value)
			{
			   	$attributeKey      = substr($key,8);   // Remove 'options_' prefix
			   	$attributeType     = $extrafields->attributes[$this->table_element]['type'][$attributeKey];
			   	$attributeLabel    = $extrafields->attributes[$this->table_element]['label'][$attributeKey];
			   	$attributeParam    = $extrafields->attributes[$this->table_element]['param'][$attributeKey];
			   	$attributeRequired = $extrafields->attributes[$this->table_element]['required'][$attributeKey];

			   	if ($attributeRequired)
			   	{
			   		$mandatorypb=false;
			   		if ($attributeType == 'link' && $this->array_options[$key] == '-1') $mandatorypb=true;
			   		if ($this->array_options[$key] === '') $mandatorypb=true;
			   		if ($mandatorypb)
			   		{
			   			$this->errors[]=$langs->trans('ErrorFieldRequired', $attributeLabel);
			   			return -1;
			   		}
			   	}

				//dol_syslog("attributeLabel=".$attributeLabel, LOG_DEBUG);
				//dol_syslog("attributeType=".$attributeType, LOG_DEBUG);

			   	switch ($attributeType)
			   	{
			   		case 'int':
			  			if (!is_numeric($value) && $value!='')
			   			{
			   				$this->errors[]=$langs->trans("ExtraFieldHasWrongValue", $attributeLabel);
			   				return -1;
			  			}
			   			elseif ($value=='')
			   			{
			   				$new_array_options[$key] = null;
			   			}
			 			break;
					case 'double':
						$value = price2num($value);
						if (!is_numeric($value) && $value!='')
						{
							dol_syslog($langs->trans("ExtraFieldHasWrongValue")." sur ".$attributeLabel."(".$value."is not '".$attributeType."')", LOG_DEBUG);
							$this->errors[]=$langs->trans("ExtraFieldHasWrongValue", $attributeLabel);
							return -1;
						}
						elseif ($value=='')
						{
							$new_array_options[$key] = null;
						}
						//dol_syslog("double value"." sur ".$attributeLabel."(".$value." is '".$attributeType."')", LOG_DEBUG);
						$new_array_options[$key] = $value;
						break;
			 		/*case 'select':	// Not required, we chosed value='0' for undefined values
             			if ($value=='-1')
             			{
             				$this->array_options[$key] = null;
             			}
             			break;*/
			   		case 'password':
			   			$algo='';
			   			if ($this->array_options[$key] != '' && is_array($extrafields->attributes[$this->table_element]['param'][$attributeKey]['options']))
			   			{
			   				// If there is an encryption choice, we use it to crypt data before insert
			   				$tmparrays = array_keys($extrafields->attributes[$this->table_element]['param'][$attributeKey]['options']);
			   				$algo=reset($tmparrays);
			   				if ($algo != '')
			   				{
			   					//global $action;		// $action may be 'create', 'update', 'update_extras'...
			   					//var_dump($action);
			   					//var_dump($this->oldcopy);exit;
			   					if (is_object($this->oldcopy))		// If this->oldcopy is not defined, we can't know if we change attribute or not, so we must keep value
			   					{
			   						//var_dump($this->oldcopy->array_options[$key]); var_dump($this->array_options[$key]);
				   					if ($this->array_options[$key] == $this->oldcopy->array_options[$key])	// If old value crypted in database is same than submited new value, it means we don't change it, so we don't update.
				   					{
				   						$new_array_options[$key] = $this->array_options[$key];	// Value is kept
				   					}
									else
									{
										// var_dump($algo);
										$newvalue = dol_hash($this->array_options[$key], $algo);
										$new_array_options[$key] = $newvalue;
									}
			   					}
			   					else
			   					{
			   						$new_array_options[$key] = $this->array_options[$key];	// Value is kept
			   					}
			   				}
			   			}
			   			else	// Common usage
			   			{
			   				$new_array_options[$key] = $this->array_options[$key];
			   			}
			   			break;
			   		case 'price':
						$new_array_options[$key] = price2num($this->array_options[$key]);
						break;
					case 'date':
						$new_array_options[$key] = $this->db->idate($this->array_options[$key]);
						break;
					case 'datetime':
						// If data is a string instead of a timestamp, we convert it
						if (! is_int($this->array_options[$key])) {
							$this->array_options[$key] = strtotime($this->array_options[$key]);
						}
						$new_array_options[$key] = $this->db->idate($this->array_options[$key]);
						break;
		   			case 'link':
						$param_list=array_keys($attributeParam['options']);
						// 0 : ObjectName
						// 1 : classPath
						$InfoFieldList = explode(":", $param_list[0]);
						dol_include_once($InfoFieldList[1]);
						if ($InfoFieldList[0] && class_exists($InfoFieldList[0]))
						{
							if ($value == '-1')	// -1 is key for no defined in combo list of objects
							{
								$new_array_options[$key]='';
							}
							elseif ($value)
							{
								$object = new $InfoFieldList[0]($this->db);
								if (is_numeric($value)) $res=$object->fetch($value);
								else $res=$object->fetch('',$value);

								if ($res > 0) $new_array_options[$key]=$object->id;
								else
								{
									$this->error="Id/Ref '".$value."' for object '".$object->element."' not found";
									$this->db->rollback();
									return -1;
								}
							}
						}
						else
						{
							dol_syslog('Error bad setup of extrafield', LOG_WARNING);
						}
						break;
			   	}
			}

			$this->db->begin();

			$table_element = $this->table_element;
			if ($table_element == 'categorie') $table_element = 'categories'; // For compatibility

			$sql_del = "DELETE FROM ".MAIN_DB_PREFIX.$table_element."_extrafields WHERE fk_object = ".$this->id;
			dol_syslog(get_class($this)."::insertExtraFields delete", LOG_DEBUG);
			$this->db->query($sql_del);

			$sql = "INSERT INTO ".MAIN_DB_PREFIX.$table_element."_extrafields (fk_object";
			foreach($new_array_options as $key => $value)
			{
				$attributeKey = substr($key,8);   // Remove 'options_' prefix
				// Add field of attribut
				if ($extrafields->attributes[$this->table_element]['type'][$attributeKey] != 'separate') // Only for other type than separator
					$sql.=",".$attributeKey;
			}
			$sql .= ") VALUES (".$this->id;

			foreach($new_array_options as $key => $value)
			{
				$attributeKey = substr($key,8);   // Remove 'options_' prefix
				// Add field of attribute
				if ($extrafields->attributes[$this->table_element]['type'][$attributeKey] != 'separate') // Only for other type than separator)
				{
					if ($new_array_options[$key] != '')
					{
						$sql.=",'".$this->db->escape($new_array_options[$key])."'";
					}
					else
					{
						$sql.=",null";
					}
				}
			}
			$sql.=")";

			dol_syslog(get_class($this)."::insertExtraFields insert", LOG_DEBUG);
			$resql = $this->db->query($sql);
			if (! $resql)
			{
				$this->error=$this->db->lasterror();
				$error++;
			}

			if (! $error && $trigger)
			{
				// Call trigger
				$this->context=array('extrafieldaddupdate'=>1);
				$result=$this->call_trigger($trigger, $userused);
				if ($result < 0) $error++;
				// End call trigger
			}

			if ($error)
			{
				$this->db->rollback();
				return -1;
			}
			else
			{
				$this->db->commit();
				return 1;
			}
		}
		else return 0;
	}

	/**
	 *	Update an extra field value for the current object.
	 *  Data to describe values to update are stored into $this->array_options=array('options_codeforfield1'=>'valueforfield1', 'options_codeforfield2'=>'valueforfield2', ...)
	 *
	 *  @param  string      $key    		Key of the extrafield (without starting 'options_')
	 *  @param	string		$trigger		If defined, call also the trigger (for example COMPANY_MODIFY)
	 *  @param	User		$userused		Object user
	 *  @return int                 		-1=error, O=did nothing, 1=OK
	 *  @see setValueFrom, insertExtraFields
	 */
	function updateExtraField($key, $trigger=null, $userused=null)
	{
		global $conf,$langs,$user;

		if (empty($userused)) $userused=$user;

		$error=0;

		if (! empty($conf->global->MAIN_EXTRAFIELDS_DISABLED)) return 0;	// For avoid conflicts if trigger used

		if (! empty($this->array_options) && isset($this->array_options["options_".$key]))
		{
			// Check parameters
			$langs->load('admin');
			require_once DOL_DOCUMENT_ROOT.'/core/class/extrafields.class.php';
			$extrafields = new ExtraFields($this->db);
			$target_extrafields=$extrafields->fetch_name_optionals_label($this->table_element);

			$value=$this->array_options["options_".$key];

			$attributeType     = $extrafields->attributes[$this->table_element]['type'][$key];
			$attributeLabel    = $extrafields->attributes[$this->table_element]['label'][$key];
			$attributeParam    = $extrafields->attributes[$this->table_element]['param'][$key];
			$attributeRequired = $extrafields->attributes[$this->table_element]['required'][$key];

			//dol_syslog("attributeLabel=".$attributeLabel, LOG_DEBUG);
			//dol_syslog("attributeType=".$attributeType, LOG_DEBUG);

			switch ($attributeType)
			{
				case 'int':
					if (!is_numeric($value) && $value!='')
					{
						$this->errors[]=$langs->trans("ExtraFieldHasWrongValue",$attributeLabel);
						return -1;
					}
					elseif ($value=='')
					{
						$this->array_options["options_".$key] = null;
					}
					break;
				case 'double':
					$value = price2num($value);
					if (!is_numeric($value) && $value!='')
					{
						dol_syslog($langs->trans("ExtraFieldHasWrongValue")." sur ".$attributeLabel."(".$value."is not '".$attributeType."')", LOG_DEBUG);
						$this->errors[]=$langs->trans("ExtraFieldHasWrongValue", $attributeLabel);
						return -1;
					}
					elseif ($value=='')
					{
						$this->array_options["options_".$key] = null;
					}
					//dol_syslog("double value"." sur ".$attributeLabel."(".$value." is '".$attributeType."')", LOG_DEBUG);
					$this->array_options["options_".$key] = $value;
					break;
			 	/*case 'select':	// Not required, we chosed value='0' for undefined values
             		if ($value=='-1')
             		{
             			$this->array_options[$key] = null;
             		}
             		break;*/
				case 'price':
					$this->array_options["options_".$key] = price2num($this->array_options["options_".$key]);
					break;
				case 'date':
					$this->array_options["options_".$key]=$this->db->idate($this->array_options["options_".$key]);
					break;
				case 'datetime':
					$this->array_options["options_".$key]=$this->db->idate($this->array_options["options_".$key]);
					break;
				case 'link':
					$param_list=array_keys($attributeParam['options']);
					// 0 : ObjectName
					// 1 : classPath
					$InfoFieldList = explode(":", $param_list[0]);
					dol_include_once($InfoFieldList[1]);
					if ($value)
					{
						$object = new $InfoFieldList[0]($this->db);
						$object->fetch(0,$value);
						$this->array_options["options_".$key]=$object->id;
					}
					break;
			}

			$this->db->begin();
			$sql = "UPDATE ".MAIN_DB_PREFIX.$this->table_element."_extrafields SET ".$key."='".$this->db->escape($this->array_options["options_".$key])."'";
			$sql .= " WHERE fk_object = ".$this->id;
			$resql = $this->db->query($sql);
			if (! $resql)
			{
				$error++;
				$this->error=$this->db->lasterror();
			}

			if (! $error && $trigger)
			{
				// Call trigger
				$this->context=array('extrafieldupdate'=>1);
				$result=$this->call_trigger($trigger, $userused);
				if ($result < 0) $error++;
				// End call trigger
			}

			if ($error)
			{
				dol_syslog(get_class($this) . "::".__METHOD__ . $this->error, LOG_ERR);
				$this->db->rollback();
				return -1;
			}
			else
			{
				$this->db->commit();
				return 1;
			}
		}
		else return 0;
	}


	/**
	 * Return HTML string to put an input field into a page
	 * Code very similar with showInputField of extra fields
	 *
	 * @param  array   		$val	       Array of properties for field to show
	 * @param  string  		$key           Key of attribute
	 * @param  string  		$value         Preselected value to show (for date type it must be in timestamp format, for amount or price it must be a php numeric value)
	 * @param  string  		$moreparam     To add more parameters on html input tag
	 * @param  string  		$keysuffix     Prefix string to add into name and id of field (can be used to avoid duplicate names)
	 * @param  string  		$keyprefix     Suffix string to add into name and id of field (can be used to avoid duplicate names)
	 * @param  string|int		$morecss       Value for css to define style/length of field. May also be a numeric.
	 * @return string
	 */
	function showInputField($val, $key, $value, $moreparam='', $keysuffix='', $keyprefix='', $morecss=0)
	{
		global $conf,$langs,$form;

		if (! is_object($form))
		{
			require_once DOL_DOCUMENT_ROOT.'/core/class/html.form.class.php';
			$form=new Form($this->db);
		}

		$val=$this->fields[$key];

		$out='';
        $type='';
        $param = array();
        $param['options']=array();
        $size =$this->fields[$key]['size'];
        // Because we work on extrafields
        if(preg_match('/^integer:(.*):(.*)/i', $val['type'], $reg)){
            $param['options']=array($reg[1].':'.$reg[2]=>'N');
            $type ='link';
        } elseif(preg_match('/^link:(.*):(.*)/i', $val['type'], $reg)) {
            $param['options']=array($reg[1].':'.$reg[2]=>'N');
            $type ='link';
        } elseif(preg_match('/^sellist:(.*):(.*):(.*):(.*)/i', $val['type'], $reg)) {
            $param['options']=array($reg[1].':'.$reg[2].':'.$reg[3].':'.$reg[4]=>'N');
            $type ='sellist';
        } elseif(preg_match('/varchar\((\d+)\)/', $val['type'],$reg)) {
            $param['options']=array();
            $type ='varchar';
            $size=$reg[1];
        } elseif(preg_match('/varchar/', $val['type'])) {
            $param['options']=array();
            $type ='varchar';
        } elseif(is_array($this->fields[$key]['arrayofkeyval'])) {
            $param['options']=$this->fields[$key]['arrayofkeyval'];
            $type ='select';
        } else {
            $param['options']=array();
            $type =$this->fields[$key]['type'];
        }

		$label=$this->fields[$key]['label'];
		//$elementtype=$this->fields[$key]['elementtype'];	// Seems not used
		$default=$this->fields[$key]['default'];
		$computed=$this->fields[$key]['computed'];
		$unique=$this->fields[$key]['unique'];
		$required=$this->fields[$key]['required'];

		$langfile=$this->fields[$key]['langfile'];
		$list=$this->fields[$key]['list'];
		$hidden=abs($this->fields[$key]['visible'])!=1?1:0;

		$objectid = $this->id;


		if ($computed)
		{
			if (! preg_match('/^search_/', $keyprefix)) return '<span class="opacitymedium">'.$langs->trans("AutomaticallyCalculated").'</span>';
			else return '';
		}


		// Use in priority showsize from parameters, then $val['css'] then autodefine
		if (empty($morecss) && ! empty($val['css']))
		{
			$showsize = $val['css'];
		}
		if (empty($morecss))
		{
			if ($type == 'date')
			{
				$morecss = 'minwidth100imp';
			}
			elseif ($type == 'datetime')
			{
				$morecss = 'minwidth200imp';
			}
			elseif (in_array($type,array('int','integer','price')) || preg_match('/^double(\([0-9],[0-9]\)){0,1}/',$type))
			{
				$morecss = 'maxwidth75';
                        }elseif ($type == 'url')
			{
				$morecss='minwidth400';
			}
			elseif ($type == 'boolean')
			{
				$morecss='';
			}
			else
			{
				if (round($size) < 12)
				{
					$morecss = 'minwidth100';
				}
				else if (round($size) <= 48)
				{
					$morecss = 'minwidth200';
				}
				else
				{
					$morecss = 'minwidth400';
				}
			}
		}

		if (in_array($type,array('date','datetime')))
		{
			$tmp=explode(',',$size);
			$newsize=$tmp[0];

			$showtime = in_array($type,array('datetime')) ? 1 : 0;

			// Do not show current date when field not required (see selectDate() method)
			if (!$required && $value == '') $value = '-1';

			// TODO Must also support $moreparam
			$out = $form->selectDate($value, $keyprefix.$key.$keysuffix, $showtime, $showtime, $required, '', 1, (($keyprefix != 'search_' && $keyprefix != 'search_options_') ? 1 : 0), 0, 1);
		}
		elseif (in_array($type,array('int','integer')))
		{
			$tmp=explode(',',$size);
			$newsize=$tmp[0];
			$out='<input type="text" class="flat '.$morecss.' maxwidthonsmartphone" name="'.$keyprefix.$key.$keysuffix.'" id="'.$keyprefix.$key.$keysuffix.'" maxlength="'.$newsize.'" value="'.dol_escape_htmltag($value).'"'.($moreparam?$moreparam:'').'>';
		}
		elseif (preg_match('/varchar/', $type))
		{
			$out='<input type="text" class="flat '.$morecss.' maxwidthonsmartphone" name="'.$keyprefix.$key.$keysuffix.'" id="'.$keyprefix.$key.$keysuffix.'" maxlength="'.$size.'" value="'.dol_escape_htmltag($value).'"'.($moreparam?$moreparam:'').'>';
		}
		elseif (in_array($type, array('mail', 'phone', 'url')))
		{
			$out='<input type="text" class="flat '.$morecss.' maxwidthonsmartphone" name="'.$keyprefix.$key.$keysuffix.'" id="'.$keyprefix.$key.$keysuffix.'" value="'.dol_escape_htmltag($value).'" '.($moreparam?$moreparam:'').'>';
		}
		elseif ($type == 'text')
		{
			if (! preg_match('/search_/', $keyprefix))		// If keyprefix is search_ or search_options_, we must just use a simple text field
			{
				require_once DOL_DOCUMENT_ROOT.'/core/class/doleditor.class.php';
				$doleditor=new DolEditor($keyprefix.$key.$keysuffix,$value,'',200,'dolibarr_notes','In',false,false,false,ROWS_5,'90%');
				$out=$doleditor->Create(1);
			}
			else
			{
				$out='<input type="text" class="flat '.$morecss.' maxwidthonsmartphone" name="'.$keyprefix.$key.$keysuffix.'" id="'.$keyprefix.$key.$keysuffix.'" value="'.dol_escape_htmltag($value).'" '.($moreparam?$moreparam:'').'>';
			}
		}
		elseif ($type == 'html')
		{
			if (! preg_match('/search_/', $keyprefix))		// If keyprefix is search_ or search_options_, we must just use a simple text field
			{
				require_once DOL_DOCUMENT_ROOT.'/core/class/doleditor.class.php';
				$doleditor=new DolEditor($keyprefix.$key.$keysuffix,$value,'',200,'dolibarr_notes','In',false,false,! empty($conf->fckeditor->enabled) && $conf->global->FCKEDITOR_ENABLE_SOCIETE,ROWS_5,'90%');
				$out=$doleditor->Create(1);
			}
			else
			{
				$out='<input type="text" class="flat '.$morecss.' maxwidthonsmartphone" name="'.$keyprefix.$key.$keysuffix.'" id="'.$keyprefix.$key.$keysuffix.'" value="'.dol_escape_htmltag($value).'" '.($moreparam?$moreparam:'').'>';
			}
		}
		elseif ($type == 'boolean')
		{
			$checked='';
			if (!empty($value)) {
				$checked=' checked value="1" ';
			} else {
				$checked=' value="1" ';
			}
			$out='<input type="checkbox" class="flat '.$morecss.' maxwidthonsmartphone" name="'.$keyprefix.$key.$keysuffix.'" id="'.$keyprefix.$key.$keysuffix.'" '.$checked.' '.($moreparam?$moreparam:'').'>';
		}
		elseif ($type == 'price')
		{
			if (!empty($value)) {		// $value in memory is a php numeric, we format it into user number format.
				$value=price($value);
			}
			$out='<input type="text" class="flat '.$morecss.' maxwidthonsmartphone" name="'.$keyprefix.$key.$keysuffix.'" id="'.$keyprefix.$key.$keysuffix.'" value="'.$value.'" '.($moreparam?$moreparam:'').'> '.$langs->getCurrencySymbol($conf->currency);
		}
		elseif (preg_match('/^double(\([0-9],[0-9]\)){0,1}/',$type))
		{
			if (!empty($value)) {		// $value in memory is a php numeric, we format it into user number format.
				$value=price($value);
			}
			$out='<input type="text" class="flat '.$morecss.' maxwidthonsmartphone" name="'.$keyprefix.$key.$keysuffix.'" id="'.$keyprefix.$key.$keysuffix.'" value="'.$value.'" '.($moreparam?$moreparam:'').'> ';
		}
		elseif ($type == 'select')
		{
			$out = '';
			if (! empty($conf->use_javascript_ajax) && ! empty($conf->global->MAIN_EXTRAFIELDS_USE_SELECT2))
			{
				include_once DOL_DOCUMENT_ROOT . '/core/lib/ajax.lib.php';
				$out.= ajax_combobox($keyprefix.$key.$keysuffix, array(), 0);
			}

			$out.='<select class="flat '.$morecss.' maxwidthonsmartphone" name="'.$keyprefix.$key.$keysuffix.'" id="'.$keyprefix.$key.$keysuffix.'" '.($moreparam?$moreparam:'').'>';
                if((! isset($this->fields[$key]['default'])) ||($this->fields[$key]['notnull']!=1))$out.='<option value="0">&nbsp;</option>';
			foreach ($param['options'] as $key => $val)
			{
				if ((string) $key == '') continue;
				list($val, $parent) = explode('|', $val);
				$out.='<option value="'.$key.'"';
				$out.= (((string) $value == (string) $key)?' selected':'');
				$out.= (!empty($parent)?' parent="'.$parent.'"':'');
				$out.='>'.$val.'</option>';
			}
			$out.='</select>';
		}
		elseif ($type == 'sellist')
		{
			$out = '';
			if (! empty($conf->use_javascript_ajax) && ! empty($conf->global->MAIN_EXTRAFIELDS_USE_SELECT2))
			{
				include_once DOL_DOCUMENT_ROOT . '/core/lib/ajax.lib.php';
				$out.= ajax_combobox($keyprefix.$key.$keysuffix, array(), 0);
			}

			$out.='<select class="flat '.$morecss.' maxwidthonsmartphone" name="'.$keyprefix.$key.$keysuffix.'" id="'.$keyprefix.$key.$keysuffix.'" '.($moreparam?$moreparam:'').'>';
			if (is_array($param['options']))
			{
				$param_list=array_keys($param['options']);
				$InfoFieldList = explode(":", $param_list[0]);
				$parentName='';
				$parentField='';
				// 0 : tableName
				// 1 : label field name
				// 2 : key fields name (if differ of rowid)
				// 3 : key field parent (for dependent lists)
				// 4 : where clause filter on column or table extrafield, syntax field='value' or extra.field=value
				$keyList=(empty($InfoFieldList[2])?'rowid':$InfoFieldList[2].' as rowid');


				if (count($InfoFieldList) > 4 && ! empty($InfoFieldList[4]))
				{
					if (strpos($InfoFieldList[4], 'extra.') !== false)
					{
						$keyList='main.'.$InfoFieldList[2].' as rowid';
					} else {
						$keyList=$InfoFieldList[2].' as rowid';
					}
				}
				if (count($InfoFieldList) > 3 && ! empty($InfoFieldList[3]))
				{
					list($parentName, $parentField) = explode('|', $InfoFieldList[3]);
					$keyList.= ', '.$parentField;
				}

				$fields_label = explode('|',$InfoFieldList[1]);
				if (is_array($fields_label))
				{
					$keyList .=', ';
					$keyList .= implode(', ', $fields_label);
				}

				$sqlwhere='';
				$sql = 'SELECT '.$keyList;
				$sql.= ' FROM '.MAIN_DB_PREFIX .$InfoFieldList[0];
				if (!empty($InfoFieldList[4]))
				{
					// can use SELECT request
					if (strpos($InfoFieldList[4], '$SEL$')!==false) {
						$InfoFieldList[4]=str_replace('$SEL$','SELECT',$InfoFieldList[4]);
					}

					// current object id can be use into filter
					if (strpos($InfoFieldList[4], '$ID$')!==false && !empty($objectid)) {
						$InfoFieldList[4]=str_replace('$ID$',$objectid,$InfoFieldList[4]);
					} else {
						$InfoFieldList[4]=str_replace('$ID$','0',$InfoFieldList[4]);
					}
					//We have to join on extrafield table
					if (strpos($InfoFieldList[4], 'extra')!==false)
					{
						$sql.= ' as main, '.MAIN_DB_PREFIX .$InfoFieldList[0].'_extrafields as extra';
						$sqlwhere.= ' WHERE extra.fk_object=main.'.$InfoFieldList[2]. ' AND '.$InfoFieldList[4];
					}
					else
					{
						$sqlwhere.= ' WHERE '.$InfoFieldList[4];
					}
				}
				else
				{
					$sqlwhere.= ' WHERE 1=1';
				}
				// Some tables may have field, some other not. For the moment we disable it.
				if (in_array($InfoFieldList[0],array('tablewithentity')))
				{
					$sqlwhere.= ' AND entity = '.$conf->entity;
				}
				$sql.=$sqlwhere;
				//print $sql;

				$sql .= ' ORDER BY ' . implode(', ', $fields_label);

				dol_syslog(get_class($this).'::showInputField type=sellist', LOG_DEBUG);
				$resql = $this->db->query($sql);
				if ($resql)
				{
					$out.='<option value="0">&nbsp;</option>';
					$num = $this->db->num_rows($resql);
					$i = 0;
					while ($i < $num)
					{
						$labeltoshow='';
						$obj = $this->db->fetch_object($resql);

						// Several field into label (eq table:code|libelle:rowid)
						$notrans = false;
						$fields_label = explode('|',$InfoFieldList[1]);
						if (is_array($fields_label))
						{
							$notrans = true;
							foreach ($fields_label as $field_toshow)
							{
								$labeltoshow.= $obj->$field_toshow.' ';
							}
						}
						else
						{
							$labeltoshow=$obj->{$InfoFieldList[1]};
						}
						$labeltoshow=dol_trunc($labeltoshow,45);

						if ($value == $obj->rowid)
						{
							foreach ($fields_label as $field_toshow)
							{
								$translabel=$langs->trans($obj->$field_toshow);
								if ($translabel!=$obj->$field_toshow) {
									$labeltoshow=dol_trunc($translabel,18).' ';
								}else {
									$labeltoshow=dol_trunc($obj->$field_toshow,18).' ';
								}
							}
							$out.='<option value="'.$obj->rowid.'" selected>'.$labeltoshow.'</option>';
						}
						else
						{
							if (! $notrans)
							{
								$translabel=$langs->trans($obj->{$InfoFieldList[1]});
								if ($translabel!=$obj->{$InfoFieldList[1]}) {
									$labeltoshow=dol_trunc($translabel,18);
								}
								else {
									$labeltoshow=dol_trunc($obj->{$InfoFieldList[1]},18);
								}
							}
							if (empty($labeltoshow)) $labeltoshow='(not defined)';
							if ($value==$obj->rowid)
							{
								$out.='<option value="'.$obj->rowid.'" selected>'.$labeltoshow.'</option>';
							}

							if (!empty($InfoFieldList[3]) && $parentField)
							{
								$parent = $parentName.':'.$obj->{$parentField};
							}

							$out.='<option value="'.$obj->rowid.'"';
							$out.= ($value==$obj->rowid?' selected':'');
							$out.= (!empty($parent)?' parent="'.$parent.'"':'');
							$out.='>'.$labeltoshow.'</option>';
						}

						$i++;
					}
					$this->db->free($resql);
				}
				else {
					print 'Error in request '.$sql.' '.$this->db->lasterror().'. Check setup of extra parameters.<br>';
				}
			}
			$out.='</select>';
		}
		elseif ($type == 'checkbox')
		{
			$value_arr=explode(',',$value);
			$out=$form->multiselectarray($keyprefix.$key.$keysuffix, (empty($param['options'])?null:$param['options']), $value_arr, '', 0, '', 0, '100%');
		}
		elseif ($type == 'radio')
		{
			$out='';
			foreach ($param['options'] as $keyopt => $val)
			{
				$out.='<input class="flat '.$morecss.'" type="radio" name="'.$keyprefix.$key.$keysuffix.'" id="'.$keyprefix.$key.$keysuffix.'" '.($moreparam?$moreparam:'');
				$out.=' value="'.$keyopt.'"';
				$out.=' id="'.$keyprefix.$key.$keysuffix.'_'.$keyopt.'"';
				$out.= ($value==$keyopt?'checked':'');
				$out.='/><label for="'.$keyprefix.$key.$keysuffix.'_'.$keyopt.'">'.$val.'</label><br>';
			}
		}
		elseif ($type == 'chkbxlst')
		{
			if (is_array($value)) {
				$value_arr = $value;
			}
			else {
				$value_arr = explode(',', $value);
			}

			if (is_array($param['options'])) {
				$param_list = array_keys($param['options']);
				$InfoFieldList = explode(":", $param_list[0]);
				$parentName='';
				$parentField='';
				// 0 : tableName
				// 1 : label field name
				// 2 : key fields name (if differ of rowid)
				// 3 : key field parent (for dependent lists)
				// 4 : where clause filter on column or table extrafield, syntax field='value' or extra.field=value
				$keyList = (empty($InfoFieldList[2]) ? 'rowid' : $InfoFieldList[2] . ' as rowid');

				if (count($InfoFieldList) > 3 && ! empty($InfoFieldList[3])) {
					list ( $parentName, $parentField ) = explode('|', $InfoFieldList[3]);
					$keyList .= ', ' . $parentField;
				}
				if (count($InfoFieldList) > 4 && ! empty($InfoFieldList[4])) {
					if (strpos($InfoFieldList[4], 'extra.') !== false) {
						$keyList = 'main.' . $InfoFieldList[2] . ' as rowid';
					} else {
						$keyList = $InfoFieldList[2] . ' as rowid';
					}
				}

				$fields_label = explode('|', $InfoFieldList[1]);
				if (is_array($fields_label)) {
					$keyList .= ', ';
					$keyList .= implode(', ', $fields_label);
				}

				$sqlwhere = '';
				$sql = 'SELECT ' . $keyList;
				$sql .= ' FROM ' . MAIN_DB_PREFIX . $InfoFieldList[0];
				if (! empty($InfoFieldList[4])) {

					// can use SELECT request
					if (strpos($InfoFieldList[4], '$SEL$')!==false) {
						$InfoFieldList[4]=str_replace('$SEL$','SELECT',$InfoFieldList[4]);
					}

					// current object id can be use into filter
					if (strpos($InfoFieldList[4], '$ID$')!==false && !empty($objectid)) {
						$InfoFieldList[4]=str_replace('$ID$',$objectid,$InfoFieldList[4]);
					} else {
						$InfoFieldList[4]=str_replace('$ID$','0',$InfoFieldList[4]);
					}

					// We have to join on extrafield table
					if (strpos($InfoFieldList[4], 'extra') !== false) {
						$sql .= ' as main, ' . MAIN_DB_PREFIX . $InfoFieldList[0] . '_extrafields as extra';
						$sqlwhere .= ' WHERE extra.fk_object=main.' . $InfoFieldList[2] . ' AND ' . $InfoFieldList[4];
					} else {
						$sqlwhere .= ' WHERE ' . $InfoFieldList[4];
					}
				} else {
					$sqlwhere .= ' WHERE 1=1';
				}
				// Some tables may have field, some other not. For the moment we disable it.
				if (in_array($InfoFieldList[0], array ('tablewithentity')))
				{
					$sqlwhere .= ' AND entity = ' . $conf->entity;
				}
				// $sql.=preg_replace('/^ AND /','',$sqlwhere);
				// print $sql;

				$sql .= $sqlwhere;
				dol_syslog(get_class($this) . '::showInputField type=chkbxlst',LOG_DEBUG);
				$resql = $this->db->query($sql);
				if ($resql) {
					$num = $this->db->num_rows($resql);
					$i = 0;

					$data=array();

					while ( $i < $num ) {
						$labeltoshow = '';
						$obj = $this->db->fetch_object($resql);

						$notrans = false;
						// Several field into label (eq table:code|libelle:rowid)
						$fields_label = explode('|', $InfoFieldList[1]);
						if (is_array($fields_label)) {
							$notrans = true;
							foreach ( $fields_label as $field_toshow ) {
								$labeltoshow .= $obj->$field_toshow . ' ';
							}
						} else {
							$labeltoshow = $obj->{$InfoFieldList[1]};
						}
						$labeltoshow = dol_trunc($labeltoshow, 45);

						if (is_array($value_arr) && in_array($obj->rowid, $value_arr)) {
							foreach ( $fields_label as $field_toshow ) {
								$translabel = $langs->trans($obj->$field_toshow);
								if ($translabel != $obj->$field_toshow) {
									$labeltoshow = dol_trunc($translabel, 18) . ' ';
								} else {
									$labeltoshow = dol_trunc($obj->$field_toshow, 18) . ' ';
								}
							}

							$data[$obj->rowid]=$labeltoshow;
						} else {
							if (! $notrans) {
								$translabel = $langs->trans($obj->{$InfoFieldList[1]});
								if ($translabel != $obj->{$InfoFieldList[1]}) {
									$labeltoshow = dol_trunc($translabel, 18);
								} else {
									$labeltoshow = dol_trunc($obj->{$InfoFieldList[1]}, 18);
								}
							}
							if (empty($labeltoshow))
								$labeltoshow = '(not defined)';

								if (is_array($value_arr) && in_array($obj->rowid, $value_arr)) {
									$data[$obj->rowid]=$labeltoshow;
								}

								if (! empty($InfoFieldList[3]) && $parentField) {
									$parent = $parentName . ':' . $obj->{$parentField};
								}

								$data[$obj->rowid]=$labeltoshow;
						}

						$i ++;
					}
					$this->db->free($resql);

					$out=$form->multiselectarray($keyprefix.$key.$keysuffix, $data, $value_arr, '', 0, '', 0, '100%');
				} else {
					print 'Error in request ' . $sql . ' ' . $this->db->lasterror() . '. Check setup of extra parameters.<br>';
				}
			}
		}
		elseif ($type == 'link')
		{
			$param_list=array_keys($param['options']);				// $param_list='ObjectName:classPath'
			$showempty=(($required && $default != '')?0:1);
			$out=$form->selectForForms($param_list[0], $keyprefix.$key.$keysuffix, $value, $showempty);
		}
		elseif ($type == 'password')
		{
			// If prefix is 'search_', field is used as a filter, we use a common text field.
			$out='<input type="'.($keyprefix=='search_'?'text':'password').'" class="flat '.$morecss.'" name="'.$keyprefix.$key.$keysuffix.'" id="'.$keyprefix.$key.$keysuffix.'" value="'.$value.'" '.($moreparam?$moreparam:'').'>';
		}
		elseif ($type == 'array')
		{
			$newval = $val;
			$newval['type'] = 'varchar(256)';

			$out='';

			$inputs = array();
			if(! empty($value)) {
				foreach($value as $option) {
					$out.= '<span><a class="'.dol_escape_htmltag($keyprefix.$key.$keysuffix).'_del" href="javascript:;"><span class="fa fa-minus-circle valignmiddle"></span></a> ';
					$out.= $this->showInputField($newval, $keyprefix.$key.$keysuffix.'[]', $option, $moreparam, '', '', $showsize).'<br></span>';
				}
			}

			$out.= '<a id="'.dol_escape_htmltag($keyprefix.$key.$keysuffix).'_add" href="javascript:;"><span class="fa fa-plus-circle valignmiddle"></span></a>';

			$newInput = '<span><a class="'.dol_escape_htmltag($keyprefix.$key.$keysuffix).'_del" href="javascript:;"><span class="fa fa-minus-circle valignmiddle"></span></a> ';
			$newInput.= $this->showInputField($newval, $keyprefix.$key.$keysuffix.'[]', '', $moreparam, '', '', $showsize).'<br></span>';

			if(! empty($conf->use_javascript_ajax)) {
				$out.= '
					<script type="text/javascript">
					$(document).ready(function() {
						$("a#'.dol_escape_js($keyprefix.$key.$keysuffix).'_add").click(function() {
							$("'.dol_escape_js($newInput).'").insertBefore(this);
						});

						$(document).on("click", "a.'.dol_escape_js($keyprefix.$key.$keysuffix).'_del", function() {
							$(this).parent().remove();
						});
					});
					</script>';
			}
		}
		if (!empty($hidden)) {
			$out='<input type="hidden" value="'.$value.'" name="'.$keyprefix.$key.$keysuffix.'" id="'.$keyprefix.$key.$keysuffix.'"/>';
		}
		/* Add comments
		 if ($type == 'date') $out.=' (YYYY-MM-DD)';
		 elseif ($type == 'datetime') $out.=' (YYYY-MM-DD HH:MM:SS)';
		 */
		return $out;
	}

	/**
	 * Return HTML string to show a field into a page
	 * Code very similar with showOutputField of extra fields
	 *
	 * @param  array   $val		       Array of properties of field to show
	 * @param  string  $key            Key of attribute
	 * @param  string  $value          Preselected value to show (for date type it must be in timestamp format, for amount or price it must be a php numeric value)
	 * @param  string  $moreparam      To add more parametes on html input tag
	 * @param  string  $keysuffix      Prefix string to add into name and id of field (can be used to avoid duplicate names)
	 * @param  string  $keyprefix      Suffix string to add into name and id of field (can be used to avoid duplicate names)
	 * @param  mixed   $showsize       Value for css to define size. May also be a numeric.
	 * @return string
	 */
	function showOutputField($val, $key, $value, $moreparam='', $keysuffix='', $keyprefix='', $showsize=0)
	{
		global $conf,$langs,$form;

		if (! is_object($form))
		{
			require_once DOL_DOCUMENT_ROOT.'/core/class/html.form.class.php';
			$form=new Form($this->db);
		}

		$objectid = $this->id;
		$label = $val['label'];
		$type  = $val['type'];
		$size  = $val['css'];

		// Convert var to be able to share same code than showOutputField of extrafields
		if (preg_match('/varchar\((\d+)\)/', $type, $reg))
		{
			$type = 'varchar';		// convert varchar(xx) int varchar
			$size = $reg[1];
		}
		elseif (preg_match('/varchar/', $type)) $type = 'varchar';		// convert varchar(xx) int varchar
		if (is_array($val['arrayofkeyval'])) $type='select';
		if (preg_match('/^integer:(.*):(.*)/i', $val['type'], $reg)) $type='link';

		$default=$val['default'];
		$computed=$val['computed'];
		$unique=$val['unique'];
		$required=$val['required'];
		$param=$val['param'];
		if (is_array($val['arrayofkeyval'])) $param['options'] = $val['arrayofkeyval'];
		if (preg_match('/^integer:(.*):(.*)/i', $val['type'], $reg))
		{
			$type='link';
			$param['options']=array($reg[1].':'.$reg[2]=>$reg[1].':'.$reg[2]);
		}
		$langfile=$val['langfile'];
		$list=$val['list'];
		$help=$val['help'];
		$hidden=(($val['visible'] == 0) ? 1 : 0);			// If zero, we are sure it is hidden, otherwise we show. If it depends on mode (view/create/edit form or list, this must be filtered by caller)

		if ($hidden) return '';

		// If field is a computed field, value must become result of compute
		if ($computed)
		{
			// Make the eval of compute string
			//var_dump($computed);
			$value = dol_eval($computed, 1, 0);
		}

		if (empty($showsize))
		{
			if ($type == 'date')
			{
				//$showsize=10;
				$showsize = 'minwidth100imp';
			}
			elseif ($type == 'datetime')
			{
				//$showsize=19;
				$showsize = 'minwidth200imp';
			}
			elseif (in_array($type,array('int','double','price')))
			{
				//$showsize=10;
				$showsize = 'maxwidth75';
			}
			elseif ($type == 'url')
			{
				$showsize='minwidth400';
			}
			elseif ($type == 'boolean')
			{
				$showsize='';
			}
			else
			{
				if (round($size) < 12)
				{
					$showsize = 'minwidth100';
				}
				else if (round($size) <= 48)
				{
					$showsize = 'minwidth200';
				}
				else
				{
					//$showsize=48;
					$showsize = 'minwidth400';
				}
			}
		}

		// Format output value differently according to properties of field
		if ($key == 'ref' && method_exists($this, 'getNomUrl')) $value=$this->getNomUrl(1, '', 0, '', 1);
		elseif ($key == 'status' && method_exists($this, 'getLibStatut')) $value=$this->getLibStatut(3);
		elseif ($type == 'date')
		{
			if(! empty($value)) {
				$value=dol_print_date($value,'day');
			} else {
				$value='';
			}
		}
		elseif ($type == 'datetime')
		{
			if(! empty($value)) {
				$value=dol_print_date($value,'dayhour');
			} else {
				$value='';
			}
		}
		elseif ($type == 'double')
		{
			if (!empty($value)) {
				$value=price($value);
			}
		}
		elseif ($type == 'boolean')
		{
			$checked='';
			if (!empty($value)) {
				$checked=' checked ';
			}
			$value='<input type="checkbox" '.$checked.' '.($moreparam?$moreparam:'').' readonly disabled>';
		}
		elseif ($type == 'mail')
		{
			$value=dol_print_email($value,0,0,0,64,1,1);
		}
		elseif ($type == 'url')
		{
			$value=dol_print_url($value,'_blank',32,1);
		}
		elseif ($type == 'phone')
		{
			$value=dol_print_phone($value, '', 0, 0, '', '&nbsp;', 1);
		}
		elseif ($type == 'price')
		{
			$value=price($value,0,$langs,0,0,-1,$conf->currency);
		}
		elseif ($type == 'select')
		{
			$value=$param['options'][$value];
		}
		elseif ($type == 'sellist')
		{
			$param_list=array_keys($param['options']);
			$InfoFieldList = explode(":", $param_list[0]);

			$selectkey="rowid";
			$keyList='rowid';

			if (count($InfoFieldList)>=3)
			{
				$selectkey = $InfoFieldList[2];
				$keyList=$InfoFieldList[2].' as rowid';
			}

			$fields_label = explode('|',$InfoFieldList[1]);
			if(is_array($fields_label)) {
				$keyList .=', ';
				$keyList .= implode(', ', $fields_label);
			}

			$sql = 'SELECT '.$keyList;
			$sql.= ' FROM '.MAIN_DB_PREFIX .$InfoFieldList[0];
			if (strpos($InfoFieldList[4], 'extra')!==false)
			{
				$sql.= ' as main';
			}
			if ($selectkey=='rowid' && empty($value)) {
				$sql.= " WHERE ".$selectkey."=0";
			} elseif ($selectkey=='rowid') {
				$sql.= " WHERE ".$selectkey."=".$this->db->escape($value);
			}else {
				$sql.= " WHERE ".$selectkey."='".$this->db->escape($value)."'";
			}

			//$sql.= ' AND entity = '.$conf->entity;

			dol_syslog(get_class($this).':showOutputField:$type=sellist', LOG_DEBUG);
			$resql = $this->db->query($sql);
			if ($resql)
			{
				$value='';	// value was used, so now we reste it to use it to build final output

				$obj = $this->db->fetch_object($resql);

				// Several field into label (eq table:code|libelle:rowid)
				$fields_label = explode('|',$InfoFieldList[1]);

				if(is_array($fields_label) && count($fields_label)>1)
				{
					foreach ($fields_label as $field_toshow)
					{
						$translabel='';
						if (!empty($obj->$field_toshow)) {
							$translabel=$langs->trans($obj->$field_toshow);
						}
						if ($translabel!=$field_toshow) {
							$value.=dol_trunc($translabel,18).' ';
						}else {
							$value.=$obj->$field_toshow.' ';
						}
					}
				}
				else
				{
					$translabel='';
					if (!empty($obj->{$InfoFieldList[1]})) {
						$translabel=$langs->trans($obj->{$InfoFieldList[1]});
					}
					if ($translabel!=$obj->{$InfoFieldList[1]}) {
						$value=dol_trunc($translabel,18);
					}else {
						$value=$obj->{$InfoFieldList[1]};
					}
				}
			}
			else dol_syslog(get_class($this).'::showOutputField error '.$this->db->lasterror(), LOG_WARNING);
		}
		elseif ($type == 'radio')
		{
			$value=$param['options'][$value];
		}
		elseif ($type == 'checkbox')
		{
			$value_arr=explode(',',$value);
			$value='';
			if (is_array($value_arr))
			{
				foreach ($value_arr as $keyval=>$valueval) {
					$toprint[]='<li class="select2-search-choice-dolibarr noborderoncategories" style="background: #aaa">'.$param['options'][$valueval].'</li>';
				}
			}
			$value='<div class="select2-container-multi-dolibarr" style="width: 90%;"><ul class="select2-choices-dolibarr">'.implode(' ', $toprint).'</ul></div>';
		}
		elseif ($type == 'chkbxlst')
		{
			$value_arr = explode(',', $value);

			$param_list = array_keys($param['options']);
			$InfoFieldList = explode(":", $param_list[0]);

			$selectkey = "rowid";
			$keyList = 'rowid';

			if (count($InfoFieldList) >= 3) {
				$selectkey = $InfoFieldList[2];
				$keyList = $InfoFieldList[2] . ' as rowid';
			}

			$fields_label = explode('|', $InfoFieldList[1]);
			if (is_array($fields_label)) {
				$keyList .= ', ';
				$keyList .= implode(', ', $fields_label);
			}

			$sql = 'SELECT ' . $keyList;
			$sql .= ' FROM ' . MAIN_DB_PREFIX . $InfoFieldList[0];
			if (strpos($InfoFieldList[4], 'extra') !== false) {
				$sql .= ' as main';
			}
			// $sql.= " WHERE ".$selectkey."='".$this->db->escape($value)."'";
			// $sql.= ' AND entity = '.$conf->entity;

			dol_syslog(get_class($this) . ':showOutputField:$type=chkbxlst',LOG_DEBUG);
			$resql = $this->db->query($sql);
			if ($resql) {
				$value = ''; // value was used, so now we reste it to use it to build final output
				$toprint=array();
				while ( $obj = $this->db->fetch_object($resql) ) {

					// Several field into label (eq table:code|libelle:rowid)
					$fields_label = explode('|', $InfoFieldList[1]);
					if (is_array($value_arr) && in_array($obj->rowid, $value_arr)) {
						if (is_array($fields_label) && count($fields_label) > 1) {
							foreach ( $fields_label as $field_toshow ) {
								$translabel = '';
								if (! empty($obj->$field_toshow)) {
									$translabel = $langs->trans($obj->$field_toshow);
								}
								if ($translabel != $field_toshow) {
									$toprint[]='<li class="select2-search-choice-dolibarr noborderoncategories" style="background: #aaa">'.dol_trunc($translabel, 18).'</li>';
								} else {
									$toprint[]='<li class="select2-search-choice-dolibarr noborderoncategories" style="background: #aaa">'.$obj->$field_toshow.'</li>';
								}
							}
						} else {
							$translabel = '';
							if (! empty($obj->{$InfoFieldList[1]})) {
								$translabel = $langs->trans($obj->{$InfoFieldList[1]});
							}
							if ($translabel != $obj->{$InfoFieldList[1]}) {
								$toprint[]='<li class="select2-search-choice-dolibarr noborderoncategories" style="background: #aaa">'.dol_trunc($translabel, 18).'</li>';
							} else {
								$toprint[]='<li class="select2-search-choice-dolibarr noborderoncategories" style="background: #aaa">'.$obj->{$InfoFieldList[1]}.'</li>';
							}
						}
					}
				}
				$value='<div class="select2-container-multi-dolibarr" style="width: 90%;"><ul class="select2-choices-dolibarr">'.implode(' ', $toprint).'</ul></div>';
			} else {
				dol_syslog(get_class($this) . '::showOutputField error ' . $this->db->lasterror(), LOG_WARNING);
			}
		}
		elseif ($type == 'link')
		{
			$out='';

			// only if something to display (perf)
			if ($value)
			{
				$param_list=array_keys($param['options']);				// $param_list='ObjectName:classPath'

				$InfoFieldList = explode(":", $param_list[0]);
				$classname=$InfoFieldList[0];
				$classpath=$InfoFieldList[1];
				$getnomurlparam=(empty($InfoFieldList[2]) ? 3 : $InfoFieldList[2]);
				if (! empty($classpath))
				{
					dol_include_once($InfoFieldList[1]);
					if ($classname && class_exists($classname))
					{
						$object = new $classname($this->db);
						$object->fetch($value);
						$value=$object->getNomUrl($getnomurlparam);
					}
				}
				else
				{
					dol_syslog('Error bad setup of extrafield', LOG_WARNING);
					return 'Error bad setup of extrafield';
				}
			}
			else $value='';
		}
		elseif ($type == 'text' || $type == 'html')
		{
			$value=dol_htmlentitiesbr($value);
		}
		elseif ($type == 'password')
		{
			$value=preg_replace('/./i','*',$value);
		}
		elseif ($type == 'array')
		{
			$value = implode('<br>', $value);
		}

		//print $type.'-'.$size;
		$out=$value;

		return $out;
	}


	/**
	 * Function to show lines of extrafields with output datas
	 *
	 * @param 	Extrafields $extrafields    Extrafield Object
	 * @param 	string      $mode           Show output (view) or input (edit) for extrafield
	 * @param 	array       $params         Optional parameters. Example: array('style'=>'class="oddeven"', 'colspan'=>$colspan)
	 * @param 	string      $keysuffix      Suffix string to add after name and id of field (can be used to avoid duplicate names)
	 * @param 	string      $keyprefix      Prefix string to add before name and id of field (can be used to avoid duplicate names)
	 * @param	string		$onetrtd		All fields in same tr td
	 * @return 	string
	 */
	function showOptionals($extrafields, $mode='view', $params=null, $keysuffix='', $keyprefix='', $onetrtd=0)
	{
		global $db, $conf, $langs, $action, $form;

		if (! is_object($form)) $form=new Form($db);

		$out = '';
		
		if (is_array($extrafields->attributes[$this->table_element]['label']) && count($extrafields->attributes[$this->table_element]['label']) > 0)
		{
			$out .= "\n";
			$out .= '<!-- showOptionalsInput --> ';
			$out .= "\n";

			$e = 0;
			foreach($extrafields->attributes[$this->table_element]['label'] as $key=>$label)
			{
<<<<<<< HEAD
				//Show only the key field in params
				if (is_array($params) && array_key_exists('onlykey',$params) && $key != $params['onlykey']) continue;

=======
			    if (isset($extrafields->attributes[$this->table_element]['list'][$key])
			        && empty($extrafields->attributes[$this->table_element]['list'][$key]) && $mode == 'view'){
			        continue;
			    }
			    
>>>>>>> 25ee999d
				$enabled = 1;
				if ($enabled && isset($extrafields->attributes[$this->table_element]['list'][$key]))
				{
					$enabled = dol_eval($extrafields->attributes[$this->table_element]['list'][$key], 1);
				}

				$perms = 1;
				if ($perms && isset($extrafields->attributes[$this->table_element]['perms'][$key]))
				{
					$perms = dol_eval($extrafields->attributes[$this->table_element]['perms'][$key], 1);
				}

				if (($mode == 'create' || $mode == 'edit') && abs($enabled) != 1 && abs($enabled) != 3) continue;	// <> -1 and <> 1 and <> 3 = not visible on forms, only on list
				if (empty($perms)) continue;

				// Load language if required
				if (! empty($extrafields->attributes[$this->table_element]['langfile'][$key])) $langs->load($extrafields->attributes[$this->table_element]['langfile'][$key]);

				if (is_array($params) && count($params)>0) {
					if (array_key_exists('colspan',$params)) {
						$colspan=$params['colspan'];
					}
				}else {
					$colspan='3';
				}

				switch($mode) {
					case "view":
						$value=$this->array_options["options_".$key.$keysuffix];
						break;
					case "edit":
						$getposttemp = GETPOST($keyprefix.'options_'.$key.$keysuffix, 'none');				// GETPOST can get value from GET, POST or setup of default values.
						// GETPOST("options_" . $key) can be 'abc' or array(0=>'abc')
						if (is_array($getposttemp) || $getposttemp != '' || GETPOSTISSET($keyprefix.'options_'.$key.$keysuffix))
						{
							if (is_array($getposttemp)) {
								// $getposttemp is an array but following code expects a comma separated string
								$value = implode(",", $getposttemp);
							} else {
								$value = $getposttemp;
							}
						} else {
							$value = $this->array_options["options_" . $key];			// No GET, no POST, no default value, so we take value of object.
						}
						//var_dump($keyprefix.' - '.$key.' - '.$keysuffix.' - '.$keyprefix.'options_'.$key.$keysuffix.' - '.$this->array_options["options_".$key.$keysuffix].' - '.$getposttemp.' - '.$value);
						break;
				}

				if ($extrafields->attributes[$this->table_element]['type'][$key] == 'separate')
				{
					$out .= $extrafields->showSeparator($key, $this);
				}
				else
				{
					$csstyle='';
					$class=(!empty($extrafields->attributes[$this->table_element]['hidden'][$key]) ? 'hideobject ' : '');
					if (is_array($params) && count($params)>0) {
						if (array_key_exists('style',$params)) {
							$csstyle=$params['style'];
						}
					}

					// add html5 elements
					$domData  = ' data-element="extrafield"';
					$domData .= ' data-targetelement="'.$this->element.'"';
					$domData .= ' data-targetid="'.$this->id.'"';

					$html_id = !empty($this->id) ? 'extrarow-'.$this->element.'_'.$key.'_'.$this->id : '';

					$out .= '<tr id="'.$html_id.'" '.$csstyle.' class="'.$class.$this->element.'_extras_'.$key.'" '.$domData.' >';

					if (! empty($conf->global->MAIN_EXTRAFIELDS_USE_TWO_COLUMS) && ($e % 2) == 0)
					{
						if (! empty($conf->global->MAIN_EXTRAFIELDS_USE_TWO_COLUMS) && ($e % 2) == 0) { $colspan='0'; }
					}

					if ($action == 'selectlines') { $colspan++; }

					// Convert date into timestamp format (value in memory must be a timestamp)
					if (in_array($extrafields->attributes[$this->table_element]['type'][$key],array('date','datetime')))
					{
						$datenotinstring = $this->array_options['options_' . $key];
						if (! is_numeric($this->array_options['options_' . $key]))	// For backward compatibility
						{
							$datenotinstring = $this->db->jdate($datenotinstring);
						}
						$value = GETPOSTISSET($keyprefix.'options_'.$key.$keysuffix)?dol_mktime(GETPOST($keyprefix.'options_'.$key.$keysuffix."hour", 'int', 3), GETPOST($keyprefix.'options_'.$key.$keysuffix."min",'int',3), 0, GETPOST($keyprefix.'options_'.$key.$keysuffix."month",'int',3), GETPOST($keyprefix.'options_'.$key.$keysuffix."day",'int',3), GETPOST($keyprefix.'options_'.$key.$keysuffix."year",'int',3)):$datenotinstring;
					}
					// Convert float submited string into real php numeric (value in memory must be a php numeric)
					if (in_array($extrafields->attributes[$this->table_element]['type'][$key],array('price','double')))
					{
						$value = GETPOSTISSET($keyprefix.'options_'.$key.$keysuffix)?price2num(GETPOST($keyprefix.'options_'.$key.$keysuffix, 'alpha', 3)):$this->array_options['options_'.$key];
					}

					$labeltoshow = $langs->trans($label);

					$out .= '<td class="titlefield';
					if (GETPOST('action','none') == 'create') $out.='create';
					if ($mode != 'view' && ! empty($extrafields->attributes[$this->table_element]['required'][$key])) $out .= ' fieldrequired';
					$out .= '">';
					if (! empty($extrafields->attributes[$object->table_element]['help'][$key])) $out .= $form->textwithpicto($labeltoshow, $extrafields->attributes[$object->table_element]['help'][$key]);
					else $out .= $labeltoshow;
					$out .= '</td>';

					$html_id = !empty($this->id) ? $this->element.'_extras_'.$key.'_'.$this->id : '';
					$out .='<td id="'.$html_id.'" class="'.$this->element.'_extras_'.$key.'" '.($colspan?' colspan="'.$colspan.'"':'').'>';

					switch($mode) {
						case "view":
							$out .= $extrafields->showOutputField($key, $value);
							break;
						case "edit":
							$out .= $extrafields->showInputField($key, $value, '', $keysuffix, '', 0, $this->id);
							break;
					}

					$out .= '</td>';

					if (! empty($conf->global->MAIN_EXTRAFIELDS_USE_TWO_COLUMS) && (($e % 2) == 1)) $out .= '</tr>';
					else $out .= '</tr>';
					$e++;
				}
			}
			$out .= "\n";
			// Add code to manage list depending on others
			if (! empty($conf->use_javascript_ajax)) {
				$out .= '
				<script type="text/javascript">
				    jQuery(document).ready(function() {
				    	function showOptions(child_list, parent_list)
				    	{
				    		var val = $("select[name=\"options_"+parent_list+"\"]").val();
				    		var parentVal = parent_list + ":" + val;
							if(val > 0) {
					    		$("select[name=\""+child_list+"\"] option[parent]").hide();
					    		$("select[name=\""+child_list+"\"] option[parent=\""+parentVal+"\"]").show();
							} else {
								$("select[name=\""+child_list+"\"] option").show();
							}
				    	}
						function setListDependencies() {
					    	jQuery("select option[parent]").parent().each(function() {
					    		var child_list = $(this).attr("name");
								var parent = $(this).find("option[parent]:first").attr("parent");
								var infos = parent.split(":");
								var parent_list = infos[0];
								$("select[name=\""+parent_list+"\"]").change(function() {
									showOptions(child_list, parent_list);
								});
					    	});
						}

						setListDependencies();
				    });
				</script>'."\n";
				$out .= '<!-- /showOptionalsInput --> '."\n";
			}
		}
		return $out;
	}


	/**
	 * Returns the rights used for this class
	 * @return stdClass
	 */
	public function getRights()
	{
		global $user;

		$element = $this->element;
		if ($element == 'facturerec') $element='facture';

		return $user->rights->{$element};
	}

	/**
	 * Function used to replace a thirdparty id with another one.
	 * This function is meant to be called from replaceThirdparty with the appropiate tables
	 * Column name fk_soc MUST be used to identify thirdparties
	 *
	 * @param  DoliDB 	   $db 			  Database handler
	 * @param  int 		   $origin_id     Old thirdparty id (the thirdparty to delete)
	 * @param  int 		   $dest_id       New thirdparty id (the thirdparty that will received element of the other)
	 * @param  string[]    $tables        Tables that need to be changed
	 * @param  int         $ignoreerrors  Ignore errors. Return true even if errors. We need this when replacement can fails like for categories (categorie of old thirdparty may already exists on new one)
	 * @return bool						  True if success, False if error
	 */
	public static function commonReplaceThirdparty(DoliDB $db, $origin_id, $dest_id, array $tables, $ignoreerrors=0)
	{
		foreach ($tables as $table)
		{
			$sql = 'UPDATE '.MAIN_DB_PREFIX.$table.' SET fk_soc = '.$dest_id.' WHERE fk_soc = '.$origin_id;

			if (! $db->query($sql))
			{
				if ($ignoreerrors) return true;		// TODO Not enough. If there is A-B on kept thirdarty and B-C on old one, we must get A-B-C after merge. Not A-B.
				//$this->errors = $db->lasterror();
				return false;
			}
		}

		return true;
	}

	/**
	 * Get buy price to use for margin calculation. This function is called when buy price is unknown.
	 *	 Set buy price = sell price if ForceBuyingPriceIfNull configured,
	 *   else if calculation MARGIN_TYPE = 'costprice' and costprice is defined, use costprice as buyprice
	 *	 else if calculation MARGIN_TYPE = 'pmp' and pmp is calculated, use pmp as buyprice
	 *	 else set min buy price as buy price
	 *
	 * @param float		$unitPrice		 Product unit price
	 * @param float		$discountPercent Line discount percent
	 * @param int		$fk_product		 Product id
	 * @return	float                    <0 if KO, buyprice if OK
	 */
	public function defineBuyPrice($unitPrice = 0.0, $discountPercent = 0.0, $fk_product = 0)
	{
		global $conf;

		$buyPrice = 0;

		if (($unitPrice > 0) && (isset($conf->global->ForceBuyingPriceIfNull) && $conf->global->ForceBuyingPriceIfNull == 1)) // In most cases, test here is false
		{
			$buyPrice = $unitPrice * (1 - $discountPercent / 100);
		}
		else
		{
			// Get cost price for margin calculation
			if (! empty($fk_product))
			{
				if (isset($conf->global->MARGIN_TYPE) && $conf->global->MARGIN_TYPE == 'costprice')
				{
					require_once DOL_DOCUMENT_ROOT.'/product/class/product.class.php';
					$product = new Product($this->db);
					$result = $product->fetch($fk_product);
					if ($result <= 0)
					{
						$this->errors[] = 'ErrorProductIdDoesNotExists';
						return -1;
					}
					if ($product->cost_price > 0)
					{
						$buyPrice = $product->cost_price;
					}
					else if ($product->pmp > 0)
					{
						$buyPrice = $product->pmp;
					}
				}
				else if (isset($conf->global->MARGIN_TYPE) && $conf->global->MARGIN_TYPE == 'pmp')
				{
					require_once DOL_DOCUMENT_ROOT.'/product/class/product.class.php';
					$product = new Product($this->db);
					$result = $product->fetch($fk_product);
					if ($result <= 0)
					{
						$this->errors[] = 'ErrorProductIdDoesNotExists';
						return -1;
					}
					if ($product->pmp > 0)
					{
						$buyPrice = $product->pmp;
					}
				}

				if (empty($buyPrice) && isset($conf->global->MARGIN_TYPE) && in_array($conf->global->MARGIN_TYPE, array('1','pmp','costprice')))
				{
					require_once DOL_DOCUMENT_ROOT.'/fourn/class/fournisseur.product.class.php';
					$productFournisseur = new ProductFournisseur($this->db);
					if (($result = $productFournisseur->find_min_price_product_fournisseur($fk_product)) > 0)
					{
						$buyPrice = $productFournisseur->fourn_unitprice;
					}
					else if ($result < 0)
					{
						$this->errors[] = $productFournisseur->error;
						return -2;
					}
				}
			}
		}
		return $buyPrice;
	}

    // phpcs:disable PEAR.NamingConventions.ValidFunctionName.NotCamelCaps
	/**
	 *  Show photos of an object (nbmax maximum), into several columns
	 *
	 *  @param		string	$modulepart		'product', 'ticket', ...
	 *  @param      string	$sdir        	Directory to scan (full absolute path)
	 *  @param      int		$size        	0=original size, 1='small' use thumbnail if possible
	 *  @param      int		$nbmax       	Nombre maximum de photos (0=pas de max)
	 *  @param      int		$nbbyrow     	Number of image per line or -1 to use div. Used only if size=1.
	 * 	@param		int		$showfilename	1=Show filename
	 * 	@param		int		$showaction		1=Show icon with action links (resize, delete)
	 * 	@param		int		$maxHeight		Max height of original image when size='small' (so we can use original even if small requested). If 0, always use 'small' thumb image.
	 * 	@param		int		$maxWidth		Max width of original image when size='small'
	 *  @param      int     $nolink         Do not add a href link to view enlarged imaged into a new tab
	 *  @param      int     $notitle        Do not add title tag on image
	 *  @param		int		$usesharelink	Use the public shared link of image (if not available, the 'nophoto' image will be shown instead)
	 *  @return     string					Html code to show photo. Number of photos shown is saved in this->nbphoto
	 */
	function show_photos($modulepart, $sdir, $size=0, $nbmax=0, $nbbyrow=5, $showfilename=0, $showaction=0, $maxHeight=120, $maxWidth=160, $nolink=0, $notitle=0, $usesharelink=0)
	{
        // phpcs:enable
		global $conf,$user,$langs;

		include_once DOL_DOCUMENT_ROOT .'/core/lib/files.lib.php';
		include_once DOL_DOCUMENT_ROOT .'/core/lib/images.lib.php';

		$sortfield='position_name';
		$sortorder='asc';

		$dir = $sdir . '/';
		$pdir = '/';
		if ($modulepart == 'ticket')
		{
			$dir .= get_exdir(0, 0, 0, 0, $this, $modulepart).$this->track_id.'/';
			$pdir .= get_exdir(0, 0, 0, 0, $this, $modulepart).$this->track_id.'/';
		}
		else
		{
			$dir .= get_exdir(0, 0, 0, 0, $this, $modulepart).$this->ref.'/';
			$pdir .= get_exdir(0, 0, 0, 0, $this, $modulepart).$this->ref.'/';
		}

		// For backward compatibility
		if ($modulepart == 'product' && ! empty($conf->global->PRODUCT_USE_OLD_PATH_FOR_PHOTO))
		{
			$dir = $sdir . '/'. get_exdir($this->id,2,0,0,$this,$modulepart) . $this->id ."/photos/";
			$pdir = '/' . get_exdir($this->id,2,0,0,$this,$modulepart) . $this->id ."/photos/";
		}

		// Defined relative dir to DOL_DATA_ROOT
		$relativedir = '';
		if ($dir)
		{
			$relativedir = preg_replace('/^'.preg_quote(DOL_DATA_ROOT,'/').'/', '', $dir);
			$relativedir = preg_replace('/^[\\/]/','',$relativedir);
			$relativedir = preg_replace('/[\\/]$/','',$relativedir);
		}

		$dirthumb = $dir.'thumbs/';
		$pdirthumb = $pdir.'thumbs/';

		$return ='<!-- Photo -->'."\n";
		$nbphoto=0;

		$filearray=dol_dir_list($dir,"files",0,'','(\.meta|_preview.*\.png)$',$sortfield,(strtolower($sortorder)=='desc'?SORT_DESC:SORT_ASC),1);

		/*if (! empty($conf->global->PRODUCT_USE_OLD_PATH_FOR_PHOTO))    // For backward compatiblity, we scan also old dirs
		 {
		 $filearrayold=dol_dir_list($dirold,"files",0,'','(\.meta|_preview.*\.png)$',$sortfield,(strtolower($sortorder)=='desc'?SORT_DESC:SORT_ASC),1);
		 $filearray=array_merge($filearray, $filearrayold);
		 }*/

		completeFileArrayWithDatabaseInfo($filearray, $relativedir);

		if (count($filearray))
		{
			if ($sortfield && $sortorder)
			{
				$filearray=dol_sort_array($filearray, $sortfield, $sortorder);
			}

			foreach($filearray as $key => $val)
			{
				$photo='';
				$file = $val['name'];

				//if (! utf8_check($file)) $file=utf8_encode($file);	// To be sure file is stored in UTF8 in memory

				//if (dol_is_file($dir.$file) && image_format_supported($file) >= 0)
				if (image_format_supported($file) >= 0)
				{
					$nbphoto++;
					$photo = $file;
					$viewfilename = $file;

					if ($size == 1 || $size == 'small') {   // Format vignette

						// Find name of thumb file
						$photo_vignette=basename(getImageFileNameForSize($dir.$file, '_small'));
						if (! dol_is_file($dirthumb.$photo_vignette)) $photo_vignette='';

						// Get filesize of original file
						$imgarray=dol_getImageSize($dir.$photo);

						if ($nbbyrow > 0)
						{
							if ($nbphoto == 1) $return.= '<table width="100%" valign="top" align="center" border="0" cellpadding="2" cellspacing="2">';

							if ($nbphoto % $nbbyrow == 1) $return.= '<tr align=center valign=middle border=1>';
							$return.= '<td width="'.ceil(100/$nbbyrow).'%" class="photo">';
						}
						else if ($nbbyrow < 0) $return .= '<div class="inline-block">';

						$return.= "\n";

						$relativefile=preg_replace('/^\//', '', $pdir.$photo);
						if (empty($nolink))
						{
							$urladvanced=getAdvancedPreviewUrl($modulepart, $relativefile, 0, 'entity='.$this->entity);
							if ($urladvanced) $return.='<a href="'.$urladvanced.'">';
							else $return.= '<a href="'.DOL_URL_ROOT.'/viewimage.php?modulepart='.$modulepart.'&entity='.$this->entity.'&file='.urlencode($pdir.$photo).'" class="aphoto" target="_blank">';
						}

						// Show image (width height=$maxHeight)
						// Si fichier vignette disponible et image source trop grande, on utilise la vignette, sinon on utilise photo origine
						$alt=$langs->transnoentitiesnoconv('File').': '.$relativefile;
						$alt.=' - '.$langs->transnoentitiesnoconv('Size').': '.$imgarray['width'].'x'.$imgarray['height'];
						if ($notitle) $alt='';

						if ($usesharelink)
						{
							if ($val['share'])
							{
								if (empty($maxHeight) || $photo_vignette && $imgarray['height'] > $maxHeight)
								{
									$return.= '<!-- Show original file (thumb not yet available with shared links) -->';
									$return.= '<img class="photo photowithmargin" border="0" height="'.$maxHeight.'" src="'.DOL_URL_ROOT.'/viewimage.php?hashp='.urlencode($val['share']).'" title="'.dol_escape_htmltag($alt).'">';
								}
								else {
									$return.= '<!-- Show original file -->';
									$return.= '<img class="photo photowithmargin" border="0" height="'.$maxHeight.'" src="'.DOL_URL_ROOT.'/viewimage.php?hashp='.urlencode($val['share']).'" title="'.dol_escape_htmltag($alt).'">';
								}
							}
							else
							{
								$return.= '<!-- Show nophoto file (because file is not shared) -->';
								$return.= '<img class="photo photowithmargin" border="0" height="'.$maxHeight.'" src="'.DOL_URL_ROOT.'/public/theme/common/nophoto.png" title="'.dol_escape_htmltag($alt).'">';
							}
						}
						else
						{
							if (empty($maxHeight) || $photo_vignette && $imgarray['height'] > $maxHeight)
							{
								$return.= '<!-- Show thumb -->';
								$return.= '<img class="photo photowithmargin" border="0" height="'.$maxHeight.'" src="'.DOL_URL_ROOT.'/viewimage.php?modulepart='.$modulepart.'&entity='.$this->entity.'&file='.urlencode($pdirthumb.$photo_vignette).'" title="'.dol_escape_htmltag($alt).'">';
							}
							else {
								$return.= '<!-- Show original file -->';
								$return.= '<img class="photo photowithmargin" border="0" height="'.$maxHeight.'" src="'.DOL_URL_ROOT.'/viewimage.php?modulepart='.$modulepart.'&entity='.$this->entity.'&file='.urlencode($pdir.$photo).'" title="'.dol_escape_htmltag($alt).'">';
							}
						}

						if (empty($nolink)) $return.= '</a>';
						$return.="\n";

						if ($showfilename) $return.= '<br>'.$viewfilename;
						if ($showaction)
						{
							$return.= '<br>';
							// On propose la generation de la vignette si elle n'existe pas et si la taille est superieure aux limites
							if ($photo_vignette && (image_format_supported($photo) > 0) && ($this->imgWidth > $maxWidth || $this->imgHeight > $maxHeight))
							{
								$return.= '<a href="'.$_SERVER["PHP_SELF"].'?id='.$this->id.'&amp;action=addthumb&amp;file='.urlencode($pdir.$viewfilename).'">'.img_picto($langs->trans('GenerateThumb'),'refresh').'&nbsp;&nbsp;</a>';
							}
							// Special cas for product
							if ($modulepart == 'product' && ($user->rights->produit->creer || $user->rights->service->creer))
							{
								// Link to resize
								$return.= '<a href="'.DOL_URL_ROOT.'/core/photos_resize.php?modulepart='.urlencode('produit|service').'&id='.$this->id.'&amp;file='.urlencode($pdir.$viewfilename).'" title="'.dol_escape_htmltag($langs->trans("Resize")).'">'.img_picto($langs->trans("Resize"), 'resize', '').'</a> &nbsp; ';

								// Link to delete
								$return.= '<a href="'.$_SERVER["PHP_SELF"].'?id='.$this->id.'&amp;action=delete&amp;file='.urlencode($pdir.$viewfilename).'">';
								$return.= img_delete().'</a>';
							}
						}
						$return.= "\n";

						if ($nbbyrow > 0)
						{
							$return.= '</td>';
							if (($nbphoto % $nbbyrow) == 0) $return.= '</tr>';
						}
						else if ($nbbyrow < 0) $return.='</div>';
					}

					if (empty($size)) {     // Format origine
						$return.= '<img class="photo photowithmargin" border="0" src="'.DOL_URL_ROOT.'/viewimage.php?modulepart='.$modulepart.'&entity='.$this->entity.'&file='.urlencode($pdir.$photo).'">';

						if ($showfilename) $return.= '<br>'.$viewfilename;
						if ($showaction)
						{
							// Special case for product
							if ($modulepart == 'product' && ($user->rights->produit->creer || $user->rights->service->creer))
							{
								// Link to resize
								$return.= '<a href="'.DOL_URL_ROOT.'/core/photos_resize.php?modulepart='.urlencode('produit|service').'&id='.$this->id.'&amp;file='.urlencode($pdir.$viewfilename).'" title="'.dol_escape_htmltag($langs->trans("Resize")).'">'.img_picto($langs->trans("Resize"), 'resize', '').'</a> &nbsp; ';

								// Link to delete
								$return.= '<a href="'.$_SERVER["PHP_SELF"].'?id='.$this->id.'&amp;action=delete&amp;file='.urlencode($pdir.$viewfilename).'">';
								$return.= img_delete().'</a>';
							}
						}
					}

					// On continue ou on arrete de boucler ?
					if ($nbmax && $nbphoto >= $nbmax) break;
				}
			}

			if ($size==1 || $size=='small')
			{
				if ($nbbyrow > 0)
				{
					// Ferme tableau
					while ($nbphoto % $nbbyrow)
					{
						$return.= '<td width="'.ceil(100/$nbbyrow).'%">&nbsp;</td>';
						$nbphoto++;
					}

					if ($nbphoto) $return.= '</table>';
				}
			}
		}

		$this->nbphoto = $nbphoto;

		return $return;
	}


	/**
	 * Function test if type is array
	 *
	 * @param   array   $info   content informations of field
	 * @return                  bool
	 */
	protected function isArray($info)
	{
		if(is_array($info))
		{
			if(isset($info['type']) && $info['type']=='array') return true;
			else return false;
		}
		else return false;
	}

	/**
	 * Function test if type is null
	 *
	 * @param   array   $info   content informations of field
	 * @return                  bool
	 */
	protected function isNull($info)
	{
		if(is_array($info))
		{
			if(isset($info['type']) && $info['type']=='null') return true;
			else return false;
		}
		else return false;
	}

	/**
	 * Function test if type is date
	 *
	 * @param   array   $info   content informations of field
	 * @return                  bool
	 */
	public function isDate($info)
	{
		if(isset($info['type']) && ($info['type']=='date' || $info['type']=='datetime' || $info['type']=='timestamp')) return true;
		else return false;
	}

	/**
	 * Function test if type is integer
	 *
	 * @param   array   $info   content informations of field
	 * @return                  bool
	 */
	public function isInt($info)
	{
		if(is_array($info))
		{
			if(isset($info['type']) && ($info['type']=='int' || preg_match('/^integer/i',$info['type']) ) ) return true;
			else return false;
		}
		else return false;
	}

	/**
	 * Function test if type is float
	 *
	 * @param   array   $info   content informations of field
	 * @return                  bool
	 */
	public function isFloat($info)
	{
		if(is_array($info))
		{
			if (isset($info['type']) && (preg_match('/^(double|real)/i', $info['type']))) return true;
			else return false;
		}
		else return false;
	}

	/**
	 * Function test if type is text
	 *
	 * @param   array   $info   content informations of field
	 * @return                  bool
	 */
	public function isText($info)
	{
		if(is_array($info))
		{
			if(isset($info['type']) && $info['type']=='text') return true;
			else return false;
		}
		else return false;
	}

	/**
	 * Function test if is indexed
	 *
	 * @param   array   $info   content informations of field
	 * @return                  bool
	 */
	protected function isIndex($info)
	{
		if(is_array($info))
		{
			if(isset($info['index']) && $info['index']==true) return true;
			else return false;
		}
		else return false;
	}

	/**
	 * Function to prepare the values to insert.
	 * Note $this->${field} are set by the page that make the createCommon or the updateCommon.
	 *
	 * @return array
	 */
	protected function setSaveQuery()
	{
		global $conf;

		$queryarray=array();
		foreach ($this->fields as $field=>$info)	// Loop on definition of fields
		{
			// Depending on field type ('datetime', ...)
			if($this->isDate($info))
			{
				if(empty($this->{$field}))
				{
					$queryarray[$field] = null;
				}
				else
				{
					$queryarray[$field] = $this->db->idate($this->{$field});
				}
			}
			else if($this->isArray($info))
			{
				if(! empty($this->{$field})) {
					if(! is_array($this->{$field})) {
						$this->{$field} = array($this->{$field});
					}
					$queryarray[$field] = serialize($this->{$field});
				} else {
					$queryarray[$field] = null;
				}
			}
			else if($this->isInt($info))
			{
				if ($field == 'entity' && is_null($this->{$field})) $queryarray[$field]=$conf->entity;
				else
				{
					$queryarray[$field] = (int) price2num($this->{$field});
					if (empty($queryarray[$field])) $queryarray[$field]=0;		// May be reset to null later if property 'notnull' is -1 for this field.
				}
			}
			else if($this->isFloat($info))
			{
				$queryarray[$field] = (double) price2num($this->{$field});
				if (empty($queryarray[$field])) $queryarray[$field]=0;
			}
			else
			{
				$queryarray[$field] = $this->{$field};
			}

			if ($info['type'] == 'timestamp' && empty($queryarray[$field])) unset($queryarray[$field]);
			if (! empty($info['notnull']) && $info['notnull'] == -1 && empty($queryarray[$field])) $queryarray[$field] = null;
		}

		return $queryarray;
	}

	/**
	 * Function to load data from a SQL pointer into properties of current object $this
	 *
	 * @param   stdClass    $obj    Contain data of object from database
     * @return void
	 */
	protected function setVarsFromFetchObj(&$obj)
	{
		foreach ($this->fields as $field => $info)
		{
			if($this->isDate($info))
			{
				if(empty($obj->{$field}) || $obj->{$field} === '0000-00-00 00:00:00' || $obj->{$field} === '1000-01-01 00:00:00') $this->{$field} = 0;
				else $this->{$field} = strtotime($obj->{$field});
			}
			elseif($this->isArray($info))
			{
				if(! empty($obj->{$field})) {
					$this->{$field} = @unserialize($obj->{$field});
					// Hack for data not in UTF8
					if($this->{$field } === false) @unserialize(utf8_decode($obj->{$field}));
				} else {
					$this->{$field} = array();
				}
			}
			elseif($this->isInt($info))
			{
				if ($field == 'rowid') $this->id = (int) $obj->{$field};
				else $this->{$field} = (int) $obj->{$field};
			}
			elseif($this->isFloat($info))
			{
				$this->{$field} = (double) $obj->{$field};
			}
			elseif($this->isNull($info))
			{
				$val = $obj->{$field};
				// zero is not null
				$this->{$field} = (is_null($val) || (empty($val) && $val!==0 && $val!=='0') ? null : $val);
			}
			else
			{
				$this->{$field} = $obj->{$field};
			}
		}

		// If there is no 'ref' field, we force property ->ref to ->id for a better compatibility with common functions.
		if (! isset($this->fields['ref']) && isset($this->id)) $this->ref = $this->id;
	}

	/**
	 * Function to concat keys of fields
	 *
	 * @return string
	 */
	protected function getFieldList()
	{
		$keys = array_keys($this->fields);
		return implode(',', $keys);
	}

	/**
	 * Add quote to field value if necessary
	 *
	 * @param 	string|int	$value			Value to protect
	 * @param	array		$fieldsentry	Properties of field
	 * @return 	string
	 */
    protected function quote($value, $fieldsentry)
    {
		if (is_null($value)) return 'NULL';
		else if (preg_match('/^(int|double|real)/i', $fieldsentry['type'])) return $this->db->escape("$value");
		else return "'".$this->db->escape($value)."'";
	}


	/**
	 * Create object into database
	 *
	 * @param  User $user      User that creates
	 * @param  bool $notrigger false=launch triggers after, true=disable triggers
	 * @return int             <0 if KO, Id of created object if OK
	 */
	public function createCommon(User $user, $notrigger = false)
	{
		global $langs;

		$error = 0;

		$now=dol_now();

		$fieldvalues = $this->setSaveQuery();
		if (array_key_exists('date_creation', $fieldvalues) && empty($fieldvalues['date_creation'])) $fieldvalues['date_creation']=$this->db->idate($now);
		if (array_key_exists('fk_user_creat', $fieldvalues) && ! ($fieldvalues['fk_user_creat'] > 0)) $fieldvalues['fk_user_creat']=$user->id;
		unset($fieldvalues['rowid']);	// The field 'rowid' is reserved field name for autoincrement field so we don't need it into insert.

		$keys=array();
		$values = array();
		foreach ($fieldvalues as $k => $v) {
			$keys[$k] = $k;
			$value = $this->fields[$k];
			$values[$k] = $this->quote($v, $value);
		}

		// Clean and check mandatory
		foreach($keys as $key)
		{
			// If field is an implicit foreign key field
			if (preg_match('/^integer:/i', $this->fields[$key]['type']) && $values[$key] == '-1') $values[$key]='';
			if (! empty($this->fields[$key]['foreignkey']) && $values[$key] == '-1') $values[$key]='';

			//var_dump($key.'-'.$values[$key].'-'.($this->fields[$key]['notnull'] == 1));
			if (isset($this->fields[$key]['notnull']) && $this->fields[$key]['notnull'] == 1 && ! isset($values[$key]) && is_null($val['default']))
			{
				$error++;
				$this->errors[]=$langs->trans("ErrorFieldRequired", $this->fields[$key]['label']);
			}

			// If field is an implicit foreign key field
			if (preg_match('/^integer:/i', $this->fields[$key]['type']) && empty($values[$key])) $values[$key]='null';
			if (! empty($this->fields[$key]['foreignkey']) && empty($values[$key])) $values[$key]='null';
		}

		if ($error) return -1;

		$this->db->begin();

		if (! $error)
		{
			$sql = 'INSERT INTO '.MAIN_DB_PREFIX.$this->table_element;
			$sql.= ' ('.implode( ", ", $keys ).')';
			$sql.= ' VALUES ('.implode( ", ", $values ).')';

			$res = $this->db->query($sql);
			if ($res===false) {
				$error++;
				$this->errors[] = $this->db->lasterror();
			}
		}

		if (! $error)
		{
			$this->id = $this->db->last_insert_id(MAIN_DB_PREFIX . $this->table_element);
		}

		// Create extrafields
		if (! $error)
		{
			$result=$this->insertExtraFields();
			if ($result < 0) $error++;
		}

		// Triggers
		if (! $error && ! $notrigger)
		{
			// Call triggers
			$result=$this->call_trigger(strtoupper(get_class($this)).'_CREATE',$user);
			if ($result < 0) { $error++; }
			// End call triggers
		}

		// Commit or rollback
		if ($error) {
			$this->db->rollback();
			return -1;
		} else {
			$this->db->commit();
			return $this->id;
		}
	}


	/**
	 * Load object in memory from the database
	 *
	 * @param	int    $id				Id object
	 * @param	string $ref				Ref
	 * @param	string	$morewhere		More SQL filters (' AND ...')
	 * @return 	int         			<0 if KO, 0 if not found, >0 if OK
	 */
	public function fetchCommon($id, $ref = null, $morewhere = '')
	{
		if (empty($id) && empty($ref) && empty($morewhere)) return -1;

		$sql = 'SELECT '.$this->getFieldList();
		$sql.= ' FROM '.MAIN_DB_PREFIX.$this->table_element;

		if (!empty($id))  $sql.= ' WHERE rowid = '.$id;
		elseif (!empty($ref)) $sql.= " WHERE ref = ".$this->quote($ref, $this->fields['ref']);
		else $sql.=' WHERE 1 = 1';	// usage with empty id and empty ref is very rare
		if ($morewhere)   $sql.= $morewhere;
		$sql.=' LIMIT 1';	// This is a fetch, to be sure to get only one record

		$res = $this->db->query($sql);
		if ($res)
		{
			$obj = $this->db->fetch_object($res);
			if ($obj)
			{
				$this->setVarsFromFetchObj($obj);
				return $this->id;
			}
			else
			{
				return 0;
			}
		}
		else
		{
			$this->error = $this->db->lasterror();
			$this->errors[] = $this->error;
			return -1;
		}
	}

	/**
	 * Update object into database
	 *
	 * @param  User $user      	User that modifies
	 * @param  bool $notrigger 	false=launch triggers after, true=disable triggers
	 * @return int             	<0 if KO, >0 if OK
	 */
	public function updateCommon(User $user, $notrigger = false)
	{
		global $conf, $langs;

		$error = 0;

		$now=dol_now();

		$fieldvalues = $this->setSaveQuery();
		if (array_key_exists('date_modification', $fieldvalues) && empty($fieldvalues['date_modification'])) $fieldvalues['date_modification']=$this->db->idate($now);
		if (array_key_exists('fk_user_modif', $fieldvalues) && ! ($fieldvalues['fk_user_modif'] > 0)) $fieldvalues['fk_user_modif']=$user->id;
		unset($fieldvalues['rowid']);	// The field 'rowid' is reserved field name for autoincrement field so we don't need it into update.

		$keys=array();
		$values = array();
		foreach ($fieldvalues as $k => $v) {
			$keys[$k] = $k;
			$value = $this->fields[$k];
			$values[$k] = $this->quote($v, $value);
			$tmp[] = $k.'='.$this->quote($v, $this->fields[$k]);
		}

		// Clean and check mandatory
		foreach($keys as $key)
		{
			if (preg_match('/^integer:/i', $this->fields[$key]['type']) && $values[$key] == '-1') $values[$key]='';		// This is an implicit foreign key field
			if (! empty($this->fields[$key]['foreignkey']) && $values[$key] == '-1') $values[$key]='';					// This is an explicit foreign key field

			//var_dump($key.'-'.$values[$key].'-'.($this->fields[$key]['notnull'] == 1));
			/*
			if ($this->fields[$key]['notnull'] == 1 && empty($values[$key]))
			{
				$error++;
				$this->errors[]=$langs->trans("ErrorFieldRequired", $this->fields[$key]['label']);
			}*/
		}

		$sql = 'UPDATE '.MAIN_DB_PREFIX.$this->table_element.' SET '.implode( ',', $tmp ).' WHERE rowid='.$this->id ;

		$this->db->begin();
		if (! $error)
		{
			$res = $this->db->query($sql);
			if ($res===false)
			{
				$error++;
				$this->errors[] = $this->db->lasterror();
			}
		}

		// Update extrafield
		if (! $error && empty($conf->global->MAIN_EXTRAFIELDS_DISABLED) && is_array($this->array_options) && count($this->array_options)>0)
		{
			$result=$this->insertExtraFields();
			if ($result < 0)
			{
				$error++;
			}
		}

		// Triggers
		if (! $error && ! $notrigger)
		{
			// Call triggers
			$result=$this->call_trigger(strtoupper(get_class($this)).'_MODIFY',$user);
			if ($result < 0) { $error++; } //Do also here what you must do to rollback action if trigger fail
			// End call triggers
		}

		// Commit or rollback
		if ($error) {
			$this->db->rollback();
			return -1;
		} else {
			$this->db->commit();
			return $this->id;
		}
	}

	/**
	 * Delete object in database
	 *
	 * @param User $user       User that deletes
	 * @param bool $notrigger  false=launch triggers after, true=disable triggers
	 * @return int             <0 if KO, >0 if OK
	 */
	public function deleteCommon(User $user, $notrigger = false)
	{
		$error=0;

		$this->db->begin();

		if (! $error) {
			if (! $notrigger) {
				// Call triggers
				$result=$this->call_trigger(strtoupper(get_class($this)).'_DELETE', $user);
				if ($result < 0) { $error++; } // Do also here what you must do to rollback action if trigger fail
				// End call triggers
			}
		}

		if (! $error && ! empty($this->isextrafieldmanaged))
		{
			$sql = "DELETE FROM " . MAIN_DB_PREFIX . $this->table_element."_extrafields";
			$sql.= " WHERE fk_object=" . $this->id;

			$resql = $this->db->query($sql);
			if (! $resql)
			{
				$this->errors[] = $this->db->lasterror();
				$error++;
			}
		}

		if (! $error)
		{
			$sql = 'DELETE FROM '.MAIN_DB_PREFIX.$this->table_element.' WHERE rowid='.$this->id;

			$res = $this->db->query($sql);
			if($res===false) {
				$error++;
				$this->errors[] = $this->db->lasterror();
			}
		}

		// Commit or rollback
		if ($error) {
			$this->db->rollback();
			return -1;
		} else {
			$this->db->commit();
			return 1;
		}
	}

	/**
	 * Initialise object with example values
	 * Id must be 0 if object instance is a specimen
	 *
	 * @return void
	 */
	public function initAsSpecimenCommon()
	{
		$this->id = 0;

		// TODO...
	}


	/* Part for comments */

	/**
	 * Load comments linked with current task
	 *	@return boolean	1 if ok
	 */
	public function fetchComments()
	{
		require_once DOL_DOCUMENT_ROOT.'/core/class/comment.class.php';

		$comment = new Comment($this->db);
		$result=$comment->fetchAllFor($this->element, $this->id);
		if ($result<0) {
			$this->errors=array_merge($this->errors, $comment->errors);
			return -1;
		} else {
			$this->comments = $comment->comments;
		}
		return count($this->comments);
	}

	/**
	 * Return nb comments already posted
	 *
	 * @return int
	 */
	public function getNbComments()
	{
		return count($this->comments);
	}

    /**
     * Trim object parameters
     * @param string[] $parameters array of parameters to trim
     *
     * @return void
     */
    public function trimParameters($parameters)
    {
        if (!is_array($parameters)) return;
        foreach ($parameters as $parameter) {
            if (isset($this->$parameter)) {
                $this->$parameter = trim($this->$parameter);
            }
        }
    }
}<|MERGE_RESOLUTION|>--- conflicted
+++ resolved
@@ -6260,7 +6260,7 @@
 		if (! is_object($form)) $form=new Form($db);
 
 		$out = '';
-		
+
 		if (is_array($extrafields->attributes[$this->table_element]['label']) && count($extrafields->attributes[$this->table_element]['label']) > 0)
 		{
 			$out .= "\n";
@@ -6270,17 +6270,9 @@
 			$e = 0;
 			foreach($extrafields->attributes[$this->table_element]['label'] as $key=>$label)
 			{
-<<<<<<< HEAD
 				//Show only the key field in params
 				if (is_array($params) && array_key_exists('onlykey',$params) && $key != $params['onlykey']) continue;
 
-=======
-			    if (isset($extrafields->attributes[$this->table_element]['list'][$key])
-			        && empty($extrafields->attributes[$this->table_element]['list'][$key]) && $mode == 'view'){
-			        continue;
-			    }
-			    
->>>>>>> 25ee999d
 				$enabled = 1;
 				if ($enabled && isset($extrafields->attributes[$this->table_element]['list'][$key]))
 				{
