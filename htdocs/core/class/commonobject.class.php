<?php
/* Copyright (C) 2006-2015 Laurent Destailleur  <eldy@users.sourceforge.net>
 * Copyright (C) 2005-2013 Regis Houssin        <regis.houssin@inodbox.com>
 * Copyright (C) 2010-2015 Juanjo Menent        <jmenent@2byte.es>
 * Copyright (C) 2012-2013 Christophe Battarel  <christophe.battarel@altairis.fr>
 * Copyright (C) 2011-2019 Philippe Grand       <philippe.grand@atoo-net.com>
 * Copyright (C) 2012-2015 Marcos García        <marcosgdf@gmail.com>
 * Copyright (C) 2012-2015 Raphaël Doursenaud   <rdoursenaud@gpcsolutions.fr>
 * Copyright (C) 2012      Cedric Salvador      <csalvador@gpcsolutions.fr>
 * Copyright (C) 2015      Alexandre Spangaro   <aspangaro@open-dsi.fr>
 * Copyright (C) 2016      Bahfir abbes         <dolipar@dolipar.org>
 * Copyright (C) 2017      ATM Consulting       <support@atm-consulting.fr>
 * Copyright (C) 2017-2019 Nicolas ZABOURI      <info@inovea-conseil.com>
 * Copyright (C) 2017      Rui Strecht		    <rui.strecht@aliartalentos.com>
 * Copyright (C) 2018      Frédéric France      <frederic.france@netlogic.fr>
 * Copyright (C) 2018      Josep Lluís Amador   <joseplluis@lliuretic.cat>
 *
 * This program is free software; you can redistribute it and/or modify
 * it under the terms of the GNU General Public License as published by
 * the Free Software Foundation; either version 3 of the License, or
 * (at your option) any later version.
 *
 * This program is distributed in the hope that it will be useful,
 * but WITHOUT ANY WARRANTY; without even the implied warranty of
 * MERCHANTABILITY or FITNESS FOR A PARTICULAR PURPOSE.  See the
 * GNU General Public License for more details.
 *
 * You should have received a copy of the GNU General Public License
 * along with this program. If not, see <http://www.gnu.org/licenses/>.
 */

/**
 *	\file       htdocs/core/class/commonobject.class.php
 *	\ingroup    core
 *	\brief      File of parent class of all other business classes (invoices, contracts, proposals, orders, ...)
 */


/**
 *	Parent class of all other business classes (invoices, contracts, proposals, orders, ...)
 */
abstract class CommonObject
{
	/**
	 * @var DoliDb		Database handler (result of a new DoliDB)
	 */
	public $db;

	/**
	 * @var int The object identifier
	 */
	public $id;

	/**
	 * @var string 		Error string
	 * @see             $errors
	 */
	public $error;

	/**
	 * @var string[]	Array of error strings
	 */
	public $errors=array();

	/**
	 * @var string ID to identify managed object
	 */
	public $element;

	/**
	 * @var string Name of table without prefix where object is stored
	 */
	public $table_element;

	/**
	 * @var int    Name of subtable line
	 */
	public $table_element_line='';

	/**
	 * @var string		Key value used to track if data is coming from import wizard
	 */
	public $import_key;

	/**
	 * @var mixed		Contains data to manage extrafields
	 */
	public $array_options=array();

	/**
	 * @var int[][]		Array of linked objects ids. Loaded by ->fetchObjectLinked
	 */
	public $linkedObjectsIds;

	/**
	 * @var mixed		Array of linked objects. Loaded by ->fetchObjectLinked
	 */
	public $linkedObjects;

	/**
	 * @var Object      To store a cloned copy of object before to edit it and keep track of old properties
	 */
	public $oldcopy;

	/**
	 * @var string		Column name of the ref field.
	 */
	protected $table_ref_field = '';



	// Following vars are used by some objects only. We keep this property here in CommonObject to be able to provide common method using them.

	/**
	 * @var array<string,mixed>		Can be used to pass information when only object is provided to method
	 */
	public $context=array();

	/**
	 * @var string		Contains canvas name if record is an alternative canvas record
	 */
	public $canvas;

	/**
	 * @var Project The related project
	 * @see fetch_projet()
	 */
	public $project;

	/**
	 * @var int The related project ID
	 * @see setProject(), project
	 */
	public $fk_project;

	/**
	 * @deprecated
	 * @see project
	 */
	public $projet;

	/**
	 * @var Contact a related contact
	 * @see fetch_contact()
	 */
	public $contact;

	/**
	 * @var int The related contact ID
	 * @see fetch_contact()
	 */
	public $contact_id;

	/**
	 * @var Societe A related thirdparty
	 * @see fetch_thirdparty()
	 */
	public $thirdparty;

	/**
	 * @var User A related user
	 * @see fetch_user()
	 */
	public $user;

	/**
	 * @var string 	The type of originating object ('commande', 'facture', ...)
	 * @see fetch_origin()
	 */
	public $origin;

	/**
	 * @var int 	The id of originating object
	 * @see fetch_origin()
	 */
	public $origin_id;

	/**
	 * @var string The object's reference
	 */
	public $ref;

	/**
	 * @var string The object's previous reference
	 */
	public $ref_previous;

	/**
	 * @var string The object's next reference
	 */
	public $ref_next;

	/**
	 * @var string An external reference for the object
	 */
	public $ref_ext;

	/**
	 * @var int The object's status
	 * @see setStatut()
	 */
	public $statut;

	/**
	 * @var string
	 * @see getFullAddress()
	 */
	public $country;

	/**
	 * @var int
	 * @see getFullAddress(), country
	 */
	public $country_id;

	/**
	 * @var string
	 * @see getFullAddress(), isInEEC(), country
	 */
    public $country_code;

    /**
	 * @var string
	 * @see getFullAddress()
	 */
	public $state;

	/**
	 * @var int
	 * @see getFullAddress(), state
	 */
	public $state_id;

	/**
	 * @var string
	 * @see getFullAddress(), state
	 */
    public $state_code;

    /**
	 * @var string
	 * @see getFullAddress(), region
	 */
	public $region;

	/**
	 * @var string
	 * @see getFullAddress(), region
	 */
    public $region_code;

	/**
	 * @var int
	 * @see fetch_barcode()
	 */
	public $barcode_type;

	/**
	 * @var string
	 * @see fetch_barcode(), barcode_type
	 */
	public $barcode_type_code;

	/**
	 * @var string
	 * @see fetch_barcode(), barcode_type
	 */
	public $barcode_type_label;

	/**
	 * @var string
	 * @see fetch_barcode(), barcode_type
	 */
	public $barcode_type_coder;

	/**
	 * @var int Payment method ID (cheque, cash, ...)
	 * @see setPaymentMethods()
	 */
	public $mode_reglement_id;

	/**
	 * @var int Payment terms ID
	 * @see setPaymentTerms()
	 */
	public $cond_reglement_id;

	/**
	 * @var int Payment terms ID
	 * @deprecated Kept for compatibility
	 * @see cond_reglement_id;
	 */
	public $cond_reglement;

	/**
	 * @var int Delivery address ID
	 * @deprecated
	 * @see setDeliveryAddress()
	 */
	public $fk_delivery_address;

	/**
	 * @var int Shipping method ID
	 * @see setShippingMethod()
	 */
	public $shipping_method_id;

	/**
	 * @var string
	 * @see SetDocModel()
	 */
	public $modelpdf;

	/**
	 * @var string
	 * Contains relative path of last generated main file
	 */
	public $last_main_doc;

	/**
	 * @var int Bank account ID
	 * @see SetBankAccount()
	 */
	public $fk_account;

	/**
	 * @var string Public note
	 * @see update_note()
	 */
	public $note_public;

	/**
	 * @var string Private note
	 * @see update_note()
	 */
	public $note_private;

	/**
	 * @deprecated
	 * @see $note_public
	 */
	public $note;

	/**
	 * @var float Total amount before taxes
	 * @see update_price()
	 */
	public $total_ht;

	/**
	 * @var float Total VAT amount
	 * @see update_price()
	 */
	public $total_tva;

	/**
	 * @var float Total local tax 1 amount
	 * @see update_price()
	 */
	public $total_localtax1;

	/**
	 * @var float Total local tax 2 amount
	 * @see update_price()
	 */
	public $total_localtax2;

	/**
	 * @var float Total amount with taxes
	 * @see update_price()
	 */
	public $total_ttc;

	/**
	 * @var CommonObjectLine[]
	 */
	public $lines;

	/**
	 * @var mixed		Contains comments
	 * @see fetchComments()
	 */
	public $comments=array();

	/**
	 * @var int
	 * @see setIncoterms()
	 */
	public $fk_incoterms;

	/**
	 * @var string
	 * @see SetIncoterms()
	 */
	public $label_incoterms;

	/**
	 * @var string
	 * @see display_incoterms()
	 */
	public $location_incoterms;

	/**
	 * @var string The name
	 */
	public $name;

    /**
     * @var string The lastname
     */
	public $lastname;

    /**
     * @var string The firstname
     */
	public $firstname;

    /**
     * @var string The civility code, not an integer
     */
	public $civility_id;

	// Dates
	public $date_creation;			// Date creation
	public $date_validation;		// Date validation
	public $date_modification;		// Date last change (tms field)



	// No constructor as it is an abstract class

	/**
	 * Check an object id/ref exists
	 * If you don't need/want to instantiate object and just need to know if object exists, use this method instead of fetch
	 *
	 *  @param	string	$element   	String of element ('product', 'facture', ...)
	 *  @param	int		$id      	Id of object
	 *  @param  string	$ref     	Ref of object to check
	 *  @param	string	$ref_ext	Ref ext of object to check
	 *  @return int     			<0 if KO, 0 if OK but not found, >0 if OK and exists
	 */
	public static function isExistingObject($element, $id, $ref = '', $ref_ext = '')
	{
		global $db,$conf;

		$sql = "SELECT rowid, ref, ref_ext";
		$sql.= " FROM ".MAIN_DB_PREFIX.$element;
		$sql.= " WHERE entity IN (".getEntity($element).")" ;

		if ($id > 0) $sql.= " AND rowid = ".$db->escape($id);
		elseif ($ref) $sql.= " AND ref = '".$db->escape($ref)."'";
		elseif ($ref_ext) $sql.= " AND ref_ext = '".$db->escape($ref_ext)."'";
		else {
			$error='ErrorWrongParameters';
			dol_print_error(get_class()."::isExistingObject ".$error, LOG_ERR);
			return -1;
		}
		if ($ref || $ref_ext) $sql.= " AND entity = ".$conf->entity;

		dol_syslog(get_class()."::isExistingObject", LOG_DEBUG);
		$resql = $db->query($sql);
		if ($resql)
		{
			$num=$db->num_rows($resql);
			if ($num > 0) return 1;
			else return 0;
		}
		return -1;
	}

	/**
	 * Method to output saved errors
	 *
	 * @return	string		String with errors
	 */
	public function errorsToString()
	{
		return $this->error.(is_array($this->errors)?(($this->error!=''?', ':'').join(', ', $this->errors)):'');
	}

	/**
	 * Return customer ref for screen output.
	 *
	 * @param  string      $objref        Customer ref
	 * @return string                     Customer ref formated
	 */
	public function getFormatedCustomerRef($objref)
	{
	    global $hookmanager;

	    $parameters=array('objref'=>$objref);
	    $action='';
	    $reshook = $hookmanager->executeHooks('getFormatedCustomerRef', $parameters, $this, $action); // Note that $action and $object may have been modified by some hooks
	    if ($reshook > 0)
	    {
	        return $hookmanager->resArray['objref'];
	    }
	    return $objref.(isset($hookmanager->resArray['objref'])?$hookmanager->resArray['objref']:'');
	}

	/**
	 * Return supplier ref for screen output.
	 *
	 * @param  string      $objref        Supplier ref
	 * @return string                     Supplier ref formated
	 */
	public function getFormatedSupplierRef($objref)
	{
	    global $hookmanager;

	    $parameters=array('objref'=>$objref);
	    $action='';
	    $reshook = $hookmanager->executeHooks('getFormatedSupplierRef', $parameters, $this, $action); // Note that $action and $object may have been modified by some hooks
	    if ($reshook > 0)
	    {
	        return $hookmanager->resArray['objref'];
	    }
	    return $objref.(isset($hookmanager->resArray['objref'])?$hookmanager->resArray['objref']:'');
	}

	/**
	 *	Return full name (civility+' '+name+' '+lastname)
	 *
	 *	@param	Translate	$langs			Language object for translation of civility (used only if option is 1)
	 *	@param	int			$option			0=No option, 1=Add civility
	 * 	@param	int			$nameorder		-1=Auto, 0=Lastname+Firstname, 1=Firstname+Lastname, 2=Firstname, 3=Firstname if defined else lastname
	 * 	@param	int			$maxlen			Maximum length
	 * 	@return	string						String with full name
	 */
	public function getFullName($langs, $option = 0, $nameorder = -1, $maxlen = 0)
	{
		//print "lastname=".$this->lastname." name=".$this->name." nom=".$this->nom."<br>\n";
		$lastname=$this->lastname;
		$firstname=$this->firstname;
		if (empty($lastname))  $lastname=(isset($this->lastname)?$this->lastname:(isset($this->name)?$this->name:(isset($this->nom)?$this->nom:(isset($this->societe)?$this->societe:(isset($this->company)?$this->company:'')))));

		$ret='';
		if ($option && $this->civility_id)
		{
			if ($langs->transnoentitiesnoconv("Civility".$this->civility_id)!="Civility".$this->civility_id) $ret.=$langs->transnoentitiesnoconv("Civility".$this->civility_id).' ';
			else $ret.=$this->civility_id.' ';
		}

		$ret.=dolGetFirstLastname($firstname, $lastname, $nameorder);

		return dol_trunc($ret, $maxlen);
	}

	/**
	 * 	Return full address of contact
	 *
	 * 	@param		int			$withcountry		1=Add country into address string
	 *  @param		string		$sep				Separator to use to build string
	 *  @param		int		    $withregion			1=Add region into address string
	 *	@return		string							Full address string
	 */
	public function getFullAddress($withcountry = 0, $sep = "\n", $withregion = 0)
	{
		if ($withcountry && $this->country_id && (empty($this->country_code) || empty($this->country)))
		{
			require_once DOL_DOCUMENT_ROOT .'/core/lib/company.lib.php';
			$tmparray=getCountry($this->country_id, 'all');
			$this->country_code=$tmparray['code'];
			$this->country     =$tmparray['label'];
		}

        if ($withregion && $this->state_id && (empty($this->state_code) || empty($this->state) || empty($this->region) || empty($this->region_cpde)))
    	{
    		require_once DOL_DOCUMENT_ROOT .'/core/lib/company.lib.php';
    		$tmparray=getState($this->state_id, 'all', 0, 1);
			$this->state_code   =$tmparray['code'];
			$this->state        =$tmparray['label'];
			$this->region_code  =$tmparray['region_code'];
			$this->region       =$tmparray['region'];
        }

		return dol_format_address($this, $withcountry, $sep);
	}


	/**
	 * 	Return full address for banner
	 *
	 * 	@param		string		$htmlkey            HTML id to make banner content unique
	 *  @param      Object      $object				Object (thirdparty, thirdparty of contact for contact, null for a member)
	 *	@return		string							Full address string
	 */
	public function getBannerAddress($htmlkey, $object)
	{
		global $conf, $langs;

		$countriesusingstate=array('AU','US','IN','GB','ES','UK','TR');    // See also option MAIN_FORCE_STATE_INTO_ADDRESS

		$contactid=0;
		$thirdpartyid=0;
		if ($this->element == 'societe')
		{
			$thirdpartyid=$this->id;
		}
		if ($this->element == 'contact')
		{
			$contactid=$this->id;
			$thirdpartyid=$object->fk_soc;
		}
		if ($this->element == 'user')
		{
			$contactid=$this->contact_id;
			$thirdpartyid=$object->fk_soc;
		}

		$out='<!-- BEGIN part to show address block -->';

		$outdone=0;
		$coords = $this->getFullAddress(1, ', ', $conf->global->MAIN_SHOW_REGION_IN_STATE_SELECT);
		if ($coords)
		{
			if (! empty($conf->use_javascript_ajax))
			{
				$namecoords = $this->getFullName($langs, 1).'<br>'.$coords;
				// hideonsmatphone because copyToClipboard call jquery dialog that does not work with jmobile
				$out.='<a href="#" class="hideonsmartphone" onclick="return copyToClipboard(\''.dol_escape_js($namecoords).'\',\''.dol_escape_js($langs->trans("HelpCopyToClipboard")).'\');">';
				$out.=img_picto($langs->trans("Address"), 'object_address.png');
				$out.='</a> ';
			}
			$out.=dol_print_address($coords, 'address_'.$htmlkey.'_'.$this->id, $this->element, $this->id, 1, ', '); $outdone++;
			$outdone++;
		}

		if (! in_array($this->country_code, $countriesusingstate) && empty($conf->global->MAIN_FORCE_STATE_INTO_ADDRESS)   // If MAIN_FORCE_STATE_INTO_ADDRESS is on, state is already returned previously with getFullAddress
				&& empty($conf->global->SOCIETE_DISABLE_STATE) && $this->state)
		{
            if (!empty($conf->global->MAIN_SHOW_REGION_IN_STATE_SELECT) && $conf->global->MAIN_SHOW_REGION_IN_STATE_SELECT == 1 && $this->region) {
                $out.=($outdone?' - ':'').$this->region.' - '.$this->state;
            }
            else {
                $out.=($outdone?' - ':'').$this->state;
            }
			$outdone++;
		}

		if (! empty($this->phone) || ! empty($this->phone_pro) || ! empty($this->phone_mobile) || ! empty($this->phone_perso) || ! empty($this->fax) || ! empty($this->office_phone) || ! empty($this->user_mobile) || ! empty($this->office_fax)) $out.=($outdone?'<br>':'');
		if (! empty($this->phone) && empty($this->phone_pro)) {		// For objects that store pro phone into ->phone
			$out.=dol_print_phone($this->phone, $this->country_code, $contactid, $thirdpartyid, 'AC_TEL', '&nbsp;', 'phone', $langs->trans("PhonePro")); $outdone++;
		}
		if (! empty($this->phone_pro)) {
			$out.=dol_print_phone($this->phone_pro, $this->country_code, $contactid, $thirdpartyid, 'AC_TEL', '&nbsp;', 'phone', $langs->trans("PhonePro")); $outdone++;
		}
		if (! empty($this->phone_mobile)) {
			$out.=dol_print_phone($this->phone_mobile, $this->country_code, $contactid, $thirdpartyid, 'AC_TEL', '&nbsp;', 'mobile', $langs->trans("PhoneMobile")); $outdone++;
		}
		if (! empty($this->phone_perso)) {
			$out.=dol_print_phone($this->phone_perso, $this->country_code, $contactid, $thirdpartyid, 'AC_TEL', '&nbsp;', 'phone', $langs->trans("PhonePerso")); $outdone++;
		}
		if (! empty($this->office_phone)) {
			$out.=dol_print_phone($this->office_phone, $this->country_code, $contactid, $thirdpartyid, 'AC_TEL', '&nbsp;', 'phone', $langs->trans("PhonePro")); $outdone++;
		}
		if (! empty($this->user_mobile)) {
			$out.=dol_print_phone($this->user_mobile, $this->country_code, $contactid, $thirdpartyid, 'AC_TEL', '&nbsp;', 'mobile', $langs->trans("PhoneMobile")); $outdone++;
		}
		if (! empty($this->fax)) {
			$out.=dol_print_phone($this->fax, $this->country_code, $contactid, $thirdpartyid, 'AC_FAX', '&nbsp;', 'fax', $langs->trans("Fax")); $outdone++;
		}
		if (! empty($this->office_fax)) {
			$out.=dol_print_phone($this->office_fax, $this->country_code, $contactid, $thirdpartyid, 'AC_FAX', '&nbsp;', 'fax', $langs->trans("Fax")); $outdone++;
		}

		$out.='<div style="clear: both;"></div>';
		$outdone=0;
		if (! empty($this->email))
		{
			$out.=dol_print_email($this->email, $this->id, $object->id, 'AC_EMAIL', 0, 0, 1);
			$outdone++;
		}
		if (! empty($this->url))
		{
            //$out.=dol_print_url($this->url,'_goout',0,1);//steve changed to blank
		    $out.=dol_print_url($this->url, '_blank', 0, 1);
			$outdone++;
		}
		$out.='<div style="clear: both;">';
		if (! empty($conf->socialnetworks->enabled))
		{
			if ($this->skype) $out.=dol_print_socialnetworks($this->skype, $this->id, $object->id, 'skype');
			$outdone++;
			if ($this->jabberid) $out.=dol_print_socialnetworks($this->jabberid, $this->id, $object->id, 'jabber');
			$outdone++;
			if ($this->twitter) $out.=dol_print_socialnetworks($this->twitter, $this->id, $object->id, 'twitter');
			$outdone++;
			if ($this->facebook) $out.=dol_print_socialnetworks($this->facebook, $this->id, $object->id, 'facebook');
			$outdone++;
			if ($this->linkedin) $out.=dol_print_socialnetworks($this->linkedin, $this->id, $object->id, 'linkedin');
			$outdone++;
		}
		$out.='</div>';

		$out.='<!-- END Part to show address block -->';

		return $out;
	}

	/**
	 * Return the link of last main doc file for direct public download.
	 *
	 * @param	string	$modulepart			Module related to document
	 * @param	int		$initsharekey		Init the share key if it was not yet defined
	 * @param	int		$relativelink		0=Return full external link, 1=Return link relative to root of file
	 * @return	string						Link or empty string if there is no download link
	 */
	public function getLastMainDocLink($modulepart, $initsharekey = 0, $relativelink = 0)
	{
		global $user, $dolibarr_main_url_root;

		if (empty($this->last_main_doc))
		{
			return '';		// No way to known which document name to use
		}

		include_once DOL_DOCUMENT_ROOT.'/ecm/class/ecmfiles.class.php';
		$ecmfile=new EcmFiles($this->db);
		$result = $ecmfile->fetch(0, '', $this->last_main_doc);
		if ($result < 0)
		{
			$this->error = $ecmfile->error;
			$this->errors = $ecmfile->errors;
			return -1;
		}

		if (empty($ecmfile->id))
		{
			// Add entry into index
			if ($initsharekey)
			{
				require_once DOL_DOCUMENT_ROOT.'/core/lib/security2.lib.php';
				// TODO We can't, we dont' have full path of file, only last_main_doc adn ->element, so we must rebuild full path first
				/*
				$ecmfile->filepath = $rel_dir;
				$ecmfile->filename = $filename;
				$ecmfile->label = md5_file(dol_osencode($destfull));	// hash of file content
				$ecmfile->fullpath_orig = '';
				$ecmfile->gen_or_uploaded = 'generated';
				$ecmfile->description = '';    // indexed content
				$ecmfile->keyword = '';        // keyword content
				$ecmfile->share = getRandomPassword(true);
				$result = $ecmfile->create($user);
				if ($result < 0)
				{
					$this->error = $ecmfile->error;
					$this->errors = $ecmfile->errors;
				}
				*/
			}
			else return '';
		}
		elseif (empty($ecmfile->share))
		{
			// Add entry into index
			if ($initsharekey)
			{
				require_once DOL_DOCUMENT_ROOT.'/core/lib/security2.lib.php';
				$ecmfile->share = getRandomPassword(true);
				$ecmfile->update($user);
			}
			else return '';
		}
		// Define $urlwithroot
		$urlwithouturlroot=preg_replace('/'.preg_quote(DOL_URL_ROOT, '/').'$/i', '', trim($dolibarr_main_url_root));
		// This is to use external domain name found into config file
		//if (DOL_URL_ROOT && ! preg_match('/\/$/', $urlwithouturlroot) && ! preg_match('/^\//', DOL_URL_ROOT)) $urlwithroot=$urlwithouturlroot.'/'.DOL_URL_ROOT;
		//else
		$urlwithroot=$urlwithouturlroot.DOL_URL_ROOT;
		//$urlwithroot=DOL_MAIN_URL_ROOT;					// This is to use same domain name than current

		$forcedownload=0;

		$paramlink='';
		//if (! empty($modulepart)) $paramlink.=($paramlink?'&':'').'modulepart='.$modulepart;		// For sharing with hash (so public files), modulepart is not required.
		//if (! empty($ecmfile->entity)) $paramlink.='&entity='.$ecmfile->entity; 					// For sharing with hash (so public files), entity is not required.
		//$paramlink.=($paramlink?'&':'').'file='.urlencode($filepath);								// No need of name of file for public link, we will use the hash
		if (! empty($ecmfile->share)) $paramlink.=($paramlink?'&':'').'hashp='.$ecmfile->share;			// Hash for public share
		if ($forcedownload) $paramlink.=($paramlink?'&':'').'attachment=1';

		if ($relativelink)
		{
			$linktoreturn='document.php'.($paramlink?'?'.$paramlink:'');
		}
		else
		{
			$linktoreturn=$urlwithroot.'/document.php'.($paramlink?'?'.$paramlink:'');
		}

		// Here $ecmfile->share is defined
		return $linktoreturn;
	}


    // phpcs:disable PEAR.NamingConventions.ValidFunctionName.ScopeNotCamelCaps
	/**
	 *  Add a link between element $this->element and a contact
	 *
	 *  @param	int		$fk_socpeople       Id of thirdparty contact (if source = 'external') or id of user (if souce = 'internal') to link
	 *  @param 	int		$type_contact 		Type of contact (code or id). Must be id or code found into table llx_c_type_contact. For example: SALESREPFOLL
	 *  @param  string	$source             external=Contact extern (llx_socpeople), internal=Contact intern (llx_user)
	 *  @param  int		$notrigger			Disable all triggers
	 *  @return int                 		<0 if KO, >0 if OK
	 */
	public function add_contact($fk_socpeople, $type_contact, $source = 'external', $notrigger = 0)
	{
        // phpcs:enable
		global $user,$langs;


		dol_syslog(get_class($this)."::add_contact $fk_socpeople, $type_contact, $source, $notrigger");

		// Check parameters
		if ($fk_socpeople <= 0)
		{
			$langs->load("errors");
			$this->error=$langs->trans("ErrorWrongValueForParameterX", "1");
			dol_syslog(get_class($this)."::add_contact ".$this->error, LOG_ERR);
			return -1;
		}
		if (! $type_contact)
		{
			$langs->load("errors");
			$this->error=$langs->trans("ErrorWrongValueForParameterX", "2");
			dol_syslog(get_class($this)."::add_contact ".$this->error, LOG_ERR);
			return -2;
		}

		$id_type_contact=0;
		if (is_numeric($type_contact))
		{
			$id_type_contact=$type_contact;
		}
		else
		{
			// We look for id type_contact
			$sql = "SELECT tc.rowid";
			$sql.= " FROM ".MAIN_DB_PREFIX."c_type_contact as tc";
			$sql.= " WHERE tc.element='".$this->db->escape($this->element)."'";
			$sql.= " AND tc.source='".$this->db->escape($source)."'";
			$sql.= " AND tc.code='".$this->db->escape($type_contact)."' AND tc.active=1";
			//print $sql;
			$resql=$this->db->query($sql);
			if ($resql)
			{
				$obj = $this->db->fetch_object($resql);
				if ($obj) $id_type_contact=$obj->rowid;
			}
		}

		if ($id_type_contact == 0)
		{
			$this->error='CODE_NOT_VALID_FOR_THIS_ELEMENT';
			dol_syslog("CODE_NOT_VALID_FOR_THIS_ELEMENT: Code type of contact '".$type_contact."' does not exists or is not active for element ".$this->element.", we can ignore it");
			return -3;
		}

		$datecreate = dol_now();

		// Socpeople must have already been added by some trigger, then we have to check it to avoid DB_ERROR_RECORD_ALREADY_EXISTS error
		$TListeContacts=$this->liste_contact(-1, $source);
		$already_added=false;
		if(!empty($TListeContacts)) {
			foreach($TListeContacts as $array_contact) {
				if($array_contact['status'] == 4 && $array_contact['id'] == $fk_socpeople && $array_contact['fk_c_type_contact'] == $id_type_contact) {
					$already_added=true;
					break;
				}
			}
		}

		if(!$already_added) {

			$this->db->begin();

			// Insert into database
			$sql = "INSERT INTO ".MAIN_DB_PREFIX."element_contact";
			$sql.= " (element_id, fk_socpeople, datecreate, statut, fk_c_type_contact) ";
			$sql.= " VALUES (".$this->id.", ".$fk_socpeople." , " ;
			$sql.= "'".$this->db->idate($datecreate)."'";
			$sql.= ", 4, ". $id_type_contact;
			$sql.= ")";

			$resql=$this->db->query($sql);
			if ($resql)
			{
				if (! $notrigger)
				{
					$result=$this->call_trigger(strtoupper($this->element).'_ADD_CONTACT', $user);
					if ($result < 0)
					{
						$this->db->rollback();
						return -1;
					}
				}

				$this->db->commit();
				return 1;
			}
			else
			{
				if ($this->db->errno() == 'DB_ERROR_RECORD_ALREADY_EXISTS')
				{
					$this->error=$this->db->errno();
					$this->db->rollback();
					echo 'err rollback';
					return -2;
				}
				else
				{
					$this->error=$this->db->error();
					$this->db->rollback();
					return -1;
				}
			}
		} else return 0;
	}

    // phpcs:disable PEAR.NamingConventions.ValidFunctionName.ScopeNotCamelCaps
	/**
	 *    Copy contact from one element to current
	 *
	 *    @param    CommonObject    $objFrom    Source element
	 *    @param    string          $source     Nature of contact ('internal' or 'external')
	 *    @return   int                         >0 if OK, <0 if KO
	 */
	public function copy_linked_contact($objFrom, $source = 'internal')
	{
        // phpcs:enable
		$contacts = $objFrom->liste_contact(-1, $source);
		foreach($contacts as $contact)
		{
			if ($this->add_contact($contact['id'], $contact['fk_c_type_contact'], $contact['source']) < 0)
			{
				$this->error=$this->db->lasterror();
				return -1;
			}
		}
		return 1;
	}

    // phpcs:disable PEAR.NamingConventions.ValidFunctionName.ScopeNotCamelCaps
	/**
	 *      Update a link to contact line
	 *
	 *      @param	int		$rowid              Id of line contact-element
	 * 		@param	int		$statut	            New status of link
	 *      @param  int		$type_contact_id    Id of contact type (not modified if 0)
	 *      @param  int		$fk_socpeople	    Id of soc_people to update (not modified if 0)
	 *      @return int                 		<0 if KO, >= 0 if OK
	 */
	public function update_contact($rowid, $statut, $type_contact_id = 0, $fk_socpeople = 0)
	{
        // phpcs:enable
		// Insert into database
		$sql = "UPDATE ".MAIN_DB_PREFIX."element_contact set";
		$sql.= " statut = ".$statut;
		if ($type_contact_id) $sql.= ", fk_c_type_contact = '".$type_contact_id ."'";
		if ($fk_socpeople) $sql.= ", fk_socpeople = '".$fk_socpeople ."'";
		$sql.= " where rowid = ".$rowid;
		$resql=$this->db->query($sql);
		if ($resql)
		{
			return 0;
		}
		else
		{
			$this->error=$this->db->lasterror();
			return -1;
		}
	}

    // phpcs:disable PEAR.NamingConventions.ValidFunctionName.ScopeNotCamelCaps
	/**
	 *    Delete a link to contact line
	 *
	 *    @param	int		$rowid			Id of contact link line to delete
	 *    @param	int		$notrigger		Disable all triggers
	 *    @return   int						>0 if OK, <0 if KO
	 */
	public function delete_contact($rowid, $notrigger = 0)
	{
        // phpcs:enable
		global $user;


		$this->db->begin();

		$sql = "DELETE FROM ".MAIN_DB_PREFIX."element_contact";
		$sql.= " WHERE rowid =".$rowid;

		dol_syslog(get_class($this)."::delete_contact", LOG_DEBUG);
		if ($this->db->query($sql))
		{
			if (! $notrigger)
			{
				$result=$this->call_trigger(strtoupper($this->element).'_DELETE_CONTACT', $user);
				if ($result < 0) { $this->db->rollback(); return -1; }
			}

			$this->db->commit();
			return 1;
		}
		else
		{
			$this->error=$this->db->lasterror();
			$this->db->rollback();
			return -1;
		}
	}

    // phpcs:disable PEAR.NamingConventions.ValidFunctionName.ScopeNotCamelCaps
	/**
	 *    Delete all links between an object $this and all its contacts
	 *
	 *	  @param	string	$source		'' or 'internal' or 'external'
	 *	  @param	string	$code		Type of contact (code or id)
	 *    @return   int					>0 if OK, <0 if KO
	 */
	public function delete_linked_contact($source = '', $code = '')
	{
        // phpcs:enable
		$temp = array();
		$typeContact = $this->liste_type_contact($source, '', 0, 0, $code);

		foreach($typeContact as $key => $value)
		{
			array_push($temp, $key);
		}
		$listId = implode(",", $temp);

		$sql = "DELETE FROM ".MAIN_DB_PREFIX."element_contact";
		$sql.= " WHERE element_id = ".$this->id;
		if ($listId)
			$sql.= " AND fk_c_type_contact IN (".$listId.")";

		dol_syslog(get_class($this)."::delete_linked_contact", LOG_DEBUG);
		if ($this->db->query($sql))
		{
			return 1;
		}
		else
		{
			$this->error=$this->db->lasterror();
			return -1;
		}
	}

    // phpcs:disable PEAR.NamingConventions.ValidFunctionName.ScopeNotCamelCaps
	/**
	 *    Get array of all contacts for an object
	 *
	 *    @param	int			$statut		Status of links to get (-1=all)
	 *    @param	string		$source		Source of contact: external or thirdparty (llx_socpeople) or internal (llx_user)
	 *    @param	int         $list       0:Return array contains all properties, 1:Return array contains just id
	 *    @param    string      $code       Filter on this code of contact type ('SHIPPING', 'BILLING', ...)
	 *    @return	array|int		        Array of contacts, -1 if error
	 */
	public function liste_contact($statut = -1, $source = 'external', $list = 0, $code = '')
	{
        // phpcs:enable
		global $langs;

		$tab=array();

		$sql = "SELECT ec.rowid, ec.statut as statuslink, ec.fk_socpeople as id, ec.fk_c_type_contact";    // This field contains id of llx_socpeople or id of llx_user
		if ($source == 'internal') $sql.=", '-1' as socid, t.statut as statuscontact, t.login, t.photo";
		if ($source == 'external' || $source == 'thirdparty') $sql.=", t.fk_soc as socid, t.statut as statuscontact";
		$sql.= ", t.civility as civility, t.lastname as lastname, t.firstname, t.email";
		$sql.= ", tc.source, tc.element, tc.code, tc.libelle";
		$sql.= " FROM ".MAIN_DB_PREFIX."c_type_contact tc";
		$sql.= ", ".MAIN_DB_PREFIX."element_contact ec";
		if ($source == 'internal') $sql.=" LEFT JOIN ".MAIN_DB_PREFIX."user t on ec.fk_socpeople = t.rowid";
		if ($source == 'external'|| $source == 'thirdparty') $sql.=" LEFT JOIN ".MAIN_DB_PREFIX."socpeople t on ec.fk_socpeople = t.rowid";
		$sql.= " WHERE ec.element_id =".$this->id;
		$sql.= " AND ec.fk_c_type_contact=tc.rowid";
		$sql.= " AND tc.element='".$this->db->escape($this->element)."'";
		if ($code) $sql.= " AND tc.code = '".$this->db->escape($code)."'";
		if ($source == 'internal') $sql.= " AND tc.source = 'internal'";
		if ($source == 'external' || $source == 'thirdparty') $sql.= " AND tc.source = 'external'";
		$sql.= " AND tc.active=1";
		if ($statut >= 0) $sql.= " AND ec.statut = '".$statut."'";
		$sql.=" ORDER BY t.lastname ASC";

		dol_syslog(get_class($this)."::liste_contact", LOG_DEBUG);
		$resql=$this->db->query($sql);
		if ($resql)
		{
			$num=$this->db->num_rows($resql);
			$i=0;
			while ($i < $num)
			{
				$obj = $this->db->fetch_object($resql);

				if (! $list)
				{
					$transkey="TypeContact_".$obj->element."_".$obj->source."_".$obj->code;
					$libelle_type=($langs->trans($transkey)!=$transkey ? $langs->trans($transkey) : $obj->libelle);
					$tab[$i]=array('source'=>$obj->source,'socid'=>$obj->socid,'id'=>$obj->id,
								   'nom'=>$obj->lastname,      // For backward compatibility
								   'civility'=>$obj->civility, 'lastname'=>$obj->lastname, 'firstname'=>$obj->firstname, 'email'=>$obj->email, 'login'=>$obj->login, 'photo'=>$obj->photo, 'statuscontact'=>$obj->statuscontact,
								   'rowid'=>$obj->rowid, 'code'=>$obj->code, 'libelle'=>$libelle_type, 'status'=>$obj->statuslink, 'fk_c_type_contact'=>$obj->fk_c_type_contact);
				}
				else
				{
					$tab[$i]=$obj->id;
				}

				$i++;
			}

			return $tab;
		}
		else
		{
			$this->error=$this->db->lasterror();
			dol_print_error($this->db);
			return -1;
		}
	}


	/**
	 * 		Update status of a contact linked to object
	 *
	 * 		@param	int		$rowid		Id of link between object and contact
	 * 		@return	int					<0 if KO, >=0 if OK
	 */
	public function swapContactStatus($rowid)
	{
		$sql = "SELECT ec.datecreate, ec.statut, ec.fk_socpeople, ec.fk_c_type_contact,";
		$sql.= " tc.code, tc.libelle";
		//$sql.= ", s.fk_soc";
		$sql.= " FROM (".MAIN_DB_PREFIX."element_contact as ec, ".MAIN_DB_PREFIX."c_type_contact as tc)";
		//$sql.= " LEFT JOIN ".MAIN_DB_PREFIX."socpeople as s ON ec.fk_socpeople=s.rowid";	// Si contact de type external, alors il est lie a une societe
		$sql.= " WHERE ec.rowid =".$rowid;
		$sql.= " AND ec.fk_c_type_contact=tc.rowid";
		$sql.= " AND tc.element = '".$this->db->escape($this->element)."'";

		dol_syslog(get_class($this)."::swapContactStatus", LOG_DEBUG);
		$resql=$this->db->query($sql);
		if ($resql)
		{
			$obj = $this->db->fetch_object($resql);
			$newstatut = ($obj->statut == 4) ? 5 : 4;
			$result = $this->update_contact($rowid, $newstatut);
			$this->db->free($resql);
			return $result;
		}
		else
		{
			$this->error=$this->db->error();
			dol_print_error($this->db);
			return -1;
		}
	}

    // phpcs:disable PEAR.NamingConventions.ValidFunctionName.ScopeNotCamelCaps
	/**
	 *      Return array with list of possible values for type of contacts
	 *
	 *      @param	string	$source     'internal', 'external' or 'all'
	 *      @param	string	$order		Sort order by : 'position', 'code', 'rowid'...
	 *      @param  int		$option     0=Return array id->label, 1=Return array code->label
	 *      @param  int		$activeonly 0=all status of contact, 1=only the active
	 *		@param	string	$code		Type of contact (Example: 'CUSTOMER', 'SERVICE')
	 *      @return array       		Array list of type of contacts (id->label if option=0, code->label if option=1)
	 */
	public function liste_type_contact($source = 'internal', $order = 'position', $option = 0, $activeonly = 0, $code = '')
	{
        // phpcs:enable
		global $langs;

		if (empty($order)) $order='position';
		if ($order == 'position') $order.=',code';

		$tab = array();
		$sql = "SELECT DISTINCT tc.rowid, tc.code, tc.libelle, tc.position";
		$sql.= " FROM ".MAIN_DB_PREFIX."c_type_contact as tc";
		$sql.= " WHERE tc.element='".$this->db->escape($this->element)."'";
		if ($activeonly == 1) $sql.= " AND tc.active=1"; // only the active types
		if (! empty($source) && $source != 'all') $sql.= " AND tc.source='".$this->db->escape($source)."'";
		if (! empty($code)) $sql.= " AND tc.code='".$this->db->escape($code)."'";
		$sql.= $this->db->order($order, 'ASC');

		//print "sql=".$sql;
		$resql=$this->db->query($sql);
		if ($resql)
		{
			$num=$this->db->num_rows($resql);
			$i=0;
			while ($i < $num)
			{
				$obj = $this->db->fetch_object($resql);

				$transkey="TypeContact_".$this->element."_".$source."_".$obj->code;
				$libelle_type=($langs->trans($transkey)!=$transkey ? $langs->trans($transkey) : $obj->libelle);
				if (empty($option)) $tab[$obj->rowid]=$libelle_type;
				else $tab[$obj->code]=$libelle_type;
				$i++;
			}
			return $tab;
		}
		else
		{
			$this->error=$this->db->lasterror();
			//dol_print_error($this->db);
			return null;
		}
	}

	/**
	 *      Return id of contacts for a source and a contact code.
	 *      Example: contact client de facturation ('external', 'BILLING')
	 *      Example: contact client de livraison ('external', 'SHIPPING')
	 *      Example: contact interne suivi paiement ('internal', 'SALESREPFOLL')
	 *
	 *		@param	string	$source		'external' or 'internal'
	 *		@param	string	$code		'BILLING', 'SHIPPING', 'SALESREPFOLL', ...
	 *		@param	int		$status		limited to a certain status
	 *      @return array       		List of id for such contacts
	 */
	public function getIdContact($source, $code, $status = 0)
	{
		global $conf;

		$result=array();
		$i=0;
		//cas particulier pour les expeditions
		if ($this->element=='shipping' && $this->origin_id != 0) {
			$id=$this->origin_id;
			$element='commande';
		} elseif ($this->element=='reception' && $this->origin_id != 0) {
			$id=$this->origin_id;
			$element='order_supplier';
		} else {
			$id=$this->id;
			$element=$this->element;
		}

		$sql = "SELECT ec.fk_socpeople";
		$sql.= " FROM ".MAIN_DB_PREFIX."element_contact as ec,";
		if ($source == 'internal') $sql.= " ".MAIN_DB_PREFIX."user as c,";
		if ($source == 'external') $sql.= " ".MAIN_DB_PREFIX."socpeople as c,";
		$sql.= " ".MAIN_DB_PREFIX."c_type_contact as tc";
		$sql.= " WHERE ec.element_id = ".$id;
		$sql.= " AND ec.fk_socpeople = c.rowid";
		if ($source == 'internal') $sql.= " AND c.entity IN (".getEntity('user').")";
		if ($source == 'external') $sql.= " AND c.entity IN (".getEntity('societe').")";
		$sql.= " AND ec.fk_c_type_contact = tc.rowid";
		$sql.= " AND tc.element = '".$element."'";
		$sql.= " AND tc.source = '".$source."'";
		if ($code) $sql.= " AND tc.code = '".$code."'";
		$sql.= " AND tc.active = 1";
		if ($status) $sql.= " AND ec.statut = ".$status;

		dol_syslog(get_class($this)."::getIdContact", LOG_DEBUG);
		$resql=$this->db->query($sql);
		if ($resql)
		{
			while ($obj = $this->db->fetch_object($resql))
			{
				$result[$i]=$obj->fk_socpeople;
				$i++;
			}
		}
		else
		{
			$this->error=$this->db->error();
			return null;
		}

		return $result;
	}

    // phpcs:disable PEAR.NamingConventions.ValidFunctionName.ScopeNotCamelCaps
	/**
	 *		Load object contact with id=$this->contactid into $this->contact
	 *
	 *		@param	int		$contactid      Id du contact. Use this->contactid if empty.
	 *		@return	int						<0 if KO, >0 if OK
	 */
	public function fetch_contact($contactid = null)
	{
        // phpcs:enable
		if (empty($contactid)) $contactid=$this->contactid;

		if (empty($contactid)) return 0;

		require_once DOL_DOCUMENT_ROOT.'/contact/class/contact.class.php';
		$contact = new Contact($this->db);
		$result=$contact->fetch($contactid);
		$this->contact = $contact;
		return $result;
	}

    // phpcs:disable PEAR.NamingConventions.ValidFunctionName.ScopeNotCamelCaps
	/**
	 *    	Load the third party of object, from id $this->socid or $this->fk_soc, into this->thirdparty
	 *
	 *		@param		int		$force_thirdparty_id	Force thirdparty id
	 *		@return		int								<0 if KO, >0 if OK
	 */
	public function fetch_thirdparty($force_thirdparty_id = 0)
	{
        // phpcs:enable
		global $conf;

		if (empty($this->socid) && empty($this->fk_soc) && empty($this->fk_thirdparty) && empty($force_thirdparty_id))
			return 0;

		require_once DOL_DOCUMENT_ROOT . '/societe/class/societe.class.php';

		$idtofetch = isset($this->socid) ? $this->socid : (isset($this->fk_soc) ? $this->fk_soc : $this->fk_thirdparty);
		if ($force_thirdparty_id)
			$idtofetch = $force_thirdparty_id;

		if ($idtofetch) {
			$thirdparty = new Societe($this->db);
			$result = $thirdparty->fetch($idtofetch);
			$this->thirdparty = $thirdparty;

			// Use first price level if level not defined for third party
			if (!empty($conf->global->PRODUIT_MULTIPRICES) && empty($this->thirdparty->price_level)) {
				$this->thirdparty->price_level = 1;
			}

			return $result;
		} else
			return -1;
	}


	/**
	 * Looks for an object with ref matching the wildcard provided
	 * It does only work when $this->table_ref_field is set
	 *
	 * @param string $ref Wildcard
	 * @return int >1 = OK, 0 = Not found or table_ref_field not defined, <0 = KO
	 */
	public function fetchOneLike($ref)
	{
		if (!$this->table_ref_field) {
			return 0;
		}

		$sql = 'SELECT rowid FROM '.MAIN_DB_PREFIX.$this->table_element.' WHERE '.$this->table_ref_field.' LIKE "'.$this->db->escape($ref).'" LIMIT 1';

		$query = $this->db->query($sql);

		if (!$this->db->num_rows($query)) {
			return 0;
		}

		$result = $this->db->fetch_object($query);

		return $this->fetch($result->rowid);
	}

    // phpcs:disable PEAR.NamingConventions.ValidFunctionName.ScopeNotCamelCaps
	/**
	 *	Load data for barcode into properties ->barcode_type*
	 *	Properties ->barcode_type that is id of barcode. Type is used to find other properties, but
	 *  if it is not defined, ->element must be defined to know default barcode type.
	 *
	 *	@return		int			<0 if KO, 0 if can't guess type of barcode (ISBN, EAN13...), >0 if OK (all barcode properties loaded)
	 */
	public function fetch_barcode()
	{
        // phpcs:enable
		global $conf;

		dol_syslog(get_class($this).'::fetch_barcode this->element='.$this->element.' this->barcode_type='.$this->barcode_type);

		$idtype=$this->barcode_type;
		if (empty($idtype) && $idtype != '0')	// If type of barcode no set, we try to guess. If set to '0' it means we forced to have type remain not defined
		{
			if ($this->element == 'product')      $idtype = $conf->global->PRODUIT_DEFAULT_BARCODE_TYPE;
			elseif ($this->element == 'societe') $idtype = $conf->global->GENBARCODE_BARCODETYPE_THIRDPARTY;
			else dol_syslog('Call fetch_barcode with barcode_type not defined and cant be guessed', LOG_WARNING);
		}

		if ($idtype > 0)
		{
			if (empty($this->barcode_type) || empty($this->barcode_type_code) || empty($this->barcode_type_label) || empty($this->barcode_type_coder))    // If data not already loaded
			{
				$sql = "SELECT rowid, code, libelle as label, coder";
				$sql.= " FROM ".MAIN_DB_PREFIX."c_barcode_type";
				$sql.= " WHERE rowid = ".$idtype;
				dol_syslog(get_class($this).'::fetch_barcode', LOG_DEBUG);
				$resql = $this->db->query($sql);
				if ($resql)
				{
					$obj = $this->db->fetch_object($resql);
					$this->barcode_type       = $obj->rowid;
					$this->barcode_type_code  = $obj->code;
					$this->barcode_type_label = $obj->label;
					$this->barcode_type_coder = $obj->coder;
					return 1;
				}
				else
				{
					dol_print_error($this->db);
					return -1;
				}
			}
		}
		return 0;
	}

    // phpcs:disable PEAR.NamingConventions.ValidFunctionName.ScopeNotCamelCaps
	/**
	 *		Load the project with id $this->fk_project into this->project
	 *
	 *		@return		int			<0 if KO, >=0 if OK
	 */
	public function fetch_projet()
	{
        // phpcs:enable
		include_once DOL_DOCUMENT_ROOT.'/projet/class/project.class.php';

		if (empty($this->fk_project) && ! empty($this->fk_projet)) $this->fk_project = $this->fk_projet;	// For backward compatibility
		if (empty($this->fk_project)) return 0;

		$project = new Project($this->db);
		$result = $project->fetch($this->fk_project);

		$this->projet = $project;	// deprecated
		$this->project = $project;
		return $result;
	}

    // phpcs:disable PEAR.NamingConventions.ValidFunctionName.ScopeNotCamelCaps
	/**
	 *		Load the product with id $this->fk_product into this->product
	 *
	 *		@return		int			<0 if KO, >=0 if OK
	 */
	public function fetch_product()
	{
        // phpcs:enable
		include_once DOL_DOCUMENT_ROOT.'/product/class/product.class.php';

		if (empty($this->fk_product)) return 0;

		$product = new Product($this->db);
		$result = $product->fetch($this->fk_product);

		$this->product = $product;
		return $result;
	}

    // phpcs:disable PEAR.NamingConventions.ValidFunctionName.ScopeNotCamelCaps
	/**
	 *		Load the user with id $userid into this->user
	 *
	 *		@param	int		$userid 		Id du contact
	 *		@return	int						<0 if KO, >0 if OK
	 */
	public function fetch_user($userid)
	{
        // phpcs:enable
		$user = new User($this->db);
		$result=$user->fetch($userid);
		$this->user = $user;
		return $result;
	}

    // phpcs:disable PEAR.NamingConventions.ValidFunctionName.ScopeNotCamelCaps
	/**
	 *	Read linked origin object
	 *
	 *	@return		void
	 */
	public function fetch_origin()
	{
        // phpcs:enable
		if ($this->origin == 'shipping') $this->origin = 'expedition';
		if ($this->origin == 'delivery') $this->origin = 'livraison';
        if ($this->origin == 'order_supplier') $this->origin = 'commandeFournisseur';

		$origin = $this->origin;

		$classname = ucfirst($origin);
		$this->$origin = new $classname($this->db);
		$this->$origin->fetch($this->origin_id);
	}

	/**
     *  Load object from specific field
     *
     *  @param	string	$table		Table element or element line
     *  @param	string	$field		Field selected
     *  @param	string	$key		Import key
     *  @param	string	$element	Element name
     *	@return	int					<0 if KO, >0 if OK
     */
	public function fetchObjectFrom($table, $field, $key, $element = null)
	{
		global $conf;

		$result=false;

		$sql = "SELECT rowid FROM ".MAIN_DB_PREFIX.$table;
		$sql.= " WHERE ".$field." = '".$key."'";
		if (! empty($element)) {
			$sql.= " AND entity IN (".getEntity($element).")";
		} else {
			$sql.= " AND entity = ".$conf->entity;
		}

		dol_syslog(get_class($this).'::fetchObjectFrom', LOG_DEBUG);
		$resql = $this->db->query($sql);
		if ($resql)
		{
			$row = $this->db->fetch_row($resql);
			// Test for avoid error -1
			if ($row[0] > 0) {
				$result = $this->fetch($row[0]);
			}
		}

		return $result;
	}

	/**
	 *	Getter generic. Load value from a specific field
	 *
	 *	@param	string	$table		Table of element or element line
	 *	@param	int		$id			Element id
	 *	@param	string	$field		Field selected
	 *	@return	int					<0 if KO, >0 if OK
	 */
	public function getValueFrom($table, $id, $field)
	{
		$result=false;
		if (!empty($id) && !empty($field) && !empty($table)) {
			$sql = "SELECT ".$field." FROM ".MAIN_DB_PREFIX.$table;
			$sql.= " WHERE rowid = ".$id;

			dol_syslog(get_class($this).'::getValueFrom', LOG_DEBUG);
			$resql = $this->db->query($sql);
			if ($resql)
			{
				$row = $this->db->fetch_row($resql);
				$result = $row[0];
			}
		}
		return $result;
	}

	/**
	 *	Setter generic. Update a specific field into database.
	 *  Warning: Trigger is run only if param trigkey is provided.
	 *
	 *	@param	string		$field			Field to update
	 *	@param	mixed		$value			New value
	 *	@param	string		$table			To force other table element or element line (should not be used)
	 *	@param	int			$id				To force other object id (should not be used)
	 *	@param	string		$format			Data format ('text', 'date'). 'text' is used if not defined
	 *	@param	string		$id_field		To force rowid field name. 'rowid' is used if not defined
	 *	@param	User|string	$fuser			Update the user of last update field with this user. If not provided, current user is used except if value is 'none'
	 *  @param  string      $trigkey    	Trigger key to run (in most cases something like 'XXX_MODIFY')
	 *  @param	string		$fk_user_field	Name of field to save user id making change
	 *	@return	int							<0 if KO, >0 if OK
	 *  @see updateExtraField()
	 */
	public function setValueFrom($field, $value, $table = '', $id = null, $format = '', $id_field = '', $fuser = null, $trigkey = '', $fk_user_field = 'fk_user_modif')
	{
		global $user,$langs,$conf;

		if (empty($table)) 	  $table=$this->table_element;
		if (empty($id))    	  $id=$this->id;
		if (empty($format))   $format='text';
		if (empty($id_field)) $id_field='rowid';

		$error=0;

		$this->db->begin();

		// Special case
		if ($table == 'product' && $field == 'note_private') $field='note';
		if (in_array($table, array('actioncomm', 'adherent', 'advtargetemailing', 'cronjob', 'establishment'))) $fk_user_field = 'fk_user_mod';

		$sql = "UPDATE ".MAIN_DB_PREFIX.$table." SET ";

		if ($format == 'text') $sql.= $field." = '".$this->db->escape($value)."'";
		elseif ($format == 'int') $sql.= $field." = ".$this->db->escape($value);
		elseif ($format == 'date') $sql.= $field." = ".($value ? "'".$this->db->idate($value)."'" : "null");

		if ($fk_user_field)
		{
			if (! empty($fuser) && is_object($fuser)) $sql.=", ".$fk_user_field." = ".$fuser->id;
			elseif (empty($fuser) || $fuser != 'none') $sql.=", ".$fk_user_field." = ".$user->id;
		}

		$sql.= " WHERE ".$id_field." = ".$id;

		dol_syslog(get_class($this)."::".__FUNCTION__."", LOG_DEBUG);
		$resql = $this->db->query($sql);
		if ($resql)
		{
			if ($trigkey)
			{
				// call trigger with updated object values
				if (empty($this->fields) && method_exists($this, 'fetch'))
				{
					$result = $this->fetch($id);
				}
				else
				{
					$result = $this->fetchCommon($id);
				}
				if ($result >= 0) $result=$this->call_trigger($trigkey, (! empty($fuser) && is_object($fuser)) ? $fuser : $user);   // This may set this->errors
				if ($result < 0) $error++;
			}

			if (! $error)
			{
				if (property_exists($this, $field)) $this->$field = $value;
				$this->db->commit();
				return 1;
			}
			else
			{
				$this->db->rollback();
				return -2;
			}
		}
		else
		{
			$this->error=$this->db->lasterror();
			$this->db->rollback();
			return -1;
		}
	}

    // phpcs:disable PEAR.NamingConventions.ValidFunctionName.ScopeNotCamelCaps
	/**
	 *      Load properties id_previous and id_next by comparing $fieldid with $this->ref
	 *
	 *      @param	string	$filter		Optional filter. Example: " AND (t.field1 = 'aa' OR t.field2 = 'bb')"
	 *	 	@param  string	$fieldid   	Name of field to use for the select MAX and MIN
	 *		@param	int		$nodbprefix	Do not include DB prefix to forge table name
	 *      @return int         		<0 if KO, >0 if OK
	 */
	public function load_previous_next_ref($filter, $fieldid, $nodbprefix = 0)
	{
        // phpcs:enable
		global $conf, $user;

		if (! $this->table_element)
		{
			dol_print_error('', get_class($this)."::load_previous_next_ref was called on objet with property table_element not defined");
			return -1;
		}
		if ($fieldid == 'none') return 1;

		// Security on socid
		$socid = 0;
		if ($user->societe_id > 0) $socid = $user->societe_id;

		// this->ismultientitymanaged contains
		// 0=No test on entity, 1=Test with field entity, 2=Test with link by societe
		$alias = 's';
		if ($this->element == 'societe') $alias = 'te';

		$sql = "SELECT MAX(te.".$fieldid.")";
		$sql.= " FROM ".(empty($nodbprefix)?MAIN_DB_PREFIX:'').$this->table_element." as te";
		if ($this->element == 'user' && ! empty($conf->global->MULTICOMPANY_TRANSVERSE_MODE)) {
			$sql.= ",".MAIN_DB_PREFIX."usergroup_user as ug";
		}
		if (isset($this->ismultientitymanaged) && $this->ismultientitymanaged == 2) $sql.= ", ".MAIN_DB_PREFIX."societe as s";	// If we need to link to societe to limit select to entity
		elseif ($this->restrictiononfksoc == 1 && $this->element != 'societe' && !$user->rights->societe->client->voir && !$socid) $sql.= ", ".MAIN_DB_PREFIX."societe as s";	// If we need to link to societe to limit select to socid
		elseif ($this->restrictiononfksoc == 2 && $this->element != 'societe' && !$user->rights->societe->client->voir && !$socid) $sql.= " LEFT JOIN ".MAIN_DB_PREFIX."societe as s ON te.fk_soc = s.rowid";	// If we need to link to societe to limit select to socid
		if ($this->restrictiononfksoc && !$user->rights->societe->client->voir && !$socid)  $sql.= " LEFT JOIN ".MAIN_DB_PREFIX."societe_commerciaux as sc ON ".$alias.".rowid = sc.fk_soc";
		$sql.= " WHERE te.".$fieldid." < '".$this->db->escape($this->ref)."'";  // ->ref must always be defined (set to id if field does not exists)
		if ($this->restrictiononfksoc == 1 && !$user->rights->societe->client->voir && !$socid) $sql.= " AND sc.fk_user = " .$user->id;
		if ($this->restrictiononfksoc == 2 && !$user->rights->societe->client->voir && !$socid) $sql.= " AND (sc.fk_user = " .$user->id.' OR te.fk_soc IS NULL)';
		if (! empty($filter))
		{
			if (! preg_match('/^\s*AND/i', $filter)) $sql.=" AND ";   // For backward compatibility
			$sql.=$filter;
		}
		if (isset($this->ismultientitymanaged) && $this->ismultientitymanaged == 2) $sql.= ' AND te.fk_soc = s.rowid';			// If we need to link to societe to limit select to entity
		elseif ($this->restrictiononfksoc == 1 && $this->element != 'societe' && !$user->rights->societe->client->voir && !$socid) $sql.= ' AND te.fk_soc = s.rowid';			// If we need to link to societe to limit select to socid
		if (isset($this->ismultientitymanaged) && $this->ismultientitymanaged == 1) {
			if ($this->element == 'user' && ! empty($conf->global->MULTICOMPANY_TRANSVERSE_MODE)) {
				if (! empty($user->admin) && empty($user->entity) && $conf->entity == 1) {
					$sql.= " AND te.entity IS NOT NULL"; // Show all users
				} else {
					$sql.= " AND ug.fk_user = te.rowid";
					$sql.= " AND ug.entity IN (".getEntity($this->element).")";
				}
			} else {
				$sql.= ' AND te.entity IN ('.getEntity($this->element).')';
			}
		}
		if ($this->restrictiononfksoc == 1 && $socid && $this->element != 'societe') $sql.= ' AND te.fk_soc = ' . $socid;
		if ($this->restrictiononfksoc == 2 && $socid && $this->element != 'societe') $sql.= ' AND (te.fk_soc = ' . $socid.' OR te.fk_soc IS NULL)';
		if ($this->restrictiononfksoc && $socid && $this->element == 'societe') $sql.= ' AND te.rowid = ' . $socid;
		//print 'socid='.$socid.' restrictiononfksoc='.$this->restrictiononfksoc.' ismultientitymanaged = '.$this->ismultientitymanaged.' filter = '.$filter.' -> '.$sql."<br>";

		$result = $this->db->query($sql);
		if (! $result)
		{
			$this->error=$this->db->lasterror();
			return -1;
		}
		$row = $this->db->fetch_row($result);
		$this->ref_previous = $row[0];


		$sql = "SELECT MIN(te.".$fieldid.")";
		$sql.= " FROM ".(empty($nodbprefix)?MAIN_DB_PREFIX:'').$this->table_element." as te";
		if ($this->element == 'user' && ! empty($conf->global->MULTICOMPANY_TRANSVERSE_MODE)) {
			$sql.= ",".MAIN_DB_PREFIX."usergroup_user as ug";
		}
		if (isset($this->ismultientitymanaged) && $this->ismultientitymanaged == 2) $sql.= ", ".MAIN_DB_PREFIX."societe as s";	// If we need to link to societe to limit select to entity
		elseif ($this->restrictiononfksoc == 1 && $this->element != 'societe' && !$user->rights->societe->client->voir && !$socid) $sql.= ", ".MAIN_DB_PREFIX."societe as s";	// If we need to link to societe to limit select to socid
		elseif ($this->restrictiononfksoc == 2 && $this->element != 'societe' && !$user->rights->societe->client->voir && !$socid) $sql.= " LEFT JOIN ".MAIN_DB_PREFIX."societe as s ON te.fk_soc = s.rowid";	// If we need to link to societe to limit select to socid
		if ($this->restrictiononfksoc && !$user->rights->societe->client->voir && !$socid) $sql.= " LEFT JOIN ".MAIN_DB_PREFIX."societe_commerciaux as sc ON ".$alias.".rowid = sc.fk_soc";
		$sql.= " WHERE te.".$fieldid." > '".$this->db->escape($this->ref)."'";  // ->ref must always be defined (set to id if field does not exists)
		if ($this->restrictiononfksoc == 1 && !$user->rights->societe->client->voir && !$socid) $sql.= " AND sc.fk_user = " .$user->id;
		if ($this->restrictiononfksoc == 2 && !$user->rights->societe->client->voir && !$socid) $sql.= " AND (sc.fk_user = " .$user->id.' OR te.fk_soc IS NULL)';
		if (! empty($filter))
		{
			if (! preg_match('/^\s*AND/i', $filter)) $sql.=" AND ";   // For backward compatibility
			$sql.=$filter;
		}
		if (isset($this->ismultientitymanaged) && $this->ismultientitymanaged == 2) $sql.= ' AND te.fk_soc = s.rowid';			// If we need to link to societe to limit select to entity
		elseif ($this->restrictiononfksoc == 1 && $this->element != 'societe' && !$user->rights->societe->client->voir && !$socid) $sql.= ' AND te.fk_soc = s.rowid';			// If we need to link to societe to limit select to socid
		if (isset($this->ismultientitymanaged) && $this->ismultientitymanaged == 1) {
			if ($this->element == 'user' && ! empty($conf->global->MULTICOMPANY_TRANSVERSE_MODE)) {
				if (! empty($user->admin) && empty($user->entity) && $conf->entity == 1) {
					$sql.= " AND te.entity IS NOT NULL"; // Show all users
				} else {
					$sql.= " AND ug.fk_user = te.rowid";
					$sql.= " AND ug.entity IN (".getEntity($this->element).")";
				}
			} else {
				$sql.= ' AND te.entity IN ('.getEntity($this->element).')';
			}
		}
		if ($this->restrictiononfksoc == 1 && $socid && $this->element != 'societe') $sql.= ' AND te.fk_soc = ' . $socid;
		if ($this->restrictiononfksoc == 2 && $socid && $this->element != 'societe') $sql.= ' AND (te.fk_soc = ' . $socid.' OR te.fk_soc IS NULL)';
		if ($this->restrictiononfksoc && $socid && $this->element == 'societe') $sql.= ' AND te.rowid = ' . $socid;
		//print 'socid='.$socid.' restrictiononfksoc='.$this->restrictiononfksoc.' ismultientitymanaged = '.$this->ismultientitymanaged.' filter = '.$filter.' -> '.$sql."<br>";
		// Rem: Bug in some mysql version: SELECT MIN(rowid) FROM llx_socpeople WHERE rowid > 1 when one row in database with rowid=1, returns 1 instead of null

		$result = $this->db->query($sql);
		if (! $result)
		{
			$this->error=$this->db->lasterror();
			return -2;
		}
		$row = $this->db->fetch_row($result);
		$this->ref_next = $row[0];

		return 1;
	}


	/**
	 *      Return list of id of contacts of object
	 *
	 *      @param	string	$source     Source of contact: external (llx_socpeople) or internal (llx_user) or thirdparty (llx_societe)
	 *      @return array				Array of id of contacts (if source=external or internal)
	 * 									Array of id of third parties with at least one contact on object (if source=thirdparty)
	 */
	public function getListContactId($source = 'external')
	{
		$contactAlreadySelected = array();
		$tab = $this->liste_contact(-1, $source);
		$num=count($tab);
		$i = 0;
		while ($i < $num)
		{
			if ($source == 'thirdparty') $contactAlreadySelected[$i] = $tab[$i]['socid'];
			else  $contactAlreadySelected[$i] = $tab[$i]['id'];
			$i++;
		}
		return $contactAlreadySelected;
	}


	/**
	 *	Link element with a project
	 *
	 *	@param     	int		$projectid		Project id to link element to
	 *	@return		int						<0 if KO, >0 if OK
	 */
	public function setProject($projectid)
	{
		if (! $this->table_element)
		{
			dol_syslog(get_class($this)."::setProject was called on objet with property table_element not defined", LOG_ERR);
			return -1;
		}

		$sql = 'UPDATE '.MAIN_DB_PREFIX.$this->table_element;
		if ($this->table_element == 'actioncomm')
		{
			if ($projectid) $sql.= ' SET fk_project = '.$projectid;
			else $sql.= ' SET fk_project = NULL';
			$sql.= ' WHERE id = '.$this->id;
		}
		else
		{
			if ($projectid) $sql.= ' SET fk_projet = '.$projectid;
			else $sql.= ' SET fk_projet = NULL';
			$sql.= ' WHERE rowid = '.$this->id;
		}

		dol_syslog(get_class($this)."::setProject", LOG_DEBUG);
		if ($this->db->query($sql))
		{
			$this->fk_project = $projectid;
			return 1;
		}
		else
		{
			dol_print_error($this->db);
			return -1;
		}
	}

	/**
	 *  Change the payments methods
	 *
	 *  @param		int		$id		Id of new payment method
	 *  @return		int				>0 if OK, <0 if KO
	 */
	public function setPaymentMethods($id)
	{
		dol_syslog(get_class($this).'::setPaymentMethods('.$id.')');
		if ($this->statut >= 0 || $this->element == 'societe')
		{
			// TODO uniformize field name
			$fieldname = 'fk_mode_reglement';
			if ($this->element == 'societe') $fieldname = 'mode_reglement';
			if (get_class($this) == 'Fournisseur') $fieldname = 'mode_reglement_supplier';

			$sql = 'UPDATE '.MAIN_DB_PREFIX.$this->table_element;
			$sql .= ' SET '.$fieldname.' = '.(($id > 0 || $id == '0') ? $id : 'NULL');
			$sql .= ' WHERE rowid='.$this->id;

			if ($this->db->query($sql))
			{
				$this->mode_reglement_id = $id;
				// for supplier
				if (get_class($this) == 'Fournisseur') $this->mode_reglement_supplier_id = $id;
				return 1;
			}
			else
			{
				dol_syslog(get_class($this).'::setPaymentMethods Erreur '.$sql.' - '.$this->db->error());
				$this->error=$this->db->error();
				return -1;
			}
		}
		else
		{
			dol_syslog(get_class($this).'::setPaymentMethods, status of the object is incompatible');
			$this->error='Status of the object is incompatible '.$this->statut;
			return -2;
		}
	}

	/**
	 *  Change the multicurrency code
	 *
	 *  @param		string	$code	multicurrency code
	 *  @return		int				>0 if OK, <0 if KO
	 */
	public function setMulticurrencyCode($code)
	{
		dol_syslog(get_class($this).'::setMulticurrencyCode('.$id.')');
		if ($this->statut >= 0 || $this->element == 'societe')
		{
			$fieldname = 'multicurrency_code';

			$sql = 'UPDATE '.MAIN_DB_PREFIX.$this->table_element;
			$sql .= ' SET '.$fieldname." = '".$this->db->escape($code)."'";
			$sql .= ' WHERE rowid='.$this->id;

			if ($this->db->query($sql))
			{
				$this->multicurrency_code = $code;

				list($fk_multicurrency, $rate) = MultiCurrency::getIdAndTxFromCode($this->db, $code);
				if ($rate) $this->setMulticurrencyRate($rate, 2);

				return 1;
			}
			else
			{
				dol_syslog(get_class($this).'::setMulticurrencyCode Erreur '.$sql.' - '.$this->db->error());
				$this->error=$this->db->error();
				return -1;
			}
		}
		else
		{
			dol_syslog(get_class($this).'::setMulticurrencyCode, status of the object is incompatible');
			$this->error='Status of the object is incompatible '.$this->statut;
			return -2;
		}
	}

	/**
	 *  Change the multicurrency rate
	 *
	 *  @param		double	$rate	multicurrency rate
	 *  @param		int		$mode	mode 1 : amounts in company currency will be recalculated, mode 2 : amounts in foreign currency will be recalculated
	 *  @return		int				>0 if OK, <0 if KO
	 */
	public function setMulticurrencyRate($rate, $mode = 1)
	{
		dol_syslog(get_class($this).'::setMulticurrencyRate('.$id.')');
		if ($this->statut >= 0 || $this->element == 'societe')
		{
			$fieldname = 'multicurrency_tx';

			$sql = 'UPDATE '.MAIN_DB_PREFIX.$this->table_element;
			$sql .= ' SET '.$fieldname.' = '.$rate;
			$sql .= ' WHERE rowid='.$this->id;

			if ($this->db->query($sql))
			{
				$this->multicurrency_tx = $rate;

				// Update line price
				if (!empty($this->lines))
				{
					foreach ($this->lines as &$line)
					{
						// Amounts in company currency will be recalculated
						if($mode == 1) {
							$line->subprice = 0;
						}

						// Amounts in foreign currency will be recalculated
						if($mode == 2) {
							$line->multicurrency_subprice = 0;
						}

						switch ($this->element) {
							case 'propal':
								$this->updateline(
									$line->id, $line->subprice, $line->qty, $line->remise_percent, $line->tva_tx, $line->localtax1_tx, $line->localtax2_tx,
									($line->description?$line->description:$line->desc), 'HT', $line->info_bits, $line->special_code, $line->fk_parent_line,
									$line->skip_update_total, $line->fk_fournprice, $line->pa_ht, $line->label, $line->product_type, $line->date_start,
									$line->date_end, $line->array_options, $line->fk_unit, $line->multicurrency_subprice
								);
								break;
							case 'commande':
								$this->updateline(
									$line->id, ($line->description?$line->description:$line->desc), $line->subprice, $line->qty, $line->remise_percent,
									$line->tva_tx, $line->localtax1_tx, $line->localtax2_tx, 'HT', $line->info_bits, $line->date_start, $line->date_end,
									$line->product_type, $line->fk_parent_line, $line->skip_update_total, $line->fk_fournprice, $line->pa_ht, $line->label,
									$line->special_code, $line->array_options, $line->fk_unit, $line->multicurrency_subprice
								);
								break;
							case 'facture':
								$this->updateline(
									$line->id, ($line->description?$line->description:$line->desc), $line->subprice, $line->qty, $line->remise_percent,
									$line->date_start, $line->date_end, $line->tva_tx, $line->localtax1_tx, $line->localtax2_tx, 'HT', $line->info_bits,
									$line->product_type, $line->fk_parent_line, $line->skip_update_total, $line->fk_fournprice, $line->pa_ht, $line->label,
									$line->special_code, $line->array_options, $line->situation_percent, $line->fk_unit, $line->multicurrency_subprice
								);
								break;
							case 'supplier_proposal':
								$this->updateline(
									$line->id, $line->subprice, $line->qty, $line->remise_percent, $line->tva_tx, $line->localtax1_tx, $line->localtax2_tx,
									($line->description?$line->description:$line->desc), 'HT', $line->info_bits, $line->special_code, $line->fk_parent_line,
									$line->skip_update_total, $line->fk_fournprice, $line->pa_ht, $line->label, $line->product_type, $line->array_options,
									$line->ref_fourn, $line->multicurrency_subprice
								);
								break;
							case 'order_supplier':
								$this->updateline(
									$line->id, ($line->description?$line->description:$line->desc), $line->subprice, $line->qty, $line->remise_percent,
									$line->tva_tx, $line->localtax1_tx, $line->localtax2_tx, 'HT', $line->info_bits, $line->product_type, false,
									$line->date_start, $line->date_end, $line->array_options, $line->fk_unit, $line->multicurrency_subprice
								);
								break;
							case 'invoice_supplier':
								$this->updateline(
									$line->id, ($line->description?$line->description:$line->desc), $line->subprice, $line->tva_tx, $line->localtax1_tx,
									$line->localtax2_tx, $line->qty, 0, 'HT', $line->info_bits, $line->product_type, $line->remise_percent, false,
									$line->date_start, $line->date_end, $line->array_options, $line->fk_unit, $line->multicurrency_subprice
								);
								break;
							default:
								dol_syslog(get_class($this).'::setMulticurrencyRate no updateline defined', LOG_DEBUG);
								break;
						}
					}
				}

				return 1;
			}
			else
			{
				dol_syslog(get_class($this).'::setMulticurrencyRate Erreur '.$sql.' - '.$this->db->error());
				$this->error=$this->db->error();
				return -1;
			}
		}
		else
		{
			dol_syslog(get_class($this).'::setMulticurrencyRate, status of the object is incompatible');
			$this->error='Status of the object is incompatible '.$this->statut;
			return -2;
		}
	}

	/**
	 *  Change the payments terms
	 *
	 *  @param		int		$id		Id of new payment terms
	 *  @return		int				>0 if OK, <0 if KO
	 */
	public function setPaymentTerms($id)
	{
		dol_syslog(get_class($this).'::setPaymentTerms('.$id.')');
		if ($this->statut >= 0 || $this->element == 'societe')
		{
			// TODO uniformize field name
			$fieldname = 'fk_cond_reglement';
			if ($this->element == 'societe') $fieldname = 'cond_reglement';
			if (get_class($this) == 'Fournisseur') $fieldname = 'cond_reglement_supplier';

			$sql = 'UPDATE '.MAIN_DB_PREFIX.$this->table_element;
			$sql .= ' SET '.$fieldname.' = '.(($id > 0 || $id == '0') ? $id : 'NULL');
			$sql .= ' WHERE rowid='.$this->id;

			if ($this->db->query($sql))
			{
				$this->cond_reglement_id = $id;
				// for supplier
				if (get_class($this) == 'Fournisseur') $this->cond_reglement_supplier_id = $id;
				$this->cond_reglement = $id;	// for compatibility
				return 1;
			}
			else
			{
				dol_syslog(get_class($this).'::setPaymentTerms Erreur '.$sql.' - '.$this->db->error());
				$this->error=$this->db->error();
				return -1;
			}
		}
		else
		{
			dol_syslog(get_class($this).'::setPaymentTerms, status of the object is incompatible');
			$this->error='Status of the object is incompatible '.$this->statut;
			return -2;
		}
	}


	/**
	 *  Change the retained warranty payments terms
	 *
	 *  @param		int		$id		Id of new payment terms
	 *  @return		int				>0 if OK, <0 if KO
	 */
	public function setRetainedWarrantyPaymentTerms($id)
	{
	    dol_syslog(get_class($this).'::setRetainedWarrantyPaymentTerms('.$id.')');
	    if ($this->statut >= 0 || $this->element == 'societe')
	    {
	        $fieldname = 'retained_warranty_fk_cond_reglement';

	        $sql = 'UPDATE '.MAIN_DB_PREFIX.$this->table_element;
	        $sql .= ' SET '.$fieldname.' = '.$id;
	        $sql .= ' WHERE rowid='.$this->id;

	        if ($this->db->query($sql))
	        {
	            $this->retained_warranty_fk_cond_reglement = $id;
	            return 1;
	        }
	        else
	        {
	            dol_syslog(get_class($this).'::setRetainedWarrantyPaymentTerms Erreur '.$sql.' - '.$this->db->error());
	            $this->error=$this->db->error();
	            return -1;
	        }
	    }
	    else
	    {
	        dol_syslog(get_class($this).'::setRetainedWarrantyPaymentTerms, status of the object is incompatible');
	        $this->error='Status of the object is incompatible '.$this->statut;
	        return -2;
	    }
	}

	/**
	 *	Define delivery address
	 *  @deprecated
	 *
	 *	@param      int		$id		Address id
	 *	@return     int				<0 si ko, >0 si ok
	 */
	public function setDeliveryAddress($id)
	{
		$fieldname = 'fk_delivery_address';
		if ($this->element == 'delivery' || $this->element == 'shipping') $fieldname = 'fk_address';

		$sql = "UPDATE ".MAIN_DB_PREFIX.$this->table_element." SET ".$fieldname." = ".$id;
		$sql.= " WHERE rowid = ".$this->id." AND fk_statut = 0";

		if ($this->db->query($sql))
		{
			$this->fk_delivery_address = $id;
			return 1;
		}
		else
		{
			$this->error=$this->db->error();
			dol_syslog(get_class($this).'::setDeliveryAddress Erreur '.$sql.' - '.$this->error);
			return -1;
		}
	}


	/**
	 *  Change the shipping method
	 *
	 *  @param      int     $shipping_method_id     Id of shipping method
	 *  @param      bool    $notrigger              false=launch triggers after, true=disable triggers
	 *  @param      User	$userused               Object user
	 *
	 *  @return     int              1 if OK, 0 if KO
	 */
	public function setShippingMethod($shipping_method_id, $notrigger = false, $userused = null)
	{
		global $user;

		if (empty($userused)) $userused=$user;

		$error = 0;

		if (! $this->table_element) {
			dol_syslog(get_class($this)."::setShippingMethod was called on objet with property table_element not defined", LOG_ERR);
			return -1;
		}

		$this->db->begin();

		if ($shipping_method_id<0) $shipping_method_id='NULL';
		dol_syslog(get_class($this).'::setShippingMethod('.$shipping_method_id.')');

		$sql = "UPDATE ".MAIN_DB_PREFIX.$this->table_element;
		$sql.= " SET fk_shipping_method = ".$shipping_method_id;
		$sql.= " WHERE rowid=".$this->id;
		$resql = $this->db->query($sql);
		if (! $resql) {
			dol_syslog(get_class($this).'::setShippingMethod Error ', LOG_DEBUG);
			$this->error = $this->db->lasterror();
			$error++;
		} else {
			if (!$notrigger)
			{
				// Call trigger
				$this->context=array('shippingmethodupdate'=>1);
				$result = $this->call_trigger(strtoupper(get_class($this)) . '_MODIFY', $userused);
				if ($result < 0) $error++;
				// End call trigger
			}
		}
		if ($error)
		{
			$this->db->rollback();
			return -1;
		} else {
			$this->shipping_method_id = ($shipping_method_id=='NULL')?null:$shipping_method_id;
			$this->db->commit();
			return 1;
		}
	}


	/**
	 *  Change the warehouse
	 *
	 *  @param      int     $warehouse_id     Id of warehouse
	 *  @return     int              1 if OK, 0 if KO
	 */
	public function setWarehouse($warehouse_id)
	{
		if (! $this->table_element) {
			dol_syslog(get_class($this)."::setWarehouse was called on objet with property table_element not defined", LOG_ERR);
			return -1;
		}
		if ($warehouse_id<0) $warehouse_id='NULL';
		dol_syslog(get_class($this).'::setWarehouse('.$warehouse_id.')');

		$sql = "UPDATE ".MAIN_DB_PREFIX.$this->table_element;
		$sql.= " SET fk_warehouse = ".$warehouse_id;
		$sql.= " WHERE rowid=".$this->id;

		if ($this->db->query($sql)) {
			$this->warehouse_id = ($warehouse_id=='NULL')?null:$warehouse_id;
			return 1;
		} else {
			dol_syslog(get_class($this).'::setWarehouse Error ', LOG_DEBUG);
			$this->error=$this->db->error();
			return 0;
		}
	}


	/**
	 *		Set last model used by doc generator
	 *
	 *		@param		User	$user		User object that make change
	 *		@param		string	$modelpdf	Modele name
	 *		@return		int					<0 if KO, >0 if OK
	 */
	public function setDocModel($user, $modelpdf)
	{
		if (! $this->table_element)
		{
			dol_syslog(get_class($this)."::setDocModel was called on objet with property table_element not defined", LOG_ERR);
			return -1;
		}

		$newmodelpdf=dol_trunc($modelpdf, 255);

		$sql = "UPDATE ".MAIN_DB_PREFIX.$this->table_element;
		$sql.= " SET model_pdf = '".$this->db->escape($newmodelpdf)."'";
		$sql.= " WHERE rowid = ".$this->id;
		// if ($this->element == 'facture') $sql.= " AND fk_statut < 2";
		// if ($this->element == 'propal')  $sql.= " AND fk_statut = 0";

		dol_syslog(get_class($this)."::setDocModel", LOG_DEBUG);
		$resql=$this->db->query($sql);
		if ($resql)
		{
			$this->modelpdf=$modelpdf;
			return 1;
		}
		else
		{
			dol_print_error($this->db);
			return 0;
		}
	}


	/**
	 *  Change the bank account
	 *
	 *  @param		int		$fk_account		Id of bank account
	 *  @param      bool    $notrigger      false=launch triggers after, true=disable triggers
	 *  @param      User	$userused		Object user
	 *  @return		int				1 if OK, 0 if KO
	 */
	public function setBankAccount($fk_account, $notrigger = false, $userused = null)
	{
		global $user;

		if (empty($userused)) $userused=$user;

		$error = 0;

		if (! $this->table_element) {
			dol_syslog(get_class($this)."::setBankAccount was called on objet with property table_element not defined", LOG_ERR);
			return -1;
		}
		$this->db->begin();

		if ($fk_account<0) $fk_account='NULL';
		dol_syslog(get_class($this).'::setBankAccount('.$fk_account.')');

		$sql = "UPDATE ".MAIN_DB_PREFIX.$this->table_element;
		$sql.= " SET fk_account = ".$fk_account;
		$sql.= " WHERE rowid=".$this->id;

		$resql = $this->db->query($sql);
		if (! $resql)
		{
			dol_syslog(get_class($this).'::setBankAccount Error '.$sql.' - '.$this->db->error());
			$this->error = $this->db->lasterror();
			$error++;
		}
		else
		{
			if (!$notrigger)
			{
				// Call trigger
				$this->context=array('bankaccountupdate'=>1);
				$result = $this->call_trigger(strtoupper(get_class($this)) . '_MODIFY', $userused);
				if ($result < 0) $error++;
				// End call trigger
			}
		}
		if ($error)
		{
			$this->db->rollback();
			return -1;
		}
		else
		{
			$this->fk_account = ($fk_account=='NULL')?null:$fk_account;
			$this->db->commit();
			return 1;
		}
	}


	// TODO: Move line related operations to CommonObjectLine?

    // phpcs:disable PEAR.NamingConventions.ValidFunctionName.ScopeNotCamelCaps
	/**
	 *  Save a new position (field rang) for details lines.
	 *  You can choose to set position for lines with already a position or lines without any position defined.
	 *
	 * 	@param		boolean		$renum			   True to renum all already ordered lines, false to renum only not already ordered lines.
	 * 	@param		string		$rowidorder		   ASC or DESC
	 * 	@param		boolean		$fk_parent_line    Table with fk_parent_line field or not
	 * 	@return		int                            <0 if KO, >0 if OK
	 */
	public function line_order($renum = false, $rowidorder = 'ASC', $fk_parent_line = true)
	{
        // phpcs:enable
		if (! $this->table_element_line)
		{
			dol_syslog(get_class($this)."::line_order was called on objet with property table_element_line not defined", LOG_ERR);
			return -1;
		}
		if (! $this->fk_element)
		{
			dol_syslog(get_class($this)."::line_order was called on objet with property fk_element not defined", LOG_ERR);
			return -1;
		}

		// Count number of lines to reorder (according to choice $renum)
		$nl=0;
		$sql = 'SELECT count(rowid) FROM '.MAIN_DB_PREFIX.$this->table_element_line;
		$sql.= ' WHERE '.$this->fk_element.'='.$this->id;
		if (! $renum) $sql.= ' AND rang = 0';
		if ($renum) $sql.= ' AND rang <> 0';

		dol_syslog(get_class($this)."::line_order", LOG_DEBUG);
		$resql = $this->db->query($sql);
		if ($resql)
		{
			$row = $this->db->fetch_row($resql);
			$nl = $row[0];
		}
		else dol_print_error($this->db);
		if ($nl > 0)
		{
			// The goal of this part is to reorder all lines, with all children lines sharing the same
			// counter that parents.
			$rows=array();

			// We first search all lines that are parent lines (for multilevel details lines)
			$sql = 'SELECT rowid FROM '.MAIN_DB_PREFIX.$this->table_element_line;
			$sql.= ' WHERE '.$this->fk_element.' = '.$this->id;
			if ($fk_parent_line) $sql.= ' AND fk_parent_line IS NULL';
			$sql.= ' ORDER BY rang ASC, rowid '.$rowidorder;

			dol_syslog(get_class($this)."::line_order search all parent lines", LOG_DEBUG);
			$resql = $this->db->query($sql);
			if ($resql)
			{
				$i=0;
				$num = $this->db->num_rows($resql);
				while ($i < $num)
				{
					$row = $this->db->fetch_row($resql);
					$rows[] = $row[0];	// Add parent line into array rows
					$childrens = $this->getChildrenOfLine($row[0]);
					if (! empty($childrens))
					{
						foreach($childrens as $child)
						{
							array_push($rows, $child);
						}
					}
					$i++;
				}

				// Now we set a new number for each lines (parent and children with children included into parent tree)
				if (! empty($rows))
				{
					foreach($rows as $key => $row)
					{
						$this->updateRangOfLine($row, ($key+1));
					}
				}
			}
			else
			{
				dol_print_error($this->db);
			}
		}
		return 1;
	}

	/**
	 * 	Get children of line
	 *
	 * 	@param	int		$id		Id of parent line
	 * 	@return	array			Array with list of children lines id
	 */
	public function getChildrenOfLine($id)
	{
		$rows=array();

		$sql = 'SELECT rowid FROM '.MAIN_DB_PREFIX.$this->table_element_line;
		$sql.= ' WHERE '.$this->fk_element.' = '.$this->id;
		$sql.= ' AND fk_parent_line = '.$id;
		$sql.= ' ORDER BY rang ASC';

		dol_syslog(get_class($this)."::getChildrenOfLine search children lines for line ".$id."", LOG_DEBUG);
		$resql = $this->db->query($sql);
		if ($resql)
		{
			$i=0;
			$num = $this->db->num_rows($resql);
			while ($i < $num)
			{
				$row = $this->db->fetch_row($resql);
				$rows[$i] = $row[0];
				$i++;
			}
		}

		return $rows;
	}

    // phpcs:disable PEAR.NamingConventions.ValidFunctionName.ScopeNotCamelCaps
	/**
	 * 	Update a line to have a lower rank
	 *
	 * 	@param 	int			$rowid				Id of line
	 * 	@param	boolean		$fk_parent_line		Table with fk_parent_line field or not
	 * 	@return	void
	 */
	public function line_up($rowid, $fk_parent_line = true)
	{
        // phpcs:enable
		$this->line_order(false, 'ASC', $fk_parent_line);

		// Get rang of line
		$rang = $this->getRangOfLine($rowid);

		// Update position of line
		$this->updateLineUp($rowid, $rang);
	}

    // phpcs:disable PEAR.NamingConventions.ValidFunctionName.ScopeNotCamelCaps
	/**
	 * 	Update a line to have a higher rank
	 *
	 * 	@param	int			$rowid				Id of line
	 * 	@param	boolean		$fk_parent_line		Table with fk_parent_line field or not
	 * 	@return	void
	 */
	public function line_down($rowid, $fk_parent_line = true)
	{
        // phpcs:enable
		$this->line_order(false, 'ASC', $fk_parent_line);

		// Get rang of line
		$rang = $this->getRangOfLine($rowid);

		// Get max value for rang
		$max = $this->line_max();

		// Update position of line
		$this->updateLineDown($rowid, $rang, $max);
	}

	/**
	 * 	Update position of line (rang)
	 *
	 * 	@param	int		$rowid		Id of line
	 * 	@param	int		$rang		Position
	 * 	@return	void
	 */
	public function updateRangOfLine($rowid, $rang)
	{
		$fieldposition = 'rang';	// @TODO Rename 'rang' into 'position'
		if (in_array($this->table_element_line, array('ecm_files', 'emailcollector_emailcollectoraction'))) $fieldposition = 'position';
		if (in_array($this->table_element_line, array('bom_bomline'))) $fieldposition = 'position';

		$sql = 'UPDATE '.MAIN_DB_PREFIX.$this->table_element_line.' SET '.$fieldposition.' = '.$rang;
		$sql.= ' WHERE rowid = '.$rowid;

		dol_syslog(get_class($this)."::updateRangOfLine", LOG_DEBUG);
		if (! $this->db->query($sql))
		{
			dol_print_error($this->db);
		}
	}

    // phpcs:disable PEAR.NamingConventions.ValidFunctionName.ScopeNotCamelCaps
	/**
	 * 	Update position of line with ajax (rang)
	 *
	 * 	@param	array	$rows	Array of rows
	 * 	@return	void
	 */
	public function line_ajaxorder($rows)
	{
        // phpcs:enable
		$num = count($rows);
		for ($i = 0 ; $i < $num ; $i++)
		{
			$this->updateRangOfLine($rows[$i], ($i+1));
		}
	}

	/**
	 * 	Update position of line up (rang)
	 *
	 * 	@param	int		$rowid		Id of line
	 * 	@param	int		$rang		Position
	 * 	@return	void
	 */
	public function updateLineUp($rowid, $rang)
	{
		if ($rang > 1)
		{
			$fieldposition = 'rang';
			if (in_array($this->table_element_line, array('ecm_files', 'emailcollector_emailcollectoraction'))) $fieldposition = 'position';

			$sql = 'UPDATE '.MAIN_DB_PREFIX.$this->table_element_line.' SET '.$fieldposition.' = '.$rang ;
			$sql.= ' WHERE '.$this->fk_element.' = '.$this->id;
			$sql.= ' AND rang = '.($rang - 1);
			if ($this->db->query($sql) )
			{
				$sql = 'UPDATE '.MAIN_DB_PREFIX.$this->table_element_line.' SET '.$fieldposition.' = '.($rang - 1);
				$sql.= ' WHERE rowid = '.$rowid;
				if (! $this->db->query($sql) )
				{
					dol_print_error($this->db);
				}
			}
			else
			{
				dol_print_error($this->db);
			}
		}
	}

	/**
	 * 	Update position of line down (rang)
	 *
	 * 	@param	int		$rowid		Id of line
	 * 	@param	int		$rang		Position
	 * 	@param	int		$max		Max
	 * 	@return	void
	 */
	public function updateLineDown($rowid, $rang, $max)
	{
		if ($rang < $max)
		{
			$fieldposition = 'rang';
			if (in_array($this->table_element_line, array('ecm_files', 'emailcollector_emailcollectoraction'))) $fieldposition = 'position';

			$sql = 'UPDATE '.MAIN_DB_PREFIX.$this->table_element_line.' SET '.$fieldposition.' = '.$rang;
			$sql.= ' WHERE '.$this->fk_element.' = '.$this->id;
			$sql.= ' AND rang = '.($rang+1);
			if ($this->db->query($sql) )
			{
				$sql = 'UPDATE '.MAIN_DB_PREFIX.$this->table_element_line.' SET '.$fieldposition.' = '.($rang+1);
				$sql.= ' WHERE rowid = '.$rowid;
				if (! $this->db->query($sql) )
				{
					dol_print_error($this->db);
				}
			}
			else
			{
				dol_print_error($this->db);
			}
		}
	}

	/**
	 * 	Get position of line (rang)
	 *
	 * 	@param		int		$rowid		Id of line
	 *  @return		int     			Value of rang in table of lines
	 */
	public function getRangOfLine($rowid)
	{
		$sql = 'SELECT rang FROM '.MAIN_DB_PREFIX.$this->table_element_line;
		$sql.= ' WHERE rowid ='.$rowid;

		dol_syslog(get_class($this)."::getRangOfLine", LOG_DEBUG);
		$resql = $this->db->query($sql);
		if ($resql)
		{
			$row = $this->db->fetch_row($resql);
			return $row[0];
		}
	}

	/**
	 * 	Get rowid of the line relative to its position
	 *
	 * 	@param		int		$rang		Rang value
	 *  @return     int     			Rowid of the line
	 */
	public function getIdOfLine($rang)
	{
		$sql = 'SELECT rowid FROM '.MAIN_DB_PREFIX.$this->table_element_line;
		$sql.= ' WHERE '.$this->fk_element.' = '.$this->id;
		$sql.= ' AND rang = '.$rang;
		$resql = $this->db->query($sql);
		if ($resql)
		{
			$row = $this->db->fetch_row($resql);
			return $row[0];
		}
	}

    // phpcs:disable PEAR.NamingConventions.ValidFunctionName.ScopeNotCamelCaps
	/**
	 * 	Get max value used for position of line (rang)
	 *
	 * 	@param		int		$fk_parent_line		Parent line id
	 *  @return     int  			   			Max value of rang in table of lines
	 */
	public function line_max($fk_parent_line = 0)
	{
        // phpcs:enable
		// Search the last rang with fk_parent_line
		if ($fk_parent_line)
		{
			$sql = 'SELECT max(rang) FROM '.MAIN_DB_PREFIX.$this->table_element_line;
			$sql.= ' WHERE '.$this->fk_element.' = '.$this->id;
			$sql.= ' AND fk_parent_line = '.$fk_parent_line;

			dol_syslog(get_class($this)."::line_max", LOG_DEBUG);
			$resql = $this->db->query($sql);
			if ($resql)
			{
				$row = $this->db->fetch_row($resql);
				if (! empty($row[0]))
				{
					return $row[0];
				}
				else
				{
					return $this->getRangOfLine($fk_parent_line);
				}
			}
		}
		// If not, search the last rang of element
		else
		{
			$sql = 'SELECT max(rang) FROM '.MAIN_DB_PREFIX.$this->table_element_line;
			$sql.= ' WHERE '.$this->fk_element.' = '.$this->id;

			dol_syslog(get_class($this)."::line_max", LOG_DEBUG);
			$resql = $this->db->query($sql);
			if ($resql)
			{
				$row = $this->db->fetch_row($resql);
				return $row[0];
			}
		}
	}

    // phpcs:disable PEAR.NamingConventions.ValidFunctionName.ScopeNotCamelCaps
	/**
	 *  Update external ref of element
	 *
	 *  @param      string		$ref_ext	Update field ref_ext
	 *  @return     int      		   		<0 if KO, >0 if OK
	 */
	public function update_ref_ext($ref_ext)
	{
        // phpcs:enable
		if (! $this->table_element)
		{
			dol_syslog(get_class($this)."::update_ref_ext was called on objet with property table_element not defined", LOG_ERR);
			return -1;
		}

		$sql = 'UPDATE '.MAIN_DB_PREFIX.$this->table_element;
		$sql.= " SET ref_ext = '".$this->db->escape($ref_ext)."'";
		$sql.= " WHERE ".(isset($this->table_rowid)?$this->table_rowid:'rowid')." = ". $this->id;

		dol_syslog(get_class($this)."::update_ref_ext", LOG_DEBUG);
		if ($this->db->query($sql))
		{
			$this->ref_ext = $ref_ext;
			return 1;
		}
		else
		{
			$this->error=$this->db->error();
			return -1;
		}
	}

    // phpcs:disable PEAR.NamingConventions.ValidFunctionName.ScopeNotCamelCaps
	/**
	 *  Update note of element
	 *
	 *  @param      string		$note		New value for note
	 *  @param		string		$suffix		'', '_public' or '_private'
	 *  @return     int      		   		<0 if KO, >0 if OK
	 */
	public function update_note($note, $suffix = '')
	{
        // phpcs:enable
		global $user;

		if (! $this->table_element)
		{
			$this->error='update_note was called on objet with property table_element not defined';
			dol_syslog(get_class($this)."::update_note was called on objet with property table_element not defined", LOG_ERR);
			return -1;
		}
		if (! in_array($suffix, array('','_public','_private')))
		{
			$this->error='update_note Parameter suffix must be empty, \'_private\' or \'_public\'';
			dol_syslog(get_class($this)."::update_note Parameter suffix must be empty, '_private' or '_public'", LOG_ERR);
			return -2;
		}
		// Special cas
		//var_dump($this->table_element);exit;
		if ($this->table_element == 'product') $suffix='';

		$sql = 'UPDATE '.MAIN_DB_PREFIX.$this->table_element;
		$sql.= " SET note".$suffix." = ".(!empty($note)?("'".$this->db->escape($note)."'"):"NULL");
		$sql.= " ,".(in_array($this->table_element, array('actioncomm', 'adherent', 'advtargetemailing', 'cronjob', 'establishment'))?"fk_user_mod":"fk_user_modif")." = ".$user->id;
		$sql.= " WHERE rowid =". $this->id;

		dol_syslog(get_class($this)."::update_note", LOG_DEBUG);
		if ($this->db->query($sql))
		{
			if ($suffix == '_public') $this->note_public = $note;
			elseif ($suffix == '_private') $this->note_private = $note;
			else
			{
				$this->note = $note;      // deprecated
				$this->note_private = $note;
			}
			return 1;
		}
		else
		{
			$this->error=$this->db->lasterror();
			return -1;
		}
	}

    // phpcs:disable PEAR.NamingConventions.ValidFunctionName.ScopeNotCamelCaps
	/**
	 * 	Update public note (kept for backward compatibility)
	 *
	 * @param      string		$note		New value for note
	 * @return     int      		   		<0 if KO, >0 if OK
	 * @deprecated
	 * @see update_note()
	 */
	public function update_note_public($note)
	{
        // phpcs:enable
		return $this->update_note($note, '_public');
	}

    // phpcs:disable PEAR.NamingConventions.ValidFunctionName.ScopeNotCamelCaps
	/**
	 *	Update total_ht, total_ttc, total_vat, total_localtax1, total_localtax2 for an object (sum of lines).
	 *  Must be called at end of methods addline or updateline.
	 *
	 *	@param	int		$exclspec          	>0 = Exclude special product (product_type=9)
	 *  @param  string	$roundingadjust    	'none'=Do nothing, 'auto'=Use default method (MAIN_ROUNDOFTOTAL_NOT_TOTALOFROUND if defined, or '0'), '0'=Force mode total of rounding, '1'=Force mode rounding of total
	 *  @param	int		$nodatabaseupdate	1=Do not update database. Update only properties of object.
	 *  @param	Societe	$seller				If roundingadjust is '0' or '1' or maybe 'auto', it means we recalculate total for lines before calculating total for object and for this, we need seller object.
	 *	@return	int    			           	<0 if KO, >0 if OK
	 */
	public function update_price($exclspec = 0, $roundingadjust = 'none', $nodatabaseupdate = 0, $seller = null)
	{
        // phpcs:enable
		global $conf, $hookmanager, $action;

		// Some external module want no update price after a trigger because they have another method to calculate the total (ex: with an extrafield)
		$MODULE = "";
		if ($this->element == 'propal')
			$MODULE = "MODULE_DISALLOW_UPDATE_PRICE_PROPOSAL";
		elseif ($this->element == 'commande' || $this->element == 'order')
			$MODULE = "MODULE_DISALLOW_UPDATE_PRICE_ORDER";
		elseif ($this->element == 'facture')
			$MODULE = "MODULE_DISALLOW_UPDATE_PRICE_INVOICE";
		elseif ($this->element == 'facture_fourn')
			$MODULE = "MODULE_DISALLOW_UPDATE_PRICE_SUPPLIER_INVOICE";
		elseif ($this->element == 'order_supplier')
			$MODULE = "MODULE_DISALLOW_UPDATE_PRICE_SUPPLIER_ORDER";
		elseif ($this->element == 'supplier_proposal')
			$MODULE = "MODULE_DISALLOW_UPDATE_PRICE_SUPPLIER_PROPOSAL";

		if (! empty($MODULE)) {
			if (! empty($conf->global->$MODULE)) {
				$modsactivated = explode(',', $conf->global->$MODULE);
				foreach ($modsactivated as $mod) {
					if ($conf->$mod->enabled)
						return 1; // update was disabled by specific setup
				}
			}
		}

		include_once DOL_DOCUMENT_ROOT.'/core/lib/price.lib.php';

		if ($roundingadjust == '-1') $roundingadjust='auto';	// For backward compatibility

		$forcedroundingmode=$roundingadjust;
		if ($forcedroundingmode == 'auto' && isset($conf->global->MAIN_ROUNDOFTOTAL_NOT_TOTALOFROUND)) $forcedroundingmode=$conf->global->MAIN_ROUNDOFTOTAL_NOT_TOTALOFROUND;
		elseif ($forcedroundingmode == 'auto') $forcedroundingmode='0';

		$error=0;

		$multicurrency_tx = !empty($this->multicurrency_tx) ? $this->multicurrency_tx : 1;

		// Define constants to find lines to sum
		$fieldtva='total_tva';
		$fieldlocaltax1='total_localtax1';
		$fieldlocaltax2='total_localtax2';
		$fieldup='subprice';
		if ($this->element == 'facture_fourn' || $this->element == 'invoice_supplier')
		{
			$fieldtva='tva';
			$fieldup='pu_ht';
		}
		if ($this->element == 'expensereport')
		{
			$fieldup='value_unit';
		}

		$sql = 'SELECT rowid, qty, '.$fieldup.' as up, remise_percent, total_ht, '.$fieldtva.' as total_tva, total_ttc, '.$fieldlocaltax1.' as total_localtax1, '.$fieldlocaltax2.' as total_localtax2,';
		$sql.= ' tva_tx as vatrate, localtax1_tx, localtax2_tx, localtax1_type, localtax2_type, info_bits, product_type';
			if ($this->table_element_line == 'facturedet') $sql.= ', situation_percent';
			$sql.= ', multicurrency_total_ht, multicurrency_total_tva, multicurrency_total_ttc';
		$sql.= ' FROM '.MAIN_DB_PREFIX.$this->table_element_line;
		$sql.= ' WHERE '.$this->fk_element.' = '.$this->id;
		if ($exclspec)
		{
			$product_field='product_type';
			if ($this->table_element_line == 'contratdet') $product_field='';    // contratdet table has no product_type field
			if ($product_field) $sql.= ' AND '.$product_field.' <> 9';
		}
		$sql.= ' ORDER by rowid';	// We want to be sure to always use same order of line to not change lines differently when option MAIN_ROUNDOFTOTAL_NOT_TOTALOFROUND is used

		dol_syslog(get_class($this)."::update_price", LOG_DEBUG);
		$resql = $this->db->query($sql);
		if ($resql)
		{
			$this->total_ht  = 0;
			$this->total_tva = 0;
			$this->total_localtax1 = 0;
			$this->total_localtax2 = 0;
			$this->total_ttc = 0;
			$total_ht_by_vats  = array();
			$total_tva_by_vats = array();
			$total_ttc_by_vats = array();
			$this->multicurrency_total_ht	= 0;
			$this->multicurrency_total_tva	= 0;
			$this->multicurrency_total_ttc	= 0;

			$num = $this->db->num_rows($resql);
			$i = 0;
			while ($i < $num)
			{
				$obj = $this->db->fetch_object($resql);

				// Note: There is no check on detail line and no check on total, if $forcedroundingmode = 'none'
				$parameters=array('fk_element' => $obj->rowid);
				$reshook = $hookmanager->executeHooks('changeRoundingMode', $parameters, $this, $action); // Note that $action and $object may have been modified by some hooks

				if (empty($reshook) && $forcedroundingmode == '0')	// Check if data on line are consistent. This may solve lines that were not consistent because set with $forcedroundingmode='auto'
				{
					$localtax_array=array($obj->localtax1_type,$obj->localtax1_tx,$obj->localtax2_type,$obj->localtax2_tx);
					$tmpcal=calcul_price_total($obj->qty, $obj->up, $obj->remise_percent, $obj->vatrate, $obj->localtax1_tx, $obj->localtax2_tx, 0, 'HT', $obj->info_bits, $obj->product_type, $seller, $localtax_array, (isset($obj->situation_percent) ? $obj->situation_percent : 100), $multicurrency_tx);
					$diff=price2num($tmpcal[1] - $obj->total_tva, 'MT', 1);
					if ($diff)
					{
						$sqlfix="UPDATE ".MAIN_DB_PREFIX.$this->table_element_line." SET ".$fieldtva." = ".$tmpcal[1].", total_ttc = ".$tmpcal[2]." WHERE rowid = ".$obj->rowid;
						dol_syslog('We found unconsistent data into detailed line (difference of '.$diff.') for line rowid = '.$obj->rowid." (total vat of line calculated=".$tmpcal[1].", database=".$obj->total_tva."). We fix the total_vat and total_ttc of line by running sqlfix = ".$sqlfix);
								$resqlfix=$this->db->query($sqlfix);
								if (! $resqlfix) dol_print_error($this->db, 'Failed to update line');
								$obj->total_tva = $tmpcal[1];
								$obj->total_ttc = $tmpcal[2];
						//
					}
				}

				$this->total_ht        += $obj->total_ht;		// The field visible at end of line detail
				$this->total_tva       += $obj->total_tva;
				$this->total_localtax1 += $obj->total_localtax1;
				$this->total_localtax2 += $obj->total_localtax2;
				$this->total_ttc       += $obj->total_ttc;
				$this->multicurrency_total_ht        += $obj->multicurrency_total_ht;		// The field visible at end of line detail
				$this->multicurrency_total_tva       += $obj->multicurrency_total_tva;
				$this->multicurrency_total_ttc       += $obj->multicurrency_total_ttc;

				if (! isset($total_ht_by_vats[$obj->vatrate]))  $total_ht_by_vats[$obj->vatrate]=0;
				if (! isset($total_tva_by_vats[$obj->vatrate])) $total_tva_by_vats[$obj->vatrate]=0;
				if (! isset($total_ttc_by_vats[$obj->vatrate])) $total_ttc_by_vats[$obj->vatrate]=0;
				$total_ht_by_vats[$obj->vatrate]  += $obj->total_ht;
				$total_tva_by_vats[$obj->vatrate] += $obj->total_tva;
				$total_ttc_by_vats[$obj->vatrate] += $obj->total_ttc;

				if ($forcedroundingmode == '1')	// Check if we need adjustement onto line for vat. TODO This works on the company currency but not on multicurrency
				{
					$tmpvat=price2num($total_ht_by_vats[$obj->vatrate] * $obj->vatrate / 100, 'MT', 1);
					$diff=price2num($total_tva_by_vats[$obj->vatrate]-$tmpvat, 'MT', 1);
					//print 'Line '.$i.' rowid='.$obj->rowid.' vat_rate='.$obj->vatrate.' total_ht='.$obj->total_ht.' total_tva='.$obj->total_tva.' total_ttc='.$obj->total_ttc.' total_ht_by_vats='.$total_ht_by_vats[$obj->vatrate].' total_tva_by_vats='.$total_tva_by_vats[$obj->vatrate].' (new calculation = '.$tmpvat.') total_ttc_by_vats='.$total_ttc_by_vats[$obj->vatrate].($diff?" => DIFF":"")."<br>\n";
					if ($diff)
					{
						if (abs($diff) > 0.1) { dol_syslog('A rounding difference was detected into TOTAL but is too high to be corrected', LOG_WARNING); exit; }
						$sqlfix="UPDATE ".MAIN_DB_PREFIX.$this->table_element_line." SET ".$fieldtva." = ".($obj->total_tva - $diff).", total_ttc = ".($obj->total_ttc - $diff)." WHERE rowid = ".$obj->rowid;
						dol_syslog('We found a difference of '.$diff.' for line rowid = '.$obj->rowid.". We fix the total_vat and total_ttc of line by running sqlfix = ".$sqlfix);
								$resqlfix=$this->db->query($sqlfix);
								if (! $resqlfix) dol_print_error($this->db, 'Failed to update line');
								$this->total_tva -= $diff;
								$this->total_ttc -= $diff;
								$total_tva_by_vats[$obj->vatrate] -= $diff;
								$total_ttc_by_vats[$obj->vatrate] -= $diff;
					}
				}

				$i++;
			}

			// Add revenue stamp to total
			$this->total_ttc       			+= isset($this->revenuestamp)?$this->revenuestamp:0;
			$this->multicurrency_total_ttc  += isset($this->revenuestamp)?($this->revenuestamp * $multicurrency_tx):0;

			// Situations totals
			if ($this->situation_cycle_ref && $this->situation_counter > 1 && method_exists($this, 'get_prev_sits') && $this->type != $this::TYPE_CREDIT_NOTE )
			{
				$prev_sits = $this->get_prev_sits();

				foreach ($prev_sits as $sit) {				// $sit is an object Facture loaded with a fetch.
					$this->total_ht -= $sit->total_ht;
					$this->total_tva -= $sit->total_tva;
					$this->total_localtax1 -= $sit->total_localtax1;
					$this->total_localtax2 -= $sit->total_localtax2;
					$this->total_ttc -= $sit->total_ttc;
					$this->multicurrency_total_ht -= $sit->multicurrency_total_ht;
					$this->multicurrency_total_tva -= $sit->multicurrency_total_tva;
					$this->multicurrency_total_ttc -= $sit->multicurrency_total_ttc;
				}
			}

			$this->db->free($resql);

			// Now update global field total_ht, total_ttc and tva
			$fieldht='total_ht';
			$fieldtva='tva';
			$fieldlocaltax1='localtax1';
			$fieldlocaltax2='localtax2';
			$fieldttc='total_ttc';
			// Specific code for backward compatibility with old field names
			if ($this->element == 'facture' || $this->element == 'facturerec')             $fieldht='total';
			if ($this->element == 'facture_fourn' || $this->element == 'invoice_supplier') $fieldtva='total_tva';
			if ($this->element == 'propal')                                                $fieldttc='total';
			if ($this->element == 'expensereport')                                         $fieldtva='total_tva';
			if ($this->element == 'supplier_proposal')                                     $fieldttc='total';

			if (empty($nodatabaseupdate))
			{
				$sql = 'UPDATE '.MAIN_DB_PREFIX.$this->table_element.' SET';
				$sql .= " ".$fieldht."='".price2num($this->total_ht)."',";
				$sql .= " ".$fieldtva."='".price2num($this->total_tva)."',";
				$sql .= " ".$fieldlocaltax1."='".price2num($this->total_localtax1)."',";
				$sql .= " ".$fieldlocaltax2."='".price2num($this->total_localtax2)."',";
				$sql .= " ".$fieldttc."='".price2num($this->total_ttc)."'";
						$sql .= ", multicurrency_total_ht='".price2num($this->multicurrency_total_ht, 'MT', 1)."'";
						$sql .= ", multicurrency_total_tva='".price2num($this->multicurrency_total_tva, 'MT', 1)."'";
						$sql .= ", multicurrency_total_ttc='".price2num($this->multicurrency_total_ttc, 'MT', 1)."'";
				$sql .= ' WHERE rowid = '.$this->id;


				dol_syslog(get_class($this)."::update_price", LOG_DEBUG);
				$resql=$this->db->query($sql);
				if (! $resql)
				{
					$error++;
					$this->error=$this->db->lasterror();
					$this->errors[]=$this->db->lasterror();
				}
			}

			if (! $error)
			{
				return 1;
			}
			else
			{
				return -1;
			}
		}
		else
		{
			dol_print_error($this->db, 'Bad request in update_price');
			return -1;
		}
	}

	// phpcs:disable PEAR.NamingConventions.ValidFunctionName.ScopeNotCamelCaps
	/**
	 *	Add objects linked in llx_element_element.
	 *
	 *	@param		string	$origin		Linked element type
	 *	@param		int		$origin_id	Linked element id
	 *	@return		int					<=0 if KO, >0 if OK
	 *	@see		fetchObjectLinked(), updateObjectLinked(), deleteObjectLinked()
	 */
	public function add_object_linked($origin = null, $origin_id = null)
	{
		// phpcs:enable
		$origin = (! empty($origin) ? $origin : $this->origin);
		$origin_id = (! empty($origin_id) ? $origin_id : $this->origin_id);

		// Special case
		if ($origin == 'order') $origin='commande';
		if ($origin == 'invoice') $origin='facture';
		if ($origin == 'invoice_template') $origin='facturerec';
		if ($origin == 'supplierorder') $origin='order_supplier';
		$this->db->begin();

		$sql = "INSERT INTO ".MAIN_DB_PREFIX."element_element (";
		$sql.= "fk_source";
		$sql.= ", sourcetype";
		$sql.= ", fk_target";
		$sql.= ", targettype";
		$sql.= ") VALUES (";
		$sql.= $origin_id;
		$sql.= ", '".$this->db->escape($origin)."'";
		$sql.= ", ".$this->id;
		$sql.= ", '".$this->db->escape($this->element)."'";
		$sql.= ")";

		dol_syslog(get_class($this)."::add_object_linked", LOG_DEBUG);
		if ($this->db->query($sql))
		{
			$this->db->commit();
			return 1;
		}
		else
		{
			$this->error=$this->db->lasterror();
			$this->db->rollback();
			return 0;
		}
	}

	/**
	 *	Fetch array of objects linked to current object (object of enabled modules only). Links are loaded into
	 *		this->linkedObjectsIds array and
	 *		this->linkedObjects array if $loadalsoobjects = 1
	 *  Possible usage for parameters:
	 *  - all parameters empty -> we look all link to current object (current object can be source or target)
	 *  - source id+type -> will get target list linked to source
	 *  - target id+type -> will get source list linked to target
	 *  - source id+type + target type -> will get target list of the type
	 *  - target id+type + target source -> will get source list of the type
	 *
	 *	@param	int		$sourceid			Object source id (if not defined, id of object)
	 *	@param  string	$sourcetype			Object source type (if not defined, element name of object)
	 *	@param  int		$targetid			Object target id (if not defined, id of object)
	 *	@param  string	$targettype			Object target type (if not defined, elemennt name of object)
	 *	@param  string	$clause				'OR' or 'AND' clause used when both source id and target id are provided
	 *  @param  int		$alsosametype		0=Return only links to object that differs from source type. 1=Include also link to objects of same type.
	 *  @param  string	$orderby			SQL 'ORDER BY' clause
	 *  @param	int		$loadalsoobjects	Load also array this->linkedObjects (Use 0 to increase performances)
	 *	@return int							<0 if KO, >0 if OK
	 *  @see	add_object_linked(), updateObjectLinked(), deleteObjectLinked()
	 */
	public function fetchObjectLinked($sourceid = null, $sourcetype = '', $targetid = null, $targettype = '', $clause = 'OR', $alsosametype = 1, $orderby = 'sourcetype', $loadalsoobjects = 1)
	{
		global $conf;

		$this->linkedObjectsIds=array();
		$this->linkedObjects=array();

		$justsource=false;
		$justtarget=false;
		$withtargettype=false;
		$withsourcetype=false;

		if (! empty($sourceid) && ! empty($sourcetype) && empty($targetid))
		{
			$justsource=true;  // the source (id and type) is a search criteria
			if (! empty($targettype)) $withtargettype=true;
		}
		if (! empty($targetid) && ! empty($targettype) && empty($sourceid))
		{
			$justtarget=true;  // the target (id and type) is a search criteria
			if (! empty($sourcetype)) $withsourcetype=true;
		}

		$sourceid = (! empty($sourceid) ? $sourceid : $this->id);
		$targetid = (! empty($targetid) ? $targetid : $this->id);
		$sourcetype = (! empty($sourcetype) ? $sourcetype : $this->element);
		$targettype = (! empty($targettype) ? $targettype : $this->element);

		/*if (empty($sourceid) && empty($targetid))
		 {
		 dol_syslog('Bad usage of function. No source nor target id defined (nor as parameter nor as object id)', LOG_ERR);
		 return -1;
		 }*/

		// Links between objects are stored in table element_element
		$sql = 'SELECT rowid, fk_source, sourcetype, fk_target, targettype';
		$sql.= ' FROM '.MAIN_DB_PREFIX.'element_element';
		$sql.= " WHERE ";
		if ($justsource || $justtarget)
		{
			if ($justsource)
			{
				$sql.= "fk_source = ".$sourceid." AND sourcetype = '".$sourcetype."'";
				if ($withtargettype) $sql.= " AND targettype = '".$targettype."'";
			}
			elseif ($justtarget)
			{
				$sql.= "fk_target = ".$targetid." AND targettype = '".$targettype."'";
				if ($withsourcetype) $sql.= " AND sourcetype = '".$sourcetype."'";
			}
		}
		else
		{
			$sql.= "(fk_source = ".$sourceid." AND sourcetype = '".$sourcetype."')";
			$sql.= " ".$clause." (fk_target = ".$targetid." AND targettype = '".$targettype."')";
		}
		$sql .= ' ORDER BY '.$orderby;

		dol_syslog(get_class($this)."::fetchObjectLink", LOG_DEBUG);
		$resql = $this->db->query($sql);
		if ($resql)
		{
			$num = $this->db->num_rows($resql);
			$i = 0;
			while ($i < $num)
			{
				$obj = $this->db->fetch_object($resql);
				if ($justsource || $justtarget)
				{
					if ($justsource)
					{
						$this->linkedObjectsIds[$obj->targettype][$obj->rowid]=$obj->fk_target;
					}
					elseif ($justtarget)
					{
						$this->linkedObjectsIds[$obj->sourcetype][$obj->rowid]=$obj->fk_source;
					}
				}
				else
				{
					if ($obj->fk_source == $sourceid && $obj->sourcetype == $sourcetype)
					{
						$this->linkedObjectsIds[$obj->targettype][$obj->rowid]=$obj->fk_target;
					}
					if ($obj->fk_target == $targetid && $obj->targettype == $targettype)
					{
						$this->linkedObjectsIds[$obj->sourcetype][$obj->rowid]=$obj->fk_source;
					}
				}
				$i++;
			}

			if (! empty($this->linkedObjectsIds))
			{
				$tmparray = $this->linkedObjectsIds;
				foreach($tmparray as $objecttype => $objectids)       // $objecttype is a module name ('facture', 'mymodule', ...) or a module name with a suffix ('project_task', 'mymodule_myobj', ...)
				{
					// Parse element/subelement (ex: project_task, cabinetmed_consultation, ...)
					$module = $element = $subelement = $objecttype;
					if ($objecttype != 'supplier_proposal' && $objecttype != 'order_supplier' && $objecttype != 'invoice_supplier'
						&& preg_match('/^([^_]+)_([^_]+)/i', $objecttype, $regs))
					{
						$module = $element = $regs[1];
						$subelement = $regs[2];
					}

					$classpath = $element.'/class';
					// To work with non standard classpath or module name
					if ($objecttype == 'facture')			{
						$classpath = 'compta/facture/class';
					}
					elseif ($objecttype == 'facturerec')			{
						$classpath = 'compta/facture/class'; $module = 'facture';
					}
					elseif ($objecttype == 'propal')			{
						$classpath = 'comm/propal/class';
					}
					elseif ($objecttype == 'supplier_proposal')			{
						$classpath = 'supplier_proposal/class';
					}
					elseif ($objecttype == 'shipping')			{
						$classpath = 'expedition/class'; $subelement = 'expedition'; $module = 'expedition_bon';
					}
					elseif ($objecttype == 'delivery')			{
						$classpath = 'livraison/class'; $subelement = 'livraison'; $module = 'livraison_bon';
					}
					elseif ($objecttype == 'invoice_supplier' || $objecttype == 'order_supplier')	{
						$classpath = 'fourn/class'; $module = 'fournisseur';
					}
					elseif ($objecttype == 'fichinter')			{
						$classpath = 'fichinter/class'; $subelement = 'fichinter'; $module = 'ficheinter';
					}
					elseif ($objecttype == 'subscription')			{
						$classpath = 'adherents/class'; $module = 'adherent';
					}

					// Set classfile
					$classfile = strtolower($subelement); $classname = ucfirst($subelement);

					if ($objecttype == 'order') {
						$classfile = 'commande'; $classname = 'Commande';
					}
					elseif ($objecttype == 'invoice_supplier') {
						$classfile = 'fournisseur.facture'; $classname = 'FactureFournisseur';
					}
					elseif ($objecttype == 'order_supplier')   {
						$classfile = 'fournisseur.commande'; $classname = 'CommandeFournisseur';
					}
					elseif ($objecttype == 'supplier_proposal')   {
						$classfile = 'supplier_proposal'; $classname = 'SupplierProposal';
					}
					elseif ($objecttype == 'facturerec')   {
						$classfile = 'facture-rec'; $classname = 'FactureRec';
					}
					elseif ($objecttype == 'subscription')   {
						$classfile = 'subscription'; $classname = 'Subscription';
					}

					// Here $module, $classfile and $classname are set
					if ($conf->$module->enabled && (($element != $this->element) || $alsosametype))
					{
						if ($loadalsoobjects)
						{
							dol_include_once('/'.$classpath.'/'.$classfile.'.class.php');
							//print '/'.$classpath.'/'.$classfile.'.class.php '.class_exists($classname);
							if (class_exists($classname))
							{
								foreach($objectids as $i => $objectid)	// $i is rowid into llx_element_element
								{
									$object = new $classname($this->db);
									$ret = $object->fetch($objectid);
									if ($ret >= 0)
									{
										$this->linkedObjects[$objecttype][$i] = $object;
									}
								}
							}
						}
					}
					else
					{
						unset($this->linkedObjectsIds[$objecttype]);
					}
				}
			}
			return 1;
		}
		else
		{
			dol_print_error($this->db);
			return -1;
		}
	}

	/**
	 *	Update object linked of a current object
	 *
	 *	@param	int		$sourceid		Object source id
	 *	@param  string	$sourcetype		Object source type
	 *	@param  int		$targetid		Object target id
	 *	@param  string	$targettype		Object target type
	 *	@return							int	>0 if OK, <0 if KO
	 *	@see	add_object_linked(), fetObjectLinked(), deleteObjectLinked()
	 */
	public function updateObjectLinked($sourceid = null, $sourcetype = '', $targetid = null, $targettype = '')
	{
		$updatesource=false;
		$updatetarget=false;

		if (! empty($sourceid) && ! empty($sourcetype) && empty($targetid) && empty($targettype)) $updatesource=true;
		elseif (empty($sourceid) && empty($sourcetype) && ! empty($targetid) && ! empty($targettype)) $updatetarget=true;

		$sql = "UPDATE ".MAIN_DB_PREFIX."element_element SET ";
		if ($updatesource)
		{
			$sql.= "fk_source = ".$sourceid;
			$sql.= ", sourcetype = '".$this->db->escape($sourcetype)."'";
			$sql.= " WHERE fk_target = ".$this->id;
			$sql.= " AND targettype = '".$this->db->escape($this->element)."'";
		}
		elseif ($updatetarget)
		{
			$sql.= "fk_target = ".$targetid;
			$sql.= ", targettype = '".$this->db->escape($targettype)."'";
			$sql.= " WHERE fk_source = ".$this->id;
			$sql.= " AND sourcetype = '".$this->db->escape($this->element)."'";
		}

		dol_syslog(get_class($this)."::updateObjectLinked", LOG_DEBUG);
		if ($this->db->query($sql))
		{
			return 1;
		}
		else
		{
			$this->error=$this->db->lasterror();
			return -1;
		}
	}

	/**
	 *	Delete all links between an object $this
	 *
	 *	@param	int		$sourceid		Object source id
	 *	@param  string	$sourcetype		Object source type
	 *	@param  int		$targetid		Object target id
	 *	@param  string	$targettype		Object target type
	 *  @param	int		$rowid			Row id of line to delete. If defined, other parameters are not used.
	 *	@return     					int	>0 if OK, <0 if KO
	 *	@see	add_object_linked(), updateObjectLinked(), fetchObjectLinked()
	 */
	public function deleteObjectLinked($sourceid = null, $sourcetype = '', $targetid = null, $targettype = '', $rowid = '')
	{
		$deletesource=false;
		$deletetarget=false;

		if (! empty($sourceid) && ! empty($sourcetype) && empty($targetid) && empty($targettype)) $deletesource=true;
		elseif (empty($sourceid) && empty($sourcetype) && ! empty($targetid) && ! empty($targettype)) $deletetarget=true;

		$sourceid = (! empty($sourceid) ? $sourceid : $this->id);
		$sourcetype = (! empty($sourcetype) ? $sourcetype : $this->element);
		$targetid = (! empty($targetid) ? $targetid : $this->id);
		$targettype = (! empty($targettype) ? $targettype : $this->element);

		$sql = "DELETE FROM ".MAIN_DB_PREFIX."element_element";
		$sql.= " WHERE";
		if ($rowid > 0)
		{
			$sql.=" rowid = ".$rowid;
		}
		else
		{
			if ($deletesource)
			{
				$sql.= " fk_source = ".$sourceid." AND sourcetype = '".$this->db->escape($sourcetype)."'";
				$sql.= " AND fk_target = ".$this->id." AND targettype = '".$this->db->escape($this->element)."'";
			}
			elseif ($deletetarget)
			{
				$sql.= " fk_target = ".$targetid." AND targettype = '".$this->db->escape($targettype)."'";
				$sql.= " AND fk_source = ".$this->id." AND sourcetype = '".$this->db->escape($this->element)."'";
			}
			else
			{
				$sql.= " (fk_source = ".$this->id." AND sourcetype = '".$this->db->escape($this->element)."')";
				$sql.= " OR";
				$sql.= " (fk_target = ".$this->id." AND targettype = '".$this->db->escape($this->element)."')";
			}
		}

		dol_syslog(get_class($this)."::deleteObjectLinked", LOG_DEBUG);
		if ($this->db->query($sql))
		{
			return 1;
		}
		else
		{
			$this->error=$this->db->lasterror();
			$this->errors[]=$this->error;
			return -1;
		}
	}

	/**
	 *      Set status of an object
	 *
	 *      @param	int		$status			Status to set
	 *      @param	int		$elementId		Id of element to force (use this->id by default)
	 *      @param	string	$elementType	Type of element to force (use this->table_element by default)
	 *      @param	string	$trigkey		Trigger key to use for trigger
	 *      @return int						<0 if KO, >0 if OK
	 */
	public function setStatut($status, $elementId = null, $elementType = '', $trigkey = '')
	{
		global $user,$langs,$conf;

		$savElementId=$elementId;  // To be used later to know if we were using the method using the id of this or not.

		$elementId = (!empty($elementId)?$elementId:$this->id);
		$elementTable = (!empty($elementType)?$elementType:$this->table_element);

		$this->db->begin();

		$fieldstatus="fk_statut";
		if ($elementTable == 'facture_rec') $fieldstatus="suspended";
		if ($elementTable == 'mailing') $fieldstatus="statut";
		if ($elementTable == 'cronjob') $fieldstatus="status";
		if ($elementTable == 'user') $fieldstatus="statut";
		if ($elementTable == 'expensereport') $fieldstatus="fk_statut";
		if ($elementTable == 'commande_fournisseur_dispatch') $fieldstatus="status";

		$sql = "UPDATE ".MAIN_DB_PREFIX.$elementTable;
		$sql.= " SET ".$fieldstatus." = ".$status;
		// If status = 1 = validated, update also fk_user_valid
		if ($status == 1 && $elementTable == 'expensereport') $sql.=", fk_user_valid = ".$user->id;
		$sql.= " WHERE rowid=".$elementId;

		dol_syslog(get_class($this)."::setStatut", LOG_DEBUG);
		if ($this->db->query($sql))
		{
			$error = 0;

			// Try autoset of trigkey
			if (empty($trigkey))
			{
				if ($this->element == 'supplier_proposal' && $status == 2) $trigkey='SUPPLIER_PROPOSAL_SIGN';   // 2 = SupplierProposal::STATUS_SIGNED. Can't use constant into this generic class
				if ($this->element == 'supplier_proposal' && $status == 3) $trigkey='SUPPLIER_PROPOSAL_REFUSE'; // 3 = SupplierProposal::STATUS_REFUSED. Can't use constant into this generic class
				if ($this->element == 'supplier_proposal' && $status == 4) $trigkey='SUPPLIER_PROPOSAL_CLOSE';  // 4 = SupplierProposal::STATUS_CLOSED. Can't use constant into this generic class
				if ($this->element == 'fichinter' && $status == 3) $trigkey='FICHINTER_CLASSIFY_DONE';
				if ($this->element == 'fichinter' && $status == 2) $trigkey='FICHINTER_CLASSIFY_BILLED';
				if ($this->element == 'fichinter' && $status == 1) $trigkey='FICHINTER_CLASSIFY_UNBILLED';
			}

			if ($trigkey)
			{
				// Appel des triggers
				include_once DOL_DOCUMENT_ROOT . '/core/class/interfaces.class.php';
				$interface=new Interfaces($this->db);
				$result=$interface->run_triggers($trigkey, $this, $user, $langs, $conf);
				if ($result < 0) {
					$error++; $this->errors=$interface->errors;
				}
				// Fin appel triggers
			}

			if (! $error)
			{
				$this->db->commit();

				if (empty($savElementId))    // If the element we update was $this (so $elementId is null)
				{
					$this->statut = $status;
					$this->status = $status;
				}

				return 1;
			}
			else
			{
				$this->db->rollback();
				dol_syslog(get_class($this)."::setStatus ".$this->error, LOG_ERR);
				return -1;
			}
		}
		else
		{
			$this->error=$this->db->lasterror();
			$this->db->rollback();
			return -1;
		}
	}


	/**
	 *  Load type of canvas of an object if it exists
	 *
	 *  @param      int		$id     Record id
	 *  @param      string	$ref    Record ref
	 *  @return		int				<0 if KO, 0 if nothing done, >0 if OK
	 */
	public function getCanvas($id = 0, $ref = '')
	{
		global $conf;

		if (empty($id) && empty($ref)) return 0;
		if (! empty($conf->global->MAIN_DISABLE_CANVAS)) return 0;    // To increase speed. Not enabled by default.

		// Clean parameters
		$ref = trim($ref);

		$sql = "SELECT rowid, canvas";
		$sql.= " FROM ".MAIN_DB_PREFIX.$this->table_element;
		$sql.= " WHERE entity IN (".getEntity($this->element).")";
		if (! empty($id))  $sql.= " AND rowid = ".$id;
		if (! empty($ref)) $sql.= " AND ref = '".$this->db->escape($ref)."'";

		$resql = $this->db->query($sql);
		if ($resql)
		{
			$obj = $this->db->fetch_object($resql);
			if ($obj)
			{
				$this->canvas   = $obj->canvas;
				return 1;
			}
			else return 0;
		}
		else
		{
			dol_print_error($this->db);
			return -1;
		}
	}


	/**
	 * 	Get special code of a line
	 *
	 * 	@param	int		$lineid		Id of line
	 * 	@return	int					Special code
	 */
	public function getSpecialCode($lineid)
	{
		$sql = 'SELECT special_code FROM '.MAIN_DB_PREFIX.$this->table_element_line;
		$sql.= ' WHERE rowid = '.$lineid;
		$resql = $this->db->query($sql);
		if ($resql)
		{
			$row = $this->db->fetch_row($resql);
			return $row[0];
		}
	}

	/**
	 *  Function to check if an object is used by others.
	 *  Check is done into this->childtables. There is no check into llx_element_element.
	 *
	 *  @param	int		$id			Force id of object
	 *  @return	int					<0 if KO, 0 if not used, >0 if already used
	 */
	public function isObjectUsed($id = 0)
	{
		global $langs;

		if (empty($id)) $id=$this->id;

		// Check parameters
		if (! isset($this->childtables) || ! is_array($this->childtables) || count($this->childtables) == 0)
		{
			dol_print_error('Called isObjectUsed on a class with property this->childtables not defined');
			return -1;
		}

		$arraytoscan = $this->childtables;
		// For backward compatibility, we check if array is old format array('table1', 'table2', ...)
		$tmparray=array_keys($this->childtables);
		if (is_numeric($tmparray[0]))
		{
			$arraytoscan = array_flip($this->childtables);
		}

		// Test if child exists
		$haschild=0;
		foreach($arraytoscan as $table => $elementname)
		{
			//print $id.'-'.$table.'-'.$elementname.'<br>';
			// Check if third party can be deleted
			$sql = "SELECT COUNT(*) as nb from ".MAIN_DB_PREFIX.$table;
			$sql.= " WHERE ".$this->fk_element." = ".$id;
			$resql=$this->db->query($sql);
			if ($resql)
			{
				$obj=$this->db->fetch_object($resql);
				if ($obj->nb > 0)
				{
					$langs->load("errors");
					//print 'Found into table '.$table.', type '.$langs->transnoentitiesnoconv($elementname).', haschild='.$haschild;
					$haschild += $obj->nb;
					if (is_numeric($elementname))	// old usage
					{
						$this->errors[]=$langs->trans("ErrorRecordHasAtLeastOneChildOfType", $table);
					}
					else	// new usage: $elementname=Translation key
					{
						$this->errors[]=$langs->trans("ErrorRecordHasAtLeastOneChildOfType", $langs->transnoentitiesnoconv($elementname));
					}
					break;    // We found at least one, we stop here
				}
			}
			else
			{
				$this->errors[]=$this->db->lasterror();
				return -1;
			}
		}
		if ($haschild > 0)
		{
			$this->errors[]="ErrorRecordHasChildren";
			return $haschild;
		}
		else return 0;
	}

	/**
	 *  Function to say how many lines object contains
	 *
	 *	@param	int		$predefined		-1=All, 0=Count free product/service only, 1=Count predefined product/service only, 2=Count predefined product, 3=Count predefined service
	 *  @return	int						<0 if KO, 0 if no predefined products, nb of lines with predefined products if found
	 */
	public function hasProductsOrServices($predefined = -1)
	{
		$nb=0;

		foreach($this->lines as $key => $val)
		{
			$qualified=0;
			if ($predefined == -1) $qualified=1;
			if ($predefined == 1 && $val->fk_product > 0) $qualified=1;
			if ($predefined == 0 && $val->fk_product <= 0) $qualified=1;
			if ($predefined == 2 && $val->fk_product > 0 && $val->product_type==0) $qualified=1;
			if ($predefined == 3 && $val->fk_product > 0 && $val->product_type==1) $qualified=1;
			if ($qualified) $nb++;
		}
		dol_syslog(get_class($this).'::hasProductsOrServices we found '.$nb.' qualified lines of products/servcies');
		return $nb;
	}

	/**
	 * Function that returns the total amount HT of discounts applied for all lines.
	 *
	 * @return 	float
	 */
	public function getTotalDiscount()
	{
		$total_discount=0.00;

		$sql = "SELECT subprice as pu_ht, qty, remise_percent, total_ht";
		$sql.= " FROM ".MAIN_DB_PREFIX.$this->table_element."det";
		$sql.= " WHERE ".$this->fk_element." = ".$this->id;

		dol_syslog(get_class($this).'::getTotalDiscount', LOG_DEBUG);
		$resql = $this->db->query($sql);
		if ($resql)
		{
			$num=$this->db->num_rows($resql);
			$i=0;
			while ($i < $num)
			{
				$obj = $this->db->fetch_object($resql);

				$pu_ht = $obj->pu_ht;
				$qty= $obj->qty;
				$total_ht = $obj->total_ht;

				$total_discount_line = floatval(price2num(($pu_ht * $qty) - $total_ht, 'MT'));
				$total_discount += $total_discount_line;

				$i++;
			}
		}

		//print $total_discount; exit;
		return price2num($total_discount);
	}


	/**
	 * Return into unit=0, the calculated total of weight and volume of all lines * qty
	 * Calculate by adding weight and volume of each product line, so properties ->volume/volume_units/weight/weight_units must be loaded on line.
	 *
	 * @return  array                           array('weight'=>...,'volume'=>...)
	 */
	public function getTotalWeightVolume()
	{
		$totalWeight = 0;
		$totalVolume = 0;
		// defined for shipment only
		$totalOrdered = '';
		// defined for shipment only
		$totalToShip = '';

		foreach ($this->lines as $line)
		{
			if (isset($line->qty_asked))
			{
				if (empty($totalOrdered)) $totalOrdered=0;  // Avoid warning because $totalOrdered is ''
				$totalOrdered+=$line->qty_asked;    // defined for shipment only
			}
			if (isset($line->qty_shipped))
			{
				if (empty($totalToShip)) $totalToShip=0;    // Avoid warning because $totalToShip is ''
				$totalToShip+=$line->qty_shipped;   // defined for shipment only
			}
			elseif ($line->element == 'commandefournisseurdispatch' && isset($line->qty))
			{
				if (empty($totalToShip)) $totalToShip=0;
				$totalToShip+=$line->qty;   // defined for reception only
			}

			// Define qty, weight, volume, weight_units, volume_units
			if ($this->element == 'shipping') {
				// for shipments
				$qty = $line->qty_shipped ? $line->qty_shipped : 0;
			}
			else {
				$qty = $line->qty ? $line->qty : 0;
			}

			$weight = $line->weight ? $line->weight : 0;
            ($weight==0 && !empty($line->product->weight))? $weight=$line->product->weight: 0;
			$volume = $line->volume ? $line->volume : 0;
			($volume==0 && !empty($line->product->volume))? $volume=$line->product->volume: 0;

			$weight_units=$line->weight_units;
			($weight_units==0 && !empty($line->product->weight_units))? $weight_units=$line->product->weight_units: 0;
			$volume_units=$line->volume_units;
			($volume_units==0 && !empty($line->product->volume_units))? $volume_units=$line->product->volume_units: 0;

			$weightUnit=0;
			$volumeUnit=0;
			if (! empty($weight_units)) $weightUnit = $weight_units;
			if (! empty($volume_units)) $volumeUnit = $volume_units;

			if (empty($totalWeight)) $totalWeight=0;  // Avoid warning because $totalWeight is ''
			if (empty($totalVolume)) $totalVolume=0;  // Avoid warning because $totalVolume is ''

			//var_dump($line->volume_units);
			if ($weight_units < 50)   // >50 means a standard unit (power of 10 of official unit), > 50 means an exotic unit (like inch)
			{
				$trueWeightUnit=pow(10, $weightUnit);
				$totalWeight += $weight * $qty * $trueWeightUnit;
			}
			else {
		if ($weight_units == 99) {
			// conversion 1 Pound = 0.45359237 KG
			$trueWeightUnit = 0.45359237;
			$totalWeight += $weight * $qty * $trueWeightUnit;
		} elseif ($weight_units == 98) {
			// conversion 1 Ounce = 0.0283495 KG
			$trueWeightUnit = 0.0283495;
			$totalWeight += $weight * $qty * $trueWeightUnit;
		}
		else
					$totalWeight += $weight * $qty;   // This may be wrong if we mix different units
			}
			if ($volume_units < 50)   // >50 means a standard unit (power of 10 of official unit), > 50 means an exotic unit (like inch)
			{
				//print $line->volume."x".$line->volume_units."x".($line->volume_units < 50)."x".$volumeUnit;
				$trueVolumeUnit=pow(10, $volumeUnit);
				//print $line->volume;
				$totalVolume += $volume * $qty * $trueVolumeUnit;
			}
			else
			{
				$totalVolume += $volume * $qty;   // This may be wrong if we mix different units
			}
		}

		return array('weight'=>$totalWeight, 'volume'=>$totalVolume, 'ordered'=>$totalOrdered, 'toship'=>$totalToShip);
	}


	/**
	 *	Set extra parameters
	 *
	 *	@return	int      <0 if KO, >0 if OK
	 */
	public function setExtraParameters()
	{
		$this->db->begin();

		$extraparams = (! empty($this->extraparams) ? json_encode($this->extraparams) : null);

		$sql = "UPDATE ".MAIN_DB_PREFIX.$this->table_element;
		$sql.= " SET extraparams = ".(! empty($extraparams) ? "'".$this->db->escape($extraparams)."'" : "null");
		$sql.= " WHERE rowid = ".$this->id;

		dol_syslog(get_class($this)."::setExtraParameters", LOG_DEBUG);
		$resql = $this->db->query($sql);
		if (! $resql)
		{
			$this->error=$this->db->lasterror();
			$this->db->rollback();
			return -1;
		}
		else
		{
			$this->db->commit();
			return 1;
		}
	}


    // phpcs:disable PEAR.NamingConventions.ValidFunctionName.ScopeNotCamelCaps
	/**
	 *    Return incoterms informations
	 *    TODO Use a cache for label get
	 *
	 *    @return	string	incoterms info
	 */
	public function display_incoterms()
	{
        // phpcs:enable
		$out = '';
		$this->label_incoterms = '';
		if (!empty($this->fk_incoterms))
		{
			$sql = 'SELECT code FROM '.MAIN_DB_PREFIX.'c_incoterms WHERE rowid = '.(int) $this->fk_incoterms;
			$result = $this->db->query($sql);
			if ($result)
			{
				$res = $this->db->fetch_object($result);
				$out .= $res->code;
			}
		}

		$out .= (($res->code && $this->location_incoterms)?' - ':'').$this->location_incoterms;

		return $out;
	}

	/**
	 *    Return incoterms informations for pdf display
	 *
	 *    @return	string		incoterms info
	 */
	public function getIncotermsForPDF()
	{
		$sql = 'SELECT code FROM '.MAIN_DB_PREFIX.'c_incoterms WHERE rowid = '.(int) $this->fk_incoterms;
		$resql = $this->db->query($sql);
		if ($resql)
		{
			$num = $this->db->num_rows($resql);
			if ($num > 0)
			{
				$res = $this->db->fetch_object($resql);
				return 'Incoterm : '.$res->code.' - '.$this->location_incoterms;
			}
			else
			{
				return '';
			}
		}
		else
		{
			$this->errors[] = $this->db->lasterror();
			return false;
		}
	}

	/**
	 *    Define incoterms values of current object
	 *
	 *    @param	int		$id_incoterm     Id of incoterm to set or '' to remove
	 * 	  @param 	string  $location		 location of incoterm
	 *    @return	int     		<0 if KO, >0 if OK
	 */
	public function setIncoterms($id_incoterm, $location)
	{
		if ($this->id && $this->table_element)
		{
			$sql = "UPDATE ".MAIN_DB_PREFIX.$this->table_element;
			$sql.= " SET fk_incoterms = ".($id_incoterm > 0 ? $id_incoterm : "null");
			$sql.= ", location_incoterms = ".($id_incoterm > 0 ? "'".$this->db->escape($location)."'" : "null");
			$sql.= " WHERE rowid = " . $this->id;
			dol_syslog(get_class($this).'::setIncoterms', LOG_DEBUG);
			$resql=$this->db->query($sql);
			if ($resql)
			{
				$this->fk_incoterms = $id_incoterm;
				$this->location_incoterms = $location;

				$sql = 'SELECT libelle FROM '.MAIN_DB_PREFIX.'c_incoterms WHERE rowid = '.(int) $this->fk_incoterms;
				$res = $this->db->query($sql);
				if ($res)
				{
					$obj = $this->db->fetch_object($res);
					$this->label_incoterms = $obj->libelle;
				}
				return 1;
			}
			else
			{
				$this->errors[] = $this->db->lasterror();
				return -1;
			}
		}
		else return -1;
	}


	// --------------------
	// TODO: All functions here must be redesigned and moved as they are not business functions but output functions
	// --------------------

	/* This is to show add lines */

	/**
	 *	Show add free and predefined products/services form
	 *
	 *  @param	int		        $dateSelector       1=Show also date range input fields
	 *  @param	Societe			$seller				Object thirdparty who sell
	 *  @param	Societe			$buyer				Object thirdparty who buy
	 *  @param	string			$defaulttpldir		Directory where to find the template
	 *	@return	void
	 */
	public function formAddObjectLine($dateSelector, $seller, $buyer, $defaulttpldir = '/core/tpl')
	{
		global $conf,$user,$langs,$object,$hookmanager;
		global $form,$bcnd,$var;

		// Line extrafield
		require_once DOL_DOCUMENT_ROOT.'/core/class/extrafields.class.php';
		$extrafieldsline = new ExtraFields($this->db);
		$extralabelslines=$extrafieldsline->fetch_name_optionals_label($this->table_element_line);

		// Output template part (modules that overwrite templates must declare this into descriptor)
		// Use global variables + $dateSelector + $seller and $buyer
		$dirtpls=array_merge($conf->modules_parts['tpl'], array($defaulttpldir));
		foreach($dirtpls as $module => $reldir)
		{
			if (!empty($module))
			{
				$tpl = dol_buildpath($reldir.'/objectline_create.tpl.php');
			}
			else
			{
				$tpl = DOL_DOCUMENT_ROOT.$reldir.'/objectline_create.tpl.php';
			}

			if (empty($conf->file->strict_mode)) {
				$res=@include $tpl;
			} else {
				$res=include $tpl; // for debug
			}
			if ($res) break;
		}
	}



	/* This is to show array of line of details */


	/**
	 *	Return HTML table for object lines
	 *	TODO Move this into an output class file (htmlline.class.php)
	 *	If lines are into a template, title must also be into a template
	 *	But for the moment we don't know if it's possible as we keep a method available on overloaded objects.
	 *
	 *	@param	string		$action				Action code
	 *	@param  string		$seller            	Object of seller third party
	 *	@param  string  	$buyer             	Object of buyer third party
	 *	@param	int			$selected		   	Object line selected
	 *	@param  int	    	$dateSelector      	1=Show also date range input fields
	 *  @param	string		$defaulttpldir		Directory where to find the template
	 *	@return	void
	 */
	public function printObjectLines($action, $seller, $buyer, $selected = 0, $dateSelector = 0, $defaulttpldir = '/core/tpl')
	{
		global $conf, $hookmanager, $langs, $user, $object, $form;
		// TODO We should not use global var for this
		global $inputalsopricewithtax, $usemargins, $disableedit, $disablemove, $disableremove, $outputalsopricetotalwithtax;

		// Define usemargins
		$usemargins=0;
		if (! empty($conf->margin->enabled) && ! empty($this->element) && in_array($this->element, array('facture','facturerec','propal','commande'))) $usemargins=1;

		$num = count($this->lines);

		// Line extrafield
		require_once DOL_DOCUMENT_ROOT.'/core/class/extrafields.class.php';
		$extrafieldsline = new ExtraFields($this->db);
		$extralabelslines=$extrafieldsline->fetch_name_optionals_label($this->table_element_line);

		$parameters = array('num'=>$num,'i'=>$i,'dateSelector'=>$dateSelector,'seller'=>$seller,'buyer'=>$buyer,'selected'=>$selected, 'extrafieldsline'=>$extrafieldsline);
		$reshook = $hookmanager->executeHooks('printObjectLineTitle', $parameters, $this, $action); // Note that $action and $object may have been modified by some hooks
		if (empty($reshook))
		{
			// Output template part (modules that overwrite templates must declare this into descriptor)
			// Use global variables + $dateSelector + $seller and $buyer
			$dirtpls=array_merge($conf->modules_parts['tpl'], array($defaulttpldir));
			foreach($dirtpls as $module => $reldir)
			{
				if (!empty($module))
				{
					$tpl = dol_buildpath($reldir.'/objectline_title.tpl.php');
				}
				else
				{
					$tpl = DOL_DOCUMENT_ROOT.$reldir.'/objectline_title.tpl.php';
				}
				if (empty($conf->file->strict_mode)) {
					$res=@include $tpl;
				} else {
					$res=include $tpl; // for debug
				}
				if ($res) break;
			}
		}

		$var = true;
		$i	 = 0;

		print "<tbody>\n";
		foreach ($this->lines as $line)
		{
			//Line extrafield
			$line->fetch_optionals();

			//if (is_object($hookmanager) && (($line->product_type == 9 && ! empty($line->special_code)) || ! empty($line->fk_parent_line)))
			if (is_object($hookmanager))   // Old code is commented on preceding line.
			{
				if (empty($line->fk_parent_line))
				{
					$parameters = array('line'=>$line,'var'=>$var,'num'=>$num,'i'=>$i,'dateSelector'=>$dateSelector,'seller'=>$seller,'buyer'=>$buyer,'selected'=>$selected, 'extrafieldsline'=>$extrafieldsline);
					$reshook = $hookmanager->executeHooks('printObjectLine', $parameters, $this, $action);    // Note that $action and $object may have been modified by some hooks
				}
				else
				{
					$parameters = array('line'=>$line,'var'=>$var,'num'=>$num,'i'=>$i,'dateSelector'=>$dateSelector,'seller'=>$seller,'buyer'=>$buyer,'selected'=>$selected, 'extrafieldsline'=>$extrafieldsline, 'fk_parent_line'=>$line->fk_parent_line);
					$reshook = $hookmanager->executeHooks('printObjectSubLine', $parameters, $this, $action);    // Note that $action and $object may have been modified by some hooks
				}
			}
			if (empty($reshook))
			{
				$this->printObjectLine($action, $line, $var, $num, $i, $dateSelector, $seller, $buyer, $selected, $extrafieldsline, $defaulttpldir);
			}

			$i++;
		}
		print "</tbody><!-- end printObjectLines() -->\n";
	}

	/**
	 *	Return HTML content of a detail line
	 *	TODO Move this into an output class file (htmlline.class.php)
	 *
	 *	@param	string      $action				GET/POST action
	 *	@param  CommonObjectLine $line		       	Selected object line to output
	 *	@param  string	    $var               	Is it a an odd line (true)
	 *	@param  int		    $num               	Number of line (0)
	 *	@param  int		    $i					I
	 *	@param  int		    $dateSelector      	1=Show also date range input fields
	 *	@param  string	    $seller            	Object of seller third party
	 *	@param  string	    $buyer             	Object of buyer third party
	 *	@param	int			$selected		   	Object line selected
	 *  @param  int			$extrafieldsline	Object of extrafield line attribute
	 *  @param	string		$defaulttpldir		Directory where to find the template
	 *	@return	void
	 */
	public function printObjectLine($action, $line, $var, $num, $i, $dateSelector, $seller, $buyer, $selected = 0, $extrafieldsline = 0, $defaulttpldir = '/core/tpl')
	{
		global $conf,$langs,$user,$object,$hookmanager;
		global $form,$bc,$bcdd;
		global $object_rights, $disableedit, $disablemove, $disableremove;   // TODO We should not use global var for this !

		$object_rights = $this->getRights();

		$element=$this->element;

		$text=''; $description=''; $type=0;

		// Show product and description
		$type=(! empty($line->product_type)?$line->product_type:$line->fk_product_type);
		// Try to enhance type detection using date_start and date_end for free lines where type was not saved.
		if (! empty($line->date_start)) $type=1; // deprecated
		if (! empty($line->date_end)) $type=1; // deprecated

		// Ligne en mode visu
		if ($action != 'editline' || $selected != $line->id)
		{
			// Product
			if ($line->fk_product > 0)
			{
				$product_static = new Product($this->db);
				$product_static->fetch($line->fk_product);

				$product_static->ref = $line->ref; //can change ref in hook
				$product_static->label = $line->label; //can change label in hook
				$text=$product_static->getNomUrl(1);

				// Define output language and label
				if (! empty($conf->global->MAIN_MULTILANGS))
				{
					if (property_exists($this, 'socid') && ! is_object($this->thirdparty))
					{
						dol_print_error('', 'Error: Method printObjectLine was called on an object and object->fetch_thirdparty was not done before');
						return;
					}

					$prod = new Product($this->db);
					$prod->fetch($line->fk_product);

					$outputlangs = $langs;
					$newlang='';
					if (empty($newlang) && GETPOST('lang_id', 'aZ09')) $newlang=GETPOST('lang_id', 'aZ09');
					if (! empty($conf->global->PRODUIT_TEXTS_IN_THIRDPARTY_LANGUAGE) && empty($newlang) && is_object($this->thirdparty)) $newlang=$this->thirdparty->default_lang;		// To use language of customer
					if (! empty($newlang))
					{
						$outputlangs = new Translate("", $conf);
						$outputlangs->setDefaultLang($newlang);
					}

					$label = (! empty($prod->multilangs[$outputlangs->defaultlang]["label"])) ? $prod->multilangs[$outputlangs->defaultlang]["label"] : $line->product_label;
				}
				else
				{
					$label = $line->product_label;
				}

				$text.= ' - '.(! empty($line->label)?$line->label:$label);
				$description.=(! empty($conf->global->PRODUIT_DESC_IN_FORM)?'':dol_htmlentitiesbr($line->description));	// Description is what to show on popup. We shown nothing if already into desc.
			}

			$line->pu_ttc = price2num($line->subprice * (1 + ($line->tva_tx/100)), 'MU');

			// Output template part (modules that overwrite templates must declare this into descriptor)
			// Use global variables + $dateSelector + $seller and $buyer
			$dirtpls=array_merge($conf->modules_parts['tpl'], array($defaulttpldir));
			foreach($dirtpls as $module => $reldir)
			{
				if (!empty($module))
				{
					$tpl = dol_buildpath($reldir.'/objectline_view.tpl.php');
				}
				else
				{
					$tpl = DOL_DOCUMENT_ROOT.$reldir.'/objectline_view.tpl.php';
				}

				if (empty($conf->file->strict_mode)) {
					$res=@include $tpl;
				} else {
					$res=include $tpl; // for debug
				}
				if ($res) break;
			}
		}

		// Line in update mode
		if ($this->statut == 0 && $action == 'editline' && $selected == $line->id)
		{
			$label = (! empty($line->label) ? $line->label : (($line->fk_product > 0) ? $line->product_label : ''));
			$placeholder=' placeholder="'.$langs->trans("Label").'"';

			$line->pu_ttc = price2num($line->subprice * (1 + ($line->tva_tx/100)), 'MU');

			// Output template part (modules that overwrite templates must declare this into descriptor)
			// Use global variables + $dateSelector + $seller and $buyer
			$dirtpls=array_merge($conf->modules_parts['tpl'], array($defaulttpldir));
			foreach($dirtpls as $module => $reldir)
			{
				if (!empty($module))
				{
					$tpl = dol_buildpath($reldir.'/objectline_edit.tpl.php');
				}
				else
				{
					$tpl = DOL_DOCUMENT_ROOT.$reldir.'/objectline_edit.tpl.php';
				}

				if (empty($conf->file->strict_mode)) {
					$res=@include $tpl;
				} else {
					$res=include $tpl; // for debug
				}
				if ($res) break;
			}
		}
	}


	/* This is to show array of line of details of source object */


	/**
	 * 	Return HTML table table of source object lines
	 *  TODO Move this and previous function into output html class file (htmlline.class.php).
	 *  If lines are into a template, title must also be into a template
	 *  But for the moment we don't know if it's possible, so we keep the method available on overloaded objects.
	 *
	 *	@param	string		$restrictlist		''=All lines, 'services'=Restrict to services only
	 *  @param  array       $selectedLines      Array of lines id for selected lines
	 *  @return	void
	 */
	public function printOriginLinesList($restrictlist = '', $selectedLines = array())
	{
		global $langs, $hookmanager, $conf, $form;

		print '<tr class="liste_titre">';
		print '<td>'.$langs->trans('Ref').'</td>';
		print '<td>'.$langs->trans('Description').'</td>';
		print '<td class="right">'.$langs->trans('VATRate').'</td>';
		print '<td class="right">'.$langs->trans('PriceUHT').'</td>';
		if (!empty($conf->multicurrency->enabled)) print '<td class="right">'.$langs->trans('PriceUHTCurrency').'</td>';
		print '<td class="right">'.$langs->trans('Qty').'</td>';
		if($conf->global->PRODUCT_USE_UNITS)
		{
			print '<td class="left">'.$langs->trans('Unit').'</td>';
		}
		print '<td class="right">'.$langs->trans('ReductionShort').'</td>';
        print '<td class="center">'.$form->showCheckAddButtons('checkforselect', 1).'</td>';
        print '</tr>';
		$var = true;
		$i	 = 0;

		if (! empty($this->lines))
		{
			foreach ($this->lines as $line)
			{
				if (is_object($hookmanager) && (($line->product_type == 9 && ! empty($line->special_code)) || ! empty($line->fk_parent_line)))
				{
					if (empty($line->fk_parent_line))
					{
						$parameters=array('line'=>$line,'var'=>$var,'i'=>$i);
						$action='';
						$hookmanager->executeHooks('printOriginObjectLine', $parameters, $this, $action);    // Note that $action and $object may have been modified by some hooks
					}
				}
				else
				{
					$this->printOriginLine($line, $var, $restrictlist, '/core/tpl', $selectedLines);
				}

				$i++;
			}
		}
	}

	/**
	 * 	Return HTML with a line of table array of source object lines
	 *  TODO Move this and previous function into output html class file (htmlline.class.php).
	 *  If lines are into a template, title must also be into a template
	 *  But for the moment we don't know if it's possible as we keep a method available on overloaded objects.
	 *
	 * 	@param	CommonObjectLine	$line				Line
	 * 	@param	string				$var				Var
	 *	@param	string				$restrictlist		''=All lines, 'services'=Restrict to services only (strike line if not)
	 *  @param	string				$defaulttpldir		Directory where to find the template
	 *  @param  array       		$selectedLines      Array of lines id for selected lines
	 * 	@return	void
	 */
	public function printOriginLine($line, $var, $restrictlist = '', $defaulttpldir = '/core/tpl', $selectedLines = array())
	{
		global $langs, $conf;

		//var_dump($line);
		if (!empty($line->date_start))
		{
			$date_start=$line->date_start;
		}
		else
		{
			$date_start=$line->date_debut_prevue;
			if ($line->date_debut_reel) $date_start=$line->date_debut_reel;
		}
		if (!empty($line->date_end))
		{
			$date_end=$line->date_end;
		}
		else
		{
			$date_end=$line->date_fin_prevue;
			if ($line->date_fin_reel) $date_end=$line->date_fin_reel;
		}

        $this->tpl['id'] = $line->id;

		$this->tpl['label'] = '';
		if (! empty($line->fk_parent_line)) $this->tpl['label'].= img_picto('', 'rightarrow');

		if (($line->info_bits & 2) == 2)  // TODO Not sure this is used for source object
		{
			$discount=new DiscountAbsolute($this->db);
			$discount->fk_soc = $this->socid;
			$this->tpl['label'].= $discount->getNomUrl(0, 'discount');
		}
		elseif (! empty($line->fk_product))
		{
			$productstatic = new Product($this->db);
			$productstatic->id = $line->fk_product;
			$productstatic->ref = $line->ref;
			$productstatic->type = $line->fk_product_type;
			if (empty($productstatic->ref)) {
				$line->fetch_product();
				$productstatic = $line->product;
			}

			$this->tpl['label'].= $productstatic->getNomUrl(1);
			$this->tpl['label'].= ' - '.(! empty($line->label)?$line->label:$line->product_label);
			// Dates
			if ($line->product_type == 1 && ($date_start || $date_end))
			{
				$this->tpl['label'].= get_date_range($date_start, $date_end);
			}
		}
		else
		{
			$this->tpl['label'].= ($line->product_type == -1 ? '&nbsp;' : ($line->product_type == 1 ? img_object($langs->trans(''), 'service') : img_object($langs->trans(''), 'product')));
			if (!empty($line->desc)) {
				$this->tpl['label'].=$line->desc;
			}else {
				$this->tpl['label'].= ($line->label ? '&nbsp;'.$line->label : '');
			}

			// Dates
			if ($line->product_type == 1 && ($date_start || $date_end))
			{
				$this->tpl['label'].= get_date_range($date_start, $date_end);
			}
		}

		if (! empty($line->desc))
		{
			if ($line->desc == '(CREDIT_NOTE)')  // TODO Not sure this is used for source object
			{
				$discount=new DiscountAbsolute($this->db);
				$discount->fetch($line->fk_remise_except);
				$this->tpl['description'] = $langs->transnoentities("DiscountFromCreditNote", $discount->getNomUrl(0));
			}
			elseif ($line->desc == '(DEPOSIT)')  // TODO Not sure this is used for source object
			{
				$discount=new DiscountAbsolute($this->db);
				$discount->fetch($line->fk_remise_except);
				$this->tpl['description'] = $langs->transnoentities("DiscountFromDeposit", $discount->getNomUrl(0));
			}
			elseif ($line->desc == '(EXCESS RECEIVED)')
			{
				$discount=new DiscountAbsolute($this->db);
				$discount->fetch($line->fk_remise_except);
				$this->tpl['description'] = $langs->transnoentities("DiscountFromExcessReceived", $discount->getNomUrl(0));
			}
			elseif ($line->desc == '(EXCESS PAID)')
			{
				$discount=new DiscountAbsolute($this->db);
				$discount->fetch($line->fk_remise_except);
				$this->tpl['description'] = $langs->transnoentities("DiscountFromExcessPaid", $discount->getNomUrl(0));
			}
			else
			{
				$this->tpl['description'] = dol_trunc($line->desc, 60);
			}
		}
		else
		{
			$this->tpl['description'] = '&nbsp;';
		}

        // VAT Rate
        $this->tpl['vat_rate'] = vatrate($line->tva_tx, true);
        $this->tpl['vat_rate'] .= (($line->info_bits & 1) == 1) ? '*' : '';
        if (! empty($line->vat_src_code) && ! preg_match('/\(/', $this->tpl['vat_rate'])) $this->tpl['vat_rate'].=' ('.$line->vat_src_code.')';

		$this->tpl['price'] = price($line->subprice);
		$this->tpl['multicurrency_price'] = price($line->multicurrency_subprice);
		$this->tpl['qty'] = (($line->info_bits & 2) != 2) ? $line->qty : '&nbsp;';
		if ($conf->global->PRODUCT_USE_UNITS) $this->tpl['unit'] = $langs->transnoentities($line->getLabelOfUnit('long'));
		$this->tpl['remise_percent'] = (($line->info_bits & 2) != 2) ? vatrate($line->remise_percent, true) : '&nbsp;';

		// Is the line strike or not
		$this->tpl['strike']=0;
		if ($restrictlist == 'services' && $line->product_type != Product::TYPE_SERVICE) $this->tpl['strike']=1;

		// Output template part (modules that overwrite templates must declare this into descriptor)
		// Use global variables + $dateSelector + $seller and $buyer
		$dirtpls=array_merge($conf->modules_parts['tpl'], array($defaulttpldir));
		foreach($dirtpls as $module => $reldir)
		{
			if (!empty($module))
			{
				$tpl = dol_buildpath($reldir.'/originproductline.tpl.php');
			}
			else
			{
				$tpl = DOL_DOCUMENT_ROOT.$reldir.'/originproductline.tpl.php';
			}

			if (empty($conf->file->strict_mode)) {
				$res=@include $tpl;
			} else {
				$res=include $tpl; // for debug
			}
			if ($res) break;
		}
	}


    // phpcs:disable PEAR.NamingConventions.ValidFunctionName.ScopeNotCamelCaps
	/**
	 *	Add resources to the current object : add entry into llx_element_resources
	 *	Need $this->element & $this->id
	 *
	 *	@param		int		$resource_id		Resource id
	 *	@param		string	$resource_type		'resource'
	 *	@param		int		$busy				Busy or not
	 *	@param		int		$mandatory			Mandatory or not
	 *	@return		int							<=0 if KO, >0 if OK
	 */
	public function add_element_resource($resource_id, $resource_type, $busy = 0, $mandatory = 0)
	{
        // phpcs:enable
		$this->db->begin();

		$sql = "INSERT INTO ".MAIN_DB_PREFIX."element_resources (";
		$sql.= "resource_id";
		$sql.= ", resource_type";
		$sql.= ", element_id";
		$sql.= ", element_type";
		$sql.= ", busy";
		$sql.= ", mandatory";
		$sql.= ") VALUES (";
		$sql.= $resource_id;
		$sql.= ", '".$this->db->escape($resource_type)."'";
		$sql.= ", '".$this->db->escape($this->id)."'";
		$sql.= ", '".$this->db->escape($this->element)."'";
		$sql.= ", '".$this->db->escape($busy)."'";
		$sql.= ", '".$this->db->escape($mandatory)."'";
		$sql.= ")";

		dol_syslog(get_class($this)."::add_element_resource", LOG_DEBUG);
		if ($this->db->query($sql))
		{
			$this->db->commit();
			return 1;
		}
		else
		{
			$this->error=$this->db->lasterror();
			$this->db->rollback();
			return  0;
		}
	}

    // phpcs:disable PEAR.NamingConventions.ValidFunctionName.ScopeNotCamelCaps
	/**
	 *    Delete a link to resource line
	 *
	 *    @param	int		$rowid			Id of resource line to delete
	 *    @param	int		$element		element name (for trigger) TODO: use $this->element into commonobject class
	 *    @param	int		$notrigger		Disable all triggers
	 *    @return   int						>0 if OK, <0 if KO
	 */
	public function delete_resource($rowid, $element, $notrigger = 0)
	{
        // phpcs:enable
		global $user;

		$this->db->begin();

		$sql = "DELETE FROM ".MAIN_DB_PREFIX."element_resources";
		$sql.= " WHERE rowid=".$rowid;

		dol_syslog(get_class($this)."::delete_resource", LOG_DEBUG);

		$resql=$this->db->query($sql);
		if (! $resql)
		{
			$this->error=$this->db->lasterror();
			$this->db->rollback();
			return -1;
		}
		else
		{
			if (! $notrigger)
			{
				$result=$this->call_trigger(strtoupper($element).'_DELETE_RESOURCE', $user);
				if ($result < 0) { $this->db->rollback(); return -1; }
			}
			$this->db->commit();
			return 1;
		}
	}


	/**
	 * Overwrite magic function to solve problem of cloning object that are kept as references
	 *
	 * @return void
	 */
	public function __clone()
	{
		// Force a copy of this->lines, otherwise it will point to same object.
		if (isset($this->lines) && is_array($this->lines))
		{
			$nboflines=count($this->lines);
			for($i=0; $i < $nboflines; $i++)
			{
				$this->lines[$i] = clone $this->lines[$i];
			}
		}
	}

	/**
	 * Common function for all objects extending CommonObject for generating documents
	 *
	 * @param 	string 		$modelspath 	Relative folder where generators are placed
	 * @param 	string 		$modele 		Generator to use. Caller must set it to obj->modelpdf or GETPOST('modelpdf','alpha') for example.
	 * @param 	Translate 	$outputlangs 	Output language to use
	 * @param 	int 		$hidedetails 	1 to hide details. 0 by default
	 * @param 	int 		$hidedesc 		1 to hide product description. 0 by default
	 * @param 	int 		$hideref 		1 to hide product reference. 0 by default
	 * @param   null|array  $moreparams     Array to provide more information
	 * @return 	int 						>0 if OK, <0 if KO
	 * @see	addFileIntoDatabaseIndex()
	 */
	protected function commonGenerateDocument($modelspath, $modele, $outputlangs, $hidedetails, $hidedesc, $hideref, $moreparams = null)
	{
		global $conf, $langs, $user, $hookmanager;

		$srctemplatepath='';

		$parameters = array('modelspath'=>$modelspath,'modele'=>$modele,'outputlangs'=>$outputlangs,'hidedetails'=>$hidedetails,'hidedesc'=>$hidedesc,'hideref'=>$hideref, 'moreparams'=>$moreparams);
		$reshook = $hookmanager->executeHooks('commonGenerateDocument', $parameters, $this, $action); // Note that $action and $object may have been modified by some hooks
		
		if(empty($reshook))
		{
		dol_syslog("commonGenerateDocument modele=".$modele." outputlangs->defaultlang=".(is_object($outputlangs)?$outputlangs->defaultlang:'null'));

		// Increase limit for PDF build
		$err=error_reporting();
		error_reporting(0);
		@set_time_limit(120);
		error_reporting($err);

		// If selected model is a filename template (then $modele="modelname" or "modelname:filename")
		$tmp=explode(':', $modele, 2);
		if (! empty($tmp[1]))
		{
			$modele=$tmp[0];
			$srctemplatepath=$tmp[1];
		}

		// Search template files
		$file=''; $classname=''; $filefound=0;
		$dirmodels=array('/');
		if (is_array($conf->modules_parts['models'])) $dirmodels=array_merge($dirmodels, $conf->modules_parts['models']);
		foreach($dirmodels as $reldir)
		{
			foreach(array('doc','pdf') as $prefix)
			{
				if (in_array(get_class($this), array('Adherent'))) $file = $prefix."_".$modele.".class.php";     // Member module use prefix_module.class.php
				else $file = $prefix."_".$modele.".modules.php";

				// On verifie l'emplacement du modele
				$file=dol_buildpath($reldir.$modelspath.$file, 0);
				if (file_exists($file))
				{
					$filefound=1;
					$classname=$prefix.'_'.$modele;
					break;
				}
			}
			if ($filefound) break;
		}

		// If generator was found
		if ($filefound)
		{
			global $db;  // Required to solve a conception default making an include of code using $db instead of $this->db just after.

			require_once $file;

			$obj = new $classname($this->db);

			// If generator is ODT, we must have srctemplatepath defined, if not we set it.
			if ($obj->type == 'odt' && empty($srctemplatepath))
			{
				$varfortemplatedir=$obj->scandir;
				if ($varfortemplatedir && ! empty($conf->global->$varfortemplatedir))
				{
					$dirtoscan=$conf->global->$varfortemplatedir;

					$listoffiles=array();

					// Now we add first model found in directories scanned
					$listofdir=explode(',', $dirtoscan);
					foreach($listofdir as $key => $tmpdir)
					{
						$tmpdir=trim($tmpdir);
						$tmpdir=preg_replace('/DOL_DATA_ROOT/', DOL_DATA_ROOT, $tmpdir);
						if (! $tmpdir) { unset($listofdir[$key]); continue; }
						if (is_dir($tmpdir))
						{
							$tmpfiles=dol_dir_list($tmpdir, 'files', 0, '\.od(s|t)$', '', 'name', SORT_ASC, 0);
							if (count($tmpfiles)) $listoffiles=array_merge($listoffiles, $tmpfiles);
						}
					}

					if (count($listoffiles))
					{
						foreach($listoffiles as $record)
						{
							$srctemplatepath=$record['fullname'];
							break;
						}
					}
				}

				if (empty($srctemplatepath))
				{
					$this->error='ErrorGenerationAskedForOdtTemplateWithSrcFileNotDefined';
					return -1;
				}
			}

			if ($obj->type == 'odt' && ! empty($srctemplatepath))
			{
				if (! dol_is_file($srctemplatepath))
				{
					$this->error='ErrorGenerationAskedForOdtTemplateWithSrcFileNotFound';
					return -1;
				}
			}

			// We save charset_output to restore it because write_file can change it if needed for
			// output format that does not support UTF8.
			$sav_charset_output=$outputlangs->charset_output;

			if (in_array(get_class($this), array('Adherent')))
			{
				$arrayofrecords = array();   // The write_file of templates of adherent class need this var
				$resultwritefile = $obj->write_file($this, $outputlangs, $srctemplatepath, 'member', 1, $moreparams);
			}
			else
			{
				$resultwritefile = $obj->write_file($this, $outputlangs, $srctemplatepath, $hidedetails, $hidedesc, $hideref, $moreparams);
			}
			// After call of write_file $obj->result['fullpath'] is set with generated file. It will be used to update the ECM database index.

			if ($resultwritefile > 0)
			{
				$outputlangs->charset_output=$sav_charset_output;

				// We delete old preview
				require_once DOL_DOCUMENT_ROOT.'/core/lib/files.lib.php';
				dol_delete_preview($this);

				// Index file in database
				if (! empty($obj->result['fullpath']))
				{
					$destfull = $obj->result['fullpath'];
					$upload_dir = dirname($destfull);
					$destfile = basename($destfull);
					$rel_dir = preg_replace('/^'.preg_quote(DOL_DATA_ROOT, '/').'/', '', $upload_dir);

					if (! preg_match('/[\\/]temp[\\/]|[\\/]thumbs|\.meta$/', $rel_dir))     // If not a tmp dir
					{
						$filename = basename($destfile);
						$rel_dir = preg_replace('/[\\/]$/', '', $rel_dir);
						$rel_dir = preg_replace('/^[\\/]/', '', $rel_dir);

						include_once DOL_DOCUMENT_ROOT.'/ecm/class/ecmfiles.class.php';
						$ecmfile=new EcmFiles($this->db);
						$result = $ecmfile->fetch(0, '', ($rel_dir?$rel_dir.'/':'').$filename);

						// Set the public "share" key
						$setsharekey = false;
						if ($this->element == 'propal')
						{
							$useonlinesignature = $conf->global->MAIN_FEATURES_LEVEL;	// Replace this with 1 when feature to make online signature is ok
							if ($useonlinesignature) $setsharekey=true;
							if (! empty($conf->global->PROPOSAL_ALLOW_EXTERNAL_DOWNLOAD)) $setsharekey=true;
						}
						if ($this->element == 'commande' && ! empty($conf->global->ORDER_ALLOW_EXTERNAL_DOWNLOAD)) {
							$setsharekey=true;
						}
						if ($this->element == 'facture' && ! empty($conf->global->INVOICE_ALLOW_EXTERNAL_DOWNLOAD)) {
							$setsharekey=true;
						}
						if ($this->element == 'bank_account' && ! empty($conf->global->BANK_ACCOUNT_ALLOW_EXTERNAL_DOWNLOAD)) {
							$setsharekey=true;
						}

						if ($setsharekey)
						{
							if (empty($ecmfile->share))	// Because object not found or share not set yet
							{
								require_once DOL_DOCUMENT_ROOT.'/core/lib/security2.lib.php';
								$ecmfile->share = getRandomPassword(true);
							}
						}

						if ($result > 0)
						{
							$ecmfile->label = md5_file(dol_osencode($destfull));	// hash of file content
							$ecmfile->fullpath_orig = '';
							$ecmfile->gen_or_uploaded = 'generated';
							$ecmfile->description = '';    // indexed content
							$ecmfile->keyword = '';        // keyword content
							$result = $ecmfile->update($user);
							if ($result < 0)
							{
								setEventMessages($ecmfile->error, $ecmfile->errors, 'warnings');
							}
						}
						else
						{
							$ecmfile->entity = $conf->entity;
							$ecmfile->filepath = $rel_dir;
							$ecmfile->filename = $filename;
							$ecmfile->label = md5_file(dol_osencode($destfull));	// hash of file content
							$ecmfile->fullpath_orig = '';
							$ecmfile->gen_or_uploaded = 'generated';
							$ecmfile->description = '';    // indexed content
							$ecmfile->keyword = '';        // keyword content
							$ecmfile->src_object_type = $this->table_element;
							$ecmfile->src_object_id   = $this->id;

							$result = $ecmfile->create($user);
							if ($result < 0)
							{
								setEventMessages($ecmfile->error, $ecmfile->errors, 'warnings');
							}
						}

						/*$this->result['fullname']=$destfull;
						$this->result['filepath']=$ecmfile->filepath;
						$this->result['filename']=$ecmfile->filename;*/
						//var_dump($obj->update_main_doc_field);exit;

						// Update the last_main_doc field into main object (if documenent generator has property ->update_main_doc_field set)
						$update_main_doc_field=0;
						if (! empty($obj->update_main_doc_field)) $update_main_doc_field=1;
						if ($update_main_doc_field && ! empty($this->table_element))
						{
							$sql = 'UPDATE '.MAIN_DB_PREFIX.$this->table_element." SET last_main_doc = '".$this->db->escape($ecmfile->filepath.'/'.$ecmfile->filename)."'";
							$sql.= ' WHERE rowid = '.$this->id;

							$resql = $this->db->query($sql);
							if (! $resql) dol_print_error($this->db);
							else
							{
							    $this->last_main_doc = $ecmfile->filepath.'/'.$ecmfile->filename;
							}
						}
					}
				}
				else
				{
					dol_syslog('Method ->write_file was called on object '.get_class($obj).' and return a success but the return array ->result["fullpath"] was not set.', LOG_WARNING);
				}

				// Success in building document. We build meta file.
				dol_meta_create($this);

				return 1;
			}
			else
			{
				$outputlangs->charset_output=$sav_charset_output;
				dol_print_error($this->db, "Error generating document for ".__CLASS__.". Error: ".$obj->error, $obj->errors);
				return -1;
			}
		}
		else
		{
			$this->error=$langs->trans("Error")." ".$langs->trans("ErrorFileDoesNotExists", $file);
			dol_print_error('', $this->error);
			return -1;
		}
		}
		else return $reshook;
	}

	/**
	 *  Build thumb
	 *  @TODO Move this into files.lib.php
	 *
	 *  @param      string	$file           Path file in UTF8 to original file to create thumbs from.
	 *	@return		void
	 */
	public function addThumbs($file)
	{
		global $maxwidthsmall, $maxheightsmall, $maxwidthmini, $maxheightmini, $quality;

		require_once DOL_DOCUMENT_ROOT .'/core/lib/images.lib.php';		// This define also $maxwidthsmall, $quality, ...

		$file_osencoded=dol_osencode($file);
		if (file_exists($file_osencoded))
		{
			// Create small thumbs for company (Ratio is near 16/9)
			// Used on logon for example
			vignette($file_osencoded, $maxwidthsmall, $maxheightsmall, '_small', $quality);

			// Create mini thumbs for company (Ratio is near 16/9)
			// Used on menu or for setup page for example
			vignette($file_osencoded, $maxwidthmini, $maxheightmini, '_mini', $quality);
		}
	}


	/* Functions common to commonobject and commonobjectline */

	/* For default values */

	/**
	 * Return the default value to use for a field when showing the create form of object.
	 * Return values in this order:
	 * 1) If parameter is available into POST, we return it first.
	 * 2) If not but an alternate value was provided as parameter of function, we return it.
	 * 3) If not but a constant $conf->global->OBJECTELEMENT_FIELDNAME is set, we return it (It is better to use the dedicated table).
	 * 4) Return value found into database (TODO No yet implemented)
	 *
	 * @param   string              $fieldname          Name of field
	 * @param   string              $alternatevalue     Alternate value to use
	 * @return  string|string[]                         Default value (can be an array if the GETPOST return an array)
	 **/
	public function getDefaultCreateValueFor($fieldname, $alternatevalue = null)
	{
		global $conf, $_POST;

		// If param here has been posted, we use this value first.
		if (isset($_POST[$fieldname])) return GETPOST($fieldname, 2);

		if (isset($alternatevalue)) return $alternatevalue;

		$newelement=$this->element;
		if ($newelement == 'facture') $newelement='invoice';
		if ($newelement == 'commande') $newelement='order';
		if (empty($newelement))
		{
			dol_syslog("Ask a default value using common method getDefaultCreateValueForField on an object with no property ->element defined. Return empty string.", LOG_WARNING);
			return '';
		}

		$keyforfieldname=strtoupper($newelement.'_DEFAULT_'.$fieldname);
		//var_dump($keyforfieldname);
		if (isset($conf->global->$keyforfieldname)) return $conf->global->$keyforfieldname;

		// TODO Ad here a scan into table llx_overwrite_default with a filter on $this->element and $fieldname
	}


	/* For triggers */


	// phpcs:disable PEAR.NamingConventions.ValidFunctionName.ScopeNotCamelCaps
	/**
	 * Call trigger based on this instance.
	 * Some context information may also be provided into array property this->context.
	 * NB:  Error from trigger are stacked in interface->errors
	 * NB2: If return code of triggers are < 0, action calling trigger should cancel all transaction.
	 *
	 * @param   string    $trigger_name   trigger's name to execute
	 * @param   User      $user           Object user
	 * @return  int                       Result of run_triggers
	 */
	public function call_trigger($trigger_name, $user)
	{
		// phpcs:enable
		global $langs,$conf;

		include_once DOL_DOCUMENT_ROOT . '/core/class/interfaces.class.php';
		$interface=new Interfaces($this->db);
		$result=$interface->run_triggers($trigger_name, $this, $user, $langs, $conf);

		if ($result < 0)
		{
			if (!empty($this->errors))
			{
				$this->errors=array_unique(array_merge($this->errors, $interface->errors));   // We use array_unique because when a trigger call another trigger on same object, this->errors is added twice.
			}
			else
			{
				$this->errors=$interface->errors;
			}
		}
		return $result;
	}


	/* Functions for extrafields */


	// phpcs:disable PEAR.NamingConventions.ValidFunctionName.ScopeNotCamelCaps
	/**
	 *  Function to get extra fields of an object into $this->array_options
	 *  This method is in most cases called by method fetch of objects but you can call it separately.
	 *
	 *  @param	int		$rowid			Id of line. Use the id of object if not defined. Deprecated. Function must be called without parameters.
	 *  @param  array	$optionsArray   Array resulting of call of extrafields->fetch_name_optionals_label(). Deprecated. Function must be called without parameters.
	 *  @return	int						<0 if error, 0 if no values of extrafield to find nor found, 1 if an attribute is found and value loaded
	 */
	public function fetch_optionals($rowid = null, $optionsArray = null)
	{
		// phpcs:enable
		if (empty($rowid)) $rowid=$this->id;

		// To avoid SQL errors. Probably not the better solution though
		if (!$this->table_element) {
			return 0;
		}

		$this->array_options=array();

		if (! is_array($optionsArray))
		{
			// If $extrafields is not a known object, we initialize it. Best practice is to have $extrafields defined into card.php or list.php page.
			// TODO Use of existing $extrafield is not yet ready (must mutualize code that use extrafields in form first)
			// global $extrafields;
			//if (! is_object($extrafields))
			//{
				require_once DOL_DOCUMENT_ROOT.'/core/class/extrafields.class.php';
				$extrafields = new ExtraFields($this->db);
			//}

			// Load array of extrafields for elementype = $this->table_element
			if (empty($extrafields->attributes[$this->table_element]['loaded']))
			{
				$extrafields->fetch_name_optionals_label($this->table_element);
			}
			$optionsArray = (! empty($extrafields->attributes[$this->table_element]['label'])?$extrafields->attributes[$this->table_element]['label']:null);
		}
		else
		{
			global $extrafields;
			dol_syslog("Warning: fetch_optionals was called with param optionsArray defined when you should pass null now", LOG_WARNING);
		}

		$table_element = $this->table_element;
		if ($table_element == 'categorie') $table_element = 'categories'; // For compatibility

		// Request to get complementary values
		if (is_array($optionsArray) && count($optionsArray) > 0)
		{
			$sql = "SELECT rowid";
			foreach ($optionsArray as $name => $label)
			{
				if (empty($extrafields->attributes[$this->table_element]['type'][$name]) || $extrafields->attributes[$this->table_element]['type'][$name] != 'separate')
				{
					$sql.= ", ".$name;
				}
			}
			$sql.= " FROM ".MAIN_DB_PREFIX.$table_element."_extrafields";
			$sql.= " WHERE fk_object = ".$rowid;

			//dol_syslog(get_class($this)."::fetch_optionals get extrafields data for ".$this->table_element, LOG_DEBUG);		// Too verbose
			$resql=$this->db->query($sql);
			if ($resql)
			{
				$this->array_options = array();
				$numrows=$this->db->num_rows($resql);
				if ($numrows)
				{
					$tab = $this->db->fetch_array($resql);

					foreach ($tab as $key => $value)
					{
						// Test fetch_array ! is_int($key) because fetch_array result is a mix table with Key as alpha and Key as int (depend db engine)
						if ($key != 'rowid' && $key != 'tms' && $key != 'fk_member' && ! is_int($key))
						{
							// we can add this attribute to object
							if (! empty($extrafields) && in_array($extrafields->attributes[$this->table_element]['type'][$key], array('date','datetime')))
							{
								//var_dump($extrafields->attributes[$this->table_element]['type'][$key]);
								$this->array_options["options_".$key]=$this->db->jdate($value);
							}
							else
							{
								$this->array_options["options_".$key]=$value;
							}

							//var_dump('key '.$key.' '.$value.' type='.$extrafields->attributes[$this->table_element]['type'][$key].' '.$this->array_options["options_".$key]);
						}
					}

					// If field is a computed field, value must become result of compute
					foreach ($tab as $key => $value) {
						if (! empty($extrafields) && !empty($extrafields->attributes[$this->table_element]['computed'][$key]))
						{
							$this->array_options["options_".$key] = dol_eval($extrafields->attributes[$this->table_element]['computed'][$key], 1, 0);
						}
					}
				}

				$this->db->free($resql);

				if ($numrows) return $numrows;
				else return 0;
			}
			else
			{
				dol_print_error($this->db);
				return -1;
			}
		}
		return 0;
	}

	/**
	 *	Delete all extra fields values for the current object.
	 *
	 *  @return	int		<0 if KO, >0 if OK
	 */
	public function deleteExtraFields()
	{
		$this->db->begin();

		$table_element = $this->table_element;
		if ($table_element == 'categorie') $table_element = 'categories'; // For compatibility

		$sql_del = "DELETE FROM ".MAIN_DB_PREFIX.$table_element."_extrafields WHERE fk_object = ".$this->id;
		dol_syslog(get_class($this)."::deleteExtraFields delete", LOG_DEBUG);
		$resql=$this->db->query($sql_del);
		if (! $resql)
		{
			$this->error=$this->db->lasterror();
			$this->db->rollback();
			return -1;
		}
		else
		{
			$this->db->commit();
			return 1;
		}
	}

	/**
	 *	Add/Update all extra fields values for the current object.
	 *  Data to describe values to insert/update are stored into $this->array_options=array('options_codeforfield1'=>'valueforfield1', 'options_codeforfield2'=>'valueforfield2', ...)
	 *  This function delete record with all extrafields and insert them again from the array $this->array_options.
	 *
	 *  @param	string		$trigger		If defined, call also the trigger (for example COMPANY_MODIFY)
	 *  @param	User		$userused		Object user
	 *  @return int 						-1=error, O=did nothing, 1=OK
	 *  @see updateExtraField(), setValueFrom()
	 */
	public function insertExtraFields($trigger = '', $userused = null)
	{
		global $conf,$langs,$user;

		if (empty($userused)) $userused=$user;

		$error=0;

		if (! empty($conf->global->MAIN_EXTRAFIELDS_DISABLED)) return 0;	// For avoid conflicts if trigger used

		if (! empty($this->array_options))
		{
			// Check parameters
			$langs->load('admin');
			require_once DOL_DOCUMENT_ROOT.'/core/class/extrafields.class.php';
			$extrafields = new ExtraFields($this->db);
			$target_extrafields=$extrafields->fetch_name_optionals_label($this->table_element);

			//Eliminate copied source object extra_fields that do not exist in target object
			$new_array_options=array();
			foreach ($this->array_options as $key => $value) {
				if (in_array(substr($key, 8), array_keys($target_extrafields)))	// We remove the 'options_' from $key for test
					$new_array_options[$key] = $value;
				elseif (in_array($key, array_keys($target_extrafields)))		// We test on $key that does not contains the 'options_' prefix
					$new_array_options['options_'.$key] = $value;
			}

			foreach($new_array_options as $key => $value)
			{
			   	$attributeKey      = substr($key, 8);   // Remove 'options_' prefix
			   	$attributeType     = $extrafields->attributes[$this->table_element]['type'][$attributeKey];
			   	$attributeLabel    = $extrafields->attributes[$this->table_element]['label'][$attributeKey];
			   	$attributeParam    = $extrafields->attributes[$this->table_element]['param'][$attributeKey];
			   	$attributeRequired = $extrafields->attributes[$this->table_element]['required'][$attributeKey];
				$attrfieldcomputed = $extrafields->attributes[$this->table_element]['computed'][$attributeKey];


			   	if ($attributeRequired)
			   	{
			   		$mandatorypb=false;
			   		if ($attributeType == 'link' && $this->array_options[$key] == '-1') $mandatorypb=true;
			   		if ($this->array_options[$key] === '') $mandatorypb=true;
			   		if ($mandatorypb)
			   		{
			   		    dol_syslog("Mandatory extra field ".$key." is empty");
			   			$this->errors[]=$langs->trans('ErrorFieldRequired', $attributeLabel);
			   			return -1;
			   		}
			   	}

				//dol_syslog("attributeLabel=".$attributeLabel, LOG_DEBUG);
				//dol_syslog("attributeType=".$attributeType, LOG_DEBUG);

				if (!empty($attrfieldcomputed))
				{
					if (!empty($conf->global->MAIN_STORE_COMPUTED_EXTRAFIELDS))
					{
						$value = dol_eval($attrfieldcomputed, 1, 0);
					    dol_syslog($langs->trans("Extrafieldcomputed")." sur ".$attributeLabel."(".$value.")", LOG_DEBUG);
					    $new_array_options[$key] = $value;
					}
					else
					{
						$new_array_options[$key] = null;
					}
				}


			   	switch ($attributeType)
			   	{
			   		case 'int':
			  			if (!is_numeric($value) && $value!='')
			   			{
			   				$this->errors[]=$langs->trans("ExtraFieldHasWrongValue", $attributeLabel);
			   				return -1;
			  			}
			   			elseif ($value=='')
			   			{
			   				$new_array_options[$key] = null;
			   			}
			 			break;
					case 'double':
						$value = price2num($value);
						if (!is_numeric($value) && $value!='')
						{
							dol_syslog($langs->trans("ExtraFieldHasWrongValue")." sur ".$attributeLabel."(".$value."is not '".$attributeType."')", LOG_DEBUG);
							$this->errors[]=$langs->trans("ExtraFieldHasWrongValue", $attributeLabel);
							return -1;
						}
						elseif ($value=='')
						{
							$new_array_options[$key] = null;
						}
						//dol_syslog("double value"." sur ".$attributeLabel."(".$value." is '".$attributeType."')", LOG_DEBUG);
						$new_array_options[$key] = $value;
						break;
			 		/*case 'select':	// Not required, we chosed value='0' for undefined values
             			if ($value=='-1')
             			{
             				$this->array_options[$key] = null;
             			}
             			break;*/
			   		case 'password':
			   			$algo='';
			   			if ($this->array_options[$key] != '' && is_array($extrafields->attributes[$this->table_element]['param'][$attributeKey]['options']))
			   			{
			   				// If there is an encryption choice, we use it to crypt data before insert
			   				$tmparrays = array_keys($extrafields->attributes[$this->table_element]['param'][$attributeKey]['options']);
			   				$algo=reset($tmparrays);
			   				if ($algo != '')
			   				{
			   					//global $action;		// $action may be 'create', 'update', 'update_extras'...
			   					//var_dump($action);
			   					//var_dump($this->oldcopy);exit;
			   					if (is_object($this->oldcopy))		// If this->oldcopy is not defined, we can't know if we change attribute or not, so we must keep value
			   					{
			   						//var_dump($this->oldcopy->array_options[$key]); var_dump($this->array_options[$key]);
				   					if ($this->array_options[$key] == $this->oldcopy->array_options[$key])	// If old value crypted in database is same than submited new value, it means we don't change it, so we don't update.
				   					{
				   						$new_array_options[$key] = $this->array_options[$key];	// Value is kept
				   					}
									else
									{
										// var_dump($algo);
										$newvalue = dol_hash($this->array_options[$key], $algo);
										$new_array_options[$key] = $newvalue;
									}
			   					}
			   					else
			   					{
			   						$new_array_options[$key] = $this->array_options[$key];	// Value is kept
			   					}
			   				}
			   			}
			   			else	// Common usage
			   			{
			   				$new_array_options[$key] = $this->array_options[$key];
			   			}
			   			break;
			   		case 'price':
						$new_array_options[$key] = price2num($this->array_options[$key]);
						break;
					case 'date':
					case 'datetime':
						// If data is a string instead of a timestamp, we convert it
						if (! is_int($this->array_options[$key])) {
							$this->array_options[$key] = strtotime($this->array_options[$key]);
						}
						$new_array_options[$key] = $this->db->idate($this->array_options[$key]);
						break;
		   			case 'link':
						$param_list=array_keys($attributeParam['options']);
						// 0 : ObjectName
						// 1 : classPath
						$InfoFieldList = explode(":", $param_list[0]);
						dol_include_once($InfoFieldList[1]);
						if ($InfoFieldList[0] && class_exists($InfoFieldList[0]))
						{
							if ($value == '-1')	// -1 is key for no defined in combo list of objects
							{
								$new_array_options[$key]='';
							}
							elseif ($value)
							{
								$object = new $InfoFieldList[0]($this->db);
								if (is_numeric($value)) $res=$object->fetch($value);
								else $res=$object->fetch('', $value);

								if ($res > 0) $new_array_options[$key]=$object->id;
								else
								{
									$this->error="Id/Ref '".$value."' for object '".$object->element."' not found";
									$this->db->rollback();
									return -1;
								}
							}
						}
						else
						{
							dol_syslog('Error bad setup of extrafield', LOG_WARNING);
						}
						break;
			   	}
			}

			$this->db->begin();

			$table_element = $this->table_element;
			if ($table_element == 'categorie') $table_element = 'categories'; // For compatibility

			dol_syslog(get_class($this)."::insertExtraFields delete then insert", LOG_DEBUG);

			$sql_del = "DELETE FROM ".MAIN_DB_PREFIX.$table_element."_extrafields WHERE fk_object = ".$this->id;
			$this->db->query($sql_del);

			$sql = "INSERT INTO ".MAIN_DB_PREFIX.$table_element."_extrafields (fk_object";
			foreach($new_array_options as $key => $value)
			{
				$attributeKey = substr($key, 8);   // Remove 'options_' prefix
				// Add field of attribut
				if ($extrafields->attributes[$this->table_element]['type'][$attributeKey] != 'separate') // Only for other type than separator
					$sql.=",".$attributeKey;
			}
			// We must insert a default value for fields for other entities that are mandatory to avoid not null error
			if (is_array($extrafields->attributes[$this->table_element]['mandatoryfieldsofotherentities']))
			{
    			foreach($extrafields->attributes[$this->table_element]['mandatoryfieldsofotherentities'] as  $tmpkey => $tmpval)
    			{
    			    if (! isset($extrafields->attributes[$this->table_element]['type'][$tmpkey]))    // If field not already added previously
    			    {
    			        $sql.=",".$tmpkey;
    			    }
    			}
			}
			$sql .= ") VALUES (".$this->id;

			foreach($new_array_options as $key => $value)
			{
				$attributeKey = substr($key, 8);   // Remove 'options_' prefix
				// Add field of attribute
				if ($extrafields->attributes[$this->table_element]['type'][$attributeKey] != 'separate') // Only for other type than separator)
				{
					if ($new_array_options[$key] != '')
					{
						$sql.=",'".$this->db->escape($new_array_options[$key])."'";
					}
					else
					{
						$sql.=",null";
					}
				}
			}
			// We must insert a default value for fields for other entities that are mandatory to avoid not null error
			if (is_array($extrafields->attributes[$this->table_element]['mandatoryfieldsofotherentities']))
			{
			    foreach($extrafields->attributes[$this->table_element]['mandatoryfieldsofotherentities'] as  $tmpkey => $tmpval)
    			{
    			    if (! isset($extrafields->attributes[$this->table_element]['type'][$tmpkey]))    // If field not already added previously
    			    {
                        if (in_array($tmpval, array('int', 'double'))) $sql.=", 0";
                        else $sql.=", ''";
    			    }
    			}
			}

			$sql.=")";

			$resql = $this->db->query($sql);

			if (! $resql)
			{
				$this->error=$this->db->lasterror();
				$error++;
			}

			if (! $error && $trigger)
			{
				// Call trigger
				$this->context=array('extrafieldaddupdate'=>1);
				$result=$this->call_trigger($trigger, $userused);
				if ($result < 0) $error++;
				// End call trigger
			}

			if ($error)
			{
				$this->db->rollback();
				return -1;
			}
			else
			{
				$this->db->commit();
				return 1;
			}
		}
		else return 0;
	}

	/**
	 *	Update an extra field value for the current object.
	 *  Data to describe values to update are stored into $this->array_options=array('options_codeforfield1'=>'valueforfield1', 'options_codeforfield2'=>'valueforfield2', ...)
	 *
	 *  @param  string      $key    		Key of the extrafield (without starting 'options_')
	 *  @param	string		$trigger		If defined, call also the trigger (for example COMPANY_MODIFY)
	 *  @param	User		$userused		Object user
	 *  @return int                 		-1=error, O=did nothing, 1=OK
	 *  @see setValueFrom(), insertExtraFields()
	 */
	public function updateExtraField($key, $trigger = null, $userused = null)
	{
		global $conf,$langs,$user;

		if (empty($userused)) $userused=$user;

		$error=0;

		if (! empty($conf->global->MAIN_EXTRAFIELDS_DISABLED)) return 0;	// For avoid conflicts if trigger used

		if (! empty($this->array_options) && isset($this->array_options["options_".$key]))
		{
			// Check parameters
			$langs->load('admin');
			require_once DOL_DOCUMENT_ROOT.'/core/class/extrafields.class.php';
			$extrafields = new ExtraFields($this->db);
			$target_extrafields=$extrafields->fetch_name_optionals_label($this->table_element);

			$value=$this->array_options["options_".$key];

			$attributeType     = $extrafields->attributes[$this->table_element]['type'][$key];
			$attributeLabel    = $extrafields->attributes[$this->table_element]['label'][$key];
			$attributeParam    = $extrafields->attributes[$this->table_element]['param'][$key];
			$attributeRequired = $extrafields->attributes[$this->table_element]['required'][$key];

			//dol_syslog("attributeLabel=".$attributeLabel, LOG_DEBUG);
			//dol_syslog("attributeType=".$attributeType, LOG_DEBUG);

			switch ($attributeType)
			{
				case 'int':
					if (!is_numeric($value) && $value!='')
					{
						$this->errors[]=$langs->trans("ExtraFieldHasWrongValue", $attributeLabel);
						return -1;
					}
					elseif ($value=='')
					{
						$this->array_options["options_".$key] = null;
					}
					break;
				case 'double':
					$value = price2num($value);
					if (!is_numeric($value) && $value!='')
					{
						dol_syslog($langs->trans("ExtraFieldHasWrongValue")." sur ".$attributeLabel."(".$value."is not '".$attributeType."')", LOG_DEBUG);
						$this->errors[]=$langs->trans("ExtraFieldHasWrongValue", $attributeLabel);
						return -1;
					}
					elseif ($value=='')
					{
						$this->array_options["options_".$key] = null;
					}
					//dol_syslog("double value"." sur ".$attributeLabel."(".$value." is '".$attributeType."')", LOG_DEBUG);
					$this->array_options["options_".$key] = $value;
					break;
			 	/*case 'select':	// Not required, we chosed value='0' for undefined values
             		if ($value=='-1')
             		{
             			$this->array_options[$key] = null;
             		}
             		break;*/
				case 'price':
					$this->array_options["options_".$key] = price2num($this->array_options["options_".$key]);
					break;
				case 'date':
					$this->array_options["options_".$key]=$this->db->idate($this->array_options["options_".$key]);
					break;
				case 'datetime':
					$this->array_options["options_".$key]=$this->db->idate($this->array_options["options_".$key]);
					break;
				case 'link':
					$param_list=array_keys($attributeParam['options']);
					// 0 : ObjectName
					// 1 : classPath
					$InfoFieldList = explode(":", $param_list[0]);
					dol_include_once($InfoFieldList[1]);
					if ($value)
					{
						$object = new $InfoFieldList[0]($this->db);
						$object->fetch(0, $value);
						$this->array_options["options_".$key]=$object->id;
					}
					break;
			}

			$this->db->begin();
			$sql = "UPDATE ".MAIN_DB_PREFIX.$this->table_element."_extrafields SET ".$key."='".$this->db->escape($this->array_options["options_".$key])."'";
			$sql .= " WHERE fk_object = ".$this->id;
			$resql = $this->db->query($sql);
			if (! $resql)
			{
				$error++;
				$this->error=$this->db->lasterror();
			}

			if (! $error && $trigger)
			{
				// Call trigger
				$this->context=array('extrafieldupdate'=>1);
				$result=$this->call_trigger($trigger, $userused);
				if ($result < 0) $error++;
				// End call trigger
			}

			if ($error)
			{
				dol_syslog(get_class($this) . "::".__METHOD__ . $this->error, LOG_ERR);
				$this->db->rollback();
				return -1;
			}
			else
			{
				$this->db->commit();
				return 1;
			}
		}
		else return 0;
	}


	/**
	 * Return HTML string to put an input field into a page
	 * Code very similar with showInputField of extra fields
	 *
	 * @param  array   		$val	       Array of properties for field to show
	 * @param  string  		$key           Key of attribute
	 * @param  string  		$value         Preselected value to show (for date type it must be in timestamp format, for amount or price it must be a php numeric value)
	 * @param  string  		$moreparam     To add more parameters on html input tag
	 * @param  string  		$keysuffix     Prefix string to add into name and id of field (can be used to avoid duplicate names)
	 * @param  string  		$keyprefix     Suffix string to add into name and id of field (can be used to avoid duplicate names)
	 * @param  string|int	$morecss       Value for css to define style/length of field. May also be a numeric.
	 * @return string
	 */
	public function showInputField($val, $key, $value, $moreparam = '', $keysuffix = '', $keyprefix = '', $morecss = 0)
	{
		global $conf,$langs,$form;

		if (! is_object($form))
		{
			require_once DOL_DOCUMENT_ROOT.'/core/class/html.form.class.php';
			$form=new Form($this->db);
		}

		$val=$this->fields[$key];

		$out='';
        $type='';
        $param = array();
        $param['options']=array();
        $size =$this->fields[$key]['size'];
        // Because we work on extrafields
        if(preg_match('/^integer:(.*):(.*)/i', $val['type'], $reg)){
            $param['options']=array($reg[1].':'.$reg[2]=>'N');
            $type ='link';
        } elseif(preg_match('/^link:(.*):(.*)/i', $val['type'], $reg)) {
            $param['options']=array($reg[1].':'.$reg[2]=>'N');
            $type ='link';
        } elseif(preg_match('/^sellist:(.*):(.*):(.*):(.*)/i', $val['type'], $reg)) {
            $param['options']=array($reg[1].':'.$reg[2].':'.$reg[3].':'.$reg[4]=>'N');
            $type ='sellist';
        } elseif(preg_match('/varchar\((\d+)\)/', $val['type'], $reg)) {
            $param['options']=array();
            $type ='varchar';
            $size=$reg[1];
        } elseif(preg_match('/varchar/', $val['type'])) {
            $param['options']=array();
            $type ='varchar';
        } elseif(is_array($this->fields[$key]['arrayofkeyval'])) {
            $param['options']=$this->fields[$key]['arrayofkeyval'];
            $type ='select';
        } else {
            $param['options']=array();
            $type =$this->fields[$key]['type'];
        }

		$label=$this->fields[$key]['label'];
		//$elementtype=$this->fields[$key]['elementtype'];	// Seems not used
		$default=$this->fields[$key]['default'];
		$computed=$this->fields[$key]['computed'];
		$unique=$this->fields[$key]['unique'];
		$required=$this->fields[$key]['required'];

		$langfile=$this->fields[$key]['langfile'];
		$list=$this->fields[$key]['list'];
		$hidden=(in_array(abs($this->fields[$key]['visible']), array(0,2)) ? 1 : 0);

		$objectid = $this->id;


		if ($computed)
		{
			if (! preg_match('/^search_/', $keyprefix)) return '<span class="opacitymedium">'.$langs->trans("AutomaticallyCalculated").'</span>';
			else return '';
		}


		// Set value of $morecss. For this, we use in priority showsize from parameters, then $val['css'] then autodefine
		if (empty($morecss) && ! empty($val['css']))
		{
		    $morecss = $val['css'];
		}
		elseif (empty($morecss))
		{
			if ($type == 'date')
			{
				$morecss = 'minwidth100imp';
			}
			elseif ($type == 'datetime' || $type == 'odootime')
			{
				$morecss = 'minwidth200imp';
			}
			elseif (in_array($type, array('int','integer','price')) || preg_match('/^double(\([0-9],[0-9]\)){0,1}/', $type))
			{
				$morecss = 'maxwidth75';
			} elseif ($type == 'url') {
				$morecss='minwidth400';
			}
			elseif ($type == 'boolean')
			{
				$morecss='';
			}
			else
			{
				if (round($size) < 12)
				{
					$morecss = 'minwidth100';
				}
				elseif (round($size) <= 48)
				{
					$morecss = 'minwidth200';
				}
				else
				{
					$morecss = 'minwidth400';
				}
			}
		}

		if (in_array($type, array('date','datetime')))
		{
			$tmp=explode(',', $size);
			$newsize=$tmp[0];

			$showtime = in_array($type, array('datetime')) ? 1 : 0;

			// Do not show current date when field not required (see selectDate() method)
			if (!$required && $value == '') $value = '-1';

			// TODO Must also support $moreparam
			$out = $form->selectDate($value, $keyprefix.$key.$keysuffix, $showtime, $showtime, $required, '', 1, (($keyprefix != 'search_' && $keyprefix != 'search_options_') ? 1 : 0), 0, 1);
		}
		elseif ($type=='odootime')
		{
            $hour=floor($value);
            $value=dol_mktime($hour, ($value-$hour)*60, 0, 0,0,0,'',0);

			// Do not show current date when field not required (see selectDate() method)
			if (!$required && $value == '') $value = '-1';

			$out = $form->selectDate($value, $keyprefix.$key.$keysuffix, 1, 1, $required, '', 0, (($keyprefix != 'search_' && $keyprefix != 'search_options_') ? 1 : 0), 0, 1,'','',1);
            $out.= '<input type="hidden" name="'.$keyprefix.$key.$keysuffix.'">';

        }
		elseif (in_array($type,array('int','integer')))
		{
			$tmp=explode(',', $size);
			$newsize=$tmp[0];
			$out='<input type="text" class="flat '.$morecss.' maxwidthonsmartphone" name="'.$keyprefix.$key.$keysuffix.'" id="'.$keyprefix.$key.$keysuffix.'" maxlength="'.$newsize.'" value="'.dol_escape_htmltag($value).'"'.($moreparam?$moreparam:'').'>';
		}
		elseif (in_array($type, array('real')))
		{
		    $out='<input type="text" class="flat '.$morecss.' maxwidthonsmartphone" name="'.$keyprefix.$key.$keysuffix.'" id="'.$keyprefix.$key.$keysuffix.'" value="'.dol_escape_htmltag($value).'"'.($moreparam?$moreparam:'').'>';
		}
		elseif (preg_match('/varchar/', $type))
		{
			$out='<input type="text" class="flat '.$morecss.' maxwidthonsmartphone" name="'.$keyprefix.$key.$keysuffix.'" id="'.$keyprefix.$key.$keysuffix.'" maxlength="'.$size.'" value="'.dol_escape_htmltag($value).'"'.($moreparam?$moreparam:'').'>';
		}
		elseif (in_array($type, array('mail', 'phone', 'url')))
		{
			$out='<input type="text" class="flat '.$morecss.' maxwidthonsmartphone" name="'.$keyprefix.$key.$keysuffix.'" id="'.$keyprefix.$key.$keysuffix.'" value="'.dol_escape_htmltag($value).'" '.($moreparam?$moreparam:'').'>';
		}
		elseif ($type == 'text')
		{
			if (! preg_match('/search_/', $keyprefix))		// If keyprefix is search_ or search_options_, we must just use a simple text field
			{
				require_once DOL_DOCUMENT_ROOT.'/core/class/doleditor.class.php';
				$doleditor=new DolEditor($keyprefix.$key.$keysuffix, $value, '', 200, 'dolibarr_notes', 'In', false, false, false, ROWS_5, '90%');
				$out=$doleditor->Create(1);
			}
			else
			{
				$out='<input type="text" class="flat '.$morecss.' maxwidthonsmartphone" name="'.$keyprefix.$key.$keysuffix.'" id="'.$keyprefix.$key.$keysuffix.'" value="'.dol_escape_htmltag($value).'" '.($moreparam?$moreparam:'').'>';
			}
		}
		elseif ($type == 'html')
		{
			if (! preg_match('/search_/', $keyprefix))		// If keyprefix is search_ or search_options_, we must just use a simple text field
			{
				require_once DOL_DOCUMENT_ROOT.'/core/class/doleditor.class.php';
				$doleditor=new DolEditor($keyprefix.$key.$keysuffix, $value, '', 200, 'dolibarr_notes', 'In', false, false, ! empty($conf->fckeditor->enabled) && $conf->global->FCKEDITOR_ENABLE_SOCIETE, ROWS_5, '90%');
				$out=$doleditor->Create(1);
			}
			else
			{
				$out='<input type="text" class="flat '.$morecss.' maxwidthonsmartphone" name="'.$keyprefix.$key.$keysuffix.'" id="'.$keyprefix.$key.$keysuffix.'" value="'.dol_escape_htmltag($value).'" '.($moreparam?$moreparam:'').'>';
			}
		}
		elseif ($type == 'boolean')
		{
			$checked='';
			if (!empty($value)) {
				$checked=' checked value="1" ';
			} else {
				$checked=' value="1" ';
			}
			$out='<input type="checkbox" class="flat '.$morecss.' maxwidthonsmartphone" name="'.$keyprefix.$key.$keysuffix.'" id="'.$keyprefix.$key.$keysuffix.'" '.$checked.' '.($moreparam?$moreparam:'').'>';
		}
		elseif ($type == 'price')
		{
			if (!empty($value)) {		// $value in memory is a php numeric, we format it into user number format.
				$value=price($value);
			}
			$out='<input type="text" class="flat '.$morecss.' maxwidthonsmartphone" name="'.$keyprefix.$key.$keysuffix.'" id="'.$keyprefix.$key.$keysuffix.'" value="'.$value.'" '.($moreparam?$moreparam:'').'> '.$langs->getCurrencySymbol($conf->currency);
		}
		elseif (preg_match('/^double(\([0-9],[0-9]\)){0,1}/', $type))
		{
			if (!empty($value)) {		// $value in memory is a php numeric, we format it into user number format.
				$value=price($value);
			}
			$out='<input type="text" class="flat '.$morecss.' maxwidthonsmartphone" name="'.$keyprefix.$key.$keysuffix.'" id="'.$keyprefix.$key.$keysuffix.'" value="'.$value.'" '.($moreparam?$moreparam:'').'> ';
		}
		elseif ($type == 'select')
		{
			$out = '';
			if (! empty($conf->use_javascript_ajax) && ! empty($conf->global->MAIN_EXTRAFIELDS_USE_SELECT2))
			{
				include_once DOL_DOCUMENT_ROOT . '/core/lib/ajax.lib.php';
				$out.= ajax_combobox($keyprefix.$key.$keysuffix, array(), 0);
			}

			$out.='<select class="flat '.$morecss.' maxwidthonsmartphone" name="'.$keyprefix.$key.$keysuffix.'" id="'.$keyprefix.$key.$keysuffix.'" '.($moreparam?$moreparam:'').'>';
                if((! isset($this->fields[$key]['default'])) ||($this->fields[$key]['notnull']!=1))$out.='<option value="0">&nbsp;</option>';
			foreach ($param['options'] as $key => $val)
			{
				if ((string) $key == '') continue;
				list($val, $parent) = explode('|', $val);
				$out.='<option value="'.$key.'"';
				$out.= (((string) $value == (string) $key)?' selected':'');
				$out.= (!empty($parent)?' parent="'.$parent.'"':'');
				$out.='>'.$val.'</option>';
			}
			$out.='</select>';
		}
		elseif ($type == 'sellist')
		{
			$out = '';
			if (! empty($conf->use_javascript_ajax) && ! empty($conf->global->MAIN_EXTRAFIELDS_USE_SELECT2))
			{
				include_once DOL_DOCUMENT_ROOT . '/core/lib/ajax.lib.php';
				$out.= ajax_combobox($keyprefix.$key.$keysuffix, array(), 0);
			}

			$out.='<select class="flat '.$morecss.' maxwidthonsmartphone" name="'.$keyprefix.$key.$keysuffix.'" id="'.$keyprefix.$key.$keysuffix.'" '.($moreparam?$moreparam:'').'>';
			if (is_array($param['options']))
			{
				$param_list=array_keys($param['options']);
				$InfoFieldList = explode(":", $param_list[0]);
				$parentName='';
				$parentField='';
				// 0 : tableName
				// 1 : label field name
				// 2 : key fields name (if differ of rowid)
				// 3 : key field parent (for dependent lists)
				// 4 : where clause filter on column or table extrafield, syntax field='value' or extra.field=value
				$keyList=(empty($InfoFieldList[2])?'rowid':$InfoFieldList[2].' as rowid');


				if (count($InfoFieldList) > 4 && ! empty($InfoFieldList[4]))
				{
					if (strpos($InfoFieldList[4], 'extra.') !== false)
					{
						$keyList='main.'.$InfoFieldList[2].' as rowid';
					} else {
						$keyList=$InfoFieldList[2].' as rowid';
					}
				}
				if (count($InfoFieldList) > 3 && ! empty($InfoFieldList[3]))
				{
					list($parentName, $parentField) = explode('|', $InfoFieldList[3]);
					$keyList.= ', '.$parentField;
				}

				$fields_label = explode('|', $InfoFieldList[1]);
				if (is_array($fields_label))
				{
					$keyList .=', ';
					$keyList .= implode(', ', $fields_label);
				}

				$sqlwhere='';
				$sql = 'SELECT '.$keyList;
				$sql.= ' FROM '.MAIN_DB_PREFIX .$InfoFieldList[0];
				if (!empty($InfoFieldList[4]))
				{
					// can use SELECT request
					if (strpos($InfoFieldList[4], '$SEL$')!==false) {
						$InfoFieldList[4]=str_replace('$SEL$', 'SELECT', $InfoFieldList[4]);
					}

					// current object id can be use into filter
					if (strpos($InfoFieldList[4], '$ID$')!==false && !empty($objectid)) {
						$InfoFieldList[4]=str_replace('$ID$', $objectid, $InfoFieldList[4]);
					} else {
						$InfoFieldList[4]=str_replace('$ID$', '0', $InfoFieldList[4]);
					}
					//We have to join on extrafield table
					if (strpos($InfoFieldList[4], 'extra')!==false)
					{
						$sql.= ' as main, '.MAIN_DB_PREFIX .$InfoFieldList[0].'_extrafields as extra';
						$sqlwhere.= ' WHERE extra.fk_object=main.'.$InfoFieldList[2]. ' AND '.$InfoFieldList[4];
					}
					else
					{
						$sqlwhere.= ' WHERE '.$InfoFieldList[4];
					}
				}
				else
				{
					$sqlwhere.= ' WHERE 1=1';
				}
				// Some tables may have field, some other not. For the moment we disable it.
				if (in_array($InfoFieldList[0], array('tablewithentity')))
				{
					$sqlwhere.= ' AND entity = '.$conf->entity;
				}
				$sql.=$sqlwhere;
				//print $sql;

				$sql .= ' ORDER BY ' . implode(', ', $fields_label);

				dol_syslog(get_class($this).'::showInputField type=sellist', LOG_DEBUG);
				$resql = $this->db->query($sql);
				if ($resql)
				{
					$out.='<option value="0">&nbsp;</option>';
					$num = $this->db->num_rows($resql);
					$i = 0;
					while ($i < $num)
					{
						$labeltoshow='';
						$obj = $this->db->fetch_object($resql);

						// Several field into label (eq table:code|libelle:rowid)
						$notrans = false;
						$fields_label = explode('|', $InfoFieldList[1]);
						if (is_array($fields_label))
						{
							$notrans = true;
							foreach ($fields_label as $field_toshow)
							{
								$labeltoshow.= $obj->$field_toshow.' ';
							}
						}
						else
						{
							$labeltoshow=$obj->{$InfoFieldList[1]};
						}
						$labeltoshow=dol_trunc($labeltoshow, 45);

						if ($value == $obj->rowid)
						{
							foreach ($fields_label as $field_toshow)
							{
								$translabel=$langs->trans($obj->$field_toshow);
								if ($translabel!=$obj->$field_toshow) {
									$labeltoshow=dol_trunc($translabel, 18).' ';
								}else {
									$labeltoshow=dol_trunc($obj->$field_toshow, 18).' ';
								}
							}
							$out.='<option value="'.$obj->rowid.'" selected>'.$labeltoshow.'</option>';
						}
						else
						{
							if (! $notrans)
							{
								$translabel=$langs->trans($obj->{$InfoFieldList[1]});
								if ($translabel!=$obj->{$InfoFieldList[1]}) {
									$labeltoshow=dol_trunc($translabel, 18);
								}
								else {
									$labeltoshow=dol_trunc($obj->{$InfoFieldList[1]}, 18);
								}
							}
							if (empty($labeltoshow)) $labeltoshow='(not defined)';
							if ($value==$obj->rowid)
							{
								$out.='<option value="'.$obj->rowid.'" selected>'.$labeltoshow.'</option>';
							}

							if (!empty($InfoFieldList[3]) && $parentField)
							{
								$parent = $parentName.':'.$obj->{$parentField};
							}

							$out.='<option value="'.$obj->rowid.'"';
							$out.= ($value==$obj->rowid?' selected':'');
							$out.= (!empty($parent)?' parent="'.$parent.'"':'');
							$out.='>'.$labeltoshow.'</option>';
						}

						$i++;
					}
					$this->db->free($resql);
				}
				else {
					print 'Error in request '.$sql.' '.$this->db->lasterror().'. Check setup of extra parameters.<br>';
				}
			}
			$out.='</select>';
		}
		elseif ($type == 'checkbox')
		{
			$value_arr=explode(',', $value);
			$out=$form->multiselectarray($keyprefix.$key.$keysuffix, (empty($param['options'])?null:$param['options']), $value_arr, '', 0, '', 0, '100%');
		}
		elseif ($type == 'radio')
		{
			$out='';
			foreach ($param['options'] as $keyopt => $val)
			{
				$out.='<input class="flat '.$morecss.'" type="radio" name="'.$keyprefix.$key.$keysuffix.'" id="'.$keyprefix.$key.$keysuffix.'" '.($moreparam?$moreparam:'');
				$out.=' value="'.$keyopt.'"';
				$out.=' id="'.$keyprefix.$key.$keysuffix.'_'.$keyopt.'"';
				$out.= ($value==$keyopt?'checked':'');
				$out.='/><label for="'.$keyprefix.$key.$keysuffix.'_'.$keyopt.'">'.$val.'</label><br>';
			}
		}
		elseif ($type == 'chkbxlst')
		{
			if (is_array($value)) {
				$value_arr = $value;
			}
			else {
				$value_arr = explode(',', $value);
			}

			if (is_array($param['options'])) {
				$param_list = array_keys($param['options']);
				$InfoFieldList = explode(":", $param_list[0]);
				$parentName='';
				$parentField='';
				// 0 : tableName
				// 1 : label field name
				// 2 : key fields name (if differ of rowid)
				// 3 : key field parent (for dependent lists)
				// 4 : where clause filter on column or table extrafield, syntax field='value' or extra.field=value
				$keyList = (empty($InfoFieldList[2]) ? 'rowid' : $InfoFieldList[2] . ' as rowid');

				if (count($InfoFieldList) > 3 && ! empty($InfoFieldList[3])) {
					list ( $parentName, $parentField ) = explode('|', $InfoFieldList[3]);
					$keyList .= ', ' . $parentField;
				}
				if (count($InfoFieldList) > 4 && ! empty($InfoFieldList[4])) {
					if (strpos($InfoFieldList[4], 'extra.') !== false) {
						$keyList = 'main.' . $InfoFieldList[2] . ' as rowid';
					} else {
						$keyList = $InfoFieldList[2] . ' as rowid';
					}
				}

				$fields_label = explode('|', $InfoFieldList[1]);
				if (is_array($fields_label)) {
					$keyList .= ', ';
					$keyList .= implode(', ', $fields_label);
				}

				$sqlwhere = '';
				$sql = 'SELECT ' . $keyList;
				$sql .= ' FROM ' . MAIN_DB_PREFIX . $InfoFieldList[0];
				if (! empty($InfoFieldList[4])) {

					// can use SELECT request
					if (strpos($InfoFieldList[4], '$SEL$')!==false) {
						$InfoFieldList[4]=str_replace('$SEL$', 'SELECT', $InfoFieldList[4]);
					}

					// current object id can be use into filter
					if (strpos($InfoFieldList[4], '$ID$')!==false && !empty($objectid)) {
						$InfoFieldList[4]=str_replace('$ID$', $objectid, $InfoFieldList[4]);
					} else {
						$InfoFieldList[4]=str_replace('$ID$', '0', $InfoFieldList[4]);
					}

					// We have to join on extrafield table
					if (strpos($InfoFieldList[4], 'extra') !== false) {
						$sql .= ' as main, ' . MAIN_DB_PREFIX . $InfoFieldList[0] . '_extrafields as extra';
						$sqlwhere .= ' WHERE extra.fk_object=main.' . $InfoFieldList[2] . ' AND ' . $InfoFieldList[4];
					} else {
						$sqlwhere .= ' WHERE ' . $InfoFieldList[4];
					}
				} else {
					$sqlwhere .= ' WHERE 1=1';
				}
				// Some tables may have field, some other not. For the moment we disable it.
				if (in_array($InfoFieldList[0], array ('tablewithentity')))
				{
					$sqlwhere .= ' AND entity = ' . $conf->entity;
				}
				// $sql.=preg_replace('/^ AND /','',$sqlwhere);
				// print $sql;

				$sql .= $sqlwhere;
				dol_syslog(get_class($this) . '::showInputField type=chkbxlst', LOG_DEBUG);
				$resql = $this->db->query($sql);
				if ($resql) {
					$num = $this->db->num_rows($resql);
					$i = 0;

					$data=array();

					while ( $i < $num ) {
						$labeltoshow = '';
						$obj = $this->db->fetch_object($resql);

						$notrans = false;
						// Several field into label (eq table:code|libelle:rowid)
						$fields_label = explode('|', $InfoFieldList[1]);
						if (is_array($fields_label)) {
							$notrans = true;
							foreach ($fields_label as $field_toshow) {
								$labeltoshow .= $obj->$field_toshow . ' ';
							}
						} else {
							$labeltoshow = $obj->{$InfoFieldList[1]};
						}
						$labeltoshow = dol_trunc($labeltoshow, 45);

						if (is_array($value_arr) && in_array($obj->rowid, $value_arr)) {
							foreach ($fields_label as $field_toshow) {
								$translabel = $langs->trans($obj->$field_toshow);
								if ($translabel != $obj->$field_toshow) {
									$labeltoshow = dol_trunc($translabel, 18) . ' ';
								} else {
									$labeltoshow = dol_trunc($obj->$field_toshow, 18) . ' ';
								}
							}

							$data[$obj->rowid]=$labeltoshow;
						} else {
							if (! $notrans) {
								$translabel = $langs->trans($obj->{$InfoFieldList[1]});
								if ($translabel != $obj->{$InfoFieldList[1]}) {
									$labeltoshow = dol_trunc($translabel, 18);
								} else {
									$labeltoshow = dol_trunc($obj->{$InfoFieldList[1]}, 18);
								}
							}
							if (empty($labeltoshow))
								$labeltoshow = '(not defined)';

								if (is_array($value_arr) && in_array($obj->rowid, $value_arr)) {
									$data[$obj->rowid]=$labeltoshow;
								}

								if (! empty($InfoFieldList[3]) && $parentField) {
									$parent = $parentName . ':' . $obj->{$parentField};
								}

								$data[$obj->rowid]=$labeltoshow;
						}

						$i ++;
					}
					$this->db->free($resql);

					$out=$form->multiselectarray($keyprefix.$key.$keysuffix, $data, $value_arr, '', 0, '', 0, '100%');
				} else {
					print 'Error in request ' . $sql . ' ' . $this->db->lasterror() . '. Check setup of extra parameters.<br>';
				}
			}
		}
		elseif ($type == 'link')
		{
			$param_list=array_keys($param['options']);				// $param_list='ObjectName:classPath'
			$showempty=(($required && $default != '')?0:1);
			$out=$form->selectForForms($param_list[0], $keyprefix.$key.$keysuffix, $value, $showempty);
			if ($conf->global->MAIN_FEATURES_LEVEL >= 2)
			{
            			list($class,$classfile)=explode(':', $param_list[0]);
            			if (file_exists(dol_buildpath(dirname(dirname($classfile)).'/card.php'))) $url_path=dol_buildpath(dirname(dirname($classfile)).'/card.php', 1);
            			else $url_path=dol_buildpath(dirname(dirname($classfile)).'/'.$class.'_card.php', 1);
            			$out.='<a class="butActionNew" href="'.$url_path.'?action=create&backtopage='.$_SERVER['PHP_SELF'].'"><span class="fa fa-plus-circle valignmiddle"></span></a>';
            			// TODO Add Javascript code to add input fields contents to new elements urls
			}
		}
		elseif ($type == 'password')
		{
			// If prefix is 'search_', field is used as a filter, we use a common text field.
			$out='<input type="'.($keyprefix=='search_'?'text':'password').'" class="flat '.$morecss.'" name="'.$keyprefix.$key.$keysuffix.'" id="'.$keyprefix.$key.$keysuffix.'" value="'.$value.'" '.($moreparam?$moreparam:'').'>';
		}
		elseif ($type == 'array')
		{
			$newval = $val;
			$newval['type'] = 'varchar(256)';

			$out='';

			$inputs = array();
			if(! empty($value)) {
				foreach($value as $option) {
					$out.= '<span><a class="'.dol_escape_htmltag($keyprefix.$key.$keysuffix).'_del" href="javascript:;"><span class="fa fa-minus-circle valignmiddle"></span></a> ';
					$out.= $this->showInputField($newval, $keyprefix.$key.$keysuffix.'[]', $option, $moreparam, '', '', $morecss).'<br></span>';
				}
			}

			$out.= '<a id="'.dol_escape_htmltag($keyprefix.$key.$keysuffix).'_add" href="javascript:;"><span class="fa fa-plus-circle valignmiddle"></span></a>';

			$newInput = '<span><a class="'.dol_escape_htmltag($keyprefix.$key.$keysuffix).'_del" href="javascript:;"><span class="fa fa-minus-circle valignmiddle"></span></a> ';
			$newInput.= $this->showInputField($newval, $keyprefix.$key.$keysuffix.'[]', '', $moreparam, '', '', $morecss).'<br></span>';

			if(! empty($conf->use_javascript_ajax)) {
				$out.= '
					<script>
					$(document).ready(function() {
						$("a#'.dol_escape_js($keyprefix.$key.$keysuffix).'_add").click(function() {
							$("'.dol_escape_js($newInput).'").insertBefore(this);
						});

						$(document).on("click", "a.'.dol_escape_js($keyprefix.$key.$keysuffix).'_del", function() {
							$(this).parent().remove();
						});
					});
					</script>';
			}
		}
		if (!empty($hidden)) {
			$out='<input type="hidden" value="'.$value.'" name="'.$keyprefix.$key.$keysuffix.'" id="'.$keyprefix.$key.$keysuffix.'"/>';
		}
		/* Add comments
		 if ($type == 'date') $out.=' (YYYY-MM-DD)';
		 elseif ($type == 'datetime') $out.=' (YYYY-MM-DD HH:MM:SS)';
		 */
		return $out;
	}

	/**
	 * Return HTML string to show a field into a page
	 * Code very similar with showOutputField of extra fields
	 *
	 * @param  array   $val		       Array of properties of field to show
	 * @param  string  $key            Key of attribute
	 * @param  string  $value          Preselected value to show (for date type it must be in timestamp format, for amount or price it must be a php numeric value)
	 * @param  string  $moreparam      To add more parametes on html input tag
	 * @param  string  $keysuffix      Prefix string to add into name and id of field (can be used to avoid duplicate names)
	 * @param  string  $keyprefix      Suffix string to add into name and id of field (can be used to avoid duplicate names)
	 * @param  mixed   $morecss        Value for css to define size. May also be a numeric.
	 * @return string
	 */
	public function showOutputField($val, $key, $value, $moreparam = '', $keysuffix = '', $keyprefix = '', $morecss = '')
	{
		global $conf,$langs,$form;

		if (! is_object($form))
		{
			require_once DOL_DOCUMENT_ROOT.'/core/class/html.form.class.php';
			$form=new Form($this->db);
		}

		$objectid = $this->id;
		$label = $val['label'];
		$type  = $val['type'];
		$size  = $val['css'];

		// Convert var to be able to share same code than showOutputField of extrafields
		if (preg_match('/varchar\((\d+)\)/', $type, $reg))
		{
			$type = 'varchar';		// convert varchar(xx) int varchar
			$size = $reg[1];
		}
		elseif (preg_match('/varchar/', $type)) $type = 'varchar';		// convert varchar(xx) int varchar
		if (is_array($val['arrayofkeyval'])) $type='select';
		if (preg_match('/^integer:(.*):(.*)/i', $val['type'], $reg)) $type='link';

		$default=$val['default'];
		$computed=$val['computed'];
		$unique=$val['unique'];
		$required=$val['required'];
		$param=$val['param'];
		if (is_array($val['arrayofkeyval'])) $param['options'] = $val['arrayofkeyval'];
		if (preg_match('/^integer:(.*):(.*)/i', $val['type'], $reg))
		{
			$type='link';
			$param['options']=array($reg[1].':'.$reg[2]=>$reg[1].':'.$reg[2]);
		}
        elseif(preg_match('/^sellist:(.*):(.*):(.*):(.*)/i', $val['type'], $reg)) {
            $param['options'] = array($reg[1] . ':' . $reg[2] . ':' . $reg[3] . ':' . $reg[4] => 'N');
            $type = 'sellist';
        }


		$langfile=$val['langfile'];
		$list=$val['list'];
		$help=$val['help'];
		$hidden=(($val['visible'] == 0) ? 1 : 0);			// If zero, we are sure it is hidden, otherwise we show. If it depends on mode (view/create/edit form or list, this must be filtered by caller)

		if ($hidden) return '';

		// If field is a computed field, value must become result of compute
		if ($computed)
		{
			// Make the eval of compute string
			//var_dump($computed);
			$value = dol_eval($computed, 1, 0);
		}

		if (empty($morecss))
		{
			if ($type == 'date')
			{
				$morecss = 'minwidth100imp';
			}
<<<<<<< HEAD
			elseif ($type == 'datetime'|| $type == 'odootime')
=======
			elseif ($type == 'datetime' || $type == 'timestamp')
>>>>>>> 4ecbc171
			{
				$morecss = 'minwidth200imp';
			}
			elseif (in_array($type, array('int','double','price')))
			{
				$morecss = 'maxwidth75';
			}
			elseif ($type == 'url')
			{
				$morecss='minwidth400';
			}
			elseif ($type == 'boolean')
			{
				$morecss='';
			}
			else
			{
				if (round($size) < 12)
				{
					$morecss = 'minwidth100';
				}
				elseif (round($size) <= 48)
				{
					$morecss = 'minwidth200';
				}
				else
				{
					$morecss = 'minwidth400';
				}
			}
		}

		// Format output value differently according to properties of field
		if ($key == 'ref' && method_exists($this, 'getNomUrl')) $value=$this->getNomUrl(1, '', 0, '', 1);
		elseif ($key == 'status' && method_exists($this, 'getLibStatut')) $value=$this->getLibStatut(3);
		elseif ($type == 'date')
		{
			if(! empty($value)) {
				$value=dol_print_date($value, 'day');
			} else {
				$value='';
			}
		}
		elseif ($type == 'datetime' || $type == 'timestamp')
		{
			if(! empty($value)) {
				$value=dol_print_date($value, 'dayhour');
			} else {
				$value='';
			}
		}
		elseif ($type == 'odootime')
		{
			if(! empty($value)) {
			    $hour=floor($value);
			    $value=dol_mktime($hour, ($value-$hour)*60, 0, 0,0,0,'',0);
				$value=dol_print_date($value,'hour');
			} else {
				$value='';
			}
		}
		elseif ($type == 'double')
		{
			if (!empty($value)) {
				$value=price($value);
			}
		}
		elseif ($type == 'real')
		{
		    if (!empty($value)) {
		        $value=price($value);
		    }
		}
		elseif ($type == 'boolean')
		{
			$checked='';
			if (!empty($value)) {
				$checked=' checked ';
			}
			$value='<input type="checkbox" '.$checked.' '.($moreparam?$moreparam:'').' readonly disabled>';
		}
		elseif ($type == 'mail')
		{
			$value=dol_print_email($value, 0, 0, 0, 64, 1, 1);
		}
		elseif ($type == 'url')
		{
			$value=dol_print_url($value, '_blank', 32, 1);
		}
		elseif ($type == 'phone')
		{
			$value=dol_print_phone($value, '', 0, 0, '', '&nbsp;', 1);
		}
		elseif ($type == 'price')
		{
			$value=price($value, 0, $langs, 0, 0, -1, $conf->currency);
		}
		elseif ($type == 'select')
		{
			$value=$param['options'][$value];
		}
		elseif ($type == 'sellist')
		{
			$param_list=array_keys($param['options']);
			$InfoFieldList = explode(":", $param_list[0]);

			$selectkey="rowid";
			$keyList='rowid';

			if (count($InfoFieldList)>=3)
			{
				$selectkey = $InfoFieldList[2];
				$keyList=$InfoFieldList[2].' as rowid';
			}

			$fields_label = explode('|', $InfoFieldList[1]);
			if(is_array($fields_label)) {
				$keyList .=', ';
				$keyList .= implode(', ', $fields_label);
			}

			$sql = 'SELECT '.$keyList;
			$sql.= ' FROM '.MAIN_DB_PREFIX .$InfoFieldList[0];
			if (strpos($InfoFieldList[4], 'extra')!==false)
			{
				$sql.= ' as main';
			}
			if ($selectkey=='rowid' && empty($value)) {
				$sql.= " WHERE ".$selectkey."=0";
			} elseif ($selectkey=='rowid') {
				$sql.= " WHERE ".$selectkey."=".$this->db->escape($value);
			}else {
				$sql.= " WHERE ".$selectkey."='".$this->db->escape($value)."'";
			}

			//$sql.= ' AND entity = '.$conf->entity;

			dol_syslog(get_class($this).':showOutputField:$type=sellist', LOG_DEBUG);
			$resql = $this->db->query($sql);
			if ($resql)
			{
				$value='';	// value was used, so now we reste it to use it to build final output

				$obj = $this->db->fetch_object($resql);

				// Several field into label (eq table:code|libelle:rowid)
				$fields_label = explode('|', $InfoFieldList[1]);

				if(is_array($fields_label) && count($fields_label)>1)
				{
					foreach ($fields_label as $field_toshow)
					{
						$translabel='';
						if (!empty($obj->$field_toshow)) {
							$translabel=$langs->trans($obj->$field_toshow);
						}
						if ($translabel!=$field_toshow) {
							$value.=dol_trunc($translabel, 18).' ';
						}else {
							$value.=$obj->$field_toshow.' ';
						}
					}
				}
				else
				{
					$translabel='';
					if (!empty($obj->{$InfoFieldList[1]})) {
						$translabel=$langs->trans($obj->{$InfoFieldList[1]});
					}
					if ($translabel!=$obj->{$InfoFieldList[1]}) {
						$value=dol_trunc($translabel, 18);
					}else {
						$value=$obj->{$InfoFieldList[1]};
					}
				}
			}
			else dol_syslog(get_class($this).'::showOutputField error '.$this->db->lasterror(), LOG_WARNING);
		}
		elseif ($type == 'radio')
		{
			$value=$param['options'][$value];
		}
		elseif ($type == 'checkbox')
		{
			$value_arr=explode(',', $value);
			$value='';
			if (is_array($value_arr) && count($value_arr)>0)
			{
				$toprint=array();
				foreach ($value_arr as $keyval=>$valueval) {
					$toprint[]='<li class="select2-search-choice-dolibarr noborderoncategories" style="background: #aaa">'.$param['options'][$valueval].'</li>';
				}
				$value='<div class="select2-container-multi-dolibarr" style="width: 90%;"><ul class="select2-choices-dolibarr">'.implode(' ', $toprint).'</ul></div>';
			}
		}
		elseif ($type == 'chkbxlst')
		{
			$value_arr = explode(',', $value);

			$param_list = array_keys($param['options']);
			$InfoFieldList = explode(":", $param_list[0]);

			$selectkey = "rowid";
			$keyList = 'rowid';

			if (count($InfoFieldList) >= 3) {
				$selectkey = $InfoFieldList[2];
				$keyList = $InfoFieldList[2] . ' as rowid';
			}

			$fields_label = explode('|', $InfoFieldList[1]);
			if (is_array($fields_label)) {
				$keyList .= ', ';
				$keyList .= implode(', ', $fields_label);
			}

			$sql = 'SELECT ' . $keyList;
			$sql .= ' FROM ' . MAIN_DB_PREFIX . $InfoFieldList[0];
			if (strpos($InfoFieldList[4], 'extra') !== false) {
				$sql .= ' as main';
			}
			// $sql.= " WHERE ".$selectkey."='".$this->db->escape($value)."'";
			// $sql.= ' AND entity = '.$conf->entity;

			dol_syslog(get_class($this) . ':showOutputField:$type=chkbxlst', LOG_DEBUG);
			$resql = $this->db->query($sql);
			if ($resql) {
				$value = ''; // value was used, so now we reste it to use it to build final output
				$toprint=array();
				while ( $obj = $this->db->fetch_object($resql) ) {

					// Several field into label (eq table:code|libelle:rowid)
					$fields_label = explode('|', $InfoFieldList[1]);
					if (is_array($value_arr) && in_array($obj->rowid, $value_arr)) {
						if (is_array($fields_label) && count($fields_label) > 1) {
							foreach ($fields_label as $field_toshow) {
								$translabel = '';
								if (! empty($obj->$field_toshow)) {
									$translabel = $langs->trans($obj->$field_toshow);
								}
								if ($translabel != $field_toshow) {
									$toprint[]='<li class="select2-search-choice-dolibarr noborderoncategories" style="background: #aaa">'.dol_trunc($translabel, 18).'</li>';
								} else {
									$toprint[]='<li class="select2-search-choice-dolibarr noborderoncategories" style="background: #aaa">'.$obj->$field_toshow.'</li>';
								}
							}
						} else {
							$translabel = '';
							if (! empty($obj->{$InfoFieldList[1]})) {
								$translabel = $langs->trans($obj->{$InfoFieldList[1]});
							}
							if ($translabel != $obj->{$InfoFieldList[1]}) {
								$toprint[]='<li class="select2-search-choice-dolibarr noborderoncategories" style="background: #aaa">'.dol_trunc($translabel, 18).'</li>';
							} else {
								$toprint[]='<li class="select2-search-choice-dolibarr noborderoncategories" style="background: #aaa">'.$obj->{$InfoFieldList[1]}.'</li>';
							}
						}
					}
				}
				$value='<div class="select2-container-multi-dolibarr" style="width: 90%;"><ul class="select2-choices-dolibarr">'.implode(' ', $toprint).'</ul></div>';
			} else {
				dol_syslog(get_class($this) . '::showOutputField error ' . $this->db->lasterror(), LOG_WARNING);
			}
		}
		elseif ($type == 'link')
		{
			$out='';

			// only if something to display (perf)
			if ($value)
			{
				$param_list=array_keys($param['options']);				// $param_list='ObjectName:classPath'

				$InfoFieldList = explode(":", $param_list[0]);
				$classname=$InfoFieldList[0];
				$classpath=$InfoFieldList[1];
				$getnomurlparam=(empty($InfoFieldList[2]) ? 3 : $InfoFieldList[2]);
				if (! empty($classpath))
				{
					dol_include_once($InfoFieldList[1]);
					if ($classname && class_exists($classname))
					{
						$object = new $classname($this->db);
						$object->fetch($value);
						$value=$object->getNomUrl($getnomurlparam);
					}
				}
				else
				{
					dol_syslog('Error bad setup of extrafield', LOG_WARNING);
					return 'Error bad setup of extrafield';
				}
			}
			else $value='';
		}
		elseif ($type == 'text' || $type == 'html')
		{
			$value=dol_htmlentitiesbr($value);
		}
		elseif ($type == 'password')
		{
			$value=preg_replace('/./i', '*', $value);
		}
		elseif ($type == 'array')
		{
			$value = implode('<br>', $value);
		}

		//print $type.'-'.$size;
		$out=$value;

		return $out;
	}


	/**
	 * Function to show lines of extrafields with output datas
	 *
	 * @param 	Extrafields $extrafields    Extrafield Object
	 * @param 	string      $mode           Show output (view) or input (edit) for extrafield
	 * @param 	array       $params         Optional parameters. Example: array('style'=>'class="oddeven"', 'colspan'=>$colspan)
	 * @param 	string      $keysuffix      Suffix string to add after name and id of field (can be used to avoid duplicate names)
	 * @param 	string      $keyprefix      Prefix string to add before name and id of field (can be used to avoid duplicate names)
	 * @param	string		$onetrtd		All fields in same tr td (TODO field not used ?)
	 * @return 	string
	 */
	public function showOptionals($extrafields, $mode = 'view', $params = null, $keysuffix = '', $keyprefix = '', $onetrtd = 0)
	{
		global $db, $conf, $langs, $action, $form;

		if (! is_object($form)) $form=new Form($db);

		$out = '';

		if (is_array($extrafields->attributes[$this->table_element]['label']) && count($extrafields->attributes[$this->table_element]['label']) > 0)
		{
			$out .= "\n";
			$out .= '<!-- showOptionalsInput --> ';
			$out .= "\n";

            $extrafields_collapse_num = '';
			$e = 0;
			foreach($extrafields->attributes[$this->table_element]['label'] as $key=>$label)
			{
				// Show only the key field in params
				if (is_array($params) && array_key_exists('onlykey', $params) && $key != $params['onlykey']) continue;

				// @TODO Add test also on 'enabled' (different than 'list' that is 'visibility')
				$enabled = 1;

				$visibility = 1;
				if ($visibility && isset($extrafields->attributes[$this->table_element]['list'][$key]))
				{
				    $visibility = dol_eval($extrafields->attributes[$this->table_element]['list'][$key], 1);
				}

				$perms = 1;
				if ($perms && isset($extrafields->attributes[$this->table_element]['perms'][$key]))
				{
					$perms = dol_eval($extrafields->attributes[$this->table_element]['perms'][$key], 1);
				}

				if (($mode == 'create' || $mode == 'edit') && abs($visibility) != 1 && abs($visibility) != 3) continue;	// <> -1 and <> 1 and <> 3 = not visible on forms, only on list
				elseif($mode == 'view' && empty($visibility)) continue;
				if (empty($perms)) continue;

				// Load language if required
				if (! empty($extrafields->attributes[$this->table_element]['langfile'][$key])) $langs->load($extrafields->attributes[$this->table_element]['langfile'][$key]);

				$colspan='3';
				if (is_array($params) && count($params)>0) {
					if (array_key_exists('colspan', $params)) {
						$colspan=$params['colspan'];
					}
				}

				switch($mode) {
					case "view":
						$value=$this->array_options["options_".$key.$keysuffix];
						break;
					case "edit":
						$getposttemp = GETPOST($keyprefix.'options_'.$key.$keysuffix, 'none');				// GETPOST can get value from GET, POST or setup of default values.
						// GETPOST("options_" . $key) can be 'abc' or array(0=>'abc')
						if (is_array($getposttemp) || $getposttemp != '' || GETPOSTISSET($keyprefix.'options_'.$key.$keysuffix))
						{
							if (is_array($getposttemp)) {
								// $getposttemp is an array but following code expects a comma separated string
								$value = implode(",", $getposttemp);
							} else {
								$value = $getposttemp;
							}
						} else {
							$value = $this->array_options["options_" . $key];			// No GET, no POST, no default value, so we take value of object.
						}
						//var_dump($keyprefix.' - '.$key.' - '.$keysuffix.' - '.$keyprefix.'options_'.$key.$keysuffix.' - '.$this->array_options["options_".$key.$keysuffix].' - '.$getposttemp.' - '.$value);
						break;
				}

				if ($extrafields->attributes[$this->table_element]['type'][$key] == 'separate')
				{
                    $extrafields_collapse_num = '';
                    $extrafield_param = $extrafields->attributes[$this->table_element]['param'][$key];
                    if (!empty($extrafield_param) && is_array($extrafield_param)) {
                        $extrafield_param_list = array_keys($extrafield_param['options']);

                        if (count($extrafield_param_list)>0) {
                            $extrafield_collapse_display_value = intval($extrafield_param_list[0]);

                            if ($extrafield_collapse_display_value==1 || $extrafield_collapse_display_value==2) {
                                $extrafields_collapse_num = $extrafields->attributes[$this->table_element]['pos'][$key];
                            }
                        }
                    }

					$out .= $extrafields->showSeparator($key, $this);
				}
				else
				{
					$class=(!empty($extrafields->attributes[$this->table_element]['hidden'][$key]) ? 'hideobject ' : '');
					$csstyle='';
					if (is_array($params) && count($params)>0) {
						if (array_key_exists('class', $params)) {
							$class.=$params['class'].' ';
						}
						if (array_key_exists('style', $params)) {
							$csstyle=$params['style'];
						}
					}

					// add html5 elements
					$domData  = ' data-element="extrafield"';
					$domData .= ' data-targetelement="'.$this->element.'"';
					$domData .= ' data-targetid="'.$this->id.'"';

					$html_id = !empty($this->id) ? 'extrarow-'.$this->element.'_'.$key.'_'.$this->id : '';

					$out .= '<tr id="'.$html_id.'" '.$csstyle.' class="'.$class.$this->element.'_extras_'.$key.' trextrafields_collapse'.$extrafields_collapse_num.'" '.$domData.' >';

					if (! empty($conf->global->MAIN_EXTRAFIELDS_USE_TWO_COLUMS) && ($e % 2) == 0) { $colspan='0'; }

					if ($action == 'selectlines') { $colspan++; }

					// Convert date into timestamp format (value in memory must be a timestamp)
					if (in_array($extrafields->attributes[$this->table_element]['type'][$key], array('date','datetime')))
					{
						$datenotinstring = $this->array_options['options_' . $key];
						if (! is_numeric($this->array_options['options_' . $key]))	// For backward compatibility
						{
							$datenotinstring = $this->db->jdate($datenotinstring);
						}
						$value = GETPOSTISSET($keyprefix.'options_'.$key.$keysuffix)?dol_mktime(GETPOST($keyprefix.'options_'.$key.$keysuffix."hour", 'int', 3), GETPOST($keyprefix.'options_'.$key.$keysuffix."min", 'int', 3), 0, GETPOST($keyprefix.'options_'.$key.$keysuffix."month", 'int', 3), GETPOST($keyprefix.'options_'.$key.$keysuffix."day", 'int', 3), GETPOST($keyprefix.'options_'.$key.$keysuffix."year", 'int', 3)):$datenotinstring;
					}
					// Convert float submited string into real php numeric (value in memory must be a php numeric)
					if (in_array($extrafields->attributes[$this->table_element]['type'][$key], array('price','double')))
					{
						$value = GETPOSTISSET($keyprefix.'options_'.$key.$keysuffix)?price2num(GETPOST($keyprefix.'options_'.$key.$keysuffix, 'alpha', 3)):$this->array_options['options_'.$key];
					}

					$labeltoshow = $langs->trans($label);

					$out .= '<td class="';
					//$out .= "titlefield";
					//if (GETPOST('action', 'none') == 'create') $out.='create';
					if ($mode != 'view' && ! empty($extrafields->attributes[$this->table_element]['required'][$key])) $out .= ' fieldrequired';
					$out .= '">';
					if (! empty($extrafields->attributes[$this->table_element]['help'][$key])) $out .= $form->textwithpicto($labeltoshow, $extrafields->attributes[$this->table_element]['help'][$key]);
					else $out .= $labeltoshow;
					$out .= '</td>';

					$html_id = !empty($this->id) ? $this->element.'_extras_'.$key.'_'.$this->id : '';

					$out .='<td id="'.$html_id.'" class="'.$this->element.'_extras_'.$key.'" '.($colspan?' colspan="'.$colspan.'"':'').'>';
					//$out .='<td id="'.$html_id.'" class="'.$this->element.'_extras_'.$key.'">';

					switch($mode) {
						case "view":
							$out .= $extrafields->showOutputField($key, $value);
							break;
						case "edit":
							$out .= $extrafields->showInputField($key, $value, '', $keysuffix, '', 0, $this->id, $this->table_element);
							break;
					}

					$out .= '</td>';

					/*for($ii = 0; $ii < ($colspan - 1); $ii++)
					{
						$out .='<td class="'.$this->element.'_extras_'.$key.'"></td>';
					}*/

					if (! empty($conf->global->MAIN_EXTRAFIELDS_USE_TWO_COLUMS) && (($e % 2) == 1)) $out .= '</tr>';
					else $out .= '</tr>';
					$e++;
				}
			}
			$out .= "\n";
			// Add code to manage list depending on others
			if (! empty($conf->use_javascript_ajax)) {
				$out .= '
				<script>
				    jQuery(document).ready(function() {
				    	function showOptions(child_list, parent_list)
				    	{
				    		var val = $("select[name=\""+parent_list+"\"]").val();
				    		var parentVal = parent_list + ":" + val;
							if(val > 0) {
					    		$("select[name=\""+child_list+"\"] option[parent]").hide();
					    		$("select[name=\""+child_list+"\"] option[parent=\""+parentVal+"\"]").show();
							} else {
								$("select[name=\""+child_list+"\"] option").show();
							}
				    	}
						function setListDependencies() {
					    	jQuery("select option[parent]").parent().each(function() {
					    		var child_list = $(this).attr("name");
								var parent = $(this).find("option[parent]:first").attr("parent");
								var infos = parent.split(":");
								var parent_list = infos[0];
								$("select[name=\""+parent_list+"\"]").change(function() {
									showOptions(child_list, parent_list);
								});
					    	});
						}

						setListDependencies();
				    });
				</script>'."\n";
				$out .= '<!-- /showOptionalsInput --> '."\n";
			}
		}
		return $out;
	}


	/**
	 * Returns the rights used for this class
	 * @return stdClass
	 */
	public function getRights()
	{
		global $user;

		$element = $this->element;
		if ($element == 'facturerec') $element='facture';

		return $user->rights->{$element};
	}

	/**
	 * Function used to replace a thirdparty id with another one.
	 * This function is meant to be called from replaceThirdparty with the appropiate tables
	 * Column name fk_soc MUST be used to identify thirdparties
	 *
	 * @param  DoliDB 	   $db 			  Database handler
	 * @param  int 		   $origin_id     Old thirdparty id (the thirdparty to delete)
	 * @param  int 		   $dest_id       New thirdparty id (the thirdparty that will received element of the other)
	 * @param  string[]    $tables        Tables that need to be changed
	 * @param  int         $ignoreerrors  Ignore errors. Return true even if errors. We need this when replacement can fails like for categories (categorie of old thirdparty may already exists on new one)
	 * @return bool						  True if success, False if error
	 */
	public static function commonReplaceThirdparty(DoliDB $db, $origin_id, $dest_id, array $tables, $ignoreerrors = 0)
	{
		foreach ($tables as $table)
		{
			$sql = 'UPDATE '.MAIN_DB_PREFIX.$table.' SET fk_soc = '.$dest_id.' WHERE fk_soc = '.$origin_id;

			if (! $db->query($sql))
			{
				if ($ignoreerrors) return true;		// TODO Not enough. If there is A-B on kept thirdarty and B-C on old one, we must get A-B-C after merge. Not A-B.
				//$this->errors = $db->lasterror();
				return false;
			}
		}

		return true;
	}

	/**
	 * Get buy price to use for margin calculation. This function is called when buy price is unknown.
	 *	 Set buy price = sell price if ForceBuyingPriceIfNull configured,
	 *   else if calculation MARGIN_TYPE = 'costprice' and costprice is defined, use costprice as buyprice
	 *	 else if calculation MARGIN_TYPE = 'pmp' and pmp is calculated, use pmp as buyprice
	 *	 else set min buy price as buy price
	 *
	 * @param float		$unitPrice		 Product unit price
	 * @param float		$discountPercent Line discount percent
	 * @param int		$fk_product		 Product id
	 * @return	float                    <0 if KO, buyprice if OK
	 */
	public function defineBuyPrice($unitPrice = 0.0, $discountPercent = 0.0, $fk_product = 0)
	{
		global $conf;

		$buyPrice = 0;

		if (($unitPrice > 0) && (isset($conf->global->ForceBuyingPriceIfNull) && $conf->global->ForceBuyingPriceIfNull == 1)) // In most cases, test here is false
		{
			$buyPrice = $unitPrice * (1 - $discountPercent / 100);
		}
		else
		{
			// Get cost price for margin calculation
			if (! empty($fk_product))
			{
				if (isset($conf->global->MARGIN_TYPE) && $conf->global->MARGIN_TYPE == 'costprice')
				{
					require_once DOL_DOCUMENT_ROOT.'/product/class/product.class.php';
					$product = new Product($this->db);
					$result = $product->fetch($fk_product);
					if ($result <= 0)
					{
						$this->errors[] = 'ErrorProductIdDoesNotExists';
						return -1;
					}
					if ($product->cost_price > 0)
					{
						$buyPrice = $product->cost_price;
					}
					elseif ($product->pmp > 0)
					{
						$buyPrice = $product->pmp;
					}
				}
				elseif (isset($conf->global->MARGIN_TYPE) && $conf->global->MARGIN_TYPE == 'pmp')
				{
					require_once DOL_DOCUMENT_ROOT.'/product/class/product.class.php';
					$product = new Product($this->db);
					$result = $product->fetch($fk_product);
					if ($result <= 0)
					{
						$this->errors[] = 'ErrorProductIdDoesNotExists';
						return -1;
					}
					if ($product->pmp > 0)
					{
						$buyPrice = $product->pmp;
					}
				}

				if (empty($buyPrice) && isset($conf->global->MARGIN_TYPE) && in_array($conf->global->MARGIN_TYPE, array('1','pmp','costprice')))
				{
					require_once DOL_DOCUMENT_ROOT.'/fourn/class/fournisseur.product.class.php';
					$productFournisseur = new ProductFournisseur($this->db);
					if (($result = $productFournisseur->find_min_price_product_fournisseur($fk_product)) > 0)
					{
						$buyPrice = $productFournisseur->fourn_unitprice;
					}
					elseif ($result < 0)
					{
						$this->errors[] = $productFournisseur->error;
						return -2;
					}
				}
			}
		}
		return $buyPrice;
	}

    // phpcs:disable PEAR.NamingConventions.ValidFunctionName.ScopeNotCamelCaps
	/**
	 *  Show photos of an object (nbmax maximum), into several columns
	 *
	 *  @param		string	$modulepart		'product', 'ticket', ...
	 *  @param      string	$sdir        	Directory to scan (full absolute path)
	 *  @param      int		$size        	0=original size, 1='small' use thumbnail if possible
	 *  @param      int		$nbmax       	Nombre maximum de photos (0=pas de max)
	 *  @param      int		$nbbyrow     	Number of image per line or -1 to use div. Used only if size=1.
	 * 	@param		int		$showfilename	1=Show filename
	 * 	@param		int		$showaction		1=Show icon with action links (resize, delete)
	 * 	@param		int		$maxHeight		Max height of original image when size='small' (so we can use original even if small requested). If 0, always use 'small' thumb image.
	 * 	@param		int		$maxWidth		Max width of original image when size='small'
	 *  @param      int     $nolink         Do not add a href link to view enlarged imaged into a new tab
	 *  @param      int     $notitle        Do not add title tag on image
	 *  @param		int		$usesharelink	Use the public shared link of image (if not available, the 'nophoto' image will be shown instead)
	 *  @return     string					Html code to show photo. Number of photos shown is saved in this->nbphoto
	 */
	public function show_photos($modulepart, $sdir, $size = 0, $nbmax = 0, $nbbyrow = 5, $showfilename = 0, $showaction = 0, $maxHeight = 120, $maxWidth = 160, $nolink = 0, $notitle = 0, $usesharelink = 0)
	{
        // phpcs:enable
		global $conf,$user,$langs;

		include_once DOL_DOCUMENT_ROOT .'/core/lib/files.lib.php';
		include_once DOL_DOCUMENT_ROOT .'/core/lib/images.lib.php';

		$sortfield='position_name';
		$sortorder='asc';

		$dir = $sdir . '/';
		$pdir = '/';
		if ($modulepart == 'ticket')
		{
			$dir .= get_exdir(0, 0, 0, 0, $this, $modulepart).$this->track_id.'/';
			$pdir .= get_exdir(0, 0, 0, 0, $this, $modulepart).$this->track_id.'/';
		}
		else
		{
			$dir .= get_exdir(0, 0, 0, 0, $this, $modulepart).$this->ref.'/';
			$pdir .= get_exdir(0, 0, 0, 0, $this, $modulepart).$this->ref.'/';
		}

		// For backward compatibility
		if ($modulepart == 'product' && ! empty($conf->global->PRODUCT_USE_OLD_PATH_FOR_PHOTO))
		{
			$dir = $sdir . '/'. get_exdir($this->id, 2, 0, 0, $this, $modulepart) . $this->id ."/photos/";
			$pdir = '/' . get_exdir($this->id, 2, 0, 0, $this, $modulepart) . $this->id ."/photos/";
		}

		// Defined relative dir to DOL_DATA_ROOT
		$relativedir = '';
		if ($dir)
		{
			$relativedir = preg_replace('/^'.preg_quote(DOL_DATA_ROOT, '/').'/', '', $dir);
			$relativedir = preg_replace('/^[\\/]/', '', $relativedir);
			$relativedir = preg_replace('/[\\/]$/', '', $relativedir);
		}

		$dirthumb = $dir.'thumbs/';
		$pdirthumb = $pdir.'thumbs/';

		$return ='<!-- Photo -->'."\n";
		$nbphoto=0;

		$filearray=dol_dir_list($dir, "files", 0, '', '(\.meta|_preview.*\.png)$', $sortfield, (strtolower($sortorder)=='desc'?SORT_DESC:SORT_ASC), 1);

		/*if (! empty($conf->global->PRODUCT_USE_OLD_PATH_FOR_PHOTO))    // For backward compatiblity, we scan also old dirs
		 {
		 $filearrayold=dol_dir_list($dirold,"files",0,'','(\.meta|_preview.*\.png)$',$sortfield,(strtolower($sortorder)=='desc'?SORT_DESC:SORT_ASC),1);
		 $filearray=array_merge($filearray, $filearrayold);
		 }*/

		completeFileArrayWithDatabaseInfo($filearray, $relativedir);

		if (count($filearray))
		{
			if ($sortfield && $sortorder)
			{
				$filearray=dol_sort_array($filearray, $sortfield, $sortorder);
			}

			foreach($filearray as $key => $val)
			{
				$photo='';
				$file = $val['name'];

				//if (! utf8_check($file)) $file=utf8_encode($file);	// To be sure file is stored in UTF8 in memory

				//if (dol_is_file($dir.$file) && image_format_supported($file) >= 0)
				if (image_format_supported($file) >= 0)
				{
					$nbphoto++;
					$photo = $file;
					$viewfilename = $file;

					if ($size == 1 || $size == 'small') {   // Format vignette

						// Find name of thumb file
						$photo_vignette=basename(getImageFileNameForSize($dir.$file, '_small'));
						if (! dol_is_file($dirthumb.$photo_vignette)) $photo_vignette='';

						// Get filesize of original file
						$imgarray=dol_getImageSize($dir.$photo);

						if ($nbbyrow > 0)
						{
							if ($nbphoto == 1) $return.= '<table class="valigntop center centpercent" style="border: 0; padding: 2; border-spacing: 2px; border-collapse: separate;">';

							if ($nbphoto % $nbbyrow == 1) $return.= '<tr class="center valignmiddle" style="border: 1px">';
							$return.= '<td style="width: '.ceil(100/$nbbyrow).'%" class="photo">';
						}
						elseif ($nbbyrow < 0) $return .= '<div class="inline-block">';

						$return.= "\n";

						$relativefile=preg_replace('/^\//', '', $pdir.$photo);
						if (empty($nolink))
						{
							$urladvanced=getAdvancedPreviewUrl($modulepart, $relativefile, 0, 'entity='.$this->entity);
							if ($urladvanced) $return.='<a href="'.$urladvanced.'">';
							else $return.= '<a href="'.DOL_URL_ROOT.'/viewimage.php?modulepart='.$modulepart.'&entity='.$this->entity.'&file='.urlencode($pdir.$photo).'" class="aphoto" target="_blank">';
						}

						// Show image (width height=$maxHeight)
						// Si fichier vignette disponible et image source trop grande, on utilise la vignette, sinon on utilise photo origine
						$alt=$langs->transnoentitiesnoconv('File').': '.$relativefile;
						$alt.=' - '.$langs->transnoentitiesnoconv('Size').': '.$imgarray['width'].'x'.$imgarray['height'];
						if ($notitle) $alt='';

						if ($usesharelink)
						{
							if ($val['share'])
							{
								if (empty($maxHeight) || $photo_vignette && $imgarray['height'] > $maxHeight)
								{
									$return.= '<!-- Show original file (thumb not yet available with shared links) -->';
									$return.= '<img class="photo photowithmargin" height="'.$maxHeight.'" src="'.DOL_URL_ROOT.'/viewimage.php?hashp='.urlencode($val['share']).'" title="'.dol_escape_htmltag($alt).'">';
								}
								else {
									$return.= '<!-- Show original file -->';
									$return.= '<img class="photo photowithmargin" height="'.$maxHeight.'" src="'.DOL_URL_ROOT.'/viewimage.php?hashp='.urlencode($val['share']).'" title="'.dol_escape_htmltag($alt).'">';
								}
							}
							else
							{
								$return.= '<!-- Show nophoto file (because file is not shared) -->';
								$return.= '<img class="photo photowithmargin" height="'.$maxHeight.'" src="'.DOL_URL_ROOT.'/public/theme/common/nophoto.png" title="'.dol_escape_htmltag($alt).'">';
							}
						}
						else
						{
							if (empty($maxHeight) || $photo_vignette && $imgarray['height'] > $maxHeight)
							{
								$return.= '<!-- Show thumb -->';
								$return.= '<img class="photo photowithmargin"  height="'.$maxHeight.'" src="'.DOL_URL_ROOT.'/viewimage.php?modulepart='.$modulepart.'&entity='.$this->entity.'&file='.urlencode($pdirthumb.$photo_vignette).'" title="'.dol_escape_htmltag($alt).'">';
							}
							else {
								$return.= '<!-- Show original file -->';
								$return.= '<img class="photo photowithmargin" height="'.$maxHeight.'" src="'.DOL_URL_ROOT.'/viewimage.php?modulepart='.$modulepart.'&entity='.$this->entity.'&file='.urlencode($pdir.$photo).'" title="'.dol_escape_htmltag($alt).'">';
							}
						}

						if (empty($nolink)) $return.= '</a>';
						$return.="\n";

						if ($showfilename) $return.= '<br>'.$viewfilename;
						if ($showaction)
						{
							$return.= '<br>';
							// On propose la generation de la vignette si elle n'existe pas et si la taille est superieure aux limites
							if ($photo_vignette && (image_format_supported($photo) > 0) && ($this->imgWidth > $maxWidth || $this->imgHeight > $maxHeight))
							{
								$return.= '<a href="'.$_SERVER["PHP_SELF"].'?id='.$this->id.'&amp;action=addthumb&amp;file='.urlencode($pdir.$viewfilename).'">'.img_picto($langs->trans('GenerateThumb'), 'refresh').'&nbsp;&nbsp;</a>';
							}
							// Special cas for product
							if ($modulepart == 'product' && ($user->rights->produit->creer || $user->rights->service->creer))
							{
								// Link to resize
								$return.= '<a href="'.DOL_URL_ROOT.'/core/photos_resize.php?modulepart='.urlencode('produit|service').'&id='.$this->id.'&amp;file='.urlencode($pdir.$viewfilename).'" title="'.dol_escape_htmltag($langs->trans("Resize")).'">'.img_picto($langs->trans("Resize"), 'resize', '').'</a> &nbsp; ';

								// Link to delete
								$return.= '<a href="'.$_SERVER["PHP_SELF"].'?id='.$this->id.'&amp;action=delete&amp;file='.urlencode($pdir.$viewfilename).'">';
								$return.= img_delete().'</a>';
							}
						}
						$return.= "\n";

						if ($nbbyrow > 0)
						{
							$return.= '</td>';
							if (($nbphoto % $nbbyrow) == 0) $return.= '</tr>';
						}
						elseif ($nbbyrow < 0) $return.='</div>';
					}

					if (empty($size)) {     // Format origine
						$return.= '<img class="photo photowithmargin" src="'.DOL_URL_ROOT.'/viewimage.php?modulepart='.$modulepart.'&entity='.$this->entity.'&file='.urlencode($pdir.$photo).'">';

						if ($showfilename) $return.= '<br>'.$viewfilename;
						if ($showaction)
						{
							// Special case for product
							if ($modulepart == 'product' && ($user->rights->produit->creer || $user->rights->service->creer))
							{
								// Link to resize
								$return.= '<a href="'.DOL_URL_ROOT.'/core/photos_resize.php?modulepart='.urlencode('produit|service').'&id='.$this->id.'&amp;file='.urlencode($pdir.$viewfilename).'" title="'.dol_escape_htmltag($langs->trans("Resize")).'">'.img_picto($langs->trans("Resize"), 'resize', '').'</a> &nbsp; ';

								// Link to delete
								$return.= '<a href="'.$_SERVER["PHP_SELF"].'?id='.$this->id.'&amp;action=delete&amp;file='.urlencode($pdir.$viewfilename).'">';
								$return.= img_delete().'</a>';
							}
						}
					}

					// On continue ou on arrete de boucler ?
					if ($nbmax && $nbphoto >= $nbmax) break;
				}
			}

			if ($size==1 || $size=='small')
			{
				if ($nbbyrow > 0)
				{
					// Ferme tableau
					while ($nbphoto % $nbbyrow)
					{
						$return.= '<td style="width: '.ceil(100/$nbbyrow).'%">&nbsp;</td>';
						$nbphoto++;
					}

					if ($nbphoto) $return.= '</table>';
				}
			}
		}

		$this->nbphoto = $nbphoto;

		return $return;
	}


	/**
	 * Function test if type is array
	 *
	 * @param   array   $info   content informations of field
	 * @return                  bool
	 */
	protected function isArray($info)
	{
		if(is_array($info))
		{
			if(isset($info['type']) && $info['type']=='array') return true;
			else return false;
		}
		else return false;
	}

	/**
	 * Function test if type is null
	 *
	 * @param   array   $info   content informations of field
	 * @return                  bool
	 */
	protected function isNull($info)
	{
		if(is_array($info))
		{
			if(isset($info['type']) && $info['type']=='null') return true;
			else return false;
		}
		else return false;
	}

	/**
	 * Function test if type is date
	 *
	 * @param   array   $info   content informations of field
	 * @return                  bool
	 */
	public function isDate($info)
	{
		if(isset($info['type']) && ($info['type']=='date' || $info['type']=='datetime' || $info['type']=='timestamp')) return true;
		else return false;
	}

	/**
	 * Function test if type is integer
	 *
	 * @param   array   $info   content informations of field
	 * @return                  bool
	 */
	public function isInt($info)
	{
		if(is_array($info))
		{
			if(isset($info['type']) && ($info['type']=='int' || preg_match('/^integer/i', $info['type']) ) ) return true;
			else return false;
		}
		else return false;
	}

	/**
	 * Function test if type is float
	 *
	 * @param   array   $info   content informations of field
	 * @return                  bool
	 */
	public function isFloat($info)
	{
		if(is_array($info))
		{
			if (isset($info['type']) && (preg_match('/^(double|real|price)/i', $info['type']))) return true;
			else return false;
		}
		else return false;
	}

	/**
	 * Function test if type is text
	 *
	 * @param   array   $info   content informations of field
	 * @return                  bool
	 */
	public function isText($info)
	{
		if(is_array($info))
		{
			if(isset($info['type']) && $info['type']=='text') return true;
			else return false;
		}
		else return false;
	}

	/**
	 * Function test if is indexed
	 *
	 * @param   array   $info   content informations of field
	 * @return                  bool
	 */
	protected function isIndex($info)
	{
		if(is_array($info))
		{
			if(isset($info['index']) && $info['index']==true) return true;
			else return false;
		}
		else return false;
	}

	/**
	 * Function to prepare the values to insert.
	 * Note $this->${field} are set by the page that make the createCommon or the updateCommon.
	 *
	 * @return array
	 */
	protected function setSaveQuery()
	{
		global $conf;

		$queryarray=array();
		foreach ($this->fields as $field=>$info)	// Loop on definition of fields
		{
			// Depending on field type ('datetime', ...)
			if($this->isDate($info))
			{
				if(empty($this->{$field}))
				{
					$queryarray[$field] = null;
				}
				else
				{
					$queryarray[$field] = $this->db->idate($this->{$field});
				}
			}
			elseif($this->isArray($info))
			{
				if(! empty($this->{$field})) {
					if(! is_array($this->{$field})) {
						$this->{$field} = array($this->{$field});
					}
					$queryarray[$field] = serialize($this->{$field});
				} else {
					$queryarray[$field] = null;
				}
			}
			elseif($this->isInt($info))
			{
				if ($field == 'entity' && is_null($this->{$field})) $queryarray[$field]=$conf->entity;
				else
				{
					$queryarray[$field] = (int) price2num($this->{$field});
					if (empty($queryarray[$field])) $queryarray[$field]=0;		// May be reset to null later if property 'notnull' is -1 for this field.
				}
			}
			elseif($this->isFloat($info))
			{
				$queryarray[$field] = (double) price2num($this->{$field});
				if (empty($queryarray[$field])) $queryarray[$field]=0;
			}
			else
			{
				$queryarray[$field] = $this->{$field};
			}

			if ($info['type'] == 'timestamp' && empty($queryarray[$field])) unset($queryarray[$field]);
			if (! empty($info['notnull']) && $info['notnull'] == -1 && empty($queryarray[$field])) $queryarray[$field] = null;
		}

		return $queryarray;
	}

	/**
	 * Function to load data from a SQL pointer into properties of current object $this
	 *
	 * @param   stdClass    $obj    Contain data of object from database
     * @return void
	 */
	protected function setVarsFromFetchObj(&$obj)
	{
		foreach ($this->fields as $field => $info)
		{
			if($this->isDate($info))
			{
				if(empty($obj->{$field}) || $obj->{$field} === '0000-00-00 00:00:00' || $obj->{$field} === '1000-01-01 00:00:00') $this->{$field} = 0;
				else $this->{$field} = strtotime($obj->{$field});
			}
			elseif($this->isArray($info))
			{
				if(! empty($obj->{$field})) {
					$this->{$field} = @unserialize($obj->{$field});
					// Hack for data not in UTF8
					if($this->{$field } === false) @unserialize(utf8_decode($obj->{$field}));
				} else {
					$this->{$field} = array();
				}
			}
			elseif($this->isInt($info))
			{
				if ($field == 'rowid') $this->id = (int) $obj->{$field};
				else $this->{$field} = (int) $obj->{$field};
			}
			elseif($this->isFloat($info))
			{
				$this->{$field} = (double) $obj->{$field};
			}
			elseif($this->isNull($info))
			{
				$val = $obj->{$field};
				// zero is not null
				$this->{$field} = (is_null($val) || (empty($val) && $val!==0 && $val!=='0') ? null : $val);
			}
			else
			{
				$this->{$field} = $obj->{$field};
			}
		}

		// If there is no 'ref' field, we force property ->ref to ->id for a better compatibility with common functions.
		if (! isset($this->fields['ref']) && isset($this->id)) $this->ref = $this->id;
	}

	/**
	 * Function to concat keys of fields
	 *
	 * @return string
	 */
	protected function getFieldList()
	{
		$keys = array_keys($this->fields);
		return implode(',', $keys);
	}

	/**
	 * Add quote to field value if necessary
	 *
	 * @param 	string|int	$value			Value to protect
	 * @param	array		$fieldsentry	Properties of field
	 * @return 	string
	 */
	protected function quote($value, $fieldsentry)
	{
		if (is_null($value)) return 'NULL';
		elseif (preg_match('/^(int|double|real)/i', $fieldsentry['type'])) return $this->db->escape("$value");
		else return "'".$this->db->escape($value)."'";
	}


	/**
	 * Create object into database
	 *
	 * @param  User $user      User that creates
	 * @param  bool $notrigger false=launch triggers after, true=disable triggers
	 * @return int             <0 if KO, Id of created object if OK
	 */
	public function createCommon(User $user, $notrigger = false)
	{
		global $langs;

		$error = 0;

		$now=dol_now();

		$fieldvalues = $this->setSaveQuery();
		if (array_key_exists('date_creation', $fieldvalues) && empty($fieldvalues['date_creation'])) $fieldvalues['date_creation']=$this->db->idate($now);
		if (array_key_exists('fk_user_creat', $fieldvalues) && ! ($fieldvalues['fk_user_creat'] > 0)) $fieldvalues['fk_user_creat']=$user->id;
		unset($fieldvalues['rowid']);	// The field 'rowid' is reserved field name for autoincrement field so we don't need it into insert.

		$keys=array();
		$values = array();
		foreach ($fieldvalues as $k => $v) {
			$keys[$k] = $k;
			$value = $this->fields[$k];
			$values[$k] = $this->quote($v, $value);
		}

		// Clean and check mandatory
		foreach($keys as $key)
		{
			// If field is an implicit foreign key field
			if (preg_match('/^integer:/i', $this->fields[$key]['type']) && $values[$key] == '-1') $values[$key]='';
			if (! empty($this->fields[$key]['foreignkey']) && $values[$key] == '-1') $values[$key]='';

			//var_dump($key.'-'.$values[$key].'-'.($this->fields[$key]['notnull'] == 1));
			if (isset($this->fields[$key]['notnull']) && $this->fields[$key]['notnull'] == 1 && ! isset($values[$key]) && is_null($val['default']))
			{
				$error++;
				$this->errors[]=$langs->trans("ErrorFieldRequired", $this->fields[$key]['label']);
			}

			// If field is an implicit foreign key field
			if (preg_match('/^integer:/i', $this->fields[$key]['type']) && empty($values[$key])) $values[$key]='null';
			if (! empty($this->fields[$key]['foreignkey']) && empty($values[$key])) $values[$key]='null';
		}

		if ($error) return -1;

		$this->db->begin();

		if (! $error)
		{
			$sql = 'INSERT INTO '.MAIN_DB_PREFIX.$this->table_element;
			$sql.= ' ('.implode(", ", $keys).')';
			$sql.= ' VALUES ('.implode(", ", $values).')';

			$res = $this->db->query($sql);
			if ($res===false) {
				$error++;
				$this->errors[] = $this->db->lasterror();
			}
		}

		if (! $error)
		{
			$this->id = $this->db->last_insert_id(MAIN_DB_PREFIX . $this->table_element);
		}

		// If we have a field ref with a default value of (PROV)
		if (! $error)
		{
		    if (key_exists('ref', $this->fields) && $this->fields['ref']['notnull'] > 0 && ! is_null($this->fields['ref']['default']) && $this->fields['ref']['default'] == '(PROV)')
		    {
		        $sql="UPDATE ".MAIN_DB_PREFIX.$this->table_element." SET ref = '(PROV".$this->id.")' WHERE ref = '(PROV)' AND rowid = ".$this->id;
		        $resqlupdate = $this->db->query($sql);
		        if ($resqlupdate===false)
		        {
		            $error++;
		            $this->errors[] = $this->db->lasterror();
		        }
		    }
		}

		// Create extrafields
		if (! $error)
		{
			$result=$this->insertExtraFields();
			if ($result < 0) $error++;
		}

		// Create lines
		if (! empty($this->table_element_line) && ! empty($this->fk_element))
		{
			$num=(is_array($this->lines) ? count($this->lines) : 0);
			for ($i = 0; $i < $num; $i++)
			{
				$line = $this->lines[$i];

				$keyforparent = $this->fk_element;
				$line->$keyforparent = $this->id;

				// Test and convert into object this->lines[$i]. When coming from REST API, we may still have an array
				//if (! is_object($line)) $line=json_decode(json_encode($line), false);  // convert recursively array into object.
				if (! is_object($line)) $line = (object) $line;

				$result = $line->create($user, 1);
				if ($result < 0)
				{
					$this->error=$this->db->lasterror();
					$this->db->rollback();
					return -1;
				}
			}
		}

		// Triggers
		if (! $error && ! $notrigger)
		{
			// Call triggers
			$result=$this->call_trigger(strtoupper(get_class($this)).'_CREATE', $user);
			if ($result < 0) { $error++; }
			// End call triggers
		}

		// Commit or rollback
		if ($error) {
			$this->db->rollback();
			return -1;
		} else {
			$this->db->commit();
			return $this->id;
		}
	}


	/**
	 * Load object in memory from the database
	 *
	 * @param	int    $id				Id object
	 * @param	string $ref				Ref
	 * @param	string	$morewhere		More SQL filters (' AND ...')
	 * @return 	int         			<0 if KO, 0 if not found, >0 if OK
	 */
	public function fetchCommon($id, $ref = null, $morewhere = '')
	{
		if (empty($id) && empty($ref) && empty($morewhere)) return -1;

		$sql = 'SELECT '.$this->getFieldList();
		$sql.= ' FROM '.MAIN_DB_PREFIX.$this->table_element;

		if (!empty($id))  $sql.= ' WHERE rowid = '.$id;
		elseif (!empty($ref)) $sql.= " WHERE ref = ".$this->quote($ref, $this->fields['ref']);
		else $sql.=' WHERE 1 = 1';	// usage with empty id and empty ref is very rare
		if (empty($id) && isset($this->ismultientitymanaged) && $this->ismultientitymanaged == 1) $sql.=' AND entity IN ('.getEntity($this->table_element).')';
		if ($morewhere)   $sql.= $morewhere;
		$sql.=' LIMIT 1';	// This is a fetch, to be sure to get only one record

		$res = $this->db->query($sql);
		if ($res)
		{
			$obj = $this->db->fetch_object($res);
			if ($obj)
			{
				$this->setVarsFromFetchObj($obj);
				return $this->id;
			}
			else
			{
				return 0;
			}
		}
		else
		{
			$this->error = $this->db->lasterror();
			$this->errors[] = $this->error;
			return -1;
		}
	}

	/**
	 * Load object in memory from the database
	 *
	 * @param	string	$morewhere		More SQL filters (' AND ...')
	 * @return 	int         			<0 if KO, 0 if not found, >0 if OK
	 */
	public function fetchLinesCommon($morewhere = '')
	{
		$objectlineclassname = get_class($this).'Line';
		if (! class_exists($objectlineclassname))
		{
			$this->error = 'Error, class '.$objectlineclassname.' not found during call of fetchLinesCommon';
			return -1;
		}

		$objectline = new $objectlineclassname($this->db);

		$sql = 'SELECT '.$objectline->getFieldList();
		$sql.= ' FROM '.MAIN_DB_PREFIX.$objectline->table_element;
		$sql.=' WHERE fk_'.$this->element.' = '.$this->id;
		if ($morewhere)   $sql.= $morewhere;

		$resql = $this->db->query($sql);
		if ($resql)
		{
			$num_rows = $this->db->num_rows($resql);
			$i = 0;
			while ($i < $num_rows)
			{
				$obj = $this->db->fetch_object($resql);
				if ($obj)
				{
					$newline = new $objectlineclassname($this->db);
					$newline->setVarsFromFetchObj($obj);

					$this->lines[] = $newline;
				}
				$i++;
			}

			return 1;
		}
		else
		{
			$this->error = $this->db->lasterror();
			$this->errors[] = $this->error;
			return -1;
		}
	}

	/**
	 * Update object into database
	 *
	 * @param  User $user      	User that modifies
	 * @param  bool $notrigger 	false=launch triggers after, true=disable triggers
	 * @return int             	<0 if KO, >0 if OK
	 */
	public function updateCommon(User $user, $notrigger = false)
	{
		global $conf, $langs;

		$error = 0;

		$now=dol_now();

		$fieldvalues = $this->setSaveQuery();
		if (array_key_exists('date_modification', $fieldvalues) && empty($fieldvalues['date_modification'])) $fieldvalues['date_modification']=$this->db->idate($now);
		if (array_key_exists('fk_user_modif', $fieldvalues) && ! ($fieldvalues['fk_user_modif'] > 0)) $fieldvalues['fk_user_modif']=$user->id;
		unset($fieldvalues['rowid']);	// The field 'rowid' is reserved field name for autoincrement field so we don't need it into update.

		$keys=array();
		$values = array();
		foreach ($fieldvalues as $k => $v) {
			$keys[$k] = $k;
			$value = $this->fields[$k];
			$values[$k] = $this->quote($v, $value);
			$tmp[] = $k.'='.$this->quote($v, $this->fields[$k]);
		}

		// Clean and check mandatory
		foreach($keys as $key)
		{
			if (preg_match('/^integer:/i', $this->fields[$key]['type']) && $values[$key] == '-1') $values[$key]='';		// This is an implicit foreign key field
			if (! empty($this->fields[$key]['foreignkey']) && $values[$key] == '-1') $values[$key]='';					// This is an explicit foreign key field

			//var_dump($key.'-'.$values[$key].'-'.($this->fields[$key]['notnull'] == 1));
			/*
			if ($this->fields[$key]['notnull'] == 1 && empty($values[$key]))
			{
				$error++;
				$this->errors[]=$langs->trans("ErrorFieldRequired", $this->fields[$key]['label']);
			}*/
		}

		$sql = 'UPDATE '.MAIN_DB_PREFIX.$this->table_element.' SET '.implode(',', $tmp).' WHERE rowid='.$this->id ;

		$this->db->begin();
		if (! $error)
		{
			$res = $this->db->query($sql);
			if ($res===false)
			{
				$error++;
				$this->errors[] = $this->db->lasterror();
			}
		}

		// Update extrafield
		if (! $error && empty($conf->global->MAIN_EXTRAFIELDS_DISABLED) && is_array($this->array_options) && count($this->array_options)>0)
		{
			$result=$this->insertExtraFields();
			if ($result < 0)
			{
				$error++;
			}
		}

		// Triggers
		if (! $error && ! $notrigger)
		{
			// Call triggers
			$result=$this->call_trigger(strtoupper(get_class($this)).'_MODIFY', $user);
			if ($result < 0) { $error++; } //Do also here what you must do to rollback action if trigger fail
			// End call triggers
		}

		// Commit or rollback
		if ($error) {
			$this->db->rollback();
			return -1;
		} else {
			$this->db->commit();
			return $this->id;
		}
	}

	/**
	 * Delete object in database
	 *
	 * @param 	User 	$user       			User that deletes
	 * @param 	bool 	$notrigger  			false=launch triggers after, true=disable triggers
	 * @param	int		$forcechilddeletion		0=no, 1=Force deletion of children
	 * @return 	int             				<=0 if KO, >0 if OK
	 */
	public function deleteCommon(User $user, $notrigger = false, $forcechilddeletion = 0)
	{
		$error=0;

		$this->db->begin();

		if ($forcechilddeletion)	// Force also delete of childtables that should lock deletion in standard case when option force is off
		{
			foreach($this->childtables as $table)
			{
				$sql = 'DELETE FROM '.MAIN_DB_PREFIX.$table.' WHERE '.$this->fk_element.' = '.$this->id;
				$resql = $this->db->query($sql);
				if (! $resql)
				{
					$this->error=$this->db->lasterror();
					$this->errors[]=$this->error;
					$this->db->rollback();
					return -1;
				}
			}
		}
		elseif (! empty($this->fk_element) && ! empty($this->childtables))	// If object has childs linked with a foreign key field, we check all child tables.
		{
			$objectisused = $this->isObjectUsed($this->id);
			if (! empty($objectisused))
			{
				dol_syslog(get_class($this)."::deleteCommon Can't delete record as it has some child", LOG_WARNING);
				$this->error='ErrorRecordHasChildren';
				$this->errors[]=$this->error;
				$this->db->rollback();
				return 0;
			}
		}

		// Delete cascade first
		foreach($this->childtablesoncascade as $table)
		{
			$sql = 'DELETE FROM '.MAIN_DB_PREFIX.$table.' WHERE '.$this->fk_element.' = '.$this->id;
			$resql = $this->db->query($sql);
			if (! $resql)
			{
				$this->error=$this->db->lasterror();
				$this->errors[]=$this->error;
				$this->db->rollback();
				return -1;
			}
		}

		if (! $error) {
			if (! $notrigger) {
				// Call triggers
				$result=$this->call_trigger(strtoupper(get_class($this)).'_DELETE', $user);
				if ($result < 0) { $error++; } // Do also here what you must do to rollback action if trigger fail
				// End call triggers
			}
		}

		if (! $error && ! empty($this->isextrafieldmanaged))
		{
			$sql = "DELETE FROM " . MAIN_DB_PREFIX . $this->table_element."_extrafields";
			$sql.= " WHERE fk_object=" . $this->id;

			$resql = $this->db->query($sql);
			if (! $resql)
			{
				$this->errors[] = $this->db->lasterror();
				$error++;
			}
		}

		if (! $error)
		{
			$sql = 'DELETE FROM '.MAIN_DB_PREFIX.$this->table_element.' WHERE rowid='.$this->id;

			$res = $this->db->query($sql);
			if($res===false) {
				$error++;
				$this->errors[] = $this->db->lasterror();
			}
		}

		// Commit or rollback
		if ($error) {
			$this->db->rollback();
			return -1;
		} else {
			$this->db->commit();
			return 1;
		}
	}

	/**
	 *  Delete a line of object in database
	 *
	 *	@param  User	$user       User that delete
	 *  @param	int		$idline		Id of line to delete
	 *  @param 	bool 	$notrigger  false=launch triggers after, true=disable triggers
	 *  @return int         		>0 if OK, <0 if KO
	 */
	public function deleteLineCommon(User $user, $idline, $notrigger = false)
	{
		global $conf;

		$error=0;

		$tmpforobjectclass = get_class($this);
		$tmpforobjectlineclass = ucfirst($tmpforobjectclass).'Line';

		// Call trigger
		$result=$this->call_trigger('LINE'.strtoupper($tmpforobjectclass).'_DELETE', $user);
		if ($result < 0) return -1;
		// End call triggers

		$this->db->begin();

		$sql = "DELETE FROM ".MAIN_DB_PREFIX.$this->table_element_line;
		$sql.= " WHERE rowid=".$idline;

		dol_syslog(get_class($this)."::deleteLineCommon", LOG_DEBUG);
		$resql = $this->db->query($sql);
		if (! $resql)
		{
			$this->error="Error ".$this->db->lasterror();
			$error++;
		}

		if (empty($error)) {
			// Remove extrafields
			if (empty($conf->global->MAIN_EXTRAFIELDS_DISABLED)) // For avoid conflicts if trigger used
			{
				$tmpobjectline = new $tmpforobjectlineclass($this->db);
				$tmpobjectline->id= $idline;
				$result=$tmpobjectline->deleteExtraFields();
				if ($result < 0)
				{
					$error++;
					$this->error="Error ".get_class($this)."::deleteLineCommon deleteExtraFields error -4 ".$tmpobjectline->error;
				}
			}
		}

		if (empty($error)) {
			$this->db->commit();
			return 1;
		} else {
			dol_syslog(get_class($this)."::deleteLineCommon ERROR:".$this->error, LOG_ERR);
			$this->db->rollback();
			return -1;
		}
	}

	/**
	 * Initialise object with example values
	 * Id must be 0 if object instance is a specimen
	 *
	 * @return void
	 */
	public function initAsSpecimenCommon()
	{
	    global $user;

		$this->id = 0;
		if (array_key_exists('label', $this->fields)) $this->label='This is label';
		if (array_key_exists('note_public', $this->fields)) $this->note_public='Public note';
		if (array_key_exists('note_private', $this->fields)) $this->note_private='Private note';
		if (array_key_exists('date_creation', $this->fields)) $this->date_creation=(dol_now()-3600*24);
		if (array_key_exists('date_modification', $this->fields)) $this->date_modification=(dol_now()-3600*24);
		if (array_key_exists('fk_user_creat', $this->fields)) $this->fk_user_creat=$user->id;
		if (array_key_exists('fk_user_modif', $this->fields)) $this->fk_user_modif=$user->id;
		if (array_key_exists('date', $this->fields)) $this->date=dol_now();
		// ...
	}


	/* Part for comments */

	/**
	 * Load comments linked with current task
	 *	@return boolean	1 if ok
	 */
	public function fetchComments()
	{
		require_once DOL_DOCUMENT_ROOT.'/core/class/comment.class.php';

		$comment = new Comment($this->db);
		$result=$comment->fetchAllFor($this->element, $this->id);
		if ($result<0) {
			$this->errors=array_merge($this->errors, $comment->errors);
			return -1;
		} else {
			$this->comments = $comment->comments;
		}
		return count($this->comments);
	}

    /**
     * Return nb comments already posted
     *
     * @return int
     */
    public function getNbComments()
    {
        return count($this->comments);
    }

    /**
     * Trim object parameters
     * @param string[] $parameters array of parameters to trim
     *
     * @return void
     */
    public function trimParameters($parameters)
    {
        if (!is_array($parameters)) return;
        foreach ($parameters as $parameter) {
            if (isset($this->$parameter)) {
                $this->$parameter = trim($this->$parameter);
            }
        }
    }
}<|MERGE_RESOLUTION|>--- conflicted
+++ resolved
@@ -6142,11 +6142,7 @@
 			{
 				$morecss = 'minwidth100imp';
 			}
-<<<<<<< HEAD
-			elseif ($type == 'datetime'|| $type == 'odootime')
-=======
-			elseif ($type == 'datetime' || $type == 'timestamp')
->>>>>>> 4ecbc171
+			elseif ($type == 'datetime' || $type == 'timestamp' || $type == 'odootime')
 			{
 				$morecss = 'minwidth200imp';
 			}
