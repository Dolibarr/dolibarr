<?php
/* Copyright (C) 2006-2015 Laurent Destailleur  <eldy@users.sourceforge.net>
 * Copyright (C) 2005-2013 Regis Houssin        <regis.houssin@inodbox.com>
 * Copyright (C) 2010-2020 Juanjo Menent        <jmenent@2byte.es>
 * Copyright (C) 2012-2013 Christophe Battarel  <christophe.battarel@altairis.fr>
 * Copyright (C) 2011-2022 Philippe Grand       <philippe.grand@atoo-net.com>
 * Copyright (C) 2012-2015 Marcos García        <marcosgdf@gmail.com>
 * Copyright (C) 2012-2015 Raphaël Doursenaud   <rdoursenaud@gpcsolutions.fr>
 * Copyright (C) 2012      Cedric Salvador      <csalvador@gpcsolutions.fr>
 * Copyright (C) 2015-2022 Alexandre Spangaro   <aspangaro@open-dsi.fr>
 * Copyright (C) 2016      Bahfir abbes         <dolipar@dolipar.org>
 * Copyright (C) 2017      ATM Consulting       <support@atm-consulting.fr>
 * Copyright (C) 2017-2019 Nicolas ZABOURI      <info@inovea-conseil.com>
 * Copyright (C) 2017      Rui Strecht          <rui.strecht@aliartalentos.com>
 * Copyright (C) 2018-2021 Frédéric France      <frederic.france@netlogic.fr>
 * Copyright (C) 2018      Josep Lluís Amador   <joseplluis@lliuretic.cat>
 * Copyright (C) 2021      Gauthier VERDOL      <gauthier.verdol@atm-consulting.fr>
 * Copyright (C) 2021      Grégory Blémand      <gregory.blemand@atm-consulting.fr>
 *
 * This program is free software; you can redistribute it and/or modify
 * it under the terms of the GNU General Public License as published by
 * the Free Software Foundation; either version 3 of the License, or
 * (at your option) any later version.
 *
 * This program is distributed in the hope that it will be useful,
 * but WITHOUT ANY WARRANTY; without even the implied warranty of
 * MERCHANTABILITY or FITNESS FOR A PARTICULAR PURPOSE.  See the
 * GNU General Public License for more details.
 *
 * You should have received a copy of the GNU General Public License
 * along with this program. If not, see <https://www.gnu.org/licenses/>.
 */

/**
 *	\file       htdocs/core/class/commonobject.class.php
 *	\ingroup    core
 *	\brief      File of parent class of all other business classes (invoices, contracts, proposals, orders, ...)
 */


/**
 *	Parent class of all other business classes (invoices, contracts, proposals, orders, ...)
 */
abstract class CommonObject
{
	const TRIGGER_PREFIX = ''; // to be overriden in child class implementations, i.e. 'BILL', 'TASK', 'PROPAL', etc.
	/**
	 * @var DoliDb		Database handler (result of a new DoliDB)
	 */
	public $db;

	/**
	 * @var int The object identifier
	 */
	public $id;

	/**
	 * @var int The environment ID when using a multicompany module
	 */
	public $entity;

	/**
	 * @var string 		Error string
	 * @see             $errors
	 */
	public $error;

	/**
	 * @var string 		Error string that is hidden but can be used to store complementatry technical code.
	 */
	public $errorhidden;

	/**
	 * @var string[]	Array of error strings
	 */
	public $errors = array();

	/**
	 * @var array   To store error results of ->validateField()
	 */
	private $validateFieldsErrors = array();

	/**
	 * @var string ID to identify managed object
	 */
	public $element;

	/**
	 * @var string 	Name to use for 'features' parameter to check module permissions user->rights->feature with restrictedArea().
	 * 				Undefined means same value than $element. Can be use to force a check on another element for example for class of line, we mention here the parent element.
	 */
	public $element_for_permission;

	/**
	 * @var string Name of table without prefix where object is stored
	 */
	public $table_element;

	/**
	 * @var string    Name of subtable line
	 */
	public $table_element_line = '';

	/**
	 * @var string		Key value used to track if data is coming from import wizard
	 */
	public $import_key;

	/**
	 * @var mixed		Contains data to manage extrafields
	 */
	public $array_options = array();

	/**
	 * @var mixed		Array to store alternative languages values of object
	 */
	public $array_languages = null; // Value is array() when load already tried

	/**
	 * @var array		To store result of ->liste_contact()
	 */
	public $contacts_ids;

	/**
	 * @var mixed		Array of linked objects, set and used when calling ->create() to be able to create links during the creation of object
	 */
	public $linked_objects;

	/**
	 * @var int[][]		Array of linked objects ids. Loaded by ->fetchObjectLinked
	 */
	public $linkedObjectsIds;

	/**
	 * @var mixed		Array of linked objects. Loaded by ->fetchObjectLinked
	 */
	public $linkedObjects;

	/**
	 * @var boolean[]	Array of boolean with object id as key and value as true if linkedObjects full loaded for object id. Loaded by ->fetchObjectLinked. Important for pdf generation time reduction.
	 */
	private $linkedObjectsFullLoaded = array();

	/**
	 * @var CommonObject To store a cloned copy of object before to edit it and keep track of old properties
	 */
	public $oldcopy;

	/**
	 * @var string		Column name of the ref field.
	 */
	protected $table_ref_field = '';

	/**
	 * @var integer   0=Default, 1=View may be restricted to sales representative only if no permission to see all or to company of external user if external user
	 */
	public $restrictiononfksoc = 0;


	// Following vars are used by some objects only. We keep this property here in CommonObject to be able to provide common method using them.

	/**
	 * @var array<string,mixed>		Can be used to pass information when only object is provided to method
	 */
	public $context = array();

	/**
	 * @var string		Contains canvas name if record is an alternative canvas record
	 */
	public $canvas;

	/**
	 * @var Project 	The related project object
	 * @see fetch_projet()
	 */
	public $project;

	/**
	 * @var int 		The related project ID
	 * @see setProject(), project
	 */
	public $fk_project;

	/**
	 * @deprecated
	 * @see project
	 */
	public $projet;

	/**
	 * @deprecated
	 * @see $fk_project
	 */
	public $fk_projet;

	/**
	 * @var Contact 	A related contact object
	 * @see fetch_contact()
	 */
	public $contact;

	/**
	 * @var int 		The related contact ID
	 * @see fetch_contact()
	 */
	public $contact_id;

	/**
	 * @var Societe 	A related thirdparty object
	 * @see fetch_thirdparty()
	 */
	public $thirdparty;

	/**
	 * @var User A related user
	 * @see fetch_user()
	 */
	public $user;

	/**
	 * @var string 	The type of originating object ('commande', 'facture', ...). Note: on some object this field is called $origin_type
	 * @see fetch_origin()
	 */
	public $origin;

	/**
	 * @var int 	The id of originating object
	 * @see fetch_origin()
	 */
	public $origin_id;

	/**
	 * @var string The object's reference
	 */
	public $ref;

	/**
	 * @var string An external reference for the object
	 */
	public $ref_ext;

	/**
	 * @var string The object's previous reference
	 */
	public $ref_previous;

	/**
	 * @var string The object's next reference
	 */
	public $ref_next;

	/**
	 * @var string Ref to store on object to save the new ref to use for example when making a validate() of an object
	 */
	public $newref;

	/**
	 * @var int The object's status. Prefer use of status.
	 * @see setStatut()
	 */
	public $statut;

	/**
	 * @var int The object's status
	 * @see setStatut()
	 */
	public $status;


	/**
	 * @var string
	 * @see getFullAddress()
	 */
	public $country;

	/**
	 * @var int
	 * @see getFullAddress(), country
	 */
	public $country_id;

	/**
	 * @var string		The ISO country code on 2 chars.
	 * @see getFullAddress(), isInEEC(), country
	 */
	public $country_code;

	/**
	 * @var string
	 * @see getFullAddress()
	 */
	public $state;

	/**
	 * @var int
	 * @see getFullAddress(), state
	 */
	public $state_id;

	/**
	 * @var string
	 * @see getFullAddress(), $state
	 */
	public $state_code;

	/**
	 * @var int
	 * @see getFullAddress(), $region_code, $region
	 */
	public $region_id;

	/**
	 * @var string
	 * @see getFullAddress(), $region_id, $region
	 */
	public $region_code;

	/**
	 * @var string
	 * @see getFullAddress(), $region_id, $region_code
	 */
	public $region;


	/**
	 * @var int
	 * @see fetch_barcode()
	 */
	public $barcode_type;

	/**
	 * @var string
	 * @see fetch_barcode(), barcode_type
	 */
	public $barcode_type_code;

	/**
	 * @var string
	 * @see fetch_barcode(), barcode_type
	 */
	public $barcode_type_label;

	/**
	 * @var string
	 * @see fetch_barcode(), barcode_type
	 */
	public $barcode_type_coder;

	/**
	 * @var int Payment method ID (cheque, cash, ...)
	 * @see setPaymentMethods()
	 */
	public $mode_reglement_id;

	/**
	 * @var int Payment terms ID
	 * @see setPaymentTerms()
	 */
	public $cond_reglement_id;

	/**
	 * @var int Demand reason ID
	 */
	public $demand_reason_id;

	/**
	 * @var int Transport mode ID (For module intracomm report)
	 * @see setTransportMode()
	 */
	public $transport_mode_id;

	/**
	 * @var int Payment terms ID
	 * @deprecated Kept for compatibility
	 * @see cond_reglement_id;
	 */
	public $cond_reglement;

	/**
	 * @var int Delivery address ID
	 * @see setDeliveryAddress()
	 * @deprecated
	 */
	public $fk_delivery_address;

	/**
	 * @var int Shipping method ID
	 * @see setShippingMethod()
	 */
	public $shipping_method_id;

	/**
	 * @var string
	 * @see SetDocModel()
	 */
	public $model_pdf;

	/**
	 * @var string
	 * @deprecated
	 * @see $model_pdf
	 */
	public $modelpdf;

	/**
	 * @var string
	 * Contains relative path of last generated main file
	 */
	public $last_main_doc;

	/**
	 * @var int Bank account ID sometimes, ID of record into llx_bank sometimes
	 * @deprecated
	 * @see $fk_account
	 */
	public $fk_bank;

	/**
	 * @var int Bank account ID
	 * @see SetBankAccount()
	 */
	public $fk_account;

	/**
	 * @var string	Open ID
	 */
	public $openid;

	/**
	 * @var string Public note
	 * @see update_note()
	 */
	public $note_public;

	/**
	 * @var string Private note
	 * @see update_note()
	 */
	public $note_private;

	/**
	 * @deprecated
	 * @see $note_private
	 */
	public $note;

	/**
	 * @var float Total amount before taxes
	 * @see update_price()
	 */
	public $total_ht;

	/**
	 * @var float Total VAT amount
	 * @see update_price()
	 */
	public $total_tva;

	/**
	 * @var float Total local tax 1 amount
	 * @see update_price()
	 */
	public $total_localtax1;

	/**
	 * @var float Total local tax 2 amount
	 * @see update_price()
	 */
	public $total_localtax2;

	/**
	 * @var float Total amount with taxes
	 * @see update_price()
	 */
	public $total_ttc;

	/**
	 * @var CommonObjectLine[]
	 */
	public $lines;

	/**
	 * @var mixed		Contains comments
	 * @see fetchComments()
	 */
	public $comments = array();

	/**
	 * @var string The name
	 */
	public $name;

	/**
	 * @var string The lastname
	 */
	public $lastname;

	/**
	 * @var string The firstname
	 */
	public $firstname;

	/**
	 * @var string The civility code, not an integer
	 */
	public $civility_id;

	// Dates
	/**
	 * @var integer|string date_creation
	 */
	public $date_creation;

	/**
	 * @var integer|string $date_validation;
	 */
	public $date_validation; // Date validation

	/**
	 * @var integer|string $date_modification;
	 */
	public $date_modification; // Date last change (tms field)

	/**
	 * @var integer|string $date_cloture;
	 */
	public $date_cloture; // Date closing (tms field)

	/**
	 * @var User|int	User author/creation
	 * @TODO Merge with user_creation
	 */
	public $user_author;
	/**
	 * @var User|int	User author/creation
	 * @TODO Remove type id
	 */
	public $user_creation;
	/**
	 * @var int			User id author/creation
	 */
	public $user_creation_id;

	/**
	 * @var User|int	User of validation
	 * @TODO Merge with user_validation
	 */
	public $user_valid;
	/**
	 * @var User|int	User of validation
	 * @TODO Remove type id
	 */
	public $user_validation;
	/**
	 * @var int			User id of validation
	 */
	public $user_validation_id;
	/**
	 * @var int			User id closing object
	 */
	public $user_closing_id;

	/**
	 * @var User|int	User last modifier
	 * @TODO Remove type id
	 */
	public $user_modification;
	/**
	 * @var int			User id last modifier
	 */
	public $user_modification_id;


	/**
	 * @var int ID
	 * @deprecated	Use $user_creation_id
	 */
	public $fk_user_creat;

	/**
	 * @var int ID
	 * @deprecated 	Use $user_modification_id
	 */
	public $fk_user_modif;


	public $next_prev_filter;

	/**
	 * @var int 1 if object is specimen
	 */
	public $specimen = 0;

	/**
	 * @var	int	Id of contact to send object (used by the trigger of module Agenda)
	 */
	public $sendtoid;

	/**
	 * @var	float	Amount already paid (used to show correct status)
	 */
	public $alreadypaid;


	protected $labelStatus;
	protected $labelStatusShort;


	/**
	 * @var array	List of child tables. To test if we can delete object.
	 */
	protected $childtables = array();

	/**
	 * @var array    List of child tables. To know object to delete on cascade.
	 *               If name is like '@ClassName:FilePathClass:ParentFkFieldName', it will
	 *               call method deleteByParentField(parentId, ParentFkFieldName) to fetch and delete child object.
	 */
	protected $childtablesoncascade = array();


	// No constructor as it is an abstract class


	/**
	 * Check an object id/ref exists
	 * If you don't need/want to instantiate object and just need to know if object exists, use this method instead of fetch
	 *
	 *  @param	string	$element   	String of element ('product', 'facture', ...)
	 *  @param	int		$id      	Id of object
	 *  @param  string	$ref     	Ref of object to check
	 *  @param	string	$ref_ext	Ref ext of object to check
	 *  @return int     			<0 if KO, 0 if OK but not found, >0 if OK and exists
	 */
	public static function isExistingObject($element, $id, $ref = '', $ref_ext = '')
	{
		global $db, $conf;

		$sql = "SELECT rowid, ref, ref_ext";
		$sql .= " FROM ".$db->prefix().$element;
		$sql .= " WHERE entity IN (".getEntity($element).")";

		if ($id > 0) {
			$sql .= " AND rowid = ".((int) $id);
		} elseif ($ref) {
			$sql .= " AND ref = '".$db->escape($ref)."'";
		} elseif ($ref_ext) {
			$sql .= " AND ref_ext = '".$db->escape($ref_ext)."'";
		} else {
			$error = 'ErrorWrongParameters';
			dol_print_error(get_class()."::isExistingObject ".$error, LOG_ERR);
			return -1;
		}
		if ($ref || $ref_ext) {		// Because the same ref can exists in 2 different entities, we force the current one in priority
			$sql .= " AND entity = ".((int) $conf->entity);
		}

		dol_syslog(get_class()."::isExistingObject", LOG_DEBUG);
		$resql = $db->query($sql);
		if ($resql) {
			$num = $db->num_rows($resql);
			if ($num > 0) {
				return 1;
			} else {
				return 0;
			}
		}
		return -1;
	}


	/**
	 * Method to output saved errors
	 *
	 * @return	string		String with errors
	 */
	public function errorsToString()
	{
		return $this->error.(is_array($this->errors) ? (($this->error != '' ? ', ' : '').join(', ', $this->errors)) : '');
	}


	/**
	 * Return customer ref for screen output.
	 *
	 * @param  string      $objref        Customer ref
	 * @return string                     Customer ref formated
	 */
	public function getFormatedCustomerRef($objref)
	{
		global $hookmanager;

		$parameters = array('objref'=>$objref);
		$action = '';
		$reshook = $hookmanager->executeHooks('getFormatedCustomerRef', $parameters, $this, $action); // Note that $action and $object may have been modified by some hooks
		if ($reshook > 0) {
			return $hookmanager->resArray['objref'];
		}
		return $objref.(isset($hookmanager->resArray['objref']) ? $hookmanager->resArray['objref'] : '');
	}

	/**
	 * Return supplier ref for screen output.
	 *
	 * @param  string      $objref        Supplier ref
	 * @return string                     Supplier ref formated
	 */
	public function getFormatedSupplierRef($objref)
	{
		global $hookmanager;

		$parameters = array('objref'=>$objref);
		$action = '';
		$reshook = $hookmanager->executeHooks('getFormatedSupplierRef', $parameters, $this, $action); // Note that $action and $object may have been modified by some hooks
		if ($reshook > 0) {
			return $hookmanager->resArray['objref'];
		}
		return $objref.(isset($hookmanager->resArray['objref']) ? $hookmanager->resArray['objref'] : '');
	}

	/**
	 *	Return full name (civility+' '+name+' '+lastname)
	 *
	 *	@param	Translate	$langs			Language object for translation of civility (used only if option is 1)
	 *	@param	int			$option			0=No option, 1=Add civility
	 * 	@param	int			$nameorder		-1=Auto, 0=Lastname+Firstname, 1=Firstname+Lastname, 2=Firstname, 3=Firstname if defined else lastname, 4=Lastname, 5=Lastname if defined else firstname
	 * 	@param	int			$maxlen			Maximum length
	 * 	@return	string						String with full name
	 */
	public function getFullName($langs, $option = 0, $nameorder = -1, $maxlen = 0)
	{
		//print "lastname=".$this->lastname." name=".$this->name." nom=".$this->nom."<br>\n";
		$lastname = $this->lastname;
		$firstname = $this->firstname;
		if (empty($lastname)) {
			$lastname = (isset($this->lastname) ? $this->lastname : (isset($this->name) ? $this->name : (isset($this->nom) ? $this->nom : (isset($this->societe) ? $this->societe : (isset($this->company) ? $this->company : '')))));
		}

		$ret = '';
		if (!empty($option) && !empty($this->civility_code)) {
			if ($langs->transnoentitiesnoconv("Civility".$this->civility_code) != "Civility".$this->civility_code) {
				$ret .= $langs->transnoentitiesnoconv("Civility".$this->civility_code).' ';
			} else {
				$ret .= $this->civility_code.' ';
			}
		}

		$ret .= dolGetFirstLastname($firstname, $lastname, $nameorder);

		return dol_string_nohtmltag(dol_trunc($ret, $maxlen));
	}

	/**
	 * Set to upper or ucwords/lower if needed
	 *
	 * @return void;
	 */
	public function setUpperOrLowerCase()
	{
		global $conf;

		if (!empty($conf->global->MAIN_FIRST_TO_UPPER)) {
			$this->lastname = dol_ucwords(dol_strtolower($this->lastname));
			$this->firstname = dol_ucwords(dol_strtolower($this->firstname));
			$this->name = dol_ucwords(dol_strtolower($this->name));
			$this->name_alias = isset($this->name_alias)?dol_ucwords(dol_strtolower($this->name_alias)):'';
		}
		if (!empty($conf->global->MAIN_ALL_TO_UPPER)) {
			$this->lastname = dol_strtoupper($this->lastname);
			$this->name = dol_strtoupper($this->name);
			$this->name_alias = dol_strtoupper($this->name_alias);
		}
		if (!empty($conf->global->MAIN_ALL_TOWN_TO_UPPER)) {
			$this->address = dol_strtoupper($this->address);
			$this->town = dol_strtoupper($this->town);
		}
		if (isset($this->email)) {
			$this->email = dol_strtolower($this->email);
		}
		if (isset($this->personal_email)) {
			$this->personal_email = dol_strtolower($this->personal_email);
		}
	}

	/**
	 *	Return clicable link of object (with eventually picto)
	 *
	 *	@param      string	    $option                 Where point the link (0=> main card, 1,2 => shipment, 'nolink'=>No link)
	 *  @return		string								HTML Code for Kanban thumb.
	 */
	public function getKanbanView($option = '')
	{
		$return = '<div class="box-flex-item box-flex-grow-zero">';
		$return .= '<div class="info-box info-box-sm">';
		$return .= '<span class="info-box-icon bg-infobox-action">';
		$return .= img_picto('', $this->picto);
		$return .= '</span>';
		$return .= '<div class="info-box-content">';
		$return .= '<span class="info-box-ref">'.(method_exists($this, 'getNomUrl') ? $this->getNomUrl() : $this->ref).'</span>';
		if (property_exists($this, 'label')) {
			$return .= '<br><span class="info-box-label opacitymedium">'.$this->label.'</span>';
		}
		if (method_exists($this, 'getLibStatut')) {
			$return .= '<br><div class="info-box-status margintoponly">'.$this->getLibStatut(5).'</div>';
		}
		$return .= '</div>';
		$return .= '</div>';
		$return .= '</div>';

		return $return;
	}

	/**
	 * 	Return full address of contact
	 *
	 * 	@param		int			$withcountry		1=Add country into address string
	 *  @param		string		$sep				Separator to use to build string
	 *  @param		int		    $withregion			1=Add region into address string
	 *  @param		string		$extralangcode		User extralanguages as value
	 *	@return		string							Full address string
	 */
	public function getFullAddress($withcountry = 0, $sep = "\n", $withregion = 0, $extralangcode = '')
	{
		if ($withcountry && $this->country_id && (empty($this->country_code) || empty($this->country))) {
			require_once DOL_DOCUMENT_ROOT.'/core/lib/company.lib.php';
			$tmparray = getCountry($this->country_id, 'all');
			$this->country_code = $tmparray['code'];
			$this->country = $tmparray['label'];
		}

		if ($withregion && $this->state_id && (empty($this->state_code) || empty($this->state) || empty($this->region) || empty($this->region_code))) {
			require_once DOL_DOCUMENT_ROOT.'/core/lib/company.lib.php';
			$tmparray = getState($this->state_id, 'all', 0, 1);
			$this->state_code   = $tmparray['code'];
			$this->state        = $tmparray['label'];
			$this->region_code  = $tmparray['region_code'];
			$this->region       = $tmparray['region'];
		}

		return dol_format_address($this, $withcountry, $sep, '', 0, $extralangcode);
	}


	/**
	 * 	Return full address for banner
	 *
	 * 	@param		string		$htmlkey            HTML id to make banner content unique
	 *  @param      Object      $object				Object (thirdparty, thirdparty of contact for contact, null for a member)
	 *	@return		string							Full address string
	 */
	public function getBannerAddress($htmlkey, $object)
	{
		global $conf, $langs, $form, $extralanguages;

		$countriesusingstate = array('AU', 'US', 'IN', 'GB', 'ES', 'UK', 'TR'); // See also option MAIN_FORCE_STATE_INTO_ADDRESS

		$contactid = 0;
		$thirdpartyid = 0;
		$elementforaltlanguage = $this->element;
		if ($this->element == 'societe') {
			$thirdpartyid = $this->id;
		}
		if ($this->element == 'contact') {
			$contactid = $this->id;
			$thirdpartyid = empty($this->fk_soc) ? 0 : $this->fk_soc;
		}
		if ($this->element == 'user') {
			$contactid = $this->contact_id;
			$thirdpartyid = empty($object->fk_soc) ? 0 : $object->fk_soc;
		}

		$out = '';

		$outdone = 0;
		$coords = $this->getFullAddress(1, ', ', (!empty($conf->global->MAIN_SHOW_REGION_IN_STATE_SELECT) ? $conf->global->MAIN_SHOW_REGION_IN_STATE_SELECT : 0));
		if ($coords) {
			if (!empty($conf->use_javascript_ajax)) {
				// Add picto with tooltip on map
				$namecoords = '';
				if ($this->element == 'contact' && !empty($conf->global->MAIN_SHOW_COMPANY_NAME_IN_BANNER_ADDRESS)) {
					$namecoords .= $object->name.'<br>';
				}
				$namecoords .= $this->getFullName($langs, 1).'<br>'.$coords;
				// hideonsmatphone because copyToClipboard call jquery dialog that does not work with jmobile
				$out .= '<a href="#" class="hideonsmartphone" onclick="return copyToClipboard(\''.dol_escape_js($namecoords).'\',\''.dol_escape_js($langs->trans("HelpCopyToClipboard")).'\');">';
				$out .= img_picto($langs->trans("Address"), 'map-marker-alt');
				$out .= '</a> ';
			}
			$address = dol_print_address($coords, 'address_'.$htmlkey.'_'.$this->id, $this->element, $this->id, 1, ', ');
			if ($address) {
				$out .= $address;
				$outdone++;
			}
			$outdone++;

			// List of extra languages
			$arrayoflangcode = array();
			if (!empty($conf->global->PDF_USE_ALSO_LANGUAGE_CODE)) {
				$arrayoflangcode[] = $conf->global->PDF_USE_ALSO_LANGUAGE_CODE;
			}

			if (is_array($arrayoflangcode) && count($arrayoflangcode)) {
				if (!is_object($extralanguages)) {
					include_once DOL_DOCUMENT_ROOT.'/core/class/extralanguages.class.php';
					$extralanguages = new ExtraLanguages($this->db);
				}
				$extralanguages->fetch_name_extralanguages($elementforaltlanguage);

				if (!empty($extralanguages->attributes[$elementforaltlanguage]['address']) || !empty($extralanguages->attributes[$elementforaltlanguage]['town'])) {
					$out .= "<!-- alternatelanguage for '".$elementforaltlanguage."' set to fields '".join(',', $extralanguages->attributes[$elementforaltlanguage])."' -->\n";
					$this->fetchValuesForExtraLanguages();
					if (!is_object($form)) {
						$form = new Form($this->db);
					}
					$htmltext = '';
					// If there is extra languages
					foreach ($arrayoflangcode as $extralangcode) {
						$s = picto_from_langcode($extralangcode, 'class="pictoforlang paddingright"');
						// This also call dol_format_address()
						$coords = $this->getFullAddress(1, ', ', $conf->global->MAIN_SHOW_REGION_IN_STATE_SELECT, $extralangcode);
						$htmltext .= $s.dol_print_address($coords, 'address_'.$htmlkey.'_'.$this->id, $this->element, $this->id, 1, ', ');
					}
					$out .= $form->textwithpicto('', $htmltext, -1, 'language', 'opacitymedium paddingleft');
				}
			}
		}

		// If MAIN_FORCE_STATE_INTO_ADDRESS is on, state is already returned previously with getFullAddress
		if (!in_array($this->country_code, $countriesusingstate) && empty($conf->global->MAIN_FORCE_STATE_INTO_ADDRESS)
				&& empty($conf->global->SOCIETE_DISABLE_STATE) && $this->state) {
			if (!empty($conf->global->MAIN_SHOW_REGION_IN_STATE_SELECT) && $conf->global->MAIN_SHOW_REGION_IN_STATE_SELECT == 1 && $this->region) {
				$out .= ($outdone ? ' - ' : '').$this->region.' - '.$this->state;
			} else {
				$out .= ($outdone ? ' - ' : '').$this->state;
			}
			$outdone++;
		}

		if ($outdone) {
			$out = '<div class="address inline-block">'.$out.'</div>';
		}

		if (!empty($this->phone) || !empty($this->phone_pro) || !empty($this->phone_mobile) || !empty($this->phone_perso) || !empty($this->fax) || !empty($this->office_phone) || !empty($this->user_mobile) || !empty($this->office_fax)) {
			$out .= ($outdone ? '<br>' : '');
		}
		if (!empty($this->phone) && empty($this->phone_pro)) {		// For objects that store pro phone into ->phone
			$out .= dol_print_phone($this->phone, $this->country_code, $contactid, $thirdpartyid, 'AC_TEL', '&nbsp;', 'phone', $langs->trans("PhonePro"));
			$outdone++;
		}
		if (!empty($this->phone_pro)) {
			$out .= dol_print_phone($this->phone_pro, $this->country_code, $contactid, $thirdpartyid, 'AC_TEL', '&nbsp;', 'phone', $langs->trans("PhonePro"));
			$outdone++;
		}
		if (!empty($this->phone_mobile)) {
			$out .= dol_print_phone($this->phone_mobile, $this->country_code, $contactid, $thirdpartyid, 'AC_TEL', '&nbsp;', 'mobile', $langs->trans("PhoneMobile"));
			$outdone++;
		}
		if (!empty($this->phone_perso)) {
			$out .= dol_print_phone($this->phone_perso, $this->country_code, $contactid, $thirdpartyid, 'AC_TEL', '&nbsp;', 'phone', $langs->trans("PhonePerso"));
			$outdone++;
		}
		if (!empty($this->office_phone)) {
			$out .= dol_print_phone($this->office_phone, $this->country_code, $contactid, $thirdpartyid, 'AC_TEL', '&nbsp;', 'phone', $langs->trans("PhonePro"));
			$outdone++;
		}
		if (!empty($this->user_mobile)) {
			$out .= dol_print_phone($this->user_mobile, $this->country_code, $contactid, $thirdpartyid, 'AC_TEL', '&nbsp;', 'mobile', $langs->trans("PhoneMobile"));
			$outdone++;
		}
		if (!empty($this->fax)) {
			$out .= dol_print_phone($this->fax, $this->country_code, $contactid, $thirdpartyid, 'AC_FAX', '&nbsp;', 'fax', $langs->trans("Fax"));
			$outdone++;
		}
		if (!empty($this->office_fax)) {
			$out .= dol_print_phone($this->office_fax, $this->country_code, $contactid, $thirdpartyid, 'AC_FAX', '&nbsp;', 'fax', $langs->trans("Fax"));
			$outdone++;
		}

		if ($out) {
			$out .= '<div style="clear: both;"></div>';
		}
		$outdone = 0;
		if (!empty($this->email)) {
			$out .= dol_print_email($this->email, $this->id, $object->id, 'AC_EMAIL', 0, 0, 1);
			$outdone++;
		}
		if (!empty($this->url)) {
			//$out.=dol_print_url($this->url,'_goout',0,1);//steve changed to blank
			$out .= dol_print_url($this->url, '_blank', 0, 1);
			$outdone++;
		}

		if (isModEnabled('socialnetworks')) {
			$outsocialnetwork = '';

			if (!empty($this->socialnetworks) && is_array($this->socialnetworks) && count($this->socialnetworks) > 0) {
				$socialnetworksdict = getArrayOfSocialNetworks();
				foreach ($this->socialnetworks as $key => $value) {
					if ($value) {
						$outsocialnetwork .= dol_print_socialnetworks($value, $this->id, $object->id, $key, $socialnetworksdict);
					}
					$outdone++;
				}
			} else {	// Old code to remove
				if (!empty($this->skype)) {
					$outsocialnetwork .= dol_print_socialnetworks($this->skype, $this->id, $object->id, 'skype');
				}
				$outdone++;
				if (!empty($this->jabberid)) {
					$outsocialnetwork .= dol_print_socialnetworks($this->jabberid, $this->id, $object->id, 'jabber');
				}
				$outdone++;
				if (!empty($this->twitter)) {
					$outsocialnetwork .= dol_print_socialnetworks($this->twitter, $this->id, $object->id, 'twitter');
				}
				$outdone++;
				if (!empty($this->facebook)) {
					$outsocialnetwork .= dol_print_socialnetworks($this->facebook, $this->id, $object->id, 'facebook');
				}
				$outdone++;
				if (!empty($this->linkedin)) {
					$outsocialnetwork .= dol_print_socialnetworks($this->linkedin, $this->id, $object->id, 'linkedin');
				}
				$outdone++;
			}

			if ($outsocialnetwork) {
				$out .= '<div style="clear: both;">'.$outsocialnetwork.'</div>';
			}
		}

		if ($out) {
			return '<!-- BEGIN part to show address block -->'."\n".$out.'<!-- END Part to show address block -->'."\n";
		} else {
			return '';
		}
	}

	/**
	 * Return the link of last main doc file for direct public download.
	 *
	 * @param	string	$modulepart			Module related to document
	 * @param	int		$initsharekey		Init the share key if it was not yet defined
	 * @param	int		$relativelink		0=Return full external link, 1=Return link relative to root of file
	 * @return	string						Link or empty string if there is no download link
	 */
	public function getLastMainDocLink($modulepart, $initsharekey = 0, $relativelink = 0)
	{
		global $user, $dolibarr_main_url_root;

		if (empty($this->last_main_doc)) {
			return ''; // No way to known which document name to use
		}

		include_once DOL_DOCUMENT_ROOT.'/ecm/class/ecmfiles.class.php';
		$ecmfile = new EcmFiles($this->db);
		$result = $ecmfile->fetch(0, '', $this->last_main_doc);
		if ($result < 0) {
			$this->error = $ecmfile->error;
			$this->errors = $ecmfile->errors;
			return -1;
		}

		if (empty($ecmfile->id)) {
			// Add entry into index
			if ($initsharekey) {
				require_once DOL_DOCUMENT_ROOT.'/core/lib/security2.lib.php';

				// TODO We can't, we dont' have full path of file, only last_main_doc and ->element, so we must first rebuild full path $destfull
				/*
				$ecmfile->filepath = $rel_dir;
				$ecmfile->filename = $filename;
				$ecmfile->label = md5_file(dol_osencode($destfull));	// hash of file content
				$ecmfile->fullpath_orig = '';
				$ecmfile->gen_or_uploaded = 'generated';
				$ecmfile->description = '';    // indexed content
				$ecmfile->keywords = '';        // keyword content
				$ecmfile->share = getRandomPassword(true);
				$result = $ecmfile->create($user);
				if ($result < 0)
				{
					$this->error = $ecmfile->error;
					$this->errors = $ecmfile->errors;
				}
				*/
			} else {
				return '';
			}
		} elseif (empty($ecmfile->share)) {
			// Add entry into index
			if ($initsharekey) {
				require_once DOL_DOCUMENT_ROOT.'/core/lib/security2.lib.php';
				$ecmfile->share = getRandomPassword(true);
				$ecmfile->update($user);
			} else {
				return '';
			}
		}
		// Define $urlwithroot
		$urlwithouturlroot = preg_replace('/'.preg_quote(DOL_URL_ROOT, '/').'$/i', '', trim($dolibarr_main_url_root));
		// This is to use external domain name found into config file
		//if (DOL_URL_ROOT && ! preg_match('/\/$/', $urlwithouturlroot) && ! preg_match('/^\//', DOL_URL_ROOT)) $urlwithroot=$urlwithouturlroot.'/'.DOL_URL_ROOT;
		//else
		$urlwithroot = $urlwithouturlroot.DOL_URL_ROOT;
		//$urlwithroot=DOL_MAIN_URL_ROOT;					// This is to use same domain name than current

		$forcedownload = 0;

		$paramlink = '';
		//if (!empty($modulepart)) $paramlink.=($paramlink?'&':'').'modulepart='.$modulepart;		// For sharing with hash (so public files), modulepart is not required.
		//if (!empty($ecmfile->entity)) $paramlink.='&entity='.$ecmfile->entity; 					// For sharing with hash (so public files), entity is not required.
		//$paramlink.=($paramlink?'&':'').'file='.urlencode($filepath);								// No need of name of file for public link, we will use the hash
		if (!empty($ecmfile->share)) {
			$paramlink .= ($paramlink ? '&' : '').'hashp='.$ecmfile->share; // Hash for public share
		}
		if ($forcedownload) {
			$paramlink .= ($paramlink ? '&' : '').'attachment=1';
		}

		if ($relativelink) {
			$linktoreturn = 'document.php'.($paramlink ? '?'.$paramlink : '');
		} else {
			$linktoreturn = $urlwithroot.'/document.php'.($paramlink ? '?'.$paramlink : '');
		}

		// Here $ecmfile->share is defined
		return $linktoreturn;
	}


	// phpcs:disable PEAR.NamingConventions.ValidFunctionName.ScopeNotCamelCaps
	/**
	 *  Add a link between element $this->element and a contact
	 *
	 *  @param	int			$fk_socpeople       Id of thirdparty contact (if source = 'external') or id of user (if souce = 'internal') to link
	 *  @param 	int|string	$type_contact 		Type of contact (code or id). Must be id or code found into table llx_c_type_contact. For example: SALESREPFOLL
	 *  @param  string		$source             external=Contact extern (llx_socpeople), internal=Contact intern (llx_user)
	 *  @param  int			$notrigger			Disable all triggers
	 *  @return int         	        		<0 if KO, 0 if already added or code not valid, >0 if OK
	 */
	public function add_contact($fk_socpeople, $type_contact, $source = 'external', $notrigger = 0)
	{
		// phpcs:enable
		global $user, $langs;


		dol_syslog(get_class($this)."::add_contact $fk_socpeople, $type_contact, $source, $notrigger");

		// Check parameters
		if ($fk_socpeople <= 0) {
			$langs->load("errors");
			$this->error = $langs->trans("ErrorWrongValueForParameterX", "1");
			dol_syslog(get_class($this)."::add_contact ".$this->error, LOG_ERR);
			return -1;
		}
		if (!$type_contact) {
			$langs->load("errors");
			$this->error = $langs->trans("ErrorWrongValueForParameterX", "2");
			dol_syslog(get_class($this)."::add_contact ".$this->error, LOG_ERR);
			return -2;
		}

		$id_type_contact = 0;
		if (is_numeric($type_contact)) {
			$id_type_contact = $type_contact;
		} else {
			// We look for id type_contact
			$sql = "SELECT tc.rowid";
			$sql .= " FROM ".$this->db->prefix()."c_type_contact as tc";
			$sql .= " WHERE tc.element='".$this->db->escape($this->element)."'";
			$sql .= " AND tc.source='".$this->db->escape($source)."'";
			$sql .= " AND tc.code='".$this->db->escape($type_contact)."' AND tc.active=1";
			//print $sql;
			$resql = $this->db->query($sql);
			if ($resql) {
				$obj = $this->db->fetch_object($resql);
				if ($obj) {
					$id_type_contact = $obj->rowid;
				}
			}
		}

		if ($id_type_contact == 0) {
			dol_syslog("CODE_NOT_VALID_FOR_THIS_ELEMENT: Code type of contact '".$type_contact."' does not exists or is not active for element ".$this->element.", we can ignore it");
			return 0;
		}

		$datecreate = dol_now();

		// Socpeople must have already been added by some trigger, then we have to check it to avoid DB_ERROR_RECORD_ALREADY_EXISTS error
		$TListeContacts = $this->liste_contact(-1, $source);
		$already_added = false;
		if (is_array($TListeContacts) && !empty($TListeContacts)) {
			foreach ($TListeContacts as $array_contact) {
				if ($array_contact['status'] == 4 && $array_contact['id'] == $fk_socpeople && $array_contact['fk_c_type_contact'] == $id_type_contact) {
					$already_added = true;
					break;
				}
			}
		}

		if (!$already_added) {
			$this->db->begin();

			// Insert into database
			$sql = "INSERT INTO ".$this->db->prefix()."element_contact";
			$sql .= " (element_id, fk_socpeople, datecreate, statut, fk_c_type_contact) ";
			$sql .= " VALUES (".$this->id.", ".((int) $fk_socpeople)." , ";
			$sql .= "'".$this->db->idate($datecreate)."'";
			$sql .= ", 4, ".((int) $id_type_contact);
			$sql .= ")";

			$resql = $this->db->query($sql);
			if ($resql) {
				if (!$notrigger) {
					$result = $this->call_trigger(strtoupper($this->element).'_ADD_CONTACT', $user);
					if ($result < 0) {
						$this->db->rollback();
						return -1;
					}
				}

				$this->db->commit();
				return 1;
			} else {
				if ($this->db->errno() == 'DB_ERROR_RECORD_ALREADY_EXISTS') {
					$this->error = $this->db->errno();
					$this->db->rollback();
					return -2;
				} else {
					$this->error = $this->db->lasterror();
					$this->db->rollback();
					return -1;
				}
			}
		} else {
			return 0;
		}
	}

	// phpcs:disable PEAR.NamingConventions.ValidFunctionName.ScopeNotCamelCaps
	/**
	 *    Copy contact from one element to current
	 *
	 *    @param    CommonObject    $objFrom    Source element
	 *    @param    string          $source     Nature of contact ('internal' or 'external')
	 *    @return   int                         >0 if OK, <0 if KO
	 */
	public function copy_linked_contact($objFrom, $source = 'internal')
	{
		// phpcs:enable
		$contacts = $objFrom->liste_contact(-1, $source);
		foreach ($contacts as $contact) {
			if ($this->add_contact($contact['id'], $contact['fk_c_type_contact'], $contact['source']) < 0) {
				return -1;
			}
		}
		return 1;
	}

	// phpcs:disable PEAR.NamingConventions.ValidFunctionName.ScopeNotCamelCaps
	/**
	 *      Update a link to contact line
	 *
	 *      @param	int		$rowid              Id of line contact-element
	 * 		@param	int		$statut	            New status of link
	 *      @param  int		$type_contact_id    Id of contact type (not modified if 0)
	 *      @param  int		$fk_socpeople	    Id of soc_people to update (not modified if 0)
	 *      @return int                 		<0 if KO, >= 0 if OK
	 */
	public function update_contact($rowid, $statut, $type_contact_id = 0, $fk_socpeople = 0)
	{
		// phpcs:enable
		// Insert into database
		$sql = "UPDATE ".$this->db->prefix()."element_contact set";
		$sql .= " statut = ".$statut;
		if ($type_contact_id) {
			$sql .= ", fk_c_type_contact = ".((int) $type_contact_id);
		}
		if ($fk_socpeople) {
			$sql .= ", fk_socpeople = ".((int) $fk_socpeople);
		}
		$sql .= " where rowid = ".((int) $rowid);
		$resql = $this->db->query($sql);
		if ($resql) {
			return 0;
		} else {
			$this->error = $this->db->lasterror();
			return -1;
		}
	}

	// phpcs:disable PEAR.NamingConventions.ValidFunctionName.ScopeNotCamelCaps
	/**
	 *    Delete a link to contact line
	 *
	 *    @param	int		$rowid			Id of contact link line to delete
	 *    @param	int		$notrigger		Disable all triggers
	 *    @return   int						>0 if OK, <0 if KO
	 */
	public function delete_contact($rowid, $notrigger = 0)
	{
		// phpcs:enable
		global $user;

		$error = 0;

		$this->db->begin();

		if (!$error && empty($notrigger)) {
			// Call trigger
			$this->context['contact_id'] = ((int) $rowid);
			$result = $this->call_trigger(strtoupper($this->element).'_DELETE_CONTACT', $user);
			if ($result < 0) {
				$error++;
			}
			// End call triggers
		}

		if (!$error) {
			dol_syslog(get_class($this)."::delete_contact", LOG_DEBUG);

			$sql = "DELETE FROM ".MAIN_DB_PREFIX."element_contact";
			$sql .= " WHERE rowid = ".((int) $rowid);

			$result = $this->db->query($sql);
			if (!$result) {
				$error++;
				$this->errors[] = $this->db->lasterror();
			}
		}

		if (!$error) {
			$this->db->commit();
			return 1;
		} else {
			$this->error = $this->db->lasterror();
			$this->db->rollback();
			return -1;
		}
	}

	// phpcs:disable PEAR.NamingConventions.ValidFunctionName.ScopeNotCamelCaps
	/**
	 *    Delete all links between an object $this and all its contacts in llx_element_contact
	 *
	 *	  @param	string	$source		'' or 'internal' or 'external'
	 *	  @param	string	$code		Type of contact (code or id)
	 *    @return   int					<0 if KO, 0=Nothing done, >0 if OK
	 */
	public function delete_linked_contact($source = '', $code = '')
	{
		// phpcs:enable
		$listId = '';
		$temp = array();
		$typeContact = $this->liste_type_contact($source, '', 0, 0, $code);

		if (!empty($typeContact)) {
			foreach ($typeContact as $key => $value) {
				array_push($temp, $key);
			}
			$listId = implode(",", $temp);
		}

		// If $listId is empty, we have not criteria on fk_c_type_contact so we will delete record on element_id for
		// any type or record instead of only the ones of the current object. So we do nothing in such a case.
		if (empty($listId)) {
			return 0;
		}

		$sql = "DELETE FROM ".$this->db->prefix()."element_contact";
		$sql .= " WHERE element_id = ".((int) $this->id);
		$sql .= " AND fk_c_type_contact IN (".$this->db->sanitize($listId).")";

		dol_syslog(get_class($this)."::delete_linked_contact", LOG_DEBUG);
		if ($this->db->query($sql)) {
			return 1;
		} else {
			$this->error = $this->db->lasterror();
			return -1;
		}
	}

	// phpcs:disable PEAR.NamingConventions.ValidFunctionName.ScopeNotCamelCaps
	/**
	 *    Get array of all contacts for an object
	 *
	 *    @param	int			$statusoflink	Status of links to get (-1=all). Not used.
	 *    @param	string		$source			Source of contact: 'external' or 'thirdparty' (llx_socpeople) or 'internal' (llx_user)
	 *    @param	int         $list       	0:Returned array contains all properties, 1:Return array contains just id
	 *    @param    string      $code       	Filter on this code of contact type ('SHIPPING', 'BILLING', ...)
	 *    @param	int			$status			Status of user or company
	 *    @param	array		$arrayoftcids	Array with ID of type of contacts. If we provide this, we can make a ec.fk_c_type_contact in ($arrayoftcids) to avoid link on tc table. TODO Not implemented.
	 *    @return	array|int		        	Array of contacts, -1 if error
	 */
	public function liste_contact($statusoflink = -1, $source = 'external', $list = 0, $code = '', $status = -1, $arrayoftcids = array())
	{
		// phpcs:enable
		global $langs;

		$tab = array();

		$sql = "SELECT ec.rowid, ec.statut as statuslink, ec.fk_socpeople as id, ec.fk_c_type_contact"; // This field contains id of llx_socpeople or id of llx_user
		if ($source == 'internal') {
			$sql .= ", '-1' as socid, t.statut as statuscontact, t.login, t.photo";
		}
		if ($source == 'external' || $source == 'thirdparty') {
			$sql .= ", t.fk_soc as socid, t.statut as statuscontact";
		}
		$sql .= ", t.civility as civility, t.lastname as lastname, t.firstname, t.email";
		$sql .= ", tc.source, tc.element, tc.code, tc.libelle";
		$sql .= " FROM ".$this->db->prefix()."c_type_contact tc";
		$sql .= ", ".$this->db->prefix()."element_contact ec";
		if ($source == 'internal') {	// internal contact (user)
			$sql .= " LEFT JOIN ".$this->db->prefix()."user t on ec.fk_socpeople = t.rowid";
		}
		if ($source == 'external' || $source == 'thirdparty') {	// external contact (socpeople)
			$sql .= " LEFT JOIN ".$this->db->prefix()."socpeople t on ec.fk_socpeople = t.rowid";
		}
		$sql .= " WHERE ec.element_id = ".((int) $this->id);
		$sql .= " AND ec.fk_c_type_contact = tc.rowid";
		$sql .= " AND tc.element = '".$this->db->escape($this->element)."'";
		if ($code) {
			$sql .= " AND tc.code = '".$this->db->escape($code)."'";
		}
		if ($source == 'internal') {
			$sql .= " AND tc.source = 'internal'";
			if ($status >= 0) {
				$sql .= " AND t.statut = ".((int) $status);
			}
		}
		if ($source == 'external' || $source == 'thirdparty') {
			$sql .= " AND tc.source = 'external'";
			if ($status >= 0) {
				$sql .= " AND t.statut = ".((int) $status);	// t is llx_socpeople
			}
		}
		$sql .= " AND tc.active = 1";
		if ($statusoflink >= 0) {
			$sql .= " AND ec.statut = ".((int) $statusoflink);
		}
		$sql .= " ORDER BY t.lastname ASC";

		dol_syslog(get_class($this)."::liste_contact", LOG_DEBUG);
		$resql = $this->db->query($sql);
		if ($resql) {
			$num = $this->db->num_rows($resql);
			$i = 0;
			while ($i < $num) {
				$obj = $this->db->fetch_object($resql);

				if (!$list) {
					$transkey = "TypeContact_".$obj->element."_".$obj->source."_".$obj->code;
					$libelle_type = ($langs->trans($transkey) != $transkey ? $langs->trans($transkey) : $obj->libelle);
					$tab[$i] = array(
						'source' => $obj->source,
						'socid' => $obj->socid,
						'id' => $obj->id,
						'nom' => $obj->lastname, // For backward compatibility
						'civility' => $obj->civility,
						'lastname' => $obj->lastname,
						'firstname' => $obj->firstname,
						'email'=>$obj->email,
						'login'=> (empty($obj->login) ? '' : $obj->login),
						'photo' => (empty($obj->photo) ? '' : $obj->photo),
						'statuscontact' => $obj->statuscontact,
						'rowid' => $obj->rowid,
						'code' => $obj->code,
						'libelle' => $libelle_type,
						'status' => $obj->statuslink,
						'fk_c_type_contact' => $obj->fk_c_type_contact
					);
				} else {
					$tab[$i] = $obj->id;
				}

				$i++;
			}

			return $tab;
		} else {
			$this->error = $this->db->lasterror();
			dol_print_error($this->db);
			return -1;
		}
	}


	/**
	 * 		Update status of a contact linked to object
	 *
	 * 		@param	int		$rowid		Id of link between object and contact
	 * 		@return	int					<0 if KO, >=0 if OK
	 */
	public function swapContactStatus($rowid)
	{
		$sql = "SELECT ec.datecreate, ec.statut, ec.fk_socpeople, ec.fk_c_type_contact,";
		$sql .= " tc.code, tc.libelle";
		$sql .= " FROM (".$this->db->prefix()."element_contact as ec, ".$this->db->prefix()."c_type_contact as tc)";
		$sql .= " WHERE ec.rowid =".((int) $rowid);
		$sql .= " AND ec.fk_c_type_contact=tc.rowid";
		$sql .= " AND tc.element = '".$this->db->escape($this->element)."'";

		dol_syslog(get_class($this)."::swapContactStatus", LOG_DEBUG);
		$resql = $this->db->query($sql);
		if ($resql) {
			$obj = $this->db->fetch_object($resql);
			$newstatut = ($obj->statut == 4) ? 5 : 4;
			$result = $this->update_contact($rowid, $newstatut);
			$this->db->free($resql);
			return $result;
		} else {
			$this->error = $this->db->error();
			dol_print_error($this->db);
			return -1;
		}
	}

	// phpcs:disable PEAR.NamingConventions.ValidFunctionName.ScopeNotCamelCaps
	/**
	 *      Return array with list of possible values for type of contacts
	 *
	 *      @param	string	$source     'internal', 'external' or 'all'
	 *      @param	string	$order		Sort order by : 'position', 'code', 'rowid'...
	 *      @param  int		$option     0=Return array id->label, 1=Return array code->label
	 *      @param  int		$activeonly 0=all status of contact, 1=only the active
	 *		@param	string	$code		Type of contact (Example: 'CUSTOMER', 'SERVICE')
	 *      @return array       		Array list of type of contacts (id->label if option=0, code->label if option=1)
	 */
	public function liste_type_contact($source = 'internal', $order = 'position', $option = 0, $activeonly = 0, $code = '')
	{
		// phpcs:enable
		global $langs;

		if (empty($order)) {
			$order = 'position';
		}
		if ($order == 'position') {
			$order .= ',code';
		}

		$tab = array();
		$sql = "SELECT DISTINCT tc.rowid, tc.code, tc.libelle, tc.position";
		$sql .= " FROM ".$this->db->prefix()."c_type_contact as tc";
		$sql .= " WHERE tc.element='".$this->db->escape($this->element)."'";
		if ($activeonly == 1) {
			$sql .= " AND tc.active=1"; // only the active types
		}
		if (!empty($source) && $source != 'all') {
			$sql .= " AND tc.source='".$this->db->escape($source)."'";
		}
		if (!empty($code)) {
			$sql .= " AND tc.code='".$this->db->escape($code)."'";
		}
		$sql .= $this->db->order($order, 'ASC');

		//print "sql=".$sql;
		$resql = $this->db->query($sql);
		if ($resql) {
			$num = $this->db->num_rows($resql);
			$i = 0;
			while ($i < $num) {
				$obj = $this->db->fetch_object($resql);

				$transkey = "TypeContact_".$this->element."_".$source."_".$obj->code;
				$libelle_type = ($langs->trans($transkey) != $transkey ? $langs->trans($transkey) : $obj->libelle);
				if (empty($option)) {
					$tab[$obj->rowid] = $libelle_type;
				} else {
					$tab[$obj->code] = $libelle_type;
				}
				$i++;
			}
			return $tab;
		} else {
			$this->error = $this->db->lasterror();
			//dol_print_error($this->db);
			return null;
		}
	}

	/**
	 *      Return array with list of possible values for type of contacts
	 *
	 *      @param	string	$source     		'internal', 'external' or 'all'
	 *      @param  int		$option     		0=Return array id->label, 1=Return array code->label
	 *      @param  int		$activeonly 		0=all status of contact, 1=only the active
	 *		@param	string	$code				Type of contact (Example: 'CUSTOMER', 'SERVICE')
	 *		@param	string	$element			Filter on 1 element type
	 *      @param	string	$excludeelement		Exclude 1 element type. Example: 'agenda'
	 *      @return array       				Array list of type of contacts (id->label if option=0, code->label if option=1)
	 */
	public function listeTypeContacts($source = 'internal', $option = 0, $activeonly = 0, $code = '', $element = '', $excludeelement = '')
	{
		global $langs, $conf;

		$langs->loadLangs(array('bills', 'contracts', 'interventions', 'orders', 'projects', 'propal', 'ticket', 'agenda'));

		$tab = array();

		$sql = "SELECT DISTINCT tc.rowid, tc.code, tc.libelle, tc.position, tc.element";
		$sql .= " FROM ".$this->db->prefix()."c_type_contact as tc";

		$sqlWhere = array();
		if (!empty($element)) {
			$sqlWhere[] = " tc.element='".$this->db->escape($element)."'";
		}
		if (!empty($excludeelement)) {
			$sqlWhere[] = " tc.element <> '".$this->db->escape($excludeelement)."'";
		}

		if ($activeonly == 1) {
			$sqlWhere[] = " tc.active=1"; // only the active types
		}

		if (!empty($source) && $source != 'all') {
			$sqlWhere[] = " tc.source='".$this->db->escape($source)."'";
		}

		if (!empty($code)) {
			$sqlWhere[] = " tc.code='".$this->db->escape($code)."'";
		}

		if (count($sqlWhere) > 0) {
			$sql .= " WHERE ".implode(' AND ', $sqlWhere);
		}

		$sql .= $this->db->order('tc.element, tc.position', 'ASC');

		dol_syslog(__METHOD__, LOG_DEBUG);
		$resql = $this->db->query($sql);
		if ($resql) {
			$num = $this->db->num_rows($resql);
			if ($num > 0) {
				$langs->loadLangs(array("propal", "orders", "bills", "suppliers", "contracts", "supplier_proposal"));

				while ($obj = $this->db->fetch_object($resql)) {
					$modulename = $obj->element;
					if (strpos($obj->element, 'project') !== false) {
						$modulename = 'projet';
					} elseif ($obj->element == 'contrat') {
						$element = 'contract';
					} elseif ($obj->element == 'action') {
						$modulename = 'agenda';
					} elseif (strpos($obj->element, 'supplier') !== false && $obj->element != 'supplier_proposal') {
						$modulename = 'fournisseur';
					} elseif (strpos($obj->element, 'supplier') !== false && $obj->element != 'supplier_proposal') {
						$modulename = 'fournisseur';
					}
					if (!empty($conf->{$modulename}->enabled)) {
						$libelle_element = $langs->trans('ContactDefault_'.$obj->element);
						$tmpelement = $obj->element;
						$transkey = "TypeContact_".$tmpelement."_".$source."_".$obj->code;
						$libelle_type = ($langs->trans($transkey) != $transkey ? $langs->trans($transkey) : $obj->libelle);
						if (empty($option)) {
							$tab[$obj->rowid] = $libelle_element.' - '.$libelle_type;
						} else {
							$tab[$obj->rowid] = $libelle_element.' - '.$libelle_type;
						}
					}
				}
			}
			return $tab;
		} else {
			$this->error = $this->db->lasterror();
			return null;
		}
	}

	/**
	 *      Return id of contacts for a source and a contact code.
	 *      Example: contact client de facturation ('external', 'BILLING')
	 *      Example: contact client de livraison ('external', 'SHIPPING')
	 *      Example: contact interne suivi paiement ('internal', 'SALESREPFOLL')
	 *
	 *		@param	string	$source		'external' or 'internal'
	 *		@param	string	$code		'BILLING', 'SHIPPING', 'SALESREPFOLL', ...
	 *		@param	int		$status		limited to a certain status
	 *      @return array       		List of id for such contacts
	 */
	public function getIdContact($source, $code, $status = 0)
	{
		global $conf;

		$result = array();
		$i = 0;
		//cas particulier pour les expeditions
		if ($this->element == 'shipping' && $this->origin_id != 0) {
			$id = $this->origin_id;
			$element = 'commande';
		} elseif ($this->element == 'reception' && $this->origin_id != 0) {
			$id = $this->origin_id;
			$element = 'order_supplier';
		} else {
			$id = $this->id;
			$element = $this->element;
		}

		$sql = "SELECT ec.fk_socpeople";
		$sql .= " FROM ".$this->db->prefix()."element_contact as ec,";
		if ($source == 'internal') {
			$sql .= " ".$this->db->prefix()."user as c,";
		}
		if ($source == 'external') {
			$sql .= " ".$this->db->prefix()."socpeople as c,";
		}
		$sql .= " ".$this->db->prefix()."c_type_contact as tc";
		$sql .= " WHERE ec.element_id = ".((int) $id);
		$sql .= " AND ec.fk_socpeople = c.rowid";
		if ($source == 'internal') {
			$sql .= " AND c.entity IN (".getEntity('user').")";
		}
		if ($source == 'external') {
			$sql .= " AND c.entity IN (".getEntity('societe').")";
		}
		$sql .= " AND ec.fk_c_type_contact = tc.rowid";
		$sql .= " AND tc.element = '".$this->db->escape($element)."'";
		$sql .= " AND tc.source = '".$this->db->escape($source)."'";
		if ($code) {
			$sql .= " AND tc.code = '".$this->db->escape($code)."'";
		}
		$sql .= " AND tc.active = 1";
		if ($status) {
			$sql .= " AND ec.statut = ".((int) $status);
		}

		dol_syslog(get_class($this)."::getIdContact", LOG_DEBUG);
		$resql = $this->db->query($sql);
		if ($resql) {
			while ($obj = $this->db->fetch_object($resql)) {
				$result[$i] = $obj->fk_socpeople;
				$i++;
			}
		} else {
			$this->error = $this->db->error();
			return null;
		}

		return $result;
	}

	// phpcs:disable PEAR.NamingConventions.ValidFunctionName.ScopeNotCamelCaps
	/**
	 *		Load object contact with id=$this->contact_id into $this->contact
	 *
	 *		@param	int		$contactid      Id du contact. Use this->contact_id if empty.
	 *		@return	int						<0 if KO, >0 if OK
	 */
	public function fetch_contact($contactid = null)
	{
		// phpcs:enable
		if (empty($contactid)) {
			$contactid = $this->contact_id;
		}

		if (empty($contactid)) {
			return 0;
		}

		require_once DOL_DOCUMENT_ROOT.'/contact/class/contact.class.php';
		$contact = new Contact($this->db);
		$result = $contact->fetch($contactid);
		$this->contact = $contact;
		return $result;
	}

	// phpcs:disable PEAR.NamingConventions.ValidFunctionName.ScopeNotCamelCaps
	/**
	 *    	Load the third party of object, from id $this->socid or $this->fk_soc, into this->thirdparty
	 *
	 *		@param		int		$force_thirdparty_id	Force thirdparty id
	 *		@return		int								<0 if KO, >0 if OK
	 */
	public function fetch_thirdparty($force_thirdparty_id = 0)
	{
		// phpcs:enable
		global $conf;

		if (empty($this->socid) && empty($this->fk_soc) && empty($force_thirdparty_id)) {
			return 0;
		}

		require_once DOL_DOCUMENT_ROOT.'/societe/class/societe.class.php';

		$idtofetch = isset($this->socid) ? $this->socid : (isset($this->fk_soc) ? $this->fk_soc : 0);
		if ($force_thirdparty_id) {
			$idtofetch = $force_thirdparty_id;
		}

		if ($idtofetch) {
			$thirdparty = new Societe($this->db);
			$result = $thirdparty->fetch($idtofetch);
			if ($result<0) {
				$this->errors=array_merge($this->errors, $thirdparty->errors);
			}
			$this->thirdparty = $thirdparty;

			// Use first price level if level not defined for third party
			if (!empty($conf->global->PRODUIT_MULTIPRICES) && empty($this->thirdparty->price_level)) {
				$this->thirdparty->price_level = 1;
			}

			return $result;
		} else {
			return -1;
		}
	}


	/**
	 * Looks for an object with ref matching the wildcard provided
	 * It does only work when $this->table_ref_field is set
	 *
	 * @param 	string 	$ref 	Wildcard
	 * @return 	int 			>1 = OK, 0 = Not found or table_ref_field not defined, <0 = KO
	 */
	public function fetchOneLike($ref)
	{
		if (!$this->table_ref_field) {
			return 0;
		}

		$sql = "SELECT rowid FROM ".$this->db->prefix().$this->table_element." WHERE ".$this->table_ref_field." LIKE '".$this->db->escape($ref)."' LIMIT 1";

		$query = $this->db->query($sql);

		if (!$this->db->num_rows($query)) {
			return 0;
		}

		$result = $this->db->fetch_object($query);

		return $this->fetch($result->rowid);
	}

	// phpcs:disable PEAR.NamingConventions.ValidFunctionName.ScopeNotCamelCaps
	/**
	 *	Load data for barcode into properties ->barcode_type*
	 *	Properties ->barcode_type that is id of barcode. Type is used to find other properties, but
	 *  if it is not defined, ->element must be defined to know default barcode type.
	 *
	 *	@return		int			<0 if KO, 0 if can't guess type of barcode (ISBN, EAN13...), >0 if OK (all barcode properties loaded)
	 */
	public function fetch_barcode()
	{
		// phpcs:enable
		global $conf;

		dol_syslog(get_class($this).'::fetch_barcode this->element='.$this->element.' this->barcode_type='.$this->barcode_type);

		$idtype = $this->barcode_type;
		if (empty($idtype) && $idtype != '0') {	// If type of barcode no set, we try to guess. If set to '0' it means we forced to have type remain not defined
			if ($this->element == 'product' && !empty($conf->global->PRODUIT_DEFAULT_BARCODE_TYPE)) {
				$idtype = $conf->global->PRODUIT_DEFAULT_BARCODE_TYPE;
			} elseif ($this->element == 'societe') {
				$idtype = $conf->global->GENBARCODE_BARCODETYPE_THIRDPARTY;
			} else {
				dol_syslog('Call fetch_barcode with barcode_type not defined and cant be guessed', LOG_WARNING);
			}
		}

		if ($idtype > 0) {
			if (empty($this->barcode_type) || empty($this->barcode_type_code) || empty($this->barcode_type_label) || empty($this->barcode_type_coder)) {    // If data not already loaded
				$sql = "SELECT rowid, code, libelle as label, coder";
				$sql .= " FROM ".$this->db->prefix()."c_barcode_type";
				$sql .= " WHERE rowid = ".((int) $idtype);
				dol_syslog(get_class($this).'::fetch_barcode', LOG_DEBUG);
				$resql = $this->db->query($sql);
				if ($resql) {
					$obj = $this->db->fetch_object($resql);
					$this->barcode_type       = $obj->rowid;
					$this->barcode_type_code  = $obj->code;
					$this->barcode_type_label = $obj->label;
					$this->barcode_type_coder = $obj->coder;
					return 1;
				} else {
					dol_print_error($this->db);
					return -1;
				}
			}
		}
		return 0;
	}

	// phpcs:disable PEAR.NamingConventions.ValidFunctionName.ScopeNotCamelCaps
	/**
	 *		Load the project with id $this->fk_project into this->project
	 *
	 *		@return		int			<0 if KO, >=0 if OK
	 */
	public function fetch_project()
	{
		// phpcs:enable
		return $this->fetch_projet();
	}

	// phpcs:disable PEAR.NamingConventions.ValidFunctionName.ScopeNotCamelCaps
	/**
	 *		Load the project with id $this->fk_project into this->project
	 *
	 *		@return		int			<0 if KO, >=0 if OK
	 */
	public function fetch_projet()
	{
		// phpcs:enable
		include_once DOL_DOCUMENT_ROOT.'/projet/class/project.class.php';

		if (empty($this->fk_project) && !empty($this->fk_projet)) {
			$this->fk_project = $this->fk_projet; // For backward compatibility
		}
		if (empty($this->fk_project)) {
			return 0;
		}

		$project = new Project($this->db);
		$result = $project->fetch($this->fk_project);

		$this->projet = $project; // deprecated
		$this->project = $project;
		return $result;
	}

	// phpcs:disable PEAR.NamingConventions.ValidFunctionName.ScopeNotCamelCaps
	/**
	 *		Load the product with id $this->fk_product into this->product
	 *
	 *		@return		int			<0 if KO, >=0 if OK
	 */
	public function fetch_product()
	{
		// phpcs:enable
		include_once DOL_DOCUMENT_ROOT.'/product/class/product.class.php';

		if (empty($this->fk_product)) {
			return 0;
		}

		$product = new Product($this->db);
		$result = $product->fetch($this->fk_product);

		$this->product = $product;
		return $result;
	}

	// phpcs:disable PEAR.NamingConventions.ValidFunctionName.ScopeNotCamelCaps
	/**
	 *		Load the user with id $userid into this->user
	 *
	 *		@param	int		$userid 		Id du contact
	 *		@return	int						<0 if KO, >0 if OK
	 */
	public function fetch_user($userid)
	{
		// phpcs:enable
		$user = new User($this->db);
		$result = $user->fetch($userid);
		$this->user = $user;
		return $result;
	}

	// phpcs:disable PEAR.NamingConventions.ValidFunctionName.ScopeNotCamelCaps
	/**
	 *	Read linked origin object
	 *
	 *	@return		void
	 */
	public function fetch_origin()
	{
		// phpcs:enable
		if ($this->origin == 'shipping') {
			$this->origin = 'expedition';
		}
		if ($this->origin == 'delivery') {
			$this->origin = 'livraison';
		}
		if ($this->origin == 'order_supplier') {
			$this->origin = 'commandeFournisseur';
		}

		$origin = $this->origin;

		$classname = ucfirst($origin);
		$this->$origin = new $classname($this->db);
		$this->$origin->fetch($this->origin_id);
	}

	/**
	 *  Load object from specific field
	 *
	 *  @param	string	$table		Table element or element line
	 *  @param	string	$field		Field selected
	 *  @param	string	$key		Import key
	 *  @param	string	$element	Element name
	 *	@return	int					<0 if KO, >0 if OK
	 */
	public function fetchObjectFrom($table, $field, $key, $element = null)
	{
		global $conf;

		$result = false;

		$sql = "SELECT rowid FROM ".$this->db->prefix().$table;
		$sql .= " WHERE ".$field." = '".$this->db->escape($key)."'";
		if (!empty($element)) {
			$sql .= " AND entity IN (".getEntity($element).")";
		} else {
			$sql .= " AND entity = ".((int) $conf->entity);
		}

		dol_syslog(get_class($this).'::fetchObjectFrom', LOG_DEBUG);
		$resql = $this->db->query($sql);
		if ($resql) {
			$row = $this->db->fetch_row($resql);
			// Test for avoid error -1
			if ($row[0] > 0) {
				$result = $this->fetch($row[0]);
			}
		}

		return $result;
	}

	/**
	 *	Getter generic. Load value from a specific field
	 *
	 *	@param	string	$table		Table of element or element line
	 *	@param	int		$id			Element id
	 *	@param	string	$field		Field selected
	 *	@return	int					<0 if KO, >0 if OK
	 */
	public function getValueFrom($table, $id, $field)
	{
		$result = false;
		if (!empty($id) && !empty($field) && !empty($table)) {
			$sql = "SELECT ".$field." FROM ".$this->db->prefix().$table;
			$sql .= " WHERE rowid = ".((int) $id);

			dol_syslog(get_class($this).'::getValueFrom', LOG_DEBUG);
			$resql = $this->db->query($sql);
			if ($resql) {
				$row = $this->db->fetch_row($resql);
				$result = $row[0];
			}
		}
		return $result;
	}

	/**
	 *	Setter generic. Update a specific field into database.
	 *  Warning: Trigger is run only if param trigkey is provided.
	 *
	 *	@param	string		$field			Field to update
	 *	@param	mixed		$value			New value
	 *	@param	string		$table			To force other table element or element line (should not be used)
	 *	@param	int			$id				To force other object id (should not be used)
	 *	@param	string		$format			Data format ('text', 'date'). 'text' is used if not defined
	 *	@param	string		$id_field		To force rowid field name. 'rowid' is used if not defined
	 *	@param	User|string	$fuser			Update the user of last update field with this user. If not provided, current user is used except if value is 'none'
	 *  @param  string      $trigkey    	Trigger key to run (in most cases something like 'XXX_MODIFY')
	 *  @param	string		$fk_user_field	Name of field to save user id making change
	 *	@return	int							<0 if KO, >0 if OK
	 *  @see updateExtraField()
	 */
	public function setValueFrom($field, $value, $table = '', $id = null, $format = '', $id_field = '', $fuser = null, $trigkey = '', $fk_user_field = 'fk_user_modif')
	{
		global $user, $langs, $conf;

		if (empty($table)) {
			$table = $this->table_element;
		}
		if (empty($id)) {
			$id = $this->id;
		}
		if (empty($format)) {
			$format = 'text';
		}
		if (empty($id_field)) {
			$id_field = 'rowid';
		}

		$error = 0;

		$this->db->begin();

		// Special case
		if ($table == 'product' && $field == 'note_private') {
			$field = 'note';
		}
		if (in_array($table, array('actioncomm', 'adherent', 'advtargetemailing', 'cronjob', 'establishment'))) {
			$fk_user_field = 'fk_user_mod';
		}

		$sql = "UPDATE ".$this->db->prefix().$table." SET ";

		if ($format == 'text') {
			$sql .= $field." = '".$this->db->escape($value)."'";
		} elseif ($format == 'int') {
			$sql .= $field." = ".((int) $value);
		} elseif ($format == 'date') {
			$sql .= $field." = ".($value ? "'".$this->db->idate($value)."'" : "null");
		}

		if ($fk_user_field) {
			if (!empty($fuser) && is_object($fuser)) {
				$sql .= ", ".$fk_user_field." = ".((int) $fuser->id);
			} elseif (empty($fuser) || $fuser != 'none') {
				$sql .= ", ".$fk_user_field." = ".((int) $user->id);
			}
		}

		$sql .= " WHERE ".$id_field." = ".((int) $id);

		dol_syslog(__METHOD__."", LOG_DEBUG);
		$resql = $this->db->query($sql);
		if ($resql) {
			if ($trigkey) {
				// call trigger with updated object values
				if (method_exists($this, 'fetch')) {
					$result = $this->fetch($id);
				} else {
					$result = $this->fetchCommon($id);
				}
				if ($result >= 0) {
					$result = $this->call_trigger($trigkey, (!empty($fuser) && is_object($fuser)) ? $fuser : $user); // This may set this->errors
				}
				if ($result < 0) {
					$error++;
				}
			}

			if (!$error) {
				if (property_exists($this, $field)) {
					$this->$field = $value;
				}
				$this->db->commit();
				return 1;
			} else {
				$this->db->rollback();
				return -2;
			}
		} else {
			if ($this->db->lasterrno() == 'DB_ERROR_RECORD_ALREADY_EXISTS') {
				$this->error = 'DB_ERROR_RECORD_ALREADY_EXISTS';
			} else {
				$this->error = $this->db->lasterror();
			}
			$this->db->rollback();
			return -1;
		}
	}

	// phpcs:disable PEAR.NamingConventions.ValidFunctionName.ScopeNotCamelCaps
	/**
	 *      Load properties id_previous and id_next by comparing $fieldid with $this->ref
	 *
	 *      @param	string	$filter		Optional filter. Example: " AND (t.field1 = 'aa' OR t.field2 = 'bb')". Do not allow user input data here.
	 *	 	@param  string	$fieldid   	Name of field to use for the select MAX and MIN
	 *		@param	int		$nodbprefix	Do not include DB prefix to forge table name
	 *      @return int         		<0 if KO, >0 if OK
	 */
	public function load_previous_next_ref($filter, $fieldid, $nodbprefix = 0)
	{
		// phpcs:enable
		global $conf, $user;

		if (!$this->table_element) {
			dol_print_error('', get_class($this)."::load_previous_next_ref was called on objet with property table_element not defined");
			return -1;
		}
		if ($fieldid == 'none') {
			return 1;
		}

		// For backward compatibility
		if (in_array($this->table_element, array('facture_rec', 'facture_fourn_rec')) && $fieldid == 'title') {
			$fieldid = 'titre';
		}

		// Security on socid
		$socid = 0;
		if ($user->socid > 0) {
			$socid = $user->socid;
		}

		// this->ismultientitymanaged contains
		// 0=No test on entity, 1=Test with field entity, 'field@table'=Test with link by field@table
		$aliastablesociete = 's';
		if ($this->element == 'societe') {
			$aliastablesociete = 'te'; // te as table_element
		}
		$restrictiononfksoc = empty($this->restrictiononfksoc) ? 0 : $this->restrictiononfksoc;
		$sql = "SELECT MAX(te.".$fieldid.")";
		$sql .= " FROM ".(empty($nodbprefix) ?$this->db->prefix():'').$this->table_element." as te";
		if ($this->element == 'user' && !empty($conf->global->MULTICOMPANY_TRANSVERSE_MODE)) {
			$sql .= ",".$this->db->prefix()."usergroup_user as ug";
		}
		if (isset($this->ismultientitymanaged) && !is_numeric($this->ismultientitymanaged)) {
			$tmparray = explode('@', $this->ismultientitymanaged);
			$sql .= ", ".$this->db->prefix().$tmparray[1]." as ".($tmparray[1] == 'societe' ? 's' : 'parenttable'); // If we need to link to this table to limit select to entity
		} elseif ($restrictiononfksoc == 1 && $this->element != 'societe' && empty($user->rights->societe->client->voir) && !$socid) {
			$sql .= ", ".$this->db->prefix()."societe as s"; // If we need to link to societe to limit select to socid
		} elseif ($restrictiononfksoc == 2 && $this->element != 'societe' && empty($user->rights->societe->client->voir) && !$socid) {
			$sql .= " LEFT JOIN ".$this->db->prefix()."societe as s ON te.fk_soc = s.rowid"; // If we need to link to societe to limit select to socid
		}
		if ($restrictiononfksoc && empty($user->rights->societe->client->voir) && !$socid) {
			$sql .= " LEFT JOIN ".$this->db->prefix()."societe_commerciaux as sc ON ".$aliastablesociete.".rowid = sc.fk_soc";
		}
		$sql .= " WHERE te.".$fieldid." < '".$this->db->escape($fieldid == 'rowid' ? $this->id : $this->ref)."'"; // ->ref must always be defined (set to id if field does not exists)
		if ($restrictiononfksoc == 1 && empty($user->rights->societe->client->voir) && !$socid) {
			$sql .= " AND sc.fk_user = ".((int) $user->id);
		}
		if ($restrictiononfksoc == 2 && empty($user->rights->societe->client->voir) && !$socid) {
			$sql .= " AND (sc.fk_user = ".((int) $user->id).' OR te.fk_soc IS NULL)';
		}
		if (!empty($filter)) {
			if (!preg_match('/^\s*AND/i', $filter)) {
				$sql .= " AND "; // For backward compatibility
			}
			$sql .= $filter;
		}
		if (isset($this->ismultientitymanaged) && !is_numeric($this->ismultientitymanaged)) {
			$tmparray = explode('@', $this->ismultientitymanaged);
			$sql .= " AND te.".$tmparray[0]." = ".($tmparray[1] == "societe" ? "s" : "parenttable").".rowid"; // If we need to link to this table to limit select to entity
		} elseif ($restrictiononfksoc == 1 && $this->element != 'societe' && empty($user->rights->societe->client->voir) && !$socid) {
			$sql .= ' AND te.fk_soc = s.rowid'; // If we need to link to societe to limit select to socid
		}
		if (isset($this->ismultientitymanaged) && $this->ismultientitymanaged == 1) {
			if ($this->element == 'user' && !empty($conf->global->MULTICOMPANY_TRANSVERSE_MODE)) {
				if (!empty($user->admin) && empty($user->entity) && $conf->entity == 1) {
					$sql .= " AND te.entity IS NOT NULL"; // Show all users
				} else {
					$sql .= " AND ug.fk_user = te.rowid";
					$sql .= " AND ug.entity IN (".getEntity('usergroup').")";
				}
			} else {
				$sql .= ' AND te.entity IN ('.getEntity($this->element).')';
			}
		}
		if (isset($this->ismultientitymanaged) && !is_numeric($this->ismultientitymanaged) && $this->element != 'societe') {
			$tmparray = explode('@', $this->ismultientitymanaged);
			$sql .= ' AND parenttable.entity IN ('.getEntity($tmparray[1]).')';
		}
		if ($restrictiononfksoc == 1 && $socid && $this->element != 'societe') {
			$sql .= ' AND te.fk_soc = '.((int) $socid);
		}
		if ($restrictiononfksoc == 2 && $socid && $this->element != 'societe') {
			$sql .= ' AND (te.fk_soc = '.((int) $socid).' OR te.fk_soc IS NULL)';
		}
		if ($restrictiononfksoc && $socid && $this->element == 'societe') {
			$sql .= ' AND te.rowid = '.((int) $socid);
		}
		//print 'socid='.$socid.' restrictiononfksoc='.$restrictiononfksoc.' ismultientitymanaged = '.$this->ismultientitymanaged.' filter = '.$filter.' -> '.$sql."<br>";

		$result = $this->db->query($sql);
		if (!$result) {
			$this->error = $this->db->lasterror();
			return -1;
		}
		$row = $this->db->fetch_row($result);
		$this->ref_previous = $row[0];

		$sql = "SELECT MIN(te.".$fieldid.")";
		$sql .= " FROM ".(empty($nodbprefix) ?$this->db->prefix():'').$this->table_element." as te";
		if ($this->element == 'user' && !empty($conf->global->MULTICOMPANY_TRANSVERSE_MODE)) {
			$sql .= ",".$this->db->prefix()."usergroup_user as ug";
		}
		if (isset($this->ismultientitymanaged) && !is_numeric($this->ismultientitymanaged)) {
			$tmparray = explode('@', $this->ismultientitymanaged);
			$sql .= ", ".$this->db->prefix().$tmparray[1]." as ".($tmparray[1] == 'societe' ? 's' : 'parenttable'); // If we need to link to this table to limit select to entity
		} elseif ($restrictiononfksoc == 1 && $this->element != 'societe' && empty($user->rights->societe->client->voir) && !$socid) {
			$sql .= ", ".$this->db->prefix()."societe as s"; // If we need to link to societe to limit select to socid
		} elseif ($restrictiononfksoc == 2 && $this->element != 'societe' && empty($user->rights->societe->client->voir) && !$socid) {
			$sql .= " LEFT JOIN ".$this->db->prefix()."societe as s ON te.fk_soc = s.rowid"; // If we need to link to societe to limit select to socid
		}
		if ($restrictiononfksoc && empty($user->rights->societe->client->voir) && !$socid) {
			$sql .= " LEFT JOIN ".$this->db->prefix()."societe_commerciaux as sc ON ".$aliastablesociete.".rowid = sc.fk_soc";
		}
		$sql .= " WHERE te.".$fieldid." > '".$this->db->escape($fieldid == 'rowid' ? $this->id : $this->ref)."'"; // ->ref must always be defined (set to id if field does not exists)
		if ($restrictiononfksoc == 1 && empty($user->rights->societe->client->voir) && !$socid) {
			$sql .= " AND sc.fk_user = ".((int) $user->id);
		}
		if ($restrictiononfksoc == 2 && empty($user->rights->societe->client->voir) && !$socid) {
			$sql .= " AND (sc.fk_user = ".((int) $user->id).' OR te.fk_soc IS NULL)';
		}
		if (!empty($filter)) {
			if (!preg_match('/^\s*AND/i', $filter)) {
				$sql .= " AND "; // For backward compatibility
			}
			$sql .= $filter;
		}
		if (isset($this->ismultientitymanaged) && !is_numeric($this->ismultientitymanaged)) {
			$tmparray = explode('@', $this->ismultientitymanaged);
			$sql .= " AND te.".$tmparray[0]." = ".($tmparray[1] == "societe" ? "s" : "parenttable").".rowid"; // If we need to link to this table to limit select to entity
		} elseif ($restrictiononfksoc == 1 && $this->element != 'societe' && empty($user->rights->societe->client->voir) && !$socid) {
			$sql .= ' AND te.fk_soc = s.rowid'; // If we need to link to societe to limit select to socid
		}
		if (isset($this->ismultientitymanaged) && $this->ismultientitymanaged == 1) {
			if ($this->element == 'user' && !empty($conf->global->MULTICOMPANY_TRANSVERSE_MODE)) {
				if (!empty($user->admin) && empty($user->entity) && $conf->entity == 1) {
					$sql .= " AND te.entity IS NOT NULL"; // Show all users
				} else {
					$sql .= " AND ug.fk_user = te.rowid";
					$sql .= " AND ug.entity IN (".getEntity('usergroup').")";
				}
			} else {
				$sql .= ' AND te.entity IN ('.getEntity($this->element).')';
			}
		}
		if (isset($this->ismultientitymanaged) && !is_numeric($this->ismultientitymanaged) && $this->element != 'societe') {
			$tmparray = explode('@', $this->ismultientitymanaged);
			$sql .= ' AND parenttable.entity IN ('.getEntity($tmparray[1]).')';
		}
		if ($restrictiononfksoc == 1 && $socid && $this->element != 'societe') {
			$sql .= ' AND te.fk_soc = '.((int) $socid);
		}
		if ($restrictiononfksoc == 2 && $socid && $this->element != 'societe') {
			$sql .= ' AND (te.fk_soc = '.((int) $socid).' OR te.fk_soc IS NULL)';
		}
		if ($restrictiononfksoc && $socid && $this->element == 'societe') {
			$sql .= ' AND te.rowid = '.((int) $socid);
		}
		//print 'socid='.$socid.' restrictiononfksoc='.$restrictiononfksoc.' ismultientitymanaged = '.$this->ismultientitymanaged.' filter = '.$filter.' -> '.$sql."<br>";
		// Rem: Bug in some mysql version: SELECT MIN(rowid) FROM llx_socpeople WHERE rowid > 1 when one row in database with rowid=1, returns 1 instead of null

		$result = $this->db->query($sql);
		if (!$result) {
			$this->error = $this->db->lasterror();
			return -2;
		}
		$row = $this->db->fetch_row($result);
		$this->ref_next = $row[0];

		return 1;
	}


	/**
	 *      Return list of id of contacts of object
	 *
	 *      @param	string	$source     Source of contact: external (llx_socpeople) or internal (llx_user) or thirdparty (llx_societe)
	 *      @return array				Array of id of contacts (if source=external or internal)
	 * 									Array of id of third parties with at least one contact on object (if source=thirdparty)
	 */
	public function getListContactId($source = 'external')
	{
		$contactAlreadySelected = array();
		$tab = $this->liste_contact(-1, $source);
		$num = count($tab);
		$i = 0;
		while ($i < $num) {
			if ($source == 'thirdparty') {
				$contactAlreadySelected[$i] = $tab[$i]['socid'];
			} else {
				$contactAlreadySelected[$i] = $tab[$i]['id'];
			}
			$i++;
		}
		return $contactAlreadySelected;
	}


	/**
	 *	Link element with a project
	 *
	 *	@param     	int		$projectid		Project id to link element to
	 *  @param		int		$notrigger		Disable the trigger
	 *	@return		int						<0 if KO, >0 if OK
	 */
	public function setProject($projectid, $notrigger = 0)
	{
		global $user;
		$error = 0;

		if (!$this->table_element) {
			dol_syslog(get_class($this)."::setProject was called on objet with property table_element not defined", LOG_ERR);
			return -1;
		}

		$sql = "UPDATE ".$this->db->prefix().$this->table_element;
		if (!empty($this->fields['fk_project'])) {		// Common case
			if ($projectid) {
				$sql .= " SET fk_project = ".((int) $projectid);
			} else {
				$sql .= " SET fk_project = NULL";
			}
			$sql .= ' WHERE rowid = '.((int) $this->id);
		} elseif ($this->table_element == 'actioncomm') {	// Special case for actioncomm
			if ($projectid) {
				$sql .= " SET fk_project = ".((int) $projectid);
			} else {
				$sql .= " SET fk_project = NULL";
			}
			$sql .= ' WHERE id = '.((int) $this->id);
		} else // Special case for old architecture objects
		{
			if ($projectid) {
				$sql .= ' SET fk_projet = '.((int) $projectid);
			} else {
				$sql .= ' SET fk_projet = NULL';
			}
			$sql .= " WHERE rowid = ".((int) $this->id);
		}

		$this->db->begin();

		dol_syslog(get_class($this)."::setProject", LOG_DEBUG);
		if ($this->db->query($sql)) {
			$this->fk_project = ((int) $projectid);
		} else {
			dol_print_error($this->db);
			$error++;
		}

		// Triggers
		if (!$error && !$notrigger) {
			// Call triggers
			$result = $this->call_trigger(strtoupper($this->element) . '_MODIFY', $user);
			if ($result < 0) {
				$error++;
			} //Do also here what you must do to rollback action if trigger fail
			// End call triggers
		}

		// Commit or rollback
		if ($error) {
			$this->db->rollback();
			return -1;
		} else {
			$this->db->commit();
			return 1;
		}
	}

	/**
	 *  Change the payments methods
	 *
	 *  @param		int		$id		Id of new payment method
	 *  @return		int				>0 if OK, <0 if KO
	 */
	public function setPaymentMethods($id)
	{
		global $user;

		$error = 0; $notrigger = 0;

		dol_syslog(get_class($this).'::setPaymentMethods('.$id.')');

		if ($this->statut >= 0 || $this->element == 'societe') {
			// TODO uniformize field name
			$fieldname = 'fk_mode_reglement';
			if ($this->element == 'societe') {
				$fieldname = 'mode_reglement';
			}
			if (get_class($this) == 'Fournisseur') {
				$fieldname = 'mode_reglement_supplier';
			}
			if (get_class($this) == 'Tva') {
				$fieldname = 'fk_typepayment';
			}
			if (get_class($this) == 'Salary') {
				$fieldname = 'fk_typepayment';
			}

			$sql = "UPDATE ".$this->db->prefix().$this->table_element;
			$sql .= " SET ".$fieldname." = ".(($id > 0 || $id == '0') ? ((int) $id) : 'NULL');
			$sql .= ' WHERE rowid='.((int) $this->id);

			if ($this->db->query($sql)) {
				$this->mode_reglement_id = $id;
				// for supplier
				if (get_class($this) == 'Fournisseur') {
					$this->mode_reglement_supplier_id = $id;
				}
				// Triggers
				if (!$error && !$notrigger) {
					// Call triggers
					if (get_class($this) == 'Commande') {
						$result = $this->call_trigger('ORDER_MODIFY', $user);
					} else {
						$result = $this->call_trigger(strtoupper(get_class($this)).'_MODIFY', $user);
					}
					if ($result < 0) {
						$error++;
					}
					// End call triggers
				}
				return 1;
			} else {
				dol_syslog(get_class($this).'::setPaymentMethods Error '.$this->db->error());
				$this->error = $this->db->error();
				return -1;
			}
		} else {
			dol_syslog(get_class($this).'::setPaymentMethods, status of the object is incompatible');
			$this->error = 'Status of the object is incompatible '.$this->statut;
			return -2;
		}
	}

	/**
	 *  Change the multicurrency code
	 *
	 *  @param		string	$code	multicurrency code
	 *  @return		int				>0 if OK, <0 if KO
	 */
	public function setMulticurrencyCode($code)
	{
		dol_syslog(get_class($this).'::setMulticurrencyCode('.$code.')');
		if ($this->statut >= 0 || $this->element == 'societe') {
			$fieldname = 'multicurrency_code';

			$sql = 'UPDATE '.$this->db->prefix().$this->table_element;
			$sql .= " SET ".$fieldname." = '".$this->db->escape($code)."'";
			$sql .= ' WHERE rowid='.((int) $this->id);

			if ($this->db->query($sql)) {
				$this->multicurrency_code = $code;

				list($fk_multicurrency, $rate) = MultiCurrency::getIdAndTxFromCode($this->db, $code);
				if ($rate) {
					$this->setMulticurrencyRate($rate, 2);
				}

				return 1;
			} else {
				dol_syslog(get_class($this).'::setMulticurrencyCode Error '.$sql.' - '.$this->db->error());
				$this->error = $this->db->error();
				return -1;
			}
		} else {
			dol_syslog(get_class($this).'::setMulticurrencyCode, status of the object is incompatible');
			$this->error = 'Status of the object is incompatible '.$this->statut;
			return -2;
		}
	}

	/**
	 *  Change the multicurrency rate
	 *
	 *  @param		double	$rate	multicurrency rate
	 *  @param		int		$mode	mode 1 : amounts in company currency will be recalculated, mode 2 : amounts in foreign currency will be recalculated
	 *  @return		int				>0 if OK, <0 if KO
	 */
	public function setMulticurrencyRate($rate, $mode = 1)
	{
		dol_syslog(get_class($this).'::setMulticurrencyRate('.$rate.','.$mode.')');
		if ($this->statut >= 0 || $this->element == 'societe') {
			$fieldname = 'multicurrency_tx';

			$sql = 'UPDATE '.$this->db->prefix().$this->table_element;
			$sql .= " SET ".$fieldname." = ".((float) $rate);
			$sql .= ' WHERE rowid='.((int) $this->id);

			if ($this->db->query($sql)) {
				$this->multicurrency_tx = $rate;

				// Update line price
				if (!empty($this->lines)) {
					foreach ($this->lines as &$line) {
						// Amounts in company currency will be recalculated
						if ($mode == 1) {
							$line->subprice = 0;
						}

						// Amounts in foreign currency will be recalculated
						if ($mode == 2) {
							$line->multicurrency_subprice = 0;
						}

						switch ($this->element) {
							case 'propal':
								$this->updateline(
									$line->id,
									$line->subprice,
									$line->qty,
									$line->remise_percent,
									$line->tva_tx,
									$line->localtax1_tx,
									$line->localtax2_tx,
									($line->description ? $line->description : $line->desc),
									'HT',
									$line->info_bits,
									$line->special_code,
									$line->fk_parent_line,
									$line->skip_update_total,
									$line->fk_fournprice,
									$line->pa_ht,
									$line->label,
									$line->product_type,
									$line->date_start,
									$line->date_end,
									$line->array_options,
									$line->fk_unit,
									$line->multicurrency_subprice
								);
								break;
							case 'commande':
								$this->updateline(
									$line->id,
									($line->description ? $line->description : $line->desc),
									$line->subprice,
									$line->qty,
									$line->remise_percent,
									$line->tva_tx,
									$line->localtax1_tx,
									$line->localtax2_tx,
									'HT',
									$line->info_bits,
									$line->date_start,
									$line->date_end,
									$line->product_type,
									$line->fk_parent_line,
									$line->skip_update_total,
									$line->fk_fournprice,
									$line->pa_ht,
									$line->label,
									$line->special_code,
									$line->array_options,
									$line->fk_unit,
									$line->multicurrency_subprice
								);
								break;
							case 'facture':
								$this->updateline(
									$line->id,
									($line->description ? $line->description : $line->desc),
									$line->subprice,
									$line->qty,
									$line->remise_percent,
									$line->date_start,
									$line->date_end,
									$line->tva_tx,
									$line->localtax1_tx,
									$line->localtax2_tx,
									'HT',
									$line->info_bits,
									$line->product_type,
									$line->fk_parent_line,
									$line->skip_update_total,
									$line->fk_fournprice,
									$line->pa_ht,
									$line->label,
									$line->special_code,
									$line->array_options,
									$line->situation_percent,
									$line->fk_unit,
									$line->multicurrency_subprice
								);
								break;
							case 'supplier_proposal':
								$this->updateline(
									$line->id,
									$line->subprice,
									$line->qty,
									$line->remise_percent,
									$line->tva_tx,
									$line->localtax1_tx,
									$line->localtax2_tx,
									($line->description ? $line->description : $line->desc),
									'HT',
									$line->info_bits,
									$line->special_code,
									$line->fk_parent_line,
									$line->skip_update_total,
									$line->fk_fournprice,
									$line->pa_ht,
									$line->label,
									$line->product_type,
									$line->array_options,
									$line->ref_fourn,
									$line->multicurrency_subprice
								);
								break;
							case 'order_supplier':
								$this->updateline(
									$line->id,
									($line->description ? $line->description : $line->desc),
									$line->subprice,
									$line->qty,
									$line->remise_percent,
									$line->tva_tx,
									$line->localtax1_tx,
									$line->localtax2_tx,
									'HT',
									$line->info_bits,
									$line->product_type,
									false,
									$line->date_start,
									$line->date_end,
									$line->array_options,
									$line->fk_unit,
									$line->multicurrency_subprice,
									$line->ref_supplier
								);
								break;
							case 'invoice_supplier':
								$this->updateline(
									$line->id,
									($line->description ? $line->description : $line->desc),
									$line->subprice,
									$line->tva_tx,
									$line->localtax1_tx,
									$line->localtax2_tx,
									$line->qty,
									0,
									'HT',
									$line->info_bits,
									$line->product_type,
									$line->remise_percent,
									false,
									$line->date_start,
									$line->date_end,
									$line->array_options,
									$line->fk_unit,
									$line->multicurrency_subprice,
									$line->ref_supplier
								);
								break;
							default:
								dol_syslog(get_class($this).'::setMulticurrencyRate no updateline defined', LOG_DEBUG);
								break;
						}
					}
				}

				return 1;
			} else {
				dol_syslog(get_class($this).'::setMulticurrencyRate Error '.$sql.' - '.$this->db->error());
				$this->error = $this->db->error();
				return -1;
			}
		} else {
			dol_syslog(get_class($this).'::setMulticurrencyRate, status of the object is incompatible');
			$this->error = 'Status of the object is incompatible '.$this->statut;
			return -2;
		}
	}

	/**
	 *  Change the payments terms
	 *
	 *  @param		int		$id					Id of new payment terms
	 *  @param		string	$deposit_percent	% of deposit if needed by payment terms
	 *  @return		int							>0 if OK, <0 if KO
	 */
	public function setPaymentTerms($id, $deposit_percent = null)
	{
		dol_syslog(get_class($this).'::setPaymentTerms('.$id.', '.var_export($deposit_percent, true).')');
		if ($this->statut >= 0 || $this->element == 'societe') {
			// TODO uniformize field name
			$fieldname = 'fk_cond_reglement';
			if ($this->element == 'societe') {
				$fieldname = 'cond_reglement';
			}
			if (get_class($this) == 'Fournisseur') {
				$fieldname = 'cond_reglement_supplier';
			}

			if (empty($deposit_percent) || $deposit_percent < 0) {
				$deposit_percent = getDictionaryValue('c_payment_term', 'deposit_percent', $id);
			}

			if ($deposit_percent > 100) {
				$deposit_percent = 100;
			}

			$sql = 'UPDATE '.$this->db->prefix().$this->table_element;
			$sql .= " SET ".$fieldname." = ".(($id > 0 || $id == '0') ? ((int) $id) : 'NULL');
			if (in_array($this->table_element, array('propal', 'commande', 'societe'))) {
				$sql .= " , deposit_percent = " . (empty($deposit_percent) ? 'NULL' : "'".$this->db->escape($deposit_percent)."'");
			}
			$sql .= ' WHERE rowid='.((int) $this->id);

			if ($this->db->query($sql)) {
				$this->cond_reglement_id = $id;
				// for supplier
				if (get_class($this) == 'Fournisseur') {
					$this->cond_reglement_supplier_id = $id;
				}
				$this->cond_reglement = $id; // for compatibility
				$this->deposit_percent = $deposit_percent;
				return 1;
			} else {
				dol_syslog(get_class($this).'::setPaymentTerms Error '.$sql.' - '.$this->db->error());
				$this->error = $this->db->error();
				return -1;
			}
		} else {
			dol_syslog(get_class($this).'::setPaymentTerms, status of the object is incompatible');
			$this->error = 'Status of the object is incompatible '.$this->statut;
			return -2;
		}
	}

	/**
	 *  Change the transport mode methods
	 *
	 *  @param		int		$id		Id of transport mode
	 *  @return		int				>0 if OK, <0 if KO
	 */
	public function setTransportMode($id)
	{
		dol_syslog(get_class($this).'::setTransportMode('.$id.')');
		if ($this->statut >= 0 || $this->element == 'societe') {
			$fieldname = 'fk_transport_mode';
			if ($this->element == 'societe') {
				$fieldname = 'transport_mode';
			}
			if (get_class($this) == 'Fournisseur') {
				$fieldname = 'transport_mode_supplier';
			}

			$sql = 'UPDATE '.$this->db->prefix().$this->table_element;
			$sql .= " SET ".$fieldname." = ".(($id > 0 || $id == '0') ? ((int) $id) : 'NULL');
			$sql .= ' WHERE rowid='.((int) $this->id);

			if ($this->db->query($sql)) {
				$this->transport_mode_id = $id;
				// for supplier
				if (get_class($this) == 'Fournisseur') {
					$this->transport_mode_supplier_id = $id;
				}
				return 1;
			} else {
				dol_syslog(get_class($this).'::setTransportMode Error '.$sql.' - '.$this->db->error());
				$this->error = $this->db->error();
				return -1;
			}
		} else {
			dol_syslog(get_class($this).'::setTransportMode, status of the object is incompatible');
			$this->error = 'Status of the object is incompatible '.$this->statut;
			return -2;
		}
	}

	/**
	 *  Change the retained warranty payments terms
	 *
	 *  @param		int		$id		Id of new payment terms
	 *  @return		int				>0 if OK, <0 if KO
	 */
	public function setRetainedWarrantyPaymentTerms($id)
	{
		dol_syslog(get_class($this).'::setRetainedWarrantyPaymentTerms('.$id.')');
		if ($this->statut >= 0 || $this->element == 'societe') {
			$fieldname = 'retained_warranty_fk_cond_reglement';

			$sql = 'UPDATE '.$this->db->prefix().$this->table_element;
			$sql .= " SET ".$fieldname." = ".((int) $id);
			$sql .= ' WHERE rowid='.((int) $this->id);

			if ($this->db->query($sql)) {
				$this->retained_warranty_fk_cond_reglement = $id;
				return 1;
			} else {
				dol_syslog(get_class($this).'::setRetainedWarrantyPaymentTerms Error '.$sql.' - '.$this->db->error());
				$this->error = $this->db->error();
				return -1;
			}
		} else {
			dol_syslog(get_class($this).'::setRetainedWarrantyPaymentTerms, status of the object is incompatible');
			$this->error = 'Status of the object is incompatible '.$this->statut;
			return -2;
		}
	}

	/**
	 *	Define delivery address
	 *  @deprecated
	 *
	 *	@param      int		$id		Address id
	 *	@return     int				<0 si ko, >0 si ok
	 */
	public function setDeliveryAddress($id)
	{
		$fieldname = 'fk_delivery_address';
		if ($this->element == 'delivery' || $this->element == 'shipping') {
			$fieldname = 'fk_address';
		}

		$sql = "UPDATE ".$this->db->prefix().$this->table_element." SET ".$fieldname." = ".((int) $id);
		$sql .= " WHERE rowid = ".((int) $this->id)." AND fk_statut = 0";

		if ($this->db->query($sql)) {
			$this->fk_delivery_address = $id;
			return 1;
		} else {
			$this->error = $this->db->error();
			dol_syslog(get_class($this).'::setDeliveryAddress Error '.$this->error);
			return -1;
		}
	}


	/**
	 *  Change the shipping method
	 *
	 *  @param      int     $shipping_method_id     Id of shipping method
	 *  @param      bool    $notrigger              false=launch triggers after, true=disable triggers
	 *  @param      User	$userused               Object user
	 *
	 *  @return     int              1 if OK, 0 if KO
	 */
	public function setShippingMethod($shipping_method_id, $notrigger = false, $userused = null)
	{
		global $user;

		if (empty($userused)) {
			$userused = $user;
		}

		$error = 0;

		if (!$this->table_element) {
			dol_syslog(get_class($this)."::setShippingMethod was called on objet with property table_element not defined", LOG_ERR);
			return -1;
		}

		$this->db->begin();

		if ($shipping_method_id < 0) {
			$shipping_method_id = 'NULL';
		}
		dol_syslog(get_class($this).'::setShippingMethod('.$shipping_method_id.')');

		$sql = "UPDATE ".$this->db->prefix().$this->table_element;
		$sql .= " SET fk_shipping_method = ".((int) $shipping_method_id);
		$sql .= " WHERE rowid=".((int) $this->id);
		$resql = $this->db->query($sql);
		if (!$resql) {
			dol_syslog(get_class($this).'::setShippingMethod Error ', LOG_DEBUG);
			$this->error = $this->db->lasterror();
			$error++;
		} else {
			if (!$notrigger) {
				// Call trigger
				$this->context = array('shippingmethodupdate'=>1);
				$result = $this->call_trigger(strtoupper(get_class($this)).'_MODIFY', $userused);
				if ($result < 0) {
					$error++;
				}
				// End call trigger
			}
		}
		if ($error) {
			$this->db->rollback();
			return -1;
		} else {
			$this->shipping_method_id = ($shipping_method_id == 'NULL') ?null:$shipping_method_id;
			$this->db->commit();
			return 1;
		}
	}


	/**
	 *  Change the warehouse
	 *
	 *  @param      int     $warehouse_id     Id of warehouse
	 *  @return     int              1 if OK, 0 if KO
	 */
	public function setWarehouse($warehouse_id)
	{
		if (!$this->table_element) {
			dol_syslog(get_class($this)."::setWarehouse was called on objet with property table_element not defined", LOG_ERR);
			return -1;
		}
		if ($warehouse_id < 0) {
			$warehouse_id = 'NULL';
		}
		dol_syslog(get_class($this).'::setWarehouse('.$warehouse_id.')');

		$sql = "UPDATE ".$this->db->prefix().$this->table_element;
		$sql .= " SET fk_warehouse = ".((int) $warehouse_id);
		$sql .= " WHERE rowid=".((int) $this->id);

		if ($this->db->query($sql)) {
			$this->warehouse_id = ($warehouse_id == 'NULL') ?null:$warehouse_id;
			return 1;
		} else {
			dol_syslog(get_class($this).'::setWarehouse Error ', LOG_DEBUG);
			$this->error = $this->db->error();
			return 0;
		}
	}


	/**
	 *		Set last model used by doc generator
	 *
	 *		@param		User	$user		User object that make change
	 *		@param		string	$modelpdf	Modele name
	 *		@return		int					<0 if KO, >0 if OK
	 */
	public function setDocModel($user, $modelpdf)
	{
		if (!$this->table_element) {
			dol_syslog(get_class($this)."::setDocModel was called on objet with property table_element not defined", LOG_ERR);
			return -1;
		}

		$newmodelpdf = dol_trunc($modelpdf, 255);

		$sql = "UPDATE ".$this->db->prefix().$this->table_element;
		$sql .= " SET model_pdf = '".$this->db->escape($newmodelpdf)."'";
		$sql .= " WHERE rowid = ".((int) $this->id);

		dol_syslog(get_class($this)."::setDocModel", LOG_DEBUG);
		$resql = $this->db->query($sql);
		if ($resql) {
			$this->model_pdf = $modelpdf;
			$this->modelpdf = $modelpdf; // For bakward compatibility
			return 1;
		} else {
			dol_print_error($this->db);
			return 0;
		}
	}


	/**
	 *  Change the bank account
	 *
	 *  @param		int		$fk_account		Id of bank account
	 *  @param      bool    $notrigger      false=launch triggers after, true=disable triggers
	 *  @param      User	$userused		Object user
	 *  @return		int				1 if OK, 0 if KO
	 */
	public function setBankAccount($fk_account, $notrigger = false, $userused = null)
	{
		global $user;

		if (empty($userused)) {
			$userused = $user;
		}

		$error = 0;

		if (!$this->table_element) {
			dol_syslog(get_class($this)."::setBankAccount was called on objet with property table_element not defined", LOG_ERR);
			return -1;
		}
		$this->db->begin();

		if ($fk_account < 0) {
			$fk_account = 'NULL';
		}
		dol_syslog(get_class($this).'::setBankAccount('.$fk_account.')');

		$sql = "UPDATE ".$this->db->prefix().$this->table_element;
		$sql .= " SET fk_account = ".((int) $fk_account);
		$sql .= " WHERE rowid=".((int) $this->id);

		$resql = $this->db->query($sql);
		if (!$resql) {
			dol_syslog(get_class($this).'::setBankAccount Error '.$sql.' - '.$this->db->error());
			$this->error = $this->db->lasterror();
			$error++;
		} else {
			if (!$notrigger) {
				// Call trigger
				$this->context = array('bankaccountupdate'=>1);
				$result = $this->call_trigger(strtoupper(get_class($this)).'_MODIFY', $userused);
				if ($result < 0) {
					$error++;
				}
				// End call trigger
			}
		}
		if ($error) {
			$this->db->rollback();
			return -1;
		} else {
			$this->fk_account = ($fk_account == 'NULL') ?null:$fk_account;
			$this->db->commit();
			return 1;
		}
	}


	// TODO: Move line related operations to CommonObjectLine?

	// phpcs:disable PEAR.NamingConventions.ValidFunctionName.ScopeNotCamelCaps
	/**
	 *  Save a new position (field rang) for details lines.
	 *  You can choose to set position for lines with already a position or lines without any position defined.
	 *
	 * 	@param		boolean		$renum			   True to renum all already ordered lines, false to renum only not already ordered lines.
	 * 	@param		string		$rowidorder		   ASC or DESC
	 * 	@param		boolean		$fk_parent_line    Table with fk_parent_line field or not
	 * 	@return		int                            <0 if KO, >0 if OK
	 */
	public function line_order($renum = false, $rowidorder = 'ASC', $fk_parent_line = true)
	{
		// phpcs:enable
		if (!$this->table_element_line) {
			dol_syslog(get_class($this)."::line_order was called on objet with property table_element_line not defined", LOG_ERR);
			return -1;
		}
		if (!$this->fk_element) {
			dol_syslog(get_class($this)."::line_order was called on objet with property fk_element not defined", LOG_ERR);
			return -1;
		}

		$fieldposition = 'rang'; // @todo Rename 'rang' into 'position'
		if (in_array($this->table_element_line, array('bom_bomline', 'ecm_files', 'emailcollector_emailcollectoraction', 'product_attribute_value'))) {
			$fieldposition = 'position';
		}

		// Count number of lines to reorder (according to choice $renum)
		$nl = 0;
		$sql = "SELECT count(rowid) FROM ".$this->db->prefix().$this->table_element_line;
		$sql .= " WHERE ".$this->fk_element." = ".((int) $this->id);
		if (!$renum) {
			$sql .= " AND " . $fieldposition . " = 0";
		}
		if ($renum) {
			$sql .= " AND " . $fieldposition . " <> 0";
		}

		dol_syslog(get_class($this)."::line_order", LOG_DEBUG);
		$resql = $this->db->query($sql);
		if ($resql) {
			$row = $this->db->fetch_row($resql);
			$nl = $row[0];
		} else {
			dol_print_error($this->db);
		}
		if ($nl > 0) {
			// The goal of this part is to reorder all lines, with all children lines sharing the same counter that parents.
			$rows = array();

			// We first search all lines that are parent lines (for multilevel details lines)
			$sql = "SELECT rowid FROM ".$this->db->prefix().$this->table_element_line;
			$sql .= " WHERE ".$this->fk_element." = ".((int) $this->id);
			if ($fk_parent_line) {
				$sql .= ' AND fk_parent_line IS NULL';
			}
			$sql .= " ORDER BY " . $fieldposition . " ASC, rowid " . $rowidorder;

			dol_syslog(get_class($this)."::line_order search all parent lines", LOG_DEBUG);
			$resql = $this->db->query($sql);
			if ($resql) {
				$i = 0;
				$num = $this->db->num_rows($resql);
				while ($i < $num) {
					$row = $this->db->fetch_row($resql);
					$rows[] = $row[0]; // Add parent line into array rows
					$childrens = $this->getChildrenOfLine($row[0]);
					if (!empty($childrens)) {
						foreach ($childrens as $child) {
							array_push($rows, $child);
						}
					}
					$i++;
				}

				// Now we set a new number for each lines (parent and children with children included into parent tree)
				if (!empty($rows)) {
					foreach ($rows as $key => $row) {
						$this->updateRangOfLine($row, ($key + 1));
					}
				}
			} else {
				dol_print_error($this->db);
			}
		}
		return 1;
	}

	/**
	 * 	Get children of line
	 *
	 * 	@param	int		$id		            Id of parent line
	 * 	@param	int		$includealltree		0 = 1st level child, 1 = All level child
	 * 	@return	array			            Array with list of children lines id
	 */
	public function getChildrenOfLine($id, $includealltree = 0)
	{
		$fieldposition = 'rang'; // @todo Rename 'rang' into 'position'
		if (in_array($this->table_element_line, array('bom_bomline', 'ecm_files', 'emailcollector_emailcollectoraction', 'product_attribute_value'))) {
			$fieldposition = 'position';
		}

		$rows = array();

		$sql = "SELECT rowid FROM ".$this->db->prefix().$this->table_element_line;
		$sql .= " WHERE ".$this->fk_element." = ".((int) $this->id);
		$sql .= ' AND fk_parent_line = '.((int) $id);
		$sql .= " ORDER BY " . $fieldposition . " ASC";

		dol_syslog(get_class($this)."::getChildrenOfLine search children lines for line ".$id, LOG_DEBUG);
		$resql = $this->db->query($sql);
		if ($resql) {
			if ($this->db->num_rows($resql) > 0) {
				while ($row = $this->db->fetch_row($resql)) {
					$rows[] = $row[0];
					if (!empty($includealltree)) {
						$rows = array_merge($rows, $this->getChildrenOfLine($row[0]), $includealltree);
					}
				}
			}
		}
		return $rows;
	}

	// phpcs:disable PEAR.NamingConventions.ValidFunctionName.ScopeNotCamelCaps
	/**
	 * 	Update a line to have a lower rank
	 *
	 * 	@param 	int			$rowid				Id of line
	 * 	@param	boolean		$fk_parent_line		Table with fk_parent_line field or not
	 * 	@return	void
	 */
	public function line_up($rowid, $fk_parent_line = true)
	{
		// phpcs:enable
		$this->line_order(false, 'ASC', $fk_parent_line);

		// Get rang of line
		$rang = $this->getRangOfLine($rowid);

		// Update position of line
		$this->updateLineUp($rowid, $rang);
	}

	// phpcs:disable PEAR.NamingConventions.ValidFunctionName.ScopeNotCamelCaps
	/**
	 * 	Update a line to have a higher rank
	 *
	 * 	@param	int			$rowid				Id of line
	 * 	@param	boolean		$fk_parent_line		Table with fk_parent_line field or not
	 * 	@return	void
	 */
	public function line_down($rowid, $fk_parent_line = true)
	{
		// phpcs:enable
		$this->line_order(false, 'ASC', $fk_parent_line);

		// Get rang of line
		$rang = $this->getRangOfLine($rowid);

		// Get max value for rang
		$max = $this->line_max();

		// Update position of line
		$this->updateLineDown($rowid, $rang, $max);
	}

	/**
	 * 	Update position of line (rang)
	 *
	 * 	@param	int		$rowid		Id of line
	 * 	@param	int		$rang		Position
	 * 	@return	int					<0 if KO, >0 if OK
	 */
	public function updateRangOfLine($rowid, $rang)
	{
		global $hookmanager;
		$fieldposition = 'rang'; // @todo Rename 'rang' into 'position'
		if (in_array($this->table_element_line, array('bom_bomline', 'ecm_files', 'emailcollector_emailcollectoraction', 'product_attribute_value'))) {
			$fieldposition = 'position';
		}

		$sql = "UPDATE ".$this->db->prefix().$this->table_element_line." SET ".$fieldposition." = ".((int) $rang);
		$sql .= ' WHERE rowid = '.((int) $rowid);

		dol_syslog(get_class($this)."::updateRangOfLine", LOG_DEBUG);
		if (!$this->db->query($sql)) {
			dol_print_error($this->db);
			return -1;
		} else {
			$parameters=array('rowid'=>$rowid, 'rang'=>$rang, 'fieldposition' => $fieldposition);
			$action='';
			$reshook = $hookmanager->executeHooks('afterRankOfLineUpdate', $parameters, $this, $action);
			return 1;
		}
	}

	// phpcs:disable PEAR.NamingConventions.ValidFunctionName.ScopeNotCamelCaps
	/**
	 * 	Update position of line with ajax (rang)
	 *
	 * 	@param	array	$rows	Array of rows
	 * 	@return	void
	 */
	public function line_ajaxorder($rows)
	{
		// phpcs:enable
		$num = count($rows);
		for ($i = 0; $i < $num; $i++) {
			$this->updateRangOfLine($rows[$i], ($i + 1));
		}
	}

	/**
	 * 	Update position of line up (rang)
	 *
	 * 	@param	int		$rowid		Id of line
	 * 	@param	int		$rang		Position
	 * 	@return	void
	 */
	public function updateLineUp($rowid, $rang)
	{
		if ($rang > 1) {
			$fieldposition = 'rang';
			if (in_array($this->table_element_line, array('ecm_files', 'emailcollector_emailcollectoraction', 'product_attribute_value'))) {
				$fieldposition = 'position';
			}

			$sql = "UPDATE ".$this->db->prefix().$this->table_element_line." SET ".$fieldposition." = ".((int) $rang);
			$sql .= " WHERE ".$this->fk_element." = ".((int) $this->id);
			$sql .= " AND " . $fieldposition . " = " . ((int) ($rang - 1));
			if ($this->db->query($sql)) {
				$sql = "UPDATE ".$this->db->prefix().$this->table_element_line." SET ".$fieldposition." = ".((int) ($rang - 1));
				$sql .= ' WHERE rowid = '.((int) $rowid);
				if (!$this->db->query($sql)) {
					dol_print_error($this->db);
				}
			} else {
				dol_print_error($this->db);
			}
		}
	}

	/**
	 * 	Update position of line down (rang)
	 *
	 * 	@param	int		$rowid		Id of line
	 * 	@param	int		$rang		Position
	 * 	@param	int		$max		Max
	 * 	@return	void
	 */
	public function updateLineDown($rowid, $rang, $max)
	{
		if ($rang < $max) {
			$fieldposition = 'rang';
			if (in_array($this->table_element_line, array('ecm_files', 'emailcollector_emailcollectoraction', 'product_attribute_value'))) {
				$fieldposition = 'position';
			}

			$sql = "UPDATE ".$this->db->prefix().$this->table_element_line." SET ".$fieldposition." = ".((int) $rang);
			$sql .= " WHERE ".$this->fk_element." = ".((int) $this->id);
			$sql .= " AND " . $fieldposition . " = " . ((int) ($rang + 1));
			if ($this->db->query($sql)) {
				$sql = "UPDATE ".$this->db->prefix().$this->table_element_line." SET ".$fieldposition." = ".((int) ($rang + 1));
				$sql .= ' WHERE rowid = '.((int) $rowid);
				if (!$this->db->query($sql)) {
					dol_print_error($this->db);
				}
			} else {
				dol_print_error($this->db);
			}
		}
	}

	/**
	 * 	Get position of line (rang)
	 *
	 * 	@param		int		$rowid		Id of line
	 *  @return		int     			Value of rang in table of lines
	 */
	public function getRangOfLine($rowid)
	{
		$fieldposition = 'rang';
		if (in_array($this->table_element_line, array('ecm_files', 'emailcollector_emailcollectoraction', 'product_attribute_value'))) {
			$fieldposition = 'position';
		}

		$sql = "SELECT " . $fieldposition . " FROM ".$this->db->prefix().$this->table_element_line;
		$sql .= " WHERE rowid = ".((int) $rowid);

		dol_syslog(get_class($this)."::getRangOfLine", LOG_DEBUG);
		$resql = $this->db->query($sql);
		if ($resql) {
			$row = $this->db->fetch_row($resql);
			return $row[0];
		}
	}

	/**
	 * 	Get rowid of the line relative to its position
	 *
	 * 	@param		int		$rang		Rang value
	 *  @return     int     			Rowid of the line
	 */
	public function getIdOfLine($rang)
	{
		$fieldposition = 'rang';
		if (in_array($this->table_element_line, array('ecm_files', 'emailcollector_emailcollectoraction', 'product_attribute_value'))) {
			$fieldposition = 'position';
		}

		$sql = "SELECT rowid FROM ".$this->db->prefix().$this->table_element_line;
		$sql .= " WHERE ".$this->fk_element." = ".((int) $this->id);
		$sql .= " AND " . $fieldposition . " = ".((int) $rang);
		$resql = $this->db->query($sql);
		if ($resql) {
			$row = $this->db->fetch_row($resql);
			return $row[0];
		}
	}

	// phpcs:disable PEAR.NamingConventions.ValidFunctionName.ScopeNotCamelCaps
	/**
	 * 	Get max value used for position of line (rang)
	 *
	 * 	@param		int		$fk_parent_line		Parent line id
	 *  @return     int  			   			Max value of rang in table of lines
	 */
	public function line_max($fk_parent_line = 0)
	{
		// phpcs:enable
		$positionfield = 'rang';
		if (in_array($this->table_element, array('bom_bom', 'product_attribute'))) {
			$positionfield = 'position';
		}

		// Search the last rang with fk_parent_line
		if ($fk_parent_line) {
			$sql = "SELECT max(".$positionfield.") FROM ".$this->db->prefix().$this->table_element_line;
			$sql .= " WHERE ".$this->fk_element." = ".((int) $this->id);
			$sql .= " AND fk_parent_line = ".((int) $fk_parent_line);

			dol_syslog(get_class($this)."::line_max", LOG_DEBUG);
			$resql = $this->db->query($sql);
			if ($resql) {
				$row = $this->db->fetch_row($resql);
				if (!empty($row[0])) {
					return $row[0];
				} else {
					return $this->getRangOfLine($fk_parent_line);
				}
			}
		} else {
			// If not, search the last rang of element
			$sql = "SELECT max(".$positionfield.") FROM ".$this->db->prefix().$this->table_element_line;
			$sql .= " WHERE ".$this->fk_element." = ".((int) $this->id);

			dol_syslog(get_class($this)."::line_max", LOG_DEBUG);
			$resql = $this->db->query($sql);
			if ($resql) {
				$row = $this->db->fetch_row($resql);
				return $row[0];
			}
		}
	}

	// phpcs:disable PEAR.NamingConventions.ValidFunctionName.ScopeNotCamelCaps
	/**
	 *  Update external ref of element
	 *
	 *  @param      string		$ref_ext	Update field ref_ext
	 *  @return     int      		   		<0 if KO, >0 if OK
	 */
	public function update_ref_ext($ref_ext)
	{
		// phpcs:enable
		if (!$this->table_element) {
			dol_syslog(get_class($this)."::update_ref_ext was called on objet with property table_element not defined", LOG_ERR);
			return -1;
		}

		$sql = "UPDATE ".$this->db->prefix().$this->table_element;
		$sql .= " SET ref_ext = '".$this->db->escape($ref_ext)."'";
		$sql .= " WHERE ".(isset($this->table_rowid) ? $this->table_rowid : 'rowid')." = ".((int) $this->id);

		dol_syslog(get_class($this)."::update_ref_ext", LOG_DEBUG);
		if ($this->db->query($sql)) {
			$this->ref_ext = $ref_ext;
			return 1;
		} else {
			$this->error = $this->db->error();
			return -1;
		}
	}

	// phpcs:disable PEAR.NamingConventions.ValidFunctionName.ScopeNotCamelCaps
	/**
	 *  Update note of element
	 *
	 *  @param      string		$note		New value for note
	 *  @param		string		$suffix		'', '_public' or '_private'
	 *  @return     int      		   		<0 if KO, >0 if OK
	 */
	public function update_note($note, $suffix = '')
	{
		// phpcs:enable
		global $user;

		if (!$this->table_element) {
			$this->error = 'update_note was called on objet with property table_element not defined';
			dol_syslog(get_class($this)."::update_note was called on objet with property table_element not defined", LOG_ERR);
			return -1;
		}
		if (!in_array($suffix, array('', '_public', '_private'))) {
			$this->error = 'update_note Parameter suffix must be empty, \'_private\' or \'_public\'';
			dol_syslog(get_class($this)."::update_note Parameter suffix must be empty, '_private' or '_public'", LOG_ERR);
			return -2;
		}

		$newsuffix = $suffix;

		// Special cas
		if ($this->table_element == 'product' && $newsuffix == '_private') {
			$newsuffix = '';
		}
		if (in_array($this->table_element, array('actioncomm', 'adherent', 'advtargetemailing', 'cronjob', 'establishment'))) {
			$fieldusermod =  "fk_user_mod";
		} elseif ($this->table_element == 'ecm_files') {
			$fieldusermod = "fk_user_m";
		} else {
			$fieldusermod = "fk_user_modif";
		}
		$sql = "UPDATE ".$this->db->prefix().$this->table_element;
		$sql .= " SET note".$newsuffix." = ".(!empty($note) ? ("'".$this->db->escape($note)."'") : "NULL");
		$sql .= ", ".$fieldusermod." = ".((int) $user->id);
		$sql .= " WHERE rowid = ".((int) $this->id);

		dol_syslog(get_class($this)."::update_note", LOG_DEBUG);
		if ($this->db->query($sql)) {
			if ($suffix == '_public') {
				$this->note_public = $note;
			} elseif ($suffix == '_private') {
				$this->note_private = $note;
			} else {
				$this->note = $note; // deprecated
				$this->note_private = $note;
			}
			return 1;
		} else {
			$this->error = $this->db->lasterror();
			return -1;
		}
	}

	// phpcs:disable PEAR.NamingConventions.ValidFunctionName.ScopeNotCamelCaps
	/**
	 * 	Update public note (kept for backward compatibility)
	 *
	 * @param      string		$note		New value for note
	 * @return     int      		   		<0 if KO, >0 if OK
	 * @deprecated
	 * @see update_note()
	 */
	public function update_note_public($note)
	{
		// phpcs:enable
		return $this->update_note($note, '_public');
	}

	// phpcs:disable PEAR.NamingConventions.ValidFunctionName.ScopeNotCamelCaps
	/**
	 *	Update total_ht, total_ttc, total_vat, total_localtax1, total_localtax2 for an object (sum of lines).
	 *  Must be called at end of methods addline or updateline.
	 *
	 *	@param	int		$exclspec          	>0 = Exclude special product (product_type=9)
	 *  @param  string	$roundingadjust    	'none'=Do nothing, 'auto'=Use default method (MAIN_ROUNDOFTOTAL_NOT_TOTALOFROUND if defined, or '0'), '0'=Force mode Total of rounding, '1'=Force mode Rounding of total
	 *  @param	int		$nodatabaseupdate	1=Do not update database total fields of the main object. Update only properties in memory. Can be used to save SQL when this method is called several times, so we can do it only once at end.
	 *  @param	Societe	$seller				If roundingadjust is '0' or '1' or maybe 'auto', it means we recalculate total for lines before calculating total for object and for this, we need seller object (used to analyze lines to check corrupted data).
	 *	@return	int    			           	<0 if KO, >0 if OK
	 */
	public function update_price($exclspec = 0, $roundingadjust = 'none', $nodatabaseupdate = 0, $seller = null)
	{
		// phpcs:enable
		global $conf, $hookmanager, $action;

		$parameters = array('exclspec' => $exclspec, 'roundingadjust' => $roundingadjust, 'nodatabaseupdate' => $nodatabaseupdate, 'seller' => $seller);
		$reshook = $hookmanager->executeHooks('updateTotalPrice', $parameters, $this, $action); // Note that $action and $object may have been modified by some hooks
		if ($reshook > 0) {
			return 1; // replacement code
		} elseif ($reshook < 0) {
			return -1; // failure
		} // reshook = 0 => execute normal code

		// Some external module want no update price after a trigger because they have another method to calculate the total (ex: with an extrafield)
		$MODULE = "";
		if ($this->element == 'propal') {
			$MODULE = "MODULE_DISALLOW_UPDATE_PRICE_PROPOSAL";
		} elseif ($this->element == 'commande' || $this->element == 'order') {
			$MODULE = "MODULE_DISALLOW_UPDATE_PRICE_ORDER";
		} elseif ($this->element == 'facture' || $this->element == 'invoice') {
			$MODULE = "MODULE_DISALLOW_UPDATE_PRICE_INVOICE";
		} elseif ($this->element == 'facture_fourn' || $this->element == 'supplier_invoice' || $this->element == 'invoice_supplier' || $this->element == 'invoice_supplier_rec') {
			$MODULE = "MODULE_DISALLOW_UPDATE_PRICE_SUPPLIER_INVOICE";
		} elseif ($this->element == 'order_supplier' || $this->element == 'supplier_order') {
			$MODULE = "MODULE_DISALLOW_UPDATE_PRICE_SUPPLIER_ORDER";
		} elseif ($this->element == 'supplier_proposal') {
			$MODULE = "MODULE_DISALLOW_UPDATE_PRICE_SUPPLIER_PROPOSAL";
		}

		if (!empty($MODULE)) {
			if (!empty($conf->global->$MODULE)) {
				$modsactivated = explode(',', $conf->global->$MODULE);
				foreach ($modsactivated as $mod) {
					if (isModEnabled($mod)) {
						return 1; // update was disabled by specific setup
					}
				}
			}
		}

		include_once DOL_DOCUMENT_ROOT.'/core/lib/price.lib.php';

		$forcedroundingmode = $roundingadjust;
		if ($forcedroundingmode == 'auto' && isset($conf->global->MAIN_ROUNDOFTOTAL_NOT_TOTALOFROUND)) {
			$forcedroundingmode = getDolGlobalString('MAIN_ROUNDOFTOTAL_NOT_TOTALOFROUND');
		} elseif ($forcedroundingmode == 'auto') {
			$forcedroundingmode = '0';
		}

		$error = 0;

		$multicurrency_tx = !empty($this->multicurrency_tx) ? $this->multicurrency_tx : 1;

		// Define constants to find lines to sum (field name int the table_element_line not into table_element)
		$fieldtva = 'total_tva';
		$fieldlocaltax1 = 'total_localtax1';
		$fieldlocaltax2 = 'total_localtax2';
		$fieldup = 'subprice';
		if ($this->element == 'facture_fourn' || $this->element == 'invoice_supplier') {
			$fieldtva = 'tva';
			$fieldup = 'pu_ht';
		}
		if ($this->element == 'invoice_supplier_rec') {
			$fieldup = 'pu_ht';
		}
		if ($this->element == 'expensereport') {
			$fieldup = 'value_unit';
		}

		$sql = "SELECT rowid, qty, ".$fieldup." as up, remise_percent, total_ht, ".$fieldtva." as total_tva, total_ttc, ".$fieldlocaltax1." as total_localtax1, ".$fieldlocaltax2." as total_localtax2,";
		$sql .= ' tva_tx as vatrate, localtax1_tx, localtax2_tx, localtax1_type, localtax2_type, info_bits, product_type';
		if ($this->table_element_line == 'facturedet') {
			$sql .= ', situation_percent';
		}
		$sql .= ', multicurrency_total_ht, multicurrency_total_tva, multicurrency_total_ttc';
		$sql .= " FROM ".$this->db->prefix().$this->table_element_line;
		$sql .= " WHERE ".$this->fk_element." = ".((int) $this->id);
		if ($exclspec) {
			$product_field = 'product_type';
			if ($this->table_element_line == 'contratdet') {
				$product_field = ''; // contratdet table has no product_type field
			}
			if ($product_field) {
				$sql .= " AND ".$product_field." <> 9";
			}
		}
		$sql .= ' ORDER by rowid'; // We want to be sure to always use same order of line to not change lines differently when option MAIN_ROUNDOFTOTAL_NOT_TOTALOFROUND is used

		dol_syslog(get_class($this)."::update_price", LOG_DEBUG);

		$resql = $this->db->query($sql);
		if ($resql) {
			$this->total_ht  = 0;
			$this->total_tva = 0;
			$this->total_localtax1 = 0;
			$this->total_localtax2 = 0;
			$this->total_ttc = 0;
			$total_ht_by_vats  = array();
			$total_tva_by_vats = array();
			$total_ttc_by_vats = array();
			$this->multicurrency_total_ht = 0;
			$this->multicurrency_total_tva	= 0;
			$this->multicurrency_total_ttc	= 0;

			$num = $this->db->num_rows($resql);
			$i = 0;
			while ($i < $num) {
				$obj = $this->db->fetch_object($resql);

				// Note: There is no check on detail line and no check on total, if $forcedroundingmode = 'none'
				$parameters = array('fk_element' => $obj->rowid);
				$reshook = $hookmanager->executeHooks('changeRoundingMode', $parameters, $this, $action); // Note that $action and $object may have been modified by some hooks

				if (empty($reshook) && $forcedroundingmode == '0') {	// Check if data on line are consistent. This may solve lines that were not consistent because set with $forcedroundingmode='auto'
					// This part of code is to fix data. We should not call it too often.
					$localtax_array = array($obj->localtax1_type, $obj->localtax1_tx, $obj->localtax2_type, $obj->localtax2_tx);
					$tmpcal = calcul_price_total($obj->qty, $obj->up, $obj->remise_percent, $obj->vatrate, $obj->localtax1_tx, $obj->localtax2_tx, 0, 'HT', $obj->info_bits, $obj->product_type, $seller, $localtax_array, (isset($obj->situation_percent) ? $obj->situation_percent : 100), $multicurrency_tx);

					$diff_when_using_price_ht = price2num($tmpcal[1] - $obj->total_tva, 'MT', 1); // If price was set with tax price and unit price HT has a low number of digits, then we may have a diff on recalculation from unit price HT.
					$diff_on_current_total = price2num($obj->total_ttc - $obj->total_ht - $obj->total_tva - $obj->total_localtax1 - $obj->total_localtax2, 'MT', 1);
					//var_dump($obj->total_ht.' '.$obj->total_tva.' '.$obj->total_localtax1.' '.$obj->total_localtax2.' => '.$obj->total_ttc);
					//var_dump($diff_when_using_price_ht.' '.$diff_on_current_total);

					if ($diff_on_current_total) {
						// This should not happen, we should always have in table: total_ttc = total_ht + total_vat + total_localtax1 + total_localtax2
						$sqlfix = "UPDATE ".$this->db->prefix().$this->table_element_line." SET ".$fieldtva." = ".price2num((float) $tmpcal[1]).", total_ttc = ".price2num((float) $tmpcal[2])." WHERE rowid = ".((int) $obj->rowid);
						dol_syslog('We found unconsistent data into detailed line (diff_on_current_total = '.$diff_on_current_total.') for line rowid = '.$obj->rowid." (ht=".$obj->total_ht." vat=".$obj->total_tva." tax1=".$obj->total_localtax1." tax2=".$obj->total_localtax2." ttc=".$obj->total_ttc."). We fix the total_vat and total_ttc of line by running sqlfix = ".$sqlfix, LOG_WARNING);
						$resqlfix = $this->db->query($sqlfix);
						if (!$resqlfix) {
							dol_print_error($this->db, 'Failed to update line');
						}
						$obj->total_tva = $tmpcal[1];
						$obj->total_ttc = $tmpcal[2];
					} elseif ($diff_when_using_price_ht && $roundingadjust == '0') {
						// After calculation from HT, total is consistent but we have found a difference between VAT part in calculation and into database and
						// we ask to force the use of rounding on line (like done on calculation) so we force update of line
						$sqlfix = "UPDATE ".$this->db->prefix().$this->table_element_line." SET ".$fieldtva." = ".price2num((float) $tmpcal[1]).", total_ttc = ".price2num((float) $tmpcal[2])." WHERE rowid = ".((int) $obj->rowid);
						dol_syslog('We found a line with different rounding data into detailed line (diff_when_using_price_ht = '.$diff_when_using_price_ht.' and diff_on_current_total = '.$diff_on_current_total.') for line rowid = '.$obj->rowid." (total vat of line calculated=".$tmpcal[1].", database=".$obj->total_tva."). We fix the total_vat and total_ttc of line by running sqlfix = ".$sqlfix);
						$resqlfix = $this->db->query($sqlfix);
						if (!$resqlfix) {
							dol_print_error($this->db, 'Failed to update line');
						}
						$obj->total_tva = $tmpcal[1];
						$obj->total_ttc = $tmpcal[2];
					}
				}

				$this->total_ht        += $obj->total_ht; // The field visible at end of line detail
				$this->total_tva       += $obj->total_tva;
				$this->total_localtax1 += $obj->total_localtax1;
				$this->total_localtax2 += $obj->total_localtax2;
				$this->total_ttc       += $obj->total_ttc;
				$this->multicurrency_total_ht        += $obj->multicurrency_total_ht; // The field visible at end of line detail
				$this->multicurrency_total_tva       += $obj->multicurrency_total_tva;
				$this->multicurrency_total_ttc       += $obj->multicurrency_total_ttc;

				if (!isset($total_ht_by_vats[$obj->vatrate])) {
					$total_ht_by_vats[$obj->vatrate] = 0;
				}
				if (!isset($total_tva_by_vats[$obj->vatrate])) {
					$total_tva_by_vats[$obj->vatrate] = 0;
				}
				if (!isset($total_ttc_by_vats[$obj->vatrate])) {
					$total_ttc_by_vats[$obj->vatrate] = 0;
				}
				$total_ht_by_vats[$obj->vatrate]  += $obj->total_ht;
				$total_tva_by_vats[$obj->vatrate] += $obj->total_tva;
				$total_ttc_by_vats[$obj->vatrate] += $obj->total_ttc;

				if ($forcedroundingmode == '1') {	// Check if we need adjustement onto line for vat. TODO This works on the company currency but not on multicurrency
					$tmpvat = price2num($total_ht_by_vats[$obj->vatrate] * $obj->vatrate / 100, 'MT', 1);
					$diff = price2num($total_tva_by_vats[$obj->vatrate] - $tmpvat, 'MT', 1);
					//print 'Line '.$i.' rowid='.$obj->rowid.' vat_rate='.$obj->vatrate.' total_ht='.$obj->total_ht.' total_tva='.$obj->total_tva.' total_ttc='.$obj->total_ttc.' total_ht_by_vats='.$total_ht_by_vats[$obj->vatrate].' total_tva_by_vats='.$total_tva_by_vats[$obj->vatrate].' (new calculation = '.$tmpvat.') total_ttc_by_vats='.$total_ttc_by_vats[$obj->vatrate].($diff?" => DIFF":"")."<br>\n";
					if ($diff) {
						if (abs($diff) > (10 * pow(10, -1 * getDolGlobalInt('MAIN_MAX_DECIMALS_TOT', 0)))) {
							// If error is more than 10 times the accurancy of rounding. This should not happen.
							$errmsg = 'A rounding difference was detected into TOTAL but is too high to be corrected. Some data in your line may be corrupted. Try to edit each line manually.';
							dol_syslog($errmsg, LOG_WARNING);
							dol_print_error('', $errmsg);
							exit;
						}
						$sqlfix = "UPDATE ".$this->db->prefix().$this->table_element_line." SET ".$fieldtva." = ".price2num($obj->total_tva - $diff).", total_ttc = ".price2num($obj->total_ttc - $diff)." WHERE rowid = ".((int) $obj->rowid);
						dol_syslog('We found a difference of '.$diff.' for line rowid = '.$obj->rowid.". We fix the total_vat and total_ttc of line by running sqlfix = ".$sqlfix);

						$resqlfix = $this->db->query($sqlfix);

						if (!$resqlfix) {
							dol_print_error($this->db, 'Failed to update line');
						}

						$this->total_tva = (float) price2num($this->total_tva - $diff, '', 1);
						$this->total_ttc = (float) price2num($this->total_ttc - $diff, '', 1);
						$total_tva_by_vats[$obj->vatrate] = (float) price2num($total_tva_by_vats[$obj->vatrate] - $diff, '', 1);
						$total_ttc_by_vats[$obj->vatrate] = (float) price2num($total_ttc_by_vats[$obj->vatrate] - $diff, '', 1);
					}
				}

				$i++;
			}

			// Add revenue stamp to total
			$this->total_ttc += isset($this->revenuestamp) ? $this->revenuestamp : 0;
			$this->multicurrency_total_ttc += isset($this->revenuestamp) ? ($this->revenuestamp * $multicurrency_tx) : 0;

			// Situations totals
			if (!empty($this->situation_cycle_ref) && $this->situation_counter > 1 && method_exists($this, 'get_prev_sits') && $this->type != $this::TYPE_CREDIT_NOTE) {
				$prev_sits = $this->get_prev_sits();

				foreach ($prev_sits as $sit) {				// $sit is an object Facture loaded with a fetch.
					$this->total_ht -= $sit->total_ht;
					$this->total_tva -= $sit->total_tva;
					$this->total_localtax1 -= $sit->total_localtax1;
					$this->total_localtax2 -= $sit->total_localtax2;
					$this->total_ttc -= $sit->total_ttc;
					$this->multicurrency_total_ht -= $sit->multicurrency_total_ht;
					$this->multicurrency_total_tva -= $sit->multicurrency_total_tva;
					$this->multicurrency_total_ttc -= $sit->multicurrency_total_ttc;
				}
			}

			// Clean total
			$this->total_ht = (float) price2num($this->total_ht);
			$this->total_tva = (float) price2num($this->total_tva);
			$this->total_localtax1 = (float) price2num($this->total_localtax1);
			$this->total_localtax2 = (float) price2num($this->total_localtax2);
			$this->total_ttc = (float) price2num($this->total_ttc);

			$this->db->free($resql);

			// Now update global fields total_ht, total_ttc, total_tva, total_localtax1, total_localtax2, multicurrency_total_* of main object
			$fieldht = 'total_ht';
			$fieldtva = 'tva';
			$fieldlocaltax1 = 'localtax1';
			$fieldlocaltax2 = 'localtax2';
			$fieldttc = 'total_ttc';
			// Specific code for backward compatibility with old field names
			if (in_array($this->element, array('propal', 'commande', 'facture', 'facturerec', 'supplier_proposal', 'order_supplier', 'facture_fourn', 'invoice_supplier', 'invoice_supplier_rec', 'expensereport'))) {
				$fieldtva = 'total_tva';
			}

			if (empty($nodatabaseupdate)) {
				$sql = "UPDATE ".$this->db->prefix().$this->table_element.' SET';
				$sql .= " ".$fieldht." = ".((float) price2num($this->total_ht, 'MT', 1)).",";
				$sql .= " ".$fieldtva." = ".((float) price2num($this->total_tva, 'MT', 1)).",";
				$sql .= " ".$fieldlocaltax1." = ".((float) price2num($this->total_localtax1, 'MT', 1)).",";
				$sql .= " ".$fieldlocaltax2." = ".((float) price2num($this->total_localtax2, 'MT', 1)).",";
				$sql .= " ".$fieldttc." = ".((float) price2num($this->total_ttc, 'MT', 1));
				$sql .= ", multicurrency_total_ht = ".((float) price2num($this->multicurrency_total_ht, 'MT', 1));
				$sql .= ", multicurrency_total_tva = ".((float) price2num($this->multicurrency_total_tva, 'MT', 1));
				$sql .= ", multicurrency_total_ttc = ".((float) price2num($this->multicurrency_total_ttc, 'MT', 1));
				$sql .= " WHERE rowid = ".((int) $this->id);

				dol_syslog(get_class($this)."::update_price", LOG_DEBUG);
				$resql = $this->db->query($sql);

				if (!$resql) {
					$error++;
					$this->error = $this->db->lasterror();
					$this->errors[] = $this->db->lasterror();
				}
			}

			if (!$error) {
				return 1;
			} else {
				return -1;
			}
		} else {
			dol_print_error($this->db, 'Bad request in update_price');
			return -1;
		}
	}

	// phpcs:disable PEAR.NamingConventions.ValidFunctionName.ScopeNotCamelCaps
	/**
	 *	Add an object link into llx_element_element.
	 *
	 *	@param		string	$origin		Linked element type
	 *	@param		int		$origin_id	Linked element id
	 * 	@param		User	$f_user		User that create
	 * 	@param		int		$notrigger	1=Does not execute triggers, 0=execute triggers
	 *	@return		int					<=0 if KO, >0 if OK
	 *	@see		fetchObjectLinked(), updateObjectLinked(), deleteObjectLinked()
	 */
	public function add_object_linked($origin = null, $origin_id = null, $f_user = null, $notrigger = 0)
	{
		// phpcs:enable
		global $user, $hookmanager, $action;
		$origin = (!empty($origin) ? $origin : $this->origin);
		$origin_id = (!empty($origin_id) ? $origin_id : $this->origin_id);
		$f_user = isset($f_user) ? $f_user : $user;

		// Special case
		if ($origin == 'order') {
			$origin = 'commande';
		}
		if ($origin == 'invoice') {
			$origin = 'facture';
		}
		if ($origin == 'invoice_template') {
			$origin = 'facturerec';
		}
		if ($origin == 'supplierorder') {
			$origin = 'order_supplier';
		}

		// Elements of the core modules which have `$module` property but may to which we don't want to prefix module part to the element name for finding the linked object in llx_element_element.
		// It's because an entry for this element may be exist in llx_element_element before this modification (version <=14.2) and ave named only with their element name in fk_source or fk_target.
		$coremodule = array('knowledgemanagement', 'partnership', 'workstation', 'ticket', 'recruitment', 'eventorganization', 'asset');
		// Add module part to target type if object has $module property and isn't in core modules.
		$targettype = ((!empty($this->module) && ! in_array($this->module, $coremodule)) ? $this->module.'_' : '').$this->element;

		$parameters = array('targettype'=>$targettype);
		// Hook for explicitly set the targettype if it must be differtent than $this->element
		$reshook = $hookmanager->executeHooks('setLinkedObjectSourceTargetType', $parameters, $this, $action); // Note that $action and $object may have been modified by some hooks
		if ($reshook > 0) {
			if (!empty($hookmanager->resArray['targettype'])) $targettype = $hookmanager->resArray['targettype'];
		}

		$this->db->begin();
		$error = 0;

		$sql = "INSERT INTO " . $this->db->prefix() . "element_element (";
		$sql .= "fk_source";
		$sql .= ", sourcetype";
		$sql .= ", fk_target";
		$sql .= ", targettype";
		$sql .= ") VALUES (";
		$sql .= ((int) $origin_id);
		$sql .= ", '" . $this->db->escape($origin) . "'";
		$sql .= ", " . ((int) $this->id);
		$sql .= ", '" . $this->db->escape($targettype) . "'";
		$sql .= ")";

		dol_syslog(get_class($this) . "::add_object_linked", LOG_DEBUG);
		if ($this->db->query($sql)) {
			if (!$notrigger) {
				// Call trigger
				$this->context['link_origin'] = $origin;
				$this->context['link_origin_id'] = $origin_id;
				$result = $this->call_trigger('OBJECT_LINK_INSERT', $f_user);
				if ($result < 0) {
					$error++;
				}
				// End call triggers
			}
		} else {
			$this->error = $this->db->lasterror();
			$error++;
		}

		if (!$error) {
			$this->db->commit();
			return 1;
		} else {
			$this->db->rollback();
			return 0;
		}
	}

	/**
	 *	Fetch array of objects linked to current object (object of enabled modules only). Links are loaded into
	 *		this->linkedObjectsIds array +
	 *		this->linkedObjects array if $loadalsoobjects = 1 or $loadalsoobjects = type
	 *  Possible usage for parameters:
	 *  - all parameters empty -> we look all link to current object (current object can be source or target)
	 *  - source id+type -> will get list of targets linked to source
	 *  - target id+type -> will get list of sources linked to target
	 *  - source id+type + target type -> will get list of targets of the type linked to source
	 *  - target id+type + source type -> will get list of sources of the type linked to target
	 *
	 *	@param	int			$sourceid			Object source id (if not defined, id of object)
	 *	@param  string		$sourcetype			Object source type (if not defined, element name of object)
	 *	@param  int			$targetid			Object target id (if not defined, id of object)
	 *	@param  string		$targettype			Object target type (if not defined, element name of object)
	 *	@param  string		$clause				'OR' or 'AND' clause used when both source id and target id are provided
	 *  @param  int			$alsosametype		0=Return only links to object that differs from source type. 1=Include also link to objects of same type.
	 *  @param  string		$orderby			SQL 'ORDER BY' clause
	 *  @param	int|string	$loadalsoobjects	Load also array this->linkedObjects. Use 0 to increase performances, Use 1 to load all, Use value of type ('facture', 'facturerec', ...) to load only a type of object.
	 *	@return int								<0 if KO, >0 if OK
	 *  @see	add_object_linked(), updateObjectLinked(), deleteObjectLinked()
	 */
	public function fetchObjectLinked($sourceid = null, $sourcetype = '', $targetid = null, $targettype = '', $clause = 'OR', $alsosametype = 1, $orderby = 'sourcetype', $loadalsoobjects = 1)
	{
		global $conf, $hookmanager, $action;

		// Important for pdf generation time reduction
		// This boolean is true if $this->linkedObjects has already been loaded with all objects linked without filter
		if ($this->id > 0 && !empty($this->linkedObjectsFullLoaded[$this->id])) {
			return 1;
		}

		$this->linkedObjectsIds = array();
		$this->linkedObjects = array();

		$justsource = false;
		$justtarget = false;
		$withtargettype = false;
		$withsourcetype = false;

		$parameters = array('sourcetype'=>$sourcetype, 'sourceid'=>$sourceid, 'targettype'=>$targettype, 'targetid'=>$targetid);
		// Hook for explicitly set the targettype if it must be differtent than $this->element
		$reshook = $hookmanager->executeHooks('setLinkedObjectSourceTargetType', $parameters, $this, $action); // Note that $action and $object may have been modified by some hooks
		if ($reshook > 0) {
			if (!empty($hookmanager->resArray['sourcetype'])) $sourcetype = $hookmanager->resArray['sourcetype'];
			if (!empty($hookmanager->resArray['sourceid'])) $sourceid = $hookmanager->resArray['sourceid'];
			if (!empty($hookmanager->resArray['targettype'])) $targettype = $hookmanager->resArray['targettype'];
			if (!empty($hookmanager->resArray['targetid'])) $targetid = $hookmanager->resArray['targetid'];
		}

		if (!empty($sourceid) && !empty($sourcetype) && empty($targetid)) {
			$justsource = true; // the source (id and type) is a search criteria
			if (!empty($targettype)) {
				$withtargettype = true;
			}
		}
		if (!empty($targetid) && !empty($targettype) && empty($sourceid)) {
			$justtarget = true; // the target (id and type) is a search criteria
			if (!empty($sourcetype)) {
				$withsourcetype = true;
			}
		}

		$sourceid = (!empty($sourceid) ? $sourceid : $this->id);
		$targetid = (!empty($targetid) ? $targetid : $this->id);
		$sourcetype = (!empty($sourcetype) ? $sourcetype : $this->element);
		$targettype = (!empty($targettype) ? $targettype : $this->element);

		/*if (empty($sourceid) && empty($targetid))
		 {
		 dol_syslog('Bad usage of function. No source nor target id defined (nor as parameter nor as object id)', LOG_ERR);
		 return -1;
		 }*/

		// Links between objects are stored in table element_element
		$sql = "SELECT rowid, fk_source, sourcetype, fk_target, targettype";
		$sql .= " FROM ".$this->db->prefix()."element_element";
		$sql .= " WHERE ";
		if ($justsource || $justtarget) {
			if ($justsource) {
				$sql .= "fk_source = ".((int) $sourceid)." AND sourcetype = '".$this->db->escape($sourcetype)."'";
				if ($withtargettype) {
					$sql .= " AND targettype = '".$this->db->escape($targettype)."'";
				}
			} elseif ($justtarget) {
				$sql .= "fk_target = ".((int) $targetid)." AND targettype = '".$this->db->escape($targettype)."'";
				if ($withsourcetype) {
					$sql .= " AND sourcetype = '".$this->db->escape($sourcetype)."'";
				}
			}
		} else {
			$sql .= "(fk_source = ".((int) $sourceid)." AND sourcetype = '".$this->db->escape($sourcetype)."')";
			$sql .= " ".$clause." (fk_target = ".((int) $targetid)." AND targettype = '".$this->db->escape($targettype)."')";
			if ($loadalsoobjects && $this->id > 0 && $sourceid == $this->id && $sourcetype == $this->element && $targetid == $this->id && $targettype == $this->element && $clause == 'OR') {
				$this->linkedObjectsFullLoaded[$this->id] = true;
			}
		}
		$sql .= " ORDER BY ".$orderby;

		dol_syslog(get_class($this)."::fetchObjectLink", LOG_DEBUG);
		$resql = $this->db->query($sql);
		if ($resql) {
			$num = $this->db->num_rows($resql);
			$i = 0;
			while ($i < $num) {
				$obj = $this->db->fetch_object($resql);
				if ($justsource || $justtarget) {
					if ($justsource) {
						$this->linkedObjectsIds[$obj->targettype][$obj->rowid] = $obj->fk_target;
					} elseif ($justtarget) {
						$this->linkedObjectsIds[$obj->sourcetype][$obj->rowid] = $obj->fk_source;
					}
				} else {
					if ($obj->fk_source == $sourceid && $obj->sourcetype == $sourcetype) {
						$this->linkedObjectsIds[$obj->targettype][$obj->rowid] = $obj->fk_target;
					}
					if ($obj->fk_target == $targetid && $obj->targettype == $targettype) {
						$this->linkedObjectsIds[$obj->sourcetype][$obj->rowid] = $obj->fk_source;
					}
				}
				$i++;
			}

			if (!empty($this->linkedObjectsIds)) {
				$tmparray = $this->linkedObjectsIds;
				foreach ($tmparray as $objecttype => $objectids) {       // $objecttype is a module name ('facture', 'mymodule', ...) or a module name with a suffix ('project_task', 'mymodule_myobj', ...)
					// Parse element/subelement (ex: project_task, cabinetmed_consultation, ...)
					$module = $element = $subelement = $objecttype;
					$regs = array();
					if ($objecttype != 'supplier_proposal' && $objecttype != 'order_supplier' && $objecttype != 'invoice_supplier'
						&& preg_match('/^([^_]+)_([^_]+)/i', $objecttype, $regs)) {
						$module = $element = $regs[1];
						$subelement = $regs[2];
					}

					$classpath = $element.'/class';
					// To work with non standard classpath or module name
					if ($objecttype == 'facture') {
						$classpath = 'compta/facture/class';
					} elseif ($objecttype == 'facturerec') {
						$classpath = 'compta/facture/class';
						$module = 'facture';
					} elseif ($objecttype == 'propal') {
						$classpath = 'comm/propal/class';
					} elseif ($objecttype == 'supplier_proposal') {
						$classpath = 'supplier_proposal/class';
					} elseif ($objecttype == 'shipping') {
						$classpath = 'expedition/class';
						$subelement = 'expedition';
						$module = 'expedition_bon';
					} elseif ($objecttype == 'delivery') {
						$classpath = 'delivery/class';
						$subelement = 'delivery';
						$module = 'delivery_note';
					} elseif ($objecttype == 'invoice_supplier' || $objecttype == 'order_supplier') {
						$classpath = 'fourn/class';
						$module = 'fournisseur';
					} elseif ($objecttype == 'fichinter') {
						$classpath = 'fichinter/class';
						$subelement = 'fichinter';
						$module = 'ficheinter';
					} elseif ($objecttype == 'subscription') {
						$classpath = 'adherents/class';
						$module = 'adherent';
					} elseif ($objecttype == 'contact') {
						 $module = 'societe';
					}
					// Set classfile
					$classfile = strtolower($subelement);
					$classname = ucfirst($subelement);

					if ($objecttype == 'order') {
						$classfile = 'commande';
						$classname = 'Commande';
					} elseif ($objecttype == 'invoice_supplier') {
						$classfile = 'fournisseur.facture';
						$classname = 'FactureFournisseur';
					} elseif ($objecttype == 'order_supplier') {
						$classfile = 'fournisseur.commande';
						$classname = 'CommandeFournisseur';
					} elseif ($objecttype == 'supplier_proposal') {
						$classfile = 'supplier_proposal';
						$classname = 'SupplierProposal';
					} elseif ($objecttype == 'facturerec') {
						$classfile = 'facture-rec';
						$classname = 'FactureRec';
					} elseif ($objecttype == 'subscription') {
						$classfile = 'subscription';
						$classname = 'Subscription';
					} elseif ($objecttype == 'project' || $objecttype == 'projet') {
						$classpath = 'projet/class';
						$classfile = 'project';
						$classname = 'Project';
					} elseif ($objecttype == 'conferenceorboothattendee') {
						$classpath = 'eventorganization/class';
						$classfile = 'conferenceorboothattendee';
						$classname = 'ConferenceOrBoothAttendee';
						$module = 'eventorganization';
					} elseif ($objecttype == 'conferenceorbooth') {
						$classpath = 'eventorganization/class';
						$classfile = 'conferenceorbooth';
						$classname = 'ConferenceOrBooth';
						$module = 'eventorganization';
					} elseif ($objecttype == 'mo') {
						$classpath = 'mrp/class';
						$classfile = 'mo';
						$classname = 'Mo';
						$module = 'mrp';
					}

					// Here $module, $classfile and $classname are set, we can use them.
					if (isModEnabled($module) && (($element != $this->element) || $alsosametype)) {
						if ($loadalsoobjects && (is_numeric($loadalsoobjects) || ($loadalsoobjects === $objecttype))) {
							dol_include_once('/'.$classpath.'/'.$classfile.'.class.php');
							//print '/'.$classpath.'/'.$classfile.'.class.php '.class_exists($classname);
							if (class_exists($classname)) {
								foreach ($objectids as $i => $objectid) {	// $i is rowid into llx_element_element
									$object = new $classname($this->db);
									$ret = $object->fetch($objectid);
									if ($ret >= 0) {
										$this->linkedObjects[$objecttype][$i] = $object;
									}
								}
							}
						}
					} else {
						unset($this->linkedObjectsIds[$objecttype]);
					}
				}
			}
			return 1;
		} else {
			dol_print_error($this->db);
			return -1;
		}
	}

	/**
	 *	Clear the cache saying that all linked object were already loaded. So next fetchObjectLinked will reload all links.
	 *
	 *	@return int						<0 if KO, >0 if OK
	 *  @see	fetchObjectLinked()
	 */
	public function clearObjectLinkedCache()
	{
		if ($this->id > 0 && !empty($this->linkedObjectsFullLoaded[$this->id])) {
			unset($this->linkedObjectsFullLoaded[$this->id]);
		}

		return 1;
	}

	/**
	 *	Update object linked of a current object
	 *
	 *	@param	int		$sourceid		Object source id
	 *	@param  string	$sourcetype		Object source type
	 *	@param  int		$targetid		Object target id
	 *	@param  string	$targettype		Object target type
	 * 	@param	User	$f_user			User that create
	 * 	@param	int		$notrigger		1=Does not execute triggers, 0= execute triggers
	 *	@return							int	>0 if OK, <0 if KO
	 *	@see	add_object_linked(), fetObjectLinked(), deleteObjectLinked()
	 */
	public function updateObjectLinked($sourceid = null, $sourcetype = '', $targetid = null, $targettype = '', $f_user = null, $notrigger = 0)
	{
		global $user;
		$updatesource = false;
		$updatetarget = false;
		$f_user = isset($f_user) ? $f_user : $user;

		if (!empty($sourceid) && !empty($sourcetype) && empty($targetid) && empty($targettype)) {
			$updatesource = true;
		} elseif (empty($sourceid) && empty($sourcetype) && !empty($targetid) && !empty($targettype)) {
			$updatetarget = true;
		}

		$this->db->begin();
		$error = 0;

		$sql = "UPDATE " . $this->db->prefix() . "element_element SET ";
		if ($updatesource) {
			$sql .= "fk_source = " . ((int) $sourceid);
			$sql .= ", sourcetype = '" . $this->db->escape($sourcetype) . "'";
			$sql .= " WHERE fk_target = " . ((int) $this->id);
			$sql .= " AND targettype = '" . $this->db->escape($this->element) . "'";
		} elseif ($updatetarget) {
			$sql .= "fk_target = " . ((int) $targetid);
			$sql .= ", targettype = '" . $this->db->escape($targettype) . "'";
			$sql .= " WHERE fk_source = " . ((int) $this->id);
			$sql .= " AND sourcetype = '" . $this->db->escape($this->element) . "'";
		}

		dol_syslog(get_class($this) . "::updateObjectLinked", LOG_DEBUG);
		if ($this->db->query($sql)) {
			if (!$notrigger) {
				// Call trigger
				$this->context['link_source_id'] = $sourceid;
				$this->context['link_source_type'] = $sourcetype;
				$this->context['link_target_id'] = $targetid;
				$this->context['link_target_type'] = $targettype;
				$result = $this->call_trigger('OBJECT_LINK_MODIFY', $f_user);
				if ($result < 0) {
					$error++;
				}
				// End call triggers
			}
		} else {
			$this->error = $this->db->lasterror();
			$error++;
		}

		if (!$error) {
			$this->db->commit();
			return 1;
		} else {
			$this->db->rollback();
			return -1;
		}
	}

	/**
	 *	Delete all links between an object $this
	 *
	 *	@param	int		$sourceid		Object source id
	 *	@param  string	$sourcetype		Object source type
	 *	@param  int		$targetid		Object target id
	 *	@param  string	$targettype		Object target type
	 *  @param	int		$rowid			Row id of line to delete. If defined, other parameters are not used.
	 * 	@param	User	$f_user			User that create
	 * 	@param	int		$notrigger		1=Does not execute triggers, 0= execute triggers
	 *	@return     					int	>0 if OK, <0 if KO
	 *	@see	add_object_linked(), updateObjectLinked(), fetchObjectLinked()
	 */
	public function deleteObjectLinked($sourceid = null, $sourcetype = '', $targetid = null, $targettype = '', $rowid = '', $f_user = null, $notrigger = 0)
	{
		global $user;
		$deletesource = false;
		$deletetarget = false;
		$f_user = isset($f_user) ? $f_user : $user;

		if (!empty($sourceid) && !empty($sourcetype) && empty($targetid) && empty($targettype)) {
			$deletesource = true;
		} elseif (empty($sourceid) && empty($sourcetype) && !empty($targetid) && !empty($targettype)) {
			$deletetarget = true;
		}

		$sourceid = (!empty($sourceid) ? $sourceid : $this->id);
		$sourcetype = (!empty($sourcetype) ? $sourcetype : $this->element);
		$targetid = (!empty($targetid) ? $targetid : $this->id);
		$targettype = (!empty($targettype) ? $targettype : $this->element);
		$this->db->begin();
		$error = 0;

		if (!$notrigger) {
			// Call trigger
			$this->context['link_id'] = $rowid;
			$this->context['link_source_id'] = $sourceid;
			$this->context['link_source_type'] = $sourcetype;
			$this->context['link_target_id'] = $targetid;
			$this->context['link_target_type'] = $targettype;
			$result = $this->call_trigger('OBJECT_LINK_DELETE', $f_user);
			if ($result < 0) {
				$error++;
			}
			// End call triggers
		}

		if (!$error) {
			$sql = "DELETE FROM " . $this->db->prefix() . "element_element";
			$sql .= " WHERE";
			if ($rowid > 0) {
				$sql .= " rowid = " . ((int) $rowid);
			} else {
				if ($deletesource) {
					$sql .= " fk_source = " . ((int) $sourceid) . " AND sourcetype = '" . $this->db->escape($sourcetype) . "'";
					$sql .= " AND fk_target = " . ((int) $this->id) . " AND targettype = '" . $this->db->escape($this->element) . "'";
				} elseif ($deletetarget) {
					$sql .= " fk_target = " . ((int) $targetid) . " AND targettype = '" . $this->db->escape($targettype) . "'";
					$sql .= " AND fk_source = " . ((int) $this->id) . " AND sourcetype = '" . $this->db->escape($this->element) . "'";
				} else {
					$sql .= " (fk_source = " . ((int) $this->id) . " AND sourcetype = '" . $this->db->escape($this->element) . "')";
					$sql .= " OR";
					$sql .= " (fk_target = " . ((int) $this->id) . " AND targettype = '" . $this->db->escape($this->element) . "')";
				}
			}

			dol_syslog(get_class($this) . "::deleteObjectLinked", LOG_DEBUG);
			if (!$this->db->query($sql)) {
				$this->error = $this->db->lasterror();
				$this->errors[] = $this->error;
				$error++;
			}
		}

		if (!$error) {
			$this->db->commit();
			return 1;
		} else {
			$this->db->rollback();
			return 0;
		}
	}

	/**
	 * Function used to get an array with all items linked to an object id in association table
	 *
	 * @param	int		$fk_object_where		id of object we need to get linked items
	 * @param	string	$field_select			name of field we need to get a list
	 * @param	string	$field_where			name of field of object we need to get linked items
	 * @param	string	$table_element			name of association table
	 * @return 	array							Array of record
	 */
	public static function getAllItemsLinkedByObjectID($fk_object_where, $field_select, $field_where, $table_element)
	{
		if (empty($fk_object_where) || empty($field_where) || empty($table_element)) {
			return -1;
		}

		global $db;

		$sql = "SELECT ".$field_select." FROM ".$db->prefix().$table_element." WHERE ".$field_where." = ".((int) $fk_object_where);
		$resql = $db->query($sql);

		$TRes = array();
		if (!empty($resql)) {
			while ($res = $db->fetch_object($resql)) {
				$TRes[] = $res->{$field_select};
			}
		}

		return $TRes;
	}

	/**
	 * Function used to remove all items linked to an object id in association table
	 *
	 * @param	int		$fk_object_where		id of object we need to remove linked items
	 * @param	string	$field_where			name of field of object we need to delete linked items
	 * @param	string	$table_element			name of association table
	 * @return 	int								<0 if KO, 0 if nothing done, >0 if OK and something done
	 */
	public static function deleteAllItemsLinkedByObjectID($fk_object_where, $field_where, $table_element)
	{
		if (empty($fk_object_where) || empty($field_where) || empty($table_element)) {
			return -1;
		}

		global $db;

		$sql = "DELETE FROM ".$db->prefix().$table_element." WHERE ".$field_where." = ".((int) $fk_object_where);
		$resql = $db->query($sql);

		if (empty($resql)) {
			return 0;
		}

		return 1;
	}

	/**
	 *      Set status of an object.
	 *
	 *      @param	int		$status			Status to set
	 *      @param	int		$elementId		Id of element to force (use this->id by default if null)
	 *      @param	string	$elementType	Type of element to force (use this->table_element by default)
	 *      @param	string	$trigkey		Trigger key to use for trigger. Use '' means automatic but it is not recommended and is deprecated.
	 *      @param	string	$fieldstatus	Name of status field in this->table_element
	 *      @return int						<0 if KO, >0 if OK
	 */
	public function setStatut($status, $elementId = null, $elementType = '', $trigkey = '', $fieldstatus = 'fk_statut')
	{
		global $user, $langs, $conf;

		$savElementId = $elementId; // To be used later to know if we were using the method using the id of this or not.

		$elementId = (!empty($elementId) ? $elementId : $this->id);
		$elementTable = (!empty($elementType) ? $elementType : $this->table_element);

		$this->db->begin();

		if ($elementTable == 'facture_rec') {
			$fieldstatus = "suspended";
		}
		if ($elementTable == 'mailing') {
			$fieldstatus = "statut";
		}
		if ($elementTable == 'cronjob') {
			$fieldstatus = "status";
		}
		if ($elementTable == 'user') {
			$fieldstatus = "statut";
		}
		if ($elementTable == 'expensereport') {
			$fieldstatus = "fk_statut";
		}
		if ($elementTable == 'commande_fournisseur_dispatch') {
			$fieldstatus = "status";
		}
		if (isset($this->fields) && is_array($this->fields) && array_key_exists('status', $this->fields)) {
			$fieldstatus = 'status';
		}

		$sql = "UPDATE ".$this->db->prefix().$elementTable;
		$sql .= " SET ".$fieldstatus." = ".((int) $status);
		// If status = 1 = validated, update also fk_user_valid
		// TODO Replace the test on $elementTable by doing a test on existence of the field in $this->fields
		if ($status == 1 && in_array($elementTable, array('expensereport', 'inventory'))) {
			$sql .= ", fk_user_valid = ".((int) $user->id);
		}
		if ($status == 1 && in_array($elementTable, array('expensereport'))) {
			$sql .= ", date_valid = '".$this->db->idate(dol_now())."'";
		}
		if ($status == 1 && in_array($elementTable, array('inventory'))) {
			$sql .= ", date_validation = '".$this->db->idate(dol_now())."'";
		}
		$sql .= " WHERE rowid = ".((int) $elementId);
		$sql .= " AND ".$fieldstatus." <> ".((int) $status);	// We avoid update if status already correct

		dol_syslog(get_class($this)."::setStatut", LOG_DEBUG);
		$resql = $this->db->query($sql);
		if ($resql) {
			$error = 0;

			$nb_rows_affected = $this->db->affected_rows($resql);	// should be 1 or 0 if status was already correct

			if ($nb_rows_affected > 0) {
				if (empty($trigkey)) {
					// Try to guess trigkey (for backward compatibility, now we should have trigkey defined into the call of setStatus)
					if ($this->element == 'supplier_proposal' && $status == 2) {
						$trigkey = 'SUPPLIER_PROPOSAL_SIGN'; // 2 = SupplierProposal::STATUS_SIGNED. Can't use constant into this generic class
					}
					if ($this->element == 'supplier_proposal' && $status == 3) {
						$trigkey = 'SUPPLIER_PROPOSAL_REFUSE'; // 3 = SupplierProposal::STATUS_REFUSED. Can't use constant into this generic class
					}
					if ($this->element == 'supplier_proposal' && $status == 4) {
						$trigkey = 'SUPPLIER_PROPOSAL_CLOSE'; // 4 = SupplierProposal::STATUS_CLOSED. Can't use constant into this generic class
					}
					if ($this->element == 'fichinter' && $status == 3) {
						$trigkey = 'FICHINTER_CLASSIFY_DONE';
					}
					if ($this->element == 'fichinter' && $status == 2) {
						$trigkey = 'FICHINTER_CLASSIFY_BILLED';
					}
					if ($this->element == 'fichinter' && $status == 1) {
						$trigkey = 'FICHINTER_CLASSIFY_UNBILLED';
					}
				}

				if ($trigkey) {
					// Call trigger
					$result = $this->call_trigger($trigkey, $user);
					if ($result < 0) {
						$error++;
					}
					// End call triggers
				}
			} else {
				// The status was probably already good. We do nothing more, no triggers.
			}

			if (!$error) {
				$this->db->commit();

				if (empty($savElementId)) {
					// If the element we update is $this (so $elementId was provided as null)
					if ($fieldstatus == 'tosell') {
						$this->status = $status;
					} elseif ($fieldstatus == 'tobuy') {
						$this->status_buy = $status;
					} else {
						$this->statut = $status;
						$this->status = $status;
					}
				}

				return 1;
			} else {
				$this->db->rollback();
				dol_syslog(get_class($this)."::setStatut ".$this->error, LOG_ERR);
				return -1;
			}
		} else {
			$this->error = $this->db->lasterror();
			$this->db->rollback();
			return -1;
		}
	}


	/**
	 *  Load type of canvas of an object if it exists
	 *
	 *  @param      int		$id     Record id
	 *  @param      string	$ref    Record ref
	 *  @return		int				<0 if KO, 0 if nothing done, >0 if OK
	 */
	public function getCanvas($id = 0, $ref = '')
	{
		global $conf;

		if (empty($id) && empty($ref)) {
			return 0;
		}
		if (!empty($conf->global->MAIN_DISABLE_CANVAS)) {
			return 0; // To increase speed. Not enabled by default.
		}

		// Clean parameters
		$ref = trim($ref);

		$sql = "SELECT rowid, canvas";
		$sql .= " FROM ".$this->db->prefix().$this->table_element;
		$sql .= " WHERE entity IN (".getEntity($this->element).")";
		if (!empty($id)) {
			$sql .= " AND rowid = ".((int) $id);
		}
		if (!empty($ref)) {
			$sql .= " AND ref = '".$this->db->escape($ref)."'";
		}

		$resql = $this->db->query($sql);
		if ($resql) {
			$obj = $this->db->fetch_object($resql);
			if ($obj) {
				$this->canvas = $obj->canvas;
				return 1;
			} else {
				return 0;
			}
		} else {
			dol_print_error($this->db);
			return -1;
		}
	}


	/**
	 * 	Get special code of a line
	 *
	 * 	@param	int		$lineid		Id of line
	 * 	@return	int					Special code
	 */
	public function getSpecialCode($lineid)
	{
		$sql = "SELECT special_code FROM ".$this->db->prefix().$this->table_element_line;
		$sql .= " WHERE rowid = ".((int) $lineid);
		$resql = $this->db->query($sql);
		if ($resql) {
			$row = $this->db->fetch_row($resql);
			return $row[0];
		}
	}

	/**
	 *  Function to check if an object is used by others.
	 *  Check is done into this->childtables. There is no check into llx_element_element.
	 *
	 *  @param	int		$id			Force id of object
	 *  @param	int		$entity		Force entity to check
	 *  @return	int					<0 if KO, 0 if not used, >0 if already used
	 */
	public function isObjectUsed($id = 0, $entity = 0)
	{
		global $langs;

		if (empty($id)) {
			$id = $this->id;
		}

		// Check parameters
		if (!isset($this->childtables) || !is_array($this->childtables) || count($this->childtables) == 0) {
			dol_print_error('Called isObjectUsed on a class with property this->childtables not defined');
			return -1;
		}

		$arraytoscan = $this->childtables;
		// For backward compatibility, we check if array is old format array('table1', 'table2', ...)
		$tmparray = array_keys($this->childtables);
		if (is_numeric($tmparray[0])) {
			$arraytoscan = array_flip($this->childtables);
		}

		// Test if child exists
		$haschild = 0;
		foreach ($arraytoscan as $table => $element) {
			//print $id.'-'.$table.'-'.$elementname.'<br>';
			// Check if element can be deleted
			$sql = "SELECT COUNT(*) as nb";
			$sql.= " FROM ".$this->db->prefix().$table." as c";
			if (!empty($element['parent']) && !empty($element['parentkey'])) {
				$sql.= ", ".$this->db->prefix().$element['parent']." as p";
			}
			$sql.= " WHERE c.".$this->fk_element." = ".((int) $id);
			if (!empty($element['parent']) && !empty($element['parentkey'])) {
				$sql.= " AND c.".$element['parentkey']." = p.rowid";
			}
			if (!empty($entity)) {
				if (!empty($element['parent']) && !empty($element['parentkey'])) {
					$sql.= " AND p.entity = ".((int) $entity);
				} else {
					$sql.= " AND c.entity = ".((int) $entity);
				}
			}
			$resql = $this->db->query($sql);
			if ($resql) {
				$obj = $this->db->fetch_object($resql);
				if ($obj->nb > 0) {
					$langs->load("errors");
					//print 'Found into table '.$table.', type '.$langs->transnoentitiesnoconv($elementname).', haschild='.$haschild;
					$haschild += $obj->nb;
					if (is_numeric($element)) {	// very old usage array('table1', 'table2', ...)
						$this->errors[] = $langs->transnoentitiesnoconv("ErrorRecordHasAtLeastOneChildOfType", method_exists($this, 'getNomUrl') ? $this->getNomUrl() : $this->ref, $table);
					} elseif (is_string($element)) { // old usage array('table1' => 'TranslateKey1', 'table2' => 'TranslateKey2', ...)
						$this->errors[] = $langs->transnoentitiesnoconv("ErrorRecordHasAtLeastOneChildOfType",  method_exists($this, 'getNomUrl') ? $this->getNomUrl() : $this->ref, $langs->transnoentitiesnoconv($element));
					} else { // new usage: $element['name']=Translation key
						$this->errors[] = $langs->transnoentitiesnoconv("ErrorRecordHasAtLeastOneChildOfType",  method_exists($this, 'getNomUrl') ? $this->getNomUrl() : $this->ref, $langs->transnoentitiesnoconv($element['name']));
					}
					break; // We found at least one, we stop here
				}
			} else {
				$this->errors[] = $this->db->lasterror();
				return -1;
			}
		}
		if ($haschild > 0) {
			$this->errors[] = "ErrorRecordHasChildren";
			return $haschild;
		} else {
			return 0;
		}
	}

	/**
	 *  Function to say how many lines object contains
	 *
	 *	@param	int		$predefined		-1=All, 0=Count free product/service only, 1=Count predefined product/service only, 2=Count predefined product, 3=Count predefined service
	 *  @return	int						<0 if KO, 0 if no predefined products, nb of lines with predefined products if found
	 */
	public function hasProductsOrServices($predefined = -1)
	{
		$nb = 0;

		foreach ($this->lines as $key => $val) {
			$qualified = 0;
			if ($predefined == -1) {
				$qualified = 1;
			}
			if ($predefined == 1 && $val->fk_product > 0) {
				$qualified = 1;
			}
			if ($predefined == 0 && $val->fk_product <= 0) {
				$qualified = 1;
			}
			if ($predefined == 2 && $val->fk_product > 0 && $val->product_type == 0) {
				$qualified = 1;
			}
			if ($predefined == 3 && $val->fk_product > 0 && $val->product_type == 1) {
				$qualified = 1;
			}
			if ($qualified) {
				$nb++;
			}
		}
		dol_syslog(get_class($this).'::hasProductsOrServices we found '.$nb.' qualified lines of products/servcies');
		return $nb;
	}

	/**
	 * Function that returns the total amount HT of discounts applied for all lines.
	 *
	 * @return 	float|string			Total amout of discount
	 */
	public function getTotalDiscount()
	{
		if (!empty($this->table_element_line) ) {
			$total_discount = 0.00;

			$sql = "SELECT subprice as pu_ht, qty, remise_percent, total_ht";
			$sql .= " FROM ".$this->db->prefix().$this->table_element_line;
			$sql .= " WHERE ".$this->fk_element." = ".((int) $this->id);

			dol_syslog(get_class($this).'::getTotalDiscount', LOG_DEBUG);
			$resql = $this->db->query($sql);
			if ($resql) {
				$num = $this->db->num_rows($resql);
				$i = 0;
				while ($i < $num) {
					$obj = $this->db->fetch_object($resql);

					$pu_ht = $obj->pu_ht;
					$qty = $obj->qty;
					$total_ht = $obj->total_ht;

					$total_discount_line = floatval(price2num(($pu_ht * $qty) - $total_ht, 'MT'));
					$total_discount += $total_discount_line;

					$i++;
				}
			}

			//print $total_discount; exit;
			return price2num($total_discount);
		}

		return null;
	}


	/**
	 * Return into unit=0, the calculated total of weight and volume of all lines * qty
	 * Calculate by adding weight and volume of each product line, so properties ->volume/volume_units/weight/weight_units must be loaded on line.
	 *
	 * @return  array                           array('weight'=>...,'volume'=>...)
	 */
	public function getTotalWeightVolume()
	{
		$totalWeight = 0;
		$totalVolume = 0;
		// defined for shipment only
		$totalOrdered = '';
		// defined for shipment only
		$totalToShip = '';

		foreach ($this->lines as $line) {
			if (isset($line->qty_asked)) {
				if (empty($totalOrdered)) {
					$totalOrdered = 0; // Avoid warning because $totalOrdered is ''
				}
				$totalOrdered += $line->qty_asked; // defined for shipment only
			}
			if (isset($line->qty_shipped)) {
				if (empty($totalToShip)) {
					$totalToShip = 0; // Avoid warning because $totalToShip is ''
				}
				$totalToShip += $line->qty_shipped; // defined for shipment only
			} elseif ($line->element == 'commandefournisseurdispatch' && isset($line->qty)) {
				if (empty($totalToShip)) {
					$totalToShip = 0;
				}
				$totalToShip += $line->qty; // defined for reception only
			}

			// Define qty, weight, volume, weight_units, volume_units
			if ($this->element == 'shipping') {
				// for shipments
				$qty = $line->qty_shipped ? $line->qty_shipped : 0;
			} else {
				$qty = $line->qty ? $line->qty : 0;
			}

			$weight = !empty($line->weight) ? $line->weight : 0;
			($weight == 0 && !empty($line->product->weight)) ? $weight = $line->product->weight : 0;
			$volume = !empty($line->volume) ? $line->volume : 0;
			($volume == 0 && !empty($line->product->volume)) ? $volume = $line->product->volume : 0;

			$weight_units = !empty($line->weight_units) ? $line->weight_units : 0;
			($weight_units == 0 && !empty($line->product->weight_units)) ? $weight_units = $line->product->weight_units : 0;
			$volume_units = !empty($line->volume_units) ? $line->volume_units : 0;
			($volume_units == 0 && !empty($line->product->volume_units)) ? $volume_units = $line->product->volume_units : 0;

			$weightUnit = 0;
			$volumeUnit = 0;
			if (!empty($weight_units)) {
				$weightUnit = $weight_units;
			}
			if (!empty($volume_units)) {
				$volumeUnit = $volume_units;
			}

			if (empty($totalWeight)) {
				$totalWeight = 0; // Avoid warning because $totalWeight is ''
			}
			if (empty($totalVolume)) {
				$totalVolume = 0; // Avoid warning because $totalVolume is ''
			}

			//var_dump($line->volume_units);
			if ($weight_units < 50) {   // < 50 means a standard unit (power of 10 of official unit), > 50 means an exotic unit (like inch)
				$trueWeightUnit = pow(10, $weightUnit);
				$totalWeight += $weight * $qty * $trueWeightUnit;
			} else {
				if ($weight_units == 99) {
					// conversion 1 Pound = 0.45359237 KG
					$trueWeightUnit = 0.45359237;
					$totalWeight += $weight * $qty * $trueWeightUnit;
				} elseif ($weight_units == 98) {
					// conversion 1 Ounce = 0.0283495 KG
					$trueWeightUnit = 0.0283495;
					$totalWeight += $weight * $qty * $trueWeightUnit;
				} else {
					$totalWeight += $weight * $qty; // This may be wrong if we mix different units
				}
			}
			if ($volume_units < 50) {   // >50 means a standard unit (power of 10 of official unit), > 50 means an exotic unit (like inch)
				//print $line->volume."x".$line->volume_units."x".($line->volume_units < 50)."x".$volumeUnit;
				$trueVolumeUnit = pow(10, $volumeUnit);
				//print $line->volume;
				$totalVolume += $volume * $qty * $trueVolumeUnit;
			} else {
				$totalVolume += $volume * $qty; // This may be wrong if we mix different units
			}
		}

		return array('weight'=>$totalWeight, 'volume'=>$totalVolume, 'ordered'=>$totalOrdered, 'toship'=>$totalToShip);
	}


	/**
	 *	Set extra parameters
	 *
	 *	@return	int      <0 if KO, >0 if OK
	 */
	public function setExtraParameters()
	{
		$this->db->begin();

		$extraparams = (!empty($this->extraparams) ? json_encode($this->extraparams) : null);

		$sql = "UPDATE ".$this->db->prefix().$this->table_element;
		$sql .= " SET extraparams = ".(!empty($extraparams) ? "'".$this->db->escape($extraparams)."'" : "null");
		$sql .= " WHERE rowid = ".((int) $this->id);

		dol_syslog(get_class($this)."::setExtraParameters", LOG_DEBUG);
		$resql = $this->db->query($sql);
		if (!$resql) {
			$this->error = $this->db->lasterror();
			$this->db->rollback();
			return -1;
		} else {
			$this->db->commit();
			return 1;
		}
	}


	// --------------------
	// TODO: All functions here must be redesigned and moved as they are not business functions but output functions
	// --------------------

	/* This is to show add lines */

	/**
	 *	Show add free and predefined products/services form
	 *
	 *  @param	int		        $dateSelector       1=Show also date range input fields
	 *  @param	Societe			$seller				Object thirdparty who sell
	 *  @param	Societe			$buyer				Object thirdparty who buy
	 *  @param	string			$defaulttpldir		Directory where to find the template
	 *	@return	void
	 */
	public function formAddObjectLine($dateSelector, $seller, $buyer, $defaulttpldir = '/core/tpl')
	{
		global $conf, $user, $langs, $object, $hookmanager, $extrafields;
		global $form;

		// Line extrafield
		if (!is_object($extrafields)) {
			require_once DOL_DOCUMENT_ROOT.'/core/class/extrafields.class.php';
			$extrafields = new ExtraFields($this->db);
		}
		$extrafields->fetch_name_optionals_label($this->table_element_line);

		// Output template part (modules that overwrite templates must declare this into descriptor)
		// Use global variables + $dateSelector + $seller and $buyer
		// Note: This is deprecated. If you need to overwrite the tpl file, use instead the hook 'formAddObjectLine'.
		$dirtpls = array_merge($conf->modules_parts['tpl'], array($defaulttpldir));
		foreach ($dirtpls as $module => $reldir) {
			if (!empty($module)) {
				$tpl = dol_buildpath($reldir.'/objectline_create.tpl.php');
			} else {
				$tpl = DOL_DOCUMENT_ROOT.$reldir.'/objectline_create.tpl.php';
			}

			if (empty($conf->file->strict_mode)) {
				$res = @include $tpl;
			} else {
				$res = include $tpl; // for debug
			}
			if ($res) {
				break;
			}
		}
	}



	/* This is to show array of line of details */


	/**
	 *	Return HTML table for object lines
	 *	TODO Move this into an output class file (htmlline.class.php)
	 *	If lines are into a template, title must also be into a template
	 *	But for the moment we don't know if it's possible as we keep a method available on overloaded objects.
	 *
	 *	@param	string		$action				Action code
	 *	@param  string		$seller            	Object of seller third party
	 *	@param  string  	$buyer             	Object of buyer third party
	 *	@param	int			$selected		   	Object line selected
	 *	@param  int	    	$dateSelector      	1=Show also date range input fields
	 *  @param	string		$defaulttpldir		Directory where to find the template
	 *	@return	void
	 */
	public function printObjectLines($action, $seller, $buyer, $selected = 0, $dateSelector = 0, $defaulttpldir = '/core/tpl')
	{
		global $conf, $hookmanager, $langs, $user, $form, $extrafields, $object;
		// TODO We should not use global var for this
		global $inputalsopricewithtax, $usemargins, $disableedit, $disablemove, $disableremove, $outputalsopricetotalwithtax;

		// Define usemargins
		$usemargins = 0;
		if (isModEnabled('margin') && !empty($this->element) && in_array($this->element, array('facture', 'facturerec', 'propal', 'commande'))) {
			$usemargins = 1;
		}

		$num = count($this->lines);

		// Line extrafield
		if (!is_object($extrafields)) {
			require_once DOL_DOCUMENT_ROOT.'/core/class/extrafields.class.php';
			$extrafields = new ExtraFields($this->db);
		}
		$extrafields->fetch_name_optionals_label($this->table_element_line);

		$parameters = array('num'=>$num, 'dateSelector'=>$dateSelector, 'seller'=>$seller, 'buyer'=>$buyer, 'selected'=>$selected, 'table_element_line'=>$this->table_element_line);
		$reshook = $hookmanager->executeHooks('printObjectLineTitle', $parameters, $this, $action); // Note that $action and $object may have been modified by some hooks
		if (empty($reshook)) {
			// Output template part (modules that overwrite templates must declare this into descriptor)
			// Use global variables + $dateSelector + $seller and $buyer
			// Note: This is deprecated. If you need to overwrite the tpl file, use instead the hook.
			$dirtpls = array_merge($conf->modules_parts['tpl'], array($defaulttpldir));
			foreach ($dirtpls as $module => $reldir) {
				$res = 0;
				if (!empty($module)) {
					$tpl = dol_buildpath($reldir.'/objectline_title.tpl.php');
				} else {
					$tpl = DOL_DOCUMENT_ROOT.$reldir.'/objectline_title.tpl.php';
				}
				if (file_exists($tpl)) {
					if (empty($conf->file->strict_mode)) {
						$res = @include $tpl;
					} else {
						$res = include $tpl; // for debug
					}
				}
				if ($res) {
					break;
				}
			}
		}

		$i = 0;

		print "<!-- begin printObjectLines() --><tbody>\n";
		foreach ($this->lines as $line) {
			//Line extrafield
			$line->fetch_optionals();

			//if (is_object($hookmanager) && (($line->product_type == 9 && !empty($line->special_code)) || !empty($line->fk_parent_line)))
			if (is_object($hookmanager)) {   // Old code is commented on preceding line.
				if (empty($line->fk_parent_line)) {
					$parameters = array('line'=>$line, 'num'=>$num, 'i'=>$i, 'dateSelector'=>$dateSelector, 'seller'=>$seller, 'buyer'=>$buyer, 'selected'=>$selected, 'table_element_line'=>$line->table_element);
					$reshook = $hookmanager->executeHooks('printObjectLine', $parameters, $this, $action); // Note that $action and $object may have been modified by some hooks
				} else {
					$parameters = array('line'=>$line, 'num'=>$num, 'i'=>$i, 'dateSelector'=>$dateSelector, 'seller'=>$seller, 'buyer'=>$buyer, 'selected'=>$selected, 'table_element_line'=>$line->table_element, 'fk_parent_line'=>$line->fk_parent_line);
					$reshook = $hookmanager->executeHooks('printObjectSubLine', $parameters, $this, $action); // Note that $action and $object may have been modified by some hooks
				}
			}
			if (empty($reshook)) {
				$this->printObjectLine($action, $line, '', $num, $i, $dateSelector, $seller, $buyer, $selected, $extrafields, $defaulttpldir);
			}

			$i++;
		}
		print "</tbody><!-- end printObjectLines() -->\n";
	}

	/**
	 *	Return HTML content of a detail line
	 *	TODO Move this into an output class file (htmlline.class.php)
	 *
	 *	@param	string      		$action				GET/POST action
	 *	@param  CommonObjectLine 	$line			    Selected object line to output
	 *	@param  string	    		$var               	Not used
	 *	@param  int		    		$num               	Number of line (0)
	 *	@param  int		    		$i					I
	 *	@param  int		    		$dateSelector      	1=Show also date range input fields
	 *	@param  string	    		$seller            	Object of seller third party
	 *	@param  string	    		$buyer             	Object of buyer third party
	 *	@param	int					$selected		   	Object line selected
	 *  @param  Extrafields			$extrafields		Object of extrafields
	 *  @param	string				$defaulttpldir		Directory where to find the template (deprecated)
	 *	@return	void
	 */
	public function printObjectLine($action, $line, $var, $num, $i, $dateSelector, $seller, $buyer, $selected = 0, $extrafields = null, $defaulttpldir = '/core/tpl')
	{
		global $conf, $langs, $user, $object, $hookmanager;
		global $form;
		global $object_rights, $disableedit, $disablemove, $disableremove; // TODO We should not use global var for this !

		$object_rights = $this->getRights();

		$element = $this->element;

		$text = '';
		$description = '';

		// Line in view mode
		if ($action != 'editline' || $selected != $line->id) {
			// Product
			if (!empty($line->fk_product) && $line->fk_product > 0) {
				$product_static = new Product($this->db);
				$product_static->fetch($line->fk_product);

				$product_static->ref = $line->ref; //can change ref in hook
				$product_static->label = !empty($line->label) ? $line->label : ""; //can change label in hook

				$text = $product_static->getNomUrl(1);

				// Define output language and label
				if (getDolGlobalInt('MAIN_MULTILANGS')) {
					if (property_exists($this, 'socid') && !is_object($this->thirdparty)) {
						dol_print_error('', 'Error: Method printObjectLine was called on an object and object->fetch_thirdparty was not done before');
						return;
					}

					$prod = new Product($this->db);
					$prod->fetch($line->fk_product);

					$outputlangs = $langs;
					$newlang = '';
					if (empty($newlang) && GETPOST('lang_id', 'aZ09')) {
						$newlang = GETPOST('lang_id', 'aZ09');
					}
					if (!empty($conf->global->PRODUIT_TEXTS_IN_THIRDPARTY_LANGUAGE) && empty($newlang) && is_object($this->thirdparty)) {
						$newlang = $this->thirdparty->default_lang; // To use language of customer
					}
					if (!empty($newlang)) {
						$outputlangs = new Translate("", $conf);
						$outputlangs->setDefaultLang($newlang);
					}

					$label = (!empty($prod->multilangs[$outputlangs->defaultlang]["label"])) ? $prod->multilangs[$outputlangs->defaultlang]["label"] : $line->product_label;
				} else {
					$label = $line->product_label;
				}

				$text .= ' - '.(!empty($line->label) ? $line->label : $label);
				$description .= (getDolGlobalInt('PRODUIT_DESC_IN_FORM_ACCORDING_TO_DEVICE') ? '' : (!empty($line->description) ? dol_htmlentitiesbr($line->description) : '')); // Description is what to show on popup. We shown nothing if already into desc.
			}

			$line->pu_ttc = price2num((!empty($line->subprice) ? $line->subprice : 0) * (1 + ((!empty($line->tva_tx) ? $line->tva_tx : 0) / 100)), 'MU');

			// Output template part (modules that overwrite templates must declare this into descriptor)
			// Use global variables + $dateSelector + $seller and $buyer
			// Note: This is deprecated. If you need to overwrite the tpl file, use instead the hook printObjectLine and printObjectSubLine.
			$dirtpls = array_merge($conf->modules_parts['tpl'], array($defaulttpldir));
			foreach ($dirtpls as $module => $reldir) {
				$res = 0;
				if (!empty($module)) {
					$tpl = dol_buildpath($reldir.'/objectline_view.tpl.php');
				} else {
					$tpl = DOL_DOCUMENT_ROOT.$reldir.'/objectline_view.tpl.php';
				}
				if (file_exists($tpl)) {
					if (empty($conf->file->strict_mode)) {
						$res = @include $tpl;
					} else {
						$res = include $tpl; // for debug
					}
				}
				if ($res) {
					break;
				}
			}
		}

		// Line in update mode
		if ($this->statut == 0 && $action == 'editline' && $selected == $line->id) {
			$label = (!empty($line->label) ? $line->label : (($line->fk_product > 0) ? $line->product_label : ''));

			$line->pu_ttc = price2num($line->subprice * (1 + ($line->tva_tx / 100)), 'MU');

			// Output template part (modules that overwrite templates must declare this into descriptor)
			// Use global variables + $dateSelector + $seller and $buyer
			// Note: This is deprecated. If you need to overwrite the tpl file, use instead the hook printObjectLine and printObjectSubLine.
			$dirtpls = array_merge($conf->modules_parts['tpl'], array($defaulttpldir));
			foreach ($dirtpls as $module => $reldir) {
				if (!empty($module)) {
					$tpl = dol_buildpath($reldir.'/objectline_edit.tpl.php');
				} else {
					$tpl = DOL_DOCUMENT_ROOT.$reldir.'/objectline_edit.tpl.php';
				}

				if (empty($conf->file->strict_mode)) {
					$res = @include $tpl;
				} else {
					$res = include $tpl; // for debug
				}
				if ($res) {
					break;
				}
			}
		}
	}


	/* This is to show array of line of details of source object */


	/**
	 * 	Return HTML table table of source object lines
	 *  TODO Move this and previous function into output html class file (htmlline.class.php).
	 *  If lines are into a template, title must also be into a template
	 *  But for the moment we don't know if it's possible, so we keep the method available on overloaded objects.
	 *
	 *	@param	string		$restrictlist		''=All lines, 'services'=Restrict to services only
	 *  @param  array       $selectedLines      Array of lines id for selected lines
	 *  @return	void
	 */
	public function printOriginLinesList($restrictlist = '', $selectedLines = array())
	{
		global $langs, $hookmanager, $conf, $form, $action;

		print '<tr class="liste_titre">';
		print '<td class="linecolref">'.$langs->trans('Ref').'</td>';
		print '<td class="linecoldescription">'.$langs->trans('Description').'</td>';
		print '<td class="linecolvat right">'.$langs->trans('VATRate').'</td>';
		print '<td class="linecoluht right">'.$langs->trans('PriceUHT').'</td>';
		if (isModEnabled("multicurrency")) {
			print '<td class="linecoluht_currency right">'.$langs->trans('PriceUHTCurrency').'</td>';
		}
		print '<td class="linecolqty right">'.$langs->trans('Qty').'</td>';
		if (!empty($conf->global->PRODUCT_USE_UNITS)) {
			print '<td class="linecoluseunit left">'.$langs->trans('Unit').'</td>';
		}
		print '<td class="linecoldiscount right">'.$langs->trans('ReductionShort').'</td>';
		print '<td class="linecolht right">'.$langs->trans('TotalHT').'</td>';
		print '<td class="center">'.$form->showCheckAddButtons('checkforselect', 1).'</td>';
		print '</tr>';
		$i = 0;

		if (!empty($this->lines)) {
			foreach ($this->lines as $line) {
				$reshook = 0;
				//if (is_object($hookmanager) && (($line->product_type == 9 && !empty($line->special_code)) || !empty($line->fk_parent_line))) {
				if (is_object($hookmanager)) {   // Old code is commented on preceding line.
					$parameters = array('line'=>$line, 'i'=>$i, 'restrictlist'=>$restrictlist, 'selectedLines'=> $selectedLines);
					if (!empty($line->fk_parent_line)) { $parameters['fk_parent_line'] = $line->fk_parent_line; }
					$reshook = $hookmanager->executeHooks('printOriginObjectLine', $parameters, $this, $action); // Note that $action and $object may have been modified by some hooks
				}
				if (empty($reshook)) {
					$this->printOriginLine($line, '', $restrictlist, '/core/tpl', $selectedLines);
				}

				$i++;
			}
		}
	}

	/**
	 * 	Return HTML with a line of table array of source object lines
	 *  TODO Move this and previous function into output html class file (htmlline.class.php).
	 *  If lines are into a template, title must also be into a template
	 *  But for the moment we don't know if it's possible as we keep a method available on overloaded objects.
	 *
	 * 	@param	CommonObjectLine	$line				Line
	 * 	@param	string				$var				Var
	 *	@param	string				$restrictlist		''=All lines, 'services'=Restrict to services only (strike line if not)
	 *  @param	string				$defaulttpldir		Directory where to find the template
	 *  @param  array       		$selectedLines      Array of lines id for selected lines
	 * 	@return	void
	 */
	public function printOriginLine($line, $var, $restrictlist = '', $defaulttpldir = '/core/tpl', $selectedLines = array())
	{
		global $langs, $conf;

		//var_dump($line);
		if (!empty($line->date_start)) {
			$date_start = $line->date_start;
		} else {
			$date_start = $line->date_debut_prevue;
			if ($line->date_debut_reel) {
				$date_start = $line->date_debut_reel;
			}
		}
		if (!empty($line->date_end)) {
			$date_end = $line->date_end;
		} else {
			$date_end = $line->date_fin_prevue;
			if ($line->date_fin_reel) {
				$date_end = $line->date_fin_reel;
			}
		}

		$this->tpl['id'] = $line->id;

		$this->tpl['label'] = '';
		if (!empty($line->fk_parent_line)) {
			$this->tpl['label'] .= img_picto('', 'rightarrow');
		}

		if (($line->info_bits & 2) == 2) {  // TODO Not sure this is used for source object
			$discount = new DiscountAbsolute($this->db);
			$discount->fk_soc = $this->socid;
			$this->tpl['label'] .= $discount->getNomUrl(0, 'discount');
		} elseif (!empty($line->fk_product)) {
			$productstatic = new Product($this->db);
			$productstatic->id = $line->fk_product;
			$productstatic->ref = $line->ref;
			$productstatic->type = $line->fk_product_type;
			if (empty($productstatic->ref)) {
				$line->fetch_product();
				$productstatic = $line->product;
			}

			$this->tpl['label'] .= $productstatic->getNomUrl(1);
			$this->tpl['label'] .= ' - '.(!empty($line->label) ? $line->label : $line->product_label);
			// Dates
			if ($line->product_type == 1 && ($date_start || $date_end)) {
				$this->tpl['label'] .= get_date_range($date_start, $date_end);
			}
		} else {
			$this->tpl['label'] .= ($line->product_type == -1 ? '&nbsp;' : ($line->product_type == 1 ? img_object($langs->trans(''), 'service') : img_object($langs->trans(''), 'product')));
			if (!empty($line->desc)) {
				$this->tpl['label'] .= $line->desc;
			} else {
				$this->tpl['label'] .= ($line->label ? '&nbsp;'.$line->label : '');
			}

			// Dates
			if ($line->product_type == 1 && ($date_start || $date_end)) {
				$this->tpl['label'] .= get_date_range($date_start, $date_end);
			}
		}

		if (!empty($line->desc)) {
			if ($line->desc == '(CREDIT_NOTE)') {  // TODO Not sure this is used for source object
				$discount = new DiscountAbsolute($this->db);
				$discount->fetch($line->fk_remise_except);
				$this->tpl['description'] = $langs->transnoentities("DiscountFromCreditNote", $discount->getNomUrl(0));
			} elseif ($line->desc == '(DEPOSIT)') {  // TODO Not sure this is used for source object
				$discount = new DiscountAbsolute($this->db);
				$discount->fetch($line->fk_remise_except);
				$this->tpl['description'] = $langs->transnoentities("DiscountFromDeposit", $discount->getNomUrl(0));
			} elseif ($line->desc == '(EXCESS RECEIVED)') {
				$discount = new DiscountAbsolute($this->db);
				$discount->fetch($line->fk_remise_except);
				$this->tpl['description'] = $langs->transnoentities("DiscountFromExcessReceived", $discount->getNomUrl(0));
			} elseif ($line->desc == '(EXCESS PAID)') {
				$discount = new DiscountAbsolute($this->db);
				$discount->fetch($line->fk_remise_except);
				$this->tpl['description'] = $langs->transnoentities("DiscountFromExcessPaid", $discount->getNomUrl(0));
			} else {
				$this->tpl['description'] = dol_trunc($line->desc, 60);
			}
		} else {
			$this->tpl['description'] = '&nbsp;';
		}

		// VAT Rate
		$this->tpl['vat_rate'] = vatrate($line->tva_tx, true);
		$this->tpl['vat_rate'] .= (($line->info_bits & 1) == 1) ? '*' : '';
		if (!empty($line->vat_src_code) && !preg_match('/\(/', $this->tpl['vat_rate'])) {
			$this->tpl['vat_rate'] .= ' ('.$line->vat_src_code.')';
		}

		$this->tpl['price'] = price($line->subprice);
		$this->tpl['total_ht'] = price($line->total_ht);
		$this->tpl['multicurrency_price'] = price($line->multicurrency_subprice);
		$this->tpl['qty'] = (($line->info_bits & 2) != 2) ? $line->qty : '&nbsp;';
		if (!empty($conf->global->PRODUCT_USE_UNITS)) {
			$this->tpl['unit'] = $langs->transnoentities($line->getLabelOfUnit('long'));
		}
		$this->tpl['remise_percent'] = (($line->info_bits & 2) != 2) ? vatrate($line->remise_percent, true) : '&nbsp;';

		// Is the line strike or not
		$this->tpl['strike'] = 0;
		if ($restrictlist == 'services' && $line->product_type != Product::TYPE_SERVICE) {
			$this->tpl['strike'] = 1;
		}

		// Output template part (modules that overwrite templates must declare this into descriptor)
		// Use global variables + $dateSelector + $seller and $buyer
		$dirtpls = array_merge($conf->modules_parts['tpl'], array($defaulttpldir));
		foreach ($dirtpls as $module => $reldir) {
			if (!empty($module)) {
				$tpl = dol_buildpath($reldir.'/originproductline.tpl.php');
			} else {
				$tpl = DOL_DOCUMENT_ROOT.$reldir.'/originproductline.tpl.php';
			}

			if (empty($conf->file->strict_mode)) {
				$res = @include $tpl;
			} else {
				$res = include $tpl; // for debug
			}
			if ($res) {
				break;
			}
		}
	}


	// phpcs:disable PEAR.NamingConventions.ValidFunctionName.ScopeNotCamelCaps
	/**
	 *	Add resources to the current object : add entry into llx_element_resources
	 *	Need $this->element & $this->id
	 *
	 *	@param		int		$resource_id		Resource id
	 *	@param		string	$resource_type		'resource'
	 *	@param		int		$busy				Busy or not
	 *	@param		int		$mandatory			Mandatory or not
	 *	@return		int							<=0 if KO, >0 if OK
	 */
	public function add_element_resource($resource_id, $resource_type, $busy = 0, $mandatory = 0)
	{
		// phpcs:enable
		$this->db->begin();

		$sql = "INSERT INTO ".$this->db->prefix()."element_resources (";
		$sql .= "resource_id";
		$sql .= ", resource_type";
		$sql .= ", element_id";
		$sql .= ", element_type";
		$sql .= ", busy";
		$sql .= ", mandatory";
		$sql .= ") VALUES (";
		$sql .= $resource_id;
		$sql .= ", '".$this->db->escape($resource_type)."'";
		$sql .= ", '".$this->db->escape($this->id)."'";
		$sql .= ", '".$this->db->escape($this->element)."'";
		$sql .= ", '".$this->db->escape($busy)."'";
		$sql .= ", '".$this->db->escape($mandatory)."'";
		$sql .= ")";

		dol_syslog(get_class($this)."::add_element_resource", LOG_DEBUG);
		if ($this->db->query($sql)) {
			$this->db->commit();
			return 1;
		} else {
			$this->error = $this->db->lasterror();
			$this->db->rollback();
			return  0;
		}
	}

	// phpcs:disable PEAR.NamingConventions.ValidFunctionName.ScopeNotCamelCaps
	/**
	 *    Delete a link to resource line
	 *
	 *    @param	int		$rowid			Id of resource line to delete
	 *    @param	int		$element		element name (for trigger) TODO: use $this->element into commonobject class
	 *    @param	int		$notrigger		Disable all triggers
	 *    @return   int						>0 if OK, <0 if KO
	 */
	public function delete_resource($rowid, $element, $notrigger = 0)
	{
		// phpcs:enable
		global $user;

		$this->db->begin();

		$sql = "DELETE FROM ".$this->db->prefix()."element_resources";
		$sql .= " WHERE rowid = ".((int) $rowid);

		dol_syslog(get_class($this)."::delete_resource", LOG_DEBUG);

		$resql = $this->db->query($sql);
		if (!$resql) {
			$this->error = $this->db->lasterror();
			$this->db->rollback();
			return -1;
		} else {
			if (!$notrigger) {
				$result = $this->call_trigger(strtoupper($element).'_DELETE_RESOURCE', $user);
				if ($result < 0) {
					$this->db->rollback();
					return -1;
				}
			}
			$this->db->commit();
			return 1;
		}
	}


	/**
	 * Overwrite magic function to solve problem of cloning object that are kept as references
	 *
	 * @return void
	 */
	public function __clone()
	{
		// Force a copy of this->lines, otherwise it will point to same object.
		if (isset($this->lines) && is_array($this->lines)) {
			$nboflines = count($this->lines);
			for ($i = 0; $i < $nboflines; $i++) {
				$this->lines[$i] = clone $this->lines[$i];
			}
		}
	}

	/**
	 * Common function for all objects extending CommonObject for generating documents
	 *
	 * @param 	string 		$modelspath 	Relative folder where generators are placed
	 * @param 	string 		$modele 		Generator to use. Caller must set it to obj->model_pdf or GETPOST('model_pdf','alpha') for example.
	 * @param 	Translate 	$outputlangs 	Output language to use
	 * @param 	int 		$hidedetails 	1 to hide details. 0 by default
	 * @param 	int 		$hidedesc 		1 to hide product description. 0 by default
	 * @param 	int 		$hideref 		1 to hide product reference. 0 by default
	 * @param   null|array  $moreparams     Array to provide more information
	 * @return 	int 						>0 if OK, <0 if KO
	 * @see	addFileIntoDatabaseIndex()
	 */
	protected function commonGenerateDocument($modelspath, $modele, $outputlangs, $hidedetails, $hidedesc, $hideref, $moreparams = null)
	{
		global $conf, $langs, $user, $hookmanager, $action;

		$srctemplatepath = '';

		$parameters = array('modelspath'=>$modelspath, 'modele'=>$modele, 'outputlangs'=>$outputlangs, 'hidedetails'=>$hidedetails, 'hidedesc'=>$hidedesc, 'hideref'=>$hideref, 'moreparams'=>$moreparams);
		$reshook = $hookmanager->executeHooks('commonGenerateDocument', $parameters, $this, $action); // Note that $action and $object may have been modified by some hooks

		if (empty($reshook)) {
			dol_syslog("commonGenerateDocument modele=".$modele." outputlangs->defaultlang=".(is_object($outputlangs) ? $outputlangs->defaultlang : 'null'));

			if (empty($modele)) {
				$this->error = 'BadValueForParameterModele';
				return -1;
			}

			// Increase limit for PDF build
			$err = error_reporting();
			error_reporting(0);
			@set_time_limit(120);
			error_reporting($err);

			// If selected model is a filename template (then $modele="modelname" or "modelname:filename")
			$tmp = explode(':', $modele, 2);
			if (!empty($tmp[1])) {
				$modele = $tmp[0];
				$srctemplatepath = $tmp[1];
			}

			// Search template files
			$file = '';
			$classname = '';
			$filefound = '';
			$dirmodels = array('/');
			if (is_array($conf->modules_parts['models'])) {
				$dirmodels = array_merge($dirmodels, $conf->modules_parts['models']);
			}
			foreach ($dirmodels as $reldir) {
				foreach (array('doc', 'pdf') as $prefix) {
					if (in_array(get_class($this), array('Adherent'))) {
						// Member module use prefix_modele.class.php
						$file = $prefix."_".$modele.".class.php";
					} else {
						// Other module use prefix_modele.modules.php
						$file = $prefix."_".$modele.".modules.php";
					}

					// On verifie l'emplacement du modele
					$file = dol_buildpath($reldir.$modelspath.$file, 0);
					if (file_exists($file)) {
						$filefound = $file;
						$classname = $prefix.'_'.$modele;
						break;
					}
				}
				if ($filefound) {
					break;
				}
			}

			// If generator was found
			if ($filefound) {
				global $db; // Required to solve a conception default making an include of code using $db instead of $this->db just after.

				require_once $file;

				$obj = new $classname($this->db);

				// If generator is ODT, we must have srctemplatepath defined, if not we set it.
				if ($obj->type == 'odt' && empty($srctemplatepath)) {
					$varfortemplatedir = $obj->scandir;
					if ($varfortemplatedir && !empty($conf->global->$varfortemplatedir)) {
						$dirtoscan = $conf->global->$varfortemplatedir;

						$listoffiles = array();

						// Now we add first model found in directories scanned
						$listofdir = explode(',', $dirtoscan);
						foreach ($listofdir as $key => $tmpdir) {
							$tmpdir = trim($tmpdir);
							$tmpdir = preg_replace('/DOL_DATA_ROOT/', DOL_DATA_ROOT, $tmpdir);
							if (!$tmpdir) {
								unset($listofdir[$key]);
								continue;
							}
							if (is_dir($tmpdir)) {
								$tmpfiles = dol_dir_list($tmpdir, 'files', 0, '\.od(s|t)$', '', 'name', SORT_ASC, 0);
								if (count($tmpfiles)) {
									$listoffiles = array_merge($listoffiles, $tmpfiles);
								}
							}
						}

						if (count($listoffiles)) {
							foreach ($listoffiles as $record) {
								$srctemplatepath = $record['fullname'];
								break;
							}
						}
					}

					if (empty($srctemplatepath)) {
						$this->error = 'ErrorGenerationAskedForOdtTemplateWithSrcFileNotDefined';
						return -1;
					}
				}

				if ($obj->type == 'odt' && !empty($srctemplatepath)) {
					if (!dol_is_file($srctemplatepath)) {
						dol_syslog("Failed to locate template file ".$srctemplatepath, LOG_WARNING);
						$this->error = 'ErrorGenerationAskedForOdtTemplateWithSrcFileNotFound';
						return -1;
					}
				}

				// We save charset_output to restore it because write_file can change it if needed for
				// output format that does not support UTF8.
				$sav_charset_output = empty($outputlangs->charset_output) ? '' : $outputlangs->charset_output;

				if (in_array(get_class($this), array('Adherent'))) {
					$resultwritefile = $obj->write_file($this, $outputlangs, $srctemplatepath, 'member', 1, 'tmp_cards', $moreparams);
				} else {
					$resultwritefile = $obj->write_file($this, $outputlangs, $srctemplatepath, $hidedetails, $hidedesc, $hideref, $moreparams);
				}
				// After call of write_file $obj->result['fullpath'] is set with generated file. It will be used to update the ECM database index.

				if ($resultwritefile > 0) {
					$outputlangs->charset_output = $sav_charset_output;

					// We delete old preview
					require_once DOL_DOCUMENT_ROOT.'/core/lib/files.lib.php';
					dol_delete_preview($this);

					// Index file in database
					if (!empty($obj->result['fullpath'])) {
						$destfull = $obj->result['fullpath'];

						// Update the last_main_doc field into main object (if document generator has property ->update_main_doc_field set)
						$update_main_doc_field = 0;
						if (!empty($obj->update_main_doc_field)) {
							$update_main_doc_field = 1;
						}

						$this->indexFile($destfull, $update_main_doc_field);
					} else {
						dol_syslog('Method ->write_file was called on object '.get_class($obj).' and return a success but the return array ->result["fullpath"] was not set.', LOG_WARNING);
					}

					// Success in building document. We build meta file.
					dol_meta_create($this);

					return 1;
				} else {
					$outputlangs->charset_output = $sav_charset_output;
					$this->error = $obj->error;
					$this->errors = $obj->errors;
					dol_syslog("Error generating document for ".__CLASS__.". Error: ".$obj->error, LOG_ERR);
					return -1;
				}
			} else {
				if (!$filefound) {
					$this->error = $langs->trans("Error").' Failed to load doc generator with modelpaths='.$modelspath.' - modele='.$modele;
					$this->errors[] = $this->error;
					dol_syslog($this->error, LOG_ERR);
				} else {
					$this->error = $langs->trans("Error")." ".$langs->trans("ErrorFileDoesNotExists", $filefound);
					$this->errors[] = $this->error;
					dol_syslog($this->error, LOG_ERR);
				}
				return -1;
			}
		} else {
			return $reshook;
		}
	}

	/**
	 * Index a file into the ECM database
	 *
	 * @param	string	$destfull				Full path of file to index
	 * @param	int		$update_main_doc_field	Update field main_doc fied into the table of object.
	 * 											This param is set when called for a document generation if document generator hase
	 * 											->update_main_doc_field set and returns ->result['fullpath'].
	 * @return	int								<0 if KO, >0 if OK
	 */
	public function indexFile($destfull, $update_main_doc_field)
	{
		global $conf, $user;

		$upload_dir = dirname($destfull);
		$destfile = basename($destfull);
		$rel_dir = preg_replace('/^'.preg_quote(DOL_DATA_ROOT, '/').'/', '', $upload_dir);

		if (!preg_match('/[\\/]temp[\\/]|[\\/]thumbs|\.meta$/', $rel_dir)) {     // If not a tmp dir
			$filename = basename($destfile);
			$rel_dir = preg_replace('/[\\/]$/', '', $rel_dir);
			$rel_dir = preg_replace('/^[\\/]/', '', $rel_dir);

			include_once DOL_DOCUMENT_ROOT.'/ecm/class/ecmfiles.class.php';
			$ecmfile = new EcmFiles($this->db);
			$result = $ecmfile->fetch(0, '', ($rel_dir ? $rel_dir.'/' : '').$filename);

			// Set the public "share" key
			$setsharekey = false;
			if ($this->element == 'propal' || $this->element == 'proposal') {
				if (!isset($conf->global->PROPOSAL_ALLOW_ONLINESIGN) || !empty($conf->global->PROPOSAL_ALLOW_ONLINESIGN)) {
					$setsharekey = true;	// feature to make online signature is not set or set to on (default)
				}
				if (!empty($conf->global->PROPOSAL_ALLOW_EXTERNAL_DOWNLOAD)) {
					$setsharekey = true;
				}
			}
			if ($this->element == 'commande' && !empty($conf->global->ORDER_ALLOW_EXTERNAL_DOWNLOAD)) {
				$setsharekey = true;
			}
			if ($this->element == 'facture' && !empty($conf->global->INVOICE_ALLOW_EXTERNAL_DOWNLOAD)) {
				$setsharekey = true;
			}
			if ($this->element == 'bank_account' && !empty($conf->global->BANK_ACCOUNT_ALLOW_EXTERNAL_DOWNLOAD)) {
				$setsharekey = true;
			}
			if ($this->element == 'product' && !empty($conf->global->PRODUCT_ALLOW_EXTERNAL_DOWNLOAD)) {
				$setsharekey = true;
			}
			if ($this->element == 'contrat' && !empty($conf->global->CONTRACT_ALLOW_EXTERNAL_DOWNLOAD)) {
				$setsharekey = true;
			}
			if ($this->element == 'fichinter' && !empty($conf->global->FICHINTER_ALLOW_EXTERNAL_DOWNLOAD)) {
				$setsharekey = true;
			}
			if ($this->element == 'supplier_proposal' && !empty($conf->global->SUPPLIER_PROPOSAL_ALLOW_EXTERNAL_DOWNLOAD)) {
				$setsharekey = true;
			}

			if ($setsharekey) {
				if (empty($ecmfile->share)) {	// Because object not found or share not set yet
					require_once DOL_DOCUMENT_ROOT.'/core/lib/security2.lib.php';
					$ecmfile->share = getRandomPassword(true);
				}
			}

			if ($result > 0) {
				$ecmfile->label = md5_file(dol_osencode($destfull)); // hash of file content
				$ecmfile->fullpath_orig = '';
				$ecmfile->gen_or_uploaded = 'generated';
				$ecmfile->description = ''; // indexed content
				$ecmfile->keywords = ''; // keyword content
				$result = $ecmfile->update($user);
				if ($result < 0) {
					setEventMessages($ecmfile->error, $ecmfile->errors, 'warnings');
					return -1;
				}
			} else {
				$ecmfile->entity = $conf->entity;
				$ecmfile->filepath = $rel_dir;
				$ecmfile->filename = $filename;
				$ecmfile->label = md5_file(dol_osencode($destfull)); // hash of file content
				$ecmfile->fullpath_orig = '';
				$ecmfile->gen_or_uploaded = 'generated';
				$ecmfile->description = ''; // indexed content
				$ecmfile->keywords = ''; // keyword content
				$ecmfile->src_object_type = $this->table_element;	// $this->table_name is 'myobject' or 'mymodule_myobject'.
				$ecmfile->src_object_id   = $this->id;

				$result = $ecmfile->create($user);
				if ($result < 0) {
					setEventMessages($ecmfile->error, $ecmfile->errors, 'warnings');
					return -1;
				}
			}

			/*$this->result['fullname']=$destfull;
			 $this->result['filepath']=$ecmfile->filepath;
			 $this->result['filename']=$ecmfile->filename;*/
			//var_dump($obj->update_main_doc_field);exit;

			if ($update_main_doc_field && !empty($this->table_element)) {
				$sql = "UPDATE ".$this->db->prefix().$this->table_element." SET last_main_doc = '".$this->db->escape($ecmfile->filepath."/".$ecmfile->filename)."'";
				$sql .= " WHERE rowid = ".((int) $this->id);

				$resql = $this->db->query($sql);
				if (!$resql) {
					dol_print_error($this->db);
					return -1;
				} else {
					$this->last_main_doc = $ecmfile->filepath.'/'.$ecmfile->filename;
				}
			}
		}

		return 1;
	}

	/**
	 *  Build thumb
	 *  @todo Move this into files.lib.php
	 *
	 *  @param      string	$file           Path file in UTF8 to original file to create thumbs from.
	 *	@return		void
	 */
	public function addThumbs($file)
	{
		require_once DOL_DOCUMENT_ROOT.'/core/lib/images.lib.php';

		$tmparraysize = getDefaultImageSizes();
		$maxwidthsmall = $tmparraysize['maxwidthsmall'];
		$maxheightsmall = $tmparraysize['maxheightsmall'];
		$maxwidthmini = $tmparraysize['maxwidthmini'];
		$maxheightmini = $tmparraysize['maxheightmini'];
		//$quality = $tmparraysize['quality'];
		$quality = 50;	// For thumbs, we force quality to 50

		$file_osencoded = dol_osencode($file);
		if (file_exists($file_osencoded)) {
			// Create small thumbs for company (Ratio is near 16/9)
			// Used on logon for example
			vignette($file_osencoded, $maxwidthsmall, $maxheightsmall, '_small', $quality);

			// Create mini thumbs for company (Ratio is near 16/9)
			// Used on menu or for setup page for example
			vignette($file_osencoded, $maxwidthmini, $maxheightmini, '_mini', $quality);
		}
	}


	/* Functions common to commonobject and commonobjectline */

	/* For default values */

	/**
	 * Return the default value to use for a field when showing the create form of object.
	 * Return values in this order:
	 * 1) If parameter is available into POST, we return it first.
	 * 2) If not but an alternate value was provided as parameter of function, we return it.
	 * 3) If not but a constant $conf->global->OBJECTELEMENT_FIELDNAME is set, we return it (It is better to use the dedicated table).
	 * 4) Return value found into database (TODO No yet implemented)
	 *
	 * @param   string              $fieldname          Name of field
	 * @param   string              $alternatevalue     Alternate value to use
	 * @return  string|string[]                         Default value (can be an array if the GETPOST return an array)
	 **/
	public function getDefaultCreateValueFor($fieldname, $alternatevalue = null)
	{
		global $conf, $_POST;

		// If param here has been posted, we use this value first.
		if (GETPOSTISSET($fieldname)) {
			return GETPOST($fieldname, 'alphanohtml', 3);
		}

		if (isset($alternatevalue)) {
			return $alternatevalue;
		}

		$newelement = $this->element;
		if ($newelement == 'facture') {
			$newelement = 'invoice';
		}
		if ($newelement == 'commande') {
			$newelement = 'order';
		}
		if (empty($newelement)) {
			dol_syslog("Ask a default value using common method getDefaultCreateValueForField on an object with no property ->element defined. Return empty string.", LOG_WARNING);
			return '';
		}

		$keyforfieldname = strtoupper($newelement.'_DEFAULT_'.$fieldname);
		//var_dump($keyforfieldname);
		if (isset($conf->global->$keyforfieldname)) {
			return $conf->global->$keyforfieldname;
		}

		// TODO Ad here a scan into table llx_overwrite_default with a filter on $this->element and $fieldname
	}


	/* For triggers */


	// phpcs:disable PEAR.NamingConventions.ValidFunctionName.ScopeNotCamelCaps
	/**
	 * Call trigger based on this instance.
	 * Some context information may also be provided into array property this->context.
	 * NB:  Error from trigger are stacked in interface->errors
	 * NB2: If return code of triggers are < 0, action calling trigger should cancel all transaction.
	 *
	 * @param   string    $triggerName   trigger's name to execute
	 * @param   User      $user           Object user
	 * @return  int                       Result of run_triggers
	 */
	public function call_trigger($triggerName, $user)
	{
		// phpcs:enable
		global $langs, $conf;
		if (!empty(self::TRIGGER_PREFIX) && strpos($triggerName, self::TRIGGER_PREFIX . '_') !== 0) {
			dol_print_error('', 'The trigger "' . $triggerName . '" does not start with "' . self::TRIGGER_PREFIX . '_" as required.');
			exit;
		}
		if (!is_object($langs)) {	// If lang was not defined, we set it. It is required by run_triggers.
			include_once DOL_DOCUMENT_ROOT.'/core/class/translate.class.php';
			$langs = new Translate('', $conf);
		}

		include_once DOL_DOCUMENT_ROOT.'/core/class/interfaces.class.php';
		$interface = new Interfaces($this->db);
		$result = $interface->run_triggers($triggerName, $this, $user, $langs, $conf);

		if ($result < 0) {
			if (!empty($this->errors)) {
				$this->errors = array_unique(array_merge($this->errors, $interface->errors)); // We use array_unique because when a trigger call another trigger on same object, this->errors is added twice.
			} else {
				$this->errors = $interface->errors;
			}
		}
		return $result;
	}


	/* Functions for data in other language */


	/**
	 *  Function to get alternative languages of a data into $this->array_languages
	 *  This method is NOT called by method fetch of objects but must be called separately.
	 *
	 *  @return	int						<0 if error, 0 if no values of alternative languages to find nor found, 1 if a value was found and loaded
	 *  @see fetch_optionnals()
	 */
	public function fetchValuesForExtraLanguages()
	{
		// To avoid SQL errors. Probably not the better solution though
		if (!$this->element) {
			return 0;
		}
		if (!($this->id > 0)) {
			return 0;
		}
		if (is_array($this->array_languages)) {
			return 1;
		}

		$this->array_languages = array();

		$element = $this->element;
		if ($element == 'categorie') {
			$element = 'categories'; // For compatibility
		}

		// Request to get translation values for object
		$sql = "SELECT rowid, property, lang , value";
		$sql .= " FROM ".$this->db->prefix()."object_lang";
		$sql .= " WHERE type_object = '".$this->db->escape($element)."'";
		$sql .= " AND fk_object = ".((int) $this->id);

		//dol_syslog(get_class($this)."::fetch_optionals get extrafields data for ".$this->table_element, LOG_DEBUG);		// Too verbose
		$resql = $this->db->query($sql);
		if ($resql) {
			$numrows = $this->db->num_rows($resql);
			if ($numrows) {
				$i = 0;
				while ($i < $numrows) {
					$obj = $this->db->fetch_object($resql);
					$key = $obj->property;
					$value = $obj->value;
					$codelang = $obj->lang;
					$type = $this->fields[$key]['type'];

					// we can add this attribute to object
					if (preg_match('/date/', $type)) {
						$this->array_languages[$key][$codelang] = $this->db->jdate($value);
					} else {
						$this->array_languages[$key][$codelang] = $value;
					}

					$i++;
				}
			}

			$this->db->free($resql);

			if ($numrows) {
				return $numrows;
			} else {
				return 0;
			}
		} else {
			dol_print_error($this->db);
			return -1;
		}
	}

	/**
	 * Fill array_options property of object by extrafields value (using for data sent by forms)
	 *
	 * @param	string	$onlykey		Only the following key is filled. When we make update of only one language field ($action = 'update_languages'), calling page must set this to avoid to have other languages being reset.
	 * @return	int						1 if array_options set, 0 if no value, -1 if error (field required missing for example)
	 */
	public function setValuesForExtraLanguages($onlykey = '')
	{
		global $_POST, $langs;

		// Get extra fields
		foreach ($_POST as $postfieldkey => $postfieldvalue) {
			$tmparray = explode('-', $postfieldkey);
			if ($tmparray[0] != 'field') {
				continue;
			}

			$element = $tmparray[1];
			$key = $tmparray[2];
			$codelang = $tmparray[3];
			//var_dump("postfieldkey=".$postfieldkey." element=".$element." key=".$key." codelang=".$codelang);

			if (!empty($onlykey) && $key != $onlykey) {
				continue;
			}
			if ($element != $this->element) {
				continue;
			}

			$key_type = $this->fields[$key]['type'];

			$enabled = 1;
			if (isset($this->fields[$key]['enabled'])) {
				$enabled = dol_eval($this->fields[$key]['enabled'], 1, 1, '1');
			}
			/*$perms = 1;
			if (isset($this->fields[$key]['perms']))
			{
				$perms = dol_eval($this->fields[$key]['perms'], 1, 1, '1');
			}*/
			if (empty($enabled)) {
				continue;
			}
			//if (empty($perms)) continue;

			if (in_array($key_type, array('date'))) {
				// Clean parameters
				// TODO GMT date in memory must be GMT so we should add gm=true in parameters
				$value_key = dol_mktime(0, 0, 0, GETPOST($postfieldkey."month", 'int'), GETPOST($postfieldkey."day", 'int'), GETPOST($postfieldkey."year", 'int'));
			} elseif (in_array($key_type, array('datetime'))) {
				// Clean parameters
				// TODO GMT date in memory must be GMT so we should add gm=true in parameters
				$value_key = dol_mktime(GETPOST($postfieldkey."hour", 'int'), GETPOST($postfieldkey."min", 'int'), 0, GETPOST($postfieldkey."month", 'int'), GETPOST($postfieldkey."day", 'int'), GETPOST($postfieldkey."year", 'int'));
			} elseif (in_array($key_type, array('checkbox', 'chkbxlst'))) {
				$value_arr = GETPOST($postfieldkey, 'array'); // check if an array
				if (!empty($value_arr)) {
					$value_key = implode(',', $value_arr);
				} else {
					$value_key = '';
				}
			} elseif (in_array($key_type, array('price', 'double'))) {
				$value_arr = GETPOST($postfieldkey, 'alpha');
				$value_key = price2num($value_arr);
			} else {
				$value_key = GETPOST($postfieldkey);
				if (in_array($key_type, array('link')) && $value_key == '-1') {
					$value_key = '';
				}
			}

			$this->array_languages[$key][$codelang] = $value_key;

			/*if ($nofillrequired) {
				$langs->load('errors');
				setEventMessages($langs->trans('ErrorFieldsRequired').' : '.implode(', ', $error_field_required), null, 'errors');
				return -1;
			}*/
		}

		return 1;
	}


	/* Functions for extrafields */

	/**
	 * Function to make a fetch but set environment to avoid to load computed values before.
	 *
	 * @param	int		$id			ID of object
	 * @return	int					>0 if OK, 0 if not found, <0 if KO
	 */
	public function fetchNoCompute($id)
	{
		global $conf;

		$savDisableCompute = $conf->disable_compute;
		$conf->disable_compute = 1;

		$ret = $this->fetch($id);

		$conf->disable_compute = $savDisableCompute;

		return $ret;
	}

	// phpcs:disable PEAR.NamingConventions.ValidFunctionName.ScopeNotCamelCaps
	/**
	 *  Function to get extra fields of an object into $this->array_options
	 *  This method is in most cases called by method fetch of objects but you can call it separately.
	 *
	 *  @param	int		$rowid			Id of line. Use the id of object if not defined. Deprecated. Function must be called without parameters.
	 *  @param  array	$optionsArray   Array resulting of call of extrafields->fetch_name_optionals_label(). Deprecated. Function must be called without parameters.
	 *  @return	int						<0 if error, 0 if no values of extrafield to find nor found, 1 if an attribute is found and value loaded
	 *  @see fetchValuesForExtraLanguages()
	 */
	public function fetch_optionals($rowid = null, $optionsArray = null)
	{
		// phpcs:enable
		global $conf, $extrafields;

		if (empty($rowid)) {
			$rowid = $this->id;
		}
		if (empty($rowid) && isset($this->rowid)) {
			$rowid = $this->rowid; // deprecated
		}

		// To avoid SQL errors. Probably not the better solution though
		if (!$this->table_element) {
			return 0;
		}

		$this->array_options = array();

		if (!is_array($optionsArray)) {
			// If $extrafields is not a known object, we initialize it. Best practice is to have $extrafields defined into card.php or list.php page.
			if (!isset($extrafields) || !is_object($extrafields)) {
				require_once DOL_DOCUMENT_ROOT.'/core/class/extrafields.class.php';
				$extrafields = new ExtraFields($this->db);
			}

			// Load array of extrafields for elementype = $this->table_element
			if (empty($extrafields->attributes[$this->table_element]['loaded'])) {
				$extrafields->fetch_name_optionals_label($this->table_element);
			}
			$optionsArray = (!empty($extrafields->attributes[$this->table_element]['label']) ? $extrafields->attributes[$this->table_element]['label'] : null);
		} else {
			global $extrafields;
			dol_syslog("Warning: fetch_optionals was called with param optionsArray defined when you should pass null now", LOG_WARNING);
		}

		$table_element = $this->table_element;
		if ($table_element == 'categorie') {
			$table_element = 'categories'; // For compatibility
		}

		// Request to get complementary values
		if (is_array($optionsArray) && count($optionsArray) > 0) {
			$sql = "SELECT rowid";
			foreach ($optionsArray as $name => $label) {
				if (empty($extrafields->attributes[$this->table_element]['type'][$name]) || $extrafields->attributes[$this->table_element]['type'][$name] != 'separate') {
					$sql .= ", ".$name;
				}
			}
			$sql .= " FROM ".$this->db->prefix().$table_element."_extrafields";
			$sql .= " WHERE fk_object = ".((int) $rowid);

			//dol_syslog(get_class($this)."::fetch_optionals get extrafields data for ".$this->table_element, LOG_DEBUG);		// Too verbose
			$resql = $this->db->query($sql);
			if ($resql) {
				$numrows = $this->db->num_rows($resql);
				if ($numrows) {
					$tab = $this->db->fetch_array($resql);

					foreach ($tab as $key => $value) {
						// Test fetch_array ! is_int($key) because fetch_array result is a mix table with Key as alpha and Key as int (depend db engine)
						if ($key != 'rowid' && $key != 'tms' && $key != 'fk_member' && !is_int($key)) {
							// we can add this attribute to object
							if (!empty($extrafields->attributes[$this->table_element]) && in_array($extrafields->attributes[$this->table_element]['type'][$key], array('date', 'datetime'))) {
								//var_dump($extrafields->attributes[$this->table_element]['type'][$key]);
								$this->array_options["options_".$key] = $this->db->jdate($value);
							} else {
								$this->array_options["options_".$key] = $value;
							}

							//var_dump('key '.$key.' '.$value.' type='.$extrafields->attributes[$this->table_element]['type'][$key].' '.$this->array_options["options_".$key]);
						}
					}
				}

				// If field is a computed field, value must become result of compute (regardless of whether a row exists
				// in the element's extrafields table)
				if (is_array($extrafields->attributes[$this->table_element]['label'])) {
					foreach ($extrafields->attributes[$this->table_element]['label'] as $key => $val) {
						if (!empty($extrafields->attributes[$this->table_element]) && !empty($extrafields->attributes[$this->table_element]['computed'][$key])) {
							//var_dump($conf->disable_compute);
							if (empty($conf->disable_compute)) {
								global $objectoffield;        // We set a global variable to $objectoffield so
								$objectoffield = $this;        // we can use it inside computed formula
								$this->array_options['options_' . $key] = dol_eval($extrafields->attributes[$this->table_element]['computed'][$key], 1, 0, '');
							}
						}
					}
				}

				$this->db->free($resql);

				if ($numrows) {
					return $numrows;
				} else {
					return 0;
				}
			} else {
				$this->errors[]=$this->db->lasterror;
				return -1;
			}
		}
		return 0;
	}

	/**
	 *	Delete all extra fields values for the current object.
	 *
	 *  @return	int		<0 if KO, >0 if OK
	 *  @see deleteExtraLanguages(), insertExtraField(), updateExtraField(), setValueFrom()
	 */
	public function deleteExtraFields()
	{
		global $conf;

		if (!empty($conf->global->MAIN_EXTRAFIELDS_DISABLED)) {
			return 0;
		}

		$this->db->begin();

		$table_element = $this->table_element;
		if ($table_element == 'categorie') {
			$table_element = 'categories'; // For compatibility
		}

		dol_syslog(get_class($this)."::deleteExtraFields delete", LOG_DEBUG);

		$sql_del = "DELETE FROM ".$this->db->prefix().$table_element."_extrafields WHERE fk_object = ".((int) $this->id);

		$resql = $this->db->query($sql_del);
		if (!$resql) {
			$this->error = $this->db->lasterror();
			$this->db->rollback();
			return -1;
		} else {
			$this->db->commit();
			return 1;
		}
	}

	/**
	 *	Add/Update all extra fields values for the current object.
	 *  Data to describe values to insert/update are stored into $this->array_options=array('options_codeforfield1'=>'valueforfield1', 'options_codeforfield2'=>'valueforfield2', ...)
	 *  This function delete record with all extrafields and insert them again from the array $this->array_options.
	 *
	 *  @param	string		$trigger		If defined, call also the trigger (for example COMPANY_MODIFY)
	 *  @param	User		$userused		Object user
	 *  @return int 						-1=error, O=did nothing, 1=OK
	 *  @see insertExtraLanguages(), updateExtraField(), deleteExtraField(), setValueFrom()
	 */
	public function insertExtraFields($trigger = '', $userused = null)
	{
		global $conf, $langs, $user;

		if (!empty($conf->global->MAIN_EXTRAFIELDS_DISABLED)) {
			return 0;
		}

		if (empty($userused)) {
			$userused = $user;
		}

		$error = 0;

		if (!empty($this->array_options)) {
			// Check parameters
			$langs->load('admin');
			require_once DOL_DOCUMENT_ROOT.'/core/class/extrafields.class.php';
			$extrafields = new ExtraFields($this->db);
			$target_extrafields = $extrafields->fetch_name_optionals_label($this->table_element);

			// Eliminate copied source object extra fields that do not exist in target object
			$new_array_options = array();
			foreach ($this->array_options as $key => $value) {
				if (in_array(substr($key, 8), array_keys($target_extrafields))) {	// We remove the 'options_' from $key for test
					$new_array_options[$key] = $value;
				} elseif (in_array($key, array_keys($target_extrafields))) {		// We test on $key that does not contains the 'options_' prefix
					$new_array_options['options_'.$key] = $value;
				}
			}

			foreach ($new_array_options as $key => $value) {
				$attributeKey      = substr($key, 8); // Remove 'options_' prefix
				$attributeType     = $extrafields->attributes[$this->table_element]['type'][$attributeKey];
				$attributeLabel    = $extrafields->attributes[$this->table_element]['label'][$attributeKey];
				$attributeParam    = $extrafields->attributes[$this->table_element]['param'][$attributeKey];
				$attributeRequired = $extrafields->attributes[$this->table_element]['required'][$attributeKey];
				$attributeUnique   = $extrafields->attributes[$this->table_element]['unique'][$attributeKey];
				$attrfieldcomputed = $extrafields->attributes[$this->table_element]['computed'][$attributeKey];

				// If we clone, we have to clean unique extrafields to prevent duplicates.
				// This behaviour can be prevented by external code by changing $this->context['createfromclone'] value in createFrom hook
				if (!empty($this->context['createfromclone']) && $this->context['createfromclone'] == 'createfromclone' && !empty($attributeUnique)) {
					$new_array_options[$key] = null;
				}

				// Similar code than into insertExtraFields
				if ($attributeRequired) {
					$mandatorypb = false;
					if ($attributeType == 'link' && $this->array_options[$key] == '-1') {
						$mandatorypb = true;
					}
					if ($this->array_options[$key] === '') {
						$mandatorypb = true;
					}
					if ($attributeType == 'sellist' && $this->array_options[$key] == '0') {
						$mandatorypb = true;
					}
					if ($mandatorypb) {
						$langs->load("errors");
						dol_syslog("Mandatory field '".$key."' is empty during create and set to required into definition of extrafields");
						$this->errors[] = $langs->trans('ErrorFieldRequired', $attributeLabel);
						return -1;
					}
				}

				//dol_syslog("attributeLabel=".$attributeLabel, LOG_DEBUG);
				//dol_syslog("attributeType=".$attributeType, LOG_DEBUG);

				if (!empty($attrfieldcomputed)) {
					if (!empty($conf->global->MAIN_STORE_COMPUTED_EXTRAFIELDS)) {
						$value = dol_eval($attrfieldcomputed, 1, 0, '');
						dol_syslog($langs->trans("Extrafieldcomputed")." sur ".$attributeLabel."(".$value.")", LOG_DEBUG);
						$new_array_options[$key] = $value;
					} else {
						$new_array_options[$key] = null;
					}
				}

				switch ($attributeType) {
					case 'int':
						if (!is_numeric($value) && $value != '') {
							$this->errors[] = $langs->trans("ExtraFieldHasWrongValue", $attributeLabel);
							return -1;
						} elseif ($value == '') {
							$new_array_options[$key] = null;
						}
						break;
					case 'price':
					case 'double':
						$value = price2num($value);
						if (!is_numeric($value) && $value != '') {
							dol_syslog($langs->trans("ExtraFieldHasWrongValue")." for ".$attributeLabel."(".$value."is not '".$attributeType."')", LOG_DEBUG);
							$this->errors[] = $langs->trans("ExtraFieldHasWrongValue", $attributeLabel);
							return -1;
						} elseif ($value == '') {
							$value = null;
						}
						//dol_syslog("double value"." sur ".$attributeLabel."(".$value." is '".$attributeType."')", LOG_DEBUG);
						$new_array_options[$key] = $value;
						break;
					/*case 'select':	// Not required, we chosed value='0' for undefined values
						 if ($value=='-1')
						 {
							 $this->array_options[$key] = null;
						 }
						 break;*/
					case 'password':
						$algo = '';
						if ($this->array_options[$key] != '' && is_array($extrafields->attributes[$this->table_element]['param'][$attributeKey]['options'])) {
							// If there is an encryption choice, we use it to crypt data before insert
							$tmparrays = array_keys($extrafields->attributes[$this->table_element]['param'][$attributeKey]['options']);
							$algo = reset($tmparrays);
							if ($algo != '') {
								//global $action;		// $action may be 'create', 'update', 'update_extras'...
								//var_dump($action);
								//var_dump($this->oldcopy);exit;
								if (is_object($this->oldcopy)) {		// If this->oldcopy is not defined, we can't know if we change attribute or not, so we must keep value
									//var_dump($this->oldcopy->array_options[$key]); var_dump($this->array_options[$key]);
									if (isset($this->oldcopy->array_options[$key]) && $this->array_options[$key] == $this->oldcopy->array_options[$key]) {	// If old value crypted in database is same than submited new value, it means we don't change it, so we don't update.
										$new_array_options[$key] = $this->array_options[$key]; // Value is kept
									} else {
										// var_dump($algo);
										$newvalue = dol_hash($this->array_options[$key], $algo);
										$new_array_options[$key] = $newvalue;
									}
								} else {
									$new_array_options[$key] = $this->array_options[$key]; // Value is kept
								}
							}
						} else // Common usage
						{
							$new_array_options[$key] = $this->array_options[$key];
						}
						break;
					case 'date':
					case 'datetime':
						// If data is a string instead of a timestamp, we convert it
						if (!is_numeric($this->array_options[$key]) || $this->array_options[$key] != intval($this->array_options[$key])) {
							$this->array_options[$key] = strtotime($this->array_options[$key]);
						}
						$new_array_options[$key] = $this->db->idate($this->array_options[$key]);
						break;
					case 'link':
						$param_list = array_keys($attributeParam['options']);
						// 0 : ObjectName
						// 1 : classPath
						$InfoFieldList = explode(":", $param_list[0]);
						dol_include_once($InfoFieldList[1]);
						if ($InfoFieldList[0] && class_exists($InfoFieldList[0])) {
							if ($value == '-1') {	// -1 is key for no defined in combo list of objects
								$new_array_options[$key] = '';
							} elseif ($value) {
								$object = new $InfoFieldList[0]($this->db);
								if (is_numeric($value)) {
									$res = $object->fetch($value); // Common case
								} else {
									$res = $object->fetch('', $value); // For compatibility
								}

								if ($res > 0) {
									$new_array_options[$key] = $object->id;
								} else {
									$this->error = "Id/Ref '".$value."' for object '".$object->element."' not found";
									return -1;
								}
							}
						} else {
							dol_syslog('Error bad setup of extrafield', LOG_WARNING);
						}
						break;
				}
			}

			$this->db->begin();

			$table_element = $this->table_element;
			if ($table_element == 'categorie') {
				$table_element = 'categories'; // For compatibility
			}

			dol_syslog(get_class($this)."::insertExtraFields delete then insert", LOG_DEBUG);

			$sql_del = "DELETE FROM ".$this->db->prefix().$table_element."_extrafields WHERE fk_object = ".((int) $this->id);
			$this->db->query($sql_del);

			$sql = "INSERT INTO ".$this->db->prefix().$table_element."_extrafields (fk_object";
			foreach ($new_array_options as $key => $value) {
				$attributeKey = substr($key, 8); // Remove 'options_' prefix
				// Add field of attribut
				if ($extrafields->attributes[$this->table_element]['type'][$attributeKey] != 'separate') { // Only for other type than separator
					$sql .= ",".$attributeKey;
				}
			}
			// We must insert a default value for fields for other entities that are mandatory to avoid not null error
			if (!empty($extrafields->attributes[$this->table_element]['mandatoryfieldsofotherentities']) && is_array($extrafields->attributes[$this->table_element]['mandatoryfieldsofotherentities'])) {
				foreach ($extrafields->attributes[$this->table_element]['mandatoryfieldsofotherentities'] as $tmpkey => $tmpval) {
					if (!isset($extrafields->attributes[$this->table_element]['type'][$tmpkey])) {    // If field not already added previously
						$sql .= ",".$tmpkey;
					}
				}
			}
			$sql .= ") VALUES (".$this->id;

			foreach ($new_array_options as $key => $value) {
				$attributeKey = substr($key, 8); // Remove 'options_' prefix
				// Add field of attribute
				if ($extrafields->attributes[$this->table_element]['type'][$attributeKey] != 'separate') { // Only for other type than separator)
					if ($new_array_options[$key] != '' || $new_array_options[$key] == '0') {
						$sql .= ",'".$this->db->escape($new_array_options[$key])."'";
					} else {
						$sql .= ",null";
					}
				}
			}
			// We must insert a default value for fields for other entities that are mandatory to avoid not null error
			if (!empty($extrafields->attributes[$this->table_element]['mandatoryfieldsofotherentities']) && is_array($extrafields->attributes[$this->table_element]['mandatoryfieldsofotherentities'])) {
				foreach ($extrafields->attributes[$this->table_element]['mandatoryfieldsofotherentities'] as $tmpkey => $tmpval) {
					if (!isset($extrafields->attributes[$this->table_element]['type'][$tmpkey])) {   // If field not already added previously
						if (in_array($tmpval, array('int', 'double', 'price'))) {
							$sql .= ", 0";
						} else {
							$sql .= ", ''";
						}
					}
				}
			}

			$sql .= ")";

			$resql = $this->db->query($sql);
			if (!$resql) {
				$this->error = $this->db->lasterror();
				$error++;
			}

			if (!$error && $trigger) {
				// Call trigger
				$this->context = array('extrafieldaddupdate'=>1);
				$result = $this->call_trigger($trigger, $userused);
				if ($result < 0) {
					$error++;
				}
				// End call trigger
			}

			if ($error) {
				$this->db->rollback();
				return -1;
			} else {
				$this->db->commit();
				return 1;
			}
		} else {
			return 0;
		}
	}

	/**
	 *	Add/Update all extra fields values for the current object.
	 *  Data to describe values to insert/update are stored into $this->array_options=array('options_codeforfield1'=>'valueforfield1', 'options_codeforfield2'=>'valueforfield2', ...)
	 *  This function delete record with all extrafields and insert them again from the array $this->array_options.
	 *
	 *  @param	string		$trigger		If defined, call also the trigger (for example COMPANY_MODIFY)
	 *  @param	User		$userused		Object user
	 *  @return int 						-1=error, O=did nothing, 1=OK
	 *  @see insertExtraFields(), updateExtraField(), setValueFrom()
	 */
	public function insertExtraLanguages($trigger = '', $userused = null)
	{
		global $conf, $langs, $user;

		if (empty($userused)) {
			$userused = $user;
		}

		$error = 0;

		if (!empty($conf->global->MAIN_EXTRALANGUAGES_DISABLED)) {
			return 0; // For avoid conflicts if trigger used
		}

		if (is_array($this->array_languages)) {
			$new_array_languages = $this->array_languages;

			foreach ($new_array_languages as $key => $value) {
				$attributeKey      = $key;
				$attributeType     = $this->fields[$attributeKey]['type'];
				$attributeLabel    = $this->fields[$attributeKey]['label'];

				//dol_syslog("attributeLabel=".$attributeLabel, LOG_DEBUG);
				//dol_syslog("attributeType=".$attributeType, LOG_DEBUG);

				switch ($attributeType) {
					case 'int':
						if (!is_numeric($value) && $value != '') {
							$this->errors[] = $langs->trans("ExtraLanguageHasWrongValue", $attributeLabel);
							return -1;
						} elseif ($value == '') {
							$new_array_languages[$key] = null;
						}
						break;
					case 'double':
						$value = price2num($value);
						if (!is_numeric($value) && $value != '') {
							dol_syslog($langs->trans("ExtraLanguageHasWrongValue")." sur ".$attributeLabel."(".$value."is not '".$attributeType."')", LOG_DEBUG);
							$this->errors[] = $langs->trans("ExtraLanguageHasWrongValue", $attributeLabel);
							return -1;
						} elseif ($value == '') {
							$new_array_languages[$key] = null;
						}
						//dol_syslog("double value"." sur ".$attributeLabel."(".$value." is '".$attributeType."')", LOG_DEBUG);
						$new_array_languages[$key] = $value;
						break;
						/*case 'select':	// Not required, we chosed value='0' for undefined values
						 if ($value=='-1')
						 {
						 $this->array_options[$key] = null;
						 }
						 break;*/
				}
			}

			$this->db->begin();

			$table_element = $this->table_element;
			if ($table_element == 'categorie') {
				$table_element = 'categories'; // For compatibility
			}

			dol_syslog(get_class($this)."::insertExtraLanguages delete then insert", LOG_DEBUG);

			foreach ($new_array_languages as $key => $langcodearray) {	// $key = 'name', 'town', ...
				foreach ($langcodearray as $langcode => $value) {
					$sql_del = "DELETE FROM ".$this->db->prefix()."object_lang";
					$sql_del .= " WHERE fk_object = ".((int) $this->id)." AND property = '".$this->db->escape($key)."' AND type_object = '".$this->db->escape($table_element)."'";
					$sql_del .= " AND lang = '".$this->db->escape($langcode)."'";
					$this->db->query($sql_del);

					if ($value !== '') {
						$sql = "INSERT INTO ".$this->db->prefix()."object_lang (fk_object, property, type_object, lang, value";
						$sql .= ") VALUES (".$this->id.", '".$this->db->escape($key)."', '".$this->db->escape($table_element)."', '".$this->db->escape($langcode)."', '".$this->db->escape($value)."'";
						$sql .= ")";

						$resql = $this->db->query($sql);
						if (!$resql) {
							$this->error = $this->db->lasterror();
							$error++;
							break;
						}
					}
				}
			}

			if (!$error && $trigger) {
				// Call trigger
				$this->context = array('extralanguagesaddupdate'=>1);
				$result = $this->call_trigger($trigger, $userused);
				if ($result < 0) {
					$error++;
				}
				// End call trigger
			}

			if ($error) {
				$this->db->rollback();
				return -1;
			} else {
				$this->db->commit();
				return 1;
			}
		} else {
			return 0;
		}
	}

	/**
	 *	Update 1 extra field value for the current object. Keep other fields unchanged.
	 *  Data to describe values to update are stored into $this->array_options=array('options_codeforfield1'=>'valueforfield1', 'options_codeforfield2'=>'valueforfield2', ...)
	 *
	 *  @param  string      $key    		Key of the extrafield to update (without starting 'options_')
	 *  @param	string		$trigger		If defined, call also the trigger (for example COMPANY_MODIFY)
	 *  @param	User		$userused		Object user
	 *  @return int                 		-1=error, O=did nothing, 1=OK
	 *  @see updateExtraLanguages(), insertExtraFields(), deleteExtraFields(), setValueFrom()
	 */
	public function updateExtraField($key, $trigger = null, $userused = null)
	{
		global $conf, $langs, $user;

		if (!empty($conf->global->MAIN_EXTRAFIELDS_DISABLED)) {
			return 0;
		}

		if (empty($userused)) {
			$userused = $user;
		}

		$error = 0;

		if (!empty($this->array_options) && isset($this->array_options["options_".$key])) {
			// Check parameters
			$langs->load('admin');
			require_once DOL_DOCUMENT_ROOT.'/core/class/extrafields.class.php';
			$extrafields = new ExtraFields($this->db);
			$extrafields->fetch_name_optionals_label($this->table_element);

			$value = $this->array_options["options_".$key];

			$attributeType     = $extrafields->attributes[$this->table_element]['type'][$key];
			$attributeLabel    = $extrafields->attributes[$this->table_element]['label'][$key];
			$attributeParam    = $extrafields->attributes[$this->table_element]['param'][$key];
			$attributeRequired = $extrafields->attributes[$this->table_element]['required'][$key];
			$attrfieldcomputed = $extrafields->attributes[$this->table_element]['computed'][$key];

			// Similar code than into insertExtraFields
			if ($attributeRequired) {
				$mandatorypb = false;
				if ($attributeType == 'link' && $this->array_options["options_".$key] == '-1') {
					$mandatorypb = true;
				}
				if ($this->array_options["options_".$key] === '') {
					$mandatorypb = true;
				}
				if ($mandatorypb) {
					$langs->load("errors");
					dol_syslog("Mandatory field 'options_".$key."' is empty during update and set to required into definition of extrafields");
					$this->errors[] = $langs->trans('ErrorFieldRequired', $attributeLabel);
					return -1;
				}
			}

			//dol_syslog("attributeLabel=".$attributeLabel, LOG_DEBUG);
			//dol_syslog("attributeType=".$attributeType, LOG_DEBUG);

			if (!empty($attrfieldcomputed)) {
				if (!empty($conf->global->MAIN_STORE_COMPUTED_EXTRAFIELDS)) {
					$value = dol_eval($attrfieldcomputed, 1, 0, '');
					dol_syslog($langs->trans("Extrafieldcomputed")." sur ".$attributeLabel."(".$value.")", LOG_DEBUG);
					$this->array_options["options_".$key] = $value;
				} else {
					$this->array_options["options_".$key] = null;
				}
			}

			switch ($attributeType) {
				case 'int':
					if (!is_numeric($value) && $value != '') {
						$this->errors[] = $langs->trans("ExtraFieldHasWrongValue", $attributeLabel);
						return -1;
					} elseif ($value === '') {
						$this->array_options["options_".$key] = null;
					}
					break;
				case 'double':
					$value = price2num($value);
					if (!is_numeric($value) && $value != '') {
						dol_syslog($langs->trans("ExtraFieldHasWrongValue")." sur ".$attributeLabel."(".$value."is not '".$attributeType."')", LOG_DEBUG);
						$this->errors[] = $langs->trans("ExtraFieldHasWrongValue", $attributeLabel);
						return -1;
					} elseif ($value === '') {
						$value = null;
					}
					//dol_syslog("double value"." sur ".$attributeLabel."(".$value." is '".$attributeType."')", LOG_DEBUG);
					$this->array_options["options_".$key] = $value;
					break;
				/*case 'select':	// Not required, we chosed value='0' for undefined values
					 if ($value=='-1')
					 {
						 $this->array_options[$key] = null;
					 }
					 break;*/
				case 'price':
					$this->array_options["options_".$key] = price2num($this->array_options["options_".$key]);
					break;
				case 'date':
				case 'datetime':
					if (empty($this->array_options["options_".$key])) {
						$this->array_options["options_".$key] = null;
					} else {
						$this->array_options["options_".$key] = $this->db->idate($this->array_options["options_".$key]);
					}
					break;
				case 'boolean':
					if (empty($this->array_options["options_".$key])) {
						$this->array_options["options_".$key] = null;
					}
					break;
				case 'link':
					if ($this->array_options["options_".$key] === '') {
						$this->array_options["options_".$key] = null;
					}
					break;
				/*
				case 'link':
					$param_list = array_keys($attributeParam['options']);
					// 0 : ObjectName
					// 1 : classPath
					$InfoFieldList = explode(":", $param_list[0]);
					dol_include_once($InfoFieldList[1]);
					if ($InfoFieldList[0] && class_exists($InfoFieldList[0]))
					{
						if ($value == '-1')	// -1 is key for no defined in combo list of objects
						{
							$new_array_options[$key] = '';
						} elseif ($value) {
							$object = new $InfoFieldList[0]($this->db);
							if (is_numeric($value)) $res = $object->fetch($value);	// Common case
							else $res = $object->fetch('', $value);					// For compatibility

							if ($res > 0) $new_array_options[$key] = $object->id;
							else {
								$this->error = "Id/Ref '".$value."' for object '".$object->element."' not found";
								$this->db->rollback();
								return -1;
							}
						}
					} else {
						dol_syslog('Error bad setup of extrafield', LOG_WARNING);
					}
					break;
				*/
			}

			$this->db->begin();

			$linealreadyfound = 0;

			// Check if there is already a line for this object (in most cases, it is, but sometimes it is not, for example when extra field has been created after), so we must keep this overload)
			$sql = "SELECT COUNT(rowid) as nb FROM ".$this->db->prefix().$this->table_element."_extrafields WHERE fk_object = ".((int) $this->id);
			$resql = $this->db->query($sql);
			if ($resql) {
				$tmpobj = $this->db->fetch_object($resql);
				if ($tmpobj) {
					$linealreadyfound = $tmpobj->nb;
				}
			}

			if ($linealreadyfound) {
				if ($this->array_options["options_".$key] === null) {
					$sql = "UPDATE ".$this->db->prefix().$this->table_element."_extrafields SET ".$key." = null";
				} else {
					$sql = "UPDATE ".$this->db->prefix().$this->table_element."_extrafields SET ".$key." = '".$this->db->escape($this->array_options["options_".$key])."'";
				}
				$sql .= " WHERE fk_object = ".((int) $this->id);
			} else {
				$result = $this->insertExtraFields('', $user);
				if ($result < 0) {
					$error++;
				}
			}

			$resql = $this->db->query($sql);
			if (!$resql) {
				$error++;
				$this->error = $this->db->lasterror();
			}
			if (!$error && $trigger) {
				// Call trigger
				$this->context = array('extrafieldupdate'=>1);
				$result = $this->call_trigger($trigger, $userused);
				if ($result < 0) {
					$error++;
				}
				// End call trigger
			}

			if ($error) {
				dol_syslog(__METHOD__.$this->error, LOG_ERR);
				$this->db->rollback();
				return -1;
			} else {
				$this->db->commit();
				return 1;
			}
		} else {
			return 0;
		}
	}

	/**
	 *	Update an extra language value for the current object.
	 *  Data to describe values to update are stored into $this->array_options=array('options_codeforfield1'=>'valueforfield1', 'options_codeforfield2'=>'valueforfield2', ...)
	 *
	 *  @param  string      $key    		Key of the extrafield (without starting 'options_')
	 *  @param	string		$trigger		If defined, call also the trigger (for example COMPANY_MODIFY)
	 *  @param	User		$userused		Object user
	 *  @return int                 		-1=error, O=did nothing, 1=OK
	 *  @see updateExtraFields(), insertExtraLanguages()
	 */
	public function updateExtraLanguages($key, $trigger = null, $userused = null)
	{
		global $conf, $langs, $user;

		if (empty($userused)) {
			$userused = $user;
		}

		$error = 0;

		if (!empty($conf->global->MAIN_EXTRALANGUAGES_DISABLED)) {
			return 0; // For avoid conflicts if trigger used
		}

		return 0;
	}


	/**
	 * Return HTML string to put an input field into a page
	 * Code very similar with showInputField of extra fields
	 *
	 * @param  array   		$val	       Array of properties for field to show (used only if ->fields not defined)
	 * @param  string  		$key           Key of attribute
	 * @param  string|array	$value         Preselected value to show (for date type it must be in timestamp format, for amount or price it must be a php numeric value, for array type must be array)
	 * @param  string  		$moreparam     To add more parameters on html input tag
	 * @param  string  		$keysuffix     Prefix string to add into name and id of field (can be used to avoid duplicate names)
	 * @param  string  		$keyprefix     Suffix string to add into name and id of field (can be used to avoid duplicate names)
	 * @param  string|int	$morecss       Value for css to define style/length of field. May also be a numeric.
	 * @param  int			$nonewbutton   Force to not show the new button on field that are links to object
	 * @return string
	 */
	public function showInputField($val, $key, $value, $moreparam = '', $keysuffix = '', $keyprefix = '', $morecss = 0, $nonewbutton = 0)
	{
		global $conf, $langs, $form;

		if (!is_object($form)) {
			require_once DOL_DOCUMENT_ROOT.'/core/class/html.form.class.php';
			$form = new Form($this->db);
		}

		if (!empty($this->fields)) {
			$val = $this->fields[$key];
		}

		// Validation tests and output
		$fieldValidationErrorMsg = '';
		$validationClass = '';
		$fieldValidationErrorMsg = $this->getFieldError($key);
		if (!empty($fieldValidationErrorMsg)) {
			$validationClass = ' --error'; // the -- is use as class state in css :  .--error can't be be defined alone it must be define with another class like .my-class.--error or input.--error
		} else {
			$validationClass = ' --success'; // the -- is use as class state in css :  .--success can't be be defined alone it must be define with another class like .my-class.--success or input.--success
		}

		$out = '';
		$type = '';
		$isDependList = 0;
		$param = array();
		$param['options'] = array();
		$reg = array();
		$size = !empty($this->fields[$key]['size']) ? $this->fields[$key]['size'] : 0;
		// Because we work on extrafields
		if (preg_match('/^(integer|link):(.*):(.*):(.*):(.*)/i', $val['type'], $reg)) {
			$param['options'] = array($reg[2].':'.$reg[3].':'.$reg[4].':'.$reg[5] => 'N');
			$type = 'link';
		} elseif (preg_match('/^(integer|link):(.*):(.*):(.*)/i', $val['type'], $reg)) {
			$param['options'] = array($reg[2].':'.$reg[3].':'.$reg[4] => 'N');
			$type = 'link';
		} elseif (preg_match('/^(integer|link):(.*):(.*)/i', $val['type'], $reg)) {
			$param['options'] = array($reg[2].':'.$reg[3] => 'N');
			$type = 'link';
		} elseif (preg_match('/^(sellist):(.*):(.*):(.*):(.*)/i', $val['type'], $reg)) {
			$param['options'] = array($reg[2].':'.$reg[3].':'.$reg[4].':'.$reg[5] => 'N');
			$type = 'sellist';
		} elseif (preg_match('/^(sellist):(.*):(.*):(.*)/i', $val['type'], $reg)) {
			$param['options'] = array($reg[2].':'.$reg[3].':'.$reg[4] => 'N');
			$type = 'sellist';
		} elseif (preg_match('/^(sellist):(.*):(.*)/i', $val['type'], $reg)) {
			$param['options'] = array($reg[2].':'.$reg[3] => 'N');
			$type = 'sellist';
		} elseif (preg_match('/^chkbxlst:(.*)/i', $val['type'], $reg)) {
			$param['options'] = array($reg[1] => 'N');
			$type = 'chkbxlst';
		} elseif (preg_match('/varchar\((\d+)\)/', $val['type'], $reg)) {
			$param['options'] = array();
			$type = 'varchar';
			$size = $reg[1];
		} elseif (preg_match('/varchar/', $val['type'])) {
			$param['options'] = array();
			$type = 'varchar';
		} else {
			$param['options'] = array();
			$type = $this->fields[$key]['type'];
		}

		// Special case that force options and type ($type can be integer, varchar, ...)
		if (!empty($this->fields[$key]['arrayofkeyval']) && is_array($this->fields[$key]['arrayofkeyval'])) {
			$param['options'] = $this->fields[$key]['arrayofkeyval'];
			$type = 'select';
		}

		$label = $this->fields[$key]['label'];
		//$elementtype=$this->fields[$key]['elementtype'];	// Seems not used
		$default = (!empty($this->fields[$key]['default']) ? $this->fields[$key]['default'] : '');
		$computed = (!empty($this->fields[$key]['computed']) ? $this->fields[$key]['computed'] : '');
		$unique = (!empty($this->fields[$key]['unique']) ? $this->fields[$key]['unique'] : 0);
		$required = (!empty($this->fields[$key]['required']) ? $this->fields[$key]['required'] : 0);
		$autofocusoncreate = (!empty($this->fields[$key]['autofocusoncreate']) ? $this->fields[$key]['autofocusoncreate'] : 0);

		$langfile = (!empty($this->fields[$key]['langfile']) ? $this->fields[$key]['langfile'] : '');
		$list = (!empty($this->fields[$key]['list']) ? $this->fields[$key]['list'] : 0);
		$hidden = (in_array(abs($this->fields[$key]['visible']), array(0, 2)) ? 1 : 0);

		$objectid = $this->id;

		if ($computed) {
			if (!preg_match('/^search_/', $keyprefix)) {
				return '<span class="opacitymedium">'.$langs->trans("AutomaticallyCalculated").'</span>';
			} else {
				return '';
			}
		}

		// Set value of $morecss. For this, we use in priority showsize from parameters, then $val['css'] then autodefine
		if (empty($morecss) && !empty($val['css'])) {
			$morecss = $val['css'];
		} elseif (empty($morecss)) {
			if ($type == 'date') {
				$morecss = 'minwidth100imp';
			} elseif ($type == 'datetime' || $type == 'link') {	// link means an foreign key to another primary id
				$morecss = 'minwidth200imp';
			} elseif (in_array($type, array('int', 'integer', 'price')) || preg_match('/^double(\([0-9],[0-9]\)){0,1}/', $type)) {
				$morecss = 'maxwidth75';
			} elseif ($type == 'url') {
				$morecss = 'minwidth400';
			} elseif ($type == 'boolean') {
				$morecss = '';
			} else {
				if (round($size) < 12) {
					$morecss = 'minwidth100';
				} elseif (round($size) <= 48) {
					$morecss = 'minwidth200';
				} else {
					$morecss = 'minwidth400';
				}
			}
		}

		// Add validation state class
		if (!empty($validationClass)) {
			$morecss.= $validationClass;
		}

		if (in_array($type, array('date'))) {
			$tmp = explode(',', $size);
			$newsize = $tmp[0];
			$showtime = 0;

			// Do not show current date when field not required (see selectDate() method)
			if (!$required && $value == '') {
				$value = '-1';
			}

			// TODO Must also support $moreparam
			$out = $form->selectDate($value, $keyprefix.$key.$keysuffix, $showtime, $showtime, $required, '', 1, (($keyprefix != 'search_' && $keyprefix != 'search_options_') ? 1 : 0), 0, 1);
		} elseif (in_array($type, array('datetime'))) {
			$tmp = explode(',', $size);
			$newsize = $tmp[0];
			$showtime = 1;

			// Do not show current date when field not required (see selectDate() method)
			if (!$required && $value == '') $value = '-1';

			// TODO Must also support $moreparam
			$out = $form->selectDate($value, $keyprefix.$key.$keysuffix, $showtime, $showtime, $required, '', 1, (($keyprefix != 'search_' && $keyprefix != 'search_options_') ? 1 : 0), 0, 1, '', '', '', 1, '', '', 'tzuserrel');
		} elseif (in_array($type, array('duration'))) {
			$out = $form->select_duration($keyprefix.$key.$keysuffix, $value, 0, 'text', 0, 1);
		} elseif (in_array($type, array('int', 'integer'))) {
			$tmp = explode(',', $size);
			$newsize = $tmp[0];
			$out = '<input type="text" class="flat '.$morecss.'" name="'.$keyprefix.$key.$keysuffix.'" id="'.$keyprefix.$key.$keysuffix.'"'.($newsize > 0 ? ' maxlength="'.$newsize.'"' : '').' value="'.dol_escape_htmltag($value).'"'.($moreparam ? $moreparam : '').($autofocusoncreate ? ' autofocus' : '').'>';
		} elseif (in_array($type, array('real'))) {
			$out = '<input type="text" class="flat '.$morecss.'" name="'.$keyprefix.$key.$keysuffix.'" id="'.$keyprefix.$key.$keysuffix.'" value="'.dol_escape_htmltag($value).'"'.($moreparam ? $moreparam : '').($autofocusoncreate ? ' autofocus' : '').'>';
		} elseif (preg_match('/varchar/', $type)) {
			$out = '<input type="text" class="flat '.$morecss.'" name="'.$keyprefix.$key.$keysuffix.'" id="'.$keyprefix.$key.$keysuffix.'"'.($size > 0 ? ' maxlength="'.$size.'"' : '').' value="'.dol_escape_htmltag($value).'"'.($moreparam ? $moreparam : '').($autofocusoncreate ? ' autofocus' : '').'>';
		} elseif (in_array($type, array('email', 'mail', 'phone', 'url', 'ip'))) {
			$out = '<input type="text" class="flat '.$morecss.'" name="'.$keyprefix.$key.$keysuffix.'" id="'.$keyprefix.$key.$keysuffix.'" value="'.dol_escape_htmltag($value).'" '.($moreparam ? $moreparam : '').($autofocusoncreate ? ' autofocus' : '').'>';
		} elseif (preg_match('/^text/', $type)) {
			if (!preg_match('/search_/', $keyprefix)) {		// If keyprefix is search_ or search_options_, we must just use a simple text field
				require_once DOL_DOCUMENT_ROOT.'/core/class/doleditor.class.php';
				$doleditor = new DolEditor($keyprefix.$key.$keysuffix, $value, '', 200, 'dolibarr_notes', 'In', false, false, false, ROWS_5, '90%');
				$out = $doleditor->Create(1);
			} else {
				$out = '<input type="text" class="flat '.$morecss.' maxwidthonsmartphone" name="'.$keyprefix.$key.$keysuffix.'" id="'.$keyprefix.$key.$keysuffix.'" value="'.dol_escape_htmltag($value).'" '.($moreparam ? $moreparam : '').'>';
			}
		} elseif (preg_match('/^html/', $type)) {
			if (!preg_match('/search_/', $keyprefix)) {		// If keyprefix is search_ or search_options_, we must just use a simple text field
				require_once DOL_DOCUMENT_ROOT.'/core/class/doleditor.class.php';
				$doleditor = new DolEditor($keyprefix.$key.$keysuffix, $value, '', 200, 'dolibarr_notes', 'In', false, false, isModEnabled('fckeditor') && $conf->global->FCKEDITOR_ENABLE_SOCIETE, ROWS_5, '90%');
				$out = $doleditor->Create(1, '', true, '', '', $moreparam, $morecss);
			} else {
				$out = '<input type="text" class="flat '.$morecss.' maxwidthonsmartphone" name="'.$keyprefix.$key.$keysuffix.'" id="'.$keyprefix.$key.$keysuffix.'" value="'.dol_escape_htmltag($value).'" '.($moreparam ? $moreparam : '').'>';
			}
		} elseif ($type == 'boolean') {
			$checked = '';
			if (!empty($value)) {
				$checked = ' checked value="1" ';
			} else {
				$checked = ' value="1" ';
			}
			$out = '<input type="checkbox" class="flat '.$morecss.' maxwidthonsmartphone" name="'.$keyprefix.$key.$keysuffix.'" id="'.$keyprefix.$key.$keysuffix.'" '.$checked.' '.($moreparam ? $moreparam : '').'>';
		} elseif ($type == 'price') {
			if (!empty($value)) {		// $value in memory is a php numeric, we format it into user number format.
				$value = price($value);
			}
			$out = '<input type="text" class="flat '.$morecss.' maxwidthonsmartphone" name="'.$keyprefix.$key.$keysuffix.'" id="'.$keyprefix.$key.$keysuffix.'" value="'.$value.'" '.($moreparam ? $moreparam : '').'> '.$langs->getCurrencySymbol($conf->currency);
		} elseif (preg_match('/^double(\([0-9],[0-9]\)){0,1}/', $type)) {
			if (!empty($value)) {		// $value in memory is a php numeric, we format it into user number format.
				$value = price($value);
			}
			$out = '<input type="text" class="flat '.$morecss.' maxwidthonsmartphone" name="'.$keyprefix.$key.$keysuffix.'" id="'.$keyprefix.$key.$keysuffix.'" value="'.$value.'" '.($moreparam ? $moreparam : '').'> ';
		} elseif ($type == 'select') {
			$out = '';
			if (!empty($conf->use_javascript_ajax) && empty($conf->global->MAIN_EXTRAFIELDS_DISABLE_SELECT2)) {
				include_once DOL_DOCUMENT_ROOT.'/core/lib/ajax.lib.php';
				$out .= ajax_combobox($keyprefix.$key.$keysuffix, array(), 0);
			}

			$out .= '<select class="flat '.$morecss.' maxwidthonsmartphone" name="'.$keyprefix.$key.$keysuffix.'" id="'.$keyprefix.$key.$keysuffix.'" '.($moreparam ? $moreparam : '').'>';
			if ((!isset($this->fields[$key]['default'])) || ($this->fields[$key]['notnull'] != 1)) {
				$out .= '<option value="0">&nbsp;</option>';
			}
			foreach ($param['options'] as $keyb => $valb) {
				if ((string) $keyb == '') {
					continue;
				}
				if (strpos($valb, "|") !== false) {
					list($valb, $parent) = explode('|', $valb);
				}
				$out .= '<option value="'.$keyb.'"';
				$out .= (((string) $value == (string) $keyb) ? ' selected' : '');
				$out .= (!empty($parent) ? ' parent="'.$parent.'"' : '');
				$out .= '>'.$valb.'</option>';
			}
			$out .= '</select>';
		} elseif ($type == 'sellist') {
			$out = '';
			if (!empty($conf->use_javascript_ajax) && empty($conf->global->MAIN_EXTRAFIELDS_DISABLE_SELECT2)) {
				include_once DOL_DOCUMENT_ROOT.'/core/lib/ajax.lib.php';
				$out .= ajax_combobox($keyprefix.$key.$keysuffix, array(), 0);
			}

			$out .= '<select class="flat '.$morecss.' maxwidthonsmartphone" name="'.$keyprefix.$key.$keysuffix.'" id="'.$keyprefix.$key.$keysuffix.'" '.($moreparam ? $moreparam : '').'>';
			if (is_array($param['options'])) {
				$param_list = array_keys($param['options']);
				$InfoFieldList = explode(":", $param_list[0]);
				$parentName = '';
				$parentField = '';
				// 0 : tableName
				// 1 : label field name
				// 2 : key fields name (if differ of rowid)
				// 3 : key field parent (for dependent lists)
				// 4 : where clause filter on column or table extrafield, syntax field='value' or extra.field=value
				// 5 : id category type
				// 6 : ids categories list separated by comma for category root
				$keyList = (empty($InfoFieldList[2]) ? 'rowid' : $InfoFieldList[2].' as rowid');

				if (count($InfoFieldList) > 4 && !empty($InfoFieldList[4])) {
					if (strpos($InfoFieldList[4], 'extra.') !== false) {
						$keyList = 'main.'.$InfoFieldList[2].' as rowid';
					} else {
						$keyList = $InfoFieldList[2].' as rowid';
					}
				}
				if (count($InfoFieldList) > 3 && !empty($InfoFieldList[3])) {
					list($parentName, $parentField) = explode('|', $InfoFieldList[3]);
					$keyList .= ', '.$parentField;
				}

				$filter_categorie = false;
				if (count($InfoFieldList) > 5) {
					if ($InfoFieldList[0] == 'categorie') {
						$filter_categorie = true;
					}
				}

				if ($filter_categorie === false) {
					$fields_label = explode('|', $InfoFieldList[1]);
					if (is_array($fields_label)) {
						$keyList .= ', ';
						$keyList .= implode(', ', $fields_label);
					}

					$sqlwhere = '';
					$sql = "SELECT " . $keyList;
					$sql .= " FROM " . $this->db->prefix() . $InfoFieldList[0];
					if (!empty($InfoFieldList[4])) {
						// can use SELECT request
						if (strpos($InfoFieldList[4], '$SEL$') !== false) {
							$InfoFieldList[4] = str_replace('$SEL$', 'SELECT', $InfoFieldList[4]);
						}

						// current object id can be use into filter
						if (strpos($InfoFieldList[4], '$ID$') !== false && !empty($objectid)) {
							$InfoFieldList[4] = str_replace('$ID$', $objectid, $InfoFieldList[4]);
						} else {
							$InfoFieldList[4] = str_replace('$ID$', '0', $InfoFieldList[4]);
						}

						//We have to join on extrafield table
						if (strpos($InfoFieldList[4], 'extra') !== false) {
							$sql .= " as main, " . $this->db->prefix() . $InfoFieldList[0] . "_extrafields as extra";
							$sqlwhere .= " WHERE extra.fk_object=main." . $InfoFieldList[2] . " AND " . $InfoFieldList[4];
						} else {
							$sqlwhere .= " WHERE " . $InfoFieldList[4];
						}
					} else {
						$sqlwhere .= ' WHERE 1=1';
					}
					// Some tables may have field, some other not. For the moment we disable it.
					if (in_array($InfoFieldList[0], array('tablewithentity'))) {
						$sqlwhere .= " AND entity = " . ((int) $conf->entity);
					}
					$sql .= $sqlwhere;
					//print $sql;

					$sql .= ' ORDER BY ' . implode(', ', $fields_label);

					dol_syslog(get_class($this) . '::showInputField type=sellist', LOG_DEBUG);
					$resql = $this->db->query($sql);
					if ($resql) {
						$out .= '<option value="0">&nbsp;</option>';
						$num = $this->db->num_rows($resql);
						$i = 0;
						while ($i < $num) {
							$labeltoshow = '';
							$obj = $this->db->fetch_object($resql);

							// Several field into label (eq table:code|libelle:rowid)
							$notrans = false;
							$fields_label = explode('|', $InfoFieldList[1]);
							if (count($fields_label) > 1) {
								$notrans = true;
								foreach ($fields_label as $field_toshow) {
									$labeltoshow .= $obj->$field_toshow . ' ';
								}
							} else {
								$labeltoshow = $obj->{$InfoFieldList[1]};
							}
							$labeltoshow = dol_trunc($labeltoshow, 45);

							if ($value == $obj->rowid) {
								foreach ($fields_label as $field_toshow) {
									$translabel = $langs->trans($obj->$field_toshow);
									if ($translabel != $obj->$field_toshow) {
										$labeltoshow = dol_trunc($translabel) . ' ';
									} else {
										$labeltoshow = dol_trunc($obj->$field_toshow) . ' ';
									}
								}
								$out .= '<option value="' . $obj->rowid . '" selected>' . $labeltoshow . '</option>';
							} else {
								if (!$notrans) {
									$translabel = $langs->trans($obj->{$InfoFieldList[1]});
									if ($translabel != $obj->{$InfoFieldList[1]}) {
										$labeltoshow = dol_trunc($translabel, 18);
									} else {
										$labeltoshow = dol_trunc($obj->{$InfoFieldList[1]});
									}
								}
								if (empty($labeltoshow)) {
									$labeltoshow = '(not defined)';
								}
								if ($value == $obj->rowid) {
									$out .= '<option value="' . $obj->rowid . '" selected>' . $labeltoshow . '</option>';
								}

								if (!empty($InfoFieldList[3]) && $parentField) {
									$parent = $parentName . ':' . $obj->{$parentField};
									$isDependList = 1;
								}

								$out .= '<option value="' . $obj->rowid . '"';
								$out .= ($value == $obj->rowid ? ' selected' : '');
								$out .= (!empty($parent) ? ' parent="' . $parent . '"' : '');
								$out .= '>' . $labeltoshow . '</option>';
							}

							$i++;
						}
						$this->db->free($resql);
					} else {
						print 'Error in request ' . $sql . ' ' . $this->db->lasterror() . '. Check setup of extra parameters.<br>';
					}
				} else {
					require_once DOL_DOCUMENT_ROOT.'/categories/class/categorie.class.php';
					$data = $form->select_all_categories(Categorie::$MAP_ID_TO_CODE[$InfoFieldList[5]], '', 'parent', 64, $InfoFieldList[6], 1, 1);
					$out .= '<option value="0">&nbsp;</option>';
					foreach ($data as $data_key => $data_value) {
						$out .= '<option value="' . $data_key . '"';
						$out .= ($value == $data_key ? ' selected' : '');
						$out .= '>' . $data_value . '</option>';
					}
				}
			}
			$out .= '</select>';
		} elseif ($type == 'checkbox') {
			$value_arr = explode(',', $value);
			$out = $form->multiselectarray($keyprefix.$key.$keysuffix, (empty($param['options']) ?null:$param['options']), $value_arr, '', 0, $morecss, 0, '100%');
		} elseif ($type == 'radio') {
			$out = '';
			foreach ($param['options'] as $keyopt => $valopt) {
				$out .= '<input class="flat '.$morecss.'" type="radio" name="'.$keyprefix.$key.$keysuffix.'" id="'.$keyprefix.$key.$keysuffix.'" '.($moreparam ? $moreparam : '');
				$out .= ' value="'.$keyopt.'"';
				$out .= ' id="'.$keyprefix.$key.$keysuffix.'_'.$keyopt.'"';
				$out .= ($value == $keyopt ? 'checked' : '');
				$out .= '/><label for="'.$keyprefix.$key.$keysuffix.'_'.$keyopt.'">'.$valopt.'</label><br>';
			}
		} elseif ($type == 'chkbxlst') {
			if (is_array($value)) {
				$value_arr = $value;
			} else {
				$value_arr = explode(',', $value);
			}

			if (is_array($param['options'])) {
				$param_list = array_keys($param['options']);
				$InfoFieldList = explode(":", $param_list[0]);
				$parentName = '';
				$parentField = '';
				// 0 : tableName
				// 1 : label field name
				// 2 : key fields name (if differ of rowid)
				// 3 : key field parent (for dependent lists)
				// 4 : where clause filter on column or table extrafield, syntax field='value' or extra.field=value
				// 5 : id category type
				// 6 : ids categories list separated by comma for category root
				$keyList = (empty($InfoFieldList[2]) ? 'rowid' : $InfoFieldList[2].' as rowid');

				if (count($InfoFieldList) > 3 && !empty($InfoFieldList[3])) {
					list ($parentName, $parentField) = explode('|', $InfoFieldList[3]);
					$keyList .= ', '.$parentField;
				}
				if (count($InfoFieldList) > 4 && !empty($InfoFieldList[4])) {
					if (strpos($InfoFieldList[4], 'extra.') !== false) {
						$keyList = 'main.'.$InfoFieldList[2].' as rowid';
					} else {
						$keyList = $InfoFieldList[2].' as rowid';
					}
				}

				$filter_categorie = false;
				if (count($InfoFieldList) > 5) {
					if ($InfoFieldList[0] == 'categorie') {
						$filter_categorie = true;
					}
				}

				if ($filter_categorie === false) {
					$fields_label = explode('|', $InfoFieldList[1]);
					if (is_array($fields_label)) {
						$keyList .= ', ';
						$keyList .= implode(', ', $fields_label);
					}

					$sqlwhere = '';
					$sql = "SELECT " . $keyList;
					$sql .= ' FROM ' . $this->db->prefix() . $InfoFieldList[0];
					if (!empty($InfoFieldList[4])) {
						// can use SELECT request
						if (strpos($InfoFieldList[4], '$SEL$') !== false) {
							$InfoFieldList[4] = str_replace('$SEL$', 'SELECT', $InfoFieldList[4]);
						}

						// current object id can be use into filter
						if (strpos($InfoFieldList[4], '$ID$') !== false && !empty($objectid)) {
							$InfoFieldList[4] = str_replace('$ID$', $objectid, $InfoFieldList[4]);
						} else {
							$InfoFieldList[4] = str_replace('$ID$', '0', $InfoFieldList[4]);
						}

						// We have to join on extrafield table
						if (strpos($InfoFieldList[4], 'extra') !== false) {
							$sql .= ' as main, ' . $this->db->prefix() . $InfoFieldList[0] . '_extrafields as extra';
							$sqlwhere .= " WHERE extra.fk_object=main." . $InfoFieldList[2] . " AND " . $InfoFieldList[4];
						} else {
							$sqlwhere .= " WHERE " . $InfoFieldList[4];
						}
					} else {
						$sqlwhere .= ' WHERE 1=1';
					}
					// Some tables may have field, some other not. For the moment we disable it.
					if (in_array($InfoFieldList[0], array('tablewithentity'))) {
						$sqlwhere .= " AND entity = " . ((int) $conf->entity);
					}
					// $sql.=preg_replace('/^ AND /','',$sqlwhere);
					// print $sql;

					$sql .= $sqlwhere;
					dol_syslog(get_class($this) . '::showInputField type=chkbxlst', LOG_DEBUG);
					$resql = $this->db->query($sql);
					if ($resql) {
						$num = $this->db->num_rows($resql);
						$i = 0;

						$data = array();

						while ($i < $num) {
							$labeltoshow = '';
							$obj = $this->db->fetch_object($resql);

							$notrans = false;
							// Several field into label (eq table:code|libelle:rowid)
							$fields_label = explode('|', $InfoFieldList[1]);
							if (count($fields_label) > 1) {
								$notrans = true;
								foreach ($fields_label as $field_toshow) {
									$labeltoshow .= $obj->$field_toshow . ' ';
								}
							} else {
								$labeltoshow = $obj->{$InfoFieldList[1]};
							}
							$labeltoshow = dol_trunc($labeltoshow, 45);

							if (is_array($value_arr) && in_array($obj->rowid, $value_arr)) {
								foreach ($fields_label as $field_toshow) {
									$translabel = $langs->trans($obj->$field_toshow);
									if ($translabel != $obj->$field_toshow) {
										$labeltoshow = dol_trunc($translabel, 18) . ' ';
									} else {
										$labeltoshow = dol_trunc($obj->$field_toshow, 18) . ' ';
									}
								}

								$data[$obj->rowid] = $labeltoshow;
							} else {
								if (!$notrans) {
									$translabel = $langs->trans($obj->{$InfoFieldList[1]});
									if ($translabel != $obj->{$InfoFieldList[1]}) {
										$labeltoshow = dol_trunc($translabel, 18);
									} else {
										$labeltoshow = dol_trunc($obj->{$InfoFieldList[1]}, 18);
									}
								}
								if (empty($labeltoshow)) {
									$labeltoshow = '(not defined)';
								}

								if (is_array($value_arr) && in_array($obj->rowid, $value_arr)) {
									$data[$obj->rowid] = $labeltoshow;
								}

								if (!empty($InfoFieldList[3]) && $parentField) {
									$parent = $parentName . ':' . $obj->{$parentField};
									$isDependList = 1;
								}

								$data[$obj->rowid] = $labeltoshow;
							}

							$i++;
						}
						$this->db->free($resql);

						$out = $form->multiselectarray($keyprefix . $key . $keysuffix, $data, $value_arr, '', 0, $morecss, 0, '100%');
					} else {
						print 'Error in request ' . $sql . ' ' . $this->db->lasterror() . '. Check setup of extra parameters.<br>';
					}
				} else {
					require_once DOL_DOCUMENT_ROOT.'/categories/class/categorie.class.php';
					$data = $form->select_all_categories(Categorie::$MAP_ID_TO_CODE[$InfoFieldList[5]], '', 'parent', 64, $InfoFieldList[6], 1, 1);
					$out = $form->multiselectarray($keyprefix . $key . $keysuffix, $data, $value_arr, '', 0, $morecss, 0, '100%');
				}
			}
		} elseif ($type == 'link') {
			$param_list = array_keys($param['options']); // $param_list='ObjectName:classPath[:AddCreateButtonOrNot[:Filter[:Sortfield]]]'
			$param_list_array = explode(':', $param_list[0]);
			$showempty = (($required && $default != '') ? 0 : 1);

			if (!preg_match('/search_/', $keyprefix)) {
				if (!empty($param_list_array[2])) {		// If the entry into $fields is set to add a create button
					if (!empty($this->fields[$key]['picto'])) {
						$morecss .= ' widthcentpercentminusxx';
					} else {
						$morecss .= ' widthcentpercentminusx';
					}
				} else {
					if (!empty($this->fields[$key]['picto'])) {
						$morecss .= ' widthcentpercentminusx';
					}
				}
			}

			$out = $form->selectForForms($param_list[0], $keyprefix.$key.$keysuffix, $value, $showempty, '', '', $morecss, $moreparam, 0, empty($val['disabled']) ? 0 : 1);

			if (!empty($param_list_array[2])) {		// If the entry into $fields is set to add a create button
				if (!GETPOSTISSET('backtopage') && empty($val['disabled']) && empty($nonewbutton)) {	// To avoid to open several times the 'Create Object' button and to avoid to have button if field is protected by a "disabled".
					list($class, $classfile) = explode(':', $param_list[0]);
					if (file_exists(dol_buildpath(dirname(dirname($classfile)).'/card.php'))) {
						$url_path = dol_buildpath(dirname(dirname($classfile)).'/card.php', 1);
					} else {
						$url_path = dol_buildpath(dirname(dirname($classfile)).'/'.strtolower($class).'_card.php', 1);
					}
					$paramforthenewlink = '';
					$paramforthenewlink .= (GETPOSTISSET('action') ? '&action='.GETPOST('action', 'aZ09') : '');
					$paramforthenewlink .= (GETPOSTISSET('id') ? '&id='.GETPOST('id', 'int') : '');
					$paramforthenewlink .= (GETPOSTISSET('origin') ? '&origin='.GETPOST('origin', 'aZ09') : '');
					$paramforthenewlink .= (GETPOSTISSET('originid') ? '&originid='.GETPOST('originid', 'int') : '');
					$paramforthenewlink .= '&fk_'.strtolower($class).'=--IDFORBACKTOPAGE--';
					// TODO Add Javascript code to add input fields already filled into $paramforthenewlink so we won't loose them when going back to main page
					$out .= '<a class="butActionNew" title="'.$langs->trans("New").'" href="'.$url_path.'?action=create&backtopage='.urlencode($_SERVER['PHP_SELF'].($paramforthenewlink ? '?'.$paramforthenewlink : '')).'"><span class="fa fa-plus-circle valignmiddle"></span></a>';
				}
			}
		} elseif ($type == 'password') {
			// If prefix is 'search_', field is used as a filter, we use a common text field.
			$out = '<input type="'.($keyprefix == 'search_' ? 'text' : 'password').'" class="flat '.$morecss.'" name="'.$keyprefix.$key.$keysuffix.'" id="'.$keyprefix.$key.$keysuffix.'" value="'.$value.'" '.($moreparam ? $moreparam : '').'>';
		} elseif ($type == 'array') {
			$newval = $val;
			$newval['type'] = 'varchar(256)';

			$out = '';
			if (!empty($value)) {
				foreach ($value as $option) {
					$out .= '<span><a class="'.dol_escape_htmltag($keyprefix.$key.$keysuffix).'_del" href="javascript:;"><span class="fa fa-minus-circle valignmiddle"></span></a> ';
					$out .= $this->showInputField($newval, $keyprefix.$key.$keysuffix.'[]', $option, $moreparam, '', '', $morecss).'<br></span>';
				}
			}
			$out .= '<a id="'.dol_escape_htmltag($keyprefix.$key.$keysuffix).'_add" href="javascript:;"><span class="fa fa-plus-circle valignmiddle"></span></a>';

			$newInput = '<span><a class="'.dol_escape_htmltag($keyprefix.$key.$keysuffix).'_del" href="javascript:;"><span class="fa fa-minus-circle valignmiddle"></span></a> ';
			$newInput .= $this->showInputField($newval, $keyprefix.$key.$keysuffix.'[]', '', $moreparam, '', '', $morecss).'<br></span>';

			if (!empty($conf->use_javascript_ajax)) {
				$out .= '
					<script>
					$(document).ready(function() {
						$("a#'.dol_escape_js($keyprefix.$key.$keysuffix).'_add").click(function() {
							$("'.dol_escape_js($newInput).'").insertBefore(this);
						});

						$(document).on("click", "a.'.dol_escape_js($keyprefix.$key.$keysuffix).'_del", function() {
							$(this).parent().remove();
						});
					});
					</script>';
			}
		}
		if (!empty($hidden)) {
			$out = '<input type="hidden" value="'.$value.'" name="'.$keyprefix.$key.$keysuffix.'" id="'.$keyprefix.$key.$keysuffix.'"/>';
		}

		if ($isDependList==1) {
			$out .= $this->getJSListDependancies('_common');
		}
		/* Add comments
		 if ($type == 'date') $out.=' (YYYY-MM-DD)';
		 elseif ($type == 'datetime') $out.=' (YYYY-MM-DD HH:MM:SS)';
		 */

		// Display error message for field
		if (!empty($fieldValidationErrorMsg) && function_exists('getFieldErrorIcon')) {
			$out .= ' '.getFieldErrorIcon($fieldValidationErrorMsg);
		}

		return $out;
	}

	/**
	 * Return HTML string to show a field into a page
	 * Code very similar with showOutputField of extra fields
	 *
	 * @param  array   $val		       Array of properties of field to show
	 * @param  string  $key            Key of attribute
	 * @param  string  $value          Preselected value to show (for date type it must be in timestamp format, for amount or price it must be a php numeric value)
	 * @param  string  $moreparam      To add more parametes on html input tag
	 * @param  string  $keysuffix      Prefix string to add into name and id of field (can be used to avoid duplicate names)
	 * @param  string  $keyprefix      Suffix string to add into name and id of field (can be used to avoid duplicate names)
	 * @param  mixed   $morecss        Value for css to define size. May also be a numeric.
	 * @return string
	 */
	public function showOutputField($val, $key, $value, $moreparam = '', $keysuffix = '', $keyprefix = '', $morecss = '')
	{
		global $conf, $langs, $form;

		if (!is_object($form)) {
			require_once DOL_DOCUMENT_ROOT.'/core/class/html.form.class.php';
			$form = new Form($this->db);
		}

		$objectid = $this->id;	// Not used ???

		$label = empty($val['label']) ? '' : $val['label'];
		$type  = empty($val['type']) ? '' : $val['type'];
		$size  = empty($val['css']) ? '' : $val['css'];
		$reg = array();

		// Convert var to be able to share same code than showOutputField of extrafields
		if (preg_match('/varchar\((\d+)\)/', $type, $reg)) {
			$type = 'varchar'; // convert varchar(xx) int varchar
			$size = $reg[1];
		} elseif (preg_match('/varchar/', $type)) {
			$type = 'varchar'; // convert varchar(xx) int varchar
		}
		if (!empty($val['arrayofkeyval']) && is_array($val['arrayofkeyval'])) {
			$type = 'select';
		}
		if (preg_match('/^integer:(.*):(.*)/i', $val['type'], $reg)) {
			$type = 'link';
		}

		$default = empty($val['default']) ? '' : $val['default'];
		$computed = empty($val['computed']) ? '' : $val['computed'];
		$unique = empty($val['unique']) ? '' : $val['unique'];
		$required = empty($val['required']) ? '' : $val['required'];
		$param = array();
		$param['options'] = array();

		if (!empty($val['arrayofkeyval']) && is_array($val['arrayofkeyval'])) {
			$param['options'] = $val['arrayofkeyval'];
		}
		if (preg_match('/^integer:(.*):(.*)/i', $val['type'], $reg)) {
			$type = 'link';
			$param['options'] = array($reg[1].':'.$reg[2]=>$reg[1].':'.$reg[2]);
		} elseif (preg_match('/^sellist:(.*):(.*):(.*):(.*)/i', $val['type'], $reg)) {
			$param['options'] = array($reg[1].':'.$reg[2].':'.$reg[3].':'.$reg[4] => 'N');
			$type = 'sellist';
		} elseif (preg_match('/^sellist:(.*):(.*):(.*)/i', $val['type'], $reg)) {
			$param['options'] = array($reg[1].':'.$reg[2].':'.$reg[3] => 'N');
			$type = 'sellist';
		} elseif (preg_match('/^sellist:(.*):(.*)/i', $val['type'], $reg)) {
			$param['options'] = array($reg[1].':'.$reg[2] => 'N');
			$type = 'sellist';
		} elseif (preg_match('/^chkbxlst:(.*)/i', $val['type'], $reg)) {
			$param['options'] = array($reg[1] => 'N');
			$type = 'chkbxlst';
		}

		$langfile = empty($val['langfile']) ? '' : $val['langfile'];
		$list = (empty($val['list']) ? '' : $val['list']);
		$help = (empty($val['help']) ? '' : $val['help']);
		$hidden = (($val['visible'] == 0) ? 1 : 0); // If zero, we are sure it is hidden, otherwise we show. If it depends on mode (view/create/edit form or list, this must be filtered by caller)

		if ($hidden) {
			return '';
		}

		// If field is a computed field, value must become result of compute
		if ($computed) {
			// Make the eval of compute string
			//var_dump($computed);
			$value = dol_eval($computed, 1, 0, '');
		}

		if (empty($morecss)) {
			if ($type == 'date') {
				$morecss = 'minwidth100imp';
			} elseif ($type == 'datetime' || $type == 'timestamp') {
				$morecss = 'minwidth200imp';
			} elseif (in_array($type, array('int', 'double', 'price'))) {
				$morecss = 'maxwidth75';
			} elseif ($type == 'url') {
				$morecss = 'minwidth400';
			} elseif ($type == 'boolean') {
				$morecss = '';
			} else {
				if (is_numeric($size) && round($size) < 12) {
					$morecss = 'minwidth100';
				} elseif (is_numeric($size) && round($size) <= 48) {
					$morecss = 'minwidth200';
				} else {
					$morecss = 'minwidth400';
				}
			}
		}

		// Format output value differently according to properties of field
		if (in_array($key, array('rowid', 'ref')) && method_exists($this, 'getNomUrl')) {
			if ($key != 'rowid' || empty($this->fields['ref'])) {	// If we want ref field or if we want ID and there is no ref field, we show the link.
				$value = $this->getNomUrl(1, '', 0, '', 1);
			}
		} elseif ($key == 'status' && method_exists($this, 'getLibStatut')) {
			$value = $this->getLibStatut(3);
		} elseif ($type == 'date') {
			if (!empty($value)) {
				$value = dol_print_date($value, 'day');	// We suppose dates without time are always gmt (storage of course + output)
			} else {
				$value = '';
			}
		} elseif ($type == 'datetime' || $type == 'timestamp') {
			if (!empty($value)) {
				$value = dol_print_date($value, 'dayhour', 'tzuserrel');
			} else {
				$value = '';
			}
		} elseif ($type == 'duration') {
			include_once DOL_DOCUMENT_ROOT.'/core/lib/date.lib.php';
			if (!is_null($value) && $value !== '') {
				$value = convertSecondToTime($value, 'allhourmin');
			}
		} elseif ($type == 'double' || $type == 'real') {
			if (!is_null($value) && $value !== '') {
				$value = price($value);
			}
		} elseif ($type == 'boolean') {
			$checked = '';
			if (!empty($value)) {
				$checked = ' checked ';
			}
			$value = '<input type="checkbox" '.$checked.' '.($moreparam ? $moreparam : '').' readonly disabled>';
		} elseif ($type == 'mail' || $type == 'email') {
			$value = dol_print_email($value, 0, 0, 0, 64, 1, 1);
		} elseif ($type == 'url') {
			$value = dol_print_url($value, '_blank', 32, 1);
		} elseif ($type == 'phone') {
			$value = dol_print_phone($value, '', 0, 0, '', '&nbsp;', 'phone');
		} elseif ($type == 'ip') {
			$value = dol_print_ip($value, 0);
		} elseif ($type == 'price') {
			if (!is_null($value) && $value !== '') {
				$value = price($value, 0, $langs, 0, 0, -1, $conf->currency);
			}
		} elseif ($type == 'select') {
			$value = isset($param['options'][$value])?$param['options'][$value]:'';
		} elseif ($type == 'sellist') {
			$param_list = array_keys($param['options']);
			$InfoFieldList = explode(":", $param_list[0]);

			$selectkey = "rowid";
			$keyList = 'rowid';

			if (count($InfoFieldList) > 4 && !empty($InfoFieldList[4])) {
				$selectkey = $InfoFieldList[2];
				$keyList = $InfoFieldList[2].' as rowid';
			}

			$fields_label = explode('|', $InfoFieldList[1]);
			if (is_array($fields_label)) {
				$keyList .= ', ';
				$keyList .= implode(', ', $fields_label);
			}

			$filter_categorie = false;
			if (count($InfoFieldList) > 5) {
				if ($InfoFieldList[0] == 'categorie') {
					$filter_categorie = true;
				}
			}

			$sql = "SELECT ".$keyList;
			$sql .= ' FROM '.$this->db->prefix().$InfoFieldList[0];
			if (strpos($InfoFieldList[4], 'extra') !== false) {
				$sql .= ' as main';
			}
			if ($selectkey == 'rowid' && empty($value)) {
				$sql .= " WHERE ".$selectkey." = 0";
			} elseif ($selectkey == 'rowid') {
				$sql .= " WHERE ".$selectkey." = ".((int) $value);
			} else {
				$sql .= " WHERE ".$selectkey." = '".$this->db->escape($value)."'";
			}

			//$sql.= ' AND entity = '.$conf->entity;

			dol_syslog(get_class($this).':showOutputField:$type=sellist', LOG_DEBUG);
			$resql = $this->db->query($sql);
			if ($resql) {
				if ($filter_categorie === false) {
					$value = ''; // value was used, so now we reste it to use it to build final output
					$numrows = $this->db->num_rows($resql);
					if ($numrows) {
						$obj = $this->db->fetch_object($resql);

						// Several field into label (eq table:code|libelle:rowid)
						$fields_label = explode('|', $InfoFieldList[1]);

						if (is_array($fields_label) && count($fields_label) > 1) {
							foreach ($fields_label as $field_toshow) {
								$translabel = '';
								if (!empty($obj->$field_toshow)) {
									$translabel = $langs->trans($obj->$field_toshow);
								}
								if ($translabel != $field_toshow) {
									$value .= dol_trunc($translabel, 18) . ' ';
								} else {
									$value .= $obj->$field_toshow . ' ';
								}
							}
						} else {
							$translabel = '';
							if (!empty($obj->{$InfoFieldList[1]})) {
								$translabel = $langs->trans($obj->{$InfoFieldList[1]});
							}
							if ($translabel != $obj->{$InfoFieldList[1]}) {
								$value = dol_trunc($translabel, 18);
							} else {
								$value = $obj->{$InfoFieldList[1]};
							}
						}
					}
				} else {
					require_once DOL_DOCUMENT_ROOT . '/categories/class/categorie.class.php';

					$toprint = array();
					$obj = $this->db->fetch_object($resql);
					$c = new Categorie($this->db);
					$c->fetch($obj->rowid);
					$ways = $c->print_all_ways(); // $ways[0] = "ccc2 >> ccc2a >> ccc2a1" with html formatted text
					foreach ($ways as $way) {
						$toprint[] = '<li class="select2-search-choice-dolibarr noborderoncategories"' . ($c->color ? ' style="background: #' . $c->color . ';"' : ' style="background: #aaa"') . '>' . img_object('', 'category') . ' ' . $way . '</li>';
					}
					$value = '<div class="select2-container-multi-dolibarr" style="width: 90%;"><ul class="select2-choices-dolibarr">'.implode(' ', $toprint).'</ul></div>';
				}
			} else {
				dol_syslog(get_class($this).'::showOutputField error '.$this->db->lasterror(), LOG_WARNING);
			}
		} elseif ($type == 'radio') {
			$value = $param['options'][$value];
		} elseif ($type == 'checkbox') {
			$value_arr = explode(',', $value);
			$value = '';
			if (is_array($value_arr) && count($value_arr) > 0) {
				$toprint = array();
				foreach ($value_arr as $keyval => $valueval) {
					$toprint[] = '<li class="select2-search-choice-dolibarr noborderoncategories" style="background: #bbb">'.$param['options'][$valueval].'</li>';
				}
				$value = '<div class="select2-container-multi-dolibarr" style="width: 90%;"><ul class="select2-choices-dolibarr">'.implode(' ', $toprint).'</ul></div>';
			}
		} elseif ($type == 'chkbxlst') {
			$value_arr = explode(',', $value);

			$param_list = array_keys($param['options']);
			$InfoFieldList = explode(":", $param_list[0]);

			$selectkey = "rowid";
			$keyList = 'rowid';

			if (count($InfoFieldList) >= 3) {
				$selectkey = $InfoFieldList[2];
				$keyList = $InfoFieldList[2].' as rowid';
			}

			$fields_label = explode('|', $InfoFieldList[1]);
			if (is_array($fields_label)) {
				$keyList .= ', ';
				$keyList .= implode(', ', $fields_label);
			}

			$filter_categorie = false;
			if (count($InfoFieldList) > 5) {
				if ($InfoFieldList[0] == 'categorie') {
					$filter_categorie = true;
				}
			}

			$sql = "SELECT ".$keyList;
			$sql .= ' FROM '.$this->db->prefix().$InfoFieldList[0];
			if (strpos($InfoFieldList[4], 'extra') !== false) {
				$sql .= ' as main';
			}
			// $sql.= " WHERE ".$selectkey."='".$this->db->escape($value)."'";
			// $sql.= ' AND entity = '.$conf->entity;

			dol_syslog(get_class($this).':showOutputField:$type=chkbxlst', LOG_DEBUG);
			$resql = $this->db->query($sql);
			if ($resql) {
				if ($filter_categorie === false) {
					$value = ''; // value was used, so now we reste it to use it to build final output
					$toprint = array();
					while ($obj = $this->db->fetch_object($resql)) {
						// Several field into label (eq table:code|libelle:rowid)
						$fields_label = explode('|', $InfoFieldList[1]);
						if (is_array($value_arr) && in_array($obj->rowid, $value_arr)) {
							if (is_array($fields_label) && count($fields_label) > 1) {
								foreach ($fields_label as $field_toshow) {
									$translabel = '';
									if (!empty($obj->$field_toshow)) {
										$translabel = $langs->trans($obj->$field_toshow);
									}
									if ($translabel != $field_toshow) {
										$toprint[] = '<li class="select2-search-choice-dolibarr noborderoncategories" style="background: #bbb">' . dol_trunc($translabel, 18) . '</li>';
									} else {
										$toprint[] = '<li class="select2-search-choice-dolibarr noborderoncategories" style="background: #bbb">' . $obj->$field_toshow . '</li>';
									}
								}
							} else {
								$translabel = '';
								if (!empty($obj->{$InfoFieldList[1]})) {
									$translabel = $langs->trans($obj->{$InfoFieldList[1]});
								}
								if ($translabel != $obj->{$InfoFieldList[1]}) {
									$toprint[] = '<li class="select2-search-choice-dolibarr noborderoncategories" style="background: #bbb">' . dol_trunc($translabel, 18) . '</li>';
								} else {
									$toprint[] = '<li class="select2-search-choice-dolibarr noborderoncategories" style="background: #bbb">' . $obj->{$InfoFieldList[1]} . '</li>';
								}
							}
						}
					}
				} else {
					require_once DOL_DOCUMENT_ROOT . '/categories/class/categorie.class.php';

					$toprint = array();
					while ($obj = $this->db->fetch_object($resql)) {
						if (is_array($value_arr) && in_array($obj->rowid, $value_arr)) {
							$c = new Categorie($this->db);
							$c->fetch($obj->rowid);
							$ways = $c->print_all_ways(); // $ways[0] = "ccc2 >> ccc2a >> ccc2a1" with html formatted text
							foreach ($ways as $way) {
								$toprint[] = '<li class="select2-search-choice-dolibarr noborderoncategories"' . ($c->color ? ' style="background: #' . $c->color . ';"' : ' style="background: #aaa"') . '>' . img_object('', 'category') . ' ' . $way . '</li>';
							}
						}
					}
				}
				$value = '<div class="select2-container-multi-dolibarr" style="width: 90%;"><ul class="select2-choices-dolibarr">'.implode(' ', $toprint).'</ul></div>';
			} else {
				dol_syslog(get_class($this).'::showOutputField error '.$this->db->lasterror(), LOG_WARNING);
			}
		} elseif ($type == 'link') {
			$out = '';

			// only if something to display (perf)
			if ($value) {
				$param_list = array_keys($param['options']); // $param_list='ObjectName:classPath'

				$InfoFieldList = explode(":", $param_list[0]);
				$classname = $InfoFieldList[0];
				$classpath = $InfoFieldList[1];
				$getnomurlparam = (empty($InfoFieldList[2]) ? 3 : $InfoFieldList[2]);
				$getnomurlparam2 = (empty($InfoFieldList[4]) ? '' : $InfoFieldList[4]);
				if (!empty($classpath)) {
					dol_include_once($InfoFieldList[1]);
					if ($classname && class_exists($classname)) {
						$object = new $classname($this->db);
						if ($object->element === 'product') {	// Special cas for product because default valut of fetch are wrong
							$result = $object->fetch($value, '', '', '', 0, 1, 1);
						} else {
							$result = $object->fetch($value);
						}
						if ($result > 0) {
							if ($object->element === 'product') {
								$get_name_url_param_arr = array($getnomurlparam, $getnomurlparam2, 0, -1, 0, '', 0);
								if (isset($val['get_name_url_params'])) {
									$get_name_url_params = explode(':', $val['get_name_url_params']);
									if (!empty($get_name_url_params)) {
										$param_num_max = count($get_name_url_param_arr) - 1;
										foreach ($get_name_url_params as $param_num => $param_value) {
											if ($param_num > $param_num_max) {
												break;
											}
											$get_name_url_param_arr[$param_num] = $param_value;
										}
									}
								}

								/**
								 * @var Product $object
								 */
								$value = $object->getNomUrl($get_name_url_param_arr[0], $get_name_url_param_arr[1], $get_name_url_param_arr[2], $get_name_url_param_arr[3], $get_name_url_param_arr[4], $get_name_url_param_arr[5], $get_name_url_param_arr[6]);
							} else {
								$value = $object->getNomUrl($getnomurlparam, $getnomurlparam2);
							}
						} else {
							$value = '';
						}
					}
				} else {
					dol_syslog('Error bad setup of extrafield', LOG_WARNING);
					return 'Error bad setup of extrafield';
				}
			} else {
				$value = '';
			}
		} elseif ($type == 'password') {
			$value = preg_replace('/./i', '*', $value);
		} elseif ($type == 'array') {
			$value = implode('<br>', $value);
		} else {	// text|html|varchar
			$value = dol_htmlentitiesbr($value);
		}

		//print $type.'-'.$size.'-'.$value;
		$out = $value;

		return $out;
	}

	/**
	 * clear validation message result for a field
	 *
	 * @param string $fieldKey Key of attribute to clear
	 * @return null
	 */
	public function clearFieldError($fieldKey)
	{
		$this->error = '';
		unset($this->validateFieldsErrors[$fieldKey]);
	}

	/**
	 * set validation error message a field
	 *
	 * @param string $fieldKey Key of attribute
	 * @param string $msg the field error message
	 * @return null
	 */
	public function setFieldError($fieldKey, $msg = '')
	{
		global $langs;
		if (empty($msg)) { $msg = $langs->trans("UnknowError"); }

		$this->error = $this->validateFieldsErrors[$fieldKey] = $msg;
	}

	/**
	 * get field error message
	 *
	 * @param  string  $fieldKey            Key of attribute
	 * @return string						Error message of validation ('' if no error)
	 */
	public function getFieldError($fieldKey)
	{
		if (!empty($this->validateFieldsErrors[$fieldKey])) {
			return $this->validateFieldsErrors[$fieldKey];
		}
		return '';
	}

	/**
	 * Return validation test result for a field
	 *
	 * @param  array   $val		       		Array of properties of field to show
	 * @param  string  $fieldKey            Key of attribute
	 * @param  string  $fieldValue          value of attribute
	 * @return bool return false if fail true on success, see $this->error for error message
	 */
	public function validateField($val, $fieldKey, $fieldValue)
	{
		global $langs;

		if (!class_exists('Validate')) { require_once DOL_DOCUMENT_ROOT . '/core/class/validate.class.php'; }

		$this->clearFieldError($fieldKey);

		if (!isset($val[$fieldKey])) {
			$this->setFieldError($fieldKey, $langs->trans('FieldNotFoundInObject'));
			return false;
		}

		$param = array();
		$param['options'] = array();
		$type  = $val[$fieldKey]['type'];

		$required = false;
		if (isset($val[$fieldKey]['notnull']) && $val[$fieldKey]['notnull'] === 1) {
			// 'notnull' is set to 1 if not null in database. Set to -1 if we must set data to null if empty ('' or 0).
			$required = true;
		}

		$maxSize = 0;
		$minSize = 0;

		//
		// PREPARE Elements
		//

		// Convert var to be able to share same code than showOutputField of extrafields
		if (preg_match('/varchar\((\d+)\)/', $type, $reg)) {
			$type = 'varchar'; // convert varchar(xx) int varchar
			$maxSize = $reg[1];
		} elseif (preg_match('/varchar/', $type)) {
			$type = 'varchar'; // convert varchar(xx) int varchar
		}

		if (!empty($val['arrayofkeyval']) && is_array($val['arrayofkeyval'])) {
			$type = 'select';
		}

		if (preg_match('/^integer:(.*):(.*)/i', $val['type'], $reg)) {
			$type = 'link';
		}

		if (!empty($val['arrayofkeyval']) && is_array($val['arrayofkeyval'])) {
			$param['options'] = $val['arrayofkeyval'];
		}

		if (preg_match('/^integer:(.*):(.*)/i', $val['type'], $reg)) {
			$type = 'link';
			$param['options'] = array($reg[1].':'.$reg[2]=>$reg[1].':'.$reg[2]);
		} elseif (preg_match('/^sellist:(.*):(.*):(.*):(.*)/i', $val['type'], $reg)) {
			$param['options'] = array($reg[1].':'.$reg[2].':'.$reg[3].':'.$reg[4] => 'N');
			$type = 'sellist';
		} elseif (preg_match('/^sellist:(.*):(.*):(.*)/i', $val['type'], $reg)) {
			$param['options'] = array($reg[1].':'.$reg[2].':'.$reg[3] => 'N');
			$type = 'sellist';
		} elseif (preg_match('/^sellist:(.*):(.*)/i', $val['type'], $reg)) {
			$param['options'] = array($reg[1].':'.$reg[2] => 'N');
			$type = 'sellist';
		}

		//
		// TEST Value
		//

		// Use Validate class to allow external Modules to use data validation part instead of concentrate all test here (factoring) or just for reuse
		$validate = new Validate($this->db, $langs);


		// little trick : to perform tests with good performances sort tests by quick to low

		//
		// COMMON TESTS
		//

		// Required test and empty value
		if ($required && !$validate->isNotEmptyString($fieldValue)) {
			$this->setFieldError($fieldKey, $validate->error);
			return false;
		} elseif (!$required && !$validate->isNotEmptyString($fieldValue)) {
			// if no value sent and the field is not mandatory, no need to perform tests
			return true;
		}

		// MAX Size test
		if (!empty($maxSize) && !$validate->isMaxLength($fieldValue, $maxSize)) {
			$this->setFieldError($fieldKey, $validate->error);
			return false;
		}

		// MIN Size test
		if (!empty($minSize) && !$validate->isMinLength($fieldValue, $minSize)) {
			$this->setFieldError($fieldKey, $validate->error);
			return false;
		}

		//
		// TESTS for TYPE
		//

		if (in_array($type, array('date', 'datetime', 'timestamp'))) {
			if (!$validate->isTimestamp($fieldValue)) {
				$this->setFieldError($fieldKey, $validate->error);
				return false;
			} else { return true; }
		} elseif ($type == 'duration') {
			if (!$validate->isDuration($fieldValue)) {
				$this->setFieldError($fieldKey, $validate->error);
				return false;
			} else { return true; }
		} elseif (in_array($type, array('double', 'real', 'price'))) {
			// is numeric
			if (!$validate->isNumeric($fieldValue)) {
				$this->setFieldError($fieldKey, $validate->error);
				return false;
			} else { return true; }
		} elseif ($type == 'boolean') {
			if (!$validate->isBool($fieldValue)) {
				$this->setFieldError($fieldKey, $validate->error);
				return false;
			} else { return true; }
		} elseif ($type == 'mail') {
			if (!$validate->isEmail($fieldValue)) {
				$this->setFieldError($fieldKey, $validate->error);
				return false;
			}
		} elseif ($type == 'url') {
			if (!$validate->isUrl($fieldValue)) {
				$this->setFieldError($fieldKey, $validate->error);
				return false;
			} else { return true; }
		} elseif ($type == 'phone') {
			if (!$validate->isPhone($fieldValue)) {
				$this->setFieldError($fieldKey, $validate->error);
				return false;
			} else { return true; }
		} elseif ($type == 'select' || $type == 'radio') {
			if (!isset($param['options'][$fieldValue])) {
				$this->error = $langs->trans('RequireValidValue');
				return false;
			} else { return true; }
		} elseif ($type == 'sellist' || $type == 'chkbxlst') {
			$param_list = array_keys($param['options']);
			$InfoFieldList = explode(":", $param_list[0]);
			$value_arr = explode(',', $fieldValue);
			$value_arr = array_map(array($this->db, 'escape'), $value_arr);

			$selectkey = "rowid";
			if (count($InfoFieldList) > 4 && !empty($InfoFieldList[4])) {
				$selectkey = $InfoFieldList[2];
			}

			if (!$validate->isInDb($value_arr, $InfoFieldList[0], $selectkey)) {
				$this->setFieldError($fieldKey, $validate->error);
				return false;
			} else { return true; }
		} elseif ($type == 'link') {
			$param_list = array_keys($param['options']); // $param_list='ObjectName:classPath'
			$InfoFieldList = explode(":", $param_list[0]);
			$classname = $InfoFieldList[0];
			$classpath = $InfoFieldList[1];
			if (!$validate->isFetchable($fieldValue, $classname, $classpath)) {
				$this->setFieldError($fieldKey, $validate->error);
				return false;
			} else { return true; }
		}

		// if no test failled all is ok
		return true;
	}

	/**
	 * Function to show lines of extrafields with output datas.
	 * This function is responsible to output the <tr> and <td> according to correct number of columns received into $params['colspan'] or <div> according to $display_type
	 *
	 * @param 	Extrafields $extrafields    Extrafield Object
	 * @param 	string      $mode           Show output ('view') or input ('create' or 'edit') for extrafield
	 * @param 	array       $params         Optional parameters. Example: array('style'=>'class="oddeven"', 'colspan'=>$colspan)
	 * @param 	string      $keysuffix      Suffix string to add after name and id of field (can be used to avoid duplicate names)
	 * @param 	string      $keyprefix      Prefix string to add before name and id of field (can be used to avoid duplicate names)
	 * @param	string		$onetrtd		All fields in same tr td. Used by objectline_create.tpl.php for example.
	 * @param	string		$display_type	"card" for form display, "line" for document line display (extrafields on propal line, order line, etc...)
	 * @return 	string						String with html content to show
	 */
	public function showOptionals($extrafields, $mode = 'view', $params = null, $keysuffix = '', $keyprefix = '', $onetrtd = 0, $display_type = 'card')
	{
		global $db, $conf, $langs, $action, $form, $hookmanager;

		if (!is_object($form)) {
			$form = new Form($db);
		}
		if (!is_object($extrafields)) {
			dol_syslog('Bad parameter extrafields for showOptionals', LOG_ERR);
			return 'Bad parameter extrafields for showOptionals';
		}
		if (!is_array($extrafields->attributes[$this->table_element])) {
			dol_syslog("extrafields->attributes was not loaded with extrafields->fetch_name_optionals_label(table_element);", LOG_WARNING);
		}

		$out = '';

		$parameters = array('mode'=>$mode, 'params'=>$params, 'keysuffix'=>$keysuffix, 'keyprefix'=>$keyprefix, 'display_type'=>$display_type);
		$reshook = $hookmanager->executeHooks('showOptionals', $parameters, $this, $action); // Note that $action and $object may have been modified by hook

		if (empty($reshook)) {
			if (is_array($extrafields->attributes[$this->table_element]) && key_exists('label', $extrafields->attributes[$this->table_element]) && is_array($extrafields->attributes[$this->table_element]['label']) && count($extrafields->attributes[$this->table_element]['label']) > 0) {
				$out .= "\n";
				$out .= '<!-- commonobject:showOptionals --> ';
				$out .= "\n";

				$nbofextrafieldsshown = 0;
				$extrafields_collapse_num = '';
				$e = 0;	// var to manage the modulo (odd/even)

				foreach ($extrafields->attributes[$this->table_element]['label'] as $key => $label) {
					// Show only the key field in params
					if (is_array($params) && array_key_exists('onlykey', $params) && $key != $params['onlykey']) {
						continue;
					}

					// Test on 'enabled' ('enabled' is different than 'list' = 'visibility')
					$enabled = 1;
					if ($enabled && isset($extrafields->attributes[$this->table_element]['enabled'][$key])) {
						$enabled = dol_eval($extrafields->attributes[$this->table_element]['enabled'][$key], 1, 1, '2');
					}
					if (empty($enabled)) {
						continue;
					}

					$visibility = 1;
					if ($visibility && isset($extrafields->attributes[$this->table_element]['list'][$key])) {
						$visibility = dol_eval($extrafields->attributes[$this->table_element]['list'][$key], 1, 1, '2');
					}

					$perms = 1;
					if ($perms && isset($extrafields->attributes[$this->table_element]['perms'][$key])) {
						$perms = dol_eval($extrafields->attributes[$this->table_element]['perms'][$key], 1, 1, '2');
					}

					if (($mode == 'create') && abs($visibility) != 1 && abs($visibility) != 3) {
						continue; // <> -1 and <> 1 and <> 3 = not visible on forms, only on list
					} elseif (($mode == 'edit') && abs($visibility) != 1 && abs($visibility) != 3 && abs($visibility) != 4) {
						continue; // <> -1 and <> 1 and <> 3 = not visible on forms, only on list and <> 4 = not visible at the creation
					} elseif ($mode == 'view' && empty($visibility)) {
						continue;
					}
					if (empty($perms)) {
						continue;
					}
					// Load language if required
					if (!empty($extrafields->attributes[$this->table_element]['langfile'][$key])) {
						$langs->load($extrafields->attributes[$this->table_element]['langfile'][$key]);
					}

					$colspan = 0;
					if (is_array($params) && count($params) > 0 && $display_type=='card') {
						if (array_key_exists('cols', $params)) {
							$colspan = $params['cols'];
						} elseif (array_key_exists('colspan', $params)) {	// For backward compatibility. Use cols instead now.
							$reg = array();
							if (preg_match('/colspan="(\d+)"/', $params['colspan'], $reg)) {
								$colspan = $reg[1];
							} else {
								$colspan = $params['colspan'];
							}
						}
					}
					$colspan = intval($colspan);

					switch ($mode) {
						case "view":
							$value = ((!empty($this->array_options) && array_key_exists("options_".$key.$keysuffix, $this->array_options)) ? $this->array_options["options_".$key.$keysuffix] : null); // Value may be cleaned or formated later
							break;
						case "create":
						case "edit":
							// We get the value of property found with GETPOST so it takes into account:
							// default values overwrite, restore back to list link, ... (but not 'default value in database' of field)
							$check = 'alphanohtml';
							if (in_array($extrafields->attributes[$this->table_element]['type'][$key], array('html', 'text'))) {
								$check = 'restricthtml';
							}
							$getposttemp = GETPOST($keyprefix.'options_'.$key.$keysuffix, $check, 3); // GETPOST can get value from GET, POST or setup of default values overwrite.
							// GETPOST("options_" . $key) can be 'abc' or array(0=>'abc')
							if (is_array($getposttemp) || $getposttemp != '' || GETPOSTISSET($keyprefix.'options_'.$key.$keysuffix)) {
								if (is_array($getposttemp)) {
									// $getposttemp is an array but following code expects a comma separated string
									$value = implode(",", $getposttemp);
								} else {
									$value = $getposttemp;
								}
							} else {
								$value = (!empty($this->array_options["options_".$key]) ? $this->array_options["options_".$key] : ''); // No GET, no POST, no default value, so we take value of object.
							}
							//var_dump($keyprefix.' - '.$key.' - '.$keysuffix.' - '.$keyprefix.'options_'.$key.$keysuffix.' - '.$this->array_options["options_".$key.$keysuffix].' - '.$getposttemp.' - '.$value);
							break;
					}

					$nbofextrafieldsshown++;

					// Output value of the current field
					if ($extrafields->attributes[$this->table_element]['type'][$key] == 'separate') {
						$extrafields_collapse_num = '';
						$extrafield_param = $extrafields->attributes[$this->table_element]['param'][$key];
						if (!empty($extrafield_param) && is_array($extrafield_param)) {
							$extrafield_param_list = array_keys($extrafield_param['options']);

							if (count($extrafield_param_list) > 0) {
								$extrafield_collapse_display_value = intval($extrafield_param_list[0]);

								if ($extrafield_collapse_display_value == 1 || $extrafield_collapse_display_value == 2) {
									$extrafields_collapse_num = $extrafields->attributes[$this->table_element]['pos'][$key];
								}
							}
						}

						// if colspan=0 or 1, the second column is not extended, so the separator must be on 2 columns
						$out .= $extrafields->showSeparator($key, $this, ($colspan ? $colspan + 1 : 2), $display_type, $mode);
					} else {
						$class = (!empty($extrafields->attributes[$this->table_element]['hidden'][$key]) ? 'hideobject ' : '');
						$csstyle = '';
						if (is_array($params) && count($params) > 0) {
							if (array_key_exists('class', $params)) {
								$class .= $params['class'].' ';
							}
							if (array_key_exists('style', $params)) {
								$csstyle = $params['style'];
							}
						}

						// add html5 elements
						$domData  = ' data-element="extrafield"';
						$domData .= ' data-targetelement="'.$this->element.'"';
						$domData .= ' data-targetid="'.$this->id.'"';

						$html_id = (empty($this->id) ? '' : 'extrarow-'.$this->element.'_'.$key.'_'.$this->id);
						if ($display_type=='card') {
							if (!empty($conf->global->MAIN_EXTRAFIELDS_USE_TWO_COLUMS) && ($e % 2) == 0) {
								$colspan = 0;
							}

							if ($action == 'selectlines') {
								$colspan++;
							}
						}

						// Convert date into timestamp format (value in memory must be a timestamp)
						if (in_array($extrafields->attributes[$this->table_element]['type'][$key], array('date'))) {
							$datenotinstring = null;
							if (array_key_exists('options_'.$key, $this->array_options)) {
								$datenotinstring = $this->array_options['options_'.$key];
								if (!is_numeric($this->array_options['options_'.$key])) {	// For backward compatibility
									$datenotinstring = $this->db->jdate($datenotinstring);
								}
							}
							$datekey = $keyprefix.'options_'.$key.$keysuffix;
							$value = (GETPOSTISSET($datekey)) ? dol_mktime(12, 0, 0, GETPOST($datekey.'month', 'int', 3), GETPOST($datekey.'day', 'int', 3), GETPOST($datekey.'year', 'int', 3)) : $datenotinstring;
						}
						if (in_array($extrafields->attributes[$this->table_element]['type'][$key], array('datetime'))) {
							$datenotinstring = null;
							if (array_key_exists('options_'.$key, $this->array_options)) {
								$datenotinstring = $this->array_options['options_'.$key];
								if (!is_numeric($this->array_options['options_'.$key])) {	// For backward compatibility
									$datenotinstring = $this->db->jdate($datenotinstring);
								}
							}
							$timekey = $keyprefix.'options_'.$key.$keysuffix;
							$value = (GETPOSTISSET($timekey)) ? dol_mktime(GETPOST($timekey.'hour', 'int', 3), GETPOST($timekey.'min', 'int', 3), GETPOST($timekey.'sec', 'int', 3), GETPOST($timekey.'month', 'int', 3), GETPOST($timekey.'day', 'int', 3), GETPOST($timekey.'year', 'int', 3), 'tzuserrel') : $datenotinstring;
						}
						// Convert float submited string into real php numeric (value in memory must be a php numeric)
						if (in_array($extrafields->attributes[$this->table_element]['type'][$key], array('price', 'double'))) {
							if (GETPOSTISSET($keyprefix.'options_'.$key.$keysuffix) || $value) {
								$value = price2num($value);
							} elseif (isset($this->array_options['options_'.$key])) {
								$value = $this->array_options['options_'.$key];
							}
						}

						// HTML, text, select, integer and varchar: take into account default value in database if in create mode
						if (in_array($extrafields->attributes[$this->table_element]['type'][$key], array('html', 'text', 'varchar', 'select', 'radio', 'int', 'boolean'))) {
							if ($action == 'create') {
								$value = (GETPOSTISSET($keyprefix.'options_'.$key.$keysuffix) || $value) ? $value : $extrafields->attributes[$this->table_element]['default'][$key];
							}
						}

						$labeltoshow = $langs->trans($label);
						$helptoshow = $langs->trans($extrafields->attributes[$this->table_element]['help'][$key]);

						if ($display_type == 'card') {
							$out .= '<tr '.($html_id ? 'id="'.$html_id.'" ' : '').$csstyle.' class="field_options_'.$key.' '.$class.$this->element.'_extras_'.$key.' trextrafields_collapse'.$extrafields_collapse_num.(!empty($this->id)?'_'.$this->id:'').'" '.$domData.' >';
							if (!empty($conf->global->MAIN_VIEW_LINE_NUMBER) && ($action == 'view' || $action == 'valid' || $action == 'editline' || $action == 'confirm_valid' || $action == 'confirm_cancel')) {
								$out .= '<td></td>';
							}
							$out .= '<td class="'.(empty($params['tdclass']) ? 'titlefieldcreate' : $params['tdclass']).' wordbreak';
						} elseif ($display_type == 'line') {
							$out .= '<div '.($html_id ? 'id="'.$html_id.'" ' : '').$csstyle.' class="fieldline_options_'.$key.' '.$class.$this->element.'_extras_'.$key.' trextrafields_collapse'.$extrafields_collapse_num.(!empty($this->id)?'_'.$this->id:'').'" '.$domData.' >';
							$out .= '<div style="display: inline-block; padding-right:4px" class="wordbreak';
						}
						//$out .= "titlefield";
						//if (GETPOST('action', 'restricthtml') == 'create') $out.='create';
						// BUG #11554 : For public page, use red dot for required fields, instead of bold label
						$tpl_context = isset($params["tpl_context"]) ? $params["tpl_context"] : "none";
						if ($tpl_context != "public") {	// Public page : red dot instead of fieldrequired characters
							if ($mode != 'view' && !empty($extrafields->attributes[$this->table_element]['required'][$key])) {
								$out .= ' fieldrequired';
							}
						}
						$out .= '">';
						if ($tpl_context == "public") {	// Public page : red dot instead of fieldrequired characters
							if (!empty($extrafields->attributes[$this->table_element]['help'][$key])) {
								$out .= $form->textwithpicto($labeltoshow, $helptoshow);
							} else {
								$out .= $labeltoshow;
							}
							if ($mode != 'view' && !empty($extrafields->attributes[$this->table_element]['required'][$key])) {
								$out .= '&nbsp;<span style="color: red">*</span>';
							}
						} else {
							if (!empty($extrafields->attributes[$this->table_element]['help'][$key])) {
								$out .= $form->textwithpicto($labeltoshow, $helptoshow);
							} else {
								$out .= $labeltoshow;
							}
						}

						$out .= ($display_type == 'card' ? '</td>' : '</div>');

						$html_id = !empty($this->id) ? $this->element.'_extras_'.$key.'_'.$this->id : '';
						if ($display_type == 'card') {
							// a first td column was already output (and may be another on before if MAIN_VIEW_LINE_NUMBER set), so this td is the next one
							$out .= '<td '.($html_id ? 'id="'.$html_id.'" ' : '').' class="valuefieldcreate '.$this->element.'_extras_'.$key.'" '.($colspan ? ' colspan="'.$colspan.'"' : '').'>';
						} elseif ($display_type == 'line') {
							$out .= '<div '.($html_id ? 'id="'.$html_id.'" ' : '').' style="display: inline-block" class="valuefieldcreate '.$this->element.'_extras_'.$key.' extra_inline_'.$extrafields->attributes[$this->table_element]['type'][$key].'">';
						}

						switch ($mode) {
							case "view":
								$out .= $extrafields->showOutputField($key, $value, '', $this->table_element);
								break;
							case "create":
								$out .= $extrafields->showInputField($key, $value, '', $keysuffix, '', 0, $this->id, $this->table_element);
								break;
							case "edit":
								$out .= $extrafields->showInputField($key, $value, '', $keysuffix, '', 0, $this->id, $this->table_element);
								break;
						}

						$out .= ($display_type=='card' ? '</td>' : '</div>');

						if (!empty($conf->global->MAIN_EXTRAFIELDS_USE_TWO_COLUMS) && (($e % 2) == 1)) {
							$out .= ($display_type=='card' ? '</tr>' : '</div>');
						} else {
							$out .= ($display_type=='card' ? '</tr>' : '</div>');
						}

						$e++;
					}
				}
				$out .= "\n";
				// Add code to manage list depending on others
				if (!empty($conf->use_javascript_ajax)) {
					$out .= $this->getJSListDependancies();
				}

				$out .= '<!-- commonobject:showOptionals end --> '."\n";

				if (empty($nbofextrafieldsshown)) {
					$out = '';
				}
			}
		}

		$out .= $hookmanager->resPrint;

		return $out;
	}

	/**
	 * @param 	string 	$type	Type for prefix
	 * @return 	string			Javacript code to manage dependency
	 */
	public function getJSListDependancies($type = '_extra')
	{
		$out = '
					<script>
					jQuery(document).ready(function() {
						function showOptions'.$type.'(child_list, parent_list, orig_select)
						{
							var val = $("select[name=\""+parent_list+"\"]").val();
							var parentVal = parent_list + ":" + val;
							if(typeof val == "string"){
				    		    if(val != "") {
					    			var options = orig_select.find("option[parent=\""+parentVal+"\"]").clone();
									$("select[name=\""+child_list+"\"] option[parent]").remove();
									$("select[name=\""+child_list+"\"]").append(options);
								} else {
									var options = orig_select.find("option[parent]").clone();
									$("select[name=\""+child_list+"\"] option[parent]").remove();
									$("select[name=\""+child_list+"\"]").append(options);
								}
				    		} else if(val > 0) {
								var options = orig_select.find("option[parent=\""+parentVal+"\"]").clone();
								$("select[name=\""+child_list+"\"] option[parent]").remove();
								$("select[name=\""+child_list+"\"]").append(options);
							} else {
								var options = orig_select.find("option[parent]").clone();
								$("select[name=\""+child_list+"\"] option[parent]").remove();
								$("select[name=\""+child_list+"\"]").append(options);
							}
						}
						function setListDependencies'.$type.'() {
							jQuery("select option[parent]").parent().each(function() {
								var orig_select = {};
								var child_list = $(this).attr("name");
								orig_select[child_list] = $(this).clone();
								var parent = $(this).find("option[parent]:first").attr("parent");
								var infos = parent.split(":");
								var parent_list = infos[0];

								//Hide daughters lists
								if ($("#"+child_list).val() == 0 && $("#"+parent_list).val() == 0){
								    $("#"+child_list).hide();
								//Show mother lists
								} else if ($("#"+parent_list).val() != 0){
								    $("#"+parent_list).show();
								}
								//Show the child list if the parent list value is selected
								$("select[name=\""+parent_list+"\"]").click(function() {
								    if ($(this).val() != 0){
								        $("#"+child_list).show()
									}
								});

								//When we change parent list
								$("select[name=\""+parent_list+"\"]").change(function() {
									showOptions'.$type.'(child_list, parent_list, orig_select[child_list]);
									//Select the value 0 on child list after a change on the parent list
									$("#"+child_list).val(0).trigger("change");
									//Hide child lists if the parent value is set to 0
									if ($(this).val() == 0){
								   		$("#"+child_list).hide();
									}
								});
							});
						}

						setListDependencies'.$type.'();
					});
					</script>'."\n";
		return $out;
	}

	/**
	 * Returns the rights used for this class
	 * @return array		Array of permission for the module
	 */
	public function getRights()
	{
		global $user;

		$module = empty($this->module) ? '' : $this->module;
		$element = $this->element;

		if ($element == 'facturerec') {
			$element = 'facture';
		} elseif ($element == 'invoice_supplier_rec') {
			return empty($user->rights->fournisseur->facture) ? null : $user->rights->fournisseur->facture;
		} elseif ($module && !empty($user->rights->$module->$element)) {
			// for modules built with ModuleBuilder
			return $user->rights->$module->$element;
		}

		return $user->rights->$element;
	}

	/**
	 * Function used to replace a thirdparty id with another one.
	 * This function is meant to be called from replaceThirdparty with the appropriate tables
	 * Column name fk_soc MUST be used to identify thirdparties
	 *
	 * @param  DoliDB 	   $db 			  Database handler
	 * @param  int 		   $origin_id     Old thirdparty id (the thirdparty to delete)
	 * @param  int 		   $dest_id       New thirdparty id (the thirdparty that will received element of the other)
	 * @param  string[]    $tables        Tables that need to be changed
	 * @param  int         $ignoreerrors  Ignore errors. Return true even if errors. We need this when replacement can fails like for categories (categorie of old thirdparty may already exists on new one)
	 * @return bool						  True if success, False if error
	 */
	public static function commonReplaceThirdparty(DoliDB $db, $origin_id, $dest_id, array $tables, $ignoreerrors = 0)
	{
		foreach ($tables as $table) {
			$sql = 'UPDATE '.$db->prefix().$table.' SET fk_soc = '.((int) $dest_id).' WHERE fk_soc = '.((int) $origin_id);

			if (!$db->query($sql)) {
				if ($ignoreerrors) {
					return true; // TODO Not enough. If there is A-B on kept thirdparty and B-C on old one, we must get A-B-C after merge. Not A-B.
				}
				//$this->errors = $db->lasterror();
				return false;
			}
		}

		return true;
	}

	/**
	 * Function used to replace a product id with another one.
	 * This function is meant to be called from replaceProduct with the appropriate tables
	 * Column name fk_product MUST be used to identify products
	 *
	 * @param  DoliDB 	   $db 			  Database handler
	 * @param  int 		   $origin_id     Old product id (the product to delete)
	 * @param  int 		   $dest_id       New product id (the product that will received element of the other)
	 * @param  string[]    $tables        Tables that need to be changed
	 * @param  int         $ignoreerrors  Ignore errors. Return true even if errors. We need this when replacement can fails like for categories (categorie of old product may already exists on new one)
	 * @return bool						  True if success, False if error
	 */
	public static function commonReplaceProduct(DoliDB $db, $origin_id, $dest_id, array $tables, $ignoreerrors = 0)
	{
		foreach ($tables as $table) {
			$sql = 'UPDATE '.MAIN_DB_PREFIX.$table.' SET fk_product = '.((int) $dest_id).' WHERE fk_product = '.((int) $origin_id);

			if (!$db->query($sql)) {
				if ($ignoreerrors) {
					return true; // TODO Not enough. If there is A-B on kept product and B-C on old one, we must get A-B-C after merge. Not A-B.
				}
				//$this->errors = $db->lasterror();
				return false;
			}
		}

		return true;
	}

	/**
	 * Get buy price to use for margin calculation. This function is called when buy price is unknown.
	 *	 Set buy price = sell price if ForceBuyingPriceIfNull configured,
	 *   elseif calculation MARGIN_TYPE = 'costprice' and costprice is defined, use costprice as buyprice
	 *	 elseif calculation MARGIN_TYPE = 'pmp' and pmp is calculated, use pmp as buyprice
	 *	 else set min buy price as buy price
	 *
	 * @param float		$unitPrice		 Product unit price
	 * @param float		$discountPercent Line discount percent
	 * @param int		$fk_product		 Product id
	 * @return	float                    <0 if KO, buyprice if OK
	 */
	public function defineBuyPrice($unitPrice = 0.0, $discountPercent = 0.0, $fk_product = 0)
	{
		global $conf;

		$buyPrice = 0;

		if (($unitPrice > 0) && (isset($conf->global->ForceBuyingPriceIfNull) && $conf->global->ForceBuyingPriceIfNull > 0)) {
			 // When ForceBuyingPriceIfNull is set
			$buyPrice = $unitPrice * (1 - $discountPercent / 100);
		} else {
			// Get cost price for margin calculation
			if (!empty($fk_product) && $fk_product > 0) {
				if (isset($conf->global->MARGIN_TYPE) && $conf->global->MARGIN_TYPE == 'costprice') {
					require_once DOL_DOCUMENT_ROOT.'/product/class/product.class.php';
					$product = new Product($this->db);
					$result = $product->fetch($fk_product);
					if ($result <= 0) {
						$this->errors[] = 'ErrorProductIdDoesNotExists';
						return -1;
					}
					if ($product->cost_price > 0) {
						$buyPrice = $product->cost_price;
					} elseif ($product->pmp > 0) {
						$buyPrice = $product->pmp;
					}
				} elseif (isset($conf->global->MARGIN_TYPE) && $conf->global->MARGIN_TYPE == 'pmp') {
					require_once DOL_DOCUMENT_ROOT.'/product/class/product.class.php';
					$product = new Product($this->db);
					$result = $product->fetch($fk_product);
					if ($result <= 0) {
						$this->errors[] = 'ErrorProductIdDoesNotExists';
						return -1;
					}
					if ($product->pmp > 0) {
						$buyPrice = $product->pmp;
					}
				}

				if (empty($buyPrice) && isset($conf->global->MARGIN_TYPE) && in_array($conf->global->MARGIN_TYPE, array('1', 'pmp', 'costprice'))) {
					require_once DOL_DOCUMENT_ROOT.'/fourn/class/fournisseur.product.class.php';
					$productFournisseur = new ProductFournisseur($this->db);
					if (($result = $productFournisseur->find_min_price_product_fournisseur($fk_product)) > 0) {
						$buyPrice = $productFournisseur->fourn_unitprice;
					} elseif ($result < 0) {
						$this->errors[] = $productFournisseur->error;
						return -2;
					}
				}
			}
		}
		return $buyPrice;
	}

	// phpcs:disable PEAR.NamingConventions.ValidFunctionName.ScopeNotCamelCaps
	/**
	 *  Show photos of an object (nbmax maximum), into several columns
	 *
	 *  @param		string	$modulepart		'product', 'ticket', ...
	 *  @param      string	$sdir        	Directory to scan (full absolute path)
	 *  @param      int		$size        	0=original size, 1='small' use thumbnail if possible
	 *  @param      int		$nbmax       	Nombre maximum de photos (0=pas de max)
	 *  @param      int		$nbbyrow     	Number of image per line or -1 to use div separator or 0 to use no separator. Used only if size=1 or 'small'.
	 * 	@param		int		$showfilename	1=Show filename
	 * 	@param		int		$showaction		1=Show icon with action links (resize, delete)
	 * 	@param		int		$maxHeight		Max height of original image when size='small' (so we can use original even if small requested). If 0, always use 'small' thumb image.
	 * 	@param		int		$maxWidth		Max width of original image when size='small'
	 *  @param      int     $nolink         Do not add a href link to view enlarged imaged into a new tab
	 *  @param      int     $notitle        Do not add title tag on image
	 *  @param		int		$usesharelink	Use the public shared link of image (if not available, the 'nophoto' image will be shown instead)
	 *  @return     string					Html code to show photo. Number of photos shown is saved in this->nbphoto
	 */
	public function show_photos($modulepart, $sdir, $size = 0, $nbmax = 0, $nbbyrow = 5, $showfilename = 0, $showaction = 0, $maxHeight = 120, $maxWidth = 160, $nolink = 0, $notitle = 0, $usesharelink = 0)
	{
		// phpcs:enable
		global $conf, $user, $langs;

		include_once DOL_DOCUMENT_ROOT.'/core/lib/files.lib.php';
		include_once DOL_DOCUMENT_ROOT.'/core/lib/images.lib.php';

		$sortfield = 'position_name';
		$sortorder = 'asc';

		$dir = $sdir.'/';
		$pdir = '/';

		$dir .= get_exdir(0, 0, 0, 0, $this, $modulepart);
		$pdir .= get_exdir(0, 0, 0, 0, $this, $modulepart);

		// For backward compatibility
		if ($modulepart == 'product') {
			if (getDolGlobalInt('PRODUCT_USE_OLD_PATH_FOR_PHOTO')) {
				$dir = $sdir.'/'.get_exdir($this->id, 2, 0, 0, $this, $modulepart).$this->id."/photos/";
				$pdir = '/'.get_exdir($this->id, 2, 0, 0, $this, $modulepart).$this->id."/photos/";
			}
		}

		// Defined relative dir to DOL_DATA_ROOT
		$relativedir = '';
		if ($dir) {
			$relativedir = preg_replace('/^'.preg_quote(DOL_DATA_ROOT, '/').'/', '', $dir);
			$relativedir = preg_replace('/^[\\/]/', '', $relativedir);
			$relativedir = preg_replace('/[\\/]$/', '', $relativedir);
		}

		$dirthumb = $dir.'thumbs/';
		$pdirthumb = $pdir.'thumbs/';

		$return = '<!-- Photo -->'."\n";
		$nbphoto = 0;

		$filearray = dol_dir_list($dir, "files", 0, '', '(\.meta|_preview.*\.png)$', $sortfield, (strtolower($sortorder) == 'desc' ?SORT_DESC:SORT_ASC), 1);

		/*if (getDolGlobalInt('PRODUCT_USE_OLD_PATH_FOR_PHOTO'))    // For backward compatiblity, we scan also old dirs
		 {
		 $filearrayold=dol_dir_list($dirold,"files",0,'','(\.meta|_preview.*\.png)$',$sortfield,(strtolower($sortorder)=='desc'?SORT_DESC:SORT_ASC),1);
		 $filearray=array_merge($filearray, $filearrayold);
		 }*/

		completeFileArrayWithDatabaseInfo($filearray, $relativedir);

		if (count($filearray)) {
			if ($sortfield && $sortorder) {
				$filearray = dol_sort_array($filearray, $sortfield, $sortorder);
			}

			foreach ($filearray as $key => $val) {
				$photo = '';
				$file = $val['name'];

				//if (dol_is_file($dir.$file) && image_format_supported($file) >= 0)
				if (image_format_supported($file) >= 0) {
					$nbphoto++;
					$photo = $file;
					$viewfilename = $file;

					if ($size == 1 || $size == 'small') {   // Format vignette
						// Find name of thumb file
						$photo_vignette = basename(getImageFileNameForSize($dir.$file, '_small'));
						if (!dol_is_file($dirthumb.$photo_vignette)) {
							// The thumb does not exists, so we will use the original file
							$dirthumb = $dir;
							$pdirthumb = $pdir;
							$photo_vignette = basename($file);
						}

						// Get filesize of original file
						$imgarray = dol_getImageSize($dir.$photo);

						if ($nbbyrow > 0) {
							if ($nbphoto == 1) {
								$return .= '<table class="valigntop center centpercent" style="border: 0; padding: 2px; border-spacing: 2px; border-collapse: separate;">';
							}

							if ($nbphoto % $nbbyrow == 1) {
								$return .= '<tr class="center valignmiddle" style="border: 1px">';
							}
							$return .= '<td style="width: '.ceil(100 / $nbbyrow).'%" class="photo">';
						} elseif ($nbbyrow < 0) {
							$return .= '<div class="inline-block">';
						}

						$return .= "\n";

						$relativefile = preg_replace('/^\//', '', $pdir.$photo);
						if (empty($nolink)) {
							$urladvanced = getAdvancedPreviewUrl($modulepart, $relativefile, 0, 'entity='.$this->entity);
							if ($urladvanced) {
								$return .= '<a href="'.$urladvanced.'">';
							} else {
								$return .= '<a href="'.DOL_URL_ROOT.'/viewimage.php?modulepart='.$modulepart.'&entity='.$this->entity.'&file='.urlencode($pdir.$photo).'" class="aphoto" target="_blank" rel="noopener noreferrer">';
							}
						}

						// Show image (width height=$maxHeight)
						// Si fichier vignette disponible et image source trop grande, on utilise la vignette, sinon on utilise photo origine
						$alt = $langs->transnoentitiesnoconv('File').': '.$relativefile;
						$alt .= ' - '.$langs->transnoentitiesnoconv('Size').': '.$imgarray['width'].'x'.$imgarray['height'];
						if ($notitle) {
							$alt = '';
						}

						$addphotorefcss = 1;

						if ($usesharelink) {
							if ($val['share']) {
								if (empty($maxHeight) || ($photo_vignette && $imgarray['height'] > $maxHeight)) {
									$return .= '<!-- Show original file (thumb not yet available with shared links) -->';
									$return .= '<img class="photo photowithmargin'.($addphotorefcss ? ' photoref' : '').'"'.($maxHeight ?' height="'.$maxHeight.'"': '').' src="'.DOL_URL_ROOT.'/viewimage.php?hashp='.urlencode($val['share']).'" title="'.dol_escape_htmltag($alt).'">';
								} else {
									$return .= '<!-- Show original file -->';
									$return .= '<img class="photo photowithmargin'.($addphotorefcss ? ' photoref' : '').'" height="'.$maxHeight.'" src="'.DOL_URL_ROOT.'/viewimage.php?hashp='.urlencode($val['share']).'" title="'.dol_escape_htmltag($alt).'">';
								}
							} else {
								$return .= '<!-- Show nophoto file (because file is not shared) -->';
								$return .= '<img class="photo photowithmargin'.($addphotorefcss ? ' photoref' : '').'" height="'.$maxHeight.'" src="'.DOL_URL_ROOT.'/public/theme/common/nophoto.png" title="'.dol_escape_htmltag($alt).'">';
							}
						} else {
							if (empty($maxHeight) || ($photo_vignette && $imgarray['height'] > $maxHeight)) {
								$return .= '<!-- Show thumb -->';
								$return .= '<img class="photo photowithmargin'.($addphotorefcss ? ' photoref' : '').' maxwidth150onsmartphone maxwidth200"'.($maxHeight ?' height="'.$maxHeight.'"': '').' src="'.DOL_URL_ROOT.'/viewimage.php?modulepart='.$modulepart.'&entity='.$this->entity.'&file='.urlencode($pdirthumb.$photo_vignette).'" title="'.dol_escape_htmltag($alt).'">';
							} else {
								$return .= '<!-- Show original file -->';
								$return .= '<img class="photo photowithmargin'.($addphotorefcss ? ' photoref' : '').'" height="'.$maxHeight.'" src="'.DOL_URL_ROOT.'/viewimage.php?modulepart='.$modulepart.'&entity='.$this->entity.'&file='.urlencode($pdir.$photo).'" title="'.dol_escape_htmltag($alt).'">';
							}
						}

						if (empty($nolink)) {
							$return .= '</a>';
						}
						$return .= "\n";

						if ($showfilename) {
							$return .= '<br>'.$viewfilename;
						}
						if ($showaction) {
							$return .= '<br>';
							// On propose la generation de la vignette si elle n'existe pas et si la taille est superieure aux limites
							if ($photo_vignette && (image_format_supported($photo) > 0) && ($this->imgWidth > $maxWidth || $this->imgHeight > $maxHeight)) {
								$return .= '<a href="'.$_SERVER["PHP_SELF"].'?id='.$this->id.'&action=addthumb&token='.newToken().'&file='.urlencode($pdir.$viewfilename).'">'.img_picto($langs->trans('GenerateThumb'), 'refresh').'&nbsp;&nbsp;</a>';
							}
							// Special cas for product
							if ($modulepart == 'product' && ($user->rights->produit->creer || $user->rights->service->creer)) {
								// Link to resize
								$return .= '<a href="'.DOL_URL_ROOT.'/core/photos_resize.php?modulepart='.urlencode('produit|service').'&id='.$this->id.'&file='.urlencode($pdir.$viewfilename).'" title="'.dol_escape_htmltag($langs->trans("Resize")).'">'.img_picto($langs->trans("Resize"), 'resize', '').'</a> &nbsp; ';

								// Link to delete
								$return .= '<a href="'.$_SERVER["PHP_SELF"].'?id='.$this->id.'&action=delete&token='.newToken().'&file='.urlencode($pdir.$viewfilename).'">';
								$return .= img_delete().'</a>';
							}
						}
						$return .= "\n";

						if ($nbbyrow > 0) {
							$return .= '</td>';
							if (($nbphoto % $nbbyrow) == 0) {
								$return .= '</tr>';
							}
						} elseif ($nbbyrow < 0) {
							$return .= '</div>';
						}
					}

					if (empty($size)) {     // Format origine
						$return .= '<img class="photo photowithmargin" src="'.DOL_URL_ROOT.'/viewimage.php?modulepart='.$modulepart.'&entity='.$this->entity.'&file='.urlencode($pdir.$photo).'">';

						if ($showfilename) {
							$return .= '<br>'.$viewfilename;
						}
						if ($showaction) {
							// Special case for product
							if ($modulepart == 'product' && ($user->rights->produit->creer || $user->rights->service->creer)) {
								// Link to resize
								$return .= '<a href="'.DOL_URL_ROOT.'/core/photos_resize.php?modulepart='.urlencode('produit|service').'&id='.$this->id.'&file='.urlencode($pdir.$viewfilename).'" title="'.dol_escape_htmltag($langs->trans("Resize")).'">'.img_picto($langs->trans("Resize"), 'resize', '').'</a> &nbsp; ';

								// Link to delete
								$return .= '<a href="'.$_SERVER["PHP_SELF"].'?id='.$this->id.'&action=delete&token='.newToken().'&file='.urlencode($pdir.$viewfilename).'">';
								$return .= img_delete().'</a>';
							}
						}
					}

					// On continue ou on arrete de boucler ?
					if ($nbmax && $nbphoto >= $nbmax) {
						break;
					}
				}
			}

			if ($size == 1 || $size == 'small') {
				if ($nbbyrow > 0) {
					// Ferme tableau
					while ($nbphoto % $nbbyrow) {
						$return .= '<td style="width: '.ceil(100 / $nbbyrow).'%">&nbsp;</td>';
						$nbphoto++;
					}

					if ($nbphoto) {
						$return .= '</table>';
					}
				}
			}
		}

		$this->nbphoto = $nbphoto;

		return $return;
	}


	/**
	 * Function test if type is array
	 *
	 * @param   array   $info   content informations of field
	 * @return  bool			true if array
	 */
	protected function isArray($info)
	{
		if (is_array($info)) {
			if (isset($info['type']) && $info['type'] == 'array') {
				return true;
			} else {
				return false;
			}
		}
		return false;
	}

	/**
	 * Function test if type is date
	 *
	 * @param   array   $info   content informations of field
	 * @return  bool			true if date
	 */
	public function isDate($info)
	{
		if (isset($info['type']) && ($info['type'] == 'date' || $info['type'] == 'datetime' || $info['type'] == 'timestamp')) {
			return true;
		}
		return false;
	}

	/**
	 * Function test if type is duration
	 *
	 * @param   array   $info   content informations of field
	 * @return  bool			true if field of type duration
	 */
	public function isDuration($info)
	{
		if (is_array($info)) {
			if (isset($info['type']) && ($info['type'] == 'duration')) {
				return true;
			} else {
				return false;
			}
		} else {
			return false;
		}
	}

	/**
	 * Function test if type is integer
	 *
	 * @param   array   $info   content informations of field
	 * @return  bool			true if integer
	 */
	public function isInt($info)
	{
		if (is_array($info)) {
			if (isset($info['type']) && (preg_match('/(^int|int$)/i', $info['type']))) {
				return true;
			} else {
				return false;
			}
		} else {
			return false;
		}
	}

	/**
	 * Function test if type is float
	 *
	 * @param   array   $info   content informations of field
	 * @return  bool			true if float
	 */
	public function isFloat($info)
	{
		if (is_array($info)) {
			if (isset($info['type']) && (preg_match('/^(double|real|price)/i', $info['type']))) {
				return true;
			} else {
				return false;
			}
		}
		return false;
	}

	/**
	 * Function test if type is text
	 *
	 * @param   array   $info   content informations of field
	 * @return  bool			true if type text
	 */
	public function isText($info)
	{
		if (is_array($info)) {
			if (isset($info['type']) && $info['type'] == 'text') {
				return true;
			} else {
				return false;
			}
		}
		return false;
	}

	/**
	 * Function test if field can be null
	 *
	 * @param   array   $info   content informations of field
	 * @return  bool			true if it can be null
	 */
	protected function canBeNull($info)
	{
		if (is_array($info)) {
			if (isset($info['notnull']) && $info['notnull'] != '1') {
				return true;
			} else {
				return false;
			}
		}
		return true;
	}

	/**
	 * Function test if field is forced to null if zero or empty
	 *
	 * @param   array   $info   content informations of field
	 * @return  bool			true if forced to null
	 */
	protected function isForcedToNullIfZero($info)
	{
		if (is_array($info)) {
			if (isset($info['notnull']) && $info['notnull'] == '-1') {
				return true;
			} else {
				return false;
			}
		}
		return false;
	}

	/**
	 * Function test if is indexed
	 *
	 * @param   array   $info   content informations of field
	 * @return                  bool
	 */
	protected function isIndex($info)
	{
		if (is_array($info)) {
			if (isset($info['index']) && $info['index'] == true) {
				return true;
			} else {
				return false;
			}
		}
		return false;
	}


	/**
<<<<<<< HEAD
	 * Function to prepare a part of the query for insert by returning an array with all properties of object.
	 *
	 * Note $this->${field} are set by the page that make the createCommon() or the updateCommon().
	 * $this->${field} should be a clean and string value (so date are formated for SQL insert).
=======
	 * Function to return the array of data key-value from the ->fields and all the ->properties of an object.
	 * Note $this->${field} are set by the page that make the createCommon or the updateCommon.
	 * $this->${field} should be a clean value. The page can run
>>>>>>> 284fb49f
	 *
	 * @return array		Array with all values of each properties to update
	 */
	protected function setSaveQuery()
	{
		global $conf;

		$queryarray = array();
		foreach ($this->fields as $field => $info) {	// Loop on definition of fields
			// Depending on field type ('datetime', ...)
			if ($this->isDate($info)) {
				if (empty($this->{$field})) {
					$queryarray[$field] = null;
				} else {
					$queryarray[$field] = $this->db->idate($this->{$field});
				}
			} elseif ($this->isDuration($info)) {
				// $this->{$field} may be null, '', 0, '0', 123, '123'
				if ((isset($this->{$field}) && $this->{$field} != '') || !empty($info['notnull'])) {
					if (!isset($this->{$field})) {
						if (!empty($info['default'])) {
							$queryarray[$field] = $info['default'];
						} else {
							$queryarray[$field] = 0;
						}
					} else {
						$queryarray[$field] = (int) $this->{$field};		// If '0', it may be set to null later if $info['notnull'] == -1
					}
				} else {
					$queryarray[$field] = null;
				}
			} elseif ($this->isInt($info) || $this->isFloat($info)) {
				if ($field == 'entity' && is_null($this->{$field})) {
					$queryarray[$field] = ((int) $conf->entity);
				} else {
					// $this->{$field} may be null, '', 0, '0', 123, '123'
					if ((isset($this->{$field}) && $this->{$field} != '') || !empty($info['notnull'])) {
						if (!isset($this->{$field})) {
							$queryarray[$field] = 0;
						} elseif ($this->isInt($info)) {
							$queryarray[$field] = (int) $this->{$field};	// If '0', it may be set to null later if $info['notnull'] == -1
						} elseif ($this->isFloat($info)) {
							$queryarray[$field] = (double) $this->{$field};	// If '0', it may be set to null later if $info['notnull'] == -1
						}
					} else {
						$queryarray[$field] = null;
					}
				}
			} else {
				// Note: If $this->{$field} is not defined, it means there is a bug into definition of ->fields or a missing declaration of property
				// We should keep the warning generated by this because it is a bug somewhere else in code, not here.
				$queryarray[$field] = $this->{$field};
			}

			if ($info['type'] == 'timestamp' && empty($queryarray[$field])) {
				unset($queryarray[$field]);
			}
			if (!empty($info['notnull']) && $info['notnull'] == -1 && empty($queryarray[$field])) {
				$queryarray[$field] = null; // May force 0 to null
			}
		}

		return $queryarray;
	}

	/**
	 * Function to load data from a SQL pointer into properties of current object $this
	 *
	 * @param   stdClass    $obj    Contain data of object from database
	 * @return void
	 */
	public function setVarsFromFetchObj(&$obj)
	{
		global $db;

		foreach ($this->fields as $field => $info) {
			if ($this->isDate($info)) {
				if (!isset($obj->{$field}) || is_null($obj->{$field}) || $obj->{$field} === '' || $obj->{$field} === '0000-00-00 00:00:00' || $obj->{$field} === '1000-01-01 00:00:00') {
					$this->{$field} = '';
				} else {
					$this->{$field} = $db->jdate($obj->{$field});
				}
			} elseif ($this->isInt($info)) {
				if ($field == 'rowid') {
					$this->id = (int) $obj->{$field};
				} else {
					if ($this->isForcedToNullIfZero($info)) {
						if (empty($obj->{$field})) {
							$this->{$field} = null;
						} else {
							$this->{$field} = (double) $obj->{$field};
						}
					} else {
						if (isset($obj->{$field}) && (!is_null($obj->{$field}) || (isset($info['notnull']) && $info['notnull'] == 1))) {
							$this->{$field} = (int) $obj->{$field};
						} else {
							$this->{$field} = null;
						}
					}
				}
			} elseif ($this->isFloat($info)) {
				if ($this->isForcedToNullIfZero($info)) {
					if (empty($obj->{$field})) {
						$this->{$field} = null;
					} else {
						$this->{$field} = (double) $obj->{$field};
					}
				} else {
					if (isset($obj->{$field}) && (!is_null($obj->{$field}) || (isset($info['notnull']) && $info['notnull'] == 1))) {
						$this->{$field} = (double) $obj->{$field};
					} else {
						$this->{$field} = null;
					}
				}
			} else {
				$this->{$field} = isset($obj->{$field}) ? $obj->{$field} : null;
			}
		}

		// If there is no 'ref' field, we force property ->ref to ->id for a better compatibility with common functions.
		if (!isset($this->fields['ref']) && isset($this->id)) {
			$this->ref = $this->id;
		}
	}

	/**
	 * Function to concat keys of fields
	 *
	 * @param   string   $alias   	String of alias of table for fields. For example 't'. It is recommended to use '' and set alias into fields defintion.
	 * @return  string				list of alias fields
	 */
	public function getFieldList($alias = '')
	{
		$keys = array_keys($this->fields);
		if (!empty($alias)) {
			$keys_with_alias = array();
			foreach ($keys as $fieldname) {
				$keys_with_alias[] = $alias . '.' . $fieldname;
			}
			return implode(',', $keys_with_alias);
		} else {
			return implode(',', $keys);
		}
	}

	/**
	 * Add quote to field value if necessary
	 *
	 * @param 	string|int	$value			Value to protect
	 * @param	array		$fieldsentry	Properties of field
	 * @return 	string
	 */
	protected function quote($value, $fieldsentry)
	{
		if (is_null($value)) {
			return 'NULL';
		} elseif (preg_match('/^(int|double|real|price)/i', $fieldsentry['type'])) {
			return price2num("$value");
		} elseif (preg_match('/int$/i', $fieldsentry['type'])) {
			return (int) $value;
		} elseif ($fieldsentry['type'] == 'boolean') {
			if ($value) {
				return 'true';
			} else {
				return 'false';
			}
		} else {
			return "'".$this->db->escape($value)."'";
		}
	}


	/**
	 * Create object into database
	 *
	 * @param  User $user      User that creates
	 * @param  bool $notrigger false=launch triggers after, true=disable triggers
	 * @return int             <0 if KO, Id of created object if OK
	 */
	public function createCommon(User $user, $notrigger = false)
	{
		global $langs;
		dol_syslog(get_class($this)."::createCommon create", LOG_DEBUG);

		$error = 0;

		$now = dol_now();

		$fieldvalues = $this->setSaveQuery();

		if (array_key_exists('date_creation', $fieldvalues) && empty($fieldvalues['date_creation'])) {
			$fieldvalues['date_creation'] = $this->db->idate($now);
		}
		if (array_key_exists('fk_user_creat', $fieldvalues) && !($fieldvalues['fk_user_creat'] > 0)) {
			$fieldvalues['fk_user_creat'] = $user->id;
			$this->fk_user_creat = $user->id;
		}
		if (array_key_exists('user_modification_id', $fieldvalues) && !($fieldvalues['user_modification_id'] > 0)) {
			$fieldvalues['user_modification_id'] = $user->id;
			$this->user_modification_id = $user->id;
		}
		unset($fieldvalues['rowid']); // The field 'rowid' is reserved field name for autoincrement field so we don't need it into insert.
		if (array_key_exists('ref', $fieldvalues)) {
			$fieldvalues['ref'] = dol_string_nospecial($fieldvalues['ref']); // If field is a ref, we sanitize data
		}

		$keys = array();
		$values = array(); // Array to store string forged for SQL syntax
		foreach ($fieldvalues as $k => $v) {
			$keys[$k] = $k;
			$value = $this->fields[$k];
			$values[$k] = $this->quote($v, $value); // May return string 'NULL' if $value is null
		}

		// Clean and check mandatory
		foreach ($keys as $key) {
			// If field is an implicit foreign key field (so type = 'integer:...')
			if (preg_match('/^integer:/i', $this->fields[$key]['type']) && $values[$key] == '-1') {
				$values[$key] = '';
			}
			if (!empty($this->fields[$key]['foreignkey']) && $values[$key] == '-1') {
				$values[$key] = '';
			}

			if (isset($this->fields[$key]['notnull']) && $this->fields[$key]['notnull'] == 1 && (!isset($values[$key]) || $values[$key] === 'NULL') && is_null($this->fields[$key]['default'])) {
				$error++;
				$langs->load("errors");
				dol_syslog("Mandatory field '".$key."' is empty and required into ->fields definition of class");
				$this->errors[] = $langs->trans("ErrorFieldRequired", $this->fields[$key]['label']);
			}

			// If value is null and there is a default value for field
			if (isset($this->fields[$key]['notnull']) && $this->fields[$key]['notnull'] == 1 && (!isset($values[$key]) || $values[$key] === 'NULL') && !is_null($this->fields[$key]['default'])) {
				$values[$key] = $this->quote($this->fields[$key]['default'], $this->fields[$key]);
			}

			// If field is an implicit foreign key field (so type = 'integer:...')
			if (preg_match('/^integer:/i', $this->fields[$key]['type']) && empty($values[$key])) {
				if (isset($this->fields[$key]['default'])) {
					$values[$key] = ((int) $this->fields[$key]['default']);
				} else {
					$values[$key] = 'null';
				}
			}
			if (!empty($this->fields[$key]['foreignkey']) && empty($values[$key])) {
				$values[$key] = 'null';
			}
		}

		if ($error) {
			return -1;
		}

		$this->db->begin();

		if (!$error) {
			$sql = "INSERT INTO ".$this->db->prefix().$this->table_element;
			$sql .= " (".implode(", ", $keys).')';
			$sql .= " VALUES (".implode(", ", $values).")";		// $values can contains 'abc' or 123

			$res = $this->db->query($sql);
			if (!$res) {
				$error++;
				if ($this->db->lasterrno() == 'DB_ERROR_RECORD_ALREADY_EXISTS') {
					$this->errors[] = "ErrorRefAlreadyExists";
				} else {
					$this->errors[] = $this->db->lasterror();
				}
			}
		}

		if (!$error) {
			$this->id = $this->db->last_insert_id($this->db->prefix().$this->table_element);
		}

		// If we have a field ref with a default value of (PROV)
		if (!$error) {
			if (key_exists('ref', $this->fields) && $this->fields['ref']['notnull'] > 0 && key_exists('default', $this->fields['ref']) && $this->fields['ref']['default'] == '(PROV)') {
				$sql = "UPDATE ".$this->db->prefix().$this->table_element." SET ref = '(PROV".((int) $this->id).")' WHERE (ref = '(PROV)' OR ref = '') AND rowid = ".((int) $this->id);
				$resqlupdate = $this->db->query($sql);

				if ($resqlupdate === false) {
					$error++;
					$this->errors[] = $this->db->lasterror();
				} else {
					$this->ref = '(PROV'.$this->id.')';
				}
			}
		}

		// Create extrafields
		if (!$error) {
			$result = $this->insertExtraFields();
			if ($result < 0) {
				$error++;
			}
		}

		// Create lines
		if (!empty($this->table_element_line) && !empty($this->fk_element)) {
			$num = (is_array($this->lines) ? count($this->lines) : 0);
			for ($i = 0; $i < $num; $i++) {
				$line = $this->lines[$i];

				$keyforparent = $this->fk_element;
				$line->$keyforparent = $this->id;

				// Test and convert into object this->lines[$i]. When coming from REST API, we may still have an array
				//if (! is_object($line)) $line=json_decode(json_encode($line), false);  // convert recursively array into object.
				if (!is_object($line)) {
					$line = (object) $line;
				}

				$result = 0;
				if (method_exists($line, 'insert')) {
					$result = $line->insert($user, 1);
				} elseif (method_exists($line, 'create')) {
					$result = $line->create($user, 1);
				}
				if ($result < 0) {
					$this->error = $line->error;
					$this->db->rollback();
					return -1;
				}
			}
		}

		// Triggers
		if (!$error && !$notrigger) {
			// Call triggers
			$result = $this->call_trigger(strtoupper(get_class($this)).'_CREATE', $user);
			if ($result < 0) {
				$error++;
			}
			// End call triggers
		}

		// Commit or rollback
		if ($error) {
			$this->db->rollback();
			return -1;
		} else {
			$this->db->commit();
			return $this->id;
		}
	}


	/**
	 * Load object in memory from the database
	 *
	 * @param	int    	$id				Id object
	 * @param	string 	$ref			Ref
	 * @param	string	$morewhere		More SQL filters (' AND ...')
	 * @return 	int         			<0 if KO, 0 if not found, >0 if OK
	 */
	public function fetchCommon($id, $ref = null, $morewhere = '')
	{
		if (empty($id) && empty($ref) && empty($morewhere)) {
			return -1;
		}

		$fieldlist = $this->getFieldList('t');
		if (empty($fieldlist)) {
			return 0;
		}

		$sql = "SELECT ".$fieldlist;
		$sql .= " FROM ".$this->db->prefix().$this->table_element.' as t';

		if (!empty($id)) {
			$sql .= ' WHERE t.rowid = '.((int) $id);
		} elseif (!empty($ref)) {
			$sql .= " WHERE t.ref = '".$this->db->escape($ref)."'";
		} else {
			$sql .= ' WHERE 1 = 1'; // usage with empty id and empty ref is very rare
		}
		if (empty($id) && isset($this->ismultientitymanaged) && $this->ismultientitymanaged == 1) {
			$sql .= ' AND t.entity IN ('.getEntity($this->element).')';
		}
		if ($morewhere) {
			$sql .= $morewhere;
		}
		$sql .= ' LIMIT 1'; // This is a fetch, to be sure to get only one record

		$res = $this->db->query($sql);
		if ($res) {
			$obj = $this->db->fetch_object($res);
			if ($obj) {
				$this->setVarsFromFetchObj($obj);

				// Retrieve all extrafield
				// fetch optionals attributes and labels
				$this->fetch_optionals();

				return $this->id;
			} else {
				return 0;
			}
		} else {
			$this->error = $this->db->lasterror();
			$this->errors[] = $this->error;
			return -1;
		}
	}

	/**
	 * Load object in memory from the database
	 *
	 * @param	string	$morewhere		More SQL filters (' AND ...')
	 * @return 	int         			<0 if KO, 0 if not found, >0 if OK
	 */
	public function fetchLinesCommon($morewhere = '')
	{
		$objectlineclassname = get_class($this).'Line';
		if (!class_exists($objectlineclassname)) {
			$this->error = 'Error, class '.$objectlineclassname.' not found during call of fetchLinesCommon';
			return -1;
		}

		$objectline = new $objectlineclassname($this->db);

		$sql = "SELECT ".$objectline->getFieldList('l');
		$sql .= " FROM ".$this->db->prefix().$objectline->table_element." as l";
		$sql .= " WHERE l.fk_".$this->db->escape($this->element)." = ".((int) $this->id);
		if ($morewhere) {
			$sql .= $morewhere;
		}
		if (isset($objectline->fields['position'])) {
			$sql .= $this->db->order('position', 'ASC');
		}

		$resql = $this->db->query($sql);
		if ($resql) {
			$num_rows = $this->db->num_rows($resql);
			$i = 0;
			while ($i < $num_rows) {
				$obj = $this->db->fetch_object($resql);
				if ($obj) {
					$newline = new $objectlineclassname($this->db);
					$newline->setVarsFromFetchObj($obj);

					$this->lines[] = $newline;
				}
				$i++;
			}

			return 1;
		} else {
			$this->error = $this->db->lasterror();
			$this->errors[] = $this->error;
			return -1;
		}
	}

	/**
	 * Update object into database
	 *
	 * @param  User $user      	User that modifies
	 * @param  bool $notrigger 	false=launch triggers after, true=disable triggers
	 * @return int             	<0 if KO, >0 if OK
	 */
	public function updateCommon(User $user, $notrigger = false)
	{
		global $conf, $langs;
		dol_syslog(get_class($this)."::updateCommon update", LOG_DEBUG);

		$error = 0;

		$now = dol_now();

		// $this->oldcopy should have been set by the caller of update
		//if (empty($this->oldcopy)) {
		//	$this->oldcopy = dol_clone($this);
		//}

		$fieldvalues = $this->setSaveQuery();

		if (array_key_exists('date_modification', $fieldvalues) && empty($fieldvalues['date_modification'])) {
			$fieldvalues['date_modification'] = $this->db->idate($now);
		}
		if (array_key_exists('fk_user_modif', $fieldvalues) && !($fieldvalues['fk_user_modif'] > 0)) {
			$fieldvalues['fk_user_modif'] = $user->id;
		}
		unset($fieldvalues['rowid']); // The field 'rowid' is reserved field name for autoincrement field so we don't need it into update.
		if (array_key_exists('ref', $fieldvalues)) {
			$fieldvalues['ref'] = dol_string_nospecial($fieldvalues['ref']); // If field is a ref, we sanitize data
		}

		// Add quotes and escape on fields with type string
		$keys = array();
		$values = array();
		$tmp = array();
		foreach ($fieldvalues as $k => $v) {
			$keys[$k] = $k;
			$value = $this->fields[$k];
			$values[$k] = $this->quote($v, $value);
			$tmp[] = $k.'='.$this->quote($v, $this->fields[$k]);
		}

		// Clean and check mandatory fields
		foreach ($keys as $key) {
			if (preg_match('/^integer:/i', $this->fields[$key]['type']) && $values[$key] == '-1') {
				$values[$key] = ''; // This is an implicit foreign key field
			}
			if (!empty($this->fields[$key]['foreignkey']) && $values[$key] == '-1') {
				$values[$key] = ''; // This is an explicit foreign key field
			}

			//var_dump($key.'-'.$values[$key].'-'.($this->fields[$key]['notnull'] == 1));
			/*
			if ($this->fields[$key]['notnull'] == 1 && empty($values[$key]))
			{
				$error++;
				$this->errors[]=$langs->trans("ErrorFieldRequired", $this->fields[$key]['label']);
			}*/
		}

		$sql = 'UPDATE '.$this->db->prefix().$this->table_element.' SET '.implode(', ', $tmp).' WHERE rowid='.((int) $this->id);

		$this->db->begin();

		if (!$error) {
			$res = $this->db->query($sql);
			if (!$res) {
				$error++;
				$this->errors[] = $this->db->lasterror();
			}
		}

		// Update extrafield
		if (!$error) {
			$result = $this->insertExtraFields();
			if ($result < 0) {
				$error++;
			}
		}

		// Triggers
		if (!$error && !$notrigger) {
			// Call triggers
			$result = $this->call_trigger(strtoupper(get_class($this)).'_MODIFY', $user);
			if ($result < 0) {
				$error++;
			} //Do also here what you must do to rollback action if trigger fail
			// End call triggers
		}

		// Commit or rollback
		if ($error) {
			$this->db->rollback();
			return -1;
		} else {
			$this->db->commit();
			return $this->id;
		}
	}

	/**
	 * Delete object in database
	 *
	 * @param 	User 	$user       			User that deletes
	 * @param 	bool 	$notrigger  			false=launch triggers after, true=disable triggers
	 * @param	int		$forcechilddeletion		0=no, 1=Force deletion of children
	 * @return 	int             				<0 if KO, 0=Nothing done because object has child, >0 if OK
	 */
	public function deleteCommon(User $user, $notrigger = false, $forcechilddeletion = 0)
	{
		dol_syslog(get_class($this)."::deleteCommon delete", LOG_DEBUG);

		$error = 0;

		$this->db->begin();

		if ($forcechilddeletion) {	// Force also delete of childtables that should lock deletion in standard case when option force is off
			foreach ($this->childtables as $table) {
				$sql = "DELETE FROM ".$this->db->prefix().$table." WHERE ".$this->fk_element." = ".((int) $this->id);
				$resql = $this->db->query($sql);
				if (!$resql) {
					$this->error = $this->db->lasterror();
					$this->errors[] = $this->error;
					$this->db->rollback();
					return -1;
				}
			}
		} elseif (!empty($this->fk_element) && !empty($this->childtables)) {	// If object has childs linked with a foreign key field, we check all child tables.
			$objectisused = $this->isObjectUsed($this->id);
			if (!empty($objectisused)) {
				dol_syslog(get_class($this)."::deleteCommon Can't delete record as it has some child", LOG_WARNING);
				$this->error = 'ErrorRecordHasChildren';
				$this->errors[] = $this->error;
				$this->db->rollback();
				return 0;
			}
		}

		// Delete cascade first
		if (is_array($this->childtablesoncascade) && !empty($this->childtablesoncascade)) {
			foreach ($this->childtablesoncascade as $table) {
				$deleteFromObject = explode(':', $table);
				if (count($deleteFromObject) >= 2) {
					$className = str_replace('@', '', $deleteFromObject[0]);
					$filePath = $deleteFromObject[1];
					$columnName = $deleteFromObject[2];
					$TMoreSQL = array();
					$more_sql = $deleteFromObject[3];
					if (!empty($more_sql)) {
						$TMoreSQL['customsql'] = $more_sql;
					}
					if (dol_include_once($filePath)) {
						$childObject = new $className($this->db);
						if (method_exists($childObject, 'deleteByParentField')) {
							$result = $childObject->deleteByParentField($this->id, $columnName, $TMoreSQL);
							if ($result < 0) {
								$error++;
								$this->errors[] = $childObject->error;
								break;
							}
						} else {
							$error++;
							$this->errors[] = "You defined a cascade delete on an object $childObject but there is no method deleteByParentField for it";
							break;
						}
					} else {
						$error++;
						$this->errors[] = 'Cannot include child class file '.$filePath;
						break;
					}
				} else {
					// Delete record in child table
					$sql = "DELETE FROM ".$this->db->prefix().$table." WHERE ".$this->fk_element." = ".((int) $this->id);

					$resql = $this->db->query($sql);
					if (!$resql) {
						$error++;
						$this->error = $this->db->lasterror();
						$this->errors[] = $this->error;
						break;
					}
				}
			}
		}

		if (!$error) {
			if (!$notrigger) {
				// Call triggers
				$result = $this->call_trigger(strtoupper(get_class($this)).'_DELETE', $user);
				if ($result < 0) {
					$error++;
				} // Do also here what you must do to rollback action if trigger fail
				// End call triggers
			}
		}

		// Delete llx_ecm_files
		if (!$error) {
			$res = $this->deleteEcmFiles(1); // Deleting files physically is done later with the dol_delete_dir_recursive
			if (!$res) {
				$error++;
			}
		}

		// Delete linked object
		$res = $this->deleteObjectLinked();
		if ($res < 0) {
			$error++;
		}

		if (!$error && !empty($this->isextrafieldmanaged)) {
			$result = $this->deleteExtraFields();
			if ($result < 0) {
				$error++;
			}
		}

		if (!$error) {
			$sql = 'DELETE FROM '.$this->db->prefix().$this->table_element.' WHERE rowid='.((int) $this->id);

			$resql = $this->db->query($sql);
			if (!$resql) {
				$error++;
				$this->errors[] = $this->db->lasterror();
			}
		}

		// Commit or rollback
		if ($error) {
			$this->db->rollback();
			return -1;
		} else {
			$this->db->commit();
			return 1;
		}
	}

	/**
	 * Delete all child object from a parent ID
	 *
	 * @param		int		$parentId      Parent Id
	 * @param		string	$parentField   Name of Foreign key parent column
	 * @param 		array 	$filter		an array filter
	 * @param		string	$filtermode	AND or OR
	 * @return		int						<0 if KO, >0 if OK
	 * @throws Exception
	 */
	public function deleteByParentField($parentId = 0, $parentField = '', $filter = array(), $filtermode = "AND")
	{
		global $user;

		$error = 0;
		$deleted = 0;

		if (!empty($parentId) && !empty($parentField)) {
			$this->db->begin();

			$sql = "SELECT rowid FROM ".$this->db->prefix().$this->table_element;
			$sql .= " WHERE ".$parentField." = ".(int) $parentId;

			// Manage filters
			$sqlwhere = array();
			if (count($filter) > 0) {
				foreach ($filter as $key => $value) {
					if ($key == 'customsql') {
						$sqlwhere[] = $value;
					} elseif (strpos($value, '%') === false) {
						$sqlwhere[] = $key." IN (".$this->db->sanitize($this->db->escape($value)).")";
					} else {
						$sqlwhere[] = $key." LIKE '%".$this->db->escape($value)."%'";
					}
				}
			}
			if (count($sqlwhere) > 0) {
				$sql .= " AND (".implode(" ".$filtermode." ", $sqlwhere).")";
			}

			$resql = $this->db->query($sql);
			if (!$resql) {
				$this->errors[] = $this->db->lasterror();
				$error++;
			} else {
				while ($obj = $this->db->fetch_object($resql)) {
					$result = $this->fetch($obj->rowid);
					if ($result < 0) {
						$error++;
						$this->errors[] = $this->error;
					} else {
						if (get_class($this) == 'Contact') { // TODO special code because delete() for contact has not been standardized like other delete.
							$result = $this->delete();
						} else {
							$result = $this->delete($user);
						}
						if ($result < 0) {
							$error++;
							$this->errors[] = $this->error;
						} else {
							$deleted++;
						}
					}
				}
			}

			if (empty($error)) {
				$this->db->commit();
				return $deleted;
			} else {
				$this->error = implode(', ', $this->errors);
				$this->db->rollback();
				return $error * -1;
			}
		}

		return $deleted;
	}

	/**
	 *  Delete a line of object in database
	 *
	 *	@param  User	$user       User that delete
	 *  @param	int		$idline		Id of line to delete
	 *  @param 	bool 	$notrigger  false=launch triggers after, true=disable triggers
	 *  @return int         		>0 if OK, <0 if KO
	 */
	public function deleteLineCommon(User $user, $idline, $notrigger = false)
	{
		global $conf;

		$error = 0;

		$tmpforobjectclass = get_class($this);
		$tmpforobjectlineclass = ucfirst($tmpforobjectclass).'Line';

		$this->db->begin();

		// Call trigger
		$result = $this->call_trigger('LINE'.strtoupper($tmpforobjectclass).'_DELETE', $user);
		if ($result < 0) {
			$error++;
		}
		// End call triggers

		if (empty($error)) {
			$sql = "DELETE FROM ".$this->db->prefix().$this->table_element_line;
			$sql .= " WHERE rowid = ".((int) $idline);

			$resql = $this->db->query($sql);
			if (!$resql) {
				$this->error = "Error ".$this->db->lasterror();
				$error++;
			}
		}

		if (empty($error)) {
			// Remove extrafields
			$tmpobjectline = new $tmpforobjectlineclass($this->db);
			if (!isset($tmpobjectline->isextrafieldmanaged) || !empty($tmpobjectline->isextrafieldmanaged)) {
				$tmpobjectline->id = $idline;
				$result = $tmpobjectline->deleteExtraFields();
				if ($result < 0) {
					$error++;
					$this->error = "Error ".get_class($this)."::deleteLineCommon deleteExtraFields error -4 ".$tmpobjectline->error;
				}
			}
		}

		if (empty($error)) {
			$this->db->commit();
			return 1;
		} else {
			dol_syslog(get_class($this)."::deleteLineCommon ERROR:".$this->error, LOG_ERR);
			$this->db->rollback();
			return -1;
		}
	}


	/**
	 *	Set to a status
	 *
	 *	@param	User	$user			Object user that modify
	 *  @param	int		$status			New status to set (often a constant like self::STATUS_XXX)
	 *  @param	int		$notrigger		1=Does not execute triggers, 0=Execute triggers
	 *  @param  string  $triggercode    Trigger code to use
	 *	@return	int						<0 if KO, >0 if OK
	 */
	public function setStatusCommon($user, $status, $notrigger = 0, $triggercode = '')
	{
		$error = 0;

		$this->db->begin();

		$statusfield = 'status';
		if ($this->element == 'don' || $this->element == 'donation') {
			$statusfield = 'fk_statut';
		}

		$sql = "UPDATE ".$this->db->prefix().$this->table_element;
		$sql .= " SET ".$statusfield." = ".((int) $status);
		$sql .= " WHERE rowid = ".((int) $this->id);

		if ($this->db->query($sql)) {
			if (!$error) {
				$this->oldcopy = clone $this;
			}

			if (!$error && !$notrigger) {
				// Call trigger
				$result = $this->call_trigger($triggercode, $user);
				if ($result < 0) {
					$error++;
				}
			}

			if (!$error) {
				$this->status = $status;
				$this->db->commit();
				return 1;
			} else {
				$this->db->rollback();
				return -1;
			}
		} else {
			$this->error = $this->db->error();
			$this->db->rollback();
			return -1;
		}
	}


	/**
	 * Initialise object with example values
	 * Id must be 0 if object instance is a specimen
	 *
	 * @return int
	 */
	public function initAsSpecimenCommon()
	{
		global $user;

		$this->id = 0;
		$this->specimen = 1;
		$fields = array(
			'label' => 'This is label',
			'ref' => 'ABCD1234',
			'description' => 'This is a description',
			'qty' => 123.12,
			'note_public' => 'Public note',
			'note_private' => 'Private note',
			'date_creation' => (dol_now() - 3600 * 48),
			'date_modification' => (dol_now() - 3600 * 24),
			'fk_user_creat' => $user->id,
			'fk_user_modif' => $user->id,
			'date' => dol_now(),
		);
		foreach ($fields as $key => $value) {
			if (array_key_exists($key, $this->fields)) {
				$this->{$key} = $value;
			}
		}

		// Force values to default values when known
		if (property_exists($this, 'fields')) {
			foreach ($this->fields as $key => $value) {
				// If fields are already set, do nothing
				if (array_key_exists($key, $fields)) {
					continue;
				}

				if (!empty($value['default'])) {
					$this->$key = $value['default'];
				}
			}
		}

		return 1;
	}


	/* Part for comments */

	/**
	 * Load comments linked with current task
	 *	@return boolean	1 if ok
	 */
	public function fetchComments()
	{
		require_once DOL_DOCUMENT_ROOT.'/core/class/comment.class.php';

		$comment = new Comment($this->db);
		$result = $comment->fetchAllFor($this->element, $this->id);
		if ($result < 0) {
			$this->errors = array_merge($this->errors, $comment->errors);
			return -1;
		} else {
			$this->comments = $comment->comments;
		}
		return count($this->comments);
	}

	/**
	 * Return nb comments already posted
	 *
	 * @return int
	 */
	public function getNbComments()
	{
		return count($this->comments);
	}

	/**
	 * Trim object parameters
	 *
	 * @param string[] $parameters array of parameters to trim
	 * @return void
	 */
	public function trimParameters($parameters)
	{
		if (!is_array($parameters)) {
			return;
		}
		foreach ($parameters as $parameter) {
			if (isset($this->$parameter)) {
				$this->$parameter = trim($this->$parameter);
			}
		}
	}

	/* Part for categories/tags */

	/**
	 * Sets object to given categories.
	 *
	 * Deletes object from existing categories not supplied.
	 * Adds it to non existing supplied categories.
	 * Existing categories are left untouch.
	 *
	 * @param 	string 		$type_categ 	Category type ('customer', 'supplier', 'website_page', ...)
	 * @return	int							Array of category objects or < 0 if KO
	 */
	public function getCategoriesCommon($type_categ)
	{
		require_once DOL_DOCUMENT_ROOT.'/categories/class/categorie.class.php';

		// Get current categories
		$c = new Categorie($this->db);
		$existing = $c->containing($this->id, $type_categ, 'id');

		return $existing;
	}

	/**
	 * Sets object to given categories.
	 *
	 * Adds it to non existing supplied categories.
	 * Deletes object from existing categories not supplied (if remove_existing==true).
	 * Existing categories are left untouch.
	 *
	 * @param 	int[]|int 	$categories 		Category ID or array of Categories IDs
	 * @param 	string 		$type_categ 		Category type ('customer', 'supplier', 'website_page', ...) definied into const class Categorie type
	 * @param 	boolean		$remove_existing 	True: Remove existings categories from Object if not supplies by $categories, False: let them
	 * @return	int								<0 if KO, >0 if OK
	 */
	public function setCategoriesCommon($categories, $type_categ = '', $remove_existing = true)
	{
		// Handle single category
		if (!is_array($categories)) {
			$categories = array($categories);
		}

		dol_syslog(get_class($this)."::setCategoriesCommon Oject Id:".$this->id.' type_categ:'.$type_categ.' nb tag add:'.count($categories), LOG_DEBUG);

		require_once DOL_DOCUMENT_ROOT.'/categories/class/categorie.class.php';

		if (empty($type_categ)) {
			dol_syslog(__METHOD__.': Type '.$type_categ.'is an unknown category type. Done nothing.', LOG_ERR);
			return -1;
		}

		// Get current categories
		$c = new Categorie($this->db);
		$existing = $c->containing($this->id, $type_categ, 'id');
		if ($remove_existing) {
			// Diff
			if (is_array($existing)) {
				$to_del = array_diff($existing, $categories);
				$to_add = array_diff($categories, $existing);
			} else {
				$to_del = array(); // Nothing to delete
				$to_add = $categories;
			}
		} else {
			$to_del = array(); // Nothing to delete
			$to_add = array_diff($categories, $existing);
		}

		$error = 0;
		$ok = 0;

		// Process
		foreach ($to_del as $del) {
			if ($c->fetch($del) > 0) {
				$result=$c->del_type($this, $type_categ);
				if ($result < 0) {
					$error++;
					$this->error = $c->error;
					$this->errors = $c->errors;
					break;
				} else {
					$ok += $result;
				}
			}
		}
		foreach ($to_add as $add) {
			if ($c->fetch($add) > 0) {
				$result = $c->add_type($this, $type_categ);
				if ($result < 0) {
					$error++;
					$this->error = $c->error;
					$this->errors = $c->errors;
					break;
				} else {
					$ok += $result;
				}
			}
		}

		return $error ? (-1 * $error) : $ok;
	}

	/**
	 * Copy related categories to another object
	 *
	 * @param  int		$fromId	Id object source
	 * @param  int		$toId	Id object cible
	 * @param  string	$type	Type of category ('product', ...)
	 * @return int      < 0 if error, > 0 if ok
	 */
	public function cloneCategories($fromId, $toId, $type = '')
	{
		$this->db->begin();

		if (empty($type)) {
			$type = $this->table_element;
		}

		require_once DOL_DOCUMENT_ROOT.'/categories/class/categorie.class.php';
		$categorystatic = new Categorie($this->db);

		$sql = "INSERT INTO ".$this->db->prefix()."categorie_".(empty($categorystatic->MAP_CAT_TABLE[$type]) ? $type : $categorystatic->MAP_CAT_TABLE[$type])." (fk_categorie, fk_product)";
		$sql .= " SELECT fk_categorie, $toId FROM ".$this->db->prefix()."categorie_".(empty($categorystatic->MAP_CAT_TABLE[$type]) ? $type : $categorystatic->MAP_CAT_TABLE[$type]);
		$sql .= " WHERE fk_product = ".((int) $fromId);

		if (!$this->db->query($sql)) {
			$this->error = $this->db->lasterror();
			$this->db->rollback();
			return -1;
		}

		$this->db->commit();
		return 1;
	}

	/**
	 * Delete related files of object in database
	 *
	 * @param	integer		$mode		0=Use path to find record, 1=Use src_object_xxx fields (Mode 1 is recommanded for new objects)
	 * @return 	bool					True if OK, False if KO
	 */
	public function deleteEcmFiles($mode = 0)
	{
		global $conf;

		$this->db->begin();

		// Delete in database with mode 0
		if ($mode == 0) {
			switch ($this->element) {
				case 'propal':
					$element = 'propale';
					break;
				case 'product':
					$element = 'produit';
					break;
				case 'order_supplier':
					$element = 'fournisseur/commande';
					break;
				case 'invoice_supplier':
					$element = 'fournisseur/facture/'.get_exdir($this->id, 2, 0, 1, $this, 'invoice_supplier');
					break;
				case 'shipping':
					$element = 'expedition/sending';
					break;
				default:
					$element = $this->element;
			}

			// Delete ecm_files extrafields
			$sql = "DELETE FROM ".$this->db->prefix()."ecm_files_extrafields WHERE fk_object IN (";
			$sql .= " SELECT rowid FROM ".$this->db->prefix()."ecm_files WHERE filename LIKE '".$this->db->escape($this->ref)."%'";
			$sql .= " AND filepath = '".$this->db->escape($element)."/".$this->db->escape($this->ref)."' AND entity = ".((int) $conf->entity); // No need of getEntity here
			$sql .= ")";

			if (!$this->db->query($sql)) {
				$this->error = $this->db->lasterror();
				$this->db->rollback();
				return false;
			}

			// Delete ecm_files
			$sql = "DELETE FROM ".$this->db->prefix()."ecm_files";
			$sql .= " WHERE filename LIKE '".$this->db->escape($this->ref)."%'";
			$sql .= " AND filepath = '".$this->db->escape($element)."/".$this->db->escape($this->ref)."' AND entity = ".((int) $conf->entity); // No need of getEntity here

			if (!$this->db->query($sql)) {
				$this->error = $this->db->lasterror();
				$this->db->rollback();
				return false;
			}
		}

		// Delete in database with mode 1
		if ($mode == 1) {
			$sql = 'DELETE FROM '.$this->db->prefix()."ecm_files_extrafields";
			$sql .= " WHERE fk_object IN (SELECT rowid FROM ".$this->db->prefix()."ecm_files WHERE src_object_type = '".$this->db->escape($this->table_element.(empty($this->module) ? "" : "@".$this->module))."' AND src_object_id = ".((int) $this->id).")";
			$resql = $this->db->query($sql);
			if (!$resql) {
				$this->error = $this->db->lasterror();
				$this->db->rollback();
				return false;
			}

			$sql = 'DELETE FROM '.$this->db->prefix()."ecm_files";
			$sql .= " WHERE src_object_type = '".$this->db->escape($this->table_element.(empty($this->module) ? "" : "@".$this->module))."' AND src_object_id = ".((int) $this->id);
			$resql = $this->db->query($sql);
			if (!$resql) {
				$this->error = $this->db->lasterror();
				$this->db->rollback();
				return false;
			}
		}

		$this->db->commit();
		return true;
	}
}<|MERGE_RESOLUTION|>--- conflicted
+++ resolved
@@ -9018,16 +9018,10 @@
 
 
 	/**
-<<<<<<< HEAD
-	 * Function to prepare a part of the query for insert by returning an array with all properties of object.
-	 *
-	 * Note $this->${field} are set by the page that make the createCommon() or the updateCommon().
+	 * Function to return the array of data key-value from the ->fields and all the ->properties of an object.
+	 *
+	 * Note: $this->${field} are set by the page that make the createCommon() or the updateCommon().
 	 * $this->${field} should be a clean and string value (so date are formated for SQL insert).
-=======
-	 * Function to return the array of data key-value from the ->fields and all the ->properties of an object.
-	 * Note $this->${field} are set by the page that make the createCommon or the updateCommon.
-	 * $this->${field} should be a clean value. The page can run
->>>>>>> 284fb49f
 	 *
 	 * @return array		Array with all values of each properties to update
 	 */
