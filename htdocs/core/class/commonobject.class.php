<?php
/* Copyright (C) 2006-2015 Laurent Destailleur  <eldy@users.sourceforge.net>
 * Copyright (C) 2005-2013 Regis Houssin        <regis.houssin@inodbox.com>
 * Copyright (C) 2010-2015 Juanjo Menent        <jmenent@2byte.es>
 * Copyright (C) 2012-2013 Christophe Battarel  <christophe.battarel@altairis.fr>
 * Copyright (C) 2011-2018 Philippe Grand       <philippe.grand@atoo-net.com>
 * Copyright (C) 2012-2015 Marcos García        <marcosgdf@gmail.com>
 * Copyright (C) 2012-2015 Raphaël Doursenaud   <rdoursenaud@gpcsolutions.fr>
 * Copyright (C) 2012      Cedric Salvador      <csalvador@gpcsolutions.fr>
 * Copyright (C) 2015      Alexandre Spangaro   <aspangaro.dolibarr@gmail.com>
 * Copyright (C) 2016      Bahfir abbes         <dolipar@dolipar.org>
 * Copyright (C) 2017      ATM Consulting       <support@atm-consulting.fr>
<<<<<<< HEAD
 * Copyright (C) 2017      Nicolas ZABOURI      <info@inovea-conseil.com>
 * Copyright (C) 2017      Rui Strecht          <rui.strecht@aliartalentos.com>
 * Copyright (C) 2018      Frédéric France      <frederic.france@netlogic.fr>
 * Copyright (C) 2018      Josep Lluís Amador   <joseplluis@lliuretic.cat>
=======
 * Copyright (C) 2017-2019 Nicolas ZABOURI      <info@inovea-conseil.com>
 * Copyright (C) 2017      Rui Strecht		    <rui.strecht@aliartalentos.com>
 * Copyright (C) 2018      Frederic France      <frederic.france@netlogic.fr>
>>>>>>> a03a8da2
 *
 * This program is free software; you can redistribute it and/or modify
 * it under the terms of the GNU General Public License as published by
 * the Free Software Foundation; either version 3 of the License, or
 * (at your option) any later version.
 *
 * This program is distributed in the hope that it will be useful,
 * but WITHOUT ANY WARRANTY; without even the implied warranty of
 * MERCHANTABILITY or FITNESS FOR A PARTICULAR PURPOSE.  See the
 * GNU General Public License for more details.
 *
 * You should have received a copy of the GNU General Public License
 * along with this program. If not, see <http://www.gnu.org/licenses/>.
 */

/**
 *	\file       htdocs/core/class/commonobject.class.php
 *	\ingroup    core
 *	\brief      File of parent class of all other business classes (invoices, contracts, proposals, orders, ...)
 */


/**
 *	Parent class of all other business classes (invoices, contracts, proposals, orders, ...)
 */
abstract class CommonObject
{
	/**
	 * @var DoliDb		Database handler (result of a new DoliDB)
	 */
	public $db;

	/**
	 * @var int The object identifier
	 */
	public $id;

	/**
	 * @var string 		Error string
	 * @see             errors
	 */
	public $error;

	/**
	 * @var string[]	Array of error strings
	 */
	public $errors=array();

	/**
	 * @var string ID to identify managed object
	 */
	public $element;

	/**
	 * @var string Name of table without prefix where object is stored
	 */
	public $table_element;

	/**
	 * @var int    Name of subtable line
	 */
	public $table_element_line='';

	/**
	 * @var string		Key value used to track if data is coming from import wizard
	 */
	public $import_key;

	/**
	 * @var mixed		Contains data to manage extrafields
	 */
	public $array_options=array();

	/**
	 * @var int[][]		Array of linked objects ids. Loaded by ->fetchObjectLinked
	 */
	public $linkedObjectsIds;

	/**
	 * @var mixed		Array of linked objects. Loaded by ->fetchObjectLinked
	 */
	public $linkedObjects;

	/**
	 * @var Object      To store a cloned copy of object before to edit it and keep track of old properties
	 */
	public $oldcopy;

	/**
	 * @var string		Column name of the ref field.
	 */
	protected $table_ref_field = '';



	// Following vars are used by some objects only. We keep this property here in CommonObject to be able to provide common method using them.

	/**
	 * @var array<string,mixed>		Can be used to pass information when only object is provided to method
	 */
	public $context=array();

	/**
	 * @var string		Contains canvas name if record is an alternative canvas record
	 */
	public $canvas;

	/**
	 * @var Project The related project
	 * @see fetch_projet()
	 */
	public $project;

	/**
	 * @var int The related project ID
	 * @see setProject(), project
	 */
	public $fk_project;

	/**
	 * @deprecated
	 * @see project
	 */
	public $projet;

	/**
	 * @var Contact a related contact
	 * @see fetch_contact()
	 */
	public $contact;

	/**
	 * @var int The related contact ID
	 * @see fetch_contact()
	 */
	public $contact_id;

	/**
	 * @var Societe A related thirdparty
	 * @see fetch_thirdparty()
	 */
	public $thirdparty;

	/**
	 * @var User A related user
	 * @see fetch_user()
	 */
	public $user;

	/**
	 * @var string 	The type of originating object ('commande', 'facture', ...)
	 * @see fetch_origin()
	 */
	public $origin;

	/**
	 * @var int 	The id of originating object
	 * @see fetch_origin()
	 */
	public $origin_id;

	/**
	 * @var string The object's reference
	 */
	public $ref;

	/**
	 * @var string The object's previous reference
	 */
	public $ref_previous;

	/**
	 * @var string The object's next reference
	 */
	public $ref_next;

	/**
	 * @var string An external reference for the object
	 */
	public $ref_ext;

	/**
	 * @var int The object's status
	 * @see setStatut()
	 */
	public $statut;

	/**
	 * @var string
	 * @see getFullAddress()
	 */
	public $country;

	/**
	 * @var int
	 * @see getFullAddress(), country
	 */
	public $country_id;

	/**
	 * @var string
	 * @see getFullAddress(), isInEEC(), country
	 */
    public $country_code;

    /**
	 * @var string
	 * @see getFullAddress()
	 */
	public $state;

	/**
	 * @var int
	 * @see getFullAddress(), state
	 */
	public $state_id;

	/**
	 * @var string
	 * @see getFullAddress(), state
	 */
    public $state_code;

    /**
	 * @var string
	 * @see getFullAddress(), region
	 */
	public $region;

	/**
	 * @var string
	 * @see getFullAddress(), region
	 */
    public $region_code;

	/**
	 * @var int
	 * @see fetch_barcode()
	 */
	public $barcode_type;

	/**
	 * @var string
	 * @see fetch_barcode(), barcode_type
	 */
	public $barcode_type_code;

	/**
	 * @var string
	 * @see fetch_barcode(), barcode_type
	 */
	public $barcode_type_label;

	/**
	 * @var string
	 * @see fetch_barcode(), barcode_type
	 */
	public $barcode_type_coder;

	/**
	 * @var int Payment method ID (cheque, cash, ...)
	 * @see setPaymentMethods()
	 */
	public $mode_reglement_id;

	/**
	 * @var int Payment terms ID
	 * @see setPaymentTerms()
	 */
	public $cond_reglement_id;

	/**
	 * @var int Payment terms ID
	 * @deprecated Kept for compatibility
	 * @see cond_reglement_id;
	 */
	public $cond_reglement;

	/**
	 * @var int Delivery address ID
	 * @deprecated
	 * @see setDeliveryAddress()
	 */
	public $fk_delivery_address;

	/**
	 * @var int Shipping method ID
	 * @see setShippingMethod()
	 */
	public $shipping_method_id;

	/**
	 * @var string
	 * @see SetDocModel()
	 */
	public $modelpdf;

	/**
	 * @var string
	 * Contains relative path of last generated main file
	 */
	public $last_main_doc;

	/**
	 * @var int Bank account ID
	 * @see SetBankAccount()
	 */
	public $fk_account;

	/**
	 * @var string Public note
	 * @see update_note()
	 */
	public $note_public;

	/**
	 * @var string Private note
	 * @see update_note()
	 */
	public $note_private;

	/**
	 * @deprecated
	 * @see note_public
	 */
	public $note;

	/**
	 * @var float Total amount before taxes
	 * @see update_price()
	 */
	public $total_ht;

	/**
	 * @var float Total VAT amount
	 * @see update_price()
	 */
	public $total_tva;

	/**
	 * @var float Total local tax 1 amount
	 * @see update_price()
	 */
	public $total_localtax1;

	/**
	 * @var float Total local tax 2 amount
	 * @see update_price()
	 */
	public $total_localtax2;

	/**
	 * @var float Total amount with taxes
	 * @see update_price()
	 */
	public $total_ttc;

	/**
	 * @var CommonObjectLine[]
	 */
	public $lines;

	/**
	 * @var mixed		Contains comments
	 * @see fetchComments()
	 */
	public $comments=array();

	/**
	 * @var int
	 * @see setIncoterms()
	 */
	public $fk_incoterms;

	/**
	 * @var string
	 * @see SetIncoterms()
	 */
	public $libelle_incoterms;

	/**
	 * @var string
	 * @see display_incoterms()
	 */
	public $location_incoterms;

	public $name;
	public $lastname;
	public $firstname;
	public $civility_id;

	// Dates
	public $date_creation;			// Date creation
	public $date_validation;		// Date validation
	public $date_modification;		// Date last change (tms field)



	// No constructor as it is an abstract class

	/**
	 * Check an object id/ref exists
	 * If you don't need/want to instantiate object and just need to know if object exists, use this method instead of fetch
	 *
	 *  @param	string	$element   	String of element ('product', 'facture', ...)
	 *  @param	int		$id      	Id of object
	 *  @param  string	$ref     	Ref of object to check
	 *  @param	string	$ref_ext	Ref ext of object to check
	 *  @return int     			<0 if KO, 0 if OK but not found, >0 if OK and exists
	 */
	static function isExistingObject($element, $id, $ref='', $ref_ext='')
	{
		global $db,$conf;

		$sql = "SELECT rowid, ref, ref_ext";
		$sql.= " FROM ".MAIN_DB_PREFIX.$element;
		$sql.= " WHERE entity IN (".getEntity($element).")" ;

		if ($id > 0) $sql.= " AND rowid = ".$db->escape($id);
		else if ($ref) $sql.= " AND ref = '".$db->escape($ref)."'";
		else if ($ref_ext) $sql.= " AND ref_ext = '".$db->escape($ref_ext)."'";
		else {
			$error='ErrorWrongParameters';
			dol_print_error(get_class()."::isExistingObject ".$error, LOG_ERR);
			return -1;
		}
		if ($ref || $ref_ext) $sql.= " AND entity = ".$conf->entity;

		dol_syslog(get_class()."::isExistingObject", LOG_DEBUG);
		$resql = $db->query($sql);
		if ($resql)
		{
			$num=$db->num_rows($resql);
			if ($num > 0) return 1;
			else return 0;
		}
		return -1;
	}

	/**
	 * Method to output saved errors
	 *
	 * @return	string		String with errors
	 */
	function errorsToString()
	{
		return $this->error.(is_array($this->errors)?(($this->error!=''?', ':'').join(', ',$this->errors)):'');
	}

	/**
	 *	Return full name (civility+' '+name+' '+lastname)
	 *
	 *	@param	Translate	$langs			Language object for translation of civility (used only if option is 1)
	 *	@param	int			$option			0=No option, 1=Add civility
	 * 	@param	int			$nameorder		-1=Auto, 0=Lastname+Firstname, 1=Firstname+Lastname, 2=Firstname
	 * 	@param	int			$maxlen			Maximum length
	 * 	@return	string						String with full name
	 */
	function getFullName($langs,$option=0,$nameorder=-1,$maxlen=0)
	{
		//print "lastname=".$this->lastname." name=".$this->name." nom=".$this->nom."<br>\n";
		$lastname=$this->lastname;
		$firstname=$this->firstname;
		if (empty($lastname))  $lastname=(isset($this->lastname)?$this->lastname:(isset($this->name)?$this->name:(isset($this->nom)?$this->nom:(isset($this->societe)?$this->societe:(isset($this->company)?$this->company:'')))));

		$ret='';
		if ($option && $this->civility_id)
		{
			if ($langs->transnoentitiesnoconv("Civility".$this->civility_id)!="Civility".$this->civility_id) $ret.=$langs->transnoentitiesnoconv("Civility".$this->civility_id).' ';
			else $ret.=$this->civility_id.' ';
		}

		$ret.=dolGetFirstLastname($firstname, $lastname, $nameorder);

		return dol_trunc($ret,$maxlen);
	}

	/**
	 * 	Return full address of contact
	 *
	 * 	@param		int			$withcountry		1=Add country into address string
	 *  @param		string		$sep				Separator to use to build string
	 *  @param		int		    $withregion			1=Add region into address string
	 *	@return		string							Full address string
	 */
	function getFullAddress($withcountry=0, $sep="\n", $withregion=0)
	{
		if ($withcountry && $this->country_id && (empty($this->country_code) || empty($this->country)))
		{
			require_once DOL_DOCUMENT_ROOT .'/core/lib/company.lib.php';
			$tmparray=getCountry($this->country_id,'all');
			$this->country_code=$tmparray['code'];
			$this->country     =$tmparray['label'];
		}

        if ($withregion && $this->state_id && (empty($this->state_code) || empty($this->state) || empty($this->region) || empty($this->region_cpde)))
    	{
    		require_once DOL_DOCUMENT_ROOT .'/core/lib/company.lib.php';
    		$tmparray=getState($this->state_id,'all',0,1);
			$this->state_code   =$tmparray['code'];
			$this->state        =$tmparray['label'];
			$this->region_code  =$tmparray['region_code'];
			$this->region       =$tmparray['region'];
        }

		return dol_format_address($this, $withcountry, $sep);
	}


	/**
	 * 	Return full address for banner
	 *
	 * 	@param		string		$htmlkey            HTML id to make banner content unique
	 *  @param      Object      $object				Object (thirdparty, thirdparty of contact for contact, null for a member)
	 *	@return		string							Full address string
	 */
	function getBannerAddress($htmlkey, $object)
	{
		global $conf, $langs;

		$countriesusingstate=array('AU','US','IN','GB','ES','UK','TR');    // See also option MAIN_FORCE_STATE_INTO_ADDRESS

		$contactid=0;
		$thirdpartyid=0;
		if ($this->element == 'societe')
		{
			$thirdpartyid=$this->id;
		}
		if ($this->element == 'contact')
		{
			$contactid=$this->id;
			$thirdpartyid=$object->fk_soc;
		}
		if ($this->element == 'user')
		{
			$contactid=$this->contact_id;
			$thirdpartyid=$object->fk_soc;
		}

		$out='<!-- BEGIN part to show address block -->';

		$outdone=0;
		$coords = $this->getFullAddress(1,', ',$conf->global->MAIN_SHOW_REGION_IN_STATE_SELECT);
		if ($coords)
		{
			if (! empty($conf->use_javascript_ajax))
			{
				$namecoords = $this->getFullName($langs,1).'<br>'.$coords;
				// hideonsmatphone because copyToClipboard call jquery dialog that does not work with jmobile
				$out.='<a href="#" class="hideonsmartphone" onclick="return copyToClipboard(\''.dol_escape_js($namecoords).'\',\''.dol_escape_js($langs->trans("HelpCopyToClipboard")).'\');">';
				$out.=img_picto($langs->trans("Address"), 'object_address.png');
				$out.='</a> ';
			}
			$out.=dol_print_address($coords, 'address_'.$htmlkey.'_'.$this->id, $this->element, $this->id, 1, ', '); $outdone++;
			$outdone++;
		}

		if (! in_array($this->country_code,$countriesusingstate) && empty($conf->global->MAIN_FORCE_STATE_INTO_ADDRESS)   // If MAIN_FORCE_STATE_INTO_ADDRESS is on, state is already returned previously with getFullAddress
				&& empty($conf->global->SOCIETE_DISABLE_STATE) && $this->state)
		{
            if (!empty($conf->global->MAIN_SHOW_REGION_IN_STATE_SELECT) && $conf->global->MAIN_SHOW_REGION_IN_STATE_SELECT == 1 && $this->region) {
                $out.=($outdone?' - ':'').$this->region.' - '.$this->state;
            }
            else {
                $out.=($outdone?' - ':'').$this->state;
            }
			$outdone++;
		}

		if (! empty($this->phone) || ! empty($this->phone_pro) || ! empty($this->phone_mobile) || ! empty($this->phone_perso) || ! empty($this->fax) || ! empty($this->office_phone) || ! empty($this->user_mobile) || ! empty($this->office_fax)) $out.=($outdone?'<br>':'');
		if (! empty($this->phone) && empty($this->phone_pro)) {		// For objects that store pro phone into ->phone
			$out.=dol_print_phone($this->phone,$this->country_code,$contactid,$thirdpartyid,'AC_TEL','&nbsp;','phone',$langs->trans("PhonePro")); $outdone++;
		}
		if (! empty($this->phone_pro)) {
			$out.=dol_print_phone($this->phone_pro,$this->country_code,$contactid,$thirdpartyid,'AC_TEL','&nbsp;','phone',$langs->trans("PhonePro")); $outdone++;
		}
		if (! empty($this->phone_mobile)) {
			$out.=dol_print_phone($this->phone_mobile,$this->country_code,$contactid,$thirdpartyid,'AC_TEL','&nbsp;','mobile',$langs->trans("PhoneMobile")); $outdone++;
		}
		if (! empty($this->phone_perso)) {
			$out.=dol_print_phone($this->phone_perso,$this->country_code,$contactid,$thirdpartyid,'AC_TEL','&nbsp;','phone',$langs->trans("PhonePerso")); $outdone++;
		}
		if (! empty($this->office_phone)) {
			$out.=dol_print_phone($this->office_phone,$this->country_code,$contactid,$thirdpartyid,'AC_TEL','&nbsp;','phone',$langs->trans("PhonePro")); $outdone++;
		}
		if (! empty($this->user_mobile)) {
			$out.=dol_print_phone($this->user_mobile,$this->country_code,$contactid,$thirdpartyid,'AC_TEL','&nbsp;','mobile',$langs->trans("PhoneMobile")); $outdone++;
		}
		if (! empty($this->fax)) {
			$out.=dol_print_phone($this->fax,$this->country_code,$contactid,$thirdpartyid,'AC_FAX','&nbsp;','fax',$langs->trans("Fax")); $outdone++;
		}
		if (! empty($this->office_fax)) {
			$out.=dol_print_phone($this->office_fax,$this->country_code,$contactid,$thirdpartyid,'AC_FAX','&nbsp;','fax',$langs->trans("Fax")); $outdone++;
		}

		$out.='<div style="clear: both;"></div>';
		$outdone=0;
		if (! empty($this->email))
		{
			$out.=dol_print_email($this->email,$this->id,$object->id,'AC_EMAIL',0,0,1);
			$outdone++;
		}
		if (! empty($this->url))
		{
			$out.=dol_print_url($this->url,'_goout',0,1);
			$outdone++;
		}
		$out.='<div style="clear: both;">';
		if (! empty($conf->socialnetworks->enabled))
		{
			if ($this->skype) $out.=dol_print_socialnetworks($this->skype,$this->id,$object->id,'skype');
			$outdone++;
		}
		if (! empty($conf->socialnetworks->enabled))
		{
			if ($this->twitter) $out.=dol_print_socialnetworks($this->twitter,$this->id,$object->id,'twitter');
			$outdone++;
		}
		if (! empty($conf->socialnetworks->enabled))
		{
			if ($this->facebook) $out.=dol_print_socialnetworks($this->facebook,$this->id,$object->id,'facebook');
			$outdone++;
		}
		$out.='</div>';

		$out.='<!-- END Part to show address block -->';

		return $out;
	}

	/**
	 * Return the link of last main doc file for direct public download.
	 *
	 * @param	string	$modulepart			Module related to document
	 * @param	int		$initsharekey		Init the share key if it was not yet defined
	 * @param	int		$relativelink		0=Return full external link, 1=Return link relative to root of file
	 * @return	string						Link or empty string if there is no download link
	 */
	function getLastMainDocLink($modulepart, $initsharekey=0, $relativelink=0)
	{
		global $user, $dolibarr_main_url_root;

		if (empty($this->last_main_doc))
		{
			return '';		// No way to known which document name to use
		}

		include_once DOL_DOCUMENT_ROOT.'/ecm/class/ecmfiles.class.php';
		$ecmfile=new EcmFiles($this->db);
		$result = $ecmfile->fetch(0, '', $this->last_main_doc);
		if ($result < 0)
		{
			$this->error = $ecmfile->error;
			$this->errors = $ecmfile->errors;
			return -1;
		}

		if (empty($ecmfile->id))
		{
			// Add entry into index
			if ($initsharekey)
			{
				require_once DOL_DOCUMENT_ROOT.'/core/lib/security2.lib.php';
				// TODO We can't, we dont' have full path of file, only last_main_doc adn ->element, so we must rebuild full path first
				/*
				$ecmfile->filepath = $rel_dir;
				$ecmfile->filename = $filename;
				$ecmfile->label = md5_file(dol_osencode($destfull));	// hash of file content
				$ecmfile->fullpath_orig = '';
				$ecmfile->gen_or_uploaded = 'generated';
				$ecmfile->description = '';    // indexed content
				$ecmfile->keyword = '';        // keyword content
				$ecmfile->share = getRandomPassword(true);
				$result = $ecmfile->create($user);
				if ($result < 0)
				{
					$this->error = $ecmfile->error;
					$this->errors = $ecmfile->errors;
				}
				*/
			}
			else return '';
		}
		elseif (empty($ecmfile->share))
		{
			// Add entry into index
			if ($initsharekey)
			{
				require_once DOL_DOCUMENT_ROOT.'/core/lib/security2.lib.php';
				$ecmfile->share = getRandomPassword(true);
				$ecmfile->update($user);
			}
			else return '';
		}

		// Define $urlwithroot
		$urlwithouturlroot=preg_replace('/'.preg_quote(DOL_URL_ROOT,'/').'$/i','',trim($dolibarr_main_url_root));
		$urlwithroot=$urlwithouturlroot.DOL_URL_ROOT;		// This is to use external domain name found into config file
		//$urlwithroot=DOL_MAIN_URL_ROOT;					// This is to use same domain name than current

		$forcedownload=0;

		$paramlink='';
		//if (! empty($modulepart)) $paramlink.=($paramlink?'&':'').'modulepart='.$modulepart;		// For sharing with hash (so public files), modulepart is not required.
		//if (! empty($ecmfile->entity)) $paramlink.='&entity='.$ecmfile->entity; 					// For sharing with hash (so public files), entity is not required.
		//$paramlink.=($paramlink?'&':'').'file='.urlencode($filepath);								// No need of name of file for public link, we will use the hash
		if (! empty($ecmfile->share)) $paramlink.=($paramlink?'&':'').'hashp='.$ecmfile->share;			// Hash for public share
		if ($forcedownload) $paramlink.=($paramlink?'&':'').'attachment=1';

		if ($relativelink)
		{
			$linktoreturn='document.php'.($paramlink?'?'.$paramlink:'');
		}
		else
		{
			$linktoreturn=$urlwithroot.'/document.php'.($paramlink?'?'.$paramlink:'');
		}

		// Here $ecmfile->share is defined
		return $linktoreturn;
	}


    // phpcs:disable PEAR.NamingConventions.ValidFunctionName.NotCamelCaps
	/**
	 *  Add a link between element $this->element and a contact
	 *
	 *  @param	int		$fk_socpeople       Id of thirdparty contact (if source = 'external') or id of user (if souce = 'internal') to link
	 *  @param 	int		$type_contact 		Type of contact (code or id). Must be id or code found into table llx_c_type_contact. For example: SALESREPFOLL
	 *  @param  string	$source             external=Contact extern (llx_socpeople), internal=Contact intern (llx_user)
	 *  @param  int		$notrigger			Disable all triggers
	 *  @return int                 		<0 if KO, >0 if OK
	 */
	function add_contact($fk_socpeople, $type_contact, $source='external',$notrigger=0)
	{
        // phpcs:enable
		global $user,$langs;


		dol_syslog(get_class($this)."::add_contact $fk_socpeople, $type_contact, $source, $notrigger");

		// Check parameters
		if ($fk_socpeople <= 0)
		{
			$langs->load("errors");
			$this->error=$langs->trans("ErrorWrongValueForParameterX","1");
			dol_syslog(get_class($this)."::add_contact ".$this->error,LOG_ERR);
			return -1;
		}
		if (! $type_contact)
		{
			$langs->load("errors");
			$this->error=$langs->trans("ErrorWrongValueForParameterX","2");
			dol_syslog(get_class($this)."::add_contact ".$this->error,LOG_ERR);
			return -2;
		}

		$id_type_contact=0;
		if (is_numeric($type_contact))
		{
			$id_type_contact=$type_contact;
		}
		else
		{
			// We look for id type_contact
			$sql = "SELECT tc.rowid";
			$sql.= " FROM ".MAIN_DB_PREFIX."c_type_contact as tc";
			$sql.= " WHERE tc.element='".$this->db->escape($this->element)."'";
			$sql.= " AND tc.source='".$this->db->escape($source)."'";
			$sql.= " AND tc.code='".$this->db->escape($type_contact)."' AND tc.active=1";
			//print $sql;
			$resql=$this->db->query($sql);
			if ($resql)
			{
				$obj = $this->db->fetch_object($resql);
				if ($obj) $id_type_contact=$obj->rowid;
			}
		}

		if ($id_type_contact == 0)
		{
			$this->error='CODE_NOT_VALID_FOR_THIS_ELEMENT';
			dol_syslog("CODE_NOT_VALID_FOR_THIS_ELEMENT: Code type of contact '".$type_contact."' does not exists or is not active for element ".$this->element.", we can ignore it");
			return -3;
		}

		$datecreate = dol_now();

		// Socpeople must have already been added by some trigger, then we have to check it to avoid DB_ERROR_RECORD_ALREADY_EXISTS error
		$TListeContacts=$this->liste_contact(-1, $source);
		$already_added=false;
		if(!empty($TListeContacts)) {
			foreach($TListeContacts as $array_contact) {
				if($array_contact['status'] == 4 && $array_contact['id'] == $fk_socpeople && $array_contact['fk_c_type_contact'] == $id_type_contact) {
					$already_added=true;
					break;
				}
			}
		}

		if(!$already_added) {

			$this->db->begin();

			// Insert into database
			$sql = "INSERT INTO ".MAIN_DB_PREFIX."element_contact";
			$sql.= " (element_id, fk_socpeople, datecreate, statut, fk_c_type_contact) ";
			$sql.= " VALUES (".$this->id.", ".$fk_socpeople." , " ;
			$sql.= "'".$this->db->idate($datecreate)."'";
			$sql.= ", 4, ". $id_type_contact;
			$sql.= ")";

			$resql=$this->db->query($sql);
			if ($resql)
			{
				if (! $notrigger)
				{
					$result=$this->call_trigger(strtoupper($this->element).'_ADD_CONTACT', $user);
					if ($result < 0)
					{
						$this->db->rollback();
						return -1;
					}
				}

				$this->db->commit();
				return 1;
			}
			else
			{
				if ($this->db->errno() == 'DB_ERROR_RECORD_ALREADY_EXISTS')
				{
					$this->error=$this->db->errno();
					$this->db->rollback();
					echo 'err rollback';
					return -2;
				}
				else
				{
					$this->error=$this->db->error();
					$this->db->rollback();
					return -1;
				}
			}
		} else return 0;
	}

    // phpcs:disable PEAR.NamingConventions.ValidFunctionName.NotCamelCaps
	/**
	 *    Copy contact from one element to current
	 *
	 *    @param    CommonObject    $objFrom    Source element
	 *    @param    string          $source     Nature of contact ('internal' or 'external')
	 *    @return   int                         >0 if OK, <0 if KO
	 */
	function copy_linked_contact($objFrom, $source='internal')
	{
        // phpcs:enable
		$contacts = $objFrom->liste_contact(-1, $source);
		foreach($contacts as $contact)
		{
			if ($this->add_contact($contact['id'], $contact['fk_c_type_contact'], $contact['source']) < 0)
			{
				$this->error=$this->db->lasterror();
				return -1;
			}
		}
		return 1;
	}

    // phpcs:disable PEAR.NamingConventions.ValidFunctionName.NotCamelCaps
	/**
	 *      Update a link to contact line
	 *
	 *      @param	int		$rowid              Id of line contact-element
	 * 		@param	int		$statut	            New status of link
	 *      @param  int		$type_contact_id    Id of contact type (not modified if 0)
	 *      @param  int		$fk_socpeople	    Id of soc_people to update (not modified if 0)
	 *      @return int                 		<0 if KO, >= 0 if OK
	 */
	function update_contact($rowid, $statut, $type_contact_id=0, $fk_socpeople=0)
	{
        // phpcs:enable
		// Insert into database
		$sql = "UPDATE ".MAIN_DB_PREFIX."element_contact set";
		$sql.= " statut = ".$statut;
		if ($type_contact_id) $sql.= ", fk_c_type_contact = '".$type_contact_id ."'";
		if ($fk_socpeople) $sql.= ", fk_socpeople = '".$fk_socpeople ."'";
		$sql.= " where rowid = ".$rowid;
		$resql=$this->db->query($sql);
		if ($resql)
		{
			return 0;
		}
		else
		{
			$this->error=$this->db->lasterror();
			return -1;
		}
	}

    // phpcs:disable PEAR.NamingConventions.ValidFunctionName.NotCamelCaps
	/**
	 *    Delete a link to contact line
	 *
	 *    @param	int		$rowid			Id of contact link line to delete
	 *    @param	int		$notrigger		Disable all triggers
	 *    @return   int						>0 if OK, <0 if KO
	 */
	function delete_contact($rowid, $notrigger=0)
	{
        // phpcs:enable
		global $user;


		$this->db->begin();

		$sql = "DELETE FROM ".MAIN_DB_PREFIX."element_contact";
		$sql.= " WHERE rowid =".$rowid;

		dol_syslog(get_class($this)."::delete_contact", LOG_DEBUG);
		if ($this->db->query($sql))
		{
			if (! $notrigger)
			{
				$result=$this->call_trigger(strtoupper($this->element).'_DELETE_CONTACT', $user);
				if ($result < 0) { $this->db->rollback(); return -1; }
			}

			$this->db->commit();
			return 1;
		}
		else
		{
			$this->error=$this->db->lasterror();
			$this->db->rollback();
			return -1;
		}
	}

    // phpcs:disable PEAR.NamingConventions.ValidFunctionName.NotCamelCaps
	/**
	 *    Delete all links between an object $this and all its contacts
	 *
	 *	  @param	string	$source		'' or 'internal' or 'external'
	 *	  @param	string	$code		Type of contact (code or id)
	 *    @return   int					>0 if OK, <0 if KO
	 */
	function delete_linked_contact($source='',$code='')
	{
        // phpcs:enable
		$temp = array();
		$typeContact = $this->liste_type_contact($source,'',0,0,$code);

		foreach($typeContact as $key => $value)
		{
			array_push($temp,$key);
		}
		$listId = implode(",", $temp);

		$sql = "DELETE FROM ".MAIN_DB_PREFIX."element_contact";
		$sql.= " WHERE element_id = ".$this->id;
		if ($listId)
			$sql.= " AND fk_c_type_contact IN (".$listId.")";

		dol_syslog(get_class($this)."::delete_linked_contact", LOG_DEBUG);
		if ($this->db->query($sql))
		{
			return 1;
		}
		else
		{
			$this->error=$this->db->lasterror();
			return -1;
		}
	}

    // phpcs:disable PEAR.NamingConventions.ValidFunctionName.NotCamelCaps
	/**
	 *    Get array of all contacts for an object
	 *
	 *    @param	int			$statut		Status of links to get (-1=all)
	 *    @param	string		$source		Source of contact: external or thirdparty (llx_socpeople) or internal (llx_user)
	 *    @param	int         $list       0:Return array contains all properties, 1:Return array contains just id
	 *    @param    string      $code       Filter on this code of contact type ('SHIPPING', 'BILLING', ...)
	 *    @return	array|int		        Array of contacts, -1 if error
	 */
	function liste_contact($statut=-1,$source='external',$list=0,$code='')
	{
        // phpcs:enable
		global $langs;

		$tab=array();

		$sql = "SELECT ec.rowid, ec.statut as statuslink, ec.fk_socpeople as id, ec.fk_c_type_contact";    // This field contains id of llx_socpeople or id of llx_user
		if ($source == 'internal') $sql.=", '-1' as socid, t.statut as statuscontact, t.login, t.photo";
		if ($source == 'external' || $source == 'thirdparty') $sql.=", t.fk_soc as socid, t.statut as statuscontact";
		$sql.= ", t.civility as civility, t.lastname as lastname, t.firstname, t.email";
		$sql.= ", tc.source, tc.element, tc.code, tc.libelle";
		$sql.= " FROM ".MAIN_DB_PREFIX."c_type_contact tc";
		$sql.= ", ".MAIN_DB_PREFIX."element_contact ec";
		if ($source == 'internal') $sql.=" LEFT JOIN ".MAIN_DB_PREFIX."user t on ec.fk_socpeople = t.rowid";
		if ($source == 'external'|| $source == 'thirdparty') $sql.=" LEFT JOIN ".MAIN_DB_PREFIX."socpeople t on ec.fk_socpeople = t.rowid";
		$sql.= " WHERE ec.element_id =".$this->id;
		$sql.= " AND ec.fk_c_type_contact=tc.rowid";
		$sql.= " AND tc.element='".$this->db->escape($this->element)."'";
		if ($code) $sql.= " AND tc.code = '".$this->db->escape($code)."'";
		if ($source == 'internal') $sql.= " AND tc.source = 'internal'";
		if ($source == 'external' || $source == 'thirdparty') $sql.= " AND tc.source = 'external'";
		$sql.= " AND tc.active=1";
		if ($statut >= 0) $sql.= " AND ec.statut = '".$statut."'";
		$sql.=" ORDER BY t.lastname ASC";

		dol_syslog(get_class($this)."::liste_contact", LOG_DEBUG);
		$resql=$this->db->query($sql);
		if ($resql)
		{
			$num=$this->db->num_rows($resql);
			$i=0;
			while ($i < $num)
			{
				$obj = $this->db->fetch_object($resql);

				if (! $list)
				{
					$transkey="TypeContact_".$obj->element."_".$obj->source."_".$obj->code;
					$libelle_type=($langs->trans($transkey)!=$transkey ? $langs->trans($transkey) : $obj->libelle);
					$tab[$i]=array('source'=>$obj->source,'socid'=>$obj->socid,'id'=>$obj->id,
								   'nom'=>$obj->lastname,      // For backward compatibility
								   'civility'=>$obj->civility, 'lastname'=>$obj->lastname, 'firstname'=>$obj->firstname, 'email'=>$obj->email, 'login'=>$obj->login, 'photo'=>$obj->photo, 'statuscontact'=>$obj->statuscontact,
								   'rowid'=>$obj->rowid, 'code'=>$obj->code, 'libelle'=>$libelle_type, 'status'=>$obj->statuslink, 'fk_c_type_contact'=>$obj->fk_c_type_contact);
				}
				else
				{
					$tab[$i]=$obj->id;
				}

				$i++;
			}

			return $tab;
		}
		else
		{
			$this->error=$this->db->lasterror();
			dol_print_error($this->db);
			return -1;
		}
	}


	/**
	 * 		Update status of a contact linked to object
	 *
	 * 		@param	int		$rowid		Id of link between object and contact
	 * 		@return	int					<0 if KO, >=0 if OK
	 */
	function swapContactStatus($rowid)
	{
		$sql = "SELECT ec.datecreate, ec.statut, ec.fk_socpeople, ec.fk_c_type_contact,";
		$sql.= " tc.code, tc.libelle";
		//$sql.= ", s.fk_soc";
		$sql.= " FROM (".MAIN_DB_PREFIX."element_contact as ec, ".MAIN_DB_PREFIX."c_type_contact as tc)";
		//$sql.= " LEFT JOIN ".MAIN_DB_PREFIX."socpeople as s ON ec.fk_socpeople=s.rowid";	// Si contact de type external, alors il est lie a une societe
		$sql.= " WHERE ec.rowid =".$rowid;
		$sql.= " AND ec.fk_c_type_contact=tc.rowid";
		$sql.= " AND tc.element = '".$this->db->escape($this->element)."'";

		dol_syslog(get_class($this)."::swapContactStatus", LOG_DEBUG);
		$resql=$this->db->query($sql);
		if ($resql)
		{
			$obj = $this->db->fetch_object($resql);
			$newstatut = ($obj->statut == 4) ? 5 : 4;
			$result = $this->update_contact($rowid, $newstatut);
			$this->db->free($resql);
			return $result;
		}
		else
		{
			$this->error=$this->db->error();
			dol_print_error($this->db);
			return -1;
		}
	}

    // phpcs:disable PEAR.NamingConventions.ValidFunctionName.NotCamelCaps
	/**
	 *      Return array with list of possible values for type of contacts
	 *
	 *      @param	string	$source     'internal', 'external' or 'all'
	 *      @param	string	$order		Sort order by : 'position', 'code', 'rowid'...
	 *      @param  int		$option     0=Return array id->label, 1=Return array code->label
	 *      @param  int		$activeonly 0=all status of contact, 1=only the active
	 *		@param	string	$code		Type of contact (Example: 'CUSTOMER', 'SERVICE')
	 *      @return array       		Array list of type of contacts (id->label if option=0, code->label if option=1)
	 */
	function liste_type_contact($source='internal', $order='position', $option=0, $activeonly=0, $code='')
	{
        // phpcs:enable
		global $langs;

		if (empty($order)) $order='position';
		if ($order == 'position') $order.=',code';

		$tab = array();
		$sql = "SELECT DISTINCT tc.rowid, tc.code, tc.libelle, tc.position";
		$sql.= " FROM ".MAIN_DB_PREFIX."c_type_contact as tc";
		$sql.= " WHERE tc.element='".$this->db->escape($this->element)."'";
		if ($activeonly == 1) $sql.= " AND tc.active=1"; // only the active types
		if (! empty($source) && $source != 'all') $sql.= " AND tc.source='".$this->db->escape($source)."'";
		if (! empty($code)) $sql.= " AND tc.code='".$this->db->escape($code)."'";
		$sql.= $this->db->order($order,'ASC');

		//print "sql=".$sql;
		$resql=$this->db->query($sql);
		if ($resql)
		{
			$num=$this->db->num_rows($resql);
			$i=0;
			while ($i < $num)
			{
				$obj = $this->db->fetch_object($resql);

				$transkey="TypeContact_".$this->element."_".$source."_".$obj->code;
				$libelle_type=($langs->trans($transkey)!=$transkey ? $langs->trans($transkey) : $obj->libelle);
				if (empty($option)) $tab[$obj->rowid]=$libelle_type;
				else $tab[$obj->code]=$libelle_type;
				$i++;
			}
			return $tab;
		}
		else
		{
			$this->error=$this->db->lasterror();
			//dol_print_error($this->db);
			return null;
		}
	}

	/**
	 *      Return id of contacts for a source and a contact code.
	 *      Example: contact client de facturation ('external', 'BILLING')
	 *      Example: contact client de livraison ('external', 'SHIPPING')
	 *      Example: contact interne suivi paiement ('internal', 'SALESREPFOLL')
	 *
	 *		@param	string	$source		'external' or 'internal'
	 *		@param	string	$code		'BILLING', 'SHIPPING', 'SALESREPFOLL', ...
	 *		@param	int		$status		limited to a certain status
	 *      @return array       		List of id for such contacts
	 */
	function getIdContact($source,$code,$status=0)
	{
		global $conf;

		$result=array();
		$i=0;
		//cas particulier pour les expeditions
		if($this->element=='shipping' && $this->origin_id != 0) {
			$id=$this->origin_id;
			$element='commande';
		} else {
			$id=$this->id;
			$element=$this->element;
		}

		$sql = "SELECT ec.fk_socpeople";
		$sql.= " FROM ".MAIN_DB_PREFIX."element_contact as ec,";
		if ($source == 'internal') $sql.= " ".MAIN_DB_PREFIX."user as c,";
		if ($source == 'external') $sql.= " ".MAIN_DB_PREFIX."socpeople as c,";
		$sql.= " ".MAIN_DB_PREFIX."c_type_contact as tc";
		$sql.= " WHERE ec.element_id = ".$id;
		$sql.= " AND ec.fk_socpeople = c.rowid";
		if ($source == 'internal') $sql.= " AND c.entity IN (".getEntity('user').")";
		if ($source == 'external') $sql.= " AND c.entity IN (".getEntity('societe').")";
		$sql.= " AND ec.fk_c_type_contact = tc.rowid";
		$sql.= " AND tc.element = '".$element."'";
		$sql.= " AND tc.source = '".$source."'";
		if ($code) $sql.= " AND tc.code = '".$code."'";
		$sql.= " AND tc.active = 1";
		if ($status) $sql.= " AND ec.statut = ".$status;

		dol_syslog(get_class($this)."::getIdContact", LOG_DEBUG);
		$resql=$this->db->query($sql);
		if ($resql)
		{
			while ($obj = $this->db->fetch_object($resql))
			{
				$result[$i]=$obj->fk_socpeople;
				$i++;
			}
		}
		else
		{
			$this->error=$this->db->error();
			return null;
		}

		return $result;
	}

    // phpcs:disable PEAR.NamingConventions.ValidFunctionName.NotCamelCaps
	/**
	 *		Load object contact with id=$this->contactid into $this->contact
	 *
	 *		@param	int		$contactid      Id du contact. Use this->contactid if empty.
	 *		@return	int						<0 if KO, >0 if OK
	 */
	function fetch_contact($contactid=null)
	{
        // phpcs:enable
		if (empty($contactid)) $contactid=$this->contactid;

		if (empty($contactid)) return 0;

		require_once DOL_DOCUMENT_ROOT.'/contact/class/contact.class.php';
		$contact = new Contact($this->db);
		$result=$contact->fetch($contactid);
		$this->contact = $contact;
		return $result;
	}

    // phpcs:disable PEAR.NamingConventions.ValidFunctionName.NotCamelCaps
	/**
	 *    	Load the third party of object, from id $this->socid or $this->fk_soc, into this->thirdparty
	 *
	 *		@param		int		$force_thirdparty_id	Force thirdparty id
	 *		@return		int								<0 if KO, >0 if OK
	 */
	function fetch_thirdparty($force_thirdparty_id=0)
	{
        // phpcs:enable
		global $conf;

		if (empty($this->socid) && empty($this->fk_soc) && empty($this->fk_thirdparty) && empty($force_thirdparty_id))
			return 0;

		require_once DOL_DOCUMENT_ROOT . '/societe/class/societe.class.php';

		$idtofetch = isset($this->socid) ? $this->socid : (isset($this->fk_soc) ? $this->fk_soc : $this->fk_thirdparty);
		if ($force_thirdparty_id)
			$idtofetch = $force_thirdparty_id;

		if ($idtofetch) {
			$thirdparty = new Societe($this->db);
			$result = $thirdparty->fetch($idtofetch);
			$this->thirdparty = $thirdparty;

			// Use first price level if level not defined for third party
			if (!empty($conf->global->PRODUIT_MULTIPRICES) && empty($this->thirdparty->price_level)) {
				$this->thirdparty->price_level = 1;
			}

			return $result;
		} else
			return -1;
	}


	/**
	 * Looks for an object with ref matching the wildcard provided
	 * It does only work when $this->table_ref_field is set
	 *
	 * @param string $ref Wildcard
	 * @return int >1 = OK, 0 = Not found or table_ref_field not defined, <0 = KO
	 */
	public function fetchOneLike($ref)
	{
		if (!$this->table_ref_field) {
			return 0;
		}

		$sql = 'SELECT rowid FROM '.MAIN_DB_PREFIX.$this->table_element.' WHERE '.$this->table_ref_field.' LIKE "'.$this->db->escape($ref).'" LIMIT 1';

		$query = $this->db->query($sql);

		if (!$this->db->num_rows($query)) {
			return 0;
		}

		$result = $this->db->fetch_object($query);

		return $this->fetch($result->rowid);
	}

    // phpcs:disable PEAR.NamingConventions.ValidFunctionName.NotCamelCaps
	/**
	 *	Load data for barcode into properties ->barcode_type*
	 *	Properties ->barcode_type that is id of barcode. Type is used to find other properties, but
	 *  if it is not defined, ->element must be defined to know default barcode type.
	 *
	 *	@return		int			<0 if KO, 0 if can't guess type of barcode (ISBN, EAN13...), >0 if OK (all barcode properties loaded)
	 */
	function fetch_barcode()
	{
        // phpcs:enable
		global $conf;

		dol_syslog(get_class($this).'::fetch_barcode this->element='.$this->element.' this->barcode_type='.$this->barcode_type);

		$idtype=$this->barcode_type;
		if (empty($idtype) && $idtype != '0')	// If type of barcode no set, we try to guess. If set to '0' it means we forced to have type remain not defined
		{
			if ($this->element == 'product')      $idtype = $conf->global->PRODUIT_DEFAULT_BARCODE_TYPE;
			else if ($this->element == 'societe') $idtype = $conf->global->GENBARCODE_BARCODETYPE_THIRDPARTY;
			else dol_syslog('Call fetch_barcode with barcode_type not defined and cant be guessed', LOG_WARNING);
		}

		if ($idtype > 0)
		{
			if (empty($this->barcode_type) || empty($this->barcode_type_code) || empty($this->barcode_type_label) || empty($this->barcode_type_coder))    // If data not already loaded
			{
				$sql = "SELECT rowid, code, libelle as label, coder";
				$sql.= " FROM ".MAIN_DB_PREFIX."c_barcode_type";
				$sql.= " WHERE rowid = ".$idtype;
				dol_syslog(get_class($this).'::fetch_barcode', LOG_DEBUG);
				$resql = $this->db->query($sql);
				if ($resql)
				{
					$obj = $this->db->fetch_object($resql);
					$this->barcode_type       = $obj->rowid;
					$this->barcode_type_code  = $obj->code;
					$this->barcode_type_label = $obj->label;
					$this->barcode_type_coder = $obj->coder;
					return 1;
				}
				else
				{
					dol_print_error($this->db);
					return -1;
				}
			}
		}
		return 0;
	}

    // phpcs:disable PEAR.NamingConventions.ValidFunctionName.NotCamelCaps
	/**
	 *		Load the project with id $this->fk_project into this->project
	 *
	 *		@return		int			<0 if KO, >=0 if OK
	 */
	function fetch_projet()
	{
        // phpcs:enable
		include_once DOL_DOCUMENT_ROOT.'/projet/class/project.class.php';

		if (empty($this->fk_project) && ! empty($this->fk_projet)) $this->fk_project = $this->fk_projet;	// For backward compatibility
		if (empty($this->fk_project)) return 0;

		$project = new Project($this->db);
		$result = $project->fetch($this->fk_project);

		$this->projet = $project;	// deprecated
		$this->project = $project;
		return $result;
	}

    // phpcs:disable PEAR.NamingConventions.ValidFunctionName.NotCamelCaps
	/**
	 *		Load the product with id $this->fk_product into this->product
	 *
	 *		@return		int			<0 if KO, >=0 if OK
	 */
	function fetch_product()
	{
        // phpcs:enable
		include_once DOL_DOCUMENT_ROOT.'/product/class/product.class.php';

		if (empty($this->fk_product)) return 0;

		$product = new Product($this->db);
		$result = $product->fetch($this->fk_product);

		$this->product = $product;
		return $result;
	}

    // phpcs:disable PEAR.NamingConventions.ValidFunctionName.NotCamelCaps
	/**
	 *		Load the user with id $userid into this->user
	 *
	 *		@param	int		$userid 		Id du contact
	 *		@return	int						<0 if KO, >0 if OK
	 */
	function fetch_user($userid)
	{
        // phpcs:enable
		$user = new User($this->db);
		$result=$user->fetch($userid);
		$this->user = $user;
		return $result;
	}

    // phpcs:disable PEAR.NamingConventions.ValidFunctionName.NotCamelCaps
	/**
	 *	Read linked origin object
	 *
	 *	@return		void
	 */
	function fetch_origin()
	{
        // phpcs:enable
		if ($this->origin == 'shipping') $this->origin = 'expedition';
		if ($this->origin == 'delivery') $this->origin = 'livraison';

		$origin = $this->origin;

		$classname = ucfirst($origin);
		$this->$origin = new $classname($this->db);
		$this->$origin->fetch($this->origin_id);
	}

	/**
     *  Load object from specific field
     *
     *  @param	string	$table		Table element or element line
     *  @param	string	$field		Field selected
     *  @param	string	$key		Import key
     *  @param	string	$element	Element name
     *	@return	int					<0 if KO, >0 if OK
     */
	function fetchObjectFrom($table, $field, $key, $element = null)
	{
		global $conf;

		$result=false;

		$sql = "SELECT rowid FROM ".MAIN_DB_PREFIX.$table;
		$sql.= " WHERE ".$field." = '".$key."'";
		if (! empty($element)) {
			$sql.= " AND entity IN (".getEntity($element).")";
		} else {
			$sql.= " AND entity = ".$conf->entity;
		}

		dol_syslog(get_class($this).'::fetchObjectFrom', LOG_DEBUG);
		$resql = $this->db->query($sql);
		if ($resql)
		{
			$row = $this->db->fetch_row($resql);
			// Test for avoid error -1
			if ($row[0] > 0) {
				$result = $this->fetch($row[0]);
			}
		}

		return $result;
	}

	/**
	 *	Getter generic. Load value from a specific field
	 *
	 *	@param	string	$table		Table of element or element line
	 *	@param	int		$id			Element id
	 *	@param	string	$field		Field selected
	 *	@return	int					<0 if KO, >0 if OK
	 */
	function getValueFrom($table, $id, $field)
	{
		$result=false;
		if (!empty($id) && !empty($field) && !empty($table)) {
			$sql = "SELECT ".$field." FROM ".MAIN_DB_PREFIX.$table;
			$sql.= " WHERE rowid = ".$id;

			dol_syslog(get_class($this).'::getValueFrom', LOG_DEBUG);
			$resql = $this->db->query($sql);
			if ($resql)
			{
				$row = $this->db->fetch_row($resql);
				$result = $row[0];
			}
		}
		return $result;
	}

	/**
	 *	Setter generic. Update a specific field into database.
	 *  Warning: Trigger is run only if param trigkey is provided.
	 *
	 *	@param	string		$field			Field to update
	 *	@param	mixed		$value			New value
	 *	@param	string		$table			To force other table element or element line (should not be used)
	 *	@param	int			$id				To force other object id (should not be used)
	 *	@param	string		$format			Data format ('text', 'date'). 'text' is used if not defined
	 *	@param	string		$id_field		To force rowid field name. 'rowid' is used if not defined
	 *	@param	User|string	$fuser			Update the user of last update field with this user. If not provided, current user is used except if value is 'none'
	 *  @param  string      $trigkey    	Trigger key to run (in most cases something like 'XXX_MODIFY')
	 *  @param	string		$fk_user_field	Name of field to save user id making change
	 *	@return	int							<0 if KO, >0 if OK
	 *  @see updateExtraField
	 */
	function setValueFrom($field, $value, $table='', $id=null, $format='', $id_field='', $fuser=null, $trigkey='', $fk_user_field='fk_user_modif')
	{
		global $user,$langs,$conf;

		if (empty($table)) 	  $table=$this->table_element;
		if (empty($id))    	  $id=$this->id;
		if (empty($format))   $format='text';
		if (empty($id_field)) $id_field='rowid';

		$error=0;

		$this->db->begin();

		// Special case
		if ($table == 'product' && $field == 'note_private') $field='note';
		if (in_array($table, array('actioncomm', 'adherent', 'advtargetemailing', 'cronjob', 'establishment'))) $fk_user_field = 'fk_user_mod';

		$sql = "UPDATE ".MAIN_DB_PREFIX.$table." SET ";

		if ($format == 'text') $sql.= $field." = '".$this->db->escape($value)."'";
		else if ($format == 'int') $sql.= $field." = ".$this->db->escape($value);
		else if ($format == 'date') $sql.= $field." = ".($value ? "'".$this->db->idate($value)."'" : "null");

		if ($fk_user_field)
		{
			if (! empty($fuser) && is_object($fuser)) $sql.=", ".$fk_user_field." = ".$fuser->id;
			elseif (empty($fuser) || $fuser != 'none') $sql.=", ".$fk_user_field." = ".$user->id;
		}

		$sql.= " WHERE ".$id_field." = ".$id;

		dol_syslog(get_class($this)."::".__FUNCTION__."", LOG_DEBUG);
		$resql = $this->db->query($sql);
		if ($resql)
		{
			if ($trigkey)
			{
				// call trigger with updated object values
				if (empty($this->fields) && method_exists($this, 'fetch'))
				{
					$result = $this->fetch($id);
				}
				else
				{
					$result = $this->fetchCommon($id);
				}
				if ($result >= 0) $result=$this->call_trigger($trigkey, (! empty($fuser) && is_object($fuser)) ? $fuser : $user);   // This may set this->errors
				if ($result < 0) $error++;
			}

			if (! $error)
			{
				if (property_exists($this, $field)) $this->$field = $value;
				$this->db->commit();
				return 1;
			}
			else
			{
				$this->db->rollback();
				return -2;
			}
		}
		else
		{
			$this->error=$this->db->lasterror();
			$this->db->rollback();
			return -1;
		}
	}

    // phpcs:disable PEAR.NamingConventions.ValidFunctionName.NotCamelCaps
	/**
	 *      Load properties id_previous and id_next by comparing $fieldid with $this->ref
	 *
	 *      @param	string	$filter		Optional filter. Example: " AND (t.field1 = 'aa' OR t.field2 = 'bb')"
	 *	 	@param  string	$fieldid   	Name of field to use for the select MAX and MIN
	 *		@param	int		$nodbprefix	Do not include DB prefix to forge table name
	 *      @return int         		<0 if KO, >0 if OK
	 */
	function load_previous_next_ref($filter, $fieldid, $nodbprefix=0)
	{
        // phpcs:enable
		global $conf, $user;

		if (! $this->table_element)
		{
			dol_print_error('',get_class($this)."::load_previous_next_ref was called on objet with property table_element not defined");
			return -1;
		}
		if ($fieldid == 'none') return 1;

		// Security on socid
		$socid = 0;
		if ($user->societe_id > 0) $socid = $user->societe_id;

		// this->ismultientitymanaged contains
		// 0=No test on entity, 1=Test with field entity, 2=Test with link by societe
		$alias = 's';
		if ($this->element == 'societe') $alias = 'te';

		$sql = "SELECT MAX(te.".$fieldid.")";
		$sql.= " FROM ".(empty($nodbprefix)?MAIN_DB_PREFIX:'').$this->table_element." as te";
		if ($this->element == 'user' && ! empty($conf->global->MULTICOMPANY_TRANSVERSE_MODE)) {
			$sql.= ",".MAIN_DB_PREFIX."usergroup_user as ug";
		}
		if (isset($this->ismultientitymanaged) && $this->ismultientitymanaged == 2) $sql.= ", ".MAIN_DB_PREFIX."societe as s";	// If we need to link to societe to limit select to entity
		else if ($this->restrictiononfksoc == 1 && $this->element != 'societe' && !$user->rights->societe->client->voir && !$socid) $sql.= ", ".MAIN_DB_PREFIX."societe as s";	// If we need to link to societe to limit select to socid
		else if ($this->restrictiononfksoc == 2 && $this->element != 'societe' && !$user->rights->societe->client->voir && !$socid) $sql.= " LEFT JOIN ".MAIN_DB_PREFIX."societe as s ON te.fk_soc = s.rowid";	// If we need to link to societe to limit select to socid
		if ($this->restrictiononfksoc && !$user->rights->societe->client->voir && !$socid)  $sql.= " LEFT JOIN ".MAIN_DB_PREFIX."societe_commerciaux as sc ON ".$alias.".rowid = sc.fk_soc";
		$sql.= " WHERE te.".$fieldid." < '".$this->db->escape($this->ref)."'";  // ->ref must always be defined (set to id if field does not exists)
		if ($this->restrictiononfksoc == 1 && !$user->rights->societe->client->voir && !$socid) $sql.= " AND sc.fk_user = " .$user->id;
		if ($this->restrictiononfksoc == 2 && !$user->rights->societe->client->voir && !$socid) $sql.= " AND (sc.fk_user = " .$user->id.' OR te.fk_soc IS NULL)';
		if (! empty($filter))
		{
			if (! preg_match('/^\s*AND/i', $filter)) $sql.=" AND ";   // For backward compatibility
			$sql.=$filter;
		}
		if (isset($this->ismultientitymanaged) && $this->ismultientitymanaged == 2) $sql.= ' AND te.fk_soc = s.rowid';			// If we need to link to societe to limit select to entity
		else if ($this->restrictiononfksoc == 1 && $this->element != 'societe' && !$user->rights->societe->client->voir && !$socid) $sql.= ' AND te.fk_soc = s.rowid';			// If we need to link to societe to limit select to socid
		if (isset($this->ismultientitymanaged) && $this->ismultientitymanaged == 1) {
			if ($this->element == 'user' && ! empty($conf->global->MULTICOMPANY_TRANSVERSE_MODE)) {
				if (! empty($user->admin) && empty($user->entity) && $conf->entity == 1) {
					$sql.= " AND te.entity IS NOT NULL"; // Show all users
				} else {
					$sql.= " AND ug.fk_user = te.rowid";
					$sql.= " AND ug.entity IN (".getEntity($this->element).")";
				}
			} else {
				$sql.= ' AND te.entity IN ('.getEntity($this->element).')';
			}
		}
		if ($this->restrictiononfksoc == 1 && $socid && $this->element != 'societe') $sql.= ' AND te.fk_soc = ' . $socid;
		if ($this->restrictiononfksoc == 2 && $socid && $this->element != 'societe') $sql.= ' AND (te.fk_soc = ' . $socid.' OR te.fk_soc IS NULL)';
		if ($this->restrictiononfksoc && $socid && $this->element == 'societe') $sql.= ' AND te.rowid = ' . $socid;
		//print 'socid='.$socid.' restrictiononfksoc='.$this->restrictiononfksoc.' ismultientitymanaged = '.$this->ismultientitymanaged.' filter = '.$filter.' -> '.$sql."<br>";

		$result = $this->db->query($sql);
		if (! $result)
		{
			$this->error=$this->db->lasterror();
			return -1;
		}
		$row = $this->db->fetch_row($result);
		$this->ref_previous = $row[0];


		$sql = "SELECT MIN(te.".$fieldid.")";
		$sql.= " FROM ".(empty($nodbprefix)?MAIN_DB_PREFIX:'').$this->table_element." as te";
		if ($this->element == 'user' && ! empty($conf->global->MULTICOMPANY_TRANSVERSE_MODE)) {
			$sql.= ",".MAIN_DB_PREFIX."usergroup_user as ug";
		}
		if (isset($this->ismultientitymanaged) && $this->ismultientitymanaged == 2) $sql.= ", ".MAIN_DB_PREFIX."societe as s";	// If we need to link to societe to limit select to entity
		else if ($this->restrictiononfksoc == 1 && $this->element != 'societe' && !$user->rights->societe->client->voir && !$socid) $sql.= ", ".MAIN_DB_PREFIX."societe as s";	// If we need to link to societe to limit select to socid
		else if ($this->restrictiononfksoc == 2 && $this->element != 'societe' && !$user->rights->societe->client->voir && !$socid) $sql.= " LEFT JOIN ".MAIN_DB_PREFIX."societe as s ON te.fk_soc = s.rowid";	// If we need to link to societe to limit select to socid
		if ($this->restrictiononfksoc && !$user->rights->societe->client->voir && !$socid) $sql.= " LEFT JOIN ".MAIN_DB_PREFIX."societe_commerciaux as sc ON ".$alias.".rowid = sc.fk_soc";
		$sql.= " WHERE te.".$fieldid." > '".$this->db->escape($this->ref)."'";  // ->ref must always be defined (set to id if field does not exists)
		if ($this->restrictiononfksoc == 1 && !$user->rights->societe->client->voir && !$socid) $sql.= " AND sc.fk_user = " .$user->id;
		if ($this->restrictiononfksoc == 2 && !$user->rights->societe->client->voir && !$socid) $sql.= " AND (sc.fk_user = " .$user->id.' OR te.fk_soc IS NULL)';
		if (! empty($filter))
		{
			if (! preg_match('/^\s*AND/i', $filter)) $sql.=" AND ";   // For backward compatibility
			$sql.=$filter;
		}
		if (isset($this->ismultientitymanaged) && $this->ismultientitymanaged == 2) $sql.= ' AND te.fk_soc = s.rowid';			// If we need to link to societe to limit select to entity
		else if ($this->restrictiononfksoc == 1 && $this->element != 'societe' && !$user->rights->societe->client->voir && !$socid) $sql.= ' AND te.fk_soc = s.rowid';			// If we need to link to societe to limit select to socid
		if (isset($this->ismultientitymanaged) && $this->ismultientitymanaged == 1) {
			if ($this->element == 'user' && ! empty($conf->global->MULTICOMPANY_TRANSVERSE_MODE)) {
				if (! empty($user->admin) && empty($user->entity) && $conf->entity == 1) {
					$sql.= " AND te.entity IS NOT NULL"; // Show all users
				} else {
					$sql.= " AND ug.fk_user = te.rowid";
					$sql.= " AND ug.entity IN (".getEntity($this->element).")";
				}
			} else {
				$sql.= ' AND te.entity IN ('.getEntity($this->element).')';
			}
		}
		if ($this->restrictiononfksoc == 1 && $socid && $this->element != 'societe') $sql.= ' AND te.fk_soc = ' . $socid;
		if ($this->restrictiononfksoc == 2 && $socid && $this->element != 'societe') $sql.= ' AND (te.fk_soc = ' . $socid.' OR te.fk_soc IS NULL)';
		if ($this->restrictiononfksoc && $socid && $this->element == 'societe') $sql.= ' AND te.rowid = ' . $socid;
		//print 'socid='.$socid.' restrictiononfksoc='.$this->restrictiononfksoc.' ismultientitymanaged = '.$this->ismultientitymanaged.' filter = '.$filter.' -> '.$sql."<br>";
		// Rem: Bug in some mysql version: SELECT MIN(rowid) FROM llx_socpeople WHERE rowid > 1 when one row in database with rowid=1, returns 1 instead of null

		$result = $this->db->query($sql);
		if (! $result)
		{
			$this->error=$this->db->lasterror();
			return -2;
		}
		$row = $this->db->fetch_row($result);
		$this->ref_next = $row[0];

		return 1;
	}


	/**
	 *      Return list of id of contacts of object
	 *
	 *      @param	string	$source     Source of contact: external (llx_socpeople) or internal (llx_user) or thirdparty (llx_societe)
	 *      @return array				Array of id of contacts (if source=external or internal)
	 * 									Array of id of third parties with at least one contact on object (if source=thirdparty)
	 */
	function getListContactId($source='external')
	{
		$contactAlreadySelected = array();
		$tab = $this->liste_contact(-1,$source);
		$num=count($tab);
		$i = 0;
		while ($i < $num)
		{
			if ($source == 'thirdparty') $contactAlreadySelected[$i] = $tab[$i]['socid'];
			else  $contactAlreadySelected[$i] = $tab[$i]['id'];
			$i++;
		}
		return $contactAlreadySelected;
	}


	/**
	 *	Link element with a project
	 *
	 *	@param     	int		$projectid		Project id to link element to
	 *	@return		int						<0 if KO, >0 if OK
	 */
	function setProject($projectid)
	{
		if (! $this->table_element)
		{
			dol_syslog(get_class($this)."::setProject was called on objet with property table_element not defined",LOG_ERR);
			return -1;
		}

		$sql = 'UPDATE '.MAIN_DB_PREFIX.$this->table_element;
		if ($this->table_element == 'actioncomm')
		{
			if ($projectid) $sql.= ' SET fk_project = '.$projectid;
			else $sql.= ' SET fk_project = NULL';
			$sql.= ' WHERE id = '.$this->id;
		}
		else
		{
			if ($projectid) $sql.= ' SET fk_projet = '.$projectid;
			else $sql.= ' SET fk_projet = NULL';
			$sql.= ' WHERE rowid = '.$this->id;
		}

		dol_syslog(get_class($this)."::setProject", LOG_DEBUG);
		if ($this->db->query($sql))
		{
			$this->fk_project = $projectid;
			return 1;
		}
		else
		{
			dol_print_error($this->db);
			return -1;
		}
	}

	/**
	 *  Change the payments methods
	 *
	 *  @param		int		$id		Id of new payment method
	 *  @return		int				>0 if OK, <0 if KO
	 */
	function setPaymentMethods($id)
	{
		dol_syslog(get_class($this).'::setPaymentMethods('.$id.')');
		if ($this->statut >= 0 || $this->element == 'societe')
		{
			// TODO uniformize field name
			$fieldname = 'fk_mode_reglement';
			if ($this->element == 'societe') $fieldname = 'mode_reglement';
			if (get_class($this) == 'Fournisseur') $fieldname = 'mode_reglement_supplier';

			$sql = 'UPDATE '.MAIN_DB_PREFIX.$this->table_element;
			$sql .= ' SET '.$fieldname.' = '.(($id > 0 || $id == '0') ? $id : 'NULL');
			$sql .= ' WHERE rowid='.$this->id;

			if ($this->db->query($sql))
			{
				$this->mode_reglement_id = $id;
				// for supplier
				if (get_class($this) == 'Fournisseur') $this->mode_reglement_supplier_id = $id;
				return 1;
			}
			else
			{
				dol_syslog(get_class($this).'::setPaymentMethods Erreur '.$sql.' - '.$this->db->error());
				$this->error=$this->db->error();
				return -1;
			}
		}
		else
		{
			dol_syslog(get_class($this).'::setPaymentMethods, status of the object is incompatible');
			$this->error='Status of the object is incompatible '.$this->statut;
			return -2;
		}
	}

	/**
	 *  Change the multicurrency code
	 *
	 *  @param		string	$code	multicurrency code
	 *  @return		int				>0 if OK, <0 if KO
	 */
	function setMulticurrencyCode($code)
	{
		dol_syslog(get_class($this).'::setMulticurrencyCode('.$id.')');
		if ($this->statut >= 0 || $this->element == 'societe')
		{
			$fieldname = 'multicurrency_code';

			$sql = 'UPDATE '.MAIN_DB_PREFIX.$this->table_element;
			$sql .= ' SET '.$fieldname." = '".$this->db->escape($code)."'";
			$sql .= ' WHERE rowid='.$this->id;

			if ($this->db->query($sql))
			{
				$this->multicurrency_code = $code;

				list($fk_multicurrency, $rate) = MultiCurrency::getIdAndTxFromCode($this->db, $code);
				if ($rate) $this->setMulticurrencyRate($rate,2);

				return 1;
			}
			else
			{
				dol_syslog(get_class($this).'::setMulticurrencyCode Erreur '.$sql.' - '.$this->db->error());
				$this->error=$this->db->error();
				return -1;
			}
		}
		else
		{
			dol_syslog(get_class($this).'::setMulticurrencyCode, status of the object is incompatible');
			$this->error='Status of the object is incompatible '.$this->statut;
			return -2;
		}
	}

	/**
	 *  Change the multicurrency rate
	 *
	 *  @param		double	$rate	multicurrency rate
	 *  @param		int		$mode	mode 1 : amounts in company currency will be recalculated, mode 2 : amounts in foreign currency
	 *  @return		int				>0 if OK, <0 if KO
	 */
	function setMulticurrencyRate($rate, $mode=1)
	{
		dol_syslog(get_class($this).'::setMulticurrencyRate('.$id.')');
		if ($this->statut >= 0 || $this->element == 'societe')
		{
			$fieldname = 'multicurrency_tx';

			$sql = 'UPDATE '.MAIN_DB_PREFIX.$this->table_element;
			$sql .= ' SET '.$fieldname.' = '.$rate;
			$sql .= ' WHERE rowid='.$this->id;

			if ($this->db->query($sql))
			{
				$this->multicurrency_tx = $rate;

				// Update line price
				if (!empty($this->lines))
				{
					foreach ($this->lines as &$line)
					{
						if($mode == 1) {
							$line->subprice = 0;
						}

						switch ($this->element) {
							case 'propal':
								$this->updateline(
									$line->id, $line->subprice, $line->qty, $line->remise_percent, $line->tva_tx, $line->localtax1_tx, $line->localtax2_tx,
									($line->description?$line->description:$line->desc), 'HT', $line->info_bits, $line->special_code, $line->fk_parent_line,
									$line->skip_update_total, $line->fk_fournprice, $line->pa_ht, $line->label, $line->product_type, $line->date_start,
									$line->date_end, $line->array_options, $line->fk_unit, $line->multicurrency_subprice
								);
								break;
							case 'commande':
								$this->updateline(
									$line->id, ($line->description?$line->description:$line->desc), $line->subprice, $line->qty, $line->remise_percent,
									$line->tva_tx, $line->localtax1_tx, $line->localtax2_tx, 'HT', $line->info_bits, $line->date_start, $line->date_end,
									$line->product_type, $line->fk_parent_line, $line->skip_update_total, $line->fk_fournprice, $line->pa_ht, $line->label,
									$line->special_code, $line->array_options, $line->fk_unit, $line->multicurrency_subprice
								);
								break;
							case 'facture':
								$this->updateline(
									$line->id, ($line->description?$line->description:$line->desc), $line->subprice, $line->qty, $line->remise_percent,
									$line->date_start, $line->date_end, $line->tva_tx, $line->localtax1_tx, $line->localtax2_tx, 'HT', $line->info_bits,
									$line->product_type, $line->fk_parent_line, $line->skip_update_total, $line->fk_fournprice, $line->pa_ht, $line->label,
									$line->special_code, $line->array_options, $line->situation_percent, $line->fk_unit, $line->multicurrency_subprice
								);
								break;
							case 'supplier_proposal':
								$this->updateline(
									$line->id, $line->subprice, $line->qty, $line->remise_percent, $line->tva_tx, $line->localtax1_tx, $line->localtax2_tx,
									($line->description?$line->description:$line->desc), 'HT', $line->info_bits, $line->special_code, $line->fk_parent_line,
									$line->skip_update_total, $line->fk_fournprice, $line->pa_ht, $line->label, $line->product_type, $line->array_options,
									$line->ref_fourn, $line->multicurrency_subprice
								);
								break;
							case 'order_supplier':
								$this->updateline(
									$line->id, ($line->description?$line->description:$line->desc), $line->subprice, $line->qty, $line->remise_percent,
									$line->tva_tx, $line->localtax1_tx, $line->localtax2_tx, 'HT', $line->info_bits, $line->product_type, false,
									$line->date_start, $line->date_end, $line->array_options, $line->fk_unit, $line->multicurrency_subprice
								);
								break;
							case 'invoice_supplier':
								$this->updateline(
									$line->id, ($line->description?$line->description:$line->desc), $line->subprice, $line->tva_tx, $line->localtax1_tx,
									$line->localtax2_tx, $line->qty, 0, 'HT', $line->info_bits, $line->product_type, $line->remise_percent, false,
									$line->date_start, $line->date_end, $line->array_options, $line->fk_unit, $line->multicurrency_subprice
								);
								break;
							default:
								dol_syslog(get_class($this).'::setMulticurrencyRate no updateline defined', LOG_DEBUG);
								break;
						}
					}
				}

				return 1;
			}
			else
			{
				dol_syslog(get_class($this).'::setMulticurrencyRate Erreur '.$sql.' - '.$this->db->error());
				$this->error=$this->db->error();
				return -1;
			}
		}
		else
		{
			dol_syslog(get_class($this).'::setMulticurrencyRate, status of the object is incompatible');
			$this->error='Status of the object is incompatible '.$this->statut;
			return -2;
		}
	}

	/**
	 *  Change the payments terms
	 *
	 *  @param		int		$id		Id of new payment terms
	 *  @return		int				>0 if OK, <0 if KO
	 */
	function setPaymentTerms($id)
	{
		dol_syslog(get_class($this).'::setPaymentTerms('.$id.')');
		if ($this->statut >= 0 || $this->element == 'societe')
		{
			// TODO uniformize field name
			$fieldname = 'fk_cond_reglement';
			if ($this->element == 'societe') $fieldname = 'cond_reglement';
			if (get_class($this) == 'Fournisseur') $fieldname = 'cond_reglement_supplier';

			$sql = 'UPDATE '.MAIN_DB_PREFIX.$this->table_element;
			$sql .= ' SET '.$fieldname.' = '.(($id > 0 || $id == '0') ? $id : 'NULL');
			$sql .= ' WHERE rowid='.$this->id;

			if ($this->db->query($sql))
			{
				$this->cond_reglement_id = $id;
				// for supplier
				if (get_class($this) == 'Fournisseur') $this->cond_reglement_supplier_id = $id;
				$this->cond_reglement = $id;	// for compatibility
				return 1;
			}
			else
			{
				dol_syslog(get_class($this).'::setPaymentTerms Erreur '.$sql.' - '.$this->db->error());
				$this->error=$this->db->error();
				return -1;
			}
		}
		else
		{
			dol_syslog(get_class($this).'::setPaymentTerms, status of the object is incompatible');
			$this->error='Status of the object is incompatible '.$this->statut;
			return -2;
		}
	}

	/**
	 *	Define delivery address
	 *  @deprecated
	 *
	 *	@param      int		$id		Address id
	 *	@return     int				<0 si ko, >0 si ok
	 */
	function setDeliveryAddress($id)
	{
		$fieldname = 'fk_delivery_address';
		if ($this->element == 'delivery' || $this->element == 'shipping') $fieldname = 'fk_address';

		$sql = "UPDATE ".MAIN_DB_PREFIX.$this->table_element." SET ".$fieldname." = ".$id;
		$sql.= " WHERE rowid = ".$this->id." AND fk_statut = 0";

		if ($this->db->query($sql))
		{
			$this->fk_delivery_address = $id;
			return 1;
		}
		else
		{
			$this->error=$this->db->error();
			dol_syslog(get_class($this).'::setDeliveryAddress Erreur '.$sql.' - '.$this->error);
			return -1;
		}
	}


	/**
	 *  Change the shipping method
	 *
	 *  @param      int     $shipping_method_id     Id of shipping method
     *  @param      bool    $notrigger              false=launch triggers after, true=disable triggers
     *  @param      User	$userused               Object user
	 *
	 *  @return     int              1 if OK, 0 if KO
	 */
	function setShippingMethod($shipping_method_id, $notrigger=false, $userused=null)
	{
        global $user;

        if (empty($userused)) $userused=$user;

        $error = 0;

		if (! $this->table_element) {
			dol_syslog(get_class($this)."::setShippingMethod was called on objet with property table_element not defined",LOG_ERR);
			return -1;
		}

        $this->db->begin();

		if ($shipping_method_id<0) $shipping_method_id='NULL';
		dol_syslog(get_class($this).'::setShippingMethod('.$shipping_method_id.')');

		$sql = "UPDATE ".MAIN_DB_PREFIX.$this->table_element;
		$sql.= " SET fk_shipping_method = ".$shipping_method_id;
		$sql.= " WHERE rowid=".$this->id;
        $resql = $this->db->query($sql);
		if (! $resql) {
			dol_syslog(get_class($this).'::setShippingMethod Error ', LOG_DEBUG);
			$this->error = $this->db->lasterror();
			$error++;
        } else {
            if (!$notrigger)
            {
                // Call trigger
                $this->context=array('shippingmethodupdate'=>1);
                $result = $this->call_trigger(strtoupper(get_class($this)) . '_MODIFY', $userused);
                if ($result < 0) $error++;
                // End call trigger
            }
        }
        if ($error)
        {
            $this->db->rollback();
            return -1;
        } else {
            $this->shipping_method_id = ($shipping_method_id=='NULL')?null:$shipping_method_id;
            $this->db->commit();
            return 1;
        }
	}


	/**
	 *  Change the warehouse
	 *
	 *  @param      int     $warehouse_id     Id of warehouse
	 *  @return     int              1 if OK, 0 if KO
	 */
	function setWarehouse($warehouse_id)
	{
		if (! $this->table_element) {
			dol_syslog(get_class($this)."::setWarehouse was called on objet with property table_element not defined",LOG_ERR);
			return -1;
		}
		if ($warehouse_id<0) $warehouse_id='NULL';
		dol_syslog(get_class($this).'::setWarehouse('.$warehouse_id.')');

		$sql = "UPDATE ".MAIN_DB_PREFIX.$this->table_element;
		$sql.= " SET fk_warehouse = ".$warehouse_id;
		$sql.= " WHERE rowid=".$this->id;

		if ($this->db->query($sql)) {
			$this->warehouse_id = ($warehouse_id=='NULL')?null:$warehouse_id;
			return 1;
		} else {
			dol_syslog(get_class($this).'::setWarehouse Error ', LOG_DEBUG);
			$this->error=$this->db->error();
			return 0;
		}
	}


	/**
	 *		Set last model used by doc generator
	 *
	 *		@param		User	$user		User object that make change
	 *		@param		string	$modelpdf	Modele name
	 *		@return		int					<0 if KO, >0 if OK
	 */
	function setDocModel($user, $modelpdf)
	{
		if (! $this->table_element)
		{
			dol_syslog(get_class($this)."::setDocModel was called on objet with property table_element not defined",LOG_ERR);
			return -1;
		}

		$newmodelpdf=dol_trunc($modelpdf,255);

		$sql = "UPDATE ".MAIN_DB_PREFIX.$this->table_element;
		$sql.= " SET model_pdf = '".$this->db->escape($newmodelpdf)."'";
		$sql.= " WHERE rowid = ".$this->id;
		// if ($this->element == 'facture') $sql.= " AND fk_statut < 2";
		// if ($this->element == 'propal')  $sql.= " AND fk_statut = 0";

		dol_syslog(get_class($this)."::setDocModel", LOG_DEBUG);
		$resql=$this->db->query($sql);
		if ($resql)
		{
			$this->modelpdf=$modelpdf;
			return 1;
		}
		else
		{
			dol_print_error($this->db);
			return 0;
		}
	}


	/**
	 *  Change the bank account
	 *
	 *  @param		int		$fk_account		Id of bank account
	 *  @param      bool    $notrigger      false=launch triggers after, true=disable triggers
	 *  @param      User	$userused		Object user
	 *  @return		int				1 if OK, 0 if KO
	 */
	function setBankAccount($fk_account, $notrigger=false, $userused=null)
	{
        global $user;

        if (empty($userused)) $userused=$user;

        $error = 0;

		if (! $this->table_element) {
			dol_syslog(get_class($this)."::setBankAccount was called on objet with property table_element not defined",LOG_ERR);
			return -1;
		}
        $this->db->begin();

		if ($fk_account<0) $fk_account='NULL';
		dol_syslog(get_class($this).'::setBankAccount('.$fk_account.')');

		$sql = "UPDATE ".MAIN_DB_PREFIX.$this->table_element;
		$sql.= " SET fk_account = ".$fk_account;
		$sql.= " WHERE rowid=".$this->id;

        $resql = $this->db->query($sql);
        if (! $resql)
        {
            dol_syslog(get_class($this).'::setBankAccount Error '.$sql.' - '.$this->db->error());
            $this->error = $this->db->lasterror();
            $error++;
        }
        else
        {
            if (!$notrigger)
            {
                // Call trigger
                $this->context=array('bankaccountupdate'=>1);
                $result = $this->call_trigger(strtoupper(get_class($this)) . '_MODIFY', $userused);
                if ($result < 0) $error++;
                // End call trigger
            }
        }
        if ($error)
        {
            $this->db->rollback();
            return -1;
        }
        else
        {
            $this->fk_account = ($fk_account=='NULL')?null:$fk_account;
            $this->db->commit();
            return 1;
        }
    }


	// TODO: Move line related operations to CommonObjectLine?

    // phpcs:disable PEAR.NamingConventions.ValidFunctionName.NotCamelCaps
	/**
	 *  Save a new position (field rang) for details lines.
	 *  You can choose to set position for lines with already a position or lines without any position defined.
	 *
	 * 	@param		boolean		$renum			   True to renum all already ordered lines, false to renum only not already ordered lines.
	 * 	@param		string		$rowidorder		   ASC or DESC
	 * 	@param		boolean		$fk_parent_line    Table with fk_parent_line field or not
	 * 	@return		int                            <0 if KO, >0 if OK
	 */
	function line_order($renum=false, $rowidorder='ASC', $fk_parent_line=true)
	{
        // phpcs:enable
		if (! $this->table_element_line)
		{
			dol_syslog(get_class($this)."::line_order was called on objet with property table_element_line not defined",LOG_ERR);
			return -1;
		}
		if (! $this->fk_element)
		{
			dol_syslog(get_class($this)."::line_order was called on objet with property fk_element not defined",LOG_ERR);
			return -1;
		}

		// Count number of lines to reorder (according to choice $renum)
		$nl=0;
		$sql = 'SELECT count(rowid) FROM '.MAIN_DB_PREFIX.$this->table_element_line;
		$sql.= ' WHERE '.$this->fk_element.'='.$this->id;
		if (! $renum) $sql.= ' AND rang = 0';
		if ($renum) $sql.= ' AND rang <> 0';

		dol_syslog(get_class($this)."::line_order", LOG_DEBUG);
		$resql = $this->db->query($sql);
		if ($resql)
		{
			$row = $this->db->fetch_row($resql);
			$nl = $row[0];
		}
		else dol_print_error($this->db);
		if ($nl > 0)
		{
			// The goal of this part is to reorder all lines, with all children lines sharing the same
			// counter that parents.
			$rows=array();

			// We first search all lines that are parent lines (for multilevel details lines)
			$sql = 'SELECT rowid FROM '.MAIN_DB_PREFIX.$this->table_element_line;
			$sql.= ' WHERE '.$this->fk_element.' = '.$this->id;
			if ($fk_parent_line) $sql.= ' AND fk_parent_line IS NULL';
			$sql.= ' ORDER BY rang ASC, rowid '.$rowidorder;

			dol_syslog(get_class($this)."::line_order search all parent lines", LOG_DEBUG);
			$resql = $this->db->query($sql);
			if ($resql)
			{
				$i=0;
				$num = $this->db->num_rows($resql);
				while ($i < $num)
				{
					$row = $this->db->fetch_row($resql);
					$rows[] = $row[0];	// Add parent line into array rows
					$childrens = $this->getChildrenOfLine($row[0]);
					if (! empty($childrens))
					{
						foreach($childrens as $child)
						{
							array_push($rows, $child);
						}
					}
					$i++;
				}

				// Now we set a new number for each lines (parent and children with children included into parent tree)
				if (! empty($rows))
				{
					foreach($rows as $key => $row)
					{
						$this->updateRangOfLine($row, ($key+1));
					}
				}
			}
			else
			{
				dol_print_error($this->db);
			}
		}
		return 1;
	}

	/**
	 * 	Get children of line
	 *
	 * 	@param	int		$id		Id of parent line
	 * 	@return	array			Array with list of children lines id
	 */
	function getChildrenOfLine($id)
	{
		$rows=array();

		$sql = 'SELECT rowid FROM '.MAIN_DB_PREFIX.$this->table_element_line;
		$sql.= ' WHERE '.$this->fk_element.' = '.$this->id;
		$sql.= ' AND fk_parent_line = '.$id;
		$sql.= ' ORDER BY rang ASC';

		dol_syslog(get_class($this)."::getChildrenOfLine search children lines for line ".$id."", LOG_DEBUG);
		$resql = $this->db->query($sql);
		if ($resql)
		{
			$i=0;
			$num = $this->db->num_rows($resql);
			while ($i < $num)
			{
				$row = $this->db->fetch_row($resql);
				$rows[$i] = $row[0];
				$i++;
			}
		}

		return $rows;
	}

    // phpcs:disable PEAR.NamingConventions.ValidFunctionName.NotCamelCaps
	/**
	 * 	Update a line to have a lower rank
	 *
	 * 	@param 	int			$rowid				Id of line
	 * 	@param	boolean		$fk_parent_line		Table with fk_parent_line field or not
	 * 	@return	void
	 */
	function line_up($rowid, $fk_parent_line=true)
	{
        // phpcs:enable
		$this->line_order(false, 'ASC', $fk_parent_line);

		// Get rang of line
		$rang = $this->getRangOfLine($rowid);

		// Update position of line
		$this->updateLineUp($rowid, $rang);
	}

    // phpcs:disable PEAR.NamingConventions.ValidFunctionName.NotCamelCaps
	/**
	 * 	Update a line to have a higher rank
	 *
	 * 	@param	int			$rowid				Id of line
	 * 	@param	boolean		$fk_parent_line		Table with fk_parent_line field or not
	 * 	@return	void
	 */
	function line_down($rowid, $fk_parent_line=true)
	{
        // phpcs:enable
		$this->line_order(false, 'ASC', $fk_parent_line);

		// Get rang of line
		$rang = $this->getRangOfLine($rowid);

		// Get max value for rang
		$max = $this->line_max();

		// Update position of line
		$this->updateLineDown($rowid, $rang, $max);
	}

	/**
	 * 	Update position of line (rang)
	 *
	 * 	@param	int		$rowid		Id of line
	 * 	@param	int		$rang		Position
	 * 	@return	void
	 */
	function updateRangOfLine($rowid,$rang)
	{
		$fieldposition = 'rang';
		if (in_array($this->table_element_line, array('ecm_files', 'emailcollector_emailcollectoraction'))) $fieldposition = 'position';

		$sql = 'UPDATE '.MAIN_DB_PREFIX.$this->table_element_line.' SET '.$fieldposition.' = '.$rang;
		$sql.= ' WHERE rowid = '.$rowid;

		dol_syslog(get_class($this)."::updateRangOfLine", LOG_DEBUG);
		if (! $this->db->query($sql))
		{
			dol_print_error($this->db);
		}
	}

    // phpcs:disable PEAR.NamingConventions.ValidFunctionName.NotCamelCaps
	/**
	 * 	Update position of line with ajax (rang)
	 *
	 * 	@param	array	$rows	Array of rows
	 * 	@return	void
	 */
	function line_ajaxorder($rows)
	{
        // phpcs:enable
		$num = count($rows);
		for ($i = 0 ; $i < $num ; $i++)
		{
			$this->updateRangOfLine($rows[$i], ($i+1));
		}
	}

	/**
	 * 	Update position of line up (rang)
	 *
	 * 	@param	int		$rowid		Id of line
	 * 	@param	int		$rang		Position
	 * 	@return	void
	 */
	function updateLineUp($rowid,$rang)
	{
		if ($rang > 1)
		{
			$fieldposition = 'rang';
			if (in_array($this->table_element_line, array('ecm_files', 'emailcollector_emailcollectoraction'))) $fieldposition = 'position';

			$sql = 'UPDATE '.MAIN_DB_PREFIX.$this->table_element_line.' SET '.$fieldposition.' = '.$rang ;
			$sql.= ' WHERE '.$this->fk_element.' = '.$this->id;
			$sql.= ' AND rang = '.($rang - 1);
			if ($this->db->query($sql) )
			{
				$sql = 'UPDATE '.MAIN_DB_PREFIX.$this->table_element_line.' SET '.$fieldposition.' = '.($rang - 1);
				$sql.= ' WHERE rowid = '.$rowid;
				if (! $this->db->query($sql) )
				{
					dol_print_error($this->db);
				}
			}
			else
			{
				dol_print_error($this->db);
			}
		}
	}

	/**
	 * 	Update position of line down (rang)
	 *
	 * 	@param	int		$rowid		Id of line
	 * 	@param	int		$rang		Position
	 * 	@param	int		$max		Max
	 * 	@return	void
	 */
	function updateLineDown($rowid,$rang,$max)
	{
		if ($rang < $max)
		{
			$fieldposition = 'rang';
			if (in_array($this->table_element_line, array('ecm_files', 'emailcollector_emailcollectoraction'))) $fieldposition = 'position';

			$sql = 'UPDATE '.MAIN_DB_PREFIX.$this->table_element_line.' SET '.$fieldposition.' = '.$rang;
			$sql.= ' WHERE '.$this->fk_element.' = '.$this->id;
			$sql.= ' AND rang = '.($rang+1);
			if ($this->db->query($sql) )
			{
				$sql = 'UPDATE '.MAIN_DB_PREFIX.$this->table_element_line.' SET '.$fieldposition.' = '.($rang+1);
				$sql.= ' WHERE rowid = '.$rowid;
				if (! $this->db->query($sql) )
				{
					dol_print_error($this->db);
				}
			}
			else
			{
				dol_print_error($this->db);
			}
		}
	}

	/**
	 * 	Get position of line (rang)
	 *
	 * 	@param		int		$rowid		Id of line
	 *  @return		int     			Value of rang in table of lines
	 */
	function getRangOfLine($rowid)
	{
		$sql = 'SELECT rang FROM '.MAIN_DB_PREFIX.$this->table_element_line;
		$sql.= ' WHERE rowid ='.$rowid;

		dol_syslog(get_class($this)."::getRangOfLine", LOG_DEBUG);
		$resql = $this->db->query($sql);
		if ($resql)
		{
			$row = $this->db->fetch_row($resql);
			return $row[0];
		}
	}

	/**
	 * 	Get rowid of the line relative to its position
	 *
	 * 	@param		int		$rang		Rang value
	 *  @return     int     			Rowid of the line
	 */
	function getIdOfLine($rang)
	{
		$sql = 'SELECT rowid FROM '.MAIN_DB_PREFIX.$this->table_element_line;
		$sql.= ' WHERE '.$this->fk_element.' = '.$this->id;
		$sql.= ' AND rang = '.$rang;
		$resql = $this->db->query($sql);
		if ($resql)
		{
			$row = $this->db->fetch_row($resql);
			return $row[0];
		}
	}

    // phpcs:disable PEAR.NamingConventions.ValidFunctionName.NotCamelCaps
	/**
	 * 	Get max value used for position of line (rang)
	 *
	 * 	@param		int		$fk_parent_line		Parent line id
	 *  @return     int  			   			Max value of rang in table of lines
	 */
	function line_max($fk_parent_line=0)
	{
        // phpcs:enable
		// Search the last rang with fk_parent_line
		if ($fk_parent_line)
		{
			$sql = 'SELECT max(rang) FROM '.MAIN_DB_PREFIX.$this->table_element_line;
			$sql.= ' WHERE '.$this->fk_element.' = '.$this->id;
			$sql.= ' AND fk_parent_line = '.$fk_parent_line;

			dol_syslog(get_class($this)."::line_max", LOG_DEBUG);
			$resql = $this->db->query($sql);
			if ($resql)
			{
				$row = $this->db->fetch_row($resql);
				if (! empty($row[0]))
				{
					return $row[0];
				}
				else
				{
					return $this->getRangOfLine($fk_parent_line);
				}
			}
		}
		// If not, search the last rang of element
		else
		{
			$sql = 'SELECT max(rang) FROM '.MAIN_DB_PREFIX.$this->table_element_line;
			$sql.= ' WHERE '.$this->fk_element.' = '.$this->id;

			dol_syslog(get_class($this)."::line_max", LOG_DEBUG);
			$resql = $this->db->query($sql);
			if ($resql)
			{
				$row = $this->db->fetch_row($resql);
				return $row[0];
			}
		}
	}

    // phpcs:disable PEAR.NamingConventions.ValidFunctionName.NotCamelCaps
	/**
	 *  Update external ref of element
	 *
	 *  @param      string		$ref_ext	Update field ref_ext
	 *  @return     int      		   		<0 if KO, >0 if OK
	 */
	function update_ref_ext($ref_ext)
	{
        // phpcs:enable
		if (! $this->table_element)
		{
			dol_syslog(get_class($this)."::update_ref_ext was called on objet with property table_element not defined", LOG_ERR);
			return -1;
		}

		$sql = 'UPDATE '.MAIN_DB_PREFIX.$this->table_element;
		$sql.= " SET ref_ext = '".$this->db->escape($ref_ext)."'";
		$sql.= " WHERE ".(isset($this->table_rowid)?$this->table_rowid:'rowid')." = ". $this->id;

		dol_syslog(get_class($this)."::update_ref_ext", LOG_DEBUG);
		if ($this->db->query($sql))
		{
			$this->ref_ext = $ref_ext;
			return 1;
		}
		else
		{
			$this->error=$this->db->error();
			return -1;
		}
	}

    // phpcs:disable PEAR.NamingConventions.ValidFunctionName.NotCamelCaps
	/**
	 *  Update note of element
	 *
	 *  @param      string		$note		New value for note
	 *  @param		string		$suffix		'', '_public' or '_private'
	 *  @return     int      		   		<0 if KO, >0 if OK
	 */
	function update_note($note, $suffix='')
	{
        // phpcs:enable
		global $user;

		if (! $this->table_element)
		{
			$this->error='update_note was called on objet with property table_element not defined';
			dol_syslog(get_class($this)."::update_note was called on objet with property table_element not defined", LOG_ERR);
			return -1;
		}
		if (! in_array($suffix,array('','_public','_private')))
		{
			$this->error='update_note Parameter suffix must be empty, \'_private\' or \'_public\'';
			dol_syslog(get_class($this)."::update_note Parameter suffix must be empty, '_private' or '_public'", LOG_ERR);
			return -2;
		}
		// Special cas
		//var_dump($this->table_element);exit;
		if ($this->table_element == 'product') $suffix='';

		$sql = 'UPDATE '.MAIN_DB_PREFIX.$this->table_element;
		$sql.= " SET note".$suffix." = ".(!empty($note)?("'".$this->db->escape($note)."'"):"NULL");
		$sql.= " ,".(in_array($this->table_element, array('actioncomm', 'adherent', 'advtargetemailing', 'cronjob', 'establishment'))?"fk_user_mod":"fk_user_modif")." = ".$user->id;
		$sql.= " WHERE rowid =". $this->id;

		dol_syslog(get_class($this)."::update_note", LOG_DEBUG);
		if ($this->db->query($sql))
		{
			if ($suffix == '_public') $this->note_public = $note;
			else if ($suffix == '_private') $this->note_private = $note;
			else
			{
				$this->note = $note;      // deprecated
				$this->note_private = $note;
			}
			return 1;
		}
		else
		{
			$this->error=$this->db->lasterror();
			return -1;
		}
	}

    // phpcs:disable PEAR.NamingConventions.ValidFunctionName.NotCamelCaps
	/**
	 * 	Update public note (kept for backward compatibility)
	 *
	 * @param      string		$note		New value for note
	 * @return     int      		   		<0 if KO, >0 if OK
	 * @deprecated
	 * @see update_note()
	 */
	function update_note_public($note)
	{
        // phpcs:enable
		return $this->update_note($note,'_public');
	}

    // phpcs:disable PEAR.NamingConventions.ValidFunctionName.NotCamelCaps
	/**
	 *	Update total_ht, total_ttc, total_vat, total_localtax1, total_localtax2 for an object (sum of lines).
	 *  Must be called at end of methods addline or updateline.
	 *
	 *	@param	int		$exclspec          	>0 = Exclude special product (product_type=9)
	 *  @param  string	$roundingadjust    	'none'=Do nothing, 'auto'=Use default method (MAIN_ROUNDOFTOTAL_NOT_TOTALOFROUND if defined, or '0'), '0'=Force mode total of rounding, '1'=Force mode rounding of total
	 *  @param	int		$nodatabaseupdate	1=Do not update database. Update only properties of object.
	 *  @param	Societe	$seller				If roundingadjust is '0' or '1' or maybe 'auto', it means we recalculate total for lines before calculating total for object and for this, we need seller object.
	 *	@return	int    			           	<0 if KO, >0 if OK
	 */
	function update_price($exclspec=0,$roundingadjust='none',$nodatabaseupdate=0,$seller=null)
	{
        // phpcs:enable
		global $conf, $hookmanager, $action;

		// Some external module want no update price after a trigger because they have another method to calculate the total (ex: with an extrafield)
		$MODULE = "";
		if ($this->element == 'propal')
			$MODULE = "MODULE_DISALLOW_UPDATE_PRICE_PROPOSAL";
		elseif ($this->element == 'commande' || $this->element == 'order')
			$MODULE = "MODULE_DISALLOW_UPDATE_PRICE_ORDER";
		elseif ($this->element == 'facture')
			$MODULE = "MODULE_DISALLOW_UPDATE_PRICE_INVOICE";
		elseif ($this->element == 'facture_fourn')
			$MODULE = "MODULE_DISALLOW_UPDATE_PRICE_SUPPLIER_INVOICE";
		elseif ($this->element == 'order_supplier')
			$MODULE = "MODULE_DISALLOW_UPDATE_PRICE_SUPPLIER_ORDER";
		elseif ($this->element == 'supplier_proposal')
			$MODULE = "MODULE_DISALLOW_UPDATE_PRICE_SUPPLIER_PROPOSAL";

		if (! empty($MODULE)) {
			if (! empty($conf->global->$MODULE)) {
				$modsactivated = explode(',', $conf->global->$MODULE);
				foreach ($modsactivated as $mod) {
					if ($conf->$mod->enabled)
						return 1; // update was disabled by specific setup
				}
			}
		}

		include_once DOL_DOCUMENT_ROOT.'/core/lib/price.lib.php';

		if ($roundingadjust == '-1') $roundingadjust='auto';	// For backward compatibility

		$forcedroundingmode=$roundingadjust;
		if ($forcedroundingmode == 'auto' && isset($conf->global->MAIN_ROUNDOFTOTAL_NOT_TOTALOFROUND)) $forcedroundingmode=$conf->global->MAIN_ROUNDOFTOTAL_NOT_TOTALOFROUND;
		elseif ($forcedroundingmode == 'auto') $forcedroundingmode='0';

		$error=0;

		$multicurrency_tx = !empty($this->multicurrency_tx) ? $this->multicurrency_tx : 1;

		// Define constants to find lines to sum
		$fieldtva='total_tva';
		$fieldlocaltax1='total_localtax1';
		$fieldlocaltax2='total_localtax2';
		$fieldup='subprice';
		if ($this->element == 'facture_fourn' || $this->element == 'invoice_supplier')
		{
			$fieldtva='tva';
			$fieldup='pu_ht';
		}
		if ($this->element == 'expensereport')
		{
			$fieldup='value_unit';
		}

		$sql = 'SELECT rowid, qty, '.$fieldup.' as up, remise_percent, total_ht, '.$fieldtva.' as total_tva, total_ttc, '.$fieldlocaltax1.' as total_localtax1, '.$fieldlocaltax2.' as total_localtax2,';
		$sql.= ' tva_tx as vatrate, localtax1_tx, localtax2_tx, localtax1_type, localtax2_type, info_bits, product_type';
			if ($this->table_element_line == 'facturedet') $sql.= ', situation_percent';
			$sql.= ', multicurrency_total_ht, multicurrency_total_tva, multicurrency_total_ttc';
		$sql.= ' FROM '.MAIN_DB_PREFIX.$this->table_element_line;
		$sql.= ' WHERE '.$this->fk_element.' = '.$this->id;
		if ($exclspec)
		{
			$product_field='product_type';
			if ($this->table_element_line == 'contratdet') $product_field='';    // contratdet table has no product_type field
			if ($product_field) $sql.= ' AND '.$product_field.' <> 9';
		}
		$sql.= ' ORDER by rowid';	// We want to be sure to always use same order of line to not change lines differently when option MAIN_ROUNDOFTOTAL_NOT_TOTALOFROUND is used

		dol_syslog(get_class($this)."::update_price", LOG_DEBUG);
		$resql = $this->db->query($sql);
		if ($resql)
		{
			$this->total_ht  = 0;
			$this->total_tva = 0;
			$this->total_localtax1 = 0;
			$this->total_localtax2 = 0;
			$this->total_ttc = 0;
			$total_ht_by_vats  = array();
			$total_tva_by_vats = array();
			$total_ttc_by_vats = array();
			$this->multicurrency_total_ht	= 0;
			$this->multicurrency_total_tva	= 0;
			$this->multicurrency_total_ttc	= 0;

			$num = $this->db->num_rows($resql);
			$i = 0;
			while ($i < $num)
			{
				$obj = $this->db->fetch_object($resql);

				// Note: There is no check on detail line and no check on total, if $forcedroundingmode = 'none'
				$parameters=array('fk_element' => $obj->rowid);
				$reshook = $hookmanager->executeHooks('changeRoundingMode', $parameters, $this, $action); // Note that $action and $object may have been modified by some hooks

				if (empty($reshook) && $forcedroundingmode == '0')	// Check if data on line are consistent. This may solve lines that were not consistent because set with $forcedroundingmode='auto'
				{
					$localtax_array=array($obj->localtax1_type,$obj->localtax1_tx,$obj->localtax2_type,$obj->localtax2_tx);
					$tmpcal=calcul_price_total($obj->qty, $obj->up, $obj->remise_percent, $obj->vatrate, $obj->localtax1_tx, $obj->localtax2_tx, 0, 'HT', $obj->info_bits, $obj->product_type, $seller, $localtax_array, (isset($obj->situation_percent) ? $obj->situation_percent : 100), $multicurrency_tx);
					$diff=price2num($tmpcal[1] - $obj->total_tva, 'MT', 1);
					if ($diff)
					{
						$sqlfix="UPDATE ".MAIN_DB_PREFIX.$this->table_element_line." SET ".$fieldtva." = ".$tmpcal[1].", total_ttc = ".$tmpcal[2]." WHERE rowid = ".$obj->rowid;
						dol_syslog('We found unconsistent data into detailed line (difference of '.$diff.') for line rowid = '.$obj->rowid." (total vat of line calculated=".$tmpcal[1].", database=".$obj->total_tva."). We fix the total_vat and total_ttc of line by running sqlfix = ".$sqlfix);
								$resqlfix=$this->db->query($sqlfix);
								if (! $resqlfix) dol_print_error($this->db,'Failed to update line');
								$obj->total_tva = $tmpcal[1];
								$obj->total_ttc = $tmpcal[2];
						//
					}
				}

				$this->total_ht        += $obj->total_ht;		// The field visible at end of line detail
				$this->total_tva       += $obj->total_tva;
				$this->total_localtax1 += $obj->total_localtax1;
				$this->total_localtax2 += $obj->total_localtax2;
				$this->total_ttc       += $obj->total_ttc;
				$this->multicurrency_total_ht        += $obj->multicurrency_total_ht;		// The field visible at end of line detail
				$this->multicurrency_total_tva       += $obj->multicurrency_total_tva;
				$this->multicurrency_total_ttc       += $obj->multicurrency_total_ttc;

				if (! isset($total_ht_by_vats[$obj->vatrate]))  $total_ht_by_vats[$obj->vatrate]=0;
				if (! isset($total_tva_by_vats[$obj->vatrate])) $total_tva_by_vats[$obj->vatrate]=0;
				if (! isset($total_ttc_by_vats[$obj->vatrate])) $total_ttc_by_vats[$obj->vatrate]=0;
				$total_ht_by_vats[$obj->vatrate]  += $obj->total_ht;
				$total_tva_by_vats[$obj->vatrate] += $obj->total_tva;
				$total_ttc_by_vats[$obj->vatrate] += $obj->total_ttc;

				if ($forcedroundingmode == '1')	// Check if we need adjustement onto line for vat. TODO This works on the company currency but not on multicurrency
				{
					$tmpvat=price2num($total_ht_by_vats[$obj->vatrate] * $obj->vatrate / 100, 'MT', 1);
					$diff=price2num($total_tva_by_vats[$obj->vatrate]-$tmpvat, 'MT', 1);
					//print 'Line '.$i.' rowid='.$obj->rowid.' vat_rate='.$obj->vatrate.' total_ht='.$obj->total_ht.' total_tva='.$obj->total_tva.' total_ttc='.$obj->total_ttc.' total_ht_by_vats='.$total_ht_by_vats[$obj->vatrate].' total_tva_by_vats='.$total_tva_by_vats[$obj->vatrate].' (new calculation = '.$tmpvat.') total_ttc_by_vats='.$total_ttc_by_vats[$obj->vatrate].($diff?" => DIFF":"")."<br>\n";
					if ($diff)
					{
						if (abs($diff) > 0.1) { dol_syslog('A rounding difference was detected into TOTAL but is too high to be corrected', LOG_WARNING); exit; }
						$sqlfix="UPDATE ".MAIN_DB_PREFIX.$this->table_element_line." SET ".$fieldtva." = ".($obj->total_tva - $diff).", total_ttc = ".($obj->total_ttc - $diff)." WHERE rowid = ".$obj->rowid;
						dol_syslog('We found a difference of '.$diff.' for line rowid = '.$obj->rowid.". We fix the total_vat and total_ttc of line by running sqlfix = ".$sqlfix);
								$resqlfix=$this->db->query($sqlfix);
								if (! $resqlfix) dol_print_error($this->db,'Failed to update line');
								$this->total_tva -= $diff;
								$this->total_ttc -= $diff;
								$total_tva_by_vats[$obj->vatrate] -= $diff;
								$total_ttc_by_vats[$obj->vatrate] -= $diff;
					}
				}

				$i++;
			}

			// Add revenue stamp to total
			$this->total_ttc       			+= isset($this->revenuestamp)?$this->revenuestamp:0;
			$this->multicurrency_total_ttc  += isset($this->revenuestamp)?($this->revenuestamp * $multicurrency_tx):0;

			// Situations totals
			if ($this->situation_cycle_ref && $this->situation_counter > 1 && method_exists($this, 'get_prev_sits') && $this->type != $this::TYPE_CREDIT_NOTE )
			{
				$prev_sits = $this->get_prev_sits();

				foreach ($prev_sits as $sit) {				// $sit is an object Facture loaded with a fetch.
					$this->total_ht -= $sit->total_ht;
					$this->total_tva -= $sit->total_tva;
					$this->total_localtax1 -= $sit->total_localtax1;
					$this->total_localtax2 -= $sit->total_localtax2;
					$this->total_ttc -= $sit->total_ttc;
					$this->multicurrency_total_ht -= $sit->multicurrency_total_ht;
					$this->multicurrency_total_tva -= $sit->multicurrency_total_tva;
					$this->multicurrency_total_ttc -= $sit->multicurrency_total_ttc;
				}
			}

			$this->db->free($resql);

			// Now update global field total_ht, total_ttc and tva
			$fieldht='total_ht';
			$fieldtva='tva';
			$fieldlocaltax1='localtax1';
			$fieldlocaltax2='localtax2';
			$fieldttc='total_ttc';
			// Specific code for backward compatibility with old field names
			if ($this->element == 'facture' || $this->element == 'facturerec')             $fieldht='total';
			if ($this->element == 'facture_fourn' || $this->element == 'invoice_supplier') $fieldtva='total_tva';
			if ($this->element == 'propal')                                                $fieldttc='total';
			if ($this->element == 'expensereport')                                         $fieldtva='total_tva';
			if ($this->element == 'supplier_proposal')                                     $fieldttc='total';

			if (empty($nodatabaseupdate))
			{
				$sql = 'UPDATE '.MAIN_DB_PREFIX.$this->table_element.' SET';
				$sql .= " ".$fieldht."='".price2num($this->total_ht)."',";
				$sql .= " ".$fieldtva."='".price2num($this->total_tva)."',";
				$sql .= " ".$fieldlocaltax1."='".price2num($this->total_localtax1)."',";
				$sql .= " ".$fieldlocaltax2."='".price2num($this->total_localtax2)."',";
				$sql .= " ".$fieldttc."='".price2num($this->total_ttc)."'";
						$sql .= ", multicurrency_total_ht='".price2num($this->multicurrency_total_ht, 'MT', 1)."'";
						$sql .= ", multicurrency_total_tva='".price2num($this->multicurrency_total_tva, 'MT', 1)."'";
						$sql .= ", multicurrency_total_ttc='".price2num($this->multicurrency_total_ttc, 'MT', 1)."'";
				$sql .= ' WHERE rowid = '.$this->id;


				dol_syslog(get_class($this)."::update_price", LOG_DEBUG);
				$resql=$this->db->query($sql);
				if (! $resql)
				{
					$error++;
					$this->error=$this->db->lasterror();
					$this->errors[]=$this->db->lasterror();
				}
			}

			if (! $error)
			{
				return 1;
			}
			else
			{
				return -1;
			}
		}
		else
		{
			dol_print_error($this->db,'Bad request in update_price');
			return -1;
		}
	}

    // phpcs:disable PEAR.NamingConventions.ValidFunctionName.NotCamelCaps
	/**
	 *	Add objects linked in llx_element_element.
	 *
	 *	@param		string	$origin		Linked element type
	 *	@param		int		$origin_id	Linked element id
	 *	@return		int					<=0 if KO, >0 if OK
	 *	@see		fetchObjectLinked, updateObjectLinked, deleteObjectLinked
	 */
	function add_object_linked($origin=null, $origin_id=null)
	{
        // phpcs:enable
		$origin = (! empty($origin) ? $origin : $this->origin);
		$origin_id = (! empty($origin_id) ? $origin_id : $this->origin_id);

		// Special case
		if ($origin == 'order') $origin='commande';
		if ($origin == 'invoice') $origin='facture';
		if ($origin == 'invoice_template') $origin='facturerec';

		$this->db->begin();

		$sql = "INSERT INTO ".MAIN_DB_PREFIX."element_element (";
		$sql.= "fk_source";
		$sql.= ", sourcetype";
		$sql.= ", fk_target";
		$sql.= ", targettype";
		$sql.= ") VALUES (";
		$sql.= $origin_id;
		$sql.= ", '".$this->db->escape($origin)."'";
		$sql.= ", ".$this->id;
		$sql.= ", '".$this->db->escape($this->element)."'";
		$sql.= ")";

		dol_syslog(get_class($this)."::add_object_linked", LOG_DEBUG);
		if ($this->db->query($sql))
	  	{
	  		$this->db->commit();
	  		return 1;
	  	}
	  	else
	  	{
	  		$this->error=$this->db->lasterror();
	  		$this->db->rollback();
	  		return 0;
	  	}
	}

	/**
	 *	Fetch array of objects linked to current object (object of enabled modules only). Links are loaded into
	 *		this->linkedObjectsIds array and
	 *		this->linkedObjects array if $loadalsoobjects = 1
	 *  Possible usage for parameters:
	 *  - all parameters empty -> we look all link to current object (current object can be source or target)
	 *  - source id+type -> will get target list linked to source
	 *  - target id+type -> will get source list linked to target
	 *  - source id+type + target type -> will get target list of the type
	 *  - target id+type + target source -> will get source list of the type
	 *
	 *	@param	int		$sourceid			Object source id (if not defined, id of object)
	 *	@param  string	$sourcetype			Object source type (if not defined, element name of object)
	 *	@param  int		$targetid			Object target id (if not defined, id of object)
	 *	@param  string	$targettype			Object target type (if not defined, elemennt name of object)
	 *	@param  string	$clause				'OR' or 'AND' clause used when both source id and target id are provided
	 *  @param  int		$alsosametype		0=Return only links to object that differs from source type. 1=Include also link to objects of same type.
	 *  @param  string	$orderby			SQL 'ORDER BY' clause
	 *  @param	int		$loadalsoobjects	Load also array this->linkedObjects (Use 0 to increase performances)
	 *	@return int							<0 if KO, >0 if OK
	 *  @see	add_object_linked, updateObjectLinked, deleteObjectLinked
	 */
	function fetchObjectLinked($sourceid=null,$sourcetype='',$targetid=null,$targettype='',$clause='OR',$alsosametype=1,$orderby='sourcetype',$loadalsoobjects=1)
	{
		global $conf;

		$this->linkedObjectsIds=array();
		$this->linkedObjects=array();

		$justsource=false;
		$justtarget=false;
		$withtargettype=false;
		$withsourcetype=false;

		if (! empty($sourceid) && ! empty($sourcetype) && empty($targetid))
		{
			$justsource=true;  // the source (id and type) is a search criteria
			if (! empty($targettype)) $withtargettype=true;
		}
		if (! empty($targetid) && ! empty($targettype) && empty($sourceid))
		{
			$justtarget=true;  // the target (id and type) is a search criteria
			if (! empty($sourcetype)) $withsourcetype=true;
		}

		$sourceid = (! empty($sourceid) ? $sourceid : $this->id);
		$targetid = (! empty($targetid) ? $targetid : $this->id);
		$sourcetype = (! empty($sourcetype) ? $sourcetype : $this->element);
		$targettype = (! empty($targettype) ? $targettype : $this->element);

		/*if (empty($sourceid) && empty($targetid))
		 {
		 dol_syslog('Bad usage of function. No source nor target id defined (nor as parameter nor as object id)', LOG_ERR);
		 return -1;
		 }*/

		// Links between objects are stored in table element_element
		$sql = 'SELECT rowid, fk_source, sourcetype, fk_target, targettype';
		$sql.= ' FROM '.MAIN_DB_PREFIX.'element_element';
		$sql.= " WHERE ";
		if ($justsource || $justtarget)
		{
			if ($justsource)
			{
				$sql.= "fk_source = ".$sourceid." AND sourcetype = '".$sourcetype."'";
				if ($withtargettype) $sql.= " AND targettype = '".$targettype."'";
			}
			else if ($justtarget)
			{
				$sql.= "fk_target = ".$targetid." AND targettype = '".$targettype."'";
				if ($withsourcetype) $sql.= " AND sourcetype = '".$sourcetype."'";
			}
		}
		else
		{
			$sql.= "(fk_source = ".$sourceid." AND sourcetype = '".$sourcetype."')";
			$sql.= " ".$clause." (fk_target = ".$targetid." AND targettype = '".$targettype."')";
		}
		$sql .= ' ORDER BY '.$orderby;

		dol_syslog(get_class($this)."::fetchObjectLink", LOG_DEBUG);
		$resql = $this->db->query($sql);
		if ($resql)
		{
			$num = $this->db->num_rows($resql);
			$i = 0;
			while ($i < $num)
			{
				$obj = $this->db->fetch_object($resql);
				if ($justsource || $justtarget)
				{
					if ($justsource)
					{
						$this->linkedObjectsIds[$obj->targettype][$obj->rowid]=$obj->fk_target;
					}
					else if ($justtarget)
					{
						$this->linkedObjectsIds[$obj->sourcetype][$obj->rowid]=$obj->fk_source;
					}
				}
				else
				{
					if ($obj->fk_source == $sourceid && $obj->sourcetype == $sourcetype)
					{
						$this->linkedObjectsIds[$obj->targettype][$obj->rowid]=$obj->fk_target;
					}
					if ($obj->fk_target == $targetid && $obj->targettype == $targettype)
					{
						$this->linkedObjectsIds[$obj->sourcetype][$obj->rowid]=$obj->fk_source;
					}
				}
				$i++;
			}

			if (! empty($this->linkedObjectsIds))
			{
				$tmparray = $this->linkedObjectsIds;
				foreach($tmparray as $objecttype => $objectids)       // $objecttype is a module name ('facture', 'mymodule', ...) or a module name with a suffix ('project_task', 'mymodule_myobj', ...)
				{
					// Parse element/subelement (ex: project_task, cabinetmed_consultation, ...)
					$module = $element = $subelement = $objecttype;
					if ($objecttype != 'supplier_proposal' && $objecttype != 'order_supplier' && $objecttype != 'invoice_supplier'
						&& preg_match('/^([^_]+)_([^_]+)/i',$objecttype,$regs))
					{
						$module = $element = $regs[1];
						$subelement = $regs[2];
					}

					$classpath = $element.'/class';
					// To work with non standard classpath or module name
					if ($objecttype == 'facture')			{
						$classpath = 'compta/facture/class';
					}
					else if ($objecttype == 'facturerec')			{
						$classpath = 'compta/facture/class'; $module = 'facture';
					}
					else if ($objecttype == 'propal')			{
						$classpath = 'comm/propal/class';
					}
					else if ($objecttype == 'supplier_proposal')			{
						$classpath = 'supplier_proposal/class';
					}
					else if ($objecttype == 'shipping')			{
						$classpath = 'expedition/class'; $subelement = 'expedition'; $module = 'expedition_bon';
					}
					else if ($objecttype == 'delivery')			{
						$classpath = 'livraison/class'; $subelement = 'livraison'; $module = 'livraison_bon';
					}
					else if ($objecttype == 'invoice_supplier' || $objecttype == 'order_supplier')	{
						$classpath = 'fourn/class'; $module = 'fournisseur';
					}
					else if ($objecttype == 'fichinter')			{
						$classpath = 'fichinter/class'; $subelement = 'fichinter'; $module = 'ficheinter';
					}
					else if ($objecttype == 'subscription')			{
						$classpath = 'adherents/class'; $module = 'adherent';
					}

					// Set classfile
					$classfile = strtolower($subelement); $classname = ucfirst($subelement);

					if ($objecttype == 'order') {
						$classfile = 'commande'; $classname = 'Commande';
					}
					else if ($objecttype == 'invoice_supplier') {
						$classfile = 'fournisseur.facture'; $classname = 'FactureFournisseur';
					}
					else if ($objecttype == 'order_supplier')   {
						$classfile = 'fournisseur.commande'; $classname = 'CommandeFournisseur';
					}
					else if ($objecttype == 'supplier_proposal')   {
						$classfile = 'supplier_proposal'; $classname = 'SupplierProposal';
					}
					else if ($objecttype == 'facturerec')   {
						$classfile = 'facture-rec'; $classname = 'FactureRec';
					}
					else if ($objecttype == 'subscription')   {
						$classfile = 'subscription'; $classname = 'Subscription';
					}

					// Here $module, $classfile and $classname are set
					if ($conf->$module->enabled && (($element != $this->element) || $alsosametype))
					{
						if ($loadalsoobjects)
						{
							dol_include_once('/'.$classpath.'/'.$classfile.'.class.php');
							//print '/'.$classpath.'/'.$classfile.'.class.php '.class_exists($classname);
							if (class_exists($classname))
							{
								foreach($objectids as $i => $objectid)	// $i is rowid into llx_element_element
								{
									$object = new $classname($this->db);
									$ret = $object->fetch($objectid);
									if ($ret >= 0)
									{
										$this->linkedObjects[$objecttype][$i] = $object;
									}
								}
							}
						}
					}
					else
					{
						unset($this->linkedObjectsIds[$objecttype]);
					}
				}
			}
			return 1;
		}
		else
		{
			dol_print_error($this->db);
			return -1;
		}
	}

	/**
	 *	Update object linked of a current object
	 *
	 *	@param	int		$sourceid		Object source id
	 *	@param  string	$sourcetype		Object source type
	 *	@param  int		$targetid		Object target id
	 *	@param  string	$targettype		Object target type
	 *	@return							int	>0 if OK, <0 if KO
	 *	@see	add_object_linked, fetObjectLinked, deleteObjectLinked
	 */
	function updateObjectLinked($sourceid=null, $sourcetype='', $targetid=null, $targettype='')
	{
		$updatesource=false;
		$updatetarget=false;

		if (! empty($sourceid) && ! empty($sourcetype) && empty($targetid) && empty($targettype)) $updatesource=true;
		else if (empty($sourceid) && empty($sourcetype) && ! empty($targetid) && ! empty($targettype)) $updatetarget=true;

		$sql = "UPDATE ".MAIN_DB_PREFIX."element_element SET ";
		if ($updatesource)
		{
			$sql.= "fk_source = ".$sourceid;
			$sql.= ", sourcetype = '".$this->db->escape($sourcetype)."'";
			$sql.= " WHERE fk_target = ".$this->id;
			$sql.= " AND targettype = '".$this->db->escape($this->element)."'";
		}
		else if ($updatetarget)
		{
			$sql.= "fk_target = ".$targetid;
			$sql.= ", targettype = '".$this->db->escape($targettype)."'";
			$sql.= " WHERE fk_source = ".$this->id;
			$sql.= " AND sourcetype = '".$this->db->escape($this->element)."'";
		}

		dol_syslog(get_class($this)."::updateObjectLinked", LOG_DEBUG);
		if ($this->db->query($sql))
		{
			return 1;
		}
		else
		{
			$this->error=$this->db->lasterror();
			return -1;
		}
	}

	/**
	 *	Delete all links between an object $this
	 *
	 *	@param	int		$sourceid		Object source id
	 *	@param  string	$sourcetype		Object source type
	 *	@param  int		$targetid		Object target id
	 *	@param  string	$targettype		Object target type
	 *  @param	int		$rowid			Row id of line to delete. If defined, other parameters are not used.
	 *	@return     					int	>0 if OK, <0 if KO
	 *	@see	add_object_linked, updateObjectLinked, fetchObjectLinked
	 */
	function deleteObjectLinked($sourceid=null, $sourcetype='', $targetid=null, $targettype='', $rowid='')
	{
		$deletesource=false;
		$deletetarget=false;

		if (! empty($sourceid) && ! empty($sourcetype) && empty($targetid) && empty($targettype)) $deletesource=true;
		else if (empty($sourceid) && empty($sourcetype) && ! empty($targetid) && ! empty($targettype)) $deletetarget=true;

		$sourceid = (! empty($sourceid) ? $sourceid : $this->id);
		$sourcetype = (! empty($sourcetype) ? $sourcetype : $this->element);
		$targetid = (! empty($targetid) ? $targetid : $this->id);
		$targettype = (! empty($targettype) ? $targettype : $this->element);

		$sql = "DELETE FROM ".MAIN_DB_PREFIX."element_element";
		$sql.= " WHERE";
		if ($rowid > 0)
		{
			$sql.=" rowid = ".$rowid;
		}
		else
		{
			if ($deletesource)
			{
				$sql.= " fk_source = ".$sourceid." AND sourcetype = '".$this->db->escape($sourcetype)."'";
				$sql.= " AND fk_target = ".$this->id." AND targettype = '".$this->db->escape($this->element)."'";
			}
			else if ($deletetarget)
			{
				$sql.= " fk_target = ".$targetid." AND targettype = '".$this->db->escape($targettype)."'";
				$sql.= " AND fk_source = ".$this->id." AND sourcetype = '".$this->db->escape($this->element)."'";
			}
			else
			{
				$sql.= " (fk_source = ".$this->id." AND sourcetype = '".$this->db->escape($this->element)."')";
				$sql.= " OR";
				$sql.= " (fk_target = ".$this->id." AND targettype = '".$this->db->escape($this->element)."')";
			}
		}

		dol_syslog(get_class($this)."::deleteObjectLinked", LOG_DEBUG);
		if ($this->db->query($sql))
		{
			return 1;
		}
		else
		{
			$this->error=$this->db->lasterror();
			$this->errors[]=$this->error;
			return -1;
		}
	}

	/**
	 *      Set status of an object
	 *
	 *      @param	int		$status			Status to set
	 *      @param	int		$elementId		Id of element to force (use this->id by default)
	 *      @param	string	$elementType	Type of element to force (use this->table_element by default)
	 *      @param	string	$trigkey		Trigger key to use for trigger
	 *      @return int						<0 if KO, >0 if OK
	 */
	function setStatut($status, $elementId=null, $elementType='', $trigkey='')
	{
		global $user,$langs,$conf;

		$savElementId=$elementId;  // To be used later to know if we were using the method using the id of this or not.

		$elementId = (!empty($elementId)?$elementId:$this->id);
		$elementTable = (!empty($elementType)?$elementType:$this->table_element);

		$this->db->begin();

		$fieldstatus="fk_statut";
		if ($elementTable == 'facture_rec') $fieldstatus="suspended";
		if ($elementTable == 'mailing') $fieldstatus="statut";
		if ($elementTable == 'cronjob') $fieldstatus="status";
		if ($elementTable == 'user') $fieldstatus="statut";
		if ($elementTable == 'expensereport') $fieldstatus="fk_statut";
		if ($elementTable == 'commande_fournisseur_dispatch') $fieldstatus="status";

		$sql = "UPDATE ".MAIN_DB_PREFIX.$elementTable;
		$sql.= " SET ".$fieldstatus." = ".$status;
		// If status = 1 = validated, update also fk_user_valid
		if ($status == 1 && $elementTable == 'expensereport') $sql.=", fk_user_valid = ".$user->id;
		$sql.= " WHERE rowid=".$elementId;

		dol_syslog(get_class($this)."::setStatut", LOG_DEBUG);
		if ($this->db->query($sql))
		{
			$error = 0;

			// Try autoset of trigkey
			if (empty($trigkey))
			{
				if ($this->element == 'supplier_proposal' && $status == 2) $trigkey='SUPPLIER_PROPOSAL_SIGN';   // 2 = SupplierProposal::STATUS_SIGNED. Can't use constant into this generic class
				if ($this->element == 'supplier_proposal' && $status == 3) $trigkey='SUPPLIER_PROPOSAL_REFUSE'; // 3 = SupplierProposal::STATUS_REFUSED. Can't use constant into this generic class
				if ($this->element == 'supplier_proposal' && $status == 4) $trigkey='SUPPLIER_PROPOSAL_CLOSE';  // 4 = SupplierProposal::STATUS_CLOSED. Can't use constant into this generic class
				if ($this->element == 'fichinter' && $status == 3) $trigkey='FICHINTER_CLASSIFY_DONE';
				if ($this->element == 'fichinter' && $status == 2) $trigkey='FICHINTER_CLASSIFY_BILLED';
				if ($this->element == 'fichinter' && $status == 1) $trigkey='FICHINTER_CLASSIFY_UNBILLED';
			}

			if ($trigkey)
			{
				// Appel des triggers
				include_once DOL_DOCUMENT_ROOT . '/core/class/interfaces.class.php';
				$interface=new Interfaces($this->db);
				$result=$interface->run_triggers($trigkey,$this,$user,$langs,$conf);
				if ($result < 0) {
					$error++; $this->errors=$interface->errors;
				}
				// Fin appel triggers
			}

			if (! $error)
			{
				$this->db->commit();

				if (empty($savElementId))    // If the element we update was $this (so $elementId is null)
				{
					$this->statut = $status;
					$this->status = $status;
				}

				return 1;
			}
			else
			{
				$this->db->rollback();
				dol_syslog(get_class($this)."::setStatus ".$this->error,LOG_ERR);
				return -1;
			}
		}
		else
		{
			$this->error=$this->db->lasterror();
			$this->db->rollback();
			return -1;
		}
	}


	/**
	 *  Load type of canvas of an object if it exists
	 *
	 *  @param      int		$id     Record id
	 *  @param      string	$ref    Record ref
	 *  @return		int				<0 if KO, 0 if nothing done, >0 if OK
	 */
	function getCanvas($id=0,$ref='')
	{
		global $conf;

		if (empty($id) && empty($ref)) return 0;
		if (! empty($conf->global->MAIN_DISABLE_CANVAS)) return 0;    // To increase speed. Not enabled by default.

		// Clean parameters
		$ref = trim($ref);

		$sql = "SELECT rowid, canvas";
		$sql.= " FROM ".MAIN_DB_PREFIX.$this->table_element;
		$sql.= " WHERE entity IN (".getEntity($this->element).")";
		if (! empty($id))  $sql.= " AND rowid = ".$id;
		if (! empty($ref)) $sql.= " AND ref = '".$this->db->escape($ref)."'";

		$resql = $this->db->query($sql);
		if ($resql)
		{
			$obj = $this->db->fetch_object($resql);
			if ($obj)
			{
				$this->canvas   = $obj->canvas;
				return 1;
			}
			else return 0;
		}
		else
		{
			dol_print_error($this->db);
			return -1;
		}
	}


	/**
	 * 	Get special code of a line
	 *
	 * 	@param	int		$lineid		Id of line
	 * 	@return	int					Special code
	 */
	function getSpecialCode($lineid)
	{
		$sql = 'SELECT special_code FROM '.MAIN_DB_PREFIX.$this->table_element_line;
		$sql.= ' WHERE rowid = '.$lineid;
		$resql = $this->db->query($sql);
		if ($resql)
		{
			$row = $this->db->fetch_row($resql);
			return $row[0];
		}
	}

	/**
	 *  Function to check if an object is used by others.
	 *  Check is done into this->childtables. There is no check into llx_element_element.
	 *
	 *  @param	int		$id			Force id of object
	 *  @return	int					<0 if KO, 0 if not used, >0 if already used
	 */
	function isObjectUsed($id=0)
	{
		global $langs;

		if (empty($id)) $id=$this->id;

		// Check parameters
		if (! isset($this->childtables) || ! is_array($this->childtables) || count($this->childtables) == 0)
		{
			dol_print_error('Called isObjectUsed on a class with property this->childtables not defined');
			return -1;
		}

		$arraytoscan = $this->childtables;
		// For backward compatibility, we check if array is old format array('table1', 'table2', ...)
		$tmparray=array_keys($this->childtables);
		if (is_numeric($tmparray[0]))
		{
			$arraytoscan = array_flip($this->childtables);
		}

		// Test if child exists
		$haschild=0;
		foreach($arraytoscan as $table => $elementname)
		{
			//print $id.'-'.$table.'-'.$elementname.'<br>';
			// Check if third party can be deleted
			$sql = "SELECT COUNT(*) as nb from ".MAIN_DB_PREFIX.$table;
			$sql.= " WHERE ".$this->fk_element." = ".$id;
			$resql=$this->db->query($sql);
			if ($resql)
			{
				$obj=$this->db->fetch_object($resql);
				if ($obj->nb > 0)
				{
					$langs->load("errors");
					//print 'Found into table '.$table.', type '.$langs->transnoentitiesnoconv($elementname).', haschild='.$haschild;
					$haschild += $obj->nb;
					if (is_numeric($elementname))	// old usage
					{
						$this->errors[]=$langs->trans("ErrorRecordHasAtLeastOneChildOfType", $table);
					}
					else	// new usage: $elementname=Translation key
					{
						$this->errors[]=$langs->trans("ErrorRecordHasAtLeastOneChildOfType", $langs->transnoentitiesnoconv($elementname));
					}
					break;    // We found at least one, we stop here
				}
			}
			else
			{
				$this->errors[]=$this->db->lasterror();
				return -1;
			}
		}
		if ($haschild > 0)
		{
			$this->errors[]="ErrorRecordHasChildren";
			return $haschild;
		}
		else return 0;
	}

	/**
	 *  Function to say how many lines object contains
	 *
	 *	@param	int		$predefined		-1=All, 0=Count free product/service only, 1=Count predefined product/service only, 2=Count predefined product, 3=Count predefined service
	 *  @return	int						<0 if KO, 0 if no predefined products, nb of lines with predefined products if found
	 */
	function hasProductsOrServices($predefined=-1)
	{
		$nb=0;

		foreach($this->lines as $key => $val)
		{
			$qualified=0;
			if ($predefined == -1) $qualified=1;
			if ($predefined == 1 && $val->fk_product > 0) $qualified=1;
			if ($predefined == 0 && $val->fk_product <= 0) $qualified=1;
			if ($predefined == 2 && $val->fk_product > 0 && $val->product_type==0) $qualified=1;
			if ($predefined == 3 && $val->fk_product > 0 && $val->product_type==1) $qualified=1;
			if ($qualified) $nb++;
		}
		dol_syslog(get_class($this).'::hasProductsOrServices we found '.$nb.' qualified lines of products/servcies');
		return $nb;
	}

	/**
	 * Function that returns the total amount HT of discounts applied for all lines.
	 *
	 * @return 	float
	 */
	function getTotalDiscount()
	{
		$total_discount=0.00;

		$sql = "SELECT subprice as pu_ht, qty, remise_percent, total_ht";
		$sql.= " FROM ".MAIN_DB_PREFIX.$this->table_element."det";
		$sql.= " WHERE ".$this->fk_element." = ".$this->id;

		dol_syslog(get_class($this).'::getTotalDiscount', LOG_DEBUG);
		$resql = $this->db->query($sql);
		if ($resql)
		{
			$num=$this->db->num_rows($resql);
			$i=0;
			while ($i < $num)
			{
				$obj = $this->db->fetch_object($resql);

				$pu_ht = $obj->pu_ht;
				$qty= $obj->qty;
				$total_ht = $obj->total_ht;

				$total_discount_line = floatval(price2num(($pu_ht * $qty) - $total_ht, 'MT'));
				$total_discount += $total_discount_line;

				$i++;
			}
		}

		//print $total_discount; exit;
		return price2num($total_discount);
	}


	/**
	 * Return into unit=0, the calculated total of weight and volume of all lines * qty
	 * Calculate by adding weight and volume of each product line, so properties ->volume/volume_units/weight/weight_units must be loaded on line.
	 *
	 * @return  array                           array('weight'=>...,'volume'=>...)
	 */
	function getTotalWeightVolume()
	{
		$totalWeight = 0;
		$totalVolume = 0;
		// defined for shipment only
		$totalOrdered = '';
		// defined for shipment only
		$totalToShip = '';

		foreach ($this->lines as $line)
		{
			if (isset($line->qty_asked))
			{
				if (empty($totalOrdered)) $totalOrdered=0;  // Avoid warning because $totalOrdered is ''
				$totalOrdered+=$line->qty_asked;    // defined for shipment only
			}
			if (isset($line->qty_shipped))
			{
				if (empty($totalToShip)) $totalToShip=0;    // Avoid warning because $totalToShip is ''
				$totalToShip+=$line->qty_shipped;   // defined for shipment only
			}

			// Define qty, weight, volume, weight_units, volume_units
			if ($this->element == 'shipping') {
				// for shipments
				$qty = $line->qty_shipped ? $line->qty_shipped : 0;
			}
			else {
				$qty = $line->qty ? $line->qty : 0;
			}

			$weight = $line->weight ? $line->weight : 0;
			$volume = $line->volume ? $line->volume : 0;

			$weight_units=$line->weight_units;
			$volume_units=$line->volume_units;

			$weightUnit=0;
			$volumeUnit=0;
			if (! empty($weight_units)) $weightUnit = $weight_units;
			if (! empty($volume_units)) $volumeUnit = $volume_units;

			if (empty($totalWeight)) $totalWeight=0;  // Avoid warning because $totalWeight is ''
			if (empty($totalVolume)) $totalVolume=0;  // Avoid warning because $totalVolume is ''

			//var_dump($line->volume_units);
			if ($weight_units < 50)   // >50 means a standard unit (power of 10 of official unit), > 50 means an exotic unit (like inch)
			{
				$trueWeightUnit=pow(10, $weightUnit);
				$totalWeight += $weight * $qty * $trueWeightUnit;
			}
			else {
		if ($weight_units == 99) {
			// conversion 1 Pound = 0.45359237 KG
			$trueWeightUnit = 0.45359237;
			$totalWeight += $weight * $qty * $trueWeightUnit;
		} elseif ($weight_units == 98) {
			// conversion 1 Ounce = 0.0283495 KG
			$trueWeightUnit = 0.0283495;
			$totalWeight += $weight * $qty * $trueWeightUnit;
		}
		else
					$totalWeight += $weight * $qty;   // This may be wrong if we mix different units
			}
			if ($volume_units < 50)   // >50 means a standard unit (power of 10 of official unit), > 50 means an exotic unit (like inch)
			{
				//print $line->volume."x".$line->volume_units."x".($line->volume_units < 50)."x".$volumeUnit;
				$trueVolumeUnit=pow(10, $volumeUnit);
				//print $line->volume;
				$totalVolume += $volume * $qty * $trueVolumeUnit;
			}
			else
			{
				$totalVolume += $volume * $qty;   // This may be wrong if we mix different units
			}
		}

		return array('weight'=>$totalWeight, 'volume'=>$totalVolume, 'ordered'=>$totalOrdered, 'toship'=>$totalToShip);
	}


	/**
	 *	Set extra parameters
	 *
	 *	@return	int      <0 if KO, >0 if OK
	 */
	function setExtraParameters()
	{
		$this->db->begin();

		$extraparams = (! empty($this->extraparams) ? json_encode($this->extraparams) : null);

		$sql = "UPDATE ".MAIN_DB_PREFIX.$this->table_element;
		$sql.= " SET extraparams = ".(! empty($extraparams) ? "'".$this->db->escape($extraparams)."'" : "null");
		$sql.= " WHERE rowid = ".$this->id;

		dol_syslog(get_class($this)."::setExtraParameters", LOG_DEBUG);
		$resql = $this->db->query($sql);
		if (! $resql)
		{
			$this->error=$this->db->lasterror();
			$this->db->rollback();
			return -1;
		}
		else
		{
			$this->db->commit();
			return 1;
		}
	}


    // phpcs:disable PEAR.NamingConventions.ValidFunctionName.NotCamelCaps
	/**
	 *    Return incoterms informations
	 *    TODO Use a cache for label get
	 *
	 *    @return	string	incoterms info
	 */
	function display_incoterms()
	{
        // phpcs:enable
		$out = '';
		$this->libelle_incoterms = '';
		if (!empty($this->fk_incoterms))
		{
			$sql = 'SELECT code FROM '.MAIN_DB_PREFIX.'c_incoterms WHERE rowid = '.(int) $this->fk_incoterms;
			$result = $this->db->query($sql);
			if ($result)
			{
				$res = $this->db->fetch_object($result);
				$out .= $res->code;
			}
		}

		$out .= (($res->code && $this->location_incoterms)?' - ':'').$this->location_incoterms;

		return $out;
	}

	/**
	 *    Return incoterms informations for pdf display
	 *
	 *    @return	string		incoterms info
	 */
	function getIncotermsForPDF()
	{
		$sql = 'SELECT code FROM '.MAIN_DB_PREFIX.'c_incoterms WHERE rowid = '.(int) $this->fk_incoterms;
		$resql = $this->db->query($sql);
		if ($resql)
		{
			$num = $this->db->num_rows($resql);
			if ($num > 0)
			{
				$res = $this->db->fetch_object($resql);
				return 'Incoterm : '.$res->code.' - '.$this->location_incoterms;
			}
			else
			{
				return '';
			}
		}
		else
		{
			$this->errors[] = $this->db->lasterror();
			return false;
		}
	}

	/**
	 *    Define incoterms values of current object
	 *
	 *    @param	int		$id_incoterm     Id of incoterm to set or '' to remove
	 * 	  @param 	string  $location		 location of incoterm
	 *    @return	int     		<0 if KO, >0 if OK
	 */
	function setIncoterms($id_incoterm, $location)
	{
		if ($this->id && $this->table_element)
		{
			$sql = "UPDATE ".MAIN_DB_PREFIX.$this->table_element;
			$sql.= " SET fk_incoterms = ".($id_incoterm > 0 ? $id_incoterm : "null");
			$sql.= ", location_incoterms = ".($id_incoterm > 0 ? "'".$this->db->escape($location)."'" : "null");
			$sql.= " WHERE rowid = " . $this->id;
			dol_syslog(get_class($this).'::setIncoterms', LOG_DEBUG);
			$resql=$this->db->query($sql);
			if ($resql)
			{
				$this->fk_incoterms = $id_incoterm;
				$this->location_incoterms = $location;

				$sql = 'SELECT libelle FROM '.MAIN_DB_PREFIX.'c_incoterms WHERE rowid = '.(int) $this->fk_incoterms;
				$res = $this->db->query($sql);
				if ($res)
				{
					$obj = $this->db->fetch_object($res);
					$this->libelle_incoterms = $obj->libelle;
				}
				return 1;
			}
			else
			{
				$this->errors[] = $this->db->lasterror();
				return -1;
			}
		}
		else return -1;
	}


	// --------------------
	// TODO: All functions here must be redesigned and moved as they are not business functions but output functions
	// --------------------

	/* This is to show add lines */

	/**
	 *	Show add free and predefined products/services form
	 *
	 *  @param	int		        $dateSelector       1=Show also date range input fields
	 *  @param	Societe			$seller				Object thirdparty who sell
	 *  @param	Societe			$buyer				Object thirdparty who buy
	 *	@return	void
	 */
	function formAddObjectLine($dateSelector, $seller, $buyer)
	{
		global $conf,$user,$langs,$object,$hookmanager;
		global $form,$bcnd,$var;

		// Line extrafield
		require_once DOL_DOCUMENT_ROOT.'/core/class/extrafields.class.php';
		$extrafieldsline = new ExtraFields($this->db);
		$extralabelslines=$extrafieldsline->fetch_name_optionals_label($this->table_element_line);

		// Output template part (modules that overwrite templates must declare this into descriptor)
		// Use global variables + $dateSelector + $seller and $buyer
		$dirtpls=array_merge($conf->modules_parts['tpl'], array('/core/tpl'));
		foreach($dirtpls as $reldir)
		{
			$tpl = dol_buildpath($reldir.'/objectline_create.tpl.php');

			if (empty($conf->file->strict_mode)) {
				$res=@include $tpl;
			} else {
				$res=include $tpl; // for debug
			}
			if ($res) break;
		}
	}



	/* This is to show array of line of details */


	/**
	 *	Return HTML table for object lines
	 *	TODO Move this into an output class file (htmlline.class.php)
	 *	If lines are into a template, title must also be into a template
	 *	But for the moment we don't know if it's possible as we keep a method available on overloaded objects.
	 *
	 *	@param	string		$action				Action code
	 *	@param  string		$seller            	Object of seller third party
	 *	@param  string  	$buyer             	Object of buyer third party
	 *	@param	int			$selected		   	Object line selected
	 *	@param  int	    	$dateSelector      	1=Show also date range input fields
	 *	@return	void
	 */
	function printObjectLines($action, $seller, $buyer, $selected=0, $dateSelector=0)
	{
		global $conf, $hookmanager, $langs, $user;
		// TODO We should not use global var for this !
		global $inputalsopricewithtax, $usemargins, $disableedit, $disablemove, $disableremove, $outputalsopricetotalwithtax;

		// Define usemargins
		$usemargins=0;
		if (! empty($conf->margin->enabled) && ! empty($this->element) && in_array($this->element,array('facture','propal','commande'))) $usemargins=1;

		$num = count($this->lines);

		// Line extrafield
		require_once DOL_DOCUMENT_ROOT.'/core/class/extrafields.class.php';
		$extrafieldsline = new ExtraFields($this->db);
		$extralabelslines=$extrafieldsline->fetch_name_optionals_label($this->table_element_line);

		$parameters = array('num'=>$num,'i'=>$i,'dateSelector'=>$dateSelector,'seller'=>$seller,'buyer'=>$buyer,'selected'=>$selected, 'extrafieldsline'=>$extrafieldsline);
		$reshook = $hookmanager->executeHooks('printObjectLineTitle', $parameters, $this, $action); // Note that $action and $object may have been modified by some hooks
		if (empty($reshook))
		{
			// Title line
		    print "<thead>\n";

			print '<tr class="liste_titre nodrag nodrop">';

			// Adds a line numbering column
			if (! empty($conf->global->MAIN_VIEW_LINE_NUMBER)) print '<td class="linecolnum" align="center" width="5">&nbsp;</td>';

			// Description
			print '<td class="linecoldescription">'.$langs->trans('Description').'</td>';

			if ($this->element == 'supplier_proposal' || $this->element == 'order_supplier' || $this->element == 'invoice_supplier')
			{
				print '<td class="linerefsupplier"><span id="title_fourn_ref">'.$langs->trans("SupplierRef").'</span></td>';
			}

			// VAT
			print '<td class="linecolvat" align="right" width="80">'.$langs->trans('VAT').'</td>';

			// Price HT
			print '<td class="linecoluht" align="right" width="80">'.$langs->trans('PriceUHT').'</td>';

			// Multicurrency
			if (!empty($conf->multicurrency->enabled) && $this->multicurrency_code != $conf->currency) print '<td class="linecoluht_currency" align="right" width="80">'.$langs->trans('PriceUHTCurrency', $this->multicurrency_code).'</td>';

			if ($inputalsopricewithtax) print '<td align="right" width="80">'.$langs->trans('PriceUTTC').'</td>';

			// Qty
			print '<td class="linecolqty" align="right">'.$langs->trans('Qty').'</td>';

			if($conf->global->PRODUCT_USE_UNITS)
			{
				print '<td class="linecoluseunit" align="left">'.$langs->trans('Unit').'</td>';
			}

			// Reduction short
			print '<td class="linecoldiscount" align="right">'.$langs->trans('ReductionShort').'</td>';

			if ($this->situation_cycle_ref) {
				print '<td class="linecolcycleref" align="right">' . $langs->trans('Progress') . '</td>';
			}

			if ($usemargins && ! empty($conf->margin->enabled) && empty($user->societe_id))
			{
				if (!empty($user->rights->margins->creer))
				{
					if ($conf->global->MARGIN_TYPE == "1")
						print '<td class="linecolmargin1 margininfos" align="right" width="80">'.$langs->trans('BuyingPrice').'</td>';
					else
						print '<td class="linecolmargin1 margininfos" align="right" width="80">'.$langs->trans('CostPrice').'</td>';
				}

				if (! empty($conf->global->DISPLAY_MARGIN_RATES) && $user->rights->margins->liretous)
					print '<td class="linecolmargin2 margininfos" align="right" width="50">'.$langs->trans('MarginRate').'</td>';
				if (! empty($conf->global->DISPLAY_MARK_RATES) && $user->rights->margins->liretous)
					print '<td class="linecolmargin2 margininfos" align="right" width="50">'.$langs->trans('MarkRate').'</td>';
			}

			// Total HT
			print '<td class="linecolht" align="right">'.$langs->trans('TotalHTShort').'</td>';

			// Multicurrency
			if (!empty($conf->multicurrency->enabled) && $this->multicurrency_code != $conf->currency) print '<td class="linecoltotalht_currency" align="right">'.$langs->trans('TotalHTShortCurrency', $this->multicurrency_code).'</td>';

			if ($outputalsopricetotalwithtax) print '<td align="right" width="80">'.$langs->trans('TotalTTCShort').'</td>';

			print '<td class="linecoledit"></td>';  // No width to allow autodim

			print '<td class="linecoldelete" width="10"></td>';

			print '<td class="linecolmove" width="10"></td>';

			if($action == 'selectlines')
			{
			    print '<td class="linecolcheckall" align="center">';
			    print '<input type="checkbox" class="linecheckboxtoggle" />';
			    print '<script type="text/javascript">$(document).ready(function() {$(".linecheckboxtoggle").click(function() {var checkBoxes = $(".linecheckbox");checkBoxes.prop("checked", this.checked);})});</script>';
			    print '</td>';
			}

			print "</tr>\n";
			print "</thead>\n";
		}

		$var = true;
		$i	 = 0;

		print "<tbody>\n";
		foreach ($this->lines as $line)
		{
			//Line extrafield
			$line->fetch_optionals();

			//if (is_object($hookmanager) && (($line->product_type == 9 && ! empty($line->special_code)) || ! empty($line->fk_parent_line)))
			if (is_object($hookmanager))   // Old code is commented on preceding line.
			{
				if (empty($line->fk_parent_line))
				{
					$parameters = array('line'=>$line,'var'=>$var,'num'=>$num,'i'=>$i,'dateSelector'=>$dateSelector,'seller'=>$seller,'buyer'=>$buyer,'selected'=>$selected, 'extrafieldsline'=>$extrafieldsline);
					$reshook = $hookmanager->executeHooks('printObjectLine', $parameters, $this, $action);    // Note that $action and $object may have been modified by some hooks
				}
				else
				{
					$parameters = array('line'=>$line,'var'=>$var,'num'=>$num,'i'=>$i,'dateSelector'=>$dateSelector,'seller'=>$seller,'buyer'=>$buyer,'selected'=>$selected, 'extrafieldsline'=>$extrafieldsline, 'fk_parent_line'=>$line->fk_parent_line);
					$reshook = $hookmanager->executeHooks('printObjectSubLine', $parameters, $this, $action);    // Note that $action and $object may have been modified by some hooks
				}
			}
			if (empty($reshook))
			{
				$this->printObjectLine($action,$line,$var,$num,$i,$dateSelector,$seller,$buyer,$selected,$extrafieldsline);
			}

			$i++;
		}
		print "</tbody>\n";
	}

	/**
	 *	Return HTML content of a detail line
	 *	TODO Move this into an output class file (htmlline.class.php)
	 *
	 *	@param	string		$action				GET/POST action
	 *	@param CommonObjectLine $line		       	Selected object line to output
	 *	@param  string	    $var               	Is it a an odd line (true)
	 *	@param  int		    $num               	Number of line (0)
	 *	@param  int		    $i					I
	 *	@param  int		    $dateSelector      	1=Show also date range input fields
	 *	@param  string	    $seller            	Object of seller third party
	 *	@param  string	    $buyer             	Object of buyer third party
	 *	@param	int			$selected		   	Object line selected
	 *  @param  int			$extrafieldsline	Object of extrafield line attribute
	 *	@return	void
	 */
	function printObjectLine($action,$line,$var,$num,$i,$dateSelector,$seller,$buyer,$selected=0,$extrafieldsline=0)
	{
		global $conf,$langs,$user,$object,$hookmanager;
		global $form,$bc,$bcdd;
		global $object_rights, $disableedit, $disablemove, $disableremove;   // TODO We should not use global var for this !

		$object_rights = $this->getRights();

		$element=$this->element;

		$text=''; $description=''; $type=0;

		// Show product and description
		$type=(! empty($line->product_type)?$line->product_type:$line->fk_product_type);
		// Try to enhance type detection using date_start and date_end for free lines where type was not saved.
		if (! empty($line->date_start)) $type=1; // deprecated
		if (! empty($line->date_end)) $type=1; // deprecated

		// Ligne en mode visu
		if ($action != 'editline' || $selected != $line->id)
		{
			// Product
			if ($line->fk_product > 0)
			{
				$product_static = new Product($this->db);
				$product_static->fetch($line->fk_product);

				$product_static->ref = $line->ref; //can change ref in hook
				$product_static->label = $line->label; //can change label in hook
				$text=$product_static->getNomUrl(1);

				// Define output language and label
				if (! empty($conf->global->MAIN_MULTILANGS))
				{
					if (! is_object($this->thirdparty))
					{
						dol_print_error('','Error: Method printObjectLine was called on an object and object->fetch_thirdparty was not done before');
						return;
					}

					$prod = new Product($this->db);
					$prod->fetch($line->fk_product);

					$outputlangs = $langs;
					$newlang='';
					if (empty($newlang) && GETPOST('lang_id','aZ09')) $newlang=GETPOST('lang_id','aZ09');
					if (! empty($conf->global->PRODUIT_TEXTS_IN_THIRDPARTY_LANGUAGE) && empty($newlang)) $newlang=$this->thirdparty->default_lang;		// For language to language of customer
					if (! empty($newlang))
					{
						$outputlangs = new Translate("",$conf);
						$outputlangs->setDefaultLang($newlang);
					}

					$label = (! empty($prod->multilangs[$outputlangs->defaultlang]["label"])) ? $prod->multilangs[$outputlangs->defaultlang]["label"] : $line->product_label;
				}
				else
				{
					$label = $line->product_label;
				}

				$text.= ' - '.(! empty($line->label)?$line->label:$label);
				$description.=(! empty($conf->global->PRODUIT_DESC_IN_FORM)?'':dol_htmlentitiesbr($line->description));	// Description is what to show on popup. We shown nothing if already into desc.
			}

			$line->pu_ttc = price2num($line->subprice * (1 + ($line->tva_tx/100)), 'MU');

			// Output template part (modules that overwrite templates must declare this into descriptor)
			// Use global variables + $dateSelector + $seller and $buyer
			$dirtpls=array_merge($conf->modules_parts['tpl'], array('/core/tpl'));
			foreach($dirtpls as $reldir)
			{
				$tpl = dol_buildpath($reldir.'/objectline_view.tpl.php');

				if (empty($conf->file->strict_mode)) {
					$res=@include $tpl;
				} else {
					$res=include $tpl; // for debug
				}
				if ($res) break;
			}
		}

		// Ligne en mode update
		if ($this->statut == 0 && $action == 'editline' && $selected == $line->id)
		{
			$label = (! empty($line->label) ? $line->label : (($line->fk_product > 0) ? $line->product_label : ''));
			$placeholder=' placeholder="'.$langs->trans("Label").'"';

			$line->pu_ttc = price2num($line->subprice * (1 + ($line->tva_tx/100)), 'MU');

			// Output template part (modules that overwrite templates must declare this into descriptor)
			// Use global variables + $dateSelector + $seller and $buyer
			$dirtpls=array_merge($conf->modules_parts['tpl'], array('/core/tpl'));
			foreach($dirtpls as $reldir)
			{
				$tpl = dol_buildpath($reldir.'/objectline_edit.tpl.php');

				if (empty($conf->file->strict_mode)) {
					$res=@include $tpl;
				} else {
					$res=include $tpl; // for debug
				}
				if ($res) break;
			}
		}
	}


	/* This is to show array of line of details of source object */


	/**
	 * 	Return HTML table table of source object lines
	 *  TODO Move this and previous function into output html class file (htmlline.class.php).
	 *  If lines are into a template, title must also be into a template
	 *  But for the moment we don't know if it's possible, so we keep the method available on overloaded objects.
	 *
	 *	@param	string		$restrictlist		''=All lines, 'services'=Restrict to services only
	 *  @return	void
	 */
	function printOriginLinesList($restrictlist='')
	{
		global $langs, $hookmanager, $conf;

		print '<tr class="liste_titre">';
		print '<td>'.$langs->trans('Ref').'</td>';
		print '<td>'.$langs->trans('Description').'</td>';
		print '<td align="right">'.$langs->trans('VATRate').'</td>';
		print '<td align="right">'.$langs->trans('PriceUHT').'</td>';
		if (!empty($conf->multicurrency->enabled)) print '<td align="right">'.$langs->trans('PriceUHTCurrency').'</td>';
		print '<td align="right">'.$langs->trans('Qty').'</td>';
		if($conf->global->PRODUCT_USE_UNITS)
		{
			print '<td align="left">'.$langs->trans('Unit').'</td>';
		}
		print '<td align="right">'.$langs->trans('ReductionShort').'</td></tr>';

		$var = true;
		$i	 = 0;

		if (! empty($this->lines))
		{
			foreach ($this->lines as $line)
			{
				if (is_object($hookmanager) && (($line->product_type == 9 && ! empty($line->special_code)) || ! empty($line->fk_parent_line)))
				{
					if (empty($line->fk_parent_line))
					{
						$parameters=array('line'=>$line,'var'=>$var,'i'=>$i);
						$action='';
						$hookmanager->executeHooks('printOriginObjectLine',$parameters,$this,$action);    // Note that $action and $object may have been modified by some hooks
					}
				}
				else
				{
					$this->printOriginLine($line, $var, $restrictlist);
				}

				$i++;
			}
		}
	}

	/**
	 * 	Return HTML with a line of table array of source object lines
	 *  TODO Move this and previous function into output html class file (htmlline.class.php).
	 *  If lines are into a template, title must also be into a template
	 *  But for the moment we don't know if it's possible as we keep a method available on overloaded objects.
	 *
	 * 	@param	CommonObjectLine	$line				Line
	 * 	@param	string				$var				Var
	 *	@param	string				$restrictlist		''=All lines, 'services'=Restrict to services only (strike line if not)
	 * 	@return	void
	 */
	function printOriginLine($line, $var, $restrictlist='')
	{
		global $langs, $conf;

		//var_dump($line);
		if (!empty($line->date_start))
		{
			$date_start=$line->date_start;
		}
		else
		{
			$date_start=$line->date_debut_prevue;
			if ($line->date_debut_reel) $date_start=$line->date_debut_reel;
		}
		if (!empty($line->date_end))
		{
			$date_end=$line->date_end;
		}
		else
		{
			$date_end=$line->date_fin_prevue;
			if ($line->date_fin_reel) $date_end=$line->date_fin_reel;
		}

		$this->tpl['label'] = '';
		if (! empty($line->fk_parent_line)) $this->tpl['label'].= img_picto('', 'rightarrow');

		if (($line->info_bits & 2) == 2)  // TODO Not sure this is used for source object
		{
			$discount=new DiscountAbsolute($this->db);
			$discount->fk_soc = $this->socid;
			$this->tpl['label'].= $discount->getNomUrl(0,'discount');
		}
		else if (! empty($line->fk_product))
		{
			$productstatic = new Product($this->db);
			$productstatic->id = $line->fk_product;
			$productstatic->ref = $line->ref;
			$productstatic->type = $line->fk_product_type;
			$this->tpl['label'].= $productstatic->getNomUrl(1);
			$this->tpl['label'].= ' - '.(! empty($line->label)?$line->label:$line->product_label);
			// Dates
			if ($line->product_type == 1 && ($date_start || $date_end))
			{
				$this->tpl['label'].= get_date_range($date_start,$date_end);
			}
		}
		else
		{
			$this->tpl['label'].= ($line->product_type == -1 ? '&nbsp;' : ($line->product_type == 1 ? img_object($langs->trans(''),'service') : img_object($langs->trans(''),'product')));
			if (!empty($line->desc)) {
				$this->tpl['label'].=$line->desc;
			}else {
				$this->tpl['label'].= ($line->label ? '&nbsp;'.$line->label : '');
			}
			// Dates
			if ($line->product_type == 1 && ($date_start || $date_end))
			{
				$this->tpl['label'].= get_date_range($date_start,$date_end);
			}
		}

		if (! empty($line->desc))
		{
			if ($line->desc == '(CREDIT_NOTE)')  // TODO Not sure this is used for source object
			{
				$discount=new DiscountAbsolute($this->db);
				$discount->fetch($line->fk_remise_except);
				$this->tpl['description'] = $langs->transnoentities("DiscountFromCreditNote",$discount->getNomUrl(0));
			}
			elseif ($line->desc == '(DEPOSIT)')  // TODO Not sure this is used for source object
			{
				$discount=new DiscountAbsolute($this->db);
				$discount->fetch($line->fk_remise_except);
				$this->tpl['description'] = $langs->transnoentities("DiscountFromDeposit",$discount->getNomUrl(0));
			}
			elseif ($line->desc == '(EXCESS RECEIVED)')
			{
				$discount=new DiscountAbsolute($this->db);
				$discount->fetch($line->fk_remise_except);
				$this->tpl['description'] = $langs->transnoentities("DiscountFromExcessReceived",$discount->getNomUrl(0));
			}
			elseif ($line->desc == '(EXCESS PAID)')
			{
				$discount=new DiscountAbsolute($this->db);
				$discount->fetch($line->fk_remise_except);
				$this->tpl['description'] = $langs->transnoentities("DiscountFromExcessPaid",$discount->getNomUrl(0));
			}
			else
			{
				$this->tpl['description'] = dol_trunc($line->desc,60);
			}
		}
		else
		{
			$this->tpl['description'] = '&nbsp;';
		}

        // VAT Rate
        $this->tpl['vat_rate'] = vatrate($line->tva_tx, true);
        $this->tpl['vat_rate'] .= (($line->info_bits & 1) == 1) ? '*' : '';
        if (! empty($line->vat_src_code) && ! preg_match('/\(/', $this->tpl['vat_rate'])) $this->tpl['vat_rate'].=' ('.$line->vat_src_code.')';

		$this->tpl['price'] = price($line->subprice);
		$this->tpl['multicurrency_price'] = price($line->multicurrency_subprice);
		$this->tpl['qty'] = (($line->info_bits & 2) != 2) ? $line->qty : '&nbsp;';
		if ($conf->global->PRODUCT_USE_UNITS) $this->tpl['unit'] = $langs->transnoentities($line->getLabelOfUnit('long'));
		$this->tpl['remise_percent'] = (($line->info_bits & 2) != 2) ? vatrate($line->remise_percent, true) : '&nbsp;';

		// Is the line strike or not
		$this->tpl['strike']=0;
		if ($restrictlist == 'services' && $line->product_type != Product::TYPE_SERVICE) $this->tpl['strike']=1;

		// Output template part (modules that overwrite templates must declare this into descriptor)
		// Use global variables + $dateSelector + $seller and $buyer
		$dirtpls=array_merge($conf->modules_parts['tpl'], array('/core/tpl'));
		foreach($dirtpls as $reldir)
		{
			$tpl = dol_buildpath($reldir.'/originproductline.tpl.php');

			if (empty($conf->file->strict_mode)) {
				$res=@include $tpl;
			} else {
				$res=include $tpl; // for debug
			}
			if ($res) break;
		}
	}


    // phpcs:disable PEAR.NamingConventions.ValidFunctionName.NotCamelCaps
	/**
	 *	Add resources to the current object : add entry into llx_element_resources
	 *	Need $this->element & $this->id
	 *
	 *	@param		int		$resource_id		Resource id
	 *	@param		string	$resource_type		'resource'
	 *	@param		int		$busy				Busy or not
	 *	@param		int		$mandatory			Mandatory or not
	 *	@return		int							<=0 if KO, >0 if OK
	 */
	function add_element_resource($resource_id, $resource_type, $busy=0, $mandatory=0)
	{
        // phpcs:enable
		$this->db->begin();

		$sql = "INSERT INTO ".MAIN_DB_PREFIX."element_resources (";
		$sql.= "resource_id";
		$sql.= ", resource_type";
		$sql.= ", element_id";
		$sql.= ", element_type";
		$sql.= ", busy";
		$sql.= ", mandatory";
		$sql.= ") VALUES (";
		$sql.= $resource_id;
		$sql.= ", '".$this->db->escape($resource_type)."'";
		$sql.= ", '".$this->db->escape($this->id)."'";
		$sql.= ", '".$this->db->escape($this->element)."'";
		$sql.= ", '".$this->db->escape($busy)."'";
		$sql.= ", '".$this->db->escape($mandatory)."'";
		$sql.= ")";

		dol_syslog(get_class($this)."::add_element_resource", LOG_DEBUG);
		if ($this->db->query($sql))
		{
			$this->db->commit();
			return 1;
		}
		else
		{
			$this->error=$this->db->lasterror();
			$this->db->rollback();
			return  0;
		}
	}

    // phpcs:disable PEAR.NamingConventions.ValidFunctionName.NotCamelCaps
	/**
	 *    Delete a link to resource line
	 *
	 *    @param	int		$rowid			Id of resource line to delete
	 *    @param	int		$element		element name (for trigger) TODO: use $this->element into commonobject class
	 *    @param	int		$notrigger		Disable all triggers
	 *    @return   int						>0 if OK, <0 if KO
	 */
	function delete_resource($rowid, $element, $notrigger=0)
	{
        // phpcs:enable
		global $user;

		$this->db->begin();

		$sql = "DELETE FROM ".MAIN_DB_PREFIX."element_resources";
		$sql.= " WHERE rowid=".$rowid;

		dol_syslog(get_class($this)."::delete_resource", LOG_DEBUG);

		$resql=$this->db->query($sql);
		if (! $resql)
		{
			$this->error=$this->db->lasterror();
			$this->db->rollback();
			return -1;
		}
		else
		{
			if (! $notrigger)
			{
				$result=$this->call_trigger(strtoupper($element).'_DELETE_RESOURCE', $user);
				if ($result < 0) { $this->db->rollback(); return -1; }
			}
			$this->db->commit();
			return 1;
		}
	}


	/**
	 * Overwrite magic function to solve problem of cloning object that are kept as references
	 *
	 * @return void
	 */
	function __clone()
	{
		// Force a copy of this->lines, otherwise it will point to same object.
		if (isset($this->lines) && is_array($this->lines))
		{
			$nboflines=count($this->lines);
			for($i=0; $i < $nboflines; $i++)
			{
				$this->lines[$i] = clone $this->lines[$i];
			}
		}
	}

	/**
	 * Common function for all objects extending CommonObject for generating documents
	 *
	 * @param 	string 		$modelspath 	Relative folder where generators are placed
	 * @param 	string 		$modele 		Generator to use. Caller must set it to obj->modelpdf or GETPOST('modelpdf') for example.
	 * @param 	Translate 	$outputlangs 	Output language to use
	 * @param 	int 		$hidedetails 	1 to hide details. 0 by default
	 * @param 	int 		$hidedesc 		1 to hide product description. 0 by default
	 * @param 	int 		$hideref 		1 to hide product reference. 0 by default
	 * @param   null|array  $moreparams     Array to provide more information
	 * @return 	int 						>0 if OK, <0 if KO
	 * @see	addFileIntoDatabaseIndex
	 */
	protected function commonGenerateDocument($modelspath, $modele, $outputlangs, $hidedetails, $hidedesc, $hideref, $moreparams=null)
	{
		global $conf, $langs, $user;

		$srctemplatepath='';

		// Increase limit for PDF build
		$err=error_reporting();
		error_reporting(0);
		@set_time_limit(120);
		error_reporting($err);

		// If selected model is a filename template (then $modele="modelname" or "modelname:filename")
		$tmp=explode(':',$modele,2);
		if (! empty($tmp[1]))
		{
			$modele=$tmp[0];
			$srctemplatepath=$tmp[1];
		}

		// Search template files
		$file=''; $classname=''; $filefound=0;
		$dirmodels=array('/');
		if (is_array($conf->modules_parts['models'])) $dirmodels=array_merge($dirmodels,$conf->modules_parts['models']);
		foreach($dirmodels as $reldir)
		{
			foreach(array('doc','pdf') as $prefix)
			{
				if (in_array(get_class($this), array('Adherent'))) $file = $prefix."_".$modele.".class.php";     // Member module use prefix_module.class.php
				else $file = $prefix."_".$modele.".modules.php";

				// On verifie l'emplacement du modele
				$file=dol_buildpath($reldir.$modelspath.$file,0);
				if (file_exists($file))
				{
					$filefound=1;
					$classname=$prefix.'_'.$modele;
					break;
				}
			}
			if ($filefound) break;
		}

		// If generator was found
		if ($filefound)
		{
			global $db;  // Required to solve a conception default in commonstickergenerator.class.php making an include of code using $db

			require_once $file;

			$obj = new $classname($this->db);

			// If generator is ODT, we must have srctemplatepath defined, if not we set it.
			if ($obj->type == 'odt' && empty($srctemplatepath))
			{
				$varfortemplatedir=$obj->scandir;
				if ($varfortemplatedir && ! empty($conf->global->$varfortemplatedir))
				{
					$dirtoscan=$conf->global->$varfortemplatedir;

					$listoffiles=array();

					// Now we add first model found in directories scanned
					$listofdir=explode(',',$dirtoscan);
					foreach($listofdir as $key => $tmpdir)
					{
						$tmpdir=trim($tmpdir);
						$tmpdir=preg_replace('/DOL_DATA_ROOT/',DOL_DATA_ROOT,$tmpdir);
						if (! $tmpdir) { unset($listofdir[$key]); continue; }
						if (is_dir($tmpdir))
						{
							$tmpfiles=dol_dir_list($tmpdir,'files',0,'\.od(s|t)$','','name',SORT_ASC,0);
							if (count($tmpfiles)) $listoffiles=array_merge($listoffiles,$tmpfiles);
						}
					}

					if (count($listoffiles))
					{
						foreach($listoffiles as $record)
						{
							$srctemplatepath=$record['fullname'];
							break;
						}
					}
				}

				if (empty($srctemplatepath))
				{
					$this->error='ErrorGenerationAskedForOdtTemplateWithSrcFileNotDefined';
					return -1;
				}
			}

			if ($obj->type == 'odt' && ! empty($srctemplatepath))
			{
				if (! dol_is_file($srctemplatepath))
				{
					$this->error='ErrorGenerationAskedForOdtTemplateWithSrcFileNotFound';
					return -1;
				}
			}

			// We save charset_output to restore it because write_file can change it if needed for
			// output format that does not support UTF8.
			$sav_charset_output=$outputlangs->charset_output;

			if (in_array(get_class($this), array('Adherent')))
			{
				$arrayofrecords = array();   // The write_file of templates of adherent class need this var
				$resultwritefile = $obj->write_file($this, $outputlangs, $srctemplatepath, 'member', 1, $moreparams);
			}
			else
			{
				$resultwritefile = $obj->write_file($this, $outputlangs, $srctemplatepath, $hidedetails, $hidedesc, $hideref, $moreparams);
			}
			// After call of write_file $obj->result['fullpath'] is set with generated file. It will be used to update the ECM database index.

			if ($resultwritefile > 0)
			{
				$outputlangs->charset_output=$sav_charset_output;

				// We delete old preview
				require_once DOL_DOCUMENT_ROOT.'/core/lib/files.lib.php';
				dol_delete_preview($this);

				// Index file in database
				if (! empty($obj->result['fullpath']))
				{
					$destfull = $obj->result['fullpath'];
					$upload_dir = dirname($destfull);
					$destfile = basename($destfull);
					$rel_dir = preg_replace('/^'.preg_quote(DOL_DATA_ROOT,'/').'/', '', $upload_dir);

					if (! preg_match('/[\\/]temp[\\/]|[\\/]thumbs|\.meta$/', $rel_dir))     // If not a tmp dir
					{
						$filename = basename($destfile);
						$rel_dir = preg_replace('/[\\/]$/', '', $rel_dir);
						$rel_dir = preg_replace('/^[\\/]/', '', $rel_dir);

						include_once DOL_DOCUMENT_ROOT.'/ecm/class/ecmfiles.class.php';
						$ecmfile=new EcmFiles($this->db);
						$result = $ecmfile->fetch(0, '', ($rel_dir?$rel_dir.'/':'').$filename);

						// Set the public "share" key
						$setsharekey = false;
						if ($this->element == 'propal')
						{
							$useonlinesignature = $conf->global->MAIN_FEATURES_LEVEL;	// Replace this with 1 when feature to make online signature is ok
							if ($useonlinesignature) $setsharekey=true;
							if (! empty($conf->global->PROPOSAL_ALLOW_EXTERNAL_DOWNLOAD)) $setsharekey=true;
						}
						if ($this->element == 'commande'     && ! empty($conf->global->ORDER_ALLOW_EXTERNAL_DOWNLOAD))        $setsharekey=true;
						if ($this->element == 'facture'      && ! empty($conf->global->INVOICE_ALLOW_EXTERNAL_DOWNLOAD))      $setsharekey=true;
						if ($this->element == 'bank_account' && ! empty($conf->global->BANK_ACCOUNT_ALLOW_EXTERNAL_DOWNLOAD)) $setsharekey=true;

						if ($setsharekey)
						{
							if (empty($ecmfile->share))	// Because object not found or share not set yet
							{
								require_once DOL_DOCUMENT_ROOT.'/core/lib/security2.lib.php';
								$ecmfile->share = getRandomPassword(true);
							}
						}

						if ($result > 0)
						{
							$ecmfile->label = md5_file(dol_osencode($destfull));	// hash of file content
							$ecmfile->fullpath_orig = '';
							$ecmfile->gen_or_uploaded = 'generated';
							$ecmfile->description = '';    // indexed content
							$ecmfile->keyword = '';        // keyword content
							$result = $ecmfile->update($user);
							if ($result < 0)
							{
								setEventMessages($ecmfile->error, $ecmfile->errors, 'warnings');
							}
						}
						else
						{
							$ecmfile->entity = $conf->entity;
							$ecmfile->filepath = $rel_dir;
							$ecmfile->filename = $filename;
							$ecmfile->label = md5_file(dol_osencode($destfull));	// hash of file content
							$ecmfile->fullpath_orig = '';
							$ecmfile->gen_or_uploaded = 'generated';
							$ecmfile->description = '';    // indexed content
							$ecmfile->keyword = '';        // keyword content
							$ecmfile->src_object_type = $this->table_element;
							$ecmfile->src_object_id   = $this->id;

							$result = $ecmfile->create($user);
							if ($result < 0)
							{
								setEventMessages($ecmfile->error, $ecmfile->errors, 'warnings');
							}
						}

						/*$this->result['fullname']=$destfull;
						$this->result['filepath']=$ecmfile->filepath;
						$this->result['filename']=$ecmfile->filename;*/
						//var_dump($obj->update_main_doc_field);exit;

						// Update the last_main_doc field into main object (if documenent generator has property ->update_main_doc_field set)
						$update_main_doc_field=0;
						if (! empty($obj->update_main_doc_field)) $update_main_doc_field=1;
						if ($update_main_doc_field && ! empty($this->table_element))
						{
							$sql = 'UPDATE '.MAIN_DB_PREFIX.$this->table_element." SET last_main_doc = '".$this->db->escape($ecmfile->filepath.'/'.$ecmfile->filename)."'";
							$sql.= ' WHERE rowid = '.$this->id;

							$resql = $this->db->query($sql);
							if (! $resql) dol_print_error($this->db);
							else
							{
							    $this->last_main_doc = $ecmfile->filepath.'/'.$ecmfile->filename;
							}
						}
					}
				}
				else
				{
					dol_syslog('Method ->write_file was called on object '.get_class($obj).' and return a success but the return array ->result["fullpath"] was not set.', LOG_WARNING);
				}

				// Success in building document. We build meta file.
				dol_meta_create($this);

				return 1;
			}
			else
			{
				$outputlangs->charset_output=$sav_charset_output;
				dol_print_error($this->db, "Error generating document for ".__CLASS__.". Error: ".$obj->error, $obj->errors);
				return -1;
			}
		}
		else
		{
			$this->error=$langs->trans("Error")." ".$langs->trans("ErrorFileDoesNotExists",$file);
			dol_print_error('',$this->error);
			return -1;
		}
	}

	/**
	 *  Build thumb
	 *  @TODO Move this into files.lib.php
	 *
	 *  @param      string	$file           Path file in UTF8 to original file to create thumbs from.
	 *	@return		void
	 */
	function addThumbs($file)
	{
		global $maxwidthsmall, $maxheightsmall, $maxwidthmini, $maxheightmini, $quality;

		require_once DOL_DOCUMENT_ROOT .'/core/lib/images.lib.php';		// This define also $maxwidthsmall, $quality, ...

		$file_osencoded=dol_osencode($file);
		if (file_exists($file_osencoded))
		{
			// Create small thumbs for company (Ratio is near 16/9)
			// Used on logon for example
			vignette($file_osencoded, $maxwidthsmall, $maxheightsmall, '_small', $quality);

			// Create mini thumbs for company (Ratio is near 16/9)
			// Used on menu or for setup page for example
			vignette($file_osencoded, $maxwidthmini, $maxheightmini, '_mini', $quality);
		}
	}


	/* Functions common to commonobject and commonobjectline */

	/* For default values */

	/**
	 * Return the default value to use for a field when showing the create form of object.
	 * Return values in this order:
	 * 1) If parameter is available into POST, we return it first.
	 * 2) If not but an alternate value was provided as parameter of function, we return it.
	 * 3) If not but a constant $conf->global->OBJECTELEMENT_FIELDNAME is set, we return it (It is better to use the dedicated table).
	 * 4) Return value found into database (TODO No yet implemented)
	 *
	 * @param   string              $fieldname          Name of field
	 * @param   string              $alternatevalue     Alternate value to use
	 * @return  string|string[]                         Default value (can be an array if the GETPOST return an array)
	 **/
	function getDefaultCreateValueFor($fieldname, $alternatevalue=null)
	{
		global $conf, $_POST;

		// If param here has been posted, we use this value first.
		if (isset($_POST[$fieldname])) return GETPOST($fieldname, 2);

		if (isset($alternatevalue)) return $alternatevalue;

		$newelement=$this->element;
		if ($newelement == 'facture') $newelement='invoice';
		if ($newelement == 'commande') $newelement='order';
		if (empty($newelement))
		{
			dol_syslog("Ask a default value using common method getDefaultCreateValueForField on an object with no property ->element defined. Return empty string.", LOG_WARNING);
			return '';
		}

		$keyforfieldname=strtoupper($newelement.'_DEFAULT_'.$fieldname);
		//var_dump($keyforfieldname);
		if (isset($conf->global->$keyforfieldname)) return $conf->global->$keyforfieldname;

		// TODO Ad here a scan into table llx_overwrite_default with a filter on $this->element and $fieldname
	}


	/* For triggers */


    // phpcs:disable PEAR.NamingConventions.ValidFunctionName.NotCamelCaps
	/**
	 * Call trigger based on this instance.
	 * Some context information may also be provided into array property this->context.
	 * NB:  Error from trigger are stacked in interface->errors
	 * NB2: If return code of triggers are < 0, action calling trigger should cancel all transaction.
	 *
	 * @param   string    $trigger_name   trigger's name to execute
	 * @param   User      $user           Object user
	 * @return  int                       Result of run_triggers
	 */
	function call_trigger($trigger_name, $user)
	{
        // phpcs:enable
		global $langs,$conf;

		include_once DOL_DOCUMENT_ROOT . '/core/class/interfaces.class.php';
		$interface=new Interfaces($this->db);
		$result=$interface->run_triggers($trigger_name,$this,$user,$langs,$conf);

		if ($result < 0)
		{
			if (!empty($this->errors))
			{
				$this->errors=array_unique(array_merge($this->errors,$interface->errors));   // We use array_unique because when a trigger call another trigger on same object, this->errors is added twice.
			}
			else
			{
				$this->errors=$interface->errors;
			}
		}
		return $result;
	}


	/* Functions for extrafields */


    // phpcs:disable PEAR.NamingConventions.ValidFunctionName.NotCamelCaps
	/**
	 *  Function to get extra fields of an object into $this->array_options
	 *  This method is in most cases called by method fetch of objects but you can call it separately.
	 *
	 *  @param	int		$rowid			Id of line. Use the id of object if not defined. Deprecated. Function must be called without parameters.
	 *  @param  array	$optionsArray   Array resulting of call of extrafields->fetch_name_optionals_label(). Deprecated. Function must be called without parameters.
	 *  @return	int						<0 if error, 0 if no values of extrafield to find nor found, 1 if an attribute is found and value loaded
	 */
	function fetch_optionals($rowid=null, $optionsArray=null)
	{
        // phpcs:enable
		if (empty($rowid)) $rowid=$this->id;

		// To avoid SQL errors. Probably not the better solution though
		if (!$this->table_element) {
			return 0;
		}

		$this->array_options=array();

		if (! is_array($optionsArray))
		{
			// If $extrafields is not a known object, we initialize it. Best practice is to have $extrafields defined into card.php or list.php page.
			// TODO Use of existing $extrafield is not yet ready (must mutualize code that use extrafields in form first)
			// global $extrafields;
			//if (! is_object($extrafields))
			//{
				require_once DOL_DOCUMENT_ROOT.'/core/class/extrafields.class.php';
				$extrafields = new ExtraFields($this->db);
			//}

			// Load array of extrafields for elementype = $this->table_element
			if (empty($extrafields->attributes[$this->table_element]['loaded']))
			{
				$extrafields->fetch_name_optionals_label($this->table_element);
			}
			$optionsArray = (! empty($extrafields->attributes[$this->table_element]['label'])?$extrafields->attributes[$this->table_element]['label']:null);
		}
		else
		{
			global $extrafields;
			dol_syslog("Warning: fetch_optionals was called with param optionsArray defined when you should pass null now", LOG_WARNING);
		}

		$table_element = $this->table_element;
		if ($table_element == 'categorie') $table_element = 'categories'; // For compatibility

		// Request to get complementary values
		if (is_array($optionsArray) && count($optionsArray) > 0)
		{
			$sql = "SELECT rowid";
			foreach ($optionsArray as $name => $label)
			{
				if (empty($extrafields->attributes[$this->table_element]['type'][$name]) || $extrafields->attributes[$this->table_element]['type'][$name] != 'separate')
				{
					$sql.= ", ".$name;
				}
			}
			$sql.= " FROM ".MAIN_DB_PREFIX.$table_element."_extrafields";
			$sql.= " WHERE fk_object = ".$rowid;

			//dol_syslog(get_class($this)."::fetch_optionals get extrafields data for ".$this->table_element, LOG_DEBUG);		// Too verbose
			$resql=$this->db->query($sql);
			if ($resql)
			{
				$this->array_options = array();
				$numrows=$this->db->num_rows($resql);
				if ($numrows)
				{
					$tab = $this->db->fetch_array($resql);

					foreach ($tab as $key => $value)
					{
						// Test fetch_array ! is_int($key) because fetch_array result is a mix table with Key as alpha and Key as int (depend db engine)
						if ($key != 'rowid' && $key != 'tms' && $key != 'fk_member' && ! is_int($key))
						{
							// we can add this attribute to object
							if (! empty($extrafields) && in_array($extrafields->attributes[$this->table_element]['type'][$key], array('date','datetime')))
							{
								//var_dump($extrafields->attributes[$this->table_element]['type'][$key]);
								$this->array_options["options_".$key]=$this->db->jdate($value);
							}
							else
							{
								$this->array_options["options_".$key]=$value;
							}

							//var_dump('key '.$key.' '.$value.' type='.$extrafields->attributes[$this->table_element]['type'][$key].' '.$this->array_options["options_".$key]);
						}
					}
				}

				$this->db->free($resql);

				if ($numrows) return $numrows;
				else return 0;
			}
			else
			{
				dol_print_error($this->db);
				return -1;
			}
		}
		return 0;
	}

	/**
	 *	Delete all extra fields values for the current object.
	 *
	 *  @return	int		<0 if KO, >0 if OK
	 */
	function deleteExtraFields()
	{
		$this->db->begin();

		$table_element = $this->table_element;
		if ($table_element == 'categorie') $table_element = 'categories'; // For compatibility

		$sql_del = "DELETE FROM ".MAIN_DB_PREFIX.$table_element."_extrafields WHERE fk_object = ".$this->id;
		dol_syslog(get_class($this)."::deleteExtraFields delete", LOG_DEBUG);
		$resql=$this->db->query($sql_del);
		if (! $resql)
		{
			$this->error=$this->db->lasterror();
			$this->db->rollback();
			return -1;
		}
		else
		{
			$this->db->commit();
			return 1;
		}
	}

	/**
	 *	Add/Update all extra fields values for the current object.
	 *  Data to describe values to insert/update are stored into $this->array_options=array('options_codeforfield1'=>'valueforfield1', 'options_codeforfield2'=>'valueforfield2', ...)
	 *  This function delete record with all extrafields and insert them again from the array $this->array_options.
	 *
	 *  @param	string		$trigger		If defined, call also the trigger (for example COMPANY_MODIFY)
	 *  @param	User		$userused		Object user
	 *  @return int 						-1=error, O=did nothing, 1=OK
	 *  @see updateExtraField, setValueFrom
	 */
	function insertExtraFields($trigger='', $userused=null)
	{
		global $conf,$langs,$user;

		if (empty($userused)) $userused=$user;

		$error=0;

		if (! empty($conf->global->MAIN_EXTRAFIELDS_DISABLED)) return 0;	// For avoid conflicts if trigger used

		if (! empty($this->array_options))
		{
			// Check parameters
			$langs->load('admin');
			require_once DOL_DOCUMENT_ROOT.'/core/class/extrafields.class.php';
			$extrafields = new ExtraFields($this->db);
			$target_extrafields=$extrafields->fetch_name_optionals_label($this->table_element);

			//Eliminate copied source object extra_fields that do not exist in target object
			$new_array_options=array();
			foreach ($this->array_options as $key => $value) {
				if (in_array(substr($key,8), array_keys($target_extrafields)))	// We remove the 'options_' from $key for test
					$new_array_options[$key] = $value;
				elseif (in_array($key, array_keys($target_extrafields)))		// We test on $key that does not contains the 'options_' prefix
					$new_array_options['options_'.$key] = $value;
			}

			foreach($new_array_options as $key => $value)
			{
			   	$attributeKey      = substr($key,8);   // Remove 'options_' prefix
			   	$attributeType     = $extrafields->attributes[$this->table_element]['type'][$attributeKey];
			   	$attributeLabel    = $extrafields->attributes[$this->table_element]['label'][$attributeKey];
			   	$attributeParam    = $extrafields->attributes[$this->table_element]['param'][$attributeKey];
			   	$attributeRequired = $extrafields->attributes[$this->table_element]['required'][$attributeKey];

			   	if ($attributeRequired)
			   	{
			   		$mandatorypb=false;
			   		if ($attributeType == 'link' && $this->array_options[$key] == '-1') $mandatorypb=true;
			   		if ($this->array_options[$key] === '') $mandatorypb=true;
			   		if ($mandatorypb)
			   		{
			   		    dol_syslog("Mandatory extra field ".$key." is empty");
			   			$this->errors[]=$langs->trans('ErrorFieldRequired', $attributeLabel);
			   			return -1;
			   		}
			   	}

				//dol_syslog("attributeLabel=".$attributeLabel, LOG_DEBUG);
				//dol_syslog("attributeType=".$attributeType, LOG_DEBUG);

			   	switch ($attributeType)
			   	{
			   		case 'int':
			  			if (!is_numeric($value) && $value!='')
			   			{
			   				$this->errors[]=$langs->trans("ExtraFieldHasWrongValue", $attributeLabel);
			   				return -1;
			  			}
			   			elseif ($value=='')
			   			{
			   				$new_array_options[$key] = null;
			   			}
			 			break;
					case 'double':
						$value = price2num($value);
						if (!is_numeric($value) && $value!='')
						{
							dol_syslog($langs->trans("ExtraFieldHasWrongValue")." sur ".$attributeLabel."(".$value."is not '".$attributeType."')", LOG_DEBUG);
							$this->errors[]=$langs->trans("ExtraFieldHasWrongValue", $attributeLabel);
							return -1;
						}
						elseif ($value=='')
						{
							$new_array_options[$key] = null;
						}
						//dol_syslog("double value"." sur ".$attributeLabel."(".$value." is '".$attributeType."')", LOG_DEBUG);
						$new_array_options[$key] = $value;
						break;
			 		/*case 'select':	// Not required, we chosed value='0' for undefined values
             			if ($value=='-1')
             			{
             				$this->array_options[$key] = null;
             			}
             			break;*/
			   		case 'password':
			   			$algo='';
			   			if ($this->array_options[$key] != '' && is_array($extrafields->attributes[$this->table_element]['param'][$attributeKey]['options']))
			   			{
			   				// If there is an encryption choice, we use it to crypt data before insert
			   				$tmparrays = array_keys($extrafields->attributes[$this->table_element]['param'][$attributeKey]['options']);
			   				$algo=reset($tmparrays);
			   				if ($algo != '')
			   				{
			   					//global $action;		// $action may be 'create', 'update', 'update_extras'...
			   					//var_dump($action);
			   					//var_dump($this->oldcopy);exit;
			   					if (is_object($this->oldcopy))		// If this->oldcopy is not defined, we can't know if we change attribute or not, so we must keep value
			   					{
			   						//var_dump($this->oldcopy->array_options[$key]); var_dump($this->array_options[$key]);
				   					if ($this->array_options[$key] == $this->oldcopy->array_options[$key])	// If old value crypted in database is same than submited new value, it means we don't change it, so we don't update.
				   					{
				   						$new_array_options[$key] = $this->array_options[$key];	// Value is kept
				   					}
									else
									{
										// var_dump($algo);
										$newvalue = dol_hash($this->array_options[$key], $algo);
										$new_array_options[$key] = $newvalue;
									}
			   					}
			   					else
			   					{
			   						$new_array_options[$key] = $this->array_options[$key];	// Value is kept
			   					}
			   				}
			   			}
			   			else	// Common usage
			   			{
			   				$new_array_options[$key] = $this->array_options[$key];
			   			}
			   			break;
			   		case 'price':
						$new_array_options[$key] = price2num($this->array_options[$key]);
						break;
					case 'date':
					case 'datetime':
						// If data is a string instead of a timestamp, we convert it
						if (! is_int($this->array_options[$key])) {
							$this->array_options[$key] = strtotime($this->array_options[$key]);
						}
						$new_array_options[$key] = $this->db->idate($this->array_options[$key]);
						break;
		   			case 'link':
						$param_list=array_keys($attributeParam['options']);
						// 0 : ObjectName
						// 1 : classPath
						$InfoFieldList = explode(":", $param_list[0]);
						dol_include_once($InfoFieldList[1]);
						if ($InfoFieldList[0] && class_exists($InfoFieldList[0]))
						{
							if ($value == '-1')	// -1 is key for no defined in combo list of objects
							{
								$new_array_options[$key]='';
							}
							elseif ($value)
							{
								$object = new $InfoFieldList[0]($this->db);
								if (is_numeric($value)) $res=$object->fetch($value);
								else $res=$object->fetch('',$value);

								if ($res > 0) $new_array_options[$key]=$object->id;
								else
								{
									$this->error="Id/Ref '".$value."' for object '".$object->element."' not found";
									$this->db->rollback();
									return -1;
								}
							}
						}
						else
						{
							dol_syslog('Error bad setup of extrafield', LOG_WARNING);
						}
						break;
			   	}
			}

			$this->db->begin();

			$table_element = $this->table_element;
			if ($table_element == 'categorie') $table_element = 'categories'; // For compatibility

			dol_syslog(get_class($this)."::insertExtraFields delete then insert", LOG_DEBUG);

			$sql_del = "DELETE FROM ".MAIN_DB_PREFIX.$table_element."_extrafields WHERE fk_object = ".$this->id;
			$this->db->query($sql_del);

			$sql = "INSERT INTO ".MAIN_DB_PREFIX.$table_element."_extrafields (fk_object";
			foreach($new_array_options as $key => $value)
			{
				$attributeKey = substr($key,8);   // Remove 'options_' prefix
				// Add field of attribut
				if ($extrafields->attributes[$this->table_element]['type'][$attributeKey] != 'separate') // Only for other type than separator
					$sql.=",".$attributeKey;
			}
			// We must insert a default value for fields for other entities that are mandatory to avoid not null error
			if (is_array($extrafields->attributes[$this->table_element]['mandatoryfieldsofotherentities']))
			{
    			foreach($extrafields->attributes[$this->table_element]['mandatoryfieldsofotherentities'] as  $tmpkey => $tmpval)
    			{
    			    if (! isset($extrafields->attributes[$this->table_element]['type'][$tmpkey]))    // If field not already added previously
    			    {
    			        $sql.=",".$tmpkey;
    			    }
    			}
			}
			$sql .= ") VALUES (".$this->id;

			foreach($new_array_options as $key => $value)
			{
				$attributeKey = substr($key,8);   // Remove 'options_' prefix
				// Add field of attribute
				if ($extrafields->attributes[$this->table_element]['type'][$attributeKey] != 'separate') // Only for other type than separator)
				{
					if ($new_array_options[$key] != '')
					{
						$sql.=",'".$this->db->escape($new_array_options[$key])."'";
					}
					else
					{
						$sql.=",null";
					}
				}
			}
			// We must insert a default value for fields for other entities that are mandatory to avoid not null error
			if (is_array($extrafields->attributes[$this->table_element]['mandatoryfieldsofotherentities']))
			{
			    foreach($extrafields->attributes[$this->table_element]['mandatoryfieldsofotherentities'] as  $tmpkey => $tmpval)
    			{
    			    if (! isset($extrafields->attributes[$this->table_element]['type'][$tmpkey]))    // If field not already added previously
    			    {
                        if (in_array($tmpval, array('int', 'double'))) $sql.=", 0";
                        else $sql.=", ''";
    			    }
    			}
			}

			$sql.=")";

			$resql = $this->db->query($sql);

			if (! $resql)
			{
				$this->error=$this->db->lasterror();
				$error++;
			}

			if (! $error && $trigger)
			{
				// Call trigger
				$this->context=array('extrafieldaddupdate'=>1);
				$result=$this->call_trigger($trigger, $userused);
				if ($result < 0) $error++;
				// End call trigger
			}

			if ($error)
			{
				$this->db->rollback();
				return -1;
			}
			else
			{
				$this->db->commit();
				return 1;
			}
		}
		else return 0;
	}

	/**
	 *	Update an extra field value for the current object.
	 *  Data to describe values to update are stored into $this->array_options=array('options_codeforfield1'=>'valueforfield1', 'options_codeforfield2'=>'valueforfield2', ...)
	 *
	 *  @param  string      $key    		Key of the extrafield (without starting 'options_')
	 *  @param	string		$trigger		If defined, call also the trigger (for example COMPANY_MODIFY)
	 *  @param	User		$userused		Object user
	 *  @return int                 		-1=error, O=did nothing, 1=OK
	 *  @see setValueFrom, insertExtraFields
	 */
	function updateExtraField($key, $trigger=null, $userused=null)
	{
		global $conf,$langs,$user;

		if (empty($userused)) $userused=$user;

		$error=0;

		if (! empty($conf->global->MAIN_EXTRAFIELDS_DISABLED)) return 0;	// For avoid conflicts if trigger used

		if (! empty($this->array_options) && isset($this->array_options["options_".$key]))
		{
			// Check parameters
			$langs->load('admin');
			require_once DOL_DOCUMENT_ROOT.'/core/class/extrafields.class.php';
			$extrafields = new ExtraFields($this->db);
			$target_extrafields=$extrafields->fetch_name_optionals_label($this->table_element);

			$value=$this->array_options["options_".$key];

			$attributeType     = $extrafields->attributes[$this->table_element]['type'][$key];
			$attributeLabel    = $extrafields->attributes[$this->table_element]['label'][$key];
			$attributeParam    = $extrafields->attributes[$this->table_element]['param'][$key];
			$attributeRequired = $extrafields->attributes[$this->table_element]['required'][$key];

			//dol_syslog("attributeLabel=".$attributeLabel, LOG_DEBUG);
			//dol_syslog("attributeType=".$attributeType, LOG_DEBUG);

			switch ($attributeType)
			{
				case 'int':
					if (!is_numeric($value) && $value!='')
					{
						$this->errors[]=$langs->trans("ExtraFieldHasWrongValue",$attributeLabel);
						return -1;
					}
					elseif ($value=='')
					{
						$this->array_options["options_".$key] = null;
					}
					break;
				case 'double':
					$value = price2num($value);
					if (!is_numeric($value) && $value!='')
					{
						dol_syslog($langs->trans("ExtraFieldHasWrongValue")." sur ".$attributeLabel."(".$value."is not '".$attributeType."')", LOG_DEBUG);
						$this->errors[]=$langs->trans("ExtraFieldHasWrongValue", $attributeLabel);
						return -1;
					}
					elseif ($value=='')
					{
						$this->array_options["options_".$key] = null;
					}
					//dol_syslog("double value"." sur ".$attributeLabel."(".$value." is '".$attributeType."')", LOG_DEBUG);
					$this->array_options["options_".$key] = $value;
					break;
			 	/*case 'select':	// Not required, we chosed value='0' for undefined values
             		if ($value=='-1')
             		{
             			$this->array_options[$key] = null;
             		}
             		break;*/
				case 'price':
					$this->array_options["options_".$key] = price2num($this->array_options["options_".$key]);
					break;
				case 'date':
					$this->array_options["options_".$key]=$this->db->idate($this->array_options["options_".$key]);
					break;
				case 'datetime':
					$this->array_options["options_".$key]=$this->db->idate($this->array_options["options_".$key]);
					break;
				case 'link':
					$param_list=array_keys($attributeParam['options']);
					// 0 : ObjectName
					// 1 : classPath
					$InfoFieldList = explode(":", $param_list[0]);
					dol_include_once($InfoFieldList[1]);
					if ($value)
					{
						$object = new $InfoFieldList[0]($this->db);
						$object->fetch(0,$value);
						$this->array_options["options_".$key]=$object->id;
					}
					break;
			}

			$this->db->begin();
			$sql = "UPDATE ".MAIN_DB_PREFIX.$this->table_element."_extrafields SET ".$key."='".$this->db->escape($this->array_options["options_".$key])."'";
			$sql .= " WHERE fk_object = ".$this->id;
			$resql = $this->db->query($sql);
			if (! $resql)
			{
				$error++;
				$this->error=$this->db->lasterror();
			}

			if (! $error && $trigger)
			{
				// Call trigger
				$this->context=array('extrafieldupdate'=>1);
				$result=$this->call_trigger($trigger, $userused);
				if ($result < 0) $error++;
				// End call trigger
			}

			if ($error)
			{
				dol_syslog(get_class($this) . "::".__METHOD__ . $this->error, LOG_ERR);
				$this->db->rollback();
				return -1;
			}
			else
			{
				$this->db->commit();
				return 1;
			}
		}
		else return 0;
	}


	/**
	 * Return HTML string to put an input field into a page
	 * Code very similar with showInputField of extra fields
	 *
	 * @param  array   		$val	       Array of properties for field to show
	 * @param  string  		$key           Key of attribute
	 * @param  string  		$value         Preselected value to show (for date type it must be in timestamp format, for amount or price it must be a php numeric value)
	 * @param  string  		$moreparam     To add more parameters on html input tag
	 * @param  string  		$keysuffix     Prefix string to add into name and id of field (can be used to avoid duplicate names)
	 * @param  string  		$keyprefix     Suffix string to add into name and id of field (can be used to avoid duplicate names)
	 * @param  string|int		$morecss       Value for css to define style/length of field. May also be a numeric.
	 * @return string
	 */
	function showInputField($val, $key, $value, $moreparam='', $keysuffix='', $keyprefix='', $morecss=0)
	{
		global $conf,$langs,$form;

		if (! is_object($form))
		{
			require_once DOL_DOCUMENT_ROOT.'/core/class/html.form.class.php';
			$form=new Form($this->db);
		}

		$val=$this->fields[$key];

		$out='';
        $type='';
        $param = array();
        $param['options']=array();
        $size =$this->fields[$key]['size'];
        // Because we work on extrafields
        if(preg_match('/^integer:(.*):(.*)/i', $val['type'], $reg)){
            $param['options']=array($reg[1].':'.$reg[2]=>'N');
            $type ='link';
        } elseif(preg_match('/^link:(.*):(.*)/i', $val['type'], $reg)) {
            $param['options']=array($reg[1].':'.$reg[2]=>'N');
            $type ='link';
        } elseif(preg_match('/^sellist:(.*):(.*):(.*):(.*)/i', $val['type'], $reg)) {
            $param['options']=array($reg[1].':'.$reg[2].':'.$reg[3].':'.$reg[4]=>'N');
            $type ='sellist';
        } elseif(preg_match('/varchar\((\d+)\)/', $val['type'],$reg)) {
            $param['options']=array();
            $type ='varchar';
            $size=$reg[1];
        } elseif(preg_match('/varchar/', $val['type'])) {
            $param['options']=array();
            $type ='varchar';
        } elseif(is_array($this->fields[$key]['arrayofkeyval'])) {
            $param['options']=$this->fields[$key]['arrayofkeyval'];
            $type ='select';
        } else {
            $param['options']=array();
            $type =$this->fields[$key]['type'];
        }

		$label=$this->fields[$key]['label'];
		//$elementtype=$this->fields[$key]['elementtype'];	// Seems not used
		$default=$this->fields[$key]['default'];
		$computed=$this->fields[$key]['computed'];
		$unique=$this->fields[$key]['unique'];
		$required=$this->fields[$key]['required'];

		$langfile=$this->fields[$key]['langfile'];
		$list=$this->fields[$key]['list'];
		$hidden=abs($this->fields[$key]['visible'])!=1?1:0;

		$objectid = $this->id;


		if ($computed)
		{
			if (! preg_match('/^search_/', $keyprefix)) return '<span class="opacitymedium">'.$langs->trans("AutomaticallyCalculated").'</span>';
			else return '';
		}


		// Use in priority showsize from parameters, then $val['css'] then autodefine
		if (empty($morecss) && ! empty($val['css']))
		{
			$showsize = $val['css'];
		}
		if (empty($morecss))
		{
			if ($type == 'date')
			{
				$morecss = 'minwidth100imp';
			}
			elseif ($type == 'datetime')
			{
				$morecss = 'minwidth200imp';
			}
			elseif (in_array($type,array('int','integer','price')) || preg_match('/^double(\([0-9],[0-9]\)){0,1}/',$type))
			{
				$morecss = 'maxwidth75';
                        }elseif ($type == 'url')
			{
				$morecss='minwidth400';
			}
			elseif ($type == 'boolean')
			{
				$morecss='';
			}
			else
			{
				if (round($size) < 12)
				{
					$morecss = 'minwidth100';
				}
				else if (round($size) <= 48)
				{
					$morecss = 'minwidth200';
				}
				else
				{
					$morecss = 'minwidth400';
				}
			}
		}

		if (in_array($type,array('date','datetime')))
		{
			$tmp=explode(',',$size);
			$newsize=$tmp[0];

			$showtime = in_array($type,array('datetime')) ? 1 : 0;

			// Do not show current date when field not required (see selectDate() method)
			if (!$required && $value == '') $value = '-1';

			// TODO Must also support $moreparam
			$out = $form->selectDate($value, $keyprefix.$key.$keysuffix, $showtime, $showtime, $required, '', 1, (($keyprefix != 'search_' && $keyprefix != 'search_options_') ? 1 : 0), 0, 1);
		}
		elseif (in_array($type,array('int','integer')))
		{
			$tmp=explode(',',$size);
			$newsize=$tmp[0];
			$out='<input type="text" class="flat '.$morecss.' maxwidthonsmartphone" name="'.$keyprefix.$key.$keysuffix.'" id="'.$keyprefix.$key.$keysuffix.'" maxlength="'.$newsize.'" value="'.dol_escape_htmltag($value).'"'.($moreparam?$moreparam:'').'>';
		}
		elseif (preg_match('/varchar/', $type))
		{
			$out='<input type="text" class="flat '.$morecss.' maxwidthonsmartphone" name="'.$keyprefix.$key.$keysuffix.'" id="'.$keyprefix.$key.$keysuffix.'" maxlength="'.$size.'" value="'.dol_escape_htmltag($value).'"'.($moreparam?$moreparam:'').'>';
		}
		elseif (in_array($type, array('mail', 'phone', 'url')))
		{
			$out='<input type="text" class="flat '.$morecss.' maxwidthonsmartphone" name="'.$keyprefix.$key.$keysuffix.'" id="'.$keyprefix.$key.$keysuffix.'" value="'.dol_escape_htmltag($value).'" '.($moreparam?$moreparam:'').'>';
		}
		elseif ($type == 'text')
		{
			if (! preg_match('/search_/', $keyprefix))		// If keyprefix is search_ or search_options_, we must just use a simple text field
			{
				require_once DOL_DOCUMENT_ROOT.'/core/class/doleditor.class.php';
				$doleditor=new DolEditor($keyprefix.$key.$keysuffix,$value,'',200,'dolibarr_notes','In',false,false,false,ROWS_5,'90%');
				$out=$doleditor->Create(1);
			}
			else
			{
				$out='<input type="text" class="flat '.$morecss.' maxwidthonsmartphone" name="'.$keyprefix.$key.$keysuffix.'" id="'.$keyprefix.$key.$keysuffix.'" value="'.dol_escape_htmltag($value).'" '.($moreparam?$moreparam:'').'>';
			}
		}
		elseif ($type == 'html')
		{
			if (! preg_match('/search_/', $keyprefix))		// If keyprefix is search_ or search_options_, we must just use a simple text field
			{
				require_once DOL_DOCUMENT_ROOT.'/core/class/doleditor.class.php';
				$doleditor=new DolEditor($keyprefix.$key.$keysuffix,$value,'',200,'dolibarr_notes','In',false,false,! empty($conf->fckeditor->enabled) && $conf->global->FCKEDITOR_ENABLE_SOCIETE,ROWS_5,'90%');
				$out=$doleditor->Create(1);
			}
			else
			{
				$out='<input type="text" class="flat '.$morecss.' maxwidthonsmartphone" name="'.$keyprefix.$key.$keysuffix.'" id="'.$keyprefix.$key.$keysuffix.'" value="'.dol_escape_htmltag($value).'" '.($moreparam?$moreparam:'').'>';
			}
		}
		elseif ($type == 'boolean')
		{
			$checked='';
			if (!empty($value)) {
				$checked=' checked value="1" ';
			} else {
				$checked=' value="1" ';
			}
			$out='<input type="checkbox" class="flat '.$morecss.' maxwidthonsmartphone" name="'.$keyprefix.$key.$keysuffix.'" id="'.$keyprefix.$key.$keysuffix.'" '.$checked.' '.($moreparam?$moreparam:'').'>';
		}
		elseif ($type == 'price')
		{
			if (!empty($value)) {		// $value in memory is a php numeric, we format it into user number format.
				$value=price($value);
			}
			$out='<input type="text" class="flat '.$morecss.' maxwidthonsmartphone" name="'.$keyprefix.$key.$keysuffix.'" id="'.$keyprefix.$key.$keysuffix.'" value="'.$value.'" '.($moreparam?$moreparam:'').'> '.$langs->getCurrencySymbol($conf->currency);
		}
		elseif (preg_match('/^double(\([0-9],[0-9]\)){0,1}/',$type))
		{
			if (!empty($value)) {		// $value in memory is a php numeric, we format it into user number format.
				$value=price($value);
			}
			$out='<input type="text" class="flat '.$morecss.' maxwidthonsmartphone" name="'.$keyprefix.$key.$keysuffix.'" id="'.$keyprefix.$key.$keysuffix.'" value="'.$value.'" '.($moreparam?$moreparam:'').'> ';
		}
		elseif ($type == 'select')
		{
			$out = '';
			if (! empty($conf->use_javascript_ajax) && ! empty($conf->global->MAIN_EXTRAFIELDS_USE_SELECT2))
			{
				include_once DOL_DOCUMENT_ROOT . '/core/lib/ajax.lib.php';
				$out.= ajax_combobox($keyprefix.$key.$keysuffix, array(), 0);
			}

			$out.='<select class="flat '.$morecss.' maxwidthonsmartphone" name="'.$keyprefix.$key.$keysuffix.'" id="'.$keyprefix.$key.$keysuffix.'" '.($moreparam?$moreparam:'').'>';
                if((! isset($this->fields[$key]['default'])) ||($this->fields[$key]['notnull']!=1))$out.='<option value="0">&nbsp;</option>';
			foreach ($param['options'] as $key => $val)
			{
				if ((string) $key == '') continue;
				list($val, $parent) = explode('|', $val);
				$out.='<option value="'.$key.'"';
				$out.= (((string) $value == (string) $key)?' selected':'');
				$out.= (!empty($parent)?' parent="'.$parent.'"':'');
				$out.='>'.$val.'</option>';
			}
			$out.='</select>';
		}
		elseif ($type == 'sellist')
		{
			$out = '';
			if (! empty($conf->use_javascript_ajax) && ! empty($conf->global->MAIN_EXTRAFIELDS_USE_SELECT2))
			{
				include_once DOL_DOCUMENT_ROOT . '/core/lib/ajax.lib.php';
				$out.= ajax_combobox($keyprefix.$key.$keysuffix, array(), 0);
			}

			$out.='<select class="flat '.$morecss.' maxwidthonsmartphone" name="'.$keyprefix.$key.$keysuffix.'" id="'.$keyprefix.$key.$keysuffix.'" '.($moreparam?$moreparam:'').'>';
			if (is_array($param['options']))
			{
				$param_list=array_keys($param['options']);
				$InfoFieldList = explode(":", $param_list[0]);
				$parentName='';
				$parentField='';
				// 0 : tableName
				// 1 : label field name
				// 2 : key fields name (if differ of rowid)
				// 3 : key field parent (for dependent lists)
				// 4 : where clause filter on column or table extrafield, syntax field='value' or extra.field=value
				$keyList=(empty($InfoFieldList[2])?'rowid':$InfoFieldList[2].' as rowid');


				if (count($InfoFieldList) > 4 && ! empty($InfoFieldList[4]))
				{
					if (strpos($InfoFieldList[4], 'extra.') !== false)
					{
						$keyList='main.'.$InfoFieldList[2].' as rowid';
					} else {
						$keyList=$InfoFieldList[2].' as rowid';
					}
				}
				if (count($InfoFieldList) > 3 && ! empty($InfoFieldList[3]))
				{
					list($parentName, $parentField) = explode('|', $InfoFieldList[3]);
					$keyList.= ', '.$parentField;
				}

				$fields_label = explode('|',$InfoFieldList[1]);
				if (is_array($fields_label))
				{
					$keyList .=', ';
					$keyList .= implode(', ', $fields_label);
				}

				$sqlwhere='';
				$sql = 'SELECT '.$keyList;
				$sql.= ' FROM '.MAIN_DB_PREFIX .$InfoFieldList[0];
				if (!empty($InfoFieldList[4]))
				{
					// can use SELECT request
					if (strpos($InfoFieldList[4], '$SEL$')!==false) {
						$InfoFieldList[4]=str_replace('$SEL$','SELECT',$InfoFieldList[4]);
					}

					// current object id can be use into filter
					if (strpos($InfoFieldList[4], '$ID$')!==false && !empty($objectid)) {
						$InfoFieldList[4]=str_replace('$ID$',$objectid,$InfoFieldList[4]);
					} else {
						$InfoFieldList[4]=str_replace('$ID$','0',$InfoFieldList[4]);
					}
					//We have to join on extrafield table
					if (strpos($InfoFieldList[4], 'extra')!==false)
					{
						$sql.= ' as main, '.MAIN_DB_PREFIX .$InfoFieldList[0].'_extrafields as extra';
						$sqlwhere.= ' WHERE extra.fk_object=main.'.$InfoFieldList[2]. ' AND '.$InfoFieldList[4];
					}
					else
					{
						$sqlwhere.= ' WHERE '.$InfoFieldList[4];
					}
				}
				else
				{
					$sqlwhere.= ' WHERE 1=1';
				}
				// Some tables may have field, some other not. For the moment we disable it.
				if (in_array($InfoFieldList[0],array('tablewithentity')))
				{
					$sqlwhere.= ' AND entity = '.$conf->entity;
				}
				$sql.=$sqlwhere;
				//print $sql;

				$sql .= ' ORDER BY ' . implode(', ', $fields_label);

				dol_syslog(get_class($this).'::showInputField type=sellist', LOG_DEBUG);
				$resql = $this->db->query($sql);
				if ($resql)
				{
					$out.='<option value="0">&nbsp;</option>';
					$num = $this->db->num_rows($resql);
					$i = 0;
					while ($i < $num)
					{
						$labeltoshow='';
						$obj = $this->db->fetch_object($resql);

						// Several field into label (eq table:code|libelle:rowid)
						$notrans = false;
						$fields_label = explode('|',$InfoFieldList[1]);
						if (is_array($fields_label))
						{
							$notrans = true;
							foreach ($fields_label as $field_toshow)
							{
								$labeltoshow.= $obj->$field_toshow.' ';
							}
						}
						else
						{
							$labeltoshow=$obj->{$InfoFieldList[1]};
						}
						$labeltoshow=dol_trunc($labeltoshow,45);

						if ($value == $obj->rowid)
						{
							foreach ($fields_label as $field_toshow)
							{
								$translabel=$langs->trans($obj->$field_toshow);
								if ($translabel!=$obj->$field_toshow) {
									$labeltoshow=dol_trunc($translabel,18).' ';
								}else {
									$labeltoshow=dol_trunc($obj->$field_toshow,18).' ';
								}
							}
							$out.='<option value="'.$obj->rowid.'" selected>'.$labeltoshow.'</option>';
						}
						else
						{
							if (! $notrans)
							{
								$translabel=$langs->trans($obj->{$InfoFieldList[1]});
								if ($translabel!=$obj->{$InfoFieldList[1]}) {
									$labeltoshow=dol_trunc($translabel,18);
								}
								else {
									$labeltoshow=dol_trunc($obj->{$InfoFieldList[1]},18);
								}
							}
							if (empty($labeltoshow)) $labeltoshow='(not defined)';
							if ($value==$obj->rowid)
							{
								$out.='<option value="'.$obj->rowid.'" selected>'.$labeltoshow.'</option>';
							}

							if (!empty($InfoFieldList[3]) && $parentField)
							{
								$parent = $parentName.':'.$obj->{$parentField};
							}

							$out.='<option value="'.$obj->rowid.'"';
							$out.= ($value==$obj->rowid?' selected':'');
							$out.= (!empty($parent)?' parent="'.$parent.'"':'');
							$out.='>'.$labeltoshow.'</option>';
						}

						$i++;
					}
					$this->db->free($resql);
				}
				else {
					print 'Error in request '.$sql.' '.$this->db->lasterror().'. Check setup of extra parameters.<br>';
				}
			}
			$out.='</select>';
		}
		elseif ($type == 'checkbox')
		{
			$value_arr=explode(',',$value);
			$out=$form->multiselectarray($keyprefix.$key.$keysuffix, (empty($param['options'])?null:$param['options']), $value_arr, '', 0, '', 0, '100%');
		}
		elseif ($type == 'radio')
		{
			$out='';
			foreach ($param['options'] as $keyopt => $val)
			{
				$out.='<input class="flat '.$morecss.'" type="radio" name="'.$keyprefix.$key.$keysuffix.'" id="'.$keyprefix.$key.$keysuffix.'" '.($moreparam?$moreparam:'');
				$out.=' value="'.$keyopt.'"';
				$out.=' id="'.$keyprefix.$key.$keysuffix.'_'.$keyopt.'"';
				$out.= ($value==$keyopt?'checked':'');
				$out.='/><label for="'.$keyprefix.$key.$keysuffix.'_'.$keyopt.'">'.$val.'</label><br>';
			}
		}
		elseif ($type == 'chkbxlst')
		{
			if (is_array($value)) {
				$value_arr = $value;
			}
			else {
				$value_arr = explode(',', $value);
			}

			if (is_array($param['options'])) {
				$param_list = array_keys($param['options']);
				$InfoFieldList = explode(":", $param_list[0]);
				$parentName='';
				$parentField='';
				// 0 : tableName
				// 1 : label field name
				// 2 : key fields name (if differ of rowid)
				// 3 : key field parent (for dependent lists)
				// 4 : where clause filter on column or table extrafield, syntax field='value' or extra.field=value
				$keyList = (empty($InfoFieldList[2]) ? 'rowid' : $InfoFieldList[2] . ' as rowid');

				if (count($InfoFieldList) > 3 && ! empty($InfoFieldList[3])) {
					list ( $parentName, $parentField ) = explode('|', $InfoFieldList[3]);
					$keyList .= ', ' . $parentField;
				}
				if (count($InfoFieldList) > 4 && ! empty($InfoFieldList[4])) {
					if (strpos($InfoFieldList[4], 'extra.') !== false) {
						$keyList = 'main.' . $InfoFieldList[2] . ' as rowid';
					} else {
						$keyList = $InfoFieldList[2] . ' as rowid';
					}
				}

				$fields_label = explode('|', $InfoFieldList[1]);
				if (is_array($fields_label)) {
					$keyList .= ', ';
					$keyList .= implode(', ', $fields_label);
				}

				$sqlwhere = '';
				$sql = 'SELECT ' . $keyList;
				$sql .= ' FROM ' . MAIN_DB_PREFIX . $InfoFieldList[0];
				if (! empty($InfoFieldList[4])) {

					// can use SELECT request
					if (strpos($InfoFieldList[4], '$SEL$')!==false) {
						$InfoFieldList[4]=str_replace('$SEL$','SELECT',$InfoFieldList[4]);
					}

					// current object id can be use into filter
					if (strpos($InfoFieldList[4], '$ID$')!==false && !empty($objectid)) {
						$InfoFieldList[4]=str_replace('$ID$',$objectid,$InfoFieldList[4]);
					} else {
						$InfoFieldList[4]=str_replace('$ID$','0',$InfoFieldList[4]);
					}

					// We have to join on extrafield table
					if (strpos($InfoFieldList[4], 'extra') !== false) {
						$sql .= ' as main, ' . MAIN_DB_PREFIX . $InfoFieldList[0] . '_extrafields as extra';
						$sqlwhere .= ' WHERE extra.fk_object=main.' . $InfoFieldList[2] . ' AND ' . $InfoFieldList[4];
					} else {
						$sqlwhere .= ' WHERE ' . $InfoFieldList[4];
					}
				} else {
					$sqlwhere .= ' WHERE 1=1';
				}
				// Some tables may have field, some other not. For the moment we disable it.
				if (in_array($InfoFieldList[0], array ('tablewithentity')))
				{
					$sqlwhere .= ' AND entity = ' . $conf->entity;
				}
				// $sql.=preg_replace('/^ AND /','',$sqlwhere);
				// print $sql;

				$sql .= $sqlwhere;
				dol_syslog(get_class($this) . '::showInputField type=chkbxlst',LOG_DEBUG);
				$resql = $this->db->query($sql);
				if ($resql) {
					$num = $this->db->num_rows($resql);
					$i = 0;

					$data=array();

					while ( $i < $num ) {
						$labeltoshow = '';
						$obj = $this->db->fetch_object($resql);

						$notrans = false;
						// Several field into label (eq table:code|libelle:rowid)
						$fields_label = explode('|', $InfoFieldList[1]);
						if (is_array($fields_label)) {
							$notrans = true;
							foreach ( $fields_label as $field_toshow ) {
								$labeltoshow .= $obj->$field_toshow . ' ';
							}
						} else {
							$labeltoshow = $obj->{$InfoFieldList[1]};
						}
						$labeltoshow = dol_trunc($labeltoshow, 45);

						if (is_array($value_arr) && in_array($obj->rowid, $value_arr)) {
							foreach ( $fields_label as $field_toshow ) {
								$translabel = $langs->trans($obj->$field_toshow);
								if ($translabel != $obj->$field_toshow) {
									$labeltoshow = dol_trunc($translabel, 18) . ' ';
								} else {
									$labeltoshow = dol_trunc($obj->$field_toshow, 18) . ' ';
								}
							}

							$data[$obj->rowid]=$labeltoshow;
						} else {
							if (! $notrans) {
								$translabel = $langs->trans($obj->{$InfoFieldList[1]});
								if ($translabel != $obj->{$InfoFieldList[1]}) {
									$labeltoshow = dol_trunc($translabel, 18);
								} else {
									$labeltoshow = dol_trunc($obj->{$InfoFieldList[1]}, 18);
								}
							}
							if (empty($labeltoshow))
								$labeltoshow = '(not defined)';

								if (is_array($value_arr) && in_array($obj->rowid, $value_arr)) {
									$data[$obj->rowid]=$labeltoshow;
								}

								if (! empty($InfoFieldList[3]) && $parentField) {
									$parent = $parentName . ':' . $obj->{$parentField};
								}

								$data[$obj->rowid]=$labeltoshow;
						}

						$i ++;
					}
					$this->db->free($resql);

					$out=$form->multiselectarray($keyprefix.$key.$keysuffix, $data, $value_arr, '', 0, '', 0, '100%');
				} else {
					print 'Error in request ' . $sql . ' ' . $this->db->lasterror() . '. Check setup of extra parameters.<br>';
				}
			}
		}
		elseif ($type == 'link')
		{
			$param_list=array_keys($param['options']);				// $param_list='ObjectName:classPath'
			$showempty=(($required && $default != '')?0:1);
			$out=$form->selectForForms($param_list[0], $keyprefix.$key.$keysuffix, $value, $showempty);
		}
		elseif ($type == 'password')
		{
			// If prefix is 'search_', field is used as a filter, we use a common text field.
			$out='<input type="'.($keyprefix=='search_'?'text':'password').'" class="flat '.$morecss.'" name="'.$keyprefix.$key.$keysuffix.'" id="'.$keyprefix.$key.$keysuffix.'" value="'.$value.'" '.($moreparam?$moreparam:'').'>';
		}
		elseif ($type == 'array')
		{
			$newval = $val;
			$newval['type'] = 'varchar(256)';

			$out='';

			$inputs = array();
			if(! empty($value)) {
				foreach($value as $option) {
					$out.= '<span><a class="'.dol_escape_htmltag($keyprefix.$key.$keysuffix).'_del" href="javascript:;"><span class="fa fa-minus-circle valignmiddle"></span></a> ';
					$out.= $this->showInputField($newval, $keyprefix.$key.$keysuffix.'[]', $option, $moreparam, '', '', $showsize).'<br></span>';
				}
			}

			$out.= '<a id="'.dol_escape_htmltag($keyprefix.$key.$keysuffix).'_add" href="javascript:;"><span class="fa fa-plus-circle valignmiddle"></span></a>';

			$newInput = '<span><a class="'.dol_escape_htmltag($keyprefix.$key.$keysuffix).'_del" href="javascript:;"><span class="fa fa-minus-circle valignmiddle"></span></a> ';
			$newInput.= $this->showInputField($newval, $keyprefix.$key.$keysuffix.'[]', '', $moreparam, '', '', $showsize).'<br></span>';

			if(! empty($conf->use_javascript_ajax)) {
				$out.= '
					<script type="text/javascript">
					$(document).ready(function() {
						$("a#'.dol_escape_js($keyprefix.$key.$keysuffix).'_add").click(function() {
							$("'.dol_escape_js($newInput).'").insertBefore(this);
						});

						$(document).on("click", "a.'.dol_escape_js($keyprefix.$key.$keysuffix).'_del", function() {
							$(this).parent().remove();
						});
					});
					</script>';
			}
		}
		if (!empty($hidden)) {
			$out='<input type="hidden" value="'.$value.'" name="'.$keyprefix.$key.$keysuffix.'" id="'.$keyprefix.$key.$keysuffix.'"/>';
		}
		/* Add comments
		 if ($type == 'date') $out.=' (YYYY-MM-DD)';
		 elseif ($type == 'datetime') $out.=' (YYYY-MM-DD HH:MM:SS)';
		 */
		return $out;
	}

	/**
	 * Return HTML string to show a field into a page
	 * Code very similar with showOutputField of extra fields
	 *
	 * @param  array   $val		       Array of properties of field to show
	 * @param  string  $key            Key of attribute
	 * @param  string  $value          Preselected value to show (for date type it must be in timestamp format, for amount or price it must be a php numeric value)
	 * @param  string  $moreparam      To add more parametes on html input tag
	 * @param  string  $keysuffix      Prefix string to add into name and id of field (can be used to avoid duplicate names)
	 * @param  string  $keyprefix      Suffix string to add into name and id of field (can be used to avoid duplicate names)
	 * @param  mixed   $showsize       Value for css to define size. May also be a numeric.
	 * @return string
	 */
	function showOutputField($val, $key, $value, $moreparam='', $keysuffix='', $keyprefix='', $showsize=0)
	{
		global $conf,$langs,$form;

		if (! is_object($form))
		{
			require_once DOL_DOCUMENT_ROOT.'/core/class/html.form.class.php';
			$form=new Form($this->db);
		}

		$objectid = $this->id;
		$label = $val['label'];
		$type  = $val['type'];
		$size  = $val['css'];

		// Convert var to be able to share same code than showOutputField of extrafields
		if (preg_match('/varchar\((\d+)\)/', $type, $reg))
		{
			$type = 'varchar';		// convert varchar(xx) int varchar
			$size = $reg[1];
		}
		elseif (preg_match('/varchar/', $type)) $type = 'varchar';		// convert varchar(xx) int varchar
		if (is_array($val['arrayofkeyval'])) $type='select';
		if (preg_match('/^integer:(.*):(.*)/i', $val['type'], $reg)) $type='link';

		$default=$val['default'];
		$computed=$val['computed'];
		$unique=$val['unique'];
		$required=$val['required'];
		$param=$val['param'];
		if (is_array($val['arrayofkeyval'])) $param['options'] = $val['arrayofkeyval'];
		if (preg_match('/^integer:(.*):(.*)/i', $val['type'], $reg))
		{
			$type='link';
			$param['options']=array($reg[1].':'.$reg[2]=>$reg[1].':'.$reg[2]);
		}
		$langfile=$val['langfile'];
		$list=$val['list'];
		$help=$val['help'];
		$hidden=(($val['visible'] == 0) ? 1 : 0);			// If zero, we are sure it is hidden, otherwise we show. If it depends on mode (view/create/edit form or list, this must be filtered by caller)

		if ($hidden) return '';

		// If field is a computed field, value must become result of compute
		if ($computed)
		{
			// Make the eval of compute string
			//var_dump($computed);
			$value = dol_eval($computed, 1, 0);
		}

		if (empty($showsize))
		{
			if ($type == 'date')
			{
				//$showsize=10;
				$showsize = 'minwidth100imp';
			}
			elseif ($type == 'datetime')
			{
				//$showsize=19;
				$showsize = 'minwidth200imp';
			}
			elseif (in_array($type,array('int','double','price')))
			{
				//$showsize=10;
				$showsize = 'maxwidth75';
			}
			elseif ($type == 'url')
			{
				$showsize='minwidth400';
			}
			elseif ($type == 'boolean')
			{
				$showsize='';
			}
			else
			{
				if (round($size) < 12)
				{
					$showsize = 'minwidth100';
				}
				else if (round($size) <= 48)
				{
					$showsize = 'minwidth200';
				}
				else
				{
					//$showsize=48;
					$showsize = 'minwidth400';
				}
			}
		}

		// Format output value differently according to properties of field
		if ($key == 'ref' && method_exists($this, 'getNomUrl')) $value=$this->getNomUrl(1, '', 0, '', 1);
		elseif ($key == 'status' && method_exists($this, 'getLibStatut')) $value=$this->getLibStatut(3);
		elseif ($type == 'date')
		{
			if(! empty($value)) {
				$value=dol_print_date($value,'day');
			} else {
				$value='';
			}
		}
		elseif ($type == 'datetime')
		{
			if(! empty($value)) {
				$value=dol_print_date($value,'dayhour');
			} else {
				$value='';
			}
		}
		elseif ($type == 'double')
		{
			if (!empty($value)) {
				$value=price($value);
			}
		}
		elseif ($type == 'boolean')
		{
			$checked='';
			if (!empty($value)) {
				$checked=' checked ';
			}
			$value='<input type="checkbox" '.$checked.' '.($moreparam?$moreparam:'').' readonly disabled>';
		}
		elseif ($type == 'mail')
		{
			$value=dol_print_email($value,0,0,0,64,1,1);
		}
		elseif ($type == 'url')
		{
			$value=dol_print_url($value,'_blank',32,1);
		}
		elseif ($type == 'phone')
		{
			$value=dol_print_phone($value, '', 0, 0, '', '&nbsp;', 1);
		}
		elseif ($type == 'price')
		{
			$value=price($value,0,$langs,0,0,-1,$conf->currency);
		}
		elseif ($type == 'select')
		{
			$value=$param['options'][$value];
		}
		elseif ($type == 'sellist')
		{
			$param_list=array_keys($param['options']);
			$InfoFieldList = explode(":", $param_list[0]);

			$selectkey="rowid";
			$keyList='rowid';

			if (count($InfoFieldList)>=3)
			{
				$selectkey = $InfoFieldList[2];
				$keyList=$InfoFieldList[2].' as rowid';
			}

			$fields_label = explode('|',$InfoFieldList[1]);
			if(is_array($fields_label)) {
				$keyList .=', ';
				$keyList .= implode(', ', $fields_label);
			}

			$sql = 'SELECT '.$keyList;
			$sql.= ' FROM '.MAIN_DB_PREFIX .$InfoFieldList[0];
			if (strpos($InfoFieldList[4], 'extra')!==false)
			{
				$sql.= ' as main';
			}
			if ($selectkey=='rowid' && empty($value)) {
				$sql.= " WHERE ".$selectkey."=0";
			} elseif ($selectkey=='rowid') {
				$sql.= " WHERE ".$selectkey."=".$this->db->escape($value);
			}else {
				$sql.= " WHERE ".$selectkey."='".$this->db->escape($value)."'";
			}

			//$sql.= ' AND entity = '.$conf->entity;

			dol_syslog(get_class($this).':showOutputField:$type=sellist', LOG_DEBUG);
			$resql = $this->db->query($sql);
			if ($resql)
			{
				$value='';	// value was used, so now we reste it to use it to build final output

				$obj = $this->db->fetch_object($resql);

				// Several field into label (eq table:code|libelle:rowid)
				$fields_label = explode('|',$InfoFieldList[1]);

				if(is_array($fields_label) && count($fields_label)>1)
				{
					foreach ($fields_label as $field_toshow)
					{
						$translabel='';
						if (!empty($obj->$field_toshow)) {
							$translabel=$langs->trans($obj->$field_toshow);
						}
						if ($translabel!=$field_toshow) {
							$value.=dol_trunc($translabel,18).' ';
						}else {
							$value.=$obj->$field_toshow.' ';
						}
					}
				}
				else
				{
					$translabel='';
					if (!empty($obj->{$InfoFieldList[1]})) {
						$translabel=$langs->trans($obj->{$InfoFieldList[1]});
					}
					if ($translabel!=$obj->{$InfoFieldList[1]}) {
						$value=dol_trunc($translabel,18);
					}else {
						$value=$obj->{$InfoFieldList[1]};
					}
				}
			}
			else dol_syslog(get_class($this).'::showOutputField error '.$this->db->lasterror(), LOG_WARNING);
		}
		elseif ($type == 'radio')
		{
			$value=$param['options'][$value];
		}
		elseif ($type == 'checkbox')
		{
			$value_arr=explode(',',$value);
			$value='';
			if (is_array($value_arr))
			{
				foreach ($value_arr as $keyval=>$valueval) {
					$toprint[]='<li class="select2-search-choice-dolibarr noborderoncategories" style="background: #aaa">'.$param['options'][$valueval].'</li>';
				}
			}
			$value='<div class="select2-container-multi-dolibarr" style="width: 90%;"><ul class="select2-choices-dolibarr">'.implode(' ', $toprint).'</ul></div>';
		}
		elseif ($type == 'chkbxlst')
		{
			$value_arr = explode(',', $value);

			$param_list = array_keys($param['options']);
			$InfoFieldList = explode(":", $param_list[0]);

			$selectkey = "rowid";
			$keyList = 'rowid';

			if (count($InfoFieldList) >= 3) {
				$selectkey = $InfoFieldList[2];
				$keyList = $InfoFieldList[2] . ' as rowid';
			}

			$fields_label = explode('|', $InfoFieldList[1]);
			if (is_array($fields_label)) {
				$keyList .= ', ';
				$keyList .= implode(', ', $fields_label);
			}

			$sql = 'SELECT ' . $keyList;
			$sql .= ' FROM ' . MAIN_DB_PREFIX . $InfoFieldList[0];
			if (strpos($InfoFieldList[4], 'extra') !== false) {
				$sql .= ' as main';
			}
			// $sql.= " WHERE ".$selectkey."='".$this->db->escape($value)."'";
			// $sql.= ' AND entity = '.$conf->entity;

			dol_syslog(get_class($this) . ':showOutputField:$type=chkbxlst',LOG_DEBUG);
			$resql = $this->db->query($sql);
			if ($resql) {
				$value = ''; // value was used, so now we reste it to use it to build final output
				$toprint=array();
				while ( $obj = $this->db->fetch_object($resql) ) {

					// Several field into label (eq table:code|libelle:rowid)
					$fields_label = explode('|', $InfoFieldList[1]);
					if (is_array($value_arr) && in_array($obj->rowid, $value_arr)) {
						if (is_array($fields_label) && count($fields_label) > 1) {
							foreach ( $fields_label as $field_toshow ) {
								$translabel = '';
								if (! empty($obj->$field_toshow)) {
									$translabel = $langs->trans($obj->$field_toshow);
								}
								if ($translabel != $field_toshow) {
									$toprint[]='<li class="select2-search-choice-dolibarr noborderoncategories" style="background: #aaa">'.dol_trunc($translabel, 18).'</li>';
								} else {
									$toprint[]='<li class="select2-search-choice-dolibarr noborderoncategories" style="background: #aaa">'.$obj->$field_toshow.'</li>';
								}
							}
						} else {
							$translabel = '';
							if (! empty($obj->{$InfoFieldList[1]})) {
								$translabel = $langs->trans($obj->{$InfoFieldList[1]});
							}
							if ($translabel != $obj->{$InfoFieldList[1]}) {
								$toprint[]='<li class="select2-search-choice-dolibarr noborderoncategories" style="background: #aaa">'.dol_trunc($translabel, 18).'</li>';
							} else {
								$toprint[]='<li class="select2-search-choice-dolibarr noborderoncategories" style="background: #aaa">'.$obj->{$InfoFieldList[1]}.'</li>';
							}
						}
					}
				}
				$value='<div class="select2-container-multi-dolibarr" style="width: 90%;"><ul class="select2-choices-dolibarr">'.implode(' ', $toprint).'</ul></div>';
			} else {
				dol_syslog(get_class($this) . '::showOutputField error ' . $this->db->lasterror(), LOG_WARNING);
			}
		}
		elseif ($type == 'link')
		{
			$out='';

			// only if something to display (perf)
			if ($value)
			{
				$param_list=array_keys($param['options']);				// $param_list='ObjectName:classPath'

				$InfoFieldList = explode(":", $param_list[0]);
				$classname=$InfoFieldList[0];
				$classpath=$InfoFieldList[1];
				$getnomurlparam=(empty($InfoFieldList[2]) ? 3 : $InfoFieldList[2]);
				if (! empty($classpath))
				{
					dol_include_once($InfoFieldList[1]);
					if ($classname && class_exists($classname))
					{
						$object = new $classname($this->db);
						$object->fetch($value);
						$value=$object->getNomUrl($getnomurlparam);
					}
				}
				else
				{
					dol_syslog('Error bad setup of extrafield', LOG_WARNING);
					return 'Error bad setup of extrafield';
				}
			}
			else $value='';
		}
		elseif ($type == 'text' || $type == 'html')
		{
			$value=dol_htmlentitiesbr($value);
		}
		elseif ($type == 'password')
		{
			$value=preg_replace('/./i','*',$value);
		}
		elseif ($type == 'array')
		{
			$value = implode('<br>', $value);
		}

		//print $type.'-'.$size;
		$out=$value;

		return $out;
	}


	/**
	 * Function to show lines of extrafields with output datas
	 *
	 * @param 	Extrafields $extrafields    Extrafield Object
	 * @param 	string      $mode           Show output (view) or input (edit) for extrafield
	 * @param 	array       $params         Optional parameters. Example: array('style'=>'class="oddeven"', 'colspan'=>$colspan)
	 * @param 	string      $keysuffix      Suffix string to add after name and id of field (can be used to avoid duplicate names)
	 * @param 	string      $keyprefix      Prefix string to add before name and id of field (can be used to avoid duplicate names)
	 * @param	string		$onetrtd		All fields in same tr td
	 * @return 	string
	 */
	function showOptionals($extrafields, $mode='view', $params=null, $keysuffix='', $keyprefix='', $onetrtd=0)
	{
		global $db, $conf, $langs, $action, $form;

		if (! is_object($form)) $form=new Form($db);

		$out = '';

		if (is_array($extrafields->attributes[$this->table_element]['label']) && count($extrafields->attributes[$this->table_element]['label']) > 0)
		{
			$out .= "\n";
			$out .= '<!-- showOptionalsInput --> ';
			$out .= "\n";

			$e = 0;
			foreach($extrafields->attributes[$this->table_element]['label'] as $key=>$label)
			{
				// Show only the key field in params
				if (is_array($params) && array_key_exists('onlykey',$params) && $key != $params['onlykey']) continue;

				// @TODO Add test also on 'enabled' (different than 'list' that is 'visibility')
				$enabled = 1;

				$visibility = 1;
				if ($visibility && isset($extrafields->attributes[$this->table_element]['list'][$key]))
				{
				    $visibility = dol_eval($extrafields->attributes[$this->table_element]['list'][$key], 1);
				}

				$perms = 1;
				if ($perms && isset($extrafields->attributes[$this->table_element]['perms'][$key]))
				{
					$perms = dol_eval($extrafields->attributes[$this->table_element]['perms'][$key], 1);
				}

				if (($mode == 'create' || $mode == 'edit') && abs($visibility) != 1 && abs($visibility) != 3) continue;	// <> -1 and <> 1 and <> 3 = not visible on forms, only on list
				elseif($mode == 'view' && empty($visibility)) continue;
				if (empty($perms)) continue;

				// Load language if required
				if (! empty($extrafields->attributes[$this->table_element]['langfile'][$key])) $langs->load($extrafields->attributes[$this->table_element]['langfile'][$key]);

				$colspan='3';
				if (is_array($params) && count($params)>0) {
					if (array_key_exists('colspan',$params)) {
						$colspan=$params['colspan'];
					}
				}

				switch($mode) {
					case "view":
						$value=$this->array_options["options_".$key.$keysuffix];
						break;
					case "edit":
						$getposttemp = GETPOST($keyprefix.'options_'.$key.$keysuffix, 'none');				// GETPOST can get value from GET, POST or setup of default values.
						// GETPOST("options_" . $key) can be 'abc' or array(0=>'abc')
						if (is_array($getposttemp) || $getposttemp != '' || GETPOSTISSET($keyprefix.'options_'.$key.$keysuffix))
						{
							if (is_array($getposttemp)) {
								// $getposttemp is an array but following code expects a comma separated string
								$value = implode(",", $getposttemp);
							} else {
								$value = $getposttemp;
							}
						} else {
							$value = $this->array_options["options_" . $key];			// No GET, no POST, no default value, so we take value of object.
						}
						//var_dump($keyprefix.' - '.$key.' - '.$keysuffix.' - '.$keyprefix.'options_'.$key.$keysuffix.' - '.$this->array_options["options_".$key.$keysuffix].' - '.$getposttemp.' - '.$value);
						break;
				}

				if ($extrafields->attributes[$this->table_element]['type'][$key] == 'separate')
				{
					$out .= $extrafields->showSeparator($key, $this);
				}
				else
				{
					$csstyle='';
					$class=(!empty($extrafields->attributes[$this->table_element]['hidden'][$key]) ? 'hideobject ' : '');
					if (is_array($params) && count($params)>0) {
						if (array_key_exists('style',$params)) {
							$csstyle=$params['style'];
						}
					}

					// add html5 elements
					$domData  = ' data-element="extrafield"';
					$domData .= ' data-targetelement="'.$this->element.'"';
					$domData .= ' data-targetid="'.$this->id.'"';

					$html_id = !empty($this->id) ? 'extrarow-'.$this->element.'_'.$key.'_'.$this->id : '';

					$out .= '<tr id="'.$html_id.'" '.$csstyle.' class="'.$class.$this->element.'_extras_'.$key.'" '.$domData.' >';

					if (! empty($conf->global->MAIN_EXTRAFIELDS_USE_TWO_COLUMS) && ($e % 2) == 0)
					{
						if (! empty($conf->global->MAIN_EXTRAFIELDS_USE_TWO_COLUMS) && ($e % 2) == 0) { $colspan='0'; }
					}

					if ($action == 'selectlines') { $colspan++; }

					// Convert date into timestamp format (value in memory must be a timestamp)
					if (in_array($extrafields->attributes[$this->table_element]['type'][$key],array('date','datetime')))
					{
						$datenotinstring = $this->array_options['options_' . $key];
						if (! is_numeric($this->array_options['options_' . $key]))	// For backward compatibility
						{
							$datenotinstring = $this->db->jdate($datenotinstring);
						}
						$value = GETPOSTISSET($keyprefix.'options_'.$key.$keysuffix)?dol_mktime(GETPOST($keyprefix.'options_'.$key.$keysuffix."hour", 'int', 3), GETPOST($keyprefix.'options_'.$key.$keysuffix."min",'int',3), 0, GETPOST($keyprefix.'options_'.$key.$keysuffix."month",'int',3), GETPOST($keyprefix.'options_'.$key.$keysuffix."day",'int',3), GETPOST($keyprefix.'options_'.$key.$keysuffix."year",'int',3)):$datenotinstring;
					}
					// Convert float submited string into real php numeric (value in memory must be a php numeric)
					if (in_array($extrafields->attributes[$this->table_element]['type'][$key],array('price','double')))
					{
						$value = GETPOSTISSET($keyprefix.'options_'.$key.$keysuffix)?price2num(GETPOST($keyprefix.'options_'.$key.$keysuffix, 'alpha', 3)):$this->array_options['options_'.$key];
					}

					$labeltoshow = $langs->trans($label);

					$out .= '<td class="titlefield';
					if (GETPOST('action','none') == 'create') $out.='create';
					if ($mode != 'view' && ! empty($extrafields->attributes[$this->table_element]['required'][$key])) $out .= ' fieldrequired';
					$out .= '">';
					if (! empty($extrafields->attributes[$object->table_element]['help'][$key])) $out .= $form->textwithpicto($labeltoshow, $extrafields->attributes[$object->table_element]['help'][$key]);
					else $out .= $labeltoshow;
					$out .= '</td>';

					$html_id = !empty($this->id) ? $this->element.'_extras_'.$key.'_'.$this->id : '';
					$out .='<td id="'.$html_id.'" class="'.$this->element.'_extras_'.$key.'" '.($colspan?' colspan="'.$colspan.'"':'').'>';

					switch($mode) {
						case "view":
							$out .= $extrafields->showOutputField($key, $value);
							break;
						case "edit":
							$out .= $extrafields->showInputField($key, $value, '', $keysuffix, '', 0, $this->id);
							break;
					}

					$out .= '</td>';

					if (! empty($conf->global->MAIN_EXTRAFIELDS_USE_TWO_COLUMS) && (($e % 2) == 1)) $out .= '</tr>';
					else $out .= '</tr>';
					$e++;
				}
			}
			$out .= "\n";
			// Add code to manage list depending on others
			if (! empty($conf->use_javascript_ajax)) {
				$out .= '
				<script type="text/javascript">
				    jQuery(document).ready(function() {
				    	function showOptions(child_list, parent_list)
				    	{
				    		var val = $("select[name=\""+parent_list+"\"]").val();
				    		var parentVal = parent_list + ":" + val;
							if(val > 0) {
					    		$("select[name=\""+child_list+"\"] option[parent]").hide();
					    		$("select[name=\""+child_list+"\"] option[parent=\""+parentVal+"\"]").show();
							} else {
								$("select[name=\""+child_list+"\"] option").show();
							}
				    	}
						function setListDependencies() {
					    	jQuery("select option[parent]").parent().each(function() {
					    		var child_list = $(this).attr("name");
								var parent = $(this).find("option[parent]:first").attr("parent");
								var infos = parent.split(":");
								var parent_list = infos[0];
								$("select[name=\""+parent_list+"\"]").change(function() {
									showOptions(child_list, parent_list);
								});
					    	});
						}

						setListDependencies();
				    });
				</script>'."\n";
				$out .= '<!-- /showOptionalsInput --> '."\n";
			}
		}
		return $out;
	}


	/**
	 * Returns the rights used for this class
	 * @return stdClass
	 */
	public function getRights()
	{
		global $user;

		$element = $this->element;
		if ($element == 'facturerec') $element='facture';

		return $user->rights->{$element};
	}

	/**
	 * Function used to replace a thirdparty id with another one.
	 * This function is meant to be called from replaceThirdparty with the appropiate tables
	 * Column name fk_soc MUST be used to identify thirdparties
	 *
	 * @param  DoliDB 	   $db 			  Database handler
	 * @param  int 		   $origin_id     Old thirdparty id (the thirdparty to delete)
	 * @param  int 		   $dest_id       New thirdparty id (the thirdparty that will received element of the other)
	 * @param  string[]    $tables        Tables that need to be changed
	 * @param  int         $ignoreerrors  Ignore errors. Return true even if errors. We need this when replacement can fails like for categories (categorie of old thirdparty may already exists on new one)
	 * @return bool						  True if success, False if error
	 */
	public static function commonReplaceThirdparty(DoliDB $db, $origin_id, $dest_id, array $tables, $ignoreerrors=0)
	{
		foreach ($tables as $table)
		{
			$sql = 'UPDATE '.MAIN_DB_PREFIX.$table.' SET fk_soc = '.$dest_id.' WHERE fk_soc = '.$origin_id;

			if (! $db->query($sql))
			{
				if ($ignoreerrors) return true;		// TODO Not enough. If there is A-B on kept thirdarty and B-C on old one, we must get A-B-C after merge. Not A-B.
				//$this->errors = $db->lasterror();
				return false;
			}
		}

		return true;
	}

	/**
	 * Get buy price to use for margin calculation. This function is called when buy price is unknown.
	 *	 Set buy price = sell price if ForceBuyingPriceIfNull configured,
	 *   else if calculation MARGIN_TYPE = 'costprice' and costprice is defined, use costprice as buyprice
	 *	 else if calculation MARGIN_TYPE = 'pmp' and pmp is calculated, use pmp as buyprice
	 *	 else set min buy price as buy price
	 *
	 * @param float		$unitPrice		 Product unit price
	 * @param float		$discountPercent Line discount percent
	 * @param int		$fk_product		 Product id
	 * @return	float                    <0 if KO, buyprice if OK
	 */
	public function defineBuyPrice($unitPrice = 0.0, $discountPercent = 0.0, $fk_product = 0)
	{
		global $conf;

		$buyPrice = 0;

		if (($unitPrice > 0) && (isset($conf->global->ForceBuyingPriceIfNull) && $conf->global->ForceBuyingPriceIfNull == 1)) // In most cases, test here is false
		{
			$buyPrice = $unitPrice * (1 - $discountPercent / 100);
		}
		else
		{
			// Get cost price for margin calculation
			if (! empty($fk_product))
			{
				if (isset($conf->global->MARGIN_TYPE) && $conf->global->MARGIN_TYPE == 'costprice')
				{
					require_once DOL_DOCUMENT_ROOT.'/product/class/product.class.php';
					$product = new Product($this->db);
					$result = $product->fetch($fk_product);
					if ($result <= 0)
					{
						$this->errors[] = 'ErrorProductIdDoesNotExists';
						return -1;
					}
					if ($product->cost_price > 0)
					{
						$buyPrice = $product->cost_price;
					}
					else if ($product->pmp > 0)
					{
						$buyPrice = $product->pmp;
					}
				}
				else if (isset($conf->global->MARGIN_TYPE) && $conf->global->MARGIN_TYPE == 'pmp')
				{
					require_once DOL_DOCUMENT_ROOT.'/product/class/product.class.php';
					$product = new Product($this->db);
					$result = $product->fetch($fk_product);
					if ($result <= 0)
					{
						$this->errors[] = 'ErrorProductIdDoesNotExists';
						return -1;
					}
					if ($product->pmp > 0)
					{
						$buyPrice = $product->pmp;
					}
				}

				if (empty($buyPrice) && isset($conf->global->MARGIN_TYPE) && in_array($conf->global->MARGIN_TYPE, array('1','pmp','costprice')))
				{
					require_once DOL_DOCUMENT_ROOT.'/fourn/class/fournisseur.product.class.php';
					$productFournisseur = new ProductFournisseur($this->db);
					if (($result = $productFournisseur->find_min_price_product_fournisseur($fk_product)) > 0)
					{
						$buyPrice = $productFournisseur->fourn_unitprice;
					}
					else if ($result < 0)
					{
						$this->errors[] = $productFournisseur->error;
						return -2;
					}
				}
			}
		}
		return $buyPrice;
	}

    // phpcs:disable PEAR.NamingConventions.ValidFunctionName.NotCamelCaps
	/**
	 *  Show photos of an object (nbmax maximum), into several columns
	 *
	 *  @param		string	$modulepart		'product', 'ticket', ...
	 *  @param      string	$sdir        	Directory to scan (full absolute path)
	 *  @param      int		$size        	0=original size, 1='small' use thumbnail if possible
	 *  @param      int		$nbmax       	Nombre maximum de photos (0=pas de max)
	 *  @param      int		$nbbyrow     	Number of image per line or -1 to use div. Used only if size=1.
	 * 	@param		int		$showfilename	1=Show filename
	 * 	@param		int		$showaction		1=Show icon with action links (resize, delete)
	 * 	@param		int		$maxHeight		Max height of original image when size='small' (so we can use original even if small requested). If 0, always use 'small' thumb image.
	 * 	@param		int		$maxWidth		Max width of original image when size='small'
	 *  @param      int     $nolink         Do not add a href link to view enlarged imaged into a new tab
	 *  @param      int     $notitle        Do not add title tag on image
	 *  @param		int		$usesharelink	Use the public shared link of image (if not available, the 'nophoto' image will be shown instead)
	 *  @return     string					Html code to show photo. Number of photos shown is saved in this->nbphoto
	 */
	function show_photos($modulepart, $sdir, $size=0, $nbmax=0, $nbbyrow=5, $showfilename=0, $showaction=0, $maxHeight=120, $maxWidth=160, $nolink=0, $notitle=0, $usesharelink=0)
	{
        // phpcs:enable
		global $conf,$user,$langs;

		include_once DOL_DOCUMENT_ROOT .'/core/lib/files.lib.php';
		include_once DOL_DOCUMENT_ROOT .'/core/lib/images.lib.php';

		$sortfield='position_name';
		$sortorder='asc';

		$dir = $sdir . '/';
		$pdir = '/';
		if ($modulepart == 'ticket')
		{
			$dir .= get_exdir(0, 0, 0, 0, $this, $modulepart).$this->track_id.'/';
			$pdir .= get_exdir(0, 0, 0, 0, $this, $modulepart).$this->track_id.'/';
		}
		else
		{
			$dir .= get_exdir(0, 0, 0, 0, $this, $modulepart).$this->ref.'/';
			$pdir .= get_exdir(0, 0, 0, 0, $this, $modulepart).$this->ref.'/';
		}

		// For backward compatibility
		if ($modulepart == 'product' && ! empty($conf->global->PRODUCT_USE_OLD_PATH_FOR_PHOTO))
		{
			$dir = $sdir . '/'. get_exdir($this->id,2,0,0,$this,$modulepart) . $this->id ."/photos/";
			$pdir = '/' . get_exdir($this->id,2,0,0,$this,$modulepart) . $this->id ."/photos/";
		}

		// Defined relative dir to DOL_DATA_ROOT
		$relativedir = '';
		if ($dir)
		{
			$relativedir = preg_replace('/^'.preg_quote(DOL_DATA_ROOT,'/').'/', '', $dir);
			$relativedir = preg_replace('/^[\\/]/','',$relativedir);
			$relativedir = preg_replace('/[\\/]$/','',$relativedir);
		}

		$dirthumb = $dir.'thumbs/';
		$pdirthumb = $pdir.'thumbs/';

		$return ='<!-- Photo -->'."\n";
		$nbphoto=0;

		$filearray=dol_dir_list($dir,"files",0,'','(\.meta|_preview.*\.png)$',$sortfield,(strtolower($sortorder)=='desc'?SORT_DESC:SORT_ASC),1);

		/*if (! empty($conf->global->PRODUCT_USE_OLD_PATH_FOR_PHOTO))    // For backward compatiblity, we scan also old dirs
		 {
		 $filearrayold=dol_dir_list($dirold,"files",0,'','(\.meta|_preview.*\.png)$',$sortfield,(strtolower($sortorder)=='desc'?SORT_DESC:SORT_ASC),1);
		 $filearray=array_merge($filearray, $filearrayold);
		 }*/

		completeFileArrayWithDatabaseInfo($filearray, $relativedir);

		if (count($filearray))
		{
			if ($sortfield && $sortorder)
			{
				$filearray=dol_sort_array($filearray, $sortfield, $sortorder);
			}

			foreach($filearray as $key => $val)
			{
				$photo='';
				$file = $val['name'];

				//if (! utf8_check($file)) $file=utf8_encode($file);	// To be sure file is stored in UTF8 in memory

				//if (dol_is_file($dir.$file) && image_format_supported($file) >= 0)
				if (image_format_supported($file) >= 0)
				{
					$nbphoto++;
					$photo = $file;
					$viewfilename = $file;

					if ($size == 1 || $size == 'small') {   // Format vignette

						// Find name of thumb file
						$photo_vignette=basename(getImageFileNameForSize($dir.$file, '_small'));
						if (! dol_is_file($dirthumb.$photo_vignette)) $photo_vignette='';

						// Get filesize of original file
						$imgarray=dol_getImageSize($dir.$photo);

						if ($nbbyrow > 0)
						{
							if ($nbphoto == 1) $return.= '<table width="100%" valign="top" align="center" border="0" cellpadding="2" cellspacing="2">';

							if ($nbphoto % $nbbyrow == 1) $return.= '<tr align=center valign=middle border=1>';
							$return.= '<td width="'.ceil(100/$nbbyrow).'%" class="photo">';
						}
						else if ($nbbyrow < 0) $return .= '<div class="inline-block">';

						$return.= "\n";

						$relativefile=preg_replace('/^\//', '', $pdir.$photo);
						if (empty($nolink))
						{
							$urladvanced=getAdvancedPreviewUrl($modulepart, $relativefile, 0, 'entity='.$this->entity);
							if ($urladvanced) $return.='<a href="'.$urladvanced.'">';
							else $return.= '<a href="'.DOL_URL_ROOT.'/viewimage.php?modulepart='.$modulepart.'&entity='.$this->entity.'&file='.urlencode($pdir.$photo).'" class="aphoto" target="_blank">';
						}

						// Show image (width height=$maxHeight)
						// Si fichier vignette disponible et image source trop grande, on utilise la vignette, sinon on utilise photo origine
						$alt=$langs->transnoentitiesnoconv('File').': '.$relativefile;
						$alt.=' - '.$langs->transnoentitiesnoconv('Size').': '.$imgarray['width'].'x'.$imgarray['height'];
						if ($notitle) $alt='';

						if ($usesharelink)
						{
							if ($val['share'])
							{
								if (empty($maxHeight) || $photo_vignette && $imgarray['height'] > $maxHeight)
								{
									$return.= '<!-- Show original file (thumb not yet available with shared links) -->';
									$return.= '<img class="photo photowithmargin" border="0" height="'.$maxHeight.'" src="'.DOL_URL_ROOT.'/viewimage.php?hashp='.urlencode($val['share']).'" title="'.dol_escape_htmltag($alt).'">';
								}
								else {
									$return.= '<!-- Show original file -->';
									$return.= '<img class="photo photowithmargin" border="0" height="'.$maxHeight.'" src="'.DOL_URL_ROOT.'/viewimage.php?hashp='.urlencode($val['share']).'" title="'.dol_escape_htmltag($alt).'">';
								}
							}
							else
							{
								$return.= '<!-- Show nophoto file (because file is not shared) -->';
								$return.= '<img class="photo photowithmargin" border="0" height="'.$maxHeight.'" src="'.DOL_URL_ROOT.'/public/theme/common/nophoto.png" title="'.dol_escape_htmltag($alt).'">';
							}
						}
						else
						{
							if (empty($maxHeight) || $photo_vignette && $imgarray['height'] > $maxHeight)
							{
								$return.= '<!-- Show thumb -->';
								$return.= '<img class="photo photowithmargin" border="0" height="'.$maxHeight.'" src="'.DOL_URL_ROOT.'/viewimage.php?modulepart='.$modulepart.'&entity='.$this->entity.'&file='.urlencode($pdirthumb.$photo_vignette).'" title="'.dol_escape_htmltag($alt).'">';
							}
							else {
								$return.= '<!-- Show original file -->';
								$return.= '<img class="photo photowithmargin" border="0" height="'.$maxHeight.'" src="'.DOL_URL_ROOT.'/viewimage.php?modulepart='.$modulepart.'&entity='.$this->entity.'&file='.urlencode($pdir.$photo).'" title="'.dol_escape_htmltag($alt).'">';
							}
						}

						if (empty($nolink)) $return.= '</a>';
						$return.="\n";

						if ($showfilename) $return.= '<br>'.$viewfilename;
						if ($showaction)
						{
							$return.= '<br>';
							// On propose la generation de la vignette si elle n'existe pas et si la taille est superieure aux limites
							if ($photo_vignette && (image_format_supported($photo) > 0) && ($this->imgWidth > $maxWidth || $this->imgHeight > $maxHeight))
							{
								$return.= '<a href="'.$_SERVER["PHP_SELF"].'?id='.$this->id.'&amp;action=addthumb&amp;file='.urlencode($pdir.$viewfilename).'">'.img_picto($langs->trans('GenerateThumb'),'refresh').'&nbsp;&nbsp;</a>';
							}
							// Special cas for product
							if ($modulepart == 'product' && ($user->rights->produit->creer || $user->rights->service->creer))
							{
								// Link to resize
								$return.= '<a href="'.DOL_URL_ROOT.'/core/photos_resize.php?modulepart='.urlencode('produit|service').'&id='.$this->id.'&amp;file='.urlencode($pdir.$viewfilename).'" title="'.dol_escape_htmltag($langs->trans("Resize")).'">'.img_picto($langs->trans("Resize"), 'resize', '').'</a> &nbsp; ';

								// Link to delete
								$return.= '<a href="'.$_SERVER["PHP_SELF"].'?id='.$this->id.'&amp;action=delete&amp;file='.urlencode($pdir.$viewfilename).'">';
								$return.= img_delete().'</a>';
							}
						}
						$return.= "\n";

						if ($nbbyrow > 0)
						{
							$return.= '</td>';
							if (($nbphoto % $nbbyrow) == 0) $return.= '</tr>';
						}
						else if ($nbbyrow < 0) $return.='</div>';
					}

					if (empty($size)) {     // Format origine
						$return.= '<img class="photo photowithmargin" border="0" src="'.DOL_URL_ROOT.'/viewimage.php?modulepart='.$modulepart.'&entity='.$this->entity.'&file='.urlencode($pdir.$photo).'">';

						if ($showfilename) $return.= '<br>'.$viewfilename;
						if ($showaction)
						{
							// Special case for product
							if ($modulepart == 'product' && ($user->rights->produit->creer || $user->rights->service->creer))
							{
								// Link to resize
								$return.= '<a href="'.DOL_URL_ROOT.'/core/photos_resize.php?modulepart='.urlencode('produit|service').'&id='.$this->id.'&amp;file='.urlencode($pdir.$viewfilename).'" title="'.dol_escape_htmltag($langs->trans("Resize")).'">'.img_picto($langs->trans("Resize"), 'resize', '').'</a> &nbsp; ';

								// Link to delete
								$return.= '<a href="'.$_SERVER["PHP_SELF"].'?id='.$this->id.'&amp;action=delete&amp;file='.urlencode($pdir.$viewfilename).'">';
								$return.= img_delete().'</a>';
							}
						}
					}

					// On continue ou on arrete de boucler ?
					if ($nbmax && $nbphoto >= $nbmax) break;
				}
			}

			if ($size==1 || $size=='small')
			{
				if ($nbbyrow > 0)
				{
					// Ferme tableau
					while ($nbphoto % $nbbyrow)
					{
						$return.= '<td width="'.ceil(100/$nbbyrow).'%">&nbsp;</td>';
						$nbphoto++;
					}

					if ($nbphoto) $return.= '</table>';
				}
			}
		}

		$this->nbphoto = $nbphoto;

		return $return;
	}


	/**
	 * Function test if type is array
	 *
	 * @param   array   $info   content informations of field
	 * @return                  bool
	 */
	protected function isArray($info)
	{
		if(is_array($info))
		{
			if(isset($info['type']) && $info['type']=='array') return true;
			else return false;
		}
		else return false;
	}

	/**
	 * Function test if type is null
	 *
	 * @param   array   $info   content informations of field
	 * @return                  bool
	 */
	protected function isNull($info)
	{
		if(is_array($info))
		{
			if(isset($info['type']) && $info['type']=='null') return true;
			else return false;
		}
		else return false;
	}

	/**
	 * Function test if type is date
	 *
	 * @param   array   $info   content informations of field
	 * @return                  bool
	 */
	public function isDate($info)
	{
		if(isset($info['type']) && ($info['type']=='date' || $info['type']=='datetime' || $info['type']=='timestamp')) return true;
		else return false;
	}

	/**
	 * Function test if type is integer
	 *
	 * @param   array   $info   content informations of field
	 * @return                  bool
	 */
	public function isInt($info)
	{
		if(is_array($info))
		{
			if(isset($info['type']) && ($info['type']=='int' || preg_match('/^integer/i',$info['type']) ) ) return true;
			else return false;
		}
		else return false;
	}

	/**
	 * Function test if type is float
	 *
	 * @param   array   $info   content informations of field
	 * @return                  bool
	 */
	public function isFloat($info)
	{
		if(is_array($info))
		{
			if (isset($info['type']) && (preg_match('/^(double|real)/i', $info['type']))) return true;
			else return false;
		}
		else return false;
	}

	/**
	 * Function test if type is text
	 *
	 * @param   array   $info   content informations of field
	 * @return                  bool
	 */
	public function isText($info)
	{
		if(is_array($info))
		{
			if(isset($info['type']) && $info['type']=='text') return true;
			else return false;
		}
		else return false;
	}

	/**
	 * Function test if is indexed
	 *
	 * @param   array   $info   content informations of field
	 * @return                  bool
	 */
	protected function isIndex($info)
	{
		if(is_array($info))
		{
			if(isset($info['index']) && $info['index']==true) return true;
			else return false;
		}
		else return false;
	}

	/**
	 * Function to prepare the values to insert.
	 * Note $this->${field} are set by the page that make the createCommon or the updateCommon.
	 *
	 * @return array
	 */
	protected function setSaveQuery()
	{
		global $conf;

		$queryarray=array();
		foreach ($this->fields as $field=>$info)	// Loop on definition of fields
		{
			// Depending on field type ('datetime', ...)
			if($this->isDate($info))
			{
				if(empty($this->{$field}))
				{
					$queryarray[$field] = null;
				}
				else
				{
					$queryarray[$field] = $this->db->idate($this->{$field});
				}
			}
			else if($this->isArray($info))
			{
				if(! empty($this->{$field})) {
					if(! is_array($this->{$field})) {
						$this->{$field} = array($this->{$field});
					}
					$queryarray[$field] = serialize($this->{$field});
				} else {
					$queryarray[$field] = null;
				}
			}
			else if($this->isInt($info))
			{
				if ($field == 'entity' && is_null($this->{$field})) $queryarray[$field]=$conf->entity;
				else
				{
					$queryarray[$field] = (int) price2num($this->{$field});
					if (empty($queryarray[$field])) $queryarray[$field]=0;		// May be reset to null later if property 'notnull' is -1 for this field.
				}
			}
			else if($this->isFloat($info))
			{
				$queryarray[$field] = (double) price2num($this->{$field});
				if (empty($queryarray[$field])) $queryarray[$field]=0;
			}
			else
			{
				$queryarray[$field] = $this->{$field};
			}

			if ($info['type'] == 'timestamp' && empty($queryarray[$field])) unset($queryarray[$field]);
			if (! empty($info['notnull']) && $info['notnull'] == -1 && empty($queryarray[$field])) $queryarray[$field] = null;
		}

		return $queryarray;
	}

	/**
	 * Function to load data from a SQL pointer into properties of current object $this
	 *
	 * @param   stdClass    $obj    Contain data of object from database
     * @return void
	 */
	protected function setVarsFromFetchObj(&$obj)
	{
		foreach ($this->fields as $field => $info)
		{
			if($this->isDate($info))
			{
				if(empty($obj->{$field}) || $obj->{$field} === '0000-00-00 00:00:00' || $obj->{$field} === '1000-01-01 00:00:00') $this->{$field} = 0;
				else $this->{$field} = strtotime($obj->{$field});
			}
			elseif($this->isArray($info))
			{
				if(! empty($obj->{$field})) {
					$this->{$field} = @unserialize($obj->{$field});
					// Hack for data not in UTF8
					if($this->{$field } === false) @unserialize(utf8_decode($obj->{$field}));
				} else {
					$this->{$field} = array();
				}
			}
			elseif($this->isInt($info))
			{
				if ($field == 'rowid') $this->id = (int) $obj->{$field};
				else $this->{$field} = (int) $obj->{$field};
			}
			elseif($this->isFloat($info))
			{
				$this->{$field} = (double) $obj->{$field};
			}
			elseif($this->isNull($info))
			{
				$val = $obj->{$field};
				// zero is not null
				$this->{$field} = (is_null($val) || (empty($val) && $val!==0 && $val!=='0') ? null : $val);
			}
			else
			{
				$this->{$field} = $obj->{$field};
			}
		}

		// If there is no 'ref' field, we force property ->ref to ->id for a better compatibility with common functions.
		if (! isset($this->fields['ref']) && isset($this->id)) $this->ref = $this->id;
	}

	/**
	 * Function to concat keys of fields
	 *
	 * @return string
	 */
	protected function getFieldList()
	{
		$keys = array_keys($this->fields);
		return implode(',', $keys);
	}

	/**
	 * Add quote to field value if necessary
	 *
	 * @param 	string|int	$value			Value to protect
	 * @param	array		$fieldsentry	Properties of field
	 * @return 	string
	 */
    protected function quote($value, $fieldsentry)
    {
		if (is_null($value)) return 'NULL';
		else if (preg_match('/^(int|double|real)/i', $fieldsentry['type'])) return $this->db->escape("$value");
		else return "'".$this->db->escape($value)."'";
	}


	/**
	 * Create object into database
	 *
	 * @param  User $user      User that creates
	 * @param  bool $notrigger false=launch triggers after, true=disable triggers
	 * @return int             <0 if KO, Id of created object if OK
	 */
	public function createCommon(User $user, $notrigger = false)
	{
		global $langs;

		$error = 0;

		$now=dol_now();

		$fieldvalues = $this->setSaveQuery();
		if (array_key_exists('date_creation', $fieldvalues) && empty($fieldvalues['date_creation'])) $fieldvalues['date_creation']=$this->db->idate($now);
		if (array_key_exists('fk_user_creat', $fieldvalues) && ! ($fieldvalues['fk_user_creat'] > 0)) $fieldvalues['fk_user_creat']=$user->id;
		unset($fieldvalues['rowid']);	// The field 'rowid' is reserved field name for autoincrement field so we don't need it into insert.

		$keys=array();
		$values = array();
		foreach ($fieldvalues as $k => $v) {
			$keys[$k] = $k;
			$value = $this->fields[$k];
			$values[$k] = $this->quote($v, $value);
		}

		// Clean and check mandatory
		foreach($keys as $key)
		{
			// If field is an implicit foreign key field
			if (preg_match('/^integer:/i', $this->fields[$key]['type']) && $values[$key] == '-1') $values[$key]='';
			if (! empty($this->fields[$key]['foreignkey']) && $values[$key] == '-1') $values[$key]='';

			//var_dump($key.'-'.$values[$key].'-'.($this->fields[$key]['notnull'] == 1));
			if (isset($this->fields[$key]['notnull']) && $this->fields[$key]['notnull'] == 1 && ! isset($values[$key]) && is_null($val['default']))
			{
				$error++;
				$this->errors[]=$langs->trans("ErrorFieldRequired", $this->fields[$key]['label']);
			}

			// If field is an implicit foreign key field
			if (preg_match('/^integer:/i', $this->fields[$key]['type']) && empty($values[$key])) $values[$key]='null';
			if (! empty($this->fields[$key]['foreignkey']) && empty($values[$key])) $values[$key]='null';
		}

		if ($error) return -1;

		$this->db->begin();

		if (! $error)
		{
			$sql = 'INSERT INTO '.MAIN_DB_PREFIX.$this->table_element;
			$sql.= ' ('.implode( ", ", $keys ).')';
			$sql.= ' VALUES ('.implode( ", ", $values ).')';

			$res = $this->db->query($sql);
			if ($res===false) {
				$error++;
				$this->errors[] = $this->db->lasterror();
			}
		}

		if (! $error)
		{
			$this->id = $this->db->last_insert_id(MAIN_DB_PREFIX . $this->table_element);
		}

		// Create extrafields
		if (! $error)
		{
			$result=$this->insertExtraFields();
			if ($result < 0) $error++;
		}

		// Triggers
		if (! $error && ! $notrigger)
		{
			// Call triggers
			$result=$this->call_trigger(strtoupper(get_class($this)).'_CREATE',$user);
			if ($result < 0) { $error++; }
			// End call triggers
		}

		// Commit or rollback
		if ($error) {
			$this->db->rollback();
			return -1;
		} else {
			$this->db->commit();
			return $this->id;
		}
	}


	/**
	 * Load object in memory from the database
	 *
	 * @param	int    $id				Id object
	 * @param	string $ref				Ref
	 * @param	string	$morewhere		More SQL filters (' AND ...')
	 * @return 	int         			<0 if KO, 0 if not found, >0 if OK
	 */
	public function fetchCommon($id, $ref = null, $morewhere = '')
	{
		if (empty($id) && empty($ref) && empty($morewhere)) return -1;

		$sql = 'SELECT '.$this->getFieldList();
		$sql.= ' FROM '.MAIN_DB_PREFIX.$this->table_element;

		if (!empty($id))  $sql.= ' WHERE rowid = '.$id;
		elseif (!empty($ref)) $sql.= " WHERE ref = ".$this->quote($ref, $this->fields['ref']);
		else $sql.=' WHERE 1 = 1';	// usage with empty id and empty ref is very rare
		if ($morewhere)   $sql.= $morewhere;
		$sql.=' LIMIT 1';	// This is a fetch, to be sure to get only one record

		$res = $this->db->query($sql);
		if ($res)
		{
			$obj = $this->db->fetch_object($res);
			if ($obj)
			{
				$this->setVarsFromFetchObj($obj);
				return $this->id;
			}
			else
			{
				return 0;
			}
		}
		else
		{
			$this->error = $this->db->lasterror();
			$this->errors[] = $this->error;
			return -1;
		}
	}

	/**
	 * Update object into database
	 *
	 * @param  User $user      	User that modifies
	 * @param  bool $notrigger 	false=launch triggers after, true=disable triggers
	 * @return int             	<0 if KO, >0 if OK
	 */
	public function updateCommon(User $user, $notrigger = false)
	{
		global $conf, $langs;

		$error = 0;

		$now=dol_now();

		$fieldvalues = $this->setSaveQuery();
		if (array_key_exists('date_modification', $fieldvalues) && empty($fieldvalues['date_modification'])) $fieldvalues['date_modification']=$this->db->idate($now);
		if (array_key_exists('fk_user_modif', $fieldvalues) && ! ($fieldvalues['fk_user_modif'] > 0)) $fieldvalues['fk_user_modif']=$user->id;
		unset($fieldvalues['rowid']);	// The field 'rowid' is reserved field name for autoincrement field so we don't need it into update.

		$keys=array();
		$values = array();
		foreach ($fieldvalues as $k => $v) {
			$keys[$k] = $k;
			$value = $this->fields[$k];
			$values[$k] = $this->quote($v, $value);
			$tmp[] = $k.'='.$this->quote($v, $this->fields[$k]);
		}

		// Clean and check mandatory
		foreach($keys as $key)
		{
			if (preg_match('/^integer:/i', $this->fields[$key]['type']) && $values[$key] == '-1') $values[$key]='';		// This is an implicit foreign key field
			if (! empty($this->fields[$key]['foreignkey']) && $values[$key] == '-1') $values[$key]='';					// This is an explicit foreign key field

			//var_dump($key.'-'.$values[$key].'-'.($this->fields[$key]['notnull'] == 1));
			/*
			if ($this->fields[$key]['notnull'] == 1 && empty($values[$key]))
			{
				$error++;
				$this->errors[]=$langs->trans("ErrorFieldRequired", $this->fields[$key]['label']);
			}*/
		}

		$sql = 'UPDATE '.MAIN_DB_PREFIX.$this->table_element.' SET '.implode( ',', $tmp ).' WHERE rowid='.$this->id ;

		$this->db->begin();
		if (! $error)
		{
			$res = $this->db->query($sql);
			if ($res===false)
			{
				$error++;
				$this->errors[] = $this->db->lasterror();
			}
		}

		// Update extrafield
		if (! $error && empty($conf->global->MAIN_EXTRAFIELDS_DISABLED) && is_array($this->array_options) && count($this->array_options)>0)
		{
			$result=$this->insertExtraFields();
			if ($result < 0)
			{
				$error++;
			}
		}

		// Triggers
		if (! $error && ! $notrigger)
		{
			// Call triggers
			$result=$this->call_trigger(strtoupper(get_class($this)).'_MODIFY',$user);
			if ($result < 0) { $error++; } //Do also here what you must do to rollback action if trigger fail
			// End call triggers
		}

		// Commit or rollback
		if ($error) {
			$this->db->rollback();
			return -1;
		} else {
			$this->db->commit();
			return $this->id;
		}
	}

	/**
	 * Delete object in database
	 *
	 * @param 	User 	$user       			User that deletes
	 * @param 	bool 	$notrigger  			false=launch triggers after, true=disable triggers
	 * @param	int		$forcechilddeletion		0=no, 1=Force deletion of children
	 * @return 	int             				<=0 if KO, >0 if OK
	 */
	public function deleteCommon(User $user, $notrigger=false, $forcechilddeletion=0)
	{
		$error=0;

		$this->db->begin();

		if ($forcechilddeletion)
		{
			foreach($this->childtables as $table)
			{
				$sql = 'DELETE FROM '.MAIN_DB_PREFIX.$table.' WHERE '.$this->fk_element.' = '.$this->id;
				$resql = $this->db->query($sql);
				if (! $resql)
				{
					$this->error=$this->db->lasterror();
					$this->errors[]=$this->error;
					$this->db->rollback();
					return -1;
				}
			}
		}
		elseif (! empty($this->fk_element) && ! empty($this->childtables))	// If object has childs linked with a foreign key field, we check all child tables.
		{
			$objectisused = $this->isObjectUsed($this->id);
			if (! empty($objectisused))
			{
				dol_syslog(get_class($this)."::deleteCommon Can't delete record as it has some child", LOG_WARNING);
				$this->error='ErrorRecordHasChildren';
				$this->errors[]=$this->error;
				$this->db->rollback();
				return 0;
			}
		}

		if (! $error) {
			if (! $notrigger) {
				// Call triggers
				$result=$this->call_trigger(strtoupper(get_class($this)).'_DELETE', $user);
				if ($result < 0) { $error++; } // Do also here what you must do to rollback action if trigger fail
				// End call triggers
			}
		}

		if (! $error && ! empty($this->isextrafieldmanaged))
		{
			$sql = "DELETE FROM " . MAIN_DB_PREFIX . $this->table_element."_extrafields";
			$sql.= " WHERE fk_object=" . $this->id;

			$resql = $this->db->query($sql);
			if (! $resql)
			{
				$this->errors[] = $this->db->lasterror();
				$error++;
			}
		}

		if (! $error)
		{
			$sql = 'DELETE FROM '.MAIN_DB_PREFIX.$this->table_element.' WHERE rowid='.$this->id;

			$res = $this->db->query($sql);
			if($res===false) {
				$error++;
				$this->errors[] = $this->db->lasterror();
			}
		}

		// Commit or rollback
		if ($error) {
			$this->db->rollback();
			return -1;
		} else {
			$this->db->commit();
			return 1;
		}
	}

	/**
	 * Initialise object with example values
	 * Id must be 0 if object instance is a specimen
	 *
	 * @return void
	 */
	public function initAsSpecimenCommon()
	{
		$this->id = 0;

		// TODO...
	}


	/* Part for comments */

	/**
	 * Load comments linked with current task
	 *	@return boolean	1 if ok
	 */
	public function fetchComments()
	{
		require_once DOL_DOCUMENT_ROOT.'/core/class/comment.class.php';

		$comment = new Comment($this->db);
		$result=$comment->fetchAllFor($this->element, $this->id);
		if ($result<0) {
			$this->errors=array_merge($this->errors, $comment->errors);
			return -1;
		} else {
			$this->comments = $comment->comments;
		}
		return count($this->comments);
	}

	/**
	 * Return nb comments already posted
	 *
	 * @return int
	 */
	public function getNbComments()
	{
		return count($this->comments);
	}

    /**
     * Trim object parameters
     * @param string[] $parameters array of parameters to trim
     *
     * @return void
     */
    public function trimParameters($parameters)
    {
        if (!is_array($parameters)) return;
        foreach ($parameters as $parameter) {
            if (isset($this->$parameter)) {
                $this->$parameter = trim($this->$parameter);
            }
        }
    }
}<|MERGE_RESOLUTION|>--- conflicted
+++ resolved
@@ -10,16 +10,10 @@
  * Copyright (C) 2015      Alexandre Spangaro   <aspangaro.dolibarr@gmail.com>
  * Copyright (C) 2016      Bahfir abbes         <dolipar@dolipar.org>
  * Copyright (C) 2017      ATM Consulting       <support@atm-consulting.fr>
-<<<<<<< HEAD
- * Copyright (C) 2017      Nicolas ZABOURI      <info@inovea-conseil.com>
- * Copyright (C) 2017      Rui Strecht          <rui.strecht@aliartalentos.com>
+ * Copyright (C) 2017-2019 Nicolas ZABOURI      <info@inovea-conseil.com>
+ * Copyright (C) 2017      Rui Strecht		    <rui.strecht@aliartalentos.com>
  * Copyright (C) 2018      Frédéric France      <frederic.france@netlogic.fr>
  * Copyright (C) 2018      Josep Lluís Amador   <joseplluis@lliuretic.cat>
-=======
- * Copyright (C) 2017-2019 Nicolas ZABOURI      <info@inovea-conseil.com>
- * Copyright (C) 2017      Rui Strecht		    <rui.strecht@aliartalentos.com>
- * Copyright (C) 2018      Frederic France      <frederic.france@netlogic.fr>
->>>>>>> a03a8da2
  *
  * This program is free software; you can redistribute it and/or modify
  * it under the terms of the GNU General Public License as published by
@@ -59,7 +53,7 @@
 
 	/**
 	 * @var string 		Error string
-	 * @see             errors
+	 * @see             $errors
 	 */
 	public $error;
 
