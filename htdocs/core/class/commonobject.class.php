<?php
/* Copyright (C) 2006-2015 Laurent Destailleur  <eldy@users.sourceforge.net>
 * Copyright (C) 2005-2013 Regis Houssin        <regis.houssin@inodbox.com>
 * Copyright (C) 2010-2020 Juanjo Menent        <jmenent@2byte.es>
 * Copyright (C) 2012-2013 Christophe Battarel  <christophe.battarel@altairis.fr>
 * Copyright (C) 2011-2022 Philippe Grand       <philippe.grand@atoo-net.com>
 * Copyright (C) 2012-2015 Marcos García        <marcosgdf@gmail.com>
 * Copyright (C) 2012-2015 Raphaël Doursenaud   <rdoursenaud@gpcsolutions.fr>
 * Copyright (C) 2012      Cedric Salvador      <csalvador@gpcsolutions.fr>
 * Copyright (C) 2015-2022 Alexandre Spangaro   <aspangaro@open-dsi.fr>
 * Copyright (C) 2016      Bahfir abbes         <dolipar@dolipar.org>
 * Copyright (C) 2017      ATM Consulting       <support@atm-consulting.fr>
 * Copyright (C) 2017-2019 Nicolas ZABOURI      <info@inovea-conseil.com>
 * Copyright (C) 2017      Rui Strecht          <rui.strecht@aliartalentos.com>
 * Copyright (C) 2018-2023 Frédéric France      <frederic.france@netlogic.fr>
 * Copyright (C) 2018      Josep Lluís Amador   <joseplluis@lliuretic.cat>
 * Copyright (C) 2023      Gauthier VERDOL      <gauthier.verdol@atm-consulting.fr>
 * Copyright (C) 2021      Grégory Blémand      <gregory.blemand@atm-consulting.fr>
 * Copyright (C) 2023      Lenin Rivas      	<lenin.rivas777@gmail.com>
 *
 * This program is free software; you can redistribute it and/or modify
 * it under the terms of the GNU General Public License as published by
 * the Free Software Foundation; either version 3 of the License, or
 * (at your option) any later version.
 *
 * This program is distributed in the hope that it will be useful,
 * but WITHOUT ANY WARRANTY; without even the implied warranty of
 * MERCHANTABILITY or FITNESS FOR A PARTICULAR PURPOSE.  See the
 * GNU General Public License for more details.
 *
 * You should have received a copy of the GNU General Public License
 * along with this program. If not, see <https://www.gnu.org/licenses/>.
 */

/**
 *	\file       htdocs/core/class/commonobject.class.php
 *	\ingroup    core
 *	\brief      File of parent class of all other business classes (invoices, contracts, proposals, orders, ...)
 */


/**
 *	Parent class of all other business classes (invoices, contracts, proposals, orders, ...)
 */
abstract class CommonObject
{
	const TRIGGER_PREFIX = ''; // to be overriden in child class implementations, i.e. 'BILL', 'TASK', 'PROPAL', etc.

	/**
	 * @var string ID of module.
	 */
	public $module;

	/**
	 * @var DoliDb		Database handler (result of a new DoliDB)
	 */
	public $db;

	/**
	 * @var int 		The object identifier
	 */
	public $id;

	/**
	 * @var int 		The environment ID when using a multicompany module
	 */
	public $entity;

	/**
	 * @var string 		Error string
	 * @see             $errors
	 */
	public $error;

	/**
	 * @var string 		Error string that is hidden but can be used to store complementatry technical code.
	 */
	public $errorhidden;

	/**
	 * @var string[]	Array of error strings
	 */
	public $errors = array();

	/**
	 * @var array   	To store error results of ->validateField()
	 */
	private $validateFieldsErrors = array();

	/**
	 * @var string 		ID to identify managed object
	 */
	public $element;

	/**
	 * @var string    Fieldname with ID of parent key if this field has a parent
	 */
	public $fk_element;

	/**
	 * @var string 		Name to use for 'features' parameter to check module permissions user->rights->feature with restrictedArea().
	 * 					Undefined means same value than $element. Can be use to force a check on another element for example for class of line, we mention here the parent element.
	 */
	public $element_for_permission;

	/**
	 * @var string 		Name of table without prefix where object is stored
	 */
	public $table_element;

	/**
	 * @var string 		Name of subtable line
	 */
	public $table_element_line = '';

	/**
	 * @var int 		0=No test on entity, 1=Test with field entity, 'field@table'=Test with link by field@table
	 */
	public $ismultientitymanaged;

	/**
	 * @var string		Key value used to track if data is coming from import wizard
	 */
	public $import_key;

	/**
	 * @var mixed		Contains data to manage extrafields
	 */
	public $array_options = array();

	/**
	 * @var array  		Array with all fields and their property. Do not use it as a static var. It may be modified by constructor.
	 */
	public $fields = array();

	/**
	 * @var mixed		Array to store alternative languages values of object
	 */
	public $array_languages = null; // Value is array() when load already tried

	/**
	 * @var array		To store result of ->liste_contact()
	 */
	public $contacts_ids;

	/**
	 * @var mixed		Array of linked objects, set and used when calling ->create() to be able to create links during the creation of object
	 */
	public $linked_objects;

	/**
	 * @var int[][]		Array of linked objects ids. Loaded by ->fetchObjectLinked
	 */
	public $linkedObjectsIds;

	/**
	 * @var mixed		Array of linked objects. Loaded by ->fetchObjectLinked
	 */
	public $linkedObjects;

	/**
	 * @var boolean[]	Array of boolean with object id as key and value as true if linkedObjects full loaded for object id. Loaded by ->fetchObjectLinked. Important for pdf generation time reduction.
	 */
	private $linkedObjectsFullLoaded = array();

	/**
	 * @var CommonObject To store a cloned copy of object before to edit it and keep track of old properties
	 */
	public $oldcopy;

	/**
	 * @var string To store old value of a modified ref
	 */
	public $oldref;

	/**
	 * @var string		Column name of the ref field.
	 */
	protected $table_ref_field = '';

	/**
	 * @var integer 	0=Default, 1=View may be restricted to sales representative only if no permission to see all or to company of external user if external user
	 */
	public $restrictiononfksoc = 0;


	// Following vars are used by some objects only. We keep this property here in CommonObject to be able to provide common method using them.

	/**
	 * @var array<string,mixed>		Can be used to pass information when only object is provided to method
	 */
	public $context = array();

	// Properties set and used by Agenda trigger
	public $actionmsg;
	public $actionmsg2;

	/**
	 * @var string		Contains canvas name if record is an alternative canvas record
	 */
	public $canvas;

	/**
	 * @var Project 	The related project object
	 * @see fetch_projet()
	 */
	public $project;

	/**
	 * @var int 		The related project ID
	 * @see setProject(), project
	 */
	public $fk_project;

	/**
	 * @var Project 	The related project object
	 * @deprecated
	 * @see project
	 */
	public $projet;

	/**
	 * @deprecated
	 * @see $fk_project
	 */
	public $fk_projet;

	/**
	 * @var Contact 	A related contact object
	 * @see fetch_contact()
	 */
	public $contact;

	/**
	 * @var int 		The related contact ID
	 * @see fetch_contact()
	 */
	public $contact_id;

	/**
	 * @var Societe 	A related thirdparty object
	 * @see fetch_thirdparty()
	 */
	public $thirdparty;

	/**
	 * @var User 		A related user
	 * @see fetch_user()
	 */
	public $user;

	/**
	 * @var string 		The type of originating object ('commande', 'facture', ...). Note: on some object this field is called $origin_type
	 * @see fetch_origin()
	 */
	public $origin;

	/**
	 * @var int 		The id of originating object
	 * @see fetch_origin()
	 */
	public $origin_id;

	/**
	 * @var	Object		Origin object. This is set by fetch_origin() from this->origin and this->origin_id.
	 */
	public $origin_object;

	// TODO Remove this. Has been replaced with ->origin_object.
	// This is set by fetch_origin() from this->origin and this->origin_id
	/** @deprecated */
	public $expedition;
	/** @deprecated */
	public $livraison;
	/** @deprecated */
	public $commandeFournisseur;


	/**
	 * @var string 		The object's reference
	 */
	public $ref;

	/**
	 * @var string 		An external reference for the object
	 */
	public $ref_ext;

	/**
	 * @var string 		The object's previous reference
	 */
	public $ref_previous;

	/**
	 * @var string 		The object's next reference
	 */
	public $ref_next;

	/**
	 * @var string 		Ref to store on object to save the new ref to use for example when making a validate() of an object
	 */
	public $newref;

	/**
	 * @var int 		The object's status. Prefer use of status.
	 * @deprecated
	 * @see setStatut()
	 */
	public $statut;

	/**
	 * @var int 		The object's status
	 * @see setStatut()
	 */
	public $status;


	/**
	 * @var string
	 * @see getFullAddress()
	 */
	public $country;

	/**
	 * @var int
	 * @see getFullAddress(), country
	 */
	public $country_id;

	/**
	 * @var string		The ISO country code on 2 chars.
	 * @see getFullAddress(), isInEEC(), country
	 */
	public $country_code;

	/**
	 * @var string
	 * @see getFullAddress()
	 */
	public $state;

	/**
	 * @var int
	 * @see getFullAddress(), state
	 */
	public $state_id;

	/**
	 * @var string
	 * @see getFullAddress(), $state
	 */
	public $state_code;

	/**
	 * @var int
	 * @see getFullAddress(), $region_code, $region
	 */
	public $region_id;

	/**
	 * @var string
	 * @see getFullAddress(), $region_id, $region
	 */
	public $region_code;

	/**
	 * @var string
	 * @see getFullAddress(), $region_id, $region_code
	 */
	public $region;


	/**
	 * @var int
	 * @see fetch_barcode()
	 */
	public $barcode_type;

	/**
	 * @var string
	 * @see fetch_barcode(), barcode_type
	 */
	public $barcode_type_code;

	/**
	 * @var string
	 * @see fetch_barcode(), barcode_type
	 */
	public $barcode_type_label;

	/**
	 * @var string
	 * @see fetch_barcode(), barcode_type
	 */
	public $barcode_type_coder;

	/**
	 * @var int 		Payment method ID (cheque, cash, ...)
	 * @see setPaymentMethods()
	 */
	public $mode_reglement_id;

	/**
	 * @var int 		Payment terms ID
	 * @see setPaymentTerms()
	 */
	public $cond_reglement_id;

	/**
	 * @var int 		Demand reason ID
	 */
	public $demand_reason_id;

	/**
	 * @var int 		Transport mode ID (For module intracomm report)
	 * @see setTransportMode()
	 */
	public $transport_mode_id;

	/**
	 * @var int 		Payment terms ID
	 * @deprecated Kept for compatibility
	 * @see cond_reglement_id;
	 */
	public $cond_reglement;

	/**
	 * @var int 		Delivery address ID
	 * @see setDeliveryAddress()
	 * @deprecated
	 */
	public $fk_delivery_address;

	/**
	 * @var int 		Shipping method ID
	 * @see setShippingMethod()
	 */
	public $shipping_method_id;

	/**
	 * @var string 		Shipping method label
	 * @see setShippingMethod()
	 */
	public $shipping_method;

	// Multicurrency
	/**
	 * @var int ID
	 */
	public $fk_multicurrency;

	/**
	 * @var string Multicurrency code
	 */
	public $multicurrency_code;

	/**
	 * @var float Multicurrency rate
	 */
	public $multicurrency_tx;

	/**
	 * @var float Multicurrency total without tax
	 */
	public $multicurrency_total_ht;

	/**
	 * @var float Multicurrency total vat
	 */
	public $multicurrency_total_tva;

	/**
	 * @var float Multicurrency total with tax
	 */
	public $multicurrency_total_ttc;

	/**
	 * @var string
	 * @see SetDocModel()
	 */
	public $model_pdf;

	/**
	 * @var string
	 * @deprecated
	 * @see $model_pdf
	 */
	public $modelpdf;

	/**
	 * @var string
	 * Contains relative path of last generated main file
	 */
	public $last_main_doc;

	/**
	 * @var int 		Bank account ID sometimes, ID of record into llx_bank sometimes
	 * @deprecated
	 * @see $fk_account
	 */
	public $fk_bank;

	/**
	 * @var int 		Bank account ID
	 * @see SetBankAccount()
	 */
	public $fk_account;

	/**
	 * @var string 		Public note
	 * @see update_note()
	 */
	public $note_public;

	/**
	 * @var string 		Private note
	 * @see update_note()
	 */
	public $note_private;

	/**
	 * @deprecated
	 * @see $note_private
	 */
	public $note;

	/**
	 * @var float 		Total amount before taxes
	 * @see update_price()
	 */
	public $total_ht;

	/**
	 * @var float 		Total VAT amount
	 * @see update_price()
	 */
	public $total_tva;

	/**
	 * @var float 		Total local tax 1 amount
	 * @see update_price()
	 */
	public $total_localtax1;

	/**
	 * @var float 		Total local tax 2 amount
	 * @see update_price()
	 */
	public $total_localtax2;

	/**
	 * @var float 		Total amount with taxes
	 * @see update_price()
	 */
	public $total_ttc;

	/**
	 * @var CommonObjectLine[]
	 */
	public $lines;

	/**
	 * @var mixed		Contains comments
	 * @see fetchComments()
	 */
	public $comments = array();

	/**
	 * @var string 		The name
	 */
	public $name;

	/**
	 * @var string 		The lastname
	 */
	public $lastname;

	/**
	 * @var string 		The firstname
	 */
	public $firstname;

	/**
	 * @var string 		The civility code, not an integer
	 */
	public $civility_id;

	// Dates
	/**
	 * @var integer|string date_creation
	 */
	public $date_creation;

	/**
	 * @var integer|string $date_validation;
	 */
	public $date_validation; // Date validation

	/**
	 * @var integer|string $date_modification;
	 */
	public $date_modification; // Date last change (tms field)

	/**
	 * @var integer|string $date_modification;
	 * @deprecated 		Use date_modification
	 */
	public $date_update;

	/**
	 * @var integer|string $date_cloture;
	 */
	public $date_cloture; // Date closing (tms field)

	/**
	 * @var User	User author/creation
	 * @deprecated	Store only id in user_creation_id
	 */
	public $user_author;

	/**
	 * @var User	User author/creation
	 * @deprecated
	 */
	public $user_creation;

	/**
	 * @var int			User id author/creation
	 */
	public $user_creation_id;

	/**
	 * @var User	User of validation
	 * @deprecated
	 */
	public $user_valid;

	/**
	 * @var User	User of validation
	 * @deprecated
	 */
	public $user_validation;

	/**
	 * @var int			User id of validation
	 */
	public $user_validation_id;

	/**
	 * @var int			User id closing object
	 */
	public $user_closing_id;

	/**
	 * @var User	User last modifier
	 * @deprecated
	 */
	public $user_modification;

	/**
	 * @var int			User id last modifier
	 */
	public $user_modification_id;


	public $next_prev_filter;

	/**
	 * @var int 1 if object is specimen
	 */
	public $specimen = 0;

	/**
	 * @var	int			Id of contact to send object (used by the trigger of module Agenda)
	 */
	public $sendtoid;

	/**
	 * @var	float		Amount already paid from getSommePaiement() (used to show correct status)
	 * @deprecated		Duplicate of $totalpaid
	 */
	public $alreadypaid;
	/**
	 * @var	float		Amount already paid from getSommePaiement() (used to show correct status)
	 */
	public $totalpaid;

	/**
	 * @var array		Array with label of status
	 */
	public $labelStatus = array();

	/**
	 * @var array		Array with short label of status
	 */
	public $labelStatusShort = array();

	/**
	 * @var array		Array to store list of tpl
	 */
	public $tpl;


	/**
	 * @var int 		show photo on popup
	 */
	public $showphoto_on_popup;

	/**
	 * @var array 		nb used in load_stateboard
	 */
	public $nb = array();

	/**
	 * @var int			used for the return of show_photos()
	 */
	public $nbphoto;

	/**
	 * @var string output
	 */
	public $output;

	/**
	 * @var array 		extra parameters
	 */
	public $extraparams = array();

	/**
	 * @var array		List of child tables. To test if we can delete object.
	 */
	protected $childtables = array();

	/**
	 * @var array    List of child tables. To know object to delete on cascade.
	 *               If name is like '@ClassName:FilePathClass:ParentFkFieldName', it will
	 *               call method deleteByParentField(parentId, ParentFkFieldName) to fetch and delete child object.
	 */
	protected $childtablesoncascade = array();

	/**
	 * @var Product Populate by fetch_product()
	 */
	public $product;

	/**
	 * @var int Populate by setPaymentTerms()
	 */
	public $cond_reglement_supplier_id;

	/**
	 * @var string Populate by setPaymentTerms()
	 */
	public $deposit_percent;


	/**
	 * @var string Populate by setRetainedWarrantyPaymentTerms()
	 */
	public $retained_warranty_fk_cond_reglement;

	/**
	 * @var int Populate by setWarehouse()
	 */
	public $warehouse_id;

	// No constructor as it is an abstract class


	/**
	 * Check an object id/ref exists
	 * If you don't need/want to instantiate object and just need to know if object exists, use this method instead of fetch
	 *
	 *  @param	string	$element   	String of element ('product', 'facture', ...)
	 *  @param	int		$id      	Id of object
	 *  @param  string	$ref     	Ref of object to check
	 *  @param	string	$ref_ext	Ref ext of object to check
	 *  @return int     			Return integer <0 if KO, 0 if OK but not found, >0 if OK and exists
	 */
	public static function isExistingObject($element, $id, $ref = '', $ref_ext = '')
	{
		global $db, $conf;

		$sql = "SELECT rowid, ref, ref_ext";
		$sql .= " FROM ".$db->prefix().$element;
		$sql .= " WHERE entity IN (".getEntity($element).")";

		if ($id > 0) {
			$sql .= " AND rowid = ".((int) $id);
		} elseif ($ref) {
			$sql .= " AND ref = '".$db->escape($ref)."'";
		} elseif ($ref_ext) {
			$sql .= " AND ref_ext = '".$db->escape($ref_ext)."'";
		} else {
			$error = 'ErrorWrongParameters';
			dol_print_error(get_class()."::isExistingObject ".$error, LOG_ERR);
			return -1;
		}
		if ($ref || $ref_ext) {		// Because the same ref can exists in 2 different entities, we force the current one in priority
			$sql .= " AND entity = ".((int) $conf->entity);
		}

		dol_syslog(get_class()."::isExistingObject", LOG_DEBUG);
		$resql = $db->query($sql);
		if ($resql) {
			$num = $db->num_rows($resql);
			if ($num > 0) {
				return 1;
			} else {
				return 0;
			}
		}
		return -1;
	}

	/**
	 * setErrorsFromObject
	 *
	 * @param CommonObject $object commonobject
	 * @return void
	 */
	public function setErrorsFromObject($object)
	{
		if (!empty($object->error)) {
			$this->error = $object->error;
		}
		if (!empty($object->errors)) {
			$this->errors = array_merge($this->errors, $object->errors);
		}
	}

	/**
	 * Return array of datas to show into a tooltip. This method must be implemented in each object class.
	 *
	 * @since v18
	 * @param array $params params to construct tooltip data
	 * @return array
	 */
	public function getTooltipContentArray($params)
	{
		return [];
	}

	/**
	 * getTooltipContent
	 *
	 * @param array $params params
	 * @since v18
	 * @return string
	 */
	public function getTooltipContent($params)
	{
		global $action, $extrafields, $langs, $hookmanager;

		// If there is too much extrafields, we do not include them into tooltip
		$MAX_EXTRAFIELDS_TO_SHOW_IN_TOOLTIP = getDolGlobalInt('MAX_EXTRAFIELDS_TO_SHOW_IN_TOOLTIP', 3);

		$datas = $this->getTooltipContentArray($params);
		$count = 0;

		// Add extrafields
		if (!empty($extrafields->attributes[$this->table_element]['label'])) {
			$datas['opendivextra'] = '<div class="centpercent wordbreak divtooltipextra">';
			foreach ($extrafields->attributes[$this->table_element]['label'] as $key => $val) {
				if ($extrafields->attributes[$this->table_element]['type'][$key] == 'separate') {
					continue;
				}
				if ($count >= abs($MAX_EXTRAFIELDS_TO_SHOW_IN_TOOLTIP)) {
					$datas['more_extrafields'] = '<br>...';
					break;
				}
				$enabled = 1;
				if ($enabled && isset($extrafields->attributes[$this->table_element]['enabled'][$key])) {
					$enabled = dol_eval($extrafields->attributes[$this->table_element]['enabled'][$key], 1, 1, '2');
				}
				if ($enabled && isset($extrafields->attributes[$this->table_element]['list'][$key])) {
					$enabled = dol_eval($extrafields->attributes[$this->table_element]['list'][$key], 1, 1, '2');
				}
				$perms = 1;
				if ($perms && isset($extrafields->attributes[$this->table_element]['perms'][$key])) {
					$perms = dol_eval($extrafields->attributes[$this->table_element]['perms'][$key], 1, 1, '2');
				}
				if (empty($enabled)) {
					continue; // 0 = Never visible field
				}
				if (abs($enabled) != 1 && abs($enabled) != 3 && abs($enabled) != 5 && abs($enabled) != 4) {
					continue; // <> -1 and <> 1 and <> 3 = not visible on forms, only on list <> 4 = not visible at the creation
				}
				if (empty($perms)) {
					continue; // 0 = Not visible
				}
				if (!empty($extrafields->attributes[$this->table_element]['langfile'][$key])) {
					$langs->load($extrafields->attributes[$this->table_element]['langfile'][$key]);
				}
				$labelextra = $langs->trans((string) $extrafields->attributes[$this->table_element]['label'][$key]);
				if ($extrafields->attributes[$this->table_element]['type'][$key] == 'separate') {
					$datas[$key]= '<br><b><u>'. $labelextra . '</u></b>';
				} else {
					$value = (empty($this->array_options['options_' . $key]) ? '' : $this->array_options['options_' . $key]);
					$datas[$key]= '<br><b>'. $labelextra . ':</b> ' . $extrafields->showOutputField($key, $value, '', $this->table_element);
					$count++;
				}
			}
			$datas['closedivextra'] = '</div>';
		}

		$hookmanager->initHooks(array($this->element . 'dao'));
		$parameters = array(
			'tooltipcontentarray' => &$datas,
			'params' => $params,
		);
		// Note that $action and $object may have been modified by some hooks
		$hookmanager->executeHooks('getTooltipContent', $parameters, $this, $action);

		//var_dump($datas);
		$label = implode($datas);

		return $label;
	}


	/**
	 * Method to output saved errors
	 *
	 * @return	string		String with errors
	 */
	public function errorsToString()
	{
		return $this->error.(is_array($this->errors) ? (($this->error != '' ? ', ' : '').join(', ', $this->errors)) : '');
	}


	/**
	 * Return customer ref for screen output.
	 *
	 * @param  string      $objref        Customer ref
	 * @return string                     Customer ref formated
	 */
	public function getFormatedCustomerRef($objref)
	{
		global $hookmanager;

		$parameters = array('objref'=>$objref);
		$action = '';
		$reshook = $hookmanager->executeHooks('getFormatedCustomerRef', $parameters, $this, $action); // Note that $action and $object may have been modified by some hooks
		if ($reshook > 0) {
			return $hookmanager->resArray['objref'];
		}
		return $objref.(isset($hookmanager->resArray['objref']) ? $hookmanager->resArray['objref'] : '');
	}

	/**
	 * Return supplier ref for screen output.
	 *
	 * @param  string      $objref        Supplier ref
	 * @return string                     Supplier ref formated
	 */
	public function getFormatedSupplierRef($objref)
	{
		global $hookmanager;

		$parameters = array('objref'=>$objref);
		$action = '';
		$reshook = $hookmanager->executeHooks('getFormatedSupplierRef', $parameters, $this, $action); // Note that $action and $object may have been modified by some hooks
		if ($reshook > 0) {
			return $hookmanager->resArray['objref'];
		}
		return $objref.(isset($hookmanager->resArray['objref']) ? $hookmanager->resArray['objref'] : '');
	}

	/**
	 * 	Return full address of contact
	 *
	 * 	@param		int			$withcountry		1=Add country into address string
	 *  @param		string		$sep				Separator to use to build string
	 *  @param		int		    $withregion			1=Add region into address string
	 *  @param		string		$extralangcode		User extralanguages as value
	 *	@return		string							Full address string
	 */
	public function getFullAddress($withcountry = 0, $sep = "\n", $withregion = 0, $extralangcode = '')
	{
		if ($withcountry && $this->country_id && (empty($this->country_code) || empty($this->country))) {
			require_once DOL_DOCUMENT_ROOT.'/core/lib/company.lib.php';
			$tmparray = getCountry($this->country_id, 'all');
			$this->country_code = $tmparray['code'];
			$this->country = $tmparray['label'];
		}

		if ($withregion && $this->state_id && (empty($this->state_code) || empty($this->state) || empty($this->region) || empty($this->region_code))) {
			require_once DOL_DOCUMENT_ROOT.'/core/lib/company.lib.php';
			$tmparray = getState($this->state_id, 'all', 0, 1);
			$this->state_code   = $tmparray['code'];
			$this->state        = $tmparray['label'];
			$this->region_code  = $tmparray['region_code'];
			$this->region       = $tmparray['region'];
		}

		return dol_format_address($this, $withcountry, $sep, '', 0, $extralangcode);
	}


	/**
	 * Return the link of last main doc file for direct public download.
	 *
	 * @param	string	$modulepart			Module related to document
	 * @param	int		$initsharekey		Init the share key if it was not yet defined
	 * @param	int		$relativelink		0=Return full external link, 1=Return link relative to root of file
	 * @return	string						Link or empty string if there is no download link
	 */
	public function getLastMainDocLink($modulepart, $initsharekey = 0, $relativelink = 0)
	{
		global $user, $dolibarr_main_url_root;

		if (empty($this->last_main_doc)) {
			return ''; // No way to known which document name to use
		}

		include_once DOL_DOCUMENT_ROOT.'/ecm/class/ecmfiles.class.php';
		$ecmfile = new EcmFiles($this->db);
		$result = $ecmfile->fetch(0, '', $this->last_main_doc);
		if ($result < 0) {
			$this->error = $ecmfile->error;
			$this->errors = $ecmfile->errors;
			return -1;
		}

		if (empty($ecmfile->id)) {
			// Add entry into index
			if ($initsharekey) {
				require_once DOL_DOCUMENT_ROOT.'/core/lib/security2.lib.php';

				// TODO We can't, we dont' have full path of file, only last_main_doc and ->element, so we must first rebuild full path $destfull
				/*
				$ecmfile->filepath = $rel_dir;
				$ecmfile->filename = $filename;
				$ecmfile->label = md5_file(dol_osencode($destfull));	// hash of file content
				$ecmfile->fullpath_orig = '';
				$ecmfile->gen_or_uploaded = 'generated';
				$ecmfile->description = '';    // indexed content
				$ecmfile->keywords = '';        // keyword content
				$ecmfile->share = getRandomPassword(true);
				$result = $ecmfile->create($user);
				if ($result < 0)
				{
					$this->error = $ecmfile->error;
					$this->errors = $ecmfile->errors;
				}
				*/
			} else {
				return '';
			}
		} elseif (empty($ecmfile->share)) {
			// Add entry into index
			if ($initsharekey) {
				require_once DOL_DOCUMENT_ROOT.'/core/lib/security2.lib.php';
				$ecmfile->share = getRandomPassword(true);
				$ecmfile->update($user);
			} else {
				return '';
			}
		}
		// Define $urlwithroot
		$urlwithouturlroot = preg_replace('/'.preg_quote(DOL_URL_ROOT, '/').'$/i', '', trim($dolibarr_main_url_root));
		// This is to use external domain name found into config file
		//if (DOL_URL_ROOT && ! preg_match('/\/$/', $urlwithouturlroot) && ! preg_match('/^\//', DOL_URL_ROOT)) $urlwithroot=$urlwithouturlroot.'/'.DOL_URL_ROOT;
		//else
		$urlwithroot = $urlwithouturlroot.DOL_URL_ROOT;
		//$urlwithroot=DOL_MAIN_URL_ROOT;					// This is to use same domain name than current

		$forcedownload = 0;

		$paramlink = '';
		//if (!empty($modulepart)) $paramlink.=($paramlink?'&':'').'modulepart='.$modulepart;		// For sharing with hash (so public files), modulepart is not required.
		//if (!empty($ecmfile->entity)) $paramlink.='&entity='.$ecmfile->entity; 					// For sharing with hash (so public files), entity is not required.
		//$paramlink.=($paramlink?'&':'').'file='.urlencode($filepath);								// No need of name of file for public link, we will use the hash
		if (!empty($ecmfile->share)) {
			$paramlink .= ($paramlink ? '&' : '').'hashp='.$ecmfile->share; // Hash for public share
		}
		if ($forcedownload) {
			$paramlink .= ($paramlink ? '&' : '').'attachment=1';
		}

		if ($relativelink) {
			$linktoreturn = 'document.php'.($paramlink ? '?'.$paramlink : '');
		} else {
			$linktoreturn = $urlwithroot.'/document.php'.($paramlink ? '?'.$paramlink : '');
		}

		// Here $ecmfile->share is defined
		return $linktoreturn;
	}


	// phpcs:disable PEAR.NamingConventions.ValidFunctionName.ScopeNotCamelCaps
	/**
	 *  Add a link between element $this->element and a contact
	 *
	 *  @param	int			$fk_socpeople       Id of thirdparty contact (if source = 'external') or id of user (if souce = 'internal') to link
	 *  @param 	int|string	$type_contact 		Type of contact (code or id). Must be id or code found into table llx_c_type_contact. For example: SALESREPFOLL
	 *  @param  string		$source             external=Contact extern (llx_socpeople), internal=Contact intern (llx_user)
	 *  @param  int			$notrigger			Disable all triggers
	 *  @return int         	        		Return integer <0 if KO, 0 if already added or code not valid, >0 if OK
	 */
	public function add_contact($fk_socpeople, $type_contact, $source = 'external', $notrigger = 0)
	{
		// phpcs:enable
		global $user, $langs;


		dol_syslog(get_class($this)."::add_contact $fk_socpeople, $type_contact, $source, $notrigger");

		// Check parameters
		if ($fk_socpeople <= 0) {
			$langs->load("errors");
			$this->error = $langs->trans("ErrorWrongValueForParameterX", "1");
			dol_syslog(get_class($this)."::add_contact ".$this->error, LOG_ERR);
			return -1;
		}
		if (!$type_contact) {
			$langs->load("errors");
			$this->error = $langs->trans("ErrorWrongValueForParameterX", "2");
			dol_syslog(get_class($this)."::add_contact ".$this->error, LOG_ERR);
			return -2;
		}

		$id_type_contact = 0;
		if (is_numeric($type_contact)) {
			$id_type_contact = $type_contact;
		} else {
			// We look for id type_contact
			$sql = "SELECT tc.rowid";
			$sql .= " FROM ".$this->db->prefix()."c_type_contact as tc";
			$sql .= " WHERE tc.element='".$this->db->escape($this->element)."'";
			$sql .= " AND tc.source='".$this->db->escape($source)."'";
			$sql .= " AND tc.code='".$this->db->escape($type_contact)."' AND tc.active=1";
			//print $sql;
			$resql = $this->db->query($sql);
			if ($resql) {
				$obj = $this->db->fetch_object($resql);
				if ($obj) {
					$id_type_contact = $obj->rowid;
				}
			}
		}

		if ($id_type_contact == 0) {
			dol_syslog("CODE_NOT_VALID_FOR_THIS_ELEMENT: Code type of contact '".$type_contact."' does not exists or is not active for element ".$this->element.", we can ignore it");
			return 0;
		}

		$datecreate = dol_now();

		// Socpeople must have already been added by some trigger, then we have to check it to avoid DB_ERROR_RECORD_ALREADY_EXISTS error
		$TListeContacts = $this->liste_contact(-1, $source);
		$already_added = false;
		if (is_array($TListeContacts) && !empty($TListeContacts)) {
			foreach ($TListeContacts as $array_contact) {
				if ($array_contact['status'] == 4 && $array_contact['id'] == $fk_socpeople && $array_contact['fk_c_type_contact'] == $id_type_contact) {
					$already_added = true;
					break;
				}
			}
		}

		if (!$already_added) {
			$this->db->begin();

			// Insert into database
			$sql = "INSERT INTO ".$this->db->prefix()."element_contact";
			$sql .= " (element_id, fk_socpeople, datecreate, statut, fk_c_type_contact) ";
			$sql .= " VALUES (".$this->id.", ".((int) $fk_socpeople)." , ";
			$sql .= "'".$this->db->idate($datecreate)."'";
			$sql .= ", 4, ".((int) $id_type_contact);
			$sql .= ")";

			$resql = $this->db->query($sql);
			if ($resql) {
				if (!$notrigger) {
					$result = $this->call_trigger(strtoupper($this->element).'_ADD_CONTACT', $user);
					if ($result < 0) {
						$this->db->rollback();
						return -1;
					}
				}

				$this->db->commit();
				return 1;
			} else {
				if ($this->db->errno() == 'DB_ERROR_RECORD_ALREADY_EXISTS') {
					$this->error = $this->db->errno();
					$this->db->rollback();
					return -2;
				} else {
					$this->error = $this->db->lasterror();
					$this->db->rollback();
					return -1;
				}
			}
		} else {
			return 0;
		}
	}

	// phpcs:disable PEAR.NamingConventions.ValidFunctionName.ScopeNotCamelCaps
	/**
	 *    Copy contact from one element to current
	 *
	 *    @param    CommonObject    $objFrom    Source element
	 *    @param    string          $source     Nature of contact ('internal' or 'external')
	 *    @return   int                         >0 if OK, <0 if KO
	 */
	public function copy_linked_contact($objFrom, $source = 'internal')
	{
		// phpcs:enable
		$contacts = $objFrom->liste_contact(-1, $source);
		foreach ($contacts as $contact) {
			if ($this->add_contact($contact['id'], $contact['fk_c_type_contact'], $contact['source']) < 0) {
				return -1;
			}
		}
		return 1;
	}

	// phpcs:disable PEAR.NamingConventions.ValidFunctionName.ScopeNotCamelCaps
	/**
	 *      Update a link to contact line
	 *
	 *      @param	int		$rowid              Id of line contact-element
	 * 		@param	int		$statut	            New status of link
	 *      @param  int		$type_contact_id    Id of contact type (not modified if 0)
	 *      @param  int		$fk_socpeople	    Id of soc_people to update (not modified if 0)
	 *      @return int                 		Return integer <0 if KO, >= 0 if OK
	 */
	public function update_contact($rowid, $statut, $type_contact_id = 0, $fk_socpeople = 0)
	{
		// phpcs:enable
		// Insert into database
		$sql = "UPDATE ".$this->db->prefix()."element_contact set";
		$sql .= " statut = ".$statut;
		if ($type_contact_id) {
			$sql .= ", fk_c_type_contact = ".((int) $type_contact_id);
		}
		if ($fk_socpeople) {
			$sql .= ", fk_socpeople = ".((int) $fk_socpeople);
		}
		$sql .= " where rowid = ".((int) $rowid);
		$resql = $this->db->query($sql);
		if ($resql) {
			return 0;
		} else {
			$this->error = $this->db->lasterror();
			return -1;
		}
	}

	// phpcs:disable PEAR.NamingConventions.ValidFunctionName.ScopeNotCamelCaps
	/**
	 *    Delete a link to contact line
	 *
	 *    @param	int		$rowid			Id of contact link line to delete
	 *    @param	int		$notrigger		Disable all triggers
	 *    @return   int						>0 if OK, <0 if KO
	 */
	public function delete_contact($rowid, $notrigger = 0)
	{
		// phpcs:enable
		global $user;

		$error = 0;

		$this->db->begin();

		if (!$error && empty($notrigger)) {
			// Call trigger
			$this->context['contact_id'] = ((int) $rowid);
			$result = $this->call_trigger(strtoupper($this->element).'_DELETE_CONTACT', $user);
			if ($result < 0) {
				$error++;
			}
			// End call triggers
		}

		if (!$error) {
			dol_syslog(get_class($this)."::delete_contact", LOG_DEBUG);

			$sql = "DELETE FROM ".MAIN_DB_PREFIX."element_contact";
			$sql .= " WHERE rowid = ".((int) $rowid);

			$result = $this->db->query($sql);
			if (!$result) {
				$error++;
				$this->errors[] = $this->db->lasterror();
			}
		}

		if (!$error) {
			$this->db->commit();
			return 1;
		} else {
			$this->error = $this->db->lasterror();
			$this->db->rollback();
			return -1;
		}
	}

	// phpcs:disable PEAR.NamingConventions.ValidFunctionName.ScopeNotCamelCaps
	/**
	 *    Delete all links between an object $this and all its contacts in llx_element_contact
	 *
	 *	  @param	string	$source		'' or 'internal' or 'external'
	 *	  @param	string	$code		Type of contact (code or id)
	 *    @return   int					Return integer <0 if KO, 0=Nothing done, >0 if OK
	 */
	public function delete_linked_contact($source = '', $code = '')
	{
		// phpcs:enable
		$listId = '';
		$temp = array();
		$typeContact = $this->liste_type_contact($source, '', 0, 0, $code);

		if (!empty($typeContact)) {
			foreach ($typeContact as $key => $value) {
				array_push($temp, $key);
			}
			$listId = implode(",", $temp);
		}

		// If $listId is empty, we have not criteria on fk_c_type_contact so we will delete record on element_id for
		// any type or record instead of only the ones of the current object. So we do nothing in such a case.
		if (empty($listId)) {
			return 0;
		}

		$sql = "DELETE FROM ".$this->db->prefix()."element_contact";
		$sql .= " WHERE element_id = ".((int) $this->id);
		$sql .= " AND fk_c_type_contact IN (".$this->db->sanitize($listId).")";

		dol_syslog(get_class($this)."::delete_linked_contact", LOG_DEBUG);
		if ($this->db->query($sql)) {
			return 1;
		} else {
			$this->error = $this->db->lasterror();
			return -1;
		}
	}

	// phpcs:disable PEAR.NamingConventions.ValidFunctionName.ScopeNotCamelCaps
	/**
	 *    Get array of all contacts for an object
	 *
	 *    @param	int			$statusoflink	Status of links to get (-1=all). Not used.
	 *    @param	string		$source			Source of contact: 'external' or 'thirdparty' (llx_socpeople) or 'internal' (llx_user)
	 *    @param	int         $list       	0:Returned array contains all properties, 1:Return array contains just id
	 *    @param    string      $code       	Filter on this code of contact type ('SHIPPING', 'BILLING', ...)
	 *    @param	int			$status			Status of user or company
	 *    @param	array		$arrayoftcids	Array with ID of type of contacts. If we provide this, we can make a ec.fk_c_type_contact in ($arrayoftcids) to avoid link on tc table. TODO Not implemented.
	 *    @return	array|int		        	Array of contacts, -1 if error
	 */
	public function liste_contact($statusoflink = -1, $source = 'external', $list = 0, $code = '', $status = -1, $arrayoftcids = array())
	{
		// phpcs:enable
		global $langs;

		$tab = array();

		$sql = "SELECT ec.rowid, ec.statut as statuslink, ec.fk_socpeople as id, ec.fk_c_type_contact"; // This field contains id of llx_socpeople or id of llx_user
		if ($source == 'internal') {
			$sql .= ", '-1' as socid, t.statut as statuscontact, t.login, t.photo";
		}
		if ($source == 'external' || $source == 'thirdparty') {
			$sql .= ", t.fk_soc as socid, t.statut as statuscontact";
		}
		$sql .= ", t.civility as civility, t.lastname as lastname, t.firstname, t.email";
		$sql .= ", tc.source, tc.element, tc.code, tc.libelle as type_label";
		$sql .= " FROM ".$this->db->prefix()."c_type_contact tc,";
		$sql .= " ".$this->db->prefix()."element_contact ec";
		if ($source == 'internal') {	// internal contact (user)
			$sql .= " LEFT JOIN ".$this->db->prefix()."user t on ec.fk_socpeople = t.rowid";
		}
		if ($source == 'external' || $source == 'thirdparty') {	// external contact (socpeople)
			$sql .= " LEFT JOIN ".$this->db->prefix()."socpeople t on ec.fk_socpeople = t.rowid";
		}
		$sql .= " WHERE ec.element_id = ".((int) $this->id);
		$sql .= " AND ec.fk_c_type_contact = tc.rowid";
		$sql .= " AND tc.element = '".$this->db->escape($this->element)."'";
		if ($code) {
			$sql .= " AND tc.code = '".$this->db->escape($code)."'";
		}
		if ($source == 'internal') {
			$sql .= " AND tc.source = 'internal'";
			if ($status >= 0) {
				$sql .= " AND t.statut = ".((int) $status);
			}
		}
		if ($source == 'external' || $source == 'thirdparty') {
			$sql .= " AND tc.source = 'external'";
			if ($status >= 0) {
				$sql .= " AND t.statut = ".((int) $status);	// t is llx_socpeople
			}
		}
		$sql .= " AND tc.active = 1";
		if ($statusoflink >= 0) {
			$sql .= " AND ec.statut = ".((int) $statusoflink);
		}
		$sql .= " ORDER BY t.lastname ASC";

		dol_syslog(get_class($this)."::liste_contact", LOG_DEBUG);
		$resql = $this->db->query($sql);
		if ($resql) {
			$num = $this->db->num_rows($resql);
			$i = 0;
			while ($i < $num) {
				$obj = $this->db->fetch_object($resql);

				if (!$list) {
					$transkey = "TypeContact_".$obj->element."_".$obj->source."_".$obj->code;
					$libelle_type = ($langs->trans($transkey) != $transkey ? $langs->trans($transkey) : $obj->type_label);
					$tab[$i] = array(
						'parentId' => $this->id,
						'source' => $obj->source,
						'socid' => $obj->socid,
						'id' => $obj->id,
						'nom' => $obj->lastname, // For backward compatibility
						'civility' => $obj->civility,
						'lastname' => $obj->lastname,
						'firstname' => $obj->firstname,
						'email'=>$obj->email,
						'login'=> (empty($obj->login) ? '' : $obj->login),
						'photo' => (empty($obj->photo) ? '' : $obj->photo),
						'statuscontact' => $obj->statuscontact,
						'rowid' => $obj->rowid,
						'code' => $obj->code,
						'libelle' => $libelle_type,
						'status' => $obj->statuslink,
						'fk_c_type_contact' => $obj->fk_c_type_contact
					);
				} else {
					$tab[$i] = $obj->id;
				}

				$i++;
			}

			return $tab;
		} else {
			$this->error = $this->db->lasterror();
			dol_print_error($this->db);
			return -1;
		}
	}


	/**
	 * 		Update status of a contact linked to object
	 *
	 * 		@param	int		$rowid		Id of link between object and contact
	 * 		@return	int					Return integer <0 if KO, >=0 if OK
	 */
	public function swapContactStatus($rowid)
	{
		$sql = "SELECT ec.datecreate, ec.statut, ec.fk_socpeople, ec.fk_c_type_contact,";
		$sql .= " tc.code, tc.libelle as type_label";
		$sql .= " FROM (".$this->db->prefix()."element_contact as ec, ".$this->db->prefix()."c_type_contact as tc)";
		$sql .= " WHERE ec.rowid =".((int) $rowid);
		$sql .= " AND ec.fk_c_type_contact=tc.rowid";
		$sql .= " AND tc.element = '".$this->db->escape($this->element)."'";

		dol_syslog(get_class($this)."::swapContactStatus", LOG_DEBUG);
		$resql = $this->db->query($sql);
		if ($resql) {
			$obj = $this->db->fetch_object($resql);
			$newstatut = ($obj->statut == 4) ? 5 : 4;
			$result = $this->update_contact($rowid, $newstatut);
			$this->db->free($resql);
			return $result;
		} else {
			$this->error = $this->db->error();
			dol_print_error($this->db);
			return -1;
		}
	}

	// phpcs:disable PEAR.NamingConventions.ValidFunctionName.ScopeNotCamelCaps
	/**
	 *      Return array with list of possible values for type of contacts
	 *
	 *      @param	string	$source     'internal', 'external' or 'all'
	 *      @param	string	$order		Sort order by : 'position', 'code', 'rowid'...
	 *      @param  int		$option     0=Return array id->label, 1=Return array code->label
	 *      @param  int		$activeonly 0=all status of contact, 1=only the active
	 *		@param	string	$code		Type of contact (Example: 'CUSTOMER', 'SERVICE')
	 *      @return array       		Array list of type of contacts (id->label if option=0, code->label if option=1)
	 */
	public function liste_type_contact($source = 'internal', $order = 'position', $option = 0, $activeonly = 0, $code = '')
	{
		// phpcs:enable
		global $langs;

		if (empty($order)) {
			$order = 'position';
		}
		if ($order == 'position') {
			$order .= ',code';
		}

		$tab = array();
		$sql = "SELECT DISTINCT tc.rowid, tc.code, tc.libelle as type_label, tc.position";
		$sql .= " FROM ".$this->db->prefix()."c_type_contact as tc";
		$sql .= " WHERE tc.element='".$this->db->escape($this->element)."'";
		if ($activeonly == 1) {
			$sql .= " AND tc.active=1"; // only the active types
		}
		if (!empty($source) && $source != 'all') {
			$sql .= " AND tc.source='".$this->db->escape($source)."'";
		}
		if (!empty($code)) {
			$sql .= " AND tc.code='".$this->db->escape($code)."'";
		}
		$sql .= $this->db->order($order, 'ASC');

		//print "sql=".$sql;
		$resql = $this->db->query($sql);
		if ($resql) {
			$num = $this->db->num_rows($resql);
			$i = 0;
			while ($i < $num) {
				$obj = $this->db->fetch_object($resql);

				$transkey = "TypeContact_".$this->element."_".$source."_".$obj->code;
				$libelle_type = ($langs->trans($transkey) != $transkey ? $langs->trans($transkey) : $obj->type_label);
				if (empty($option)) {
					$tab[$obj->rowid] = $libelle_type;
				} else {
					$tab[$obj->code] = $libelle_type;
				}
				$i++;
			}
			return $tab;
		} else {
			$this->error = $this->db->lasterror();
			//dol_print_error($this->db);
			return null;
		}
	}

	/**
	 *      Return array with list of possible values for type of contacts
	 *
	 *      @param	string	$source     		'internal', 'external' or 'all'
	 *      @param  int		$option     		0=Return array id->label, 1=Return array code->label
	 *      @param  int		$activeonly 		0=all status of contact, 1=only the active
	 *		@param	string	$code				Type of contact (Example: 'CUSTOMER', 'SERVICE')
	 *		@param	string	$element			Filter on 1 element type
	 *      @param	string	$excludeelement		Exclude 1 element type. Example: 'agenda'
	 *      @return array       				Array list of type of contacts (id->label if option=0, code->label if option=1)
	 */
	public function listeTypeContacts($source = 'internal', $option = 0, $activeonly = 0, $code = '', $element = '', $excludeelement = '')
	{
		global $langs, $conf;

		$langs->loadLangs(array('bills', 'contracts', 'interventions', 'orders', 'projects', 'propal', 'ticket', 'agenda'));

		$tab = array();

		$sql = "SELECT DISTINCT tc.rowid, tc.code, tc.libelle as type_label, tc.position, tc.element";
		$sql .= " FROM ".$this->db->prefix()."c_type_contact as tc";

		$sqlWhere = array();
		if (!empty($element)) {
			$sqlWhere[] = " tc.element='".$this->db->escape($element)."'";
		}
		if (!empty($excludeelement)) {
			$sqlWhere[] = " tc.element <> '".$this->db->escape($excludeelement)."'";
		}

		if ($activeonly == 1) {
			$sqlWhere[] = " tc.active=1"; // only the active types
		}

		if (!empty($source) && $source != 'all') {
			$sqlWhere[] = " tc.source='".$this->db->escape($source)."'";
		}

		if (!empty($code)) {
			$sqlWhere[] = " tc.code='".$this->db->escape($code)."'";
		}

		if (count($sqlWhere) > 0) {
			$sql .= " WHERE ".implode(' AND ', $sqlWhere);
		}

		$sql .= $this->db->order('tc.element, tc.position', 'ASC');

		dol_syslog(__METHOD__, LOG_DEBUG);
		$resql = $this->db->query($sql);
		if ($resql) {
			$num = $this->db->num_rows($resql);
			if ($num > 0) {
				$langs->loadLangs(array("propal", "orders", "bills", "suppliers", "contracts", "supplier_proposal"));

				while ($obj = $this->db->fetch_object($resql)) {
					$modulename = $obj->element;
					if (strpos($obj->element, 'project') !== false) {
						$modulename = 'projet';
					} elseif ($obj->element == 'contrat') {
						$element = 'contract';
					} elseif ($obj->element == 'action') {
						$modulename = 'agenda';
					} elseif (strpos($obj->element, 'supplier') !== false && $obj->element != 'supplier_proposal') {
						$modulename = 'fournisseur';
					} elseif (strpos($obj->element, 'supplier') !== false && $obj->element != 'supplier_proposal') {
						$modulename = 'fournisseur';
					}
					if (!empty($conf->{$modulename}->enabled)) {
						$libelle_element = $langs->trans('ContactDefault_'.$obj->element);
						$tmpelement = $obj->element;
						$transkey = "TypeContact_".$tmpelement."_".$source."_".$obj->code;
						$libelle_type = ($langs->trans($transkey) != $transkey ? $langs->trans($transkey) : $obj->type_label);
						if (empty($option)) {
							$tab[$obj->rowid] = $libelle_element.' - '.$libelle_type;
						} else {
							$tab[$obj->rowid] = $libelle_element.' - '.$libelle_type;
						}
					}
				}
			}
			return $tab;
		} else {
			$this->error = $this->db->lasterror();
			return null;
		}
	}

	/**
	 *      Return id of contacts for a source and a contact code.
	 *      Example: contact client de facturation ('external', 'BILLING')
	 *      Example: contact client de livraison ('external', 'SHIPPING')
	 *      Example: contact interne suivi paiement ('internal', 'SALESREPFOLL')
	 *
	 *		@param	string	$source		'external' or 'internal'
	 *		@param	string	$code		'BILLING', 'SHIPPING', 'SALESREPFOLL', ...
	 *		@param	int		$status		limited to a certain status
	 *      @return array       		List of id for such contacts
	 */
	public function getIdContact($source, $code, $status = 0)
	{
		global $conf;

		$result = array();
		$i = 0;
		//cas particulier pour les expeditions
		if ($this->element == 'shipping' && $this->origin_id != 0) {
			$id = $this->origin_id;
			$element = 'commande';
		} elseif ($this->element == 'reception' && $this->origin_id != 0) {
			$id = $this->origin_id;
			$element = 'order_supplier';
		} else {
			$id = $this->id;
			$element = $this->element;
		}

		$sql = "SELECT ec.fk_socpeople";
		$sql .= " FROM ".$this->db->prefix()."element_contact as ec,";
		if ($source == 'internal') {
			$sql .= " ".$this->db->prefix()."user as c,";
		}
		if ($source == 'external') {
			$sql .= " ".$this->db->prefix()."socpeople as c,";
		}
		$sql .= " ".$this->db->prefix()."c_type_contact as tc";
		$sql .= " WHERE ec.element_id = ".((int) $id);
		$sql .= " AND ec.fk_socpeople = c.rowid";
		if ($source == 'internal') {
			$sql .= " AND c.entity IN (".getEntity('user').")";
		}
		if ($source == 'external') {
			$sql .= " AND c.entity IN (".getEntity('societe').")";
		}
		$sql .= " AND ec.fk_c_type_contact = tc.rowid";
		$sql .= " AND tc.element = '".$this->db->escape($element)."'";
		$sql .= " AND tc.source = '".$this->db->escape($source)."'";
		if ($code) {
			$sql .= " AND tc.code = '".$this->db->escape($code)."'";
		}
		$sql .= " AND tc.active = 1";
		if ($status) {
			$sql .= " AND ec.statut = ".((int) $status);
		}

		dol_syslog(get_class($this)."::getIdContact", LOG_DEBUG);
		$resql = $this->db->query($sql);
		if ($resql) {
			while ($obj = $this->db->fetch_object($resql)) {
				$result[$i] = $obj->fk_socpeople;
				$i++;
			}
		} else {
			$this->error = $this->db->error();
			return null;
		}

		return $result;
	}

	// phpcs:disable PEAR.NamingConventions.ValidFunctionName.ScopeNotCamelCaps
	/**
	 *		Load object contact with id=$this->contact_id into $this->contact
	 *
	 *		@param	int		$contactid      Id du contact. Use this->contact_id if empty.
	 *		@return	int						Return integer <0 if KO, >0 if OK
	 */
	public function fetch_contact($contactid = null)
	{
		// phpcs:enable
		if (empty($contactid)) {
			$contactid = $this->contact_id;
		}

		if (empty($contactid)) {
			return 0;
		}

		require_once DOL_DOCUMENT_ROOT.'/contact/class/contact.class.php';
		$contact = new Contact($this->db);
		$result = $contact->fetch($contactid);
		$this->contact = $contact;
		return $result;
	}

	// phpcs:disable PEAR.NamingConventions.ValidFunctionName.ScopeNotCamelCaps
	/**
	 *    	Load the third party of object, from id $this->socid or $this->fk_soc, into this->thirdparty
	 *
	 *		@param		int		$force_thirdparty_id	Force thirdparty id
	 *		@return		int								Return integer <0 if KO, >0 if OK
	 */
	public function fetch_thirdparty($force_thirdparty_id = 0)
	{
		// phpcs:enable
		if (empty($this->socid) && empty($this->fk_soc) && empty($force_thirdparty_id)) {
			return 0;
		}

		require_once DOL_DOCUMENT_ROOT.'/societe/class/societe.class.php';

		$idtofetch = isset($this->socid) ? $this->socid : (isset($this->fk_soc) ? $this->fk_soc : 0);
		if ($force_thirdparty_id) {
			$idtofetch = $force_thirdparty_id;
		}

		if ($idtofetch) {
			$thirdparty = new Societe($this->db);
			$result = $thirdparty->fetch($idtofetch);
			if ($result<0) {
				$this->errors=array_merge($this->errors, $thirdparty->errors);
			}
			$this->thirdparty = $thirdparty;

			// Use first price level if level not defined for third party
			if (getDolGlobalString('PRODUIT_MULTIPRICES') && empty($this->thirdparty->price_level)) {
				$this->thirdparty->price_level = 1;
			}

			return $result;
		} else {
			return -1;
		}
	}


	/**
	 * Looks for an object with ref matching the wildcard provided
	 * It does only work when $this->table_ref_field is set
	 *
	 * @param 	string 	$ref 	Wildcard
	 * @return 	int 			>1 = OK, 0 = Not found or table_ref_field not defined, <0 = KO
	 */
	public function fetchOneLike($ref)
	{
		if (!$this->table_ref_field) {
			return 0;
		}

		$sql = "SELECT rowid FROM ".$this->db->prefix().$this->table_element;
		$sql .= " WHERE ".$this->table_ref_field." LIKE '".$this->db->escape($ref)."'";	// no escapeforlike here
		$sql .= " LIMIT 1";

		$query = $this->db->query($sql);

		if (!$this->db->num_rows($query)) {
			return 0;
		}

		$result = $this->db->fetch_object($query);

		if (method_exists($this, 'fetch')) {
			return $this->fetch($result->rowid);
		} else {
			$this->error = 'Fetch method not implemented on '.get_class($this);
			dol_syslog(get_class($this).'::fetchOneLike Error='.$this->error, LOG_ERR);
			array_push($this->errors, $this->error);
			return -1;
		}
	}

	// phpcs:disable PEAR.NamingConventions.ValidFunctionName.ScopeNotCamelCaps
	/**
	 *	Load data for barcode into properties ->barcode_type*
	 *	Properties ->barcode_type that is id of barcode. Type is used to find other properties, but
	 *  if it is not defined, ->element must be defined to know default barcode type.
	 *
	 *	@return		int			Return integer <0 if KO, 0 if can't guess type of barcode (ISBN, EAN13...), >0 if OK (all barcode properties loaded)
	 */
	public function fetch_barcode()
	{
		// phpcs:enable
		global $conf;

		dol_syslog(get_class($this).'::fetch_barcode this->element='.$this->element.' this->barcode_type='.$this->barcode_type);

		$idtype = $this->barcode_type;
		if (empty($idtype) && $idtype != '0') {	// If type of barcode no set, we try to guess. If set to '0' it means we forced to have type remain not defined
			if ($this->element == 'product' && getDolGlobalString('PRODUIT_DEFAULT_BARCODE_TYPE')) {
				$idtype = $conf->global->PRODUIT_DEFAULT_BARCODE_TYPE;
			} elseif ($this->element == 'societe') {
				$idtype = $conf->global->GENBARCODE_BARCODETYPE_THIRDPARTY;
			} else {
				dol_syslog('Call fetch_barcode with barcode_type not defined and cant be guessed', LOG_WARNING);
			}
		}

		if ($idtype > 0) {
			if (empty($this->barcode_type) || empty($this->barcode_type_code) || empty($this->barcode_type_label) || empty($this->barcode_type_coder)) {    // If data not already loaded
				$sql = "SELECT rowid, code, libelle as label, coder";
				$sql .= " FROM ".$this->db->prefix()."c_barcode_type";
				$sql .= " WHERE rowid = ".((int) $idtype);
				dol_syslog(get_class($this).'::fetch_barcode', LOG_DEBUG);
				$resql = $this->db->query($sql);
				if ($resql) {
					$obj = $this->db->fetch_object($resql);
					$this->barcode_type       = $obj->rowid;
					$this->barcode_type_code  = $obj->code;
					$this->barcode_type_label = $obj->label;
					$this->barcode_type_coder = $obj->coder;
					return 1;
				} else {
					dol_print_error($this->db);
					return -1;
				}
			}
		}
		return 0;
	}

	// phpcs:disable PEAR.NamingConventions.ValidFunctionName.ScopeNotCamelCaps
	/**
	 *		Load the project with id $this->fk_project into this->project
	 *
	 *		@return		int			Return integer <0 if KO, >=0 if OK
	 */
	public function fetch_project()
	{
		// phpcs:enable
		return $this->fetch_projet();
	}

	// phpcs:disable PEAR.NamingConventions.ValidFunctionName.ScopeNotCamelCaps
	/**
	 *		Load the project with id $this->fk_project into this->project
	 *
	 *		@return		int			Return integer <0 if KO, >=0 if OK
	 */
	public function fetch_projet()
	{
		// phpcs:enable
		include_once DOL_DOCUMENT_ROOT.'/projet/class/project.class.php';

		if (empty($this->fk_project) && !empty($this->fk_projet)) {
			$this->fk_project = $this->fk_projet; // For backward compatibility
		}
		if (empty($this->fk_project)) {
			return 0;
		}

		$project = new Project($this->db);
		$result = $project->fetch($this->fk_project);

		$this->projet = $project; // deprecated
		$this->project = $project;
		return $result;
	}

	// phpcs:disable PEAR.NamingConventions.ValidFunctionName.ScopeNotCamelCaps
	/**
	 *		Load the product with id $this->fk_product into this->product
	 *
	 *		@return		int			Return integer <0 if KO, >=0 if OK
	 */
	public function fetch_product()
	{
		// phpcs:enable
		include_once DOL_DOCUMENT_ROOT.'/product/class/product.class.php';

		if (empty($this->fk_product)) {
			return 0;
		}

		$product = new Product($this->db);
		$result = $product->fetch($this->fk_product);

		$this->product = $product;
		return $result;
	}

	// phpcs:disable PEAR.NamingConventions.ValidFunctionName.ScopeNotCamelCaps
	/**
	 *		Load the user with id $userid into this->user
	 *
	 *		@param	int		$userid 		Id du contact
	 *		@return	int						Return integer <0 if KO, >0 if OK
	 */
	public function fetch_user($userid)
	{
		// phpcs:enable
		$user = new User($this->db);
		$result = $user->fetch($userid);
		$this->user = $user;
		return $result;
	}

	// phpcs:disable PEAR.NamingConventions.ValidFunctionName.ScopeNotCamelCaps
	/**
	 *	Read linked origin object.
	 *	Set ->origin_object
	 *	Set also ->expedition or ->livraison or ->commandFournisseur (deprecated)
	 *
	 *	@return		void
	 */
	public function fetch_origin()
	{
		// phpcs:enable
		if ($this->origin == 'shipping') {
			$this->origin = 'expedition';
		}
		if ($this->origin == 'delivery') {
			$this->origin = 'livraison';
		}
		if ($this->origin == 'order_supplier' || $this->origin == 'supplier_order') {
			$this->origin = 'commandeFournisseur';
		}

		$origin = $this->origin;

		$classname = ucfirst($origin);
		$this->origin_object = new $classname($this->db);
		$this->origin_object->fetch($this->origin_id);

		// TODO Remove this line
		$this->$origin = $this->origin_object;
	}

	/**
	 *  Load object from specific field
	 *
	 *  @param	string	$table		Table element or element line
	 *  @param	string	$field		Field selected
	 *  @param	string	$key		Import key
	 *  @param	string	$element	Element name
	 *	@return	int					Return integer <0 if KO, >0 if OK
	 */
	public function fetchObjectFrom($table, $field, $key, $element = null)
	{
		global $conf;

		$result = false;

		$sql = "SELECT rowid FROM ".$this->db->prefix().$table;
		$sql .= " WHERE ".$field." = '".$this->db->escape($key)."'";
		if (!empty($element)) {
			$sql .= " AND entity IN (".getEntity($element).")";
		} else {
			$sql .= " AND entity = ".((int) $conf->entity);
		}

		dol_syslog(get_class($this).'::fetchObjectFrom', LOG_DEBUG);
		$resql = $this->db->query($sql);
		if ($resql) {
			$obj = $this->db->fetch_object($resql);
			// Test for avoid error -1
			if ($obj) {
				if (method_exists($this, 'fetch')) {
					return $this->fetch($obj->rowid);
				} else {
					$this->error = 'fetch() method not implemented on '.get_class($this);
					dol_syslog(get_class($this).'::fetchOneLike Error='.$this->error, LOG_ERR);
					array_push($this->errors, $this->error);
					return -1;
				}
			}
		}

		return $result;
	}

	/**
	 *	Getter generic. Load value from a specific field
	 *
	 *	@param	string	$table		Table of element or element line
	 *	@param	int		$id			Element id
	 *	@param	string	$field		Field selected
	 *	@return	int					Return integer <0 if KO, >0 if OK
	 */
	public function getValueFrom($table, $id, $field)
	{
		$result = false;
		if (!empty($id) && !empty($field) && !empty($table)) {
			$sql = "SELECT ".$field." FROM ".$this->db->prefix().$table;
			$sql .= " WHERE rowid = ".((int) $id);

			dol_syslog(get_class($this).'::getValueFrom', LOG_DEBUG);
			$resql = $this->db->query($sql);
			if ($resql) {
				$row = $this->db->fetch_row($resql);
				$result = $row[0];
			}
		}
		return $result;
	}

	/**
	 *	Setter generic. Update a specific field into database.
	 *  Warning: Trigger is run only if param trigkey is provided.
	 *
	 *	@param	string		$field			Field to update
	 *	@param	mixed		$value			New value
	 *	@param	string		$table			To force other table element or element line (should not be used)
	 *	@param	int			$id				To force other object id (should not be used)
	 *	@param	string		$format			Data format ('text', 'int', 'date'). 'text' is used if not defined
	 *	@param	string		$id_field		To force rowid field name. 'rowid' is used if not defined
	 *	@param	User|string	$fuser			Update the user of last update field with this user. If not provided, current user is used except if value is 'none'
	 *  @param  string      $trigkey    	Trigger key to run (in most cases something like 'XXX_MODIFY')
	 *  @param	string		$fk_user_field	Name of field to save user id making change
	 *	@return	int							Return integer <0 if KO, >0 if OK
	 *  @see updateExtraField()
	 */
	public function setValueFrom($field, $value, $table = '', $id = null, $format = '', $id_field = '', $fuser = null, $trigkey = '', $fk_user_field = 'fk_user_modif')
	{
		global $user;

		if (empty($table)) {
			$table = $this->table_element;
		}
		if (empty($id)) {
			$id = $this->id;
		}
		if (empty($format)) {
			$format = 'text';
		}
		if (empty($id_field)) {
			$id_field = 'rowid';
		}

		// Special case
		if ($table == 'product' && $field == 'note_private') {
			$field = 'note';
		}

		if (in_array($table, array('actioncomm', 'adherent', 'advtargetemailing', 'cronjob', 'establishment'))) {
			$fk_user_field = 'fk_user_mod';
		}
		if (in_array($table, array('prelevement_bons'))) {	// TODO Add a field fk_user_modif into llx_prelevement_bons
			$fk_user_field = '';
		}

		if ($trigkey) {
			$oldvalue = null;

			$sql = "SELECT " . $field;
			$sql .= " FROM " . MAIN_DB_PREFIX . $table;
			$sql .= " WHERE " . $id_field . " = " . ((int) $id);

			$resql = $this->db->query($sql);
			if ($resql) {
				if ($obj = $this->db->fetch_object($resql)) {
					if ($format == 'date') {
						$oldvalue = $this->db->jdate($obj->$field);
					} else {
						$oldvalue = $obj->$field;
					}
				}
			} else {
				$this->error = $this->db->lasterror();
				return -1;
			}
		}

		$error = 0;

		dol_syslog(__METHOD__, LOG_DEBUG);

		$this->db->begin();

		$sql = "UPDATE ".$this->db->prefix().$table." SET ";

		if ($format == 'text') {
			$sql .= $field." = '".$this->db->escape($value)."'";
		} elseif ($format == 'int') {
			$sql .= $field." = ".((int) $value);
		} elseif ($format == 'date') {
			$sql .= $field." = ".($value ? "'".$this->db->idate($value)."'" : "null");
		} elseif ($format == 'dategmt') {
			$sql .= $field." = ".($value ? "'".$this->db->idate($value, 'gmt')."'" : "null");
		}

		if ($fk_user_field) {
			if (!empty($fuser) && is_object($fuser)) {
				$sql .= ", ".$fk_user_field." = ".((int) $fuser->id);
			} elseif (empty($fuser) || $fuser != 'none') {
				$sql .= ", ".$fk_user_field." = ".((int) $user->id);
			}
		}

		$sql .= " WHERE ".$id_field." = ".((int) $id);

		$resql = $this->db->query($sql);
		if ($resql) {
			if ($trigkey) {
				// call trigger with updated object values
				if (method_exists($this, 'fetch')) {
					$result = $this->fetch($id);
				} else {
					$result = $this->fetchCommon($id);
				}
				$this->oldcopy = clone $this;
				if (property_exists($this->oldcopy, $field)) {
					$this->oldcopy->$field = $oldvalue;
				}

				if ($result >= 0) {
					$result = $this->call_trigger($trigkey, (!empty($fuser) && is_object($fuser)) ? $fuser : $user); // This may set this->errors
				}
				if ($result < 0) {
					$error++;
				}
			}

			if (!$error) {
				if (property_exists($this, $field)) {
					$this->$field = $value;
				}
				$this->db->commit();
				return 1;
			} else {
				$this->db->rollback();
				return -2;
			}
		} else {
			if ($this->db->lasterrno() == 'DB_ERROR_RECORD_ALREADY_EXISTS') {
				$this->error = 'DB_ERROR_RECORD_ALREADY_EXISTS';
			} else {
				$this->error = $this->db->lasterror();
			}
			$this->db->rollback();
			return -1;
		}
	}

	// phpcs:disable PEAR.NamingConventions.ValidFunctionName.ScopeNotCamelCaps
	/**
	 *      Load properties id_previous and id_next by comparing $fieldid with $this->ref
	 *
	 *      @param	string	$filter		Optional SQL filter. Example: "(t.field1 = 'aa' OR t.field2 = 'bb')". Do not allow user input data here.
	 *      							Use SQL and not Universal Search Filter. @TODO Replace this with an USF string after changing all ->next_prev_filter
	 *	 	@param  string	$fieldid   	Name of field to use for the select MAX and MIN
	 *		@param	int		$nodbprefix	Do not include DB prefix to forge table name
	 *      @return int         		Return integer <0 if KO, >0 if OK
	 */
	public function load_previous_next_ref($filter, $fieldid, $nodbprefix = 0)
	{
		// phpcs:enable
		global $conf, $user;

		if (!$this->table_element) {
			dol_print_error('', get_class($this)."::load_previous_next_ref was called on objet with property table_element not defined");
			return -1;
		}
		if ($fieldid == 'none') {
			return 1;
		}

		// For backward compatibility
		if (in_array($this->table_element, array('facture_rec', 'facture_fourn_rec')) && $fieldid == 'title') {
			$fieldid = 'titre';
		}

		// Security on socid
		$socid = 0;
		if ($user->socid > 0) {
			$socid = $user->socid;
		}

		// this->ismultientitymanaged contains
		// 0=No test on entity, 1=Test with field entity, 'field@table'=Test with link by field@table
		$aliastablesociete = 's';
		if ($this->element == 'societe') {
			$aliastablesociete = 'te'; // te as table_element
		}
		$restrictiononfksoc = empty($this->restrictiononfksoc) ? 0 : $this->restrictiononfksoc;
		$sql = "SELECT MAX(te.".$fieldid.")";
		$sql .= " FROM ".(empty($nodbprefix) ? $this->db->prefix() : '').$this->table_element." as te";
		if (isset($this->ismultientitymanaged) && !is_numeric($this->ismultientitymanaged)) {
			$tmparray = explode('@', $this->ismultientitymanaged);
			$sql .= ", ".$this->db->prefix().$tmparray[1]." as ".($tmparray[1] == 'societe' ? 's' : 'parenttable'); // If we need to link to this table to limit select to entity
		} elseif ($restrictiononfksoc == 1 && $this->element != 'societe' && !$user->hasRight('societe', 'client', 'voir') && !$socid) {
			$sql .= ", ".$this->db->prefix()."societe as s"; // If we need to link to societe to limit select to socid
		} elseif ($restrictiononfksoc == 2 && $this->element != 'societe' && !$user->hasRight('societe', 'client', 'voir') && !$socid) {
			$sql .= " LEFT JOIN ".$this->db->prefix()."societe as s ON te.fk_soc = s.rowid"; // If we need to link to societe to limit select to socid
		}
		if ($restrictiononfksoc && !$user->hasRight('societe', 'client', 'voir') && !$socid) {
			$sql .= " LEFT JOIN ".$this->db->prefix()."societe_commerciaux as sc ON ".$aliastablesociete.".rowid = sc.fk_soc";
		}
		if ($fieldid == 'rowid') {
			$sql .= " WHERE te.".$fieldid." < ".((int) $this->id);
		} else {
			$sql .= " WHERE te.".$fieldid." < '".$this->db->escape($this->ref)."'"; // ->ref must always be defined (set to id if field does not exists)
		}
		if ($restrictiononfksoc == 1 && !$user->hasRight('societe', 'client', 'voir') && !$socid) {
			$sql .= " AND sc.fk_user = ".((int) $user->id);
		}
		if ($restrictiononfksoc == 2 && !$user->hasRight('societe', 'client', 'voir') && !$socid) {
			$sql .= " AND (sc.fk_user = ".((int) $user->id).' OR te.fk_soc IS NULL)';
		}
		if (!empty($filter)) {
			if (!preg_match('/^\s*AND/i', $filter)) {
				$sql .= " AND ";
			}
			$sql .= $filter;
		}
		if (isset($this->ismultientitymanaged) && !is_numeric($this->ismultientitymanaged)) {
			$tmparray = explode('@', $this->ismultientitymanaged);
			$sql .= " AND te.".$tmparray[0]." = ".($tmparray[1] == "societe" ? "s" : "parenttable").".rowid"; // If we need to link to this table to limit select to entity
		} elseif ($restrictiononfksoc == 1 && $this->element != 'societe' && !$user->hasRight('societe', 'client', 'voir') && !$socid) {
			$sql .= ' AND te.fk_soc = s.rowid'; // If we need to link to societe to limit select to socid
		}
		if (isset($this->ismultientitymanaged) && $this->ismultientitymanaged == 1) {
			if ($this->element == 'user' && getDolGlobalInt('MULTICOMPANY_TRANSVERSE_MODE')) {
				if (!empty($user->admin) && empty($user->entity) && $conf->entity == 1) {
					$sql .= " AND te.entity IS NOT NULL"; // Show all users
				} else {
					$sql .= " AND te.rowid IN (SELECT ug.fk_user FROM ".$this->db->prefix()."usergroup_user as ug WHERE ug.entity IN (".getEntity('usergroup')."))";
				}
			} else {
				$sql .= ' AND te.entity IN ('.getEntity($this->element).')';
			}
		}
		if (isset($this->ismultientitymanaged) && !is_numeric($this->ismultientitymanaged) && $this->element != 'societe') {
			$tmparray = explode('@', $this->ismultientitymanaged);
			$sql .= ' AND parenttable.entity IN ('.getEntity($tmparray[1]).')';
		}
		if ($restrictiononfksoc == 1 && $socid && $this->element != 'societe') {
			$sql .= ' AND te.fk_soc = '.((int) $socid);
		}
		if ($restrictiononfksoc == 2 && $socid && $this->element != 'societe') {
			$sql .= ' AND (te.fk_soc = '.((int) $socid).' OR te.fk_soc IS NULL)';
		}
		if ($restrictiononfksoc && $socid && $this->element == 'societe') {
			$sql .= ' AND te.rowid = '.((int) $socid);
		}
		//print 'socid='.$socid.' restrictiononfksoc='.$restrictiononfksoc.' ismultientitymanaged = '.$this->ismultientitymanaged.' filter = '.$filter.' -> '.$sql."<br>";

		$result = $this->db->query($sql);
		if (!$result) {
			$this->error = $this->db->lasterror();
			return -1;
		}
		$row = $this->db->fetch_row($result);
		$this->ref_previous = $row[0];

		$sql = "SELECT MIN(te.".$fieldid.")";
		$sql .= " FROM ".(empty($nodbprefix) ? $this->db->prefix() : '').$this->table_element." as te";
		if (isset($this->ismultientitymanaged) && !is_numeric($this->ismultientitymanaged)) {
			$tmparray = explode('@', $this->ismultientitymanaged);
			$sql .= ", ".$this->db->prefix().$tmparray[1]." as ".($tmparray[1] == 'societe' ? 's' : 'parenttable'); // If we need to link to this table to limit select to entity
		} elseif ($restrictiononfksoc == 1 && $this->element != 'societe' && !$user->hasRight('societe', 'client', 'voir') && !$socid) {
			$sql .= ", ".$this->db->prefix()."societe as s"; // If we need to link to societe to limit select to socid
		} elseif ($restrictiononfksoc == 2 && $this->element != 'societe' && !$user->hasRight('societe', 'client', 'voir') && !$socid) {
			$sql .= " LEFT JOIN ".$this->db->prefix()."societe as s ON te.fk_soc = s.rowid"; // If we need to link to societe to limit select to socid
		}
		if ($restrictiononfksoc && !$user->hasRight('societe', 'client', 'voir') && !$socid) {
			$sql .= " LEFT JOIN ".$this->db->prefix()."societe_commerciaux as sc ON ".$aliastablesociete.".rowid = sc.fk_soc";
		}
		if ($fieldid == 'rowid') {
			$sql .= " WHERE te.".$fieldid." > ".((int) $this->id);
		} else {
			$sql .= " WHERE te.".$fieldid." > '".$this->db->escape($this->ref)."'"; // ->ref must always be defined (set to id if field does not exists)
		}
		if ($restrictiononfksoc == 1 && !$user->hasRight('societe', 'client', 'voir') && !$socid) {
			$sql .= " AND sc.fk_user = ".((int) $user->id);
		}
		if ($restrictiononfksoc == 2 && !$user->hasRight('societe', 'client', 'voir') && !$socid) {
			$sql .= " AND (sc.fk_user = ".((int) $user->id).' OR te.fk_soc IS NULL)';
		}
		if (!empty($filter)) {
			if (!preg_match('/^\s*AND/i', $filter)) {
				$sql .= " AND "; // For backward compatibility
			}
			$sql .= $filter;
		}
		if (isset($this->ismultientitymanaged) && !is_numeric($this->ismultientitymanaged)) {
			$tmparray = explode('@', $this->ismultientitymanaged);
			$sql .= " AND te.".$tmparray[0]." = ".($tmparray[1] == "societe" ? "s" : "parenttable").".rowid"; // If we need to link to this table to limit select to entity
		} elseif ($restrictiononfksoc == 1 && $this->element != 'societe' && !$user->hasRight('societe', 'client', 'voir') && !$socid) {
			$sql .= ' AND te.fk_soc = s.rowid'; // If we need to link to societe to limit select to socid
		}
		if (isset($this->ismultientitymanaged) && $this->ismultientitymanaged == 1) {
			if ($this->element == 'user' && getDolGlobalInt('MULTICOMPANY_TRANSVERSE_MODE')) {
				if (!empty($user->admin) && empty($user->entity) && $conf->entity == 1) {
					$sql .= " AND te.entity IS NOT NULL"; // Show all users
				} else {
					$sql .= " AND te.rowid IN (SELECT ug.fk_user FROM ".$this->db->prefix()."usergroup_user as ug WHERE ug.entity IN (".getEntity('usergroup')."))";
				}
			} else {
				$sql .= ' AND te.entity IN ('.getEntity($this->element).')';
			}
		}
		if (isset($this->ismultientitymanaged) && !is_numeric($this->ismultientitymanaged) && $this->element != 'societe') {
			$tmparray = explode('@', $this->ismultientitymanaged);
			$sql .= ' AND parenttable.entity IN ('.getEntity($tmparray[1]).')';
		}
		if ($restrictiononfksoc == 1 && $socid && $this->element != 'societe') {
			$sql .= ' AND te.fk_soc = '.((int) $socid);
		}
		if ($restrictiononfksoc == 2 && $socid && $this->element != 'societe') {
			$sql .= ' AND (te.fk_soc = '.((int) $socid).' OR te.fk_soc IS NULL)';
		}
		if ($restrictiononfksoc && $socid && $this->element == 'societe') {
			$sql .= ' AND te.rowid = '.((int) $socid);
		}
		//print 'socid='.$socid.' restrictiononfksoc='.$restrictiononfksoc.' ismultientitymanaged = '.$this->ismultientitymanaged.' filter = '.$filter.' -> '.$sql."<br>";
		// Rem: Bug in some mysql version: SELECT MIN(rowid) FROM llx_socpeople WHERE rowid > 1 when one row in database with rowid=1, returns 1 instead of null

		$result = $this->db->query($sql);
		if (!$result) {
			$this->error = $this->db->lasterror();
			return -2;
		}
		$row = $this->db->fetch_row($result);
		$this->ref_next = $row[0];

		return 1;
	}


	/**
	 *      Return list of id of contacts of object
	 *
	 *      @param	string	$source     Source of contact: external (llx_socpeople) or internal (llx_user) or thirdparty (llx_societe)
	 *      @return array				Array of id of contacts (if source=external or internal)
	 * 									Array of id of third parties with at least one contact on object (if source=thirdparty)
	 */
	public function getListContactId($source = 'external')
	{
		$contactAlreadySelected = array();
		$tab = $this->liste_contact(-1, $source);
		$num = count($tab);
		$i = 0;
		while ($i < $num) {
			if ($source == 'thirdparty') {
				$contactAlreadySelected[$i] = $tab[$i]['socid'];
			} else {
				$contactAlreadySelected[$i] = $tab[$i]['id'];
			}
			$i++;
		}
		return $contactAlreadySelected;
	}


	/**
	 *	Link element with a project
	 *
	 *	@param     	int		$projectid		Project id to link element to
	 *  @param		int		$notrigger		Disable the trigger
	 *	@return		int						Return integer <0 if KO, >0 if OK
	 */
	public function setProject($projectid, $notrigger = 0)
	{
		global $user;
		$error = 0;

		if (!$this->table_element) {
			dol_syslog(get_class($this)."::setProject was called on objet with property table_element not defined", LOG_ERR);
			return -1;
		}

		$sql = "UPDATE ".$this->db->prefix().$this->table_element;
		if (!empty($this->fields['fk_project'])) {		// Common case
			if ($projectid) {
				$sql .= " SET fk_project = ".((int) $projectid);
			} else {
				$sql .= " SET fk_project = NULL";
			}
			$sql .= ' WHERE rowid = '.((int) $this->id);
		} elseif ($this->table_element == 'actioncomm') {	// Special case for actioncomm
			if ($projectid) {
				$sql .= " SET fk_project = ".((int) $projectid);
			} else {
				$sql .= " SET fk_project = NULL";
			}
			$sql .= ' WHERE id = '.((int) $this->id);
		} else { // Special case for old architecture objects
			if ($projectid) {
				$sql .= ' SET fk_projet = '.((int) $projectid);
			} else {
				$sql .= ' SET fk_projet = NULL';
			}
			$sql .= " WHERE rowid = ".((int) $this->id);
		}

		$this->db->begin();

		dol_syslog(get_class($this)."::setProject", LOG_DEBUG);
		if ($this->db->query($sql)) {
			$this->fk_project = ((int) $projectid);
		} else {
			dol_print_error($this->db);
			$error++;
		}

		// Triggers
		if (!$error && !$notrigger) {
			// Call triggers
			$result = $this->call_trigger(strtoupper($this->element) . '_MODIFY', $user);
			if ($result < 0) {
				$error++;
			} //Do also here what you must do to rollback action if trigger fail
			// End call triggers
		}

		// Commit or rollback
		if ($error) {
			$this->db->rollback();
			return -1;
		} else {
			$this->db->commit();
			return 1;
		}
	}

	/**
	 *  Change the payments methods
	 *
	 *  @param		int		$id		Id of new payment method
	 *  @return		int				>0 if OK, <0 if KO
	 */
	public function setPaymentMethods($id)
	{
		global $user;

		$error = 0;
		$notrigger = 0;

		dol_syslog(get_class($this).'::setPaymentMethods('.$id.')');

		if ($this->statut >= 0 || $this->element == 'societe') {
			// TODO uniformize field name
			$fieldname = 'fk_mode_reglement';
			if ($this->element == 'societe') {
				$fieldname = 'mode_reglement';
			}
			if (get_class($this) == 'Fournisseur') {
				$fieldname = 'mode_reglement_supplier';
			}
			if (get_class($this) == 'Tva') {
				$fieldname = 'fk_typepayment';
			}
			if (get_class($this) == 'Salary') {
				$fieldname = 'fk_typepayment';
			}

			$sql = "UPDATE ".$this->db->prefix().$this->table_element;
			$sql .= " SET ".$fieldname." = ".(($id > 0 || $id == '0') ? ((int) $id) : 'NULL');
			$sql .= ' WHERE rowid='.((int) $this->id);

			if ($this->db->query($sql)) {
				$this->mode_reglement_id = $id;
				// for supplier
				if (get_class($this) == 'Fournisseur') {
					$this->mode_reglement_supplier_id = $id;
				}
				// Triggers
				if (!$error && !$notrigger) {
					// Call triggers
					if (get_class($this) == 'Commande') {
						$result = $this->call_trigger('ORDER_MODIFY', $user);
					} else {
						$result = $this->call_trigger(strtoupper(get_class($this)).'_MODIFY', $user);
					}
					if ($result < 0) {
						$error++;
					}
					// End call triggers
				}
				return 1;
			} else {
				dol_syslog(get_class($this).'::setPaymentMethods Error '.$this->db->error());
				$this->error = $this->db->error();
				return -1;
			}
		} else {
			dol_syslog(get_class($this).'::setPaymentMethods, status of the object is incompatible');
			$this->error = 'Status of the object is incompatible '.$this->statut;
			return -2;
		}
	}

	/**
	 *  Change the multicurrency code
	 *
	 *  @param		string	$code	multicurrency code
	 *  @return		int				>0 if OK, <0 if KO
	 */
	public function setMulticurrencyCode($code)
	{
		dol_syslog(get_class($this).'::setMulticurrencyCode('.$code.')');
		if ($this->statut >= 0 || $this->element == 'societe') {
			$fieldname = 'multicurrency_code';

			$sql = 'UPDATE '.$this->db->prefix().$this->table_element;
			$sql .= " SET ".$fieldname." = '".$this->db->escape($code)."'";
			$sql .= ' WHERE rowid='.((int) $this->id);

			if ($this->db->query($sql)) {
				$this->multicurrency_code = $code;

				list($fk_multicurrency, $rate) = MultiCurrency::getIdAndTxFromCode($this->db, $code);
				if ($rate) {
					$this->setMulticurrencyRate($rate, 2);
				}

				return 1;
			} else {
				dol_syslog(get_class($this).'::setMulticurrencyCode Error '.$sql.' - '.$this->db->error());
				$this->error = $this->db->error();
				return -1;
			}
		} else {
			dol_syslog(get_class($this).'::setMulticurrencyCode, status of the object is incompatible');
			$this->error = 'Status of the object is incompatible '.$this->statut;
			return -2;
		}
	}

	/**
	 *  Change the multicurrency rate
	 *
	 *  @param		double	$rate	multicurrency rate
	 *  @param		int		$mode	mode 1 : amounts in company currency will be recalculated, mode 2 : amounts in foreign currency will be recalculated
	 *  @return		int				>0 if OK, <0 if KO
	 */
	public function setMulticurrencyRate($rate, $mode = 1)
	{
		dol_syslog(get_class($this).'::setMulticurrencyRate('.$rate.','.$mode.')');
		if ($this->statut >= 0 || $this->element == 'societe') {
			$fieldname = 'multicurrency_tx';

			$sql = 'UPDATE '.$this->db->prefix().$this->table_element;
			$sql .= " SET ".$fieldname." = ".((float) $rate);
			$sql .= ' WHERE rowid='.((int) $this->id);

			if ($this->db->query($sql)) {
				$this->multicurrency_tx = $rate;

				// Update line price
				if (!empty($this->lines)) {
					foreach ($this->lines as &$line) {
						// Amounts in company currency will be recalculated
						if ($mode == 1) {
							$line->subprice = 0;
						}

						// Amounts in foreign currency will be recalculated
						if ($mode == 2) {
							$line->multicurrency_subprice = 0;
						}

						switch ($this->element) {
							case 'propal':
								/** @var Propal $this */
								/** @var PropaleLigne $line */
								$this->updateline(
									$line->id,
									$line->subprice,
									$line->qty,
									$line->remise_percent,
									$line->tva_tx,
									$line->localtax1_tx,
									$line->localtax2_tx,
									($line->description ? $line->description : $line->desc),
									'HT',
									$line->info_bits,
									$line->special_code,
									$line->fk_parent_line,
									$line->skip_update_total,
									$line->fk_fournprice,
									$line->pa_ht,
									$line->label,
									$line->product_type,
									$line->date_start,
									$line->date_end,
									$line->array_options,
									$line->fk_unit,
									$line->multicurrency_subprice
								);
								break;
							case 'commande':
								/** @var Commande $this */
								/** @var OrderLine $line */
								$this->updateline(
									$line->id,
									($line->description ? $line->description : $line->desc),
									$line->subprice,
									$line->qty,
									$line->remise_percent,
									$line->tva_tx,
									$line->localtax1_tx,
									$line->localtax2_tx,
									'HT',
									$line->info_bits,
									$line->date_start,
									$line->date_end,
									$line->product_type,
									$line->fk_parent_line,
									$line->skip_update_total,
									$line->fk_fournprice,
									$line->pa_ht,
									$line->label,
									$line->special_code,
									$line->array_options,
									$line->fk_unit,
									$line->multicurrency_subprice
								);
								break;
							case 'facture':
								/** @var Facture $this */
								/** @var FactureLigne $line */
								$this->updateline(
									$line->id,
									($line->description ? $line->description : $line->desc),
									$line->subprice,
									$line->qty,
									$line->remise_percent,
									$line->date_start,
									$line->date_end,
									$line->tva_tx,
									$line->localtax1_tx,
									$line->localtax2_tx,
									'HT',
									$line->info_bits,
									$line->product_type,
									$line->fk_parent_line,
									$line->skip_update_total,
									$line->fk_fournprice,
									$line->pa_ht,
									$line->label,
									$line->special_code,
									$line->array_options,
									$line->situation_percent,
									$line->fk_unit,
									$line->multicurrency_subprice
								);
								break;
							case 'supplier_proposal':
								/** @var SupplierProposal $this */
								/** @var SupplierProposalLine $line */
								$this->updateline(
									$line->id,
									$line->subprice,
									$line->qty,
									$line->remise_percent,
									$line->tva_tx,
									$line->localtax1_tx,
									$line->localtax2_tx,
									($line->description ? $line->description : $line->desc),
									'HT',
									$line->info_bits,
									$line->special_code,
									$line->fk_parent_line,
									$line->skip_update_total,
									$line->fk_fournprice,
									$line->pa_ht,
									$line->label,
									$line->product_type,
									$line->array_options,
									$line->ref_fourn,
									$line->multicurrency_subprice
								);
								break;
							case 'order_supplier':
								/** @var CommandeFournisseur $this */
								/** @var CommandeFournisseurLigne $line */
								$this->updateline(
									$line->id,
									($line->description ? $line->description : $line->desc),
									$line->subprice,
									$line->qty,
									$line->remise_percent,
									$line->tva_tx,
									$line->localtax1_tx,
									$line->localtax2_tx,
									'HT',
									$line->info_bits,
									$line->product_type,
									false,
									$line->date_start,
									$line->date_end,
									$line->array_options,
									$line->fk_unit,
									$line->multicurrency_subprice,
									$line->ref_supplier
								);
								break;
							case 'invoice_supplier':
								/** @var FactureFournisseur $this */
								/** @var SupplierInvoiceLine $line */
								$this->updateline(
									$line->id,
									($line->description ? $line->description : $line->desc),
									$line->subprice,
									$line->tva_tx,
									$line->localtax1_tx,
									$line->localtax2_tx,
									$line->qty,
									0,
									'HT',
									$line->info_bits,
									$line->product_type,
									$line->remise_percent,
									false,
									$line->date_start,
									$line->date_end,
									$line->array_options,
									$line->fk_unit,
									$line->multicurrency_subprice,
									$line->ref_supplier
								);
								break;
							default:
								dol_syslog(get_class($this).'::setMulticurrencyRate no updateline defined', LOG_DEBUG);
								break;
						}
					}
				}

				return 1;
			} else {
				dol_syslog(get_class($this).'::setMulticurrencyRate Error '.$sql.' - '.$this->db->error());
				$this->error = $this->db->error();
				return -1;
			}
		} else {
			dol_syslog(get_class($this).'::setMulticurrencyRate, status of the object is incompatible');
			$this->error = 'Status of the object is incompatible '.$this->statut;
			return -2;
		}
	}

	/**
	 *  Change the payments terms
	 *
	 *  @param		int		$id					Id of new payment terms
	 *  @param		string	$deposit_percent	% of deposit if needed by payment terms
	 *  @return		int							>0 if OK, <0 if KO
	 */
	public function setPaymentTerms($id, $deposit_percent = null)
	{
		dol_syslog(get_class($this).'::setPaymentTerms('.$id.', '.var_export($deposit_percent, true).')');
		if ($this->statut >= 0 || $this->element == 'societe') {
			// TODO uniformize field name
			$fieldname = 'fk_cond_reglement';
			if ($this->element == 'societe') {
				$fieldname = 'cond_reglement';
			}
			if (get_class($this) == 'Fournisseur') {
				$fieldname = 'cond_reglement_supplier';
			}

			if (empty($deposit_percent) || $deposit_percent < 0) {
				$deposit_percent = getDictionaryValue('c_payment_term', 'deposit_percent', $id);
			}

			if ($deposit_percent > 100) {
				$deposit_percent = 100;
			}

			$sql = 'UPDATE '.$this->db->prefix().$this->table_element;
			$sql .= " SET ".$fieldname." = ".(($id > 0 || $id == '0') ? ((int) $id) : 'NULL');
			if (in_array($this->table_element, array('propal', 'commande', 'societe'))) {
				$sql .= " , deposit_percent = " . (empty($deposit_percent) ? 'NULL' : "'".$this->db->escape($deposit_percent)."'");
			}
			$sql .= ' WHERE rowid='.((int) $this->id);

			if ($this->db->query($sql)) {
				$this->cond_reglement_id = $id;
				// for supplier
				if (get_class($this) == 'Fournisseur') {
					$this->cond_reglement_supplier_id = $id;
				}
				$this->cond_reglement = $id; // for compatibility
				$this->deposit_percent = $deposit_percent;
				return 1;
			} else {
				dol_syslog(get_class($this).'::setPaymentTerms Error '.$sql.' - '.$this->db->error());
				$this->error = $this->db->error();
				return -1;
			}
		} else {
			dol_syslog(get_class($this).'::setPaymentTerms, status of the object is incompatible');
			$this->error = 'Status of the object is incompatible '.$this->statut;
			return -2;
		}
	}

	/**
	 *  Change the transport mode methods
	 *
	 *  @param		int		$id		Id of transport mode
	 *  @return		int				>0 if OK, <0 if KO
	 */
	public function setTransportMode($id)
	{
		dol_syslog(get_class($this).'::setTransportMode('.$id.')');
		if ($this->statut >= 0 || $this->element == 'societe') {
			$fieldname = 'fk_transport_mode';
			if ($this->element == 'societe') {
				$fieldname = 'transport_mode';
			}
			if (get_class($this) == 'Fournisseur') {
				$fieldname = 'transport_mode_supplier';
			}

			$sql = 'UPDATE '.$this->db->prefix().$this->table_element;
			$sql .= " SET ".$fieldname." = ".(($id > 0 || $id == '0') ? ((int) $id) : 'NULL');
			$sql .= ' WHERE rowid='.((int) $this->id);

			if ($this->db->query($sql)) {
				$this->transport_mode_id = $id;
				// for supplier
				if (get_class($this) == 'Fournisseur') {
					$this->transport_mode_supplier_id = $id;
				}
				return 1;
			} else {
				dol_syslog(get_class($this).'::setTransportMode Error '.$sql.' - '.$this->db->error());
				$this->error = $this->db->error();
				return -1;
			}
		} else {
			dol_syslog(get_class($this).'::setTransportMode, status of the object is incompatible');
			$this->error = 'Status of the object is incompatible '.$this->statut;
			return -2;
		}
	}

	/**
	 *  Change the retained warranty payments terms
	 *
	 *  @param		int		$id		Id of new payment terms
	 *  @return		int				>0 if OK, <0 if KO
	 */
	public function setRetainedWarrantyPaymentTerms($id)
	{
		dol_syslog(get_class($this).'::setRetainedWarrantyPaymentTerms('.$id.')');
		if ($this->statut >= 0 || $this->element == 'societe') {
			$fieldname = 'retained_warranty_fk_cond_reglement';

			$sql = 'UPDATE '.$this->db->prefix().$this->table_element;
			$sql .= " SET ".$fieldname." = ".((int) $id);
			$sql .= ' WHERE rowid='.((int) $this->id);

			if ($this->db->query($sql)) {
				$this->retained_warranty_fk_cond_reglement = $id;
				return 1;
			} else {
				dol_syslog(get_class($this).'::setRetainedWarrantyPaymentTerms Error '.$sql.' - '.$this->db->error());
				$this->error = $this->db->error();
				return -1;
			}
		} else {
			dol_syslog(get_class($this).'::setRetainedWarrantyPaymentTerms, status of the object is incompatible');
			$this->error = 'Status of the object is incompatible '.$this->statut;
			return -2;
		}
	}

	/**
	 *	Define delivery address
	 *  @deprecated
	 *
	 *	@param      int		$id		Address id
	 *	@return     int				Return integer <0 si ko, >0 si ok
	 */
	public function setDeliveryAddress($id)
	{
		$fieldname = 'fk_delivery_address';
		if ($this->element == 'delivery' || $this->element == 'shipping') {
			$fieldname = 'fk_address';
		}

		$sql = "UPDATE ".$this->db->prefix().$this->table_element." SET ".$fieldname." = ".((int) $id);
		$sql .= " WHERE rowid = ".((int) $this->id)." AND fk_statut = 0";

		if ($this->db->query($sql)) {
			$this->fk_delivery_address = $id;
			return 1;
		} else {
			$this->error = $this->db->error();
			dol_syslog(get_class($this).'::setDeliveryAddress Error '.$this->error);
			return -1;
		}
	}


	/**
	 *  Change the shipping method
	 *
	 *  @param      int     $shipping_method_id     Id of shipping method
	 *  @param      bool    $notrigger              false=launch triggers after, true=disable triggers
	 *  @param      User	$userused               Object user
	 *
	 *  @return     int              1 if OK, 0 if KO
	 */
	public function setShippingMethod($shipping_method_id, $notrigger = false, $userused = null)
	{
		global $user;

		if (empty($userused)) {
			$userused = $user;
		}

		$error = 0;

		if (!$this->table_element) {
			dol_syslog(get_class($this)."::setShippingMethod was called on objet with property table_element not defined", LOG_ERR);
			return -1;
		}

		$this->db->begin();

		if ($shipping_method_id < 0) {
			$shipping_method_id = 'NULL';
		}
		dol_syslog(get_class($this).'::setShippingMethod('.$shipping_method_id.')');

		$sql = "UPDATE ".$this->db->prefix().$this->table_element;
		$sql .= " SET fk_shipping_method = ".((int) $shipping_method_id);
		$sql .= " WHERE rowid=".((int) $this->id);
		$resql = $this->db->query($sql);
		if (!$resql) {
			dol_syslog(get_class($this).'::setShippingMethod Error ', LOG_DEBUG);
			$this->error = $this->db->lasterror();
			$error++;
		} else {
			if (!$notrigger) {
				// Call trigger
				$this->context = array('shippingmethodupdate'=>1);
				$result = $this->call_trigger(strtoupper(get_class($this)).'_MODIFY', $userused);
				if ($result < 0) {
					$error++;
				}
				// End call trigger
			}
		}
		if ($error) {
			$this->db->rollback();
			return -1;
		} else {
			$this->shipping_method_id = ($shipping_method_id == 'NULL') ? null : $shipping_method_id;
			$this->db->commit();
			return 1;
		}
	}


	/**
	 *  Change the warehouse
	 *
	 *  @param      int     $warehouse_id     Id of warehouse
	 *  @return     int              1 if OK, 0 if KO
	 */
	public function setWarehouse($warehouse_id)
	{
		if (!$this->table_element) {
			dol_syslog(get_class($this)."::setWarehouse was called on objet with property table_element not defined", LOG_ERR);
			return -1;
		}
		if ($warehouse_id < 0) {
			$warehouse_id = 'NULL';
		}
		dol_syslog(get_class($this).'::setWarehouse('.$warehouse_id.')');

		$sql = "UPDATE ".$this->db->prefix().$this->table_element;
		$sql .= " SET fk_warehouse = ".((int) $warehouse_id);
		$sql .= " WHERE rowid=".((int) $this->id);

		if ($this->db->query($sql)) {
			$this->warehouse_id = ($warehouse_id == 'NULL') ? null : $warehouse_id;
			return 1;
		} else {
			dol_syslog(get_class($this).'::setWarehouse Error ', LOG_DEBUG);
			$this->error = $this->db->error();
			return 0;
		}
	}


	/**
	 *		Set last model used by doc generator
	 *
	 *		@param		User	$user		User object that make change
	 *		@param		string	$modelpdf	Modele name
	 *		@return		int					Return integer <0 if KO, >0 if OK
	 */
	public function setDocModel($user, $modelpdf)
	{
		if (!$this->table_element) {
			dol_syslog(get_class($this)."::setDocModel was called on objet with property table_element not defined", LOG_ERR);
			return -1;
		}

		$newmodelpdf = dol_trunc($modelpdf, 255);

		$sql = "UPDATE ".$this->db->prefix().$this->table_element;
		$sql .= " SET model_pdf = '".$this->db->escape($newmodelpdf)."'";
		$sql .= " WHERE rowid = ".((int) $this->id);

		dol_syslog(get_class($this)."::setDocModel", LOG_DEBUG);
		$resql = $this->db->query($sql);
		if ($resql) {
			$this->model_pdf = $modelpdf;
			return 1;
		} else {
			dol_print_error($this->db);
			return 0;
		}
	}


	/**
	 *  Change the bank account
	 *
	 *  @param		int		$fk_account		Id of bank account
	 *  @param      bool    $notrigger      false=launch triggers after, true=disable triggers
	 *  @param      User	$userused		Object user
	 *  @return		int				1 if OK, 0 if KO
	 */
	public function setBankAccount($fk_account, $notrigger = false, $userused = null)
	{
		global $user;

		if (empty($userused)) {
			$userused = $user;
		}

		$error = 0;

		if (!$this->table_element) {
			dol_syslog(get_class($this)."::setBankAccount was called on objet with property table_element not defined", LOG_ERR);
			return -1;
		}
		$this->db->begin();

		if ($fk_account < 0) {
			$fk_account = 'NULL';
		}
		dol_syslog(get_class($this).'::setBankAccount('.$fk_account.')');

		$sql = "UPDATE ".$this->db->prefix().$this->table_element;
		$sql .= " SET fk_account = ".((int) $fk_account);
		$sql .= " WHERE rowid=".((int) $this->id);

		$resql = $this->db->query($sql);
		if (!$resql) {
			dol_syslog(get_class($this).'::setBankAccount Error '.$sql.' - '.$this->db->error());
			$this->error = $this->db->lasterror();
			$error++;
		} else {
			if (!$notrigger) {
				// Call trigger
				$this->context['bankaccountupdate'] = 1;
				$triggerName = strtoupper(get_class($this)).'_MODIFY';
				// Special cases
				if ($triggerName == 'FACTUREREC_MODIFY') {
					$triggerName = 'BILLREC_MODIFY';
				}
				$result = $this->call_trigger($triggerName, $userused);
				if ($result < 0) {
					$error++;
				}
				// End call trigger
			}
		}
		if ($error) {
			$this->db->rollback();
			return -1;
		} else {
			$this->fk_account = ($fk_account == 'NULL') ? null : $fk_account;
			$this->db->commit();
			return 1;
		}
	}


	// TODO: Move line related operations to CommonObjectLine?

	// phpcs:disable PEAR.NamingConventions.ValidFunctionName.ScopeNotCamelCaps
	/**
	 *  Save a new position (field rang) for details lines.
	 *  You can choose to set position for lines with already a position or lines without any position defined.
	 *
	 * 	@param		boolean		$renum			   True to renum all already ordered lines, false to renum only not already ordered lines.
	 * 	@param		string		$rowidorder		   ASC or DESC
	 * 	@param		boolean		$fk_parent_line    Table with fk_parent_line field or not
	 * 	@return		int                            Return integer <0 if KO, >0 if OK
	 */
	public function line_order($renum = false, $rowidorder = 'ASC', $fk_parent_line = true)
	{
		// phpcs:enable
		if (!$this->table_element_line) {
			dol_syslog(get_class($this)."::line_order was called on objet with property table_element_line not defined", LOG_ERR);
			return -1;
		}
		if (!$this->fk_element) {
			dol_syslog(get_class($this)."::line_order was called on objet with property fk_element not defined", LOG_ERR);
			return -1;
		}

		$fieldposition = 'rang'; // @todo Rename 'rang' into 'position'
		if (in_array($this->table_element_line, array('bom_bomline', 'ecm_files', 'emailcollector_emailcollectoraction', 'product_attribute_value'))) {
			$fieldposition = 'position';
		}

		// Count number of lines to reorder (according to choice $renum)
		$nl = 0;
		$sql = "SELECT count(rowid) FROM ".$this->db->prefix().$this->table_element_line;
		$sql .= " WHERE ".$this->fk_element." = ".((int) $this->id);
		if (!$renum) {
			$sql .= " AND " . $fieldposition . " = 0";
		}
		if ($renum) {
			$sql .= " AND " . $fieldposition . " <> 0";
		}

		dol_syslog(get_class($this)."::line_order", LOG_DEBUG);
		$resql = $this->db->query($sql);
		if ($resql) {
			$row = $this->db->fetch_row($resql);
			$nl = $row[0];
		} else {
			dol_print_error($this->db);
		}
		if ($nl > 0) {
			// The goal of this part is to reorder all lines, with all children lines sharing the same counter that parents.
			$rows = array();

			// We first search all lines that are parent lines (for multilevel details lines)
			$sql = "SELECT rowid FROM ".$this->db->prefix().$this->table_element_line;
			$sql .= " WHERE ".$this->fk_element." = ".((int) $this->id);
			if ($fk_parent_line) {
				$sql .= ' AND fk_parent_line IS NULL';
			}
			$sql .= " ORDER BY " . $fieldposition . " ASC, rowid " . $rowidorder;

			dol_syslog(get_class($this)."::line_order search all parent lines", LOG_DEBUG);
			$resql = $this->db->query($sql);
			if ($resql) {
				$i = 0;
				$num = $this->db->num_rows($resql);
				while ($i < $num) {
					$row = $this->db->fetch_row($resql);
					$rows[] = $row[0]; // Add parent line into array rows
					$childrens = $this->getChildrenOfLine($row[0]);
					if (!empty($childrens)) {
						foreach ($childrens as $child) {
							array_push($rows, $child);
						}
					}
					$i++;
				}

				// Now we set a new number for each lines (parent and children with children included into parent tree)
				if (!empty($rows)) {
					foreach ($rows as $key => $row) {
						$this->updateRangOfLine($row, ($key + 1));
					}
				}
			} else {
				dol_print_error($this->db);
			}
		}
		return 1;
	}

	/**
	 * 	Get children of line
	 *
	 * 	@param	int		$id		            Id of parent line
	 * 	@param	int		$includealltree		0 = 1st level child, 1 = All level child
	 * 	@return	array			            Array with list of children lines id
	 */
	public function getChildrenOfLine($id, $includealltree = 0)
	{
		$fieldposition = 'rang'; // @todo Rename 'rang' into 'position'
		if (in_array($this->table_element_line, array('bom_bomline', 'ecm_files', 'emailcollector_emailcollectoraction', 'product_attribute_value'))) {
			$fieldposition = 'position';
		}

		$rows = array();

		$sql = "SELECT rowid FROM ".$this->db->prefix().$this->table_element_line;
		$sql .= " WHERE ".$this->fk_element." = ".((int) $this->id);
		$sql .= ' AND fk_parent_line = '.((int) $id);
		$sql .= " ORDER BY " . $fieldposition . " ASC";

		dol_syslog(get_class($this)."::getChildrenOfLine search children lines for line ".$id, LOG_DEBUG);
		$resql = $this->db->query($sql);
		if ($resql) {
			if ($this->db->num_rows($resql) > 0) {
				while ($row = $this->db->fetch_row($resql)) {
					$rows[] = $row[0];
					if (!empty($includealltree)) {
						$rows = array_merge($rows, $this->getChildrenOfLine($row[0]), $includealltree);
					}
				}
			}
		}
		return $rows;
	}

	// phpcs:disable PEAR.NamingConventions.ValidFunctionName.ScopeNotCamelCaps
	/**
	 * 	Update a line to have a lower rank
	 *
	 * 	@param 	int			$rowid				Id of line
	 * 	@param	boolean		$fk_parent_line		Table with fk_parent_line field or not
	 * 	@return	void
	 */
	public function line_up($rowid, $fk_parent_line = true)
	{
		// phpcs:enable
		$this->line_order(false, 'ASC', $fk_parent_line);

		// Get rang of line
		$rang = $this->getRangOfLine($rowid);

		// Update position of line
		$this->updateLineUp($rowid, $rang);
	}

	// phpcs:disable PEAR.NamingConventions.ValidFunctionName.ScopeNotCamelCaps
	/**
	 * 	Update a line to have a higher rank
	 *
	 * 	@param	int			$rowid				Id of line
	 * 	@param	boolean		$fk_parent_line		Table with fk_parent_line field or not
	 * 	@return	void
	 */
	public function line_down($rowid, $fk_parent_line = true)
	{
		// phpcs:enable
		$this->line_order(false, 'ASC', $fk_parent_line);

		// Get rang of line
		$rang = $this->getRangOfLine($rowid);

		// Get max value for rang
		$max = $this->line_max();

		// Update position of line
		$this->updateLineDown($rowid, $rang, $max);
	}

	/**
	 * 	Update position of line (rang)
	 *
	 * 	@param	int		$rowid		Id of line
	 * 	@param	int		$rang		Position
	 * 	@return	int					Return integer <0 if KO, >0 if OK
	 */
	public function updateRangOfLine($rowid, $rang)
	{
		global $hookmanager;
		$fieldposition = 'rang'; // @todo Rename 'rang' into 'position'
		if (in_array($this->table_element_line, array('bom_bomline', 'ecm_files', 'emailcollector_emailcollectoraction', 'product_attribute_value'))) {
			$fieldposition = 'position';
		}

		$sql = "UPDATE ".$this->db->prefix().$this->table_element_line." SET ".$fieldposition." = ".((int) $rang);
		$sql .= ' WHERE rowid = '.((int) $rowid);

		dol_syslog(get_class($this)."::updateRangOfLine", LOG_DEBUG);
		if (!$this->db->query($sql)) {
			dol_print_error($this->db);
			return -1;
		} else {
			$parameters=array('rowid'=>$rowid, 'rang'=>$rang, 'fieldposition' => $fieldposition);
			$action='';
			$reshook = $hookmanager->executeHooks('afterRankOfLineUpdate', $parameters, $this, $action);
			return 1;
		}
	}

	// phpcs:disable PEAR.NamingConventions.ValidFunctionName.ScopeNotCamelCaps
	/**
	 * 	Update position of line with ajax (rang)
	 *
	 * 	@param	array	$rows	Array of rows
	 * 	@return	void
	 */
	public function line_ajaxorder($rows)
	{
		// phpcs:enable
		$num = count($rows);
		for ($i = 0; $i < $num; $i++) {
			$this->updateRangOfLine($rows[$i], ($i + 1));
		}
	}

	/**
	 * 	Update position of line up (rang)
	 *
	 * 	@param	int		$rowid		Id of line
	 * 	@param	int		$rang		Position
	 * 	@return	void
	 */
	public function updateLineUp($rowid, $rang)
	{
		if ($rang > 1) {
			$fieldposition = 'rang';
			if (in_array($this->table_element_line, array('ecm_files', 'emailcollector_emailcollectoraction', 'product_attribute_value'))) {
				$fieldposition = 'position';
			}

			$sql = "UPDATE ".$this->db->prefix().$this->table_element_line." SET ".$fieldposition." = ".((int) $rang);
			$sql .= " WHERE ".$this->fk_element." = ".((int) $this->id);
			$sql .= " AND " . $fieldposition . " = " . ((int) ($rang - 1));
			if ($this->db->query($sql)) {
				$sql = "UPDATE ".$this->db->prefix().$this->table_element_line." SET ".$fieldposition." = ".((int) ($rang - 1));
				$sql .= ' WHERE rowid = '.((int) $rowid);
				if (!$this->db->query($sql)) {
					dol_print_error($this->db);
				}
			} else {
				dol_print_error($this->db);
			}
		}
	}

	/**
	 * 	Update position of line down (rang)
	 *
	 * 	@param	int		$rowid		Id of line
	 * 	@param	int		$rang		Position
	 * 	@param	int		$max		Max
	 * 	@return	void
	 */
	public function updateLineDown($rowid, $rang, $max)
	{
		if ($rang < $max) {
			$fieldposition = 'rang';
			if (in_array($this->table_element_line, array('ecm_files', 'emailcollector_emailcollectoraction', 'product_attribute_value'))) {
				$fieldposition = 'position';
			}

			$sql = "UPDATE ".$this->db->prefix().$this->table_element_line." SET ".$fieldposition." = ".((int) $rang);
			$sql .= " WHERE ".$this->fk_element." = ".((int) $this->id);
			$sql .= " AND " . $fieldposition . " = " . ((int) ($rang + 1));
			if ($this->db->query($sql)) {
				$sql = "UPDATE ".$this->db->prefix().$this->table_element_line." SET ".$fieldposition." = ".((int) ($rang + 1));
				$sql .= ' WHERE rowid = '.((int) $rowid);
				if (!$this->db->query($sql)) {
					dol_print_error($this->db);
				}
			} else {
				dol_print_error($this->db);
			}
		}
	}

	/**
	 * 	Get position of line (rang)
	 *
	 * 	@param		int		$rowid		Id of line
	 *  @return		int     			Value of rang in table of lines
	 */
	public function getRangOfLine($rowid)
	{
		$fieldposition = 'rang';
		if (in_array($this->table_element_line, array('ecm_files', 'emailcollector_emailcollectoraction', 'product_attribute_value'))) {
			$fieldposition = 'position';
		}

		$sql = "SELECT " . $fieldposition . " FROM ".$this->db->prefix().$this->table_element_line;
		$sql .= " WHERE rowid = ".((int) $rowid);

		dol_syslog(get_class($this)."::getRangOfLine", LOG_DEBUG);
		$resql = $this->db->query($sql);
		if ($resql) {
			$row = $this->db->fetch_row($resql);
			return $row[0];
		}

		return 0;
	}

	/**
	 * 	Get rowid of the line relative to its position
	 *
	 * 	@param		int		$rang		Rang value
	 *  @return     int     			Rowid of the line
	 */
	public function getIdOfLine($rang)
	{
		$fieldposition = 'rang';
		if (in_array($this->table_element_line, array('ecm_files', 'emailcollector_emailcollectoraction', 'product_attribute_value'))) {
			$fieldposition = 'position';
		}

		$sql = "SELECT rowid FROM ".$this->db->prefix().$this->table_element_line;
		$sql .= " WHERE ".$this->fk_element." = ".((int) $this->id);
		$sql .= " AND " . $fieldposition . " = ".((int) $rang);
		$resql = $this->db->query($sql);
		if ($resql) {
			$row = $this->db->fetch_row($resql);
			return $row[0];
		}

		return 0;
	}

	// phpcs:disable PEAR.NamingConventions.ValidFunctionName.ScopeNotCamelCaps
	/**
	 * 	Get max value used for position of line (rang)
	 *
	 * 	@param		int		$fk_parent_line		Parent line id
	 *  @return     int  			   			Max value of rang in table of lines
	 */
	public function line_max($fk_parent_line = 0)
	{
		// phpcs:enable
		$positionfield = 'rang';
		if (in_array($this->table_element, array('bom_bom', 'product_attribute'))) {
			$positionfield = 'position';
		}

		// Search the last rang with fk_parent_line
		if ($fk_parent_line) {
			$sql = "SELECT max(".$positionfield.") FROM ".$this->db->prefix().$this->table_element_line;
			$sql .= " WHERE ".$this->fk_element." = ".((int) $this->id);
			$sql .= " AND fk_parent_line = ".((int) $fk_parent_line);

			dol_syslog(get_class($this)."::line_max", LOG_DEBUG);
			$resql = $this->db->query($sql);
			if ($resql) {
				$row = $this->db->fetch_row($resql);
				if (!empty($row[0])) {
					return $row[0];
				} else {
					return $this->getRangOfLine($fk_parent_line);
				}
			}
		} else {
			// If not, search the last rang of element
			$sql = "SELECT max(".$positionfield.") FROM ".$this->db->prefix().$this->table_element_line;
			$sql .= " WHERE ".$this->fk_element." = ".((int) $this->id);

			dol_syslog(get_class($this)."::line_max", LOG_DEBUG);
			$resql = $this->db->query($sql);
			if ($resql) {
				$row = $this->db->fetch_row($resql);
				return $row[0];
			}
		}

		return 0;
	}

	// phpcs:disable PEAR.NamingConventions.ValidFunctionName.ScopeNotCamelCaps
	/**
	 *  Update external ref of element
	 *
	 *  @param      string		$ref_ext	Update field ref_ext
	 *  @return     int      		   		Return integer <0 if KO, >0 if OK
	 */
	public function update_ref_ext($ref_ext)
	{
		// phpcs:enable
		if (!$this->table_element) {
			dol_syslog(get_class($this)."::update_ref_ext was called on objet with property table_element not defined", LOG_ERR);
			return -1;
		}

		$sql = "UPDATE ".$this->db->prefix().$this->table_element;
		$sql .= " SET ref_ext = '".$this->db->escape($ref_ext)."'";
		$sql .= " WHERE ".(isset($this->table_rowid) ? $this->table_rowid : 'rowid')." = ".((int) $this->id);

		dol_syslog(get_class($this)."::update_ref_ext", LOG_DEBUG);
		if ($this->db->query($sql)) {
			$this->ref_ext = $ref_ext;
			return 1;
		} else {
			$this->error = $this->db->error();
			return -1;
		}
	}

	// phpcs:disable PEAR.NamingConventions.ValidFunctionName.ScopeNotCamelCaps
	/**
	 *  Update note of element
	 *
	 *  @param      string		$note		New value for note
	 *  @param		string		$suffix		'', '_public' or '_private'
	 *  @param      int         $notrigger  1=Does not execute triggers, 0=execute triggers
	 *  @return     int      		   		Return integer <0 if KO, >0 if OK
	 */
	public function update_note($note, $suffix = '', $notrigger = 0)
	{
		// phpcs:enable
		global $user;

		if (!$this->table_element) {
			$this->error = 'update_note was called on objet with property table_element not defined';
			dol_syslog(get_class($this)."::update_note was called on objet with property table_element not defined", LOG_ERR);
			return -1;
		}
		if (!in_array($suffix, array('', '_public', '_private'))) {
			$this->error = 'update_note Parameter suffix must be empty, \'_private\' or \'_public\'';
			dol_syslog(get_class($this)."::update_note Parameter suffix must be empty, '_private' or '_public'", LOG_ERR);
			return -2;
		}

		$newsuffix = $suffix;

		// Special cas
		if ($this->table_element == 'product' && $newsuffix == '_private') {
			$newsuffix = '';
		}
		if (in_array($this->table_element, array('actioncomm', 'adherent', 'advtargetemailing', 'cronjob', 'establishment'))) {
			$fieldusermod =  "fk_user_mod";
		} elseif ($this->table_element == 'ecm_files') {
			$fieldusermod = "fk_user_m";
		} else {
			$fieldusermod = "fk_user_modif";
		}
		$sql = "UPDATE ".$this->db->prefix().$this->table_element;
		$sql .= " SET note".$newsuffix." = ".(!empty($note) ? ("'".$this->db->escape($note)."'") : "NULL");
		$sql .= ", ".$fieldusermod." = ".((int) $user->id);
		$sql .= " WHERE rowid = ".((int) $this->id);

		dol_syslog(get_class($this)."::update_note", LOG_DEBUG);
		if ($this->db->query($sql)) {
			if ($suffix == '_public') {
				$this->note_public = $note;
			} elseif ($suffix == '_private') {
				$this->note_private = $note;
			} else {
				$this->note = $note; // deprecated
				$this->note_private = $note;
			}
			if (empty($notrigger)) {
				switch ($this->element) {
					case 'societe':
						$trigger_name = 'COMPANY_MODIFY';
						break;
					case 'commande':
						$trigger_name = 'ORDER_MODIFY';
						break;
					case 'facture':
						$trigger_name = 'BILL_MODIFY';
						break;
					case 'invoice_supplier':
						$trigger_name = 'BILL_SUPPLIER_MODIFY';
						break;
					case 'facturerec':
						$trigger_name = 'BILLREC_MODIFIY';
						break;
					case 'expensereport':
						$trigger_name = 'EXPENSE_REPORT_MODIFY';
						break;
					default:
						$trigger_name = strtoupper($this->element) . '_MODIFY';
				}
				$ret = $this->call_trigger($trigger_name, $user);
				if ($ret < 0) {
					return -1;
				}
			}
			return 1;
		} else {
			$this->error = $this->db->lasterror();
			return -1;
		}
	}

	// phpcs:disable PEAR.NamingConventions.ValidFunctionName.ScopeNotCamelCaps
	/**
	 * 	Update public note (kept for backward compatibility)
	 *
	 * @param      string		$note		New value for note
	 * @return     int      		   		Return integer <0 if KO, >0 if OK
	 * @deprecated
	 * @see update_note()
	 */
	public function update_note_public($note)
	{
		// phpcs:enable
		return $this->update_note($note, '_public');
	}

	// phpcs:disable PEAR.NamingConventions.ValidFunctionName.ScopeNotCamelCaps
	/**
	 *	Update total_ht, total_ttc, total_vat, total_localtax1, total_localtax2 for an object (sum of lines).
	 *  Must be called at end of methods addline or updateline.
	 *
	 *	@param	int		$exclspec          	>0 = Exclude special product (product_type=9)
	 *  @param  string	$roundingadjust    	'none'=Do nothing, 'auto'=Use default method (MAIN_ROUNDOFTOTAL_NOT_TOTALOFROUND if defined, or '0'), '0'=Force mode Total of rounding, '1'=Force mode Rounding of total
	 *  @param	int		$nodatabaseupdate	1=Do not update database total fields of the main object. Update only properties in memory. Can be used to save SQL when this method is called several times, so we can do it only once at end.
	 *  @param	Societe	$seller				If roundingadjust is '0' or '1' or maybe 'auto', it means we recalculate total for lines before calculating total for object and for this, we need seller object (used to analyze lines to check corrupted data).
	 *	@return	int    			           	Return integer <0 if KO, >0 if OK
	 */
	public function update_price($exclspec = 0, $roundingadjust = 'none', $nodatabaseupdate = 0, $seller = null)
	{
		// phpcs:enable
		global $conf, $hookmanager, $action;

		$parameters = array('exclspec' => $exclspec, 'roundingadjust' => $roundingadjust, 'nodatabaseupdate' => $nodatabaseupdate, 'seller' => $seller);
		$reshook = $hookmanager->executeHooks('updateTotalPrice', $parameters, $this, $action); // Note that $action and $object may have been modified by some hooks
		if ($reshook > 0) {
			return 1; // replacement code
		} elseif ($reshook < 0) {
			return -1; // failure
		} // reshook = 0 => execute normal code

		// Some external module want no update price after a trigger because they have another method to calculate the total (ex: with an extrafield)
		$MODULE = "";
		if ($this->element == 'propal') {
			$MODULE = "MODULE_DISALLOW_UPDATE_PRICE_PROPOSAL";
		} elseif ($this->element == 'commande' || $this->element == 'order') {
			$MODULE = "MODULE_DISALLOW_UPDATE_PRICE_ORDER";
		} elseif ($this->element == 'facture' || $this->element == 'invoice') {
			$MODULE = "MODULE_DISALLOW_UPDATE_PRICE_INVOICE";
		} elseif ($this->element == 'facture_fourn' || $this->element == 'supplier_invoice' || $this->element == 'invoice_supplier' || $this->element == 'invoice_supplier_rec') {
			$MODULE = "MODULE_DISALLOW_UPDATE_PRICE_SUPPLIER_INVOICE";
		} elseif ($this->element == 'order_supplier' || $this->element == 'supplier_order') {
			$MODULE = "MODULE_DISALLOW_UPDATE_PRICE_SUPPLIER_ORDER";
		} elseif ($this->element == 'supplier_proposal') {
			$MODULE = "MODULE_DISALLOW_UPDATE_PRICE_SUPPLIER_PROPOSAL";
		}

		if (!empty($MODULE)) {
			if (getDolGlobalString($MODULE)) {
				$modsactivated = explode(',', getDolGlobalString($MODULE));
				foreach ($modsactivated as $mod) {
					if (isModEnabled($mod)) {
						return 1; // update was disabled by specific setup
					}
				}
			}
		}

		include_once DOL_DOCUMENT_ROOT.'/core/lib/price.lib.php';

		$forcedroundingmode = $roundingadjust;
		if ($forcedroundingmode == 'auto' && isset($conf->global->MAIN_ROUNDOFTOTAL_NOT_TOTALOFROUND)) {
			$forcedroundingmode = getDolGlobalString('MAIN_ROUNDOFTOTAL_NOT_TOTALOFROUND');
		} elseif ($forcedroundingmode == 'auto') {
			$forcedroundingmode = '0';
		}

		$error = 0;

		$multicurrency_tx = !empty($this->multicurrency_tx) ? $this->multicurrency_tx : 1;

		// Define constants to find lines to sum (field name int the table_element_line not into table_element)
		$fieldtva = 'total_tva';
		$fieldlocaltax1 = 'total_localtax1';
		$fieldlocaltax2 = 'total_localtax2';
		$fieldup = 'subprice';
		if ($this->element == 'facture_fourn' || $this->element == 'invoice_supplier') {
			$fieldtva = 'tva';
			$fieldup = 'pu_ht';
		}
		if ($this->element == 'invoice_supplier_rec') {
			$fieldup = 'pu_ht';
		}
		if ($this->element == 'expensereport') {
			$fieldup = 'value_unit';
		}

		$sql = "SELECT rowid, qty, ".$fieldup." as up, remise_percent, total_ht, ".$fieldtva." as total_tva, total_ttc, ".$fieldlocaltax1." as total_localtax1, ".$fieldlocaltax2." as total_localtax2,";
		$sql .= ' tva_tx as vatrate, localtax1_tx, localtax2_tx, localtax1_type, localtax2_type, info_bits, product_type';
		if ($this->table_element_line == 'facturedet') {
			$sql .= ', situation_percent';
		}
		$sql .= ', multicurrency_total_ht, multicurrency_total_tva, multicurrency_total_ttc';
		$sql .= " FROM ".$this->db->prefix().$this->table_element_line;
		$sql .= " WHERE ".$this->fk_element." = ".((int) $this->id);
		if ($exclspec) {
			$product_field = 'product_type';
			if ($this->table_element_line == 'contratdet') {
				$product_field = ''; // contratdet table has no product_type field
			}
			if ($product_field) {
				$sql .= " AND ".$product_field." <> 9";
			}
		}
		$sql .= ' ORDER by rowid'; // We want to be sure to always use same order of line to not change lines differently when option MAIN_ROUNDOFTOTAL_NOT_TOTALOFROUND is used

		dol_syslog(get_class($this)."::update_price", LOG_DEBUG);

		$resql = $this->db->query($sql);
		if ($resql) {
			$this->total_ht  = 0;
			$this->total_tva = 0;
			$this->total_localtax1 = 0;
			$this->total_localtax2 = 0;
			$this->total_ttc = 0;
			$total_ht_by_vats  = array();
			$total_tva_by_vats = array();
			$total_ttc_by_vats = array();
			$this->multicurrency_total_ht = 0;
			$this->multicurrency_total_tva	= 0;
			$this->multicurrency_total_ttc	= 0;

			$this->db->begin();

			$num = $this->db->num_rows($resql);
			$i = 0;
			while ($i < $num) {
				$obj = $this->db->fetch_object($resql);

				// Note: There is no check on detail line and no check on total, if $forcedroundingmode = 'none'
				$parameters = array('fk_element' => $obj->rowid);
				$reshook = $hookmanager->executeHooks('changeRoundingMode', $parameters, $this, $action); // Note that $action and $object may have been modified by some hooks

				if (empty($reshook) && $forcedroundingmode == '0') {	// Check if data on line are consistent. This may solve lines that were not consistent because set with $forcedroundingmode='auto'
					// This part of code is to fix data. We should not call it too often.
					$localtax_array = array($obj->localtax1_type, $obj->localtax1_tx, $obj->localtax2_type, $obj->localtax2_tx);
					$tmpcal = calcul_price_total($obj->qty, $obj->up, $obj->remise_percent, $obj->vatrate, $obj->localtax1_tx, $obj->localtax2_tx, 0, 'HT', $obj->info_bits, $obj->product_type, $seller, $localtax_array, (isset($obj->situation_percent) ? $obj->situation_percent : 100), $multicurrency_tx);

					$diff_when_using_price_ht = price2num($tmpcal[1] - $obj->total_tva, 'MT', 1); // If price was set with tax price and unit price HT has a low number of digits, then we may have a diff on recalculation from unit price HT.
					$diff_on_current_total = price2num($obj->total_ttc - $obj->total_ht - $obj->total_tva - $obj->total_localtax1 - $obj->total_localtax2, 'MT', 1);
					//var_dump($obj->total_ht.' '.$obj->total_tva.' '.$obj->total_localtax1.' '.$obj->total_localtax2.' => '.$obj->total_ttc);
					//var_dump($diff_when_using_price_ht.' '.$diff_on_current_total);

					if ($diff_on_current_total) {
						// This should not happen, we should always have in table: total_ttc = total_ht + total_vat + total_localtax1 + total_localtax2
						$sqlfix = "UPDATE ".$this->db->prefix().$this->table_element_line." SET ".$fieldtva." = ".price2num((float) $tmpcal[1]).", total_ttc = ".price2num((float) $tmpcal[2])." WHERE rowid = ".((int) $obj->rowid);
						dol_syslog('We found unconsistent data into detailed line (diff_on_current_total = '.$diff_on_current_total.') for line rowid = '.$obj->rowid." (ht=".$obj->total_ht." vat=".$obj->total_tva." tax1=".$obj->total_localtax1." tax2=".$obj->total_localtax2." ttc=".$obj->total_ttc."). We fix the total_vat and total_ttc of line by running sqlfix = ".$sqlfix, LOG_WARNING);
						$resqlfix = $this->db->query($sqlfix);
						if (!$resqlfix) {
							dol_print_error($this->db, 'Failed to update line');
						}
						$obj->total_tva = $tmpcal[1];
						$obj->total_ttc = $tmpcal[2];
					} elseif ($diff_when_using_price_ht && $roundingadjust == '0') {
						// After calculation from HT, total is consistent but we have found a difference between VAT part in calculation and into database and
						// we ask to force the use of rounding on line (like done on calculation) so we force update of line
						$sqlfix = "UPDATE ".$this->db->prefix().$this->table_element_line." SET ".$fieldtva." = ".price2num((float) $tmpcal[1]).", total_ttc = ".price2num((float) $tmpcal[2])." WHERE rowid = ".((int) $obj->rowid);
						dol_syslog('We found a line with different rounding data into detailed line (diff_when_using_price_ht = '.$diff_when_using_price_ht.' and diff_on_current_total = '.$diff_on_current_total.') for line rowid = '.$obj->rowid." (total vat of line calculated=".$tmpcal[1].", database=".$obj->total_tva."). We fix the total_vat and total_ttc of line by running sqlfix = ".$sqlfix);
						$resqlfix = $this->db->query($sqlfix);
						if (!$resqlfix) {
							dol_print_error($this->db, 'Failed to update line');
						}
						$obj->total_tva = $tmpcal[1];
						$obj->total_ttc = $tmpcal[2];
					}
				}

				$this->total_ht        += $obj->total_ht; // The field visible at end of line detail
				$this->total_tva       += $obj->total_tva;
				$this->total_localtax1 += $obj->total_localtax1;
				$this->total_localtax2 += $obj->total_localtax2;
				$this->total_ttc       += $obj->total_ttc;
				$this->multicurrency_total_ht        += $obj->multicurrency_total_ht; // The field visible at end of line detail
				$this->multicurrency_total_tva       += $obj->multicurrency_total_tva;
				$this->multicurrency_total_ttc       += $obj->multicurrency_total_ttc;

				if (!isset($total_ht_by_vats[$obj->vatrate])) {
					$total_ht_by_vats[$obj->vatrate] = 0;
				}
				if (!isset($total_tva_by_vats[$obj->vatrate])) {
					$total_tva_by_vats[$obj->vatrate] = 0;
				}
				if (!isset($total_ttc_by_vats[$obj->vatrate])) {
					$total_ttc_by_vats[$obj->vatrate] = 0;
				}
				$total_ht_by_vats[$obj->vatrate]  += $obj->total_ht;
				$total_tva_by_vats[$obj->vatrate] += $obj->total_tva;
				$total_ttc_by_vats[$obj->vatrate] += $obj->total_ttc;

				if ($forcedroundingmode == '1') {	// Check if we need adjustement onto line for vat. TODO This works on the company currency but not on foreign currency
					$tmpvat = price2num($total_ht_by_vats[$obj->vatrate] * $obj->vatrate / 100, 'MT', 1);
					$diff = price2num($total_tva_by_vats[$obj->vatrate] - $tmpvat, 'MT', 1);
					//print 'Line '.$i.' rowid='.$obj->rowid.' vat_rate='.$obj->vatrate.' total_ht='.$obj->total_ht.' total_tva='.$obj->total_tva.' total_ttc='.$obj->total_ttc.' total_ht_by_vats='.$total_ht_by_vats[$obj->vatrate].' total_tva_by_vats='.$total_tva_by_vats[$obj->vatrate].' (new calculation = '.$tmpvat.') total_ttc_by_vats='.$total_ttc_by_vats[$obj->vatrate].($diff?" => DIFF":"")."<br>\n";
					if ($diff) {
						if (abs($diff) > (10 * pow(10, -1 * getDolGlobalInt('MAIN_MAX_DECIMALS_TOT', 0)))) {
							// If error is more than 10 times the accurancy of rounding. This should not happen.
							$errmsg = 'A rounding difference was detected into TOTAL but is too high to be corrected. Some data in your lines may be corrupted. Try to edit each line manually to fix this before restarting.';
							dol_syslog($errmsg, LOG_WARNING);
							$this->error = $errmsg;
							$error++;
							break;
						}
						$sqlfix = "UPDATE ".$this->db->prefix().$this->table_element_line." SET ".$fieldtva." = ".price2num($obj->total_tva - $diff).", total_ttc = ".price2num($obj->total_ttc - $diff)." WHERE rowid = ".((int) $obj->rowid);
						dol_syslog('We found a difference of '.$diff.' for line rowid = '.$obj->rowid.". We fix the total_vat and total_ttc of line by running sqlfix = ".$sqlfix);

						$resqlfix = $this->db->query($sqlfix);

						if (!$resqlfix) {
							dol_print_error($this->db, 'Failed to update line');
						}

						$this->total_tva = (float) price2num($this->total_tva - $diff, '', 1);
						$this->total_ttc = (float) price2num($this->total_ttc - $diff, '', 1);
						$total_tva_by_vats[$obj->vatrate] = (float) price2num($total_tva_by_vats[$obj->vatrate] - $diff, '', 1);
						$total_ttc_by_vats[$obj->vatrate] = (float) price2num($total_ttc_by_vats[$obj->vatrate] - $diff, '', 1);
					}
				}

				$i++;
			}

			// Add revenue stamp to total
			$this->total_ttc += isset($this->revenuestamp) ? $this->revenuestamp : 0;
			$this->multicurrency_total_ttc += isset($this->revenuestamp) ? ($this->revenuestamp * $multicurrency_tx) : 0;

			// Situations totals
			if (!empty($this->situation_cycle_ref) && !empty($this->situation_counter) && $this->situation_counter > 1 && method_exists($this, 'get_prev_sits')) {
				include_once DOL_DOCUMENT_ROOT.'/compta/facture/class/facture.class.php';
				if ($this->type != Facture::TYPE_CREDIT_NOTE) {	// @phpstan-ignore-line
					$prev_sits = $this->get_prev_sits();

					foreach ($prev_sits as $sit) {				// $sit is an object Facture loaded with a fetch.
						$this->total_ht -= $sit->total_ht;
						$this->total_tva -= $sit->total_tva;
						$this->total_localtax1 -= $sit->total_localtax1;
						$this->total_localtax2 -= $sit->total_localtax2;
						$this->total_ttc -= $sit->total_ttc;
						$this->multicurrency_total_ht -= $sit->multicurrency_total_ht;
						$this->multicurrency_total_tva -= $sit->multicurrency_total_tva;
						$this->multicurrency_total_ttc -= $sit->multicurrency_total_ttc;
					}
				}
			}

			// Clean total
			$this->total_ht = (float) price2num($this->total_ht);
			$this->total_tva = (float) price2num($this->total_tva);
			$this->total_localtax1 = (float) price2num($this->total_localtax1);
			$this->total_localtax2 = (float) price2num($this->total_localtax2);
			$this->total_ttc = (float) price2num($this->total_ttc);

			$this->db->free($resql);

			// Now update global fields total_ht, total_ttc, total_tva, total_localtax1, total_localtax2, multicurrency_total_* of main object
			$fieldht = 'total_ht';
			$fieldtva = 'tva';
			$fieldlocaltax1 = 'localtax1';
			$fieldlocaltax2 = 'localtax2';
			$fieldttc = 'total_ttc';
			// Specific code for backward compatibility with old field names
			if (in_array($this->element, array('propal', 'commande', 'facture', 'facturerec', 'supplier_proposal', 'order_supplier', 'facture_fourn', 'invoice_supplier', 'invoice_supplier_rec', 'expensereport'))) {
				$fieldtva = 'total_tva';
			}

			if (!$error && empty($nodatabaseupdate)) {
				$sql = "UPDATE ".$this->db->prefix().$this->table_element.' SET';
				$sql .= " ".$fieldht." = ".((float) price2num($this->total_ht, 'MT', 1)).",";
				$sql .= " ".$fieldtva." = ".((float) price2num($this->total_tva, 'MT', 1)).",";
				$sql .= " ".$fieldlocaltax1." = ".((float) price2num($this->total_localtax1, 'MT', 1)).",";
				$sql .= " ".$fieldlocaltax2." = ".((float) price2num($this->total_localtax2, 'MT', 1)).",";
				$sql .= " ".$fieldttc." = ".((float) price2num($this->total_ttc, 'MT', 1));
				$sql .= ", multicurrency_total_ht = ".((float) price2num($this->multicurrency_total_ht, 'MT', 1));
				$sql .= ", multicurrency_total_tva = ".((float) price2num($this->multicurrency_total_tva, 'MT', 1));
				$sql .= ", multicurrency_total_ttc = ".((float) price2num($this->multicurrency_total_ttc, 'MT', 1));
				$sql .= " WHERE rowid = ".((int) $this->id);

				dol_syslog(get_class($this)."::update_price", LOG_DEBUG);
				$resql = $this->db->query($sql);

				if (!$resql) {
					$error++;
					$this->error = $this->db->lasterror();
					$this->errors[] = $this->db->lasterror();
				}
			}

			if (!$error) {
				$this->db->commit();
				return 1;
			} else {
				$this->db->rollback();
				return -1;
			}
		} else {
			dol_print_error($this->db, 'Bad request in update_price');
			return -1;
		}
	}

	// phpcs:disable PEAR.NamingConventions.ValidFunctionName.ScopeNotCamelCaps
	/**
	 *	Add an object link into llx_element_element.
	 *
	 *	@param		string	$origin		Linked element type
	 *	@param		int		$origin_id	Linked element id
	 * 	@param		User	$f_user		User that create
	 * 	@param		int		$notrigger	1=Does not execute triggers, 0=execute triggers
	 *	@return		int					Return integer <=0 if KO, >0 if OK
	 *	@see		fetchObjectLinked(), updateObjectLinked(), deleteObjectLinked()
	 */
	public function add_object_linked($origin = null, $origin_id = null, $f_user = null, $notrigger = 0)
	{
		// phpcs:enable
		global $user, $hookmanager, $action;
		$origin = (!empty($origin) ? $origin : $this->origin);
		$origin_id = (!empty($origin_id) ? $origin_id : $this->origin_id);
		$f_user = isset($f_user) ? $f_user : $user;

		// Special case
		if ($origin == 'order') {
			$origin = 'commande';
		}
		if ($origin == 'invoice') {
			$origin = 'facture';
		}
		if ($origin == 'invoice_template') {
			$origin = 'facturerec';
		}
		if ($origin == 'supplierorder') {
			$origin = 'order_supplier';
		}

		// Elements of the core modules which have `$module` property but may to which we don't want to prefix module part to the element name for finding the linked object in llx_element_element.
		// It's because an entry for this element may be exist in llx_element_element before this modification (version <=14.2) and ave named only with their element name in fk_source or fk_target.
		$coremodule = array('knowledgemanagement', 'partnership', 'workstation', 'ticket', 'recruitment', 'eventorganization', 'asset');
		// Add module part to target type if object has $module property and isn't in core modules.
		$targettype = ((!empty($this->module) && ! in_array($this->module, $coremodule)) ? $this->module.'_' : '').$this->element;

		$parameters = array('targettype'=>$targettype);
		// Hook for explicitly set the targettype if it must be differtent than $this->element
		$reshook = $hookmanager->executeHooks('setLinkedObjectSourceTargetType', $parameters, $this, $action); // Note that $action and $object may have been modified by some hooks
		if ($reshook > 0) {
			if (!empty($hookmanager->resArray['targettype'])) {
				$targettype = $hookmanager->resArray['targettype'];
			}
		}

		$this->db->begin();
		$error = 0;

		$sql = "INSERT INTO " . $this->db->prefix() . "element_element (";
		$sql .= "fk_source";
		$sql .= ", sourcetype";
		$sql .= ", fk_target";
		$sql .= ", targettype";
		$sql .= ") VALUES (";
		$sql .= ((int) $origin_id);
		$sql .= ", '" . $this->db->escape($origin) . "'";
		$sql .= ", " . ((int) $this->id);
		$sql .= ", '" . $this->db->escape($targettype) . "'";
		$sql .= ")";

		dol_syslog(get_class($this) . "::add_object_linked", LOG_DEBUG);
		if ($this->db->query($sql)) {
			if (!$notrigger) {
				// Call trigger
				$this->context['link_origin'] = $origin;
				$this->context['link_origin_id'] = $origin_id;
				$result = $this->call_trigger('OBJECT_LINK_INSERT', $f_user);
				if ($result < 0) {
					$error++;
				}
				// End call triggers
			}
		} else {
			$this->error = $this->db->lasterror();
			$error++;
		}

		if (!$error) {
			$this->db->commit();
			return 1;
		} else {
			$this->db->rollback();
			return 0;
		}
	}

	/**
	 *	Fetch array of objects linked to current object (object of enabled modules only). Links are loaded into
	 *		this->linkedObjectsIds array +
	 *		this->linkedObjects array if $loadalsoobjects = 1 or $loadalsoobjects = type
	 *  Possible usage for parameters:
	 *  - all parameters empty -> we look all link to current object (current object can be source or target)
	 *  - source id+type -> will get list of targets linked to source
	 *  - target id+type -> will get list of sources linked to target
	 *  - source id+type + target type -> will get list of targets of the type linked to source
	 *  - target id+type + source type -> will get list of sources of the type linked to target
	 *
	 *	@param	int			$sourceid			Object source id (if not defined, $this->id)
	 *	@param  string		$sourcetype			Object source type (if not defined, $this->element)
	 *	@param  int			$targetid			Object target id (if not defined, $this->id)
	 *	@param  string		$targettype			Object target type (if not defined, $this->element)
	 *	@param  string		$clause				'OR' or 'AND' clause used when both source id and target id are provided
	 *  @param  int			$alsosametype		0=Return only links to object that differs from source type. 1=Include also link to objects of same type.
	 *  @param  string		$orderby			SQL 'ORDER BY' clause
	 *  @param	int|string	$loadalsoobjects	Load also the array $this->linkedObjects. Use 0 to not load (increase performances), Use 1 to load all, Use value of type ('facture', 'facturerec', ...) to load only a type of object.
	 *	@return int								Return integer <0 if KO, >0 if OK
	 *  @see	add_object_linked(), updateObjectLinked(), deleteObjectLinked()
	 */
	public function fetchObjectLinked($sourceid = null, $sourcetype = '', $targetid = null, $targettype = '', $clause = 'OR', $alsosametype = 1, $orderby = 'sourcetype', $loadalsoobjects = 1)
	{
		global $conf, $hookmanager, $action;

		// Important for pdf generation time reduction
		// This boolean is true if $this->linkedObjects has already been loaded with all objects linked without filter
		// If you need to force the reload, you can call clearObjectLinkedCache() before calling fetchObjectLinked()
		if ($this->id > 0 && !empty($this->linkedObjectsFullLoaded[$this->id])) {
			return 1;
		}

		$this->linkedObjectsIds = array();
		$this->linkedObjects = array();

		$justsource = false;
		$justtarget = false;
		$withtargettype = false;
		$withsourcetype = false;

		$parameters = array('sourcetype'=>$sourcetype, 'sourceid'=>$sourceid, 'targettype'=>$targettype, 'targetid'=>$targetid);
		// Hook for explicitly set the targettype if it must be differtent than $this->element
		$reshook = $hookmanager->executeHooks('setLinkedObjectSourceTargetType', $parameters, $this, $action); // Note that $action and $object may have been modified by some hooks
		if ($reshook > 0) {
			if (!empty($hookmanager->resArray['sourcetype'])) {
				$sourcetype = $hookmanager->resArray['sourcetype'];
			}
			if (!empty($hookmanager->resArray['sourceid'])) {
				$sourceid = $hookmanager->resArray['sourceid'];
			}
			if (!empty($hookmanager->resArray['targettype'])) {
				$targettype = $hookmanager->resArray['targettype'];
			}
			if (!empty($hookmanager->resArray['targetid'])) {
				$targetid = $hookmanager->resArray['targetid'];
			}
		}

		if (!empty($sourceid) && !empty($sourcetype) && empty($targetid)) {
			$justsource = true; // the source (id and type) is a search criteria
			if (!empty($targettype)) {
				$withtargettype = true;
			}
		}
		if (!empty($targetid) && !empty($targettype) && empty($sourceid)) {
			$justtarget = true; // the target (id and type) is a search criteria
			if (!empty($sourcetype)) {
				$withsourcetype = true;
			}
		}

		$sourceid = (!empty($sourceid) ? $sourceid : $this->id);
		$targetid = (!empty($targetid) ? $targetid : $this->id);
		$sourcetype = (!empty($sourcetype) ? $sourcetype : $this->element);
		$targettype = (!empty($targettype) ? $targettype : $this->element);

		/*if (empty($sourceid) && empty($targetid))
		 {
		 dol_syslog('Bad usage of function. No source nor target id defined (nor as parameter nor as object id)', LOG_ERR);
		 return -1;
		 }*/

		// Links between objects are stored in table element_element
		$sql = "SELECT rowid, fk_source, sourcetype, fk_target, targettype";
		$sql .= " FROM ".$this->db->prefix()."element_element";
		$sql .= " WHERE ";
		if ($justsource || $justtarget) {
			if ($justsource) {
				$sql .= "fk_source = ".((int) $sourceid)." AND sourcetype = '".$this->db->escape($sourcetype)."'";
				if ($withtargettype) {
					$sql .= " AND targettype = '".$this->db->escape($targettype)."'";
				}
			} elseif ($justtarget) {
				$sql .= "fk_target = ".((int) $targetid)." AND targettype = '".$this->db->escape($targettype)."'";
				if ($withsourcetype) {
					$sql .= " AND sourcetype = '".$this->db->escape($sourcetype)."'";
				}
			}
		} else {
			$sql .= "(fk_source = ".((int) $sourceid)." AND sourcetype = '".$this->db->escape($sourcetype)."')";
			$sql .= " ".$clause." (fk_target = ".((int) $targetid)." AND targettype = '".$this->db->escape($targettype)."')";
			if ($loadalsoobjects && $this->id > 0 && $sourceid == $this->id && $sourcetype == $this->element && $targetid == $this->id && $targettype == $this->element && $clause == 'OR') {
				$this->linkedObjectsFullLoaded[$this->id] = true;
			}
		}
		$sql .= " ORDER BY ".$orderby;

		dol_syslog(get_class($this)."::fetchObjectLink", LOG_DEBUG);
		$resql = $this->db->query($sql);
		if ($resql) {
			$num = $this->db->num_rows($resql);
			$i = 0;
			while ($i < $num) {
				$obj = $this->db->fetch_object($resql);
				if ($justsource || $justtarget) {
					if ($justsource) {
						$this->linkedObjectsIds[$obj->targettype][$obj->rowid] = $obj->fk_target;
					} elseif ($justtarget) {
						$this->linkedObjectsIds[$obj->sourcetype][$obj->rowid] = $obj->fk_source;
					}
				} else {
					if ($obj->fk_source == $sourceid && $obj->sourcetype == $sourcetype) {
						$this->linkedObjectsIds[$obj->targettype][$obj->rowid] = $obj->fk_target;
					}
					if ($obj->fk_target == $targetid && $obj->targettype == $targettype) {
						$this->linkedObjectsIds[$obj->sourcetype][$obj->rowid] = $obj->fk_source;
					}
				}
				$i++;
			}

			if (!empty($this->linkedObjectsIds)) {
				$tmparray = $this->linkedObjectsIds;
				foreach ($tmparray as $objecttype => $objectids) {       // $objecttype is a module name ('facture', 'mymodule', ...) or a module name with a suffix ('project_task', 'mymodule_myobj', ...)
					// Parse element/subelement (ex: project_task, cabinetmed_consultation, ...)
					$module = $element = $subelement = $objecttype;
					$regs = array();
					if ($objecttype != 'supplier_proposal' && $objecttype != 'order_supplier' && $objecttype != 'invoice_supplier'
						&& preg_match('/^([^_]+)_([^_]+)/i', $objecttype, $regs)) {
						$module = $element = $regs[1];
						$subelement = $regs[2];
					}

					$classpath = $element.'/class';
					// To work with non standard classpath or module name
					if ($objecttype == 'facture') {
						$classpath = 'compta/facture/class';
					} elseif ($objecttype == 'facturerec') {
						$classpath = 'compta/facture/class';
						$module = 'facture';
					} elseif ($objecttype == 'propal') {
						$classpath = 'comm/propal/class';
					} elseif ($objecttype == 'supplier_proposal') {
						$classpath = 'supplier_proposal/class';
					} elseif ($objecttype == 'shipping') {
						$classpath = 'expedition/class';
						$subelement = 'expedition';
						$module = 'expedition';
					} elseif ($objecttype == 'delivery') {
						$classpath = 'delivery/class';
						$subelement = 'delivery';
						$module = 'delivery_note';
					} elseif ($objecttype == 'invoice_supplier' || $objecttype == 'order_supplier') {
						$classpath = 'fourn/class';
						$module = 'fournisseur';
					} elseif ($objecttype == 'fichinter') {
						$classpath = 'fichinter/class';
						$subelement = 'fichinter';
						$module = 'ficheinter';
					} elseif ($objecttype == 'subscription') {
						$classpath = 'adherents/class';
						$module = 'adherent';
					} elseif ($objecttype == 'contact') {
						$module = 'societe';
					}
					// Set classfile
					$classfile = strtolower($subelement);
					$classname = ucfirst($subelement);

					if ($objecttype == 'order') {
						$classfile = 'commande';
						$classname = 'Commande';
					} elseif ($objecttype == 'invoice_supplier') {
						$classfile = 'fournisseur.facture';
						$classname = 'FactureFournisseur';
					} elseif ($objecttype == 'order_supplier') {
						$classfile = 'fournisseur.commande';
						$classname = 'CommandeFournisseur';
					} elseif ($objecttype == 'supplier_proposal') {
						$classfile = 'supplier_proposal';
						$classname = 'SupplierProposal';
					} elseif ($objecttype == 'facturerec') {
						$classfile = 'facture-rec';
						$classname = 'FactureRec';
					} elseif ($objecttype == 'subscription') {
						$classfile = 'subscription';
						$classname = 'Subscription';
					} elseif ($objecttype == 'project' || $objecttype == 'projet') {
						$classpath = 'projet/class';
						$classfile = 'project';
						$classname = 'Project';
					} elseif ($objecttype == 'conferenceorboothattendee') {
						$classpath = 'eventorganization/class';
						$classfile = 'conferenceorboothattendee';
						$classname = 'ConferenceOrBoothAttendee';
						$module = 'eventorganization';
					} elseif ($objecttype == 'conferenceorbooth') {
						$classpath = 'eventorganization/class';
						$classfile = 'conferenceorbooth';
						$classname = 'ConferenceOrBooth';
						$module = 'eventorganization';
					} elseif ($objecttype == 'mo') {
						$classpath = 'mrp/class';
						$classfile = 'mo';
						$classname = 'Mo';
						$module = 'mrp';
					}

					// Here $module, $classfile and $classname are set, we can use them.
					if (isModEnabled($module) && (($element != $this->element) || $alsosametype)) {
						if ($loadalsoobjects && (is_numeric($loadalsoobjects) || ($loadalsoobjects === $objecttype))) {
							dol_include_once('/'.$classpath.'/'.$classfile.'.class.php');
							//print '/'.$classpath.'/'.$classfile.'.class.php '.class_exists($classname);
							if (class_exists($classname)) {
								foreach ($objectids as $i => $objectid) {	// $i is rowid into llx_element_element
									$object = new $classname($this->db);
									$ret = $object->fetch($objectid);
									if ($ret >= 0) {
										$this->linkedObjects[$objecttype][$i] = $object;
									}
								}
							}
						}
					} else {
						unset($this->linkedObjectsIds[$objecttype]);
					}
				}
			}
			return 1;
		} else {
			dol_print_error($this->db);
			return -1;
		}
	}

	/**
	 *	Clear the cache saying that all linked object were already loaded. So next fetchObjectLinked will reload all links.
	 *
	 *	@return int						Return integer <0 if KO, >0 if OK
	 *  @see	fetchObjectLinked()
	 */
	public function clearObjectLinkedCache()
	{
		if ($this->id > 0 && !empty($this->linkedObjectsFullLoaded[$this->id])) {
			unset($this->linkedObjectsFullLoaded[$this->id]);
		}

		return 1;
	}

	/**
	 *	Update object linked of a current object
	 *
	 *	@param	int		$sourceid		Object source id
	 *	@param  string	$sourcetype		Object source type
	 *	@param  int		$targetid		Object target id
	 *	@param  string	$targettype		Object target type
	 * 	@param	User	$f_user			User that create
	 * 	@param	int		$notrigger		1=Does not execute triggers, 0= execute triggers
	 *	@return							int	>0 if OK, <0 if KO
	 *	@see	add_object_linked(), fetObjectLinked(), deleteObjectLinked()
	 */
	public function updateObjectLinked($sourceid = null, $sourcetype = '', $targetid = null, $targettype = '', $f_user = null, $notrigger = 0)
	{
		global $user;
		$updatesource = false;
		$updatetarget = false;
		$f_user = isset($f_user) ? $f_user : $user;

		if (!empty($sourceid) && !empty($sourcetype) && empty($targetid) && empty($targettype)) {
			$updatesource = true;
		} elseif (empty($sourceid) && empty($sourcetype) && !empty($targetid) && !empty($targettype)) {
			$updatetarget = true;
		}

		$this->db->begin();
		$error = 0;

		$sql = "UPDATE " . $this->db->prefix() . "element_element SET ";
		if ($updatesource) {
			$sql .= "fk_source = " . ((int) $sourceid);
			$sql .= ", sourcetype = '" . $this->db->escape($sourcetype) . "'";
			$sql .= " WHERE fk_target = " . ((int) $this->id);
			$sql .= " AND targettype = '" . $this->db->escape($this->element) . "'";
		} elseif ($updatetarget) {
			$sql .= "fk_target = " . ((int) $targetid);
			$sql .= ", targettype = '" . $this->db->escape($targettype) . "'";
			$sql .= " WHERE fk_source = " . ((int) $this->id);
			$sql .= " AND sourcetype = '" . $this->db->escape($this->element) . "'";
		}

		dol_syslog(get_class($this) . "::updateObjectLinked", LOG_DEBUG);
		if ($this->db->query($sql)) {
			if (!$notrigger) {
				// Call trigger
				$this->context['link_source_id'] = $sourceid;
				$this->context['link_source_type'] = $sourcetype;
				$this->context['link_target_id'] = $targetid;
				$this->context['link_target_type'] = $targettype;
				$result = $this->call_trigger('OBJECT_LINK_MODIFY', $f_user);
				if ($result < 0) {
					$error++;
				}
				// End call triggers
			}
		} else {
			$this->error = $this->db->lasterror();
			$error++;
		}

		if (!$error) {
			$this->db->commit();
			return 1;
		} else {
			$this->db->rollback();
			return -1;
		}
	}

	/**
	 *	Delete all links between an object $this
	 *
	 *	@param	int		$sourceid		Object source id
	 *	@param  string	$sourcetype		Object source type
	 *	@param  int		$targetid		Object target id
	 *	@param  string	$targettype		Object target type
	 *  @param	int		$rowid			Row id of line to delete. If defined, other parameters are not used.
	 * 	@param	User	$f_user			User that create
	 * 	@param	int		$notrigger		1=Does not execute triggers, 0= execute triggers
	 *	@return     					int	>0 if OK, <0 if KO
	 *	@see	add_object_linked(), updateObjectLinked(), fetchObjectLinked()
	 */
	public function deleteObjectLinked($sourceid = null, $sourcetype = '', $targetid = null, $targettype = '', $rowid = 0, $f_user = null, $notrigger = 0)
	{
		global $user;
		$deletesource = false;
		$deletetarget = false;
		$f_user = isset($f_user) ? $f_user : $user;

		if (!empty($sourceid) && !empty($sourcetype) && empty($targetid) && empty($targettype)) {
			$deletesource = true;
		} elseif (empty($sourceid) && empty($sourcetype) && !empty($targetid) && !empty($targettype)) {
			$deletetarget = true;
		}

		$sourceid = (!empty($sourceid) ? $sourceid : $this->id);
		$sourcetype = (!empty($sourcetype) ? $sourcetype : $this->element);
		$targetid = (!empty($targetid) ? $targetid : $this->id);
		$targettype = (!empty($targettype) ? $targettype : $this->element);
		$this->db->begin();
		$error = 0;

		if (!$notrigger) {
			// Call trigger
			$this->context['link_id'] = $rowid;
			$this->context['link_source_id'] = $sourceid;
			$this->context['link_source_type'] = $sourcetype;
			$this->context['link_target_id'] = $targetid;
			$this->context['link_target_type'] = $targettype;
			$result = $this->call_trigger('OBJECT_LINK_DELETE', $f_user);
			if ($result < 0) {
				$error++;
			}
			// End call triggers
		}

		if (!$error) {
			$sql = "DELETE FROM " . $this->db->prefix() . "element_element";
			$sql .= " WHERE";
			if ($rowid > 0) {
				$sql .= " rowid = " . ((int) $rowid);
			} else {
				if ($deletesource) {
					$sql .= " fk_source = " . ((int) $sourceid) . " AND sourcetype = '" . $this->db->escape($sourcetype) . "'";
					$sql .= " AND fk_target = " . ((int) $this->id) . " AND targettype = '" . $this->db->escape($this->element) . "'";
				} elseif ($deletetarget) {
					$sql .= " fk_target = " . ((int) $targetid) . " AND targettype = '" . $this->db->escape($targettype) . "'";
					$sql .= " AND fk_source = " . ((int) $this->id) . " AND sourcetype = '" . $this->db->escape($this->element) . "'";
				} else {
					$sql .= " (fk_source = " . ((int) $this->id) . " AND sourcetype = '" . $this->db->escape($this->element) . "')";
					$sql .= " OR";
					$sql .= " (fk_target = " . ((int) $this->id) . " AND targettype = '" . $this->db->escape($this->element) . "')";
				}
			}

			dol_syslog(get_class($this) . "::deleteObjectLinked", LOG_DEBUG);
			if (!$this->db->query($sql)) {
				$this->error = $this->db->lasterror();
				$this->errors[] = $this->error;
				$error++;
			}
		}

		if (!$error) {
			$this->db->commit();
			return 1;
		} else {
			$this->db->rollback();
			return 0;
		}
	}

	/**
	 * Function used to get an array with all items linked to an object id in association table
	 *
	 * @param	int		$fk_object_where		id of object we need to get linked items
	 * @param	string	$field_select			name of field we need to get a list
	 * @param	string	$field_where			name of field of object we need to get linked items
	 * @param	string	$table_element			name of association table
	 * @return 	array|int						Array of record, -1 if empty
	 */
	public static function getAllItemsLinkedByObjectID($fk_object_where, $field_select, $field_where, $table_element)
	{
		if (empty($fk_object_where) || empty($field_where) || empty($table_element)) {
			return -1;
		}
		if (!preg_match('/^[_a-zA-Z0-9]+$/', $field_select)) {
			dol_syslog('Invalid value $field_select for parameter '.$field_select.' in call to getAllItemsLinkedByObjectID(). Must be a single field name.', LOG_ERR);
		}

		global $db;

		$sql = "SELECT ".$field_select." FROM ".$db->prefix().$table_element." WHERE ".$field_where." = ".((int) $fk_object_where);
		$resql = $db->query($sql);

		$TRes = array();
		if (!empty($resql)) {
			while ($res = $db->fetch_object($resql)) {
				$TRes[] = $res->{$field_select};
			}
		}

		return $TRes;
	}

	/**
	 * Count items linked to an object id in association table
	 *
	 * @param	int		$fk_object_where		id of object we need to get linked items
	 * @param	string	$field_where			name of field of object we need to get linked items
	 * @param	string	$table_element			name of association table
	 * @return 	array|int						Array of record, -1 if empty
	 */
	public static function getCountOfItemsLinkedByObjectID($fk_object_where, $field_where, $table_element)
	{
		if (empty($fk_object_where) || empty($field_where) || empty($table_element)) {
			return -1;
		}

		global $db;

		$sql = "SELECT COUNT(*) as nb FROM ".$db->prefix().$table_element." WHERE ".$field_where." = ".((int) $fk_object_where);
		$resql = $db->query($sql);
		$n = 0;
		if ($resql) {
			$res = $db->fetch_object($resql);
			if ($res) {
				$n = $res->nb;
			}
		}

		return $n;
	}

	/**
	 * Function used to remove all items linked to an object id in association table
	 *
	 * @param	int		$fk_object_where		id of object we need to remove linked items
	 * @param	string	$field_where			name of field of object we need to delete linked items
	 * @param	string	$table_element			name of association table
	 * @return 	int								Return integer <0 if KO, 0 if nothing done, >0 if OK and something done
	 */
	public static function deleteAllItemsLinkedByObjectID($fk_object_where, $field_where, $table_element)
	{
		if (empty($fk_object_where) || empty($field_where) || empty($table_element)) {
			return -1;
		}

		global $db;

		$sql = "DELETE FROM ".$db->prefix().$table_element." WHERE ".$field_where." = ".((int) $fk_object_where);
		$resql = $db->query($sql);

		if (empty($resql)) {
			return 0;
		}

		return 1;
	}

	/**
	 *      Set status of an object.
	 *
	 *      @param	int		$status			Status to set
	 *      @param	int		$elementId		Id of element to force (use this->id by default if null)
	 *      @param	string	$elementType	Type of element to force (use this->table_element by default)
	 *      @param	string	$trigkey		Trigger key to use for trigger. Use '' means automatic but it is not recommended and is deprecated.
	 *      @param	string	$fieldstatus	Name of status field in this->table_element
	 *      @return int						Return integer <0 if KO, >0 if OK
	 */
	public function setStatut($status, $elementId = null, $elementType = '', $trigkey = '', $fieldstatus = 'fk_statut')
	{
		global $user, $langs, $conf;

		$savElementId = $elementId; // To be used later to know if we were using the method using the id of this or not.

		$elementId = (!empty($elementId) ? $elementId : $this->id);
		$elementTable = (!empty($elementType) ? $elementType : $this->table_element);

		$this->db->begin();

		if ($elementTable == 'facture_rec') {
			$fieldstatus = "suspended";
		}
		if ($elementTable == 'mailing') {
			$fieldstatus = "statut";
		}
		if ($elementTable == 'cronjob') {
			$fieldstatus = "status";
		}
		if ($elementTable == 'user') {
			$fieldstatus = "statut";
		}
		if ($elementTable == 'expensereport') {
			$fieldstatus = "fk_statut";
		}
		if ($elementTable == 'commande_fournisseur_dispatch') {
			$fieldstatus = "status";
		}
		if ($elementTable == 'prelevement_bons') {
			$fieldstatus = "statut";
		}
		if (isset($this->fields) && is_array($this->fields) && array_key_exists('status', $this->fields)) {
			$fieldstatus = 'status';
		}

		$sql = "UPDATE ".$this->db->prefix().$elementTable;
		$sql .= " SET ".$fieldstatus." = ".((int) $status);
		// If status = 1 = validated, update also fk_user_valid
		// TODO Replace the test on $elementTable by doing a test on existence of the field in $this->fields
		if ($status == 1 && in_array($elementTable, array('expensereport', 'inventory'))) {
			$sql .= ", fk_user_valid = ".((int) $user->id);
		}
		if ($status == 1 && in_array($elementTable, array('expensereport'))) {
			$sql .= ", date_valid = '".$this->db->idate(dol_now())."'";
		}
		if ($status == 1 && in_array($elementTable, array('inventory'))) {
			$sql .= ", date_validation = '".$this->db->idate(dol_now())."'";
		}
		$sql .= " WHERE rowid = ".((int) $elementId);
		$sql .= " AND ".$fieldstatus." <> ".((int) $status);	// We avoid update if status already correct

		dol_syslog(get_class($this)."::setStatut", LOG_DEBUG);
		$resql = $this->db->query($sql);
		if ($resql) {
			$error = 0;

			$nb_rows_affected = $this->db->affected_rows($resql);	// should be 1 or 0 if status was already correct

			if ($nb_rows_affected > 0) {
				if (empty($trigkey)) {
					// Try to guess trigkey (for backward compatibility, now we should have trigkey defined into the call of setStatus)
					if ($this->element == 'supplier_proposal' && $status == 2) {
						$trigkey = 'SUPPLIER_PROPOSAL_SIGN'; // 2 = SupplierProposal::STATUS_SIGNED. Can't use constant into this generic class
					}
					if ($this->element == 'supplier_proposal' && $status == 3) {
						$trigkey = 'SUPPLIER_PROPOSAL_REFUSE'; // 3 = SupplierProposal::STATUS_REFUSED. Can't use constant into this generic class
					}
					if ($this->element == 'supplier_proposal' && $status == 4) {
						$trigkey = 'SUPPLIER_PROPOSAL_CLOSE'; // 4 = SupplierProposal::STATUS_CLOSED. Can't use constant into this generic class
					}
					if ($this->element == 'fichinter' && $status == 3) {
						$trigkey = 'FICHINTER_CLASSIFY_DONE';
					}
					if ($this->element == 'fichinter' && $status == 2) {
						$trigkey = 'FICHINTER_CLASSIFY_BILLED';
					}
					if ($this->element == 'fichinter' && $status == 1) {
						$trigkey = 'FICHINTER_CLASSIFY_UNBILLED';
					}
				}

				if ($trigkey) {
					// Call trigger
					$result = $this->call_trigger($trigkey, $user);
					if ($result < 0) {
						$error++;
					}
					// End call triggers
				}
			} else {
				// The status was probably already good. We do nothing more, no triggers.
			}

			if (!$error) {
				$this->db->commit();

				if (empty($savElementId)) {
					// If the element we update is $this (so $elementId was provided as null)
					if ($fieldstatus == 'tosell') {
						$this->status = $status;
					} elseif ($fieldstatus == 'tobuy') {
						$this->status_buy = $status;	// @phpstan-ignore-line
					} else {
						$this->statut = $status;
						$this->status = $status;
					}
				}

				return 1;
			} else {
				$this->db->rollback();
				dol_syslog(get_class($this)."::setStatut ".$this->error, LOG_ERR);
				return -1;
			}
		} else {
			$this->error = $this->db->lasterror();
			$this->db->rollback();
			return -1;
		}
	}


	/**
	 *  Load type of canvas of an object if it exists
	 *
	 *  @param      int		$id     Record id
	 *  @param      string	$ref    Record ref
	 *  @return		int				Return integer <0 if KO, 0 if nothing done, >0 if OK
	 */
	public function getCanvas($id = 0, $ref = '')
	{
		global $conf;

		if (empty($id) && empty($ref)) {
			return 0;
		}
		if (getDolGlobalString('MAIN_DISABLE_CANVAS')) {
			return 0; // To increase speed. Not enabled by default.
		}

		// Clean parameters
		$ref = trim($ref);

		$sql = "SELECT rowid, canvas";
		$sql .= " FROM ".$this->db->prefix().$this->table_element;
		$sql .= " WHERE entity IN (".getEntity($this->element).")";
		if (!empty($id)) {
			$sql .= " AND rowid = ".((int) $id);
		}
		if (!empty($ref)) {
			$sql .= " AND ref = '".$this->db->escape($ref)."'";
		}

		$resql = $this->db->query($sql);
		if ($resql) {
			$obj = $this->db->fetch_object($resql);
			if ($obj) {
				$this->canvas = $obj->canvas;
				return 1;
			} else {
				return 0;
			}
		} else {
			dol_print_error($this->db);
			return -1;
		}
	}


	/**
	 * 	Get special code of a line
	 *
	 * 	@param	int		$lineid		Id of line
	 * 	@return	int					Special code
	 */
	public function getSpecialCode($lineid)
	{
		$sql = "SELECT special_code FROM ".$this->db->prefix().$this->table_element_line;
		$sql .= " WHERE rowid = ".((int) $lineid);
		$resql = $this->db->query($sql);
		if ($resql) {
			$row = $this->db->fetch_row($resql);
			return $row[0];
		}

		return 0;
	}

	/**
	 *  Function to check if an object is used by others (by children).
	 *  Check is done into this->childtables. There is no check into llx_element_element.
	 *
	 *  @param	int		$id			Force id of object
	 *  @param	int		$entity		Force entity to check
	 *  @return	int					Return integer <0 if KO, 0 if not used, >0 if already used
	 */
	public function isObjectUsed($id = 0, $entity = 0)
	{
		global $langs;

		if (empty($id)) {
			$id = $this->id;
		}

		// Check parameters
		if (!isset($this->childtables) || !is_array($this->childtables) || count($this->childtables) == 0) {
			dol_print_error('Called isObjectUsed on a class with property this->childtables not defined');
			return -1;
		}

		$arraytoscan = $this->childtables;		// array('tablename'=>array('fk_element'=>'parentfield'), ...) or array('tablename'=>array('parent'=>table_parent, 'parentkey'=>'nameoffieldforparentfkkey'), ...)
		// For backward compatibility, we check if array is old format array('tablename1', 'tablename2', ...)
		$tmparray = array_keys($this->childtables);
		if (is_numeric($tmparray[0])) {
			$arraytoscan = array_flip($this->childtables);
		}

		// Test if child exists
		$haschild = 0;
		foreach ($arraytoscan as $table => $element) {
			//print $id.'-'.$table.'-'.$elementname.'<br>';
			// Check if element can be deleted
			$sql = "SELECT COUNT(*) as nb";
			$sql.= " FROM ".$this->db->prefix().$table." as c";
			if (!empty($element['parent']) && !empty($element['parentkey'])) {
				$sql.= ", ".$this->db->prefix().$element['parent']." as p";
			}
			if (!empty($element['fk_element'])) {
				$sql.= " WHERE c.".$element['fk_element']." = ".((int) $id);
			} else {
				$sql.= " WHERE c.".$this->fk_element." = ".((int) $id);
			}
			if (!empty($element['parent']) && !empty($element['parentkey'])) {
				$sql.= " AND c.".$element['parentkey']." = p.rowid";
			}
			if (!empty($element['parent']) && !empty($element['parenttypefield']) && !empty($element['parenttypevalue'])) {
				$sql.= " AND c.".$element['parenttypefield']." = '".$this->db->escape($element['parenttypevalue'])."'";
			}
			if (!empty($entity)) {
				if (!empty($element['parent']) && !empty($element['parentkey'])) {
					$sql.= " AND p.entity = ".((int) $entity);
				} else {
					$sql.= " AND c.entity = ".((int) $entity);
				}
			}

			$resql = $this->db->query($sql);
			if ($resql) {
				$obj = $this->db->fetch_object($resql);
				if ($obj->nb > 0) {
					$langs->load("errors");
					//print 'Found into table '.$table.', type '.$langs->transnoentitiesnoconv($elementname).', haschild='.$haschild;
					$haschild += $obj->nb;
					if (is_numeric($element)) {	// very old usage array('table1', 'table2', ...)
						$this->errors[] = $langs->transnoentitiesnoconv("ErrorRecordHasAtLeastOneChildOfType", method_exists($this, 'getNomUrl') ? $this->getNomUrl() : $this->ref, $table);
					} elseif (is_string($element)) { // old usage array('table1' => 'TranslateKey1', 'table2' => 'TranslateKey2', ...)
						$this->errors[] = $langs->transnoentitiesnoconv("ErrorRecordHasAtLeastOneChildOfType", method_exists($this, 'getNomUrl') ? $this->getNomUrl() : $this->ref, $langs->transnoentitiesnoconv($element));
					} else { // new usage: $element['name']=Translation key
						$this->errors[] = $langs->transnoentitiesnoconv("ErrorRecordHasAtLeastOneChildOfType", method_exists($this, 'getNomUrl') ? $this->getNomUrl() : $this->ref, $langs->transnoentitiesnoconv($element['name']));
					}
					break; // We found at least one, we stop here
				}
			} else {
				$this->errors[] = $this->db->lasterror();
				return -1;
			}
		}
		if ($haschild > 0) {
			$this->errors[] = "ErrorRecordHasChildren";
			return $haschild;
		} else {
			return 0;
		}
	}

	/**
	 *  Function to say how many lines object contains
	 *
	 *	@param	int		$predefined		-1=All, 0=Count free product/service only, 1=Count predefined product/service only, 2=Count predefined product, 3=Count predefined service
	 *  @return	int						Return integer <0 if KO, 0 if no predefined products, nb of lines with predefined products if found
	 */
	public function hasProductsOrServices($predefined = -1)
	{
		$nb = 0;

		foreach ($this->lines as $key => $val) {
			$qualified = 0;
			if ($predefined == -1) {
				$qualified = 1;
			}
			if ($predefined == 1 && $val->fk_product > 0) {
				$qualified = 1;
			}
			if ($predefined == 0 && $val->fk_product <= 0) {
				$qualified = 1;
			}
			if ($predefined == 2 && $val->fk_product > 0 && $val->product_type == 0) {
				$qualified = 1;
			}
			if ($predefined == 3 && $val->fk_product > 0 && $val->product_type == 1) {
				$qualified = 1;
			}
			if ($qualified) {
				$nb++;
			}
		}
		dol_syslog(get_class($this).'::hasProductsOrServices we found '.$nb.' qualified lines of products/servcies');
		return $nb;
	}

	/**
	 * Function that returns the total amount HT of discounts applied for all lines.
	 *
	 * @return 	float|string			Total amout of discount
	 */
	public function getTotalDiscount()
	{
		if (!empty($this->table_element_line)) {
			$total_discount = 0.00;

			$sql = "SELECT subprice as pu_ht, qty, remise_percent, total_ht";
			$sql .= " FROM ".$this->db->prefix().$this->table_element_line;
			$sql .= " WHERE ".$this->fk_element." = ".((int) $this->id);

			dol_syslog(get_class($this).'::getTotalDiscount', LOG_DEBUG);
			$resql = $this->db->query($sql);
			if ($resql) {
				$num = $this->db->num_rows($resql);
				$i = 0;
				while ($i < $num) {
					$obj = $this->db->fetch_object($resql);

					$pu_ht = $obj->pu_ht;
					$qty = $obj->qty;
					$total_ht = $obj->total_ht;

					$total_discount_line = (float) price2num(($pu_ht * $qty) - $total_ht, 'MT');
					$total_discount += $total_discount_line;

					$i++;
				}
			}

			//print $total_discount; exit;
			return price2num($total_discount);
		}

		return null;
	}


	/**
	 * Return into unit=0, the calculated total of weight and volume of all lines * qty
	 * Calculate by adding weight and volume of each product line, so properties ->volume/volume_units/weight/weight_units must be loaded on line.
	 *
	 * @return  array                           array('weight'=>...,'volume'=>...)
	 */
	public function getTotalWeightVolume()
	{
		$totalWeight = 0;
		$totalVolume = 0;
		// defined for shipment only
		$totalOrdered = '';
		// defined for shipment only
		$totalToShip = '';

		foreach ($this->lines as $line) {
			if (isset($line->qty_asked)) {
				if (empty($totalOrdered)) {
					$totalOrdered = 0; // Avoid warning because $totalOrdered is ''
				}
				$totalOrdered += $line->qty_asked; // defined for shipment only
			}
			if (isset($line->qty_shipped)) {
				if (empty($totalToShip)) {
					$totalToShip = 0; // Avoid warning because $totalToShip is ''
				}
				$totalToShip += $line->qty_shipped; // defined for shipment only
			} elseif ($line->element == 'commandefournisseurdispatch' && isset($line->qty)) {
				if (empty($totalToShip)) {
					$totalToShip = 0;
				}
				$totalToShip += $line->qty; // defined for reception only
			}

			// Define qty, weight, volume, weight_units, volume_units
			if ($this->element == 'shipping') {
				// for shipments
				$qty = $line->qty_shipped ? $line->qty_shipped : 0;
			} else {
				$qty = $line->qty ? $line->qty : 0;
			}

			$weight = !empty($line->weight) ? $line->weight : 0;
			($weight == 0 && !empty($line->product->weight)) ? $weight = $line->product->weight : 0;
			$volume = !empty($line->volume) ? $line->volume : 0;
			($volume == 0 && !empty($line->product->volume)) ? $volume = $line->product->volume : 0;

			$weight_units = !empty($line->weight_units) ? $line->weight_units : 0;
			($weight_units == 0 && !empty($line->product->weight_units)) ? $weight_units = $line->product->weight_units : 0;
			$volume_units = !empty($line->volume_units) ? $line->volume_units : 0;
			($volume_units == 0 && !empty($line->product->volume_units)) ? $volume_units = $line->product->volume_units : 0;

			$weightUnit = 0;
			$volumeUnit = 0;
			if (!empty($weight_units)) {
				$weightUnit = $weight_units;
			}
			if (!empty($volume_units)) {
				$volumeUnit = $volume_units;
			}

			if (empty($totalWeight)) {
				$totalWeight = 0; // Avoid warning because $totalWeight is ''
			}
			if (empty($totalVolume)) {
				$totalVolume = 0; // Avoid warning because $totalVolume is ''
			}

			//var_dump($line->volume_units);
			if ($weight_units < 50) {   // < 50 means a standard unit (power of 10 of official unit), > 50 means an exotic unit (like inch)
				$trueWeightUnit = pow(10, $weightUnit);
				$totalWeight += $weight * $qty * $trueWeightUnit;
			} else {
				if ($weight_units == 99) {
					// conversion 1 Pound = 0.45359237 KG
					$trueWeightUnit = 0.45359237;
					$totalWeight += $weight * $qty * $trueWeightUnit;
				} elseif ($weight_units == 98) {
					// conversion 1 Ounce = 0.0283495 KG
					$trueWeightUnit = 0.0283495;
					$totalWeight += $weight * $qty * $trueWeightUnit;
				} else {
					$totalWeight += $weight * $qty; // This may be wrong if we mix different units
				}
			}
			if ($volume_units < 50) {   // >50 means a standard unit (power of 10 of official unit), > 50 means an exotic unit (like inch)
				//print $line->volume."x".$line->volume_units."x".($line->volume_units < 50)."x".$volumeUnit;
				$trueVolumeUnit = pow(10, $volumeUnit);
				//print $line->volume;
				$totalVolume += $volume * $qty * $trueVolumeUnit;
			} else {
				$totalVolume += $volume * $qty; // This may be wrong if we mix different units
			}
		}

		return array('weight'=>$totalWeight, 'volume'=>$totalVolume, 'ordered'=>$totalOrdered, 'toship'=>$totalToShip);
	}


	/**
	 *	Set extra parameters
	 *
	 *	@return	int      Return integer <0 if KO, >0 if OK
	 */
	public function setExtraParameters()
	{
		$this->db->begin();

		$extraparams = (!empty($this->extraparams) ? json_encode($this->extraparams) : null);

		$sql = "UPDATE ".$this->db->prefix().$this->table_element;
		$sql .= " SET extraparams = ".(!empty($extraparams) ? "'".$this->db->escape($extraparams)."'" : "null");
		$sql .= " WHERE rowid = ".((int) $this->id);

		dol_syslog(get_class($this)."::setExtraParameters", LOG_DEBUG);
		$resql = $this->db->query($sql);
		if (!$resql) {
			$this->error = $this->db->lasterror();
			$this->db->rollback();
			return -1;
		} else {
			$this->db->commit();
			return 1;
		}
	}


	// --------------------
	// TODO: All functions here must be redesigned and moved as they are not business functions but output functions
	// --------------------

	/* This is to show add lines */

	/**
	 *	Show add free and predefined products/services form
	 *
	 *  @param	int		        $dateSelector       1=Show also date range input fields
	 *  @param	Societe			$seller				Object thirdparty who sell
	 *  @param	Societe			$buyer				Object thirdparty who buy
	 *  @param	string			$defaulttpldir		Directory where to find the template
	 *	@return	void
	 */
	public function formAddObjectLine($dateSelector, $seller, $buyer, $defaulttpldir = '/core/tpl')
	{
		global $conf, $user, $langs, $object, $hookmanager, $extrafields, $form;

		// Line extrafield
		if (!is_object($extrafields)) {
			require_once DOL_DOCUMENT_ROOT.'/core/class/extrafields.class.php';
			$extrafields = new ExtraFields($this->db);
		}
		$extrafields->fetch_name_optionals_label($this->table_element_line);

		// Output template part (modules that overwrite templates must declare this into descriptor)
		// Use global variables + $dateSelector + $seller and $buyer
		// Note: This is deprecated. If you need to overwrite the tpl file, use instead the hook 'formAddObjectLine'.
		$dirtpls = array_merge($conf->modules_parts['tpl'], array($defaulttpldir));
		foreach ($dirtpls as $module => $reldir) {
			if (!empty($module)) {
				$tpl = dol_buildpath($reldir.'/objectline_create.tpl.php');
			} else {
				$tpl = DOL_DOCUMENT_ROOT.$reldir.'/objectline_create.tpl.php';
			}

			if (empty($conf->file->strict_mode)) {
				$res = @include $tpl;
			} else {
				$res = include $tpl; // for debug
			}
			if ($res) {
				break;
			}
		}
	}



	/* This is to show array of line of details */


	/**
	 *	Return HTML table for object lines
	 *	TODO Move this into an output class file (htmlline.class.php)
	 *	If lines are into a template, title must also be into a template
	 *	But for the moment we don't know if it's possible as we keep a method available on overloaded objects.
	 *
	 *	@param	string		$action				Action code
	 *	@param  Societe		$seller            	Object of seller third party
	 *	@param  Societe  	$buyer             	Object of buyer third party
	 *	@param	int			$selected		   	ID line selected
	 *	@param  int	    	$dateSelector      	1=Show also date range input fields
	 *  @param	string		$defaulttpldir		Directory where to find the template
	 *	@return	void
	 */
	public function printObjectLines($action, $seller, $buyer, $selected = 0, $dateSelector = 0, $defaulttpldir = '/core/tpl')
	{
		global $conf, $hookmanager, $langs, $user, $form, $extrafields, $object;
		// TODO We should not use global var for this
		global $inputalsopricewithtax, $usemargins, $disableedit, $disablemove, $disableremove, $outputalsopricetotalwithtax;

		// Define usemargins
		$usemargins = 0;
		if (isModEnabled('margin') && !empty($this->element) && in_array($this->element, array('facture', 'facturerec', 'propal', 'commande'))) {
			$usemargins = 1;
		}

		$num = count($this->lines);

		// Line extrafield
		if (!is_object($extrafields)) {
			require_once DOL_DOCUMENT_ROOT.'/core/class/extrafields.class.php';
			$extrafields = new ExtraFields($this->db);
		}
		$extrafields->fetch_name_optionals_label($this->table_element_line);

		$parameters = array('num'=>$num, 'dateSelector'=>$dateSelector, 'seller'=>$seller, 'buyer'=>$buyer, 'selected'=>$selected, 'table_element_line'=>$this->table_element_line);
		$reshook = $hookmanager->executeHooks('printObjectLineTitle', $parameters, $this, $action); // Note that $action and $object may have been modified by some hooks
		if (empty($reshook)) {
			// Output template part (modules that overwrite templates must declare this into descriptor)
			// Use global variables + $dateSelector + $seller and $buyer
			// Note: This is deprecated. If you need to overwrite the tpl file, use instead the hook.
			$dirtpls = array_merge($conf->modules_parts['tpl'], array($defaulttpldir));
			foreach ($dirtpls as $module => $reldir) {
				$res = 0;
				if (!empty($module)) {
					$tpl = dol_buildpath($reldir.'/objectline_title.tpl.php');
				} else {
					$tpl = DOL_DOCUMENT_ROOT.$reldir.'/objectline_title.tpl.php';
				}
				if (file_exists($tpl)) {
					if (empty($conf->file->strict_mode)) {
						$res = @include $tpl;
					} else {
						$res = include $tpl; // for debug
					}
				}
				if ($res) {
					break;
				}
			}
		}

		$i = 0;

		print "<!-- begin printObjectLines() --><tbody>\n";
		foreach ($this->lines as $line) {
			//Line extrafield
			$line->fetch_optionals();

			//if (is_object($hookmanager) && (($line->product_type == 9 && !empty($line->special_code)) || !empty($line->fk_parent_line)))
			if (is_object($hookmanager)) {   // Old code is commented on preceding line.
				if (empty($line->fk_parent_line)) {
					$parameters = array('line'=>$line, 'num'=>$num, 'i'=>$i, 'dateSelector'=>$dateSelector, 'seller'=>$seller, 'buyer'=>$buyer, 'selected'=>$selected, 'table_element_line'=>$line->table_element, 'defaulttpldir'=>$defaulttpldir);
					$reshook = $hookmanager->executeHooks('printObjectLine', $parameters, $this, $action); // Note that $action and $object may have been modified by some hooks
				} else {
					$parameters = array('line'=>$line, 'num'=>$num, 'i'=>$i, 'dateSelector'=>$dateSelector, 'seller'=>$seller, 'buyer'=>$buyer, 'selected'=>$selected, 'table_element_line'=>$line->table_element, 'fk_parent_line'=>$line->fk_parent_line, 'defaulttpldir'=>$defaulttpldir);
					$reshook = $hookmanager->executeHooks('printObjectSubLine', $parameters, $this, $action); // Note that $action and $object may have been modified by some hooks
				}
			}
			if (empty($reshook)) {
				$this->printObjectLine($action, $line, '', $num, $i, $dateSelector, $seller, $buyer, $selected, $extrafields, $defaulttpldir);
			}

			$i++;
		}
		print "</tbody><!-- end printObjectLines() -->\n";
	}

	/**
	 *	Return HTML content of a detail line
	 *	TODO Move this into an output class file (htmlline.class.php)
	 *
	 *	@param	string      		$action				GET/POST action
	 *	@param  CommonObjectLine 	$line			    Selected object line to output
	 *	@param  string	    		$var               	Not used
	 *	@param  int		    		$num               	Number of line (0)
	 *	@param  int		    		$i					I
	 *	@param  int		    		$dateSelector      	1=Show also date range input fields
	 *	@param  Societe	    		$seller            	Object of seller third party
	 *	@param  Societe	    		$buyer             	Object of buyer third party
	 *	@param	int					$selected		   	ID line selected
	 *  @param  Extrafields			$extrafields		Object of extrafields
	 *  @param	string				$defaulttpldir		Directory where to find the template (deprecated)
	 *	@return	void
	 */
	public function printObjectLine($action, $line, $var, $num, $i, $dateSelector, $seller, $buyer, $selected = 0, $extrafields = null, $defaulttpldir = '/core/tpl')
	{
		global $conf, $langs, $user, $object, $hookmanager;
		global $form;
		global $object_rights, $disableedit, $disablemove, $disableremove; // TODO We should not use global var for this !

		$object_rights = $this->getRights();

		// var used into tpl
		$text = '';
		$description = '';

		// Line in view mode
		if ($action != 'editline' || $selected != $line->id) {
			// Product
			if (!empty($line->fk_product) && $line->fk_product > 0) {
				$product_static = new Product($this->db);
				$product_static->fetch($line->fk_product);

				$product_static->ref = $line->ref; //can change ref in hook
				$product_static->label = !empty($line->label) ? $line->label : ""; //can change label in hook

				$text = $product_static->getNomUrl(1);

				// Define output language and label
				if (getDolGlobalInt('MAIN_MULTILANGS')) {
					if (property_exists($this, 'socid') && !is_object($this->thirdparty)) {
						dol_print_error('', 'Error: Method printObjectLine was called on an object and object->fetch_thirdparty was not done before');
						return;
					}

					$prod = new Product($this->db);
					$prod->fetch($line->fk_product);

					$outputlangs = $langs;
					$newlang = '';
					if (empty($newlang) && GETPOST('lang_id', 'aZ09')) {
						$newlang = GETPOST('lang_id', 'aZ09');
					}
					if (getDolGlobalString('PRODUIT_TEXTS_IN_THIRDPARTY_LANGUAGE') && empty($newlang) && is_object($this->thirdparty)) {
						$newlang = $this->thirdparty->default_lang; // To use language of customer
					}
					if (!empty($newlang)) {
						$outputlangs = new Translate("", $conf);
						$outputlangs->setDefaultLang($newlang);
					}

					$label = (!empty($prod->multilangs[$outputlangs->defaultlang]["label"])) ? $prod->multilangs[$outputlangs->defaultlang]["label"] : $line->product_label;
				} else {
					$label = $line->product_label;
				}

				$text .= ' - '.(!empty($line->label) ? $line->label : $label);
				$description .= (getDolGlobalInt('PRODUIT_DESC_IN_FORM_ACCORDING_TO_DEVICE') ? '' : (!empty($line->description) ? dol_htmlentitiesbr($line->description) : '')); // Description is what to show on popup. We shown nothing if already into desc.
			}

			$line->pu_ttc = price2num((!empty($line->subprice) ? $line->subprice : 0) * (1 + ((!empty($line->tva_tx) ? $line->tva_tx : 0) / 100)), 'MU');

			// Output template part (modules that overwrite templates must declare this into descriptor)
			// Use global variables + $dateSelector + $seller and $buyer
			// Note: This is deprecated. If you need to overwrite the tpl file, use instead the hook printObjectLine and printObjectSubLine.
			$dirtpls = array_merge($conf->modules_parts['tpl'], array($defaulttpldir));
			foreach ($dirtpls as $module => $reldir) {
				$res = 0;
				if (!empty($module)) {
					$tpl = dol_buildpath($reldir.'/objectline_view.tpl.php');
				} else {
					$tpl = DOL_DOCUMENT_ROOT.$reldir.'/objectline_view.tpl.php';
				}
				//var_dump($tpl);
				if (file_exists($tpl)) {
					if (empty($conf->file->strict_mode)) {
						$res = @include $tpl;
					} else {
						$res = include $tpl; // for debug
					}
				}
				if ($res) {
					break;
				}
			}
		}

		// Line in update mode
		if ($this->statut == 0 && $action == 'editline' && $selected == $line->id) {
			$label = (!empty($line->label) ? $line->label : (($line->fk_product > 0) ? $line->product_label : ''));

			$line->pu_ttc = price2num($line->subprice * (1 + ($line->tva_tx / 100)), 'MU');

			// Output template part (modules that overwrite templates must declare this into descriptor)
			// Use global variables + $dateSelector + $seller and $buyer
			// Note: This is deprecated. If you need to overwrite the tpl file, use instead the hook printObjectLine and printObjectSubLine.
			$dirtpls = array_merge($conf->modules_parts['tpl'], array($defaulttpldir));
			foreach ($dirtpls as $module => $reldir) {
				if (!empty($module)) {
					$tpl = dol_buildpath($reldir.'/objectline_edit.tpl.php');
				} else {
					$tpl = DOL_DOCUMENT_ROOT.$reldir.'/objectline_edit.tpl.php';
				}

				if (empty($conf->file->strict_mode)) {
					$res = @include $tpl;
				} else {
					$res = include $tpl; // for debug
				}
				if ($res) {
					break;
				}
			}
		}
	}


	/* This is to show array of line of details of source object */


	/**
	 * 	Return HTML table table of source object lines
	 *  TODO Move this and previous function into output html class file (htmlline.class.php).
	 *  If lines are into a template, title must also be into a template
	 *  But for the moment we don't know if it's possible, so we keep the method available on overloaded objects.
	 *
	 *	@param	string		$restrictlist		''=All lines, 'services'=Restrict to services only
	 *  @param  array       $selectedLines      Array of lines id for selected lines
	 *  @return	void
	 */
	public function printOriginLinesList($restrictlist = '', $selectedLines = array())
	{
		global $langs, $hookmanager, $conf, $form, $action;

		print '<tr class="liste_titre">';
		print '<td class="linecolref">'.$langs->trans('Ref').'</td>';
		print '<td class="linecoldescription">'.$langs->trans('Description').'</td>';
		print '<td class="linecolvat right">'.$langs->trans('VATRate').'</td>';
		print '<td class="linecoluht right">'.$langs->trans('PriceUHT').'</td>';
		if (isModEnabled("multicurrency")) {
			print '<td class="linecoluht_currency right">'.$langs->trans('PriceUHTCurrency').'</td>';
		}
		print '<td class="linecolqty right">'.$langs->trans('Qty').'</td>';
		if (getDolGlobalInt('PRODUCT_USE_UNITS')) {
			print '<td class="linecoluseunit left">'.$langs->trans('Unit').'</td>';
		}
		print '<td class="linecoldiscount right">'.$langs->trans('ReductionShort').'</td>';
		print '<td class="linecolht right">'.$langs->trans('TotalHT').'</td>';
		print '<td class="center">'.$form->showCheckAddButtons('checkforselect', 1).'</td>';
		print '</tr>';
		$i = 0;

		if (!empty($this->lines)) {
			foreach ($this->lines as $line) {
				$reshook = 0;
				//if (is_object($hookmanager) && (($line->product_type == 9 && !empty($line->special_code)) || !empty($line->fk_parent_line))) {
				if (is_object($hookmanager)) {   // Old code is commented on preceding line.
					$parameters = array('line'=>$line, 'i'=>$i, 'restrictlist'=>$restrictlist, 'selectedLines'=> $selectedLines);
					if (!empty($line->fk_parent_line)) {
						$parameters['fk_parent_line'] = $line->fk_parent_line;
					}
					$reshook = $hookmanager->executeHooks('printOriginObjectLine', $parameters, $this, $action); // Note that $action and $object may have been modified by some hooks
				}
				if (empty($reshook)) {
					$this->printOriginLine($line, '', $restrictlist, '/core/tpl', $selectedLines);
				}

				$i++;
			}
		}
	}

	/**
	 * 	Return HTML with a line of table array of source object lines
	 *  TODO Move this and previous function into output html class file (htmlline.class.php).
	 *  If lines are into a template, title must also be into a template
	 *  But for the moment we don't know if it's possible as we keep a method available on overloaded objects.
	 *
	 * 	@param	CommonObjectLine	$line				Line
	 * 	@param	string				$var				Not used
	 *	@param	string				$restrictlist		''=All lines, 'services'=Restrict to services only (strike line if not)
	 *  @param	string				$defaulttpldir		Directory where to find the template
	 *  @param  array       		$selectedLines      Array of lines id for selected lines
	 * 	@return	void
	 */
	public function printOriginLine($line, $var, $restrictlist = '', $defaulttpldir = '/core/tpl', $selectedLines = array())
	{
		global $langs, $conf;

		//var_dump($line);
		if (!empty($line->date_start)) {
			$date_start = $line->date_start;
		} else {
			$date_start = $line->date_debut_prevue;
			if ($line->date_debut_reel) {
				$date_start = $line->date_debut_reel;
			}
		}
		if (!empty($line->date_end)) {
			$date_end = $line->date_end;
		} else {
			$date_end = $line->date_fin_prevue;
			if ($line->date_fin_reel) {
				$date_end = $line->date_fin_reel;
			}
		}

		$this->tpl['id'] = $line->id;

		$this->tpl['label'] = '';
		if (!empty($line->fk_parent_line)) {
			$this->tpl['label'] .= img_picto('', 'rightarrow');
		}

		if (($line->info_bits & 2) == 2) {  // TODO Not sure this is used for source object
			$discount = new DiscountAbsolute($this->db);
			if (property_exists($this, 'socid')) {
				$discount->fk_soc = $this->socid;
			}
			$this->tpl['label'] .= $discount->getNomUrl(0, 'discount');
		} elseif (!empty($line->fk_product)) {
			$productstatic = new Product($this->db);
			$productstatic->id = $line->fk_product;
			$productstatic->ref = $line->ref;
			$productstatic->type = $line->fk_product_type;
			if (empty($productstatic->ref)) {
				$line->fetch_product();
				$productstatic = $line->product;
			}

			$this->tpl['label'] .= $productstatic->getNomUrl(1);
			$this->tpl['label'] .= ' - '.(!empty($line->label) ? $line->label : $line->product_label);
			// Dates
			if ($line->product_type == 1 && ($date_start || $date_end)) {
				$this->tpl['label'] .= get_date_range($date_start, $date_end);
			}
		} else {
			$this->tpl['label'] .= ($line->product_type == -1 ? '&nbsp;' : ($line->product_type == 1 ? img_object($langs->trans(''), 'service') : img_object($langs->trans(''), 'product')));
			if (!empty($line->desc)) {
				$this->tpl['label'] .= $line->desc;
			} else {
				$this->tpl['label'] .= ($line->label ? '&nbsp;'.$line->label : '');
			}

			// Dates
			if ($line->product_type == 1 && ($date_start || $date_end)) {
				$this->tpl['label'] .= get_date_range($date_start, $date_end);
			}
		}

		if (!empty($line->desc)) {
			if ($line->desc == '(CREDIT_NOTE)') {  // TODO Not sure this is used for source object
				$discount = new DiscountAbsolute($this->db);
				$discount->fetch($line->fk_remise_except);
				$this->tpl['description'] = $langs->transnoentities("DiscountFromCreditNote", $discount->getNomUrl(0));
			} elseif ($line->desc == '(DEPOSIT)') {  // TODO Not sure this is used for source object
				$discount = new DiscountAbsolute($this->db);
				$discount->fetch($line->fk_remise_except);
				$this->tpl['description'] = $langs->transnoentities("DiscountFromDeposit", $discount->getNomUrl(0));
			} elseif ($line->desc == '(EXCESS RECEIVED)') {
				$discount = new DiscountAbsolute($this->db);
				$discount->fetch($line->fk_remise_except);
				$this->tpl['description'] = $langs->transnoentities("DiscountFromExcessReceived", $discount->getNomUrl(0));
			} elseif ($line->desc == '(EXCESS PAID)') {
				$discount = new DiscountAbsolute($this->db);
				$discount->fetch($line->fk_remise_except);
				$this->tpl['description'] = $langs->transnoentities("DiscountFromExcessPaid", $discount->getNomUrl(0));
			} else {
				$this->tpl['description'] = dol_trunc($line->desc, 60);
			}
		} else {
			$this->tpl['description'] = '&nbsp;';
		}

		// VAT Rate
		$this->tpl['vat_rate'] = vatrate($line->tva_tx, true);
		$this->tpl['vat_rate'] .= (($line->info_bits & 1) == 1) ? '*' : '';
		if (!empty($line->vat_src_code) && !preg_match('/\(/', $this->tpl['vat_rate'])) {
			$this->tpl['vat_rate'] .= ' ('.$line->vat_src_code.')';
		}

		$this->tpl['price'] = price($line->subprice);
		$this->tpl['total_ht'] = price($line->total_ht);
		$this->tpl['multicurrency_price'] = price($line->multicurrency_subprice);
		$this->tpl['qty'] = (($line->info_bits & 2) != 2) ? $line->qty : '&nbsp;';
		if (getDolGlobalInt('PRODUCT_USE_UNITS')) {
			$this->tpl['unit'] = $langs->transnoentities($line->getLabelOfUnit('long'));
		}
		$this->tpl['remise_percent'] = (($line->info_bits & 2) != 2) ? vatrate($line->remise_percent, true) : '&nbsp;';

		// Is the line strike or not
		$this->tpl['strike'] = 0;
		if ($restrictlist == 'services' && $line->product_type != Product::TYPE_SERVICE) {
			$this->tpl['strike'] = 1;
		}

		// Output template part (modules that overwrite templates must declare this into descriptor)
		// Use global variables + $dateSelector + $seller and $buyer
		$dirtpls = array_merge($conf->modules_parts['tpl'], array($defaulttpldir));
		foreach ($dirtpls as $module => $reldir) {
			if (!empty($module)) {
				$tpl = dol_buildpath($reldir.'/originproductline.tpl.php');
			} else {
				$tpl = DOL_DOCUMENT_ROOT.$reldir.'/originproductline.tpl.php';
			}

			if (empty($conf->file->strict_mode)) {
				$res = @include $tpl;
			} else {
				$res = include $tpl; // for debug
			}
			if ($res) {
				break;
			}
		}
	}


	// phpcs:disable PEAR.NamingConventions.ValidFunctionName.ScopeNotCamelCaps
	/**
	 *	Add resources to the current object : add entry into llx_element_resources
	 *	Need $this->element & $this->id
	 *
	 *	@param		int		$resource_id		Resource id
	 *	@param		string	$resource_type		'resource'
	 *	@param		int		$busy				Busy or not
	 *	@param		int		$mandatory			Mandatory or not
	 *	@return		int							Return integer <=0 if KO, >0 if OK
	 */
	public function add_element_resource($resource_id, $resource_type, $busy = 0, $mandatory = 0)
	{
		// phpcs:enable
		$this->db->begin();

		$sql = "INSERT INTO ".$this->db->prefix()."element_resources (";
		$sql .= "resource_id";
		$sql .= ", resource_type";
		$sql .= ", element_id";
		$sql .= ", element_type";
		$sql .= ", busy";
		$sql .= ", mandatory";
		$sql .= ") VALUES (";
		$sql .= ((int) $resource_id);
		$sql .= ", '".$this->db->escape($resource_type)."'";
		$sql .= ", '".$this->db->escape($this->id)."'";
		$sql .= ", '".$this->db->escape($this->element)."'";
		$sql .= ", '".$this->db->escape($busy)."'";
		$sql .= ", '".$this->db->escape($mandatory)."'";
		$sql .= ")";

		dol_syslog(get_class($this)."::add_element_resource", LOG_DEBUG);
		if ($this->db->query($sql)) {
			$this->db->commit();
			return 1;
		} else {
			$this->error = $this->db->lasterror();
			$this->db->rollback();
			return  0;
		}
	}

	// phpcs:disable PEAR.NamingConventions.ValidFunctionName.ScopeNotCamelCaps
	/**
	 *    Delete a link to resource line
	 *
	 *    @param	int		$rowid			Id of resource line to delete
	 *    @param	int		$element		element name (for trigger) TODO: use $this->element into commonobject class
	 *    @param	int		$notrigger		Disable all triggers
	 *    @return   int						>0 if OK, <0 if KO
	 */
	public function delete_resource($rowid, $element, $notrigger = 0)
	{
		// phpcs:enable
		global $user;

		$this->db->begin();

		$sql = "DELETE FROM ".$this->db->prefix()."element_resources";
		$sql .= " WHERE rowid = ".((int) $rowid);

		dol_syslog(get_class($this)."::delete_resource", LOG_DEBUG);

		$resql = $this->db->query($sql);
		if (!$resql) {
			$this->error = $this->db->lasterror();
			$this->db->rollback();
			return -1;
		} else {
			if (!$notrigger) {
				$result = $this->call_trigger(strtoupper($element).'_DELETE_RESOURCE', $user);
				if ($result < 0) {
					$this->db->rollback();
					return -1;
				}
			}
			$this->db->commit();
			return 1;
		}
	}


	/**
	 * Overwrite magic function to solve problem of cloning object that are kept as references
	 *
	 * @return void
	 */
	public function __clone()
	{
		// Force a copy of this->lines, otherwise it will point to same object.
		if (isset($this->lines) && is_array($this->lines)) {
			$nboflines = count($this->lines);
			for ($i = 0; $i < $nboflines; $i++) {
				if (is_object($this->lines[$i])) {
					$this->lines[$i] = clone $this->lines[$i];
				}
			}
		}
	}

	/**
	 * Common function for all objects extending CommonObject for generating documents
	 *
	 * @param 	string 		$modelspath 	Relative folder where generators are placed
	 * @param 	string 		$modele 		Generator to use. Caller must set it to obj->model_pdf or GETPOST('model_pdf','alpha') for example.
	 * @param 	Translate 	$outputlangs 	Output language to use
	 * @param 	int 		$hidedetails 	1 to hide details. 0 by default
	 * @param 	int 		$hidedesc 		1 to hide product description. 0 by default
	 * @param 	int 		$hideref 		1 to hide product reference. 0 by default
	 * @param   null|array  $moreparams     Array to provide more information
	 * @return 	int 						>0 if OK, <0 if KO
	 * @see	addFileIntoDatabaseIndex()
	 */
	protected function commonGenerateDocument($modelspath, $modele, $outputlangs, $hidedetails, $hidedesc, $hideref, $moreparams = null)
	{
		global $conf, $langs, $user, $hookmanager, $action;

		$srctemplatepath = '';

		$parameters = array('modelspath'=>$modelspath, 'modele'=>$modele, 'outputlangs'=>$outputlangs, 'hidedetails'=>$hidedetails, 'hidedesc'=>$hidedesc, 'hideref'=>$hideref, 'moreparams'=>$moreparams);
		$reshook = $hookmanager->executeHooks('commonGenerateDocument', $parameters, $this, $action); // Note that $action and $object may have been modified by some hooks

		if (!empty($reshook)) {
			return $reshook;
		}

		dol_syslog("commonGenerateDocument modele=".$modele." outputlangs->defaultlang=".(is_object($outputlangs) ? $outputlangs->defaultlang : 'null'));

		if (empty($modele)) {
			$this->error = 'BadValueForParameterModele';
			return -1;
		}

		// Increase limit for PDF build
		$err = error_reporting();
		error_reporting(0);
		@set_time_limit(120);
		error_reporting($err);

		// If selected model is a filename template (then $modele="modelname" or "modelname:filename")
		$tmp = explode(':', $modele, 2);
		$saved_model = $modele;
		if (!empty($tmp[1])) {
			$modele = $tmp[0];
			$srctemplatepath = $tmp[1];
		}

		// Search template files
		$file = '';
		$classname = '';
		$filefound = '';
		$dirmodels = array('/');
		if (is_array($conf->modules_parts['models'])) {
			$dirmodels = array_merge($dirmodels, $conf->modules_parts['models']);
		}
		foreach ($dirmodels as $reldir) {
			foreach (array('doc', 'pdf') as $prefix) {
				if (in_array(get_class($this), array('Adherent'))) {
					// Member module use prefix_modele.class.php
					$file = $prefix."_".$modele.".class.php";
				} else {
					// Other module use prefix_modele.modules.php
					$file = $prefix."_".$modele.".modules.php";
				}

				$file = dol_sanitizeFileName($file);

				// We chack if file exists
				$file = dol_buildpath($reldir.$modelspath.$file, 0);
				if (file_exists($file)) {
					$filefound = $file;
					$classname = $prefix.'_'.$modele;
					break;
				}
			}
			if ($filefound) {
				break;
			}
		}

		if (!$filefound) {
			$this->error = $langs->trans("Error").' Failed to load doc generator with modelpaths='.$modelspath.' - modele='.$modele;
			$this->errors[] = $this->error;
			dol_syslog($this->error, LOG_ERR);
			return -1;
		}

		// Sanitize $filefound
		$filefound = dol_sanitizePathName($filefound);

		// If generator was found
		global $db; // Required to solve a conception default making an include of some code that uses $db instead of $this->db just after.

		require_once $filefound;

		$obj = new $classname($this->db);

		// If generator is ODT, we must have srctemplatepath defined, if not we set it.
		if ($obj->type == 'odt' && empty($srctemplatepath)) {
			$varfortemplatedir = $obj->scandir;
			if ($varfortemplatedir && getDolGlobalString($varfortemplatedir)) {
				$dirtoscan = getDolGlobalString($varfortemplatedir);

				$listoffiles = array();

				// Now we add first model found in directories scanned
				$listofdir = explode(',', $dirtoscan);
				foreach ($listofdir as $key => $tmpdir) {
					$tmpdir = trim($tmpdir);
					$tmpdir = preg_replace('/DOL_DATA_ROOT/', DOL_DATA_ROOT, $tmpdir);
					if (!$tmpdir) {
						unset($listofdir[$key]);
						continue;
					}
					if (is_dir($tmpdir)) {
						$tmpfiles = dol_dir_list($tmpdir, 'files', 0, '\.od(s|t)$', '', 'name', SORT_ASC, 0);
						if (count($tmpfiles)) {
							$listoffiles = array_merge($listoffiles, $tmpfiles);
						}
					}
				}

				if (count($listoffiles)) {
					foreach ($listoffiles as $record) {
						$srctemplatepath = $record['fullname'];
						break;
					}
				}
			}

			if (empty($srctemplatepath)) {
				$this->error = 'ErrorGenerationAskedForOdtTemplateWithSrcFileNotDefined';
				return -1;
			}
		}

		if ($obj->type == 'odt' && !empty($srctemplatepath)) {
			if (!dol_is_file($srctemplatepath)) {
				dol_syslog("Failed to locate template file ".$srctemplatepath, LOG_WARNING);
				$this->error = 'ErrorGenerationAskedForOdtTemplateWithSrcFileNotFound';
				return -1;
			}
		}

		// We save charset_output to restore it because write_file can change it if needed for
		// output format that does not support UTF8.
		$sav_charset_output = empty($outputlangs->charset_output) ? '' : $outputlangs->charset_output;

		// update model_pdf in object
		$this->model_pdf = $saved_model;

		if (in_array(get_class($this), array('Adherent'))) {
			$resultwritefile = $obj->write_file($this, $outputlangs, $srctemplatepath, 'member', 1, 'tmp_cards', $moreparams);
		} else {
			$resultwritefile = $obj->write_file($this, $outputlangs, $srctemplatepath, $hidedetails, $hidedesc, $hideref, $moreparams);
		}
		// After call of write_file $obj->result['fullpath'] is set with generated file. It will be used to update the ECM database index.

		if ($resultwritefile > 0) {
			$outputlangs->charset_output = $sav_charset_output;

			// We delete old preview
			require_once DOL_DOCUMENT_ROOT.'/core/lib/files.lib.php';
			dol_delete_preview($this);

			// Index file in database
			if (!empty($obj->result['fullpath'])) {
				$destfull = $obj->result['fullpath'];

				// Update the last_main_doc field into main object (if document generator has property ->update_main_doc_field set)
				$update_main_doc_field = 0;
				if (!empty($obj->update_main_doc_field)) {
					$update_main_doc_field = 1;
				}

				// Check that the file exists, before indexing it.
				// Hint: It does not exist, if we create a PDF and auto delete the ODT File
				if (dol_is_file($destfull)) {
					$this->indexFile($destfull, $update_main_doc_field);
				}
			} else {
				dol_syslog('Method ->write_file was called on object '.get_class($obj).' and return a success but the return array ->result["fullpath"] was not set.', LOG_WARNING);
			}

			// Success in building document. We build meta file.
			dol_meta_create($this);

			return 1;
		} else {
			$outputlangs->charset_output = $sav_charset_output;
			$this->error = $obj->error;
			$this->errors = $obj->errors;
			dol_syslog("Error generating document for ".__CLASS__.". Error: ".$obj->error, LOG_ERR);
			return -1;
		}
	}

	/**
	 * Index a file into the ECM database
	 *
	 * @param	string	$destfull				Full path of file to index
	 * @param	int		$update_main_doc_field	Update field main_doc fied into the table of object.
	 * 											This param is set when called for a document generation if document generator hase
	 * 											->update_main_doc_field set and returns ->result['fullpath'].
	 * @return	int								Return integer <0 if KO, >0 if OK
	 */
	public function indexFile($destfull, $update_main_doc_field)
	{
		global $conf, $user;

		$upload_dir = dirname($destfull);
		$destfile = basename($destfull);
		$rel_dir = preg_replace('/^'.preg_quote(DOL_DATA_ROOT, '/').'/', '', $upload_dir);

		if (!preg_match('/[\\/]temp[\\/]|[\\/]thumbs|\.meta$/', $rel_dir)) {     // If not a tmp dir
			$filename = basename($destfile);
			$rel_dir = preg_replace('/[\\/]$/', '', $rel_dir);
			$rel_dir = preg_replace('/^[\\/]/', '', $rel_dir);

			include_once DOL_DOCUMENT_ROOT.'/ecm/class/ecmfiles.class.php';
			$ecmfile = new EcmFiles($this->db);
			$result = $ecmfile->fetch(0, '', ($rel_dir ? $rel_dir.'/' : '').$filename);

			// Set the public "share" key
			$setsharekey = false;
			if ($this->element == 'propal' || $this->element == 'proposal') {
				if (getDolGlobalInt("PROPOSAL_ALLOW_ONLINESIGN")) {
					$setsharekey = true;	// feature to make online signature is not set or set to on (default)
				}
				if (getDolGlobalInt("PROPOSAL_ALLOW_EXTERNAL_DOWNLOAD")) {
					$setsharekey = true;
				}
			}
			if ($this->element == 'commande' && getDolGlobalInt("ORDER_ALLOW_EXTERNAL_DOWNLOAD")) {
				$setsharekey = true;
			}
			if ($this->element == 'facture' && getDolGlobalInt("INVOICE_ALLOW_EXTERNAL_DOWNLOAD")) {
				$setsharekey = true;
			}
			if ($this->element == 'bank_account' && getDolGlobalInt("BANK_ACCOUNT_ALLOW_EXTERNAL_DOWNLOAD")) {
				$setsharekey = true;
			}
			if ($this->element == 'product' && getDolGlobalInt("PRODUCT_ALLOW_EXTERNAL_DOWNLOAD")) {
				$setsharekey = true;
			}
			if ($this->element == 'contrat' && getDolGlobalInt("CONTRACT_ALLOW_EXTERNAL_DOWNLOAD")) {
				$setsharekey = true;
			}
			if ($this->element == 'fichinter' && getDolGlobalInt("FICHINTER_ALLOW_EXTERNAL_DOWNLOAD")) {
				$setsharekey = true;
			}
			if ($this->element == 'supplier_proposal' && getDolGlobalInt("SUPPLIER_PROPOSAL_ALLOW_EXTERNAL_DOWNLOAD")) {
				$setsharekey = true;
			}
			if ($this->element == 'societe_rib' && getDolGlobalInt("SOCIETE_RIB_ALLOW_ONLINESIGN")) {
				$setsharekey = true;
			}

			if ($setsharekey) {
				if (empty($ecmfile->share)) {	// Because object not found or share not set yet
					require_once DOL_DOCUMENT_ROOT.'/core/lib/security2.lib.php';
					$ecmfile->share = getRandomPassword(true);
				}
			}

			if ($result > 0) {
				$ecmfile->label = md5_file(dol_osencode($destfull)); // hash of file content
				$ecmfile->fullpath_orig = '';
				$ecmfile->gen_or_uploaded = 'generated';
				$ecmfile->description = ''; // indexed content
				$ecmfile->keywords = ''; // keyword content
				$result = $ecmfile->update($user);
				if ($result < 0) {
					setEventMessages($ecmfile->error, $ecmfile->errors, 'warnings');
					return -1;
				}
			} else {
				$ecmfile->entity = $conf->entity;
				$ecmfile->filepath = $rel_dir;
				$ecmfile->filename = $filename;
				$ecmfile->label = md5_file(dol_osencode($destfull)); // hash of file content
				$ecmfile->fullpath_orig = '';
				$ecmfile->gen_or_uploaded = 'generated';
				$ecmfile->description = ''; // indexed content
				$ecmfile->keywords = ''; // keyword content
				$ecmfile->src_object_type = $this->table_element;	// $this->table_name is 'myobject' or 'mymodule_myobject'.
				$ecmfile->src_object_id   = $this->id;

				$result = $ecmfile->create($user);
				if ($result < 0) {
					setEventMessages($ecmfile->error, $ecmfile->errors, 'warnings');
					return -1;
				}
			}

			/*$this->result['fullname']=$destfull;
			 $this->result['filepath']=$ecmfile->filepath;
			 $this->result['filename']=$ecmfile->filename;*/
			//var_dump($obj->update_main_doc_field);exit;

			if ($update_main_doc_field && !empty($this->table_element)) {
				$sql = "UPDATE ".$this->db->prefix().$this->table_element." SET last_main_doc = '".$this->db->escape($ecmfile->filepath."/".$ecmfile->filename)."'";
				$sql .= " WHERE rowid = ".((int) $this->id);

				$resql = $this->db->query($sql);
				if (!$resql) {
					dol_print_error($this->db);
					return -1;
				} else {
					$this->last_main_doc = $ecmfile->filepath.'/'.$ecmfile->filename;
				}
			}
		}

		return 1;
	}

	/**
	 *  Build thumb
	 *  @todo Move this into files.lib.php
	 *
	 *  @param      string	$file           Path file in UTF8 to original file to create thumbs from.
	 *	@return		void
	 */
	public function addThumbs($file)
	{
		$file_osencoded = dol_osencode($file);

		if (file_exists($file_osencoded)) {
			require_once DOL_DOCUMENT_ROOT.'/core/lib/images.lib.php';

			$tmparraysize = getDefaultImageSizes();
			$maxwidthsmall = $tmparraysize['maxwidthsmall'];
			$maxheightsmall = $tmparraysize['maxheightsmall'];
			$maxwidthmini = $tmparraysize['maxwidthmini'];
			$maxheightmini = $tmparraysize['maxheightmini'];
			//$quality = $tmparraysize['quality'];
			$quality = 50;	// For thumbs, we force quality to 50

			// Create small thumbs for company (Ratio is near 16/9)
			// Used on logon for example
			vignette($file_osencoded, $maxwidthsmall, $maxheightsmall, '_small', $quality);

			// Create mini thumbs for company (Ratio is near 16/9)
			// Used on menu or for setup page for example
			vignette($file_osencoded, $maxwidthmini, $maxheightmini, '_mini', $quality);
		}
	}

	/**
	 *  Delete thumbs
	 *  @todo Move this into files.lib.php
	 *
	 *  @param      string	$file           Path file in UTF8 to original file to delete thumbs.
	 *	@return		void
	 */
	public function delThumbs($file)
	{
		$imgThumbName = getImageFileNameForSize($file, '_small'); // Full path of thumb file
		dol_delete_file($imgThumbName);
		$imgThumbName = getImageFileNameForSize($file, '_mini'); // Full path of thumb file
		dol_delete_file($imgThumbName);
	}


	/* Functions common to commonobject and commonobjectline */

	/* For default values */

	/**
	 * Return the default value to use for a field when showing the create form of object.
	 * Return values in this order:
	 * 1) If parameter is available into POST, we return it first.
	 * 2) If not but an alternate value was provided as parameter of function, we return it.
	 * 3) If not but a constant $conf->global->OBJECTELEMENT_FIELDNAME is set, we return it (It is better to use the dedicated table).
	 * 4) Return value found into database (TODO No yet implemented)
	 *
	 * @param   string              $fieldname          Name of field
	 * @param   string              $alternatevalue     Alternate value to use
	 * @param   string              $type    			Type of data
	 * @return  string|string[]                         Default value (can be an array if the GETPOST return an array)
	 **/
	public function getDefaultCreateValueFor($fieldname, $alternatevalue = null, $type = 'alphanohtml')
	{
		global $conf, $_POST;

		// If param here has been posted, we use this value first.
		if (GETPOSTISSET($fieldname)) {
			return GETPOST($fieldname, $type, 3);
		}

		if (isset($alternatevalue)) {
			return $alternatevalue;
		}

		$newelement = $this->element;
		if ($newelement == 'facture') {
			$newelement = 'invoice';
		}
		if ($newelement == 'commande') {
			$newelement = 'order';
		}
		if (empty($newelement)) {
			dol_syslog("Ask a default value using common method getDefaultCreateValueForField on an object with no property ->element defined. Return empty string.", LOG_WARNING);
			return '';
		}

		$keyforfieldname = strtoupper($newelement.'_DEFAULT_'.$fieldname);
		//var_dump($keyforfieldname);
		if (getDolGlobalString($keyforfieldname)) {
			return getDolGlobalString($keyforfieldname);
		}

		// TODO Ad here a scan into table llx_overwrite_default with a filter on $this->element and $fieldname
		// store content into $conf->cache['overwrite_default']

		return '';
	}


	/* For triggers */


	// phpcs:disable PEAR.NamingConventions.ValidFunctionName.ScopeNotCamelCaps
	/**
	 * Call trigger based on this instance.
	 * Some context information may also be provided into array property this->context.
	 * NB:  Error from trigger are stacked in interface->errors
	 * NB2: If return code of triggers are < 0, action calling trigger should cancel all transaction.
	 *
	 * @param   string    $triggerName   trigger's name to execute
	 * @param   User      $user           Object user
	 * @return  int                       Result of run_triggers
	 */
	public function call_trigger($triggerName, $user)
	{
		// phpcs:enable
		global $langs, $conf;

		if (!empty(self::TRIGGER_PREFIX) && strpos($triggerName, self::TRIGGER_PREFIX . '_') !== 0) {
			dol_print_error('', 'The trigger "' . $triggerName . '" does not start with "' . self::TRIGGER_PREFIX . '_" as required.');
			exit;
		}
		if (!is_object($langs)) {	// If lang was not defined, we set it. It is required by run_triggers().
			include_once DOL_DOCUMENT_ROOT.'/core/class/translate.class.php';
			$langs = new Translate('', $conf);
		}

		include_once DOL_DOCUMENT_ROOT.'/core/class/interfaces.class.php';
		$interface = new Interfaces($this->db);
		$result = $interface->run_triggers($triggerName, $this, $user, $langs, $conf);

		if ($result < 0) {
			if (!empty($this->errors)) {
				$this->errors = array_unique(array_merge($this->errors, $interface->errors)); // We use array_unique because when a trigger call another trigger on same object, this->errors is added twice.
			} else {
				$this->errors = $interface->errors;
			}
		}
		return $result;
	}


	/* Functions for data in other language */


	/**
	 *  Function to get alternative languages of a data into $this->array_languages
	 *  This method is NOT called by method fetch of objects but must be called separately.
	 *
	 *  @return	int						Return integer <0 if error, 0 if no values of alternative languages to find nor found, 1 if a value was found and loaded
	 *  @see fetch_optionnals()
	 */
	public function fetchValuesForExtraLanguages()
	{
		// To avoid SQL errors. Probably not the better solution though
		if (!$this->element) {
			return 0;
		}
		if (!($this->id > 0)) {
			return 0;
		}
		if (is_array($this->array_languages)) {
			return 1;
		}

		$this->array_languages = array();

		$element = $this->element;
		if ($element == 'categorie') {
			$element = 'categories'; // For compatibility
		}

		// Request to get translation values for object
		$sql = "SELECT rowid, property, lang , value";
		$sql .= " FROM ".$this->db->prefix()."object_lang";
		$sql .= " WHERE type_object = '".$this->db->escape($element)."'";
		$sql .= " AND fk_object = ".((int) $this->id);

		//dol_syslog(get_class($this)."::fetch_optionals get extrafields data for ".$this->table_element, LOG_DEBUG);		// Too verbose
		$resql = $this->db->query($sql);
		if ($resql) {
			$numrows = $this->db->num_rows($resql);
			if ($numrows) {
				$i = 0;
				while ($i < $numrows) {
					$obj = $this->db->fetch_object($resql);
					$key = $obj->property;
					$value = $obj->value;
					$codelang = $obj->lang;
					$type = $this->fields[$key]['type'];

					// we can add this attribute to object
					if (preg_match('/date/', $type)) {
						$this->array_languages[$key][$codelang] = $this->db->jdate($value);
					} else {
						$this->array_languages[$key][$codelang] = $value;
					}

					$i++;
				}
			}

			$this->db->free($resql);

			if ($numrows) {
				return $numrows;
			} else {
				return 0;
			}
		} else {
			dol_print_error($this->db);
			return -1;
		}
	}

	/**
	 * Fill array_options property of object by extrafields value (using for data sent by forms)
	 *
	 * @param	string	$onlykey		Only the following key is filled. When we make update of only one language field ($action = 'update_languages'), calling page must set this to avoid to have other languages being reset.
	 * @return	int						1 if array_options set, 0 if no value, -1 if error (field required missing for example)
	 */
	public function setValuesForExtraLanguages($onlykey = '')
	{
		global $_POST, $langs;

		// Get extra fields
		foreach ($_POST as $postfieldkey => $postfieldvalue) {
			$tmparray = explode('-', $postfieldkey);
			if ($tmparray[0] != 'field') {
				continue;
			}

			$element = $tmparray[1];
			$key = $tmparray[2];
			$codelang = $tmparray[3];
			//var_dump("postfieldkey=".$postfieldkey." element=".$element." key=".$key." codelang=".$codelang);

			if (!empty($onlykey) && $key != $onlykey) {
				continue;
			}
			if ($element != $this->element) {
				continue;
			}

			$key_type = $this->fields[$key]['type'];

			$enabled = 1;
			if (isset($this->fields[$key]['enabled'])) {
				$enabled = dol_eval($this->fields[$key]['enabled'], 1, 1, '1');
			}
			/*$perms = 1;
			if (isset($this->fields[$key]['perms']))
			{
				$perms = dol_eval($this->fields[$key]['perms'], 1, 1, '1');
			}*/
			if (empty($enabled)) {
				continue;
			}
			//if (empty($perms)) continue;

			if (in_array($key_type, array('date'))) {
				// Clean parameters
				// TODO GMT date in memory must be GMT so we should add gm=true in parameters
				$value_key = dol_mktime(0, 0, 0, GETPOST($postfieldkey."month", 'int'), GETPOST($postfieldkey."day", 'int'), GETPOST($postfieldkey."year", 'int'));
			} elseif (in_array($key_type, array('datetime'))) {
				// Clean parameters
				// TODO GMT date in memory must be GMT so we should add gm=true in parameters
				$value_key = dol_mktime(GETPOST($postfieldkey."hour", 'int'), GETPOST($postfieldkey."min", 'int'), 0, GETPOST($postfieldkey."month", 'int'), GETPOST($postfieldkey."day", 'int'), GETPOST($postfieldkey."year", 'int'));
			} elseif (in_array($key_type, array('checkbox', 'chkbxlst'))) {
				$value_arr = GETPOST($postfieldkey, 'array'); // check if an array
				if (!empty($value_arr)) {
					$value_key = implode(',', $value_arr);
				} else {
					$value_key = '';
				}
			} elseif (in_array($key_type, array('price', 'double'))) {
				$value_arr = GETPOST($postfieldkey, 'alpha');
				$value_key = price2num($value_arr);
			} else {
				$value_key = GETPOST($postfieldkey);
				if (in_array($key_type, array('link')) && $value_key == '-1') {
					$value_key = '';
				}
			}

			$this->array_languages[$key][$codelang] = $value_key;

			/*if ($nofillrequired) {
				$langs->load('errors');
				setEventMessages($langs->trans('ErrorFieldsRequired').' : '.implode(', ', $error_field_required), null, 'errors');
				return -1;
			}*/
		}

		return 1;
	}


	/* Functions for extrafields */

	/**
	 * Function to make a fetch but set environment to avoid to load computed values before.
	 *
	 * @param	int		$id			ID of object
	 * @return	int					>0 if OK, 0 if not found, <0 if KO
	 */
	public function fetchNoCompute($id)
	{
		global $conf;

		$savDisableCompute = $conf->disable_compute;
		$conf->disable_compute = 1;

		$ret = $this->fetch($id);	/* @phpstan-ignore-line */

		$conf->disable_compute = $savDisableCompute;

		return $ret;
	}

	// phpcs:disable PEAR.NamingConventions.ValidFunctionName.ScopeNotCamelCaps
	/**
	 *  Function to get extra fields of an object into $this->array_options
	 *  This method is in most cases called by method fetch of objects but you can call it separately.
	 *
	 *  @param	int		$rowid			Id of line. Use the id of object if not defined. Deprecated. Function must be called without parameters.
	 *  @param  array	$optionsArray   Array resulting of call of extrafields->fetch_name_optionals_label(). Deprecated. Function must be called without parameters.
	 *  @return	int						Return integer <0 if error, 0 if no values of extrafield to find nor found, 1 if an attribute is found and value loaded
	 *  @see fetchValuesForExtraLanguages()
	 */
	public function fetch_optionals($rowid = null, $optionsArray = null)
	{
		// phpcs:enable
		global $conf, $extrafields;

		if (empty($rowid)) {
			$rowid = $this->id;
		}
		if (empty($rowid) && isset($this->rowid)) {
			$rowid = $this->rowid; // deprecated
		}

		// To avoid SQL errors. Probably not the better solution though
		if (!$this->table_element) {
			return 0;
		}

		$this->array_options = array();

		if (!is_array($optionsArray)) {
			// If $extrafields is not a known object, we initialize it. Best practice is to have $extrafields defined into card.php or list.php page.
			if (!isset($extrafields) || !is_object($extrafields)) {
				require_once DOL_DOCUMENT_ROOT.'/core/class/extrafields.class.php';
				$extrafields = new ExtraFields($this->db);
			}

			// Load array of extrafields for elementype = $this->table_element
			if (empty($extrafields->attributes[$this->table_element]['loaded'])) {
				$extrafields->fetch_name_optionals_label($this->table_element);
			}
			$optionsArray = (!empty($extrafields->attributes[$this->table_element]['label']) ? $extrafields->attributes[$this->table_element]['label'] : null);
		} else {
			global $extrafields;
			dol_syslog("Warning: fetch_optionals was called with param optionsArray defined when you should pass null now", LOG_WARNING);
		}

		$table_element = $this->table_element;
		if ($table_element == 'categorie') {
			$table_element = 'categories'; // For compatibility
		}

		// Request to get complementary values
		if (is_array($optionsArray) && count($optionsArray) > 0) {
			$sql = "SELECT rowid";
			foreach ($optionsArray as $name => $label) {
				if (empty($extrafields->attributes[$this->table_element]['type'][$name]) || $extrafields->attributes[$this->table_element]['type'][$name] != 'separate') {
					$sql .= ", ".$name;
				}
			}
			$sql .= " FROM ".$this->db->prefix().$table_element."_extrafields";
			$sql .= " WHERE fk_object = ".((int) $rowid);

			//dol_syslog(get_class($this)."::fetch_optionals get extrafields data for ".$this->table_element, LOG_DEBUG);		// Too verbose
			$resql = $this->db->query($sql);
			if ($resql) {
				$numrows = $this->db->num_rows($resql);
				if ($numrows) {
					$tab = $this->db->fetch_array($resql);

					foreach ($tab as $key => $value) {
						// Test fetch_array ! is_int($key) because fetch_array result is a mix table with Key as alpha and Key as int (depend db engine)
						if ($key != 'rowid' && $key != 'tms' && $key != 'fk_member' && !is_int($key)) {
							// we can add this attribute to object
							if (!empty($extrafields->attributes[$this->table_element]) && in_array($extrafields->attributes[$this->table_element]['type'][$key], array('date', 'datetime'))) {
								//var_dump($extrafields->attributes[$this->table_element]['type'][$key]);
								$this->array_options["options_".$key] = $this->db->jdate($value);
							} else {
								$this->array_options["options_".$key] = $value;
							}

							//var_dump('key '.$key.' '.$value.' type='.$extrafields->attributes[$this->table_element]['type'][$key].' '.$this->array_options["options_".$key]);
						}
						if (!empty($extrafields->attributes[$this->table_element]['type'][$key]) && $extrafields->attributes[$this->table_element]['type'][$key] == 'password') {
							if (!empty($value) && preg_match('/^dolcrypt:/', $value)) {
								$this->array_options["options_".$key] = dolDecrypt($value);
							}
						}
					}
				}

				// If field is a computed field, value must become result of compute (regardless of whether a row exists
				// in the element's extrafields table)
				if (is_array($extrafields->attributes[$this->table_element]['label'])) {
					foreach ($extrafields->attributes[$this->table_element]['label'] as $key => $val) {
						if (!empty($extrafields->attributes[$this->table_element]) && !empty($extrafields->attributes[$this->table_element]['computed'][$key])) {
							//var_dump($conf->disable_compute);
							if (empty($conf->disable_compute)) {
								global $objectoffield;        // We set a global variable to $objectoffield so
								$objectoffield = $this;        // we can use it inside computed formula
								$this->array_options['options_' . $key] = dol_eval($extrafields->attributes[$this->table_element]['computed'][$key], 1, 0, '2');
							}
						}
					}
				}

				$this->db->free($resql);

				if ($numrows) {
					return $numrows;
				} else {
					return 0;
				}
			} else {
				$this->errors[]=$this->db->lasterror;
				return -1;
			}
		}
		return 0;
	}

	/**
	 *	Delete all extra fields values for the current object.
	 *
	 *  @return	int		Return integer <0 if KO, >0 if OK
	 *  @see deleteExtraLanguages(), insertExtraField(), updateExtraField(), setValueFrom()
	 */
	public function deleteExtraFields()
	{
		global $conf;

		if (getDolGlobalString('MAIN_EXTRAFIELDS_DISABLED')) {
			return 0;
		}

		$this->db->begin();

		$table_element = $this->table_element;
		if ($table_element == 'categorie') {
			$table_element = 'categories'; // For compatibility
		}

		dol_syslog(get_class($this)."::deleteExtraFields delete", LOG_DEBUG);

		$sql_del = "DELETE FROM ".$this->db->prefix().$table_element."_extrafields WHERE fk_object = ".((int) $this->id);

		$resql = $this->db->query($sql_del);
		if (!$resql) {
			$this->error = $this->db->lasterror();
			$this->db->rollback();
			return -1;
		} else {
			$this->db->commit();
			return 1;
		}
	}

	/**
	 *	Add/Update all extra fields values for the current object.
	 *  Data to describe values to insert/update are stored into $this->array_options=array('options_codeforfield1'=>'valueforfield1', 'options_codeforfield2'=>'valueforfield2', ...)
	 *  This function delete record with all extrafields and insert them again from the array $this->array_options.
	 *
	 *  @param	string		$trigger		If defined, call also the trigger (for example COMPANY_MODIFY)
	 *  @param	User		$userused		Object user
	 *  @return int 						-1=error, O=did nothing, 1=OK
	 *  @see insertExtraLanguages(), updateExtraField(), deleteExtraField(), setValueFrom()
	 */
	public function insertExtraFields($trigger = '', $userused = null)
	{
		global $conf, $langs, $user;

		if (getDolGlobalString('MAIN_EXTRAFIELDS_DISABLED')) {
			return 0;
		}

		if (empty($userused)) {
			$userused = $user;
		}

		$error = 0;

		if (!empty($this->array_options)) {
			// Check parameters
			$langs->load('admin');
			require_once DOL_DOCUMENT_ROOT.'/core/class/extrafields.class.php';
			$extrafields = new ExtraFields($this->db);
			$target_extrafields = $extrafields->fetch_name_optionals_label($this->table_element);

			// Eliminate copied source object extra fields that do not exist in target object
			$new_array_options = array();
			foreach ($this->array_options as $key => $value) {
				if (in_array(substr($key, 8), array_keys($target_extrafields))) {	// We remove the 'options_' from $key for test
					$new_array_options[$key] = $value;
				} elseif (in_array($key, array_keys($target_extrafields))) {		// We test on $key that does not contain the 'options_' prefix
					$new_array_options['options_'.$key] = $value;
				}
			}

			foreach ($new_array_options as $key => $value) {
				$attributeKey      = substr($key, 8); // Remove 'options_' prefix
				$attributeType     = $extrafields->attributes[$this->table_element]['type'][$attributeKey];
				$attributeLabel    = $extrafields->attributes[$this->table_element]['label'][$attributeKey];
				$attributeParam    = $extrafields->attributes[$this->table_element]['param'][$attributeKey];
				$attributeRequired = $extrafields->attributes[$this->table_element]['required'][$attributeKey];
				$attributeUnique   = $extrafields->attributes[$this->table_element]['unique'][$attributeKey];
				$attrfieldcomputed = $extrafields->attributes[$this->table_element]['computed'][$attributeKey];

				// If we clone, we have to clean unique extrafields to prevent duplicates.
				// This behaviour can be prevented by external code by changing $this->context['createfromclone'] value in createFrom hook
				if (!empty($this->context['createfromclone']) && $this->context['createfromclone'] == 'createfromclone' && !empty($attributeUnique)) {
					$new_array_options[$key] = null;
				}

				// Similar code than into insertExtraFields
				if ($attributeRequired) {
					$v = $this->array_options[$key];
					if (ExtraFields::isEmptyValue($v, $attributeType)) {
						$langs->load("errors");
						dol_syslog("Mandatory field '".$key."' is empty during create and set to required into definition of extrafields");
						$this->errors[] = $langs->trans('ErrorFieldRequired', $attributeLabel);
						return -1;
					}
				}

				//dol_syslog("attributeLabel=".$attributeLabel, LOG_DEBUG);
				//dol_syslog("attributeType=".$attributeType, LOG_DEBUG);

				if (!empty($attrfieldcomputed)) {
					if (getDolGlobalString('MAIN_STORE_COMPUTED_EXTRAFIELDS')) {
						$value = dol_eval($attrfieldcomputed, 1, 0, '2');
						dol_syslog($langs->trans("Extrafieldcomputed")." on ".$attributeLabel."(".$value.")", LOG_DEBUG);
						$new_array_options[$key] = $value;
					} else {
						$new_array_options[$key] = null;
					}
				}

				switch ($attributeType) {
					case 'int':
						if (!is_numeric($value) && $value != '') {
							$this->errors[] = $langs->trans("ExtraFieldHasWrongValue", $attributeLabel);
							return -1;
						} elseif ($value == '') {
							$new_array_options[$key] = null;
						}
						break;
					case 'price':
					case 'double':
						$value = price2num($value);
						if (!is_numeric($value) && $value != '') {
							dol_syslog($langs->trans("ExtraFieldHasWrongValue")." for ".$attributeLabel."(".$value."is not '".$attributeType."')", LOG_DEBUG);
							$this->errors[] = $langs->trans("ExtraFieldHasWrongValue", $attributeLabel);
							return -1;
						} elseif ($value == '') {
							$value = null;
						}
						//dol_syslog("double value"." sur ".$attributeLabel."(".$value." is '".$attributeType."')", LOG_DEBUG);
						$new_array_options[$key] = $value;
						break;
					/*case 'select':	// Not required, we chosed value='0' for undefined values
						 if ($value=='-1')
						 {
							 $this->array_options[$key] = null;
						 }
						 break;*/
					case 'password':
						$algo = '';
						if ($this->array_options[$key] != '' && is_array($extrafields->attributes[$this->table_element]['param'][$attributeKey]['options'])) {
							// If there is an encryption choice, we use it to crypt data before insert
							$tmparrays = array_keys($extrafields->attributes[$this->table_element]['param'][$attributeKey]['options']);
							$algo = reset($tmparrays);
							if ($algo != '') {
								//global $action;		// $action may be 'create', 'update', 'update_extras'...
								//var_dump($action);
								//var_dump($this->oldcopy);exit;
								if (is_object($this->oldcopy)) {	// If this->oldcopy is not defined, we can't know if we change attribute or not, so we must keep value
									//var_dump('iii'.$algo.' '.$this->oldcopy->array_options[$key].' -> '.$this->array_options[$key]);
									if (isset($this->oldcopy->array_options[$key]) && $this->array_options[$key] == $this->oldcopy->array_options[$key]) {
										// If old value crypted in database is same than submited new value, it means we don't change it, so we don't update.
										if ($algo == 'dolcrypt') {	// dolibarr reversible encryption
											if (!preg_match('/^dolcrypt:/', $this->array_options[$key])) {
												$new_array_options[$key] = dolEncrypt($this->array_options[$key]);	// warning, must be called when on the master
											} else {
												$new_array_options[$key] = $this->array_options[$key]; // Value is kept
											}
										} else {
											$new_array_options[$key] = $this->array_options[$key]; // Value is kept
										}
									} else {
										// If value has changed
										if ($algo == 'dolcrypt') {	// dolibarr reversible encryption
											if (!preg_match('/^dolcrypt:/', $this->array_options[$key])) {
												$new_array_options[$key] = dolEncrypt($this->array_options[$key]);	// warning, must be called when on the master
											} else {
												$new_array_options[$key] = $this->array_options[$key]; // Value is kept
											}
										} else {
											$new_array_options[$key] = dol_hash($this->array_options[$key], $algo);
										}
									}
								} else {
									//var_dump('jjj'.$algo.' '.$this->oldcopy->array_options[$key].' -> '.$this->array_options[$key]);
									// If this->oldcopy is not defined, we can't know if we change attribute or not, so we must keep value
									if ($algo == 'dolcrypt' && !preg_match('/^dolcrypt:/', $this->array_options[$key])) {	// dolibarr reversible encryption
										$new_array_options[$key] = dolEncrypt($this->array_options[$key]);	// warning, must be called when on the master
									} else {
										$new_array_options[$key] = $this->array_options[$key]; // Value is kept
									}
								}
							} else {
								// No encryption
								$new_array_options[$key] = $this->array_options[$key]; // Value is kept
							}
						} else { // Common usage
							$new_array_options[$key] = $this->array_options[$key]; // Value is kept
						}
						break;
					case 'date':
					case 'datetime':
						// If data is a string instead of a timestamp, we convert it
						if (!is_numeric($this->array_options[$key]) || $this->array_options[$key] != intval($this->array_options[$key])) {
							$this->array_options[$key] = strtotime($this->array_options[$key]);
						}
						$new_array_options[$key] = $this->db->idate($this->array_options[$key]);
						break;
					case 'datetimegmt':
						// If data is a string instead of a timestamp, we convert it
						if (!is_numeric($this->array_options[$key]) || $this->array_options[$key] != intval($this->array_options[$key])) {
							$this->array_options[$key] = strtotime($this->array_options[$key]);
						}
						$new_array_options[$key] = $this->db->idate($this->array_options[$key], 'gmt');
						break;
					case 'link':
						$param_list = array_keys($attributeParam['options']);
						// 0 : ObjectName
						// 1 : classPath
						$InfoFieldList = explode(":", $param_list[0]);
						dol_include_once($InfoFieldList[1]);
						if ($InfoFieldList[0] && class_exists($InfoFieldList[0])) {
							if ($value == '-1') {	// -1 is key for no defined in combo list of objects
								$new_array_options[$key] = '';
							} elseif ($value) {
								$object = new $InfoFieldList[0]($this->db);
								if (is_numeric($value)) {
									$res = $object->fetch($value); // Common case
								} else {
									$res = $object->fetch('', $value); // For compatibility
								}

								if ($res > 0) {
									$new_array_options[$key] = $object->id;
								} else {
									$this->error = "Id/Ref '".$value."' for object '".$object->element."' not found";
									return -1;
								}
							}
						} else {
							dol_syslog('Error bad setup of extrafield', LOG_WARNING);
						}
						break;
					case 'checkbox':
					case 'chkbxlst':
						if (is_array($this->array_options[$key])) {
							$new_array_options[$key] = implode(',', $this->array_options[$key]);
						} else {
							$new_array_options[$key] = $this->array_options[$key];
						}
						break;
				}
			}

			$this->db->begin();

			$table_element = $this->table_element;
			if ($table_element == 'categorie') {
				$table_element = 'categories'; // For compatibility
			}

			dol_syslog(get_class($this)."::insertExtraFields delete then insert", LOG_DEBUG);

			$sql_del = "DELETE FROM ".$this->db->prefix().$table_element."_extrafields WHERE fk_object = ".((int) $this->id);
			$this->db->query($sql_del);

			$sql = "INSERT INTO ".$this->db->prefix().$table_element."_extrafields (fk_object";
			foreach ($new_array_options as $key => $value) {
				$attributeKey = substr($key, 8); // Remove 'options_' prefix
				// Add field of attribut
				if ($extrafields->attributes[$this->table_element]['type'][$attributeKey] != 'separate') { // Only for other type than separator
					$sql .= ",".$attributeKey;
				}
			}
			// We must insert a default value for fields for other entities that are mandatory to avoid not null error
			if (!empty($extrafields->attributes[$this->table_element]['mandatoryfieldsofotherentities']) && is_array($extrafields->attributes[$this->table_element]['mandatoryfieldsofotherentities'])) {
				foreach ($extrafields->attributes[$this->table_element]['mandatoryfieldsofotherentities'] as $tmpkey => $tmpval) {
					if (!isset($extrafields->attributes[$this->table_element]['type'][$tmpkey])) {    // If field not already added previously
						$sql .= ",".$tmpkey;
					}
				}
			}
			$sql .= ") VALUES (".$this->id;

			foreach ($new_array_options as $key => $value) {
				$attributeKey = substr($key, 8); // Remove 'options_' prefix
				// Add field of attribute
				if ($extrafields->attributes[$this->table_element]['type'][$attributeKey] != 'separate') { // Only for other type than separator)
					if ($new_array_options[$key] != '' || $new_array_options[$key] == '0') {
						$sql .= ",'".$this->db->escape($new_array_options[$key])."'";
					} else {
						$sql .= ",null";
					}
				}
			}
			// We must insert a default value for fields for other entities that are mandatory to avoid not null error
			if (!empty($extrafields->attributes[$this->table_element]['mandatoryfieldsofotherentities']) && is_array($extrafields->attributes[$this->table_element]['mandatoryfieldsofotherentities'])) {
				foreach ($extrafields->attributes[$this->table_element]['mandatoryfieldsofotherentities'] as $tmpkey => $tmpval) {
					if (!isset($extrafields->attributes[$this->table_element]['type'][$tmpkey])) {   // If field not already added previously
						if (in_array($tmpval, array('int', 'double', 'price'))) {
							$sql .= ", 0";
						} else {
							$sql .= ", ''";
						}
					}
				}
			}

			$sql .= ")";

			$resql = $this->db->query($sql);
			if (!$resql) {
				$this->error = $this->db->lasterror();
				$error++;
			}

			if (!$error && $trigger) {
				// Call trigger
				$this->context = array('extrafieldaddupdate'=>1);
				$result = $this->call_trigger($trigger, $userused);
				if ($result < 0) {
					$error++;
				}
				// End call trigger
			}

			if ($error) {
				$this->db->rollback();
				return -1;
			} else {
				$this->db->commit();
				return 1;
			}
		} else {
			return 0;
		}
	}

	/**
	 *	Add/Update all extra fields values for the current object.
	 *  Data to describe values to insert/update are stored into $this->array_options=array('options_codeforfield1'=>'valueforfield1', 'options_codeforfield2'=>'valueforfield2', ...)
	 *  This function delete record with all extrafields and insert them again from the array $this->array_options.
	 *
	 *  @param	string		$trigger		If defined, call also the trigger (for example COMPANY_MODIFY)
	 *  @param	User		$userused		Object user
	 *  @return int 						-1=error, O=did nothing, 1=OK
	 *  @see insertExtraFields(), updateExtraField(), setValueFrom()
	 */
	public function insertExtraLanguages($trigger = '', $userused = null)
	{
		global $conf, $langs, $user;

		if (empty($userused)) {
			$userused = $user;
		}

		$error = 0;

		if (getDolGlobalString('MAIN_EXTRALANGUAGES_DISABLED')) {
			return 0; // For avoid conflicts if trigger used
		}

		if (is_array($this->array_languages)) {
			$new_array_languages = $this->array_languages;

			foreach ($new_array_languages as $key => $value) {
				$attributeKey      = $key;
				$attributeType     = $this->fields[$attributeKey]['type'];
				$attributeLabel    = $this->fields[$attributeKey]['label'];

				//dol_syslog("attributeLabel=".$attributeLabel, LOG_DEBUG);
				//dol_syslog("attributeType=".$attributeType, LOG_DEBUG);

				switch ($attributeType) {
					case 'int':
						if (!is_numeric($value) && $value != '') {
							$this->errors[] = $langs->trans("ExtraLanguageHasWrongValue", $attributeLabel);
							return -1;
						} elseif ($value == '') {
							$new_array_languages[$key] = null;
						}
						break;
					case 'double':
						$value = price2num($value);
						if (!is_numeric($value) && $value != '') {
							dol_syslog($langs->trans("ExtraLanguageHasWrongValue")." sur ".$attributeLabel."(".$value."is not '".$attributeType."')", LOG_DEBUG);
							$this->errors[] = $langs->trans("ExtraLanguageHasWrongValue", $attributeLabel);
							return -1;
						} elseif ($value == '') {
							$new_array_languages[$key] = null;
						} else {
							$new_array_languages[$key] = $value;
						}
						break;
						/*case 'select':	// Not required, we chosed value='0' for undefined values
						 if ($value=='-1')
						 {
						 $this->array_options[$key] = null;
						 }
						 break;*/
				}
			}

			$this->db->begin();

			$table_element = $this->table_element;
			if ($table_element == 'categorie') {
				$table_element = 'categories'; // For compatibility
			}

			dol_syslog(get_class($this)."::insertExtraLanguages delete then insert", LOG_DEBUG);

			foreach ($new_array_languages as $key => $langcodearray) {	// $key = 'name', 'town', ...
				foreach ($langcodearray as $langcode => $value) {
					$sql_del = "DELETE FROM ".$this->db->prefix()."object_lang";
					$sql_del .= " WHERE fk_object = ".((int) $this->id)." AND property = '".$this->db->escape($key)."' AND type_object = '".$this->db->escape($table_element)."'";
					$sql_del .= " AND lang = '".$this->db->escape($langcode)."'";
					$this->db->query($sql_del);

					if ($value !== '') {
						$sql = "INSERT INTO ".$this->db->prefix()."object_lang (fk_object, property, type_object, lang, value";
						$sql .= ") VALUES (".$this->id.", '".$this->db->escape($key)."', '".$this->db->escape($table_element)."', '".$this->db->escape($langcode)."', '".$this->db->escape($value)."'";
						$sql .= ")";

						$resql = $this->db->query($sql);
						if (!$resql) {
							$this->error = $this->db->lasterror();
							$error++;
							break;
						}
					}
				}
			}

			if (!$error && $trigger) {
				// Call trigger
				$this->context = array('extralanguagesaddupdate'=>1);
				$result = $this->call_trigger($trigger, $userused);
				if ($result < 0) {
					$error++;
				}
				// End call trigger
			}

			if ($error) {
				$this->db->rollback();
				return -1;
			} else {
				$this->db->commit();
				return 1;
			}
		} else {
			return 0;
		}
	}

	/**
	 *	Update 1 extra field value for the current object. Keep other fields unchanged.
	 *  Data to describe values to update are stored into $this->array_options=array('options_codeforfield1'=>'valueforfield1', 'options_codeforfield2'=>'valueforfield2', ...)
	 *
	 *  @param  string      $key    		Key of the extrafield to update (without starting 'options_')
	 *  @param	string		$trigger		If defined, call also the trigger (for example COMPANY_MODIFY)
	 *  @param	User		$userused		Object user
	 *  @return int                 		-1=error, O=did nothing, 1=OK
	 *  @see updateExtraLanguages(), insertExtraFields(), deleteExtraFields(), setValueFrom()
	 */
	public function updateExtraField($key, $trigger = null, $userused = null)
	{
		global $conf, $langs, $user;

		if (getDolGlobalString('MAIN_EXTRAFIELDS_DISABLED')) {
			return 0;
		}

		if (empty($userused)) {
			$userused = $user;
		}

		$error = 0;

		if (!empty($this->array_options) && isset($this->array_options["options_".$key])) {
			// Check parameters
			$langs->load('admin');
			require_once DOL_DOCUMENT_ROOT.'/core/class/extrafields.class.php';
			$extrafields = new ExtraFields($this->db);
			$extrafields->fetch_name_optionals_label($this->table_element);

			$value = $this->array_options["options_".$key];

			$attributeKey      = $key;
			$attributeType     = $extrafields->attributes[$this->table_element]['type'][$key];
			$attributeLabel    = $extrafields->attributes[$this->table_element]['label'][$key];
			$attributeParam    = $extrafields->attributes[$this->table_element]['param'][$key];
			$attributeRequired = $extrafields->attributes[$this->table_element]['required'][$key];
			$attributeUnique   = $extrafields->attributes[$this->table_element]['unique'][$attributeKey];
			$attrfieldcomputed = $extrafields->attributes[$this->table_element]['computed'][$key];

			// Similar code than into insertExtraFields
			if ($attributeRequired) {
				$mandatorypb = false;
				if ($attributeType == 'link' && $this->array_options["options_".$key] == '-1') {
					$mandatorypb = true;
				}
				if ($this->array_options["options_".$key] === '') {
					$mandatorypb = true;
				}
				if ($mandatorypb) {
					$langs->load("errors");
					dol_syslog("Mandatory field 'options_".$key."' is empty during update and set to required into definition of extrafields");
					$this->errors[] = $langs->trans('ErrorFieldRequired', $attributeLabel);
					return -1;
				}
			}

			// $new_array_options will be used for direct update, so must contains formated data for the UPDATE.
			$new_array_options = $this->array_options;

			//dol_syslog("attributeLabel=".$attributeLabel, LOG_DEBUG);
			//dol_syslog("attributeType=".$attributeType, LOG_DEBUG);
			if (!empty($attrfieldcomputed)) {
				if (getDolGlobalString('MAIN_STORE_COMPUTED_EXTRAFIELDS')) {
					$value = dol_eval($attrfieldcomputed, 1, 0, '2');
					dol_syslog($langs->trans("Extrafieldcomputed")." sur ".$attributeLabel."(".$value.")", LOG_DEBUG);

					$new_array_options["options_".$key] = $value;

					$this->array_options["options_".$key] = $new_array_options["options_".$key];
				} else {
					$new_array_options["options_".$key] = null;

					$this->array_options["options_".$key] = $new_array_options["options_".$key];
				}
			}

			switch ($attributeType) {
				case 'int':
					if (!is_numeric($value) && $value != '') {
						$this->errors[] = $langs->trans("ExtraFieldHasWrongValue", $attributeLabel);
						return -1;
					} elseif ($value === '') {
						$new_array_options["options_".$key] = null;

						$this->array_options["options_".$key] = $new_array_options["options_".$key];
					}
					break;
				case 'price':
				case 'double':
					$value = price2num($value);
					if (!is_numeric($value) && $value != '') {
						dol_syslog($langs->trans("ExtraFieldHasWrongValue")." sur ".$attributeLabel."(".$value."is not '".$attributeType."')", LOG_DEBUG);
						$this->errors[] = $langs->trans("ExtraFieldHasWrongValue", $attributeLabel);
						return -1;
					} elseif ($value === '') {
						$value = null;
					}
					//dol_syslog("double value"." sur ".$attributeLabel."(".$value." is '".$attributeType."')", LOG_DEBUG);
					$new_array_options["options_".$key] = $value;

					$this->array_options["options_".$key] = $new_array_options["options_".$key];
					break;
				/*case 'select':	// Not required, we chosed value='0' for undefined values
					 if ($value=='-1')
					 {
						$new_array_options["options_".$key] = $value;

						$this->array_options["options_".$key] = $new_array_options["options_".$key];
					 }
					 break;*/
				case 'password':
					$algo = '';
					if ($this->array_options["options_".$key] != '' && is_array($extrafields->attributes[$this->table_element]['param'][$attributeKey]['options'])) {
						// If there is an encryption choice, we use it to crypt data before insert
						$tmparrays = array_keys($extrafields->attributes[$this->table_element]['param'][$attributeKey]['options']);
						$algo = reset($tmparrays);
						if ($algo != '') {
							//global $action;		// $action may be 'create', 'update', 'update_extras'...
							//var_dump($action);
							//var_dump($this->oldcopy);exit;
							//var_dump($key.' '.$this->array_options["options_".$key].' '.$algo);
							if (is_object($this->oldcopy)) {		// If this->oldcopy is not defined, we can't know if we change attribute or not, so we must keep value
								//var_dump($this->oldcopy->array_options["options_".$key]); var_dump($this->array_options["options_".$key]);
								if (isset($this->oldcopy->array_options["options_".$key]) && $this->array_options["options_".$key] == $this->oldcopy->array_options["options_".$key]) {	// If old value crypted in database is same than submited new value, it means we don't change it, so we don't update.
									if ($algo == 'dolcrypt') {	// dolibarr reversible encryption
										if (!preg_match('/^dolcrypt:/', $this->array_options["options_".$key])) {
											$new_array_options["options_".$key] = dolEncrypt($this->array_options["options_".$key]);	// warning, must be called when on the master
										} else {
											$new_array_options["options_".$key] = $this->array_options["options_".$key]; // Value is kept
										}
									} else {
										$new_array_options["options_".$key] = $this->array_options["options_".$key]; // Value is kept
									}
								} else {
									if ($algo == 'dolcrypt') {	// dolibarr reversible encryption
										if (!preg_match('/^dolcrypt:/', $this->array_options["options_".$key])) {
											$new_array_options["options_".$key] = dolEncrypt($this->array_options["options_".$key]);
										} else {
											$new_array_options["options_".$key] = $this->array_options["options_".$key]; // Value is kept
										}
									} else {
										$new_array_options["options_".$key] = dol_hash($this->array_options["options_".$key], $algo);
									}
								}
							} else {
								if ($algo == 'dolcrypt' && !preg_match('/^dolcrypt:/', $this->array_options["options_".$key])) {	// dolibarr reversible encryption
									$new_array_options["options_".$key] = dolEncrypt($this->array_options["options_".$key]);	// warning, must be called when on the master
								} else {
									$new_array_options["options_".$key] = $this->array_options["options_".$key]; // Value is kept
								}
							}
						} else {
							// No encryption
							$new_array_options["options_".$key] = $this->array_options["options_".$key]; // Value is kept
						}
					} else { // Common usage
						$new_array_options["options_".$key] = $this->array_options["options_".$key]; // Value is kept
					}

					$this->array_options["options_".$key] = $new_array_options["options_".$key];
					break;
				case 'date':
				case 'datetime':
					if (empty($this->array_options["options_".$key])) {
						$new_array_options["options_".$key] = null;

						$this->array_options["options_".$key] = $new_array_options["options_".$key];
					} else {
						$new_array_options["options_".$key] = $this->db->idate($this->array_options["options_".$key]);
					}
					break;
				case 'datetimegmt':
					if (empty($this->array_options["options_".$key])) {
						$new_array_options["options_".$key] = null;

						$this->array_options["options_".$key] = $new_array_options["options_".$key];
					} else {
						$new_array_options["options_".$key] = $this->db->idate($this->array_options["options_".$key], 'gmt');
					}
					break;
				case 'boolean':
					if (empty($this->array_options["options_".$key])) {
						$new_array_options["options_".$key] = null;

						$this->array_options["options_".$key] = $new_array_options["options_".$key];
					}
					break;
				case 'link':
					if ($this->array_options["options_".$key] === '') {
						$new_array_options["options_".$key] = null;

						$this->array_options["options_".$key] = $new_array_options["options_".$key];
					}
					break;
				/*
				case 'link':
					$param_list = array_keys($attributeParam['options']);
					// 0 : ObjectName
					// 1 : classPath
					$InfoFieldList = explode(":", $param_list[0]);
					dol_include_once($InfoFieldList[1]);
					if ($InfoFieldList[0] && class_exists($InfoFieldList[0]))
					{
						if ($value == '-1')	// -1 is key for no defined in combo list of objects
						{
							$new_array_options[$key] = '';
						} elseif ($value) {
							$object = new $InfoFieldList[0]($this->db);
							if (is_numeric($value)) $res = $object->fetch($value);	// Common case
							else $res = $object->fetch('', $value);					// For compatibility

							if ($res > 0) $new_array_options[$key] = $object->id;
							else {
								$this->error = "Id/Ref '".$value."' for object '".$object->element."' not found";
								$this->db->rollback();
								return -1;
							}
						}
					} else {
						dol_syslog('Error bad setup of extrafield', LOG_WARNING);
					}
					break;
				*/
				case 'checkbox':
				case 'chkbxlst':
					$new_array_options = array();
					if (is_array($this->array_options["options_".$key])) {
						$new_array_options["options_".$key] = implode(',', $this->array_options["options_".$key]);
					} else {
						$new_array_options["options_".$key] = $this->array_options["options_".$key];
					}

					$this->array_options["options_".$key] = $new_array_options["options_".$key];
					break;
			}

			$this->db->begin();

			$linealreadyfound = 0;

			// Check if there is already a line for this object (in most cases, it is, but sometimes it is not, for example when extra field has been created after), so we must keep this overload)
			$sql = "SELECT COUNT(rowid) as nb FROM ".$this->db->prefix().$this->table_element."_extrafields WHERE fk_object = ".((int) $this->id);
			$resql = $this->db->query($sql);
			if ($resql) {
				$tmpobj = $this->db->fetch_object($resql);
				if ($tmpobj) {
					$linealreadyfound = $tmpobj->nb;
				}
			}

			//var_dump('linealreadyfound='.$linealreadyfound.' sql='.$sql); exit;
			if ($linealreadyfound) {
				if ($this->array_options["options_".$key] === null) {
					$sql = "UPDATE ".$this->db->prefix().$this->table_element."_extrafields SET ".$key." = null";
				} else {
					$sql = "UPDATE ".$this->db->prefix().$this->table_element."_extrafields SET ".$key." = '".$this->db->escape($new_array_options["options_".$key])."'";
				}
				$sql .= " WHERE fk_object = ".((int) $this->id);

				$resql = $this->db->query($sql);
				if (!$resql) {
					$error++;
					$this->error = $this->db->lasterror();
				}
			} else {
				$result = $this->insertExtraFields('', $user);
				if ($result < 0) {
					$error++;
				}
			}

			if (!$error && $trigger) {
				// Call trigger
				$this->context = array('extrafieldupdate'=>1);
				$result = $this->call_trigger($trigger, $userused);
				if ($result < 0) {
					$error++;
				}
				// End call trigger
			}

			if ($error) {
				dol_syslog(__METHOD__.$this->error, LOG_ERR);
				$this->db->rollback();
				return -1;
			} else {
				$this->db->commit();
				return 1;
			}
		} else {
			return 0;
		}
	}

	/**
	 *	Update an extra language value for the current object.
	 *  Data to describe values to update are stored into $this->array_options=array('options_codeforfield1'=>'valueforfield1', 'options_codeforfield2'=>'valueforfield2', ...)
	 *
	 *  @param  string      $key    		Key of the extrafield (without starting 'options_')
	 *  @param	string		$trigger		If defined, call also the trigger (for example COMPANY_MODIFY)
	 *  @param	User		$userused		Object user
	 *  @return int                 		-1=error, O=did nothing, 1=OK
	 *  @see updateExtraField(), insertExtraLanguages()
	 */
	public function updateExtraLanguages($key, $trigger = null, $userused = null)
	{
		global $conf, $langs, $user;

		if (empty($userused)) {
			$userused = $user;
		}

		$error = 0;

		if (getDolGlobalString('MAIN_EXTRALANGUAGES_DISABLED')) {
			return 0; // For avoid conflicts if trigger used
		}

		return 0;
	}


	/**
	 * Return HTML string to put an input field into a page
	 * Code very similar with showInputField of extra fields
	 *
	 * @param  array|null	$val	       Array of properties for field to show (used only if ->fields not defined)
	 * @param  string  		$key           Key of attribute
	 * @param  string|array	$value         Preselected value to show (for date type it must be in timestamp format, for amount or price it must be a php numeric value, for array type must be array)
	 * @param  string  		$moreparam     To add more parameters on html input tag
	 * @param  string  		$keysuffix     Prefix string to add into name and id of field (can be used to avoid duplicate names)
	 * @param  string  		$keyprefix     Suffix string to add into name and id of field (can be used to avoid duplicate names)
	 * @param  string|int	$morecss       Value for css to define style/length of field. May also be a numeric.
	 * @param  int			$nonewbutton   Force to not show the new button on field that are links to object
	 * @return string
	 */
	public function showInputField($val, $key, $value, $moreparam = '', $keysuffix = '', $keyprefix = '', $morecss = 0, $nonewbutton = 0)
	{
		global $conf, $langs, $form;

		if (!is_object($form)) {
			require_once DOL_DOCUMENT_ROOT.'/core/class/html.form.class.php';
			$form = new Form($this->db);
		}

		if (!empty($this->fields)) {
			$val = $this->fields[$key];
		}

		// Validation tests and output
		$fieldValidationErrorMsg = '';
		$validationClass = '';
		$fieldValidationErrorMsg = $this->getFieldError($key);
		if (!empty($fieldValidationErrorMsg)) {
			$validationClass = ' --error'; // the -- is use as class state in css :  .--error can't be be defined alone it must be define with another class like .my-class.--error or input.--error
		} else {
			$validationClass = ' --success'; // the -- is use as class state in css :  .--success can't be be defined alone it must be define with another class like .my-class.--success or input.--success
		}

		$out = '';
		$type = '';
		$isDependList = 0;
		$param = array();
		$param['options'] = array();
		$reg = array();
		$size = !empty($this->fields[$key]['size']) ? $this->fields[$key]['size'] : 0;
		// Because we work on extrafields
		if (preg_match('/^(integer|link):(.*):(.*):(.*):(.*)/i', $val['type'], $reg)) {
			$param['options'] = array($reg[2].':'.$reg[3].':'.$reg[4].':'.$reg[5] => 'N');
			$type = 'link';
		} elseif (preg_match('/^(integer|link):(.*):(.*):(.*)/i', $val['type'], $reg)) {
			$param['options'] = array($reg[2].':'.$reg[3].':'.$reg[4] => 'N');
			$type = 'link';
		} elseif (preg_match('/^(integer|link):(.*):(.*)/i', $val['type'], $reg)) {
			$param['options'] = array($reg[2].':'.$reg[3] => 'N');
			$type = 'link';
		} elseif (preg_match('/^(sellist):(.*):(.*):(.*):(.*)/i', $val['type'], $reg)) {
			$param['options'] = array($reg[2].':'.$reg[3].':'.$reg[4].':'.$reg[5] => 'N');
			$type = 'sellist';
		} elseif (preg_match('/^(sellist):(.*):(.*):(.*)/i', $val['type'], $reg)) {
			$param['options'] = array($reg[2].':'.$reg[3].':'.$reg[4] => 'N');
			$type = 'sellist';
		} elseif (preg_match('/^(sellist):(.*):(.*)/i', $val['type'], $reg)) {
			$param['options'] = array($reg[2].':'.$reg[3] => 'N');
			$type = 'sellist';
		} elseif (preg_match('/^chkbxlst:(.*)/i', $val['type'], $reg)) {
			$param['options'] = array($reg[1] => 'N');
			$type = 'chkbxlst';
		} elseif (preg_match('/varchar\((\d+)\)/', $val['type'], $reg)) {
			$param['options'] = array();
			$type = 'varchar';
			$size = $reg[1];
		} elseif (preg_match('/varchar/', $val['type'])) {
			$param['options'] = array();
			$type = 'varchar';
		} else {
			$param['options'] = array();
			$type = $this->fields[$key]['type'];
		}
		//var_dump($type); var_dump($param['options']);

		// Special case that force options and type ($type can be integer, varchar, ...)
		if (!empty($this->fields[$key]['arrayofkeyval']) && is_array($this->fields[$key]['arrayofkeyval'])) {
			$param['options'] = $this->fields[$key]['arrayofkeyval'];
			$type = (($this->fields[$key]['type']=='checkbox') ? $this->fields[$key]['type'] : 'select');
		}

		$label = $this->fields[$key]['label'];
		//$elementtype=$this->fields[$key]['elementtype'];	// Seems not used
		$default = (!empty($this->fields[$key]['default']) ? $this->fields[$key]['default'] : '');
		$computed = (!empty($this->fields[$key]['computed']) ? $this->fields[$key]['computed'] : '');
		$unique = (!empty($this->fields[$key]['unique']) ? $this->fields[$key]['unique'] : 0);
		$required = (!empty($this->fields[$key]['required']) ? $this->fields[$key]['required'] : 0);
		$autofocusoncreate = (!empty($this->fields[$key]['autofocusoncreate']) ? $this->fields[$key]['autofocusoncreate'] : 0);

		$langfile = (!empty($this->fields[$key]['langfile']) ? $this->fields[$key]['langfile'] : '');
		$list = (!empty($this->fields[$key]['list']) ? $this->fields[$key]['list'] : 0);
		$hidden = (in_array(abs($this->fields[$key]['visible']), array(0, 2)) ? 1 : 0);

		$objectid = $this->id;

		if ($computed) {
			if (!preg_match('/^search_/', $keyprefix)) {
				return '<span class="opacitymedium">'.$langs->trans("AutomaticallyCalculated").'</span>';
			} else {
				return '';
			}
		}

		// Set value of $morecss. For this, we use in priority showsize from parameters, then $val['css'] then autodefine
		if (empty($morecss) && !empty($val['css'])) {
			$morecss = $val['css'];
		} elseif (empty($morecss)) {
			if ($type == 'date') {
				$morecss = 'minwidth100imp';
			} elseif ($type == 'datetime' || $type == 'link') {	// link means an foreign key to another primary id
				$morecss = 'minwidth200imp';
			} elseif (in_array($type, array('int', 'integer', 'price')) || preg_match('/^double(\([0-9],[0-9]\)){0,1}/', $type)) {
				$morecss = 'maxwidth75';
			} elseif ($type == 'url') {
				$morecss = 'minwidth400';
			} elseif ($type == 'boolean') {
				$morecss = '';
			} else {
				if (round($size) < 12) {
					$morecss = 'minwidth100';
				} elseif (round($size) <= 48) {
					$morecss = 'minwidth200';
				} else {
					$morecss = 'minwidth400';
				}
			}
		}

		// Add validation state class
		if (!empty($validationClass)) {
			$morecss.= $validationClass;
		}

		if (in_array($type, array('date'))) {
			$tmp = explode(',', $size);
			$newsize = $tmp[0];
			$showtime = 0;

			// Do not show current date when field not required (see selectDate() method)
			if (!$required && $value == '') {
				$value = '-1';
			}

			// TODO Must also support $moreparam
			$out = $form->selectDate($value, $keyprefix.$key.$keysuffix, $showtime, $showtime, $required, '', 1, (($keyprefix != 'search_' && $keyprefix != 'search_options_') ? 1 : 0), 0, 1);
		} elseif (in_array($type, array('datetime'))) {
			$tmp = explode(',', $size);
			$newsize = $tmp[0];
			$showtime = 1;

			// Do not show current date when field not required (see selectDate() method)
			if (!$required && $value == '') {
				$value = '-1';
			}

			// TODO Must also support $moreparam
			$out = $form->selectDate($value, $keyprefix.$key.$keysuffix, $showtime, $showtime, $required, '', 1, (($keyprefix != 'search_' && $keyprefix != 'search_options_') ? 1 : 0), 0, 1, '', '', '', 1, '', '', 'tzuserrel');
		} elseif (in_array($type, array('duration'))) {
			$out = $form->select_duration($keyprefix.$key.$keysuffix, $value, 0, 'text', 0, 1);
		} elseif (in_array($type, array('int', 'integer'))) {
			$tmp = explode(',', $size);
			$newsize = $tmp[0];
			$out = '<input type="text" class="flat '.$morecss.'" name="'.$keyprefix.$key.$keysuffix.'" id="'.$keyprefix.$key.$keysuffix.'"'.($newsize > 0 ? ' maxlength="'.$newsize.'"' : '').' value="'.dol_escape_htmltag($value).'"'.($moreparam ? $moreparam : '').($autofocusoncreate ? ' autofocus' : '').'>';
		} elseif (in_array($type, array('real'))) {
			$out = '<input type="text" class="flat '.$morecss.'" name="'.$keyprefix.$key.$keysuffix.'" id="'.$keyprefix.$key.$keysuffix.'" value="'.dol_escape_htmltag($value).'"'.($moreparam ? $moreparam : '').($autofocusoncreate ? ' autofocus' : '').'>';
		} elseif (preg_match('/varchar/', $type)) {
			$out = '<input type="text" class="flat '.$morecss.'" name="'.$keyprefix.$key.$keysuffix.'" id="'.$keyprefix.$key.$keysuffix.'"'.($size > 0 ? ' maxlength="'.$size.'"' : '').' value="'.dol_escape_htmltag($value).'"'.($moreparam ? $moreparam : '').($autofocusoncreate ? ' autofocus' : '').'>';
		} elseif (in_array($type, array('email', 'mail', 'phone', 'url', 'ip'))) {
			$out = '<input type="text" class="flat '.$morecss.'" name="'.$keyprefix.$key.$keysuffix.'" id="'.$keyprefix.$key.$keysuffix.'" value="'.dol_escape_htmltag($value).'" '.($moreparam ? $moreparam : '').($autofocusoncreate ? ' autofocus' : '').'>';
		} elseif (preg_match('/^text/', $type)) {
			if (!preg_match('/search_/', $keyprefix)) {		// If keyprefix is search_ or search_options_, we must just use a simple text field
				require_once DOL_DOCUMENT_ROOT.'/core/class/doleditor.class.php';
				$doleditor = new DolEditor($keyprefix.$key.$keysuffix, $value, '', 200, 'dolibarr_notes', 'In', false, false, false, ROWS_5, '90%');
				$out = $doleditor->Create(1);
			} else {
				$out = '<input type="text" class="flat '.$morecss.' maxwidthonsmartphone" name="'.$keyprefix.$key.$keysuffix.'" id="'.$keyprefix.$key.$keysuffix.'" value="'.dol_escape_htmltag($value).'" '.($moreparam ? $moreparam : '').'>';
			}
		} elseif (preg_match('/^html/', $type)) {
			if (!preg_match('/search_/', $keyprefix)) {		// If keyprefix is search_ or search_options_, we must just use a simple text field
				require_once DOL_DOCUMENT_ROOT.'/core/class/doleditor.class.php';
				$doleditor = new DolEditor($keyprefix.$key.$keysuffix, $value, '', 200, 'dolibarr_notes', 'In', false, false, isModEnabled('fckeditor') && $conf->global->FCKEDITOR_ENABLE_SOCIETE, ROWS_5, '90%');
				$out = $doleditor->Create(1, '', true, '', '', $moreparam, $morecss);
			} else {
				$out = '<input type="text" class="flat '.$morecss.' maxwidthonsmartphone" name="'.$keyprefix.$key.$keysuffix.'" id="'.$keyprefix.$key.$keysuffix.'" value="'.dol_escape_htmltag($value).'" '.($moreparam ? $moreparam : '').'>';
			}
		} elseif ($type == 'boolean') {
			$checked = '';
			if (!empty($value)) {
				$checked = ' checked value="1" ';
			} else {
				$checked = ' value="1" ';
			}
			$out = '<input type="checkbox" class="flat '.$morecss.' maxwidthonsmartphone" name="'.$keyprefix.$key.$keysuffix.'" id="'.$keyprefix.$key.$keysuffix.'" '.$checked.' '.($moreparam ? $moreparam : '').'>';
		} elseif ($type == 'price') {
			if (!empty($value)) {		// $value in memory is a php numeric, we format it into user number format.
				$value = price($value);
			}
			$out = '<input type="text" class="flat '.$morecss.' maxwidthonsmartphone" name="'.$keyprefix.$key.$keysuffix.'" id="'.$keyprefix.$key.$keysuffix.'" value="'.$value.'" '.($moreparam ? $moreparam : '').'> '.$langs->getCurrencySymbol($conf->currency);
		} elseif (preg_match('/^double(\([0-9],[0-9]\)){0,1}/', $type)) {
			if (!empty($value)) {		// $value in memory is a php numeric, we format it into user number format.
				$value = price($value);
			}
			$out = '<input type="text" class="flat '.$morecss.' maxwidthonsmartphone" name="'.$keyprefix.$key.$keysuffix.'" id="'.$keyprefix.$key.$keysuffix.'" value="'.$value.'" '.($moreparam ? $moreparam : '').'> ';
		} elseif ($type == 'select') {	// combo list
			$out = '';
			if (!empty($conf->use_javascript_ajax) && !getDolGlobalString('MAIN_EXTRAFIELDS_DISABLE_SELECT2')) {
				include_once DOL_DOCUMENT_ROOT.'/core/lib/ajax.lib.php';
				$out .= ajax_combobox($keyprefix.$key.$keysuffix, array(), 0);
			}

			$out .= '<select class="flat '.$morecss.' maxwidthonsmartphone" name="'.$keyprefix.$key.$keysuffix.'" id="'.$keyprefix.$key.$keysuffix.'" '.($moreparam ? $moreparam : '').'>';
			if ((!isset($this->fields[$key]['default'])) || ($this->fields[$key]['notnull'] != 1)) {
				$out .= '<option value="0">&nbsp;</option>';
			}
			foreach ($param['options'] as $keyb => $valb) {
				if ((string) $keyb == '') {
					continue;
				}
				if (strpos($valb, "|") !== false) {
					list($valb, $parent) = explode('|', $valb);
				}
				$out .= '<option value="'.$keyb.'"';
				$out .= (((string) $value == (string) $keyb) ? ' selected' : '');
				$out .= (!empty($parent) ? ' parent="'.$parent.'"' : '');
				$out .= '>'.$valb.'</option>';
			}
			$out .= '</select>';
		} elseif ($type == 'sellist') {
			$out = '';
			if (!empty($conf->use_javascript_ajax) && !getDolGlobalString('MAIN_EXTRAFIELDS_DISABLE_SELECT2')) {
				include_once DOL_DOCUMENT_ROOT.'/core/lib/ajax.lib.php';
				$out .= ajax_combobox($keyprefix.$key.$keysuffix, array(), 0);
			}

			$out .= '<select class="flat '.$morecss.' maxwidthonsmartphone" name="'.$keyprefix.$key.$keysuffix.'" id="'.$keyprefix.$key.$keysuffix.'" '.($moreparam ? $moreparam : '').'>';
			if (is_array($param['options'])) {
				$param_list = array_keys($param['options']);
				$InfoFieldList = explode(":", $param_list[0], 5);
				if (! empty($InfoFieldList[4])) {
					$pos = 0;
					$parenthesisopen = 0;
					while (substr($InfoFieldList[4], $pos, 1) !== '' && ($parenthesisopen || $pos == 0 || substr($InfoFieldList[4], $pos, 1) != ':')) {
						if (substr($InfoFieldList[4], $pos, 1) == '(') {
							$parenthesisopen++;
						}
						if (substr($InfoFieldList[4], $pos, 1) == ')') {
							$parenthesisopen--;
						}
						$pos++;
					}
					$tmpbefore = substr($InfoFieldList[4], 0, $pos);
					$tmpafter = substr($InfoFieldList[4], $pos+1);
					//var_dump($InfoFieldList[4].' -> '.$pos); var_dump($tmpafter);
					$InfoFieldList[4] = $tmpbefore;
					if ($tmpafter !== '') {
						$InfoFieldList = array_merge($InfoFieldList, explode(':', $tmpafter));
					}
					//var_dump($InfoFieldList);
				}
				$parentName = '';
				$parentField = '';

				// 0 : tableName
				// 1 : label field name
				// 2 : key fields name (if differ of rowid)
				// 3 : key field parent (for dependent lists)
				// 4 : where clause filter on column or table extrafield, syntax field='value' or extra.field=value
				// 5 : id category type
				// 6 : ids categories list separated by comma for category root
				// 7 : sort field
				$keyList = (empty($InfoFieldList[2]) ? 'rowid' : $InfoFieldList[2].' as rowid');

				if (count($InfoFieldList) > 4 && !empty($InfoFieldList[4])) {
					if (strpos($InfoFieldList[4], 'extra.') !== false) {
						$keyList = 'main.'.$InfoFieldList[2].' as rowid';
					} else {
						$keyList = $InfoFieldList[2].' as rowid';
					}
				}
				if (count($InfoFieldList) > 3 && !empty($InfoFieldList[3])) {
					list($parentName, $parentField) = explode('|', $InfoFieldList[3]);
					$keyList .= ', '.$parentField;
				}

				$filter_categorie = false;
				if (count($InfoFieldList) > 5) {
					if ($InfoFieldList[0] == 'categorie') {
						$filter_categorie = true;
					}
				}

				if ($filter_categorie === false) {
					$fields_label = explode('|', $InfoFieldList[1]);
					if (is_array($fields_label)) {
						$keyList .= ', ';
						$keyList .= implode(', ', $fields_label);
					}

					$sqlwhere = '';
					$sql = "SELECT " . $keyList;
					$sql .= " FROM " . $this->db->prefix() . $InfoFieldList[0];
					if (!empty($InfoFieldList[4])) {
						// can use SELECT request
						if (strpos($InfoFieldList[4], '$SEL$') !== false) {
							$InfoFieldList[4] = str_replace('$SEL$', 'SELECT', $InfoFieldList[4]);
						}

						// current object id can be use into filter
						if (strpos($InfoFieldList[4], '$ID$') !== false && !empty($objectid)) {
							$InfoFieldList[4] = str_replace('$ID$', $objectid, $InfoFieldList[4]);
						} else {
							$InfoFieldList[4] = str_replace('$ID$', '0', $InfoFieldList[4]);
						}

						// We have to join on extrafield table
						$errstr = '';
						if (strpos($InfoFieldList[4], 'extra') !== false) {
							$sql .= " as main, " . $this->db->prefix() . $InfoFieldList[0] . "_extrafields as extra";
							$sqlwhere .= " WHERE extra.fk_object=main." . $InfoFieldList[2];
							$sqlwhere .= " AND " . forgeSQLFromUniversalSearchCriteria($InfoFieldList[4], $errstr, 1);
						} else {
							$sqlwhere .= " WHERE " . forgeSQLFromUniversalSearchCriteria($InfoFieldList[4], $errstr, 1);
						}
					} else {
						$sqlwhere .= ' WHERE 1=1';
					}
					// Some tables may have field, some other not. For the moment we disable it.
					if (in_array($InfoFieldList[0], array('tablewithentity'))) {
						$sqlwhere .= " AND entity = " . ((int) $conf->entity);
					}
					$sql .= $sqlwhere;
					//print $sql;

					// Note: $InfoFieldList can be 'sellist:TableName:LabelFieldName[:KeyFieldName[:KeyFieldParent[:Filter[:CategoryIdType[:CategoryIdList[:Sortfield]]]]]]'
					if (isset($InfoFieldList[7]) && preg_match('/^[a-z0-9_\-,]+$/i', $InfoFieldList[7])) {
						$sql .= " ORDER BY ".$this->db->escape($InfoFieldList[7]);
					} else {
						$sql .= " ORDER BY ".$this->db->sanitize(implode(', ', $fields_label));
					}

					dol_syslog(get_class($this) . '::showInputField type=sellist', LOG_DEBUG);
					$resql = $this->db->query($sql);
					if ($resql) {
						$out .= '<option value="0">&nbsp;</option>';
						$num = $this->db->num_rows($resql);
						$i = 0;
						while ($i < $num) {
							$labeltoshow = '';
							$obj = $this->db->fetch_object($resql);

							// Several field into label (eq table:code|libelle:rowid)
							$notrans = false;
							$fields_label = explode('|', $InfoFieldList[1]);
							if (count($fields_label) > 1) {
								$notrans = true;
								foreach ($fields_label as $field_toshow) {
									$labeltoshow .= $obj->$field_toshow . ' ';
								}
							} else {
								$labeltoshow = $obj->{$InfoFieldList[1]};
							}
							$labeltoshow = dol_trunc($labeltoshow, 45);

							if ($value == $obj->rowid) {
								foreach ($fields_label as $field_toshow) {
									$translabel = $langs->trans($obj->$field_toshow);
									if ($translabel != $obj->$field_toshow) {
										$labeltoshow = dol_trunc($translabel) . ' ';
									} else {
										$labeltoshow = dol_trunc($obj->$field_toshow) . ' ';
									}
								}
								$out .= '<option value="' . $obj->rowid . '" selected>' . $labeltoshow . '</option>';
							} else {
								if (!$notrans) {
									$translabel = $langs->trans($obj->{$InfoFieldList[1]});
									if ($translabel != $obj->{$InfoFieldList[1]}) {
										$labeltoshow = dol_trunc($translabel, 18);
									} else {
										$labeltoshow = dol_trunc($obj->{$InfoFieldList[1]});
									}
								}
								if (empty($labeltoshow)) {
									$labeltoshow = '(not defined)';
								}
								if ($value == $obj->rowid) {
									$out .= '<option value="' . $obj->rowid . '" selected>' . $labeltoshow . '</option>';
								}

								if (!empty($InfoFieldList[3]) && $parentField) {
									$parent = $parentName . ':' . $obj->{$parentField};
									$isDependList = 1;
								}

								$out .= '<option value="' . $obj->rowid . '"';
								$out .= ($value == $obj->rowid ? ' selected' : '');
								$out .= (!empty($parent) ? ' parent="' . $parent . '"' : '');
								$out .= '>' . $labeltoshow . '</option>';
							}

							$i++;
						}
						$this->db->free($resql);
					} else {
						print 'Error in request ' . $sql . ' ' . $this->db->lasterror() . '. Check setup of extra parameters.<br>';
					}
				} else {
					require_once DOL_DOCUMENT_ROOT.'/categories/class/categorie.class.php';
					$data = $form->select_all_categories(Categorie::$MAP_ID_TO_CODE[$InfoFieldList[5]], '', 'parent', 64, $InfoFieldList[6], 1, 1);
					$out .= '<option value="0">&nbsp;</option>';
					foreach ($data as $data_key => $data_value) {
						$out .= '<option value="' . $data_key . '"';
						$out .= ($value == $data_key ? ' selected' : '');
						$out .= '>' . $data_value . '</option>';
					}
				}
			}
			$out .= '</select>';
		} elseif ($type == 'checkbox') {
			$value_arr = explode(',', $value);
			$out = $form->multiselectarray($keyprefix.$key.$keysuffix, (empty($param['options']) ? null : $param['options']), $value_arr, '', 0, $morecss, 0, '100%');
		} elseif ($type == 'radio') {
			$out = '';
			foreach ($param['options'] as $keyopt => $valopt) {
				$out .= '<input class="flat '.$morecss.'" type="radio" name="'.$keyprefix.$key.$keysuffix.'" id="'.$keyprefix.$key.$keysuffix.'" '.($moreparam ? $moreparam : '');
				$out .= ' value="'.$keyopt.'"';
				$out .= ' id="'.$keyprefix.$key.$keysuffix.'_'.$keyopt.'"';
				$out .= ($value == $keyopt ? 'checked' : '');
				$out .= '/><label for="'.$keyprefix.$key.$keysuffix.'_'.$keyopt.'">'.$valopt.'</label><br>';
			}
		} elseif ($type == 'chkbxlst') {
			if (is_array($value)) {
				$value_arr = $value;
			} else {
				$value_arr = explode(',', $value);
			}

			if (is_array($param['options'])) {
				$param_list = array_keys($param['options']);
				$InfoFieldList = explode(":", $param_list[0]);
				$parentName = '';
				$parentField = '';
				// 0 : tableName
				// 1 : label field name
				// 2 : key fields name (if differ of rowid)
				// 3 : key field parent (for dependent lists)
				// 4 : where clause filter on column or table extrafield, syntax field='value' or extra.field=value
				// 5 : id category type
				// 6 : ids categories list separated by comma for category root
				$keyList = (empty($InfoFieldList[2]) ? 'rowid' : $InfoFieldList[2].' as rowid');

				if (count($InfoFieldList) > 3 && !empty($InfoFieldList[3])) {
					list($parentName, $parentField) = explode('|', $InfoFieldList[3]);
					$keyList .= ', '.$parentField;
				}
				if (count($InfoFieldList) > 4 && !empty($InfoFieldList[4])) {
					if (strpos($InfoFieldList[4], 'extra.') !== false) {
						$keyList = 'main.'.$InfoFieldList[2].' as rowid';
					} else {
						$keyList = $InfoFieldList[2].' as rowid';
					}
				}

				$filter_categorie = false;
				if (count($InfoFieldList) > 5) {
					if ($InfoFieldList[0] == 'categorie') {
						$filter_categorie = true;
					}
				}

				if ($filter_categorie === false) {
					$fields_label = explode('|', $InfoFieldList[1]);
					if (is_array($fields_label)) {
						$keyList .= ', ';
						$keyList .= implode(', ', $fields_label);
					}

					$sqlwhere = '';
					$sql = "SELECT " . $keyList;
					$sql .= ' FROM ' . $this->db->prefix() . $InfoFieldList[0];
					if (!empty($InfoFieldList[4])) {
						// can use SELECT request
						if (strpos($InfoFieldList[4], '$SEL$') !== false) {
							$InfoFieldList[4] = str_replace('$SEL$', 'SELECT', $InfoFieldList[4]);
						}

						// current object id can be use into filter
						if (strpos($InfoFieldList[4], '$ID$') !== false && !empty($objectid)) {
							$InfoFieldList[4] = str_replace('$ID$', $objectid, $InfoFieldList[4]);
						} else {
							$InfoFieldList[4] = str_replace('$ID$', '0', $InfoFieldList[4]);
						}

						// We have to join on extrafield table
						if (strpos($InfoFieldList[4], 'extra') !== false) {
							$sql .= ' as main, ' . $this->db->prefix() . $InfoFieldList[0] . '_extrafields as extra';
							$sqlwhere .= " WHERE extra.fk_object=main." . $InfoFieldList[2] . " AND " . $InfoFieldList[4];
						} else {
							$sqlwhere .= " WHERE " . $InfoFieldList[4];
						}
					} else {
						$sqlwhere .= ' WHERE 1=1';
					}
					// Some tables may have field, some other not. For the moment we disable it.
					if (in_array($InfoFieldList[0], array('tablewithentity'))) {
						$sqlwhere .= " AND entity = " . ((int) $conf->entity);
					}
					// $sql.=preg_replace('/^ AND /','',$sqlwhere);
					// print $sql;

					$sql .= $sqlwhere;
					dol_syslog(get_class($this) . '::showInputField type=chkbxlst', LOG_DEBUG);
					$resql = $this->db->query($sql);
					if ($resql) {
						$num = $this->db->num_rows($resql);
						$i = 0;

						$data = array();

						while ($i < $num) {
							$labeltoshow = '';
							$obj = $this->db->fetch_object($resql);

							$notrans = false;
							// Several field into label (eq table:code|libelle:rowid)
							$fields_label = explode('|', $InfoFieldList[1]);
							if (count($fields_label) > 1) {
								$notrans = true;
								foreach ($fields_label as $field_toshow) {
									$labeltoshow .= $obj->$field_toshow . ' ';
								}
							} else {
								$labeltoshow = $obj->{$InfoFieldList[1]};
							}
							$labeltoshow = dol_trunc($labeltoshow, 45);

							if (is_array($value_arr) && in_array($obj->rowid, $value_arr)) {
								foreach ($fields_label as $field_toshow) {
									$translabel = $langs->trans($obj->$field_toshow);
									if ($translabel != $obj->$field_toshow) {
										$labeltoshow = dol_trunc($translabel, 18) . ' ';
									} else {
										$labeltoshow = dol_trunc($obj->$field_toshow, 18) . ' ';
									}
								}

								$data[$obj->rowid] = $labeltoshow;
							} else {
								if (!$notrans) {
									$translabel = $langs->trans($obj->{$InfoFieldList[1]});
									if ($translabel != $obj->{$InfoFieldList[1]}) {
										$labeltoshow = dol_trunc($translabel, 18);
									} else {
										$labeltoshow = dol_trunc($obj->{$InfoFieldList[1]}, 18);
									}
								}
								if (empty($labeltoshow)) {
									$labeltoshow = '(not defined)';
								}

								if (is_array($value_arr) && in_array($obj->rowid, $value_arr)) {
									$data[$obj->rowid] = $labeltoshow;
								}

								if (!empty($InfoFieldList[3]) && $parentField) {
									$parent = $parentName . ':' . $obj->{$parentField};
									$isDependList = 1;
								}

								$data[$obj->rowid] = $labeltoshow;
							}

							$i++;
						}
						$this->db->free($resql);

						$out = $form->multiselectarray($keyprefix . $key . $keysuffix, $data, $value_arr, '', 0, $morecss, 0, '100%');
					} else {
						print 'Error in request ' . $sql . ' ' . $this->db->lasterror() . '. Check setup of extra parameters.<br>';
					}
				} else {
					require_once DOL_DOCUMENT_ROOT.'/categories/class/categorie.class.php';
					$data = $form->select_all_categories(Categorie::$MAP_ID_TO_CODE[$InfoFieldList[5]], '', 'parent', 64, $InfoFieldList[6], 1, 1);
					$out = $form->multiselectarray($keyprefix . $key . $keysuffix, $data, $value_arr, '', 0, $morecss, 0, '100%');
				}
			}
		} elseif ($type == 'link') {
			// $param_list='ObjectName:classPath[:AddCreateButtonOrNot[:Filter[:Sortfield]]]'
			// Filter can contains some ':' inside.
			$param_list = array_keys($param['options']);
			$param_list_array = explode(':', $param_list[0], 4);

			$showempty = (($required && $default != '') ? 0 : 1);

			if (!preg_match('/search_/', $keyprefix)) {
				if (!empty($param_list_array[2])) {		// If the entry into $fields is set to add a create button
					if (!empty($this->fields[$key]['picto'])) {
						$morecss .= ' widthcentpercentminusxx';
					} else {
						$morecss .= ' widthcentpercentminusx';
					}
				} else {
					if (!empty($this->fields[$key]['picto'])) {
						$morecss .= ' widthcentpercentminusx';
					}
				}
			}
			$objectfield = $this->element.($this->module ? '@'.$this->module : '').':'.$key.$keysuffix;
			$out = $form->selectForForms($param_list_array[0], $keyprefix.$key.$keysuffix, $value, $showempty, '', '', $morecss, $moreparam, 0, (empty($val['disabled']) ? 0 : 1), '', $objectfield);

			if (!empty($param_list_array[2])) {		// If the entry into $fields is set, we must add a create button
				if ((!GETPOSTISSET('backtopage') || strpos(GETPOST('backtopage'), $_SERVER['PHP_SELF']) === 0)	// // To avoid to open several times the 'Plus' button (we accept only one level)
					&& empty($val['disabled']) && empty($nonewbutton)) {	// and to avoid to show the button if the field is protected by a "disabled".
					list($class, $classfile) = explode(':', $param_list[0]);
					if (file_exists(dol_buildpath(dirname(dirname($classfile)).'/card.php'))) {
						$url_path = dol_buildpath(dirname(dirname($classfile)).'/card.php', 1);
					} else {
						$url_path = dol_buildpath(dirname(dirname($classfile)).'/'.strtolower($class).'_card.php', 1);
					}
					$paramforthenewlink = '';
					$paramforthenewlink .= (GETPOSTISSET('action') ? '&action='.GETPOST('action', 'aZ09') : '');
					$paramforthenewlink .= (GETPOSTISSET('id') ? '&id='.GETPOST('id', 'int') : '');
					$paramforthenewlink .= (GETPOSTISSET('origin') ? '&origin='.GETPOST('origin', 'aZ09') : '');
					$paramforthenewlink .= (GETPOSTISSET('originid') ? '&originid='.GETPOST('originid', 'int') : '');
					$paramforthenewlink .= '&fk_'.strtolower($class).'=--IDFORBACKTOPAGE--';
					// TODO Add Javascript code to add input fields already filled into $paramforthenewlink so we won't loose them when going back to main page
					$out .= '<a class="butActionNew" title="'.$langs->trans("New").'" href="'.$url_path.'?action=create&backtopage='.urlencode($_SERVER['PHP_SELF'].($paramforthenewlink ? '?'.$paramforthenewlink : '')).'"><span class="fa fa-plus-circle valignmiddle"></span></a>';
				}
			}
		} elseif ($type == 'password') {
			// If prefix is 'search_', field is used as a filter, we use a common text field.
			if ($keyprefix.$key.$keysuffix == 'pass_crypted') {
				$out = '<input type="'.($keyprefix == 'search_' ? 'text' : 'password').'" class="flat '.$morecss.'" name="pass" id="pass" value="" '.($moreparam ? $moreparam : '').'>';
				$out .= '<input type="hidden" name="pass_crypted" id="pass_crypted" value="'.$value.'" '.($moreparam ? $moreparam : '').'>';
			} else {
				$out = '<input type="'.($keyprefix == 'search_' ? 'text' : 'password').'" class="flat '.$morecss.'" name="'.$keyprefix.$key.$keysuffix.'" id="'.$keyprefix.$key.$keysuffix.'" value="'.$value.'" '.($moreparam ? $moreparam : '').'>';
			}
		} elseif ($type == 'array') {
			$newval = $val;
			$newval['type'] = 'varchar(256)';

			$out = '';
			if (!empty($value)) {
				foreach ($value as $option) {
					$out .= '<span><a class="'.dol_escape_htmltag($keyprefix.$key.$keysuffix).'_del" href="javascript:;"><span class="fa fa-minus-circle valignmiddle"></span></a> ';
					$out .= $this->showInputField($newval, $keyprefix.$key.$keysuffix.'[]', $option, $moreparam, '', '', $morecss).'<br></span>';
				}
			}
			$out .= '<a id="'.dol_escape_htmltag($keyprefix.$key.$keysuffix).'_add" href="javascript:;"><span class="fa fa-plus-circle valignmiddle"></span></a>';

			$newInput = '<span><a class="'.dol_escape_htmltag($keyprefix.$key.$keysuffix).'_del" href="javascript:;"><span class="fa fa-minus-circle valignmiddle"></span></a> ';
			$newInput .= $this->showInputField($newval, $keyprefix.$key.$keysuffix.'[]', '', $moreparam, '', '', $morecss).'<br></span>';

			if (!empty($conf->use_javascript_ajax)) {
				$out .= '
					<script nonce="'.getNonce().'">
					$(document).ready(function() {
						$("a#'.dol_escape_js($keyprefix.$key.$keysuffix).'_add").click(function() {
							$("'.dol_escape_js($newInput).'").insertBefore(this);
						});

						$(document).on("click", "a.'.dol_escape_js($keyprefix.$key.$keysuffix).'_del", function() {
							$(this).parent().remove();
						});
					});
					</script>';
			}
		}
		if (!empty($hidden)) {
			$out = '<input type="hidden" value="'.$value.'" name="'.$keyprefix.$key.$keysuffix.'" id="'.$keyprefix.$key.$keysuffix.'"/>';
		}

		if ($isDependList==1) {
			$out .= $this->getJSListDependancies('_common');
		}
		/* Add comments
		 if ($type == 'date') $out.=' (YYYY-MM-DD)';
		 elseif ($type == 'datetime') $out.=' (YYYY-MM-DD HH:MM:SS)';
		 */

		// Display error message for field
		if (!empty($fieldValidationErrorMsg) && function_exists('getFieldErrorIcon')) {
			$out .= ' '.getFieldErrorIcon($fieldValidationErrorMsg);
		}

		return $out;
	}

	/**
	 * Return HTML string to show a field into a page
	 * Code very similar with showOutputField of extra fields
	 *
	 * @param  array   	$val		       	Array of properties of field to show
	 * @param  string  	$key            	Key of attribute
	 * @param  string  	$value          	Preselected value to show (for date type it must be in timestamp format, for amount or price it must be a php numeric value)
	 * @param  string  	$moreparam      	To add more parameters on html tag
	 * @param  string  	$keysuffix      	Prefix string to add into name and id of field (can be used to avoid duplicate names)
	 * @param  string  	$keyprefix      	Suffix string to add into name and id of field (can be used to avoid duplicate names)
	 * @param  mixed   	$morecss        	Value for CSS to use (Old usage: May also be a numeric to define a size).
	 * @return string
	 */
	public function showOutputField($val, $key, $value, $moreparam = '', $keysuffix = '', $keyprefix = '', $morecss = '')
	{
		global $conf, $langs, $form;

		if (!is_object($form)) {
			require_once DOL_DOCUMENT_ROOT.'/core/class/html.form.class.php';
			$form = new Form($this->db);
		}

		$label = empty($val['label']) ? '' : $val['label'];
		$type  = empty($val['type']) ? '' : $val['type'];
		$size  = empty($val['css']) ? '' : $val['css'];
		$reg = array();

		// Convert var to be able to share same code than showOutputField of extrafields
		if (preg_match('/varchar\((\d+)\)/', $type, $reg)) {
			$type = 'varchar'; // convert varchar(xx) int varchar
			$size = $reg[1];
		} elseif (preg_match('/varchar/', $type)) {
			$type = 'varchar'; // convert varchar(xx) int varchar
		}
		if (!empty($val['arrayofkeyval']) && is_array($val['arrayofkeyval'])) {
			$type = (($this->fields[$key]['type']=='checkbox') ? $this->fields[$key]['type'] : 'select');
		}
		if (preg_match('/^integer:(.*):(.*)/i', $val['type'], $reg)) {
			$type = 'link';
		}

		$default = empty($val['default']) ? '' : $val['default'];
		$computed = empty($val['computed']) ? '' : $val['computed'];
		$unique = empty($val['unique']) ? '' : $val['unique'];
		$required = empty($val['required']) ? '' : $val['required'];
		$param = array();
		$param['options'] = array();

		if (!empty($val['arrayofkeyval']) && is_array($val['arrayofkeyval'])) {
			$param['options'] = $val['arrayofkeyval'];
		}
		if (preg_match('/^integer:([^:]*):([^:]*)/i', $val['type'], $reg)) {	// ex: integer:User:user/class/user.class.php
			$type = 'link';
			$stringforoptions = $reg[1].':'.$reg[2];
			// Special case: Force addition of getnomurlparam1 to -1 for users
			if ($reg[1] == 'User') {
				$stringforoptions .= ':#getnomurlparam1=-1';
			}
			$param['options'] = array($stringforoptions => $stringforoptions);
		} elseif (preg_match('/^sellist:(.*):(.*):(.*):(.*)/i', $val['type'], $reg)) {
			$param['options'] = array($reg[1].':'.$reg[2].':'.$reg[3].':'.$reg[4] => 'N');
			$type = 'sellist';
		} elseif (preg_match('/^sellist:(.*):(.*):(.*)/i', $val['type'], $reg)) {
			$param['options'] = array($reg[1].':'.$reg[2].':'.$reg[3] => 'N');
			$type = 'sellist';
		} elseif (preg_match('/^sellist:(.*):(.*)/i', $val['type'], $reg)) {
			$param['options'] = array($reg[1].':'.$reg[2] => 'N');
			$type = 'sellist';
		} elseif (preg_match('/^chkbxlst:(.*)/i', $val['type'], $reg)) {
			$param['options'] = array($reg[1] => 'N');
			$type = 'chkbxlst';
		}

		$langfile = empty($val['langfile']) ? '' : $val['langfile'];
		$list = (empty($val['list']) ? '' : $val['list']);
		$help = (empty($val['help']) ? '' : $val['help']);
		$hidden = (($val['visible'] == 0) ? 1 : 0); // If zero, we are sure it is hidden, otherwise we show. If it depends on mode (view/create/edit form or list, this must be filtered by caller)

		if ($hidden) {
			return '';
		}

		// If field is a computed field, value must become result of compute
		if ($computed) {
			// Make the eval of compute string
			//var_dump($computed);
			$value = dol_eval($computed, 1, 0, '2');
		}

		if (empty($morecss)) {
			if ($type == 'date') {
				$morecss = 'minwidth100imp';
			} elseif ($type == 'datetime' || $type == 'timestamp') {
				$morecss = 'minwidth200imp';
			} elseif (in_array($type, array('int', 'double', 'price'))) {
				$morecss = 'maxwidth75';
			} elseif ($type == 'url') {
				$morecss = 'minwidth400';
			} elseif ($type == 'boolean') {
				$morecss = '';
			} else {
				if (is_numeric($size) && round($size) < 12) {
					$morecss = 'minwidth100';
				} elseif (is_numeric($size) && round($size) <= 48) {
					$morecss = 'minwidth200';
				} else {
					$morecss = 'minwidth400';
				}
			}
		}

		// Format output value differently according to properties of field
		if (in_array($key, array('rowid', 'ref')) && method_exists($this, 'getNomUrl')) {
			if ($key != 'rowid' || empty($this->fields['ref'])) {	// If we want ref field or if we want ID and there is no ref field, we show the link.
				$value = $this->getNomUrl(1, '', 0, '', 1);
			}
		} elseif ($key == 'status' && method_exists($this, 'getLibStatut')) {
			$value = $this->getLibStatut(3);
		} elseif ($type == 'date') {
			if (!empty($value)) {
				$value = dol_print_date($value, 'day');	// We suppose dates without time are always gmt (storage of course + output)
			} else {
				$value = '';
			}
		} elseif ($type == 'datetime' || $type == 'timestamp') {
			if (!empty($value)) {
				$value = dol_print_date($value, 'dayhour', 'tzuserrel');
			} else {
				$value = '';
			}
		} elseif ($type == 'duration') {
			include_once DOL_DOCUMENT_ROOT.'/core/lib/date.lib.php';
			if (!is_null($value) && $value !== '') {
				$value = convertSecondToTime($value, 'allhourmin');
			}
		} elseif ($type == 'double' || $type == 'real') {
			if (!is_null($value) && $value !== '') {
				$value = price($value);
			}
		} elseif ($type == 'boolean') {
			$checked = '';
			if (!empty($value)) {
				$checked = ' checked ';
			}
			$value = '<input type="checkbox" '.$checked.' '.($moreparam ? $moreparam : '').' readonly disabled>';
		} elseif ($type == 'mail' || $type == 'email') {
			$value = dol_print_email($value, 0, 0, 0, 64, 1, 1);
		} elseif ($type == 'url') {
			$value = dol_print_url($value, '_blank', 32, 1);
		} elseif ($type == 'phone') {
			$value = dol_print_phone($value, '', 0, 0, '', '&nbsp;', 'phone');
		} elseif ($type == 'ip') {
			$value = dol_print_ip($value, 0);
		} elseif ($type == 'price') {
			if (!is_null($value) && $value !== '') {
				$value = price($value, 0, $langs, 0, 0, -1, $conf->currency);
			}
		} elseif ($type == 'select') {
			$value = isset($param['options'][$value]) ? $param['options'][$value] : '';
		} elseif ($type == 'sellist') {
			$param_list = array_keys($param['options']);
			$InfoFieldList = explode(":", $param_list[0]);

			$selectkey = "rowid";
			$keyList = 'rowid';

			if (count($InfoFieldList) > 4 && !empty($InfoFieldList[4])) {
				$selectkey = $InfoFieldList[2];
				$keyList = $InfoFieldList[2].' as rowid';
			}

			$fields_label = explode('|', $InfoFieldList[1]);
			if (is_array($fields_label)) {
				$keyList .= ', ';
				$keyList .= implode(', ', $fields_label);
			}

			$filter_categorie = false;
			if (count($InfoFieldList) > 5) {
				if ($InfoFieldList[0] == 'categorie') {
					$filter_categorie = true;
				}
			}

			$sql = "SELECT ".$keyList;
			$sql .= ' FROM '.$this->db->prefix().$InfoFieldList[0];
			if (strpos($InfoFieldList[4], 'extra') !== false) {
				$sql .= ' as main';
			}
			if ($selectkey == 'rowid' && empty($value)) {
				$sql .= " WHERE ".$selectkey." = 0";
			} elseif ($selectkey == 'rowid') {
				$sql .= " WHERE ".$selectkey." = ".((int) $value);
			} else {
				$sql .= " WHERE ".$selectkey." = '".$this->db->escape($value)."'";
			}

			//$sql.= ' AND entity = '.$conf->entity;

			dol_syslog(get_class($this).':showOutputField:$type=sellist', LOG_DEBUG);
			$resql = $this->db->query($sql);
			if ($resql) {
				if ($filter_categorie === false) {
					$value = ''; // value was used, so now we reste it to use it to build final output
					$numrows = $this->db->num_rows($resql);
					if ($numrows) {
						$obj = $this->db->fetch_object($resql);

						// Several field into label (eq table:code|libelle:rowid)
						$fields_label = explode('|', $InfoFieldList[1]);

						if (is_array($fields_label) && count($fields_label) > 1) {
							foreach ($fields_label as $field_toshow) {
								$translabel = '';
								if (!empty($obj->$field_toshow)) {
									$translabel = $langs->trans($obj->$field_toshow);
								}
								if ($translabel != $field_toshow) {
									$value .= dol_trunc($translabel, 18) . ' ';
								} else {
									$value .= $obj->$field_toshow . ' ';
								}
							}
						} else {
							$translabel = '';
							if (!empty($obj->{$InfoFieldList[1]})) {
								$translabel = $langs->trans($obj->{$InfoFieldList[1]});
							}
							if ($translabel != $obj->{$InfoFieldList[1]}) {
								$value = dol_trunc($translabel, 18);
							} else {
								$value = $obj->{$InfoFieldList[1]};
							}
						}
					}
				} else {
					require_once DOL_DOCUMENT_ROOT . '/categories/class/categorie.class.php';

					$toprint = array();
					$obj = $this->db->fetch_object($resql);
					$c = new Categorie($this->db);
					$c->fetch($obj->rowid);
					$ways = $c->print_all_ways(); // $ways[0] = "ccc2 >> ccc2a >> ccc2a1" with html formatted text
					foreach ($ways as $way) {
						$toprint[] = '<li class="select2-search-choice-dolibarr noborderoncategories"' . ($c->color ? ' style="background: #' . $c->color . ';"' : ' style="background: #aaa"') . '>' . img_object('', 'category') . ' ' . $way . '</li>';
					}
					$value = '<div class="select2-container-multi-dolibarr" style="width: 90%;"><ul class="select2-choices-dolibarr">'.implode(' ', $toprint).'</ul></div>';
				}
			} else {
				dol_syslog(get_class($this).'::showOutputField error '.$this->db->lasterror(), LOG_WARNING);
			}
		} elseif ($type == 'radio') {
			$value = $param['options'][$value];
		} elseif ($type == 'checkbox') {
			$value_arr = explode(',', $value);
			$value = '';
			if (is_array($value_arr) && count($value_arr) > 0) {
				$toprint = array();
				foreach ($value_arr as $keyval => $valueval) {
					if (!empty($valueval)) {
						$toprint[] = '<li class="select2-search-choice-dolibarr noborderoncategories" style="background: #bbb">' . $param['options'][$valueval] . '</li>';
					}
				}
				if (!empty($toprint)) {
					$value = '<div class="select2-container-multi-dolibarr" style="width: 90%;"><ul class="select2-choices-dolibarr">' . implode(' ', $toprint) . '</ul></div>';
				}
			}
		} elseif ($type == 'chkbxlst') {
			$value_arr = explode(',', $value);

			$param_list = array_keys($param['options']);
			$InfoFieldList = explode(":", $param_list[0]);

			$selectkey = "rowid";
			$keyList = 'rowid';

			if (count($InfoFieldList) >= 3) {
				$selectkey = $InfoFieldList[2];
				$keyList = $InfoFieldList[2].' as rowid';
			}

			$fields_label = explode('|', $InfoFieldList[1]);
			if (is_array($fields_label)) {
				$keyList .= ', ';
				$keyList .= implode(', ', $fields_label);
			}

			$filter_categorie = false;
			if (count($InfoFieldList) > 5) {
				if ($InfoFieldList[0] == 'categorie') {
					$filter_categorie = true;
				}
			}

			$sql = "SELECT ".$keyList;
			$sql .= ' FROM '.$this->db->prefix().$InfoFieldList[0];
			if (strpos($InfoFieldList[4], 'extra') !== false) {
				$sql .= ' as main';
			}
			// $sql.= " WHERE ".$selectkey."='".$this->db->escape($value)."'";
			// $sql.= ' AND entity = '.$conf->entity;

			dol_syslog(get_class($this).':showOutputField:$type=chkbxlst', LOG_DEBUG);
			$resql = $this->db->query($sql);
			if ($resql) {
				if ($filter_categorie === false) {
					$value = ''; // value was used, so now we reste it to use it to build final output
					$toprint = array();
					while ($obj = $this->db->fetch_object($resql)) {
						// Several field into label (eq table:code|libelle:rowid)
						$fields_label = explode('|', $InfoFieldList[1]);
						if (is_array($value_arr) && in_array($obj->rowid, $value_arr)) {
							if (is_array($fields_label) && count($fields_label) > 1) {
								foreach ($fields_label as $field_toshow) {
									$translabel = '';
									if (!empty($obj->$field_toshow)) {
										$translabel = $langs->trans($obj->$field_toshow);
									}
									if ($translabel != $field_toshow) {
										$toprint[] = '<li class="select2-search-choice-dolibarr noborderoncategories" style="background: #bbb">' . dol_trunc($translabel, 18) . '</li>';
									} else {
										$toprint[] = '<li class="select2-search-choice-dolibarr noborderoncategories" style="background: #bbb">' . $obj->$field_toshow . '</li>';
									}
								}
							} else {
								$translabel = '';
								if (!empty($obj->{$InfoFieldList[1]})) {
									$translabel = $langs->trans($obj->{$InfoFieldList[1]});
								}
								if ($translabel != $obj->{$InfoFieldList[1]}) {
									$toprint[] = '<li class="select2-search-choice-dolibarr noborderoncategories" style="background: #bbb">' . dol_trunc($translabel, 18) . '</li>';
								} else {
									$toprint[] = '<li class="select2-search-choice-dolibarr noborderoncategories" style="background: #bbb">' . $obj->{$InfoFieldList[1]} . '</li>';
								}
							}
						}
					}
				} else {
					require_once DOL_DOCUMENT_ROOT . '/categories/class/categorie.class.php';

					$toprint = array();
					while ($obj = $this->db->fetch_object($resql)) {
						if (is_array($value_arr) && in_array($obj->rowid, $value_arr)) {
							$c = new Categorie($this->db);
							$c->fetch($obj->rowid);
							$ways = $c->print_all_ways(); // $ways[0] = "ccc2 >> ccc2a >> ccc2a1" with html formatted text
							foreach ($ways as $way) {
								$toprint[] = '<li class="select2-search-choice-dolibarr noborderoncategories"' . ($c->color ? ' style="background: #' . $c->color . ';"' : ' style="background: #aaa"') . '>' . img_object('', 'category') . ' ' . $way . '</li>';
							}
						}
					}
				}
				$value = '<div class="select2-container-multi-dolibarr" style="width: 90%;"><ul class="select2-choices-dolibarr">'.implode(' ', $toprint).'</ul></div>';
			} else {
				dol_syslog(get_class($this).'::showOutputField error '.$this->db->lasterror(), LOG_WARNING);
			}
		} elseif ($type == 'link') {
			$out = '';

			// only if something to display (perf)
			if ($value) {
				$param_list = array_keys($param['options']);
				// Example: $param_list='ObjectClass:PathToClass[:AddCreateButtonOrNot[:Filter[:Sortfield]]]'
				// Example: $param_list='ObjectClass:PathToClass:#getnomurlparam1=-1#getnomurlparam2=customer'

				$InfoFieldList = explode(":", $param_list[0]);

				$classname = $InfoFieldList[0];
				$classpath = $InfoFieldList[1];

				// Set $getnomurlparam1 et getnomurlparam2
				$getnomurlparam = 3;
				$getnomurlparam2 = '';
				$regtmp = array();
				if (preg_match('/#getnomurlparam1=([^#]*)/', $param_list[0], $regtmp)) {
					$getnomurlparam = $regtmp[1];
				}
				if (preg_match('/#getnomurlparam2=([^#]*)/', $param_list[0], $regtmp)) {
					$getnomurlparam2 = $regtmp[1];
				}

				if (!empty($classpath)) {
					dol_include_once($InfoFieldList[1]);
					if ($classname && class_exists($classname)) {
						$object = new $classname($this->db);
						if ($object->element === 'product') {	// Special case for product because default valut of fetch are wrong
							$result = $object->fetch($value, '', '', '', 0, 1, 1);
						} else {
							$result = $object->fetch($value);
						}
						if ($result > 0) {
							if ($object->element === 'product') {
								$get_name_url_param_arr = array($getnomurlparam, $getnomurlparam2, 0, -1, 0, '', 0);
								if (isset($val['get_name_url_params'])) {
									$get_name_url_params = explode(':', $val['get_name_url_params']);
									if (!empty($get_name_url_params)) {
										$param_num_max = count($get_name_url_param_arr) - 1;
										foreach ($get_name_url_params as $param_num => $param_value) {
											if ($param_num > $param_num_max) {
												break;
											}
											$get_name_url_param_arr[$param_num] = $param_value;
										}
									}
								}

								/**
								 * @var Product $object
								 */
								$value = $object->getNomUrl($get_name_url_param_arr[0], $get_name_url_param_arr[1], $get_name_url_param_arr[2], $get_name_url_param_arr[3], $get_name_url_param_arr[4], $get_name_url_param_arr[5], $get_name_url_param_arr[6]);
							} else {
								$value = $object->getNomUrl($getnomurlparam, $getnomurlparam2);
							}
						} else {
							$value = '';
						}
					}
				} else {
					dol_syslog('Error bad setup of extrafield', LOG_WARNING);
					return 'Error bad setup of extrafield';
				}
			} else {
				$value = '';
			}
		} elseif ($type == 'password') {
			$value = preg_replace('/./i', '*', $value);
		} elseif ($type == 'array') {
			$value = implode('<br>', $value);
		} else {	// text|html|varchar
			$value = dol_htmlentitiesbr($value);
		}

		//print $type.'-'.$size.'-'.$value;
		$out = $value;

		return $out;
	}

	/**
	 * clear validation message result for a field
	 *
	 * @param string $fieldKey Key of attribute to clear
	 * @return void
	 */
	public function clearFieldError($fieldKey)
	{
		$this->error = '';
		unset($this->validateFieldsErrors[$fieldKey]);
	}

	/**
	 * set validation error message a field
	 *
	 * @param string $fieldKey Key of attribute
	 * @param string $msg the field error message
	 * @return void
	 */
	public function setFieldError($fieldKey, $msg = '')
	{
		global $langs;
		if (empty($msg)) {
			$msg = $langs->trans("UnknowError");
		}

		$this->error = $this->validateFieldsErrors[$fieldKey] = $msg;
	}

	/**
	 * get field error message
	 *
	 * @param  string  $fieldKey            Key of attribute
	 * @return string						Error message of validation ('' if no error)
	 */
	public function getFieldError($fieldKey)
	{
		if (!empty($this->validateFieldsErrors[$fieldKey])) {
			return $this->validateFieldsErrors[$fieldKey];
		}
		return '';
	}

	/**
	 * Return validation test result for a field
	 *
	 * @param  array   $fields	       		Array of properties of field to show
	 * @param  string  $fieldKey            Key of attribute
	 * @param  string  $fieldValue          value of attribute
	 * @return bool return false if fail true on success, see $this->error for error message
	 */
	public function validateField($fields, $fieldKey, $fieldValue)
	{
		global $langs;

		if (!class_exists('Validate')) {
			require_once DOL_DOCUMENT_ROOT . '/core/class/validate.class.php';
		}

		$this->clearFieldError($fieldKey);

		if (!isset($fields[$fieldKey])) {
			$this->setFieldError($fieldKey, $langs->trans('FieldNotFoundInObject'));
			return false;
		}

		$val = $fields[$fieldKey];

		$param = array();
		$param['options'] = array();
		$type  = $val['type'];

		$required = false;
		if (isset($val['notnull']) && $val['notnull'] === 1) {
			// 'notnull' is set to 1 if not null in database. Set to -1 if we must set data to null if empty ('' or 0).
			$required = true;
		}

		$maxSize = 0;
		$minSize = 0;

		//
		// PREPARE Elements
		//
		$reg = array();

		// Convert var to be able to share same code than showOutputField of extrafields
		if (preg_match('/varchar\((\d+)\)/', $type, $reg)) {
			$type = 'varchar'; // convert varchar(xx) int varchar
			$maxSize = $reg[1];
		} elseif (preg_match('/varchar/', $type)) {
			$type = 'varchar'; // convert varchar(xx) int varchar
		}

		if (!empty($val['arrayofkeyval']) && is_array($val['arrayofkeyval'])) {
			$type = 'select';
		}

		if (!empty($val['type']) && preg_match('/^integer:(.*):(.*)/i', $val['type'], $reg)) {
			$type = 'link';
		}

		if (!empty($val['arrayofkeyval']) && is_array($val['arrayofkeyval'])) {
			$param['options'] = $val['arrayofkeyval'];
		}

		if (preg_match('/^integer:(.*):(.*)/i', $val['type'], $reg)) {
			$type = 'link';
			$param['options'] = array($reg[1].':'.$reg[2]=>$reg[1].':'.$reg[2]);
		} elseif (preg_match('/^sellist:(.*):(.*):(.*):(.*)/i', $val['type'], $reg)) {
			$param['options'] = array($reg[1].':'.$reg[2].':'.$reg[3].':'.$reg[4] => 'N');
			$type = 'sellist';
		} elseif (preg_match('/^sellist:(.*):(.*):(.*)/i', $val['type'], $reg)) {
			$param['options'] = array($reg[1].':'.$reg[2].':'.$reg[3] => 'N');
			$type = 'sellist';
		} elseif (preg_match('/^sellist:(.*):(.*)/i', $val['type'], $reg)) {
			$param['options'] = array($reg[1].':'.$reg[2] => 'N');
			$type = 'sellist';
		}

		//
		// TEST Value
		//

		// Use Validate class to allow external Modules to use data validation part instead of concentrate all test here (factoring) or just for reuse
		$validate = new Validate($this->db, $langs);


		// little trick : to perform tests with good performances sort tests by quick to low

		//
		// COMMON TESTS
		//

		// Required test and empty value
		if ($required && !$validate->isNotEmptyString($fieldValue)) {
			$this->setFieldError($fieldKey, $validate->error);
			return false;
		} elseif (!$required && !$validate->isNotEmptyString($fieldValue)) {
			// if no value sent and the field is not mandatory, no need to perform tests
			return true;
		}

		// MAX Size test
		if (!empty($maxSize) && !$validate->isMaxLength($fieldValue, $maxSize)) {
			$this->setFieldError($fieldKey, $validate->error);
			return false;
		}

		// MIN Size test
		if (!empty($minSize) && !$validate->isMinLength($fieldValue, $minSize)) {
			$this->setFieldError($fieldKey, $validate->error);
			return false;
		}

		//
		// TESTS for TYPE
		//

		if (in_array($type, array('date', 'datetime', 'timestamp'))) {
			if (!$validate->isTimestamp($fieldValue)) {
				$this->setFieldError($fieldKey, $validate->error);
				return false;
			} else {
				return true;
			}
		} elseif ($type == 'duration') {
			if (!$validate->isDuration($fieldValue)) {
				$this->setFieldError($fieldKey, $validate->error);
				return false;
			} else {
				return true;
			}
		} elseif (in_array($type, array('double', 'real', 'price'))) {
			// is numeric
			if (!$validate->isNumeric($fieldValue)) {
				$this->setFieldError($fieldKey, $validate->error);
				return false;
			} else {
				return true;
			}
		} elseif ($type == 'boolean') {
			if (!$validate->isBool($fieldValue)) {
				$this->setFieldError($fieldKey, $validate->error);
				return false;
			} else {
				return true;
			}
		} elseif ($type == 'mail') {
			if (!$validate->isEmail($fieldValue)) {
				$this->setFieldError($fieldKey, $validate->error);
				return false;
			}
		} elseif ($type == 'url') {
			if (!$validate->isUrl($fieldValue)) {
				$this->setFieldError($fieldKey, $validate->error);
				return false;
			} else {
				return true;
			}
		} elseif ($type == 'phone') {
			if (!$validate->isPhone($fieldValue)) {
				$this->setFieldError($fieldKey, $validate->error);
				return false;
			} else {
				return true;
			}
		} elseif ($type == 'select' || $type == 'radio') {
			if (!isset($param['options'][$fieldValue])) {
				$this->error = $langs->trans('RequireValidValue');
				return false;
			} else {
				return true;
			}
		} elseif ($type == 'sellist' || $type == 'chkbxlst') {
			$param_list = array_keys($param['options']);
			$InfoFieldList = explode(":", $param_list[0]);
			$value_arr = explode(',', $fieldValue);
			$value_arr = array_map(array($this->db, 'escape'), $value_arr);

			$selectkey = "rowid";
			if (count($InfoFieldList) > 4 && !empty($InfoFieldList[4])) {
				$selectkey = $InfoFieldList[2];
			}

			if (!$validate->isInDb($value_arr, $InfoFieldList[0], $selectkey)) {
				$this->setFieldError($fieldKey, $validate->error);
				return false;
			} else {
				return true;
			}
		} elseif ($type == 'link') {
			$param_list = array_keys($param['options']); // $param_list='ObjectName:classPath'
			$InfoFieldList = explode(":", $param_list[0]);
			$classname = $InfoFieldList[0];
			$classpath = $InfoFieldList[1];
			if (!$validate->isFetchable($fieldValue, $classname, $classpath)) {
				$this->setFieldError($fieldKey, $validate->error);
				return false;
			} else {
				return true;
			}
		}

		// if no test failled all is ok
		return true;
	}

	/**
	 * Function to show lines of extrafields with output datas.
	 * This function is responsible to output the <tr> and <td> according to correct number of columns received into $params['colspan'] or <div> according to $display_type
	 *
	 * @param 	Extrafields $extrafields    Extrafield Object
	 * @param 	string      $mode           Show output ('view') or input ('create' or 'edit') for extrafield
	 * @param 	array       $params         Optional parameters. Example: array('style'=>'class="oddeven"', 'colspan'=>$colspan)
	 * @param 	string      $keysuffix      Suffix string to add after name and id of field (can be used to avoid duplicate names)
	 * @param 	string      $keyprefix      Prefix string to add before name and id of field (can be used to avoid duplicate names)
	 * @param	string		$onetrtd		All fields in same tr td. Used by objectline_create.tpl.php for example.
	 * @param	string		$display_type	"card" for form display, "line" for document line display (extrafields on propal line, order line, etc...)
	 * @return 	string						String with html content to show
	 */
	public function showOptionals($extrafields, $mode = 'view', $params = null, $keysuffix = '', $keyprefix = '', $onetrtd = '', $display_type = 'card')
	{
		global $db, $conf, $langs, $action, $form, $hookmanager;

		if (!is_object($form)) {
			$form = new Form($db);
		}
		if (!is_object($extrafields)) {
			dol_syslog('Bad parameter extrafields for showOptionals', LOG_ERR);
			return 'Bad parameter extrafields for showOptionals';
		}
		if (!is_array($extrafields->attributes[$this->table_element])) {
			dol_syslog("extrafields->attributes was not loaded with extrafields->fetch_name_optionals_label(table_element);", LOG_WARNING);
		}

		$out = '';

		$parameters = array('mode'=>$mode, 'params'=>$params, 'keysuffix'=>$keysuffix, 'keyprefix'=>$keyprefix, 'display_type'=>$display_type);
		$reshook = $hookmanager->executeHooks('showOptionals', $parameters, $this, $action); // Note that $action and $object may have been modified by hook

		if (empty($reshook)) {
			if (is_array($extrafields->attributes[$this->table_element]) && key_exists('label', $extrafields->attributes[$this->table_element]) && is_array($extrafields->attributes[$this->table_element]['label']) && count($extrafields->attributes[$this->table_element]['label']) > 0) {
				$out .= "\n";
				$out .= '<!-- commonobject:showOptionals --> ';
				$out .= "\n";

				$nbofextrafieldsshown = 0;
				$e = 0;	// var to manage the modulo (odd/even)

				$lastseparatorkeyfound = '';
				$extrafields_collapse_num = '';
				$extrafields_collapse_num_old = '';
				$i = 0;

				foreach ($extrafields->attributes[$this->table_element]['label'] as $key => $label) {
					$i++;

					// Show only the key field in params
					if (is_array($params) && array_key_exists('onlykey', $params) && $key != $params['onlykey']) {
						continue;
					}

					// Test on 'enabled' ('enabled' is different than 'list' = 'visibility')
					$enabled = 1;
					if ($enabled && isset($extrafields->attributes[$this->table_element]['enabled'][$key])) {
						$enabled = dol_eval($extrafields->attributes[$this->table_element]['enabled'][$key], 1, 1, '2');
					}
					if (empty($enabled)) {
						continue;
					}

					$visibility = 1;
					if ($visibility && isset($extrafields->attributes[$this->table_element]['list'][$key])) {
						$visibility = dol_eval($extrafields->attributes[$this->table_element]['list'][$key], 1, 1, '2');
					}

					$perms = 1;
					if ($perms && isset($extrafields->attributes[$this->table_element]['perms'][$key])) {
						$perms = dol_eval($extrafields->attributes[$this->table_element]['perms'][$key], 1, 1, '2');
					}

					if (($mode == 'create') && abs($visibility) != 1 && abs($visibility) != 3) {
						continue; // <> -1 and <> 1 and <> 3 = not visible on forms, only on list
					} elseif (($mode == 'edit') && abs($visibility) != 1 && abs($visibility) != 3 && abs($visibility) != 4) {
						continue; // <> -1 and <> 1 and <> 3 = not visible on forms, only on list and <> 4 = not visible at the creation
					} elseif ($mode == 'view' && empty($visibility)) {
						continue;
					}
					if (empty($perms)) {
						continue;
					}

					// Load language if required
					if (!empty($extrafields->attributes[$this->table_element]['langfile'][$key])) {
						$langs->load($extrafields->attributes[$this->table_element]['langfile'][$key]);
					}

					$colspan = 0;
					if (is_array($params) && count($params) > 0 && $display_type=='card') {
						if (array_key_exists('cols', $params)) {
							$colspan = $params['cols'];
						} elseif (array_key_exists('colspan', $params)) {	// For backward compatibility. Use cols instead now.
							$reg = array();
							if (preg_match('/colspan="(\d+)"/', $params['colspan'], $reg)) {
								$colspan = $reg[1];
							} else {
								$colspan = $params['colspan'];
							}
						}
					}
					$colspan = intval($colspan);

					switch ($mode) {
						case "view":
							$value = ((!empty($this->array_options) && array_key_exists("options_".$key.$keysuffix, $this->array_options)) ? $this->array_options["options_".$key.$keysuffix] : null); // Value may be cleaned or formated later
							break;
						case "create":
						case "edit":
							// We get the value of property found with GETPOST so it takes into account:
							// default values overwrite, restore back to list link, ... (but not 'default value in database' of field)
							$check = 'alphanohtml';
							if (in_array($extrafields->attributes[$this->table_element]['type'][$key], array('html', 'text'))) {
								$check = 'restricthtml';
							}
							$getposttemp = GETPOST($keyprefix.'options_'.$key.$keysuffix, $check, 3); // GETPOST can get value from GET, POST or setup of default values overwrite.
							// GETPOST("options_" . $key) can be 'abc' or array(0=>'abc')
							if (is_array($getposttemp) || $getposttemp != '' || GETPOSTISSET($keyprefix.'options_'.$key.$keysuffix)) {
								if (is_array($getposttemp)) {
									// $getposttemp is an array but following code expects a comma separated string
									$value = implode(",", $getposttemp);
								} else {
									$value = $getposttemp;
								}
							} else {
								$value = (!empty($this->array_options["options_".$key]) ? $this->array_options["options_".$key] : ''); // No GET, no POST, no default value, so we take value of object.
							}
							//var_dump($keyprefix.' - '.$key.' - '.$keysuffix.' - '.$keyprefix.'options_'.$key.$keysuffix.' - '.$this->array_options["options_".$key.$keysuffix].' - '.$getposttemp.' - '.$value);
							break;
					}

					$nbofextrafieldsshown++;

					// Output value of the current field
					if ($extrafields->attributes[$this->table_element]['type'][$key] == 'separate') {
						$extrafields_collapse_num = $key;
						/*
						$extrafield_param = $extrafields->attributes[$this->table_element]['param'][$key];
						if (!empty($extrafield_param) && is_array($extrafield_param)) {
							$extrafield_param_list = array_keys($extrafield_param['options']);

							if (count($extrafield_param_list) > 0) {
								$extrafield_collapse_display_value = intval($extrafield_param_list[0]);

								if ($extrafield_collapse_display_value == 1 || $extrafield_collapse_display_value == 2) {
									//$extrafields_collapse_num = $extrafields->attributes[$this->table_element]['pos'][$key];
									$extrafields_collapse_num = $key;
								}
							}
						}
						*/

						// if colspan=0 or 1, the second column is not extended, so the separator must be on 2 columns
						$out .= $extrafields->showSeparator($key, $this, ($colspan ? $colspan + 1 : 2), $display_type, $mode);

						$lastseparatorkeyfound = $key;
					} else {
						$collapse_group = $extrafields_collapse_num.(!empty($this->id) ? '_'.$this->id : '');

						$class = (!empty($extrafields->attributes[$this->table_element]['hidden'][$key]) ? 'hideobject ' : '');
						$csstyle = '';
						if (is_array($params) && count($params) > 0) {
							if (array_key_exists('class', $params)) {
								$class .= $params['class'].' ';
							}
							if (array_key_exists('style', $params)) {
								$csstyle = $params['style'];
							}
						}

						// add html5 elements
						$domData  = ' data-element="extrafield"';
						$domData .= ' data-targetelement="'.$this->element.'"';
						$domData .= ' data-targetid="'.$this->id.'"';

						$html_id = (empty($this->id) ? '' : 'extrarow-'.$this->element.'_'.$key.'_'.$this->id);
						if ($display_type=='card') {
							if (getDolGlobalString('MAIN_EXTRAFIELDS_USE_TWO_COLUMS') && ($e % 2) == 0) {
								$colspan = 0;
							}

							if ($action == 'selectlines') {
								$colspan++;
							}
						}

						// Convert date into timestamp format (value in memory must be a timestamp)
						if (in_array($extrafields->attributes[$this->table_element]['type'][$key], array('date'))) {
							$datenotinstring = null;
							if (array_key_exists('options_'.$key, $this->array_options)) {
								$datenotinstring = $this->array_options['options_'.$key];
								if (!is_numeric($this->array_options['options_'.$key])) {	// For backward compatibility
									$datenotinstring = $this->db->jdate($datenotinstring);
								}
							}
							$datekey = $keyprefix.'options_'.$key.$keysuffix;
							$value = (GETPOSTISSET($datekey)) ? dol_mktime(12, 0, 0, GETPOST($datekey.'month', 'int', 3), GETPOST($datekey.'day', 'int', 3), GETPOST($datekey.'year', 'int', 3)) : $datenotinstring;
						}
						if (in_array($extrafields->attributes[$this->table_element]['type'][$key], array('datetime'))) {
							$datenotinstring = null;
							if (array_key_exists('options_'.$key, $this->array_options)) {
								$datenotinstring = $this->array_options['options_'.$key];
								if (!is_numeric($this->array_options['options_'.$key])) {	// For backward compatibility
									$datenotinstring = $this->db->jdate($datenotinstring);
								}
							}
							$timekey = $keyprefix.'options_'.$key.$keysuffix;
							$value = (GETPOSTISSET($timekey)) ? dol_mktime(GETPOST($timekey.'hour', 'int', 3), GETPOST($timekey.'min', 'int', 3), GETPOST($timekey.'sec', 'int', 3), GETPOST($timekey.'month', 'int', 3), GETPOST($timekey.'day', 'int', 3), GETPOST($timekey.'year', 'int', 3), 'tzuserrel') : $datenotinstring;
						}
						// Convert float submited string into real php numeric (value in memory must be a php numeric)
						if (in_array($extrafields->attributes[$this->table_element]['type'][$key], array('price', 'double'))) {
							if (GETPOSTISSET($keyprefix.'options_'.$key.$keysuffix) || $value) {
								$value = price2num($value);
							} elseif (isset($this->array_options['options_'.$key])) {
								$value = $this->array_options['options_'.$key];
							}
						}

						// HTML, text, select, integer and varchar: take into account default value in database if in create mode
						if (in_array($extrafields->attributes[$this->table_element]['type'][$key], array('html', 'text', 'varchar', 'select', 'int', 'boolean'))) {
							if ($action == 'create' || $mode == 'create') {
								$value = (GETPOSTISSET($keyprefix.'options_'.$key.$keysuffix) || $value) ? $value : $extrafields->attributes[$this->table_element]['default'][$key];
							}
						}

						$labeltoshow = $langs->trans($label);
						$helptoshow = $langs->trans($extrafields->attributes[$this->table_element]['help'][$key]);

						if ($display_type == 'card') {
							$out .= '<tr '.($html_id ? 'id="'.$html_id.'" ' : '').$csstyle.' class="field_options_'.$key.' '.$class.$this->element.'_extras_'.$key.' trextrafields_collapse'.$collapse_group.'" '.$domData.' >';
							if (getDolGlobalString('MAIN_VIEW_LINE_NUMBER') && ($action == 'view' || $action == 'valid' || $action == 'editline' || $action == 'confirm_valid' || $action == 'confirm_cancel')) {
								$out .= '<td></td>';
							}
							$out .= '<td class="'.(empty($params['tdclass']) ? 'titlefieldcreate' : $params['tdclass']).' wordbreak';
						} elseif ($display_type == 'line') {
							$out .= '<div '.($html_id ? 'id="'.$html_id.'" ' : '').$csstyle.' class="fieldline_options_'.$key.' '.$class.$this->element.'_extras_'.$key.' trextrafields_collapse'.$collapse_group.'" '.$domData.' >';
							$out .= '<div style="display: inline-block; padding-right:4px" class="wordbreak';
						}
						//$out .= "titlefield";
						//if (GETPOST('action', 'restricthtml') == 'create') $out.='create';
						// BUG #11554 : For public page, use red dot for required fields, instead of bold label
						$tpl_context = isset($params["tpl_context"]) ? $params["tpl_context"] : "none";
						if ($tpl_context != "public") {	// Public page : red dot instead of fieldrequired characters
							if ($mode != 'view' && !empty($extrafields->attributes[$this->table_element]['required'][$key])) {
								$out .= ' fieldrequired';
							}
						}
						$out .= '">';
						if ($tpl_context == "public") {	// Public page : red dot instead of fieldrequired characters
							if (!empty($extrafields->attributes[$this->table_element]['help'][$key])) {
								$out .= $form->textwithpicto($labeltoshow, $helptoshow);
							} else {
								$out .= $labeltoshow;
							}
							if ($mode != 'view' && !empty($extrafields->attributes[$this->table_element]['required'][$key])) {
								$out .= '&nbsp;<span style="color: red">*</span>';
							}
						} else {
							if (!empty($extrafields->attributes[$this->table_element]['help'][$key])) {
								$out .= $form->textwithpicto($labeltoshow, $helptoshow);
							} else {
								$out .= $labeltoshow;
							}
						}

						$out .= ($display_type == 'card' ? '</td>' : '</div>');

						$html_id = !empty($this->id) ? $this->element.'_extras_'.$key.'_'.$this->id : '';
						if ($display_type == 'card') {
							// a first td column was already output (and may be another on before if MAIN_VIEW_LINE_NUMBER set), so this td is the next one
							$out .= '<td '.($html_id ? 'id="'.$html_id.'" ' : '').' class="valuefieldcreate '.$this->element.'_extras_'.$key.'" '.($colspan ? ' colspan="'.$colspan.'"' : '').'>';
						} elseif ($display_type == 'line') {
							$out .= '<div '.($html_id ? 'id="'.$html_id.'" ' : '').' style="display: inline-block" class="valuefieldcreate '.$this->element.'_extras_'.$key.' extra_inline_'.$extrafields->attributes[$this->table_element]['type'][$key].'">';
						}

						switch ($mode) {
							case "view":
								$out .= $extrafields->showOutputField($key, $value, '', $this->table_element);
								break;
							case "create":
								$out .= $extrafields->showInputField($key, $value, '', $keysuffix, '', 0, $this->id, $this->table_element);
								break;
							case "edit":
								$out .= $extrafields->showInputField($key, $value, '', $keysuffix, '', 0, $this->id, $this->table_element);
								break;
						}

						$out .= ($display_type=='card' ? '</td>' : '</div>');

						if (getDolGlobalString('MAIN_EXTRAFIELDS_USE_TWO_COLUMS') && (($e % 2) == 1)) {
							$out .= ($display_type=='card' ? '</tr>' : '</div>');
						} else {
							$out .= ($display_type=='card' ? '</tr>' : '</div>');
						}

						$e++;
					}
				}
				$out .= "\n";
				// Add code to manage list depending on others
				if (!empty($conf->use_javascript_ajax)) {
					$out .= $this->getJSListDependancies();
				}

				$out .= '<!-- commonobject:showOptionals end --> '."\n";

				if (empty($nbofextrafieldsshown)) {
					$out = '';
				}
			}
		}

		$out .= $hookmanager->resPrint;

		return $out;
	}

	/**
	 * @param 	string 	$type	Type for prefix
	 * @return 	string			Javacript code to manage dependency
	 */
	public function getJSListDependancies($type = '_extra')
	{
		$out = '
					<script nonce="'.getNonce().'">
					jQuery(document).ready(function() {
						function showOptions'.$type.'(child_list, parent_list, orig_select)
						{
							var val = $("select[name=\""+parent_list+"\"]").val();
							var parentVal = parent_list + ":" + val;
							if(typeof val == "string"){
								if(val != "") {
									var options = orig_select.find("option[parent=\""+parentVal+"\"]").clone();
									$("select[name=\""+child_list+"\"] option[parent]").remove();
									$("select[name=\""+child_list+"\"]").append(options);
								} else {
									var options = orig_select.find("option[parent]").clone();
									$("select[name=\""+child_list+"\"] option[parent]").remove();
									$("select[name=\""+child_list+"\"]").append(options);
								}
							} else if(val > 0) {
								var options = orig_select.find("option[parent=\""+parentVal+"\"]").clone();
								$("select[name=\""+child_list+"\"] option[parent]").remove();
								$("select[name=\""+child_list+"\"]").append(options);
							} else {
								var options = orig_select.find("option[parent]").clone();
								$("select[name=\""+child_list+"\"] option[parent]").remove();
								$("select[name=\""+child_list+"\"]").append(options);
							}
						}
						function setListDependencies'.$type.'() {
							jQuery("select option[parent]").parent().each(function() {
								var orig_select = {};
								var child_list = $(this).attr("name");
								orig_select[child_list] = $(this).clone();
								var parent = $(this).find("option[parent]:first").attr("parent");
								var infos = parent.split(":");
								var parent_list = infos[0];

								//Hide daughters lists
								if ($("#"+child_list).val() == 0 && $("#"+parent_list).val() == 0){
									$("#"+child_list).hide();
								//Show mother lists
								} else if ($("#"+parent_list).val() != 0){
									$("#"+parent_list).show();
								}
								//Show the child list if the parent list value is selected
								$("select[name=\""+parent_list+"\"]").click(function() {
									if ($(this).val() != 0){
										$("#"+child_list).show()
									}
								});

								//When we change parent list
								$("select[name=\""+parent_list+"\"]").change(function() {
									showOptions'.$type.'(child_list, parent_list, orig_select[child_list]);
									//Select the value 0 on child list after a change on the parent list
									$("#"+child_list).val(0).trigger("change");
									//Hide child lists if the parent value is set to 0
									if ($(this).val() == 0){
								   		$("#"+child_list).hide();
									}
								});
							});
						}

						setListDependencies'.$type.'();
					});
					</script>'."\n";
		return $out;
	}

	/**
	 * Returns the rights used for this class
	 *
	 * @return stdClass		Object of permission for the module
	 */
	public function getRights()
	{
		global $user;

		$module = empty($this->module) ? '' : $this->module;
		$element = $this->element;

		if ($element == 'facturerec') {
			$element = 'facture';
		} elseif ($element == 'invoice_supplier_rec') {
			return !$user->hasRight('fournisseur', 'facture') ? null : $user->hasRight('fournisseur', 'facture');
		} elseif ($module && $user->hasRight($module, $element)) {
			// for modules built with ModuleBuilder
			return $user->hasRight($module, $element);
		}

		return $user->rights->$element;
	}

	/**
	 * Function used to replace a thirdparty id with another one.
	 * This function is meant to be called from replaceThirdparty with the appropriate tables
	 * Column name fk_soc MUST be used to identify thirdparties
	 *
	 * @param  DoliDB 	   $dbs			  Database handler
	 * @param  int 		   $origin_id     Old thirdparty id (the thirdparty to delete)
	 * @param  int 		   $dest_id       New thirdparty id (the thirdparty that will received element of the other)
	 * @param  string[]    $tables        Tables that need to be changed
	 * @param  int         $ignoreerrors  Ignore errors. Return true even if errors. We need this when replacement can fails like for categories (categorie of old thirdparty may already exists on new one)
	 * @return bool						  True if success, False if error
	 */
	public static function commonReplaceThirdparty(DoliDB $dbs, $origin_id, $dest_id, array $tables, $ignoreerrors = 0)
	{
		foreach ($tables as $table) {
			$sql = 'UPDATE '.$dbs->prefix().$table.' SET fk_soc = '.((int) $dest_id).' WHERE fk_soc = '.((int) $origin_id);

			if (!$dbs->query($sql)) {
				if ($ignoreerrors) {
					return true; // TODO Not enough. If there is A-B on kept thirdparty and B-C on old one, we must get A-B-C after merge. Not A-B.
				}
				//$this->errors = $db->lasterror();
				return false;
			}
		}

		return true;
	}

	/**
	 * Function used to replace a product id with another one.
	 * This function is meant to be called from replaceProduct with the appropriate tables
	 * Column name fk_product MUST be used to identify products
	 *
	 * @param  DoliDB 	   $dbs			  Database handler
	 * @param  int 		   $origin_id     Old product id (the product to delete)
	 * @param  int 		   $dest_id       New product id (the product that will received element of the other)
	 * @param  string[]    $tables        Tables that need to be changed
	 * @param  int         $ignoreerrors  Ignore errors. Return true even if errors. We need this when replacement can fails like for categories (categorie of old product may already exists on new one)
	 * @return bool						  True if success, False if error
	 */
	public static function commonReplaceProduct(DoliDB $dbs, $origin_id, $dest_id, array $tables, $ignoreerrors = 0)
	{
		foreach ($tables as $table) {
			$sql = 'UPDATE '.MAIN_DB_PREFIX.$table.' SET fk_product = '.((int) $dest_id).' WHERE fk_product = '.((int) $origin_id);

			if (!$dbs->query($sql)) {
				if ($ignoreerrors) {
					return true; // TODO Not enough. If there is A-B on kept product and B-C on old one, we must get A-B-C after merge. Not A-B.
				}
				//$this->errors = $db->lasterror();
				return false;
			}
		}

		return true;
	}

	/**
	 * Get buy price to use for margin calculation. This function is called when buy price is unknown.
	 *	 Set buy price = sell price if ForceBuyingPriceIfNull configured,
	 *   elseif calculation MARGIN_TYPE = 'costprice' and costprice is defined, use costprice as buyprice
	 *	 elseif calculation MARGIN_TYPE = 'pmp' and pmp is calculated, use pmp as buyprice
	 *	 else set min buy price as buy price
	 *
	 * @param float		$unitPrice		 Product unit price
	 * @param float		$discountPercent Line discount percent
	 * @param int		$fk_product		 Product id
	 * @return	float                    Return integer <0 if KO, buyprice if OK
	 */
	public function defineBuyPrice($unitPrice = 0.0, $discountPercent = 0.0, $fk_product = 0)
	{
		global $conf;

		$buyPrice = 0;

		if (($unitPrice > 0) && (isset($conf->global->ForceBuyingPriceIfNull) && getDolGlobalInt('ForceBuyingPriceIfNull') > 0)) {
			// When ForceBuyingPriceIfNull is set
			$buyPrice = $unitPrice * (1 - $discountPercent / 100);
		} else {
			// Get cost price for margin calculation
			if (!empty($fk_product) && $fk_product > 0) {
				if (getDolGlobalString('MARGIN_TYPE') == 'costprice') {
					require_once DOL_DOCUMENT_ROOT.'/product/class/product.class.php';
					$product = new Product($this->db);
					$result = $product->fetch($fk_product);
					if ($result <= 0) {
						$this->errors[] = 'ErrorProductIdDoesNotExists';
						return -1;
					}
					if ($product->cost_price > 0) {
						$buyPrice = $product->cost_price;
					} elseif ($product->pmp > 0) {
						$buyPrice = $product->pmp;
					}
				} elseif (getDolGlobalString('MARGIN_TYPE') == 'pmp') {
					require_once DOL_DOCUMENT_ROOT.'/product/class/product.class.php';
					$product = new Product($this->db);
					$result = $product->fetch($fk_product);
					if ($result <= 0) {
						$this->errors[] = 'ErrorProductIdDoesNotExists';
						return -1;
					}
					if ($product->pmp > 0) {
						$buyPrice = $product->pmp;
					}
				}

				if (empty($buyPrice) && isset($conf->global->MARGIN_TYPE) && in_array($conf->global->MARGIN_TYPE, array('1', 'pmp', 'costprice'))) {
					require_once DOL_DOCUMENT_ROOT.'/fourn/class/fournisseur.product.class.php';
					$productFournisseur = new ProductFournisseur($this->db);
					if (($result = $productFournisseur->find_min_price_product_fournisseur($fk_product)) > 0) {
						$buyPrice = $productFournisseur->fourn_unitprice;
					} elseif ($result < 0) {
						$this->errors[] = $productFournisseur->error;
						return -2;
					}
				}
			}
		}
		return $buyPrice;
	}

	// phpcs:disable PEAR.NamingConventions.ValidFunctionName.ScopeNotCamelCaps
	/**
	 *  Show photos of an object (nbmax maximum), into several columns
	 *
	 *  @param		string		$modulepart		'product', 'ticket', ...
	 *  @param      string		$sdir        	Directory to scan (full absolute path)
	 *  @param      int			$size        	0=original size, 1='small' use thumbnail if possible
	 *  @param      int			$nbmax       	Nombre maximum de photos (0=pas de max)
	 *  @param      int			$nbbyrow     	Number of image per line or -1 to use div separator or 0 to use no separator. Used only if size=1 or 'small'.
	 * 	@param		int			$showfilename	1=Show filename
	 * 	@param		int			$showaction		1=Show icon with action links (resize, delete)
	 * 	@param		int			$maxHeight		Max height of original image when size='small' (so we can use original even if small requested). If 0, always use 'small' thumb image.
	 * 	@param		int			$maxWidth		Max width of original image when size='small'
	 *  @param      int     	$nolink         Do not add a href link to view enlarged imaged into a new tab
	 *  @param      int|string  $overwritetitle Do not add title tag on image
	 *  @param		int			$usesharelink	Use the public shared link of image (if not available, the 'nophoto' image will be shown instead)
	 *  @param		string		$cache			A string if we want to use a cached version of image
	 *  @param		string		$addphotorefcss	Add CSS to img of photos
	 *  @return     string						Html code to show photo. Number of photos shown is saved in this->nbphoto
	 */
	public function show_photos($modulepart, $sdir, $size = 0, $nbmax = 0, $nbbyrow = 5, $showfilename = 0, $showaction = 0, $maxHeight = 120, $maxWidth = 160, $nolink = 0, $overwritetitle = 0, $usesharelink = 0, $cache = '', $addphotorefcss = 'photoref')
	{
		// phpcs:enable
		global $conf, $user, $langs;

		include_once DOL_DOCUMENT_ROOT.'/core/lib/files.lib.php';
		include_once DOL_DOCUMENT_ROOT.'/core/lib/images.lib.php';

		$sortfield = 'position_name';
		$sortorder = 'asc';

		$dir = $sdir.'/';
		$pdir = '/';

		$dir .= get_exdir(0, 0, 0, 0, $this, $modulepart);
		$pdir .= get_exdir(0, 0, 0, 0, $this, $modulepart);

		// For backward compatibility
		if ($modulepart == 'product') {
			if (getDolGlobalInt('PRODUCT_USE_OLD_PATH_FOR_PHOTO')) {
				$dir = $sdir.'/'.get_exdir($this->id, 2, 0, 0, $this, $modulepart).$this->id."/photos/";
				$pdir = '/'.get_exdir($this->id, 2, 0, 0, $this, $modulepart).$this->id."/photos/";
			}
		}

		// Defined relative dir to DOL_DATA_ROOT
		$relativedir = '';
		if ($dir) {
			$relativedir = preg_replace('/^'.preg_quote(DOL_DATA_ROOT, '/').'/', '', $dir);
			$relativedir = preg_replace('/^[\\/]/', '', $relativedir);
			$relativedir = preg_replace('/[\\/]$/', '', $relativedir);
		}

		$dirthumb = $dir.'thumbs/';
		$pdirthumb = $pdir.'thumbs/';

		$return = '<!-- Photo -->'."\n";
		$nbphoto = 0;

		$filearray = dol_dir_list($dir, "files", 0, '', '(\.meta|_preview.*\.png)$', $sortfield, (strtolower($sortorder) == 'desc' ? SORT_DESC : SORT_ASC), 1);

		/*if (getDolGlobalInt('PRODUCT_USE_OLD_PATH_FOR_PHOTO'))    // For backward compatiblity, we scan also old dirs
		 {
		 $filearrayold=dol_dir_list($dirold,"files",0,'','(\.meta|_preview.*\.png)$',$sortfield,(strtolower($sortorder)=='desc'?SORT_DESC:SORT_ASC),1);
		 $filearray=array_merge($filearray, $filearrayold);
		 }*/

		completeFileArrayWithDatabaseInfo($filearray, $relativedir);

		if (count($filearray)) {
			if ($sortfield && $sortorder) {
				$filearray = dol_sort_array($filearray, $sortfield, $sortorder);
			}

			foreach ($filearray as $key => $val) {
				$photo = '';
				$file = $val['name'];

				//if (dol_is_file($dir.$file) && image_format_supported($file) >= 0)
				if (image_format_supported($file) >= 0) {
					$nbphoto++;
					$photo = $file;
					$viewfilename = $file;

					if ($size == 1 || $size == 'small') {   // Format vignette
						// Find name of thumb file
						$photo_vignette = basename(getImageFileNameForSize($dir.$file, '_small'));
						if (!dol_is_file($dirthumb.$photo_vignette)) {
							// The thumb does not exists, so we will use the original file
							$dirthumb = $dir;
							$pdirthumb = $pdir;
							$photo_vignette = basename($file);
						}

						// Get filesize of original file
						$imgarray = dol_getImageSize($dir.$photo);

						if ($nbbyrow > 0) {
							if ($nbphoto == 1) {
								$return .= '<table class="valigntop center centpercent" style="border: 0; padding: 2px; border-spacing: 2px; border-collapse: separate;">';
							}

							if ($nbphoto % $nbbyrow == 1) {
								$return .= '<tr class="center valignmiddle" style="border: 1px">';
							}
							$return .= '<td style="width: '.ceil(100 / $nbbyrow).'%" class="photo">'."\n";
						} elseif ($nbbyrow < 0) {
							$return .= '<div class="inline-block">'."\n";
						}

						$relativefile = preg_replace('/^\//', '', $pdir.$photo);
						if (empty($nolink)) {
							$urladvanced = getAdvancedPreviewUrl($modulepart, $relativefile, 0, 'entity='.$this->entity);
							if ($urladvanced) {
								$return .= '<a href="'.$urladvanced.'">';
							} else {
								$return .= '<a href="'.DOL_URL_ROOT.'/viewimage.php?modulepart='.$modulepart.'&entity='.$this->entity.'&file='.urlencode($pdir.$photo).'" class="aphoto" target="_blank" rel="noopener noreferrer">';
							}
						}

						// Show image (width height=$maxHeight)
						// Si fichier vignette disponible et image source trop grande, on utilise la vignette, sinon on utilise photo origine
						$alt = $langs->transnoentitiesnoconv('File').': '.$relativefile;
						$alt .= ' - '.$langs->transnoentitiesnoconv('Size').': '.$imgarray['width'].'x'.$imgarray['height'];
						if ($overwritetitle) {
							if (is_numeric($overwritetitle)) {
								$alt = '';
							} else {
								$alt = $overwritetitle;
							}
						}

						if ($usesharelink) {
							if ($val['share']) {
								if (empty($maxHeight) || ($photo_vignette && $imgarray['height'] > $maxHeight)) {
									$return .= '<!-- Show original file (thumb not yet available with shared links) -->';
									$return .= '<img class="photo photowithmargin'.($addphotorefcss ? ' '.$addphotorefcss : '').'"'.($maxHeight ? ' height="'.$maxHeight.'"' : '').' src="'.DOL_URL_ROOT.'/viewimage.php?hashp='.urlencode($val['share']).($cache ? '&cache='.urlencode($cache) : '').'" title="'.dol_escape_htmltag($alt).'">';
								} else {
									$return .= '<!-- Show original file -->';
									$return .= '<img class="photo photowithmargin'.($addphotorefcss ? ' '.$addphotorefcss : '').'" height="'.$maxHeight.'" src="'.DOL_URL_ROOT.'/viewimage.php?hashp='.urlencode($val['share']).($cache ? '&cache='.urlencode($cache) : '').'" title="'.dol_escape_htmltag($alt).'">';
								}
							} else {
								$return .= '<!-- Show nophoto file (because file is not shared) -->';
								$return .= '<img class="photo photowithmargin'.($addphotorefcss ? ' '.$addphotorefcss : '').'" height="'.$maxHeight.'" src="'.DOL_URL_ROOT.'/public/theme/common/nophoto.png" title="'.dol_escape_htmltag($alt).'">';
							}
						} else {
							if (empty($maxHeight) || ($photo_vignette && $imgarray['height'] > $maxHeight)) {
								$return .= '<!-- Show thumb -->';
								$return .= '<img class="photo photowithmargin'.($addphotorefcss ? ' '.$addphotorefcss : '').' maxwidth150onsmartphone maxwidth200"'.($maxHeight ? ' height="'.$maxHeight.'"' : '').' src="'.DOL_URL_ROOT.'/viewimage.php?modulepart='.$modulepart.'&entity='.$this->entity.($cache ? '&cache='.urlencode($cache) : '').'&file='.urlencode($pdirthumb.$photo_vignette).'" title="'.dol_escape_htmltag($alt).'">';
							} else {
								$return .= '<!-- Show original file -->';
								$return .= '<img class="photo photowithmargin'.($addphotorefcss ? ' '.$addphotorefcss : '').'" height="'.$maxHeight.'" src="'.DOL_URL_ROOT.'/viewimage.php?modulepart='.$modulepart.'&entity='.$this->entity.($cache ? '&cache='.urlencode($cache) : '').'&file='.urlencode($pdir.$photo).'" title="'.dol_escape_htmltag($alt).'">';
							}
						}

						if (empty($nolink)) {
							$return .= '</a>';
						}

						if ($showfilename) {
							$return .= '<br>'.$viewfilename;
						}
						if ($showaction) {
							$return .= '<br>';
							// If $photo_vignette set, we add link to generate thumbs if file is an image and ->imgWidth or->imgHeight higher than limits
							if ($photo_vignette && (image_format_supported($photo) > 0) && ((isset($this->imgWidth) && $this->imgWidth > $maxWidth) || (isset($this->imgHeight) && $this->imgHeight > $maxHeight))) {
								$return .= '<a href="'.$_SERVER["PHP_SELF"].'?id='.$this->id.'&action=addthumb&token='.newToken().'&file='.urlencode($pdir.$viewfilename).'">'.img_picto($langs->trans('GenerateThumb'), 'refresh').'&nbsp;&nbsp;</a>';
							}
							// Special cas for product
							if ($modulepart == 'product' && ($user->hasRight('produit', 'creer') || $user->hasRight('service', 'creer'))) {
								// Link to resize
								$return .= '<a href="'.DOL_URL_ROOT.'/core/photos_resize.php?modulepart='.urlencode('produit|service').'&id='.$this->id.'&file='.urlencode($pdir.$viewfilename).'" title="'.dol_escape_htmltag($langs->trans("Resize")).'">'.img_picto($langs->trans("Resize"), 'resize', '').'</a> &nbsp; ';

								// Link to delete
								$return .= '<a href="'.$_SERVER["PHP_SELF"].'?id='.$this->id.'&action=delete&token='.newToken().'&file='.urlencode($pdir.$viewfilename).'">';
								$return .= img_delete().'</a>';
							}
						}
						$return .= "\n";

						if ($nbbyrow > 0) {
							$return .= '</td>';
							if (($nbphoto % $nbbyrow) == 0) {
								$return .= '</tr>';
							}
						} elseif ($nbbyrow < 0) {
							$return .= '</div>'."\n";
						}
					}

					if (empty($size)) {     // Format origine
						$return .= '<img class="photo photowithmargin" src="'.DOL_URL_ROOT.'/viewimage.php?modulepart='.$modulepart.'&entity='.$this->entity.'&file='.urlencode($pdir.$photo).'">';

						if ($showfilename) {
							$return .= '<br>'.$viewfilename;
						}
						if ($showaction) {
							// Special case for product
							if ($modulepart == 'product' && ($user->hasRight('produit', 'creer') || $user->hasRight('service', 'creer'))) {
								// Link to resize
								$return .= '<a href="'.DOL_URL_ROOT.'/core/photos_resize.php?modulepart='.urlencode('produit|service').'&id='.$this->id.'&file='.urlencode($pdir.$viewfilename).'" title="'.dol_escape_htmltag($langs->trans("Resize")).'">'.img_picto($langs->trans("Resize"), 'resize', '').'</a> &nbsp; ';

								// Link to delete
								$return .= '<a href="'.$_SERVER["PHP_SELF"].'?id='.$this->id.'&action=delete&token='.newToken().'&file='.urlencode($pdir.$viewfilename).'">';
								$return .= img_delete().'</a>';
							}
						}
					}

					// On continue ou on arrete de boucler ?
					if ($nbmax && $nbphoto >= $nbmax) {
						break;
					}
				}
			}

			if ($size == 1 || $size == 'small') {
				if ($nbbyrow > 0) {
					// Ferme tableau
					while ($nbphoto % $nbbyrow) {
						$return .= '<td style="width: '.ceil(100 / $nbbyrow).'%">&nbsp;</td>';
						$nbphoto++;
					}

					if ($nbphoto) {
						$return .= '</table>';
					}
				}
			}
		}

		$this->nbphoto = $nbphoto;

		return $return;
	}


	/**
	 * Function test if type is array
	 *
	 * @param   array   $info   content informations of field
	 * @return  bool			true if array
	 */
	protected function isArray($info)
	{
		if (is_array($info)) {
			if (isset($info['type']) && $info['type'] == 'array') {
				return true;
			} else {
				return false;
			}
		}
		return false;
	}

	/**
	 * Function test if type is date
	 *
	 * @param   array   $info   content informations of field
	 * @return  bool			true if date
	 */
	public function isDate($info)
	{
		if (isset($info['type']) && ($info['type'] == 'date' || $info['type'] == 'datetime' || $info['type'] == 'timestamp')) {
			return true;
		}
		return false;
	}

	/**
	 * Function test if type is duration
	 *
	 * @param   array   $info   content informations of field
	 * @return  bool			true if field of type duration
	 */
	public function isDuration($info)
	{
		if (is_array($info)) {
			if (isset($info['type']) && ($info['type'] == 'duration')) {
				return true;
			} else {
				return false;
			}
		} else {
			return false;
		}
	}

	/**
	 * Function test if type is integer
	 *
	 * @param   array   $info   content informations of field
	 * @return  bool			true if integer
	 */
	public function isInt($info)
	{
		if (is_array($info)) {
			if (isset($info['type']) && (preg_match('/(^int|int$)/i', $info['type']))) {
				return true;
			} else {
				return false;
			}
		} else {
			return false;
		}
	}

	/**
	 * Function test if type is float
	 *
	 * @param   array   $info   content informations of field
	 * @return  bool			true if float
	 */
	public function isFloat($info)
	{
		if (is_array($info)) {
			if (isset($info['type']) && (preg_match('/^(double|real|price)/i', $info['type']))) {
				return true;
			} else {
				return false;
			}
		}
		return false;
	}

	/**
	 * Function test if type is text
	 *
	 * @param   array   $info   content informations of field
	 * @return  bool			true if type text
	 */
	public function isText($info)
	{
		if (is_array($info)) {
			if (isset($info['type']) && $info['type'] == 'text') {
				return true;
			} else {
				return false;
			}
		}
		return false;
	}

	/**
	 * Function test if field can be null
	 *
	 * @param   array   $info   content informations of field
	 * @return  bool			true if it can be null
	 */
	protected function canBeNull($info)
	{
		if (is_array($info)) {
			if (isset($info['notnull']) && $info['notnull'] != '1') {
				return true;
			} else {
				return false;
			}
		}
		return true;
	}

	/**
	 * Function test if field is forced to null if zero or empty
	 *
	 * @param   array   $info   content informations of field
	 * @return  bool			true if forced to null
	 */
	protected function isForcedToNullIfZero($info)
	{
		if (is_array($info)) {
			if (isset($info['notnull']) && $info['notnull'] == '-1') {
				return true;
			} else {
				return false;
			}
		}
		return false;
	}

	/**
	 * Function test if is indexed
	 *
	 * @param   array   $info   content informations of field
	 * @return                  bool
	 */
	protected function isIndex($info)
	{
		if (is_array($info)) {
			if (isset($info['index']) && $info['index'] == true) {
				return true;
			} else {
				return false;
			}
		}
		return false;
	}


	/**
	 * Function to prepare a part of the query for insert by returning an array with all properties of object.
	 *
	 * Note $this->${field} are set by the page that make the createCommon() or the updateCommon().
	 * $this->${field} should be a clean and string value (so date are formated for SQL insert).
	 *
	 * @return array		Array with all values of each properties to update
	 */
	protected function setSaveQuery()
	{
		global $conf;

		$queryarray = array();
		foreach ($this->fields as $field => $info) {	// Loop on definition of fields
			// Depending on field type ('datetime', ...)
			if ($this->isDate($info)) {
				if (empty($this->{$field})) {
					$queryarray[$field] = null;
				} else {
					$queryarray[$field] = $this->db->idate($this->{$field});
				}
			} elseif ($this->isDuration($info)) {
				// $this->{$field} may be null, '', 0, '0', 123, '123'
				if ((isset($this->{$field}) && $this->{$field} != '') || !empty($info['notnull'])) {
					if (!isset($this->{$field})) {
						if (!empty($info['default'])) {
							$queryarray[$field] = $info['default'];
						} else {
							$queryarray[$field] = 0;
						}
					} else {
						$queryarray[$field] = (int) $this->{$field};		// If '0', it may be set to null later if $info['notnull'] == -1
					}
				} else {
					$queryarray[$field] = null;
				}
			} elseif ($this->isInt($info) || $this->isFloat($info)) {
				if ($field == 'entity' && is_null($this->{$field})) {
					$queryarray[$field] = ((int) $conf->entity);
				} else {
					// $this->{$field} may be null, '', 0, '0', 123, '123'
					if ((isset($this->{$field}) && $this->{$field} != '') || !empty($info['notnull'])) {
						if (!isset($this->{$field})) {
							$queryarray[$field] = 0;
						} elseif ($this->isInt($info)) {
							$queryarray[$field] = (int) $this->{$field};	// If '0', it may be set to null later if $info['notnull'] == -1
						} elseif ($this->isFloat($info)) {
							$queryarray[$field] = (float) $this->{$field};	// If '0', it may be set to null later if $info['notnull'] == -1
						}
					} else {
						$queryarray[$field] = null;
					}
				}
			} else {
				// Note: If $this->{$field} is not defined, it means there is a bug into definition of ->fields or a missing declaration of property
				// We should keep the warning generated by this because it is a bug somewhere else in code, not here.
				$queryarray[$field] = $this->{$field};
			}

			if ($info['type'] == 'timestamp' && empty($queryarray[$field])) {
				unset($queryarray[$field]);
			}
			if (!empty($info['notnull']) && $info['notnull'] == -1 && empty($queryarray[$field])) {
				$queryarray[$field] = null; // May force 0 to null
			}
		}

		return $queryarray;
	}

	/**
	 * Function to load data from a SQL pointer into properties of current object $this
	 *
	 * @param   stdClass    $obj    Contain data of object from database
	 * @return void
	 */
	public function setVarsFromFetchObj(&$obj)
	{
		global $db;

		foreach ($this->fields as $field => $info) {
			if ($this->isDate($info)) {
				if (!isset($obj->$field) || is_null($obj->$field) || $obj->$field === '' || $obj->$field === '0000-00-00 00:00:00' || $obj->$field === '1000-01-01 00:00:00') {
					$this->$field = '';
				} else {
					$this->$field = $db->jdate($obj->$field);
				}
			} elseif ($this->isInt($info)) {
				if ($field == 'rowid') {
					$this->id = (int) $obj->$field;
				} else {
					if ($this->isForcedToNullIfZero($info)) {
						if (empty($obj->$field)) {
							$this->$field = null;
						} else {
							$this->$field = (float) $obj->$field;
						}
					} else {
						if (isset($obj->$field) && (!is_null($obj->$field) || (isset($info['notnull']) && $info['notnull'] == 1))) {
							$this->$field = (int) $obj->$field;
						} else {
							$this->$field = null;
						}
					}
				}
			} elseif ($this->isFloat($info)) {
				if ($this->isForcedToNullIfZero($info)) {
					if (empty($obj->$field)) {
						$this->$field = null;
					} else {
						$this->$field = (float) $obj->$field;
					}
				} else {
<<<<<<< HEAD
					if (isset($obj->$field) && !is_null($obj->$field) || (isset($info['notnull']) && $info['notnull'] == 1)) {
						$this->$field = (float) $obj->$field;
=======
					if (isset($obj->$field) && (!is_null($obj->$field) || (isset($info['notnull']) && $info['notnull'] == 1))) {
						$this->$field = (double) $obj->$field;
>>>>>>> 4b60b3d9
					} else {
						$this->$field = null;
					}
				}
			} else {
				$this->$field = isset($obj->$field) ? $obj->$field : null;
			}
		}

		// If there is no 'ref' field, we force property ->ref to ->id for a better compatibility with common functions.
		if (!isset($this->fields['ref']) && isset($this->id)) {
			$this->ref = $this->id;
		}
	}

	/**
	 * Sets all object fields to null. Useful for example in lists, when printing multiple lines and a different object os fetched for each line.
	 * @return void
	 */
	public function emtpyObjectVars()
	{
		foreach ($this->fields as $field => $arr) {
			$this->$field = null;
		}
	}

	/**
	 * Function to concat keys of fields
	 *
	 * @param   string  $alias   		String of alias of table for fields. For example 't'. It is recommended to use '' and set alias into fields defintion.
	 * @param	array	$excludefields	Array of fields to exclude
	 * @return  string					List of alias fields
	 */
	public function getFieldList($alias = '', $excludefields = array())
	{
		$keys = array_keys($this->fields);
		if (!empty($alias)) {
			$keys_with_alias = array();
			foreach ($keys as $fieldname) {
				if (!empty($excludefields)) {
					if (in_array($fieldname, $excludefields)) {	// The field is excluded and must not be in output
						continue;
					}
				}
				$keys_with_alias[] = $alias . '.' . $fieldname;
			}
			return implode(',', $keys_with_alias);
		} else {
			return implode(',', $keys);
		}
	}

	/**
	 * Add quote to field value if necessary
	 *
	 * @param 	string|int	$value			Value to protect
	 * @param	array		$fieldsentry	Properties of field
	 * @return 	string
	 */
	protected function quote($value, $fieldsentry)
	{
		if (is_null($value)) {
			return 'NULL';
		} elseif (preg_match('/^(int|double|real|price)/i', $fieldsentry['type'])) {
			return price2num("$value");
		} elseif (preg_match('/int$/i', $fieldsentry['type'])) {
			return (int) $value;
		} elseif ($fieldsentry['type'] == 'boolean') {
			if ($value) {
				return 'true';
			} else {
				return 'false';
			}
		} else {
			return "'".$this->db->escape($value)."'";
		}
	}


	/**
	 * Create object into database
	 *
	 * @param  User $user      User that creates
	 * @param  bool $notrigger false=launch triggers after, true=disable triggers
	 * @return int             Return integer <0 if KO, Id of created object if OK
	 */
	public function createCommon(User $user, $notrigger = false)
	{
		global $langs;

		dol_syslog(get_class($this)."::createCommon create", LOG_DEBUG);

		$error = 0;

		$now = dol_now();

		$fieldvalues = $this->setSaveQuery();

		if (array_key_exists('date_creation', $fieldvalues) && empty($fieldvalues['date_creation'])) {
			$fieldvalues['date_creation'] = $this->db->idate($now);
		}
		if (array_key_exists('fk_user_creat', $fieldvalues) && !($fieldvalues['fk_user_creat'] > 0)) {
			$fieldvalues['fk_user_creat'] = $user->id;
		}
		if (array_key_exists('pass_crypted', $fieldvalues) && property_exists($this, 'pass')) {
			$fieldvalues['pass_crypted'] = dol_hash($this->pass);
		}
		unset($fieldvalues['rowid']); // The field 'rowid' is reserved field name for autoincrement field so we don't need it into insert.
		if (array_key_exists('ref', $fieldvalues)) {
			$fieldvalues['ref'] = dol_string_nospecial($fieldvalues['ref']); // If field is a ref, we sanitize data
		}

		$keys = array();
		$values = array(); // Array to store string forged for SQL syntax
		foreach ($fieldvalues as $k => $v) {
			$keys[$k] = $k;
			$value = $this->fields[$k];
			$values[$k] = $this->quote($v, $value); // May return string 'NULL' if $value is null
		}

		// Clean and check mandatory
		foreach ($keys as $key) {
			// If field is an implicit foreign key field (so type = 'integer:...')
			if (preg_match('/^integer:/i', $this->fields[$key]['type']) && $values[$key] == '-1') {
				$values[$key] = '';
			}
			if (!empty($this->fields[$key]['foreignkey']) && $values[$key] == '-1') {
				$values[$key] = '';
			}

			if (isset($this->fields[$key]['notnull']) && $this->fields[$key]['notnull'] == 1 && (!isset($values[$key]) || $values[$key] === 'NULL') && is_null($this->fields[$key]['default'])) {
				$error++;
				$langs->load("errors");
				dol_syslog("Mandatory field '".$key."' is empty and required into ->fields definition of class");
				$this->errors[] = $langs->trans("ErrorFieldRequired", $this->fields[$key]['label']);
			}

			// If value is null and there is a default value for field
			if (isset($this->fields[$key]['notnull']) && $this->fields[$key]['notnull'] == 1 && (!isset($values[$key]) || $values[$key] === 'NULL') && !is_null($this->fields[$key]['default'])) {
				$values[$key] = $this->quote($this->fields[$key]['default'], $this->fields[$key]);
			}

			// If field is an implicit foreign key field (so type = 'integer:...')
			if (preg_match('/^integer:/i', $this->fields[$key]['type']) && empty($values[$key])) {
				if (isset($this->fields[$key]['default'])) {
					$values[$key] = ((int) $this->fields[$key]['default']);
				} else {
					$values[$key] = 'null';
				}
			}
			if (!empty($this->fields[$key]['foreignkey']) && empty($values[$key])) {
				$values[$key] = 'null';
			}
		}

		if ($error) {
			return -1;
		}

		$this->db->begin();

		if (!$error) {
			$sql = "INSERT INTO ".$this->db->prefix().$this->table_element;
			$sql .= " (".implode(", ", $keys).')';
			$sql .= " VALUES (".implode(", ", $values).")";		// $values can contains 'abc' or 123

			$res = $this->db->query($sql);
			if (!$res) {
				$error++;
				if ($this->db->lasterrno() == 'DB_ERROR_RECORD_ALREADY_EXISTS') {
					$this->errors[] = "ErrorRefAlreadyExists";
				} else {
					$this->errors[] = $this->db->lasterror();
				}
			}
		}

		if (!$error) {
			$this->id = $this->db->last_insert_id($this->db->prefix().$this->table_element);
		}

		// If we have a field ref with a default value of (PROV)
		if (!$error) {
			if (key_exists('ref', $this->fields) && key_exists('notnull', $this->fields['ref']) && $this->fields['ref']['notnull'] > 0 && key_exists('default', $this->fields['ref']) && $this->fields['ref']['default'] == '(PROV)') {
				$sql = "UPDATE ".$this->db->prefix().$this->table_element." SET ref = '(PROV".((int) $this->id).")' WHERE (ref = '(PROV)' OR ref = '') AND rowid = ".((int) $this->id);
				$resqlupdate = $this->db->query($sql);

				if ($resqlupdate === false) {
					$error++;
					$this->errors[] = $this->db->lasterror();
				} else {
					$this->ref = '(PROV'.$this->id.')';
				}
			}
		}

		// Create extrafields
		if (!$error) {
			$result = $this->insertExtraFields();
			if ($result < 0) {
				$error++;
			}
		}

		// Create lines
		if (!empty($this->table_element_line) && !empty($this->fk_element)) {
			foreach ($this->lines as $line) {
				$keyforparent = $this->fk_element;
				$line->$keyforparent = $this->id;

				// Test and convert into object this->lines[$i]. When coming from REST API, we may still have an array
				//if (! is_object($line)) $line=json_decode(json_encode($line), false);  // convert recursively array into object.
				if (!is_object($line)) {
					$line = (object) $line;
				}

				$result = 0;
				if (method_exists($line, 'insert')) {
					$result = $line->insert($user, 1);
				} elseif (method_exists($line, 'create')) {
					$result = $line->create($user, 1);
				}
				if ($result < 0) {
					$this->error = $line->error;
					$this->db->rollback();
					return -1;
				}
			}
		}

		// Triggers
		if (!$error && !$notrigger) {
			// Call triggers
			$result = $this->call_trigger(strtoupper(get_class($this)).'_CREATE', $user);
			if ($result < 0) {
				$error++;
			}
			// End call triggers
		}

		// Commit or rollback
		if ($error) {
			$this->db->rollback();
			return -1;
		} else {
			$this->db->commit();
			return $this->id;
		}
	}


	/**
	 * Load object in memory from the database. This does not load line. This is done by parent fetch() that call fetchCommon
	 *
	 * @param	int    	$id				Id object
	 * @param	string 	$ref			Ref
	 * @param	string	$morewhere		More SQL filters (' AND ...')
	 * @param	int		$noextrafields	0=Default to load extrafields, 1=No extrafields
	 * @return 	int         			Return integer <0 if KO, 0 if not found, >0 if OK
	 */
	public function fetchCommon($id, $ref = null, $morewhere = '', $noextrafields = 0)
	{
		if (empty($id) && empty($ref) && empty($morewhere)) {
			return -1;
		}

		$fieldlist = $this->getFieldList('t');
		if (empty($fieldlist)) {
			return 0;
		}

		$sql = "SELECT ".$fieldlist;
		$sql .= " FROM ".$this->db->prefix().$this->table_element.' as t';

		if (!empty($id)) {
			$sql .= ' WHERE t.rowid = '.((int) $id);
		} elseif (!empty($ref)) {
			$sql .= " WHERE t.ref = '".$this->db->escape($ref)."'";
		} else {
			$sql .= ' WHERE 1 = 1'; // usage with empty id and empty ref is very rare
		}
		if (empty($id) && isset($this->ismultientitymanaged) && $this->ismultientitymanaged == 1) {
			$sql .= ' AND t.entity IN ('.getEntity($this->element).')';
		}
		if ($morewhere) {
			$sql .= $morewhere;
		}
		$sql .= ' LIMIT 1'; // This is a fetch, to be sure to get only one record

		$res = $this->db->query($sql);
		if ($res) {
			$obj = $this->db->fetch_object($res);
			if ($obj) {
				$this->setVarsFromFetchObj($obj);

				// Retrieve all extrafield
				// fetch optionals attributes and labels
				if (empty($noextrafields)) {
					$result = $this->fetch_optionals();
					if ($result < 0) {
						$this->error = $this->db->lasterror();
						$this->errors[] = $this->error;
						return -4;
					}
				}

				return $this->id;
			} else {
				return 0;
			}
		} else {
			$this->error = $this->db->lasterror();
			$this->errors[] = $this->error;
			return -1;
		}
	}

	/**
	 * Load object in memory from the database
	 *
	 * @param	string	$morewhere		More SQL filters (' AND ...')
	 * @param	int		$noextrafields	0=Default to load extrafields, 1=No extrafields
	 * @return 	int         			Return integer <0 if KO, 0 if not found, >0 if OK
	 */
	public function fetchLinesCommon($morewhere = '', $noextrafields = 0)
	{
		$objectlineclassname = get_class($this).'Line';
		if (!class_exists($objectlineclassname)) {
			$this->error = 'Error, class '.$objectlineclassname.' not found during call of fetchLinesCommon';
			return -1;
		}

		$objectline = new $objectlineclassname($this->db);

		$sql = "SELECT ".$objectline->getFieldList('l');
		$sql .= " FROM ".$this->db->prefix().$objectline->table_element." as l";
		$sql .= " WHERE l.fk_".$this->db->escape($this->element)." = ".((int) $this->id);
		if ($morewhere) {
			$sql .= $morewhere;
		}
		if (isset($objectline->fields['position'])) {
			$sql .= $this->db->order('position', 'ASC');
		}

		$resql = $this->db->query($sql);
		if ($resql) {
			$num_rows = $this->db->num_rows($resql);
			$i = 0;
			while ($i < $num_rows) {
				$obj = $this->db->fetch_object($resql);
				if ($obj) {
					$newline = new $objectlineclassname($this->db);
					$newline->setVarsFromFetchObj($obj);

					// Note: extrafields load of line not yet supported
					/*
					if (empty($noextrafields)) {
						// Load extrafields of line
					}*/

					$this->lines[] = $newline;
				}
				$i++;
			}

			return 1;
		} else {
			$this->error = $this->db->lasterror();
			$this->errors[] = $this->error;
			return -1;
		}
	}

	/**
	 * Update object into database
	 *
	 * @param  User $user      	User that modifies
	 * @param  bool $notrigger 	false=launch triggers after, true=disable triggers
	 * @return int             	Return integer <0 if KO, >0 if OK
	 */
	public function updateCommon(User $user, $notrigger = false)
	{
		dol_syslog(get_class($this)."::updateCommon update", LOG_DEBUG);

		$error = 0;

		$now = dol_now();

		// $this->oldcopy should have been set by the caller of update
		//if (empty($this->oldcopy)) {
		//	$this->oldcopy = dol_clone($this);
		//}

		$fieldvalues = $this->setSaveQuery();

		if (array_key_exists('date_modification', $fieldvalues) && empty($fieldvalues['date_modification'])) {
			$fieldvalues['date_modification'] = $this->db->idate($now);
		}
		if (array_key_exists('fk_user_modif', $fieldvalues) && !($fieldvalues['fk_user_modif'] > 0)) {
			$fieldvalues['fk_user_modif'] = $user->id;
		}
		unset($fieldvalues['rowid']); // The field 'rowid' is reserved field name for autoincrement field so we don't need it into update.
		if (array_key_exists('ref', $fieldvalues)) {
			$fieldvalues['ref'] = dol_string_nospecial($fieldvalues['ref']); // If field is a ref, we sanitize data
		}

		// Add quotes and escape on fields with type string
		$keys = array();
		$values = array();
		$tmp = array();
		foreach ($fieldvalues as $k => $v) {
			$keys[$k] = $k;
			$value = $this->fields[$k];
			$values[$k] = $this->quote($v, $value);
			$tmp[] = $k.'='.$this->quote($v, $this->fields[$k]);
		}

		// Clean and check mandatory fields
		foreach ($keys as $key) {
			if (preg_match('/^integer:/i', $this->fields[$key]['type']) && $values[$key] == '-1') {
				$values[$key] = ''; // This is an implicit foreign key field
			}
			if (!empty($this->fields[$key]['foreignkey']) && $values[$key] == '-1') {
				$values[$key] = ''; // This is an explicit foreign key field
			}

			//var_dump($key.'-'.$values[$key].'-'.($this->fields[$key]['notnull'] == 1));
			/*
			if ($this->fields[$key]['notnull'] == 1 && empty($values[$key]))
			{
				$error++;
				$this->errors[]=$langs->trans("ErrorFieldRequired", $this->fields[$key]['label']);
			}*/
		}

		$sql = 'UPDATE '.$this->db->prefix().$this->table_element.' SET '.implode(', ', $tmp).' WHERE rowid='.((int) $this->id);

		$this->db->begin();

		if (!$error) {
			$res = $this->db->query($sql);
			if (!$res) {
				$error++;
				$this->errors[] = $this->db->lasterror();
			}
		}

		// Update extrafield
		if (!$error) {
			$result = $this->insertExtraFields();	// This delete and reinsert extrafields
			if ($result < 0) {
				$error++;
			}
		}

		// Triggers
		if (!$error && !$notrigger) {
			// Call triggers
			$result = $this->call_trigger(strtoupper(get_class($this)).'_MODIFY', $user);
			if ($result < 0) {
				$error++;
			} //Do also here what you must do to rollback action if trigger fail
			// End call triggers
		}

		// Commit or rollback
		if ($error) {
			$this->db->rollback();
			return -1;
		} else {
			$this->db->commit();
			return $this->id;
		}
	}

	/**
	 * Delete object in database
	 *
	 * @param 	User 	$user       			User that deletes
	 * @param 	bool 	$notrigger  			false=launch triggers after, true=disable triggers
	 * @param	int		$forcechilddeletion		0=no, 1=Force deletion of children
	 * @return 	int             				Return integer <0 if KO, 0=Nothing done because object has child, >0 if OK
	 */
	public function deleteCommon(User $user, $notrigger = false, $forcechilddeletion = 0)
	{
		dol_syslog(get_class($this)."::deleteCommon delete", LOG_DEBUG);

		$error = 0;

		$this->db->begin();

		if ($forcechilddeletion) {	// Force also delete of childtables that should lock deletion in standard case when option force is off
			foreach ($this->childtables as $table) {
				$sql = "DELETE FROM ".$this->db->prefix().$table." WHERE ".$this->fk_element." = ".((int) $this->id);
				$resql = $this->db->query($sql);
				if (!$resql) {
					$this->error = $this->db->lasterror();
					$this->errors[] = $this->error;
					$this->db->rollback();
					return -1;
				}
			}
		} elseif (!empty($this->childtables)) {	// If object has childs linked with a foreign key field, we check all child tables.
			$objectisused = $this->isObjectUsed($this->id);
			if (!empty($objectisused)) {
				dol_syslog(get_class($this)."::deleteCommon Can't delete record as it has some child", LOG_WARNING);
				$this->error = 'ErrorRecordHasChildren';
				$this->errors[] = $this->error;
				$this->db->rollback();
				return 0;
			}
		}

		// Delete cascade first
		if (is_array($this->childtablesoncascade) && !empty($this->childtablesoncascade)) {
			foreach ($this->childtablesoncascade as $table) {
				$deleteFromObject = explode(':', $table);
				if (count($deleteFromObject) >= 2) {
					$className = str_replace('@', '', $deleteFromObject[0]);
					$filePath = $deleteFromObject[1];
					$columnName = $deleteFromObject[2];
					$TMoreSQL = array();
					if (!empty($deleteFromObject[3])) {
						$TMoreSQL['customsql'] = $deleteFromObject[3];
					}
					if (dol_include_once($filePath)) {
						$childObject = new $className($this->db);
						if (method_exists($childObject, 'deleteByParentField')) {
							$result = $childObject->deleteByParentField($this->id, $columnName, $TMoreSQL);
							if ($result < 0) {
								$error++;
								$this->errors[] = $childObject->error;
								break;
							}
						} else {
							$error++;
							$this->errors[] = "You defined a cascade delete on an object $childObject but there is no method deleteByParentField for it";
							break;
						}
					} else {
						$error++;
						$this->errors[] = 'Cannot include child class file '.$filePath;
						break;
					}
				} else {
					// Delete record in child table
					$sql = "DELETE FROM ".$this->db->prefix().$table." WHERE ".$this->fk_element." = ".((int) $this->id);

					$resql = $this->db->query($sql);
					if (!$resql) {
						$error++;
						$this->error = $this->db->lasterror();
						$this->errors[] = $this->error;
						break;
					}
				}
			}
		}

		if (!$error) {
			if (!$notrigger) {
				// Call triggers
				$result = $this->call_trigger(strtoupper(get_class($this)).'_DELETE', $user);
				if ($result < 0) {
					$error++;
				} // Do also here what you must do to rollback action if trigger fail
				// End call triggers
			}
		}

		// Delete llx_ecm_files
		if (!$error) {
			$res = $this->deleteEcmFiles(1); // Deleting files physically is done later with the dol_delete_dir_recursive
			if (!$res) {
				$error++;
			}
		}

		// Delete linked object
		$res = $this->deleteObjectLinked();
		if ($res < 0) {
			$error++;
		}

		if (!$error && !empty($this->isextrafieldmanaged)) {
			$result = $this->deleteExtraFields();
			if ($result < 0) {
				$error++;
			}
		}

		if (!$error) {
			$sql = 'DELETE FROM '.$this->db->prefix().$this->table_element.' WHERE rowid='.((int) $this->id);

			$resql = $this->db->query($sql);
			if (!$resql) {
				$error++;
				$this->errors[] = $this->db->lasterror();
			}
		}

		// Commit or rollback
		if ($error) {
			$this->db->rollback();
			return -1;
		} else {
			$this->db->commit();
			return 1;
		}
	}

	/**
	 * Delete all child object from a parent ID
	 *
	 * @param		int		$parentId      Parent Id
	 * @param		string	$parentField   Name of Foreign key parent column
	 * @param 		array 	$filter		an array filter
	 * @param		string	$filtermode	AND or OR
	 * @return		int						Return integer <0 if KO, >0 if OK
	 * @throws Exception
	 */
	public function deleteByParentField($parentId = 0, $parentField = '', $filter = array(), $filtermode = "AND")
	{
		global $user;

		$error = 0;
		$deleted = 0;

		if (!empty($parentId) && !empty($parentField)) {
			$this->db->begin();

			$sql = "SELECT rowid FROM ".$this->db->prefix().$this->table_element;
			$sql .= " WHERE ".$parentField." = ".(int) $parentId;

			// Manage filters
			$sqlwhere = array();
			if (count($filter) > 0) {
				foreach ($filter as $key => $value) {
					if ($key == 'customsql') {
						$sqlwhere[] = $value;
					} elseif (strpos($value, '%') === false) {
						$sqlwhere[] = $key." IN (".$this->db->sanitize($this->db->escape($value)).")";
					} else {
						$sqlwhere[] = $key." LIKE '%".$this->db->escape($value)."%'";
					}
				}
			}
			if (count($sqlwhere) > 0) {
				$sql .= " AND (".implode(" ".$filtermode." ", $sqlwhere).")";
			}

			$resql = $this->db->query($sql);
			if (!$resql) {
				$this->errors[] = $this->db->lasterror();
				$error++;
			} else {
				while ($obj = $this->db->fetch_object($resql)) {
					$result = $this->fetch($obj->rowid);	// @phpstan-ignore-line
					if ($result < 0) {
						$error++;
						$this->errors[] = $this->error;
					} else {
						$result = $this->delete($user);	// @phpstan-ignore-line
						if ($result < 0) {
							$error++;
							$this->errors[] = $this->error;
						} else {
							$deleted++;
						}
					}
				}
			}

			if (empty($error)) {
				$this->db->commit();
				return $deleted;
			} else {
				$this->error = implode(', ', $this->errors);
				$this->db->rollback();
				return $error * -1;
			}
		}

		return $deleted;
	}

	/**
	 *  Delete a line of object in database
	 *
	 *	@param  User	$user       User that delete
	 *  @param	int		$idline		Id of line to delete
	 *  @param 	bool 	$notrigger  false=launch triggers after, true=disable triggers
	 *  @return int         		>0 if OK, <0 if KO
	 */
	public function deleteLineCommon(User $user, $idline, $notrigger = false)
	{
		global $conf;

		$error = 0;

		$tmpforobjectclass = get_class($this);
		$tmpforobjectlineclass = ucfirst($tmpforobjectclass).'Line';

		$this->db->begin();

		// Call trigger
		$result = $this->call_trigger('LINE'.strtoupper($tmpforobjectclass).'_DELETE', $user);
		if ($result < 0) {
			$error++;
		}
		// End call triggers

		if (empty($error)) {
			$sql = "DELETE FROM ".$this->db->prefix().$this->table_element_line;
			$sql .= " WHERE rowid = ".((int) $idline);

			$resql = $this->db->query($sql);
			if (!$resql) {
				$this->error = "Error ".$this->db->lasterror();
				$error++;
			}
		}

		if (empty($error)) {
			// Remove extrafields
			$tmpobjectline = new $tmpforobjectlineclass($this->db);
			if (!isset($tmpobjectline->isextrafieldmanaged) || !empty($tmpobjectline->isextrafieldmanaged)) {
				$tmpobjectline->id = $idline;
				$result = $tmpobjectline->deleteExtraFields();
				if ($result < 0) {
					$error++;
					$this->error = "Error ".get_class($this)."::deleteLineCommon deleteExtraFields error -4 ".$tmpobjectline->error;
				}
			}
		}

		if (empty($error)) {
			$this->db->commit();
			return 1;
		} else {
			dol_syslog(get_class($this)."::deleteLineCommon ERROR:".$this->error, LOG_ERR);
			$this->db->rollback();
			return -1;
		}
	}


	/**
	 *	Set to a status
	 *
	 *	@param	User	$user			Object user that modify
	 *  @param	int		$status			New status to set (often a constant like self::STATUS_XXX)
	 *  @param	int		$notrigger		1=Does not execute triggers, 0=Execute triggers
	 *  @param  string  $triggercode    Trigger code to use
	 *	@return	int						Return integer <0 if KO, >0 if OK
	 */
	public function setStatusCommon($user, $status, $notrigger = 0, $triggercode = '')
	{
		$error = 0;

		$this->db->begin();

		$statusfield = 'status';
		if (in_array($this->element, array('don', 'donation', 'shipping'))) {
			$statusfield = 'fk_statut';
		}

		$sql = "UPDATE ".$this->db->prefix().$this->table_element;
		$sql .= " SET ".$statusfield." = ".((int) $status);
		$sql .= " WHERE rowid = ".((int) $this->id);

		if ($this->db->query($sql)) {
			if (!$error) {
				$this->oldcopy = clone $this;
			}

			if (!$error && !$notrigger) {
				// Call trigger
				$result = $this->call_trigger($triggercode, $user);
				if ($result < 0) {
					$error++;
				}
			}

			if (!$error) {
				$this->status = $status;
				$this->db->commit();
				return 1;
			} else {
				$this->db->rollback();
				return -1;
			}
		} else {
			$this->error = $this->db->error();
			$this->db->rollback();
			return -1;
		}
	}


	/**
	 * Initialise object with example values
	 * Id must be 0 if object instance is a specimen
	 *
	 * @return int
	 */
	public function initAsSpecimenCommon()
	{
		global $user;

		$this->id = 0;
		$this->specimen = 1;
		$fields = array(
			'label' => 'This is label',
			'ref' => 'ABCD1234',
			'description' => 'This is a description',
			'qty' => 123.12,
			'note_public' => 'Public note',
			'note_private' => 'Private note',
			'date_creation' => (dol_now() - 3600 * 48),
			'date_modification' => (dol_now() - 3600 * 24),
			'fk_user_creat' => $user->id,
			'fk_user_modif' => $user->id,
			'date' => dol_now(),
		);
		foreach ($fields as $key => $value) {
			if (array_key_exists($key, $this->fields)) {
				$this->{$key} = $value;		// @phpstan-ignore-line
			}
		}

		// Force values to default values when known
		if (property_exists($this, 'fields')) {
			foreach ($this->fields as $key => $value) {
				// If fields are already set, do nothing
				if (array_key_exists($key, $fields)) {
					continue;
				}

				if (!empty($value['default'])) {
					$this->$key = $value['default'];
				}
			}
		}

		return 1;
	}


	/* Part for comments */

	/**
	 * Load comments linked with current task
	 *	@return boolean	1 if ok
	 */
	public function fetchComments()
	{
		require_once DOL_DOCUMENT_ROOT.'/core/class/comment.class.php';

		$comment = new Comment($this->db);
		$result = $comment->fetchAllFor($this->element, $this->id);
		if ($result < 0) {
			$this->errors = array_merge($this->errors, $comment->errors);
			return -1;
		} else {
			$this->comments = $comment->comments;
		}
		return count($this->comments);
	}

	/**
	 * Return nb comments already posted
	 *
	 * @return int
	 */
	public function getNbComments()
	{
		return count($this->comments);
	}

	/**
	 * Trim object parameters
	 *
	 * @param string[] $parameters array of parameters to trim
	 * @return void
	 */
	public function trimParameters($parameters)
	{
		if (!is_array($parameters)) {
			return;
		}
		foreach ($parameters as $parameter) {
			if (isset($this->$parameter)) {
				$this->$parameter = trim($this->$parameter);
			}
		}
	}

	/* Part for categories/tags */

	/**
	 * Sets object to given categories.
	 *
	 * Deletes object from existing categories not supplied.
	 * Adds it to non existing supplied categories.
	 * Existing categories are left untouch.
	 *
	 * @param 	string 		$type_categ 	Category type ('customer', 'supplier', 'website_page', ...)
	 * @return	int							Array of category objects or < 0 if KO
	 */
	public function getCategoriesCommon($type_categ)
	{
		require_once DOL_DOCUMENT_ROOT.'/categories/class/categorie.class.php';

		// Get current categories
		$c = new Categorie($this->db);
		$existing = $c->containing($this->id, $type_categ, 'id');

		return $existing;
	}

	/**
	 * Sets object to given categories.
	 *
	 * Adds it to non existing supplied categories.
	 * Deletes object from existing categories not supplied (if remove_existing==true).
	 * Existing categories are left untouch.
	 *
	 * @param 	int[]|int 	$categories 		Category ID or array of Categories IDs
	 * @param 	string 		$type_categ 		Category type ('customer', 'supplier', 'website_page', ...) definied into const class Categorie type
	 * @param 	boolean		$remove_existing 	True: Remove existings categories from Object if not supplies by $categories, False: let them
	 * @return	int								Return integer <0 if KO, >0 if OK
	 */
	public function setCategoriesCommon($categories, $type_categ = '', $remove_existing = true)
	{
		// Handle single category
		if (!is_array($categories)) {
			$categories = array($categories);
		}

		dol_syslog(get_class($this)."::setCategoriesCommon Oject Id:".$this->id.' type_categ:'.$type_categ.' nb tag add:'.count($categories), LOG_DEBUG);

		require_once DOL_DOCUMENT_ROOT.'/categories/class/categorie.class.php';

		if (empty($type_categ)) {
			dol_syslog(__METHOD__.': Type '.$type_categ.'is an unknown category type. Done nothing.', LOG_ERR);
			return -1;
		}

		// Get current categories
		$c = new Categorie($this->db);
		$existing = $c->containing($this->id, $type_categ, 'id');
		if ($remove_existing) {
			// Diff
			if (is_array($existing)) {
				$to_del = array_diff($existing, $categories);
				$to_add = array_diff($categories, $existing);
			} else {
				$to_del = array(); // Nothing to delete
				$to_add = $categories;
			}
		} else {
			$to_del = array(); // Nothing to delete
			$to_add = array_diff($categories, $existing);
		}

		$error = 0;
		$ok = 0;

		// Process
		foreach ($to_del as $del) {
			if ($c->fetch($del) > 0) {
				$result=$c->del_type($this, $type_categ);
				if ($result < 0) {
					$error++;
					$this->error = $c->error;
					$this->errors = $c->errors;
					break;
				} else {
					$ok += $result;
				}
			}
		}
		foreach ($to_add as $add) {
			if ($c->fetch($add) > 0) {
				$result = $c->add_type($this, $type_categ);
				if ($result < 0) {
					$error++;
					$this->error = $c->error;
					$this->errors = $c->errors;
					break;
				} else {
					$ok += $result;
				}
			}
		}

		return $error ? (-1 * $error) : $ok;
	}

	/**
	 * Copy related categories to another object
	 *
	 * @param  int		$fromId	Id object source
	 * @param  int		$toId	Id object cible
	 * @param  string	$type	Type of category ('product', ...)
	 * @return int      Return integer < 0 if error, > 0 if ok
	 */
	public function cloneCategories($fromId, $toId, $type = '')
	{
		$this->db->begin();

		if (empty($type)) {
			$type = $this->table_element;
		}

		require_once DOL_DOCUMENT_ROOT.'/categories/class/categorie.class.php';
		$categorystatic = new Categorie($this->db);

		$sql = "INSERT INTO ".$this->db->prefix()."categorie_".(empty($categorystatic->MAP_CAT_TABLE[$type]) ? $type : $categorystatic->MAP_CAT_TABLE[$type])." (fk_categorie, fk_product)";
		$sql .= " SELECT fk_categorie, $toId FROM ".$this->db->prefix()."categorie_".(empty($categorystatic->MAP_CAT_TABLE[$type]) ? $type : $categorystatic->MAP_CAT_TABLE[$type]);
		$sql .= " WHERE fk_product = ".((int) $fromId);

		if (!$this->db->query($sql)) {
			$this->error = $this->db->lasterror();
			$this->db->rollback();
			return -1;
		}

		$this->db->commit();
		return 1;
	}

	/**
	 * Delete related files of object in database
	 *
	 * @param	integer		$mode		0=Use path to find record, 1=Use src_object_xxx fields (Mode 1 is recommanded for new objects)
	 * @return 	bool					True if OK, False if KO
	 */
	public function deleteEcmFiles($mode = 0)
	{
		global $conf;

		$this->db->begin();

		// Delete in database with mode 0
		if ($mode == 0) {
			switch ($this->element) {
				case 'propal':
					$element = 'propale';
					break;
				case 'product':
					$element = 'produit';
					break;
				case 'order_supplier':
					$element = 'fournisseur/commande';
					break;
				case 'invoice_supplier':
					// Special cases that need to use get_exdir to get real dir of object
					// In future, all object should use this to define path of documents.
					$element = 'fournisseur/facture/'.get_exdir($this->id, 2, 0, 1, $this, 'invoice_supplier');
					break;
				case 'shipping':
					$element = 'expedition/sending';
					break;
				case 'task':
				case 'project_task':
					require_once DOL_DOCUMENT_ROOT.'/projet/class/task.class.php';

					$project_result = $this->fetch_projet();
					if ($project_result >= 0) {
						$element = 'projet/'.dol_sanitizeFileName($this->project->ref).'/';
					}
					// no break
				default:
					$element = $this->element;
			}

			// Delete ecm_files_extrafields with mode 0 (using name)
			$sql = "DELETE FROM ".$this->db->prefix()."ecm_files_extrafields WHERE fk_object IN (";
			$sql .= " SELECT rowid FROM ".$this->db->prefix()."ecm_files WHERE filename LIKE '".$this->db->escape($this->ref)."%'";
			$sql .= " AND filepath = '".$this->db->escape($element)."/".$this->db->escape($this->ref)."' AND entity = ".((int) $conf->entity); // No need of getEntity here
			$sql .= ")";

			if (!$this->db->query($sql)) {
				$this->error = $this->db->lasterror();
				$this->db->rollback();
				return false;
			}

			// Delete ecm_files with mode 0 (using name)
			$sql = "DELETE FROM ".$this->db->prefix()."ecm_files";
			$sql .= " WHERE filename LIKE '".$this->db->escape($this->ref)."%'";
			$sql .= " AND filepath = '".$this->db->escape($element)."/".$this->db->escape($this->ref)."' AND entity = ".((int) $conf->entity); // No need of getEntity here

			if (!$this->db->query($sql)) {
				$this->error = $this->db->lasterror();
				$this->db->rollback();
				return false;
			}
		}

		// Delete in database with mode 1
		if ($mode == 1) {
			$sql = 'DELETE FROM '.$this->db->prefix()."ecm_files_extrafields";
			$sql .= " WHERE fk_object IN (SELECT rowid FROM ".$this->db->prefix()."ecm_files WHERE src_object_type = '".$this->db->escape($this->table_element.(empty($this->module) ? "" : "@".$this->module))."' AND src_object_id = ".((int) $this->id).")";
			$resql = $this->db->query($sql);
			if (!$resql) {
				$this->error = $this->db->lasterror();
				$this->db->rollback();
				return false;
			}

			$sql = 'DELETE FROM '.$this->db->prefix()."ecm_files";
			$sql .= " WHERE src_object_type = '".$this->db->escape($this->table_element.(empty($this->module) ? "" : "@".$this->module))."' AND src_object_id = ".((int) $this->id);
			$resql = $this->db->query($sql);
			if (!$resql) {
				$this->error = $this->db->lasterror();
				$this->db->rollback();
				return false;
			}
		}

		$this->db->commit();
		return true;
	}
}<|MERGE_RESOLUTION|>--- conflicted
+++ resolved
@@ -9529,13 +9529,8 @@
 						$this->$field = (float) $obj->$field;
 					}
 				} else {
-<<<<<<< HEAD
-					if (isset($obj->$field) && !is_null($obj->$field) || (isset($info['notnull']) && $info['notnull'] == 1)) {
+					if (isset($obj->$field) && (!is_null($obj->$field) || (isset($info['notnull']) && $info['notnull'] == 1))) {
 						$this->$field = (float) $obj->$field;
-=======
-					if (isset($obj->$field) && (!is_null($obj->$field) || (isset($info['notnull']) && $info['notnull'] == 1))) {
-						$this->$field = (double) $obj->$field;
->>>>>>> 4b60b3d9
 					} else {
 						$this->$field = null;
 					}
