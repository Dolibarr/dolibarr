<?php
/* Copyright (C) 2006-2015 Laurent Destailleur  <eldy@users.sourceforge.net>
 * Copyright (C) 2005-2013 Regis Houssin        <regis.houssin@capnetworks.com>
 * Copyright (C) 2010-2013 Juanjo Menent        <jmenent@2byte.es>
 * Copyright (C) 2012      Christophe Battarel  <christophe.battarel@altairis.fr>
 * Copyright (C) 2010-2015 Juanjo Menent        <jmenent@2byte.es>
 * Copyright (C) 2012-2013 Christophe Battarel  <christophe.battarel@altairis.fr>
 * Copyright (C) 2011-2014 Philippe Grand	    <philippe.grand@atoo-net.com>
 * Copyright (C) 2012-2015 Marcos García        <marcosgdf@gmail.com>
 * Copyright (C) 2012-2015 Raphaël Doursenaud   <rdoursenaud@gpcsolutions.fr>
 * Copyright (C) 2012      Cedric Salvador      <csalvador@gpcsolutions.fr>
 * Copyright (C) 2015      Alexandre Spangaro   <aspangaro.dolibarr@gmail.com>
 * Copyright (C) 2016      Bahfir abbes         <dolipar@dolipar.org>
 *
 * This program is free software; you can redistribute it and/or modify
 * it under the terms of the GNU General Public License as published by
 * the Free Software Foundation; either version 3 of the License, or
 * (at your option) any later version.
 *
 * This program is distributed in the hope that it will be useful,
 * but WITHOUT ANY WARRANTY; without even the implied warranty of
 * MERCHANTABILITY or FITNESS FOR A PARTICULAR PURPOSE.  See the
 * GNU General Public License for more details.
 *
 * You should have received a copy of the GNU General Public License
 * along with this program. If not, see <http://www.gnu.org/licenses/>.
 */

/**
 *	\file       htdocs/core/class/commonobject.class.php
 *	\ingroup    core
 *	\brief      File of parent class of all other business classes (invoices, contracts, proposals, orders, ...)
 */


/**
 *	Parent class of all other business classes (invoices, contracts, proposals, orders, ...)
 */
abstract class CommonObject
{
    /**
     * @var DoliDb		Database handler (result of a new DoliDB)
     */
	public $db;

	/**
	 * @var int The object identifier
	 */
	public $id;

    /**
     * @var string 		Error string
     * @deprecated		Use instead the array of error strings
     * @see             errors
     */
    public $error;

	/**
     * @var string[]	Array of error strings
     */
    public $errors=array();

    /**
     * @var string		Key value used to track if data is coming from import wizard
     */
    public $import_key;

    /**
     * @var mixed		Contains data to manage extrafields
     */
    public $array_options=array();

    /**
     * @var int[]		Array of linked objects ids. Loaded by ->fetchObjectLinked
     */
    public $linkedObjectsIds;

    /**
     * @var mixed		Array of linked objects. Loaded by ->fetchObjectLinked
     */
    public $linkedObjects;

    /**
     * @var string		Column name of the ref field.
     */
    protected $table_ref_field = '';



    // Following vars are used by some objects only. We keep this property here in CommonObject to be able to provide common method using them.

    /**
     * @var string[]	Can be used to pass information when only object is provided to method
     */
    public $context=array();

    /**
     * @var string		Contains canvas name if record is an alternative canvas record
     */
    public $canvas;

	/**
	 * @var Project The related project
	 * @see fetch_projet()
	 */
	public $project;
	/**
	 * @var int The related project ID
	 * @see setProject(), project
	 */
	public $fk_project;
	/**
	 * @deprecated
	 * @see project
	 */
	public $projet;

	/**
	 * @var Contact a related contact
	 * @see fetch_contact()
	 */
	public $contact;
	/**
	 * @var int The related contact ID
	 * @see fetch_contact()
	 */
	public $contact_id;

	/**
	 * @var Societe A related thirdparty
	 * @see fetch_thirdparty()
	 */
	public $thirdparty;

	/**
	 * @var User A related user
	 * @see fetch_user()
	 */
	public $user;

	/**
	 * @var CommonObject An originating object?
	 * @see fetch_origin()
	 */
	public $origin;
	/**
	 * @var int The originating object?
	 * @see fetch_origin(), origin
	 */
	public $origin_id;

	/**
	 * @var string The object's reference
	 */
	public $ref;
	/**
	 * @var string The object's previous reference
	 */
	public $ref_previous;
	/**
	 * @var string The object's next reference
	 */
	public $ref_next;
	/**
	 * @var string An external reference for the object
	 */
	public $ref_ext;

	/**
	 * @var string
	 */
	public $element;
	/**
	 * @var string
	 */
	public $table_element;
	/**
	 * @var
	 */
	public $table_element_line;

	/**
	 * @var int The object's status
	 * @see setStatut()
	 */
	public $statut;

	/**
	 * @var string
	 * @see getFullAddress()
	 */
	public $country;
	/**
	 * @var int
	 * @see getFullAddress(), country
	 */
	public $country_id;
	/**
	 * @var string
	 * @see getFullAddress(), isInEEC(), country
	 */
	public $country_code;

	/**
	 * @var int
	 * @see fetch_barcode()
	 */
	public $barcode_type;
	/**
	 * @var string
	 * @see fetch_barcode(), barcode_type
	 */
	public $barcode_type_code;
	/**
	 * @var string
	 * @see fetch_barcode(), barcode_type
	 */
	public $barcode_type_label;
	/**
	 * @var string
	 * @see fetch_barcode(), barcode_type
	 */
	public $barcode_type_coder;

	/**
	 * @var int Payment method ID (cheque, cash, ...)
	 * @see setPaymentMethods()
	 */
	public $mode_reglement_id;

	/**
	 * @var string Payment terms ID
	 * @see setPaymentTerms()
	 */
	public $cond_reglement_id;
	/**
	 * @deprecated
	 * @see cond_reglement_id;
	 */
	public $cond_reglement;

	/**
	 * @var int Delivery address ID
	 * @see setDeliveryAddress()
	 */
	public $fk_delivery_address;

	/**
	 * @var int Shipping method ID
	 * @see setShippingMethod()
	 */
	public $shipping_method_id;

	/**
	 * @var string
	 * @see SetDocModel()
	 */
	public $modelpdf;

	/**
	 * @var int Bank account ID
	 * @see SetBankAccount()
	 */
	public $fk_account;

	/**
	 * @var string Public note
	 * @see update_note()
	 */
	public $note_public;
	/**
	 * @var string Private note
	 * @see update_note()
	 */
	public $note_private;
	/**
	 * @deprecated
	 * @see note_public
	 */
	public $note;

	/**
	 * @var float Total amount before taxes
	 * @see update_price()
	 */
	public $total_ht;
	/**
	 * @var float Total VAT amount
	 * @see update_price()
	 */
	public $total_tva;
	/**
	 * @var float Total local tax 1 amount
	 * @see update_price()
	 */
	public $total_localtax1;
	/**
	 * @var float Total local tax 2 amount
	 * @see update_price()
	 */
	public $total_localtax2;
	/**
	 * @var float Total amount with taxes
	 * @see update_price()
	 */
	public $total_ttc;

	/**
	 * @var CommonObjectLine[]
	 */
	public $lines;

	/**
	 * @var int
	 * @see setIncoterms()
	 */
	public $fk_incoterms;
	/**
	 * @var string
	 * @see SetIncoterms()
	 */
	public $libelle_incoterms;
	/**
	 * @var string
	 * @see display_incoterms()
	 */
	public $location_incoterms;

    public $name;
    public $lastname;
    public $firstname;
    public $civility_id;

    // No constructor as it is an abstract class

    /**
     * Check an object id/ref exists
     * If you don't need/want to instantiate object and just need to know if object exists, use this method instead of fetch
     *
	 *  @param	string	$element   	String of element ('product', 'facture', ...)
	 *  @param	int		$id      	Id of object
	 *  @param  string	$ref     	Ref of object to check
	 *  @param	string	$ref_ext	Ref ext of object to check
	 *  @return int     			<0 if KO, 0 if OK but not found, >0 if OK and exists
     */
    static function isExistingObject($element, $id, $ref='', $ref_ext='')
    {
    	global $db,$conf;

		$sql = "SELECT rowid, ref, ref_ext";
		$sql.= " FROM ".MAIN_DB_PREFIX.$element;
		$sql.= " WHERE entity IN (".getEntity($element, true).")" ;

		if ($id > 0) $sql.= " AND rowid = ".$db->escape($id);
		else if ($ref) $sql.= " AND ref = '".$db->escape($ref)."'";
		else if ($ref_ext) $sql.= " AND ref_ext = '".$db->escape($ref_ext)."'";
		else {
			$error='ErrorWrongParameters';
			dol_print_error(get_class()."::isExistingObject ".$error, LOG_ERR);
			return -1;
		}
		if ($ref || $ref_ext) $sql.= " AND entity = ".$conf->entity;

		dol_syslog(get_class()."::isExistingObject", LOG_DEBUG);
		$resql = $db->query($sql);
		if ($resql)
		{
			$num=$db->num_rows($resql);
			if ($num > 0) return 1;
			else return 0;
		}
		return -1;
    }

    /**
     * Method to output saved errors
     *
     * @return	string		String with errors
     */
    function errorsToString()
    {
    	return $this->error.(is_array($this->errors)?(($this->error!=''?', ':'').join(', ',$this->errors)):'');
    }

    /**
     *	Return full name (civility+' '+name+' '+lastname)
     *
     *	@param	Translate	$langs			Language object for translation of civility
     *	@param	int			$option			0=No option, 1=Add civility
     * 	@param	int			$nameorder		-1=Auto, 0=Lastname+Firstname, 1=Firstname+Lastname, 2=Firstname
     * 	@param	int			$maxlen			Maximum length
     * 	@return	string						String with full name
     */
    function getFullName($langs,$option=0,$nameorder=-1,$maxlen=0)
    {
        //print "lastname=".$this->lastname." name=".$this->name." nom=".$this->nom."<br>\n";
        $lastname=$this->lastname;
        $firstname=$this->firstname;
        if (empty($lastname))  $lastname=(isset($this->lastname)?$this->lastname:(isset($this->name)?$this->name:(isset($this->nom)?$this->nom:'')));

        $ret='';
        if ($option && $this->civility_id)
        {
            if ($langs->transnoentitiesnoconv("Civility".$this->civility_id)!="Civility".$this->civility_id) $ret.=$langs->transnoentitiesnoconv("Civility".$this->civility_id).' ';
            else $ret.=$this->civility_id.' ';
        }

        $ret.=dolGetFirstLastname($firstname, $lastname, $nameorder);

        return dol_trunc($ret,$maxlen);
    }

    /**
     * 	Return full address of contact
     *
     * 	@param		int			$withcountry		1=Add country into address string
     *  @param		string		$sep				Separator to use to build string
     *	@return		string							Full address string
     */
    function getFullAddress($withcountry=0,$sep="\n")
    {
    	if ($withcountry && $this->country_id && (empty($this->country_code) || empty($this->country)))
    	{
    		require_once DOL_DOCUMENT_ROOT .'/core/lib/company.lib.php';
    		$tmparray=getCountry($this->country_id,'all');
    		$this->country_code=$tmparray['code'];
    		$this->country     =$tmparray['label'];
    	}

    	return dol_format_address($this, $withcountry, $sep);
    }


    /**
     * 	Return full address of contact
     *
     * 	@param		string		$htmlkey            HTML id to make banner content unique
     *  @param      Object      $object				Object (thirdparty, thirdparty of contact for contact, null for a member)
     *	@return		string							Full address string
     */
    function getBannerAddress($htmlkey, $object)
    {
    	global $conf, $langs;

    	$countriesusingstate=array('AU','US','IN','GB','ES','UK','TR');    // See also option MAIN_FORCE_STATE_INTO_ADDRESS
    	
    	$contactid=0;
    	$thirdpartyid=0;
    	if ($this->element == 'societe')
    	{
    		$thirdpartyid=$this->id;
    	}
    	if ($this->element == 'contact')
    	{
    		$contactid=$this->id;
			$thirdpartyid=$object->fk_soc;
    	}
        if ($this->element == 'user')
    	{
    		$contactid=$this->contact_id;
			$thirdpartyid=$object->fk_soc;
    	}
    	
		$out='<!-- BEGIN part to show address block -->';
		
		$outdone=0;
		$coords = $this->getFullAddress(1,', ');
		if ($coords) 
		{
			if (! empty($conf->use_javascript_ajax))
			{
				$namecoords = $this->getFullName($langs,1).'<br>'.$coords;
				// hideonsmatphone because copyToClipboard call jquery dialog that does not work with jmobile
				$out.='<a href="#" class="hideonsmartphone" onclick="return copyToClipboard(\''.dol_escape_js($namecoords).'\',\''.dol_escape_js($langs->trans("HelpCopyToClipboard")).'\');">';
				$out.=img_picto($langs->trans("Address"), 'object_address.png');
				$out.='</a> ';
			}
			$out.=dol_print_address($coords, 'address_'.$htmlkey.'_'.$this->id, $this->element, $this->id, 1); $outdone++;
			$outdone++;
		}

		if (! in_array($this->country_code,$countriesusingstate) && empty($conf->global->MAIN_FORCE_STATE_INTO_ADDRESS)   // If MAIN_FORCE_STATE_INTO_ADDRESS is on, state is already returned previously with getFullAddress
				&& empty($conf->global->SOCIETE_DISABLE_STATE) && $this->state) 
		{
			$out.=($outdone?' - ':'').$this->state;
			$outdone++;
		}

		if (! empty($this->phone) || ! empty($this->phone_pro) || ! empty($this->phone_mobile) || ! empty($this->phone_perso) || ! empty($this->fax) || ! empty($this->office_phone) || ! empty($this->user_mobile) || ! empty($this->office_fax)) $out.=($outdone?'<br>':'');
    	if (! empty($this->phone) && empty($this->phone_pro)) {		// For objects that store pro phone into ->phone
			$out.=dol_print_phone($this->phone,$this->country_code,$contactid,$thirdpartyid,'AC_TEL','&nbsp;','phone',$langs->trans("PhonePro")); $outdone++;
		}
		if (! empty($this->phone_pro)) {
			$out.=dol_print_phone($this->phone_pro,$this->country_code,$contactid,$thirdpartyid,'AC_TEL','&nbsp;','phone',$langs->trans("PhonePro")); $outdone++;
		}
		if (! empty($this->phone_mobile)) {
			$out.=dol_print_phone($this->phone_mobile,$this->country_code,$contactid,$thirdpartyid,'AC_TEL','&nbsp;','phone',$langs->trans("PhoneMobile")); $outdone++;
		}
		if (! empty($this->phone_perso)) {
			$out.=dol_print_phone($this->phone_perso,$this->country_code,$contactid,$thirdpartyid,'AC_TEL','&nbsp;','phone',$langs->trans("PhonePerso")); $outdone++;
		}
		if (! empty($this->fax)) {
			$out.=dol_print_phone($this->fax,$this->country_code,$contactid,$thirdpartyid,'AC_FAX','&nbsp;','fax',$langs->trans("Fax")); $outdone++;
		}
    	if (! empty($this->office_phone)) {
			$out.=dol_print_phone($this->office_phone,$this->country_code,$contactid,$thirdpartyid,'AC_TEL','&nbsp;','phone',$langs->trans("PhonePro")); $outdone++;
		}
		if (! empty($this->user_mobile)) {
			$out.=dol_print_phone($this->user_mobile,$this->country_code,$contactid,$thirdpartyid,'AC_TEL','&nbsp;','phone',$langs->trans("PhoneMobile")); $outdone++;
		}
		if (! empty($this->office_fax)) {
			$out.=dol_print_phone($this->fax,$this->country_code,$contactid,$thirdpartyid,'AC_FAX','&nbsp;','fax',$langs->trans("Fax")); $outdone++;
		}
		
		$out.='<div style="clear: both;"></div>';
		$outdone=0;
		if (! empty($this->email)) 
		{
			$out.=dol_print_email($this->email,$this->id,$object->id,'AC_EMAIL',0,0,1);
			$outdone++;
		}
    	if (! empty($this->url)) 
		{
			$out.=dol_print_url($this->url,'',0,1);
			$outdone++;
		}
		if (! empty($conf->skype->enabled))
		{
			$out.='<div style="clear: both;"></div>';
			if ($this->skype) $out.=dol_print_skype($this->skype,$this->id,$object->id,'AC_SKYPE');
			$outdone++;
		}
		
		$out.='<!-- END Part to show address block -->';
		
		return $out;
    }
        
    /**
     *  Add a link between element $this->element and a contact
     *
     *  @param	int		$fk_socpeople       Id of thirdparty contact (if source = 'external') or id of user (if souce = 'internal') to link
     *  @param 	int		$type_contact 		Type of contact (code or id). Must be if or code found into table llx_c_type_contact. For example: SALESREPFOLL
     *  @param  string	$source             external=Contact extern (llx_socpeople), internal=Contact intern (llx_user)
     *  @param  int		$notrigger			Disable all triggers
     *  @return int                 		<0 if KO, >0 if OK
     */
    function add_contact($fk_socpeople, $type_contact, $source='external',$notrigger=0)
    {
        global $user,$langs;


        dol_syslog(get_class($this)."::add_contact $fk_socpeople, $type_contact, $source");

        // Check parameters
        if ($fk_socpeople <= 0)
        {
            $langs->load("errors");
            $this->error=$langs->trans("ErrorWrongValueForParameterX","1");
            dol_syslog(get_class($this)."::add_contact ".$this->error,LOG_ERR);
            return -1;
        }
        if (! $type_contact)
        {
            $langs->load("errors");
            $this->error=$langs->trans("ErrorWrongValueForParameterX","2");
            dol_syslog(get_class($this)."::add_contact ".$this->error,LOG_ERR);
            return -2;
        }

        $id_type_contact=0;
        if (is_numeric($type_contact))
        {
            $id_type_contact=$type_contact;
        }
        else
        {
            // On recherche id type_contact
            $sql = "SELECT tc.rowid";
            $sql.= " FROM ".MAIN_DB_PREFIX."c_type_contact as tc";
            $sql.= " WHERE tc.element='".$this->element."'";
            $sql.= " AND tc.source='".$source."'";
            $sql.= " AND tc.code='".$type_contact."' AND tc.active=1";
			//print $sql;
            $resql=$this->db->query($sql);
            if ($resql)
            {
                $obj = $this->db->fetch_object($resql);
                $id_type_contact=$obj->rowid;
            }
        }

        $datecreate = dol_now();
        
        $this->db->begin();

        // Insertion dans la base
        $sql = "INSERT INTO ".MAIN_DB_PREFIX."element_contact";
        $sql.= " (element_id, fk_socpeople, datecreate, statut, fk_c_type_contact) ";
        $sql.= " VALUES (".$this->id.", ".$fk_socpeople." , " ;
        $sql.= "'".$this->db->idate($datecreate)."'";
        $sql.= ", 4, '". $id_type_contact . "' ";
        $sql.= ")";
        dol_syslog(get_class($this)."::add_contact", LOG_DEBUG);

        $resql=$this->db->query($sql);
        if ($resql)
        {
            if (! $notrigger)
            {
            	$result=$this->call_trigger(strtoupper($this->element).'_ADD_CONTACT', $user);
	            if ($result < 0) 
	            { 
	                $this->db->rollback(); 
	                return -1;
	            }
            }

            $this->db->commit();
            return 1;
        }
        else
        {
            if ($this->db->errno() == 'DB_ERROR_RECORD_ALREADY_EXISTS')
            {
                $this->error=$this->db->errno();
            	$this->db->rollback();
                return -2;
            }
            else
            {
                $this->error=$this->db->error();
                $this->db->rollback();
                return -1;
            }
        }
    }

    /**
     *    Copy contact from one element to current
     *
     *    @param    CommonObject    $objFrom    Source element
     *    @param    string          $source     Nature of contact ('internal' or 'external')
     *    @return   int                         >0 if OK, <0 if KO
     */
    function copy_linked_contact($objFrom, $source='internal')
    {
        $contacts = $objFrom->liste_contact(-1, $source);
        foreach($contacts as $contact)
        {
            if ($this->add_contact($contact['id'], $contact['fk_c_type_contact'], $contact['source']) < 0)
            {
                $this->error=$this->db->lasterror();
                return -1;
            }
        }
        return 1;
    }

    /**
     *      Update a link to contact line
     *
     *      @param	int		$rowid              Id of line contact-element
     * 		@param	int		$statut	            New status of link
     *      @param  int		$type_contact_id    Id of contact type (not modified if 0)
     *      @param  int		$fk_socpeople	    Id of soc_people to update (not modified if 0)
     *      @return int                 		<0 if KO, >= 0 if OK
     */
    function update_contact($rowid, $statut, $type_contact_id=0, $fk_socpeople=0)
    {
        // Insertion dans la base
        $sql = "UPDATE ".MAIN_DB_PREFIX."element_contact set";
        $sql.= " statut = ".$statut;
        if ($type_contact_id) $sql.= ", fk_c_type_contact = '".$type_contact_id ."'";
        if ($fk_socpeople) $sql.= ", fk_socpeople = '".$fk_socpeople ."'";
        $sql.= " where rowid = ".$rowid;
        $resql=$this->db->query($sql);
        if ($resql)
        {
            return 0;
        }
        else
        {
            $this->error=$this->db->lasterror();
            return -1;
        }
    }

    /**
     *    Delete a link to contact line
     *
     *    @param	int		$rowid			Id of contact link line to delete
     *    @param	int		$notrigger		Disable all triggers
     *    @return   int						>0 if OK, <0 if KO
     */
    function delete_contact($rowid, $notrigger=0)
    {
        global $user;


        $this->db->begin();

        $sql = "DELETE FROM ".MAIN_DB_PREFIX."element_contact";
        $sql.= " WHERE rowid =".$rowid;

        dol_syslog(get_class($this)."::delete_contact", LOG_DEBUG);
        if ($this->db->query($sql))
        {
            if (! $notrigger)
            {
            	$result=$this->call_trigger(strtoupper($this->element).'_DELETE_CONTACT', $user);
	            if ($result < 0) { $this->db->rollback(); return -1; }
            }

            $this->db->commit();
            return 1;
        }
        else
        {
            $this->error=$this->db->lasterror();
            $this->db->rollback();
            return -1;
        }
    }

    /**
     *    Delete all links between an object $this and all its contacts
     *
     *	  @param	string	$source		'' or 'internal' or 'external'
     *	  @param	string	$code		Type of contact (code or id)
     *    @return   int					>0 if OK, <0 if KO
     */
    function delete_linked_contact($source='',$code='')
    {
        $temp = array();
        $typeContact = $this->liste_type_contact($source,'',0,0,$code);

        foreach($typeContact as $key => $value)
        {
            array_push($temp,$key);
        }
        $listId = implode(",", $temp);

        $sql = "DELETE FROM ".MAIN_DB_PREFIX."element_contact";
        $sql.= " WHERE element_id = ".$this->id;
        $sql.= " AND fk_c_type_contact IN (".$listId.")";

        dol_syslog(get_class($this)."::delete_linked_contact", LOG_DEBUG);
        if ($this->db->query($sql))
        {
            return 1;
        }
        else
		{
            $this->error=$this->db->lasterror();
            return -1;
        }
    }

    /**
     *    Get array of all contacts for an object
     *
     *    @param	int			$statut		Status of links to get (-1=all)
     *    @param	string		$source		Source of contact: external or thirdparty (llx_socpeople) or internal (llx_user)
     *    @param	int         $list       0:Return array contains all properties, 1:Return array contains just id
     *    @param    string      $code       Filter on this code of contact type ('SHIPPING', 'BILLING', ...)
     *    @return	array		            Array of contacts
     */
    function liste_contact($statut=-1,$source='external',$list=0,$code='')
    {
        global $langs;

        $tab=array();

        $sql = "SELECT ec.rowid, ec.statut as statuslink, ec.fk_socpeople as id, ec.fk_c_type_contact";    // This field contains id of llx_socpeople or id of llx_user
        if ($source == 'internal') $sql.=", '-1' as socid, t.statut as statuscontact";
        if ($source == 'external' || $source == 'thirdparty') $sql.=", t.fk_soc as socid, t.statut as statuscontact";
        $sql.= ", t.civility as civility, t.lastname as lastname, t.firstname, t.email";
        $sql.= ", tc.source, tc.element, tc.code, tc.libelle";
        $sql.= " FROM ".MAIN_DB_PREFIX."c_type_contact tc";
        $sql.= ", ".MAIN_DB_PREFIX."element_contact ec";
        if ($source == 'internal') $sql.=" LEFT JOIN ".MAIN_DB_PREFIX."user t on ec.fk_socpeople = t.rowid";
        if ($source == 'external'|| $source == 'thirdparty') $sql.=" LEFT JOIN ".MAIN_DB_PREFIX."socpeople t on ec.fk_socpeople = t.rowid";
        $sql.= " WHERE ec.element_id =".$this->id;
        $sql.= " AND ec.fk_c_type_contact=tc.rowid";
        $sql.= " AND tc.element='".$this->element."'";
        if ($code) $sql.= " AND tc.code = '".$this->db->escape($code)."'";
        if ($source == 'internal') $sql.= " AND tc.source = 'internal'";
        if ($source == 'external' || $source == 'thirdparty') $sql.= " AND tc.source = 'external'";
        $sql.= " AND tc.active=1";
        if ($statut >= 0) $sql.= " AND ec.statut = '".$statut."'";
        $sql.=" ORDER BY t.lastname ASC";

        dol_syslog(get_class($this)."::liste_contact", LOG_DEBUG);
        $resql=$this->db->query($sql);
        if ($resql)
        {
            $num=$this->db->num_rows($resql);
            $i=0;
            while ($i < $num)
            {
                $obj = $this->db->fetch_object($resql);

                if (! $list)
                {
                    $transkey="TypeContact_".$obj->element."_".$obj->source."_".$obj->code;
                    $libelle_type=($langs->trans($transkey)!=$transkey ? $langs->trans($transkey) : $obj->libelle);
                    $tab[$i]=array('source'=>$obj->source,'socid'=>$obj->socid,'id'=>$obj->id,
					               'nom'=>$obj->lastname,      // For backward compatibility
					               'civility'=>$obj->civility, 'lastname'=>$obj->lastname, 'firstname'=>$obj->firstname, 'email'=>$obj->email, 'statuscontact'=>$obj->statuscontact,
					               'rowid'=>$obj->rowid, 'code'=>$obj->code, 'libelle'=>$libelle_type, 'status'=>$obj->statuslink, 'fk_c_type_contact'=>$obj->fk_c_type_contact);
                }
                else
                {
                    $tab[$i]=$obj->id;
                }

                $i++;
            }

            return $tab;
        }
        else
        {
            $this->error=$this->db->lasterror();
            dol_print_error($this->db);
            return -1;
        }
    }


    /**
     * 		Update status of a contact linked to object
     *
     * 		@param	int		$rowid		Id of link between object and contact
     * 		@return	int					<0 if KO, >=0 if OK
     */
    function swapContactStatus($rowid)
    {
        $sql = "SELECT ec.datecreate, ec.statut, ec.fk_socpeople, ec.fk_c_type_contact,";
        $sql.= " tc.code, tc.libelle";
        //$sql.= ", s.fk_soc";
        $sql.= " FROM (".MAIN_DB_PREFIX."element_contact as ec, ".MAIN_DB_PREFIX."c_type_contact as tc)";
        //$sql.= " LEFT JOIN ".MAIN_DB_PREFIX."socpeople as s ON ec.fk_socpeople=s.rowid";	// Si contact de type external, alors il est lie a une societe
        $sql.= " WHERE ec.rowid =".$rowid;
        $sql.= " AND ec.fk_c_type_contact=tc.rowid";
        $sql.= " AND tc.element = '".$this->element."'";

        dol_syslog(get_class($this)."::swapContactStatus", LOG_DEBUG);
        $resql=$this->db->query($sql);
        if ($resql)
        {
            $obj = $this->db->fetch_object($resql);
            $newstatut = ($obj->statut == 4) ? 5 : 4;
            $result = $this->update_contact($rowid, $newstatut);
            $this->db->free($resql);
            return $result;
        }
        else
        {
            $this->error=$this->db->error();
            dol_print_error($this->db);
            return -1;
        }

    }

    /**
     *      Return array with list of possible values for type of contacts
     *
     *      @param	string	$source     'internal', 'external' or 'all'
     *      @param	string	$order		Sort order by : 'position', 'code', 'rowid'...
     *      @param  int		$option     0=Return array id->label, 1=Return array code->label
     *      @param  int		$activeonly 0=all status of contact, 1=only the active
     *		@param	string	$code		Type of contact (Example: 'CUSTOMER', 'SERVICE')
     *      @return array       		Array list of type of contacts (id->label if option=0, code->label if option=1)
     */
    function liste_type_contact($source='internal', $order='position', $option=0, $activeonly=0, $code='')
    {
        global $langs;

        if (empty($order)) $order='position';
        if ($order == 'position') $order.=',code';
        
        $tab = array();
        $sql = "SELECT DISTINCT tc.rowid, tc.code, tc.libelle";
        $sql.= " FROM ".MAIN_DB_PREFIX."c_type_contact as tc";
        $sql.= " WHERE tc.element='".$this->element."'";
        if ($activeonly == 1) $sql.= " AND tc.active=1"; // only the active types
        if (! empty($source) && $source != 'all') $sql.= " AND tc.source='".$source."'";
        if (! empty($code)) $sql.= " AND tc.code='".$code."'";
        $sql.= $this->db->order($order,'ASC');

        //print "sql=".$sql;
        $resql=$this->db->query($sql);
        if ($resql)
        {
            $num=$this->db->num_rows($resql);
            $i=0;
            while ($i < $num)
            {
                $obj = $this->db->fetch_object($resql);

                $transkey="TypeContact_".$this->element."_".$source."_".$obj->code;
                $libelle_type=($langs->trans($transkey)!=$transkey ? $langs->trans($transkey) : $obj->libelle);
                if (empty($option)) $tab[$obj->rowid]=$libelle_type;
                else $tab[$obj->code]=$libelle_type;
                $i++;
            }
            return $tab;
        }
        else
        {
            $this->error=$this->db->lasterror();
            //dol_print_error($this->db);
            return null;
        }
    }

    /**
     *      Return id of contacts for a source and a contact code.
     *      Example: contact client de facturation ('external', 'BILLING')
     *      Example: contact client de livraison ('external', 'SHIPPING')
     *      Example: contact interne suivi paiement ('internal', 'SALESREPFOLL')
     *
     *		@param	string	$source		'external' or 'internal'
     *		@param	string	$code		'BILLING', 'SHIPPING', 'SALESREPFOLL', ...
     *		@param	int		$status		limited to a certain status
     *      @return array       		List of id for such contacts
     */
    function getIdContact($source,$code,$status=0)
    {
        global $conf;

        $result=array();
        $i=0;

        $sql = "SELECT ec.fk_socpeople";
        $sql.= " FROM ".MAIN_DB_PREFIX."element_contact as ec,";
        if ($source == 'internal') $sql.= " ".MAIN_DB_PREFIX."user as c,";
        if ($source == 'external') $sql.= " ".MAIN_DB_PREFIX."socpeople as c,";
        $sql.= " ".MAIN_DB_PREFIX."c_type_contact as tc";
        $sql.= " WHERE ec.element_id = ".$this->id;
        $sql.= " AND ec.fk_socpeople = c.rowid";
        if ($source == 'internal') $sql.= " AND c.entity IN (0,".$conf->entity.")";
        if ($source == 'external') $sql.= " AND c.entity IN (".getEntity('societe', 1).")";
        $sql.= " AND ec.fk_c_type_contact = tc.rowid";
        $sql.= " AND tc.element = '".$this->element."'";
        $sql.= " AND tc.source = '".$source."'";
        $sql.= " AND tc.code = '".$code."'";
        $sql.= " AND tc.active = 1";
        if ($status) $sql.= " AND ec.statut = ".$status;

        dol_syslog(get_class($this)."::getIdContact", LOG_DEBUG);
        $resql=$this->db->query($sql);
        if ($resql)
        {
            while ($obj = $this->db->fetch_object($resql))
            {
                $result[$i]=$obj->fk_socpeople;
                $i++;
            }
        }
        else
        {
            $this->error=$this->db->error();
            return null;
        }

        return $result;
    }

    /**
     *		Load object contact with id=$this->contactid into $this->contact
     *
     *		@param	int		$contactid      Id du contact. Use this->contactid if empty.
     *		@return	int						<0 if KO, >0 if OK
     */
    function fetch_contact($contactid=null)
    {
    	if (empty($contactid)) $contactid=$this->contactid;

    	if (empty($contactid)) return 0;

        require_once DOL_DOCUMENT_ROOT.'/contact/class/contact.class.php';
        $contact = new Contact($this->db);
        $result=$contact->fetch($contactid);
        $this->contact = $contact;
        return $result;
    }

    /**
     *    	Load the third party of object, from id $this->socid or $this->fk_soc, into this->thirdparty
     *
     *		@param		int		$force_thirdparty_id	Force thirdparty id
     *		@return		int								<0 if KO, >0 if OK
     */
    function fetch_thirdparty($force_thirdparty_id=0)
    {
        global $conf;

        if (empty($this->socid) && empty($this->fk_soc) && empty($this->fk_thirdparty) && empty($force_thirdparty_id))
            return 0;

        require_once DOL_DOCUMENT_ROOT . '/societe/class/societe.class.php';

        $idtofetch = isset($this->socid) ? $this->socid : (isset($this->fk_soc) ? $this->fk_soc : $this->fk_thirdparty);
        if ($force_thirdparty_id)
            $idtofetch = $force_thirdparty_id;

        if ($idtofetch) {
            $thirdparty = new Societe($this->db);
            $result = $thirdparty->fetch($idtofetch);
            $this->thirdparty = $thirdparty;

            // Use first price level if level not defined for third party
            if (!empty($conf->global->PRODUIT_MULTIPRICES) && empty($this->thirdparty->price_level)) {
                $this->thirdparty->price_level = 1;
            }

            return $result;
        } else
            return -1;
    }


    /**
     * Looks for an object with ref matching the wildcard provided
     * It does only work when $this->table_ref_field is set
     *
     * @param string $ref Wildcard
     * @return int >1 = OK, 0 = Not found or table_ref_field not defined, <0 = KO
     */
    public function fetchOneLike($ref)
    {
        if (!$this->table_ref_field) {
            return 0;
        }

        $sql = 'SELECT rowid FROM '.MAIN_DB_PREFIX.$this->table_element.' WHERE '.$this->table_ref_field.' LIKE "'.$this->db->escape($ref).'" LIMIT 1';

        $query = $this->db->query($sql);

        if (!$this->db->num_rows($query)) {
            return 0;
        }

        $result = $this->db->fetch_object($query);

        return $this->fetch($result->rowid);
    }

    /**
     *	Load data for barcode into properties ->barcode_type*
     *	Properties ->barcode_type that is id of barcode. Type is used to find other properties, but
     *  if it is not defined, ->element must be defined to know default barcode type.
     *
     *	@return		int			<0 if KO, 0 if can't guess type of barcode (ISBN, EAN13...), >0 if OK (all barcode properties loaded)
     */
    function fetch_barcode()
    {
        global $conf;

        dol_syslog(get_class($this).'::fetch_barcode this->element='.$this->element.' this->barcode_type='.$this->barcode_type);

        $idtype=$this->barcode_type;
        if (empty($idtype) && $idtype != '0')	// If type of barcode no set, we try to guess. If set to '0' it means we forced to have type remain not defined
        {
            if ($this->element == 'product')      $idtype = $conf->global->PRODUIT_DEFAULT_BARCODE_TYPE;
            else if ($this->element == 'societe') $idtype = $conf->global->GENBARCODE_BARCODETYPE_THIRDPARTY;
            else dol_syslog('Call fetch_barcode with barcode_type not defined and cant be guessed', LOG_WARNING);
        }

        if ($idtype > 0)
        {
            if (empty($this->barcode_type) || empty($this->barcode_type_code) || empty($this->barcode_type_label) || empty($this->barcode_type_coder))    // If data not already loaded
            {
                $sql = "SELECT rowid, code, libelle as label, coder";
                $sql.= " FROM ".MAIN_DB_PREFIX."c_barcode_type";
                $sql.= " WHERE rowid = ".$idtype;
                dol_syslog(get_class($this).'::fetch_barcode', LOG_DEBUG);
                $resql = $this->db->query($sql);
            	if ($resql)
                {
                    $obj = $this->db->fetch_object($resql);
                    $this->barcode_type       = $obj->rowid;
                    $this->barcode_type_code  = $obj->code;
                    $this->barcode_type_label = $obj->label;
                    $this->barcode_type_coder = $obj->coder;
                    return 1;
                }
                else
                {
                    dol_print_error($this->db);
                    return -1;
                }
            }
        }
        return 0;
    }

    /**
     *		Charge le projet d'id $this->fk_project dans this->projet
     *
     *		@return		int			<0 if KO, >=0 if OK
     */
    function fetch_projet()
    {
    	include_once DOL_DOCUMENT_ROOT.'/projet/class/project.class.php';

    	if (empty($this->fk_project) && ! empty($this->fk_projet)) $this->fk_project = $this->fk_projet;	// For backward compatibility
        if (empty($this->fk_project)) return 0;

        $project = new Project($this->db);
        $result = $project->fetch($this->fk_project);

        $this->projet = $project;	// deprecated
        $this->project = $project;
        return $result;
    }

    /**
     *		Charge le user d'id userid dans this->user
     *
     *		@param	int		$userid 		Id du contact
     *		@return	int						<0 if KO, >0 if OK
     */
    function fetch_user($userid)
    {
        $user = new User($this->db);
        $result=$user->fetch($userid);
        $this->user = $user;
        return $result;
    }

    /**
     *	Read linked origin object
     *
     *	@return		void
     */
    function fetch_origin()
    {
        // TODO uniformise code
        if ($this->origin == 'shipping') $this->origin = 'expedition';
        if ($this->origin == 'delivery') $this->origin = 'livraison';

        $origin = $this->origin;

        $classname = ucfirst($origin);
        $this->$origin = new $classname($this->db);
        $this->$origin->fetch($this->origin_id);
    }

    /**
     *    	Load object from specific field
     *
     *    	@param	string	$table		Table element or element line
     *    	@param	string	$field		Field selected
     *    	@param	string	$key		Import key
     *		@return	int					<0 if KO, >0 if OK
     */
    function fetchObjectFrom($table,$field,$key)
    {
        global $conf;

        $result=false;

        $sql = "SELECT rowid FROM ".MAIN_DB_PREFIX.$table;
        $sql.= " WHERE ".$field." = '".$key."'";
        $sql.= " AND entity = ".$conf->entity;

        dol_syslog(get_class($this).'::fetchObjectFrom', LOG_DEBUG);
        $resql = $this->db->query($sql);
        if ($resql)
        {
            $row = $this->db->fetch_row($resql);
            $result = $this->fetch($row[0]);
        }

        return $result;
    }

    /**
     *	Getter generic. Load value from a specific field
     *
     *	@param	string	$table		Table of element or element line
     *	@param	int		$id			Element id
     *	@param	string	$field		Field selected
     *	@return	int					<0 if KO, >0 if OK
     */
    function getValueFrom($table, $id, $field)
    {
        $result=false;
		if (!empty($id) && !empty($field) && !empty($table)) {
	        $sql = "SELECT ".$field." FROM ".MAIN_DB_PREFIX.$table;
	        $sql.= " WHERE rowid = ".$id;
	
	        dol_syslog(get_class($this).'::getValueFrom', LOG_DEBUG);
	        $resql = $this->db->query($sql);
	        if ($resql)
	        {
	            $row = $this->db->fetch_row($resql);
	            $result = $row[0];
	        }
		}
        return $result;
    }

    /**
     *	Setter generic. Update a specific field into database
     *
     *	@param	string		$field		Field to update
     *	@param	mixed		$value		New value
     *	@param	string		$table		To force other table element or element line (should not be used)
     *	@param	int			$id			To force other object id (should not be used)
     *	@param	string		$format		Data format ('text', 'date'). 'text' is used if not defined
     *	@param	string		$id_field	To force rowid field name. 'rowid' is used it not defined
     *	@param	User|string	$user		Update last update fields also if user object provided
     *	@return	int						<0 if KO, >0 if OK
     */
    function setValueFrom($field, $value, $table='', $id=null, $format='', $id_field='', $user='')
    {
        if (empty($table)) 	$table=$this->table_element;
        if (empty($id))    	$id=$this->id;
		if (empty($format)) 	$format='text';
		if (empty($id_field)) 	$id_field='rowid';

        $this->db->begin();

        $sql = "UPDATE ".MAIN_DB_PREFIX.$table." SET ";
        if ($format == 'text') $sql.= $field." = '".$this->db->escape($value)."'";
        else if ($format == 'date') $sql.= $field." = '".$this->db->idate($value)."'";
        if (is_object($user)) $sql.=", fk_user_modif = ".$user->id;
        $sql.= " WHERE ".$id_field." = ".$id;

        dol_syslog(get_class($this)."::".__FUNCTION__."", LOG_DEBUG);
        $resql = $this->db->query($sql);
        if ($resql)
        {
            $this->db->commit();
            return 1;
        }
        else
        {
            $this->error=$this->db->lasterror();
            $this->db->rollback();
            return -1;
        }
    }

    /**
     *      Load properties id_previous and id_next
     *
     *      @param	string	$filter		Optional filter
     *	 	@param  int		$fieldid   	Name of field to use for the select MAX and MIN
     *		@param	int		$nodbprefix	Do not include DB prefix to forge table name
     *      @return int         		<0 if KO, >0 if OK
     */
    function load_previous_next_ref($filter,$fieldid,$nodbprefix=0)
    {
        global $user;

        if (! $this->table_element)
        {
            dol_print_error('',get_class($this)."::load_previous_next_ref was called on objet with property table_element not defined");
            return -1;
        }

        // this->ismultientitymanaged contains
        // 0=No test on entity, 1=Test with field entity, 2=Test with link by societe
        $alias = 's';
        if ($this->element == 'societe') $alias = 'te';

        $sql = "SELECT MAX(te.".$fieldid.")";
        $sql.= " FROM ".(empty($nodbprefix)?MAIN_DB_PREFIX:'').$this->table_element." as te";
        if (isset($this->ismultientitymanaged) && $this->ismultientitymanaged == 2 || ($this->element != 'societe' && empty($this->isnolinkedbythird) && empty($user->rights->societe->client->voir))) $sql.= ", ".MAIN_DB_PREFIX."societe as s";	// If we need to link to societe to limit select to entity
        if (empty($this->isnolinkedbythird) && !$user->rights->societe->client->voir) $sql.= " LEFT JOIN ".MAIN_DB_PREFIX."societe_commerciaux as sc ON ".$alias.".rowid = sc.fk_soc";
        $sql.= " WHERE te.".$fieldid." < '".$this->db->escape($this->ref)."'";
        if (empty($this->isnolinkedbythird) && !$user->rights->societe->client->voir) $sql.= " AND sc.fk_user = " .$user->id;
        if (! empty($filter)) $sql.=" AND ".$filter;
        if (isset($this->ismultientitymanaged) && $this->ismultientitymanaged == 2 || ($this->element != 'societe' && empty($this->isnolinkedbythird) && !$user->rights->societe->client->voir)) $sql.= ' AND te.fk_soc = s.rowid';			// If we need to link to societe to limit select to entity
        if (isset($this->ismultientitymanaged) && $this->ismultientitymanaged == 1) $sql.= ' AND te.entity IN ('.getEntity($this->element, 1).')';

        //print $sql."<br>";
        $result = $this->db->query($sql);
        if (! $result)
        {
            $this->error=$this->db->lasterror();
            return -1;
        }
        $row = $this->db->fetch_row($result);
        $this->ref_previous = $row[0];


        $sql = "SELECT MIN(te.".$fieldid.")";
        $sql.= " FROM ".(empty($nodbprefix)?MAIN_DB_PREFIX:'').$this->table_element." as te";
        if (isset($this->ismultientitymanaged) && $this->ismultientitymanaged == 2 || ($this->element != 'societe' && empty($this->isnolinkedbythird) && !$user->rights->societe->client->voir)) $sql.= ", ".MAIN_DB_PREFIX."societe as s";	// If we need to link to societe to limit select to entity
        if (empty($this->isnolinkedbythird) && !$user->rights->societe->client->voir) $sql.= " LEFT JOIN ".MAIN_DB_PREFIX."societe_commerciaux as sc ON ".$alias.".rowid = sc.fk_soc";
        $sql.= " WHERE te.".$fieldid." > '".$this->db->escape($this->ref)."'";
        if (empty($this->isnolinkedbythird) && !$user->rights->societe->client->voir) $sql.= " AND sc.fk_user = " .$user->id;
        if (! empty($filter)) $sql.=" AND ".$filter;
        if (isset($this->ismultientitymanaged) && $this->ismultientitymanaged == 2 || ($this->element != 'societe' && empty($this->isnolinkedbythird) && !$user->rights->societe->client->voir)) $sql.= ' AND te.fk_soc = s.rowid';			// If we need to link to societe to limit select to entity
        if (isset($this->ismultientitymanaged) && $this->ismultientitymanaged == 1) $sql.= ' AND te.entity IN ('.getEntity($this->element, 1).')';
        // Rem: Bug in some mysql version: SELECT MIN(rowid) FROM llx_socpeople WHERE rowid > 1 when one row in database with rowid=1, returns 1 instead of null

        //print $sql."<br>";
        $result = $this->db->query($sql);
        if (! $result)
        {
            $this->error=$this->db->lasterror();
            return -2;
        }
        $row = $this->db->fetch_row($result);
        $this->ref_next = $row[0];

        return 1;
    }


    /**
     *      Return list of id of contacts of project
     *
     *      @param	string	$source     Source of contact: external (llx_socpeople) or internal (llx_user) or thirdparty (llx_societe)
     *      @return array				Array of id of contacts (if source=external or internal)
     * 									Array of id of third parties with at least one contact on project (if source=thirdparty)
     */
    function getListContactId($source='external')
    {
        $contactAlreadySelected = array();
        $tab = $this->liste_contact(-1,$source);
        $num=count($tab);
        $i = 0;
        while ($i < $num)
        {
            if ($source == 'thirdparty') $contactAlreadySelected[$i] = $tab[$i]['socid'];
            else  $contactAlreadySelected[$i] = $tab[$i]['id'];
            $i++;
        }
        return $contactAlreadySelected;
    }


    /**
     *	Link element with a project
     *
     *	@param     	int		$projectid		Project id to link element to
     *	@return		int						<0 if KO, >0 if OK
     */
    function setProject($projectid)
    {
        if (! $this->table_element)
        {
            dol_syslog(get_class($this)."::setProject was called on objet with property table_element not defined",LOG_ERR);
            return -1;
        }

        $sql = 'UPDATE '.MAIN_DB_PREFIX.$this->table_element;
        if ($projectid) $sql.= ' SET fk_projet = '.$projectid;
        else $sql.= ' SET fk_projet = NULL';
        $sql.= ' WHERE rowid = '.$this->id;

        dol_syslog(get_class($this)."::setProject", LOG_DEBUG);
        if ($this->db->query($sql))
        {
            $this->fk_project = $projectid;
            return 1;
        }
        else
        {
            dol_print_error($this->db);
            return -1;
        }
    }

    /**
     *  Change the payments methods
     *
     *  @param		int		$id		Id of new payment method
     *  @return		int				>0 if OK, <0 if KO
     */
    function setPaymentMethods($id)
    {
    	dol_syslog(get_class($this).'::setPaymentMethods('.$id.')');
    	if ($this->statut >= 0 || $this->element == 'societe')
    	{
    		// TODO uniformize field name
    		$fieldname = 'fk_mode_reglement';
    		if ($this->element == 'societe') $fieldname = 'mode_reglement';
    		if (get_class($this) == 'Fournisseur') $fieldname = 'mode_reglement_supplier';

    		$sql = 'UPDATE '.MAIN_DB_PREFIX.$this->table_element;
    		$sql .= ' SET '.$fieldname.' = '.$id;
    		$sql .= ' WHERE rowid='.$this->id;

    		if ($this->db->query($sql))
    		{
    			$this->mode_reglement_id = $id;
    			// for supplier
    			if (get_class($this) == 'Fournisseur') $this->mode_reglement_supplier_id = $id;
    			return 1;
    		}
    		else
    		{
    			dol_syslog(get_class($this).'::setPaymentMethods Erreur '.$sql.' - '.$this->db->error());
    			$this->error=$this->db->error();
    			return -1;
    		}
    	}
    	else
    	{
    		dol_syslog(get_class($this).'::setPaymentMethods, status of the object is incompatible');
    		$this->error='Status of the object is incompatible '.$this->statut;
    		return -2;
    	}
    }

	/**
     *  Change the multicurrency code
     *
     *  @param		string	$code	multicurrency code
     *  @return		int				>0 if OK, <0 if KO
     */
    function setMulticurrencyCode($code)
    {
    	dol_syslog(get_class($this).'::setMulticurrencyCode('.$id.')');
    	if ($this->statut >= 0 || $this->element == 'societe')
    	{
    		$fieldname = 'multicurrency_code';
			
    		$sql = 'UPDATE '.MAIN_DB_PREFIX.$this->table_element;
    		$sql .= ' SET '.$fieldname.' = "'.$this->db->escape($code).'"';
    		$sql .= ' WHERE rowid='.$this->id;

    		if ($this->db->query($sql))
    		{
    			$this->multicurrency_code = $code;
				
				list($fk_multicurrency, $rate) = MultiCurrency::getIdAndTxFromCode($this->db, $code);
				if ($rate) $this->setMulticurrencyRate($rate);
				
    			return 1;
    		}
    		else
    		{
    			dol_syslog(get_class($this).'::setMulticurrencyCode Erreur '.$sql.' - '.$this->db->error());
    			$this->error=$this->db->error();
    			return -1;
    		}
    	}
    	else
    	{
    		dol_syslog(get_class($this).'::setMulticurrencyCode, status of the object is incompatible');
    		$this->error='Status of the object is incompatible '.$this->statut;
    		return -2;
    	}
    }
	
	/**
     *  Change the multicurrency rate
     *
     *  @param		double	$rate	multicurrency rate
     *  @return		int				>0 if OK, <0 if KO
     */
    function setMulticurrencyRate($rate)
    {
    	dol_syslog(get_class($this).'::setMulticurrencyRate('.$id.')');
    	if ($this->statut >= 0 || $this->element == 'societe')
    	{
    		$fieldname = 'multicurrency_tx';
			
    		$sql = 'UPDATE '.MAIN_DB_PREFIX.$this->table_element;
    		$sql .= ' SET '.$fieldname.' = '.$rate;
    		$sql .= ' WHERE rowid='.$this->id;

    		if ($this->db->query($sql))
    		{
    			$this->multicurrency_tx = $rate;
				
				// Update line price
				if (!empty($this->lines))
				{
					foreach ($this->lines as &$line) 
					{
						switch ($this->element) {
							case 'propal':
								$this->updateline($line->id, $line->subprice, $line->qty, $line->remise_percent, $line->tva_tx, $line->localtax1_tx, $line->localtax2_tx, $line->desc, 'HT', $line->info_bits, $line->special_code, $line->fk_parent_line, $line->skip_update_total, $line->fk_fournprice, $line->pa_ht, $line->label, $line->product_type, $line->date_start, $line->date_end, $line->array_options, $line->fk_unit);
								break;
							case 'commande':
								$this->updateline($line->id, $line->desc, $line->subprice, $line->qty, $line->remise_percent, $line->tva_tx, $line->localtax1_tx, $line->localtax2_tx, 'HT', $line->info_bits, $line->date_start, $line->date_end, $line->product_type, $line->fk_parent_line, $line->skip_update_total, $line->fk_fournprice, $line->pa_ht, $line->label, $line->special_code, $line->array_options, $line->fk_unit);
								break;
							case 'facture':
								$this->updateline($line->id, $line->desc, $line->subprice, $line->qty, $line->remise_percent, $line->date_start, $line->date_end, $line->tva_tx, $line->localtax1_tx, $line->localtax2_tx, 'HT', $line->info_bits, $line->product_type, $line->fk_parent_line, $line->skip_update_total, $line->fk_fournprice, $line->pa_ht, $line->label, $line->special_code, $line->array_options, $line->situation_percent, $line->fk_unit);
								break;
							case 'supplier_proposal':
								$this->updateline($line->id, $line->subprice, $line->qty, $line->remise_percent, $line->tva_tx, $line->localtax1_tx, $line->localtax2_tx, $line->desc, 'HT', $line->info_bits, $line->special_code, $line->fk_parent_line, $line->skip_update_total, $line->fk_fournprice, $line->pa_ht, $line->label, $line->product_type, $line->array_options, $line->ref_fourn);
								break;
							case 'order_supplier':
								$this->updateline($line->id, $line->desc, $line->subprice, $line->qty, $line->remise_percent, $line->tva_tx, $line->localtax1_tx, $line->localtax2_tx, 'HT', $line->info_bits,  $line->product_type, false, $line->date_start, $line->date_end, $line->array_options, $line->fk_unit);
								break;
							default:
								dol_syslog(get_class($this).'::setMulticurrencyRate no updateline defined', LOG_DEBUG);
								break;
						}
						
					}
				}
				
    			return 1;
    		}
    		else
    		{
    			dol_syslog(get_class($this).'::setMulticurrencyRate Erreur '.$sql.' - '.$this->db->error());
    			$this->error=$this->db->error();
    			return -1;
    		}
    	}
    	else
    	{
    		dol_syslog(get_class($this).'::setMulticurrencyRate, status of the object is incompatible');
    		$this->error='Status of the object is incompatible '.$this->statut;
    		return -2;
    	}
    }

    /**
     *  Change the payments terms
     *
     *  @param		int		$id		Id of new payment terms
     *  @return		int				>0 if OK, <0 if KO
     */
    function setPaymentTerms($id)
    {
    	dol_syslog(get_class($this).'::setPaymentTerms('.$id.')');
    	if ($this->statut >= 0 || $this->element == 'societe')
    	{
    		// TODO uniformize field name
    		$fieldname = 'fk_cond_reglement';
    		if ($this->element == 'societe') $fieldname = 'cond_reglement';
    		if (get_class($this) == 'Fournisseur') $fieldname = 'cond_reglement_supplier';

    		$sql = 'UPDATE '.MAIN_DB_PREFIX.$this->table_element;
    		$sql .= ' SET '.$fieldname.' = '.$id;
    		$sql .= ' WHERE rowid='.$this->id;

    		if ($this->db->query($sql))
    		{
    			$this->cond_reglement_id = $id;
    			// for supplier
    			if (get_class($this) == 'Fournisseur') $this->cond_reglement_supplier_id = $id;
    			$this->cond_reglement = $id;	// for compatibility
    			return 1;
    		}
    		else
    		{
    			dol_syslog(get_class($this).'::setPaymentTerms Erreur '.$sql.' - '.$this->db->error());
    			$this->error=$this->db->error();
    			return -1;
    		}
    	}
    	else
    	{
    		dol_syslog(get_class($this).'::setPaymentTerms, status of the object is incompatible');
    		$this->error='Status of the object is incompatible '.$this->statut;
    		return -2;
    	}
    }

    /**
     *	Define delivery address
     *
     *	@param      int		$id		Address id
     *	@return     int				<0 si ko, >0 si ok
     */
    function setDeliveryAddress($id)
    {
    	$fieldname = 'fk_delivery_address';
    	if ($this->element == 'delivery' || $this->element == 'shipping') $fieldname = 'fk_address';

    	$sql = "UPDATE ".MAIN_DB_PREFIX.$this->table_element." SET ".$fieldname." = ".$id;
    	$sql.= " WHERE rowid = ".$this->id." AND fk_statut = 0";

    	if ($this->db->query($sql))
    	{
    		$this->fk_delivery_address = $id;
    		return 1;
    	}
    	else
    	{
    		$this->error=$this->db->error();
    		dol_syslog(get_class($this).'::setDeliveryAddress Erreur '.$sql.' - '.$this->error);
    		return -1;
    	}
    }


    /**
     *  Change the shipping method
     *
     *  @param      int     $shipping_method_id     Id of shipping method
     *  @return     int              1 if OK, 0 if KO
     */
    function setShippingMethod($shipping_method_id)
    {
        if (! $this->table_element) {
            dol_syslog(get_class($this)."::setShippingMethod was called on objet with property table_element not defined",LOG_ERR);
            return -1;
        }
        if ($shipping_method_id<0) $shipping_method_id='NULL';
        dol_syslog(get_class($this).'::setShippingMethod('.$shipping_method_id.')');

        $sql = "UPDATE ".MAIN_DB_PREFIX.$this->table_element;
        $sql.= " SET fk_shipping_method = ".$shipping_method_id;
        $sql.= " WHERE rowid=".$this->id;

        if ($this->db->query($sql)) {
            $this->shipping_method_id = ($shipping_method_id=='NULL')?null:$shipping_method_id;
            return 1;
        } else {
            dol_syslog(get_class($this).'::setShippingMethod Error ', LOG_DEBUG);
            $this->error=$this->db->error();
            return 0;
        }
    }


    /**
     *  Change the warehouse
     *
     *  @param      int     $warehouse_id     Id of warehouse
     *  @return     int              1 if OK, 0 if KO
     */
    function setWarehouse($warehouse_id)
    {
        if (! $this->table_element) {
            dol_syslog(get_class($this)."::setWarehouse was called on objet with property table_element not defined",LOG_ERR);
            return -1;
        }
        if ($warehouse_id<0) $warehouse_id='NULL';
        dol_syslog(get_class($this).'::setWarehouse('.$warehouse_id.')');

        $sql = "UPDATE ".MAIN_DB_PREFIX.$this->table_element;
        $sql.= " SET fk_warehouse = ".$warehouse_id;
        $sql.= " WHERE rowid=".$this->id;

        if ($this->db->query($sql)) {
            $this->warehouse_id = ($warehouse_id=='NULL')?null:$warehouse_id;
            return 1;
        } else {
            dol_syslog(get_class($this).'::setWarehouse Error ', LOG_DEBUG);
            $this->error=$this->db->error();
            return 0;
        }
    }


    /**
     *		Set last model used by doc generator
     *
     *		@param		User	$user		User object that make change
     *		@param		string	$modelpdf	Modele name
     *		@return		int					<0 if KO, >0 if OK
     */
    function setDocModel($user, $modelpdf)
    {
        if (! $this->table_element)
        {
            dol_syslog(get_class($this)."::setDocModel was called on objet with property table_element not defined",LOG_ERR);
            return -1;
        }

        $newmodelpdf=dol_trunc($modelpdf,255);

        $sql = "UPDATE ".MAIN_DB_PREFIX.$this->table_element;
        $sql.= " SET model_pdf = '".$this->db->escape($newmodelpdf)."'";
        $sql.= " WHERE rowid = ".$this->id;
        // if ($this->element == 'facture') $sql.= " AND fk_statut < 2";
        // if ($this->element == 'propal')  $sql.= " AND fk_statut = 0";

        dol_syslog(get_class($this)."::setDocModel", LOG_DEBUG);
        $resql=$this->db->query($sql);
        if ($resql)
        {
            $this->modelpdf=$modelpdf;
            return 1;
        }
        else
        {
            dol_print_error($this->db);
            return 0;
        }
    }


    /**
     *  Change the bank account
     *
     *  @param		int		$fk_account		Id of bank account
     *  @return		int				1 if OK, 0 if KO
     */
    function setBankAccount($fk_account)
    {
        if (! $this->table_element) {
            dol_syslog(get_class($this)."::setBankAccount was called on objet with property table_element not defined",LOG_ERR);
            return -1;
        }
        if ($fk_account<0) $fk_account='NULL';
        dol_syslog(get_class($this).'::setBankAccount('.$fk_account.')');

        $sql = "UPDATE ".MAIN_DB_PREFIX.$this->table_element;
        $sql.= " SET fk_account = ".$fk_account;
        $sql.= " WHERE rowid=".$this->id;

        if ($this->db->query($sql)) {
            $this->fk_account = ($fk_account=='NULL')?null:$fk_account;
            return 1;
        } else {
            dol_syslog(get_class($this).'::setBankAccount Error '.$sql.' - '.$this->db->error());
            $this->error=$this->db->error();
            return 0;
        }
    }

	// TODO: Move line related operations to CommonObjectLine?

    /**
     *  Save a new position (field rang) for details lines.
     *  You can choose to set position for lines with already a position or lines without any position defined.
     *
     * 	@param		boolean		$renum			   True to renum all already ordered lines, false to renum only not already ordered lines.
     * 	@param		string		$rowidorder		   ASC or DESC
     * 	@param		boolean		$fk_parent_line    Table with fk_parent_line field or not
     * 	@return		int                            <0 if KO, >0 if OK
     */
    function line_order($renum=false, $rowidorder='ASC', $fk_parent_line=true)
    {
        if (! $this->table_element_line)
        {
            dol_syslog(get_class($this)."::line_order was called on objet with property table_element_line not defined",LOG_ERR);
            return -1;
        }
        if (! $this->fk_element)
        {
            dol_syslog(get_class($this)."::line_order was called on objet with property fk_element not defined",LOG_ERR);
            return -1;
        }

        // Count number of lines to reorder (according to choice $renum)
    	$nl=0;
        $sql = 'SELECT count(rowid) FROM '.MAIN_DB_PREFIX.$this->table_element_line;
		$sql.= ' WHERE '.$this->fk_element.'='.$this->id;
		if (! $renum) $sql.= ' AND rang = 0';
		if ($renum) $sql.= ' AND rang <> 0';

		dol_syslog(get_class($this)."::line_order", LOG_DEBUG);
		$resql = $this->db->query($sql);
		if ($resql)
		{
			$row = $this->db->fetch_row($resql);
			$nl = $row[0];
		}
		else dol_print_error($this->db);
		if ($nl > 0)
		{
			// The goal of this part is to reorder all lines, with all children lines sharing the same
			// counter that parents.
			$rows=array();

			// We first search all lines that are parent lines (for multilevel details lines)
			$sql = 'SELECT rowid FROM '.MAIN_DB_PREFIX.$this->table_element_line;
			$sql.= ' WHERE '.$this->fk_element.' = '.$this->id;
			if ($fk_parent_line) $sql.= ' AND fk_parent_line IS NULL';
			$sql.= ' ORDER BY rang ASC, rowid '.$rowidorder;

			dol_syslog(get_class($this)."::line_order search all parent lines", LOG_DEBUG);
			$resql = $this->db->query($sql);
			if ($resql)
			{
				$i=0;
				$num = $this->db->num_rows($resql);
				while ($i < $num)
				{
					$row = $this->db->fetch_row($resql);
					$rows[] = $row[0];	// Add parent line into array rows
					$childrens = $this->getChildrenOfLine($row[0]);
					if (! empty($childrens))
					{
						foreach($childrens as $child)
						{
							array_push($rows, $child);
						}
					}
					$i++;
				}

				// Now we set a new number for each lines (parent and children with children included into parent tree)
				if (! empty($rows))
				{
					foreach($rows as $key => $row)
					{
						$this->updateRangOfLine($row, ($key+1));
					}
				}
			}
			else
			{
				dol_print_error($this->db);
			}
		}
		return 1;
	}

	/**
	 * 	Get children of line
	 *
	 * 	@param	int		$id		Id of parent line
	 * 	@return	array			Array with list of children lines id
	 */
	function getChildrenOfLine($id)
	{
		$rows=array();

		$sql = 'SELECT rowid FROM '.MAIN_DB_PREFIX.$this->table_element_line;
		$sql.= ' WHERE '.$this->fk_element.' = '.$this->id;
		$sql.= ' AND fk_parent_line = '.$id;
		$sql.= ' ORDER BY rang ASC';

		dol_syslog(get_class($this)."::getChildrenOfLine search children lines for line ".$id."", LOG_DEBUG);
		$resql = $this->db->query($sql);
		if ($resql)
		{
			$i=0;
			$num = $this->db->num_rows($resql);
			while ($i < $num)
			{
				$row = $this->db->fetch_row($resql);
				$rows[$i] = $row[0];
				$i++;
			}
		}

		return $rows;
	}

    /**
     * 	Update a line to have a lower rank
     *
     * 	@param 	int			$rowid				Id of line
     * 	@param	boolean		$fk_parent_line		Table with fk_parent_line field or not
     * 	@return	void
     */
    function line_up($rowid, $fk_parent_line=true)
    {
        $this->line_order(false, 'ASC', $fk_parent_line);

        // Get rang of line
        $rang = $this->getRangOfLine($rowid);

        // Update position of line
        $this->updateLineUp($rowid, $rang);
    }

    /**
     * 	Update a line to have a higher rank
     *
     * 	@param	int			$rowid				Id of line
     * 	@param	boolean		$fk_parent_line		Table with fk_parent_line field or not
     * 	@return	void
     */
    function line_down($rowid, $fk_parent_line=true)
    {
        $this->line_order(false, 'ASC', $fk_parent_line);

        // Get rang of line
        $rang = $this->getRangOfLine($rowid);

        // Get max value for rang
        $max = $this->line_max();

        // Update position of line
        $this->updateLineDown($rowid, $rang, $max);
    }

	/**
	 * 	Update position of line (rang)
	 *
	 * 	@param	int		$rowid		Id of line
	 * 	@param	int		$rang		Position
	 * 	@return	void
	 */
	function updateRangOfLine($rowid,$rang)
	{
		$sql = 'UPDATE '.MAIN_DB_PREFIX.$this->table_element_line.' SET rang  = '.$rang;
		$sql.= ' WHERE rowid = '.$rowid;

		dol_syslog(get_class($this)."::updateRangOfLine", LOG_DEBUG);
		if (! $this->db->query($sql))
		{
			dol_print_error($this->db);
		}
	}

    /**
     * 	Update position of line with ajax (rang)
     *
     * 	@param	array	$rows	Array of rows
     * 	@return	void
     */
    function line_ajaxorder($rows)
    {
        $num = count($rows);
        for ($i = 0 ; $i < $num ; $i++)
        {
            $this->updateRangOfLine($rows[$i], ($i+1));
        }
    }

    /**
     * 	Update position of line up (rang)
     *
     * 	@param	int		$rowid		Id of line
     * 	@param	int		$rang		Position
     * 	@return	void
     */
    function updateLineUp($rowid,$rang)
    {
        if ($rang > 1 )
        {
            $sql = 'UPDATE '.MAIN_DB_PREFIX.$this->table_element_line.' SET rang = '.$rang ;
            $sql.= ' WHERE '.$this->fk_element.' = '.$this->id;
            $sql.= ' AND rang = '.($rang - 1);
            if ($this->db->query($sql) )
            {
                $sql = 'UPDATE '.MAIN_DB_PREFIX.$this->table_element_line.' SET rang  = '.($rang - 1);
                $sql.= ' WHERE rowid = '.$rowid;
                if (! $this->db->query($sql) )
                {
                    dol_print_error($this->db);
                }
            }
            else
            {
                dol_print_error($this->db);
            }
        }
    }

    /**
     * 	Update position of line down (rang)
     *
     * 	@param	int		$rowid		Id of line
     * 	@param	int		$rang		Position
     * 	@param	int		$max		Max
     * 	@return	void
     */
    function updateLineDown($rowid,$rang,$max)
    {
        if ($rang < $max)
        {
            $sql = 'UPDATE '.MAIN_DB_PREFIX.$this->table_element_line.' SET rang = '.$rang;
            $sql.= ' WHERE '.$this->fk_element.' = '.$this->id;
            $sql.= ' AND rang = '.($rang+1);
            if ($this->db->query($sql) )
            {
                $sql = 'UPDATE '.MAIN_DB_PREFIX.$this->table_element_line.' SET rang = '.($rang+1);
                $sql.= ' WHERE rowid = '.$rowid;
                if (! $this->db->query($sql) )
                {
                    dol_print_error($this->db);
                }
            }
            else
            {
                dol_print_error($this->db);
            }
        }
    }

    /**
     * 	Get position of line (rang)
     *
     * 	@param		int		$rowid		Id of line
     *  @return		int     			Value of rang in table of lines
     */
    function getRangOfLine($rowid)
    {
        $sql = 'SELECT rang FROM '.MAIN_DB_PREFIX.$this->table_element_line;
        $sql.= ' WHERE rowid ='.$rowid;

        dol_syslog(get_class($this)."::getRangOfLine", LOG_DEBUG);
        $resql = $this->db->query($sql);
        if ($resql)
        {
            $row = $this->db->fetch_row($resql);
            return $row[0];
        }
    }

    /**
     * 	Get rowid of the line relative to its position
     *
     * 	@param		int		$rang		Rang value
     *  @return     int     			Rowid of the line
     */
    function getIdOfLine($rang)
    {
        $sql = 'SELECT rowid FROM '.MAIN_DB_PREFIX.$this->table_element_line;
        $sql.= ' WHERE '.$this->fk_element.' = '.$this->id;
        $sql.= ' AND rang = '.$rang;
        $resql = $this->db->query($sql);
        if ($resql)
        {
            $row = $this->db->fetch_row($resql);
            return $row[0];
        }
    }

    /**
     * 	Get max value used for position of line (rang)
     *
     * 	@param		int		$fk_parent_line		Parent line id
     *  @return     int  			   			Max value of rang in table of lines
     */
    function line_max($fk_parent_line=0)
    {
        // Search the last rang with fk_parent_line
        if ($fk_parent_line)
        {
            $sql = 'SELECT max(rang) FROM '.MAIN_DB_PREFIX.$this->table_element_line;
            $sql.= ' WHERE '.$this->fk_element.' = '.$this->id;
            $sql.= ' AND fk_parent_line = '.$fk_parent_line;

            dol_syslog(get_class($this)."::line_max", LOG_DEBUG);
            $resql = $this->db->query($sql);
            if ($resql)
            {
                $row = $this->db->fetch_row($resql);
                if (! empty($row[0]))
                {
                    return $row[0];
                }
                else
                {
                    return $this->getRangOfLine($fk_parent_line);
                }
            }
        }
        // If not, search the last rang of element
        else
        {
            $sql = 'SELECT max(rang) FROM '.MAIN_DB_PREFIX.$this->table_element_line;
            $sql.= ' WHERE '.$this->fk_element.' = '.$this->id;

            dol_syslog(get_class($this)."::line_max", LOG_DEBUG);
            $resql = $this->db->query($sql);
            if ($resql)
            {
                $row = $this->db->fetch_row($resql);
                return $row[0];
            }
        }
    }

    /**
     *  Update external ref of element
     *
     *  @param      string		$ref_ext	Update field ref_ext
     *  @return     int      		   		<0 if KO, >0 if OK
     */
    function update_ref_ext($ref_ext)
    {
        if (! $this->table_element)
        {
            dol_syslog(get_class($this)."::update_ref_ext was called on objet with property table_element not defined", LOG_ERR);
            return -1;
        }

        $sql = 'UPDATE '.MAIN_DB_PREFIX.$this->table_element;
        $sql.= " SET ref_ext = '".$this->db->escape($ref_ext)."'";
        $sql.= " WHERE ".(isset($this->table_rowid)?$this->table_rowid:'rowid')." = ". $this->id;

        dol_syslog(get_class($this)."::update_ref_ext", LOG_DEBUG);
        if ($this->db->query($sql))
        {
            $this->ref_ext = $ref_ext;
            return 1;
        }
        else
        {
            $this->error=$this->db->error();
            return -1;
        }
    }

    /**
     *  Update note of element
     *
     *  @param      string		$note		New value for note
     *  @param		string		$suffix		'', '_public' or '_private'
     *  @return     int      		   		<0 if KO, >0 if OK
     */
    function update_note($note,$suffix='')
    {
    	if (! $this->table_element)
    	{
    		dol_syslog(get_class($this)."::update_note was called on objet with property table_element not defined", LOG_ERR);
    		return -1;
    	}
		if (! in_array($suffix,array('','_public','_private')))
		{
    		dol_syslog(get_class($this)."::update_note Parameter suffix must be empty, '_private' or '_public'", LOG_ERR);
			return -2;
		}

    	$sql = 'UPDATE '.MAIN_DB_PREFIX.$this->table_element;
    	$sql.= " SET note".$suffix." = ".(!empty($note)?("'".$this->db->escape($note)."'"):"NULL");
    	$sql.= " WHERE rowid =". $this->id;

    	dol_syslog(get_class($this)."::update_note", LOG_DEBUG);
    	if ($this->db->query($sql))
    	{
    		if ($suffix == '_public') $this->note_public = $note;
    		else if ($suffix == '_private') $this->note_private = $note;
    		else $this->note = $note;
    		return 1;
    	}
    	else
    	{
    		$this->error=$this->db->lasterror();
    		return -1;
    	}
    }

    /**
     * 	Update public note (kept for backward compatibility)
     *
     * @param      string		$note		New value for note
     * @return     int      		   		<0 if KO, >0 if OK
     * @deprecated
     * @see update_note()
     */
    function update_note_public($note)
    {
    	return $this->update_note($note,'_public');
    }

    /**
     *	Update total_ht, total_ttc, total_vat, total_localtax1, total_localtax2 for an object (sum of lines).
     *  Must be called at end of methods addline or updateline.
     *
     *	@param	int		$exclspec          	>0 = Exclude special product (product_type=9)
     *  @param  string	$roundingadjust    	'none'=Do nothing, 'auto'=Use default method (MAIN_ROUNDOFTOTAL_NOT_TOTALOFROUND if defined, or '0'), '0'=Force mode total of rounding, '1'=Force mode rounding of total
     *  @param	int		$nodatabaseupdate	1=Do not update database. Update only properties of object.
     *  @param	Societe	$seller				If roundingadjust is '0' or '1' or maybe 'auto', it means we recalculate total for lines before calculating total for object and for this, we need seller object.
     *	@return	int    			           	<0 if KO, >0 if OK
     */
    function update_price($exclspec=0,$roundingadjust='none',$nodatabaseupdate=0,$seller=null)
    {
    	global $conf;

        include_once DOL_DOCUMENT_ROOT.'/core/lib/price.lib.php';

        if ($roundingadjust == '-1') $roundingadjust='auto';	// For backward compatibility

        $forcedroundingmode=$roundingadjust;
        if ($forcedroundingmode == 'auto' && isset($conf->global->MAIN_ROUNDOFTOTAL_NOT_TOTALOFROUND)) $forcedroundingmode=$conf->global->MAIN_ROUNDOFTOTAL_NOT_TOTALOFROUND;
        elseif ($forcedroundingmode == 'auto') $forcedroundingmode='0';

        $error=0;

        // Define constants to find lines to sum
        $fieldtva='total_tva';
        $fieldlocaltax1='total_localtax1';
        $fieldlocaltax2='total_localtax2';
        $fieldup='subprice';
        if ($this->element == 'facture_fourn' || $this->element == 'invoice_supplier')
        {
        	$fieldtva='tva';
        	$fieldup='pu_ht';
        }
        if ($this->element == 'expensereport')
        {
        	$fieldup='value_unit';
        }

        $sql = 'SELECT rowid, qty, '.$fieldup.' as up, remise_percent, total_ht, '.$fieldtva.' as total_tva, total_ttc, '.$fieldlocaltax1.' as total_localtax1, '.$fieldlocaltax2.' as total_localtax2,';
        $sql.= ' tva_tx as vatrate, localtax1_tx, localtax2_tx, localtax1_type, localtax2_type, info_bits, product_type';
		if ($this->table_element_line == 'facturedet') $sql.= ', situation_percent';
		$sql.= ', multicurrency_total_ht, multicurrency_total_tva, multicurrency_total_ttc';
        $sql.= ' FROM '.MAIN_DB_PREFIX.$this->table_element_line;
        $sql.= ' WHERE '.$this->fk_element.' = '.$this->id;
        if ($exclspec)
        {
            $product_field='product_type';
            if ($this->table_element_line == 'contratdet') $product_field='';    // contratdet table has no product_type field
            if ($product_field) $sql.= ' AND '.$product_field.' <> 9';
        }
        $sql.= ' ORDER by rowid';	// We want to be sure to always use same order of line to not change lines differently when option MAIN_ROUNDOFTOTAL_NOT_TOTALOFROUND is used

        dol_syslog(get_class($this)."::update_price", LOG_DEBUG);
        $resql = $this->db->query($sql);
        if ($resql)
        {
            $this->total_ht  = 0;
            $this->total_tva = 0;
            $this->total_localtax1 = 0;
            $this->total_localtax2 = 0;
            $this->total_ttc = 0;
            $total_ht_by_vats  = array();
            $total_tva_by_vats = array();
            $total_ttc_by_vats = array();
			$this->multicurrency_total_ht	= 0;
            $this->multicurrency_total_tva	= 0;
           	$this->multicurrency_total_ttc	= 0;

            $num = $this->db->num_rows($resql);
            $i = 0;
            while ($i < $num)
            {
                $obj = $this->db->fetch_object($resql);

                // Note: There is no check on detail line and no check on total, if $forcedroundingmode = 'none'
				$multicurrency_tx = !empty($this->multicurrency_tx) ? $this->multicurrency_tx : 1;
                if ($forcedroundingmode == '0')	// Check if data on line are consistent. This may solve lines that were not consistent because set with $forcedroundingmode='auto'
                {
                	$localtax_array=array($obj->localtax1_type,$obj->localtax1_tx,$obj->localtax2_type,$obj->localtax2_tx);
                	$tmpcal=calcul_price_total($obj->qty, $obj->up, $obj->remise_percent, $obj->vatrate, $obj->localtax1_tx, $obj->localtax2_tx, 0, 'HT', $obj->info_bits, $obj->product_type, $seller, $localtax_array, (isset($obj->situation_percent) ? $obj->situation_percent : 100), $multicurrency_tx);
                	$diff=price2num($tmpcal[1] - $obj->total_tva, 'MT', 1);
                	if ($diff)
                	{
                		$sqlfix="UPDATE ".MAIN_DB_PREFIX.$this->table_element_line." SET ".$fieldtva." = ".$tmpcal[1].", total_ttc = ".$tmpcal[2]." WHERE rowid = ".$obj->rowid;
                		dol_syslog('We found unconsistent data into detailed line (difference of '.$diff.') for line rowid = '.$obj->rowid." (total vat of line calculated=".$tmpcal[1].", database=".$obj->total_tva."). We fix the total_vat and total_ttc of line by running sqlfix = ".$sqlfix);
						$resqlfix=$this->db->query($sqlfix);
						if (! $resqlfix) dol_print_error($this->db,'Failed to update line');
						$obj->total_tva = $tmpcal[1];
						$obj->total_ttc = $tmpcal[2];
                		//
                	}
                }

                $this->total_ht        += $obj->total_ht;		// The only field visible at end of line detail
                $this->total_tva       += $obj->total_tva;
                $this->total_localtax1 += $obj->total_localtax1;
                $this->total_localtax2 += $obj->total_localtax2;
                $this->total_ttc       += $obj->total_ttc;
                
                if (! isset($total_ht_by_vats[$obj->vatrate]))  $total_ht_by_vats[$obj->vatrate]=0;
                if (! isset($total_tva_by_vats[$obj->vatrate])) $total_tva_by_vats[$obj->vatrate]=0;
                if (! isset($total_ttc_by_vats[$obj->vatrate])) $total_ttc_by_vats[$obj->vatrate]=0;
                $total_ht_by_vats[$obj->vatrate]  += $obj->total_ht;
                $total_tva_by_vats[$obj->vatrate] += $obj->total_tva;
                $total_ttc_by_vats[$obj->vatrate] += $obj->total_ttc;

                if ($forcedroundingmode == '1')	// Check if we need adjustement onto line for vat
                {
                	$tmpvat=price2num($total_ht_by_vats[$obj->vatrate] * $obj->vatrate / 100, 'MT', 1);
                	$diff=price2num($total_tva_by_vats[$obj->vatrate]-$tmpvat, 'MT', 1);
                	//print 'Line '.$i.' rowid='.$obj->rowid.' vat_rate='.$obj->vatrate.' total_ht='.$obj->total_ht.' total_tva='.$obj->total_tva.' total_ttc='.$obj->total_ttc.' total_ht_by_vats='.$total_ht_by_vats[$obj->vatrate].' total_tva_by_vats='.$total_tva_by_vats[$obj->vatrate].' (new calculation = '.$tmpvat.') total_ttc_by_vats='.$total_ttc_by_vats[$obj->vatrate].($diff?" => DIFF":"")."<br>\n";
                	if ($diff)
                	{
                		if (abs($diff) > 0.1) { dol_syslog('A rounding difference was detected into TOTAL but is too high to be corrected', LOG_WARNING); exit; }
                		$sqlfix="UPDATE ".MAIN_DB_PREFIX.$this->table_element_line." SET ".$fieldtva." = ".($obj->total_tva - $diff).", total_ttc = ".($obj->total_ttc - $diff)." WHERE rowid = ".$obj->rowid;
                		dol_syslog('We found a difference of '.$diff.' for line rowid = '.$obj->rowid.". We fix the total_vat and total_ttc of line by running sqlfix = ".$sqlfix);
						$resqlfix=$this->db->query($sqlfix);
						if (! $resqlfix) dol_print_error($this->db,'Failed to update line');
						$this->total_tva -= $diff;
						$this->total_ttc -= $diff;
						$total_tva_by_vats[$obj->vatrate] -= $diff;
						$total_ttc_by_vats[$obj->vatrate] -= $diff;

                	}
                }

                $i++;
            }

            // Add revenue stamp to total
            $this->total_ttc       += isset($this->revenuestamp)?$this->revenuestamp:0;

			// Situations totals
			if ($this->situation_cycle_ref && $this->situation_counter > 1) {
				$prev_sits = $this->get_prev_sits();

				foreach ($prev_sits as $sit) {
					$this->total_ht -= $sit->total_ht;
					$this->total_tva -= $sit->total_tva;
					$this->total_localtax1 -= $sit->total_localtax1;
					$this->total_localtax2 -= $sit->total_localtax2;
					$this->total_ttc -= $sit->total_ttc;
				}
			}
			
			// Multicurrency
			$this->multicurrency_total_ht	+= $this->total_ht * $multicurrency_tx;
            $this->multicurrency_total_tva	+= $this->total_tva * $multicurrency_tx;
            $this->multicurrency_total_ttc	+= $this->total_ttc * $multicurrency_tx;
			
            $this->db->free($resql);

            // Now update global field total_ht, total_ttc and tva
            $fieldht='total_ht';
            $fieldtva='tva';
            $fieldlocaltax1='localtax1';
            $fieldlocaltax2='localtax2';
            $fieldttc='total_ttc';
            // Specific code for backward compatibility with old field names
            if ($this->element == 'facture' || $this->element == 'facturerec')             $fieldht='total';
            if ($this->element == 'facture_fourn' || $this->element == 'invoice_supplier') $fieldtva='total_tva';
            if ($this->element == 'propal')                                                $fieldttc='total';
            if ($this->element == 'expensereport')                                         $fieldtva='total_tva';
            if ($this->element == 'supplier_proposal')                                      $fieldttc='total';

            if (empty($nodatabaseupdate))
            {
                $sql = 'UPDATE '.MAIN_DB_PREFIX.$this->table_element.' SET';
                $sql .= " ".$fieldht."='".price2num($this->total_ht)."',";
                $sql .= " ".$fieldtva."='".price2num($this->total_tva)."',";
                $sql .= " ".$fieldlocaltax1."='".price2num($this->total_localtax1)."',";
                $sql .= " ".$fieldlocaltax2."='".price2num($this->total_localtax2)."',";
                $sql .= " ".$fieldttc."='".price2num($this->total_ttc)."'";
				$sql .= ", multicurrency_total_ht='".price2num($this->multicurrency_total_ht, 'MT', 1)."'";
				$sql .= ", multicurrency_total_tva='".price2num($this->multicurrency_total_tva, 'MT', 1)."'";
				$sql .= ", multicurrency_total_ttc='".price2num($this->multicurrency_total_ttc, 'MT', 1)."'";
                $sql .= ' WHERE rowid = '.$this->id;

                //print "xx".$sql;
                dol_syslog(get_class($this)."::update_price", LOG_DEBUG);
                $resql=$this->db->query($sql);
                if (! $resql)
                {
                    $error++;
                    $this->error=$this->db->lasterror();
                    $this->errors[]=$this->db->lasterror();
                }
            }

            if (! $error)
            {
                return 1;
            }
            else
            {
                return -1;
            }
        }
        else
        {
            dol_print_error($this->db,'Bad request in update_price');
            return -1;
        }
    }

    /**
     *	Add objects linked in llx_element_element.
     *
     *	@param		string	$origin		Linked element type
     *	@param		int		$origin_id	Linked element id
     *	@return		int					<=0 if KO, >0 if OK
     *	@see		fetchObjectLinked, updateObjectLinked, deleteObjectLinked
     */
    function add_object_linked($origin=null, $origin_id=null)
    {
    	$origin = (! empty($origin) ? $origin : $this->origin);
    	$origin_id = (! empty($origin_id) ? $origin_id : $this->origin_id);

        $this->db->begin();

        $sql = "INSERT INTO ".MAIN_DB_PREFIX."element_element (";
        $sql.= "fk_source";
        $sql.= ", sourcetype";
        $sql.= ", fk_target";
        $sql.= ", targettype";
        $sql.= ") VALUES (";
        $sql.= $origin_id;
        $sql.= ", '".$origin."'";
        $sql.= ", ".$this->id;
        $sql.= ", '".$this->element."'";
        $sql.= ")";

        dol_syslog(get_class($this)."::add_object_linked", LOG_DEBUG);
		if ($this->db->query($sql))
	  	{
	  		$this->db->commit();
	  		return 1;
	  	}
	  	else
	  	{
	  		$this->error=$this->db->lasterror();
	  		$this->db->rollback();
	  		return 0;
	  	}
	}

    /**
     *	Fetch array of objects linked to current object. Links are loaded into this->linkedObjects array and this->linkedObjectsIds
     *  Possible usage for parameters:
     *  - all parameters empty -> we look all link to current object (current object can be source or target)
     *  - one couple id+type is provided -> this will set $justsource or $justtarget
     *  - one couple id+type is provided and other type is provided -> this will set $justsource or $justtarget + criteria on other type
     *  
     *  
     *	@param	int		$sourceid		Object source id (if not defined, id of object)
     *	@param  string	$sourcetype		Object source type (if not defined, element name of object)
     *	@param  int		$targetid		Object target id (if not defined, id of object)
     *	@param  string	$targettype		Object target type (if not defined, elemennt name of object)
     *	@param  string	$clause			'OR' or 'AND' clause used when both source id and target id are provided
     *  @param	int		$alsosametype	0=Return only links to object that differs from source. 1=Include also link to objects of same type.
     *	@return	void
     *  @see	add_object_linked, updateObjectLinked, deleteObjectLinked
     */
	function fetchObjectLinked($sourceid=null,$sourcetype='',$targetid=null,$targettype='',$clause='OR',$alsosametype=1)
    {
        global $conf;

        $this->linkedObjectsIds=array();
        $this->linkedObjects=array();

        $justsource=false;
        $justtarget=false;
        $withtargettype=false;
        $withsourcetype=false;

        if (! empty($sourceid) && ! empty($sourcetype) && empty($targetid))
        {
        	$justsource=true;  // the source (id and type) is a search criteria
        	if (! empty($targettype)) $withtargettype=true;
        }
        if (! empty($targetid) && ! empty($targettype) && empty($sourceid))
        {
        	$justtarget=true;  // the target (id and type) is a search criteria
        	if (! empty($sourcetype)) $withsourcetype=true;
        }

        $sourceid = (! empty($sourceid) ? $sourceid : $this->id);
        $targetid = (! empty($targetid) ? $targetid : $this->id);
        $sourcetype = (! empty($sourcetype) ? $sourcetype : $this->element);
        $targettype = (! empty($targettype) ? $targettype : $this->element);

        /*if (empty($sourceid) && empty($targetid))
        {
        	dol_syslog('Bad usage of function. No source nor target id defined (nor as parameter nor as object id)', LOG_ERR);
        	return -1;
        }*/

        // Links between objects are stored in table element_element
        $sql = 'SELECT rowid, fk_source, sourcetype, fk_target, targettype';
        $sql.= ' FROM '.MAIN_DB_PREFIX.'element_element';
        $sql.= " WHERE ";
        if ($justsource || $justtarget)
        {
            if ($justsource)
            {
            	$sql.= "fk_source = '".$sourceid."' AND sourcetype = '".$sourcetype."'";
            	if ($withtargettype) $sql.= " AND targettype = '".$targettype."'";
            }
            else if ($justtarget)
            {
            	$sql.= "fk_target = '".$targetid."' AND targettype = '".$targettype."'";
            	if ($withsourcetype) $sql.= " AND sourcetype = '".$sourcetype."'";
            }
        }
        else
		{
            $sql.= "(fk_source = '".$sourceid."' AND sourcetype = '".$sourcetype."')";
            $sql.= " ".$clause." (fk_target = '".$targetid."' AND targettype = '".$targettype."')";
        }
        $sql .= ' ORDER BY sourcetype';
        //print $sql;

        dol_syslog(get_class($this)."::fetchObjectLink", LOG_DEBUG);
        $resql = $this->db->query($sql);
        if ($resql)
        {
            $num = $this->db->num_rows($resql);
            $i = 0;
            while ($i < $num)
            {
                $obj = $this->db->fetch_object($resql);
                if ($justsource || $justtarget)
                {
                    if ($justsource)
                    {
                        $this->linkedObjectsIds[$obj->targettype][$obj->rowid]=$obj->fk_target;
                    }
                    else if ($justtarget)
                    {
                        $this->linkedObjectsIds[$obj->sourcetype][$obj->rowid]=$obj->fk_source;
                    }
                }
                else
                {
                    if ($obj->fk_source == $sourceid && $obj->sourcetype == $sourcetype)
                    {
                        $this->linkedObjectsIds[$obj->targettype][$obj->rowid]=$obj->fk_target;
                    }
                    if ($obj->fk_target == $targetid && $obj->targettype == $targettype)
                    {
                        $this->linkedObjectsIds[$obj->sourcetype][$obj->rowid]=$obj->fk_source;
                    }
                }
                $i++;
            }

            if (! empty($this->linkedObjectsIds))
            {
                foreach($this->linkedObjectsIds as $objecttype => $objectids)
                {
                    // Parse element/subelement (ex: project_task)
                    $module = $element = $subelement = $objecttype;
                    if ($objecttype != 'supplier_proposal' && $objecttype != 'order_supplier' && $objecttype != 'invoice_supplier' 
                        && preg_match('/^([^_]+)_([^_]+)/i',$objecttype,$regs))
                    {
                        $module = $element = $regs[1];
                        $subelement = $regs[2];
                    }

                    $classpath = $element.'/class';
                    // To work with non standard classpath or module name
                    if ($objecttype == 'facture')			{
                        $classpath = 'compta/facture/class';
                    }
                    else if ($objecttype == 'facturerec')			{
                        $classpath = 'compta/facture/class'; $module = 'facture';
                    }
                    else if ($objecttype == 'propal')			{
                        $classpath = 'comm/propal/class';
                    }
                    else if ($objecttype == 'supplier_proposal')			{
                        $classpath = 'supplier_proposal/class';
                    }
                    else if ($objecttype == 'shipping')			{
                        $classpath = 'expedition/class'; $subelement = 'expedition'; $module = 'expedition_bon';
                    }
                    else if ($objecttype == 'delivery')			{
                        $classpath = 'livraison/class'; $subelement = 'livraison'; $module = 'livraison_bon';
                    }
                    else if ($objecttype == 'invoice_supplier' || $objecttype == 'order_supplier')	{
                        $classpath = 'fourn/class'; $module = 'fournisseur';
                    }
                    else if ($objecttype == 'fichinter')			{
                        $classpath = 'fichinter/class'; $subelement = 'fichinter'; $module = 'ficheinter';
                    }

                    // TODO ajout temporaire - MAXIME MANGIN
                    else if ($objecttype == 'contratabonnement')	{
                        $classpath = 'contrat/class'; $subelement = 'contrat'; $module = 'contratabonnement';
                    }

                    // Set classfile
                    $classfile = strtolower($subelement); $classname = ucfirst($subelement);
                    
                    if ($objecttype == 'invoice_supplier') {
                        $classfile = 'fournisseur.facture'; $classname = 'FactureFournisseur';
                    }
                    else if ($objecttype == 'order_supplier')   {
                        $classfile = 'fournisseur.commande'; $classname = 'CommandeFournisseur';
                    }
                    else if ($objecttype == 'supplier_proposal')   {
                        $classfile = 'supplier_proposal'; $classname = 'SupplierProposal';
                    }
                    else if ($objecttype == 'facturerec')   {
                        $classfile = 'facture-rec'; $classname = 'FactureRec';
                    }
                    
                    // Here $module, $classfile and $classname are set
                    if ($conf->$module->enabled && (($element != $this->element) || $alsosametype))
                    {
                        dol_include_once('/'.$classpath.'/'.$classfile.'.class.php');

                        foreach($objectids as $i => $objectid)	// $i is rowid into llx_element_element
                        {
                            $object = new $classname($this->db);
                            $ret = $object->fetch($objectid);
                            if ($ret >= 0)
                            {
                                $this->linkedObjects[$objecttype][$i] = $object;
                            }
                        }
                    }
                }
            }
        }
        else
        {
            dol_print_error($this->db);
        }
    }

    /**
     *	Update object linked of a current object
     *
     *	@param	int		$sourceid		Object source id
     *	@param  string	$sourcetype		Object source type
     *	@param  int		$targetid		Object target id
     *	@param  string	$targettype		Object target type
     *	@return							int	>0 if OK, <0 if KO
     *	@see	add_object_linked, fetObjectLinked, deleteObjectLinked
     */
    function updateObjectLinked($sourceid=null, $sourcetype='', $targetid=null, $targettype='')
    {
    	$updatesource=false;
    	$updatetarget=false;

    	if (! empty($sourceid) && ! empty($sourcetype) && empty($targetid) && empty($targettype)) $updatesource=true;
    	else if (empty($sourceid) && empty($sourcetype) && ! empty($targetid) && ! empty($targettype)) $updatetarget=true;

    	$sql = "UPDATE ".MAIN_DB_PREFIX."element_element SET ";
    	if ($updatesource)
    	{
    		$sql.= "fk_source = ".$sourceid;
    		$sql.= ", sourcetype = '".$sourcetype."'";
    		$sql.= " WHERE fk_target = ".$this->id;
    		$sql.= " AND targettype = '".$this->element."'";
    	}
    	else if ($updatetarget)
    	{
    		$sql.= "fk_target = ".$targetid;
    		$sql.= ", targettype = '".$targettype."'";
    		$sql.= " WHERE fk_source = ".$this->id;
    		$sql.= " AND sourcetype = '".$this->element."'";
    	}

    	dol_syslog(get_class($this)."::updateObjectLinked", LOG_DEBUG);
    	if ($this->db->query($sql))
    	{
    		return 1;
    	}
    	else
    	{
    		$this->error=$this->db->lasterror();
    		return -1;
    	}
    }

	/**
	 *	Delete all links between an object $this
	 *
	 *	@param	int		$sourceid		Object source id
     *	@param  string	$sourcetype		Object source type
     *	@param  int		$targetid		Object target id
     *	@param  string	$targettype		Object target type
     *  @param	int		$rowid			Row id of line to delete. If defined, other parameters are not used.
	 *	@return     					int	>0 if OK, <0 if KO
	 *	@see	add_object_linked, updateObjectLinked, fetchObjectLinked
	 */
	function deleteObjectLinked($sourceid=null, $sourcetype='', $targetid=null, $targettype='', $rowid='')
	{
		$deletesource=false;
		$deletetarget=false;

		if (! empty($sourceid) && ! empty($sourcetype) && empty($targetid) && empty($targettype)) $deletesource=true;
		else if (empty($sourceid) && empty($sourcetype) && ! empty($targetid) && ! empty($targettype)) $deletetarget=true;

		$sourceid = (! empty($sourceid) ? $sourceid : $this->id);
		$sourcetype = (! empty($sourcetype) ? $sourcetype : $this->element);
		$targetid = (! empty($targetid) ? $targetid : $this->id);
		$targettype = (! empty($targettype) ? $targettype : $this->element);

		$sql = "DELETE FROM ".MAIN_DB_PREFIX."element_element";
		$sql.= " WHERE";
		if ($rowid > 0)
		{
			$sql.=" rowid = ".$rowid;
		}
		else
		{
			if ($deletesource)
			{
				$sql.= " fk_source = ".$sourceid." AND sourcetype = '".$sourcetype."'";
				$sql.= " AND fk_target = ".$this->id." AND targettype = '".$this->element."'";
			}
			else if ($deletetarget)
			{
				$sql.= " fk_target = ".$targetid." AND targettype = '".$targettype."'";
				$sql.= " AND fk_source = ".$this->id." AND sourcetype = '".$this->element."'";
			}
			else
			{
				$sql.= " (fk_source = ".$this->id." AND sourcetype = '".$this->element."')";
				$sql.= " OR";
				$sql.= " (fk_target = ".$this->id." AND targettype = '".$this->element."')";
			}
		}

		dol_syslog(get_class($this)."::deleteObjectLinked", LOG_DEBUG);
		if ($this->db->query($sql))
		{
			return 1;
		}
		else
		{
			$this->error=$this->db->lasterror();
			$this->errors[]=$this->error;
			return -1;
		}
	}

    /**
     *      Set status of an object
     *
     *      @param	int		$status			Status to set
     *      @param	int		$elementId		Id of element to force (use this->id by default)
     *      @param	string	$elementType	Type of element to force (use this->table_element by default)
     *      @return int						<0 if KO, >0 if OK
     */
    function setStatut($status,$elementId=null,$elementType='')
    {
    	global $user,$langs,$conf;

        $elementId = (!empty($elementId)?$elementId:$this->id);
        $elementTable = (!empty($elementType)?$elementType:$this->table_element);

        $this->db->begin();

        $fieldstatus="fk_statut";
        if ($elementTable == 'user') $fieldstatus="statut";
        if ($elementTable == 'expensereport') $fieldstatus="fk_statut";
		if ($elementTable == 'commande_fournisseur_dispatch') $fieldstatus="status";

        $sql = "UPDATE ".MAIN_DB_PREFIX.$elementTable;
        $sql.= " SET ".$fieldstatus." = ".$status;
        // If status = 1 = validated, update also fk_user_valid
        if ($status == 1 && $elementTable == 'expensereport') $sql.=", fk_user_valid = ".$user->id;
        $sql.= " WHERE rowid=".$elementId;

        dol_syslog(get_class($this)."::setStatut", LOG_DEBUG);
        if ($this->db->query($sql))
        {
            $error = 0;

            $trigkey='';
            if ($this->element == 'supplier_proposal' && $status == 2) $trigkey='SUPPLIER_PROPOSAL_CLOSE';
            if ($this->element == 'fichinter' && $status == 2) $trigkey='FICHINTER_CLASSIFY_BILLED';
            if ($this->element == 'fichinter' && $status == 1) $trigkey='FICHINTER_CLASSIFY_UNBILLED';

            if ($trigkey)
            {
                // Appel des triggers
                include_once DOL_DOCUMENT_ROOT . '/core/class/interfaces.class.php';
                $interface=new Interfaces($this->db);
                $result=$interface->run_triggers($trigkey,$this,$user,$langs,$conf);
                if ($result < 0) {
                    $error++; $this->errors=$interface->errors;
                }
                // Fin appel triggers
            }

			if (! $error)
			{
				$this->db->commit();
        		$this->statut = $status;
				return 1;
			}
			else
			{
				$this->db->rollback();
				dol_syslog(get_class($this)."::setStatus ".$this->error,LOG_ERR);
				return -1;
			}
        }
        else
        {
        	$this->error=$this->db->lasterror();
        	$this->db->rollback();
        	return -1;
        }
    }


    /**
     *  Load type of canvas of an object if it exists
     *
     *  @param      int		$id     Record id
     *  @param      string	$ref    Record ref
     *  @return		int				<0 if KO, 0 if nothing done, >0 if OK
     */
    function getCanvas($id=0,$ref='')
    {
        global $conf;

        if (empty($id) && empty($ref)) return 0;
        if (! empty($conf->global->MAIN_DISABLE_CANVAS)) return 0;    // To increase speed. Not enabled by default.

        // Clean parameters
        $ref = trim($ref);

        $sql = "SELECT rowid, canvas";
        $sql.= " FROM ".MAIN_DB_PREFIX.$this->table_element;
        $sql.= " WHERE entity IN (".getEntity($this->element, 1).")";
        if (! empty($id))  $sql.= " AND rowid = ".$id;
        if (! empty($ref)) $sql.= " AND ref = '".$this->db->escape($ref)."'";

        $resql = $this->db->query($sql);
        if ($resql)
        {
            $obj = $this->db->fetch_object($resql);
            if ($obj)
            {
                $this->canvas   = $obj->canvas;
                return 1;
            }
            else return 0;
        }
        else
        {
            dol_print_error($this->db);
            return -1;
        }
    }


    /**
     * 	Get special code of a line
     *
     * 	@param	int		$lineid		Id of line
     * 	@return	int					Special code
     */
    function getSpecialCode($lineid)
    {
        $sql = 'SELECT special_code FROM '.MAIN_DB_PREFIX.$this->table_element_line;
        $sql.= ' WHERE rowid = '.$lineid;
        $resql = $this->db->query($sql);
        if ($resql)
        {
            $row = $this->db->fetch_row($resql);
            return $row[0];
        }
    }

    /**
     *  Function to check if an object is used by others.
     *  Check is done into this->childtables. There is no check into llx_element_element.
     *
     *  @param	int		$id			Id of object
     *  @return	int					<0 if KO, 0 if not used, >0 if already used
     */
    function isObjectUsed($id)
    {
        // Check parameters
        if (! isset($this->childtables) || ! is_array($this->childtables) || count($this->childtables) == 0)
        {
            dol_print_error('Called isObjectUsed on a class with property this->childtables not defined');
            return -1;
        }

        // Test if child exists
        $haschild=0;
        foreach($this->childtables as $table)
        {
            // Check if third party can be deleted
            $sql = "SELECT COUNT(*) as nb from ".MAIN_DB_PREFIX.$table;
            $sql.= " WHERE ".$this->fk_element." = ".$id;
            $resql=$this->db->query($sql);
            if ($resql)
            {
                $obj=$this->db->fetch_object($resql);
                $haschild+=$obj->nb;
                //print 'Found into table '.$table;
                if ($haschild) break;    // We found at least on, we stop here
            }
            else
            {
                $this->error=$this->db->lasterror();
                return -1;
            }
        }
        if ($haschild > 0)
        {
            $this->error="ErrorRecordHasChildren";
            return $haschild;
        }
        else return 0;
    }

    /**
     *  Function to say how many lines object contains
     *
     *	@param	int		$predefined		-1=All, 0=Count free product/service only, 1=Count predefined product/service only, 2=Count predefined product, 3=Count predefined service
     *  @return	int						<0 if KO, 0 if no predefined products, nb of lines with predefined products if found
     */
    function hasProductsOrServices($predefined=-1)
    {
        $nb=0;

        foreach($this->lines as $key => $val)
        {
            $qualified=0;
            if ($predefined == -1) $qualified=1;
            if ($predefined == 1 && $val->fk_product > 0) $qualified=1;
            if ($predefined == 0 && $val->fk_product <= 0) $qualified=1;
            if ($predefined == 2 && $val->fk_product > 0 && $val->product_type==0) $qualified=1;
            if ($predefined == 3 && $val->fk_product > 0 && $val->product_type==1) $qualified=1;
            if ($qualified) $nb++;
        }
        dol_syslog(get_class($this).'::hasProductsOrServices we found '.$nb.' qualified lines of products/servcies');
        return $nb;
    }

    /**
     * Function that returns the total amount HT of discounts applied for all lines.
     *
     * @return 	float
     */
    function getTotalDiscount()
    {
    	$total_discount=0.00;

        $sql = "SELECT subprice as pu_ht, qty, remise_percent, total_ht";
        $sql.= " FROM ".MAIN_DB_PREFIX.$this->table_element."det";
        $sql.= " WHERE ".$this->fk_element." = ".$this->id;

        dol_syslog(get_class($this).'::getTotalDiscount', LOG_DEBUG);
        $resql = $this->db->query($sql);
        if ($resql)
        {
        	$num=$this->db->num_rows($resql);
        	$i=0;
        	while ($i < $num)
        	{
            	$obj = $this->db->fetch_object($resql);

            	$pu_ht = $obj->pu_ht;
            	$qty= $obj->qty;
            	$total_ht = $obj->total_ht;

        		$total_discount_line = floatval(price2num(($pu_ht * $qty) - $total_ht, 'MT'));
        		$total_discount += $total_discount_line;

        		$i++;
        	}
        }

        //print $total_discount; exit;
        return price2num($total_discount);
    }

    
    /**
     * Return into unit=0, the calculated total of weight and volume of all lines * qty
     * Calculate by adding weight and volume of each product line, so properties ->volume/volume_units/weight/weight_units must be loaded on line.
     *
     * @return  array                           array('weight'=>...,'volume'=>...)
     */
    function getTotalWeightVolume()
    {
        $weightUnit=0;
        $volumeUnit=0;
        $totalWeight = '';
        $totalVolume = '';
        $totalOrdered = '';     // defined for shipment only
        $totalToShip = '';      // defined for shipment only
        
        foreach ($this->lines as $line)
        {
        
            $totalOrdered+=$line->qty_asked;    // defined for shipment only
            $totalToShip+=$line->qty_shipped;   // defined for shipment only
            
            // Define qty, weight, volume, weight_units, volume_units
            if ($this->element == 'shipping') $qty=$line->qty_shipped;     // for shipments
            else $qty=$line->qty;
            $weight=$line->weight;
            $volume=$line->volume;
            $weight_units=$line->weight_units;
            $volume_units=$line->volume_units;
                        
            $weightUnit=0;
            $volumeUnit=0;
            if (! empty($weight_units)) $weightUnit = $weight_units;
            if (! empty($volume_units)) $volumeUnit = $volume_units;
    
            //var_dump($line->volume_units);
            if ($weight_units < 50)   // >50 means a standard unit (power of 10 of official unit) > 50 means an exotic unit (like inch)
            {
                $trueWeightUnit=pow(10, $weightUnit);
                $totalWeight += $weight * $qty * $trueWeightUnit;
            }
            else
            {
                $totalWeight += $weight * $qty;   // This may be wrong if we mix different units
            }
            if ($volume_units < 50)   // >50 means a standard unit (power of 10 of official unit) > 50 means an exotic unit (like inch)
            {
                //print $line->volume."x".$line->volume_units."x".($line->volume_units < 50)."x".$volumeUnit;
                $trueVolumeUnit=pow(10, $volumeUnit);
                //print $line->volume;
                $totalVolume += $volume * $qty * $trueVolumeUnit;
            }
            else
            {
                $totalVolume += $volume * $qty;   // This may be wrong if we mix different units
            }
        }
        
        return array('weight'=>$totalWeight, 'volume'=>$totalVolume, 'ordered'=>$totalOrdered, 'toship'=>$totalToShip);
    }    
    
    
    /**
     *	Set extra parameters
     *
     *	@return	int      <0 if KO, >0 if OK
     */
    function setExtraParameters()
    {
    	$this->db->begin();

    	$extraparams = (! empty($this->extraparams) ? json_encode($this->extraparams) : null);

    	$sql = "UPDATE ".MAIN_DB_PREFIX.$this->table_element;
    	$sql.= " SET extraparams = ".(! empty($extraparams) ? "'".$this->db->escape($extraparams)."'" : "null");
    	$sql.= " WHERE rowid = ".$this->id;

    	dol_syslog(get_class($this)."::setExtraParameters", LOG_DEBUG);
    	$resql = $this->db->query($sql);
    	if (! $resql)
    	{
    		$this->error=$this->db->lasterror();
    		$this->db->rollback();
    		return -1;
    	}
    	else
    	{
    		$this->db->commit();
    		return 1;
    	}
    }


	/**
     *    Return incoterms informations
     *
     *    @return	string	incoterms info
     */
    function display_incoterms()
    {
        $out = '';
		$this->libelle_incoterms = '';
		if (!empty($this->fk_incoterms))
		{
			$sql = 'SELECT code FROM '.MAIN_DB_PREFIX.'c_incoterms WHERE rowid = '.(int) $this->fk_incoterms;
			$result = $this->db->query($sql);
			if ($result)
			{
				$res = $this->db->fetch_object($result);
				$out .= $res->code;
			}
		}

		$out .= ' - '.$this->location_incoterms;

		return $out;
    }

	/**
     *    Return incoterms informations for pdf display
     *
     *    @return	string		incoterms info
     */
	function getIncotermsForPDF()
	{
		$sql = 'SELECT code FROM '.MAIN_DB_PREFIX.'c_incoterms WHERE rowid = '.(int) $this->fk_incoterms;
		$resql = $this->db->query($sql);
		if ($resql)
		{
			$res = $this->db->fetch_object($resql);
			return 'Incoterm : '.$res->code.' - '.$this->location_incoterms;
		}
		else
		{
            $this->errors[] = $this->db->lasterror();
			return false;
		}
	}

	/**
     *    Define incoterms values of current object
     *
     *    @param	int		$id_incoterm     Id of incoterm to set or '' to remove
	 * 	  @param 	string  $location		 location of incoterm
     *    @return	int     		<0 if KO, >0 if OK
     */
    function setIncoterms($id_incoterm, $location)
    {
        if ($this->id && $this->table_element)
        {
            $sql = "UPDATE ".MAIN_DB_PREFIX.$this->table_element;
            $sql.= " SET fk_incoterms = ".($id_incoterm > 0 ? $id_incoterm : "null");
			$sql.= ", location_incoterms = ".($id_incoterm > 0 ? "'".$this->db->escape($location)."'" : "null");
            $sql.= " WHERE rowid = " . $this->id;
			dol_syslog(get_class($this).'::setIncoterms', LOG_DEBUG);
            $resql=$this->db->query($sql);
            if ($resql)
            {
            	$this->fk_incoterms = $id_incoterm;
				$this->location_incoterms = $location;

				$sql = 'SELECT libelle FROM '.MAIN_DB_PREFIX.'c_incoterms WHERE rowid = '.(int) $this->fk_incoterms;
				$res = $this->db->query($sql);
				if ($res)
				{
					$obj = $this->db->fetch_object($res);
					$this->libelle_incoterms = $obj->libelle;
				}
                return 1;
            }
            else
			{
                $this->errors[] = $this->db->lasterror();
                return -1;
            }
        }
        else return -1;
    }


    /**
     *  Return if a country is inside the EEC (European Economic Community)
     *  TODO Add a field into dictionary
     *
     *  @return     boolean		true = country inside EEC, false = country outside EEC
     */
    function isInEEC()
    {
        // List of all country codes that are in europe for european vat rules
        // List found on http://ec.europa.eu/taxation_customs/common/faq/faq_1179_en.htm#9
        $country_code_in_EEC=array(
    			'AT',	// Austria
    			'BE',	// Belgium
    			'BG',	// Bulgaria
    			'CY',	// Cyprus
    			'CZ',	// Czech republic
    			'DE',	// Germany
    			'DK',	// Danemark
    			'EE',	// Estonia
    			'ES',	// Spain
    			'FI',	// Finland
    			'FR',	// France
    			'GB',	// United Kingdom
    			'GR',	// Greece
    			'HR',   // Croatia
                'NL',	// Holland
    			'HU',	// Hungary
    			'IE',	// Ireland
    			'IM',	// Isle of Man - Included in UK
    			'IT',	// Italy
    			'LT',	// Lithuania
    			'LU',	// Luxembourg
    			'LV',	// Latvia
    			'MC',	// Monaco - Included in France
    			'MT',	// Malta
                //'NO',	// Norway
    			'PL',	// Poland
    			'PT',	// Portugal
    			'RO',	// Romania
    			'SE',	// Sweden
    			'SK',	// Slovakia
    			'SI',	// Slovenia
    			'UK',	// United Kingdom
        //'CH',	// Switzerland - No. Swizerland in not in EEC
        );
        //print "dd".$this->country_code;
        return in_array($this->country_code,$country_code_in_EEC);
    }


    // --------------------
    // TODO: All functions here must be redesigned and moved as they are not business functions but output functions
    // --------------------

    /**
     * Show linked object block.
     *
     * @return int <0 if KO, >0 if OK
     * @deprecated 3.8 Use instead $form->showLinkedObjectBlock($object)
     * @see Form::showLinkedObjectBlock
     */
    function showLinkedObjectBlock()
    {
    	global $form;
    	return $form->showLinkedObjectBlock($this);
    }


    /* This is to show add lines */

    /**
     *	Show add free and predefined products/services form
     *
     *  @param	int		        $dateSelector       1=Show also date range input fields
     *  @param	Societe			$seller				Object thirdparty who sell
     *  @param	Societe			$buyer				Object thirdparty who buy
     *	@return	void
     */
	function formAddObjectLine($dateSelector,$seller,$buyer)
	{
		global $conf,$user,$langs,$object,$hookmanager;
		global $form,$bcnd,$var;

		//Line extrafield
		require_once DOL_DOCUMENT_ROOT.'/core/class/extrafields.class.php';
		$extrafieldsline = new ExtraFields($this->db);
		$extralabelslines=$extrafieldsline->fetch_name_optionals_label($this->table_element_line);

		// Output template part (modules that overwrite templates must declare this into descriptor)
        // Use global variables + $dateSelector + $seller and $buyer
		$dirtpls=array_merge($conf->modules_parts['tpl'],array('/core/tpl'));
		foreach($dirtpls as $reldir)
		{
			$tpl = dol_buildpath($reldir.'/objectline_create.tpl.php');
			if (empty($conf->file->strict_mode)) {
				$res=@include $tpl;
			} else {
				$res=include $tpl; // for debug
			}
		    if ($res) break;
		}
    }



    /* This is to show array of line of details */


	/**
	 *	Return HTML table for object lines
	 *	TODO Move this into an output class file (htmlline.class.php)
	 *	If lines are into a template, title must also be into a template
	 *	But for the moment we don't know if it'st possible as we keep a method available on overloaded objects.
	 *
	 *	@param	string		$action				Action code
	 *	@param  string		$seller            	Object of seller third party
	 *	@param  string  	$buyer             	Object of buyer third party
	 *	@param	int			$selected		   	Object line selected
	 *	@param  int	    	$dateSelector      	1=Show also date range input fields
	 *	@return	void
	 */
	function printObjectLines($action, $seller, $buyer, $selected=0, $dateSelector=0)
	{
<<<<<<< HEAD
		global $conf, $hookmanager, $inputalsopricewithtax, $usemargins, $langs, $user;

=======
		global $conf, $hookmanager, $langs, $user;
		global $inputalsopricewithtax, $usemargins, $disableedit, $disablemove, $disableremove;   // TODO We should not use global var for this !
		
>>>>>>> 78cda5dc
		// Define usemargins
		$usemargins=0;
		if (! empty($conf->margin->enabled) && ! empty($this->element) && in_array($this->element,array('facture','propal','commande'))) $usemargins=1;

		print '<tr class="liste_titre nodrag nodrop">';

		if (! empty($conf->global->MAIN_VIEW_LINE_NUMBER)) print '<td class="linecolnum" align="center" width="5">&nbsp;</td>';

		// Description
		print '<td class="linecoldescription">'.$langs->trans('Description').'</td>';

		if ($this->element == 'supplier_proposal')
		{
			print '<td class="linerefsupplier" align="right"><span id="title_fourn_ref">'.$langs->trans("SupplierProposalRefFourn").'</span></td>';
		}

		// VAT
		print '<td class="linecolvat" align="right" width="50">'.$langs->trans('VAT').'</td>';

		// Price HT
		print '<td class="linecoluht" align="right" width="80">'.$langs->trans('PriceUHT').'</td>';

		// Multicurrency
		if (!empty($conf->multicurrency->enabled)) print '<td class="linecoluht_currency" align="right" width="80">'.$langs->trans('PriceUHTCurrency').'</td>';
		
		if ($inputalsopricewithtax) print '<td align="right" width="80">'.$langs->trans('PriceUTTC').'</td>';

		// Qty
		print '<td class="linecolqty" align="right">'.$langs->trans('Qty').'</td>';

		if($conf->global->PRODUCT_USE_UNITS)
		{
			print '<td class="linecoluseunit" align="left">'.$langs->trans('Unit').'</td>';
		}

		// Reduction short
		print '<td class="linecoldiscount" align="right">'.$langs->trans('ReductionShort').'</td>';

		if ($this->situation_cycle_ref) {
			print '<td class="linecolcycleref" align="right">' . $langs->trans('Progress') . '</td>';
		}

		if ($usemargins && ! empty($conf->margin->enabled) && empty($user->societe_id))
		{
			if ($conf->global->MARGIN_TYPE == "1")
				print '<td class="linecolmargin1 margininfos" align="right" width="80">'.$langs->trans('BuyingPrice').'</td>';
			else
				print '<td class="linecolmargin1 margininfos" align="right" width="80">'.$langs->trans('CostPrice').'</td>';

			if (! empty($conf->global->DISPLAY_MARGIN_RATES) && $user->rights->margins->liretous)
				print '<td class="linecolmargin2 margininfos" align="right" width="50">'.$langs->trans('MarginRate').'</td>';
			if (! empty($conf->global->DISPLAY_MARK_RATES) && $user->rights->margins->liretous)
				print '<td class="linecolmargin2 margininfos" align="right" width="50">'.$langs->trans('MarkRate').'</td>';
		}

		// Total HT
		print '<td class="linecolht" align="right">'.$langs->trans('TotalHTShort').'</td>';

		// Multicurrency
		if (!empty($conf->multicurrency->enabled)) print '<td class="linecoltotalht_currency" align="right">'.$langs->trans('TotalHTShortCurrency').'</td>';

		print '<td class="linecoledit"></td>';  // No width to allow autodim

		print '<td class="linecoldelete" width="10"></td>';

		print '<td class="linecolmove" width="10"></td>';

		print "</tr>\n";

		$num = count($this->lines);
		$var = true;
		$i	 = 0;

		//Line extrafield
		require_once DOL_DOCUMENT_ROOT.'/core/class/extrafields.class.php';
		$extrafieldsline = new ExtraFields($this->db);
		$extralabelslines=$extrafieldsline->fetch_name_optionals_label($this->table_element_line);

		foreach ($this->lines as $line)
		{
			//Line extrafield
			$line->fetch_optionals($line->id,$extralabelslines);

			$var=!$var;

			//if (is_object($hookmanager) && (($line->product_type == 9 && ! empty($line->special_code)) || ! empty($line->fk_parent_line)))
            if (is_object($hookmanager))   // Old code is commented on preceding line.
			{
				if (empty($line->fk_parent_line))
				{
					$parameters = array('line'=>$line,'var'=>$var,'num'=>$num,'i'=>$i,'dateSelector'=>$dateSelector,'seller'=>$seller,'buyer'=>$buyer,'selected'=>$selected, 'extrafieldsline'=>$extrafieldsline);
                    $reshook = $hookmanager->executeHooks('printObjectLine', $parameters, $this, $action);    // Note that $action and $object may have been modified by some hooks
				}
				else
				{
					$parameters = array('line'=>$line,'var'=>$var,'num'=>$num,'i'=>$i,'dateSelector'=>$dateSelector,'seller'=>$seller,'buyer'=>$buyer,'selected'=>$selected, 'extrafieldsline'=>$extrafieldsline);
                    $reshook = $hookmanager->executeHooks('printObjectSubLine', $parameters, $this, $action);    // Note that $action and $object may have been modified by some hooks
				}
			}
            if (empty($reshook))
			{
				$this->printObjectLine($action,$line,$var,$num,$i,$dateSelector,$seller,$buyer,$selected,$extrafieldsline);
			}

			$i++;
		}
	}

	/**
	 *	Return HTML content of a detail line
	 *	TODO Move this into an output class file (htmlline.class.php)
	 *
	 *	@param	string		$action				GET/POST action
	 *	@param CommonObjectLine $line		       	Selected object line to output
	 *	@param  string	    $var               	Is it a an odd line (true)
	 *	@param  int		    $num               	Number of line (0)
	 *	@param  int		    $i					I
	 *	@param  int		    $dateSelector      	1=Show also date range input fields
	 *	@param  string	    $seller            	Object of seller third party
	 *	@param  string	    $buyer             	Object of buyer third party
	 *	@param	int			$selected		   	Object line selected
	 *  @param  int			$extrafieldsline	Object of extrafield line attribute
	 *	@return	void
	 */
	function printObjectLine($action,$line,$var,$num,$i,$dateSelector,$seller,$buyer,$selected=0,$extrafieldsline=0)
	{
		global $conf,$langs,$user,$object,$hookmanager;
		global $form,$bc,$bcdd;
		global $object_rights, $disableedit, $disablemove, $disableremove;   // TODO We should not use global var for this !

		$object_rights = $this->getRights();

		$element=$this->element;

		$text=''; $description=''; $type=0;

		// Show product and description
		$type=(! empty($line->product_type)?$line->product_type:$line->fk_product_type);
		// Try to enhance type detection using date_start and date_end for free lines where type was not saved.
		if (! empty($line->date_start)) $type=1; // deprecated
		if (! empty($line->date_end)) $type=1; // deprecated

		// Ligne en mode visu
		if ($action != 'editline' || $selected != $line->id)
		{
			// Product
			if ($line->fk_product > 0)
			{
				$product_static = new Product($this->db);
				$product_static->fetch($line->fk_product);

                $product_static->ref = $line->ref; //can change ref in hook
                $product_static->label = $line->label; //can change label in hook
				$text=$product_static->getNomUrl(1);

				// Define output language and label
				if (! empty($conf->global->MAIN_MULTILANGS))
				{
					if (! is_object($this->thirdparty))
					{
						dol_print_error('','Error: Method printObjectLine was called on an object and object->fetch_thirdparty was not done before');
						return;
					}

					$prod = new Product($this->db);
					$prod->fetch($line->fk_product);

					$outputlangs = $langs;
					$newlang='';
					if (empty($newlang) && GETPOST('lang_id')) $newlang=GETPOST('lang_id');
					if (! empty($conf->global->PRODUIT_TEXTS_IN_THIRDPARTY_LANGUAGE) && empty($newlang)) $newlang=$this->thirdparty->default_lang;		// For language to language of customer
					if (! empty($newlang))
					{
						$outputlangs = new Translate("",$conf);
						$outputlangs->setDefaultLang($newlang);
					}

					$label = (! empty($prod->multilangs[$outputlangs->defaultlang]["label"])) ? $prod->multilangs[$outputlangs->defaultlang]["label"] : $line->product_label;
				}
				else
				{
					$label = $line->product_label;
				}

				$text.= ' - '.(! empty($line->label)?$line->label:$label);
				$description.=(! empty($conf->global->PRODUIT_DESC_IN_FORM)?'':dol_htmlentitiesbr($line->description));	// Description is what to show on popup. We shown nothing if already into desc.
			}
			
			$line->pu_ttc = price2num($line->subprice * (1 + ($line->tva_tx/100)), 'MU');

			// Output template part (modules that overwrite templates must declare this into descriptor)
			// Use global variables + $dateSelector + $seller and $buyer
			$dirtpls=array_merge($conf->modules_parts['tpl'],array('/core/tpl'));
			foreach($dirtpls as $reldir)
			{
				$tpl = dol_buildpath($reldir.'/objectline_view.tpl.php');
				if (empty($conf->file->strict_mode)) {
					$res=@include $tpl;
				} else {
					$res=include $tpl; // for debug
				}
				if ($res) break;
			}
		}

		// Ligne en mode update
		if ($this->statut == 0 && $action == 'editline' && $selected == $line->id)
		{
			$label = (! empty($line->label) ? $line->label : (($line->fk_product > 0) ? $line->product_label : ''));
			if (! empty($conf->global->MAIN_HTML5_PLACEHOLDER)) $placeholder=' placeholder="'.$langs->trans("Label").'"';
			else $placeholder=' title="'.$langs->trans("Label").'"';

			$line->pu_ttc = price2num($line->subprice * (1 + ($line->tva_tx/100)), 'MU');

			// Output template part (modules that overwrite templates must declare this into descriptor)
			// Use global variables + $dateSelector + $seller and $buyer
			$dirtpls=array_merge($conf->modules_parts['tpl'],array('/core/tpl'));
			foreach($dirtpls as $reldir)
			{
				$tpl = dol_buildpath($reldir.'/objectline_edit.tpl.php');
				if (empty($conf->file->strict_mode)) {
					$res=@include $tpl;
				} else {
					$res=include $tpl; // for debug
				}
				if ($res) break;
			}
		}
	}


    /* This is to show array of line of details of source object */


    /**
     * 	Return HTML table table of source object lines
     *  TODO Move this and previous function into output html class file (htmlline.class.php).
     *  If lines are into a template, title must also be into a template
     *  But for the moment we don't know if it's possible as we keep a method available on overloaded objects.
     *
     *  @return	void
     */
    function printOriginLinesList()
    {
        global $langs, $hookmanager, $conf;

        print '<tr class="liste_titre">';
        print '<td>'.$langs->trans('Ref').'</td>';
        print '<td>'.$langs->trans('Description').'</td>';
        print '<td align="right">'.$langs->trans('VAT').'</td>';
        print '<td align="right">'.$langs->trans('PriceUHT').'</td>';
		if (!empty($conf->multicurrency->enabled)) print '<td align="right">'.$langs->trans('PriceUHTCurrency').'</td>';
        print '<td align="right">'.$langs->trans('Qty').'</td>';
	    if($conf->global->PRODUCT_USE_UNITS)
	    {
		    print '<td align="left">'.$langs->trans('Unit').'</td>';
	    }
        print '<td align="right">'.$langs->trans('ReductionShort').'</td></tr>';

        $var = true;
        $i	 = 0;

        foreach ($this->lines as $line)
        {
            $var=!$var;

            if (is_object($hookmanager) && (($line->product_type == 9 && ! empty($line->special_code)) || ! empty($line->fk_parent_line)))
            {
                if (empty($line->fk_parent_line))
                {
                    $parameters=array('line'=>$line,'var'=>$var,'i'=>$i);
                    $action='';
                    $hookmanager->executeHooks('printOriginObjectLine',$parameters,$this,$action);    // Note that $action and $object may have been modified by some hooks
                }
            }
            else
            {
                $this->printOriginLine($line,$var);
            }

            $i++;
        }
    }

    /**
     * 	Return HTML with a line of table array of source object lines
     *  TODO Move this and previous function into output html class file (htmlline.class.php).
     *  If lines are into a template, title must also be into a template
     *  But for the moment we don't know if it's possible as we keep a method available on overloaded objects.
     *
     * 	@param	CommonObjectLine	$line		Line
     * 	@param	string				$var		Var
     * 	@return	void
     */
    function printOriginLine($line,$var)
    {
        global $langs, $conf;

        //var_dump($line);
		if (!empty($line->date_start))
		{
			$date_start=$line->date_start;
		}
		else
		{
			$date_start=$line->date_debut_prevue;
			if ($line->date_debut_reel) $date_start=$line->date_debut_reel;
		}
		if (!empty($line->date_end))
		{
			$date_end=$line->date_end;
		}
		else
		{
			$date_end=$line->date_fin_prevue;
			if ($line->date_fin_reel) $date_end=$line->date_fin_reel;
		}

        $this->tpl['label'] = '';
        if (! empty($line->fk_parent_line)) $this->tpl['label'].= img_picto('', 'rightarrow');

        if (($line->info_bits & 2) == 2)  // TODO Not sure this is used for source object
        {
            $discount=new DiscountAbsolute($this->db);
            $discount->fk_soc = $this->socid;
            $this->tpl['label'].= $discount->getNomUrl(0,'discount');
        }
        else if (! empty($line->fk_product))
        {
            $productstatic = new Product($this->db);
            $productstatic->id = $line->fk_product;
            $productstatic->ref = $line->ref;
            $productstatic->type = $line->fk_product_type;
            $this->tpl['label'].= $productstatic->getNomUrl(1);
            $this->tpl['label'].= ' - '.(! empty($line->label)?$line->label:$line->product_label);
            // Dates
            if ($line->product_type == 1 && ($date_start || $date_end))
            {
                $this->tpl['label'].= get_date_range($date_start,$date_end);
            }
        }
        else
        {
            $this->tpl['label'].= ($line->product_type == -1 ? '&nbsp;' : ($line->product_type == 1 ? img_object($langs->trans(''),'service') : img_object($langs->trans(''),'product')));
            if (!empty($line->desc)) {
            	$this->tpl['label'].=$line->desc;
            }else {
            	$this->tpl['label'].= ($line->label ? '&nbsp;'.$line->label : '');
            }
            // Dates
            if ($line->product_type == 1 && ($date_start || $date_end))
            {
                $this->tpl['label'].= get_date_range($date_start,$date_end);
            }
        }

        if (! empty($line->desc))
        {
            if ($line->desc == '(CREDIT_NOTE)')  // TODO Not sure this is used for source object
            {
                $discount=new DiscountAbsolute($this->db);
                $discount->fetch($line->fk_remise_except);
                $this->tpl['description'] = $langs->transnoentities("DiscountFromCreditNote",$discount->getNomUrl(0));
            }
            elseif ($line->desc == '(DEPOSIT)')  // TODO Not sure this is used for source object
            {
                $discount=new DiscountAbsolute($this->db);
                $discount->fetch($line->fk_remise_except);
                $this->tpl['description'] = $langs->transnoentities("DiscountFromDeposit",$discount->getNomUrl(0));
            }
            else
            {
                $this->tpl['description'] = dol_trunc($line->desc,60);
            }
        }
        else
        {
            $this->tpl['description'] = '&nbsp;';
        }

        $this->tpl['vat_rate'] = vatrate($line->tva_tx, true);
        $this->tpl['price'] = price($line->subprice);
		$this->tpl['multicurrency_price'] = price($line->multicurrency_subprice);
        $this->tpl['qty'] = (($line->info_bits & 2) != 2) ? $line->qty : '&nbsp;';
	    if($conf->global->PRODUCT_USE_UNITS) $this->tpl['unit'] = $line->getLabelOfUnit('long');
        $this->tpl['remise_percent'] = (($line->info_bits & 2) != 2) ? vatrate($line->remise_percent, true) : '&nbsp;';

        // Output template part (modules that overwrite templates must declare this into descriptor)
        // Use global variables + $dateSelector + $seller and $buyer
        $dirtpls=array_merge($conf->modules_parts['tpl'],array('/core/tpl'));
        foreach($dirtpls as $reldir)
        {
            $tpl = dol_buildpath($reldir.'/originproductline.tpl.php');
            if (empty($conf->file->strict_mode)) {
            	$res=@include $tpl;
            } else {
            	$res=include $tpl; // for debug
            }
            if ($res) break;
        }
    }


	/**
	 * Show the array with all margin infos
	 *
	 * @param 		bool	$force_price	Force price
	 * @return		void
	 * @deprecated	3.8 Load FormMargin class and make a direct call to displayMarginInfos
	 */
	function displayMarginInfos($force_price=false)
	{
		include_once DOL_DOCUMENT_ROOT.'/core/class/html.formmargin.class.php';
		$formmargin=new FormMargin($this->db);
		$formmargin->displayMarginInfos($this, $force_price);
	}


	/**
	 *	Add resources to the current object : add entry into llx_element_resources
	 *	Need $this->element & $this->id
	 *
	 *	@param		int		$resource_id		Resource id
	 *	@param		string	$resource_type		'resource'
	 *	@param		int		$busy				Busy or not
	 *	@param		int		$mandatory			Mandatory or not
	 *	@return		int							<=0 if KO, >0 if OK
	 */
	function add_element_resource($resource_id, $resource_type, $busy=0, $mandatory=0)
	{
		$this->db->begin();

		$sql = "INSERT INTO ".MAIN_DB_PREFIX."element_resources (";
		$sql.= "resource_id";
		$sql.= ", resource_type";
		$sql.= ", element_id";
		$sql.= ", element_type";
		$sql.= ", busy";
		$sql.= ", mandatory";
		$sql.= ") VALUES (";
		$sql.= $resource_id;
		$sql.= ", '".$resource_type."'";
		$sql.= ", '".$this->id."'";
		$sql.= ", '".$this->element."'";
		$sql.= ", '".$busy."'";
		$sql.= ", '".$mandatory."'";
		$sql.= ")";

		dol_syslog(get_class($this)."::add_element_resource", LOG_DEBUG);
		if ($this->db->query($sql))
		{
			$this->db->commit();
			return 1;
		}
		else
		{
			$this->error=$this->db->lasterror();
			$this->db->rollback();
			return  0;
		}
	}

	/**
	 *    Delete a link to resource line
	 *
	 *    @param	int		$rowid			Id of resource line to delete
	 *    @param	int		$element		element name (for trigger) TODO: use $this->element into commonobject class
	 *    @param	int		$notrigger		Disable all triggers
	 *    @return   int						>0 if OK, <0 if KO
	 */
	function delete_resource($rowid, $element, $notrigger=0)
	{
	    global $user;


	    $this->db->begin();

	    $sql = "DELETE FROM ".MAIN_DB_PREFIX."element_resources";
	    $sql.= " WHERE rowid=".$rowid;

	    dol_syslog(get_class($this)."::delete_resource", LOG_DEBUG);
            $resql=$this->db->query($sql);
            if (! $resql)
            {
                $this->error=$this->db->lasterror();
                $this->db->rollback();
                return -1;
            }
            else
            {
                if (! $notrigger)
	        {
	            $result=$this->call_trigger(strtoupper($element).'_DELETE_RESOURCE', $user);
	            if ($result < 0) { $this->db->rollback(); return -1; }
	        }
                $this->db->commit();
                return 1;
            }
	}


	/**
	 * Overwrite magic function to solve problem of cloning object that are kept as references
	 *
	 * @return void
	 */
	function __clone()
    {
        // Force a copy of this->lines, otherwise it will point to same object.
        if (isset($this->lines) && is_array($this->lines))
        {
        	$nboflines=count($this->lines);
        	for($i=0; $i < $nboflines; $i++)
        	{
            	$this->lines[$i] = clone $this->lines[$i];
        	}
        }
    }

	/**
	 * Common function for all objects extending CommonObject for generating documents
	 *
	 * @param 	string 		$modelspath 	Relative folder where generators are placed
	 * @param 	string 		$modele 		Generator to use. Caller must set it to obj->modelpdf or GETPOST('modelpdf') for example.
	 * @param 	Translate 	$outputlangs 	Language to use
	 * @param 	int 		$hidedetails 	1 to hide details. 0 by default
	 * @param 	int 		$hidedesc 		1 to hide product description. 0 by default
	 * @param 	int 		$hideref 		1 to hide product reference. 0 by default
	 * @return 	int 						>0 if OK, <0 if KO
	 */
	protected function commonGenerateDocument($modelspath, $modele, $outputlangs, $hidedetails, $hidedesc, $hideref)
	{
		global $conf, $langs;

		$srctemplatepath='';

		// Increase limit for PDF build
		$err=error_reporting();
		error_reporting(0);
		@set_time_limit(120);
		error_reporting($err);

		// If selected model is a filename template (then $modele="modelname" or "modelname:filename")
		$tmp=explode(':',$modele,2);
		if (! empty($tmp[1]))
		{
			$modele=$tmp[0];
			$srctemplatepath=$tmp[1];
		}

		// Search template files
		$file=''; $classname=''; $filefound=0;
		$dirmodels=array('/');
		if (is_array($conf->modules_parts['models'])) $dirmodels=array_merge($dirmodels,$conf->modules_parts['models']);
		foreach($dirmodels as $reldir)
		{
			foreach(array('doc','pdf') as $prefix)
			{
				$file = $prefix."_".$modele.".modules.php";

				// On verifie l'emplacement du modele
				$file=dol_buildpath($reldir.$modelspath.$file,0);
				if (file_exists($file))
				{
					$filefound=1;
					$classname=$prefix.'_'.$modele;
					break;
				}
			}
			if ($filefound) break;
		}

		// If generator was found
		if ($filefound)
		{
			require_once $file;

			$obj = new $classname($this->db);

			// If generator is ODT, we must have srctemplatepath defined, if not we set it.
			if ($obj->type == 'odt' && empty($srctemplatepath))
			{
				$varfortemplatedir=$obj->scandir;
				if ($varfortemplatedir && ! empty($conf->global->$varfortemplatedir))
				{
					$dirtoscan=$conf->global->$varfortemplatedir;

					$listoffiles=array();

					// Now we add first model found in directories scanned
	                $listofdir=explode(',',$dirtoscan);
	                foreach($listofdir as $key=>$tmpdir)
	                {
	                    $tmpdir=trim($tmpdir);
	                    $tmpdir=preg_replace('/DOL_DATA_ROOT/',DOL_DATA_ROOT,$tmpdir);
	                    if (! $tmpdir) { unset($listofdir[$key]); continue; }
	                    if (is_dir($tmpdir))
	                    {
	                        $tmpfiles=dol_dir_list($tmpdir,'files',0,'\.od(s|t)$','','name',SORT_ASC,0);
	                        if (count($tmpfiles)) $listoffiles=array_merge($listoffiles,$tmpfiles);
	                    }
	                }

	                if (count($listoffiles))
	                {
	                	foreach($listoffiles as $record)
	                    {
	                    	$srctemplatepath=$record['fullname'];
	                    	break;
	                    }
	                }
				}

				if (empty($srctemplatepath))
				{
					$this->error='ErrorGenerationAskedForOdtTemplateWithSrcFileNotDefined';
					return -1;
				}
			}

            if ($obj->type == 'odt' && ! empty($srctemplatepath))
            {
                if (! dol_is_file($srctemplatepath))
                {
                    $this->error='ErrorGenerationAskedForOdtTemplateWithSrcFileNotFound';
                    return -1;
                }
            }
    
			// We save charset_output to restore it because write_file can change it if needed for
			// output format that does not support UTF8.
			$sav_charset_output=$outputlangs->charset_output;
			if ($obj->write_file($this, $outputlangs, $srctemplatepath, $hidedetails, $hidedesc, $hideref) > 0)
			{
				$outputlangs->charset_output=$sav_charset_output;

				// We delete old preview
				require_once DOL_DOCUMENT_ROOT.'/core/lib/files.lib.php';
				dol_delete_preview($this);

				// Success in building document. We build meta file.
				dol_meta_create($this);

				return 1;
			}
			else
			{
				$outputlangs->charset_output=$sav_charset_output;
				dol_print_error($this->db, "Error generating document for ".__CLASS__.". Error: ".$obj->error, $obj->errors);
				return -1;
			}

		}
		else
		{
			$this->error=$langs->trans("Error")." ".$langs->trans("ErrorFileDoesNotExists",$file);
			dol_print_error('',$this->error);
			return -1;
		}
	}

	/**
	 *  Build thumb
	 *
	 *  @param      string	$file           Path file in UTF8 to original file to create thumbs from.
	 *	@return		void
	 */
	function addThumbs($file)
	{
		global $maxwidthsmall, $maxheightsmall, $maxwidthmini, $maxheightmini, $quality;

		require_once DOL_DOCUMENT_ROOT .'/core/lib/images.lib.php';		// This define also $maxwidthsmall, $quality, ...

		$file_osencoded=dol_osencode($file);
		if (file_exists($file_osencoded))
		{
			// Create small thumbs for company (Ratio is near 16/9)
	        // Used on logon for example
	        vignette($file_osencoded, $maxwidthsmall, $maxheightsmall, '_small', $quality);

	        // Create mini thumbs for company (Ratio is near 16/9)
	        // Used on menu or for setup page for example
	        vignette($file_osencoded, $maxwidthmini, $maxheightmini, '_mini', $quality);
		}
	}


	/* Functions common to commonobject and commonobjectline */

    /* For default values */

    /**
     * Return the default value to use for a field when showing the create form of object. 
     * Return values in this order:
     * 1) If parameter is available into POST, we return it first.
     * 2) If not but an alternate value was provided as parameter of function, we return it.
     * 3) If not but a constant $conf->global->OBJECTELEMENT_FIELDNAME is set, we return it (It is better to use the dedicated table). 
     * 4) Return value found into database (TODO No yet implemented)
     * 
     * @param   string              $fieldname          Name of field
     * @param   string              $alternatevalue     Alternate value to use
     * @return  string|string[]                         Default value (can be an array if the GETPOST return an array)
     **/
	function getDefaultCreateValueFor($fieldname, $alternatevalue=null)
    {
        global $conf, $_POST;

        // If param here has been posted, we use this value first.
        if (isset($_POST[$fieldname])) return GETPOST($fieldname, 2);
        
        if (isset($alternatevalue)) return $alternatevalue;
        
        $newelement=$this->element;
        if ($newelement == 'facture') $newelement='invoice';
        if ($newelement == 'commande') $newelement='order';
        if (empty($newelement)) 
        {
            dol_syslog("Ask a default value using common method getDefaultCreateValueForField on an object with no property ->element defined. Return empty string.", LOG_WARNING);
            return '';
        }
        
        $keyforfieldname=strtoupper($newelement.'_DEFAULT_'.$fieldname);
        //var_dump($keyforfieldname);
        if (isset($conf->global->$keyforfieldname)) return $conf->global->$keyforfieldname;
        
        // TODO Ad here a scan into table llx_overwrite_default with a filter on $this->element and $fieldname 
        
    }
	
    
	/* For triggers */


    /**
     * Call trigger based on this instance.
     * Some context information may also be provided into array property this->context.
     * NB: Error from trigger are stacked in interface->errors
     * NB2: If return code of triggers are < 0, action calling trigger should cancel all transaction.
     *
     * @param   string    $trigger_name   trigger's name to execute
     * @param   User      $user           Object user
     * @return  int                       Result of run_triggers
     */
    function call_trigger($trigger_name, $user)
    {
    	global $langs,$conf;

    	include_once DOL_DOCUMENT_ROOT . '/core/class/interfaces.class.php';
    	$interface=new Interfaces($this->db);
    	$result=$interface->run_triggers($trigger_name,$this,$user,$langs,$conf);

    	if ($result < 0)
    	{
    		if (!empty($this->errors))
    		{
    			$this->errors=array_merge($this->errors,$interface->errors);
    		}
    		else
    		{
    			$this->errors=$interface->errors;
    		}
    	}

    	return $result;
    }


    /* Functions for extrafields */


    /**
     *  Function to get extra fields of a member into $this->array_options
     *  This method is in most cases called by method fetch of objects but you can call it separately.
     *
     *  @param	int		$rowid			Id of line
     *  @param  array	$optionsArray   Array resulting of call of extrafields->fetch_name_optionals_label()
     *  @return	int						<0 if error, 0 if no optionals to find nor found, 1 if a line is found and optional loaded
     */
    function fetch_optionals($rowid=null,$optionsArray=null)
    {
    	if (empty($rowid)) $rowid=$this->id;

        //To avoid SQL errors. Probably not the better solution though
        if (!$this->table_element) {
            return 0;
        }

        if (! is_array($optionsArray))
        {
            // optionsArray not already loaded, so we load it
            require_once DOL_DOCUMENT_ROOT.'/core/class/extrafields.class.php';
            $extrafields = new ExtraFields($this->db);
            $optionsArray = $extrafields->fetch_name_optionals_label($this->table_element);
        }

        // Request to get complementary values
        if (count($optionsArray) > 0)
        {
            $sql = "SELECT rowid";
            foreach ($optionsArray as $name => $label)
            {
                $sql.= ", ".$name;
            }
            $sql.= " FROM ".MAIN_DB_PREFIX.$this->table_element."_extrafields";
            $sql.= " WHERE fk_object = ".$rowid;

            dol_syslog(get_class($this)."::fetch_optionals", LOG_DEBUG);
            $resql=$this->db->query($sql);
            if ($resql)
            {
            	$numrows=$this->db->num_rows($resql);
                if ($numrows)
                {
                    $tab = $this->db->fetch_array($resql);

                    foreach ($tab as $key => $value)
                    {
                    	// Test fetch_array ! is_int($key) because fetch_array result is a mix table with Key as alpha and Key as int (depend db engine)
                        if ($key != 'rowid' && $key != 'tms' && $key != 'fk_member' && ! is_int($key))
                        {
                            // we can add this attribute to object
                            $this->array_options["options_".$key]=$value;
                        }
                    }
                }

                $this->db->free($resql);

                if ($numrows) return $numrows;
                else return 0;
            }
            else
            {
                dol_print_error($this->db);
                return -1;
            }
        }
        return 0;
    }

    /**
     *	Delete all extra fields values for the current object.
     *
     *  @return	int		<0 if KO, >0 if OK
     */
	function deleteExtraFields()
	{
		$this->db->begin();

		$sql_del = "DELETE FROM ".MAIN_DB_PREFIX.$this->table_element."_extrafields WHERE fk_object = ".$this->id;
		dol_syslog(get_class($this)."::deleteExtraFields delete", LOG_DEBUG);
		$resql=$this->db->query($sql_del);
		if (! $resql)
		{
			$this->error=$this->db->lasterror();
			$this->db->rollback();
			return -1;
		}
		else
		{
			$this->db->commit();
			return 1;
		}
	}

    /**
     *	Add/Update all extra fields values for the current object.
     *  Data to describe values to insert/update are stored into $this->array_options=array('options_codeforfield1'=>'valueforfield1', 'options_codeforfield2'=>'valueforfield2', ...)
     *  This function delete record with all extrafields and insert them again from the array $this->array_options.
     *
     *  @return int -1=error, O=did nothing, 1=OK
     */
    function insertExtraFields()
    {
        global $conf,$langs;

		$error=0;

		if (! empty($conf->global->MAIN_EXTRAFIELDS_DISABLED)) return 0;	// For avoid conflicts if trigger used

        if (! empty($this->array_options))
        {
            // Check parameters
            $langs->load('admin');
            require_once DOL_DOCUMENT_ROOT.'/core/class/extrafields.class.php';
            $extrafields = new ExtraFields($this->db);
            $extrafields->fetch_name_optionals_label($this->table_element);

            foreach($this->array_options as $key => $value)
            {
               	$attributeKey = substr($key,8);   // Remove 'options_' prefix
               	$attributeType  = $extrafields->attribute_type[$attributeKey];
               	$attributeLabel = $extrafields->attribute_label[$attributeKey];
               	$attributeParam = $extrafields->attribute_param[$attributeKey];
               	switch ($attributeType)
               	{
               		case 'int':
              			if (!is_numeric($value) && $value!='')
               			{
               				$this->errors[]=$langs->trans("ExtraFieldHasWrongValue",$attributeLabel);
               				return -1;
              			}
               			elseif ($value=='')
               			{
               				$this->array_options[$key] = null;
               			}
             			break;
            		case 'price':
            			$this->array_options[$key] = price2num($this->array_options[$key]);
            			break;
            		case 'date':
            			$this->array_options[$key]=$this->db->idate($this->array_options[$key]);
            			break;
            		case 'datetime':
            			$this->array_options[$key]=$this->db->idate($this->array_options[$key]);
            			break;
           			case 'link':
						$param_list=array_keys($attributeParam ['options']);
						// 0 : ObjectName
						// 1 : classPath
						$InfoFieldList = explode(":", $param_list[0]);
						dol_include_once($InfoFieldList[1]);
            			if ($InfoFieldList[0] && class_exists($InfoFieldList[0]))
            			{
    						$object = new $InfoFieldList[0]($this->db);
    						if ($value)
    						{
    							$res=$object->fetch(0,$value);
    							if ($res > 0) $this->array_options[$key]=$object->id;
    							else 
    							{
    							    $this->error="Ref '".$value."' for object '".$object->element."' not found";
                                    $this->db->rollback();
                                    return -1;
    							}
    						}
            			}
            			else
            			{
            			    dol_syslog('Error bad setup of extrafield', LOG_WARNING);
            			}
						break;
               	}
            }
            $this->db->begin();

            $sql_del = "DELETE FROM ".MAIN_DB_PREFIX.$this->table_element."_extrafields WHERE fk_object = ".$this->id;
            dol_syslog(get_class($this)."::insertExtraFields delete", LOG_DEBUG);
            $this->db->query($sql_del);

            $sql = "INSERT INTO ".MAIN_DB_PREFIX.$this->table_element."_extrafields (fk_object";
            foreach($this->array_options as $key => $value)
            {
            	$attributeKey = substr($key,8);   // Remove 'options_' prefix
                // Add field of attribut
            	if ($extrafields->attribute_type[$attributeKey] != 'separate') // Only for other type of separate
                	$sql.=",".$attributeKey;
            }
            $sql .= ") VALUES (".$this->id;
            foreach($this->array_options as $key => $value)
            {
            	$attributeKey = substr($key,8);   // Remove 'options_' prefix
                // Add field o fattribut
            	if($extrafields->attribute_type[$attributeKey] != 'separate') // Only for other type of separate)
            	{
	                if ($this->array_options[$key] != '')
	                {
	                    $sql.=",'".$this->db->escape($this->array_options[$key])."'";
	                }
	                else
	                {
	                    $sql.=",null";
	                }
            	}
            }
            $sql.=")";

            dol_syslog(get_class($this)."::insertExtraFields insert", LOG_DEBUG);
            $resql = $this->db->query($sql);
            if (! $resql)
            {
                $this->error=$this->db->lasterror();
                $this->db->rollback();
                return -1;
            }
            else
            {
                $this->db->commit();
                return 1;
            }
        }
        else return 0;
    }
    
    /**
     *	Update an exta field value for the current object.
     *  Data to describe values to insert/update are stored into $this->array_options=array('options_codeforfield1'=>'valueforfield1', 'options_codeforfield2'=>'valueforfield2', ...)
     *  This function delte record with all extrafields and insert them again from the array $this->array_options.
     *
     *  @param  string      $key    Key of the extrafield
     *  @return int                 -1=error, O=did nothing, 1=OK
     */
    function updateExtraField($key)
    {
        global $conf,$langs;

		$error=0;

		if (! empty($conf->global->MAIN_EXTRAFIELDS_DISABLED)) return 0;	// For avoid conflicts if trigger used

        if (! empty($this->array_options) && !empty($this->array_options["options_$key"]))
        {
            // Check parameters
            $langs->load('admin');
            require_once DOL_DOCUMENT_ROOT.'/core/class/extrafields.class.php';
            $extrafields = new ExtraFields($this->db);
            $target_extrafields=$extrafields->fetch_name_optionals_label($this->table_element);

            $value=$this->array_options["options_$key"];
            $attributeType  = $extrafields->attribute_type[$key];
            $attributeLabel = $extrafields->attribute_label[$key];
            $attributeParam = $extrafields->attribute_param[$key];
            switch ($attributeType)
            {
                case 'int':
                    if (!is_numeric($value) && $value!='')
                    {
                        $this->errors[]=$langs->trans("ExtraFieldHasWrongValue",$attributeLabel);
                        return -1;
                    }
                    elseif ($value=='')
                    {
                        $this->array_options["options_$key"] = null;
                    }
                    break;
                case 'price':
                    $this->array_options["options_$key"] = price2num($this->array_options["options_$key"]);
                    break;
                case 'date':
                    $this->array_options["options_$key"]=$this->db->idate($this->array_options["options_$key"]);
                    break;
                case 'datetime':
                    $this->array_options["options_$key"]=$this->db->idate($this->array_options["options_$key"]);
                    break;
                case 'link':
                    $param_list=array_keys($attributeParam ['options']);
                    // 0 : ObjectName
                    // 1 : classPath
                    $InfoFieldList = explode(":", $param_list[0]);
                    dol_include_once($InfoFieldList[1]);
                    $object = new $InfoFieldList[0]($this->db);
                    if ($value)
                    {
                        $object->fetch(0,$value);
                        $this->array_options["options_$key"]=$object->id;
                    }
                    break;
            }
            
            $this->db->begin();
            $sql = "UPDATE ".MAIN_DB_PREFIX.$this->table_element."_extrafields SET $key='".$this->db->escape($this->array_options["options_$key"])."'";
            $sql .= " WHERE fk_object = ".$this->id;
            $resql = $this->db->query($sql);
            if (! $resql)
            {
                $this->error=$this->db->lasterror();
                $this->db->rollback();
                return -1;
            }
            else
            {
                $this->db->commit();
                return 1;
            }
        }
        else return 0;
    }

   /**
     * Function to show lines of extrafields with output datas
     *
	 * @param Extrafields   $extrafields    Extrafield Object
	 * @param string        $mode           Show output (view) or input (edit) for extrafield
	 * @param array         $params         Optional parameters
	 * @param string        $keyprefix      Prefix string to add into name and id of field (can be used to avoid duplicate names)
     *
     * @return string
     */
    function showOptionals($extrafields, $mode='view', $params=null, $keyprefix='')
    {
		global $_POST, $conf, $langs;

		$out = '';

		if (count($extrafields->attribute_label) > 0)
		{
			$out .= "\n";
			$out .= '<!-- showOptionalsInput --> ';
			$out .= "\n";

			$e = 0;
			foreach($extrafields->attribute_label as $key=>$label)
			{
				if (is_array($params) && count($params)>0) {
					if (array_key_exists('colspan',$params)) {
						$colspan=$params['colspan'];
					}
				}else {
					$colspan='3';
				}
				switch($mode) {
					case "view":
						$value=$this->array_options["options_".$key];
						break;
					case "edit":
						if (isset($_POST["options_" . $key])) {
							if (is_array($_POST["options_" . $key])) {
								// $_POST["options"] is an array but following code expects a comma separated string
								$value = implode(",", $_POST["options_" . $key]);
							} else {
								$value = $_POST["options_" . $key];
							}
						} else {
							$value = $this->array_options["options_" . $key];
						}
						break;
				}
				if ($extrafields->attribute_type[$key] == 'separate')
				{
					$out .= $extrafields->showSeparator($key);
				}
				else
				{
					$csstyle='';
					$class=(!empty($extrafields->attribute_hidden[$key]) ? 'class="hideobject" ' : '');
					if (is_array($params) && count($params)>0) {
						if (array_key_exists('style',$params)) {
							$csstyle=$params['style'];
						}
					}
					if ( !empty($conf->global->MAIN_EXTRAFIELDS_USE_TWO_COLUMS) && ($e % 2) == 0)
					{
						$out .= '<tr '.$class.$csstyle.'>';
						$colspan='0';
					}
					else
					{
						$out .= '<tr '.$class.$csstyle.'>';
					}
					// Convert date into timestamp format
					if (in_array($extrafields->attribute_type[$key],array('date','datetime')))
					{
						$value = isset($_POST["options_".$key])?dol_mktime($_POST["options_".$key."hour"], $_POST["options_".$key."min"], 0, $_POST["options_".$key."month"], $_POST["options_".$key."day"], $_POST["options_".$key."year"]):$this->db->jdate($this->array_options['options_'.$key]);
					}

					if($extrafields->attribute_required[$key])
						$label = '<span'.($mode != 'view' ? ' class="fieldrequired"':'').'>'.$label.'</span>';

					$out .= '<td>'.$langs->trans($label).'</td>';
					$html_id = !empty($this->id) ? $this->element.'_extras_'.$key.'_'.$this->id : '';
					$out .='<td id="'.$html_id.'" class="'.$this->element.'_extras_'.$key.'" '.($colspan?' colspan="'.$colspan.'"':'').'>';

					switch($mode) {
					case "view":
						$out .= $extrafields->showOutputField($key,$value);
						break;
					case "edit":
						$out .= $extrafields->showInputField($key,$value,'',$keyprefix,'',0,$this->id);
						break;
					}

					$out .= '</td>';

					if (! empty($conf->global->MAIN_EXTRAFIELDS_USE_TWO_COLUMS) && (($e % 2) == 1)) $out .= '</tr>';
					else $out .= '</tr>';
					$e++;
				}
			}
			$out .= "\n";
			$out .= '
				<script type="text/javascript">
				    jQuery(document).ready(function() {
				    	function showOptions(child_list, parent_list)
				    	{
				    		var val = $("select[name=\"options_"+parent_list+"\"]").val();
				    		var parentVal = parent_list + ":" + val;
							if(val > 0) {
					    		$("select[name=\""+child_list+"\"] option[parent]").hide();
					    		$("select[name=\""+child_list+"\"] option[parent=\""+parentVal+"\"]").show();
							} else {
								$("select[name=\""+child_list+"\"] option").show();
							}
				    	}
						function setListDependencies() {
					    	jQuery("select option[parent]").parent().each(function() {
					    		var child_list = $(this).attr("name");
								var parent = $(this).find("option[parent]:first").attr("parent");
								var infos = parent.split(":");
								var parent_list = infos[0];
								$("select[name=\"options_"+parent_list+"\"]").change(function() {
									showOptions(child_list, parent_list);
								});
					    	});
						}

						setListDependencies();
				    });
				</script>'."\n";
			$out .= '<!-- /showOptionalsInput --> '."\n";
		}
		return $out;
	}

	/**
	 * Returns the rights used for this class
	 * @return stdClass
	 */
	public function getRights()
	{
		global $user;

		$element = $this->element;
		if ($element == 'facturerec') $element='facture';

		return $user->rights->{$element};
	}

	/**
	 * Function used to replace a thirdparty id with another one.
	 * This function is meant to be called from replaceThirdparty with the appropiate tables
	 * Column name fk_soc MUST be used to identify thirdparties
	 *
	 * @param DoliDB 	$db 			Database handler
	 * @param int 		$origin_id 		Old thirdparty id (the thirdparty to delete)
	 * @param int 		$dest_id 		New thirdparty id (the thirdparty that will received element of the other)
	 * @param string[] 	$tables 		Tables that need to be changed
	 * @return bool
	 */
	public static function commonReplaceThirdparty(DoliDB $db, $origin_id, $dest_id, array $tables)
	{
		foreach ($tables as $table)
		{
			$sql = 'UPDATE '.MAIN_DB_PREFIX.$table.' SET fk_soc = '.$dest_id.' WHERE fk_soc = '.$origin_id;

			if (!$db->query($sql)) {
				return false;
			}
		}

		return true;
	}
	
	/**
	 * Get buy price to use for margin calculation. This function is called when buy price is unknown.
	 *	set buy price = sell price if ForceBuyingPriceIfNull configured,
	 *   else if calculation MARGIN_TYPE = 'costprice' and costprice is defined, use costprice as buyprice
	 *	 else if calculation MARGIN_TYPE = 'pmp' and pmp is calculated, use pmp as buyprice
	 *	 else set min buy price as buy price
	 *	 
	 * @param float		$unitPrice		 product unit price
	 * @param float		$discountPercent line discount percent
	 * @param int		$fk_product		 product id
	 *
	 * @return	float <0 if ko, buyprice if ok
	 */
	public function defineBuyPrice($unitPrice = 0, $discountPercent = 0, $fk_product = 0) 
	{
		global $conf;
	
		$buyPrice = 0;
		
		if (($unitPrice > 0) && (isset($conf->global->ForceBuyingPriceIfNull) && $conf->global->ForceBuyingPriceIfNull == 1)) // In most cases, test here is false
		{
			$buyPrice = $unitPrice * (1 - $discountPercent / 100);
		}
		else
		{
			// Get cost price for margin calculation
			if (! empty($fk_product))
			{
				if (isset($conf->global->MARGIN_TYPE) && $conf->global->MARGIN_TYPE == 'costprice')
				{
					require_once DOL_DOCUMENT_ROOT.'/product/class/product.class.php';
					$product = new Product($this->db);
					$result = $product->fetch($fk_product);
					if ($result <= 0)
					{
						$this->errors[] = 'ErrorProductIdDoesNotExists';
						return -1;
					}
					if ($product->cost_price > 0)
					{
						$buyPrice = $product->cost_price;
					}
					else if ($product->pmp > 0)
					{
						$buyPrice = $product->pmp;
					}
				}
				else if (isset($conf->global->MARGIN_TYPE) && $conf->global->MARGIN_TYPE == 'pmp')
				{
					require_once DOL_DOCUMENT_ROOT.'/product/class/product.class.php';
					$product = new Product($this->db);
					$result = $product->fetch($fk_product);
					if ($result <= 0)
					{
						$this->errors[] = 'ErrorProductIdDoesNotExists';
						return -1;
					}
					if ($product->pmp > 0)
					{
						$buyPrice = $product->pmp;
					}
				}
				
				if (empty($buyPrice) && isset($conf->global->MARGIN_TYPE) && in_array($conf->global->MARGIN_TYPE, array('1','pmp','costprice')))
				{
					require_once DOL_DOCUMENT_ROOT.'/fourn/class/fournisseur.product.class.php';
					$productFournisseur = new ProductFournisseur($this->db);
					if (($result = $productFournisseur->find_min_price_product_fournisseur($fk_product)) > 0)
					{
						$buyPrice = $productFournisseur->fourn_price;
					}
					else if ($result < 0)
					{
						$this->errors[] = $productFournisseur->error;
						return -2;
					}
				}
			}
		}
		return $buyPrice;
	}
}<|MERGE_RESOLUTION|>--- conflicted
+++ resolved
@@ -3236,14 +3236,10 @@
 	 */
 	function printObjectLines($action, $seller, $buyer, $selected=0, $dateSelector=0)
 	{
-<<<<<<< HEAD
-		global $conf, $hookmanager, $inputalsopricewithtax, $usemargins, $langs, $user;
-
-=======
 		global $conf, $hookmanager, $langs, $user;
-		global $inputalsopricewithtax, $usemargins, $disableedit, $disablemove, $disableremove;   // TODO We should not use global var for this !
-		
->>>>>>> 78cda5dc
+		// TODO We should not use global var for this !
+		global $inputalsopricewithtax, $usemargins, $disableedit, $disablemove, $disableremove;
+
 		// Define usemargins
 		$usemargins=0;
 		if (! empty($conf->margin->enabled) && ! empty($this->element) && in_array($this->element,array('facture','propal','commande'))) $usemargins=1;
@@ -3372,7 +3368,7 @@
 	{
 		global $conf,$langs,$user,$object,$hookmanager;
 		global $form,$bc,$bcdd;
-		global $object_rights, $disableedit, $disablemove, $disableremove;   // TODO We should not use global var for this !
+		global $object_rights, $disableedit, $disablemove;   // TODO We should not use global var for this !
 
 		$object_rights = $this->getRights();
 
