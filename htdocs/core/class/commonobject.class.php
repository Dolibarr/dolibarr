<?php
/* Copyright (C) 2006-2015 Laurent Destailleur  <eldy@users.sourceforge.net>
 * Copyright (C) 2005-2013 Regis Houssin        <regis.houssin@inodbox.com>
 * Copyright (C) 2010-2020 Juanjo Menent        <jmenent@2byte.es>
 * Copyright (C) 2012-2013 Christophe Battarel  <christophe.battarel@altairis.fr>
 * Copyright (C) 2011-2019 Philippe Grand       <philippe.grand@atoo-net.com>
 * Copyright (C) 2012-2015 Marcos García        <marcosgdf@gmail.com>
 * Copyright (C) 2012-2015 Raphaël Doursenaud   <rdoursenaud@gpcsolutions.fr>
 * Copyright (C) 2012      Cedric Salvador      <csalvador@gpcsolutions.fr>
 * Copyright (C) 2015-2022 Alexandre Spangaro   <aspangaro@open-dsi.fr>
 * Copyright (C) 2016      Bahfir abbes         <dolipar@dolipar.org>
 * Copyright (C) 2017      ATM Consulting       <support@atm-consulting.fr>
 * Copyright (C) 2017-2019 Nicolas ZABOURI      <info@inovea-conseil.com>
 * Copyright (C) 2017      Rui Strecht          <rui.strecht@aliartalentos.com>
 * Copyright (C) 2018-2021 Frédéric France      <frederic.france@netlogic.fr>
 * Copyright (C) 2018      Josep Lluís Amador   <joseplluis@lliuretic.cat>
 * Copyright (C) 2021      Gauthier VERDOL      <gauthier.verdol@atm-consulting.fr>
 * Copyright (C) 2021      Grégory Blémand      <gregory.blemand@atm-consulting.fr>
 *
 * This program is free software; you can redistribute it and/or modify
 * it under the terms of the GNU General Public License as published by
 * the Free Software Foundation; either version 3 of the License, or
 * (at your option) any later version.
 *
 * This program is distributed in the hope that it will be useful,
 * but WITHOUT ANY WARRANTY; without even the implied warranty of
 * MERCHANTABILITY or FITNESS FOR A PARTICULAR PURPOSE.  See the
 * GNU General Public License for more details.
 *
 * You should have received a copy of the GNU General Public License
 * along with this program. If not, see <https://www.gnu.org/licenses/>.
 */

/**
 *	\file       htdocs/core/class/commonobject.class.php
 *	\ingroup    core
 *	\brief      File of parent class of all other business classes (invoices, contracts, proposals, orders, ...)
 */


/**
 *	Parent class of all other business classes (invoices, contracts, proposals, orders, ...)
 */
abstract class CommonObject
{
	const TRIGGER_PREFIX = ''; // to be overriden in child class implementations, i.e. 'BILL', 'TASK', 'PROPAL', etc.
	/**
	 * @var DoliDb		Database handler (result of a new DoliDB)
	 */
	public $db;

	/**
	 * @var int The object identifier
	 */
	public $id;

	/**
	 * @var int The environment ID when using a multicompany module
	 */
	public $entity;

	/**
	 * @var string 		Error string
	 * @see             $errors
	 */
	public $error;

	/**
	 * @var string 		Error string that is hidden but can be used to store complementatry technical code.
	 */
	public $errorhidden;

	/**
	 * @var string[]	Array of error strings
	 */
	public $errors = array();

	/**
	 * @var array   To store error results of ->validateField()
	 */
	public $validateFieldsErrors = array();

	/**
	 * @var string ID to identify managed object
	 */
	public $element;

	/**
	 * @var string Name to use for 'features' parameter to check module permissions with restrictedArea(). Undefined means same value than $element.
	 */
	public $element_for_permission;

	/**
	 * @var string Name of table without prefix where object is stored
	 */
	public $table_element;

	/**
	 * @var string    Name of subtable line
	 */
	public $table_element_line = '';

	/**
	 * @var string		Key value used to track if data is coming from import wizard
	 */
	public $import_key;

	/**
	 * @var mixed		Contains data to manage extrafields
	 */
	public $array_options = array();

	/**
	 * @var mixed		Array to store alternative languages values of object
	 */
	public $array_languages = null; // Value is array() when load already tried

	/**
	 * @var array		To store result of ->liste_contact()
	 */
	public $contacts_ids;

	/**
	 * @var mixed		Array of linked objects, set and used when calling ->create() to be able to create links during the creation of object
	 */
	public $linked_objects;

	/**
	 * @var int[][]		Array of linked objects ids. Loaded by ->fetchObjectLinked
	 */
	public $linkedObjectsIds;

	/**
	 * @var mixed		Array of linked objects. Loaded by ->fetchObjectLinked
	 */
	public $linkedObjects;

	/**
	 * @var boolean		Array of boolean with object id as key and value as true if linkedObjects full loaded. Loaded by ->fetchObjectLinked. Important for pdf generation time reduction.
	 */
	public $linkedObjectsFullLoaded = array();

	/**
	 * @var Object      To store a cloned copy of object before to edit it and keep track of old properties
	 */
	public $oldcopy;

	/**
	 * @var string		Column name of the ref field.
	 */
	protected $table_ref_field = '';

	/**
	 * @var integer   0=Default, 1=View may be restricted to sales representative only if no permission to see all or to company of external user if external user
	 */
	public $restrictiononfksoc = 0;


	// Following vars are used by some objects only. We keep this property here in CommonObject to be able to provide common method using them.

	/**
	 * @var array<string,mixed>		Can be used to pass information when only object is provided to method
	 */
	public $context = array();

	/**
	 * @var string		Contains canvas name if record is an alternative canvas record
	 */
	public $canvas;

	/**
	 * @var Project The related project
	 * @see fetch_projet()
	 */
	public $project;

	/**
	 * @var int The related project ID
	 * @see setProject(), project
	 */
	public $fk_project;

	/**
	 * @deprecated
	 * @see project
	 */
	public $projet;

	/**
	 * @var Contact a related contact
	 * @see fetch_contact()
	 */
	public $contact;

	/**
	 * @var int The related contact ID
	 * @see fetch_contact()
	 */
	public $contact_id;

	/**
	 * @var Societe A related thirdparty
	 * @see fetch_thirdparty()
	 */
	public $thirdparty;

	/**
	 * @var User A related user
	 * @see fetch_user()
	 */
	public $user;

	/**
	 * @var string 	The type of originating object ('commande', 'facture', ...). Note: on some object this field is called $origin_type
	 * @see fetch_origin()
	 */
	public $origin;

	/**
	 * @var int 	The id of originating object
	 * @see fetch_origin()
	 */
	public $origin_id;

	/**
	 * @var string The object's reference
	 */
	public $ref;

	/**
	 * @var string An external reference for the object
	 */
	public $ref_ext;

	/**
	 * @var string The object's previous reference
	 */
	public $ref_previous;

	/**
	 * @var string The object's next reference
	 */
	public $ref_next;

	/**
	 * @var string Ref to store on object to save the new ref to use for example when making a validate() of an object
	 */
	public $newref;

	/**
	 * @var int The object's status
	 * @see setStatut()
	 */
	public $statut;

	/**
	 * @var int The object's status
	 * @see setStatut()
	 */
	public $status;

	/**
	 * @var string
	 * @see getFullAddress()
	 */
	public $country;

	/**
	 * @var int
	 * @see getFullAddress(), country
	 */
	public $country_id;

	/**
	 * @var string
	 * @see getFullAddress(), isInEEC(), country
	 */
	public $country_code;

	/**
	 * @var string
	 * @see getFullAddress()
	 */
	public $state;

	/**
	 * @var int
	 * @see getFullAddress(), state
	 */
	public $state_id;

	/**
	 * @var string
	 * @see getFullAddress(), $state
	 */
	public $state_code;

	/**
	 * @var int
	 * @see getFullAddress(), $region_code, $region
	 */
	public $region_id;

	/**
	 * @var string
	 * @see getFullAddress(), $region_id, $region
	 */
	public $region_code;

	/**
	 * @var string
	 * @see getFullAddress(), $region_id, $region_code
	 */
	public $region;

	/**
	 * @var int
	 * @see fetch_barcode()
	 */
	public $barcode_type;

	/**
	 * @var string
	 * @see fetch_barcode(), barcode_type
	 */
	public $barcode_type_code;

	/**
	 * @var string
	 * @see fetch_barcode(), barcode_type
	 */
	public $barcode_type_label;

	/**
	 * @var string
	 * @see fetch_barcode(), barcode_type
	 */
	public $barcode_type_coder;

	/**
	 * @var int Payment method ID (cheque, cash, ...)
	 * @see setPaymentMethods()
	 */
	public $mode_reglement_id;

	/**
	 * @var int Payment terms ID
	 * @see setPaymentTerms()
	 */
	public $cond_reglement_id;

	/**
	 * @var int Demand reason ID
	 */
	public $demand_reason_id;

	/**
	 * @var int Transport mode ID (For module intracomm report)
	 * @see setTransportMode()
	 */
	public $transport_mode_id;

	/**
	 * @var int Payment terms ID
	 * @deprecated Kept for compatibility
	 * @see cond_reglement_id;
	 */
	public $cond_reglement;

	/**
	 * @var int Delivery address ID
	 * @see setDeliveryAddress()
	 * @deprecated
	 */
	public $fk_delivery_address;

	/**
	 * @var int Shipping method ID
	 * @see setShippingMethod()
	 */
	public $shipping_method_id;

	/**
	 * @var string
	 * @see SetDocModel()
	 */
	public $model_pdf;

	/**
	 * @var string
	 * @deprecated
	 * @see $model_pdf
	 */
	public $modelpdf;

	/**
	 * @var string
	 * Contains relative path of last generated main file
	 */
	public $last_main_doc;

	/**
	 * @var int Bank account ID sometimes, ID of record into llx_bank sometimes
	 * @deprecated
	 * @see $fk_account
	 */
	public $fk_bank;

	/**
	 * @var int Bank account ID
	 * @see SetBankAccount()
	 */
	public $fk_account;

	/**
	 * @var string	Open ID
	 */
	public $openid;

	/**
	 * @var string Public note
	 * @see update_note()
	 */
	public $note_public;

	/**
	 * @var string Private note
	 * @see update_note()
	 */
	public $note_private;

	/**
	 * @deprecated
	 * @see $note_private
	 */
	public $note;

	/**
	 * @var float Total amount before taxes
	 * @see update_price()
	 */
	public $total_ht;

	/**
	 * @var float Total VAT amount
	 * @see update_price()
	 */
	public $total_tva;

	/**
	 * @var float Total local tax 1 amount
	 * @see update_price()
	 */
	public $total_localtax1;

	/**
	 * @var float Total local tax 2 amount
	 * @see update_price()
	 */
	public $total_localtax2;

	/**
	 * @var float Total amount with taxes
	 * @see update_price()
	 */
	public $total_ttc;

	/**
	 * @var CommonObjectLine[]
	 */
	public $lines;

	/**
	 * @var mixed		Contains comments
	 * @see fetchComments()
	 */
	public $comments = array();

	/**
	 * @var string The name
	 */
	public $name;

	/**
	 * @var string The lastname
	 */
	public $lastname;

	/**
	 * @var string The firstname
	 */
	public $firstname;

	/**
	 * @var string The civility code, not an integer
	 */
	public $civility_id;

	// Dates
	/**
	 * @var integer|string date_creation
	 */
	public $date_creation;

	/**
	 * @var integer|string $date_validation;
	 */
	public $date_validation; // Date validation

	/**
	 * @var integer|string $date_modification;
	 */
	public $date_modification; // Date last change (tms field)

	public $next_prev_filter;

	/**
	 * @var int 1 if object is specimen
	 */
	public $specimen = 0;

	/**
	 * @var	int	Id of contact to send object (used by the trigger of module Agenda)
	 */
	public $sendtoid;

	/**
	 * @var	float	Amount already paid (used to show correct status)
	 */
	public $alreadypaid;

	/**
	 * @var array	List of child tables. To test if we can delete object.
	 */
	protected $childtables = array();

	/**
	 * @var array    List of child tables. To know object to delete on cascade.
	 *               If name is like '@ClassName:FilePathClass:ParentFkFieldName', it will
	 *               call method deleteByParentField(parentId, ParentFkFieldName) to fetch and delete child object.
	 */
	protected $childtablesoncascade = array();


	// No constructor as it is an abstract class
	/**
	 * Check an object id/ref exists
	 * If you don't need/want to instantiate object and just need to know if object exists, use this method instead of fetch
	 *
	 *  @param	string	$element   	String of element ('product', 'facture', ...)
	 *  @param	int		$id      	Id of object
	 *  @param  string	$ref     	Ref of object to check
	 *  @param	string	$ref_ext	Ref ext of object to check
	 *  @return int     			<0 if KO, 0 if OK but not found, >0 if OK and exists
	 */
	public static function isExistingObject($element, $id, $ref = '', $ref_ext = '')
	{
		global $db, $conf;

		$sql = "SELECT rowid, ref, ref_ext";
		$sql .= " FROM ".$db->prefix().$element;
		$sql .= " WHERE entity IN (".getEntity($element).")";

		if ($id > 0) {
			$sql .= " AND rowid = ".((int) $id);
		} elseif ($ref) {
			$sql .= " AND ref = '".$db->escape($ref)."'";
		} elseif ($ref_ext) {
			$sql .= " AND ref_ext = '".$db->escape($ref_ext)."'";
		} else {
			$error = 'ErrorWrongParameters';
			dol_print_error(get_class()."::isExistingObject ".$error, LOG_ERR);
			return -1;
		}
		if ($ref || $ref_ext) {		// Because the same ref can exists in 2 different entities, we force the current one in priority
			$sql .= " AND entity = ".((int) $conf->entity);
		}

		dol_syslog(get_class()."::isExistingObject", LOG_DEBUG);
		$resql = $db->query($sql);
		if ($resql) {
			$num = $db->num_rows($resql);
			if ($num > 0) {
				return 1;
			} else {
				return 0;
			}
		}
		return -1;
	}

	/**
	 * Method to output saved errors
	 *
	 * @return	string		String with errors
	 */
	public function errorsToString()
	{
		return $this->error.(is_array($this->errors) ? (($this->error != '' ? ', ' : '').join(', ', $this->errors)) : '');
	}


	/**
	 * Return customer ref for screen output.
	 *
	 * @param  string      $objref        Customer ref
	 * @return string                     Customer ref formated
	 */
	public function getFormatedCustomerRef($objref)
	{
		global $hookmanager;

		$parameters = array('objref'=>$objref);
		$action = '';
		$reshook = $hookmanager->executeHooks('getFormatedCustomerRef', $parameters, $this, $action); // Note that $action and $object may have been modified by some hooks
		if ($reshook > 0) {
			return $hookmanager->resArray['objref'];
		}
		return $objref.(isset($hookmanager->resArray['objref']) ? $hookmanager->resArray['objref'] : '');
	}

	/**
	 * Return supplier ref for screen output.
	 *
	 * @param  string      $objref        Supplier ref
	 * @return string                     Supplier ref formated
	 */
	public function getFormatedSupplierRef($objref)
	{
		global $hookmanager;

		$parameters = array('objref'=>$objref);
		$action = '';
		$reshook = $hookmanager->executeHooks('getFormatedSupplierRef', $parameters, $this, $action); // Note that $action and $object may have been modified by some hooks
		if ($reshook > 0) {
			return $hookmanager->resArray['objref'];
		}
		return $objref.(isset($hookmanager->resArray['objref']) ? $hookmanager->resArray['objref'] : '');
	}

	/**
	 *	Return full name (civility+' '+name+' '+lastname)
	 *
	 *	@param	Translate	$langs			Language object for translation of civility (used only if option is 1)
	 *	@param	int			$option			0=No option, 1=Add civility
	 * 	@param	int			$nameorder		-1=Auto, 0=Lastname+Firstname, 1=Firstname+Lastname, 2=Firstname, 3=Firstname if defined else lastname, 4=Lastname, 5=Lastname if defined else firstname
	 * 	@param	int			$maxlen			Maximum length
	 * 	@return	string						String with full name
	 */
	public function getFullName($langs, $option = 0, $nameorder = -1, $maxlen = 0)
	{
		//print "lastname=".$this->lastname." name=".$this->name." nom=".$this->nom."<br>\n";
		$lastname = $this->lastname;
		$firstname = $this->firstname;
		if (empty($lastname)) {
			$lastname = (isset($this->lastname) ? $this->lastname : (isset($this->name) ? $this->name : (isset($this->nom) ? $this->nom : (isset($this->societe) ? $this->societe : (isset($this->company) ? $this->company : '')))));
		}

		$ret = '';
		if (!empty($option) && !empty($this->civility_code)) {
			if ($langs->transnoentitiesnoconv("Civility".$this->civility_code) != "Civility".$this->civility_code) {
				$ret .= $langs->transnoentitiesnoconv("Civility".$this->civility_code).' ';
			} else {
				$ret .= $this->civility_code.' ';
			}
		}

		$ret .= dolGetFirstLastname($firstname, $lastname, $nameorder);

		return dol_trunc($ret, $maxlen);
	}

	/**
	 * Set to upper or ucwords/lower if needed
	 *
	 * @return void;
	 */
	public function setUpperOrLowerCase()
	{
		global $conf;
		if (!empty($conf->global->MAIN_FIRST_TO_UPPER)) {
			$this->lastname = dol_ucwords(dol_strtolower($this->lastname));
			$this->firstname = dol_ucwords(dol_strtolower($this->firstname));
			$this->name = dol_ucwords(dol_strtolower($this->name));
			$this->name_alias = dol_ucwords(dol_strtolower($this->name_alias));
		}
		if (!empty($conf->global->MAIN_ALL_TO_UPPER)) {
			$this->lastname = dol_strtoupper($this->lastname);
			$this->name = dol_strtoupper($this->name);
			$this->name_alias = dol_strtoupper($this->name_alias);
		}
		if (!empty($conf->global->MAIN_ALL_TOWN_TO_UPPER)) {
			$this->address = dol_strtoupper($this->address);
			$this->town = dol_strtoupper($this->town);
		}
	}

	/**
	 *	Return clicable link of object (with eventually picto)
	 *
	 *	@param      string	    $option                 Where point the link (0=> main card, 1,2 => shipment, 'nolink'=>No link)
	 *  @return		string								HTML Code for Kanban thumb.
	 */
	public function getKanbanView($option = '')
	{
		$return = '<div class="box-flex-item box-flex-grow-zero">';
		$return .= '<div class="info-box info-box-sm">';
		$return .= '<span class="info-box-icon bg-infobox-action">';
		$return .= img_picto('', $this->picto);
		//$return .= '<i class="fa fa-dol-action"></i>'; // Can be image
		$return .= '</span>';
		$return .= '<div class="info-box-content">';
		$return .= '<span class="info-box-ref">'.(method_exists($this, 'getNomUrl') ? $this->getNomUrl() : $this->ref).'</span>';
		if (property_exists($this, 'label')) {
			$return .= '<br><span class="info-box-label opacitymedium">'.$this->label.'</span>';
		}
		if (method_exists($this, 'getLibStatut')) {
			$return .= '<br><div class="info-box-status margintoponly">'.$this->getLibStatut(5).'</div>';
		}
		$return .= '</div>';
		$return .= '</div>';
		$return .= '</div>';

		return $return;
	}

	/**
	 * 	Return full address of contact
	 *
	 * 	@param		int			$withcountry		1=Add country into address string
	 *  @param		string		$sep				Separator to use to build string
	 *  @param		int		    $withregion			1=Add region into address string
	 *  @param		string		$extralangcode		User extralanguages as value
	 *	@return		string							Full address string
	 */
	public function getFullAddress($withcountry = 0, $sep = "\n", $withregion = 0, $extralangcode = '')
	{
		if ($withcountry && $this->country_id && (empty($this->country_code) || empty($this->country))) {
			require_once DOL_DOCUMENT_ROOT.'/core/lib/company.lib.php';
			$tmparray = getCountry($this->country_id, 'all');
			$this->country_code = $tmparray['code'];
			$this->country = $tmparray['label'];
		}

		if ($withregion && $this->state_id && (empty($this->state_code) || empty($this->state) || empty($this->region) || empty($this->region_code))) {
			require_once DOL_DOCUMENT_ROOT.'/core/lib/company.lib.php';
			$tmparray = getState($this->state_id, 'all', 0, 1);
			$this->state_code   = $tmparray['code'];
			$this->state        = $tmparray['label'];
			$this->region_code  = $tmparray['region_code'];
			$this->region       = $tmparray['region'];
		}

		return dol_format_address($this, $withcountry, $sep, '', 0, $extralangcode);
	}


	/**
	 * 	Return full address for banner
	 *
	 * 	@param		string		$htmlkey            HTML id to make banner content unique
	 *  @param      Object      $object				Object (thirdparty, thirdparty of contact for contact, null for a member)
	 *	@return		string							Full address string
	 */
	public function getBannerAddress($htmlkey, $object)
	{
		global $conf, $langs, $form, $extralanguages;

		$countriesusingstate = array('AU', 'US', 'IN', 'GB', 'ES', 'UK', 'TR'); // See also option MAIN_FORCE_STATE_INTO_ADDRESS

		$contactid = 0;
		$thirdpartyid = 0;
		$elementforaltlanguage = $this->element;
		if ($this->element == 'societe') {
			$thirdpartyid = $this->id;
		}
		if ($this->element == 'contact') {
			$contactid = $this->id;
			$thirdpartyid = empty($object->fk_soc) ? 0 : $object->fk_soc;
		}
		if ($this->element == 'user') {
			$contactid = $this->contact_id;
			$thirdpartyid = empty($object->fk_soc) ? 0 : $object->fk_soc;
		}

		$out = '';

		$outdone = 0;
		$coords = $this->getFullAddress(1, ', ', (!empty($conf->global->MAIN_SHOW_REGION_IN_STATE_SELECT) ? $conf->global->MAIN_SHOW_REGION_IN_STATE_SELECT : 0));
		if ($coords) {
			if (!empty($conf->use_javascript_ajax)) {
				// Add picto with tooltip on map
				$namecoords = '';
				if ($this->element == 'contact' && !empty($conf->global->MAIN_SHOW_COMPANY_NAME_IN_BANNER_ADDRESS)) {
					$namecoords .= $object->name.'<br>';
				}
				$namecoords .= $this->getFullName($langs, 1).'<br>'.$coords;
				// hideonsmatphone because copyToClipboard call jquery dialog that does not work with jmobile
				$out .= '<a href="#" class="hideonsmartphone" onclick="return copyToClipboard(\''.dol_escape_js($namecoords).'\',\''.dol_escape_js($langs->trans("HelpCopyToClipboard")).'\');">';
				$out .= img_picto($langs->trans("Address"), 'map-marker-alt');
				$out .= '</a> ';
			}
			$out .= dol_print_address($coords, 'address_'.$htmlkey.'_'.$this->id, $this->element, $this->id, 1, ', ');
			$outdone++;
			$outdone++;

			// List of extra languages
			$arrayoflangcode = array();
			if (!empty($conf->global->PDF_USE_ALSO_LANGUAGE_CODE)) {
				$arrayoflangcode[] = $conf->global->PDF_USE_ALSO_LANGUAGE_CODE;
			}

			if (is_array($arrayoflangcode) && count($arrayoflangcode)) {
				if (!is_object($extralanguages)) {
					include_once DOL_DOCUMENT_ROOT.'/core/class/extralanguages.class.php';
					$extralanguages = new ExtraLanguages($this->db);
				}
				$extralanguages->fetch_name_extralanguages($elementforaltlanguage);

				if (!empty($extralanguages->attributes[$elementforaltlanguage]['address']) || !empty($extralanguages->attributes[$elementforaltlanguage]['town'])) {
					$out .= "<!-- alternatelanguage for '".$elementforaltlanguage."' set to fields '".join(',', $extralanguages->attributes[$elementforaltlanguage])."' -->\n";
					$this->fetchValuesForExtraLanguages();
					if (!is_object($form)) {
						$form = new Form($this->db);
					}
					$htmltext = '';
					// If there is extra languages
					foreach ($arrayoflangcode as $extralangcode) {
						$s = picto_from_langcode($extralangcode, 'class="pictoforlang paddingright"');
						$coords = $this->getFullAddress(1, ', ', $conf->global->MAIN_SHOW_REGION_IN_STATE_SELECT, $extralangcode);
						$htmltext .= $s.dol_print_address($coords, 'address_'.$htmlkey.'_'.$this->id, $this->element, $this->id, 1, ', ');
					}
					$out .= $form->textwithpicto('', $htmltext, -1, 'language', 'opacitymedium paddingleft');
				}
			}
		}

		if (!in_array($this->country_code, $countriesusingstate) && empty($conf->global->MAIN_FORCE_STATE_INTO_ADDRESS)   // If MAIN_FORCE_STATE_INTO_ADDRESS is on, state is already returned previously with getFullAddress
				&& empty($conf->global->SOCIETE_DISABLE_STATE) && $this->state) {
			if (!empty($conf->global->MAIN_SHOW_REGION_IN_STATE_SELECT) && $conf->global->MAIN_SHOW_REGION_IN_STATE_SELECT == 1 && $this->region) {
				$out .= ($outdone ? ' - ' : '').$this->region.' - '.$this->state;
			} else {
				$out .= ($outdone ? ' - ' : '').$this->state;
			}
			$outdone++;
		}

		if (!empty($this->phone) || !empty($this->phone_pro) || !empty($this->phone_mobile) || !empty($this->phone_perso) || !empty($this->fax) || !empty($this->office_phone) || !empty($this->user_mobile) || !empty($this->office_fax)) {
			$out .= ($outdone ? '<br>' : '');
		}
		if (!empty($this->phone) && empty($this->phone_pro)) {		// For objects that store pro phone into ->phone
			$out .= dol_print_phone($this->phone, $this->country_code, $contactid, $thirdpartyid, 'AC_TEL', '&nbsp;', 'phone', $langs->trans("PhonePro"));
			$outdone++;
		}
		if (!empty($this->phone_pro)) {
			$out .= dol_print_phone($this->phone_pro, $this->country_code, $contactid, $thirdpartyid, 'AC_TEL', '&nbsp;', 'phone', $langs->trans("PhonePro"));
			$outdone++;
		}
		if (!empty($this->phone_mobile)) {
			$out .= dol_print_phone($this->phone_mobile, $this->country_code, $contactid, $thirdpartyid, 'AC_TEL', '&nbsp;', 'mobile', $langs->trans("PhoneMobile"));
			$outdone++;
		}
		if (!empty($this->phone_perso)) {
			$out .= dol_print_phone($this->phone_perso, $this->country_code, $contactid, $thirdpartyid, 'AC_TEL', '&nbsp;', 'phone', $langs->trans("PhonePerso"));
			$outdone++;
		}
		if (!empty($this->office_phone)) {
			$out .= dol_print_phone($this->office_phone, $this->country_code, $contactid, $thirdpartyid, 'AC_TEL', '&nbsp;', 'phone', $langs->trans("PhonePro"));
			$outdone++;
		}
		if (!empty($this->user_mobile)) {
			$out .= dol_print_phone($this->user_mobile, $this->country_code, $contactid, $thirdpartyid, 'AC_TEL', '&nbsp;', 'mobile', $langs->trans("PhoneMobile"));
			$outdone++;
		}
		if (!empty($this->fax)) {
			$out .= dol_print_phone($this->fax, $this->country_code, $contactid, $thirdpartyid, 'AC_FAX', '&nbsp;', 'fax', $langs->trans("Fax"));
			$outdone++;
		}
		if (!empty($this->office_fax)) {
			$out .= dol_print_phone($this->office_fax, $this->country_code, $contactid, $thirdpartyid, 'AC_FAX', '&nbsp;', 'fax', $langs->trans("Fax"));
			$outdone++;
		}

		if ($out) {
			$out .= '<div style="clear: both;"></div>';
		}
		$outdone = 0;
		if (!empty($this->email)) {
			$out .= dol_print_email($this->email, $this->id, $object->id, 'AC_EMAIL', 0, 0, 1);
			$outdone++;
		}
		if (!empty($this->url)) {
			//$out.=dol_print_url($this->url,'_goout',0,1);//steve changed to blank
			$out .= dol_print_url($this->url, '_blank', 0, 1);
			$outdone++;
		}

		if (!empty($conf->socialnetworks->enabled)) {
			$outsocialnetwork = '';

			if (!empty($this->socialnetworks) && is_array($this->socialnetworks) && count($this->socialnetworks) > 0) {
				$socialnetworksdict = getArrayOfSocialNetworks();
				foreach ($this->socialnetworks as $key => $value) {
					if ($value) {
						$outsocialnetwork .= dol_print_socialnetworks($value, $this->id, $object->id, $key, $socialnetworksdict);
					}
					$outdone++;
				}
			} else {	// Old code to remove
				if (!empty($this->skype)) {
					$outsocialnetwork .= dol_print_socialnetworks($this->skype, $this->id, $object->id, 'skype');
				}
				$outdone++;
				if (!empty($this->jabberid)) {
					$outsocialnetwork .= dol_print_socialnetworks($this->jabberid, $this->id, $object->id, 'jabber');
				}
				$outdone++;
				if (!empty($this->twitter)) {
					$outsocialnetwork .= dol_print_socialnetworks($this->twitter, $this->id, $object->id, 'twitter');
				}
				$outdone++;
				if (!empty($this->facebook)) {
					$outsocialnetwork .= dol_print_socialnetworks($this->facebook, $this->id, $object->id, 'facebook');
				}
				$outdone++;
				if (!empty($this->linkedin)) {
					$outsocialnetwork .= dol_print_socialnetworks($this->linkedin, $this->id, $object->id, 'linkedin');
				}
				$outdone++;
			}

			if ($outsocialnetwork) {
				$out .= '<div style="clear: both;">'.$outsocialnetwork.'</div>';
			}
		}

		if ($out) {
			return '<!-- BEGIN part to show address block -->'."\n".$out.'<!-- END Part to show address block -->'."\n";
		} else {
			return '';
		}
	}

	/**
	 * Return the link of last main doc file for direct public download.
	 *
	 * @param	string	$modulepart			Module related to document
	 * @param	int		$initsharekey		Init the share key if it was not yet defined
	 * @param	int		$relativelink		0=Return full external link, 1=Return link relative to root of file
	 * @return	string						Link or empty string if there is no download link
	 */
	public function getLastMainDocLink($modulepart, $initsharekey = 0, $relativelink = 0)
	{
		global $user, $dolibarr_main_url_root;

		if (empty($this->last_main_doc)) {
			return ''; // No way to known which document name to use
		}

		include_once DOL_DOCUMENT_ROOT.'/ecm/class/ecmfiles.class.php';
		$ecmfile = new EcmFiles($this->db);
		$result = $ecmfile->fetch(0, '', $this->last_main_doc);
		if ($result < 0) {
			$this->error = $ecmfile->error;
			$this->errors = $ecmfile->errors;
			return -1;
		}

		if (empty($ecmfile->id)) {
			// Add entry into index
			if ($initsharekey) {
				require_once DOL_DOCUMENT_ROOT.'/core/lib/security2.lib.php';
				// TODO We can't, we dont' have full path of file, only last_main_doc adn ->element, so we must rebuild full path first
				/*
				$ecmfile->filepath = $rel_dir;
				$ecmfile->filename = $filename;
				$ecmfile->label = md5_file(dol_osencode($destfull));	// hash of file content
				$ecmfile->fullpath_orig = '';
				$ecmfile->gen_or_uploaded = 'generated';
				$ecmfile->description = '';    // indexed content
				$ecmfile->keywords = '';        // keyword content
				$ecmfile->share = getRandomPassword(true);
				$result = $ecmfile->create($user);
				if ($result < 0)
				{
					$this->error = $ecmfile->error;
					$this->errors = $ecmfile->errors;
				}
				*/
			} else {
				return '';
			}
		} elseif (empty($ecmfile->share)) {
			// Add entry into index
			if ($initsharekey) {
				require_once DOL_DOCUMENT_ROOT.'/core/lib/security2.lib.php';
				$ecmfile->share = getRandomPassword(true);
				$ecmfile->update($user);
			} else {
				return '';
			}
		}
		// Define $urlwithroot
		$urlwithouturlroot = preg_replace('/'.preg_quote(DOL_URL_ROOT, '/').'$/i', '', trim($dolibarr_main_url_root));
		// This is to use external domain name found into config file
		//if (DOL_URL_ROOT && ! preg_match('/\/$/', $urlwithouturlroot) && ! preg_match('/^\//', DOL_URL_ROOT)) $urlwithroot=$urlwithouturlroot.'/'.DOL_URL_ROOT;
		//else
		$urlwithroot = $urlwithouturlroot.DOL_URL_ROOT;
		//$urlwithroot=DOL_MAIN_URL_ROOT;					// This is to use same domain name than current

		$forcedownload = 0;

		$paramlink = '';
		//if (! empty($modulepart)) $paramlink.=($paramlink?'&':'').'modulepart='.$modulepart;		// For sharing with hash (so public files), modulepart is not required.
		//if (! empty($ecmfile->entity)) $paramlink.='&entity='.$ecmfile->entity; 					// For sharing with hash (so public files), entity is not required.
		//$paramlink.=($paramlink?'&':'').'file='.urlencode($filepath);								// No need of name of file for public link, we will use the hash
		if (!empty($ecmfile->share)) {
			$paramlink .= ($paramlink ? '&' : '').'hashp='.$ecmfile->share; // Hash for public share
		}
		if ($forcedownload) {
			$paramlink .= ($paramlink ? '&' : '').'attachment=1';
		}

		if ($relativelink) {
			$linktoreturn = 'document.php'.($paramlink ? '?'.$paramlink : '');
		} else {
			$linktoreturn = $urlwithroot.'/document.php'.($paramlink ? '?'.$paramlink : '');
		}

		// Here $ecmfile->share is defined
		return $linktoreturn;
	}


	// phpcs:disable PEAR.NamingConventions.ValidFunctionName.ScopeNotCamelCaps
	/**
	 *  Add a link between element $this->element and a contact
	 *
	 *  @param	int			$fk_socpeople       Id of thirdparty contact (if source = 'external') or id of user (if souce = 'internal') to link
	 *  @param 	int|string	$type_contact 		Type of contact (code or id). Must be id or code found into table llx_c_type_contact. For example: SALESREPFOLL
	 *  @param  string		$source             external=Contact extern (llx_socpeople), internal=Contact intern (llx_user)
	 *  @param  int			$notrigger			Disable all triggers
	 *  @return int         	        		<0 if KO, 0 if already added, >0 if OK
	 */
	public function add_contact($fk_socpeople, $type_contact, $source = 'external', $notrigger = 0)
	{
		// phpcs:enable
		global $user, $langs;


		dol_syslog(get_class($this)."::add_contact $fk_socpeople, $type_contact, $source, $notrigger");

		// Check parameters
		if ($fk_socpeople <= 0) {
			$langs->load("errors");
			$this->error = $langs->trans("ErrorWrongValueForParameterX", "1");
			dol_syslog(get_class($this)."::add_contact ".$this->error, LOG_ERR);
			return -1;
		}
		if (!$type_contact) {
			$langs->load("errors");
			$this->error = $langs->trans("ErrorWrongValueForParameterX", "2");
			dol_syslog(get_class($this)."::add_contact ".$this->error, LOG_ERR);
			return -2;
		}

		$id_type_contact = 0;
		if (is_numeric($type_contact)) {
			$id_type_contact = $type_contact;
		} else {
			// We look for id type_contact
			$sql = "SELECT tc.rowid";
			$sql .= " FROM ".$this->db->prefix()."c_type_contact as tc";
			$sql .= " WHERE tc.element='".$this->db->escape($this->element)."'";
			$sql .= " AND tc.source='".$this->db->escape($source)."'";
			$sql .= " AND tc.code='".$this->db->escape($type_contact)."' AND tc.active=1";
			//print $sql;
			$resql = $this->db->query($sql);
			if ($resql) {
				$obj = $this->db->fetch_object($resql);
				if ($obj) {
					$id_type_contact = $obj->rowid;
				}
			}
		}

		if ($id_type_contact == 0) {
			$this->error = 'CODE_NOT_VALID_FOR_THIS_ELEMENT';
			dol_syslog("CODE_NOT_VALID_FOR_THIS_ELEMENT: Code type of contact '".$type_contact."' does not exists or is not active for element ".$this->element.", we can ignore it");
			return -3;
		}

		$datecreate = dol_now();

		// Socpeople must have already been added by some trigger, then we have to check it to avoid DB_ERROR_RECORD_ALREADY_EXISTS error
		$TListeContacts = $this->liste_contact(-1, $source);
		$already_added = false;
		if (is_array($TListeContacts) && !empty($TListeContacts)) {
			foreach ($TListeContacts as $array_contact) {
				if ($array_contact['status'] == 4 && $array_contact['id'] == $fk_socpeople && $array_contact['fk_c_type_contact'] == $id_type_contact) {
					$already_added = true;
					break;
				}
			}
		}

		if (!$already_added) {
			$this->db->begin();

			// Insert into database
			$sql = "INSERT INTO ".$this->db->prefix()."element_contact";
			$sql .= " (element_id, fk_socpeople, datecreate, statut, fk_c_type_contact) ";
			$sql .= " VALUES (".$this->id.", ".((int) $fk_socpeople)." , ";
			$sql .= "'".$this->db->idate($datecreate)."'";
			$sql .= ", 4, ".((int) $id_type_contact);
			$sql .= ")";

			$resql = $this->db->query($sql);
			if ($resql) {
				if (!$notrigger) {
					$result = $this->call_trigger(strtoupper($this->element).'_ADD_CONTACT', $user);
					if ($result < 0) {
						$this->db->rollback();
						return -1;
					}
				}

				$this->db->commit();
				return 1;
			} else {
				if ($this->db->errno() == 'DB_ERROR_RECORD_ALREADY_EXISTS') {
					$this->error = $this->db->errno();
					$this->db->rollback();
					return -2;
				} else {
					$this->error = $this->db->lasterror();
					$this->db->rollback();
					return -1;
				}
			}
		} else {
			return 0;
		}
	}

	// phpcs:disable PEAR.NamingConventions.ValidFunctionName.ScopeNotCamelCaps
	/**
	 *    Copy contact from one element to current
	 *
	 *    @param    CommonObject    $objFrom    Source element
	 *    @param    string          $source     Nature of contact ('internal' or 'external')
	 *    @return   int                         >0 if OK, <0 if KO
	 */
	public function copy_linked_contact($objFrom, $source = 'internal')
	{
		// phpcs:enable
		$contacts = $objFrom->liste_contact(-1, $source);
		foreach ($contacts as $contact) {
			if ($this->add_contact($contact['id'], $contact['fk_c_type_contact'], $contact['source']) < 0) {
				return -1;
			}
		}
		return 1;
	}

	// phpcs:disable PEAR.NamingConventions.ValidFunctionName.ScopeNotCamelCaps
	/**
	 *      Update a link to contact line
	 *
	 *      @param	int		$rowid              Id of line contact-element
	 * 		@param	int		$statut	            New status of link
	 *      @param  int		$type_contact_id    Id of contact type (not modified if 0)
	 *      @param  int		$fk_socpeople	    Id of soc_people to update (not modified if 0)
	 *      @return int                 		<0 if KO, >= 0 if OK
	 */
	public function update_contact($rowid, $statut, $type_contact_id = 0, $fk_socpeople = 0)
	{
		// phpcs:enable
		// Insert into database
		$sql = "UPDATE ".$this->db->prefix()."element_contact set";
		$sql .= " statut = ".$statut;
		if ($type_contact_id) {
			$sql .= ", fk_c_type_contact = ".((int) $type_contact_id);
		}
		if ($fk_socpeople) {
			$sql .= ", fk_socpeople = ".((int) $fk_socpeople);
		}
		$sql .= " where rowid = ".((int) $rowid);
		$resql = $this->db->query($sql);
		if ($resql) {
			return 0;
		} else {
			$this->error = $this->db->lasterror();
			return -1;
		}
	}

	// phpcs:disable PEAR.NamingConventions.ValidFunctionName.ScopeNotCamelCaps
	/**
	 *    Delete a link to contact line
	 *
	 *    @param	int		$rowid			Id of contact link line to delete
	 *    @param	int		$notrigger		Disable all triggers
	 *    @return   int						>0 if OK, <0 if KO
	 */
	public function delete_contact($rowid, $notrigger = 0)
	{
		// phpcs:enable
		global $user;


		$this->db->begin();

		$sql = "DELETE FROM ".$this->db->prefix()."element_contact";
		$sql .= " WHERE rowid = ".((int) $rowid);

		dol_syslog(get_class($this)."::delete_contact", LOG_DEBUG);
		if ($this->db->query($sql)) {
			if (!$notrigger) {
				$result = $this->call_trigger(strtoupper($this->element).'_DELETE_CONTACT', $user);
				if ($result < 0) {
					$this->db->rollback();
					return -1;
				}
			}

			$this->db->commit();
			return 1;
		} else {
			$this->error = $this->db->lasterror();
			$this->db->rollback();
			return -1;
		}
	}

	// phpcs:disable PEAR.NamingConventions.ValidFunctionName.ScopeNotCamelCaps
	/**
	 *    Delete all links between an object $this and all its contacts
	 *
	 *	  @param	string	$source		'' or 'internal' or 'external'
	 *	  @param	string	$code		Type of contact (code or id)
	 *    @return   int					>0 if OK, <0 if KO
	 */
	public function delete_linked_contact($source = '', $code = '')
	{
		// phpcs:enable
		$listId = '';
		$temp = array();
		$typeContact = $this->liste_type_contact($source, '', 0, 0, $code);

		if (!empty($typeContact)) {
			foreach ($typeContact as $key => $value) {
				array_push($temp, $key);
			}
			$listId = implode(",", $temp);
		}

		$sql = "DELETE FROM ".$this->db->prefix()."element_contact";
		$sql .= " WHERE element_id = ".((int) $this->id);
		if (!empty($listId)) {
			$sql .= " AND fk_c_type_contact IN (".$this->db->sanitize($listId).")";
		}

		dol_syslog(get_class($this)."::delete_linked_contact", LOG_DEBUG);
		if ($this->db->query($sql)) {
			return 1;
		} else {
			$this->error = $this->db->lasterror();
			return -1;
		}
	}

	// phpcs:disable PEAR.NamingConventions.ValidFunctionName.ScopeNotCamelCaps
	/**
	 *    Get array of all contacts for an object
	 *
	 *    @param	int			$status		Status of links to get (-1=all)
	 *    @param	string		$source		Source of contact: 'external' or 'thirdparty' (llx_socpeople) or 'internal' (llx_user)
	 *    @param	int         $list       0:Return array contains all properties, 1:Return array contains just id
	 *    @param    string      $code       Filter on this code of contact type ('SHIPPING', 'BILLING', ...)
	 *    @return	array|int		        Array of contacts, -1 if error
	 */
	public function liste_contact($status = -1, $source = 'external', $list = 0, $code = '')
	{
		// phpcs:enable
		global $langs;

		$tab = array();

		$sql = "SELECT ec.rowid, ec.statut as statuslink, ec.fk_socpeople as id, ec.fk_c_type_contact"; // This field contains id of llx_socpeople or id of llx_user
		if ($source == 'internal') {
			$sql .= ", '-1' as socid, t.statut as statuscontact, t.login, t.photo";
		}
		if ($source == 'external' || $source == 'thirdparty') {
			$sql .= ", t.fk_soc as socid, t.statut as statuscontact";
		}
		$sql .= ", t.civility as civility, t.lastname as lastname, t.firstname, t.email";
		$sql .= ", tc.source, tc.element, tc.code, tc.libelle";
		$sql .= " FROM ".$this->db->prefix()."c_type_contact tc";
		$sql .= ", ".$this->db->prefix()."element_contact ec";
		if ($source == 'internal') {
			$sql .= " LEFT JOIN ".$this->db->prefix()."user t on ec.fk_socpeople = t.rowid";
		}
		if ($source == 'external' || $source == 'thirdparty') {
			$sql .= " LEFT JOIN ".$this->db->prefix()."socpeople t on ec.fk_socpeople = t.rowid";
		}
		$sql .= " WHERE ec.element_id = ".((int) $this->id);
		$sql .= " AND ec.fk_c_type_contact = tc.rowid";
		$sql .= " AND tc.element = '".$this->db->escape($this->element)."'";
		if ($code) {
			$sql .= " AND tc.code = '".$this->db->escape($code)."'";
		}
		if ($source == 'internal') {
			$sql .= " AND tc.source = 'internal'";
		}
		if ($source == 'external' || $source == 'thirdparty') {
			$sql .= " AND tc.source = 'external'";
		}
		$sql .= " AND tc.active=1";
		if ($status >= 0) {
			$sql .= " AND ec.statut = ".((int) $status);
		}
		$sql .= " ORDER BY t.lastname ASC";

		dol_syslog(get_class($this)."::liste_contact", LOG_DEBUG);
		$resql = $this->db->query($sql);
		if ($resql) {
			$num = $this->db->num_rows($resql);
			$i = 0;
			while ($i < $num) {
				$obj = $this->db->fetch_object($resql);

				if (!$list) {
					$transkey = "TypeContact_".$obj->element."_".$obj->source."_".$obj->code;
					$libelle_type = ($langs->trans($transkey) != $transkey ? $langs->trans($transkey) : $obj->libelle);
					$tab[$i] = array(
						'source' => $obj->source,
						'socid' => $obj->socid,
						'id' => $obj->id,
						'nom' => $obj->lastname, // For backward compatibility
						'civility' => $obj->civility,
						'lastname' => $obj->lastname,
						'firstname' => $obj->firstname,
						'email'=>$obj->email,
						'login'=> (empty($obj->login) ? '' : $obj->login),
						'photo' => (empty($obj->photo) ? '' : $obj->photo),
						'statuscontact' => $obj->statuscontact,
						'rowid' => $obj->rowid,
						'code' => $obj->code,
						'libelle' => $libelle_type,
						'status' => $obj->statuslink,
						'fk_c_type_contact' => $obj->fk_c_type_contact
					);
				} else {
					$tab[$i] = $obj->id;
				}

				$i++;
			}

			return $tab;
		} else {
			$this->error = $this->db->lasterror();
			dol_print_error($this->db);
			return -1;
		}
	}


	/**
	 * 		Update status of a contact linked to object
	 *
	 * 		@param	int		$rowid		Id of link between object and contact
	 * 		@return	int					<0 if KO, >=0 if OK
	 */
	public function swapContactStatus($rowid)
	{
		$sql = "SELECT ec.datecreate, ec.statut, ec.fk_socpeople, ec.fk_c_type_contact,";
		$sql .= " tc.code, tc.libelle";
		$sql .= " FROM (".$this->db->prefix()."element_contact as ec, ".$this->db->prefix()."c_type_contact as tc)";
		$sql .= " WHERE ec.rowid =".((int) $rowid);
		$sql .= " AND ec.fk_c_type_contact=tc.rowid";
		$sql .= " AND tc.element = '".$this->db->escape($this->element)."'";

		dol_syslog(get_class($this)."::swapContactStatus", LOG_DEBUG);
		$resql = $this->db->query($sql);
		if ($resql) {
			$obj = $this->db->fetch_object($resql);
			$newstatut = ($obj->statut == 4) ? 5 : 4;
			$result = $this->update_contact($rowid, $newstatut);
			$this->db->free($resql);
			return $result;
		} else {
			$this->error = $this->db->error();
			dol_print_error($this->db);
			return -1;
		}
	}

	// phpcs:disable PEAR.NamingConventions.ValidFunctionName.ScopeNotCamelCaps
	/**
	 *      Return array with list of possible values for type of contacts
	 *
	 *      @param	string	$source     'internal', 'external' or 'all'
	 *      @param	string	$order		Sort order by : 'position', 'code', 'rowid'...
	 *      @param  int		$option     0=Return array id->label, 1=Return array code->label
	 *      @param  int		$activeonly 0=all status of contact, 1=only the active
	 *		@param	string	$code		Type of contact (Example: 'CUSTOMER', 'SERVICE')
	 *      @return array       		Array list of type of contacts (id->label if option=0, code->label if option=1)
	 */
	public function liste_type_contact($source = 'internal', $order = 'position', $option = 0, $activeonly = 0, $code = '')
	{
		// phpcs:enable
		global $langs;

		if (empty($order)) {
			$order = 'position';
		}
		if ($order == 'position') {
			$order .= ',code';
		}

		$tab = array();
		$sql = "SELECT DISTINCT tc.rowid, tc.code, tc.libelle, tc.position";
		$sql .= " FROM ".$this->db->prefix()."c_type_contact as tc";
		$sql .= " WHERE tc.element='".$this->db->escape($this->element)."'";
		if ($activeonly == 1) {
			$sql .= " AND tc.active=1"; // only the active types
		}
		if (!empty($source) && $source != 'all') {
			$sql .= " AND tc.source='".$this->db->escape($source)."'";
		}
		if (!empty($code)) {
			$sql .= " AND tc.code='".$this->db->escape($code)."'";
		}
		$sql .= $this->db->order($order, 'ASC');

		//print "sql=".$sql;
		$resql = $this->db->query($sql);
		if ($resql) {
			$num = $this->db->num_rows($resql);
			$i = 0;
			while ($i < $num) {
				$obj = $this->db->fetch_object($resql);

				$transkey = "TypeContact_".$this->element."_".$source."_".$obj->code;
				$libelle_type = ($langs->trans($transkey) != $transkey ? $langs->trans($transkey) : $obj->libelle);
				if (empty($option)) {
					$tab[$obj->rowid] = $libelle_type;
				} else {
					$tab[$obj->code] = $libelle_type;
				}
				$i++;
			}
			return $tab;
		} else {
			$this->error = $this->db->lasterror();
			//dol_print_error($this->db);
			return null;
		}
	}

	// phpcs:disable PEAR.NamingConventions.ValidFunctionName.ScopeNotCamelCaps
	/**
	 *      Return array with list of possible values for type of contacts
	 *
	 *      @param	string	$source     		'internal', 'external' or 'all'
	 *      @param  int		$option     		0=Return array id->label, 1=Return array code->label
	 *      @param  int		$activeonly 		0=all status of contact, 1=only the active
	 *		@param	string	$code				Type of contact (Example: 'CUSTOMER', 'SERVICE')
	 *		@param	string	$element			Filter on 1 element type
	 *      @param	string	$excludeelement		Exclude 1 element type. Example: 'agenda'
	 *      @return array       				Array list of type of contacts (id->label if option=0, code->label if option=1)
	 */
	public function listeTypeContacts($source = 'internal', $option = 0, $activeonly = 0, $code = '', $element = '', $excludeelement = '')
	{
		// phpcs:enable
		global $langs, $conf;

		$langs->loadLangs(array('bills', 'contracts', 'interventions', 'orders', 'projects', 'propal', 'ticket', 'agenda'));

		$tab = array();

		$sql = "SELECT DISTINCT tc.rowid, tc.code, tc.libelle, tc.position, tc.element";
		$sql .= " FROM ".$this->db->prefix()."c_type_contact as tc";

		$sqlWhere = array();
		if (!empty($element)) {
			$sqlWhere[] = " tc.element='".$this->db->escape($element)."'";
		}
		if (!empty($excludeelement)) {
			$sqlWhere[] = " tc.element <> '".$this->db->escape($excludeelement)."'";
		}

		if ($activeonly == 1) {
			$sqlWhere[] = " tc.active=1"; // only the active types
		}

		if (!empty($source) && $source != 'all') {
			$sqlWhere[] = " tc.source='".$this->db->escape($source)."'";
		}

		if (!empty($code)) {
			$sqlWhere[] = " tc.code='".$this->db->escape($code)."'";
		}

		if (count($sqlWhere) > 0) {
			$sql .= " WHERE ".implode(' AND ', $sqlWhere);
		}

		$sql .= $this->db->order('tc.element, tc.position', 'ASC');

		dol_syslog(__METHOD__, LOG_DEBUG);
		$resql = $this->db->query($sql);
		if ($resql) {
			$num = $this->db->num_rows($resql);
			if ($num > 0) {
				$langs->loadLangs(array("propal", "orders", "bills", "suppliers", "contracts", "supplier_proposal"));

				while ($obj = $this->db->fetch_object($resql)) {
					$modulename = $obj->element;
					if (strpos($obj->element, 'project') !== false) {
						$modulename = 'projet';
					} elseif ($obj->element == 'contrat') {
						$element = 'contract';
					} elseif ($obj->element == 'action') {
						$modulename = 'agenda';
					} elseif (strpos($obj->element, 'supplier') !== false && $obj->element != 'supplier_proposal') {
						$modulename = 'fournisseur';
					} elseif (strpos($obj->element, 'supplier') !== false && $obj->element != 'supplier_proposal') {
						$modulename = 'fournisseur';
					}
					if (!empty($conf->{$modulename}->enabled)) {
						$libelle_element = $langs->trans('ContactDefault_'.$obj->element);
						$tmpelement = $obj->element;
						$transkey = "TypeContact_".$tmpelement."_".$source."_".$obj->code;
						$libelle_type = ($langs->trans($transkey) != $transkey ? $langs->trans($transkey) : $obj->libelle);
						if (empty($option)) {
							$tab[$obj->rowid] = $libelle_element.' - '.$libelle_type;
						} else {
							$tab[$obj->rowid] = $libelle_element.' - '.$libelle_type;
						}
					}
				}
			}
			return $tab;
		} else {
			$this->error = $this->db->lasterror();
			return null;
		}
	}

	/**
	 *      Return id of contacts for a source and a contact code.
	 *      Example: contact client de facturation ('external', 'BILLING')
	 *      Example: contact client de livraison ('external', 'SHIPPING')
	 *      Example: contact interne suivi paiement ('internal', 'SALESREPFOLL')
	 *
	 *		@param	string	$source		'external' or 'internal'
	 *		@param	string	$code		'BILLING', 'SHIPPING', 'SALESREPFOLL', ...
	 *		@param	int		$status		limited to a certain status
	 *      @return array       		List of id for such contacts
	 */
	public function getIdContact($source, $code, $status = 0)
	{
		global $conf;

		$result = array();
		$i = 0;
		//cas particulier pour les expeditions
		if ($this->element == 'shipping' && $this->origin_id != 0) {
			$id = $this->origin_id;
			$element = 'commande';
		} elseif ($this->element == 'reception' && $this->origin_id != 0) {
			$id = $this->origin_id;
			$element = 'order_supplier';
		} else {
			$id = $this->id;
			$element = $this->element;
		}

		$sql = "SELECT ec.fk_socpeople";
		$sql .= " FROM ".$this->db->prefix()."element_contact as ec,";
		if ($source == 'internal') {
			$sql .= " ".$this->db->prefix()."user as c,";
		}
		if ($source == 'external') {
			$sql .= " ".$this->db->prefix()."socpeople as c,";
		}
		$sql .= " ".$this->db->prefix()."c_type_contact as tc";
		$sql .= " WHERE ec.element_id = ".((int) $id);
		$sql .= " AND ec.fk_socpeople = c.rowid";
		if ($source == 'internal') {
			$sql .= " AND c.entity IN (".getEntity('user').")";
		}
		if ($source == 'external') {
			$sql .= " AND c.entity IN (".getEntity('societe').")";
		}
		$sql .= " AND ec.fk_c_type_contact = tc.rowid";
		$sql .= " AND tc.element = '".$this->db->escape($element)."'";
		$sql .= " AND tc.source = '".$this->db->escape($source)."'";
		if ($code) {
			$sql .= " AND tc.code = '".$this->db->escape($code)."'";
		}
		$sql .= " AND tc.active = 1";
		if ($status) {
			$sql .= " AND ec.statut = ".((int) $status);
		}

		dol_syslog(get_class($this)."::getIdContact", LOG_DEBUG);
		$resql = $this->db->query($sql);
		if ($resql) {
			while ($obj = $this->db->fetch_object($resql)) {
				$result[$i] = $obj->fk_socpeople;
				$i++;
			}
		} else {
			$this->error = $this->db->error();
			return null;
		}

		return $result;
	}

	// phpcs:disable PEAR.NamingConventions.ValidFunctionName.ScopeNotCamelCaps
	/**
	 *		Load object contact with id=$this->contact_id into $this->contact
	 *
	 *		@param	int		$contactid      Id du contact. Use this->contact_id if empty.
	 *		@return	int						<0 if KO, >0 if OK
	 */
	public function fetch_contact($contactid = null)
	{
		// phpcs:enable
		if (empty($contactid)) {
			$contactid = $this->contact_id;
		}

		if (empty($contactid)) {
			return 0;
		}

		require_once DOL_DOCUMENT_ROOT.'/contact/class/contact.class.php';
		$contact = new Contact($this->db);
		$result = $contact->fetch($contactid);
		$this->contact = $contact;
		return $result;
	}

	// phpcs:disable PEAR.NamingConventions.ValidFunctionName.ScopeNotCamelCaps
	/**
	 *    	Load the third party of object, from id $this->socid or $this->fk_soc, into this->thirdparty
	 *
	 *		@param		int		$force_thirdparty_id	Force thirdparty id
	 *		@return		int								<0 if KO, >0 if OK
	 */
	public function fetch_thirdparty($force_thirdparty_id = 0)
	{
		// phpcs:enable
		global $conf;

		if (empty($this->socid) && empty($this->fk_soc) && empty($force_thirdparty_id)) {
			return 0;
		}

		require_once DOL_DOCUMENT_ROOT.'/societe/class/societe.class.php';

		$idtofetch = isset($this->socid) ? $this->socid : (isset($this->fk_soc) ? $this->fk_soc : 0);
		if ($force_thirdparty_id) {
			$idtofetch = $force_thirdparty_id;
		}

		if ($idtofetch) {
			$thirdparty = new Societe($this->db);
			$result = $thirdparty->fetch($idtofetch);
			if ($result<0) {
				$this->errors=array_merge($this->errors, $thirdparty->errors);
			}
			$this->thirdparty = $thirdparty;

			// Use first price level if level not defined for third party
			if (!empty($conf->global->PRODUIT_MULTIPRICES) && empty($this->thirdparty->price_level)) {
				$this->thirdparty->price_level = 1;
			}

			return $result;
		} else {
			return -1;
		}
	}


	/**
	 * Looks for an object with ref matching the wildcard provided
	 * It does only work when $this->table_ref_field is set
	 *
	 * @param 	string 	$ref 	Wildcard
	 * @return 	int 			>1 = OK, 0 = Not found or table_ref_field not defined, <0 = KO
	 */
	public function fetchOneLike($ref)
	{
		if (!$this->table_ref_field) {
			return 0;
		}

		$sql = "SELECT rowid FROM ".$this->db->prefix().$this->table_element." WHERE ".$this->table_ref_field." LIKE '".$this->db->escape($ref)."' LIMIT 1";

		$query = $this->db->query($sql);

		if (!$this->db->num_rows($query)) {
			return 0;
		}

		$result = $this->db->fetch_object($query);

		return $this->fetch($result->rowid);
	}

	// phpcs:disable PEAR.NamingConventions.ValidFunctionName.ScopeNotCamelCaps
	/**
	 *	Load data for barcode into properties ->barcode_type*
	 *	Properties ->barcode_type that is id of barcode. Type is used to find other properties, but
	 *  if it is not defined, ->element must be defined to know default barcode type.
	 *
	 *	@return		int			<0 if KO, 0 if can't guess type of barcode (ISBN, EAN13...), >0 if OK (all barcode properties loaded)
	 */
	public function fetch_barcode()
	{
		// phpcs:enable
		global $conf;

		dol_syslog(get_class($this).'::fetch_barcode this->element='.$this->element.' this->barcode_type='.$this->barcode_type);

		$idtype = $this->barcode_type;
		if (empty($idtype) && $idtype != '0') {	// If type of barcode no set, we try to guess. If set to '0' it means we forced to have type remain not defined
			if ($this->element == 'product' && !empty($conf->global->PRODUIT_DEFAULT_BARCODE_TYPE)) {
				$idtype = $conf->global->PRODUIT_DEFAULT_BARCODE_TYPE;
			} elseif ($this->element == 'societe') {
				$idtype = $conf->global->GENBARCODE_BARCODETYPE_THIRDPARTY;
			} else {
				dol_syslog('Call fetch_barcode with barcode_type not defined and cant be guessed', LOG_WARNING);
			}
		}

		if ($idtype > 0) {
			if (empty($this->barcode_type) || empty($this->barcode_type_code) || empty($this->barcode_type_label) || empty($this->barcode_type_coder)) {    // If data not already loaded
				$sql = "SELECT rowid, code, libelle as label, coder";
				$sql .= " FROM ".$this->db->prefix()."c_barcode_type";
				$sql .= " WHERE rowid = ".((int) $idtype);
				dol_syslog(get_class($this).'::fetch_barcode', LOG_DEBUG);
				$resql = $this->db->query($sql);
				if ($resql) {
					$obj = $this->db->fetch_object($resql);
					$this->barcode_type       = $obj->rowid;
					$this->barcode_type_code  = $obj->code;
					$this->barcode_type_label = $obj->label;
					$this->barcode_type_coder = $obj->coder;
					return 1;
				} else {
					dol_print_error($this->db);
					return -1;
				}
			}
		}
		return 0;
	}

	// phpcs:disable PEAR.NamingConventions.ValidFunctionName.ScopeNotCamelCaps
	/**
	 *		Load the project with id $this->fk_project into this->project
	 *
	 *		@return		int			<0 if KO, >=0 if OK
	 */
	public function fetch_project()
	{
		// phpcs:enable
		return $this->fetch_projet();
	}

	// phpcs:disable PEAR.NamingConventions.ValidFunctionName.ScopeNotCamelCaps
	/**
	 *		Load the project with id $this->fk_project into this->project
	 *
	 *		@return		int			<0 if KO, >=0 if OK
	 */
	public function fetch_projet()
	{
		// phpcs:enable
		include_once DOL_DOCUMENT_ROOT.'/projet/class/project.class.php';

		if (empty($this->fk_project) && !empty($this->fk_projet)) {
			$this->fk_project = $this->fk_projet; // For backward compatibility
		}
		if (empty($this->fk_project)) {
			return 0;
		}

		$project = new Project($this->db);
		$result = $project->fetch($this->fk_project);

		$this->projet = $project; // deprecated
		$this->project = $project;
		return $result;
	}

	// phpcs:disable PEAR.NamingConventions.ValidFunctionName.ScopeNotCamelCaps
	/**
	 *		Load the product with id $this->fk_product into this->product
	 *
	 *		@return		int			<0 if KO, >=0 if OK
	 */
	public function fetch_product()
	{
		// phpcs:enable
		include_once DOL_DOCUMENT_ROOT.'/product/class/product.class.php';

		if (empty($this->fk_product)) {
			return 0;
		}

		$product = new Product($this->db);
		$result = $product->fetch($this->fk_product);

		$this->product = $product;
		return $result;
	}

	// phpcs:disable PEAR.NamingConventions.ValidFunctionName.ScopeNotCamelCaps
	/**
	 *		Load the user with id $userid into this->user
	 *
	 *		@param	int		$userid 		Id du contact
	 *		@return	int						<0 if KO, >0 if OK
	 */
	public function fetch_user($userid)
	{
		// phpcs:enable
		$user = new User($this->db);
		$result = $user->fetch($userid);
		$this->user = $user;
		return $result;
	}

	// phpcs:disable PEAR.NamingConventions.ValidFunctionName.ScopeNotCamelCaps
	/**
	 *	Read linked origin object
	 *
	 *	@return		void
	 */
	public function fetch_origin()
	{
		// phpcs:enable
		if ($this->origin == 'shipping') {
			$this->origin = 'expedition';
		}
		if ($this->origin == 'delivery') {
			$this->origin = 'livraison';
		}
		if ($this->origin == 'order_supplier') {
			$this->origin = 'commandeFournisseur';
		}

		$origin = $this->origin;

		$classname = ucfirst($origin);
		$this->$origin = new $classname($this->db);
		$this->$origin->fetch($this->origin_id);
	}

	/**
	 *  Load object from specific field
	 *
	 *  @param	string	$table		Table element or element line
	 *  @param	string	$field		Field selected
	 *  @param	string	$key		Import key
	 *  @param	string	$element	Element name
	 *	@return	int					<0 if KO, >0 if OK
	 */
	public function fetchObjectFrom($table, $field, $key, $element = null)
	{
		global $conf;

		$result = false;

		$sql = "SELECT rowid FROM ".$this->db->prefix().$table;
		$sql .= " WHERE ".$field." = '".$this->db->escape($key)."'";
		if (!empty($element)) {
			$sql .= " AND entity IN (".getEntity($element).")";
		} else {
			$sql .= " AND entity = ".((int) $conf->entity);
		}

		dol_syslog(get_class($this).'::fetchObjectFrom', LOG_DEBUG);
		$resql = $this->db->query($sql);
		if ($resql) {
			$row = $this->db->fetch_row($resql);
			// Test for avoid error -1
			if ($row[0] > 0) {
				$result = $this->fetch($row[0]);
			}
		}

		return $result;
	}

	/**
	 *	Getter generic. Load value from a specific field
	 *
	 *	@param	string	$table		Table of element or element line
	 *	@param	int		$id			Element id
	 *	@param	string	$field		Field selected
	 *	@return	int					<0 if KO, >0 if OK
	 */
	public function getValueFrom($table, $id, $field)
	{
		$result = false;
		if (!empty($id) && !empty($field) && !empty($table)) {
			$sql = "SELECT ".$field." FROM ".$this->db->prefix().$table;
			$sql .= " WHERE rowid = ".((int) $id);

			dol_syslog(get_class($this).'::getValueFrom', LOG_DEBUG);
			$resql = $this->db->query($sql);
			if ($resql) {
				$row = $this->db->fetch_row($resql);
				$result = $row[0];
			}
		}
		return $result;
	}

	/**
	 *	Setter generic. Update a specific field into database.
	 *  Warning: Trigger is run only if param trigkey is provided.
	 *
	 *	@param	string		$field			Field to update
	 *	@param	mixed		$value			New value
	 *	@param	string		$table			To force other table element or element line (should not be used)
	 *	@param	int			$id				To force other object id (should not be used)
	 *	@param	string		$format			Data format ('text', 'date'). 'text' is used if not defined
	 *	@param	string		$id_field		To force rowid field name. 'rowid' is used if not defined
	 *	@param	User|string	$fuser			Update the user of last update field with this user. If not provided, current user is used except if value is 'none'
	 *  @param  string      $trigkey    	Trigger key to run (in most cases something like 'XXX_MODIFY')
	 *  @param	string		$fk_user_field	Name of field to save user id making change
	 *	@return	int							<0 if KO, >0 if OK
	 *  @see updateExtraField()
	 */
	public function setValueFrom($field, $value, $table = '', $id = null, $format = '', $id_field = '', $fuser = null, $trigkey = '', $fk_user_field = 'fk_user_modif')
	{
		global $user, $langs, $conf;

		if (empty($table)) {
			$table = $this->table_element;
		}
		if (empty($id)) {
			$id = $this->id;
		}
		if (empty($format)) {
			$format = 'text';
		}
		if (empty($id_field)) {
			$id_field = 'rowid';
		}

		$error = 0;

		$this->db->begin();

		// Special case
		if ($table == 'product' && $field == 'note_private') {
			$field = 'note';
		}
		if (in_array($table, array('actioncomm', 'adherent', 'advtargetemailing', 'cronjob', 'establishment'))) {
			$fk_user_field = 'fk_user_mod';
		}

		$sql = "UPDATE ".$this->db->prefix().$table." SET ";

		if ($format == 'text') {
			$sql .= $field." = '".$this->db->escape($value)."'";
		} elseif ($format == 'int') {
			$sql .= $field." = ".((int) $value);
		} elseif ($format == 'date') {
			$sql .= $field." = ".($value ? "'".$this->db->idate($value)."'" : "null");
		}

		if ($fk_user_field) {
			if (!empty($fuser) && is_object($fuser)) {
				$sql .= ", ".$fk_user_field." = ".((int) $fuser->id);
			} elseif (empty($fuser) || $fuser != 'none') {
				$sql .= ", ".$fk_user_field." = ".((int) $user->id);
			}
		}

		$sql .= " WHERE ".$id_field." = ".((int) $id);

		dol_syslog(__METHOD__."", LOG_DEBUG);
		$resql = $this->db->query($sql);
		if ($resql) {
			if ($trigkey) {
				// call trigger with updated object values
				if (empty($this->fields) && method_exists($this, 'fetch')) {
					$result = $this->fetch($id);
				} else {
					$result = $this->fetchCommon($id);
				}
				if ($result >= 0) {
					$result = $this->call_trigger($trigkey, (!empty($fuser) && is_object($fuser)) ? $fuser : $user); // This may set this->errors
				}
				if ($result < 0) {
					$error++;
				}
			}

			if (!$error) {
				if (property_exists($this, $field)) {
					$this->$field = $value;
				}
				$this->db->commit();
				return 1;
			} else {
				$this->db->rollback();
				return -2;
			}
		} else {
			if ($this->db->lasterrno() == 'DB_ERROR_RECORD_ALREADY_EXISTS') {
				$this->error = 'DB_ERROR_RECORD_ALREADY_EXISTS';
			} else {
				$this->error = $this->db->lasterror();
			}
			$this->db->rollback();
			return -1;
		}
	}

	// phpcs:disable PEAR.NamingConventions.ValidFunctionName.ScopeNotCamelCaps
	/**
	 *      Load properties id_previous and id_next by comparing $fieldid with $this->ref
	 *
	 *      @param	string	$filter		Optional filter. Example: " AND (t.field1 = 'aa' OR t.field2 = 'bb')". Do not allow user input data here.
	 *	 	@param  string	$fieldid   	Name of field to use for the select MAX and MIN
	 *		@param	int		$nodbprefix	Do not include DB prefix to forge table name
	 *      @return int         		<0 if KO, >0 if OK
	 */
	public function load_previous_next_ref($filter, $fieldid, $nodbprefix = 0)
	{
		// phpcs:enable
		global $conf, $user;

		if (!$this->table_element) {
			dol_print_error('', get_class($this)."::load_previous_next_ref was called on objet with property table_element not defined");
			return -1;
		}
		if ($fieldid == 'none') {
			return 1;
		}

		// For backward compatibility
		if ($this->table_element == 'facture_rec' && $fieldid == 'title') {
			$fieldid = 'titre';
		}

		// Security on socid
		$socid = 0;
		if ($user->socid > 0) {
			$socid = $user->socid;
		}

		// this->ismultientitymanaged contains
		// 0=No test on entity, 1=Test with field entity, 'field@table'=Test with link by field@table
		$aliastablesociete = 's';
		if ($this->element == 'societe') {
			$aliastablesociete = 'te'; // te as table_element
		}
		$restrictiononfksoc = empty($this->restrictiononfksoc) ? 0 : $this->restrictiononfksoc;
		$sql = "SELECT MAX(te.".$fieldid.")";
		$sql .= " FROM ".(empty($nodbprefix) ?$this->db->prefix():'').$this->table_element." as te";
		if ($this->element == 'user' && !empty($conf->global->MULTICOMPANY_TRANSVERSE_MODE)) {
			$sql .= ",".$this->db->prefix()."usergroup_user as ug";
		}
		if (isset($this->ismultientitymanaged) && !is_numeric($this->ismultientitymanaged)) {
			$tmparray = explode('@', $this->ismultientitymanaged);
			$sql .= ", ".$this->db->prefix().$tmparray[1]." as ".($tmparray[1] == 'societe' ? 's' : 'parenttable'); // If we need to link to this table to limit select to entity
		} elseif ($restrictiononfksoc == 1 && $this->element != 'societe' && empty($user->rights->societe->client->voir) && !$socid) {
			$sql .= ", ".$this->db->prefix()."societe as s"; // If we need to link to societe to limit select to socid
		} elseif ($restrictiononfksoc == 2 && $this->element != 'societe' && empty($user->rights->societe->client->voir) && !$socid) {
			$sql .= " LEFT JOIN ".$this->db->prefix()."societe as s ON te.fk_soc = s.rowid"; // If we need to link to societe to limit select to socid
		}
		if ($restrictiononfksoc && empty($user->rights->societe->client->voir) && !$socid) {
			$sql .= " LEFT JOIN ".$this->db->prefix()."societe_commerciaux as sc ON ".$aliastablesociete.".rowid = sc.fk_soc";
		}
		$sql .= " WHERE te.".$fieldid." < '".$this->db->escape($fieldid == 'rowid' ? $this->id : $this->ref)."'"; // ->ref must always be defined (set to id if field does not exists)
		if ($restrictiononfksoc == 1 && empty($user->rights->societe->client->voir) && !$socid) {
			$sql .= " AND sc.fk_user = ".((int) $user->id);
		}
		if ($restrictiononfksoc == 2 && empty($user->rights->societe->client->voir) && !$socid) {
			$sql .= " AND (sc.fk_user = ".((int) $user->id).' OR te.fk_soc IS NULL)';
		}
		if (!empty($filter)) {
			if (!preg_match('/^\s*AND/i', $filter)) {
				$sql .= " AND "; // For backward compatibility
			}
			$sql .= $filter;
		}
		if (isset($this->ismultientitymanaged) && !is_numeric($this->ismultientitymanaged)) {
			$tmparray = explode('@', $this->ismultientitymanaged);
			$sql .= " AND te.".$tmparray[0]." = ".($tmparray[1] == "societe" ? "s" : "parenttable").".rowid"; // If we need to link to this table to limit select to entity
		} elseif ($restrictiononfksoc == 1 && $this->element != 'societe' && empty($user->rights->societe->client->voir) && !$socid) {
			$sql .= ' AND te.fk_soc = s.rowid'; // If we need to link to societe to limit select to socid
		}
		if (isset($this->ismultientitymanaged) && $this->ismultientitymanaged == 1) {
			if ($this->element == 'user' && !empty($conf->global->MULTICOMPANY_TRANSVERSE_MODE)) {
				if (!empty($user->admin) && empty($user->entity) && $conf->entity == 1) {
					$sql .= " AND te.entity IS NOT NULL"; // Show all users
				} else {
					$sql .= " AND ug.fk_user = te.rowid";
					$sql .= " AND ug.entity IN (".getEntity($this->element).")";
				}
			} else {
				$sql .= ' AND te.entity IN ('.getEntity($this->element).')';
			}
		}
		if (isset($this->ismultientitymanaged) && !is_numeric($this->ismultientitymanaged) && $this->element != 'societe') {
			$tmparray = explode('@', $this->ismultientitymanaged);
			$sql .= ' AND parenttable.entity IN ('.getEntity($tmparray[1]).')';
		}
		if ($restrictiononfksoc == 1 && $socid && $this->element != 'societe') {
			$sql .= ' AND te.fk_soc = '.((int) $socid);
		}
		if ($restrictiononfksoc == 2 && $socid && $this->element != 'societe') {
			$sql .= ' AND (te.fk_soc = '.((int) $socid).' OR te.fk_soc IS NULL)';
		}
		if ($restrictiononfksoc && $socid && $this->element == 'societe') {
			$sql .= ' AND te.rowid = '.((int) $socid);
		}
		//print 'socid='.$socid.' restrictiononfksoc='.$restrictiononfksoc.' ismultientitymanaged = '.$this->ismultientitymanaged.' filter = '.$filter.' -> '.$sql."<br>";

		$result = $this->db->query($sql);
		if (!$result) {
			$this->error = $this->db->lasterror();
			return -1;
		}
		$row = $this->db->fetch_row($result);
		$this->ref_previous = $row[0];

		$sql = "SELECT MIN(te.".$fieldid.")";
		$sql .= " FROM ".(empty($nodbprefix) ?$this->db->prefix():'').$this->table_element." as te";
		if ($this->element == 'user' && !empty($conf->global->MULTICOMPANY_TRANSVERSE_MODE)) {
			$sql .= ",".$this->db->prefix()."usergroup_user as ug";
		}
		if (isset($this->ismultientitymanaged) && !is_numeric($this->ismultientitymanaged)) {
			$tmparray = explode('@', $this->ismultientitymanaged);
			$sql .= ", ".$this->db->prefix().$tmparray[1]." as ".($tmparray[1] == 'societe' ? 's' : 'parenttable'); // If we need to link to this table to limit select to entity
		} elseif ($restrictiononfksoc == 1 && $this->element != 'societe' && empty($user->rights->societe->client->voir) && !$socid) {
			$sql .= ", ".$this->db->prefix()."societe as s"; // If we need to link to societe to limit select to socid
		} elseif ($restrictiononfksoc == 2 && $this->element != 'societe' && empty($user->rights->societe->client->voir) && !$socid) {
			$sql .= " LEFT JOIN ".$this->db->prefix()."societe as s ON te.fk_soc = s.rowid"; // If we need to link to societe to limit select to socid
		}
		if ($restrictiononfksoc && empty($user->rights->societe->client->voir) && !$socid) {
			$sql .= " LEFT JOIN ".$this->db->prefix()."societe_commerciaux as sc ON ".$aliastablesociete.".rowid = sc.fk_soc";
		}
		$sql .= " WHERE te.".$fieldid." > '".$this->db->escape($fieldid == 'rowid' ? $this->id : $this->ref)."'"; // ->ref must always be defined (set to id if field does not exists)
		if ($restrictiononfksoc == 1 && empty($user->rights->societe->client->voir) && !$socid) {
			$sql .= " AND sc.fk_user = ".((int) $user->id);
		}
		if ($restrictiononfksoc == 2 && empty($user->rights->societe->client->voir) && !$socid) {
			$sql .= " AND (sc.fk_user = ".((int) $user->id).' OR te.fk_soc IS NULL)';
		}
		if (!empty($filter)) {
			if (!preg_match('/^\s*AND/i', $filter)) {
				$sql .= " AND "; // For backward compatibility
			}
			$sql .= $filter;
		}
		if (isset($this->ismultientitymanaged) && !is_numeric($this->ismultientitymanaged)) {
			$tmparray = explode('@', $this->ismultientitymanaged);
			$sql .= " AND te.".$tmparray[0]." = ".($tmparray[1] == "societe" ? "s" : "parenttable").".rowid"; // If we need to link to this table to limit select to entity
		} elseif ($restrictiononfksoc == 1 && $this->element != 'societe' && empty($user->rights->societe->client->voir) && !$socid) {
			$sql .= ' AND te.fk_soc = s.rowid'; // If we need to link to societe to limit select to socid
		}
		if (isset($this->ismultientitymanaged) && $this->ismultientitymanaged == 1) {
			if ($this->element == 'user' && !empty($conf->global->MULTICOMPANY_TRANSVERSE_MODE)) {
				if (!empty($user->admin) && empty($user->entity) && $conf->entity == 1) {
					$sql .= " AND te.entity IS NOT NULL"; // Show all users
				} else {
					$sql .= " AND ug.fk_user = te.rowid";
					$sql .= " AND ug.entity IN (".getEntity($this->element).")";
				}
			} else {
				$sql .= ' AND te.entity IN ('.getEntity($this->element).')';
			}
		}
		if (isset($this->ismultientitymanaged) && !is_numeric($this->ismultientitymanaged) && $this->element != 'societe') {
			$tmparray = explode('@', $this->ismultientitymanaged);
			$sql .= ' AND parenttable.entity IN ('.getEntity($tmparray[1]).')';
		}
		if ($restrictiononfksoc == 1 && $socid && $this->element != 'societe') {
			$sql .= ' AND te.fk_soc = '.((int) $socid);
		}
		if ($restrictiononfksoc == 2 && $socid && $this->element != 'societe') {
			$sql .= ' AND (te.fk_soc = '.((int) $socid).' OR te.fk_soc IS NULL)';
		}
		if ($restrictiononfksoc && $socid && $this->element == 'societe') {
			$sql .= ' AND te.rowid = '.((int) $socid);
		}
		//print 'socid='.$socid.' restrictiononfksoc='.$restrictiononfksoc.' ismultientitymanaged = '.$this->ismultientitymanaged.' filter = '.$filter.' -> '.$sql."<br>";
		// Rem: Bug in some mysql version: SELECT MIN(rowid) FROM llx_socpeople WHERE rowid > 1 when one row in database with rowid=1, returns 1 instead of null

		$result = $this->db->query($sql);
		if (!$result) {
			$this->error = $this->db->lasterror();
			return -2;
		}
		$row = $this->db->fetch_row($result);
		$this->ref_next = $row[0];

		return 1;
	}


	/**
	 *      Return list of id of contacts of object
	 *
	 *      @param	string	$source     Source of contact: external (llx_socpeople) or internal (llx_user) or thirdparty (llx_societe)
	 *      @return array				Array of id of contacts (if source=external or internal)
	 * 									Array of id of third parties with at least one contact on object (if source=thirdparty)
	 */
	public function getListContactId($source = 'external')
	{
		$contactAlreadySelected = array();
		$tab = $this->liste_contact(-1, $source);
		$num = count($tab);
		$i = 0;
		while ($i < $num) {
			if ($source == 'thirdparty') {
				$contactAlreadySelected[$i] = $tab[$i]['socid'];
			} else {
				$contactAlreadySelected[$i] = $tab[$i]['id'];
			}
			$i++;
		}
		return $contactAlreadySelected;
	}


	/**
	 *	Link element with a project
	 *
	 *	@param     	int		$projectid		Project id to link element to
	 *  @param		int		$notrigger		Disable the trigger
	 *	@return		int						<0 if KO, >0 if OK
	 */
	public function setProject($projectid, $notrigger = 0)
	{
		global $user;
		$error = 0;

		if (!$this->table_element) {
			dol_syslog(get_class($this)."::setProject was called on objet with property table_element not defined", LOG_ERR);
			return -1;
		}

		$sql = "UPDATE ".$this->db->prefix().$this->table_element;
		if (!empty($this->fields['fk_project'])) {		// Common case
			if ($projectid) {
				$sql .= " SET fk_project = ".((int) $projectid);
			} else {
				$sql .= " SET fk_project = NULL";
			}
			$sql .= ' WHERE rowid = '.((int) $this->id);
		} elseif ($this->table_element == 'actioncomm') {	// Special case for actioncomm
			if ($projectid) {
				$sql .= " SET fk_project = ".((int) $projectid);
			} else {
				$sql .= " SET fk_project = NULL";
			}
			$sql .= ' WHERE id = '.((int) $this->id);
		} else // Special case for old architecture objects
		{
			if ($projectid) {
				$sql .= ' SET fk_projet = '.((int) $projectid);
			} else {
				$sql .= ' SET fk_projet = NULL';
			}
			$sql .= " WHERE rowid = ".((int) $this->id);
		}

		$this->db->begin();

		dol_syslog(get_class($this)."::setProject", LOG_DEBUG);
		if ($this->db->query($sql)) {
			$this->fk_project = ((int) $projectid);
		} else {
			dol_print_error($this->db);
			$error++;
		}

		// Triggers
		if (!$error && !$notrigger) {
			// Call triggers
			$result = $this->call_trigger(strtoupper($this->element) . '_MODIFY', $user);
			if ($result < 0) {
				$error++;
			} //Do also here what you must do to rollback action if trigger fail
			// End call triggers
		}

		// Commit or rollback
		if ($error) {
			$this->db->rollback();
			return -1;
		} else {
			$this->db->commit();
			return 1;
		}
	}

	/**
	 *  Change the payments methods
	 *
	 *  @param		int		$id		Id of new payment method
	 *  @return		int				>0 if OK, <0 if KO
	 */
	public function setPaymentMethods($id)
	{
		global $user;

		$error = 0; $notrigger = 0;

		dol_syslog(get_class($this).'::setPaymentMethods('.$id.')');

		if ($this->statut >= 0 || $this->element == 'societe') {
			// TODO uniformize field name
			$fieldname = 'fk_mode_reglement';
			if ($this->element == 'societe') {
				$fieldname = 'mode_reglement';
			}
			if (get_class($this) == 'Fournisseur') {
				$fieldname = 'mode_reglement_supplier';
			}
			if (get_class($this) == 'Tva') {
				$fieldname = 'fk_typepayment';
			}
			if (get_class($this) == 'Salary') {
				$fieldname = 'fk_typepayment';
			}

			$sql = "UPDATE ".$this->db->prefix().$this->table_element;
			$sql .= " SET ".$fieldname." = ".(($id > 0 || $id == '0') ? ((int) $id) : 'NULL');
			$sql .= ' WHERE rowid='.((int) $this->id);

			if ($this->db->query($sql)) {
				$this->mode_reglement_id = $id;
				// for supplier
				if (get_class($this) == 'Fournisseur') {
					$this->mode_reglement_supplier_id = $id;
				}
				// Triggers
				if (!$error && !$notrigger) {
					// Call triggers
					if (get_class($this) == 'Commande') {
						$result = $this->call_trigger('ORDER_MODIFY', $user);
					} else {
						$result = $this->call_trigger(strtoupper(get_class($this)).'_MODIFY', $user);
					}
					if ($result < 0) {
						$error++;
					}
					// End call triggers
				}
				return 1;
			} else {
				dol_syslog(get_class($this).'::setPaymentMethods Error '.$this->db->error());
				$this->error = $this->db->error();
				return -1;
			}
		} else {
			dol_syslog(get_class($this).'::setPaymentMethods, status of the object is incompatible');
			$this->error = 'Status of the object is incompatible '.$this->statut;
			return -2;
		}
	}

	/**
	 *  Change the multicurrency code
	 *
	 *  @param		string	$code	multicurrency code
	 *  @return		int				>0 if OK, <0 if KO
	 */
	public function setMulticurrencyCode($code)
	{
		dol_syslog(get_class($this).'::setMulticurrencyCode('.$code.')');
		if ($this->statut >= 0 || $this->element == 'societe') {
			$fieldname = 'multicurrency_code';

			$sql = 'UPDATE '.$this->db->prefix().$this->table_element;
			$sql .= " SET ".$fieldname." = '".$this->db->escape($code)."'";
			$sql .= ' WHERE rowid='.((int) $this->id);

			if ($this->db->query($sql)) {
				$this->multicurrency_code = $code;

				list($fk_multicurrency, $rate) = MultiCurrency::getIdAndTxFromCode($this->db, $code);
				if ($rate) {
					$this->setMulticurrencyRate($rate, 2);
				}

				return 1;
			} else {
				dol_syslog(get_class($this).'::setMulticurrencyCode Error '.$sql.' - '.$this->db->error());
				$this->error = $this->db->error();
				return -1;
			}
		} else {
			dol_syslog(get_class($this).'::setMulticurrencyCode, status of the object is incompatible');
			$this->error = 'Status of the object is incompatible '.$this->statut;
			return -2;
		}
	}

	/**
	 *  Change the multicurrency rate
	 *
	 *  @param		double	$rate	multicurrency rate
	 *  @param		int		$mode	mode 1 : amounts in company currency will be recalculated, mode 2 : amounts in foreign currency will be recalculated
	 *  @return		int				>0 if OK, <0 if KO
	 */
	public function setMulticurrencyRate($rate, $mode = 1)
	{
		dol_syslog(get_class($this).'::setMulticurrencyRate('.$rate.','.$mode.')');
		if ($this->statut >= 0 || $this->element == 'societe') {
			$fieldname = 'multicurrency_tx';

			$sql = 'UPDATE '.$this->db->prefix().$this->table_element;
			$sql .= " SET ".$fieldname." = ".((float) $rate);
			$sql .= ' WHERE rowid='.((int) $this->id);

			if ($this->db->query($sql)) {
				$this->multicurrency_tx = $rate;

				// Update line price
				if (!empty($this->lines)) {
					foreach ($this->lines as &$line) {
						// Amounts in company currency will be recalculated
						if ($mode == 1) {
							$line->subprice = 0;
						}

						// Amounts in foreign currency will be recalculated
						if ($mode == 2) {
							$line->multicurrency_subprice = 0;
						}

						switch ($this->element) {
							case 'propal':
								$this->updateline(
									$line->id,
									$line->subprice,
									$line->qty,
									$line->remise_percent,
									$line->tva_tx,
									$line->localtax1_tx,
									$line->localtax2_tx,
									($line->description ? $line->description : $line->desc),
									'HT',
									$line->info_bits,
									$line->special_code,
									$line->fk_parent_line,
									$line->skip_update_total,
									$line->fk_fournprice,
									$line->pa_ht,
									$line->label,
									$line->product_type,
									$line->date_start,
									$line->date_end,
									$line->array_options,
									$line->fk_unit,
									$line->multicurrency_subprice
								);
								break;
							case 'commande':
								$this->updateline(
									$line->id,
									($line->description ? $line->description : $line->desc),
									$line->subprice,
									$line->qty,
									$line->remise_percent,
									$line->tva_tx,
									$line->localtax1_tx,
									$line->localtax2_tx,
									'HT',
									$line->info_bits,
									$line->date_start,
									$line->date_end,
									$line->product_type,
									$line->fk_parent_line,
									$line->skip_update_total,
									$line->fk_fournprice,
									$line->pa_ht,
									$line->label,
									$line->special_code,
									$line->array_options,
									$line->fk_unit,
									$line->multicurrency_subprice
								);
								break;
							case 'facture':
								$this->updateline(
									$line->id,
									($line->description ? $line->description : $line->desc),
									$line->subprice,
									$line->qty,
									$line->remise_percent,
									$line->date_start,
									$line->date_end,
									$line->tva_tx,
									$line->localtax1_tx,
									$line->localtax2_tx,
									'HT',
									$line->info_bits,
									$line->product_type,
									$line->fk_parent_line,
									$line->skip_update_total,
									$line->fk_fournprice,
									$line->pa_ht,
									$line->label,
									$line->special_code,
									$line->array_options,
									$line->situation_percent,
									$line->fk_unit,
									$line->multicurrency_subprice
								);
								break;
							case 'supplier_proposal':
								$this->updateline(
									$line->id,
									$line->subprice,
									$line->qty,
									$line->remise_percent,
									$line->tva_tx,
									$line->localtax1_tx,
									$line->localtax2_tx,
									($line->description ? $line->description : $line->desc),
									'HT',
									$line->info_bits,
									$line->special_code,
									$line->fk_parent_line,
									$line->skip_update_total,
									$line->fk_fournprice,
									$line->pa_ht,
									$line->label,
									$line->product_type,
									$line->array_options,
									$line->ref_fourn,
									$line->multicurrency_subprice
								);
								break;
							case 'order_supplier':
								$this->updateline(
									$line->id,
									($line->description ? $line->description : $line->desc),
									$line->subprice,
									$line->qty,
									$line->remise_percent,
									$line->tva_tx,
									$line->localtax1_tx,
									$line->localtax2_tx,
									'HT',
									$line->info_bits,
									$line->product_type,
									false,
									$line->date_start,
									$line->date_end,
									$line->array_options,
									$line->fk_unit,
									$line->multicurrency_subprice,
									$line->ref_supplier
								);
								break;
							case 'invoice_supplier':
								$this->updateline(
									$line->id,
									($line->description ? $line->description : $line->desc),
									$line->subprice,
									$line->tva_tx,
									$line->localtax1_tx,
									$line->localtax2_tx,
									$line->qty,
									0,
									'HT',
									$line->info_bits,
									$line->product_type,
									$line->remise_percent,
									false,
									$line->date_start,
									$line->date_end,
									$line->array_options,
									$line->fk_unit,
									$line->multicurrency_subprice,
									$line->ref_supplier
								);
								break;
							default:
								dol_syslog(get_class($this).'::setMulticurrencyRate no updateline defined', LOG_DEBUG);
								break;
						}
					}
				}

				return 1;
			} else {
				dol_syslog(get_class($this).'::setMulticurrencyRate Error '.$sql.' - '.$this->db->error());
				$this->error = $this->db->error();
				return -1;
			}
		} else {
			dol_syslog(get_class($this).'::setMulticurrencyRate, status of the object is incompatible');
			$this->error = 'Status of the object is incompatible '.$this->statut;
			return -2;
		}
	}

	/**
	 *  Change the payments terms
	 *
	 *  @param		int		$id					Id of new payment terms
	 *  @param		string	$deposit_percent	% of deposit if needed by payment terms
	 *  @return		int							>0 if OK, <0 if KO
	 */
	public function setPaymentTerms($id, $deposit_percent = null)
	{
		dol_syslog(get_class($this).'::setPaymentTerms('.$id.', '.var_export($deposit_percent, true).')');
		if ($this->statut >= 0 || $this->element == 'societe') {
			// TODO uniformize field name
			$fieldname = 'fk_cond_reglement';
			if ($this->element == 'societe') {
				$fieldname = 'cond_reglement';
			}
			if (get_class($this) == 'Fournisseur') {
				$fieldname = 'cond_reglement_supplier';
			}

			if (empty($deposit_percent) || $deposit_percent < 0) {
				$deposit_percent = getDictionaryValue('c_payment_term', 'deposit_percent', $id);
			}

			if ($deposit_percent > 100) {
				$deposit_percent = 100;
			}

			$sql = 'UPDATE '.$this->db->prefix().$this->table_element;
			$sql .= " SET ".$fieldname." = ".(($id > 0 || $id == '0') ? ((int) $id) : 'NULL');
			if (in_array($this->table_element, array('propal', 'commande'))) {
				$sql .= " , deposit_percent = " . (empty($deposit_percent) ? 'NULL' : "'".$this->db->escape($deposit_percent)."'");
			}
			$sql .= ' WHERE rowid='.((int) $this->id);

			if ($this->db->query($sql)) {
				$this->cond_reglement_id = $id;
				// for supplier
				if (get_class($this) == 'Fournisseur') {
					$this->cond_reglement_supplier_id = $id;
				}
				$this->cond_reglement = $id; // for compatibility
				$this->deposit_percent = $deposit_percent;
				return 1;
			} else {
				dol_syslog(get_class($this).'::setPaymentTerms Error '.$sql.' - '.$this->db->error());
				$this->error = $this->db->error();
				return -1;
			}
		} else {
			dol_syslog(get_class($this).'::setPaymentTerms, status of the object is incompatible');
			$this->error = 'Status of the object is incompatible '.$this->statut;
			return -2;
		}
	}

	/**
	 *  Change the transport mode methods
	 *
	 *  @param		int		$id		Id of transport mode
	 *  @return		int				>0 if OK, <0 if KO
	 */
	public function setTransportMode($id)
	{
		dol_syslog(get_class($this).'::setTransportMode('.$id.')');
		if ($this->statut >= 0 || $this->element == 'societe') {
			$fieldname = 'fk_transport_mode';
			if ($this->element == 'societe') {
				$fieldname = 'transport_mode';
			}
			if (get_class($this) == 'Fournisseur') {
				$fieldname = 'transport_mode_supplier';
			}

			$sql = 'UPDATE '.$this->db->prefix().$this->table_element;
			$sql .= " SET ".$fieldname." = ".(($id > 0 || $id == '0') ? ((int) $id) : 'NULL');
			$sql .= ' WHERE rowid='.((int) $this->id);

			if ($this->db->query($sql)) {
				$this->transport_mode_id = $id;
				// for supplier
				if (get_class($this) == 'Fournisseur') {
					$this->transport_mode_supplier_id = $id;
				}
				return 1;
			} else {
				dol_syslog(get_class($this).'::setTransportMode Error '.$sql.' - '.$this->db->error());
				$this->error = $this->db->error();
				return -1;
			}
		} else {
			dol_syslog(get_class($this).'::setTransportMode, status of the object is incompatible');
			$this->error = 'Status of the object is incompatible '.$this->statut;
			return -2;
		}
	}

	/**
	 *  Change the retained warranty payments terms
	 *
	 *  @param		int		$id		Id of new payment terms
	 *  @return		int				>0 if OK, <0 if KO
	 */
	public function setRetainedWarrantyPaymentTerms($id)
	{
		dol_syslog(get_class($this).'::setRetainedWarrantyPaymentTerms('.$id.')');
		if ($this->statut >= 0 || $this->element == 'societe') {
			$fieldname = 'retained_warranty_fk_cond_reglement';

			$sql = 'UPDATE '.$this->db->prefix().$this->table_element;
			$sql .= " SET ".$fieldname." = ".((int) $id);
			$sql .= ' WHERE rowid='.((int) $this->id);

			if ($this->db->query($sql)) {
				$this->retained_warranty_fk_cond_reglement = $id;
				return 1;
			} else {
				dol_syslog(get_class($this).'::setRetainedWarrantyPaymentTerms Error '.$sql.' - '.$this->db->error());
				$this->error = $this->db->error();
				return -1;
			}
		} else {
			dol_syslog(get_class($this).'::setRetainedWarrantyPaymentTerms, status of the object is incompatible');
			$this->error = 'Status of the object is incompatible '.$this->statut;
			return -2;
		}
	}

	/**
	 *	Define delivery address
	 *  @deprecated
	 *
	 *	@param      int		$id		Address id
	 *	@return     int				<0 si ko, >0 si ok
	 */
	public function setDeliveryAddress($id)
	{
		$fieldname = 'fk_delivery_address';
		if ($this->element == 'delivery' || $this->element == 'shipping') {
			$fieldname = 'fk_address';
		}

		$sql = "UPDATE ".$this->db->prefix().$this->table_element." SET ".$fieldname." = ".((int) $id);
		$sql .= " WHERE rowid = ".((int) $this->id)." AND fk_statut = 0";

		if ($this->db->query($sql)) {
			$this->fk_delivery_address = $id;
			return 1;
		} else {
			$this->error = $this->db->error();
			dol_syslog(get_class($this).'::setDeliveryAddress Error '.$this->error);
			return -1;
		}
	}


	/**
	 *  Change the shipping method
	 *
	 *  @param      int     $shipping_method_id     Id of shipping method
	 *  @param      bool    $notrigger              false=launch triggers after, true=disable triggers
	 *  @param      User	$userused               Object user
	 *
	 *  @return     int              1 if OK, 0 if KO
	 */
	public function setShippingMethod($shipping_method_id, $notrigger = false, $userused = null)
	{
		global $user;

		if (empty($userused)) {
			$userused = $user;
		}

		$error = 0;

		if (!$this->table_element) {
			dol_syslog(get_class($this)."::setShippingMethod was called on objet with property table_element not defined", LOG_ERR);
			return -1;
		}

		$this->db->begin();

		if ($shipping_method_id < 0) {
			$shipping_method_id = 'NULL';
		}
		dol_syslog(get_class($this).'::setShippingMethod('.$shipping_method_id.')');

		$sql = "UPDATE ".$this->db->prefix().$this->table_element;
		$sql .= " SET fk_shipping_method = ".((int) $shipping_method_id);
		$sql .= " WHERE rowid=".((int) $this->id);
		$resql = $this->db->query($sql);
		if (!$resql) {
			dol_syslog(get_class($this).'::setShippingMethod Error ', LOG_DEBUG);
			$this->error = $this->db->lasterror();
			$error++;
		} else {
			if (!$notrigger) {
				// Call trigger
				$this->context = array('shippingmethodupdate'=>1);
				$result = $this->call_trigger(strtoupper(get_class($this)).'_MODIFY', $userused);
				if ($result < 0) {
					$error++;
				}
				// End call trigger
			}
		}
		if ($error) {
			$this->db->rollback();
			return -1;
		} else {
			$this->shipping_method_id = ($shipping_method_id == 'NULL') ?null:$shipping_method_id;
			$this->db->commit();
			return 1;
		}
	}


	/**
	 *  Change the warehouse
	 *
	 *  @param      int     $warehouse_id     Id of warehouse
	 *  @return     int              1 if OK, 0 if KO
	 */
	public function setWarehouse($warehouse_id)
	{
		if (!$this->table_element) {
			dol_syslog(get_class($this)."::setWarehouse was called on objet with property table_element not defined", LOG_ERR);
			return -1;
		}
		if ($warehouse_id < 0) {
			$warehouse_id = 'NULL';
		}
		dol_syslog(get_class($this).'::setWarehouse('.$warehouse_id.')');

		$sql = "UPDATE ".$this->db->prefix().$this->table_element;
		$sql .= " SET fk_warehouse = ".((int) $warehouse_id);
		$sql .= " WHERE rowid=".((int) $this->id);

		if ($this->db->query($sql)) {
			$this->warehouse_id = ($warehouse_id == 'NULL') ?null:$warehouse_id;
			return 1;
		} else {
			dol_syslog(get_class($this).'::setWarehouse Error ', LOG_DEBUG);
			$this->error = $this->db->error();
			return 0;
		}
	}


	/**
	 *		Set last model used by doc generator
	 *
	 *		@param		User	$user		User object that make change
	 *		@param		string	$modelpdf	Modele name
	 *		@return		int					<0 if KO, >0 if OK
	 */
	public function setDocModel($user, $modelpdf)
	{
		if (!$this->table_element) {
			dol_syslog(get_class($this)."::setDocModel was called on objet with property table_element not defined", LOG_ERR);
			return -1;
		}

		$newmodelpdf = dol_trunc($modelpdf, 255);

		$sql = "UPDATE ".$this->db->prefix().$this->table_element;
		$sql .= " SET model_pdf = '".$this->db->escape($newmodelpdf)."'";
		$sql .= " WHERE rowid = ".((int) $this->id);

		dol_syslog(get_class($this)."::setDocModel", LOG_DEBUG);
		$resql = $this->db->query($sql);
		if ($resql) {
			$this->model_pdf = $modelpdf;
			$this->modelpdf = $modelpdf; // For bakward compatibility
			return 1;
		} else {
			dol_print_error($this->db);
			return 0;
		}
	}


	/**
	 *  Change the bank account
	 *
	 *  @param		int		$fk_account		Id of bank account
	 *  @param      bool    $notrigger      false=launch triggers after, true=disable triggers
	 *  @param      User	$userused		Object user
	 *  @return		int				1 if OK, 0 if KO
	 */
	public function setBankAccount($fk_account, $notrigger = false, $userused = null)
	{
		global $user;

		if (empty($userused)) {
			$userused = $user;
		}

		$error = 0;

		if (!$this->table_element) {
			dol_syslog(get_class($this)."::setBankAccount was called on objet with property table_element not defined", LOG_ERR);
			return -1;
		}
		$this->db->begin();

		if ($fk_account < 0) {
			$fk_account = 'NULL';
		}
		dol_syslog(get_class($this).'::setBankAccount('.$fk_account.')');

		$sql = "UPDATE ".$this->db->prefix().$this->table_element;
		$sql .= " SET fk_account = ".((int) $fk_account);
		$sql .= " WHERE rowid=".((int) $this->id);

		$resql = $this->db->query($sql);
		if (!$resql) {
			dol_syslog(get_class($this).'::setBankAccount Error '.$sql.' - '.$this->db->error());
			$this->error = $this->db->lasterror();
			$error++;
		} else {
			if (!$notrigger) {
				// Call trigger
				$this->context = array('bankaccountupdate'=>1);
				$result = $this->call_trigger(strtoupper(get_class($this)).'_MODIFY', $userused);
				if ($result < 0) {
					$error++;
				}
				// End call trigger
			}
		}
		if ($error) {
			$this->db->rollback();
			return -1;
		} else {
			$this->fk_account = ($fk_account == 'NULL') ?null:$fk_account;
			$this->db->commit();
			return 1;
		}
	}


	// TODO: Move line related operations to CommonObjectLine?

	// phpcs:disable PEAR.NamingConventions.ValidFunctionName.ScopeNotCamelCaps
	/**
	 *  Save a new position (field rang) for details lines.
	 *  You can choose to set position for lines with already a position or lines without any position defined.
	 *
	 * 	@param		boolean		$renum			   True to renum all already ordered lines, false to renum only not already ordered lines.
	 * 	@param		string		$rowidorder		   ASC or DESC
	 * 	@param		boolean		$fk_parent_line    Table with fk_parent_line field or not
	 * 	@return		int                            <0 if KO, >0 if OK
	 */
	public function line_order($renum = false, $rowidorder = 'ASC', $fk_parent_line = true)
	{
		// phpcs:enable
		if (!$this->table_element_line) {
			dol_syslog(get_class($this)."::line_order was called on objet with property table_element_line not defined", LOG_ERR);
			return -1;
		}
		if (!$this->fk_element) {
			dol_syslog(get_class($this)."::line_order was called on objet with property fk_element not defined", LOG_ERR);
			return -1;
		}

		$fieldposition = 'rang'; // @todo Rename 'rang' into 'position'
		if (in_array($this->table_element_line, array('bom_bomline', 'ecm_files', 'emailcollector_emailcollectoraction', 'product_attribute_value'))) {
			$fieldposition = 'position';
		}

		// Count number of lines to reorder (according to choice $renum)
		$nl = 0;
		$sql = "SELECT count(rowid) FROM ".$this->db->prefix().$this->table_element_line;
		$sql .= " WHERE ".$this->fk_element." = ".((int) $this->id);
		if (!$renum) {
			$sql .= " AND " . $fieldposition . " = 0";
		}
		if ($renum) {
			$sql .= " AND " . $fieldposition . " <> 0";
		}

		dol_syslog(get_class($this)."::line_order", LOG_DEBUG);
		$resql = $this->db->query($sql);
		if ($resql) {
			$row = $this->db->fetch_row($resql);
			$nl = $row[0];
		} else {
			dol_print_error($this->db);
		}
		if ($nl > 0) {
			// The goal of this part is to reorder all lines, with all children lines sharing the same counter that parents.
			$rows = array();

			// We first search all lines that are parent lines (for multilevel details lines)
			$sql = "SELECT rowid FROM ".$this->db->prefix().$this->table_element_line;
			$sql .= " WHERE ".$this->fk_element." = ".((int) $this->id);
			if ($fk_parent_line) {
				$sql .= ' AND fk_parent_line IS NULL';
			}
			$sql .= " ORDER BY " . $fieldposition . " ASC, rowid " . $rowidorder;

			dol_syslog(get_class($this)."::line_order search all parent lines", LOG_DEBUG);
			$resql = $this->db->query($sql);
			if ($resql) {
				$i = 0;
				$num = $this->db->num_rows($resql);
				while ($i < $num) {
					$row = $this->db->fetch_row($resql);
					$rows[] = $row[0]; // Add parent line into array rows
					$childrens = $this->getChildrenOfLine($row[0]);
					if (!empty($childrens)) {
						foreach ($childrens as $child) {
							array_push($rows, $child);
						}
					}
					$i++;
				}

				// Now we set a new number for each lines (parent and children with children included into parent tree)
				if (!empty($rows)) {
					foreach ($rows as $key => $row) {
						$this->updateRangOfLine($row, ($key + 1));
					}
				}
			} else {
				dol_print_error($this->db);
			}
		}
		return 1;
	}

	/**
	 * 	Get children of line
	 *
	 * 	@param	int		$id		            Id of parent line
	 * 	@param	int		$includealltree		0 = 1st level child, 1 = All level child
	 * 	@return	array			            Array with list of children lines id
	 */
	public function getChildrenOfLine($id, $includealltree = 0)
	{
		$fieldposition = 'rang'; // @todo Rename 'rang' into 'position'
		if (in_array($this->table_element_line, array('bom_bomline', 'ecm_files', 'emailcollector_emailcollectoraction', 'product_attribute_value'))) {
			$fieldposition = 'position';
		}

		$rows = array();

		$sql = "SELECT rowid FROM ".$this->db->prefix().$this->table_element_line;
		$sql .= " WHERE ".$this->fk_element." = ".((int) $this->id);
		$sql .= ' AND fk_parent_line = '.((int) $id);
		$sql .= " ORDER BY " . $fieldposition . " ASC";

		dol_syslog(get_class($this)."::getChildrenOfLine search children lines for line ".$id, LOG_DEBUG);
		$resql = $this->db->query($sql);
		if ($resql) {
			if ($this->db->num_rows($resql) > 0) {
				while ($row = $this->db->fetch_row($resql)) {
					$rows[] = $row[0];
					if (!empty($includealltree)) {
						$rows = array_merge($rows, $this->getChildrenOfLine($row[0]), $includealltree);
					}
				}
			}
		}
		return $rows;
	}

	// phpcs:disable PEAR.NamingConventions.ValidFunctionName.ScopeNotCamelCaps
	/**
	 * 	Update a line to have a lower rank
	 *
	 * 	@param 	int			$rowid				Id of line
	 * 	@param	boolean		$fk_parent_line		Table with fk_parent_line field or not
	 * 	@return	void
	 */
	public function line_up($rowid, $fk_parent_line = true)
	{
		// phpcs:enable
		$this->line_order(false, 'ASC', $fk_parent_line);

		// Get rang of line
		$rang = $this->getRangOfLine($rowid);

		// Update position of line
		$this->updateLineUp($rowid, $rang);
	}

	// phpcs:disable PEAR.NamingConventions.ValidFunctionName.ScopeNotCamelCaps
	/**
	 * 	Update a line to have a higher rank
	 *
	 * 	@param	int			$rowid				Id of line
	 * 	@param	boolean		$fk_parent_line		Table with fk_parent_line field or not
	 * 	@return	void
	 */
	public function line_down($rowid, $fk_parent_line = true)
	{
		// phpcs:enable
		$this->line_order(false, 'ASC', $fk_parent_line);

		// Get rang of line
		$rang = $this->getRangOfLine($rowid);

		// Get max value for rang
		$max = $this->line_max();

		// Update position of line
		$this->updateLineDown($rowid, $rang, $max);
	}

	/**
	 * 	Update position of line (rang)
	 *
	 * 	@param	int		$rowid		Id of line
	 * 	@param	int		$rang		Position
	 * 	@return	int					<0 if KO, >0 if OK
	 */
	public function updateRangOfLine($rowid, $rang)
	{
		global $hookmanager;
		$fieldposition = 'rang'; // @todo Rename 'rang' into 'position'
		if (in_array($this->table_element_line, array('bom_bomline', 'ecm_files', 'emailcollector_emailcollectoraction', 'product_attribute_value'))) {
			$fieldposition = 'position';
		}

		$sql = "UPDATE ".$this->db->prefix().$this->table_element_line." SET ".$fieldposition." = ".((int) $rang);
		$sql .= ' WHERE rowid = '.((int) $rowid);

		dol_syslog(get_class($this)."::updateRangOfLine", LOG_DEBUG);
		if (!$this->db->query($sql)) {
			dol_print_error($this->db);
			return -1;
		} else {
			$parameters=array('rowid'=>$rowid, 'rang'=>$rang, 'fieldposition' => $fieldposition);
			$action='';
			$reshook = $hookmanager->executeHooks('afterRankOfLineUpdate', $parameters, $this, $action);
			return 1;
		}
	}

	// phpcs:disable PEAR.NamingConventions.ValidFunctionName.ScopeNotCamelCaps
	/**
	 * 	Update position of line with ajax (rang)
	 *
	 * 	@param	array	$rows	Array of rows
	 * 	@return	void
	 */
	public function line_ajaxorder($rows)
	{
		// phpcs:enable
		$num = count($rows);
		for ($i = 0; $i < $num; $i++) {
			$this->updateRangOfLine($rows[$i], ($i + 1));
		}
	}

	/**
	 * 	Update position of line up (rang)
	 *
	 * 	@param	int		$rowid		Id of line
	 * 	@param	int		$rang		Position
	 * 	@return	void
	 */
	public function updateLineUp($rowid, $rang)
	{
		if ($rang > 1) {
			$fieldposition = 'rang';
			if (in_array($this->table_element_line, array('ecm_files', 'emailcollector_emailcollectoraction', 'product_attribute_value'))) {
				$fieldposition = 'position';
			}

			$sql = "UPDATE ".$this->db->prefix().$this->table_element_line." SET ".$fieldposition." = ".((int) $rang);
			$sql .= " WHERE ".$this->fk_element." = ".((int) $this->id);
			$sql .= " AND " . $fieldposition . " = " . ((int) ($rang - 1));
			if ($this->db->query($sql)) {
				$sql = "UPDATE ".$this->db->prefix().$this->table_element_line." SET ".$fieldposition." = ".((int) ($rang - 1));
				$sql .= ' WHERE rowid = '.((int) $rowid);
				if (!$this->db->query($sql)) {
					dol_print_error($this->db);
				}
			} else {
				dol_print_error($this->db);
			}
		}
	}

	/**
	 * 	Update position of line down (rang)
	 *
	 * 	@param	int		$rowid		Id of line
	 * 	@param	int		$rang		Position
	 * 	@param	int		$max		Max
	 * 	@return	void
	 */
	public function updateLineDown($rowid, $rang, $max)
	{
		if ($rang < $max) {
			$fieldposition = 'rang';
			if (in_array($this->table_element_line, array('ecm_files', 'emailcollector_emailcollectoraction', 'product_attribute_value'))) {
				$fieldposition = 'position';
			}

			$sql = "UPDATE ".$this->db->prefix().$this->table_element_line." SET ".$fieldposition." = ".((int) $rang);
			$sql .= " WHERE ".$this->fk_element." = ".((int) $this->id);
			$sql .= " AND " . $fieldposition . " = " . ((int) ($rang + 1));
			if ($this->db->query($sql)) {
				$sql = "UPDATE ".$this->db->prefix().$this->table_element_line." SET ".$fieldposition." = ".((int) ($rang + 1));
				$sql .= ' WHERE rowid = '.((int) $rowid);
				if (!$this->db->query($sql)) {
					dol_print_error($this->db);
				}
			} else {
				dol_print_error($this->db);
			}
		}
	}

	/**
	 * 	Get position of line (rang)
	 *
	 * 	@param		int		$rowid		Id of line
	 *  @return		int     			Value of rang in table of lines
	 */
	public function getRangOfLine($rowid)
	{
		$fieldposition = 'rang';
		if (in_array($this->table_element_line, array('ecm_files', 'emailcollector_emailcollectoraction', 'product_attribute_value'))) {
			$fieldposition = 'position';
		}

		$sql = "SELECT " . $fieldposition . " FROM ".$this->db->prefix().$this->table_element_line;
		$sql .= " WHERE rowid = ".((int) $rowid);

		dol_syslog(get_class($this)."::getRangOfLine", LOG_DEBUG);
		$resql = $this->db->query($sql);
		if ($resql) {
			$row = $this->db->fetch_row($resql);
			return $row[0];
		}
	}

	/**
	 * 	Get rowid of the line relative to its position
	 *
	 * 	@param		int		$rang		Rang value
	 *  @return     int     			Rowid of the line
	 */
	public function getIdOfLine($rang)
	{
		$fieldposition = 'rang';
		if (in_array($this->table_element_line, array('ecm_files', 'emailcollector_emailcollectoraction', 'product_attribute_value'))) {
			$fieldposition = 'position';
		}

		$sql = "SELECT rowid FROM ".$this->db->prefix().$this->table_element_line;
		$sql .= " WHERE ".$this->fk_element." = ".((int) $this->id);
		$sql .= " AND " . $fieldposition . " = ".((int) $rang);
		$resql = $this->db->query($sql);
		if ($resql) {
			$row = $this->db->fetch_row($resql);
			return $row[0];
		}
	}

	// phpcs:disable PEAR.NamingConventions.ValidFunctionName.ScopeNotCamelCaps
	/**
	 * 	Get max value used for position of line (rang)
	 *
	 * 	@param		int		$fk_parent_line		Parent line id
	 *  @return     int  			   			Max value of rang in table of lines
	 */
	public function line_max($fk_parent_line = 0)
	{
		// phpcs:enable
		$positionfield = 'rang';
		if (in_array($this->table_element, array('bom_bom', 'product_attribute'))) {
			$positionfield = 'position';
		}

		// Search the last rang with fk_parent_line
		if ($fk_parent_line) {
			$sql = "SELECT max(".$positionfield.") FROM ".$this->db->prefix().$this->table_element_line;
			$sql .= " WHERE ".$this->fk_element." = ".((int) $this->id);
			$sql .= " AND fk_parent_line = ".((int) $fk_parent_line);

			dol_syslog(get_class($this)."::line_max", LOG_DEBUG);
			$resql = $this->db->query($sql);
			if ($resql) {
				$row = $this->db->fetch_row($resql);
				if (!empty($row[0])) {
					return $row[0];
				} else {
					return $this->getRangOfLine($fk_parent_line);
				}
			}
		} else {
			// If not, search the last rang of element
			$sql = "SELECT max(".$positionfield.") FROM ".$this->db->prefix().$this->table_element_line;
			$sql .= " WHERE ".$this->fk_element." = ".((int) $this->id);

			dol_syslog(get_class($this)."::line_max", LOG_DEBUG);
			$resql = $this->db->query($sql);
			if ($resql) {
				$row = $this->db->fetch_row($resql);
				return $row[0];
			}
		}
	}

	// phpcs:disable PEAR.NamingConventions.ValidFunctionName.ScopeNotCamelCaps
	/**
	 *  Update external ref of element
	 *
	 *  @param      string		$ref_ext	Update field ref_ext
	 *  @return     int      		   		<0 if KO, >0 if OK
	 */
	public function update_ref_ext($ref_ext)
	{
		// phpcs:enable
		if (!$this->table_element) {
			dol_syslog(get_class($this)."::update_ref_ext was called on objet with property table_element not defined", LOG_ERR);
			return -1;
		}

		$sql = "UPDATE ".$this->db->prefix().$this->table_element;
		$sql .= " SET ref_ext = '".$this->db->escape($ref_ext)."'";
		$sql .= " WHERE ".(isset($this->table_rowid) ? $this->table_rowid : 'rowid')." = ".((int) $this->id);

		dol_syslog(get_class($this)."::update_ref_ext", LOG_DEBUG);
		if ($this->db->query($sql)) {
			$this->ref_ext = $ref_ext;
			return 1;
		} else {
			$this->error = $this->db->error();
			return -1;
		}
	}

	// phpcs:disable PEAR.NamingConventions.ValidFunctionName.ScopeNotCamelCaps
	/**
	 *  Update note of element
	 *
	 *  @param      string		$note		New value for note
	 *  @param		string		$suffix		'', '_public' or '_private'
	 *  @return     int      		   		<0 if KO, >0 if OK
	 */
	public function update_note($note, $suffix = '')
	{
		// phpcs:enable
		global $user;

		if (!$this->table_element) {
			$this->error = 'update_note was called on objet with property table_element not defined';
			dol_syslog(get_class($this)."::update_note was called on objet with property table_element not defined", LOG_ERR);
			return -1;
		}
		if (!in_array($suffix, array('', '_public', '_private'))) {
			$this->error = 'update_note Parameter suffix must be empty, \'_private\' or \'_public\'';
			dol_syslog(get_class($this)."::update_note Parameter suffix must be empty, '_private' or '_public'", LOG_ERR);
			return -2;
		}

		$newsuffix = $suffix;

		// Special cas
		if ($this->table_element == 'product' && $newsuffix == '_private') {
			$newsuffix = '';
		}
		if (in_array($this->table_element, array('actioncomm', 'adherent', 'advtargetemailing', 'cronjob', 'establishment'))) {
			$fieldusermod =  "fk_user_mod";
		} elseif ($this->table_element == 'ecm_files') {
			$fieldusermod = "fk_user_m";
		} else {
			$fieldusermod = "fk_user_modif";
		}
		$sql = "UPDATE ".$this->db->prefix().$this->table_element;
		$sql .= " SET note".$newsuffix." = ".(!empty($note) ? ("'".$this->db->escape($note)."'") : "NULL");
		$sql .= ", ".$fieldusermod." = ".((int) $user->id);
		$sql .= " WHERE rowid = ".((int) $this->id);

		dol_syslog(get_class($this)."::update_note", LOG_DEBUG);
		if ($this->db->query($sql)) {
			if ($suffix == '_public') {
				$this->note_public = $note;
			} elseif ($suffix == '_private') {
				$this->note_private = $note;
			} else {
				$this->note = $note; // deprecated
				$this->note_private = $note;
			}
			return 1;
		} else {
			$this->error = $this->db->lasterror();
			return -1;
		}
	}

	// phpcs:disable PEAR.NamingConventions.ValidFunctionName.ScopeNotCamelCaps
	/**
	 * 	Update public note (kept for backward compatibility)
	 *
	 * @param      string		$note		New value for note
	 * @return     int      		   		<0 if KO, >0 if OK
	 * @deprecated
	 * @see update_note()
	 */
	public function update_note_public($note)
	{
		// phpcs:enable
		return $this->update_note($note, '_public');
	}

	// phpcs:disable PEAR.NamingConventions.ValidFunctionName.ScopeNotCamelCaps
	/**
	 *	Update total_ht, total_ttc, total_vat, total_localtax1, total_localtax2 for an object (sum of lines).
	 *  Must be called at end of methods addline or updateline.
	 *
	 *	@param	int		$exclspec          	>0 = Exclude special product (product_type=9)
	 *  @param  string	$roundingadjust    	'none'=Do nothing, 'auto'=Use default method (MAIN_ROUNDOFTOTAL_NOT_TOTALOFROUND if defined, or '0'), '0'=Force mode Total of rounding, '1'=Force mode Rounding of total
	 *  @param	int		$nodatabaseupdate	1=Do not update database. Update only properties of object.
	 *  @param	Societe	$seller				If roundingadjust is '0' or '1' or maybe 'auto', it means we recalculate total for lines before calculating total for object and for this, we need seller object (used to analyze lines to check corrupted data).
	 *	@return	int    			           	<0 if KO, >0 if OK
	 */
	public function update_price($exclspec = 0, $roundingadjust = 'none', $nodatabaseupdate = 0, $seller = null)
	{
		// phpcs:enable
		global $conf, $hookmanager, $action;

		$parameters = array('exclspec' => $exclspec, 'roundingadjust' => $roundingadjust, 'nodatabaseupdate' => $nodatabaseupdate, 'seller' => $seller);
		$reshook = $hookmanager->executeHooks('updateTotalPrice', $parameters, $this, $action); // Note that $action and $object may have been modified by some hooks
		if ($reshook > 0) {
			return 1; // replacement code
		} elseif ($reshook < 0) {
			return -1; // failure
		} // reshook = 0 => execute normal code

		// Some external module want no update price after a trigger because they have another method to calculate the total (ex: with an extrafield)
		$MODULE = "";
		if ($this->element == 'propal') {
			$MODULE = "MODULE_DISALLOW_UPDATE_PRICE_PROPOSAL";
		} elseif ($this->element == 'commande' || $this->element == 'order') {
			$MODULE = "MODULE_DISALLOW_UPDATE_PRICE_ORDER";
		} elseif ($this->element == 'facture' || $this->element == 'invoice') {
			$MODULE = "MODULE_DISALLOW_UPDATE_PRICE_INVOICE";
		} elseif ($this->element == 'facture_fourn' || $this->element == 'supplier_invoice' || $this->element == 'invoice_supplier' || $this->element == 'invoice_supplier_rec') {
			$MODULE = "MODULE_DISALLOW_UPDATE_PRICE_SUPPLIER_INVOICE";
		} elseif ($this->element == 'order_supplier' || $this->element == 'supplier_order') {
			$MODULE = "MODULE_DISALLOW_UPDATE_PRICE_SUPPLIER_ORDER";
		} elseif ($this->element == 'supplier_proposal') {
			$MODULE = "MODULE_DISALLOW_UPDATE_PRICE_SUPPLIER_PROPOSAL";
		}

		if (!empty($MODULE)) {
			if (!empty($conf->global->$MODULE)) {
				$modsactivated = explode(',', $conf->global->$MODULE);
				foreach ($modsactivated as $mod) {
					if ($conf->$mod->enabled) {
						return 1; // update was disabled by specific setup
					}
				}
			}
		}

		include_once DOL_DOCUMENT_ROOT.'/core/lib/price.lib.php';

		if ($roundingadjust == '-1') {
			$roundingadjust = 'auto'; // For backward compatibility
		}

		$forcedroundingmode = $roundingadjust;
		if ($forcedroundingmode == 'auto' && isset($conf->global->MAIN_ROUNDOFTOTAL_NOT_TOTALOFROUND)) {
			$forcedroundingmode = $conf->global->MAIN_ROUNDOFTOTAL_NOT_TOTALOFROUND;
		} elseif ($forcedroundingmode == 'auto') {
			$forcedroundingmode = '0';
		}

		$error = 0;

		$multicurrency_tx = !empty($this->multicurrency_tx) ? $this->multicurrency_tx : 1;

		// Define constants to find lines to sum
		$fieldtva = 'total_tva';
		$fieldlocaltax1 = 'total_localtax1';
		$fieldlocaltax2 = 'total_localtax2';
		$fieldup = 'subprice';
		if ($this->element == 'facture_fourn' || $this->element == 'invoice_supplier') {
			$fieldtva = 'tva';
			$fieldup = 'pu_ht';
		}
		if ($this->element == 'invoice_supplier_rec') {
			$fieldup = 'pu_ht';
		}
		if ($this->element == 'expensereport') {
			$fieldup = 'value_unit';
		}

		$sql = "SELECT rowid, qty, ".$fieldup." as up, remise_percent, total_ht, ".$fieldtva." as total_tva, total_ttc, ".$fieldlocaltax1." as total_localtax1, ".$fieldlocaltax2." as total_localtax2,";
		$sql .= ' tva_tx as vatrate, localtax1_tx, localtax2_tx, localtax1_type, localtax2_type, info_bits, product_type';
		if ($this->table_element_line == 'facturedet') {
			$sql .= ', situation_percent';
		}
		$sql .= ', multicurrency_total_ht, multicurrency_total_tva, multicurrency_total_ttc';
		$sql .= " FROM ".$this->db->prefix().$this->table_element_line;
		$sql .= " WHERE ".$this->fk_element." = ".((int) $this->id);
		if ($exclspec) {
			$product_field = 'product_type';
			if ($this->table_element_line == 'contratdet') {
				$product_field = ''; // contratdet table has no product_type field
			}
			if ($product_field) {
				$sql .= " AND ".$product_field." <> 9";
			}
		}
		$sql .= ' ORDER by rowid'; // We want to be sure to always use same order of line to not change lines differently when option MAIN_ROUNDOFTOTAL_NOT_TOTALOFROUND is used

		dol_syslog(get_class($this)."::update_price", LOG_DEBUG);
		$resql = $this->db->query($sql);
		if ($resql) {
			$this->total_ht  = 0;
			$this->total_tva = 0;
			$this->total_localtax1 = 0;
			$this->total_localtax2 = 0;
			$this->total_ttc = 0;
			$total_ht_by_vats  = array();
			$total_tva_by_vats = array();
			$total_ttc_by_vats = array();
			$this->multicurrency_total_ht = 0;
			$this->multicurrency_total_tva	= 0;
			$this->multicurrency_total_ttc	= 0;

			$num = $this->db->num_rows($resql);
			$i = 0;
			while ($i < $num) {
				$obj = $this->db->fetch_object($resql);

				// Note: There is no check on detail line and no check on total, if $forcedroundingmode = 'none'
				$parameters = array('fk_element' => $obj->rowid);
				$reshook = $hookmanager->executeHooks('changeRoundingMode', $parameters, $this, $action); // Note that $action and $object may have been modified by some hooks

				if (empty($reshook) && $forcedroundingmode == '0') {	// Check if data on line are consistent. This may solve lines that were not consistent because set with $forcedroundingmode='auto'
					// This part of code is to fix data. We should not call it too often.
					$localtax_array = array($obj->localtax1_type, $obj->localtax1_tx, $obj->localtax2_type, $obj->localtax2_tx);
					$tmpcal = calcul_price_total($obj->qty, $obj->up, $obj->remise_percent, $obj->vatrate, $obj->localtax1_tx, $obj->localtax2_tx, 0, 'HT', $obj->info_bits, $obj->product_type, $seller, $localtax_array, (isset($obj->situation_percent) ? $obj->situation_percent : 100), $multicurrency_tx);

					$diff_when_using_price_ht = price2num($tmpcal[1] - $obj->total_tva, 'MT', 1); // If price was set with tax price adn unit price HT has a low number of digits, then we may have a diff on recalculation from unit price HT.
					$diff_on_current_total = price2num($obj->total_ttc - $obj->total_ht - $obj->total_tva - $obj->total_localtax1 - $obj->total_localtax2, 'MT', 1);
					//var_dump($obj->total_ht.' '.$obj->total_tva.' '.$obj->total_localtax1.' '.$obj->total_localtax2.' =? '.$obj->total_ttc);
					//var_dump($diff_when_using_price_ht.' '.$diff_on_current_total);

					if ($diff_when_using_price_ht && $diff_on_current_total) {
						$sqlfix = "UPDATE ".$this->db->prefix().$this->table_element_line." SET ".$fieldtva." = ".price2num((float) $tmpcal[1]).", total_ttc = ".price2num((float) $tmpcal[2])." WHERE rowid = ".((int) $obj->rowid);
						dol_syslog('We found unconsistent data into detailed line (diff_when_using_price_ht = '.$diff_when_using_price_ht.' and diff_on_current_total = '.$diff_on_current_total.') for line rowid = '.$obj->rowid." (total vat of line calculated=".$tmpcal[1].", database=".$obj->total_tva."). We fix the total_vat and total_ttc of line by running sqlfix = ".$sqlfix, LOG_WARNING);
						$resqlfix = $this->db->query($sqlfix);
						if (!$resqlfix) {
							dol_print_error($this->db, 'Failed to update line');
						}
						$obj->total_tva = $tmpcal[1];
						$obj->total_ttc = $tmpcal[2];
					}
				}

				$this->total_ht        += $obj->total_ht; // The field visible at end of line detail
				$this->total_tva       += $obj->total_tva;
				$this->total_localtax1 += $obj->total_localtax1;
				$this->total_localtax2 += $obj->total_localtax2;
				$this->total_ttc       += $obj->total_ttc;
				$this->multicurrency_total_ht        += $obj->multicurrency_total_ht; // The field visible at end of line detail
				$this->multicurrency_total_tva       += $obj->multicurrency_total_tva;
				$this->multicurrency_total_ttc       += $obj->multicurrency_total_ttc;

				if (!isset($total_ht_by_vats[$obj->vatrate])) {
					$total_ht_by_vats[$obj->vatrate] = 0;
				}
				if (!isset($total_tva_by_vats[$obj->vatrate])) {
					$total_tva_by_vats[$obj->vatrate] = 0;
				}
				if (!isset($total_ttc_by_vats[$obj->vatrate])) {
					$total_ttc_by_vats[$obj->vatrate] = 0;
				}
				$total_ht_by_vats[$obj->vatrate]  += $obj->total_ht;
				$total_tva_by_vats[$obj->vatrate] += $obj->total_tva;
				$total_ttc_by_vats[$obj->vatrate] += $obj->total_ttc;

				if ($forcedroundingmode == '1') {	// Check if we need adjustement onto line for vat. TODO This works on the company currency but not on multicurrency
					$tmpvat = price2num($total_ht_by_vats[$obj->vatrate] * $obj->vatrate / 100, 'MT', 1);
					$diff = price2num($total_tva_by_vats[$obj->vatrate] - $tmpvat, 'MT', 1);
					//print 'Line '.$i.' rowid='.$obj->rowid.' vat_rate='.$obj->vatrate.' total_ht='.$obj->total_ht.' total_tva='.$obj->total_tva.' total_ttc='.$obj->total_ttc.' total_ht_by_vats='.$total_ht_by_vats[$obj->vatrate].' total_tva_by_vats='.$total_tva_by_vats[$obj->vatrate].' (new calculation = '.$tmpvat.') total_ttc_by_vats='.$total_ttc_by_vats[$obj->vatrate].($diff?" => DIFF":"")."<br>\n";
					if ($diff) {
						if (abs($diff) > 0.1) {
							$errmsg = 'A rounding difference was detected into TOTAL but is too high to be corrected. Some data in your line may be corrupted. Try to edit each line manually.';
							dol_syslog($errmsg, LOG_WARNING);
							dol_print_error('', $errmsg);
							exit;
						}
						$sqlfix = "UPDATE ".$this->db->prefix().$this->table_element_line." SET ".$fieldtva." = ".price2num($obj->total_tva - $diff).", total_ttc = ".price2num($obj->total_ttc - $diff)." WHERE rowid = ".((int) $obj->rowid);
						dol_syslog('We found a difference of '.$diff.' for line rowid = '.$obj->rowid.". We fix the total_vat and total_ttc of line by running sqlfix = ".$sqlfix);
								$resqlfix = $this->db->query($sqlfix);
						if (!$resqlfix) {
							dol_print_error($this->db, 'Failed to update line');
						}
								$this->total_tva -= $diff;
								$this->total_ttc -= $diff;
								$total_tva_by_vats[$obj->vatrate] -= $diff;
								$total_ttc_by_vats[$obj->vatrate] -= $diff;
					}
				}

				$i++;
			}

			// Add revenue stamp to total
			$this->total_ttc += isset($this->revenuestamp) ? $this->revenuestamp : 0;
			$this->multicurrency_total_ttc += isset($this->revenuestamp) ? ($this->revenuestamp * $multicurrency_tx) : 0;

			// Situations totals
			if (!empty($this->situation_cycle_ref) && $this->situation_counter > 1 && method_exists($this, 'get_prev_sits') && $this->type != $this::TYPE_CREDIT_NOTE) {
				$prev_sits = $this->get_prev_sits();

				foreach ($prev_sits as $sit) {				// $sit is an object Facture loaded with a fetch.
					$this->total_ht -= $sit->total_ht;
					$this->total_tva -= $sit->total_tva;
					$this->total_localtax1 -= $sit->total_localtax1;
					$this->total_localtax2 -= $sit->total_localtax2;
					$this->total_ttc -= $sit->total_ttc;
					$this->multicurrency_total_ht -= $sit->multicurrency_total_ht;
					$this->multicurrency_total_tva -= $sit->multicurrency_total_tva;
					$this->multicurrency_total_ttc -= $sit->multicurrency_total_ttc;
				}
			}

			$this->db->free($resql);

			// Now update global field total_ht, total_ttc, total_tva, total_localtax1, total_localtax2, multicurrency_total_*
			$fieldht = 'total_ht';
			$fieldtva = 'tva';
			$fieldlocaltax1 = 'localtax1';
			$fieldlocaltax2 = 'localtax2';
			$fieldttc = 'total_ttc';
			// Specific code for backward compatibility with old field names
			if ($this->element == 'facture' || $this->element == 'facturerec') {
				$fieldtva = 'total_tva';
			}
			if ($this->element == 'facture_fourn' || $this->element == 'invoice_supplier' || $this->element == 'invoice_supplier_rec') {
				$fieldtva = 'total_tva';
			}
			if ($this->element == 'propal') {
				$fieldtva = 'total_tva';
			}
			if ($this->element == 'expensereport') {
				$fieldtva = 'total_tva';
			}
			if ($this->element == 'supplier_proposal') {
				$fieldtva = 'total_tva';
			}
			if ($this->element == 'commande') {
				$fieldtva = 'total_tva';
			}
			if ($this->element == 'order_supplier') {
				$fieldtva = 'total_tva';
			}

			if (empty($nodatabaseupdate)) {
				$sql = "UPDATE ".$this->db->prefix().$this->table_element.' SET';
				$sql .= " ".$fieldht." = ".((float) price2num($this->total_ht)).",";
				$sql .= " ".$fieldtva." = ".((float) price2num($this->total_tva)).",";
				$sql .= " ".$fieldlocaltax1." = ".((float) price2num($this->total_localtax1)).",";
				$sql .= " ".$fieldlocaltax2." = ".((float) price2num($this->total_localtax2)).",";
				$sql .= " ".$fieldttc." = ".((float) price2num($this->total_ttc));
				$sql .= ", multicurrency_total_ht = ".((float) price2num($this->multicurrency_total_ht, 'MT', 1));
				$sql .= ", multicurrency_total_tva = ".((float) price2num($this->multicurrency_total_tva, 'MT', 1));
				$sql .= ", multicurrency_total_ttc = ".((float) price2num($this->multicurrency_total_ttc, 'MT', 1));
				$sql .= " WHERE rowid = ".((int) $this->id);

				dol_syslog(get_class($this)."::update_price", LOG_DEBUG);
				$resql = $this->db->query($sql);

				if (!$resql) {
					$error++;
					$this->error = $this->db->lasterror();
					$this->errors[] = $this->db->lasterror();
				}
			}

			if (!$error) {
				return 1;
			} else {
				return -1;
			}
		} else {
			dol_print_error($this->db, 'Bad request in update_price');
			return -1;
		}
	}

	// phpcs:disable PEAR.NamingConventions.ValidFunctionName.ScopeNotCamelCaps
	/**
	 *	Add objects linked in llx_element_element.
	 *
	 *	@param		string	$origin		Linked element type
	 *	@param		int		$origin_id	Linked element id
	 * 	@param		User	$f_user		User that create
	 * 	@param		int		$notrigger	1=Does not execute triggers, 0=execute triggers
	 *	@return		int					<=0 if KO, >0 if OK
	 *	@see		fetchObjectLinked(), updateObjectLinked(), deleteObjectLinked()
	 */
	public function add_object_linked($origin = null, $origin_id = null, $f_user = null, $notrigger = 0)
	{
		// phpcs:enable
		global $user, $hookmanager, $action;
		$origin = (!empty($origin) ? $origin : $this->origin);
		$origin_id = (!empty($origin_id) ? $origin_id : $this->origin_id);
		$f_user = isset($f_user) ? $f_user : $user;

		// Special case
		if ($origin == 'order') {
			$origin = 'commande';
		}
		if ($origin == 'invoice') {
			$origin = 'facture';
		}
		if ($origin == 'invoice_template') {
			$origin = 'facturerec';
		}
		if ($origin == 'supplierorder') {
			$origin = 'order_supplier';
		}

		// Elements of the core modules which have `$module` property but may to which we don't want to prefix module part to the element name for finding the linked object in llx_element_element.
		// It's because an entry for this element may be exist in llx_element_element before this modification (version <=14.2) and ave named only with their element name in fk_source or fk_target.
		$coremodule = array('knowledgemanagement', 'partnership', 'workstation', 'ticket', 'recruitment', 'eventorganization', 'asset');
		// Add module part to target type if object has $module property and isn't in core modules.
		$targettype = ((!empty($this->module) && ! in_array($this->module, $coremodule)) ? $this->module.'_' : '').$this->element;

		$parameters = array('targettype'=>$targettype);
		// Hook for explicitly set the targettype if it must be differtent than $this->element
		$reshook = $hookmanager->executeHooks('setLinkedObjectSourceTargetType', $parameters, $this, $action); // Note that $action and $object may have been modified by some hooks
		if ($reshook > 0) {
			if (!empty($hookmanager->resArray['targettype'])) $targettype = $hookmanager->resArray['targettype'];
		}

		$this->db->begin();
		$error = 0;

		$sql = "INSERT INTO " . $this->db->prefix() . "element_element (";
		$sql .= "fk_source";
		$sql .= ", sourcetype";
		$sql .= ", fk_target";
		$sql .= ", targettype";
		$sql .= ") VALUES (";
		$sql .= ((int) $origin_id);
		$sql .= ", '" . $this->db->escape($origin) . "'";
		$sql .= ", " . ((int) $this->id);
		$sql .= ", '" . $this->db->escape($targettype) . "'";
		$sql .= ")";

		dol_syslog(get_class($this) . "::add_object_linked", LOG_DEBUG);
		if ($this->db->query($sql)) {
			if (!$notrigger) {
				// Call trigger
				$this->context['link_origin'] = $origin;
				$this->context['link_origin_id'] = $origin_id;
				$result = $this->call_trigger('OBJECT_LINK_INSERT', $f_user);
				if ($result < 0) {
					$error++;
				}
				// End call triggers
			}
		} else {
			$this->error = $this->db->lasterror();
			$error++;
		}

		if (!$error) {
			$this->db->commit();
			return 1;
		} else {
			$this->db->rollback();
			return 0;
		}
	}

	/**
	 *	Fetch array of objects linked to current object (object of enabled modules only). Links are loaded into
	 *		this->linkedObjectsIds array +
	 *		this->linkedObjects array if $loadalsoobjects = 1 or $loadalsoobjects = type
	 *  Possible usage for parameters:
	 *  - all parameters empty -> we look all link to current object (current object can be source or target)
	 *  - source id+type -> will get list of targets linked to source
	 *  - target id+type -> will get list of sources linked to target
	 *  - source id+type + target type -> will get list of targets of the type linked to source
	 *  - target id+type + source type -> will get list of sources of the type linked to target
	 *
	 *	@param	int			$sourceid			Object source id (if not defined, id of object)
	 *	@param  string		$sourcetype			Object source type (if not defined, element name of object)
	 *	@param  int			$targetid			Object target id (if not defined, id of object)
	 *	@param  string		$targettype			Object target type (if not defined, element name of object)
	 *	@param  string		$clause				'OR' or 'AND' clause used when both source id and target id are provided
	 *  @param  int			$alsosametype		0=Return only links to object that differs from source type. 1=Include also link to objects of same type.
	 *  @param  string		$orderby			SQL 'ORDER BY' clause
	 *  @param	int|string	$loadalsoobjects	Load also array this->linkedObjects. Use 0 to increase performances, Use 1 to load all, Use value of type ('facture', 'facturerec', ...) to load only a type of object.
	 *	@return int								<0 if KO, >0 if OK
	 *  @see	add_object_linked(), updateObjectLinked(), deleteObjectLinked()
	 */
	public function fetchObjectLinked($sourceid = null, $sourcetype = '', $targetid = null, $targettype = '', $clause = 'OR', $alsosametype = 1, $orderby = 'sourcetype', $loadalsoobjects = 1)
	{
		global $conf, $hookmanager, $action;

		// Important for pdf generation time reduction
		// This boolean is true if $this->linkedObjects has already been loaded with all objects linked without filter
		if ($this->id > 0 && !empty($this->linkedObjectsFullLoaded[$this->id])) {
			return 1;
		}

		$this->linkedObjectsIds = array();
		$this->linkedObjects = array();

		$justsource = false;
		$justtarget = false;
		$withtargettype = false;
		$withsourcetype = false;

		$parameters = array('sourcetype'=>$sourcetype, 'sourceid'=>$sourceid, 'targettype'=>$targettype, 'targetid'=>$targetid);
		// Hook for explicitly set the targettype if it must be differtent than $this->element
		$reshook = $hookmanager->executeHooks('setLinkedObjectSourceTargetType', $parameters, $this, $action); // Note that $action and $object may have been modified by some hooks
		if ($reshook > 0) {
			if (!empty($hookmanager->resArray['sourcetype'])) $sourcetype = $hookmanager->resArray['sourcetype'];
			if (!empty($hookmanager->resArray['sourceid'])) $sourceid = $hookmanager->resArray['sourceid'];
			if (!empty($hookmanager->resArray['targettype'])) $targettype = $hookmanager->resArray['targettype'];
			if (!empty($hookmanager->resArray['targetid'])) $targetid = $hookmanager->resArray['targetid'];
		}

		if (!empty($sourceid) && !empty($sourcetype) && empty($targetid)) {
			$justsource = true; // the source (id and type) is a search criteria
			if (!empty($targettype)) {
				$withtargettype = true;
			}
		}
		if (!empty($targetid) && !empty($targettype) && empty($sourceid)) {
			$justtarget = true; // the target (id and type) is a search criteria
			if (!empty($sourcetype)) {
				$withsourcetype = true;
			}
		}

		$sourceid = (!empty($sourceid) ? $sourceid : $this->id);
		$targetid = (!empty($targetid) ? $targetid : $this->id);
		$sourcetype = (!empty($sourcetype) ? $sourcetype : $this->element);
		$targettype = (!empty($targettype) ? $targettype : $this->element);

		/*if (empty($sourceid) && empty($targetid))
		 {
		 dol_syslog('Bad usage of function. No source nor target id defined (nor as parameter nor as object id)', LOG_ERR);
		 return -1;
		 }*/

		// Links between objects are stored in table element_element
		$sql = "SELECT rowid, fk_source, sourcetype, fk_target, targettype";
		$sql .= " FROM ".$this->db->prefix()."element_element";
		$sql .= " WHERE ";
		if ($justsource || $justtarget) {
			if ($justsource) {
				$sql .= "fk_source = ".((int) $sourceid)." AND sourcetype = '".$this->db->escape($sourcetype)."'";
				if ($withtargettype) {
					$sql .= " AND targettype = '".$this->db->escape($targettype)."'";
				}
			} elseif ($justtarget) {
				$sql .= "fk_target = ".((int) $targetid)." AND targettype = '".$this->db->escape($targettype)."'";
				if ($withsourcetype) {
					$sql .= " AND sourcetype = '".$this->db->escape($sourcetype)."'";
				}
			}
		} else {
			$sql .= "(fk_source = ".((int) $sourceid)." AND sourcetype = '".$this->db->escape($sourcetype)."')";
			$sql .= " ".$clause." (fk_target = ".((int) $targetid)." AND targettype = '".$this->db->escape($targettype)."')";
			if ($loadalsoobjects && $this->id > 0 && $sourceid == $this->id && $sourcetype == $this->element && $targetid == $this->id && $targettype == $this->element && $clause == 'OR') {
				$this->linkedObjectsFullLoaded[$this->id] = true;
			}
		}
		$sql .= " ORDER BY ".$orderby;

		dol_syslog(get_class($this)."::fetchObjectLink", LOG_DEBUG);
		$resql = $this->db->query($sql);
		if ($resql) {
			$num = $this->db->num_rows($resql);
			$i = 0;
			while ($i < $num) {
				$obj = $this->db->fetch_object($resql);
				if ($justsource || $justtarget) {
					if ($justsource) {
						$this->linkedObjectsIds[$obj->targettype][$obj->rowid] = $obj->fk_target;
					} elseif ($justtarget) {
						$this->linkedObjectsIds[$obj->sourcetype][$obj->rowid] = $obj->fk_source;
					}
				} else {
					if ($obj->fk_source == $sourceid && $obj->sourcetype == $sourcetype) {
						$this->linkedObjectsIds[$obj->targettype][$obj->rowid] = $obj->fk_target;
					}
					if ($obj->fk_target == $targetid && $obj->targettype == $targettype) {
						$this->linkedObjectsIds[$obj->sourcetype][$obj->rowid] = $obj->fk_source;
					}
				}
				$i++;
			}

			if (!empty($this->linkedObjectsIds)) {
				$tmparray = $this->linkedObjectsIds;
				foreach ($tmparray as $objecttype => $objectids) {       // $objecttype is a module name ('facture', 'mymodule', ...) or a module name with a suffix ('project_task', 'mymodule_myobj', ...)
					// Parse element/subelement (ex: project_task, cabinetmed_consultation, ...)
					$module = $element = $subelement = $objecttype;
					$regs = array();
					if ($objecttype != 'supplier_proposal' && $objecttype != 'order_supplier' && $objecttype != 'invoice_supplier'
						&& preg_match('/^([^_]+)_([^_]+)/i', $objecttype, $regs)) {
						$module = $element = $regs[1];
						$subelement = $regs[2];
					}

					$classpath = $element.'/class';
					// To work with non standard classpath or module name
					if ($objecttype == 'facture') {
						$classpath = 'compta/facture/class';
					} elseif ($objecttype == 'facturerec') {
						$classpath = 'compta/facture/class';
						$module = 'facture';
					} elseif ($objecttype == 'propal') {
						$classpath = 'comm/propal/class';
					} elseif ($objecttype == 'supplier_proposal') {
						$classpath = 'supplier_proposal/class';
					} elseif ($objecttype == 'shipping') {
						$classpath = 'expedition/class';
						$subelement = 'expedition';
						$module = 'expedition_bon';
					} elseif ($objecttype == 'delivery') {
						$classpath = 'delivery/class';
						$subelement = 'delivery';
						$module = 'delivery_note';
					} elseif ($objecttype == 'invoice_supplier' || $objecttype == 'order_supplier') {
						$classpath = 'fourn/class';
						$module = 'fournisseur';
					} elseif ($objecttype == 'fichinter') {
						$classpath = 'fichinter/class';
						$subelement = 'fichinter';
						$module = 'ficheinter';
					} elseif ($objecttype == 'subscription') {
						$classpath = 'adherents/class';
						$module = 'adherent';
					} elseif ($objecttype == 'contact') {
						 $module = 'societe';
					}
					// Set classfile
					$classfile = strtolower($subelement);
					$classname = ucfirst($subelement);

					if ($objecttype == 'order') {
						$classfile = 'commande';
						$classname = 'Commande';
					} elseif ($objecttype == 'invoice_supplier') {
						$classfile = 'fournisseur.facture';
						$classname = 'FactureFournisseur';
					} elseif ($objecttype == 'order_supplier') {
						$classfile = 'fournisseur.commande';
						$classname = 'CommandeFournisseur';
					} elseif ($objecttype == 'supplier_proposal') {
						$classfile = 'supplier_proposal';
						$classname = 'SupplierProposal';
					} elseif ($objecttype == 'facturerec') {
						$classfile = 'facture-rec';
						$classname = 'FactureRec';
					} elseif ($objecttype == 'subscription') {
						$classfile = 'subscription';
						$classname = 'Subscription';
					} elseif ($objecttype == 'project' || $objecttype == 'projet') {
						$classpath = 'projet/class';
						$classfile = 'project';
						$classname = 'Project';
					} elseif ($objecttype == 'conferenceorboothattendee') {
						$classpath = 'eventorganization/class';
						$classfile = 'conferenceorboothattendee';
						$classname = 'ConferenceOrBoothAttendee';
						$module = 'eventorganization';
					} elseif ($objecttype == 'conferenceorbooth') {
						$classpath = 'eventorganization/class';
						$classfile = 'conferenceorbooth';
						$classname = 'ConferenceOrBooth';
						$module = 'eventorganization';
					} elseif ($objecttype == 'mo') {
						$classpath = 'mrp/class';
						$classfile = 'mo';
						$classname = 'Mo';
						$module = 'mrp';
					}

					// Here $module, $classfile and $classname are set, we can use them.
					if ($conf->$module->enabled && (($element != $this->element) || $alsosametype)) {
						if ($loadalsoobjects && (is_numeric($loadalsoobjects) || ($loadalsoobjects === $objecttype))) {
							dol_include_once('/'.$classpath.'/'.$classfile.'.class.php');
							//print '/'.$classpath.'/'.$classfile.'.class.php '.class_exists($classname);
							if (class_exists($classname)) {
								foreach ($objectids as $i => $objectid) {	// $i is rowid into llx_element_element
									$object = new $classname($this->db);
									$ret = $object->fetch($objectid);
									if ($ret >= 0) {
										$this->linkedObjects[$objecttype][$i] = $object;
									}
								}
							}
						}
					} else {
						unset($this->linkedObjectsIds[$objecttype]);
					}
				}
			}
			return 1;
		} else {
			dol_print_error($this->db);
			return -1;
		}
	}

	/**
	 *	Update object linked of a current object
	 *
	 *	@param	int		$sourceid		Object source id
	 *	@param  string	$sourcetype		Object source type
	 *	@param  int		$targetid		Object target id
	 *	@param  string	$targettype		Object target type
	 * 	@param	User	$f_user			User that create
	 * 	@param	int		$notrigger		1=Does not execute triggers, 0= execute triggers
	 *	@return							int	>0 if OK, <0 if KO
	 *	@see	add_object_linked(), fetObjectLinked(), deleteObjectLinked()
	 */
	public function updateObjectLinked($sourceid = null, $sourcetype = '', $targetid = null, $targettype = '', $f_user = null, $notrigger = 0)
	{
		global $user;
		$updatesource = false;
		$updatetarget = false;
		$f_user = isset($f_user) ? $f_user : $user;

		if (!empty($sourceid) && !empty($sourcetype) && empty($targetid) && empty($targettype)) {
			$updatesource = true;
		} elseif (empty($sourceid) && empty($sourcetype) && !empty($targetid) && !empty($targettype)) {
			$updatetarget = true;
		}

		$this->db->begin();
		$error = 0;

		$sql = "UPDATE " . $this->db->prefix() . "element_element SET ";
		if ($updatesource) {
			$sql .= "fk_source = " . ((int) $sourceid);
			$sql .= ", sourcetype = '" . $this->db->escape($sourcetype) . "'";
			$sql .= " WHERE fk_target = " . ((int) $this->id);
			$sql .= " AND targettype = '" . $this->db->escape($this->element) . "'";
		} elseif ($updatetarget) {
			$sql .= "fk_target = " . ((int) $targetid);
			$sql .= ", targettype = '" . $this->db->escape($targettype) . "'";
			$sql .= " WHERE fk_source = " . ((int) $this->id);
			$sql .= " AND sourcetype = '" . $this->db->escape($this->element) . "'";
		}

		dol_syslog(get_class($this) . "::updateObjectLinked", LOG_DEBUG);
		if ($this->db->query($sql)) {
			if (!$notrigger) {
				// Call trigger
				$this->context['link_source_id'] = $sourceid;
				$this->context['link_source_type'] = $sourcetype;
				$this->context['link_target_id'] = $targetid;
				$this->context['link_target_type'] = $targettype;
				$result = $this->call_trigger('OBJECT_LINK_MODIFY', $f_user);
				if ($result < 0) {
					$error++;
				}
				// End call triggers
			}
		} else {
			$this->error = $this->db->lasterror();
			$error++;
		}

		if (!$error) {
			$this->db->commit();
			return 1;
		} else {
			$this->db->rollback();
			return -1;
		}
	}

	/**
	 *	Delete all links between an object $this
	 *
	 *	@param	int		$sourceid		Object source id
	 *	@param  string	$sourcetype		Object source type
	 *	@param  int		$targetid		Object target id
	 *	@param  string	$targettype		Object target type
	 *  @param	int		$rowid			Row id of line to delete. If defined, other parameters are not used.
	 * 	@param	User	$f_user			User that create
	 * 	@param	int		$notrigger		1=Does not execute triggers, 0= execute triggers
	 *	@return     					int	>0 if OK, <0 if KO
	 *	@see	add_object_linked(), updateObjectLinked(), fetchObjectLinked()
	 */
	public function deleteObjectLinked($sourceid = null, $sourcetype = '', $targetid = null, $targettype = '', $rowid = '', $f_user = null, $notrigger = 0)
	{
		global $user;
		$deletesource = false;
		$deletetarget = false;
		$f_user = isset($f_user) ? $f_user : $user;

		if (!empty($sourceid) && !empty($sourcetype) && empty($targetid) && empty($targettype)) {
			$deletesource = true;
		} elseif (empty($sourceid) && empty($sourcetype) && !empty($targetid) && !empty($targettype)) {
			$deletetarget = true;
		}

		$sourceid = (!empty($sourceid) ? $sourceid : $this->id);
		$sourcetype = (!empty($sourcetype) ? $sourcetype : $this->element);
		$targetid = (!empty($targetid) ? $targetid : $this->id);
		$targettype = (!empty($targettype) ? $targettype : $this->element);
		$this->db->begin();
		$error = 0;

		if (!$notrigger) {
			// Call trigger
			$this->context['link_id'] = $rowid;
			$this->context['link_source_id'] = $sourceid;
			$this->context['link_source_type'] = $sourcetype;
			$this->context['link_target_id'] = $targetid;
			$this->context['link_target_type'] = $targettype;
			$result = $this->call_trigger('OBJECT_LINK_DELETE', $f_user);
			if ($result < 0) {
				$error++;
			}
			// End call triggers
		}

		if (!$error) {
			$sql = "DELETE FROM " . $this->db->prefix() . "element_element";
			$sql .= " WHERE";
			if ($rowid > 0) {
				$sql .= " rowid = " . ((int) $rowid);
			} else {
				if ($deletesource) {
					$sql .= " fk_source = " . ((int) $sourceid) . " AND sourcetype = '" . $this->db->escape($sourcetype) . "'";
					$sql .= " AND fk_target = " . ((int) $this->id) . " AND targettype = '" . $this->db->escape($this->element) . "'";
				} elseif ($deletetarget) {
					$sql .= " fk_target = " . ((int) $targetid) . " AND targettype = '" . $this->db->escape($targettype) . "'";
					$sql .= " AND fk_source = " . ((int) $this->id) . " AND sourcetype = '" . $this->db->escape($this->element) . "'";
				} else {
					$sql .= " (fk_source = " . ((int) $this->id) . " AND sourcetype = '" . $this->db->escape($this->element) . "')";
					$sql .= " OR";
					$sql .= " (fk_target = " . ((int) $this->id) . " AND targettype = '" . $this->db->escape($this->element) . "')";
				}
			}

			dol_syslog(get_class($this) . "::deleteObjectLinked", LOG_DEBUG);
			if (!$this->db->query($sql)) {
				$this->error = $this->db->lasterror();
				$this->errors[] = $this->error;
				$error++;
			}
		}

		if (!$error) {
			$this->db->commit();
			return 1;
		} else {
			$this->db->rollback();
			return 0;
		}
	}

	/**
	 * Function used to get an array with all items linked to an object id in association table
	 *
	 * @param	int		$fk_object_where		id of object we need to get linked items
	 * @param	string	$field_select			name of field we need to get a list
	 * @param	string	$field_where			name of field of object we need to get linked items
	 * @param	string	$table_element			name of association table
	 * @return 	array							Array of record
	 */
	public static function getAllItemsLinkedByObjectID($fk_object_where, $field_select, $field_where, $table_element)
	{
		if (empty($fk_object_where) || empty($field_where) || empty($table_element)) {
			return -1;
		}

		global $db;

		$sql = "SELECT ".$field_select." FROM ".$db->prefix().$table_element." WHERE ".$field_where." = ".((int) $fk_object_where);
		$resql = $db->query($sql);

		$TRes = array();
		if (!empty($resql)) {
			while ($res = $db->fetch_object($resql)) {
				$TRes[] = $res->{$field_select};
			}
		}

		return $TRes;
	}

	/**
	 * Function used to remove all items linked to an object id in association table
	 *
	 * @param	int		$fk_object_where		id of object we need to remove linked items
	 * @param	string	$field_where			name of field of object we need to delete linked items
	 * @param	string	$table_element			name of association table
	 * @return 	int								<0 if KO, 0 if nothing done, >0 if OK and something done
	 */
	public static function deleteAllItemsLinkedByObjectID($fk_object_where, $field_where, $table_element)
	{
		if (empty($fk_object_where) || empty($field_where) || empty($table_element)) {
			return -1;
		}

		global $db;

		$sql = "DELETE FROM ".$db->prefix().$table_element." WHERE ".$field_where." = ".((int) $fk_object_where);
		$resql = $db->query($sql);

		if (empty($resql)) {
			return 0;
		}

		return 1;
	}

	/**
	 *      Set status of an object
	 *
	 *      @param	int		$status			Status to set
	 *      @param	int		$elementId		Id of element to force (use this->id by default if null)
	 *      @param	string	$elementType	Type of element to force (use this->table_element by default)
	 *      @param	string	$trigkey		Trigger key to use for trigger. Use '' means automatic but it not recommended and is deprecated.
	 *      @param	string	$fieldstatus	Name of status field in this->table_element
	 *      @return int						<0 if KO, >0 if OK
	 */
	public function setStatut($status, $elementId = null, $elementType = '', $trigkey = '', $fieldstatus = 'fk_statut')
	{
		global $user, $langs, $conf;

		$savElementId = $elementId; // To be used later to know if we were using the method using the id of this or not.

		$elementId = (!empty($elementId) ? $elementId : $this->id);
		$elementTable = (!empty($elementType) ? $elementType : $this->table_element);

		$this->db->begin();

		if ($elementTable == 'facture_rec') {
			$fieldstatus = "suspended";
		}
		if ($elementTable == 'mailing') {
			$fieldstatus = "statut";
		}
		if ($elementTable == 'cronjob') {
			$fieldstatus = "status";
		}
		if ($elementTable == 'user') {
			$fieldstatus = "statut";
		}
		if ($elementTable == 'expensereport') {
			$fieldstatus = "fk_statut";
		}
		if ($elementTable == 'commande_fournisseur_dispatch') {
			$fieldstatus = "status";
		}
		if (is_array($this->fields) && array_key_exists('status', $this->fields)) {
			$fieldstatus = 'status';
		}

		$sql = "UPDATE ".$this->db->prefix().$elementTable;
		$sql .= " SET ".$fieldstatus." = ".((int) $status);
		// If status = 1 = validated, update also fk_user_valid
		// TODO Replace the test on $elementTable by doing a test on existence of the field in $this->fields
		if ($status == 1 && in_array($elementTable, array('expensereport', 'inventory'))) {
			$sql .= ", fk_user_valid = ".((int) $user->id);
		}
		if ($status == 1 && in_array($elementTable, array('expensereport'))) {
			$sql .= ", date_valid = '".$this->db->idate(dol_now())."'";
		}
		if ($status == 1 && in_array($elementTable, array('inventory'))) {
			$sql .= ", date_validation = '".$this->db->idate(dol_now())."'";
		}
		$sql .= " WHERE rowid=".((int) $elementId);

		dol_syslog(get_class($this)."::setStatut", LOG_DEBUG);
		if ($this->db->query($sql)) {
			$error = 0;

			// Try autoset of trigkey
			if (empty($trigkey)) {
				if ($this->element == 'supplier_proposal' && $status == 2) {
					$trigkey = 'SUPPLIER_PROPOSAL_SIGN'; // 2 = SupplierProposal::STATUS_SIGNED. Can't use constant into this generic class
				}
				if ($this->element == 'supplier_proposal' && $status == 3) {
					$trigkey = 'SUPPLIER_PROPOSAL_REFUSE'; // 3 = SupplierProposal::STATUS_REFUSED. Can't use constant into this generic class
				}
				if ($this->element == 'supplier_proposal' && $status == 4) {
					$trigkey = 'SUPPLIER_PROPOSAL_CLOSE'; // 4 = SupplierProposal::STATUS_CLOSED. Can't use constant into this generic class
				}
				if ($this->element == 'fichinter' && $status == 3) {
					$trigkey = 'FICHINTER_CLASSIFY_DONE';
				}
				if ($this->element == 'fichinter' && $status == 2) {
					$trigkey = 'FICHINTER_CLASSIFY_BILLED';
				}
				if ($this->element == 'fichinter' && $status == 1) {
					$trigkey = 'FICHINTER_CLASSIFY_UNBILLED';
				}
			}

			if ($trigkey) {
				// Call trigger
				$result = $this->call_trigger($trigkey, $user);
				if ($result < 0) {
					$error++;
				}
				// End call triggers
			}

			if (!$error) {
				$this->db->commit();

				if (empty($savElementId)) {
					// If the element we update is $this (so $elementId was provided as null)
					if ($fieldstatus == 'tosell') {
						$this->status = $status;
					} elseif ($fieldstatus == 'tobuy') {
						$this->status_buy = $status;
					} else {
						$this->statut = $status;
						$this->status = $status;
					}
				}

				return 1;
			} else {
				$this->db->rollback();
				dol_syslog(get_class($this)."::setStatut ".$this->error, LOG_ERR);
				return -1;
			}
		} else {
			$this->error = $this->db->lasterror();
			$this->db->rollback();
			return -1;
		}
	}


	/**
	 *  Load type of canvas of an object if it exists
	 *
	 *  @param      int		$id     Record id
	 *  @param      string	$ref    Record ref
	 *  @return		int				<0 if KO, 0 if nothing done, >0 if OK
	 */
	public function getCanvas($id = 0, $ref = '')
	{
		global $conf;

		if (empty($id) && empty($ref)) {
			return 0;
		}
		if (!empty($conf->global->MAIN_DISABLE_CANVAS)) {
			return 0; // To increase speed. Not enabled by default.
		}

		// Clean parameters
		$ref = trim($ref);

		$sql = "SELECT rowid, canvas";
		$sql .= " FROM ".$this->db->prefix().$this->table_element;
		$sql .= " WHERE entity IN (".getEntity($this->element).")";
		if (!empty($id)) {
			$sql .= " AND rowid = ".((int) $id);
		}
		if (!empty($ref)) {
			$sql .= " AND ref = '".$this->db->escape($ref)."'";
		}

		$resql = $this->db->query($sql);
		if ($resql) {
			$obj = $this->db->fetch_object($resql);
			if ($obj) {
				$this->canvas = $obj->canvas;
				return 1;
			} else {
				return 0;
			}
		} else {
			dol_print_error($this->db);
			return -1;
		}
	}


	/**
	 * 	Get special code of a line
	 *
	 * 	@param	int		$lineid		Id of line
	 * 	@return	int					Special code
	 */
	public function getSpecialCode($lineid)
	{
		$sql = "SELECT special_code FROM ".$this->db->prefix().$this->table_element_line;
		$sql .= " WHERE rowid = ".((int) $lineid);
		$resql = $this->db->query($sql);
		if ($resql) {
			$row = $this->db->fetch_row($resql);
			return $row[0];
		}
	}

	/**
	 *  Function to check if an object is used by others.
	 *  Check is done into this->childtables. There is no check into llx_element_element.
	 *
	 *  @param	int		$id			Force id of object
	 *  @param	int		$entity		Force entity to check
	 *  @return	int					<0 if KO, 0 if not used, >0 if already used
	 */
	public function isObjectUsed($id = 0, $entity = 0)
	{
		global $langs;

		if (empty($id)) {
			$id = $this->id;
		}

		// Check parameters
		if (!isset($this->childtables) || !is_array($this->childtables) || count($this->childtables) == 0) {
			dol_print_error('Called isObjectUsed on a class with property this->childtables not defined');
			return -1;
		}

		$arraytoscan = $this->childtables;
		// For backward compatibility, we check if array is old format array('table1', 'table2', ...)
		$tmparray = array_keys($this->childtables);
		if (is_numeric($tmparray[0])) {
			$arraytoscan = array_flip($this->childtables);
		}

		// Test if child exists
		$haschild = 0;
		foreach ($arraytoscan as $table => $element) {
			//print $id.'-'.$table.'-'.$elementname.'<br>';
			// Check if element can be deleted
			$sql = "SELECT COUNT(*) as nb";
			$sql.= " FROM ".$this->db->prefix().$table." as c";
			if (!empty($element['parent']) && !empty($element['parentkey'])) {
				$sql.= ", ".$this->db->prefix().$element['parent']." as p";
			}
			$sql.= " WHERE c.".$this->fk_element." = ".((int) $id);
			if (!empty($element['parent']) && !empty($element['parentkey'])) {
				$sql.= " AND c.".$element['parentkey']." = p.rowid";
			}
			if (!empty($entity)) {
				if (!empty($element['parent']) && !empty($element['parentkey'])) {
					$sql.= " AND p.entity = ".((int) $entity);
				} else {
					$sql.= " AND c.entity = ".((int) $entity);
				}
			}
			$resql = $this->db->query($sql);
			if ($resql) {
				$obj = $this->db->fetch_object($resql);
				if ($obj->nb > 0) {
					$langs->load("errors");
					//print 'Found into table '.$table.', type '.$langs->transnoentitiesnoconv($elementname).', haschild='.$haschild;
					$haschild += $obj->nb;
					if (is_numeric($element)) {	// very old usage array('table1', 'table2', ...)
						$this->errors[] = $langs->transnoentitiesnoconv("ErrorRecordHasAtLeastOneChildOfType", method_exists($this, 'getNomUrl') ? $this->getNomUrl() : $this->ref, $table);
					} elseif (is_string($element)) { // old usage array('table1' => 'TranslateKey1', 'table2' => 'TranslateKey2', ...)
						$this->errors[] = $langs->transnoentitiesnoconv("ErrorRecordHasAtLeastOneChildOfType",  method_exists($this, 'getNomUrl') ? $this->getNomUrl() : $this->ref, $langs->transnoentitiesnoconv($element));
					} else { // new usage: $element['name']=Translation key
						$this->errors[] = $langs->transnoentitiesnoconv("ErrorRecordHasAtLeastOneChildOfType",  method_exists($this, 'getNomUrl') ? $this->getNomUrl() : $this->ref, $langs->transnoentitiesnoconv($element['name']));
					}
					break; // We found at least one, we stop here
				}
			} else {
				$this->errors[] = $this->db->lasterror();
				return -1;
			}
		}
		if ($haschild > 0) {
			$this->errors[] = "ErrorRecordHasChildren";
			return $haschild;
		} else {
			return 0;
		}
	}

	/**
	 *  Function to say how many lines object contains
	 *
	 *	@param	int		$predefined		-1=All, 0=Count free product/service only, 1=Count predefined product/service only, 2=Count predefined product, 3=Count predefined service
	 *  @return	int						<0 if KO, 0 if no predefined products, nb of lines with predefined products if found
	 */
	public function hasProductsOrServices($predefined = -1)
	{
		$nb = 0;

		foreach ($this->lines as $key => $val) {
			$qualified = 0;
			if ($predefined == -1) {
				$qualified = 1;
			}
			if ($predefined == 1 && $val->fk_product > 0) {
				$qualified = 1;
			}
			if ($predefined == 0 && $val->fk_product <= 0) {
				$qualified = 1;
			}
			if ($predefined == 2 && $val->fk_product > 0 && $val->product_type == 0) {
				$qualified = 1;
			}
			if ($predefined == 3 && $val->fk_product > 0 && $val->product_type == 1) {
				$qualified = 1;
			}
			if ($qualified) {
				$nb++;
			}
		}
		dol_syslog(get_class($this).'::hasProductsOrServices we found '.$nb.' qualified lines of products/servcies');
		return $nb;
	}

	/**
	 * Function that returns the total amount HT of discounts applied for all lines.
	 *
	 * @return 	float|string			Total amout of discount
	 */
	public function getTotalDiscount()
	{
		if (!empty($this->table_element_line) ) {
			$total_discount = 0.00;

			$sql = "SELECT subprice as pu_ht, qty, remise_percent, total_ht";
			$sql .= " FROM ".$this->db->prefix().$this->table_element_line;
			$sql .= " WHERE ".$this->fk_element." = ".((int) $this->id);

			dol_syslog(get_class($this).'::getTotalDiscount', LOG_DEBUG);
			$resql = $this->db->query($sql);
			if ($resql) {
				$num = $this->db->num_rows($resql);
				$i = 0;
				while ($i < $num) {
					$obj = $this->db->fetch_object($resql);

					$pu_ht = $obj->pu_ht;
					$qty = $obj->qty;
					$total_ht = $obj->total_ht;

					$total_discount_line = floatval(price2num(($pu_ht * $qty) - $total_ht, 'MT'));
					$total_discount += $total_discount_line;

					$i++;
				}
			}

			//print $total_discount; exit;
			return price2num($total_discount);
		}

		return null;
	}


	/**
	 * Return into unit=0, the calculated total of weight and volume of all lines * qty
	 * Calculate by adding weight and volume of each product line, so properties ->volume/volume_units/weight/weight_units must be loaded on line.
	 *
	 * @return  array                           array('weight'=>...,'volume'=>...)
	 */
	public function getTotalWeightVolume()
	{
		$totalWeight = 0;
		$totalVolume = 0;
		// defined for shipment only
		$totalOrdered = '';
		// defined for shipment only
		$totalToShip = '';

		foreach ($this->lines as $line) {
			if (isset($line->qty_asked)) {
				if (empty($totalOrdered)) {
					$totalOrdered = 0; // Avoid warning because $totalOrdered is ''
				}
				$totalOrdered += $line->qty_asked; // defined for shipment only
			}
			if (isset($line->qty_shipped)) {
				if (empty($totalToShip)) {
					$totalToShip = 0; // Avoid warning because $totalToShip is ''
				}
				$totalToShip += $line->qty_shipped; // defined for shipment only
			} elseif ($line->element == 'commandefournisseurdispatch' && isset($line->qty)) {
				if (empty($totalToShip)) {
					$totalToShip = 0;
				}
				$totalToShip += $line->qty; // defined for reception only
			}

			// Define qty, weight, volume, weight_units, volume_units
			if ($this->element == 'shipping') {
				// for shipments
				$qty = $line->qty_shipped ? $line->qty_shipped : 0;
			} else {
				$qty = $line->qty ? $line->qty : 0;
			}

			$weight = !empty($line->weight) ? $line->weight : 0;
			($weight == 0 && !empty($line->product->weight)) ? $weight = $line->product->weight : 0;
			$volume = !empty($line->volume) ? $line->volume : 0;
			($volume == 0 && !empty($line->product->volume)) ? $volume = $line->product->volume : 0;

			$weight_units = !empty($line->weight_units) ? $line->weight_units : 0;
			($weight_units == 0 && !empty($line->product->weight_units)) ? $weight_units = $line->product->weight_units : 0;
			$volume_units = !empty($line->volume_units) ? $line->volume_units : 0;
			($volume_units == 0 && !empty($line->product->volume_units)) ? $volume_units = $line->product->volume_units : 0;

			$weightUnit = 0;
			$volumeUnit = 0;
			if (!empty($weight_units)) {
				$weightUnit = $weight_units;
			}
			if (!empty($volume_units)) {
				$volumeUnit = $volume_units;
			}

			if (empty($totalWeight)) {
				$totalWeight = 0; // Avoid warning because $totalWeight is ''
			}
			if (empty($totalVolume)) {
				$totalVolume = 0; // Avoid warning because $totalVolume is ''
			}

			//var_dump($line->volume_units);
			if ($weight_units < 50) {   // < 50 means a standard unit (power of 10 of official unit), > 50 means an exotic unit (like inch)
				$trueWeightUnit = pow(10, $weightUnit);
				$totalWeight += $weight * $qty * $trueWeightUnit;
			} else {
				if ($weight_units == 99) {
					// conversion 1 Pound = 0.45359237 KG
					$trueWeightUnit = 0.45359237;
					$totalWeight += $weight * $qty * $trueWeightUnit;
				} elseif ($weight_units == 98) {
					// conversion 1 Ounce = 0.0283495 KG
					$trueWeightUnit = 0.0283495;
					$totalWeight += $weight * $qty * $trueWeightUnit;
				} else {
					$totalWeight += $weight * $qty; // This may be wrong if we mix different units
				}
			}
			if ($volume_units < 50) {   // >50 means a standard unit (power of 10 of official unit), > 50 means an exotic unit (like inch)
				//print $line->volume."x".$line->volume_units."x".($line->volume_units < 50)."x".$volumeUnit;
				$trueVolumeUnit = pow(10, $volumeUnit);
				//print $line->volume;
				$totalVolume += $volume * $qty * $trueVolumeUnit;
			} else {
				$totalVolume += $volume * $qty; // This may be wrong if we mix different units
			}
		}

		return array('weight'=>$totalWeight, 'volume'=>$totalVolume, 'ordered'=>$totalOrdered, 'toship'=>$totalToShip);
	}


	/**
	 *	Set extra parameters
	 *
	 *	@return	int      <0 if KO, >0 if OK
	 */
	public function setExtraParameters()
	{
		$this->db->begin();

		$extraparams = (!empty($this->extraparams) ? json_encode($this->extraparams) : null);

		$sql = "UPDATE ".$this->db->prefix().$this->table_element;
		$sql .= " SET extraparams = ".(!empty($extraparams) ? "'".$this->db->escape($extraparams)."'" : "null");
		$sql .= " WHERE rowid = ".((int) $this->id);

		dol_syslog(get_class($this)."::setExtraParameters", LOG_DEBUG);
		$resql = $this->db->query($sql);
		if (!$resql) {
			$this->error = $this->db->lasterror();
			$this->db->rollback();
			return -1;
		} else {
			$this->db->commit();
			return 1;
		}
	}


	// --------------------
	// TODO: All functions here must be redesigned and moved as they are not business functions but output functions
	// --------------------

	/* This is to show add lines */

	/**
	 *	Show add free and predefined products/services form
	 *
	 *  @param	int		        $dateSelector       1=Show also date range input fields
	 *  @param	Societe			$seller				Object thirdparty who sell
	 *  @param	Societe			$buyer				Object thirdparty who buy
	 *  @param	string			$defaulttpldir		Directory where to find the template
	 *	@return	void
	 */
	public function formAddObjectLine($dateSelector, $seller, $buyer, $defaulttpldir = '/core/tpl')
	{
		global $conf, $user, $langs, $object, $hookmanager, $extrafields;
		global $form;

		// Line extrafield
		if (!is_object($extrafields)) {
			require_once DOL_DOCUMENT_ROOT.'/core/class/extrafields.class.php';
			$extrafields = new ExtraFields($this->db);
		}
		$extrafields->fetch_name_optionals_label($this->table_element_line);

		// Output template part (modules that overwrite templates must declare this into descriptor)
		// Use global variables + $dateSelector + $seller and $buyer
		// Note: This is deprecated. If you need to overwrite the tpl file, use instead the hook 'formAddObjectLine'.
		$dirtpls = array_merge($conf->modules_parts['tpl'], array($defaulttpldir));
		foreach ($dirtpls as $module => $reldir) {
			if (!empty($module)) {
				$tpl = dol_buildpath($reldir.'/objectline_create.tpl.php');
			} else {
				$tpl = DOL_DOCUMENT_ROOT.$reldir.'/objectline_create.tpl.php';
			}

			if (empty($conf->file->strict_mode)) {
				$res = @include $tpl;
			} else {
				$res = include $tpl; // for debug
			}
			if ($res) {
				break;
			}
		}
	}



	/* This is to show array of line of details */


	/**
	 *	Return HTML table for object lines
	 *	TODO Move this into an output class file (htmlline.class.php)
	 *	If lines are into a template, title must also be into a template
	 *	But for the moment we don't know if it's possible as we keep a method available on overloaded objects.
	 *
	 *	@param	string		$action				Action code
	 *	@param  string		$seller            	Object of seller third party
	 *	@param  string  	$buyer             	Object of buyer third party
	 *	@param	int			$selected		   	Object line selected
	 *	@param  int	    	$dateSelector      	1=Show also date range input fields
	 *  @param	string		$defaulttpldir		Directory where to find the template
	 *	@return	void
	 */
	public function printObjectLines($action, $seller, $buyer, $selected = 0, $dateSelector = 0, $defaulttpldir = '/core/tpl')
	{
		global $conf, $hookmanager, $langs, $user, $form, $extrafields, $object;
		// TODO We should not use global var for this
		global $inputalsopricewithtax, $usemargins, $disableedit, $disablemove, $disableremove, $outputalsopricetotalwithtax;

		// Define usemargins
		$usemargins = 0;
		if (!empty($conf->margin->enabled) && !empty($this->element) && in_array($this->element, array('facture', 'facturerec', 'propal', 'commande'))) {
			$usemargins = 1;
		}

		$num = count($this->lines);

		// Line extrafield
		if (!is_object($extrafields)) {
			require_once DOL_DOCUMENT_ROOT.'/core/class/extrafields.class.php';
			$extrafields = new ExtraFields($this->db);
		}
		$extrafields->fetch_name_optionals_label($this->table_element_line);

		$parameters = array('num'=>$num, 'dateSelector'=>$dateSelector, 'seller'=>$seller, 'buyer'=>$buyer, 'selected'=>$selected, 'table_element_line'=>$this->table_element_line);
		$reshook = $hookmanager->executeHooks('printObjectLineTitle', $parameters, $this, $action); // Note that $action and $object may have been modified by some hooks
		if (empty($reshook)) {
			// Output template part (modules that overwrite templates must declare this into descriptor)
			// Use global variables + $dateSelector + $seller and $buyer
			// Note: This is deprecated. If you need to overwrite the tpl file, use instead the hook.
			$dirtpls = array_merge($conf->modules_parts['tpl'], array($defaulttpldir));
			foreach ($dirtpls as $module => $reldir) {
				if (!empty($module)) {
					$tpl = dol_buildpath($reldir.'/objectline_title.tpl.php');
				} else {
					$tpl = DOL_DOCUMENT_ROOT.$reldir.'/objectline_title.tpl.php';
				}
				if (empty($conf->file->strict_mode)) {
					$res = @include $tpl;
				} else {
					$res = include $tpl; // for debug
				}
				if ($res) {
					break;
				}
			}
		}

		$i = 0;

		print "<!-- begin printObjectLines() --><tbody>\n";
		foreach ($this->lines as $line) {
			//Line extrafield
			$line->fetch_optionals();

			//if (is_object($hookmanager) && (($line->product_type == 9 && ! empty($line->special_code)) || ! empty($line->fk_parent_line)))
			if (is_object($hookmanager)) {   // Old code is commented on preceding line.
				if (empty($line->fk_parent_line)) {
					$parameters = array('line'=>$line, 'num'=>$num, 'i'=>$i, 'dateSelector'=>$dateSelector, 'seller'=>$seller, 'buyer'=>$buyer, 'selected'=>$selected, 'table_element_line'=>$line->table_element);
					$reshook = $hookmanager->executeHooks('printObjectLine', $parameters, $this, $action); // Note that $action and $object may have been modified by some hooks
				} else {
					$parameters = array('line'=>$line, 'num'=>$num, 'i'=>$i, 'dateSelector'=>$dateSelector, 'seller'=>$seller, 'buyer'=>$buyer, 'selected'=>$selected, 'table_element_line'=>$line->table_element, 'fk_parent_line'=>$line->fk_parent_line);
					$reshook = $hookmanager->executeHooks('printObjectSubLine', $parameters, $this, $action); // Note that $action and $object may have been modified by some hooks
				}
			}
			if (empty($reshook)) {
				$this->printObjectLine($action, $line, '', $num, $i, $dateSelector, $seller, $buyer, $selected, $extrafields, $defaulttpldir);
			}

			$i++;
		}
		print "</tbody><!-- end printObjectLines() -->\n";
	}

	/**
	 *	Return HTML content of a detail line
	 *	TODO Move this into an output class file (htmlline.class.php)
	 *
	 *	@param	string      		$action				GET/POST action
	 *	@param  CommonObjectLine 	$line			    Selected object line to output
	 *	@param  string	    		$var               	Is it a an odd line (true)
	 *	@param  int		    		$num               	Number of line (0)
	 *	@param  int		    		$i					I
	 *	@param  int		    		$dateSelector      	1=Show also date range input fields
	 *	@param  string	    		$seller            	Object of seller third party
	 *	@param  string	    		$buyer             	Object of buyer third party
	 *	@param	int					$selected		   	Object line selected
	 *  @param  Extrafields			$extrafields		Object of extrafields
	 *  @param	string				$defaulttpldir		Directory where to find the template (deprecated)
	 *	@return	void
	 */
	public function printObjectLine($action, $line, $var, $num, $i, $dateSelector, $seller, $buyer, $selected = 0, $extrafields = null, $defaulttpldir = '/core/tpl')
	{
		global $conf, $langs, $user, $object, $hookmanager;
		global $form;
		global $object_rights, $disableedit, $disablemove, $disableremove; // TODO We should not use global var for this !

		$object_rights = $this->getRights();

		$element = $this->element;

		$text = '';
		$description = '';

		// Line in view mode
		if ($action != 'editline' || $selected != $line->id) {
			// Product
			if ($line->fk_product > 0) {
				$product_static = new Product($this->db);
				$product_static->fetch($line->fk_product);

				$product_static->ref = $line->ref; //can change ref in hook
				$product_static->label = !empty($line->label) ? $line->label : ""; //can change label in hook

				$text = $product_static->getNomUrl(1);

				// Define output language and label
				if (!empty($conf->global->MAIN_MULTILANGS)) {
					if (property_exists($this, 'socid') && !is_object($this->thirdparty)) {
						dol_print_error('', 'Error: Method printObjectLine was called on an object and object->fetch_thirdparty was not done before');
						return;
					}

					$prod = new Product($this->db);
					$prod->fetch($line->fk_product);

					$outputlangs = $langs;
					$newlang = '';
					if (empty($newlang) && GETPOST('lang_id', 'aZ09')) {
						$newlang = GETPOST('lang_id', 'aZ09');
					}
					if (!empty($conf->global->PRODUIT_TEXTS_IN_THIRDPARTY_LANGUAGE) && empty($newlang) && is_object($this->thirdparty)) {
						$newlang = $this->thirdparty->default_lang; // To use language of customer
					}
					if (!empty($newlang)) {
						$outputlangs = new Translate("", $conf);
						$outputlangs->setDefaultLang($newlang);
					}

					$label = (!empty($prod->multilangs[$outputlangs->defaultlang]["label"])) ? $prod->multilangs[$outputlangs->defaultlang]["label"] : $line->product_label;
				} else {
					$label = $line->product_label;
				}

				$text .= ' - '.(!empty($line->label) ? $line->label : $label);
				$description .= (!empty($conf->global->PRODUIT_DESC_IN_FORM) ? '' : dol_htmlentitiesbr($line->description)); // Description is what to show on popup. We shown nothing if already into desc.
			}

			$line->pu_ttc = price2num((!empty($line->subprice) ? $line->subprice : 0) * (1 + ((!empty($line->tva_tx) ? $line->tva_tx : 0) / 100)), 'MU');

			// Output template part (modules that overwrite templates must declare this into descriptor)
			// Use global variables + $dateSelector + $seller and $buyer
			// Note: This is deprecated. If you need to overwrite the tpl file, use instead the hook printObjectLine and printObjectSubLine.
			$dirtpls = array_merge($conf->modules_parts['tpl'], array($defaulttpldir));
			foreach ($dirtpls as $module => $reldir) {
				if (!empty($module)) {
					$tpl = dol_buildpath($reldir.'/objectline_view.tpl.php');
				} else {
					$tpl = DOL_DOCUMENT_ROOT.$reldir.'/objectline_view.tpl.php';
				}

				if (empty($conf->file->strict_mode)) {
					$res = @include $tpl;
				} else {
					$res = include $tpl; // for debug
				}
				if ($res) {
					break;
				}
			}
		}

		// Line in update mode
		if ($this->statut == 0 && $action == 'editline' && $selected == $line->id) {
			$label = (!empty($line->label) ? $line->label : (($line->fk_product > 0) ? $line->product_label : ''));

			$line->pu_ttc = price2num($line->subprice * (1 + ($line->tva_tx / 100)), 'MU');

			// Output template part (modules that overwrite templates must declare this into descriptor)
			// Use global variables + $dateSelector + $seller and $buyer
			// Note: This is deprecated. If you need to overwrite the tpl file, use instead the hook printObjectLine and printObjectSubLine.
			$dirtpls = array_merge($conf->modules_parts['tpl'], array($defaulttpldir));
			foreach ($dirtpls as $module => $reldir) {
				if (!empty($module)) {
					$tpl = dol_buildpath($reldir.'/objectline_edit.tpl.php');
				} else {
					$tpl = DOL_DOCUMENT_ROOT.$reldir.'/objectline_edit.tpl.php';
				}

				if (empty($conf->file->strict_mode)) {
					$res = @include $tpl;
				} else {
					$res = include $tpl; // for debug
				}
				if ($res) {
					break;
				}
			}
		}
	}


	/* This is to show array of line of details of source object */


	/**
	 * 	Return HTML table table of source object lines
	 *  TODO Move this and previous function into output html class file (htmlline.class.php).
	 *  If lines are into a template, title must also be into a template
	 *  But for the moment we don't know if it's possible, so we keep the method available on overloaded objects.
	 *
	 *	@param	string		$restrictlist		''=All lines, 'services'=Restrict to services only
	 *  @param  array       $selectedLines      Array of lines id for selected lines
	 *  @return	void
	 */
	public function printOriginLinesList($restrictlist = '', $selectedLines = array())
	{
		global $langs, $hookmanager, $conf, $form, $action;

		print '<tr class="liste_titre">';
		print '<td class="linecolref">'.$langs->trans('Ref').'</td>';
		print '<td class="linecoldescription">'.$langs->trans('Description').'</td>';
		print '<td class="linecolvat right">'.$langs->trans('VATRate').'</td>';
		print '<td class="linecoluht right">'.$langs->trans('PriceUHT').'</td>';
		if (!empty($conf->multicurrency->enabled)) {
			print '<td class="linecoluht_currency right">'.$langs->trans('PriceUHTCurrency').'</td>';
		}
		print '<td class="linecolqty right">'.$langs->trans('Qty').'</td>';
		if (!empty($conf->global->PRODUCT_USE_UNITS)) {
			print '<td class="linecoluseunit left">'.$langs->trans('Unit').'</td>';
		}
		print '<td class="linecoldiscount right">'.$langs->trans('ReductionShort').'</td>';
		print '<td class="linecolht right">'.$langs->trans('TotalHT').'</td>';
		print '<td class="center">'.$form->showCheckAddButtons('checkforselect', 1).'</td>';
		print '</tr>';
		$i = 0;

		if (!empty($this->lines)) {
			foreach ($this->lines as $line) {
				$reshook = 0;
				//if (is_object($hookmanager) && (($line->product_type == 9 && !empty($line->special_code)) || !empty($line->fk_parent_line))) {
				if (is_object($hookmanager)) {   // Old code is commented on preceding line.
					$parameters = array('line'=>$line, 'i'=>$i, 'restrictlist'=>$restrictlist, 'selectedLines'=> $selectedLines);
					if (!empty($line->fk_parent_line)) { $parameters['fk_parent_line'] = $line->fk_parent_line; }
					$reshook = $hookmanager->executeHooks('printOriginObjectLine', $parameters, $this, $action); // Note that $action and $object may have been modified by some hooks
				}
				if (empty($reshook)) {
					$this->printOriginLine($line, '', $restrictlist, '/core/tpl', $selectedLines);
				}

				$i++;
			}
		}
	}

	/**
	 * 	Return HTML with a line of table array of source object lines
	 *  TODO Move this and previous function into output html class file (htmlline.class.php).
	 *  If lines are into a template, title must also be into a template
	 *  But for the moment we don't know if it's possible as we keep a method available on overloaded objects.
	 *
	 * 	@param	CommonObjectLine	$line				Line
	 * 	@param	string				$var				Var
	 *	@param	string				$restrictlist		''=All lines, 'services'=Restrict to services only (strike line if not)
	 *  @param	string				$defaulttpldir		Directory where to find the template
	 *  @param  array       		$selectedLines      Array of lines id for selected lines
	 * 	@return	void
	 */
	public function printOriginLine($line, $var, $restrictlist = '', $defaulttpldir = '/core/tpl', $selectedLines = array())
	{
		global $langs, $conf;

		//var_dump($line);
		if (!empty($line->date_start)) {
			$date_start = $line->date_start;
		} else {
			$date_start = $line->date_debut_prevue;
			if ($line->date_debut_reel) {
				$date_start = $line->date_debut_reel;
			}
		}
		if (!empty($line->date_end)) {
			$date_end = $line->date_end;
		} else {
			$date_end = $line->date_fin_prevue;
			if ($line->date_fin_reel) {
				$date_end = $line->date_fin_reel;
			}
		}

		$this->tpl['id'] = $line->id;

		$this->tpl['label'] = '';
		if (!empty($line->fk_parent_line)) {
			$this->tpl['label'] .= img_picto('', 'rightarrow');
		}

		if (($line->info_bits & 2) == 2) {  // TODO Not sure this is used for source object
			$discount = new DiscountAbsolute($this->db);
			$discount->fk_soc = $this->socid;
			$this->tpl['label'] .= $discount->getNomUrl(0, 'discount');
		} elseif (!empty($line->fk_product)) {
			$productstatic = new Product($this->db);
			$productstatic->id = $line->fk_product;
			$productstatic->ref = $line->ref;
			$productstatic->type = $line->fk_product_type;
			if (empty($productstatic->ref)) {
				$line->fetch_product();
				$productstatic = $line->product;
			}

			$this->tpl['label'] .= $productstatic->getNomUrl(1);
			$this->tpl['label'] .= ' - '.(!empty($line->label) ? $line->label : $line->product_label);
			// Dates
			if ($line->product_type == 1 && ($date_start || $date_end)) {
				$this->tpl['label'] .= get_date_range($date_start, $date_end);
			}
		} else {
			$this->tpl['label'] .= ($line->product_type == -1 ? '&nbsp;' : ($line->product_type == 1 ? img_object($langs->trans(''), 'service') : img_object($langs->trans(''), 'product')));
			if (!empty($line->desc)) {
				$this->tpl['label'] .= $line->desc;
			} else {
				$this->tpl['label'] .= ($line->label ? '&nbsp;'.$line->label : '');
			}

			// Dates
			if ($line->product_type == 1 && ($date_start || $date_end)) {
				$this->tpl['label'] .= get_date_range($date_start, $date_end);
			}
		}

		if (!empty($line->desc)) {
			if ($line->desc == '(CREDIT_NOTE)') {  // TODO Not sure this is used for source object
				$discount = new DiscountAbsolute($this->db);
				$discount->fetch($line->fk_remise_except);
				$this->tpl['description'] = $langs->transnoentities("DiscountFromCreditNote", $discount->getNomUrl(0));
			} elseif ($line->desc == '(DEPOSIT)') {  // TODO Not sure this is used for source object
				$discount = new DiscountAbsolute($this->db);
				$discount->fetch($line->fk_remise_except);
				$this->tpl['description'] = $langs->transnoentities("DiscountFromDeposit", $discount->getNomUrl(0));
			} elseif ($line->desc == '(EXCESS RECEIVED)') {
				$discount = new DiscountAbsolute($this->db);
				$discount->fetch($line->fk_remise_except);
				$this->tpl['description'] = $langs->transnoentities("DiscountFromExcessReceived", $discount->getNomUrl(0));
			} elseif ($line->desc == '(EXCESS PAID)') {
				$discount = new DiscountAbsolute($this->db);
				$discount->fetch($line->fk_remise_except);
				$this->tpl['description'] = $langs->transnoentities("DiscountFromExcessPaid", $discount->getNomUrl(0));
			} else {
				$this->tpl['description'] = dol_trunc($line->desc, 60);
			}
		} else {
			$this->tpl['description'] = '&nbsp;';
		}

		// VAT Rate
		$this->tpl['vat_rate'] = vatrate($line->tva_tx, true);
		$this->tpl['vat_rate'] .= (($line->info_bits & 1) == 1) ? '*' : '';
		if (!empty($line->vat_src_code) && !preg_match('/\(/', $this->tpl['vat_rate'])) {
			$this->tpl['vat_rate'] .= ' ('.$line->vat_src_code.')';
		}

		$this->tpl['price'] = price($line->subprice);
		$this->tpl['total_ht'] = price($line->total_ht);
		$this->tpl['multicurrency_price'] = price($line->multicurrency_subprice);
		$this->tpl['qty'] = (($line->info_bits & 2) != 2) ? $line->qty : '&nbsp;';
		if (!empty($conf->global->PRODUCT_USE_UNITS)) {
			$this->tpl['unit'] = $langs->transnoentities($line->getLabelOfUnit('long'));
		}
		$this->tpl['remise_percent'] = (($line->info_bits & 2) != 2) ? vatrate($line->remise_percent, true) : '&nbsp;';

		// Is the line strike or not
		$this->tpl['strike'] = 0;
		if ($restrictlist == 'services' && $line->product_type != Product::TYPE_SERVICE) {
			$this->tpl['strike'] = 1;
		}

		// Output template part (modules that overwrite templates must declare this into descriptor)
		// Use global variables + $dateSelector + $seller and $buyer
		$dirtpls = array_merge($conf->modules_parts['tpl'], array($defaulttpldir));
		foreach ($dirtpls as $module => $reldir) {
			if (!empty($module)) {
				$tpl = dol_buildpath($reldir.'/originproductline.tpl.php');
			} else {
				$tpl = DOL_DOCUMENT_ROOT.$reldir.'/originproductline.tpl.php';
			}

			if (empty($conf->file->strict_mode)) {
				$res = @include $tpl;
			} else {
				$res = include $tpl; // for debug
			}
			if ($res) {
				break;
			}
		}
	}


	// phpcs:disable PEAR.NamingConventions.ValidFunctionName.ScopeNotCamelCaps
	/**
	 *	Add resources to the current object : add entry into llx_element_resources
	 *	Need $this->element & $this->id
	 *
	 *	@param		int		$resource_id		Resource id
	 *	@param		string	$resource_type		'resource'
	 *	@param		int		$busy				Busy or not
	 *	@param		int		$mandatory			Mandatory or not
	 *	@return		int							<=0 if KO, >0 if OK
	 */
	public function add_element_resource($resource_id, $resource_type, $busy = 0, $mandatory = 0)
	{
		// phpcs:enable
		$this->db->begin();

		$sql = "INSERT INTO ".$this->db->prefix()."element_resources (";
		$sql .= "resource_id";
		$sql .= ", resource_type";
		$sql .= ", element_id";
		$sql .= ", element_type";
		$sql .= ", busy";
		$sql .= ", mandatory";
		$sql .= ") VALUES (";
		$sql .= $resource_id;
		$sql .= ", '".$this->db->escape($resource_type)."'";
		$sql .= ", '".$this->db->escape($this->id)."'";
		$sql .= ", '".$this->db->escape($this->element)."'";
		$sql .= ", '".$this->db->escape($busy)."'";
		$sql .= ", '".$this->db->escape($mandatory)."'";
		$sql .= ")";

		dol_syslog(get_class($this)."::add_element_resource", LOG_DEBUG);
		if ($this->db->query($sql)) {
			$this->db->commit();
			return 1;
		} else {
			$this->error = $this->db->lasterror();
			$this->db->rollback();
			return  0;
		}
	}

	// phpcs:disable PEAR.NamingConventions.ValidFunctionName.ScopeNotCamelCaps
	/**
	 *    Delete a link to resource line
	 *
	 *    @param	int		$rowid			Id of resource line to delete
	 *    @param	int		$element		element name (for trigger) TODO: use $this->element into commonobject class
	 *    @param	int		$notrigger		Disable all triggers
	 *    @return   int						>0 if OK, <0 if KO
	 */
	public function delete_resource($rowid, $element, $notrigger = 0)
	{
		// phpcs:enable
		global $user;

		$this->db->begin();

		$sql = "DELETE FROM ".$this->db->prefix()."element_resources";
		$sql .= " WHERE rowid = ".((int) $rowid);

		dol_syslog(get_class($this)."::delete_resource", LOG_DEBUG);

		$resql = $this->db->query($sql);
		if (!$resql) {
			$this->error = $this->db->lasterror();
			$this->db->rollback();
			return -1;
		} else {
			if (!$notrigger) {
				$result = $this->call_trigger(strtoupper($element).'_DELETE_RESOURCE', $user);
				if ($result < 0) {
					$this->db->rollback();
					return -1;
				}
			}
			$this->db->commit();
			return 1;
		}
	}


	/**
	 * Overwrite magic function to solve problem of cloning object that are kept as references
	 *
	 * @return void
	 */
	public function __clone()
	{
		// Force a copy of this->lines, otherwise it will point to same object.
		if (isset($this->lines) && is_array($this->lines)) {
			$nboflines = count($this->lines);
			for ($i = 0; $i < $nboflines; $i++) {
				$this->lines[$i] = clone $this->lines[$i];
			}
		}
	}

	/**
	 * Common function for all objects extending CommonObject for generating documents
	 *
	 * @param 	string 		$modelspath 	Relative folder where generators are placed
	 * @param 	string 		$modele 		Generator to use. Caller must set it to obj->model_pdf or GETPOST('model_pdf','alpha') for example.
	 * @param 	Translate 	$outputlangs 	Output language to use
	 * @param 	int 		$hidedetails 	1 to hide details. 0 by default
	 * @param 	int 		$hidedesc 		1 to hide product description. 0 by default
	 * @param 	int 		$hideref 		1 to hide product reference. 0 by default
	 * @param   null|array  $moreparams     Array to provide more information
	 * @return 	int 						>0 if OK, <0 if KO
	 * @see	addFileIntoDatabaseIndex()
	 */
	protected function commonGenerateDocument($modelspath, $modele, $outputlangs, $hidedetails, $hidedesc, $hideref, $moreparams = null)
	{
		global $conf, $langs, $user, $hookmanager, $action;

		$srctemplatepath = '';

		$parameters = array('modelspath'=>$modelspath, 'modele'=>$modele, 'outputlangs'=>$outputlangs, 'hidedetails'=>$hidedetails, 'hidedesc'=>$hidedesc, 'hideref'=>$hideref, 'moreparams'=>$moreparams);
		$reshook = $hookmanager->executeHooks('commonGenerateDocument', $parameters, $this, $action); // Note that $action and $object may have been modified by some hooks

		if (empty($reshook)) {
			dol_syslog("commonGenerateDocument modele=".$modele." outputlangs->defaultlang=".(is_object($outputlangs) ? $outputlangs->defaultlang : 'null'));

			if (empty($modele)) {
				$this->error = 'BadValueForParameterModele';
				return -1;
			}

			// Increase limit for PDF build
			$err = error_reporting();
			error_reporting(0);
			@set_time_limit(120);
			error_reporting($err);

			// If selected model is a filename template (then $modele="modelname" or "modelname:filename")
			$tmp = explode(':', $modele, 2);
			if (!empty($tmp[1])) {
				$modele = $tmp[0];
				$srctemplatepath = $tmp[1];
			}

			// Search template files
			$file = '';
			$classname = '';
			$filefound = '';
			$dirmodels = array('/');
			if (is_array($conf->modules_parts['models'])) {
				$dirmodels = array_merge($dirmodels, $conf->modules_parts['models']);
			}
			foreach ($dirmodels as $reldir) {
				foreach (array('doc', 'pdf') as $prefix) {
					if (in_array(get_class($this), array('Adherent'))) {
						// Member module use prefix_modele.class.php
						$file = $prefix."_".$modele.".class.php";
					} else {
						// Other module use prefix_modele.modules.php
						$file = $prefix."_".$modele.".modules.php";
					}

					// On verifie l'emplacement du modele
					$file = dol_buildpath($reldir.$modelspath.$file, 0);
					if (file_exists($file)) {
						$filefound = $file;
						$classname = $prefix.'_'.$modele;
						break;
					}
				}
				if ($filefound) {
					break;
				}
			}

			// If generator was found
			if ($filefound) {
				global $db; // Required to solve a conception default making an include of code using $db instead of $this->db just after.

				require_once $file;

				$obj = new $classname($this->db);

				// If generator is ODT, we must have srctemplatepath defined, if not we set it.
				if ($obj->type == 'odt' && empty($srctemplatepath)) {
					$varfortemplatedir = $obj->scandir;
					if ($varfortemplatedir && !empty($conf->global->$varfortemplatedir)) {
						$dirtoscan = $conf->global->$varfortemplatedir;

						$listoffiles = array();

						// Now we add first model found in directories scanned
						$listofdir = explode(',', $dirtoscan);
						foreach ($listofdir as $key => $tmpdir) {
							$tmpdir = trim($tmpdir);
							$tmpdir = preg_replace('/DOL_DATA_ROOT/', DOL_DATA_ROOT, $tmpdir);
							if (!$tmpdir) {
								unset($listofdir[$key]);
								continue;
							}
							if (is_dir($tmpdir)) {
								$tmpfiles = dol_dir_list($tmpdir, 'files', 0, '\.od(s|t)$', '', 'name', SORT_ASC, 0);
								if (count($tmpfiles)) {
									$listoffiles = array_merge($listoffiles, $tmpfiles);
								}
							}
						}

						if (count($listoffiles)) {
							foreach ($listoffiles as $record) {
								$srctemplatepath = $record['fullname'];
								break;
							}
						}
					}

					if (empty($srctemplatepath)) {
						$this->error = 'ErrorGenerationAskedForOdtTemplateWithSrcFileNotDefined';
						return -1;
					}
				}

				if ($obj->type == 'odt' && !empty($srctemplatepath)) {
					if (!dol_is_file($srctemplatepath)) {
						dol_syslog("Failed to locate template file ".$srctemplatepath, LOG_WARNING);
						$this->error = 'ErrorGenerationAskedForOdtTemplateWithSrcFileNotFound';
						return -1;
					}
				}

				// We save charset_output to restore it because write_file can change it if needed for
				// output format that does not support UTF8.
				$sav_charset_output = $outputlangs->charset_output;

				if (in_array(get_class($this), array('Adherent'))) {
					$resultwritefile = $obj->write_file($this, $outputlangs, $srctemplatepath, 'member', 1, 'tmp_cards', $moreparams);
				} else {
					 $resultwritefile = $obj->write_file($this, $outputlangs, $srctemplatepath, $hidedetails, $hidedesc, $hideref, $moreparams);
				}
				// After call of write_file $obj->result['fullpath'] is set with generated file. It will be used to update the ECM database index.

				if ($resultwritefile > 0) {
					$outputlangs->charset_output = $sav_charset_output;

					// We delete old preview
					require_once DOL_DOCUMENT_ROOT.'/core/lib/files.lib.php';
					dol_delete_preview($this);

					// Index file in database
					if (!empty($obj->result['fullpath'])) {
						$destfull = $obj->result['fullpath'];

						// Update the last_main_doc field into main object (if document generator has property ->update_main_doc_field set)
						$update_main_doc_field = 0;
						if (!empty($obj->update_main_doc_field)) {
							$update_main_doc_field = 1;
						}

						$this->indexFile($destfull, $update_main_doc_field);
					} else {
						dol_syslog('Method ->write_file was called on object '.get_class($obj).' and return a success but the return array ->result["fullpath"] was not set.', LOG_WARNING);
					}

					// Success in building document. We build meta file.
					dol_meta_create($this);

					return 1;
				} else {
					$outputlangs->charset_output = $sav_charset_output;
					$this->error = $obj->error;
					$this->errors = $obj->errors;
					dol_syslog("Error generating document for ".__CLASS__.". Error: ".$obj->error, LOG_ERR);
					return -1;
				}
			} else {
				if (!$filefound) {
					$this->error = $langs->trans("Error").' Failed to load doc generator with modelpaths='.$modelspath.' - modele='.$modele;
					$this->errors[] = $this->error;
					dol_syslog($this->error, LOG_ERR);
				} else {
					$this->error = $langs->trans("Error")." ".$langs->trans("ErrorFileDoesNotExists", $filefound);
					$this->errors[] = $this->error;
					dol_syslog($this->error, LOG_ERR);
				}
				return -1;
			}
		} else {
			return $reshook;
		}
	}

	/**
	 * Index a file into the ECM database
	 *
	 * @param	string	$destfull				Full path of file to index
	 * @param	int		$update_main_doc_field	Update field main_doc file into table of object
	 * @return	int								<0 if KO, >0 if OK
	 */
	public function indexFile($destfull, $update_main_doc_field)
	{
		global $conf, $user;

		$upload_dir = dirname($destfull);
		$destfile = basename($destfull);
		$rel_dir = preg_replace('/^'.preg_quote(DOL_DATA_ROOT, '/').'/', '', $upload_dir);

		if (!preg_match('/[\\/]temp[\\/]|[\\/]thumbs|\.meta$/', $rel_dir)) {     // If not a tmp dir
			$filename = basename($destfile);
			$rel_dir = preg_replace('/[\\/]$/', '', $rel_dir);
			$rel_dir = preg_replace('/^[\\/]/', '', $rel_dir);

			include_once DOL_DOCUMENT_ROOT.'/ecm/class/ecmfiles.class.php';
			$ecmfile = new EcmFiles($this->db);
			$result = $ecmfile->fetch(0, '', ($rel_dir ? $rel_dir.'/' : '').$filename);

			// Set the public "share" key
			$setsharekey = false;
			if ($this->element == 'propal' || $this->element == 'proposal') {
				if (!isset($conf->global->PROPOSAL_ALLOW_ONLINESIGN) || !empty($conf->global->PROPOSAL_ALLOW_ONLINESIGN)) {
					$setsharekey = true;	// feature to make online signature is not set or set to on (default)
				}
				if (!empty($conf->global->PROPOSAL_ALLOW_EXTERNAL_DOWNLOAD)) {
					$setsharekey = true;
				}
			}
			if ($this->element == 'commande' && !empty($conf->global->ORDER_ALLOW_EXTERNAL_DOWNLOAD)) {
				$setsharekey = true;
			}
			if ($this->element == 'facture' && !empty($conf->global->INVOICE_ALLOW_EXTERNAL_DOWNLOAD)) {
				$setsharekey = true;
			}
			if ($this->element == 'bank_account' && !empty($conf->global->BANK_ACCOUNT_ALLOW_EXTERNAL_DOWNLOAD)) {
				$setsharekey = true;
			}
			if ($this->element == 'contrat' && !empty($conf->global->CONTRACT_ALLOW_EXTERNAL_DOWNLOAD)) {
				$setsharekey = true;
			}
			if ($this->element == 'supplier_proposal' && !empty($conf->global->SUPPLIER_PROPOSAL_ALLOW_EXTERNAL_DOWNLOAD)) {
				$setsharekey = true;
			}

			if ($setsharekey) {
				if (empty($ecmfile->share)) {	// Because object not found or share not set yet
					require_once DOL_DOCUMENT_ROOT.'/core/lib/security2.lib.php';
					$ecmfile->share = getRandomPassword(true);
				}
			}

			if ($result > 0) {
				$ecmfile->label = md5_file(dol_osencode($destfull)); // hash of file content
				$ecmfile->fullpath_orig = '';
				$ecmfile->gen_or_uploaded = 'generated';
				$ecmfile->description = ''; // indexed content
				$ecmfile->keywords = ''; // keyword content
				$result = $ecmfile->update($user);
				if ($result < 0) {
					setEventMessages($ecmfile->error, $ecmfile->errors, 'warnings');
					return -1;
				}
			} else {
				$ecmfile->entity = $conf->entity;
				$ecmfile->filepath = $rel_dir;
				$ecmfile->filename = $filename;
				$ecmfile->label = md5_file(dol_osencode($destfull)); // hash of file content
				$ecmfile->fullpath_orig = '';
				$ecmfile->gen_or_uploaded = 'generated';
				$ecmfile->description = ''; // indexed content
				$ecmfile->keywords = ''; // keyword content
				$ecmfile->src_object_type = $this->table_element;	// $this->table_name is 'myobject' or 'mymodule_myobject'.
				$ecmfile->src_object_id   = $this->id;

				$result = $ecmfile->create($user);
				if ($result < 0) {
					setEventMessages($ecmfile->error, $ecmfile->errors, 'warnings');
					return -1;
				}
			}

			/*$this->result['fullname']=$destfull;
			 $this->result['filepath']=$ecmfile->filepath;
			 $this->result['filename']=$ecmfile->filename;*/
			//var_dump($obj->update_main_doc_field);exit;

			if ($update_main_doc_field && !empty($this->table_element)) {
				$sql = "UPDATE ".$this->db->prefix().$this->table_element." SET last_main_doc = '".$this->db->escape($ecmfile->filepath."/".$ecmfile->filename)."'";
				$sql .= " WHERE rowid = ".((int) $this->id);

				$resql = $this->db->query($sql);
				if (!$resql) {
					dol_print_error($this->db);
					return -1;
				} else {
					$this->last_main_doc = $ecmfile->filepath.'/'.$ecmfile->filename;
				}
			}
		}

		return 1;
	}

	/**
	 *  Build thumb
	 *  @todo Move this into files.lib.php
	 *
	 *  @param      string	$file           Path file in UTF8 to original file to create thumbs from.
	 *	@return		void
	 */
	public function addThumbs($file)
	{
		global $maxwidthsmall, $maxheightsmall, $maxwidthmini, $maxheightmini, $quality;

		require_once DOL_DOCUMENT_ROOT.'/core/lib/images.lib.php'; // This define also $maxwidthsmall, $quality, ...

		$file_osencoded = dol_osencode($file);
		if (file_exists($file_osencoded)) {
			// Create small thumbs for company (Ratio is near 16/9)
			// Used on logon for example
			vignette($file_osencoded, $maxwidthsmall, $maxheightsmall, '_small', $quality);

			// Create mini thumbs for company (Ratio is near 16/9)
			// Used on menu or for setup page for example
			vignette($file_osencoded, $maxwidthmini, $maxheightmini, '_mini', $quality);
		}
	}


	/* Functions common to commonobject and commonobjectline */

	/* For default values */

	/**
	 * Return the default value to use for a field when showing the create form of object.
	 * Return values in this order:
	 * 1) If parameter is available into POST, we return it first.
	 * 2) If not but an alternate value was provided as parameter of function, we return it.
	 * 3) If not but a constant $conf->global->OBJECTELEMENT_FIELDNAME is set, we return it (It is better to use the dedicated table).
	 * 4) Return value found into database (TODO No yet implemented)
	 *
	 * @param   string              $fieldname          Name of field
	 * @param   string              $alternatevalue     Alternate value to use
	 * @return  string|string[]                         Default value (can be an array if the GETPOST return an array)
	 **/
	public function getDefaultCreateValueFor($fieldname, $alternatevalue = null)
	{
		global $conf, $_POST;

		// If param here has been posted, we use this value first.
		if (GETPOSTISSET($fieldname)) {
			return GETPOST($fieldname, 'alphanohtml', 3);
		}

		if (isset($alternatevalue)) {
			return $alternatevalue;
		}

		$newelement = $this->element;
		if ($newelement == 'facture') {
			$newelement = 'invoice';
		}
		if ($newelement == 'commande') {
			$newelement = 'order';
		}
		if (empty($newelement)) {
			dol_syslog("Ask a default value using common method getDefaultCreateValueForField on an object with no property ->element defined. Return empty string.", LOG_WARNING);
			return '';
		}

		$keyforfieldname = strtoupper($newelement.'_DEFAULT_'.$fieldname);
		//var_dump($keyforfieldname);
		if (isset($conf->global->$keyforfieldname)) {
			return $conf->global->$keyforfieldname;
		}

		// TODO Ad here a scan into table llx_overwrite_default with a filter on $this->element and $fieldname
	}


	/* For triggers */


	// phpcs:disable PEAR.NamingConventions.ValidFunctionName.ScopeNotCamelCaps
	/**
	 * Call trigger based on this instance.
	 * Some context information may also be provided into array property this->context.
	 * NB:  Error from trigger are stacked in interface->errors
	 * NB2: If return code of triggers are < 0, action calling trigger should cancel all transaction.
	 *
	 * @param   string    $triggerName   trigger's name to execute
	 * @param   User      $user           Object user
	 * @return  int                       Result of run_triggers
	 */
	public function call_trigger($triggerName, $user)
	{
		// phpcs:enable
		global $langs, $conf;
		if (!empty(self::TRIGGER_PREFIX) && strpos($triggerName, self::TRIGGER_PREFIX . '_') !== 0) {
			dol_print_error('', 'The trigger "' . $triggerName . '" does not start with "' . self::TRIGGER_PREFIX . '_" as required.');
			exit;
		}
		if (!is_object($langs)) {	// If lang was not defined, we set it. It is required by run_triggers.
			include_once DOL_DOCUMENT_ROOT.'/core/class/translate.class.php';
			$langs = new Translate('', $conf);
		}

		include_once DOL_DOCUMENT_ROOT.'/core/class/interfaces.class.php';
		$interface = new Interfaces($this->db);
		$result = $interface->run_triggers($triggerName, $this, $user, $langs, $conf);

		if ($result < 0) {
			if (!empty($this->errors)) {
				$this->errors = array_unique(array_merge($this->errors, $interface->errors)); // We use array_unique because when a trigger call another trigger on same object, this->errors is added twice.
			} else {
				$this->errors = $interface->errors;
			}
		}
		return $result;
	}


	/* Functions for data in other language */


	/**
	 *  Function to get alternative languages of a data into $this->array_languages
	 *  This method is NOT called by method fetch of objects but must be called separately.
	 *
	 *  @return	int						<0 if error, 0 if no values of alternative languages to find nor found, 1 if a value was found and loaded
	 *  @see fetch_optionnals()
	 */
	public function fetchValuesForExtraLanguages()
	{
		// To avoid SQL errors. Probably not the better solution though
		if (!$this->element) {
			return 0;
		}
		if (!($this->id > 0)) {
			return 0;
		}
		if (is_array($this->array_languages)) {
			return 1;
		}

		$this->array_languages = array();

		$element = $this->element;
		if ($element == 'categorie') {
			$element = 'categories'; // For compatibility
		}

		// Request to get translation values for object
		$sql = "SELECT rowid, property, lang , value";
		$sql .= " FROM ".$this->db->prefix()."object_lang";
		$sql .= " WHERE type_object = '".$this->db->escape($element)."'";
		$sql .= " AND fk_object = ".((int) $this->id);

		//dol_syslog(get_class($this)."::fetch_optionals get extrafields data for ".$this->table_element, LOG_DEBUG);		// Too verbose
		$resql = $this->db->query($sql);
		if ($resql) {
			$numrows = $this->db->num_rows($resql);
			if ($numrows) {
				$i = 0;
				while ($i < $numrows) {
					$obj = $this->db->fetch_object($resql);
					$key = $obj->property;
					$value = $obj->value;
					$codelang = $obj->lang;
					$type = $this->fields[$key]['type'];

					// we can add this attribute to object
					if (preg_match('/date/', $type)) {
						$this->array_languages[$key][$codelang] = $this->db->jdate($value);
					} else {
						$this->array_languages[$key][$codelang] = $value;
					}

					$i++;
				}
			}

			$this->db->free($resql);

			if ($numrows) {
				return $numrows;
			} else {
				return 0;
			}
		} else {
			dol_print_error($this->db);
			return -1;
		}
	}

	/**
	 * Fill array_options property of object by extrafields value (using for data sent by forms)
	 *
	 * @param	string	$onlykey		Only the following key is filled. When we make update of only one language field ($action = 'update_languages'), calling page must set this to avoid to have other languages being reset.
	 * @return	int						1 if array_options set, 0 if no value, -1 if error (field required missing for example)
	 */
	public function setValuesForExtraLanguages($onlykey = '')
	{
		global $_POST, $langs;

		// Get extra fields
		foreach ($_POST as $postfieldkey => $postfieldvalue) {
			$tmparray = explode('-', $postfieldkey);
			if ($tmparray[0] != 'field') {
				continue;
			}

			$element = $tmparray[1];
			$key = $tmparray[2];
			$codelang = $tmparray[3];
			//var_dump("postfieldkey=".$postfieldkey." element=".$element." key=".$key." codelang=".$codelang);

			if (!empty($onlykey) && $key != $onlykey) {
				continue;
			}
			if ($element != $this->element) {
				continue;
			}

			$key_type = $this->fields[$key]['type'];

			$enabled = 1;
			if (isset($this->fields[$key]['enabled'])) {
				$enabled = dol_eval($this->fields[$key]['enabled'], 1, 1, '1');
			}
			/*$perms = 1;
			if (isset($this->fields[$key]['perms']))
			{
				$perms = dol_eval($this->fields[$key]['perms'], 1, 1, '1');
			}*/
			if (empty($enabled)) {
				continue;
			}
			//if (empty($perms)) continue;

			if (in_array($key_type, array('date'))) {
				// Clean parameters
				// TODO GMT date in memory must be GMT so we should add gm=true in parameters
				$value_key = dol_mktime(0, 0, 0, GETPOST($postfieldkey."month", 'int'), GETPOST($postfieldkey."day", 'int'), GETPOST($postfieldkey."year", 'int'));
			} elseif (in_array($key_type, array('datetime'))) {
				// Clean parameters
				// TODO GMT date in memory must be GMT so we should add gm=true in parameters
				$value_key = dol_mktime(GETPOST($postfieldkey."hour", 'int'), GETPOST($postfieldkey."min", 'int'), 0, GETPOST($postfieldkey."month", 'int'), GETPOST($postfieldkey."day", 'int'), GETPOST($postfieldkey."year", 'int'));
			} elseif (in_array($key_type, array('checkbox', 'chkbxlst'))) {
				$value_arr = GETPOST($postfieldkey, 'array'); // check if an array
				if (!empty($value_arr)) {
					$value_key = implode(',', $value_arr);
				} else {
					$value_key = '';
				}
			} elseif (in_array($key_type, array('price', 'double'))) {
				$value_arr = GETPOST($postfieldkey, 'alpha');
				$value_key = price2num($value_arr);
			} else {
				$value_key = GETPOST($postfieldkey);
				if (in_array($key_type, array('link')) && $value_key == '-1') {
					$value_key = '';
				}
			}

			$this->array_languages[$key][$codelang] = $value_key;

			/*if ($nofillrequired) {
				$langs->load('errors');
				setEventMessages($langs->trans('ErrorFieldsRequired').' : '.implode(', ', $error_field_required), null, 'errors');
				return -1;
			}*/
		}

		return 1;
	}


	/* Functions for extrafields */

	/**
	 * Function to make a fetch but set environment to avoid to load computed values before.
	 *
	 * @param	int		$id			ID of object
	 * @return	int					>0 if OK, 0 if not found, <0 if KO
	 */
	public function fetchNoCompute($id)
	{
		global $conf;

		$savDisableCompute = $conf->disable_compute;
		$conf->disable_compute = 1;

		$ret = $this->fetch($id);

		$conf->disable_compute = $savDisableCompute;

		return $ret;
	}

	// phpcs:disable PEAR.NamingConventions.ValidFunctionName.ScopeNotCamelCaps
	/**
	 *  Function to get extra fields of an object into $this->array_options
	 *  This method is in most cases called by method fetch of objects but you can call it separately.
	 *
	 *  @param	int		$rowid			Id of line. Use the id of object if not defined. Deprecated. Function must be called without parameters.
	 *  @param  array	$optionsArray   Array resulting of call of extrafields->fetch_name_optionals_label(). Deprecated. Function must be called without parameters.
	 *  @return	int						<0 if error, 0 if no values of extrafield to find nor found, 1 if an attribute is found and value loaded
	 *  @see fetchValuesForExtraLanguages()
	 */
	public function fetch_optionals($rowid = null, $optionsArray = null)
	{
		// phpcs:enable
		global $conf, $extrafields;

		if (empty($rowid)) {
			$rowid = $this->id;
		}
		if (empty($rowid) && isset($this->rowid)) {
			$rowid = $this->rowid; // deprecated
		}

		// To avoid SQL errors. Probably not the better solution though
		if (!$this->table_element) {
			return 0;
		}

		$this->array_options = array();

		if (!is_array($optionsArray)) {
			// If $extrafields is not a known object, we initialize it. Best practice is to have $extrafields defined into card.php or list.php page.
			if (!isset($extrafields) || !is_object($extrafields)) {
				require_once DOL_DOCUMENT_ROOT.'/core/class/extrafields.class.php';
				$extrafields = new ExtraFields($this->db);
			}

			// Load array of extrafields for elementype = $this->table_element
			if (empty($extrafields->attributes[$this->table_element]['loaded'])) {
				$extrafields->fetch_name_optionals_label($this->table_element);
			}
			$optionsArray = (!empty($extrafields->attributes[$this->table_element]['label']) ? $extrafields->attributes[$this->table_element]['label'] : null);
		} else {
			global $extrafields;
			dol_syslog("Warning: fetch_optionals was called with param optionsArray defined when you should pass null now", LOG_WARNING);
		}

		$table_element = $this->table_element;
		if ($table_element == 'categorie') {
			$table_element = 'categories'; // For compatibility
		}

		// Request to get complementary values
		if (is_array($optionsArray) && count($optionsArray) > 0) {
			$sql = "SELECT rowid";
			foreach ($optionsArray as $name => $label) {
				if (empty($extrafields->attributes[$this->table_element]['type'][$name]) || $extrafields->attributes[$this->table_element]['type'][$name] != 'separate') {
					$sql .= ", ".$name;
				}
			}
			$sql .= " FROM ".$this->db->prefix().$table_element."_extrafields";
			$sql .= " WHERE fk_object = ".((int) $rowid);

			//dol_syslog(get_class($this)."::fetch_optionals get extrafields data for ".$this->table_element, LOG_DEBUG);		// Too verbose
			$resql = $this->db->query($sql);
			if ($resql) {
				$numrows = $this->db->num_rows($resql);
				if ($numrows) {
					$tab = $this->db->fetch_array($resql);

					foreach ($tab as $key => $value) {
						// Test fetch_array ! is_int($key) because fetch_array result is a mix table with Key as alpha and Key as int (depend db engine)
						if ($key != 'rowid' && $key != 'tms' && $key != 'fk_member' && !is_int($key)) {
							// we can add this attribute to object
							if (!empty($extrafields) && in_array($extrafields->attributes[$this->table_element]['type'][$key], array('date', 'datetime'))) {
								//var_dump($extrafields->attributes[$this->table_element]['type'][$key]);
								$this->array_options["options_".$key] = $this->db->jdate($value);
							} else {
								$this->array_options["options_".$key] = $value;
							}

							//var_dump('key '.$key.' '.$value.' type='.$extrafields->attributes[$this->table_element]['type'][$key].' '.$this->array_options["options_".$key]);
						}
					}

					// If field is a computed field, value must become result of compute
					foreach ($tab as $key => $value) {
						if (!empty($extrafields) && !empty($extrafields->attributes[$this->table_element]['computed'][$key])) {
							//var_dump($conf->disable_compute);
							if (empty($conf->disable_compute)) {
								$this->array_options["options_".$key] = dol_eval($extrafields->attributes[$this->table_element]['computed'][$key], 1, 0, '');
							}
						}
					}
				}

				$this->db->free($resql);

				if ($numrows) {
					return $numrows;
				} else {
					return 0;
				}
			} else {
				$this->errors[]=$this->db->lasterror;
				return -1;
			}
		}
		return 0;
	}

	/**
	 *	Delete all extra fields values for the current object.
	 *
	 *  @return	int		<0 if KO, >0 if OK
	 *  @see deleteExtraLanguages(), insertExtraField(), updateExtraField(), setValueFrom()
	 */
	public function deleteExtraFields()
	{
		global $conf;

		if (!empty($conf->global->MAIN_EXTRAFIELDS_DISABLED)) {
			return 0;
		}

		$this->db->begin();

		$table_element = $this->table_element;
		if ($table_element == 'categorie') {
			$table_element = 'categories'; // For compatibility
		}

		dol_syslog(get_class($this)."::deleteExtraFields delete", LOG_DEBUG);

		$sql_del = "DELETE FROM ".$this->db->prefix().$table_element."_extrafields WHERE fk_object = ".((int) $this->id);

		$resql = $this->db->query($sql_del);
		if (!$resql) {
			$this->error = $this->db->lasterror();
			$this->db->rollback();
			return -1;
		} else {
			$this->db->commit();
			return 1;
		}
	}

	/**
	 *	Add/Update all extra fields values for the current object.
	 *  Data to describe values to insert/update are stored into $this->array_options=array('options_codeforfield1'=>'valueforfield1', 'options_codeforfield2'=>'valueforfield2', ...)
	 *  This function delete record with all extrafields and insert them again from the array $this->array_options.
	 *
	 *  @param	string		$trigger		If defined, call also the trigger (for example COMPANY_MODIFY)
	 *  @param	User		$userused		Object user
	 *  @return int 						-1=error, O=did nothing, 1=OK
	 *  @see insertExtraLanguages(), updateExtraField(), deleteExtraField(), setValueFrom()
	 */
	public function insertExtraFields($trigger = '', $userused = null)
	{
		global $conf, $langs, $user;

		if (!empty($conf->global->MAIN_EXTRAFIELDS_DISABLED)) {
			return 0;
		}

		if (empty($userused)) {
			$userused = $user;
		}

		$error = 0;

		if (!empty($this->array_options)) {
			// Check parameters
			$langs->load('admin');
			require_once DOL_DOCUMENT_ROOT.'/core/class/extrafields.class.php';
			$extrafields = new ExtraFields($this->db);
			$target_extrafields = $extrafields->fetch_name_optionals_label($this->table_element);

			// Eliminate copied source object extra fields that do not exist in target object
			$new_array_options = array();
			foreach ($this->array_options as $key => $value) {
				if (in_array(substr($key, 8), array_keys($target_extrafields))) {	// We remove the 'options_' from $key for test
					$new_array_options[$key] = $value;
				} elseif (in_array($key, array_keys($target_extrafields))) {		// We test on $key that does not contains the 'options_' prefix
					$new_array_options['options_'.$key] = $value;
				}
			}

			foreach ($new_array_options as $key => $value) {
				$attributeKey      = substr($key, 8); // Remove 'options_' prefix
				$attributeType     = $extrafields->attributes[$this->table_element]['type'][$attributeKey];
				$attributeLabel    = $extrafields->attributes[$this->table_element]['label'][$attributeKey];
				$attributeParam    = $extrafields->attributes[$this->table_element]['param'][$attributeKey];
				$attributeRequired = $extrafields->attributes[$this->table_element]['required'][$attributeKey];
				$attributeUnique   = $extrafields->attributes[$this->table_element]['unique'][$attributeKey];
				$attrfieldcomputed = $extrafields->attributes[$this->table_element]['computed'][$attributeKey];

				// If we clone, we have to clean unique extrafields to prevent duplicates.
				// This behaviour can be prevented by external code by changing $this->context['createfromclone'] value in createFrom hook
				if (! empty($this->context['createfromclone']) && $this->context['createfromclone'] == 'createfromclone' && ! empty($attributeUnique)) {
					$new_array_options[$key] = null;
				}

				// Similar code than into insertExtraFields
				if ($attributeRequired) {
					$mandatorypb = false;
					if ($attributeType == 'link' && $this->array_options[$key] == '-1') {
						$mandatorypb = true;
					}
					if ($this->array_options[$key] === '') {
						$mandatorypb = true;
					}
					if ($attributeType == 'sellist' && $this->array_options[$key] == '0') {
						$mandatorypb = true;
					}
					if ($mandatorypb) {
						$langs->load("errors");
						dol_syslog("Mandatory field '".$key."' is empty during create and set to required into definition of extrafields");
						$this->errors[] = $langs->trans('ErrorFieldRequired', $attributeLabel);
						return -1;
					}
				}

				//dol_syslog("attributeLabel=".$attributeLabel, LOG_DEBUG);
				//dol_syslog("attributeType=".$attributeType, LOG_DEBUG);

				if (!empty($attrfieldcomputed)) {
					if (!empty($conf->global->MAIN_STORE_COMPUTED_EXTRAFIELDS)) {
						$value = dol_eval($attrfieldcomputed, 1, 0, '');
						dol_syslog($langs->trans("Extrafieldcomputed")." sur ".$attributeLabel."(".$value.")", LOG_DEBUG);
						$new_array_options[$key] = $value;
					} else {
						$new_array_options[$key] = null;
					}
				}

				switch ($attributeType) {
					case 'int':
						if (!is_numeric($value) && $value != '') {
							$this->errors[] = $langs->trans("ExtraFieldHasWrongValue", $attributeLabel);
							return -1;
						} elseif ($value == '') {
							$new_array_options[$key] = null;
						}
						break;
					case 'price':
					case 'double':
						$value = price2num($value);
						if (!is_numeric($value) && $value != '') {
							dol_syslog($langs->trans("ExtraFieldHasWrongValue")." for ".$attributeLabel."(".$value."is not '".$attributeType."')", LOG_DEBUG);
							$this->errors[] = $langs->trans("ExtraFieldHasWrongValue", $attributeLabel);
							return -1;
						} elseif ($value == '') {
							$value = null;
						}
						//dol_syslog("double value"." sur ".$attributeLabel."(".$value." is '".$attributeType."')", LOG_DEBUG);
						$new_array_options[$key] = $value;
						break;
					/*case 'select':	// Not required, we chosed value='0' for undefined values
						 if ($value=='-1')
						 {
							 $this->array_options[$key] = null;
						 }
						 break;*/
					case 'password':
						$algo = '';
						if ($this->array_options[$key] != '' && is_array($extrafields->attributes[$this->table_element]['param'][$attributeKey]['options'])) {
							// If there is an encryption choice, we use it to crypt data before insert
							$tmparrays = array_keys($extrafields->attributes[$this->table_element]['param'][$attributeKey]['options']);
							$algo = reset($tmparrays);
							if ($algo != '') {
								//global $action;		// $action may be 'create', 'update', 'update_extras'...
								//var_dump($action);
								//var_dump($this->oldcopy);exit;
								if (is_object($this->oldcopy)) {		// If this->oldcopy is not defined, we can't know if we change attribute or not, so we must keep value
									//var_dump($this->oldcopy->array_options[$key]); var_dump($this->array_options[$key]);
									if (isset($this->oldcopy->array_options[$key]) && $this->array_options[$key] == $this->oldcopy->array_options[$key]) {	// If old value crypted in database is same than submited new value, it means we don't change it, so we don't update.
										$new_array_options[$key] = $this->array_options[$key]; // Value is kept
									} else {
										// var_dump($algo);
										$newvalue = dol_hash($this->array_options[$key], $algo);
										$new_array_options[$key] = $newvalue;
									}
								} else {
									$new_array_options[$key] = $this->array_options[$key]; // Value is kept
								}
							}
						} else // Common usage
						{
							$new_array_options[$key] = $this->array_options[$key];
						}
						break;
					case 'date':
					case 'datetime':
						// If data is a string instead of a timestamp, we convert it
						if (!is_int($this->array_options[$key])) {
							$this->array_options[$key] = strtotime($this->array_options[$key]);
						}
						$new_array_options[$key] = $this->db->idate($this->array_options[$key]);
						break;
					case 'link':
						$param_list = array_keys($attributeParam['options']);
						// 0 : ObjectName
						// 1 : classPath
						$InfoFieldList = explode(":", $param_list[0]);
						dol_include_once($InfoFieldList[1]);
						if ($InfoFieldList[0] && class_exists($InfoFieldList[0])) {
							if ($value == '-1') {	// -1 is key for no defined in combo list of objects
								$new_array_options[$key] = '';
							} elseif ($value) {
								$object = new $InfoFieldList[0]($this->db);
								if (is_numeric($value)) {
									$res = $object->fetch($value); // Common case
								} else {
									$res = $object->fetch('', $value); // For compatibility
								}

								if ($res > 0) {
									$new_array_options[$key] = $object->id;
								} else {
									$this->error = "Id/Ref '".$value."' for object '".$object->element."' not found";
									$this->db->rollback();
									return -1;
								}
							}
						} else {
							dol_syslog('Error bad setup of extrafield', LOG_WARNING);
						}
						break;
				}
			}

			$this->db->begin();

			$table_element = $this->table_element;
			if ($table_element == 'categorie') {
				$table_element = 'categories'; // For compatibility
			}

			dol_syslog(get_class($this)."::insertExtraFields delete then insert", LOG_DEBUG);

			$sql_del = "DELETE FROM ".$this->db->prefix().$table_element."_extrafields WHERE fk_object = ".((int) $this->id);
			$this->db->query($sql_del);

			$sql = "INSERT INTO ".$this->db->prefix().$table_element."_extrafields (fk_object";
			foreach ($new_array_options as $key => $value) {
				$attributeKey = substr($key, 8); // Remove 'options_' prefix
				// Add field of attribut
				if ($extrafields->attributes[$this->table_element]['type'][$attributeKey] != 'separate') { // Only for other type than separator
					$sql .= ",".$attributeKey;
				}
			}
			// We must insert a default value for fields for other entities that are mandatory to avoid not null error
			if (!empty($extrafields->attributes[$this->table_element]['mandatoryfieldsofotherentities']) && is_array($extrafields->attributes[$this->table_element]['mandatoryfieldsofotherentities'])) {
				foreach ($extrafields->attributes[$this->table_element]['mandatoryfieldsofotherentities'] as $tmpkey => $tmpval) {
					if (!isset($extrafields->attributes[$this->table_element]['type'][$tmpkey])) {    // If field not already added previously
						$sql .= ",".$tmpkey;
					}
				}
			}
			$sql .= ") VALUES (".$this->id;

			foreach ($new_array_options as $key => $value) {
				$attributeKey = substr($key, 8); // Remove 'options_' prefix
				// Add field of attribute
				if ($extrafields->attributes[$this->table_element]['type'][$attributeKey] != 'separate') { // Only for other type than separator)
					if ($new_array_options[$key] != '' || $new_array_options[$key] == '0') {
						$sql .= ",'".$this->db->escape($new_array_options[$key])."'";
					} else {
						$sql .= ",null";
					}
				}
			}
			// We must insert a default value for fields for other entities that are mandatory to avoid not null error
			if (!empty($extrafields->attributes[$this->table_element]['mandatoryfieldsofotherentities']) && is_array($extrafields->attributes[$this->table_element]['mandatoryfieldsofotherentities'])) {
				foreach ($extrafields->attributes[$this->table_element]['mandatoryfieldsofotherentities'] as $tmpkey => $tmpval) {
					if (!isset($extrafields->attributes[$this->table_element]['type'][$tmpkey])) {   // If field not already added previously
						if (in_array($tmpval, array('int', 'double', 'price'))) {
							$sql .= ", 0";
						} else {
							$sql .= ", ''";
						}
					}
				}
			}

			$sql .= ")";

			$resql = $this->db->query($sql);
			if (!$resql) {
				$this->error = $this->db->lasterror();
				$error++;
			}

			if (!$error && $trigger) {
				// Call trigger
				$this->context = array('extrafieldaddupdate'=>1);
				$result = $this->call_trigger($trigger, $userused);
				if ($result < 0) {
					$error++;
				}
				// End call trigger
			}

			if ($error) {
				$this->db->rollback();
				return -1;
			} else {
				$this->db->commit();
				return 1;
			}
		} else {
			return 0;
		}
	}

	/**
	 *	Add/Update all extra fields values for the current object.
	 *  Data to describe values to insert/update are stored into $this->array_options=array('options_codeforfield1'=>'valueforfield1', 'options_codeforfield2'=>'valueforfield2', ...)
	 *  This function delete record with all extrafields and insert them again from the array $this->array_options.
	 *
	 *  @param	string		$trigger		If defined, call also the trigger (for example COMPANY_MODIFY)
	 *  @param	User		$userused		Object user
	 *  @return int 						-1=error, O=did nothing, 1=OK
	 *  @see insertExtraFields(), updateExtraField(), setValueFrom()
	 */
	public function insertExtraLanguages($trigger = '', $userused = null)
	{
		global $conf, $langs, $user;

		if (empty($userused)) {
			$userused = $user;
		}

		$error = 0;

		if (!empty($conf->global->MAIN_EXTRALANGUAGES_DISABLED)) {
			return 0; // For avoid conflicts if trigger used
		}

		if (is_array($this->array_languages)) {
			$new_array_languages = $this->array_languages;

			foreach ($new_array_languages as $key => $value) {
				$attributeKey      = $key;
				$attributeType     = $this->fields[$attributeKey]['type'];
				$attributeLabel    = $this->fields[$attributeKey]['label'];

				//dol_syslog("attributeLabel=".$attributeLabel, LOG_DEBUG);
				//dol_syslog("attributeType=".$attributeType, LOG_DEBUG);

				switch ($attributeType) {
					case 'int':
						if (!is_numeric($value) && $value != '') {
							$this->errors[] = $langs->trans("ExtraLanguageHasWrongValue", $attributeLabel);
							return -1;
						} elseif ($value == '') {
							$new_array_languages[$key] = null;
						}
						break;
					case 'double':
						$value = price2num($value);
						if (!is_numeric($value) && $value != '') {
							dol_syslog($langs->trans("ExtraLanguageHasWrongValue")." sur ".$attributeLabel."(".$value."is not '".$attributeType."')", LOG_DEBUG);
							$this->errors[] = $langs->trans("ExtraLanguageHasWrongValue", $attributeLabel);
							return -1;
						} elseif ($value == '') {
							$new_array_languages[$key] = null;
						}
						//dol_syslog("double value"." sur ".$attributeLabel."(".$value." is '".$attributeType."')", LOG_DEBUG);
						$new_array_languages[$key] = $value;
						break;
						/*case 'select':	// Not required, we chosed value='0' for undefined values
						 if ($value=='-1')
						 {
						 $this->array_options[$key] = null;
						 }
						 break;*/
				}
			}

			$this->db->begin();

			$table_element = $this->table_element;
			if ($table_element == 'categorie') {
				$table_element = 'categories'; // For compatibility
			}

			dol_syslog(get_class($this)."::insertExtraLanguages delete then insert", LOG_DEBUG);

			foreach ($new_array_languages as $key => $langcodearray) {	// $key = 'name', 'town', ...
				foreach ($langcodearray as $langcode => $value) {
					$sql_del = "DELETE FROM ".$this->db->prefix()."object_lang";
					$sql_del .= " WHERE fk_object = ".((int) $this->id)." AND property = '".$this->db->escape($key)."' AND type_object = '".$this->db->escape($table_element)."'";
					$sql_del .= " AND lang = '".$this->db->escape($langcode)."'";
					$this->db->query($sql_del);

					if ($value !== '') {
						$sql = "INSERT INTO ".$this->db->prefix()."object_lang (fk_object, property, type_object, lang, value";
						$sql .= ") VALUES (".$this->id.", '".$this->db->escape($key)."', '".$this->db->escape($table_element)."', '".$this->db->escape($langcode)."', '".$this->db->escape($value)."'";
						$sql .= ")";

						$resql = $this->db->query($sql);
						if (!$resql) {
							$this->error = $this->db->lasterror();
							$error++;
							break;
						}
					}
				}
			}

			if (!$error && $trigger) {
				// Call trigger
				$this->context = array('extralanguagesaddupdate'=>1);
				$result = $this->call_trigger($trigger, $userused);
				if ($result < 0) {
					$error++;
				}
				// End call trigger
			}

			if ($error) {
				$this->db->rollback();
				return -1;
			} else {
				$this->db->commit();
				return 1;
			}
		} else {
			return 0;
		}
	}

	/**
	 *	Update 1 extra field value for the current object. Keep other fields unchanged.
	 *  Data to describe values to update are stored into $this->array_options=array('options_codeforfield1'=>'valueforfield1', 'options_codeforfield2'=>'valueforfield2', ...)
	 *
	 *  @param  string      $key    		Key of the extrafield to update (without starting 'options_')
	 *  @param	string		$trigger		If defined, call also the trigger (for example COMPANY_MODIFY)
	 *  @param	User		$userused		Object user
	 *  @return int                 		-1=error, O=did nothing, 1=OK
	 *  @see updateExtraLanguages(), insertExtraFields(), deleteExtraFields(), setValueFrom()
	 */
	public function updateExtraField($key, $trigger = null, $userused = null)
	{
		global $conf, $langs, $user;

		if (!empty($conf->global->MAIN_EXTRAFIELDS_DISABLED)) {
			return 0;
		}

		if (empty($userused)) {
			$userused = $user;
		}

		$error = 0;

		if (!empty($this->array_options) && isset($this->array_options["options_".$key])) {
			// Check parameters
			$langs->load('admin');
			require_once DOL_DOCUMENT_ROOT.'/core/class/extrafields.class.php';
			$extrafields = new ExtraFields($this->db);
			$extrafields->fetch_name_optionals_label($this->table_element);

			$value = $this->array_options["options_".$key];

			$attributeType     = $extrafields->attributes[$this->table_element]['type'][$key];
			$attributeLabel    = $extrafields->attributes[$this->table_element]['label'][$key];
			$attributeParam    = $extrafields->attributes[$this->table_element]['param'][$key];
			$attributeRequired = $extrafields->attributes[$this->table_element]['required'][$key];
			$attrfieldcomputed = $extrafields->attributes[$this->table_element]['computed'][$key];

			// Similar code than into insertExtraFields
			if ($attributeRequired) {
				$mandatorypb = false;
				if ($attributeType == 'link' && $this->array_options["options_".$key] == '-1') {
					$mandatorypb = true;
				}
				if ($this->array_options["options_".$key] === '') {
					$mandatorypb = true;
				}
				if ($mandatorypb) {
					$langs->load("errors");
					dol_syslog("Mandatory field 'options_".$key."' is empty during update and set to required into definition of extrafields");
					$this->errors[] = $langs->trans('ErrorFieldRequired', $attributeLabel);
					return -1;
				}
			}

			//dol_syslog("attributeLabel=".$attributeLabel, LOG_DEBUG);
			//dol_syslog("attributeType=".$attributeType, LOG_DEBUG);

			if (!empty($attrfieldcomputed)) {
				if (!empty($conf->global->MAIN_STORE_COMPUTED_EXTRAFIELDS)) {
					$value = dol_eval($attrfieldcomputed, 1, 0, '');
					dol_syslog($langs->trans("Extrafieldcomputed")." sur ".$attributeLabel."(".$value.")", LOG_DEBUG);
					$this->array_options["options_".$key] = $value;
				} else {
					$this->array_options["options_".$key] = null;
				}
			}

			switch ($attributeType) {
				case 'int':
					if (!is_numeric($value) && $value != '') {
						$this->errors[] = $langs->trans("ExtraFieldHasWrongValue", $attributeLabel);
						return -1;
					} elseif ($value === '') {
						$this->array_options["options_".$key] = null;
					}
					break;
				case 'double':
					$value = price2num($value);
					if (!is_numeric($value) && $value != '') {
						dol_syslog($langs->trans("ExtraFieldHasWrongValue")." sur ".$attributeLabel."(".$value."is not '".$attributeType."')", LOG_DEBUG);
						$this->errors[] = $langs->trans("ExtraFieldHasWrongValue", $attributeLabel);
						return -1;
					} elseif ($value === '') {
						$value = null;
					}
					//dol_syslog("double value"." sur ".$attributeLabel."(".$value." is '".$attributeType."')", LOG_DEBUG);
					$this->array_options["options_".$key] = $value;
					break;
				/*case 'select':	// Not required, we chosed value='0' for undefined values
					 if ($value=='-1')
					 {
						 $this->array_options[$key] = null;
					 }
					 break;*/
				case 'price':
					$this->array_options["options_".$key] = price2num($this->array_options["options_".$key]);
					break;
				case 'date':
				case 'datetime':
					if (empty($this->array_options["options_".$key])) {
						$this->array_options["options_".$key] = null;
					} else {
						$this->array_options["options_".$key] = $this->db->idate($this->array_options["options_".$key]);
					}
					break;
				case 'boolean':
					if (empty($this->array_options["options_".$key])) {
						$this->array_options["options_".$key] = null;
					}
					break;
				/*
				case 'link':
					$param_list = array_keys($attributeParam['options']);
					// 0 : ObjectName
					// 1 : classPath
					$InfoFieldList = explode(":", $param_list[0]);
					dol_include_once($InfoFieldList[1]);
					if ($InfoFieldList[0] && class_exists($InfoFieldList[0]))
					{
						if ($value == '-1')	// -1 is key for no defined in combo list of objects
						{
							$new_array_options[$key] = '';
						} elseif ($value) {
							$object = new $InfoFieldList[0]($this->db);
							if (is_numeric($value)) $res = $object->fetch($value);	// Common case
							else $res = $object->fetch('', $value);					// For compatibility

							if ($res > 0) $new_array_options[$key] = $object->id;
							else {
								$this->error = "Id/Ref '".$value."' for object '".$object->element."' not found";
								$this->db->rollback();
								return -1;
							}
						}
					} else {
						dol_syslog('Error bad setup of extrafield', LOG_WARNING);
					}
					break;
				*/
			}

			$this->db->begin();

			$linealreadyfound = 0;

			// Check if there is already a line for this object (in most cases, it is, but sometimes it is not, for example when extra field has been created after), so we must keep this overload)
			$sql = "SELECT COUNT(rowid) as nb FROM ".$this->db->prefix().$this->table_element."_extrafields WHERE fk_object = ".((int) $this->id);
			$resql = $this->db->query($sql);
			if ($resql) {
				$tmpobj = $this->db->fetch_object($resql);
				if ($tmpobj) {
					$linealreadyfound = $tmpobj->nb;
				}
			}

			if ($linealreadyfound) {
				if ($this->array_options["options_".$key] === null) {
					$sql = "UPDATE ".$this->db->prefix().$this->table_element."_extrafields SET ".$key." = null";
				} else {
					$sql = "UPDATE ".$this->db->prefix().$this->table_element."_extrafields SET ".$key." = '".$this->db->escape($this->array_options["options_".$key])."'";
				}
				$sql .= " WHERE fk_object = ".((int) $this->id);
			} else {
				$result = $this->insertExtraFields('', $user);
				if ($result < 0) {
					$error++;
				}
			}

			$resql = $this->db->query($sql);
			if (!$resql) {
				$error++;
				$this->error = $this->db->lasterror();
			}
			if (!$error && $trigger) {
				// Call trigger
				$this->context = array('extrafieldupdate'=>1);
				$result = $this->call_trigger($trigger, $userused);
				if ($result < 0) {
					$error++;
				}
				// End call trigger
			}

			if ($error) {
				dol_syslog(__METHOD__.$this->error, LOG_ERR);
				$this->db->rollback();
				return -1;
			} else {
				$this->db->commit();
				return 1;
			}
		} else {
			return 0;
		}
	}

	/**
	 *	Update an extra language value for the current object.
	 *  Data to describe values to update are stored into $this->array_options=array('options_codeforfield1'=>'valueforfield1', 'options_codeforfield2'=>'valueforfield2', ...)
	 *
	 *  @param  string      $key    		Key of the extrafield (without starting 'options_')
	 *  @param	string		$trigger		If defined, call also the trigger (for example COMPANY_MODIFY)
	 *  @param	User		$userused		Object user
	 *  @return int                 		-1=error, O=did nothing, 1=OK
	 *  @see updateExtraFields(), insertExtraLanguages()
	 */
	public function updateExtraLanguages($key, $trigger = null, $userused = null)
	{
		global $conf, $langs, $user;

		if (empty($userused)) {
			$userused = $user;
		}

		$error = 0;

		if (!empty($conf->global->MAIN_EXTRALANGUAGES_DISABLED)) {
			return 0; // For avoid conflicts if trigger used
		}

		return 0;
	}


	/**
	 * Return HTML string to put an input field into a page
	 * Code very similar with showInputField of extra fields
	 *
	 * @param  array   		$val	       Array of properties for field to show (used only if ->fields not defined)
	 * @param  string  		$key           Key of attribute
	 * @param  string|array	$value         Preselected value to show (for date type it must be in timestamp format, for amount or price it must be a php numeric value, for array type must be array)
	 * @param  string  		$moreparam     To add more parameters on html input tag
	 * @param  string  		$keysuffix     Prefix string to add into name and id of field (can be used to avoid duplicate names)
	 * @param  string  		$keyprefix     Suffix string to add into name and id of field (can be used to avoid duplicate names)
	 * @param  string|int	$morecss       Value for css to define style/length of field. May also be a numeric.
	 * @param  int			$nonewbutton   Force to not show the new button on field that are links to object
	 * @return string
	 */
	public function showInputField($val, $key, $value, $moreparam = '', $keysuffix = '', $keyprefix = '', $morecss = 0, $nonewbutton = 0)
	{
		global $conf, $langs, $form;

		if (!is_object($form)) {
			require_once DOL_DOCUMENT_ROOT.'/core/class/html.form.class.php';
			$form = new Form($this->db);
		}

		if (!empty($this->fields)) {
			$val = $this->fields[$key];
		}

		// Validation tests and output
		$fieldValidationErrorMsg = '';
		$validationClass = '';
		$fieldValidationErrorMsg = $this->getFieldError($key);
		if (!empty($fieldValidationErrorMsg)) {
			$validationClass = ' --error'; // the -- is use as class state in css :  .--error can't be be defined alone it must be define with another class like .my-class.--error or input.--error
		} else {
			$validationClass = ' --success'; // the -- is use as class state in css :  .--success can't be be defined alone it must be define with another class like .my-class.--success or input.--success
		}

		$out = '';
		$type = '';
		$isDependList = 0;
		$param = array();
		$param['options'] = array();
		$reg = array();
		$size = !empty($this->fields[$key]['size']) ? $this->fields[$key]['size'] : 0;
		// Because we work on extrafields
		if (preg_match('/^(integer|link):(.*):(.*):(.*):(.*)/i', $val['type'], $reg)) {
			$param['options'] = array($reg[2].':'.$reg[3].':'.$reg[4].':'.$reg[5] => 'N');
			$type = 'link';
		} elseif (preg_match('/^(integer|link):(.*):(.*):(.*)/i', $val['type'], $reg)) {
			$param['options'] = array($reg[2].':'.$reg[3].':'.$reg[4] => 'N');
			$type = 'link';
		} elseif (preg_match('/^(integer|link):(.*):(.*)/i', $val['type'], $reg)) {
			$param['options'] = array($reg[2].':'.$reg[3] => 'N');
			$type = 'link';
		} elseif (preg_match('/^(sellist):(.*):(.*):(.*):(.*)/i', $val['type'], $reg)) {
			$param['options'] = array($reg[2].':'.$reg[3].':'.$reg[4].':'.$reg[5] => 'N');
			$type = 'sellist';
		} elseif (preg_match('/^(sellist):(.*):(.*):(.*)/i', $val['type'], $reg)) {
			$param['options'] = array($reg[2].':'.$reg[3].':'.$reg[4] => 'N');
			$type = 'sellist';
		} elseif (preg_match('/^(sellist):(.*):(.*)/i', $val['type'], $reg)) {
			$param['options'] = array($reg[2].':'.$reg[3] => 'N');
			$type = 'sellist';
		} elseif (preg_match('/varchar\((\d+)\)/', $val['type'], $reg)) {
			$param['options'] = array();
			$type = 'varchar';
			$size = $reg[1];
		} elseif (preg_match('/varchar/', $val['type'])) {
			$param['options'] = array();
			$type = 'varchar';
		} else {
			$param['options'] = array();
			$type = $this->fields[$key]['type'];
		}

		// Special case that force options and type ($type can be integer, varchar, ...)
		if (!empty($this->fields[$key]['arrayofkeyval']) && is_array($this->fields[$key]['arrayofkeyval'])) {
			$param['options'] = $this->fields[$key]['arrayofkeyval'];
			$type = 'select';
		}

		$label = $this->fields[$key]['label'];
		//$elementtype=$this->fields[$key]['elementtype'];	// Seems not used
		$default = (!empty($this->fields[$key]['default']) ? $this->fields[$key]['default'] : '');
		$computed = (!empty($this->fields[$key]['computed']) ? $this->fields[$key]['computed'] : '');
		$unique = (!empty($this->fields[$key]['unique']) ? $this->fields[$key]['unique'] : 0);
		$required = (!empty($this->fields[$key]['required']) ? $this->fields[$key]['required'] : 0);
		$autofocusoncreate = (!empty($this->fields[$key]['autofocusoncreate']) ? $this->fields[$key]['autofocusoncreate'] : 0);

		$langfile = (!empty($this->fields[$key]['langfile']) ? $this->fields[$key]['langfile'] : '');
		$list = (!empty($this->fields[$key]['list']) ? $this->fields[$key]['list'] : 0);
		$hidden = (in_array(abs($this->fields[$key]['visible']), array(0, 2)) ? 1 : 0);

		$objectid = $this->id;

		if ($computed) {
			if (!preg_match('/^search_/', $keyprefix)) {
				return '<span class="opacitymedium">'.$langs->trans("AutomaticallyCalculated").'</span>';
			} else {
				return '';
			}
		}

		// Set value of $morecss. For this, we use in priority showsize from parameters, then $val['css'] then autodefine
		if (empty($morecss) && !empty($val['css'])) {
			$morecss = $val['css'];
		} elseif (empty($morecss)) {
			if ($type == 'date') {
				$morecss = 'minwidth100imp';
			} elseif ($type == 'datetime' || $type == 'link') {	// link means an foreign key to another primary id
				$morecss = 'minwidth200imp';
			} elseif (in_array($type, array('int', 'integer', 'price')) || preg_match('/^double(\([0-9],[0-9]\)){0,1}/', $type)) {
				$morecss = 'maxwidth75';
			} elseif ($type == 'url') {
				$morecss = 'minwidth400';
			} elseif ($type == 'boolean') {
				$morecss = '';
			} else {
				if (round($size) < 12) {
					$morecss = 'minwidth100';
				} elseif (round($size) <= 48) {
					$morecss = 'minwidth200';
				} else {
					$morecss = 'minwidth400';
				}
			}
		}

		// Add validation state class
		if (!empty($validationClass)) {
			$morecss.= $validationClass;
		}

		if (in_array($type, array('date'))) {
			$tmp = explode(',', $size);
			$newsize = $tmp[0];
			$showtime = 0;

			// Do not show current date when field not required (see selectDate() method)
			if (!$required && $value == '') {
				$value = '-1';
			}

			// TODO Must also support $moreparam
			$out = $form->selectDate($value, $keyprefix.$key.$keysuffix, $showtime, $showtime, $required, '', 1, (($keyprefix != 'search_' && $keyprefix != 'search_options_') ? 1 : 0), 0, 1);
		} elseif (in_array($type, array('datetime'))) {
			$tmp = explode(',', $size);
			$newsize = $tmp[0];
			$showtime = 1;

			// Do not show current date when field not required (see selectDate() method)
			if (!$required && $value == '') $value = '-1';

			// TODO Must also support $moreparam
			$out = $form->selectDate($value, $keyprefix.$key.$keysuffix, $showtime, $showtime, $required, '', 1, (($keyprefix != 'search_' && $keyprefix != 'search_options_') ? 1 : 0), 0, 1, '', '', '', 1, '', '', 'tzuserrel');
		} elseif (in_array($type, array('duration'))) {
			$out = $form->select_duration($keyprefix.$key.$keysuffix, $value, 0, 'text', 0, 1);
		} elseif (in_array($type, array('int', 'integer'))) {
			$tmp = explode(',', $size);
			$newsize = $tmp[0];
			$out = '<input type="text" class="flat '.$morecss.'" name="'.$keyprefix.$key.$keysuffix.'" id="'.$keyprefix.$key.$keysuffix.'"'.($newsize > 0 ? ' maxlength="'.$newsize.'"' : '').' value="'.dol_escape_htmltag($value).'"'.($moreparam ? $moreparam : '').($autofocusoncreate ? ' autofocus' : '').'>';
		} elseif (in_array($type, array('real'))) {
			$out = '<input type="text" class="flat '.$morecss.'" name="'.$keyprefix.$key.$keysuffix.'" id="'.$keyprefix.$key.$keysuffix.'" value="'.dol_escape_htmltag($value).'"'.($moreparam ? $moreparam : '').($autofocusoncreate ? ' autofocus' : '').'>';
		} elseif (preg_match('/varchar/', $type)) {
			$out = '<input type="text" class="flat '.$morecss.'" name="'.$keyprefix.$key.$keysuffix.'" id="'.$keyprefix.$key.$keysuffix.'"'.($size > 0 ? ' maxlength="'.$size.'"' : '').' value="'.dol_escape_htmltag($value).'"'.($moreparam ? $moreparam : '').($autofocusoncreate ? ' autofocus' : '').'>';
		} elseif (in_array($type, array('mail', 'phone', 'url'))) {
			$out = '<input type="text" class="flat '.$morecss.'" name="'.$keyprefix.$key.$keysuffix.'" id="'.$keyprefix.$key.$keysuffix.'" value="'.dol_escape_htmltag($value).'" '.($moreparam ? $moreparam : '').($autofocusoncreate ? ' autofocus' : '').'>';
		} elseif (preg_match('/^text/', $type)) {
			if (!preg_match('/search_/', $keyprefix)) {		// If keyprefix is search_ or search_options_, we must just use a simple text field
				require_once DOL_DOCUMENT_ROOT.'/core/class/doleditor.class.php';
				$doleditor = new DolEditor($keyprefix.$key.$keysuffix, $value, '', 200, 'dolibarr_notes', 'In', false, false, false, ROWS_5, '90%');
				$out = $doleditor->Create(1);
			} else {
				$out = '<input type="text" class="flat '.$morecss.' maxwidthonsmartphone" name="'.$keyprefix.$key.$keysuffix.'" id="'.$keyprefix.$key.$keysuffix.'" value="'.dol_escape_htmltag($value).'" '.($moreparam ? $moreparam : '').'>';
			}
		} elseif (preg_match('/^html/', $type)) {
			if (!preg_match('/search_/', $keyprefix)) {		// If keyprefix is search_ or search_options_, we must just use a simple text field
				require_once DOL_DOCUMENT_ROOT.'/core/class/doleditor.class.php';
				$doleditor = new DolEditor($keyprefix.$key.$keysuffix, $value, '', 200, 'dolibarr_notes', 'In', false, false, !empty($conf->fckeditor->enabled) && $conf->global->FCKEDITOR_ENABLE_SOCIETE, ROWS_5, '90%');
				$out = $doleditor->Create(1, '', true, '', '', $moreparam, $morecss);
			} else {
				$out = '<input type="text" class="flat '.$morecss.' maxwidthonsmartphone" name="'.$keyprefix.$key.$keysuffix.'" id="'.$keyprefix.$key.$keysuffix.'" value="'.dol_escape_htmltag($value).'" '.($moreparam ? $moreparam : '').'>';
			}
		} elseif ($type == 'boolean') {
			$checked = '';
			if (!empty($value)) {
				$checked = ' checked value="1" ';
			} else {
				$checked = ' value="1" ';
			}
			$out = '<input type="checkbox" class="flat '.$morecss.' maxwidthonsmartphone" name="'.$keyprefix.$key.$keysuffix.'" id="'.$keyprefix.$key.$keysuffix.'" '.$checked.' '.($moreparam ? $moreparam : '').'>';
		} elseif ($type == 'price') {
			if (!empty($value)) {		// $value in memory is a php numeric, we format it into user number format.
				$value = price($value);
			}
			$out = '<input type="text" class="flat '.$morecss.' maxwidthonsmartphone" name="'.$keyprefix.$key.$keysuffix.'" id="'.$keyprefix.$key.$keysuffix.'" value="'.$value.'" '.($moreparam ? $moreparam : '').'> '.$langs->getCurrencySymbol($conf->currency);
		} elseif (preg_match('/^double(\([0-9],[0-9]\)){0,1}/', $type)) {
			if (!empty($value)) {		// $value in memory is a php numeric, we format it into user number format.
				$value = price($value);
			}
			$out = '<input type="text" class="flat '.$morecss.' maxwidthonsmartphone" name="'.$keyprefix.$key.$keysuffix.'" id="'.$keyprefix.$key.$keysuffix.'" value="'.$value.'" '.($moreparam ? $moreparam : '').'> ';
		} elseif ($type == 'select') {
			$out = '';
			if (!empty($conf->use_javascript_ajax) && empty($conf->global->MAIN_EXTRAFIELDS_DISABLE_SELECT2)) {
				include_once DOL_DOCUMENT_ROOT.'/core/lib/ajax.lib.php';
				$out .= ajax_combobox($keyprefix.$key.$keysuffix, array(), 0);
			}

			$out .= '<select class="flat '.$morecss.' maxwidthonsmartphone" name="'.$keyprefix.$key.$keysuffix.'" id="'.$keyprefix.$key.$keysuffix.'" '.($moreparam ? $moreparam : '').'>';
			if ((!isset($this->fields[$key]['default'])) || ($this->fields[$key]['notnull'] != 1)) {
				$out .= '<option value="0">&nbsp;</option>';
			}
			foreach ($param['options'] as $key => $val) {
				if ((string) $key == '') {
					continue;
				}
				if (strpos($val, "|") !== false) list($val, $parent) = explode('|', $val);
				$out .= '<option value="'.$key.'"';
				$out .= (((string) $value == (string) $key) ? ' selected' : '');
				$out .= (!empty($parent) ? ' parent="'.$parent.'"' : '');
				$out .= '>'.$val.'</option>';
			}
			$out .= '</select>';
		} elseif ($type == 'sellist') {
			$out = '';
			if (!empty($conf->use_javascript_ajax) && empty($conf->global->MAIN_EXTRAFIELDS_DISABLE_SELECT2)) {
				include_once DOL_DOCUMENT_ROOT.'/core/lib/ajax.lib.php';
				$out .= ajax_combobox($keyprefix.$key.$keysuffix, array(), 0);
			}

			$out .= '<select class="flat '.$morecss.' maxwidthonsmartphone" name="'.$keyprefix.$key.$keysuffix.'" id="'.$keyprefix.$key.$keysuffix.'" '.($moreparam ? $moreparam : '').'>';
			if (is_array($param['options'])) {
				$param_list = array_keys($param['options']);
				$InfoFieldList = explode(":", $param_list[0]);
				$parentName = '';
				$parentField = '';
				// 0 : tableName
				// 1 : label field name
				// 2 : key fields name (if differ of rowid)
				// 3 : key field parent (for dependent lists)
				// 4 : where clause filter on column or table extrafield, syntax field='value' or extra.field=value
				$keyList = (empty($InfoFieldList[2]) ? 'rowid' : $InfoFieldList[2].' as rowid');

				if (count($InfoFieldList) > 4 && !empty($InfoFieldList[4])) {
					if (strpos($InfoFieldList[4], 'extra.') !== false) {
						$keyList = 'main.'.$InfoFieldList[2].' as rowid';
					} else {
						$keyList = $InfoFieldList[2].' as rowid';
					}
				}
				if (count($InfoFieldList) > 3 && !empty($InfoFieldList[3])) {
					list($parentName, $parentField) = explode('|', $InfoFieldList[3]);
					$keyList .= ', '.$parentField;
				}

				$fields_label = explode('|', $InfoFieldList[1]);
				if (is_array($fields_label)) {
					$keyList .= ', ';
					$keyList .= implode(', ', $fields_label);
				}

				$sqlwhere = '';
				$sql = "SELECT ".$keyList;
				$sql .= " FROM ".$this->db->prefix().$InfoFieldList[0];
				if (!empty($InfoFieldList[4])) {
					// can use SELECT request
					if (strpos($InfoFieldList[4], '$SEL$') !== false) {
						$InfoFieldList[4] = str_replace('$SEL$', 'SELECT', $InfoFieldList[4]);
					}

					// current object id can be use into filter
					if (strpos($InfoFieldList[4], '$ID$') !== false && !empty($objectid)) {
						$InfoFieldList[4] = str_replace('$ID$', $objectid, $InfoFieldList[4]);
					} else {
						$InfoFieldList[4] = str_replace('$ID$', '0', $InfoFieldList[4]);
					}

					//We have to join on extrafield table
					if (strpos($InfoFieldList[4], 'extra') !== false) {
						$sql .= " as main, ".$this->db->prefix().$InfoFieldList[0]."_extrafields as extra";
						$sqlwhere .= " WHERE extra.fk_object=main.".$InfoFieldList[2]." AND ".$InfoFieldList[4];
					} else {
						$sqlwhere .= " WHERE ".$InfoFieldList[4];
					}
				} else {
					$sqlwhere .= ' WHERE 1=1';
				}
				// Some tables may have field, some other not. For the moment we disable it.
				if (in_array($InfoFieldList[0], array('tablewithentity'))) {
					$sqlwhere .= " AND entity = ".((int) $conf->entity);
				}
				$sql .= $sqlwhere;
				//print $sql;

				$sql .= ' ORDER BY '.implode(', ', $fields_label);

				dol_syslog(get_class($this).'::showInputField type=sellist', LOG_DEBUG);
				$resql = $this->db->query($sql);
				if ($resql) {
					$out .= '<option value="0">&nbsp;</option>';
					$num = $this->db->num_rows($resql);
					$i = 0;
					while ($i < $num) {
						$labeltoshow = '';
						$obj = $this->db->fetch_object($resql);

						// Several field into label (eq table:code|libelle:rowid)
						$notrans = false;
						$fields_label = explode('|', $InfoFieldList[1]);
						if (count($fields_label) > 1) {
							$notrans = true;
							foreach ($fields_label as $field_toshow) {
								$labeltoshow .= $obj->$field_toshow.' ';
							}
						} else {
							$labeltoshow = $obj->{$InfoFieldList[1]};
						}
						$labeltoshow = dol_trunc($labeltoshow, 45);

						if ($value == $obj->rowid) {
							foreach ($fields_label as $field_toshow) {
								$translabel = $langs->trans($obj->$field_toshow);
								if ($translabel != $obj->$field_toshow) {
									$labeltoshow = dol_trunc($translabel).' ';
								} else {
									$labeltoshow = dol_trunc($obj->$field_toshow).' ';
								}
							}
							$out .= '<option value="'.$obj->rowid.'" selected>'.$labeltoshow.'</option>';
						} else {
							if (!$notrans) {
								$translabel = $langs->trans($obj->{$InfoFieldList[1]});
								if ($translabel != $obj->{$InfoFieldList[1]}) {
									$labeltoshow = dol_trunc($translabel, 18);
								} else {
									$labeltoshow = dol_trunc($obj->{$InfoFieldList[1]});
								}
							}
							if (empty($labeltoshow)) {
								$labeltoshow = '(not defined)';
							}
							if ($value == $obj->rowid) {
								$out .= '<option value="'.$obj->rowid.'" selected>'.$labeltoshow.'</option>';
							}

							if (!empty($InfoFieldList[3]) && $parentField) {
								$parent = $parentName.':'.$obj->{$parentField};
								$isDependList = 1;
							}

							$out .= '<option value="'.$obj->rowid.'"';
							$out .= ($value == $obj->rowid ? ' selected' : '');
							$out .= (!empty($parent) ? ' parent="'.$parent.'"' : '');
							$out .= '>'.$labeltoshow.'</option>';
						}

						$i++;
					}
					$this->db->free($resql);
				} else {
					print 'Error in request '.$sql.' '.$this->db->lasterror().'. Check setup of extra parameters.<br>';
				}
			}
			$out .= '</select>';
		} elseif ($type == 'checkbox') {
			$value_arr = explode(',', $value);
			$out = $form->multiselectarray($keyprefix.$key.$keysuffix, (empty($param['options']) ?null:$param['options']), $value_arr, '', 0, $morecss, 0, '100%');
		} elseif ($type == 'radio') {
			$out = '';
			foreach ($param['options'] as $keyopt => $val) {
				$out .= '<input class="flat '.$morecss.'" type="radio" name="'.$keyprefix.$key.$keysuffix.'" id="'.$keyprefix.$key.$keysuffix.'" '.($moreparam ? $moreparam : '');
				$out .= ' value="'.$keyopt.'"';
				$out .= ' id="'.$keyprefix.$key.$keysuffix.'_'.$keyopt.'"';
				$out .= ($value == $keyopt ? 'checked' : '');
				$out .= '/><label for="'.$keyprefix.$key.$keysuffix.'_'.$keyopt.'">'.$val.'</label><br>';
			}
		} elseif ($type == 'chkbxlst') {
			if (is_array($value)) {
				$value_arr = $value;
			} else {
				$value_arr = explode(',', $value);
			}

			if (is_array($param['options'])) {
				$param_list = array_keys($param['options']);
				$InfoFieldList = explode(":", $param_list[0]);
				$parentName = '';
				$parentField = '';
				// 0 : tableName
				// 1 : label field name
				// 2 : key fields name (if differ of rowid)
				// 3 : key field parent (for dependent lists)
				// 4 : where clause filter on column or table extrafield, syntax field='value' or extra.field=value
				$keyList = (empty($InfoFieldList[2]) ? 'rowid' : $InfoFieldList[2].' as rowid');

				if (count($InfoFieldList) > 3 && !empty($InfoFieldList[3])) {
					list ($parentName, $parentField) = explode('|', $InfoFieldList[3]);
					$keyList .= ', '.$parentField;
				}
				if (count($InfoFieldList) > 4 && !empty($InfoFieldList[4])) {
					if (strpos($InfoFieldList[4], 'extra.') !== false) {
						$keyList = 'main.'.$InfoFieldList[2].' as rowid';
					} else {
						$keyList = $InfoFieldList[2].' as rowid';
					}
				}

				$fields_label = explode('|', $InfoFieldList[1]);
				if (is_array($fields_label)) {
					$keyList .= ', ';
					$keyList .= implode(', ', $fields_label);
				}

				$sqlwhere = '';
				$sql = "SELECT ".$keyList;
				$sql .= ' FROM '.$this->db->prefix().$InfoFieldList[0];
				if (!empty($InfoFieldList[4])) {
					// can use SELECT request
					if (strpos($InfoFieldList[4], '$SEL$') !== false) {
						$InfoFieldList[4] = str_replace('$SEL$', 'SELECT', $InfoFieldList[4]);
					}

					// current object id can be use into filter
					if (strpos($InfoFieldList[4], '$ID$') !== false && !empty($objectid)) {
						$InfoFieldList[4] = str_replace('$ID$', $objectid, $InfoFieldList[4]);
					} else {
						$InfoFieldList[4] = str_replace('$ID$', '0', $InfoFieldList[4]);
					}

					// We have to join on extrafield table
					if (strpos($InfoFieldList[4], 'extra') !== false) {
						$sql .= ' as main, '.$this->db->prefix().$InfoFieldList[0].'_extrafields as extra';
						$sqlwhere .= " WHERE extra.fk_object=main.".$InfoFieldList[2]." AND ".$InfoFieldList[4];
					} else {
						$sqlwhere .= " WHERE ".$InfoFieldList[4];
					}
				} else {
					$sqlwhere .= ' WHERE 1=1';
				}
				// Some tables may have field, some other not. For the moment we disable it.
				if (in_array($InfoFieldList[0], array('tablewithentity'))) {
					$sqlwhere .= " AND entity = ".((int) $conf->entity);
				}
				// $sql.=preg_replace('/^ AND /','',$sqlwhere);
				// print $sql;

				$sql .= $sqlwhere;
				dol_syslog(get_class($this).'::showInputField type=chkbxlst', LOG_DEBUG);
				$resql = $this->db->query($sql);
				if ($resql) {
					$num = $this->db->num_rows($resql);
					$i = 0;

					$data = array();

					while ($i < $num) {
						$labeltoshow = '';
						$obj = $this->db->fetch_object($resql);

						$notrans = false;
						// Several field into label (eq table:code|libelle:rowid)
						$fields_label = explode('|', $InfoFieldList[1]);
						if (count($fields_label) > 1) {
							$notrans = true;
							foreach ($fields_label as $field_toshow) {
								$labeltoshow .= $obj->$field_toshow.' ';
							}
						} else {
							$labeltoshow = $obj->{$InfoFieldList[1]};
						}
						$labeltoshow = dol_trunc($labeltoshow, 45);

						if (is_array($value_arr) && in_array($obj->rowid, $value_arr)) {
							foreach ($fields_label as $field_toshow) {
								$translabel = $langs->trans($obj->$field_toshow);
								if ($translabel != $obj->$field_toshow) {
									$labeltoshow = dol_trunc($translabel, 18).' ';
								} else {
									$labeltoshow = dol_trunc($obj->$field_toshow, 18).' ';
								}
							}

							$data[$obj->rowid] = $labeltoshow;
						} else {
							if (!$notrans) {
								$translabel = $langs->trans($obj->{$InfoFieldList[1]});
								if ($translabel != $obj->{$InfoFieldList[1]}) {
									$labeltoshow = dol_trunc($translabel, 18);
								} else {
									$labeltoshow = dol_trunc($obj->{$InfoFieldList[1]}, 18);
								}
							}
							if (empty($labeltoshow)) {
								$labeltoshow = '(not defined)';
							}

							if (is_array($value_arr) && in_array($obj->rowid, $value_arr)) {
								$data[$obj->rowid] = $labeltoshow;
							}

							if (!empty($InfoFieldList[3]) && $parentField) {
								$parent = $parentName.':'.$obj->{$parentField};
								$isDependList = 1;
							}

							$data[$obj->rowid] = $labeltoshow;
						}

						$i++;
					}
					$this->db->free($resql);

					$out = $form->multiselectarray($keyprefix.$key.$keysuffix, $data, $value_arr, '', 0, '', 0, '100%');
				} else {
					print 'Error in request '.$sql.' '.$this->db->lasterror().'. Check setup of extra parameters.<br>';
				}
			}
		} elseif ($type == 'link') {
			$param_list = array_keys($param['options']); // $param_list='ObjectName:classPath[:AddCreateButtonOrNot[:Filter[:Sortfield]]]'
			$param_list_array = explode(':', $param_list[0]);
			$showempty = (($required && $default != '') ? 0 : 1);

			if (!preg_match('/search_/', $keyprefix)) {
				if (!empty($param_list_array[2])) {		// If the entry into $fields is set to add a create button
					if (!empty($this->fields[$key]['picto'])) {
						$morecss .= ' widthcentpercentminusxx';
					} else {
						$morecss .= ' widthcentpercentminusx';
					}
				} else {
					if (!empty($this->fields[$key]['picto'])) {
						$morecss .= ' widthcentpercentminusx';
					}
				}
			}

			$out = $form->selectForForms($param_list[0], $keyprefix.$key.$keysuffix, $value, $showempty, '', '', $morecss, $moreparam, 0, empty($val['disabled']) ? 0 : 1);

			if (!empty($param_list_array[2])) {		// If the entry into $fields is set to add a create button
				if (!GETPOSTISSET('backtopage') && empty($val['disabled']) && empty($nonewbutton)) {	// To avoid to open several times the 'Create Object' button and to avoid to have button if field is protected by a "disabled".
					list($class, $classfile) = explode(':', $param_list[0]);
					if (file_exists(dol_buildpath(dirname(dirname($classfile)).'/card.php'))) {
						$url_path = dol_buildpath(dirname(dirname($classfile)).'/card.php', 1);
					} else {
						$url_path = dol_buildpath(dirname(dirname($classfile)).'/'.strtolower($class).'_card.php', 1);
					}
					$paramforthenewlink = '';
					$paramforthenewlink .= (GETPOSTISSET('action') ? '&action='.GETPOST('action', 'aZ09') : '');
					$paramforthenewlink .= (GETPOSTISSET('id') ? '&id='.GETPOST('id', 'int') : '');
					$paramforthenewlink .= (GETPOSTISSET('origin') ? '&origin='.GETPOST('origin', 'aZ09') : '');
					$paramforthenewlink .= (GETPOSTISSET('originid') ? '&originid='.GETPOST('originid', 'int') : '');
					$paramforthenewlink .= '&fk_'.strtolower($class).'=--IDFORBACKTOPAGE--';
					// TODO Add Javascript code to add input fields already filled into $paramforthenewlink so we won't loose them when going back to main page
					$out .= '<a class="butActionNew" title="'.$langs->trans("New").'" href="'.$url_path.'?action=create&backtopage='.urlencode($_SERVER['PHP_SELF'].($paramforthenewlink ? '?'.$paramforthenewlink : '')).'"><span class="fa fa-plus-circle valignmiddle"></span></a>';
				}
			}
		} elseif ($type == 'password') {
			// If prefix is 'search_', field is used as a filter, we use a common text field.
			$out = '<input type="'.($keyprefix == 'search_' ? 'text' : 'password').'" class="flat '.$morecss.'" name="'.$keyprefix.$key.$keysuffix.'" id="'.$keyprefix.$key.$keysuffix.'" value="'.$value.'" '.($moreparam ? $moreparam : '').'>';
		} elseif ($type == 'array') {
			$newval = $val;
			$newval['type'] = 'varchar(256)';

			$out = '';
			if (!empty($value)) {
				foreach ($value as $option) {
					$out .= '<span><a class="'.dol_escape_htmltag($keyprefix.$key.$keysuffix).'_del" href="javascript:;"><span class="fa fa-minus-circle valignmiddle"></span></a> ';
					$out .= $this->showInputField($newval, $keyprefix.$key.$keysuffix.'[]', $option, $moreparam, '', '', $morecss).'<br></span>';
				}
			}
			$out .= '<a id="'.dol_escape_htmltag($keyprefix.$key.$keysuffix).'_add" href="javascript:;"><span class="fa fa-plus-circle valignmiddle"></span></a>';

			$newInput = '<span><a class="'.dol_escape_htmltag($keyprefix.$key.$keysuffix).'_del" href="javascript:;"><span class="fa fa-minus-circle valignmiddle"></span></a> ';
			$newInput .= $this->showInputField($newval, $keyprefix.$key.$keysuffix.'[]', '', $moreparam, '', '', $morecss).'<br></span>';

			if (!empty($conf->use_javascript_ajax)) {
				$out .= '
					<script>
					$(document).ready(function() {
						$("a#'.dol_escape_js($keyprefix.$key.$keysuffix).'_add").click(function() {
							$("'.dol_escape_js($newInput).'").insertBefore(this);
						});

						$(document).on("click", "a.'.dol_escape_js($keyprefix.$key.$keysuffix).'_del", function() {
							$(this).parent().remove();
						});
					});
					</script>';
			}
		}
		if (!empty($hidden)) {
			$out = '<input type="hidden" value="'.$value.'" name="'.$keyprefix.$key.$keysuffix.'" id="'.$keyprefix.$key.$keysuffix.'"/>';
		}

		if ($isDependList==1) {
			$out .= $this->getJSListDependancies('_common');
		}
		/* Add comments
		 if ($type == 'date') $out.=' (YYYY-MM-DD)';
		 elseif ($type == 'datetime') $out.=' (YYYY-MM-DD HH:MM:SS)';
		 */

		// Display error message for field
		if (!empty($fieldValidationErrorMsg) && function_exists('getFieldErrorIcon')) {
			$out .= ' '.getFieldErrorIcon($fieldValidationErrorMsg);
		}

		return $out;
	}

	/**
	 * Return HTML string to show a field into a page
	 * Code very similar with showOutputField of extra fields
	 *
	 * @param  array   $val		       Array of properties of field to show
	 * @param  string  $key            Key of attribute
	 * @param  string  $value          Preselected value to show (for date type it must be in timestamp format, for amount or price it must be a php numeric value)
	 * @param  string  $moreparam      To add more parametes on html input tag
	 * @param  string  $keysuffix      Prefix string to add into name and id of field (can be used to avoid duplicate names)
	 * @param  string  $keyprefix      Suffix string to add into name and id of field (can be used to avoid duplicate names)
	 * @param  mixed   $morecss        Value for css to define size. May also be a numeric.
	 * @return string
	 */
	public function showOutputField($val, $key, $value, $moreparam = '', $keysuffix = '', $keyprefix = '', $morecss = '')
	{
		global $conf, $langs, $form;

		if (!is_object($form)) {
			require_once DOL_DOCUMENT_ROOT.'/core/class/html.form.class.php';
			$form = new Form($this->db);
		}

		$objectid = $this->id;	// Not used ???

		$label = empty($val['label']) ? '' : $val['label'];
		$type  = empty($val['type']) ? '' : $val['type'];
		$size  = empty($val['css']) ? '' : $val['css'];
		$reg = array();

		// Convert var to be able to share same code than showOutputField of extrafields
		if (preg_match('/varchar\((\d+)\)/', $type, $reg)) {
			$type = 'varchar'; // convert varchar(xx) int varchar
			$size = $reg[1];
		} elseif (preg_match('/varchar/', $type)) {
			$type = 'varchar'; // convert varchar(xx) int varchar
		}
		if (!empty($val['arrayofkeyval']) && is_array($val['arrayofkeyval'])) {
			$type = 'select';
		}
		if (preg_match('/^integer:(.*):(.*)/i', $val['type'], $reg)) {
			$type = 'link';
		}

		$default = empty($val['default']) ? '' : $val['default'];
		$computed = empty($val['computed']) ? '' : $val['computed'];
		$unique = empty($val['unique']) ? '' : $val['unique'];
		$required = empty($val['required']) ? '' : $val['required'];
		$param = array();
		$param['options'] = array();

		if (!empty($val['arrayofkeyval']) && is_array($val['arrayofkeyval'])) {
			$param['options'] = $val['arrayofkeyval'];
		}
		if (preg_match('/^integer:(.*):(.*)/i', $val['type'], $reg)) {
			$type = 'link';
			$param['options'] = array($reg[1].':'.$reg[2]=>$reg[1].':'.$reg[2]);
		} elseif (preg_match('/^sellist:(.*):(.*):(.*):(.*)/i', $val['type'], $reg)) {
			$param['options'] = array($reg[1].':'.$reg[2].':'.$reg[3].':'.$reg[4] => 'N');
			$type = 'sellist';
		} elseif (preg_match('/^sellist:(.*):(.*):(.*)/i', $val['type'], $reg)) {
			$param['options'] = array($reg[1].':'.$reg[2].':'.$reg[3] => 'N');
			$type = 'sellist';
		} elseif (preg_match('/^sellist:(.*):(.*)/i', $val['type'], $reg)) {
			$param['options'] = array($reg[1].':'.$reg[2] => 'N');
			$type = 'sellist';
		}

		$langfile = empty($val['langfile']) ? '' : $val['langfile'];
		$list = (empty($val['list']) ? '' : $val['list']);
		$help = (empty($val['help']) ? '' : $val['help']);
		$hidden = (($val['visible'] == 0) ? 1 : 0); // If zero, we are sure it is hidden, otherwise we show. If it depends on mode (view/create/edit form or list, this must be filtered by caller)

		if ($hidden) {
			return '';
		}

		// If field is a computed field, value must become result of compute
		if ($computed) {
			// Make the eval of compute string
			//var_dump($computed);
			$value = dol_eval($computed, 1, 0, '');
		}

		if (empty($morecss)) {
			if ($type == 'date') {
				$morecss = 'minwidth100imp';
			} elseif ($type == 'datetime' || $type == 'timestamp') {
				$morecss = 'minwidth200imp';
			} elseif (in_array($type, array('int', 'double', 'price'))) {
				$morecss = 'maxwidth75';
			} elseif ($type == 'url') {
				$morecss = 'minwidth400';
			} elseif ($type == 'boolean') {
				$morecss = '';
			} else {
				if (is_numeric($size) && round($size) < 12) {
					$morecss = 'minwidth100';
				} elseif (is_numeric($size) && round($size) <= 48) {
					$morecss = 'minwidth200';
				} else {
					$morecss = 'minwidth400';
				}
			}
		}

		// Format output value differently according to properties of field
		if ($key == 'ref' && method_exists($this, 'getNomUrl')) {
			$value = $this->getNomUrl(1, '', 0, '', 1);
		} elseif ($key == 'status' && method_exists($this, 'getLibStatut')) {
			$value = $this->getLibStatut(3);
		} elseif ($type == 'date') {
			if (!empty($value)) {
				$value = dol_print_date($value, 'day');	// We suppose dates without time are always gmt (storage of course + output)
			} else {
				$value = '';
			}
		} elseif ($type == 'datetime' || $type == 'timestamp') {
			if (!empty($value)) {
				$value = dol_print_date($value, 'dayhour', 'tzuserrel');
			} else {
				$value = '';
			}
		} elseif ($type == 'duration') {
			include_once DOL_DOCUMENT_ROOT.'/core/lib/date.lib.php';
			if (!is_null($value) && $value !== '') {
				$value = convertSecondToTime($value, 'allhourmin');
			}
		} elseif ($type == 'double' || $type == 'real') {
			if (!is_null($value) && $value !== '') {
				$value = price($value);
			}
		} elseif ($type == 'boolean') {
			$checked = '';
			if (!empty($value)) {
				$checked = ' checked ';
			}
			$value = '<input type="checkbox" '.$checked.' '.($moreparam ? $moreparam : '').' readonly disabled>';
		} elseif ($type == 'mail' || $type == 'email') {
			$value = dol_print_email($value, 0, 0, 0, 64, 1, 1);
		} elseif ($type == 'url') {
			$value = dol_print_url($value, '_blank', 32, 1);
		} elseif ($type == 'phone') {
			$value = dol_print_phone($value, '', 0, 0, '', '&nbsp;', 'phone');
		} elseif ($type == 'price') {
			if (!is_null($value) && $value !== '') {
				$value = price($value, 0, $langs, 0, 0, -1, $conf->currency);
			}
		} elseif ($type == 'select') {
			$value = isset($param['options'][$value])?$param['options'][$value]:'';
		} elseif ($type == 'sellist') {
			$param_list = array_keys($param['options']);
			$InfoFieldList = explode(":", $param_list[0]);

			$selectkey = "rowid";
			$keyList = 'rowid';

			if (count($InfoFieldList) > 4 && !empty($InfoFieldList[4])) {
				$selectkey = $InfoFieldList[2];
				$keyList = $InfoFieldList[2].' as rowid';
			}

			$fields_label = explode('|', $InfoFieldList[1]);
			if (is_array($fields_label)) {
				$keyList .= ', ';
				$keyList .= implode(', ', $fields_label);
			}

			$sql = "SELECT ".$keyList;
			$sql .= ' FROM '.$this->db->prefix().$InfoFieldList[0];
			if (strpos($InfoFieldList[4], 'extra') !== false) {
				$sql .= ' as main';
			}
			if ($selectkey == 'rowid' && empty($value)) {
				$sql .= " WHERE ".$selectkey." = 0";
			} elseif ($selectkey == 'rowid') {
				$sql .= " WHERE ".$selectkey." = ".((int) $value);
			} else {
				$sql .= " WHERE ".$selectkey." = '".$this->db->escape($value)."'";
			}

			//$sql.= ' AND entity = '.$conf->entity;

			dol_syslog(get_class($this).':showOutputField:$type=sellist', LOG_DEBUG);
			$resql = $this->db->query($sql);
			if ($resql) {
				$value = ''; // value was used, so now we reste it to use it to build final output

				$obj = $this->db->fetch_object($resql);

				// Several field into label (eq table:code|libelle:rowid)
				$fields_label = explode('|', $InfoFieldList[1]);

				if (is_array($fields_label) && count($fields_label) > 1) {
					foreach ($fields_label as $field_toshow) {
						$translabel = '';
						if (!empty($obj->$field_toshow)) {
							$translabel = $langs->trans($obj->$field_toshow);
						}
						if ($translabel != $field_toshow) {
							$value .= dol_trunc($translabel, 18).' ';
						} else {
							$value .= $obj->$field_toshow.' ';
						}
					}
				} else {
					$translabel = '';
					if (!empty($obj->{$InfoFieldList[1]})) {
						$translabel = $langs->trans($obj->{$InfoFieldList[1]});
					}
					if ($translabel != $obj->{$InfoFieldList[1]}) {
						$value = dol_trunc($translabel, 18);
					} else {
						$value = $obj->{$InfoFieldList[1]};
					}
				}
			} else {
				dol_syslog(get_class($this).'::showOutputField error '.$this->db->lasterror(), LOG_WARNING);
			}
		} elseif ($type == 'radio') {
			$value = $param['options'][$value];
		} elseif ($type == 'checkbox') {
			$value_arr = explode(',', $value);
			$value = '';
			if (is_array($value_arr) && count($value_arr) > 0) {
				$toprint = array();
				foreach ($value_arr as $keyval => $valueval) {
					$toprint[] = '<li class="select2-search-choice-dolibarr noborderoncategories" style="background: #bbb">'.$param['options'][$valueval].'</li>';
				}
				$value = '<div class="select2-container-multi-dolibarr" style="width: 90%;"><ul class="select2-choices-dolibarr">'.implode(' ', $toprint).'</ul></div>';
			}
		} elseif ($type == 'chkbxlst') {
			$value_arr = explode(',', $value);

			$param_list = array_keys($param['options']);
			$InfoFieldList = explode(":", $param_list[0]);

			$selectkey = "rowid";
			$keyList = 'rowid';

			if (count($InfoFieldList) >= 3) {
				$selectkey = $InfoFieldList[2];
				$keyList = $InfoFieldList[2].' as rowid';
			}

			$fields_label = explode('|', $InfoFieldList[1]);
			if (is_array($fields_label)) {
				$keyList .= ', ';
				$keyList .= implode(', ', $fields_label);
			}

			$sql = "SELECT ".$keyList;
			$sql .= ' FROM '.$this->db->prefix().$InfoFieldList[0];
			if (strpos($InfoFieldList[4], 'extra') !== false) {
				$sql .= ' as main';
			}
			// $sql.= " WHERE ".$selectkey."='".$this->db->escape($value)."'";
			// $sql.= ' AND entity = '.$conf->entity;

			dol_syslog(get_class($this).':showOutputField:$type=chkbxlst', LOG_DEBUG);
			$resql = $this->db->query($sql);
			if ($resql) {
				$value = ''; // value was used, so now we reste it to use it to build final output
				$toprint = array();
				while ($obj = $this->db->fetch_object($resql)) {
					// Several field into label (eq table:code|libelle:rowid)
					$fields_label = explode('|', $InfoFieldList[1]);
					if (is_array($value_arr) && in_array($obj->rowid, $value_arr)) {
						if (is_array($fields_label) && count($fields_label) > 1) {
							foreach ($fields_label as $field_toshow) {
								$translabel = '';
								if (!empty($obj->$field_toshow)) {
									$translabel = $langs->trans($obj->$field_toshow);
								}
								if ($translabel != $field_toshow) {
									$toprint[] = '<li class="select2-search-choice-dolibarr noborderoncategories" style="background: #bbb">'.dol_trunc($translabel, 18).'</li>';
								} else {
									$toprint[] = '<li class="select2-search-choice-dolibarr noborderoncategories" style="background: #bbb">'.$obj->$field_toshow.'</li>';
								}
							}
						} else {
							$translabel = '';
							if (!empty($obj->{$InfoFieldList[1]})) {
								$translabel = $langs->trans($obj->{$InfoFieldList[1]});
							}
							if ($translabel != $obj->{$InfoFieldList[1]}) {
								$toprint[] = '<li class="select2-search-choice-dolibarr noborderoncategories" style="background: #bbb">'.dol_trunc($translabel, 18).'</li>';
							} else {
								$toprint[] = '<li class="select2-search-choice-dolibarr noborderoncategories" style="background: #bbb">'.$obj->{$InfoFieldList[1]}.'</li>';
							}
						}
					}
				}
				$value = '<div class="select2-container-multi-dolibarr" style="width: 90%;"><ul class="select2-choices-dolibarr">'.implode(' ', $toprint).'</ul></div>';
			} else {
				dol_syslog(get_class($this).'::showOutputField error '.$this->db->lasterror(), LOG_WARNING);
			}
		} elseif ($type == 'link') {
			$out = '';

			// only if something to display (perf)
			if ($value) {
				$param_list = array_keys($param['options']); // $param_list='ObjectName:classPath'

				$InfoFieldList = explode(":", $param_list[0]);
				$classname = $InfoFieldList[0];
				$classpath = $InfoFieldList[1];
				$getnomurlparam = (empty($InfoFieldList[2]) ? 3 : $InfoFieldList[2]);
				$getnomurlparam2 = (empty($InfoFieldList[4]) ? '' : $InfoFieldList[4]);
				if (!empty($classpath)) {
					dol_include_once($InfoFieldList[1]);
					if ($classname && class_exists($classname)) {
						$object = new $classname($this->db);
						if ($object->element === 'product') {	// Special cas for product because default valut of fetch are wrong
<<<<<<< HEAD
							$getnomurlparam3 = (!isset($InfoFieldList[5]) ? 0 : $InfoFieldList[5]);
							$getnomurlparam4 = (!isset($InfoFieldList[6]) ? -1 : $InfoFieldList[6]);
							$getnomurlparam5 = (!isset($InfoFieldList[7]) ? 0 : $InfoFieldList[7]);
							$getnomurlparam6 = (!isset($InfoFieldList[8]) ? 0 : $InfoFieldList[8]);

							/**
							 * @var Product $object
							 */
							$object->fetch($value, '', '', '', 0, 1, 1);
							$value = $object->getNomUrl($getnomurlparam, $getnomurlparam2, $getnomurlparam3, $getnomurlparam4, $getnomurlparam5, $getnomurlparam6);
						} else {
							$object->fetch($value);
							$value = $object->getNomUrl($getnomurlparam, $getnomurlparam2);
=======
							$result = $object->fetch($value, '', '', '', 0, 1, 1);
						} else {
							$result = $object->fetch($value);
						}
						if ($result > 0) {
							$value = $object->getNomUrl($getnomurlparam, $getnomurlparam2);
						} else {
							$value = '';
>>>>>>> 2033b75c
						}
					}
				} else {
					dol_syslog('Error bad setup of extrafield', LOG_WARNING);
					return 'Error bad setup of extrafield';
				}
			} else {
				$value = '';
			}
		} elseif (preg_match('/^(text|html)/', $type)) {
			$value = dol_htmlentitiesbr($value);
		} elseif ($type == 'password') {
			$value = preg_replace('/./i', '*', $value);
		} elseif ($type == 'array') {
			$value = implode('<br>', $value);
		}

		//print $type.'-'.$size.'-'.$value;
		$out = $value;

		return $out;
	}

	/**
	 * clear validation message result for a field
	 *
	 * @param string $fieldKey Key of attribute to clear
	 * @return null
	 */
	public function clearFieldError($fieldKey)
	{
		$this->error = '';
		unset($this->validateFieldsErrors[$fieldKey]);
	}

	/**
	 * set validation error message a field
	 *
	 * @param string $fieldKey Key of attribute
	 * @param string $msg the field error message
	 * @return null
	 */
	public function setFieldError($fieldKey, $msg = '')
	{
		global $langs;
		if (empty($msg)) { $msg = $langs->trans("UnknowError"); }

		$this->error = $this->validateFieldsErrors[$fieldKey] = $msg;
	}

	/**
	 * get field error message
	 *
	 * @param  string  $fieldKey            Key of attribute
	 * @return string
	 */
	public function getFieldError($fieldKey)
	{
		if (!empty($this->validateFieldsErrors[$fieldKey])) {
			return $this->validateFieldsErrors[$fieldKey];
		}
		return '';
	}

	/**
	 * Return validation test result for a field
	 *
	 * @param  array   $val		       		Array of properties of field to show
	 * @param  string  $fieldKey            Key of attribute
	 * @param  string  $fieldValue          value of attribute
	 * @return bool return false if fail true on success, see $this->error for error message
	 */
	public function validateField($val, $fieldKey, $fieldValue)
	{
		global $langs;

		if (!class_exists('Validate')) { require_once DOL_DOCUMENT_ROOT . '/core/class/validate.class.php'; }

		$this->clearFieldError($fieldKey);

		if (!isset($val[$fieldKey])) {
			$this->setFieldError($fieldKey, $langs->trans('FieldNotFoundInObject'));
			return false;
		}

		$param = array();
		$param['options'] = array();
		$type  = $val[$fieldKey]['type'];

		$required = false;
		if (isset($val[$fieldKey]['notnull']) && $val[$fieldKey]['notnull'] === 1) {
			// 'notnull' is set to 1 if not null in database. Set to -1 if we must set data to null if empty ('' or 0).
			$required = true;
		}

		$maxSize = 0;
		$minSize = 0;

		//
		// PREPARE Elements
		//

		// Convert var to be able to share same code than showOutputField of extrafields
		if (preg_match('/varchar\((\d+)\)/', $type, $reg)) {
			$type = 'varchar'; // convert varchar(xx) int varchar
			$maxSize = $reg[1];
		} elseif (preg_match('/varchar/', $type)) {
			$type = 'varchar'; // convert varchar(xx) int varchar
		}

		if (!empty($val['arrayofkeyval']) && is_array($val['arrayofkeyval'])) {
			$type = 'select';
		}

		if (preg_match('/^integer:(.*):(.*)/i', $val['type'], $reg)) {
			$type = 'link';
		}

		if (!empty($val['arrayofkeyval']) && is_array($val['arrayofkeyval'])) {
			$param['options'] = $val['arrayofkeyval'];
		}

		if (preg_match('/^integer:(.*):(.*)/i', $val['type'], $reg)) {
			$type = 'link';
			$param['options'] = array($reg[1].':'.$reg[2]=>$reg[1].':'.$reg[2]);
		} elseif (preg_match('/^sellist:(.*):(.*):(.*):(.*)/i', $val['type'], $reg)) {
			$param['options'] = array($reg[1].':'.$reg[2].':'.$reg[3].':'.$reg[4] => 'N');
			$type = 'sellist';
		} elseif (preg_match('/^sellist:(.*):(.*):(.*)/i', $val['type'], $reg)) {
			$param['options'] = array($reg[1].':'.$reg[2].':'.$reg[3] => 'N');
			$type = 'sellist';
		} elseif (preg_match('/^sellist:(.*):(.*)/i', $val['type'], $reg)) {
			$param['options'] = array($reg[1].':'.$reg[2] => 'N');
			$type = 'sellist';
		}

		//
		// TEST Value
		//

		// Use Validate class to allow external Modules to use data validation part instead of concentrate all test here (factoring) or just for reuse
		$validate = new Validate($this->db, $langs);


		// little trick : to perform tests with good performances sort tests by quick to low

		//
		// COMMON TESTS
		//

		// Required test and empty value
		if ($required && !$validate->isNotEmptyString($fieldValue)) {
			$this->setFieldError($fieldKey, $validate->error);
			return false;
		} elseif (!$required && !$validate->isNotEmptyString($fieldValue)) {
			// if no value sent and the field is not mandatory, no need to perform tests
			return true;
		}

		// MAX Size test
		if (!empty($maxSize) && !$validate->isMaxLength($fieldValue, $maxSize)) {
			$this->setFieldError($fieldKey, $validate->error);
			return false;
		}

		// MIN Size test
		if (!empty($minSize) && !$validate->isMinLength($fieldValue, $minSize)) {
			$this->setFieldError($fieldKey, $validate->error);
			return false;
		}

		//
		// TESTS for TYPE
		//

		if (in_array($type, array('date', 'datetime', 'timestamp'))) {
			if (!$validate->isTimestamp($fieldValue)) {
				$this->setFieldError($fieldKey, $validate->error);
				return false;
			} else { return true; }
		} elseif ($type == 'duration') {
			if (!$validate->isDuration($fieldValue)) {
				$this->setFieldError($fieldKey, $validate->error);
				return false;
			} else { return true; }
		} elseif (in_array($type, array('double', 'real', 'price'))) {
			// is numeric
			if (!$validate->isNumeric($fieldValue)) {
				$this->setFieldError($fieldKey, $validate->error);
				return false;
			} else { return true; }
		} elseif ($type == 'boolean') {
			if (!$validate->isBool($fieldValue)) {
				$this->setFieldError($fieldKey, $validate->error);
				return false;
			} else { return true; }
		} elseif ($type == 'mail') {
			if (!$validate->isEmail($fieldValue)) {
				$this->setFieldError($fieldKey, $validate->error);
				return false;
			}
		} elseif ($type == 'url') {
			if (!$validate->isUrl($fieldValue)) {
				$this->setFieldError($fieldKey, $validate->error);
				return false;
			} else { return true; }
		} elseif ($type == 'phone') {
			if (!$validate->isPhone($fieldValue)) {
				$this->setFieldError($fieldKey, $validate->error);
				return false;
			} else { return true; }
		} elseif ($type == 'select' || $type == 'radio') {
			if (!isset($param['options'][$fieldValue])) {
				$this->error = $langs->trans('RequireValidValue');
				return false;
			} else { return true; }
		} elseif ($type == 'sellist' || $type == 'chkbxlst') {
			$param_list = array_keys($param['options']);
			$InfoFieldList = explode(":", $param_list[0]);
			$value_arr = explode(',', $fieldValue);
			$value_arr = array_map(array($this->db, 'escape'), $value_arr);

			$selectkey = "rowid";
			if (count($InfoFieldList) > 4 && !empty($InfoFieldList[4])) {
				$selectkey = $InfoFieldList[2];
			}

			if (!$validate->isInDb($value_arr, $InfoFieldList[0], $selectkey)) {
				$this->setFieldError($fieldKey, $validate->error);
				return false;
			} else { return true; }
		} elseif ($type == 'link') {
			$param_list = array_keys($param['options']); // $param_list='ObjectName:classPath'
			$InfoFieldList = explode(":", $param_list[0]);
			$classname = $InfoFieldList[0];
			$classpath = $InfoFieldList[1];
			if (!$validate->isFetchable($fieldValue, $classname, $classpath)) {
				$this->setFieldError($fieldKey, $validate->error);
				return false;
			} else { return true; }
		}

		// if no test failled all is ok
		return true;
	}

	/**
	 * Function to show lines of extrafields with output datas.
	 * This function is responsible to output the <tr> and <td> according to correct number of columns received into $params['colspan'] or <div> according to $display_type
	 *
	 * @param 	Extrafields $extrafields    Extrafield Object
	 * @param 	string      $mode           Show output ('view') or input ('create' or 'edit') for extrafield
	 * @param 	array       $params         Optional parameters. Example: array('style'=>'class="oddeven"', 'colspan'=>$colspan)
	 * @param 	string      $keysuffix      Suffix string to add after name and id of field (can be used to avoid duplicate names)
	 * @param 	string      $keyprefix      Prefix string to add before name and id of field (can be used to avoid duplicate names)
	 * @param	string		$onetrtd		All fields in same tr td. Used by objectline_create.tpl.php for example.
	 * @param	string		$display_type	"card" for form display, "line" for document line display (extrafields on propal line, order line, etc...)
	 * @return 	string						String with html content to show
	 */
	public function showOptionals($extrafields, $mode = 'view', $params = null, $keysuffix = '', $keyprefix = '', $onetrtd = 0, $display_type = 'card')
	{
		global $db, $conf, $langs, $action, $form, $hookmanager;

		if (!is_object($form)) {
			$form = new Form($db);
		}
		if (!is_object($extrafields)) {
			dol_syslog('Bad parameter extrafields for showOptionals', LOG_ERR);
			return 'Bad parameter extrafields for showOptionals';
		}
		if (!is_array($extrafields->attributes[$this->table_element])) {
			dol_syslog("extrafields->attributes was not loaded with extrafields->fetch_name_optionals_label(table_element);", LOG_WARNING);
		}

		$out = '';

		$parameters = array();
		$reshook = $hookmanager->executeHooks('showOptionals', $parameters, $this, $action); // Note that $action and $object may have been modified by hook
		if (empty($reshook)) {
			if (is_array($extrafields->attributes[$this->table_element]) && key_exists('label', $extrafields->attributes[$this->table_element]) && is_array($extrafields->attributes[$this->table_element]['label']) && count($extrafields->attributes[$this->table_element]['label']) > 0) {
				$out .= "\n";
				$out .= '<!-- commonobject:showOptionals --> ';
				$out .= "\n";

				$extrafields_collapse_num = '';
				$e = 0;
				foreach ($extrafields->attributes[$this->table_element]['label'] as $key => $label) {
					// Show only the key field in params
					if (is_array($params) && array_key_exists('onlykey', $params) && $key != $params['onlykey']) {
						continue;
					}

					// Test on 'enabled' ('enabled' is different than 'list' = 'visibility')
					$enabled = 1;
					if ($enabled && isset($extrafields->attributes[$this->table_element]['enabled'][$key])) {
						$enabled = dol_eval($extrafields->attributes[$this->table_element]['enabled'][$key], 1, 1, '1');
					}
					if (empty($enabled)) {
						continue;
					}

					$visibility = 1;
					if ($visibility && isset($extrafields->attributes[$this->table_element]['list'][$key])) {
						$visibility = dol_eval($extrafields->attributes[$this->table_element]['list'][$key], 1, 1, '1');
					}

					$perms = 1;
					if ($perms && isset($extrafields->attributes[$this->table_element]['perms'][$key])) {
						$perms = dol_eval($extrafields->attributes[$this->table_element]['perms'][$key], 1, 1, '1');
					}

					if (($mode == 'create') && abs($visibility) != 1 && abs($visibility) != 3) {
						continue; // <> -1 and <> 1 and <> 3 = not visible on forms, only on list
					} elseif (($mode == 'edit') && abs($visibility) != 1 && abs($visibility) != 3 && abs($visibility) != 4) {
						continue; // <> -1 and <> 1 and <> 3 = not visible on forms, only on list and <> 4 = not visible at the creation
					} elseif ($mode == 'view' && empty($visibility)) {
						continue;
					}
					if (empty($perms)) {
						continue;
					}
					// Load language if required
					if (!empty($extrafields->attributes[$this->table_element]['langfile'][$key])) {
						$langs->load($extrafields->attributes[$this->table_element]['langfile'][$key]);
					}

					$colspan = 0;
					if (is_array($params) && count($params) > 0 && $display_type=='card') {
						if (array_key_exists('cols', $params)) {
							$colspan = $params['cols'];
						} elseif (array_key_exists('colspan', $params)) {	// For backward compatibility. Use cols instead now.
							$reg = array();
							if (preg_match('/colspan="(\d+)"/', $params['colspan'], $reg)) {
								$colspan = $reg[1];
							} else {
								$colspan = $params['colspan'];
							}
						}
					}
					$colspan = intval($colspan);

					switch ($mode) {
						case "view":
							$value = $this->array_options["options_".$key.$keysuffix]; // Value may be clean or formated later
							break;
						case "create":
						case "edit":
							// We get the value of property found with GETPOST so it takes into account:
							// default values overwrite, restore back to list link, ... (but not 'default value in database' of field)
							$check = 'alphanohtml';
							if (in_array($extrafields->attributes[$this->table_element]['type'][$key], array('html', 'text'))) {
								$check = 'restricthtml';
							}
							$getposttemp = GETPOST($keyprefix.'options_'.$key.$keysuffix, $check, 3); // GETPOST can get value from GET, POST or setup of default values overwrite.
							// GETPOST("options_" . $key) can be 'abc' or array(0=>'abc')
							if (is_array($getposttemp) || $getposttemp != '' || GETPOSTISSET($keyprefix.'options_'.$key.$keysuffix)) {
								if (is_array($getposttemp)) {
									// $getposttemp is an array but following code expects a comma separated string
									$value = implode(",", $getposttemp);
								} else {
									$value = $getposttemp;
								}
							} else {
								$value = (!empty($this->array_options["options_".$key]) ? $this->array_options["options_".$key] : ''); // No GET, no POST, no default value, so we take value of object.
							}
							//var_dump($keyprefix.' - '.$key.' - '.$keysuffix.' - '.$keyprefix.'options_'.$key.$keysuffix.' - '.$this->array_options["options_".$key.$keysuffix].' - '.$getposttemp.' - '.$value);
							break;
					}

					// Output value of the current field
					if ($extrafields->attributes[$this->table_element]['type'][$key] == 'separate') {
						$extrafields_collapse_num = '';
						$extrafield_param = $extrafields->attributes[$this->table_element]['param'][$key];
						if (!empty($extrafield_param) && is_array($extrafield_param)) {
							$extrafield_param_list = array_keys($extrafield_param['options']);

							if (count($extrafield_param_list) > 0) {
								$extrafield_collapse_display_value = intval($extrafield_param_list[0]);

								if ($extrafield_collapse_display_value == 1 || $extrafield_collapse_display_value == 2) {
									$extrafields_collapse_num = $extrafields->attributes[$this->table_element]['pos'][$key];
								}
							}
						}

						// if colspan=0 or 1, the second column is not extended, so the separator must be on 2 columns
						$out .= $extrafields->showSeparator($key, $this, ($colspan ? $colspan + 1 : 2), $display_type, $mode);
					} else {
						$class = (!empty($extrafields->attributes[$this->table_element]['hidden'][$key]) ? 'hideobject ' : '');
						$csstyle = '';
						if (is_array($params) && count($params) > 0) {
							if (array_key_exists('class', $params)) {
								$class .= $params['class'].' ';
							}
							if (array_key_exists('style', $params)) {
								$csstyle = $params['style'];
							}
						}

						// add html5 elements
						$domData  = ' data-element="extrafield"';
						$domData .= ' data-targetelement="'.$this->element.'"';
						$domData .= ' data-targetid="'.$this->id.'"';

						$html_id = (empty($this->id) ? '' : 'extrarow-'.$this->element.'_'.$key.'_'.$this->id);
						if ($display_type=='card') {
							if (!empty($conf->global->MAIN_EXTRAFIELDS_USE_TWO_COLUMS) && ($e % 2) == 0) {
								$colspan = 0;
							}

							if ($action == 'selectlines') {
								$colspan++;
							}
						}

						// Convert date into timestamp format (value in memory must be a timestamp)
						if (in_array($extrafields->attributes[$this->table_element]['type'][$key], array('date'))) {
							$datenotinstring = null;
							if (array_key_exists('options_'.$key, $this->array_options)) {
								$datenotinstring = $this->array_options['options_'.$key];
								if (!is_numeric($this->array_options['options_'.$key])) {	// For backward compatibility
									$datenotinstring = $this->db->jdate($datenotinstring);
								}
							}
							$datekey = $keyprefix.'options_'.$key.$keysuffix;
							$value = (GETPOSTISSET($datekey)) ? dol_mktime(12, 0, 0, GETPOST($datekey.'month', 'int', 3), GETPOST($datekey.'day', 'int', 3), GETPOST($datekey.'year', 'int', 3)) : $datenotinstring;
						}
						if (in_array($extrafields->attributes[$this->table_element]['type'][$key], array('datetime'))) {
							$datenotinstring = null;
							if (array_key_exists('options_'.$key, $this->array_options)) {
								$datenotinstring = $this->array_options['options_'.$key];
								if (!is_numeric($this->array_options['options_'.$key])) {	// For backward compatibility
									$datenotinstring = $this->db->jdate($datenotinstring);
								}
							}
							$timekey = $keyprefix.'options_'.$key.$keysuffix;
							$value = (GETPOSTISSET($timekey)) ? dol_mktime(GETPOST($timekey.'hour', 'int', 3), GETPOST($timekey.'min', 'int', 3), GETPOST($timekey.'sec', 'int', 3), GETPOST($timekey.'month', 'int', 3), GETPOST($timekey.'day', 'int', 3), GETPOST($timekey.'year', 'int', 3), 'tzuserrel') : $datenotinstring;
						}
						// Convert float submited string into real php numeric (value in memory must be a php numeric)
						if (in_array($extrafields->attributes[$this->table_element]['type'][$key], array('price', 'double'))) {
							if (GETPOSTISSET($keyprefix.'options_'.$key.$keysuffix) || $value) {
								$value = price2num($value);
							} elseif (isset($this->array_options['options_'.$key])) {
								$value = $this->array_options['options_'.$key];
							}
						}

						// HTML, text, select, integer and varchar: take into account default value in database if in create mode
						if (in_array($extrafields->attributes[$this->table_element]['type'][$key], array('html', 'text', 'varchar', 'select', 'int', 'boolean'))) {
							if ($action == 'create') {
								$value = (GETPOSTISSET($keyprefix.'options_'.$key.$keysuffix) || $value) ? $value : $extrafields->attributes[$this->table_element]['default'][$key];
							}
						}

						$labeltoshow = $langs->trans($label);
						$helptoshow = $langs->trans($extrafields->attributes[$this->table_element]['help'][$key]);

						if ($display_type == 'card') {
							$out .= '<tr '.($html_id ? 'id="'.$html_id.'" ' : '').$csstyle.' class="field_options_'.$key.' '.$class.$this->element.'_extras_'.$key.' trextrafields_collapse'.$extrafields_collapse_num.(!empty($this->id)?'_'.$this->id:'').'" '.$domData.' >';
							if (!empty($conf->global->MAIN_VIEW_LINE_NUMBER) && ($action == 'view' || $action == 'valid' || $action == 'editline')) {
								$out .= '<td></td>';
							}
							$out .= '<td class="titlefieldcreate wordbreak';
						} elseif ($display_type == 'line') {
							$out .= '<div '.($html_id ? 'id="'.$html_id.'" ' : '').$csstyle.' class="fieldline_options_'.$key.' '.$class.$this->element.'_extras_'.$key.' trextrafields_collapse'.$extrafields_collapse_num.(!empty($this->id)?'_'.$this->id:'').'" '.$domData.' >';
							$out .= '<div style="display: inline-block; padding-right:4px" class="titlefieldcreate wordbreak';
						}
						//$out .= "titlefield";
						//if (GETPOST('action', 'restricthtml') == 'create') $out.='create';
						// BUG #11554 : For public page, use red dot for required fields, instead of bold label
						$tpl_context = isset($params["tpl_context"]) ? $params["tpl_context"] : "none";
						if ($tpl_context == "public") {	// Public page : red dot instead of fieldrequired characters
							$out .= '">';
							if (!empty($extrafields->attributes[$this->table_element]['help'][$key])) {
								$out .= $form->textwithpicto($labeltoshow, $helptoshow);
							} else {
								$out .= $labeltoshow;
							}
							if ($mode != 'view' && !empty($extrafields->attributes[$this->table_element]['required'][$key])) {
								$out .= '&nbsp;<span style="color: red">*</span>';
							}
						} else {
							if ($mode != 'view' && !empty($extrafields->attributes[$this->table_element]['required'][$key])) {
								$out .= ' fieldrequired';
							}
							$out .= '">';
							if (!empty($extrafields->attributes[$this->table_element]['help'][$key])) {
								$out .= $form->textwithpicto($labeltoshow, $helptoshow);
							} else {
								$out .= $labeltoshow;
							}
						}

						$out .= ($display_type == 'card' ? '</td>' : '</div>');

						$html_id = !empty($this->id) ? $this->element.'_extras_'.$key.'_'.$this->id : '';
						if ($display_type == 'card') {
							// a first td column was already output (and may be another on before if MAIN_VIEW_LINE_NUMBER set), so this td is the next one
							$out .= '<td '.($html_id ? 'id="'.$html_id.'" ' : '').' class="valuefieldcreate '.$this->element.'_extras_'.$key.'" '.($colspan ? ' colspan="'.$colspan.'"' : '').'>';
						} elseif ($display_type == 'line') {
							$out .= '<div '.($html_id ? 'id="'.$html_id.'" ' : '').' style="display: inline-block" class="valuefieldcreate '.$this->element.'_extras_'.$key.' extra_inline_'.$extrafields->attributes[$this->table_element]['type'][$key].'">';
						}

						switch ($mode) {
							case "view":
								$out .= $extrafields->showOutputField($key, $value, '', $this->table_element);
								break;
							case "create":
								$out .= $extrafields->showInputField($key, $value, '', $keysuffix, '', 0, $this->id, $this->table_element);
								break;
							case "edit":
								$out .= $extrafields->showInputField($key, $value, '', $keysuffix, '', 0, $this->id, $this->table_element);
								break;
						}

						$out .= ($display_type=='card' ? '</td>' : '</div>');

						if (!empty($conf->global->MAIN_EXTRAFIELDS_USE_TWO_COLUMS) && (($e % 2) == 1)) {
							$out .= ($display_type=='card' ? '</tr>' : '</div>');
						} else {
							$out .= ($display_type=='card' ? '</tr>' : '</div>');
						}
						$e++;
					}
				}
				$out .= "\n";
				// Add code to manage list depending on others
				if (!empty($conf->use_javascript_ajax)) {
					$out .= $this->getJSListDependancies();
				}

				$out .= '<!-- commonobject:showOptionals end --> '."\n";
			}
		}

		$out .= $hookmanager->resPrint;

		return $out;
	}

	/**
	 * @param 	string 	$type	Type for prefix
	 * @return 	string			Javacript code to manage dependency
	 */
	public function getJSListDependancies($type = '_extra')
	{
		$out = '
					<script>
					jQuery(document).ready(function() {
						function showOptions'.$type.'(child_list, parent_list, orig_select)
						{
							var val = $("select[name=\""+parent_list+"\"]").val();
							var parentVal = parent_list + ":" + val;
							if(typeof val == "string"){
				    		    if(val != "") {
					    			var options = orig_select.find("option[parent=\""+parentVal+"\"]").clone();
									$("select[name=\""+child_list+"\"] option[parent]").remove();
									$("select[name=\""+child_list+"\"]").append(options);
								} else {
									var options = orig_select.find("option[parent]").clone();
									$("select[name=\""+child_list+"\"] option[parent]").remove();
									$("select[name=\""+child_list+"\"]").append(options);
								}
				    		} else if(val > 0) {
								var options = orig_select.find("option[parent=\""+parentVal+"\"]").clone();
								$("select[name=\""+child_list+"\"] option[parent]").remove();
								$("select[name=\""+child_list+"\"]").append(options);
							} else {
								var options = orig_select.find("option[parent]").clone();
								$("select[name=\""+child_list+"\"] option[parent]").remove();
								$("select[name=\""+child_list+"\"]").append(options);
							}
						}
						function setListDependencies'.$type.'() {
							jQuery("select option[parent]").parent().each(function() {
								var orig_select = {};
								var child_list = $(this).attr("name");
								orig_select[child_list] = $(this).clone();
								var parent = $(this).find("option[parent]:first").attr("parent");
								var infos = parent.split(":");
								var parent_list = infos[0];

								//Hide daughters lists
								if ($("#"+child_list).val() == 0 && $("#"+parent_list).val() == 0){
								    $("#"+child_list).hide();
								//Show mother lists
								} else if ($("#"+parent_list).val() != 0){
								    $("#"+parent_list).show();
								}
								//Show the child list if the parent list value is selected
								$("select[name=\""+parent_list+"\"]").click(function() {
								    if ($(this).val() != 0){
								        $("#"+child_list).show()
									}
								});

								//When we change parent list
								$("select[name=\""+parent_list+"\"]").change(function() {
									showOptions'.$type.'(child_list, parent_list, orig_select[child_list]);
									//Select the value 0 on child list after a change on the parent list
									$("#"+child_list).val(0).trigger("change");
									//Hide child lists if the parent value is set to 0
									if ($(this).val() == 0){
								   		$("#"+child_list).hide();
									}
								});
							});
						}

						setListDependencies'.$type.'();
					});
					</script>'."\n";
		return $out;
	}

	/**
	 * Returns the rights used for this class
	 * @return stdClass
	 */
	public function getRights()
	{
		global $user;

		$element = $this->element;
		if ($element == 'facturerec') {
			$element = 'facture';
		} elseif ($element == 'invoice_supplier_rec') {
			return $user->rights->fournisseur->facture;
		}

		return $user->rights->{$element};
	}

	/**
	 * Function used to replace a thirdparty id with another one.
	 * This function is meant to be called from replaceThirdparty with the appropriate tables
	 * Column name fk_soc MUST be used to identify thirdparties
	 *
	 * @param  DoliDB 	   $db 			  Database handler
	 * @param  int 		   $origin_id     Old thirdparty id (the thirdparty to delete)
	 * @param  int 		   $dest_id       New thirdparty id (the thirdparty that will received element of the other)
	 * @param  string[]    $tables        Tables that need to be changed
	 * @param  int         $ignoreerrors  Ignore errors. Return true even if errors. We need this when replacement can fails like for categories (categorie of old thirdparty may already exists on new one)
	 * @return bool						  True if success, False if error
	 */
	public static function commonReplaceThirdparty(DoliDB $db, $origin_id, $dest_id, array $tables, $ignoreerrors = 0)
	{
		foreach ($tables as $table) {
			$sql = 'UPDATE '.$db->prefix().$table.' SET fk_soc = '.((int) $dest_id).' WHERE fk_soc = '.((int) $origin_id);

			if (!$db->query($sql)) {
				if ($ignoreerrors) {
					return true; // TODO Not enough. If there is A-B on kept thirdparty and B-C on old one, we must get A-B-C after merge. Not A-B.
				}
				//$this->errors = $db->lasterror();
				return false;
			}
		}

		return true;
	}

	/**
	 * Function used to replace a product id with another one.
	 * This function is meant to be called from replaceProduct with the appropriate tables
	 * Column name fk_product MUST be used to identify products
	 *
	 * @param  DoliDB 	   $db 			  Database handler
	 * @param  int 		   $origin_id     Old product id (the product to delete)
	 * @param  int 		   $dest_id       New product id (the product that will received element of the other)
	 * @param  string[]    $tables        Tables that need to be changed
	 * @param  int         $ignoreerrors  Ignore errors. Return true even if errors. We need this when replacement can fails like for categories (categorie of old product may already exists on new one)
	 * @return bool						  True if success, False if error
	 */
	public static function commonReplaceProduct(DoliDB $db, $origin_id, $dest_id, array $tables, $ignoreerrors = 0)
	{
		foreach ($tables as $table) {
			$sql = 'UPDATE '.MAIN_DB_PREFIX.$table.' SET fk_product = '.((int) $dest_id).' WHERE fk_product = '.((int) $origin_id);

			if (!$db->query($sql)) {
				if ($ignoreerrors) {
					return true; // TODO Not enough. If there is A-B on kept product and B-C on old one, we must get A-B-C after merge. Not A-B.
				}
				//$this->errors = $db->lasterror();
				return false;
			}
		}

		return true;
	}

	/**
	 * Get buy price to use for margin calculation. This function is called when buy price is unknown.
	 *	 Set buy price = sell price if ForceBuyingPriceIfNull configured,
	 *   else if calculation MARGIN_TYPE = 'costprice' and costprice is defined, use costprice as buyprice
	 *	 else if calculation MARGIN_TYPE = 'pmp' and pmp is calculated, use pmp as buyprice
	 *	 else set min buy price as buy price
	 *
	 * @param float		$unitPrice		 Product unit price
	 * @param float		$discountPercent Line discount percent
	 * @param int		$fk_product		 Product id
	 * @return	float                    <0 if KO, buyprice if OK
	 */
	public function defineBuyPrice($unitPrice = 0.0, $discountPercent = 0.0, $fk_product = 0)
	{
		global $conf;

		$buyPrice = 0;

		if (($unitPrice > 0) && (isset($conf->global->ForceBuyingPriceIfNull) && $conf->global->ForceBuyingPriceIfNull > 0)) {
			 // When ForceBuyingPriceIfNull is set
			$buyPrice = $unitPrice * (1 - $discountPercent / 100);
		} else {
			// Get cost price for margin calculation
			if (!empty($fk_product) && $fk_product > 0) {
				if (isset($conf->global->MARGIN_TYPE) && $conf->global->MARGIN_TYPE == 'costprice') {
					require_once DOL_DOCUMENT_ROOT.'/product/class/product.class.php';
					$product = new Product($this->db);
					$result = $product->fetch($fk_product);
					if ($result <= 0) {
						$this->errors[] = 'ErrorProductIdDoesNotExists';
						return -1;
					}
					if ($product->cost_price > 0) {
						$buyPrice = $product->cost_price;
					} elseif ($product->pmp > 0) {
						$buyPrice = $product->pmp;
					}
				} elseif (isset($conf->global->MARGIN_TYPE) && $conf->global->MARGIN_TYPE == 'pmp') {
					require_once DOL_DOCUMENT_ROOT.'/product/class/product.class.php';
					$product = new Product($this->db);
					$result = $product->fetch($fk_product);
					if ($result <= 0) {
						$this->errors[] = 'ErrorProductIdDoesNotExists';
						return -1;
					}
					if ($product->pmp > 0) {
						$buyPrice = $product->pmp;
					}
				}

				if (empty($buyPrice) && isset($conf->global->MARGIN_TYPE) && in_array($conf->global->MARGIN_TYPE, array('1', 'pmp', 'costprice'))) {
					require_once DOL_DOCUMENT_ROOT.'/fourn/class/fournisseur.product.class.php';
					$productFournisseur = new ProductFournisseur($this->db);
					if (($result = $productFournisseur->find_min_price_product_fournisseur($fk_product)) > 0) {
						$buyPrice = $productFournisseur->fourn_unitprice;
					} elseif ($result < 0) {
						$this->errors[] = $productFournisseur->error;
						return -2;
					}
				}
			}
		}
		return $buyPrice;
	}

	// phpcs:disable PEAR.NamingConventions.ValidFunctionName.ScopeNotCamelCaps
	/**
	 *  Show photos of an object (nbmax maximum), into several columns
	 *
	 *  @param		string	$modulepart		'product', 'ticket', ...
	 *  @param      string	$sdir        	Directory to scan (full absolute path)
	 *  @param      int		$size        	0=original size, 1='small' use thumbnail if possible
	 *  @param      int		$nbmax       	Nombre maximum de photos (0=pas de max)
	 *  @param      int		$nbbyrow     	Number of image per line or -1 to use div separator or 0 to use no separator. Used only if size=1 or 'small'.
	 * 	@param		int		$showfilename	1=Show filename
	 * 	@param		int		$showaction		1=Show icon with action links (resize, delete)
	 * 	@param		int		$maxHeight		Max height of original image when size='small' (so we can use original even if small requested). If 0, always use 'small' thumb image.
	 * 	@param		int		$maxWidth		Max width of original image when size='small'
	 *  @param      int     $nolink         Do not add a href link to view enlarged imaged into a new tab
	 *  @param      int     $notitle        Do not add title tag on image
	 *  @param		int		$usesharelink	Use the public shared link of image (if not available, the 'nophoto' image will be shown instead)
	 *  @return     string					Html code to show photo. Number of photos shown is saved in this->nbphoto
	 */
	public function show_photos($modulepart, $sdir, $size = 0, $nbmax = 0, $nbbyrow = 5, $showfilename = 0, $showaction = 0, $maxHeight = 120, $maxWidth = 160, $nolink = 0, $notitle = 0, $usesharelink = 0)
	{
		// phpcs:enable
		global $conf, $user, $langs;

		include_once DOL_DOCUMENT_ROOT.'/core/lib/files.lib.php';
		include_once DOL_DOCUMENT_ROOT.'/core/lib/images.lib.php';

		$sortfield = 'position_name';
		$sortorder = 'asc';

		$dir = $sdir.'/';
		$pdir = '/';

		$dir .= get_exdir(0, 0, 0, 0, $this, $modulepart);
		$pdir .= get_exdir(0, 0, 0, 0, $this, $modulepart);

		// For backward compatibility
		if ($modulepart == 'product') {
			if (!empty($conf->global->PRODUCT_USE_OLD_PATH_FOR_PHOTO)) {
				$dir = $sdir.'/'.get_exdir($this->id, 2, 0, 0, $this, $modulepart).$this->id."/photos/";
				$pdir = '/'.get_exdir($this->id, 2, 0, 0, $this, $modulepart).$this->id."/photos/";
			}
		}

		// Defined relative dir to DOL_DATA_ROOT
		$relativedir = '';
		if ($dir) {
			$relativedir = preg_replace('/^'.preg_quote(DOL_DATA_ROOT, '/').'/', '', $dir);
			$relativedir = preg_replace('/^[\\/]/', '', $relativedir);
			$relativedir = preg_replace('/[\\/]$/', '', $relativedir);
		}

		$dirthumb = $dir.'thumbs/';
		$pdirthumb = $pdir.'thumbs/';

		$return = '<!-- Photo -->'."\n";
		$nbphoto = 0;

		$filearray = dol_dir_list($dir, "files", 0, '', '(\.meta|_preview.*\.png)$', $sortfield, (strtolower($sortorder) == 'desc' ?SORT_DESC:SORT_ASC), 1);

		/*if (! empty($conf->global->PRODUCT_USE_OLD_PATH_FOR_PHOTO))    // For backward compatiblity, we scan also old dirs
		 {
		 $filearrayold=dol_dir_list($dirold,"files",0,'','(\.meta|_preview.*\.png)$',$sortfield,(strtolower($sortorder)=='desc'?SORT_DESC:SORT_ASC),1);
		 $filearray=array_merge($filearray, $filearrayold);
		 }*/

		completeFileArrayWithDatabaseInfo($filearray, $relativedir);

		if (count($filearray)) {
			if ($sortfield && $sortorder) {
				$filearray = dol_sort_array($filearray, $sortfield, $sortorder);
			}

			foreach ($filearray as $key => $val) {
				$photo = '';
				$file = $val['name'];

				//if (! utf8_check($file)) $file=utf8_encode($file);	// To be sure file is stored in UTF8 in memory

				//if (dol_is_file($dir.$file) && image_format_supported($file) >= 0)
				if (image_format_supported($file) >= 0) {
					$nbphoto++;
					$photo = $file;
					$viewfilename = $file;

					if ($size == 1 || $size == 'small') {   // Format vignette
						// Find name of thumb file
						$photo_vignette = basename(getImageFileNameForSize($dir.$file, '_small'));
						if (!dol_is_file($dirthumb.$photo_vignette)) {
							$photo_vignette = '';
						}

						// Get filesize of original file
						$imgarray = dol_getImageSize($dir.$photo);

						if ($nbbyrow > 0) {
							if ($nbphoto == 1) {
								$return .= '<table class="valigntop center centpercent" style="border: 0; padding: 2px; border-spacing: 2px; border-collapse: separate;">';
							}

							if ($nbphoto % $nbbyrow == 1) {
								$return .= '<tr class="center valignmiddle" style="border: 1px">';
							}
							$return .= '<td style="width: '.ceil(100 / $nbbyrow).'%" class="photo">';
						} elseif ($nbbyrow < 0) {
							$return .= '<div class="inline-block">';
						}

						$return .= "\n";

						$relativefile = preg_replace('/^\//', '', $pdir.$photo);
						if (empty($nolink)) {
							$urladvanced = getAdvancedPreviewUrl($modulepart, $relativefile, 0, 'entity='.$this->entity);
							if ($urladvanced) {
								$return .= '<a href="'.$urladvanced.'">';
							} else {
								$return .= '<a href="'.DOL_URL_ROOT.'/viewimage.php?modulepart='.$modulepart.'&entity='.$this->entity.'&file='.urlencode($pdir.$photo).'" class="aphoto" target="_blank" rel="noopener noreferrer">';
							}
						}

						// Show image (width height=$maxHeight)
						// Si fichier vignette disponible et image source trop grande, on utilise la vignette, sinon on utilise photo origine
						$alt = $langs->transnoentitiesnoconv('File').': '.$relativefile;
						$alt .= ' - '.$langs->transnoentitiesnoconv('Size').': '.$imgarray['width'].'x'.$imgarray['height'];
						if ($notitle) {
							$alt = '';
						}

						$addphotorefcss = 1;

						if ($usesharelink) {
							if ($val['share']) {
								if (empty($maxHeight) || $photo_vignette && $imgarray['height'] > $maxHeight) {
									$return .= '<!-- Show original file (thumb not yet available with shared links) -->';
									$return .= '<img class="photo photowithmargin'.($addphotorefcss ? ' photoref' : '').'" height="'.$maxHeight.'" src="'.DOL_URL_ROOT.'/viewimage.php?hashp='.urlencode($val['share']).'" title="'.dol_escape_htmltag($alt).'">';
								} else {
									$return .= '<!-- Show original file -->';
									$return .= '<img class="photo photowithmargin'.($addphotorefcss ? ' photoref' : '').'" height="'.$maxHeight.'" src="'.DOL_URL_ROOT.'/viewimage.php?hashp='.urlencode($val['share']).'" title="'.dol_escape_htmltag($alt).'">';
								}
							} else {
								$return .= '<!-- Show nophoto file (because file is not shared) -->';
								$return .= '<img class="photo photowithmargin'.($addphotorefcss ? ' photoref' : '').'" height="'.$maxHeight.'" src="'.DOL_URL_ROOT.'/public/theme/common/nophoto.png" title="'.dol_escape_htmltag($alt).'">';
							}
						} else {
							if (empty($maxHeight) || $photo_vignette && $imgarray['height'] > $maxHeight) {
								$return .= '<!-- Show thumb -->';
								$return .= '<img class="photo photowithmargin'.($addphotorefcss ? ' photoref' : '').' maxwidth150onsmartphone maxwidth200" height="'.$maxHeight.'" src="'.DOL_URL_ROOT.'/viewimage.php?modulepart='.$modulepart.'&entity='.$this->entity.'&file='.urlencode($pdirthumb.$photo_vignette).'" title="'.dol_escape_htmltag($alt).'">';
							} else {
								$return .= '<!-- Show original file -->';
								$return .= '<img class="photo photowithmargin'.($addphotorefcss ? ' photoref' : '').'" height="'.$maxHeight.'" src="'.DOL_URL_ROOT.'/viewimage.php?modulepart='.$modulepart.'&entity='.$this->entity.'&file='.urlencode($pdir.$photo).'" title="'.dol_escape_htmltag($alt).'">';
							}
						}

						if (empty($nolink)) {
							$return .= '</a>';
						}
						$return .= "\n";

						if ($showfilename) {
							$return .= '<br>'.$viewfilename;
						}
						if ($showaction) {
							$return .= '<br>';
							// On propose la generation de la vignette si elle n'existe pas et si la taille est superieure aux limites
							if ($photo_vignette && (image_format_supported($photo) > 0) && ($this->imgWidth > $maxWidth || $this->imgHeight > $maxHeight)) {
								$return .= '<a href="'.$_SERVER["PHP_SELF"].'?id='.$this->id.'&action=addthumb&token='.newToken().'&file='.urlencode($pdir.$viewfilename).'">'.img_picto($langs->trans('GenerateThumb'), 'refresh').'&nbsp;&nbsp;</a>';
							}
							// Special cas for product
							if ($modulepart == 'product' && ($user->rights->produit->creer || $user->rights->service->creer)) {
								// Link to resize
								$return .= '<a href="'.DOL_URL_ROOT.'/core/photos_resize.php?modulepart='.urlencode('produit|service').'&id='.$this->id.'&file='.urlencode($pdir.$viewfilename).'" title="'.dol_escape_htmltag($langs->trans("Resize")).'">'.img_picto($langs->trans("Resize"), 'resize', '').'</a> &nbsp; ';

								// Link to delete
								$return .= '<a href="'.$_SERVER["PHP_SELF"].'?id='.$this->id.'&action=delete&token='.newToken().'&file='.urlencode($pdir.$viewfilename).'">';
								$return .= img_delete().'</a>';
							}
						}
						$return .= "\n";

						if ($nbbyrow > 0) {
							$return .= '</td>';
							if (($nbphoto % $nbbyrow) == 0) {
								$return .= '</tr>';
							}
						} elseif ($nbbyrow < 0) {
							$return .= '</div>';
						}
					}

					if (empty($size)) {     // Format origine
						$return .= '<img class="photo photowithmargin" src="'.DOL_URL_ROOT.'/viewimage.php?modulepart='.$modulepart.'&entity='.$this->entity.'&file='.urlencode($pdir.$photo).'">';

						if ($showfilename) {
							$return .= '<br>'.$viewfilename;
						}
						if ($showaction) {
							// Special case for product
							if ($modulepart == 'product' && ($user->rights->produit->creer || $user->rights->service->creer)) {
								// Link to resize
								$return .= '<a href="'.DOL_URL_ROOT.'/core/photos_resize.php?modulepart='.urlencode('produit|service').'&id='.$this->id.'&file='.urlencode($pdir.$viewfilename).'" title="'.dol_escape_htmltag($langs->trans("Resize")).'">'.img_picto($langs->trans("Resize"), 'resize', '').'</a> &nbsp; ';

								// Link to delete
								$return .= '<a href="'.$_SERVER["PHP_SELF"].'?id='.$this->id.'&action=delete&token='.newToken().'&file='.urlencode($pdir.$viewfilename).'">';
								$return .= img_delete().'</a>';
							}
						}
					}

					// On continue ou on arrete de boucler ?
					if ($nbmax && $nbphoto >= $nbmax) {
						break;
					}
				}
			}

			if ($size == 1 || $size == 'small') {
				if ($nbbyrow > 0) {
					// Ferme tableau
					while ($nbphoto % $nbbyrow) {
						$return .= '<td style="width: '.ceil(100 / $nbbyrow).'%">&nbsp;</td>';
						$nbphoto++;
					}

					if ($nbphoto) {
						$return .= '</table>';
					}
				}
			}
		}

		$this->nbphoto = $nbphoto;

		return $return;
	}


	/**
	 * Function test if type is array
	 *
	 * @param   array   $info   content informations of field
	 * @return  bool			true if array
	 */
	protected function isArray($info)
	{
		if (is_array($info)) {
			if (isset($info['type']) && $info['type'] == 'array') {
				return true;
			} else {
				return false;
			}
		}
		return false;
	}

	/**
	 * Function test if type is date
	 *
	 * @param   array   $info   content informations of field
	 * @return  bool			true if date
	 */
	public function isDate($info)
	{
		if (isset($info['type']) && ($info['type'] == 'date' || $info['type'] == 'datetime' || $info['type'] == 'timestamp')) {
			return true;
		}
		return false;
	}

	/**
	 * Function test if type is duration
	 *
	 * @param   array   $info   content informations of field
	 * @return  bool			true if field of type duration
	 */
	public function isDuration($info)
	{
		if (is_array($info)) {
			if (isset($info['type']) && ($info['type'] == 'duration')) {
				return true;
			} else {
				return false;
			}
		} else {
			return false;
		}
	}

	/**
	 * Function test if type is integer
	 *
	 * @param   array   $info   content informations of field
	 * @return  bool			true if integer
	 */
	public function isInt($info)
	{
		if (is_array($info)) {
			if (isset($info['type']) && ($info['type'] == 'int' || preg_match('/^integer/i', $info['type']))) {
				return true;
			} else {
				return false;
			}
		} else {
			return false;
		}
	}

	/**
	 * Function test if type is float
	 *
	 * @param   array   $info   content informations of field
	 * @return  bool			true if float
	 */
	public function isFloat($info)
	{
		if (is_array($info)) {
			if (isset($info['type']) && (preg_match('/^(double|real|price)/i', $info['type']))) {
				return true;
			} else {
				return false;
			}
		}
		return false;
	}

	/**
	 * Function test if type is text
	 *
	 * @param   array   $info   content informations of field
	 * @return  bool			true if type text
	 */
	public function isText($info)
	{
		if (is_array($info)) {
			if (isset($info['type']) && $info['type'] == 'text') {
				return true;
			} else {
				return false;
			}
		}
		return false;
	}

	/**
	 * Function test if field can be null
	 *
	 * @param   array   $info   content informations of field
	 * @return  bool			true if it can be null
	 */
	protected function canBeNull($info)
	{
		if (is_array($info)) {
			if (isset($info['notnull']) && $info['notnull'] != '1') {
				return true;
			} else {
				return false;
			}
		}
		return true;
	}

	/**
	 * Function test if field is forced to null if zero or empty
	 *
	 * @param   array   $info   content informations of field
	 * @return  bool			true if forced to null
	 */
	protected function isForcedToNullIfZero($info)
	{
		if (is_array($info)) {
			if (isset($info['notnull']) && $info['notnull'] == '-1') {
				return true;
			} else {
				return false;
			}
		}
		return false;
	}

	/**
	 * Function test if is indexed
	 *
	 * @param   array   $info   content informations of field
	 * @return                  bool
	 */
	protected function isIndex($info)
	{
		if (is_array($info)) {
			if (isset($info['index']) && $info['index'] == true) {
				return true;
			} else {
				return false;
			}
		}
		return false;
	}


	/**
	 * Function to prepare a part of the query for insert.
	 * Note $this->${field} are set by the page that make the createCommon or the updateCommon.
	 * $this->${field} should be a clean value. The page can run
	 *
	 * @return array
	 */
	protected function setSaveQuery()
	{
		global $conf;

		$queryarray = array();
		foreach ($this->fields as $field => $info) {	// Loop on definition of fields
			// Depending on field type ('datetime', ...)
			if ($this->isDate($info)) {
				if (empty($this->{$field})) {
					$queryarray[$field] = null;
				} else {
					$queryarray[$field] = $this->db->idate($this->{$field});
				}
			} elseif ($this->isDuration($info)) {
				// $this->{$field} may be null, '', 0, '0', 123, '123'
				if ((isset($this->{$field}) && $this->{$field} != '') || !empty($info['notnull'])) {
					if (!isset($this->{$field})) {
						$queryarray[$field] = 0;
					} else {
						$queryarray[$field] = (int) $this->{$field};		// If '0', it may be set to null later if $info['notnull'] == -1
					}
				} else {
					$queryarray[$field] = null;
				}
			} elseif ($this->isInt($info) || $this->isFloat($info)) {
				if ($field == 'entity' && is_null($this->{$field})) {
					$queryarray[$field] = $conf->entity;
				} else {
					// $this->{$field} may be null, '', 0, '0', 123, '123'
					if ((isset($this->{$field}) && $this->{$field} != '') || !empty($info['notnull'])) {
						if (!isset($this->{$field})) {
							$queryarray[$field] = 0;
						} elseif ($this->isInt($info)) {
							$queryarray[$field] = (int) $this->{$field};	// If '0', it may be set to null later if $info['notnull'] == -1
						} elseif ($this->isFloat($info)) {
							$queryarray[$field] = (double) $this->{$field};	// If '0', it may be set to null later if $info['notnull'] == -1
						}
					} else {
						$queryarray[$field] = null;
					}
				}
			} else {
				// Note: If $this->{$field} is not defined, it means there is a bug into definition of ->fields or a missing declaration of property
				// We should keep the warning generated by this because it is a bug somewhere else in code, not here.
				$queryarray[$field] = $this->{$field};
			}

			if ($info['type'] == 'timestamp' && empty($queryarray[$field])) {
				unset($queryarray[$field]);
			}
			if (!empty($info['notnull']) && $info['notnull'] == -1 && empty($queryarray[$field])) {
				$queryarray[$field] = null; // May force 0 to null
			}
		}

		return $queryarray;
	}

	/**
	 * Function to load data from a SQL pointer into properties of current object $this
	 *
	 * @param   stdClass    $obj    Contain data of object from database
	 * @return void
	 */
	public function setVarsFromFetchObj(&$obj)
	{
		global $db;

		foreach ($this->fields as $field => $info) {
			if ($this->isDate($info)) {
				if (is_null($obj->{$field}) || $obj->{$field} === '' || $obj->{$field} === '0000-00-00 00:00:00' || $obj->{$field} === '1000-01-01 00:00:00') {
					$this->{$field} = '';
				} else {
					$this->{$field} = $db->jdate($obj->{$field});
				}
			} elseif ($this->isInt($info)) {
				if ($field == 'rowid') {
					$this->id = (int) $obj->{$field};
				} else {
					if ($this->isForcedToNullIfZero($info)) {
						if (empty($obj->{$field})) {
							$this->{$field} = null;
						} else {
							$this->{$field} = (double) $obj->{$field};
						}
					} else {
						if (!is_null($obj->{$field}) || (isset($info['notnull']) && $info['notnull'] == 1)) {
							$this->{$field} = (int) $obj->{$field};
						} else {
							$this->{$field} = null;
						}
					}
				}
			} elseif ($this->isFloat($info)) {
				if ($this->isForcedToNullIfZero($info)) {
					if (empty($obj->{$field})) {
						$this->{$field} = null;
					} else {
						$this->{$field} = (double) $obj->{$field};
					}
				} else {
					if (!is_null($obj->{$field}) || (isset($info['notnull']) && $info['notnull'] == 1)) {
						$this->{$field} = (double) $obj->{$field};
					} else {
						$this->{$field} = null;
					}
				}
			} else {
				$this->{$field} = !empty($obj->{$field}) ? $obj->{$field} : null;
			}
		}

		// If there is no 'ref' field, we force property ->ref to ->id for a better compatibility with common functions.
		if (!isset($this->fields['ref']) && isset($this->id)) {
			$this->ref = $this->id;
		}
	}

	/**
	 * Function to concat keys of fields
	 *
	 * @param   string   $alias   	String of alias of table for fields. For example 't'.
	 * @return  string				list of alias fields
	 */
	public function getFieldList($alias = '')
	{
		$keys = array_keys($this->fields);
		if (!empty($alias)) {
			$keys_with_alias = array();
			foreach ($keys as $fieldname) {
				$keys_with_alias[] = $alias . '.' . $fieldname;
			}
			return implode(',', $keys_with_alias);
		} else {
			return implode(',', $keys);
		}
	}

	/**
	 * Add quote to field value if necessary
	 *
	 * @param 	string|int	$value			Value to protect
	 * @param	array		$fieldsentry	Properties of field
	 * @return 	string
	 */
	protected function quote($value, $fieldsentry)
	{
		if (is_null($value)) {
			return 'NULL';
		} elseif (preg_match('/^(int|double|real|price)/i', $fieldsentry['type'])) {
			return price2num("$value");
		} elseif ($fieldsentry['type'] == 'boolean') {
			if ($value) {
				return 'true';
			} else {
				return 'false';
			}
		} else {
			return "'".$this->db->escape($value)."'";
		}
	}


	/**
	 * Create object into database
	 *
	 * @param  User $user      User that creates
	 * @param  bool $notrigger false=launch triggers after, true=disable triggers
	 * @return int             <0 if KO, Id of created object if OK
	 */
	public function createCommon(User $user, $notrigger = false)
	{
		global $langs;
		dol_syslog(get_class($this)."::createCommon create", LOG_DEBUG);

		$error = 0;

		$now = dol_now();

		$fieldvalues = $this->setSaveQuery();

		if (array_key_exists('date_creation', $fieldvalues) && empty($fieldvalues['date_creation'])) {
			$fieldvalues['date_creation'] = $this->db->idate($now);
		}
		if (array_key_exists('fk_user_creat', $fieldvalues) && !($fieldvalues['fk_user_creat'] > 0)) {
			$fieldvalues['fk_user_creat'] = $user->id;
		}
		unset($fieldvalues['rowid']); // The field 'rowid' is reserved field name for autoincrement field so we don't need it into insert.
		if (array_key_exists('ref', $fieldvalues)) {
			$fieldvalues['ref'] = dol_string_nospecial($fieldvalues['ref']); // If field is a ref, we sanitize data
		}

		$keys = array();
		$values = array(); // Array to store string forged for SQL syntax
		foreach ($fieldvalues as $k => $v) {
			$keys[$k] = $k;
			$value = $this->fields[$k];
			$values[$k] = $this->quote($v, $value); // May return string 'NULL' if $value is null
		}

		// Clean and check mandatory
		foreach ($keys as $key) {
			// If field is an implicit foreign key field
			if (preg_match('/^integer:/i', $this->fields[$key]['type']) && $values[$key] == '-1') {
				$values[$key] = '';
			}
			if (!empty($this->fields[$key]['foreignkey']) && $values[$key] == '-1') {
				$values[$key] = '';
			}

			if (isset($this->fields[$key]['notnull']) && $this->fields[$key]['notnull'] == 1 && (!isset($values[$key]) || $values[$key] === 'NULL') && is_null($this->fields[$key]['default'])) {
				$error++;
				$langs->load("errors");
				dol_syslog("Mandatory field '".$key."' is empty and required into ->fields definition of class");
				$this->errors[] = $langs->trans("ErrorFieldRequired", $this->fields[$key]['label']);
			}

			// If value is null and there is a default value for field
			if (isset($this->fields[$key]['notnull']) && $this->fields[$key]['notnull'] == 1 && (!isset($values[$key]) || $values[$key] === 'NULL') && !is_null($this->fields[$key]['default'])) {
				$values[$key] = $this->quote($this->fields[$key]['default'], $this->fields[$key]);
			}

			// If field is an implicit foreign key field
			if (preg_match('/^integer:/i', $this->fields[$key]['type']) && empty($values[$key])) {
				if (isset($this->fields[$key]['default'])) {
					$values[$key] = ((int) $this->fields[$key]['default']);
				} else {
					$values[$key] = 'null';
				}
			}
			if (!empty($this->fields[$key]['foreignkey']) && empty($values[$key])) {
				$values[$key] = 'null';
			}
		}

		if ($error) {
			return -1;
		}

		$this->db->begin();

		if (!$error) {
			$sql = "INSERT INTO ".$this->db->prefix().$this->table_element;
			$sql .= " (".implode(", ", $keys).')';
			$sql .= " VALUES (".implode(", ", $values).")";		// $values can contains 'abc' or 123

			$res = $this->db->query($sql);
			if (!$res) {
				$error++;
				if ($this->db->lasterrno() == 'DB_ERROR_RECORD_ALREADY_EXISTS') {
					$this->errors[] = "ErrorRefAlreadyExists";
				} else {
					$this->errors[] = $this->db->lasterror();
				}
			}
		}

		if (!$error) {
			$this->id = $this->db->last_insert_id($this->db->prefix().$this->table_element);
		}

		// If we have a field ref with a default value of (PROV)
		if (!$error) {
			if (key_exists('ref', $this->fields) && $this->fields['ref']['notnull'] > 0 && key_exists('default', $this->fields['ref']) && $this->fields['ref']['default'] == '(PROV)') {
				$sql = "UPDATE ".$this->db->prefix().$this->table_element." SET ref = '(PROV".((int) $this->id).")' WHERE (ref = '(PROV)' OR ref = '') AND rowid = ".((int) $this->id);
				$resqlupdate = $this->db->query($sql);

				if ($resqlupdate === false) {
					$error++;
					$this->errors[] = $this->db->lasterror();
				} else {
					$this->ref = '(PROV'.$this->id.')';
				}
			}
		}

		// Create extrafields
		if (!$error) {
			$result = $this->insertExtraFields();
			if ($result < 0) {
				$error++;
			}
		}

		// Create lines
		if (!empty($this->table_element_line) && !empty($this->fk_element)) {
			$num = (is_array($this->lines) ? count($this->lines) : 0);
			for ($i = 0; $i < $num; $i++) {
				$line = $this->lines[$i];

				$keyforparent = $this->fk_element;
				$line->$keyforparent = $this->id;

				// Test and convert into object this->lines[$i]. When coming from REST API, we may still have an array
				//if (! is_object($line)) $line=json_decode(json_encode($line), false);  // convert recursively array into object.
				if (!is_object($line)) {
					$line = (object) $line;
				}

				$result = $line->create($user, 1);
				if ($result < 0) {
					$this->error = $line->error;
					$this->db->rollback();
					return -1;
				}
			}
		}

		// Triggers
		if (!$error && !$notrigger) {
			// Call triggers
			$result = $this->call_trigger(strtoupper(get_class($this)).'_CREATE', $user);
			if ($result < 0) {
				$error++;
			}
			// End call triggers
		}

		// Commit or rollback
		if ($error) {
			$this->db->rollback();
			return -1;
		} else {
			$this->db->commit();
			return $this->id;
		}
	}


	/**
	 * Load object in memory from the database
	 *
	 * @param	int    	$id				Id object
	 * @param	string 	$ref			Ref
	 * @param	string	$morewhere		More SQL filters (' AND ...')
	 * @return 	int         			<0 if KO, 0 if not found, >0 if OK
	 */
	public function fetchCommon($id, $ref = null, $morewhere = '')
	{
		if (empty($id) && empty($ref) && empty($morewhere)) {
			return -1;
		}

		$fieldlist = $this->getFieldList('t');
		if (empty($fieldlist)) {
			return 0;
		}

		$sql = "SELECT ".$fieldlist;
		$sql .= " FROM ".$this->db->prefix().$this->table_element.' as t';

		if (!empty($id)) {
			$sql .= ' WHERE t.rowid = '.((int) $id);
		} elseif (!empty($ref)) {
			$sql .= " WHERE t.ref = '".$this->db->escape($ref)."'";
		} else {
			$sql .= ' WHERE 1 = 1'; // usage with empty id and empty ref is very rare
		}
		if (empty($id) && isset($this->ismultientitymanaged) && $this->ismultientitymanaged == 1) {
			$sql .= ' AND t.entity IN ('.getEntity($this->table_element).')';
		}
		if ($morewhere) {
			$sql .= $morewhere;
		}
		$sql .= ' LIMIT 1'; // This is a fetch, to be sure to get only one record

		$res = $this->db->query($sql);
		if ($res) {
			$obj = $this->db->fetch_object($res);
			if ($obj) {
				$this->setVarsFromFetchObj($obj);

				// Retrieve all extrafield
				// fetch optionals attributes and labels
				$this->fetch_optionals();

				return $this->id;
			} else {
				return 0;
			}
		} else {
			$this->error = $this->db->lasterror();
			$this->errors[] = $this->error;
			return -1;
		}
	}

	/**
	 * Load object in memory from the database
	 *
	 * @param	string	$morewhere		More SQL filters (' AND ...')
	 * @return 	int         			<0 if KO, 0 if not found, >0 if OK
	 */
	public function fetchLinesCommon($morewhere = '')
	{
		$objectlineclassname = get_class($this).'Line';
		if (!class_exists($objectlineclassname)) {
			$this->error = 'Error, class '.$objectlineclassname.' not found during call of fetchLinesCommon';
			return -1;
		}

		$objectline = new $objectlineclassname($this->db);

		$sql = "SELECT ".$objectline->getFieldList('l');
		$sql .= " FROM ".$this->db->prefix().$objectline->table_element." as l";
		$sql .= " WHERE l.fk_".$this->db->escape($this->element)." = ".((int) $this->id);
		if ($morewhere) {
			$sql .= $morewhere;
		}
		if (isset($objectline->fields['position'])) {
			$sql .= $this->db->order('position', 'ASC');
		}

		$resql = $this->db->query($sql);
		if ($resql) {
			$num_rows = $this->db->num_rows($resql);
			$i = 0;
			while ($i < $num_rows) {
				$obj = $this->db->fetch_object($resql);
				if ($obj) {
					$newline = new $objectlineclassname($this->db);
					$newline->setVarsFromFetchObj($obj);

					$this->lines[] = $newline;
				}
				$i++;
			}

			return 1;
		} else {
			$this->error = $this->db->lasterror();
			$this->errors[] = $this->error;
			return -1;
		}
	}

	/**
	 * Update object into database
	 *
	 * @param  User $user      	User that modifies
	 * @param  bool $notrigger 	false=launch triggers after, true=disable triggers
	 * @return int             	<0 if KO, >0 if OK
	 */
	public function updateCommon(User $user, $notrigger = false)
	{
		global $conf, $langs;
		dol_syslog(get_class($this)."::updateCommon update", LOG_DEBUG);

		$error = 0;

		$now = dol_now();

		$fieldvalues = $this->setSaveQuery();

		if (array_key_exists('date_modification', $fieldvalues) && empty($fieldvalues['date_modification'])) {
			$fieldvalues['date_modification'] = $this->db->idate($now);
		}
		if (array_key_exists('fk_user_modif', $fieldvalues) && !($fieldvalues['fk_user_modif'] > 0)) {
			$fieldvalues['fk_user_modif'] = $user->id;
		}
		unset($fieldvalues['rowid']); // The field 'rowid' is reserved field name for autoincrement field so we don't need it into update.
		if (array_key_exists('ref', $fieldvalues)) {
			$fieldvalues['ref'] = dol_string_nospecial($fieldvalues['ref']); // If field is a ref, we sanitize data
		}

		// Add quotes and escape on fields with type string
		$keys = array();
		$values = array();
		$tmp = array();
		foreach ($fieldvalues as $k => $v) {
			$keys[$k] = $k;
			$value = $this->fields[$k];
			$values[$k] = $this->quote($v, $value);
			$tmp[] = $k.'='.$this->quote($v, $this->fields[$k]);
		}

		// Clean and check mandatory fields
		foreach ($keys as $key) {
			if (preg_match('/^integer:/i', $this->fields[$key]['type']) && $values[$key] == '-1') {
				$values[$key] = ''; // This is an implicit foreign key field
			}
			if (!empty($this->fields[$key]['foreignkey']) && $values[$key] == '-1') {
				$values[$key] = ''; // This is an explicit foreign key field
			}

			//var_dump($key.'-'.$values[$key].'-'.($this->fields[$key]['notnull'] == 1));
			/*
			if ($this->fields[$key]['notnull'] == 1 && empty($values[$key]))
			{
				$error++;
				$this->errors[]=$langs->trans("ErrorFieldRequired", $this->fields[$key]['label']);
			}*/
		}

		$sql = 'UPDATE '.$this->db->prefix().$this->table_element.' SET '.implode(', ', $tmp).' WHERE rowid='.((int) $this->id);

		$this->db->begin();
		if (!$error) {
			$res = $this->db->query($sql);
			if (!$res) {
				$error++;
				$this->errors[] = $this->db->lasterror();
			}
		}

		// Update extrafield
		if (!$error) {
			$result = $this->insertExtraFields();
			if ($result < 0) {
				$error++;
			}
		}

		// Triggers
		if (!$error && !$notrigger) {
			// Call triggers
			$result = $this->call_trigger(strtoupper(get_class($this)).'_MODIFY', $user);
			if ($result < 0) {
				$error++;
			} //Do also here what you must do to rollback action if trigger fail
			// End call triggers
		}

		// Commit or rollback
		if ($error) {
			$this->db->rollback();
			return -1;
		} else {
			$this->db->commit();
			return $this->id;
		}
	}

	/**
	 * Delete object in database
	 *
	 * @param 	User 	$user       			User that deletes
	 * @param 	bool 	$notrigger  			false=launch triggers after, true=disable triggers
	 * @param	int		$forcechilddeletion		0=no, 1=Force deletion of children
	 * @return 	int             				<=0 if KO, 0=Nothing done because object has child, >0 if OK
	 */
	public function deleteCommon(User $user, $notrigger = false, $forcechilddeletion = 0)
	{
		dol_syslog(get_class($this)."::deleteCommon delete", LOG_DEBUG);

		$error = 0;

		$this->db->begin();

		if ($forcechilddeletion) {	// Force also delete of childtables that should lock deletion in standard case when option force is off
			foreach ($this->childtables as $table) {
				$sql = "DELETE FROM ".$this->db->prefix().$table." WHERE ".$this->fk_element." = ".((int) $this->id);
				$resql = $this->db->query($sql);
				if (!$resql) {
					$this->error = $this->db->lasterror();
					$this->errors[] = $this->error;
					$this->db->rollback();
					return -1;
				}
			}
		} elseif (!empty($this->fk_element) && !empty($this->childtables)) {	// If object has childs linked with a foreign key field, we check all child tables.
			$objectisused = $this->isObjectUsed($this->id);
			if (!empty($objectisused)) {
				dol_syslog(get_class($this)."::deleteCommon Can't delete record as it has some child", LOG_WARNING);
				$this->error = 'ErrorRecordHasChildren';
				$this->errors[] = $this->error;
				$this->db->rollback();
				return 0;
			}
		}

		// Delete cascade first
		if (is_array($this->childtablesoncascade) && !empty($this->childtablesoncascade)) {
			foreach ($this->childtablesoncascade as $table) {
				$deleteFromObject = explode(':', $table);
				if (count($deleteFromObject) >= 2) {
					$className = str_replace('@', '', $deleteFromObject[0]);
					$filePath = $deleteFromObject[1];
					$columnName = $deleteFromObject[2];
					$TMoreSQL = array();
					$more_sql = $deleteFromObject[3];
					if (!empty($more_sql)) {
						$TMoreSQL['customsql'] = $more_sql;
					}
					if (dol_include_once($filePath)) {
						$childObject = new $className($this->db);
						if (method_exists($childObject, 'deleteByParentField')) {
							$result = $childObject->deleteByParentField($this->id, $columnName, $TMoreSQL);
							if ($result < 0) {
								$error++;
								$this->errors[] = $childObject->error;
								break;
							}
						} else {
							$error++;
							$this->errors[] = "You defined a cascade delete on an object $childObject but there is no method deleteByParentField for it";
							break;
						}
					} else {
						$error++;
						$this->errors[] = 'Cannot include child class file '.$filePath;
						break;
					}
				} else {
					// Delete record in child table
					$sql = "DELETE FROM ".$this->db->prefix().$table." WHERE ".$this->fk_element." = ".((int) $this->id);

					$resql = $this->db->query($sql);
					if (!$resql) {
						$error++;
						$this->error = $this->db->lasterror();
						$this->errors[] = $this->error;
						break;
					}
				}
			}
		}

		if (!$error) {
			if (!$notrigger) {
				// Call triggers
				$result = $this->call_trigger(strtoupper(get_class($this)).'_DELETE', $user);
				if ($result < 0) {
					$error++;
				} // Do also here what you must do to rollback action if trigger fail
				// End call triggers
			}
		}

		// Delete llx_ecm_files
		if (!$error) {
			$res = $this->deleteEcmFiles(1); // Deleting files physically is done later with the dol_delete_dir_recursive
			if (!$res) {
				$error++;
			}
		}

		if (!$error && !empty($this->isextrafieldmanaged)) {
			$result = $this->deleteExtraFields();
			if ($result < 0) {
				$error++;
			}
		}

		if (!$error) {
			$sql = 'DELETE FROM '.$this->db->prefix().$this->table_element.' WHERE rowid='.((int) $this->id);

			$resql = $this->db->query($sql);
			if (!$resql) {
				$error++;
				$this->errors[] = $this->db->lasterror();
			}
		}

		// Commit or rollback
		if ($error) {
			$this->db->rollback();
			return -1;
		} else {
			$this->db->commit();
			return 1;
		}
	}

	/**
	 * Delete all child object from a parent ID
	 *
	 * @param		int		$parentId      Parent Id
	 * @param		string	$parentField   Name of Foreign key parent column
	 * @param 		array 	$filter		an array filter
	 * @param		string	$filtermode	AND or OR
	 * @return		int						<0 if KO, >0 if OK
	 * @throws Exception
	 */
	public function deleteByParentField($parentId = 0, $parentField = '', $filter = array(), $filtermode = "AND")
	{
		global $user;

		$error = 0;
		$deleted = 0;

		if (!empty($parentId) && !empty($parentField)) {
			$this->db->begin();

			$sql = "SELECT rowid FROM ".$this->db->prefix().$this->table_element;
			$sql .= " WHERE ".$parentField." = ".(int) $parentId;

			// Manage filters
			$sqlwhere = array();
			if (count($filter) > 0) {
				foreach ($filter as $key => $value) {
					if ($key == 'customsql') {
						$sqlwhere[] = $value;
					} elseif (strpos($value, '%') === false) {
						$sqlwhere[] = $key." IN (".$this->db->sanitize($this->db->escape($value)).")";
					} else {
						$sqlwhere[] = $key." LIKE '%".$this->db->escape($value)."%'";
					}
				}
			}
			if (count($sqlwhere) > 0) {
				$sql .= " AND (".implode(" ".$filtermode." ", $sqlwhere).")";
			}

			$resql = $this->db->query($sql);
			if (!$resql) {
				$this->errors[] = $this->db->lasterror();
				$error++;
			} else {
				while ($obj = $this->db->fetch_object($resql)) {
					$result = $this->fetch($obj->rowid);
					if ($result < 0) {
						$error++;
						$this->errors[] = $this->error;
					} else {
						if (get_class($this) == 'Contact') { // TODO special code because delete() for contact has not been standardized like other delete.
							$result = $this->delete();
						} else {
							$result = $this->delete($user);
						}
						if ($result < 0) {
							$error++;
							$this->errors[] = $this->error;
						} else {
							$deleted++;
						}
					}
				}
			}

			if (empty($error)) {
				$this->db->commit();
				return $deleted;
			} else {
				$this->error = implode(', ', $this->errors);
				$this->db->rollback();
				return $error * -1;
			}
		}

		return $deleted;
	}

	/**
	 *  Delete a line of object in database
	 *
	 *	@param  User	$user       User that delete
	 *  @param	int		$idline		Id of line to delete
	 *  @param 	bool 	$notrigger  false=launch triggers after, true=disable triggers
	 *  @return int         		>0 if OK, <0 if KO
	 */
	public function deleteLineCommon(User $user, $idline, $notrigger = false)
	{
		global $conf;

		$error = 0;

		$tmpforobjectclass = get_class($this);
		$tmpforobjectlineclass = ucfirst($tmpforobjectclass).'Line';

		// Call trigger
		$result = $this->call_trigger('LINE'.strtoupper($tmpforobjectclass).'_DELETE', $user);
		if ($result < 0) {
			return -1;
		}
		// End call triggers

		$this->db->begin();

		$sql = "DELETE FROM ".$this->db->prefix().$this->table_element_line;
		$sql .= " WHERE rowid = ".((int) $idline);

		dol_syslog(get_class($this)."::deleteLineCommon", LOG_DEBUG);
		$resql = $this->db->query($sql);
		if (!$resql) {
			$this->error = "Error ".$this->db->lasterror();
			$error++;
		}

		if (empty($error)) {
			// Remove extrafields
			$tmpobjectline = new $tmpforobjectlineclass($this->db);
			if (!isset($tmpobjectline->isextrafieldmanaged) || !empty($tmpobjectline->isextrafieldmanaged)) {
				$tmpobjectline->id = $idline;
				$result = $tmpobjectline->deleteExtraFields();
				if ($result < 0) {
					$error++;
					$this->error = "Error ".get_class($this)."::deleteLineCommon deleteExtraFields error -4 ".$tmpobjectline->error;
				}
			}
		}

		if (empty($error)) {
			$this->db->commit();
			return 1;
		} else {
			dol_syslog(get_class($this)."::deleteLineCommon ERROR:".$this->error, LOG_ERR);
			$this->db->rollback();
			return -1;
		}
	}


	/**
	 *	Set to a status
	 *
	 *	@param	User	$user			Object user that modify
	 *  @param	int		$status			New status to set (often a constant like self::STATUS_XXX)
	 *  @param	int		$notrigger		1=Does not execute triggers, 0=Execute triggers
	 *  @param  string  $triggercode    Trigger code to use
	 *	@return	int						<0 if KO, >0 if OK
	 */
	public function setStatusCommon($user, $status, $notrigger = 0, $triggercode = '')
	{
		$error = 0;

		$this->db->begin();

		$statusfield = 'status';
		if ($this->element == 'don' || $this->element == 'donation') {
			$statusfield = 'fk_statut';
		}

		$sql = "UPDATE ".$this->db->prefix().$this->table_element;
		$sql .= " SET ".$statusfield." = ".((int) $status);
		$sql .= " WHERE rowid = ".((int) $this->id);

		if ($this->db->query($sql)) {
			if (!$error) {
				$this->oldcopy = clone $this;
			}

			if (!$error && !$notrigger) {
				// Call trigger
				$result = $this->call_trigger($triggercode, $user);
				if ($result < 0) {
					$error++;
				}
			}

			if (!$error) {
				$this->status = $status;
				$this->db->commit();
				return 1;
			} else {
				$this->db->rollback();
				return -1;
			}
		} else {
			$this->error = $this->db->error();
			$this->db->rollback();
			return -1;
		}
	}


	/**
	 * Initialise object with example values
	 * Id must be 0 if object instance is a specimen
	 *
	 * @return int
	 */
	public function initAsSpecimenCommon()
	{
		global $user;

		$this->id = 0;
		$this->specimen = 1;
		$fields = array(
			'label' => 'This is label',
			'ref' => 'ABCD1234',
			'description' => 'This is a description',
			'qty' => 123.12,
			'note_public' => 'Public note',
			'note_private' => 'Private note',
			'date_creation' => (dol_now() - 3600 * 48),
			'date_modification' => (dol_now() - 3600 * 24),
			'fk_user_creat' => $user->id,
			'fk_user_modif' => $user->id,
			'date' => dol_now(),
		);
		foreach ($fields as $key => $value) {
			if (array_key_exists($key, $this->fields)) {
				$this->{$key} = $value;
			}
		}
		return 1;
	}


	/* Part for comments */

	/**
	 * Load comments linked with current task
	 *	@return boolean	1 if ok
	 */
	public function fetchComments()
	{
		require_once DOL_DOCUMENT_ROOT.'/core/class/comment.class.php';

		$comment = new Comment($this->db);
		$result = $comment->fetchAllFor($this->element, $this->id);
		if ($result < 0) {
			$this->errors = array_merge($this->errors, $comment->errors);
			return -1;
		} else {
			$this->comments = $comment->comments;
		}
		return count($this->comments);
	}

	/**
	 * Return nb comments already posted
	 *
	 * @return int
	 */
	public function getNbComments()
	{
		return count($this->comments);
	}

	/**
	 * Trim object parameters
	 *
	 * @param string[] $parameters array of parameters to trim
	 * @return void
	 */
	public function trimParameters($parameters)
	{
		if (!is_array($parameters)) {
			return;
		}
		foreach ($parameters as $parameter) {
			if (isset($this->$parameter)) {
				$this->$parameter = trim($this->$parameter);
			}
		}
	}

	/* Part for categories/tags */

	/**
	 * Sets object to given categories.
	 *
	 * Deletes object from existing categories not supplied.
	 * Adds it to non existing supplied categories.
	 * Existing categories are left untouch.
	 *
	 * @param 	string 		$type_categ 	Category type ('customer', 'supplier', 'website_page', ...)
	 * @return	int							Array of category objects or < 0 if KO
	 */
	public function getCategoriesCommon($type_categ)
	{
		require_once DOL_DOCUMENT_ROOT.'/categories/class/categorie.class.php';

		// Get current categories
		$c = new Categorie($this->db);
		$existing = $c->containing($this->id, $type_categ, 'id');

		return $existing;
	}

	/**
	 * Sets object to given categories.
	 *
	 * Adds it to non existing supplied categories.
	 * Deletes object from existing categories not supplied (if remove_existing==true).
	 * Existing categories are left untouch.
	 *
	 * @param 	int[]|int 	$categories 		Category ID or array of Categories IDs
	 * @param 	string 		$type_categ 		Category type ('customer', 'supplier', 'website_page', ...) definied into const class Categorie type
	 * @param 	boolean		$remove_existing 	True: Remove existings categories from Object if not supplies by $categories, False: let them
	 * @return	int							<0 if KO, >0 if OK
	 */
	public function setCategoriesCommon($categories, $type_categ = '', $remove_existing = true)
	{
		// Handle single category
		if (!is_array($categories)) {
			$categories = array($categories);
		}

		dol_syslog(get_class($this)."::setCategoriesCommon Oject Id:".$this->id.' type_categ:'.$type_categ.' nb tag add:'.count($categories), LOG_DEBUG);

		require_once DOL_DOCUMENT_ROOT.'/categories/class/categorie.class.php';

		if (empty($type_categ)) {
			dol_syslog(__METHOD__.': Type '.$type_categ.'is an unknown category type. Done nothing.', LOG_ERR);
			return -1;
		}

		// Get current categories
		$c = new Categorie($this->db);
		$existing = $c->containing($this->id, $type_categ, 'id');
		if ($remove_existing) {
			// Diff
			if (is_array($existing)) {
				$to_del = array_diff($existing, $categories);
				$to_add = array_diff($categories, $existing);
			} else {
				$to_del = array(); // Nothing to delete
				$to_add = $categories;
			}
		} else {
			$to_del = array(); // Nothing to delete
			$to_add = array_diff($categories, $existing);
		}

		$error = 0;
		$ok = 0;

		// Process
		foreach ($to_del as $del) {
			if ($c->fetch($del) > 0) {
				$result=$c->del_type($this, $type_categ);
				if ($result < 0) {
					$error++;
					$this->error = $c->error;
					$this->errors = $c->errors;
					break;
				} else {
					$ok += $result;
				}
			}
		}
		foreach ($to_add as $add) {
			if ($c->fetch($add) > 0) {
				$result = $c->add_type($this, $type_categ);
				if ($result < 0) {
					$error++;
					$this->error = $c->error;
					$this->errors = $c->errors;
					break;
				} else {
					$ok += $result;
				}
			}
		}

		return $error ? -1 * $error : $ok;
	}

	/**
	 * Copy related categories to another object
	 *
	 * @param  int		$fromId	Id object source
	 * @param  int		$toId	Id object cible
	 * @param  string	$type	Type of category ('product', ...)
	 * @return int      < 0 if error, > 0 if ok
	 */
	public function cloneCategories($fromId, $toId, $type = '')
	{
		$this->db->begin();

		if (empty($type)) {
			$type = $this->table_element;
		}

		require_once DOL_DOCUMENT_ROOT.'/categories/class/categorie.class.php';
		$categorystatic = new Categorie($this->db);

		$sql = "INSERT INTO ".$this->db->prefix()."categorie_".(empty($categorystatic->MAP_CAT_TABLE[$type]) ? $type : $categorystatic->MAP_CAT_TABLE[$type])." (fk_categorie, fk_product)";
		$sql .= " SELECT fk_categorie, $toId FROM ".$this->db->prefix()."categorie_".(empty($categorystatic->MAP_CAT_TABLE[$type]) ? $type : $categorystatic->MAP_CAT_TABLE[$type]);
		$sql .= " WHERE fk_product = ".((int) $fromId);

		if (!$this->db->query($sql)) {
			$this->error = $this->db->lasterror();
			$this->db->rollback();
			return -1;
		}

		$this->db->commit();
		return 1;
	}

	/**
	 * Delete related files of object in database
	 *
	 * @param	integer		$mode		0=Use path to find record, 1=Use src_object_xxx fields (Mode 1 is recommanded for new objects)
	 * @return 	bool					True if OK, False if KO
	 */
	public function deleteEcmFiles($mode = 0)
	{
		global $conf;

		$this->db->begin();

		// Delete in database with mode 0
		if ($mode == 0) {
			switch ($this->element) {
				case 'propal':
					$element = 'propale';
					break;
				case 'product':
					$element = 'produit';
					break;
				case 'order_supplier':
					$element = 'fournisseur/commande';
					break;
				case 'invoice_supplier':
					$element = 'fournisseur/facture/'.get_exdir($this->id, 2, 0, 1, $this, 'invoice_supplier');
					break;
				case 'shipping':
					$element = 'expedition/sending';
					break;
				default:
					$element = $this->element;
			}

			// Delete ecm_files extrafields
			$sql = "DELETE FROM ".$this->db->prefix()."ecm_files_extrafields WHERE fk_object IN (";
			$sql .= " SELECT rowid FROM ".$this->db->prefix()."ecm_files WHERE filename LIKE '".$this->db->escape($this->ref)."%'";
			$sql .= " AND filepath = '".$this->db->escape($element)."/".$this->db->escape($this->ref)."' AND entity = ".((int) $conf->entity); // No need of getEntity here
			$sql .= ")";

			if (!$this->db->query($sql)) {
				$this->error = $this->db->lasterror();
				$this->db->rollback();
				return false;
			}

			// Delete ecm_files
			$sql = "DELETE FROM ".$this->db->prefix()."ecm_files";
			$sql .= " WHERE filename LIKE '".$this->db->escape($this->ref)."%'";
			$sql .= " AND filepath = '".$this->db->escape($element)."/".$this->db->escape($this->ref)."' AND entity = ".((int) $conf->entity); // No need of getEntity here

			if (!$this->db->query($sql)) {
				$this->error = $this->db->lasterror();
				$this->db->rollback();
				return false;
			}
		}

		// Delete in database with mode 1
		if ($mode == 1) {
			$sql = 'DELETE FROM '.$this->db->prefix()."ecm_files_extrafields";
			$sql .= " WHERE fk_object IN (SELECT rowid FROM ".$this->db->prefix()."ecm_files WHERE src_object_type = '".$this->db->escape($this->table_element.(empty($this->module) ? "" : "@".$this->module))."' AND src_object_id = ".((int) $this->id).")";
			$resql = $this->db->query($sql);
			if (!$resql) {
				$this->error = $this->db->lasterror();
				$this->db->rollback();
				return false;
			}

			$sql = 'DELETE FROM '.$this->db->prefix()."ecm_files";
			$sql .= " WHERE src_object_type = '".$this->db->escape($this->table_element.(empty($this->module) ? "" : "@".$this->module))."' AND src_object_id = ".((int) $this->id);
			$resql = $this->db->query($sql);
			if (!$resql) {
				$this->error = $this->db->lasterror();
				$this->db->rollback();
				return false;
			}
		}

		$this->db->commit();
		return true;
	}
}<|MERGE_RESOLUTION|>--- conflicted
+++ resolved
@@ -7556,30 +7556,26 @@
 					if ($classname && class_exists($classname)) {
 						$object = new $classname($this->db);
 						if ($object->element === 'product') {	// Special cas for product because default valut of fetch are wrong
-<<<<<<< HEAD
-							$getnomurlparam3 = (!isset($InfoFieldList[5]) ? 0 : $InfoFieldList[5]);
-							$getnomurlparam4 = (!isset($InfoFieldList[6]) ? -1 : $InfoFieldList[6]);
-							$getnomurlparam5 = (!isset($InfoFieldList[7]) ? 0 : $InfoFieldList[7]);
-							$getnomurlparam6 = (!isset($InfoFieldList[8]) ? 0 : $InfoFieldList[8]);
-
-							/**
-							 * @var Product $object
-							 */
-							$object->fetch($value, '', '', '', 0, 1, 1);
-							$value = $object->getNomUrl($getnomurlparam, $getnomurlparam2, $getnomurlparam3, $getnomurlparam4, $getnomurlparam5, $getnomurlparam6);
-						} else {
-							$object->fetch($value);
-							$value = $object->getNomUrl($getnomurlparam, $getnomurlparam2);
-=======
 							$result = $object->fetch($value, '', '', '', 0, 1, 1);
 						} else {
 							$result = $object->fetch($value);
 						}
 						if ($result > 0) {
-							$value = $object->getNomUrl($getnomurlparam, $getnomurlparam2);
+							if ($object->element === 'product') {
+								$getnomurlparam3 = (!isset($InfoFieldList[5]) ? 0 : $InfoFieldList[5]);
+								$getnomurlparam4 = (!isset($InfoFieldList[6]) ? -1 : $InfoFieldList[6]);
+								$getnomurlparam5 = (!isset($InfoFieldList[7]) ? 0 : $InfoFieldList[7]);
+								$getnomurlparam6 = (!isset($InfoFieldList[8]) ? 0 : $InfoFieldList[8]);
+
+								/**
+								 * @var Product $object
+								 */
+								$value = $object->getNomUrl($getnomurlparam, $getnomurlparam2, $getnomurlparam3, $getnomurlparam4, $getnomurlparam5, $getnomurlparam6);
+							} else {
+								$value = $object->getNomUrl($getnomurlparam, $getnomurlparam2);
+							}
 						} else {
 							$value = '';
->>>>>>> 2033b75c
 						}
 					}
 				} else {
