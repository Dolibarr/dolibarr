<?php
/* Copyright (C) 2006-2015 Laurent Destailleur  <eldy@users.sourceforge.net>
 * Copyright (C) 2005-2013 Regis Houssin        <regis.houssin@inodbox.com>
 * Copyright (C) 2010-2020 Juanjo Menent        <jmenent@2byte.es>
 * Copyright (C) 2012-2013 Christophe Battarel  <christophe.battarel@altairis.fr>
 * Copyright (C) 2011-2022 Philippe Grand       <philippe.grand@atoo-net.com>
 * Copyright (C) 2012-2015 Marcos García        <marcosgdf@gmail.com>
 * Copyright (C) 2012-2015 Raphaël Doursenaud   <rdoursenaud@gpcsolutions.fr>
 * Copyright (C) 2012      Cedric Salvador      <csalvador@gpcsolutions.fr>
 * Copyright (C) 2015-2022 Alexandre Spangaro   <aspangaro@open-dsi.fr>
 * Copyright (C) 2016      Bahfir abbes         <dolipar@dolipar.org>
 * Copyright (C) 2017      ATM Consulting       <support@atm-consulting.fr>
 * Copyright (C) 2017-2019 Nicolas ZABOURI      <info@inovea-conseil.com>
 * Copyright (C) 2017      Rui Strecht          <rui.strecht@aliartalentos.com>
 * Copyright (C) 2018-2023 Frédéric France      <frederic.france@netlogic.fr>
 * Copyright (C) 2018      Josep Lluís Amador   <joseplluis@lliuretic.cat>
 * Copyright (C) 2023      Gauthier VERDOL      <gauthier.verdol@atm-consulting.fr>
 * Copyright (C) 2021      Grégory Blémand      <gregory.blemand@atm-consulting.fr>
 * Copyright (C) 2023      Lenin Rivas      	<lenin.rivas777@gmail.com>
 *
 * This program is free software; you can redistribute it and/or modify
 * it under the terms of the GNU General Public License as published by
 * the Free Software Foundation; either version 3 of the License, or
 * (at your option) any later version.
 *
 * This program is distributed in the hope that it will be useful,
 * but WITHOUT ANY WARRANTY; without even the implied warranty of
 * MERCHANTABILITY or FITNESS FOR A PARTICULAR PURPOSE.  See the
 * GNU General Public License for more details.
 *
 * You should have received a copy of the GNU General Public License
 * along with this program. If not, see <https://www.gnu.org/licenses/>.
 */

/**
 *	\file       htdocs/core/class/commonobject.class.php
 *	\ingroup    core
 *	\brief      File of parent class of all other business classes (invoices, contracts, proposals, orders, ...)
 */


/**
 *	Parent class of all other business classes (invoices, contracts, proposals, orders, ...)
 */
abstract class CommonObject
{
	const TRIGGER_PREFIX = ''; // to be overriden in child class implementations, i.e. 'BILL', 'TASK', 'PROPAL', etc.

	/**
	 * @var string ID of module.
	 */
	public $module;

	/**
	 * @var DoliDb		Database handler (result of a new DoliDB)
	 */
	public $db;

	/**
	 * @var int 		The object identifier
	 */
	public $id;

	/**
	 * @var int 		The environment ID when using a multicompany module
	 */
	public $entity;

	/**
	 * @var string 		Error string
	 * @see             $errors
	 */
	public $error;

	/**
	 * @var string 		Error string that is hidden but can be used to store complementatry technical code.
	 */
	public $errorhidden;

	/**
	 * @var string[]	Array of error strings
	 */
	public $errors = array();

	/**
	 * @var array   	To store error results of ->validateField()
	 */
	private $validateFieldsErrors = array();

	/**
	 * @var string 		ID to identify managed object
	 */
	public $element;

	/**
	 * @var string    Fieldname with ID of parent key if this field has a parent
	 */
	public $fk_element;

	/**
	 * @var string 		Name to use for 'features' parameter to check module permissions user->rights->feature with restrictedArea().
	 * 					Undefined means same value than $element. Can be use to force a check on another element for example for class of line, we mention here the parent element.
	 */
	public $element_for_permission;

	/**
	 * @var string 		Name of table without prefix where object is stored
	 */
	public $table_element;

	/**
	 * @var string 		Name of subtable line
	 */
	public $table_element_line = '';

	/**
	 * @var int 		0=No test on entity, 1=Test with field entity, 'field@table'=Test with link by field@table
	 */
	public $ismultientitymanaged;

	/**
	 * @var string		Key value used to track if data is coming from import wizard
	 */
	public $import_key;

	/**
	 * @var mixed		Contains data to manage extrafields
	 */
	public $array_options = array();

	/**
	 * @var array  		Array with all fields and their property. Do not use it as a static var. It may be modified by constructor.
	 */
	public $fields = array();

	/**
	 * @var mixed		Array to store alternative languages values of object
	 */
	public $array_languages = null; // Value is array() when load already tried

	/**
	 * @var array		To store result of ->liste_contact()
	 */
	public $contacts_ids;

	/**
	 * @var mixed		Array of linked objects, set and used when calling ->create() to be able to create links during the creation of object
	 */
	public $linked_objects;

	/**
	 * @var int[][]		Array of linked objects ids. Loaded by ->fetchObjectLinked
	 */
	public $linkedObjectsIds;

	/**
	 * @var mixed		Array of linked objects. Loaded by ->fetchObjectLinked
	 */
	public $linkedObjects;

	/**
	 * @var boolean[]	Array of boolean with object id as key and value as true if linkedObjects full loaded for object id. Loaded by ->fetchObjectLinked. Important for pdf generation time reduction.
	 */
	private $linkedObjectsFullLoaded = array();

	/**
	 * @var CommonObject To store a cloned copy of object before to edit it and keep track of old properties
	 */
	public $oldcopy;

	/**
	 * @var string To store old value of a modified ref
	 */
	public $oldref;

	/**
	 * @var string		Column name of the ref field.
	 */
	protected $table_ref_field = '';

	/**
	 * @var integer 	0=Default, 1=View may be restricted to sales representative only if no permission to see all or to company of external user if external user
	 */
	public $restrictiononfksoc = 0;


	// Following vars are used by some objects only. We keep this property here in CommonObject to be able to provide common method using them.

	/**
	 * @var array<string,mixed>		Can be used to pass information when only object is provided to method
	 */
	public $context = array();

	// Properties set and used by Agenda trigger
	public $actionmsg;
	public $actionmsg2;

	/**
	 * @var string		Contains canvas name if record is an alternative canvas record
	 */
	public $canvas;

	/**
	 * @var Project 	The related project object
	 * @see fetch_projet()
	 */
	public $project;

	/**
	 * @var int 		The related project ID
	 * @see setProject(), project
	 */
	public $fk_project;

	/**
	 * @var Project 	The related project object
	 * @deprecated
	 * @see project
	 */
	public $projet;

	/**
	 * @deprecated
	 * @see $fk_project
	 */
	public $fk_projet;

	/**
	 * @var Contact 	A related contact object
	 * @see fetch_contact()
	 */
	public $contact;

	/**
	 * @var int 		The related contact ID
	 * @see fetch_contact()
	 */
	public $contact_id;

	/**
	 * @var Societe 	A related thirdparty object
	 * @see fetch_thirdparty()
	 */
	public $thirdparty;

	/**
	 * @var User 		A related user
	 * @see fetch_user()
	 */
	public $user;

	/**
	 * @var string 		The type of originating object ('commande', 'facture', ...). Note: on some object this field is called $origin_type
	 * @see fetch_origin()
	 */
	public $origin;

	/**
	 * @var int 		The id of originating object
	 * @see fetch_origin()
	 */
	public $origin_id;

	/**
	 * @var	Object		Origin object. This is set by fetch_origin() from this->origin and this->origin_id.
	 */
	public $origin_object;

	// TODO Remove this. Has been replaced with ->origin_object.
	// This is set by fetch_origin() from this->origin and this->origin_id
	/** @deprecated */
	public $expedition;
	/** @deprecated */
	public $livraison;
	/** @deprecated */
	public $commandeFournisseur;


	/**
	 * @var string 		The object's reference
	 */
	public $ref;

	/**
	 * @var string 		An external reference for the object
	 */
	public $ref_ext;

	/**
	 * @var string 		The object's previous reference
	 */
	public $ref_previous;

	/**
	 * @var string 		The object's next reference
	 */
	public $ref_next;

	/**
	 * @var string 		Ref to store on object to save the new ref to use for example when making a validate() of an object
	 */
	public $newref;

	/**
	 * @var int 		The object's status. Prefer use of status.
	 * @deprecated
	 * @see setStatut()
	 */
	public $statut;

	/**
	 * @var int 		The object's status
	 * @see setStatut()
	 */
	public $status;


	/**
	 * @var string
	 * @see getFullAddress()
	 */
	public $country;

	/**
	 * @var int
	 * @see getFullAddress(), country
	 */
	public $country_id;

	/**
	 * @var string		The ISO country code on 2 chars.
	 * @see getFullAddress(), isInEEC(), country
	 */
	public $country_code;

	/**
	 * @var string
	 * @see getFullAddress()
	 */
	public $state;

	/**
	 * @var int
	 * @see getFullAddress(), state
	 */
	public $state_id;

	/**
	 * @var string
	 * @see getFullAddress(), $state
	 */
	public $state_code;

	/**
	 * @var int
	 * @see getFullAddress(), $region_code, $region
	 */
	public $region_id;

	/**
	 * @var string
	 * @see getFullAddress(), $region_id, $region
	 */
	public $region_code;

	/**
	 * @var string
	 * @see getFullAddress(), $region_id, $region_code
	 */
	public $region;


	/**
	 * @var int
	 * @see fetch_barcode()
	 */
	public $barcode_type;

	/**
	 * @var string
	 * @see fetch_barcode(), barcode_type
	 */
	public $barcode_type_code;

	/**
	 * @var string
	 * @see fetch_barcode(), barcode_type
	 */
	public $barcode_type_label;

	/**
	 * @var string
	 * @see fetch_barcode(), barcode_type
	 */
	public $barcode_type_coder;

	/**
	 * @var int 		Payment method ID (cheque, cash, ...)
	 * @see setPaymentMethods()
	 */
	public $mode_reglement_id;

	/**
	 * @var int 		Payment terms ID
	 * @see setPaymentTerms()
	 */
	public $cond_reglement_id;

	/**
	 * @var int 		Demand reason ID
	 */
	public $demand_reason_id;

	/**
	 * @var int 		Transport mode ID (For module intracomm report)
	 * @see setTransportMode()
	 */
	public $transport_mode_id;

	/**
	 * @var int 		Payment terms ID
	 * @deprecated Kept for compatibility
	 * @see cond_reglement_id;
	 */
	public $cond_reglement;

	/**
	 * @var int 		Delivery address ID
	 * @see setDeliveryAddress()
	 * @deprecated
	 */
	public $fk_delivery_address;

	/**
	 * @var int 		Shipping method ID
	 * @see setShippingMethod()
	 */
	public $shipping_method_id;

	/**
	 * @var string 		Shipping method label
	 * @see setShippingMethod()
	 */
	public $shipping_method;

	// Multicurrency
	/**
	 * @var int ID
	 */
	public $fk_multicurrency;

	/**
	 * @var string Multicurrency code
	 */
	public $multicurrency_code;

	/**
	 * @var float Multicurrency rate
	 */
	public $multicurrency_tx;

	/**
	 * @var float Multicurrency total without tax
	 */
	public $multicurrency_total_ht;

	/**
	 * @var float Multicurrency total vat
	 */
	public $multicurrency_total_tva;

	/**
	 * @var float Multicurrency total with tax
	 */
	public $multicurrency_total_ttc;

	/**
	 * @var string
	 * @see SetDocModel()
	 */
	public $model_pdf;

	/**
	 * @var string
	 * @deprecated
	 * @see $model_pdf
	 */
	public $modelpdf;

	/**
	 * @var string
	 * Contains relative path of last generated main file
	 */
	public $last_main_doc;

	/**
	 * @var int 		Bank account ID sometimes, ID of record into llx_bank sometimes
	 * @deprecated
	 * @see $fk_account
	 */
	public $fk_bank;

	/**
	 * @var int 		Bank account ID
	 * @see SetBankAccount()
	 */
	public $fk_account;

	/**
	 * @var string 		Public note
	 * @see update_note()
	 */
	public $note_public;

	/**
	 * @var string 		Private note
	 * @see update_note()
	 */
	public $note_private;

	/**
	 * @deprecated
	 * @see $note_private
	 */
	public $note;

	/**
	 * @var float 		Total amount before taxes
	 * @see update_price()
	 */
	public $total_ht;

	/**
	 * @var float 		Total VAT amount
	 * @see update_price()
	 */
	public $total_tva;

	/**
	 * @var float 		Total local tax 1 amount
	 * @see update_price()
	 */
	public $total_localtax1;

	/**
	 * @var float 		Total local tax 2 amount
	 * @see update_price()
	 */
	public $total_localtax2;

	/**
	 * @var float 		Total amount with taxes
	 * @see update_price()
	 */
	public $total_ttc;

	/**
	 * @var CommonObjectLine[]
	 */
	public $lines;

	/**
	 * @var mixed		Contains comments
	 * @see fetchComments()
	 */
	public $comments = array();

	/**
	 * @var string 		The name
	 */
	public $name;

	/**
	 * @var string 		The lastname
	 */
	public $lastname;

	/**
	 * @var string 		The firstname
	 */
	public $firstname;

	/**
	 * @var string 		The civility code, not an integer
	 */
	public $civility_id;

	// Dates
	/**
	 * @var integer|string date_creation
	 */
	public $date_creation;

	/**
	 * @var integer|string $date_validation;
	 */
	public $date_validation; // Date validation

	/**
	 * @var integer|string $date_modification;
	 */
	public $date_modification; // Date last change (tms field)

	/**
	 * @var integer|string $date_modification;
	 * @deprecated 		Use date_modification
	 */
	public $date_update;

	/**
	 * @var integer|string $date_cloture;
	 */
	public $date_cloture; // Date closing (tms field)

	/**
	 * @var User	User author/creation
	 * @deprecated	Store only id in user_creation_id
	 */
	public $user_author;

	/**
	 * @var User	User author/creation
	 * @deprecated
	 */
	public $user_creation;

	/**
	 * @var int			User id author/creation
	 */
	public $user_creation_id;

	/**
	 * @var User	User of validation
	 * @deprecated
	 */
	public $user_valid;

	/**
	 * @var User	User of validation
	 * @deprecated
	 */
	public $user_validation;

	/**
	 * @var int			User id of validation
	 */
	public $user_validation_id;

	/**
	 * @var int			User id closing object
	 */
	public $user_closing_id;

	/**
	 * @var User	User last modifier
	 * @deprecated
	 */
	public $user_modification;

	/**
	 * @var int			User id last modifier
	 */
	public $user_modification_id;


	public $next_prev_filter;

	/**
	 * @var int 1 if object is specimen
	 */
	public $specimen = 0;

	/**
	 * @var	int			Id of contact to send object (used by the trigger of module Agenda)
	 */
	public $sendtoid;

	/**
	 * @var	float		Amount already paid from getSommePaiement() (used to show correct status)
	 * @deprecated		Duplicate of $totalpaid
	 */
	public $alreadypaid;
	/**
	 * @var	float		Amount already paid from getSommePaiement() (used to show correct status)
	 */
	public $totalpaid;

	/**
	 * @var array		Array with label of status
	 */
	public $labelStatus = array();

	/**
	 * @var array		Array with short label of status
	 */
	public $labelStatusShort = array();

	/**
	 * @var array		Array to store list of tpl
	 */
	public $tpl;


	/**
	 * @var int 		show photo on popup
	 */
	public $showphoto_on_popup;

	/**
	 * @var array 		nb used in load_stateboard
	 */
	public $nb = array();

	/**
	 * @var int			used for the return of show_photos()
	 */
	public $nbphoto;

	/**
	 * @var string output
	 */
	public $output;

	/**
	 * @var array 		extra parameters
	 */
	public $extraparams = array();

	/**
	 * @var array		List of child tables. To test if we can delete object.
	 */
	protected $childtables = array();

	/**
	 * @var array    List of child tables. To know object to delete on cascade.
	 *               If name is like '@ClassName:FilePathClass:ParentFkFieldName', it will
	 *               call method deleteByParentField(parentId, ParentFkFieldName) to fetch and delete child object.
	 */
	protected $childtablesoncascade = array();

	/**
	 * @var Product Populate by fetch_product()
	 */
	public $product;

	/**
	 * @var int Populate by setPaymentTerms()
	 */
	public $cond_reglement_supplier_id;

	/**
	 * @var string Populate by setPaymentTerms()
	 */
	public $deposit_percent;


	/**
	 * @var string Populate by setRetainedWarrantyPaymentTerms()
	 */
	public $retained_warranty_fk_cond_reglement;

	/**
	 * @var int Populate by setWarehouse()
	 */
	public $warehouse_id;

	// No constructor as it is an abstract class


	/**
	 * Check an object id/ref exists
	 * If you don't need/want to instantiate object and just need to know if object exists, use this method instead of fetch
	 *
	 *  @param	string	$element   	String of element ('product', 'facture', ...)
	 *  @param	int		$id      	Id of object
	 *  @param  string	$ref     	Ref of object to check
	 *  @param	string	$ref_ext	Ref ext of object to check
	 *  @return int     			Return integer <0 if KO, 0 if OK but not found, >0 if OK and exists
	 */
	public static function isExistingObject($element, $id, $ref = '', $ref_ext = '')
	{
		global $db, $conf;

		$sql = "SELECT rowid, ref, ref_ext";
		$sql .= " FROM ".$db->prefix().$element;
		$sql .= " WHERE entity IN (".getEntity($element).")";

		if ($id > 0) {
			$sql .= " AND rowid = ".((int) $id);
		} elseif ($ref) {
			$sql .= " AND ref = '".$db->escape($ref)."'";
		} elseif ($ref_ext) {
			$sql .= " AND ref_ext = '".$db->escape($ref_ext)."'";
		} else {
			$error = 'ErrorWrongParameters';
			dol_print_error(get_class()."::isExistingObject ".$error, LOG_ERR);
			return -1;
		}
		if ($ref || $ref_ext) {		// Because the same ref can exists in 2 different entities, we force the current one in priority
			$sql .= " AND entity = ".((int) $conf->entity);
		}

		dol_syslog(get_class()."::isExistingObject", LOG_DEBUG);
		$resql = $db->query($sql);
		if ($resql) {
			$num = $db->num_rows($resql);
			if ($num > 0) {
				return 1;
			} else {
				return 0;
			}
		}
		return -1;
	}

	/**
	 * setErrorsFromObject
	 *
	 * @param CommonObject $object commonobject
	 * @return void
	 */
	public function setErrorsFromObject($object)
	{
		if (!empty($object->error)) {
			$this->error = $object->error;
		}
		if (!empty($object->errors)) {
			$this->errors = array_merge($this->errors, $object->errors);
		}
	}

	/**
	 * Return array of datas to show into a tooltip. This method must be implemented in each object class.
	 *
	 * @since v18
	 * @param array $params params to construct tooltip data
	 * @return array
	 */
	public function getTooltipContentArray($params)
	{
		return [];
	}

	/**
	 * getTooltipContent
	 *
	 * @param array $params params
	 * @since v18
	 * @return string
	 */
	public function getTooltipContent($params)
	{
		global $action, $extrafields, $langs, $hookmanager;

		// If there is too much extrafields, we do not include them into tooltip
		$MAX_EXTRAFIELDS_TO_SHOW_IN_TOOLTIP = getDolGlobalInt('MAX_EXTRAFIELDS_TO_SHOW_IN_TOOLTIP', 3);

		$datas = $this->getTooltipContentArray($params);
		$count = 0;

		// Add extrafields
		if (!empty($extrafields->attributes[$this->table_element]['label'])) {
			$datas['opendivextra'] = '<div class="centpercent wordbreak divtooltipextra">';
			foreach ($extrafields->attributes[$this->table_element]['label'] as $key => $val) {
				if ($extrafields->attributes[$this->table_element]['type'][$key] == 'separate') {
					continue;
				}
				if ($count >= abs($MAX_EXTRAFIELDS_TO_SHOW_IN_TOOLTIP)) {
					$datas['more_extrafields'] = '<br>...';
					break;
				}
				$enabled = 1;
				if ($enabled && isset($extrafields->attributes[$this->table_element]['enabled'][$key])) {
					$enabled = dol_eval($extrafields->attributes[$this->table_element]['enabled'][$key], 1, 1, '2');
				}
				if ($enabled && isset($extrafields->attributes[$this->table_element]['list'][$key])) {
					$enabled = dol_eval($extrafields->attributes[$this->table_element]['list'][$key], 1, 1, '2');
				}
				$perms = 1;
				if ($perms && isset($extrafields->attributes[$this->table_element]['perms'][$key])) {
					$perms = dol_eval($extrafields->attributes[$this->table_element]['perms'][$key], 1, 1, '2');
				}
				if (empty($enabled)) {
					continue; // 0 = Never visible field
				}
				if (abs($enabled) != 1 && abs($enabled) != 3 && abs($enabled) != 5 && abs($enabled) != 4) {
					continue; // <> -1 and <> 1 and <> 3 = not visible on forms, only on list <> 4 = not visible at the creation
				}
				if (empty($perms)) {
					continue; // 0 = Not visible
				}
				if (!empty($extrafields->attributes[$this->table_element]['langfile'][$key])) {
					$langs->load($extrafields->attributes[$this->table_element]['langfile'][$key]);
				}
				$labelextra = $langs->trans((string) $extrafields->attributes[$this->table_element]['label'][$key]);
				if ($extrafields->attributes[$this->table_element]['type'][$key] == 'separate') {
					$datas[$key]= '<br><b><u>'. $labelextra . '</u></b>';
				} else {
					$value = (empty($this->array_options['options_' . $key]) ? '' : $this->array_options['options_' . $key]);
					$datas[$key]= '<br><b>'. $labelextra . ':</b> ' . $extrafields->showOutputField($key, $value, '', $this->table_element);
					$count++;
				}
			}
			$datas['closedivextra'] = '</div>';
		}

		$hookmanager->initHooks(array($this->element . 'dao'));
		$parameters = array(
			'tooltipcontentarray' => &$datas,
			'params' => $params,
		);
		// Note that $action and $object may have been modified by some hooks
		$hookmanager->executeHooks('getTooltipContent', $parameters, $this, $action);

		//var_dump($datas);
		$label = implode($datas);

		return $label;
	}


	/**
	 * Method to output saved errors
	 *
	 * @return	string		String with errors
	 */
	public function errorsToString()
	{
		return $this->error.(is_array($this->errors) ? (($this->error != '' ? ', ' : '').join(', ', $this->errors)) : '');
	}


	/**
	 * Return customer ref for screen output.
	 *
	 * @param  string      $objref        Customer ref
	 * @return string                     Customer ref formated
	 */
	public function getFormatedCustomerRef($objref)
	{
		global $hookmanager;

		$parameters = array('objref'=>$objref);
		$action = '';
		$reshook = $hookmanager->executeHooks('getFormatedCustomerRef', $parameters, $this, $action); // Note that $action and $object may have been modified by some hooks
		if ($reshook > 0) {
			return $hookmanager->resArray['objref'];
		}
		return $objref.(isset($hookmanager->resArray['objref']) ? $hookmanager->resArray['objref'] : '');
	}

	/**
	 * Return supplier ref for screen output.
	 *
	 * @param  string      $objref        Supplier ref
	 * @return string                     Supplier ref formated
	 */
	public function getFormatedSupplierRef($objref)
	{
		global $hookmanager;

		$parameters = array('objref'=>$objref);
		$action = '';
		$reshook = $hookmanager->executeHooks('getFormatedSupplierRef', $parameters, $this, $action); // Note that $action and $object may have been modified by some hooks
		if ($reshook > 0) {
			return $hookmanager->resArray['objref'];
		}
		return $objref.(isset($hookmanager->resArray['objref']) ? $hookmanager->resArray['objref'] : '');
	}

	/**
	 * 	Return full address of contact
	 *
	 * 	@param		int			$withcountry		1=Add country into address string
	 *  @param		string		$sep				Separator to use to build string
	 *  @param		int		    $withregion			1=Add region into address string
	 *  @param		string		$extralangcode		User extralanguages as value
	 *	@return		string							Full address string
	 */
	public function getFullAddress($withcountry = 0, $sep = "\n", $withregion = 0, $extralangcode = '')
	{
		if ($withcountry && $this->country_id && (empty($this->country_code) || empty($this->country))) {
			require_once DOL_DOCUMENT_ROOT.'/core/lib/company.lib.php';
			$tmparray = getCountry($this->country_id, 'all');
			$this->country_code = $tmparray['code'];
			$this->country = $tmparray['label'];
		}

		if ($withregion && $this->state_id && (empty($this->state_code) || empty($this->state) || empty($this->region) || empty($this->region_code))) {
			require_once DOL_DOCUMENT_ROOT.'/core/lib/company.lib.php';
			$tmparray = getState($this->state_id, 'all', 0, 1);
			$this->state_code   = $tmparray['code'];
			$this->state        = $tmparray['label'];
			$this->region_code  = $tmparray['region_code'];
			$this->region       = $tmparray['region'];
		}

		return dol_format_address($this, $withcountry, $sep, '', 0, $extralangcode);
	}


	/**
	 * Return the link of last main doc file for direct public download.
	 *
	 * @param	string	$modulepart			Module related to document
	 * @param	int		$initsharekey		Init the share key if it was not yet defined
	 * @param	int		$relativelink		0=Return full external link, 1=Return link relative to root of file
	 * @return	string						Link or empty string if there is no download link
	 */
	public function getLastMainDocLink($modulepart, $initsharekey = 0, $relativelink = 0)
	{
		global $user, $dolibarr_main_url_root;

		if (empty($this->last_main_doc)) {
			return ''; // No way to known which document name to use
		}

		include_once DOL_DOCUMENT_ROOT.'/ecm/class/ecmfiles.class.php';
		$ecmfile = new EcmFiles($this->db);
		$result = $ecmfile->fetch(0, '', $this->last_main_doc);
		if ($result < 0) {
			$this->error = $ecmfile->error;
			$this->errors = $ecmfile->errors;
			return -1;
		}

		if (empty($ecmfile->id)) {
			// Add entry into index
			if ($initsharekey) {
				require_once DOL_DOCUMENT_ROOT.'/core/lib/security2.lib.php';

				// TODO We can't, we dont' have full path of file, only last_main_doc and ->element, so we must first rebuild full path $destfull
				/*
				$ecmfile->filepath = $rel_dir;
				$ecmfile->filename = $filename;
				$ecmfile->label = md5_file(dol_osencode($destfull));	// hash of file content
				$ecmfile->fullpath_orig = '';
				$ecmfile->gen_or_uploaded = 'generated';
				$ecmfile->description = '';    // indexed content
				$ecmfile->keywords = '';        // keyword content
				$ecmfile->share = getRandomPassword(true);
				$result = $ecmfile->create($user);
				if ($result < 0)
				{
					$this->error = $ecmfile->error;
					$this->errors = $ecmfile->errors;
				}
				*/
			} else {
				return '';
			}
		} elseif (empty($ecmfile->share)) {
			// Add entry into index
			if ($initsharekey) {
				require_once DOL_DOCUMENT_ROOT.'/core/lib/security2.lib.php';
				$ecmfile->share = getRandomPassword(true);
				$ecmfile->update($user);
			} else {
				return '';
			}
		}
		// Define $urlwithroot
		$urlwithouturlroot = preg_replace('/'.preg_quote(DOL_URL_ROOT, '/').'$/i', '', trim($dolibarr_main_url_root));
		// This is to use external domain name found into config file
		//if (DOL_URL_ROOT && ! preg_match('/\/$/', $urlwithouturlroot) && ! preg_match('/^\//', DOL_URL_ROOT)) $urlwithroot=$urlwithouturlroot.'/'.DOL_URL_ROOT;
		//else
		$urlwithroot = $urlwithouturlroot.DOL_URL_ROOT;
		//$urlwithroot=DOL_MAIN_URL_ROOT;					// This is to use same domain name than current

		$forcedownload = 0;

		$paramlink = '';
		//if (!empty($modulepart)) $paramlink.=($paramlink?'&':'').'modulepart='.$modulepart;		// For sharing with hash (so public files), modulepart is not required.
		//if (!empty($ecmfile->entity)) $paramlink.='&entity='.$ecmfile->entity; 					// For sharing with hash (so public files), entity is not required.
		//$paramlink.=($paramlink?'&':'').'file='.urlencode($filepath);								// No need of name of file for public link, we will use the hash
		if (!empty($ecmfile->share)) {
			$paramlink .= ($paramlink ? '&' : '').'hashp='.$ecmfile->share; // Hash for public share
		}
		if ($forcedownload) {
			$paramlink .= ($paramlink ? '&' : '').'attachment=1';
		}

		if ($relativelink) {
			$linktoreturn = 'document.php'.($paramlink ? '?'.$paramlink : '');
		} else {
			$linktoreturn = $urlwithroot.'/document.php'.($paramlink ? '?'.$paramlink : '');
		}

		// Here $ecmfile->share is defined
		return $linktoreturn;
	}


	// phpcs:disable PEAR.NamingConventions.ValidFunctionName.ScopeNotCamelCaps
	/**
	 *  Add a link between element $this->element and a contact
	 *
	 *  @param	int			$fk_socpeople       Id of thirdparty contact (if source = 'external') or id of user (if souce = 'internal') to link
	 *  @param 	int|string	$type_contact 		Type of contact (code or id). Must be id or code found into table llx_c_type_contact. For example: SALESREPFOLL
	 *  @param  string		$source             external=Contact extern (llx_socpeople), internal=Contact intern (llx_user)
	 *  @param  int			$notrigger			Disable all triggers
	 *  @return int         	        		Return integer <0 if KO, 0 if already added or code not valid, >0 if OK
	 */
	public function add_contact($fk_socpeople, $type_contact, $source = 'external', $notrigger = 0)
	{
		// phpcs:enable
		global $user, $langs;


		dol_syslog(get_class($this)."::add_contact $fk_socpeople, $type_contact, $source, $notrigger");

		// Check parameters
		if ($fk_socpeople <= 0) {
			$langs->load("errors");
			$this->error = $langs->trans("ErrorWrongValueForParameterX", "1");
			dol_syslog(get_class($this)."::add_contact ".$this->error, LOG_ERR);
			return -1;
		}
		if (!$type_contact) {
			$langs->load("errors");
			$this->error = $langs->trans("ErrorWrongValueForParameterX", "2");
			dol_syslog(get_class($this)."::add_contact ".$this->error, LOG_ERR);
			return -2;
		}

		$id_type_contact = 0;
		if (is_numeric($type_contact)) {
			$id_type_contact = $type_contact;
		} else {
			// We look for id type_contact
			$sql = "SELECT tc.rowid";
			$sql .= " FROM ".$this->db->prefix()."c_type_contact as tc";
			$sql .= " WHERE tc.element='".$this->db->escape($this->element)."'";
			$sql .= " AND tc.source='".$this->db->escape($source)."'";
			$sql .= " AND tc.code='".$this->db->escape($type_contact)."' AND tc.active=1";
			//print $sql;
			$resql = $this->db->query($sql);
			if ($resql) {
				$obj = $this->db->fetch_object($resql);
				if ($obj) {
					$id_type_contact = $obj->rowid;
				}
			}
		}

		if ($id_type_contact == 0) {
			dol_syslog("CODE_NOT_VALID_FOR_THIS_ELEMENT: Code type of contact '".$type_contact."' does not exists or is not active for element ".$this->element.", we can ignore it");
			return 0;
		}

		$datecreate = dol_now();

		// Socpeople must have already been added by some trigger, then we have to check it to avoid DB_ERROR_RECORD_ALREADY_EXISTS error
		$TListeContacts = $this->liste_contact(-1, $source);
		$already_added = false;
		if (is_array($TListeContacts) && !empty($TListeContacts)) {
			foreach ($TListeContacts as $array_contact) {
				if ($array_contact['status'] == 4 && $array_contact['id'] == $fk_socpeople && $array_contact['fk_c_type_contact'] == $id_type_contact) {
					$already_added = true;
					break;
				}
			}
		}

		if (!$already_added) {
			$this->db->begin();

			// Insert into database
			$sql = "INSERT INTO ".$this->db->prefix()."element_contact";
			$sql .= " (element_id, fk_socpeople, datecreate, statut, fk_c_type_contact) ";
			$sql .= " VALUES (".$this->id.", ".((int) $fk_socpeople)." , ";
			$sql .= "'".$this->db->idate($datecreate)."'";
			$sql .= ", 4, ".((int) $id_type_contact);
			$sql .= ")";

			$resql = $this->db->query($sql);
			if ($resql) {
				if (!$notrigger) {
					$result = $this->call_trigger(strtoupper($this->element).'_ADD_CONTACT', $user);
					if ($result < 0) {
						$this->db->rollback();
						return -1;
					}
				}

				$this->db->commit();
				return 1;
			} else {
				if ($this->db->errno() == 'DB_ERROR_RECORD_ALREADY_EXISTS') {
					$this->error = $this->db->errno();
					$this->db->rollback();
					return -2;
				} else {
					$this->error = $this->db->lasterror();
					$this->db->rollback();
					return -1;
				}
			}
		} else {
			return 0;
		}
	}

	// phpcs:disable PEAR.NamingConventions.ValidFunctionName.ScopeNotCamelCaps
	/**
	 *    Copy contact from one element to current
	 *
	 *    @param    CommonObject    $objFrom    Source element
	 *    @param    string          $source     Nature of contact ('internal' or 'external')
	 *    @return   int                         >0 if OK, <0 if KO
	 */
	public function copy_linked_contact($objFrom, $source = 'internal')
	{
		// phpcs:enable
		$contacts = $objFrom->liste_contact(-1, $source);
		foreach ($contacts as $contact) {
			if ($this->add_contact($contact['id'], $contact['fk_c_type_contact'], $contact['source']) < 0) {
				return -1;
			}
		}
		return 1;
	}

	// phpcs:disable PEAR.NamingConventions.ValidFunctionName.ScopeNotCamelCaps
	/**
	 *      Update a link to contact line
	 *
	 *      @param	int		$rowid              Id of line contact-element
	 * 		@param	int		$statut	            New status of link
	 *      @param  int		$type_contact_id    Id of contact type (not modified if 0)
	 *      @param  int		$fk_socpeople	    Id of soc_people to update (not modified if 0)
	 *      @return int                 		Return integer <0 if KO, >= 0 if OK
	 */
	public function update_contact($rowid, $statut, $type_contact_id = 0, $fk_socpeople = 0)
	{
		// phpcs:enable
		// Insert into database
		$sql = "UPDATE ".$this->db->prefix()."element_contact set";
		$sql .= " statut = ".$statut;
		if ($type_contact_id) {
			$sql .= ", fk_c_type_contact = ".((int) $type_contact_id);
		}
		if ($fk_socpeople) {
			$sql .= ", fk_socpeople = ".((int) $fk_socpeople);
		}
		$sql .= " where rowid = ".((int) $rowid);
		$resql = $this->db->query($sql);
		if ($resql) {
			return 0;
		} else {
			$this->error = $this->db->lasterror();
			return -1;
		}
	}

	// phpcs:disable PEAR.NamingConventions.ValidFunctionName.ScopeNotCamelCaps
	/**
	 *    Delete a link to contact line
	 *
	 *    @param	int		$rowid			Id of contact link line to delete
	 *    @param	int		$notrigger		Disable all triggers
	 *    @return   int						>0 if OK, <0 if KO
	 */
	public function delete_contact($rowid, $notrigger = 0)
	{
		// phpcs:enable
		global $user;

		$error = 0;

		$this->db->begin();

		if (!$error && empty($notrigger)) {
			// Call trigger
			$this->context['contact_id'] = ((int) $rowid);
			$result = $this->call_trigger(strtoupper($this->element).'_DELETE_CONTACT', $user);
			if ($result < 0) {
				$error++;
			}
			// End call triggers
		}

		if (!$error) {
			dol_syslog(get_class($this)."::delete_contact", LOG_DEBUG);

			$sql = "DELETE FROM ".MAIN_DB_PREFIX."element_contact";
			$sql .= " WHERE rowid = ".((int) $rowid);

			$result = $this->db->query($sql);
			if (!$result) {
				$error++;
				$this->errors[] = $this->db->lasterror();
			}
		}

		if (!$error) {
			$this->db->commit();
			return 1;
		} else {
			$this->error = $this->db->lasterror();
			$this->db->rollback();
			return -1;
		}
	}

	// phpcs:disable PEAR.NamingConventions.ValidFunctionName.ScopeNotCamelCaps
	/**
	 *    Delete all links between an object $this and all its contacts in llx_element_contact
	 *
	 *	  @param	string	$source		'' or 'internal' or 'external'
	 *	  @param	string	$code		Type of contact (code or id)
	 *    @return   int					Return integer <0 if KO, 0=Nothing done, >0 if OK
	 */
	public function delete_linked_contact($source = '', $code = '')
	{
		// phpcs:enable
		$listId = '';
		$temp = array();
		$typeContact = $this->liste_type_contact($source, '', 0, 0, $code);

		if (!empty($typeContact)) {
			foreach ($typeContact as $key => $value) {
				array_push($temp, $key);
			}
			$listId = implode(",", $temp);
		}

		// If $listId is empty, we have not criteria on fk_c_type_contact so we will delete record on element_id for
		// any type or record instead of only the ones of the current object. So we do nothing in such a case.
		if (empty($listId)) {
			return 0;
		}

		$sql = "DELETE FROM ".$this->db->prefix()."element_contact";
		$sql .= " WHERE element_id = ".((int) $this->id);
		$sql .= " AND fk_c_type_contact IN (".$this->db->sanitize($listId).")";

		dol_syslog(get_class($this)."::delete_linked_contact", LOG_DEBUG);
		if ($this->db->query($sql)) {
			return 1;
		} else {
			$this->error = $this->db->lasterror();
			return -1;
		}
	}

	// phpcs:disable PEAR.NamingConventions.ValidFunctionName.ScopeNotCamelCaps
	/**
	 *    Get array of all contacts for an object
	 *
	 *    @param	int			$statusoflink	Status of links to get (-1=all). Not used.
	 *    @param	string		$source			Source of contact: 'external' or 'thirdparty' (llx_socpeople) or 'internal' (llx_user)
	 *    @param	int         $list       	0:Returned array contains all properties, 1:Return array contains just id
	 *    @param    string      $code       	Filter on this code of contact type ('SHIPPING', 'BILLING', ...)
	 *    @param	int			$status			Status of user or company
	 *    @param	array		$arrayoftcids	Array with ID of type of contacts. If we provide this, we can make a ec.fk_c_type_contact in ($arrayoftcids) to avoid link on tc table. TODO Not implemented.
	 *    @return	array|int		        	Array of contacts, -1 if error
	 */
	public function liste_contact($statusoflink = -1, $source = 'external', $list = 0, $code = '', $status = -1, $arrayoftcids = array())
	{
		// phpcs:enable
		global $langs;

		$tab = array();

		$sql = "SELECT ec.rowid, ec.statut as statuslink, ec.fk_socpeople as id, ec.fk_c_type_contact"; // This field contains id of llx_socpeople or id of llx_user
		if ($source == 'internal') {
			$sql .= ", '-1' as socid, t.statut as statuscontact, t.login, t.photo";
		}
		if ($source == 'external' || $source == 'thirdparty') {
			$sql .= ", t.fk_soc as socid, t.statut as statuscontact";
		}
		$sql .= ", t.civility as civility, t.lastname as lastname, t.firstname, t.email";
		$sql .= ", tc.source, tc.element, tc.code, tc.libelle as type_label";
		$sql .= " FROM ".$this->db->prefix()."c_type_contact tc,";
		$sql .= " ".$this->db->prefix()."element_contact ec";
		if ($source == 'internal') {	// internal contact (user)
			$sql .= " LEFT JOIN ".$this->db->prefix()."user t on ec.fk_socpeople = t.rowid";
		}
		if ($source == 'external' || $source == 'thirdparty') {	// external contact (socpeople)
			$sql .= " LEFT JOIN ".$this->db->prefix()."socpeople t on ec.fk_socpeople = t.rowid";
		}
		$sql .= " WHERE ec.element_id = ".((int) $this->id);
		$sql .= " AND ec.fk_c_type_contact = tc.rowid";
		$sql .= " AND tc.element = '".$this->db->escape($this->element)."'";
		if ($code) {
			$sql .= " AND tc.code = '".$this->db->escape($code)."'";
		}
		if ($source == 'internal') {
			$sql .= " AND tc.source = 'internal'";
			if ($status >= 0) {
				$sql .= " AND t.statut = ".((int) $status);
			}
		}
		if ($source == 'external' || $source == 'thirdparty') {
			$sql .= " AND tc.source = 'external'";
			if ($status >= 0) {
				$sql .= " AND t.statut = ".((int) $status);	// t is llx_socpeople
			}
		}
		$sql .= " AND tc.active = 1";
		if ($statusoflink >= 0) {
			$sql .= " AND ec.statut = ".((int) $statusoflink);
		}
		$sql .= " ORDER BY t.lastname ASC";

		dol_syslog(get_class($this)."::liste_contact", LOG_DEBUG);
		$resql = $this->db->query($sql);
		if ($resql) {
			$num = $this->db->num_rows($resql);
			$i = 0;
			while ($i < $num) {
				$obj = $this->db->fetch_object($resql);

				if (!$list) {
					$transkey = "TypeContact_".$obj->element."_".$obj->source."_".$obj->code;
					$libelle_type = ($langs->trans($transkey) != $transkey ? $langs->trans($transkey) : $obj->type_label);
					$tab[$i] = array(
						'parentId' => $this->id,
						'source' => $obj->source,
						'socid' => $obj->socid,
						'id' => $obj->id,
						'nom' => $obj->lastname, // For backward compatibility
						'civility' => $obj->civility,
						'lastname' => $obj->lastname,
						'firstname' => $obj->firstname,
						'email'=>$obj->email,
						'login'=> (empty($obj->login) ? '' : $obj->login),
						'photo' => (empty($obj->photo) ? '' : $obj->photo),
						'statuscontact' => $obj->statuscontact,
						'rowid' => $obj->rowid,
						'code' => $obj->code,
						'libelle' => $libelle_type,
						'status' => $obj->statuslink,
						'fk_c_type_contact' => $obj->fk_c_type_contact
					);
				} else {
					$tab[$i] = $obj->id;
				}

				$i++;
			}

			return $tab;
		} else {
			$this->error = $this->db->lasterror();
			dol_print_error($this->db);
			return -1;
		}
	}


	/**
	 * 		Update status of a contact linked to object
	 *
	 * 		@param	int		$rowid		Id of link between object and contact
	 * 		@return	int					Return integer <0 if KO, >=0 if OK
	 */
	public function swapContactStatus($rowid)
	{
		$sql = "SELECT ec.datecreate, ec.statut, ec.fk_socpeople, ec.fk_c_type_contact,";
		$sql .= " tc.code, tc.libelle as type_label";
		$sql .= " FROM (".$this->db->prefix()."element_contact as ec, ".$this->db->prefix()."c_type_contact as tc)";
		$sql .= " WHERE ec.rowid =".((int) $rowid);
		$sql .= " AND ec.fk_c_type_contact=tc.rowid";
		$sql .= " AND tc.element = '".$this->db->escape($this->element)."'";

		dol_syslog(get_class($this)."::swapContactStatus", LOG_DEBUG);
		$resql = $this->db->query($sql);
		if ($resql) {
			$obj = $this->db->fetch_object($resql);
			$newstatut = ($obj->statut == 4) ? 5 : 4;
			$result = $this->update_contact($rowid, $newstatut);
			$this->db->free($resql);
			return $result;
		} else {
			$this->error = $this->db->error();
			dol_print_error($this->db);
			return -1;
		}
	}

	// phpcs:disable PEAR.NamingConventions.ValidFunctionName.ScopeNotCamelCaps
	/**
	 *      Return array with list of possible values for type of contacts
	 *
	 *      @param	string	$source     'internal', 'external' or 'all'
	 *      @param	string	$order		Sort order by : 'position', 'code', 'rowid'...
	 *      @param  int		$option     0=Return array id->label, 1=Return array code->label
	 *      @param  int		$activeonly 0=all status of contact, 1=only the active
	 *		@param	string	$code		Type of contact (Example: 'CUSTOMER', 'SERVICE')
	 *      @return array       		Array list of type of contacts (id->label if option=0, code->label if option=1)
	 */
	public function liste_type_contact($source = 'internal', $order = 'position', $option = 0, $activeonly = 0, $code = '')
	{
		// phpcs:enable
		global $langs;

		if (empty($order)) {
			$order = 'position';
		}
		if ($order == 'position') {
			$order .= ',code';
		}

		$tab = array();
		$sql = "SELECT DISTINCT tc.rowid, tc.code, tc.libelle as type_label, tc.position";
		$sql .= " FROM ".$this->db->prefix()."c_type_contact as tc";
		$sql .= " WHERE tc.element='".$this->db->escape($this->element)."'";
		if ($activeonly == 1) {
			$sql .= " AND tc.active=1"; // only the active types
		}
		if (!empty($source) && $source != 'all') {
			$sql .= " AND tc.source='".$this->db->escape($source)."'";
		}
		if (!empty($code)) {
			$sql .= " AND tc.code='".$this->db->escape($code)."'";
		}
		$sql .= $this->db->order($order, 'ASC');

		//print "sql=".$sql;
		$resql = $this->db->query($sql);
		if ($resql) {
			$num = $this->db->num_rows($resql);
			$i = 0;
			while ($i < $num) {
				$obj = $this->db->fetch_object($resql);

				$transkey = "TypeContact_".$this->element."_".$source."_".$obj->code;
				$libelle_type = ($langs->trans($transkey) != $transkey ? $langs->trans($transkey) : $obj->type_label);
				if (empty($option)) {
					$tab[$obj->rowid] = $libelle_type;
				} else {
					$tab[$obj->code] = $libelle_type;
				}
				$i++;
			}
			return $tab;
		} else {
			$this->error = $this->db->lasterror();
			//dol_print_error($this->db);
			return null;
		}
	}

	/**
	 *      Return array with list of possible values for type of contacts
	 *
	 *      @param	string	$source     		'internal', 'external' or 'all'
	 *      @param  int		$option     		0=Return array id->label, 1=Return array code->label
	 *      @param  int		$activeonly 		0=all status of contact, 1=only the active
	 *		@param	string	$code				Type of contact (Example: 'CUSTOMER', 'SERVICE')
	 *		@param	string	$element			Filter on 1 element type
	 *      @param	string	$excludeelement		Exclude 1 element type. Example: 'agenda'
	 *      @return array       				Array list of type of contacts (id->label if option=0, code->label if option=1)
	 */
	public function listeTypeContacts($source = 'internal', $option = 0, $activeonly = 0, $code = '', $element = '', $excludeelement = '')
	{
		global $langs, $conf;

		$langs->loadLangs(array('bills', 'contracts', 'interventions', 'orders', 'projects', 'propal', 'ticket', 'agenda'));

		$tab = array();

		$sql = "SELECT DISTINCT tc.rowid, tc.code, tc.libelle as type_label, tc.position, tc.element";
		$sql .= " FROM ".$this->db->prefix()."c_type_contact as tc";

		$sqlWhere = array();
		if (!empty($element)) {
			$sqlWhere[] = " tc.element='".$this->db->escape($element)."'";
		}
		if (!empty($excludeelement)) {
			$sqlWhere[] = " tc.element <> '".$this->db->escape($excludeelement)."'";
		}

		if ($activeonly == 1) {
			$sqlWhere[] = " tc.active=1"; // only the active types
		}

		if (!empty($source) && $source != 'all') {
			$sqlWhere[] = " tc.source='".$this->db->escape($source)."'";
		}

		if (!empty($code)) {
			$sqlWhere[] = " tc.code='".$this->db->escape($code)."'";
		}

		if (count($sqlWhere) > 0) {
			$sql .= " WHERE ".implode(' AND ', $sqlWhere);
		}

		$sql .= $this->db->order('tc.element, tc.position', 'ASC');

		dol_syslog(__METHOD__, LOG_DEBUG);
		$resql = $this->db->query($sql);
		if ($resql) {
			$num = $this->db->num_rows($resql);
			if ($num > 0) {
				$langs->loadLangs(array("propal", "orders", "bills", "suppliers", "contracts", "supplier_proposal"));

				while ($obj = $this->db->fetch_object($resql)) {
					$modulename = $obj->element;
					if (strpos($obj->element, 'project') !== false) {
						$modulename = 'projet';
					} elseif ($obj->element == 'contrat') {
						$element = 'contract';
					} elseif ($obj->element == 'action') {
						$modulename = 'agenda';
					} elseif (strpos($obj->element, 'supplier') !== false && $obj->element != 'supplier_proposal') {
						$modulename = 'fournisseur';
					} elseif (strpos($obj->element, 'supplier') !== false && $obj->element != 'supplier_proposal') {
						$modulename = 'fournisseur';
					}
					if (!empty($conf->{$modulename}->enabled)) {
						$libelle_element = $langs->trans('ContactDefault_'.$obj->element);
						$tmpelement = $obj->element;
						$transkey = "TypeContact_".$tmpelement."_".$source."_".$obj->code;
						$libelle_type = ($langs->trans($transkey) != $transkey ? $langs->trans($transkey) : $obj->type_label);
						if (empty($option)) {
							$tab[$obj->rowid] = $libelle_element.' - '.$libelle_type;
						} else {
							$tab[$obj->rowid] = $libelle_element.' - '.$libelle_type;
						}
					}
				}
			}
			return $tab;
		} else {
			$this->error = $this->db->lasterror();
			return null;
		}
	}

	/**
	 *      Return id of contacts for a source and a contact code.
	 *      Example: contact client de facturation ('external', 'BILLING')
	 *      Example: contact client de livraison ('external', 'SHIPPING')
	 *      Example: contact interne suivi paiement ('internal', 'SALESREPFOLL')
	 *
	 *		@param	string	$source		'external' or 'internal'
	 *		@param	string	$code		'BILLING', 'SHIPPING', 'SALESREPFOLL', ...
	 *		@param	int		$status		limited to a certain status
	 *      @return array       		List of id for such contacts
	 */
	public function getIdContact($source, $code, $status = 0)
	{
		global $conf;

		$result = array();
		$i = 0;
		//cas particulier pour les expeditions
		if ($this->element == 'shipping' && $this->origin_id != 0) {
			$id = $this->origin_id;
			$element = 'commande';
		} elseif ($this->element == 'reception' && $this->origin_id != 0) {
			$id = $this->origin_id;
			$element = 'order_supplier';
		} else {
			$id = $this->id;
			$element = $this->element;
		}

		$sql = "SELECT ec.fk_socpeople";
		$sql .= " FROM ".$this->db->prefix()."element_contact as ec,";
		if ($source == 'internal') {
			$sql .= " ".$this->db->prefix()."user as c,";
		}
		if ($source == 'external') {
			$sql .= " ".$this->db->prefix()."socpeople as c,";
		}
		$sql .= " ".$this->db->prefix()."c_type_contact as tc";
		$sql .= " WHERE ec.element_id = ".((int) $id);
		$sql .= " AND ec.fk_socpeople = c.rowid";
		if ($source == 'internal') {
			$sql .= " AND c.entity IN (".getEntity('user').")";
		}
		if ($source == 'external') {
			$sql .= " AND c.entity IN (".getEntity('societe').")";
		}
		$sql .= " AND ec.fk_c_type_contact = tc.rowid";
		$sql .= " AND tc.element = '".$this->db->escape($element)."'";
		$sql .= " AND tc.source = '".$this->db->escape($source)."'";
		if ($code) {
			$sql .= " AND tc.code = '".$this->db->escape($code)."'";
		}
		$sql .= " AND tc.active = 1";
		if ($status) {
			$sql .= " AND ec.statut = ".((int) $status);
		}

		dol_syslog(get_class($this)."::getIdContact", LOG_DEBUG);
		$resql = $this->db->query($sql);
		if ($resql) {
			while ($obj = $this->db->fetch_object($resql)) {
				$result[$i] = $obj->fk_socpeople;
				$i++;
			}
		} else {
			$this->error = $this->db->error();
			return null;
		}

		return $result;
	}

	// phpcs:disable PEAR.NamingConventions.ValidFunctionName.ScopeNotCamelCaps
	/**
	 *		Load object contact with id=$this->contact_id into $this->contact
	 *
	 *		@param	int		$contactid      Id du contact. Use this->contact_id if empty.
	 *		@return	int						Return integer <0 if KO, >0 if OK
	 */
	public function fetch_contact($contactid = null)
	{
		// phpcs:enable
		if (empty($contactid)) {
			$contactid = $this->contact_id;
		}

		if (empty($contactid)) {
			return 0;
		}

		require_once DOL_DOCUMENT_ROOT.'/contact/class/contact.class.php';
		$contact = new Contact($this->db);
		$result = $contact->fetch($contactid);
		$this->contact = $contact;
		return $result;
	}

	// phpcs:disable PEAR.NamingConventions.ValidFunctionName.ScopeNotCamelCaps
	/**
	 *    	Load the third party of object, from id $this->socid or $this->fk_soc, into this->thirdparty
	 *
	 *		@param		int		$force_thirdparty_id	Force thirdparty id
	 *		@return		int								Return integer <0 if KO, >0 if OK
	 */
	public function fetch_thirdparty($force_thirdparty_id = 0)
	{
		// phpcs:enable
		if (empty($this->socid) && empty($this->fk_soc) && empty($force_thirdparty_id)) {
			return 0;
		}

		require_once DOL_DOCUMENT_ROOT.'/societe/class/societe.class.php';

		$idtofetch = isset($this->socid) ? $this->socid : (isset($this->fk_soc) ? $this->fk_soc : 0);
		if ($force_thirdparty_id) {
			$idtofetch = $force_thirdparty_id;
		}

		if ($idtofetch) {
			$thirdparty = new Societe($this->db);
			$result = $thirdparty->fetch($idtofetch);
			if ($result<0) {
				$this->errors=array_merge($this->errors, $thirdparty->errors);
			}
			$this->thirdparty = $thirdparty;

			// Use first price level if level not defined for third party
			if (getDolGlobalString('PRODUIT_MULTIPRICES') && empty($this->thirdparty->price_level)) {
				$this->thirdparty->price_level = 1;
			}

			return $result;
		} else {
			return -1;
		}
	}


	/**
	 * Looks for an object with ref matching the wildcard provided
	 * It does only work when $this->table_ref_field is set
	 *
	 * @param 	string 	$ref 	Wildcard
	 * @return 	int 			>1 = OK, 0 = Not found or table_ref_field not defined, <0 = KO
	 */
	public function fetchOneLike($ref)
	{
		if (!$this->table_ref_field) {
			return 0;
		}

		$sql = "SELECT rowid FROM ".$this->db->prefix().$this->table_element;
		$sql .= " WHERE ".$this->table_ref_field." LIKE '".$this->db->escape($ref)."'";	// no escapeforlike here
		$sql .= " LIMIT 1";

		$query = $this->db->query($sql);

		if (!$this->db->num_rows($query)) {
			return 0;
		}

		$result = $this->db->fetch_object($query);

		if (method_exists($this, 'fetch')) {
			return $this->fetch($result->rowid);
		} else {
			$this->error = 'Fetch method not implemented on '.get_class($this);
			dol_syslog(get_class($this).'::fetchOneLike Error='.$this->error, LOG_ERR);
			array_push($this->errors, $this->error);
			return -1;
		}
	}

	// phpcs:disable PEAR.NamingConventions.ValidFunctionName.ScopeNotCamelCaps
	/**
	 *	Load data for barcode into properties ->barcode_type*
	 *	Properties ->barcode_type that is id of barcode. Type is used to find other properties, but
	 *  if it is not defined, ->element must be defined to know default barcode type.
	 *
	 *	@return		int			Return integer <0 if KO, 0 if can't guess type of barcode (ISBN, EAN13...), >0 if OK (all barcode properties loaded)
	 */
	public function fetch_barcode()
	{
		// phpcs:enable
		global $conf;

		dol_syslog(get_class($this).'::fetch_barcode this->element='.$this->element.' this->barcode_type='.$this->barcode_type);

		$idtype = $this->barcode_type;
		if (empty($idtype) && $idtype != '0') {	// If type of barcode no set, we try to guess. If set to '0' it means we forced to have type remain not defined
			if ($this->element == 'product' && getDolGlobalString('PRODUIT_DEFAULT_BARCODE_TYPE')) {
				$idtype = $conf->global->PRODUIT_DEFAULT_BARCODE_TYPE;
			} elseif ($this->element == 'societe') {
				$idtype = $conf->global->GENBARCODE_BARCODETYPE_THIRDPARTY;
			} else {
				dol_syslog('Call fetch_barcode with barcode_type not defined and cant be guessed', LOG_WARNING);
			}
		}

		if ($idtype > 0) {
			if (empty($this->barcode_type) || empty($this->barcode_type_code) || empty($this->barcode_type_label) || empty($this->barcode_type_coder)) {    // If data not already loaded
				$sql = "SELECT rowid, code, libelle as label, coder";
				$sql .= " FROM ".$this->db->prefix()."c_barcode_type";
				$sql .= " WHERE rowid = ".((int) $idtype);
				dol_syslog(get_class($this).'::fetch_barcode', LOG_DEBUG);
				$resql = $this->db->query($sql);
				if ($resql) {
					$obj = $this->db->fetch_object($resql);
					$this->barcode_type       = $obj->rowid;
					$this->barcode_type_code  = $obj->code;
					$this->barcode_type_label = $obj->label;
					$this->barcode_type_coder = $obj->coder;
					return 1;
				} else {
					dol_print_error($this->db);
					return -1;
				}
			}
		}
		return 0;
	}

	// phpcs:disable PEAR.NamingConventions.ValidFunctionName.ScopeNotCamelCaps
	/**
	 *		Load the project with id $this->fk_project into this->project
	 *
	 *		@return		int			Return integer <0 if KO, >=0 if OK
	 */
	public function fetch_project()
	{
		// phpcs:enable
		return $this->fetch_projet();
	}

	// phpcs:disable PEAR.NamingConventions.ValidFunctionName.ScopeNotCamelCaps
	/**
	 *		Load the project with id $this->fk_project into this->project
	 *
	 *		@return		int			Return integer <0 if KO, >=0 if OK
	 */
	public function fetch_projet()
	{
		// phpcs:enable
		include_once DOL_DOCUMENT_ROOT.'/projet/class/project.class.php';

		if (empty($this->fk_project) && !empty($this->fk_projet)) {
			$this->fk_project = $this->fk_projet; // For backward compatibility
		}
		if (empty($this->fk_project)) {
			return 0;
		}

		$project = new Project($this->db);
		$result = $project->fetch($this->fk_project);

		$this->projet = $project; // deprecated
		$this->project = $project;
		return $result;
	}

	// phpcs:disable PEAR.NamingConventions.ValidFunctionName.ScopeNotCamelCaps
	/**
	 *		Load the product with id $this->fk_product into this->product
	 *
	 *		@return		int			Return integer <0 if KO, >=0 if OK
	 */
	public function fetch_product()
	{
		// phpcs:enable
		include_once DOL_DOCUMENT_ROOT.'/product/class/product.class.php';

		if (empty($this->fk_product)) {
			return 0;
		}

		$product = new Product($this->db);
		$result = $product->fetch($this->fk_product);

		$this->product = $product;
		return $result;
	}

	// phpcs:disable PEAR.NamingConventions.ValidFunctionName.ScopeNotCamelCaps
	/**
	 *		Load the user with id $userid into this->user
	 *
	 *		@param	int		$userid 		Id du contact
	 *		@return	int						Return integer <0 if KO, >0 if OK
	 */
	public function fetch_user($userid)
	{
		// phpcs:enable
		$user = new User($this->db);
		$result = $user->fetch($userid);
		$this->user = $user;
		return $result;
	}

	// phpcs:disable PEAR.NamingConventions.ValidFunctionName.ScopeNotCamelCaps
	/**
	 *	Read linked origin object.
	 *	Set ->origin_object
	 *	Set also ->expedition or ->livraison or ->commandFournisseur (deprecated)
	 *
	 *	@return		void
	 */
	public function fetch_origin()
	{
		// phpcs:enable
		if ($this->origin == 'shipping') {
			$this->origin = 'expedition';
		}
		if ($this->origin == 'delivery') {
			$this->origin = 'livraison';
		}
		if ($this->origin == 'order_supplier' || $this->origin == 'supplier_order') {
			$this->origin = 'commandeFournisseur';
		}

		$origin = $this->origin;

		$classname = ucfirst($origin);
		$this->origin_object = new $classname($this->db);
		$this->origin_object->fetch($this->origin_id);

		// TODO Remove this line
		$this->$origin = $this->origin_object;
	}

	/**
	 *  Load object from specific field
	 *
	 *  @param	string	$table		Table element or element line
	 *  @param	string	$field		Field selected
	 *  @param	string	$key		Import key
	 *  @param	string	$element	Element name
	 *	@return	int					Return integer <0 if KO, >0 if OK
	 */
	public function fetchObjectFrom($table, $field, $key, $element = null)
	{
		global $conf;

		$result = false;

		$sql = "SELECT rowid FROM ".$this->db->prefix().$table;
		$sql .= " WHERE ".$field." = '".$this->db->escape($key)."'";
		if (!empty($element)) {
			$sql .= " AND entity IN (".getEntity($element).")";
		} else {
			$sql .= " AND entity = ".((int) $conf->entity);
		}

		dol_syslog(get_class($this).'::fetchObjectFrom', LOG_DEBUG);
		$resql = $this->db->query($sql);
		if ($resql) {
			$obj = $this->db->fetch_object($resql);
			// Test for avoid error -1
			if ($obj) {
				if (method_exists($this, 'fetch')) {
					return $this->fetch($obj->rowid);
				} else {
					$this->error = 'fetch() method not implemented on '.get_class($this);
					dol_syslog(get_class($this).'::fetchOneLike Error='.$this->error, LOG_ERR);
					array_push($this->errors, $this->error);
					return -1;
				}
			}
		}

		return $result;
	}

	/**
	 *	Getter generic. Load value from a specific field
	 *
	 *	@param	string	$table		Table of element or element line
	 *	@param	int		$id			Element id
	 *	@param	string	$field		Field selected
	 *	@return	int					Return integer <0 if KO, >0 if OK
	 */
	public function getValueFrom($table, $id, $field)
	{
		$result = false;
		if (!empty($id) && !empty($field) && !empty($table)) {
			$sql = "SELECT ".$field." FROM ".$this->db->prefix().$table;
			$sql .= " WHERE rowid = ".((int) $id);

			dol_syslog(get_class($this).'::getValueFrom', LOG_DEBUG);
			$resql = $this->db->query($sql);
			if ($resql) {
				$row = $this->db->fetch_row($resql);
				$result = $row[0];
			}
		}
		return $result;
	}

	/**
	 *	Setter generic. Update a specific field into database.
	 *  Warning: Trigger is run only if param trigkey is provided.
	 *
	 *	@param	string		$field			Field to update
	 *	@param	mixed		$value			New value
	 *	@param	string		$table			To force other table element or element line (should not be used)
	 *	@param	int			$id				To force other object id (should not be used)
	 *	@param	string		$format			Data format ('text', 'int', 'date'). 'text' is used if not defined
	 *	@param	string		$id_field		To force rowid field name. 'rowid' is used if not defined
	 *	@param	User|string	$fuser			Update the user of last update field with this user. If not provided, current user is used except if value is 'none'
	 *  @param  string      $trigkey    	Trigger key to run (in most cases something like 'XXX_MODIFY')
	 *  @param	string		$fk_user_field	Name of field to save user id making change
	 *	@return	int							Return integer <0 if KO, >0 if OK
	 *  @see updateExtraField()
	 */
	public function setValueFrom($field, $value, $table = '', $id = null, $format = '', $id_field = '', $fuser = null, $trigkey = '', $fk_user_field = 'fk_user_modif')
	{
		global $user;

		if (empty($table)) {
			$table = $this->table_element;
		}
		if (empty($id)) {
			$id = $this->id;
		}
		if (empty($format)) {
			$format = 'text';
		}
		if (empty($id_field)) {
			$id_field = 'rowid';
		}

		// Special case
		if ($table == 'product' && $field == 'note_private') {
			$field = 'note';
		}

		if (in_array($table, array('actioncomm', 'adherent', 'advtargetemailing', 'cronjob', 'establishment'))) {
			$fk_user_field = 'fk_user_mod';
		}
		if (in_array($table, array('prelevement_bons'))) {	// TODO Add a field fk_user_modif into llx_prelevement_bons
			$fk_user_field = '';
		}

		if ($trigkey) {
			$oldvalue = null;

			$sql = "SELECT " . $field;
			$sql .= " FROM " . MAIN_DB_PREFIX . $table;
			$sql .= " WHERE " . $id_field . " = " . ((int) $id);

			$resql = $this->db->query($sql);
			if ($resql) {
				if ($obj = $this->db->fetch_object($resql)) {
					if ($format == 'date') {
						$oldvalue = $this->db->jdate($obj->$field);
					} else {
						$oldvalue = $obj->$field;
					}
				}
			} else {
				$this->error = $this->db->lasterror();
				return -1;
			}
		}

		$error = 0;

		dol_syslog(__METHOD__, LOG_DEBUG);

		$this->db->begin();

		$sql = "UPDATE ".$this->db->prefix().$table." SET ";

		if ($format == 'text') {
			$sql .= $field." = '".$this->db->escape($value)."'";
		} elseif ($format == 'int') {
			$sql .= $field." = ".((int) $value);
		} elseif ($format == 'date') {
			$sql .= $field." = ".($value ? "'".$this->db->idate($value)."'" : "null");
		} elseif ($format == 'dategmt') {
			$sql .= $field." = ".($value ? "'".$this->db->idate($value, 'gmt')."'" : "null");
		}

		if ($fk_user_field) {
			if (!empty($fuser) && is_object($fuser)) {
				$sql .= ", ".$fk_user_field." = ".((int) $fuser->id);
			} elseif (empty($fuser) || $fuser != 'none') {
				$sql .= ", ".$fk_user_field." = ".((int) $user->id);
			}
		}

		$sql .= " WHERE ".$id_field." = ".((int) $id);

		$resql = $this->db->query($sql);
		if ($resql) {
			if ($trigkey) {
				// call trigger with updated object values
				if (method_exists($this, 'fetch')) {
					$result = $this->fetch($id);
				} else {
					$result = $this->fetchCommon($id);
				}
				$this->oldcopy = clone $this;
				if (property_exists($this->oldcopy, $field)) {
					$this->oldcopy->$field = $oldvalue;
				}

				if ($result >= 0) {
					$result = $this->call_trigger($trigkey, (!empty($fuser) && is_object($fuser)) ? $fuser : $user); // This may set this->errors
				}
				if ($result < 0) {
					$error++;
				}
			}

			if (!$error) {
				if (property_exists($this, $field)) {
					$this->$field = $value;
				}
				$this->db->commit();
				return 1;
			} else {
				$this->db->rollback();
				return -2;
			}
		} else {
			if ($this->db->lasterrno() == 'DB_ERROR_RECORD_ALREADY_EXISTS') {
				$this->error = 'DB_ERROR_RECORD_ALREADY_EXISTS';
			} else {
				$this->error = $this->db->lasterror();
			}
			$this->db->rollback();
			return -1;
		}
	}

	// phpcs:disable PEAR.NamingConventions.ValidFunctionName.ScopeNotCamelCaps
	/**
	 *      Load properties id_previous and id_next by comparing $fieldid with $this->ref
	 *
	 *      @param	string	$filter		Optional SQL filter. Example: "(t.field1 = 'aa' OR t.field2 = 'bb')". Do not allow user input data here.
	 *      							Use SQL and not Universal Search Filter. @TODO Replace this with an USF string after changing all ->next_prev_filter
	 *	 	@param  string	$fieldid   	Name of field to use for the select MAX and MIN
	 *		@param	int		$nodbprefix	Do not include DB prefix to forge table name
	 *      @return int         		Return integer <0 if KO, >0 if OK
	 */
	public function load_previous_next_ref($filter, $fieldid, $nodbprefix = 0)
	{
		// phpcs:enable
		global $conf, $user;

		if (!$this->table_element) {
			dol_print_error('', get_class($this)."::load_previous_next_ref was called on objet with property table_element not defined");
			return -1;
		}
		if ($fieldid == 'none') {
			return 1;
		}

		// For backward compatibility
		if (in_array($this->table_element, array('facture_rec', 'facture_fourn_rec')) && $fieldid == 'title') {
			$fieldid = 'titre';
		}

		// Security on socid
		$socid = 0;
		if ($user->socid > 0) {
			$socid = $user->socid;
		}

		// this->ismultientitymanaged contains
		// 0=No test on entity, 1=Test with field entity, 'field@table'=Test with link by field@table
		$aliastablesociete = 's';
		if ($this->element == 'societe') {
			$aliastablesociete = 'te'; // te as table_element
		}
		$restrictiononfksoc = empty($this->restrictiononfksoc) ? 0 : $this->restrictiononfksoc;
		$sql = "SELECT MAX(te.".$fieldid.")";
		$sql .= " FROM ".(empty($nodbprefix) ? $this->db->prefix() : '').$this->table_element." as te";
		if (isset($this->ismultientitymanaged) && !is_numeric($this->ismultientitymanaged)) {
			$tmparray = explode('@', $this->ismultientitymanaged);
			$sql .= ", ".$this->db->prefix().$tmparray[1]." as ".($tmparray[1] == 'societe' ? 's' : 'parenttable'); // If we need to link to this table to limit select to entity
		} elseif ($restrictiononfksoc == 1 && $this->element != 'societe' && !$user->hasRight('societe', 'client', 'voir') && !$socid) {
			$sql .= ", ".$this->db->prefix()."societe as s"; // If we need to link to societe to limit select to socid
		} elseif ($restrictiononfksoc == 2 && $this->element != 'societe' && !$user->hasRight('societe', 'client', 'voir') && !$socid) {
			$sql .= " LEFT JOIN ".$this->db->prefix()."societe as s ON te.fk_soc = s.rowid"; // If we need to link to societe to limit select to socid
		}
		if ($restrictiononfksoc && !$user->hasRight('societe', 'client', 'voir') && !$socid) {
			$sql .= " LEFT JOIN ".$this->db->prefix()."societe_commerciaux as sc ON ".$aliastablesociete.".rowid = sc.fk_soc";
		}
		if ($fieldid == 'rowid') {
			$sql .= " WHERE te.".$fieldid." < ".((int) $this->id);
		} else {
			$sql .= " WHERE te.".$fieldid." < '".$this->db->escape($this->ref)."'"; // ->ref must always be defined (set to id if field does not exists)
		}
		if ($restrictiononfksoc == 1 && !$user->hasRight('societe', 'client', 'voir') && !$socid) {
			$sql .= " AND sc.fk_user = ".((int) $user->id);
		}
		if ($restrictiononfksoc == 2 && !$user->hasRight('societe', 'client', 'voir') && !$socid) {
			$sql .= " AND (sc.fk_user = ".((int) $user->id).' OR te.fk_soc IS NULL)';
		}
		if (!empty($filter)) {
			if (!preg_match('/^\s*AND/i', $filter)) {
				$sql .= " AND ";
			}
			$sql .= $filter;
		}
		if (isset($this->ismultientitymanaged) && !is_numeric($this->ismultientitymanaged)) {
			$tmparray = explode('@', $this->ismultientitymanaged);
			$sql .= " AND te.".$tmparray[0]." = ".($tmparray[1] == "societe" ? "s" : "parenttable").".rowid"; // If we need to link to this table to limit select to entity
		} elseif ($restrictiononfksoc == 1 && $this->element != 'societe' && !$user->hasRight('societe', 'client', 'voir') && !$socid) {
			$sql .= ' AND te.fk_soc = s.rowid'; // If we need to link to societe to limit select to socid
		}
		if (isset($this->ismultientitymanaged) && $this->ismultientitymanaged == 1) {
			if ($this->element == 'user' && getDolGlobalInt('MULTICOMPANY_TRANSVERSE_MODE')) {
				if (!empty($user->admin) && empty($user->entity) && $conf->entity == 1) {
					$sql .= " AND te.entity IS NOT NULL"; // Show all users
				} else {
					$sql .= " AND te.rowid IN (SELECT ug.fk_user FROM ".$this->db->prefix()."usergroup_user as ug WHERE ug.entity IN (".getEntity('usergroup')."))";
				}
			} else {
				$sql .= ' AND te.entity IN ('.getEntity($this->element).')';
			}
		}
		if (isset($this->ismultientitymanaged) && !is_numeric($this->ismultientitymanaged) && $this->element != 'societe') {
			$tmparray = explode('@', $this->ismultientitymanaged);
			$sql .= ' AND parenttable.entity IN ('.getEntity($tmparray[1]).')';
		}
		if ($restrictiononfksoc == 1 && $socid && $this->element != 'societe') {
			$sql .= ' AND te.fk_soc = '.((int) $socid);
		}
		if ($restrictiononfksoc == 2 && $socid && $this->element != 'societe') {
			$sql .= ' AND (te.fk_soc = '.((int) $socid).' OR te.fk_soc IS NULL)';
		}
		if ($restrictiononfksoc && $socid && $this->element == 'societe') {
			$sql .= ' AND te.rowid = '.((int) $socid);
		}
		//print 'socid='.$socid.' restrictiononfksoc='.$restrictiononfksoc.' ismultientitymanaged = '.$this->ismultientitymanaged.' filter = '.$filter.' -> '.$sql."<br>";

		$result = $this->db->query($sql);
		if (!$result) {
			$this->error = $this->db->lasterror();
			return -1;
		}
		$row = $this->db->fetch_row($result);
		$this->ref_previous = $row[0];

		$sql = "SELECT MIN(te.".$fieldid.")";
		$sql .= " FROM ".(empty($nodbprefix) ? $this->db->prefix() : '').$this->table_element." as te";
		if (isset($this->ismultientitymanaged) && !is_numeric($this->ismultientitymanaged)) {
			$tmparray = explode('@', $this->ismultientitymanaged);
			$sql .= ", ".$this->db->prefix().$tmparray[1]." as ".($tmparray[1] == 'societe' ? 's' : 'parenttable'); // If we need to link to this table to limit select to entity
		} elseif ($restrictiononfksoc == 1 && $this->element != 'societe' && !$user->hasRight('societe', 'client', 'voir') && !$socid) {
			$sql .= ", ".$this->db->prefix()."societe as s"; // If we need to link to societe to limit select to socid
		} elseif ($restrictiononfksoc == 2 && $this->element != 'societe' && !$user->hasRight('societe', 'client', 'voir') && !$socid) {
			$sql .= " LEFT JOIN ".$this->db->prefix()."societe as s ON te.fk_soc = s.rowid"; // If we need to link to societe to limit select to socid
		}
		if ($restrictiononfksoc && !$user->hasRight('societe', 'client', 'voir') && !$socid) {
			$sql .= " LEFT JOIN ".$this->db->prefix()."societe_commerciaux as sc ON ".$aliastablesociete.".rowid = sc.fk_soc";
		}
		if ($fieldid == 'rowid') {
			$sql .= " WHERE te.".$fieldid." > ".((int) $this->id);
		} else {
			$sql .= " WHERE te.".$fieldid." > '".$this->db->escape($this->ref)."'"; // ->ref must always be defined (set to id if field does not exists)
		}
		if ($restrictiononfksoc == 1 && !$user->hasRight('societe', 'client', 'voir') && !$socid) {
			$sql .= " AND sc.fk_user = ".((int) $user->id);
		}
		if ($restrictiononfksoc == 2 && !$user->hasRight('societe', 'client', 'voir') && !$socid) {
			$sql .= " AND (sc.fk_user = ".((int) $user->id).' OR te.fk_soc IS NULL)';
		}
		if (!empty($filter)) {
			if (!preg_match('/^\s*AND/i', $filter)) {
				$sql .= " AND "; // For backward compatibility
			}
			$sql .= $filter;
		}
		if (isset($this->ismultientitymanaged) && !is_numeric($this->ismultientitymanaged)) {
			$tmparray = explode('@', $this->ismultientitymanaged);
			$sql .= " AND te.".$tmparray[0]." = ".($tmparray[1] == "societe" ? "s" : "parenttable").".rowid"; // If we need to link to this table to limit select to entity
		} elseif ($restrictiononfksoc == 1 && $this->element != 'societe' && !$user->hasRight('societe', 'client', 'voir') && !$socid) {
			$sql .= ' AND te.fk_soc = s.rowid'; // If we need to link to societe to limit select to socid
		}
		if (isset($this->ismultientitymanaged) && $this->ismultientitymanaged == 1) {
			if ($this->element == 'user' && getDolGlobalInt('MULTICOMPANY_TRANSVERSE_MODE')) {
				if (!empty($user->admin) && empty($user->entity) && $conf->entity == 1) {
					$sql .= " AND te.entity IS NOT NULL"; // Show all users
				} else {
					$sql .= " AND te.rowid IN (SELECT ug.fk_user FROM ".$this->db->prefix()."usergroup_user as ug WHERE ug.entity IN (".getEntity('usergroup')."))";
				}
			} else {
				$sql .= ' AND te.entity IN ('.getEntity($this->element).')';
			}
		}
		if (isset($this->ismultientitymanaged) && !is_numeric($this->ismultientitymanaged) && $this->element != 'societe') {
			$tmparray = explode('@', $this->ismultientitymanaged);
			$sql .= ' AND parenttable.entity IN ('.getEntity($tmparray[1]).')';
		}
		if ($restrictiononfksoc == 1 && $socid && $this->element != 'societe') {
			$sql .= ' AND te.fk_soc = '.((int) $socid);
		}
		if ($restrictiononfksoc == 2 && $socid && $this->element != 'societe') {
			$sql .= ' AND (te.fk_soc = '.((int) $socid).' OR te.fk_soc IS NULL)';
		}
		if ($restrictiononfksoc && $socid && $this->element == 'societe') {
			$sql .= ' AND te.rowid = '.((int) $socid);
		}
		//print 'socid='.$socid.' restrictiononfksoc='.$restrictiononfksoc.' ismultientitymanaged = '.$this->ismultientitymanaged.' filter = '.$filter.' -> '.$sql."<br>";
		// Rem: Bug in some mysql version: SELECT MIN(rowid) FROM llx_socpeople WHERE rowid > 1 when one row in database with rowid=1, returns 1 instead of null

		$result = $this->db->query($sql);
		if (!$result) {
			$this->error = $this->db->lasterror();
			return -2;
		}
		$row = $this->db->fetch_row($result);
		$this->ref_next = $row[0];

		return 1;
	}


	/**
	 *      Return list of id of contacts of object
	 *
	 *      @param	string	$source     Source of contact: external (llx_socpeople) or internal (llx_user) or thirdparty (llx_societe)
	 *      @return array				Array of id of contacts (if source=external or internal)
	 * 									Array of id of third parties with at least one contact on object (if source=thirdparty)
	 */
	public function getListContactId($source = 'external')
	{
		$contactAlreadySelected = array();
		$tab = $this->liste_contact(-1, $source);
		$num = count($tab);
		$i = 0;
		while ($i < $num) {
			if ($source == 'thirdparty') {
				$contactAlreadySelected[$i] = $tab[$i]['socid'];
			} else {
				$contactAlreadySelected[$i] = $tab[$i]['id'];
			}
			$i++;
		}
		return $contactAlreadySelected;
	}


	/**
	 *	Link element with a project
	 *
	 *	@param     	int		$projectid		Project id to link element to
	 *  @param		int		$notrigger		Disable the trigger
	 *	@return		int						Return integer <0 if KO, >0 if OK
	 */
	public function setProject($projectid, $notrigger = 0)
	{
		global $user;
		$error = 0;

		if (!$this->table_element) {
			dol_syslog(get_class($this)."::setProject was called on objet with property table_element not defined", LOG_ERR);
			return -1;
		}

		$sql = "UPDATE ".$this->db->prefix().$this->table_element;
		if (!empty($this->fields['fk_project'])) {		// Common case
			if ($projectid) {
				$sql .= " SET fk_project = ".((int) $projectid);
			} else {
				$sql .= " SET fk_project = NULL";
			}
			$sql .= ' WHERE rowid = '.((int) $this->id);
		} elseif ($this->table_element == 'actioncomm') {	// Special case for actioncomm
			if ($projectid) {
				$sql .= " SET fk_project = ".((int) $projectid);
			} else {
				$sql .= " SET fk_project = NULL";
			}
			$sql .= ' WHERE id = '.((int) $this->id);
		} else { // Special case for old architecture objects
			if ($projectid) {
				$sql .= ' SET fk_projet = '.((int) $projectid);
			} else {
				$sql .= ' SET fk_projet = NULL';
			}
			$sql .= " WHERE rowid = ".((int) $this->id);
		}

		$this->db->begin();

		dol_syslog(get_class($this)."::setProject", LOG_DEBUG);
		if ($this->db->query($sql)) {
			$this->fk_project = ((int) $projectid);
		} else {
			dol_print_error($this->db);
			$error++;
		}

		// Triggers
		if (!$error && !$notrigger) {
			// Call triggers
			$result = $this->call_trigger(strtoupper($this->element) . '_MODIFY', $user);
			if ($result < 0) {
				$error++;
			} //Do also here what you must do to rollback action if trigger fail
			// End call triggers
		}

		// Commit or rollback
		if ($error) {
			$this->db->rollback();
			return -1;
		} else {
			$this->db->commit();
			return 1;
		}
	}

	/**
	 *  Change the payments methods
	 *
	 *  @param		int		$id		Id of new payment method
	 *  @return		int				>0 if OK, <0 if KO
	 */
	public function setPaymentMethods($id)
	{
		global $user;

		$error = 0;
		$notrigger = 0;

		dol_syslog(get_class($this).'::setPaymentMethods('.$id.')');

		if ($this->statut >= 0 || $this->element == 'societe') {
			// TODO uniformize field name
			$fieldname = 'fk_mode_reglement';
			if ($this->element == 'societe') {
				$fieldname = 'mode_reglement';
			}
			if (get_class($this) == 'Fournisseur') {
				$fieldname = 'mode_reglement_supplier';
			}
			if (get_class($this) == 'Tva') {
				$fieldname = 'fk_typepayment';
			}
			if (get_class($this) == 'Salary') {
				$fieldname = 'fk_typepayment';
			}

			$sql = "UPDATE ".$this->db->prefix().$this->table_element;
			$sql .= " SET ".$fieldname." = ".(($id > 0 || $id == '0') ? ((int) $id) : 'NULL');
			$sql .= ' WHERE rowid='.((int) $this->id);

			if ($this->db->query($sql)) {
				$this->mode_reglement_id = $id;
				// for supplier
				if (get_class($this) == 'Fournisseur') {
					$this->mode_reglement_supplier_id = $id;
				}
				// Triggers
				if (!$error && !$notrigger) {
					// Call triggers
					if (get_class($this) == 'Commande') {
						$result = $this->call_trigger('ORDER_MODIFY', $user);
					} else {
						$result = $this->call_trigger(strtoupper(get_class($this)).'_MODIFY', $user);
					}
					if ($result < 0) {
						$error++;
					}
					// End call triggers
				}
				return 1;
			} else {
				dol_syslog(get_class($this).'::setPaymentMethods Error '.$this->db->error());
				$this->error = $this->db->error();
				return -1;
			}
		} else {
			dol_syslog(get_class($this).'::setPaymentMethods, status of the object is incompatible');
			$this->error = 'Status of the object is incompatible '.$this->statut;
			return -2;
		}
	}

	/**
	 *  Change the multicurrency code
	 *
	 *  @param		string	$code	multicurrency code
	 *  @return		int				>0 if OK, <0 if KO
	 */
	public function setMulticurrencyCode($code)
	{
		dol_syslog(get_class($this).'::setMulticurrencyCode('.$code.')');
		if ($this->statut >= 0 || $this->element == 'societe') {
			$fieldname = 'multicurrency_code';

			$sql = 'UPDATE '.$this->db->prefix().$this->table_element;
			$sql .= " SET ".$fieldname." = '".$this->db->escape($code)."'";
			$sql .= ' WHERE rowid='.((int) $this->id);

			if ($this->db->query($sql)) {
				$this->multicurrency_code = $code;

				list($fk_multicurrency, $rate) = MultiCurrency::getIdAndTxFromCode($this->db, $code);
				if ($rate) {
					$this->setMulticurrencyRate($rate, 2);
				}

				return 1;
			} else {
				dol_syslog(get_class($this).'::setMulticurrencyCode Error '.$sql.' - '.$this->db->error());
				$this->error = $this->db->error();
				return -1;
			}
		} else {
			dol_syslog(get_class($this).'::setMulticurrencyCode, status of the object is incompatible');
			$this->error = 'Status of the object is incompatible '.$this->statut;
			return -2;
		}
	}

	/**
	 *  Change the multicurrency rate
	 *
	 *  @param		double	$rate	multicurrency rate
	 *  @param		int		$mode	mode 1 : amounts in company currency will be recalculated, mode 2 : amounts in foreign currency will be recalculated
	 *  @return		int				>0 if OK, <0 if KO
	 */
	public function setMulticurrencyRate($rate, $mode = 1)
	{
		dol_syslog(get_class($this).'::setMulticurrencyRate('.$rate.','.$mode.')');
		if ($this->statut >= 0 || $this->element == 'societe') {
			$fieldname = 'multicurrency_tx';

			$sql = 'UPDATE '.$this->db->prefix().$this->table_element;
			$sql .= " SET ".$fieldname." = ".((float) $rate);
			$sql .= ' WHERE rowid='.((int) $this->id);

			if ($this->db->query($sql)) {
				$this->multicurrency_tx = $rate;

				// Update line price
				if (!empty($this->lines)) {
					foreach ($this->lines as &$line) {
						// Amounts in company currency will be recalculated
						if ($mode == 1) {
							$line->subprice = 0;
						}

						// Amounts in foreign currency will be recalculated
						if ($mode == 2) {
							$line->multicurrency_subprice = 0;
						}

						switch ($this->element) {
							case 'propal':
								/** @var Propal $this */
								/** @var PropaleLigne $line */
								$this->updateline(
									$line->id,
									$line->subprice,
									$line->qty,
									$line->remise_percent,
									$line->tva_tx,
									$line->localtax1_tx,
									$line->localtax2_tx,
									($line->description ? $line->description : $line->desc),
									'HT',
									$line->info_bits,
									$line->special_code,
									$line->fk_parent_line,
									$line->skip_update_total,
									$line->fk_fournprice,
									$line->pa_ht,
									$line->label,
									$line->product_type,
									$line->date_start,
									$line->date_end,
									$line->array_options,
									$line->fk_unit,
									$line->multicurrency_subprice
								);
								break;
							case 'commande':
								/** @var Commande $this */
								/** @var OrderLine $line */
								$this->updateline(
									$line->id,
									($line->description ? $line->description : $line->desc),
									$line->subprice,
									$line->qty,
									$line->remise_percent,
									$line->tva_tx,
									$line->localtax1_tx,
									$line->localtax2_tx,
									'HT',
									$line->info_bits,
									$line->date_start,
									$line->date_end,
									$line->product_type,
									$line->fk_parent_line,
									$line->skip_update_total,
									$line->fk_fournprice,
									$line->pa_ht,
									$line->label,
									$line->special_code,
									$line->array_options,
									$line->fk_unit,
									$line->multicurrency_subprice
								);
								break;
							case 'facture':
								/** @var Facture $this */
								/** @var FactureLigne $line */
								$this->updateline(
									$line->id,
									($line->description ? $line->description : $line->desc),
									$line->subprice,
									$line->qty,
									$line->remise_percent,
									$line->date_start,
									$line->date_end,
									$line->tva_tx,
									$line->localtax1_tx,
									$line->localtax2_tx,
									'HT',
									$line->info_bits,
									$line->product_type,
									$line->fk_parent_line,
									$line->skip_update_total,
									$line->fk_fournprice,
									$line->pa_ht,
									$line->label,
									$line->special_code,
									$line->array_options,
									$line->situation_percent,
									$line->fk_unit,
									$line->multicurrency_subprice
								);
								break;
							case 'supplier_proposal':
								/** @var SupplierProposal $this */
								/** @var SupplierProposalLine $line */
								$this->updateline(
									$line->id,
									$line->subprice,
									$line->qty,
									$line->remise_percent,
									$line->tva_tx,
									$line->localtax1_tx,
									$line->localtax2_tx,
									($line->description ? $line->description : $line->desc),
									'HT',
									$line->info_bits,
									$line->special_code,
									$line->fk_parent_line,
									$line->skip_update_total,
									$line->fk_fournprice,
									$line->pa_ht,
									$line->label,
									$line->product_type,
									$line->array_options,
									$line->ref_fourn,
									$line->multicurrency_subprice
								);
								break;
							case 'order_supplier':
								/** @var CommandeFournisseur $this */
								/** @var CommandeFournisseurLigne $line */
								$this->updateline(
									$line->id,
									($line->description ? $line->description : $line->desc),
									$line->subprice,
									$line->qty,
									$line->remise_percent,
									$line->tva_tx,
									$line->localtax1_tx,
									$line->localtax2_tx,
									'HT',
									$line->info_bits,
									$line->product_type,
									false,
									$line->date_start,
									$line->date_end,
									$line->array_options,
									$line->fk_unit,
									$line->multicurrency_subprice,
									$line->ref_supplier
								);
								break;
							case 'invoice_supplier':
								/** @var FactureFournisseur $this */
								/** @var SupplierInvoiceLine $line */
								$this->updateline(
									$line->id,
									($line->description ? $line->description : $line->desc),
									$line->subprice,
									$line->tva_tx,
									$line->localtax1_tx,
									$line->localtax2_tx,
									$line->qty,
									0,
									'HT',
									$line->info_bits,
									$line->product_type,
									$line->remise_percent,
									false,
									$line->date_start,
									$line->date_end,
									$line->array_options,
									$line->fk_unit,
									$line->multicurrency_subprice,
									$line->ref_supplier
								);
								break;
							default:
								dol_syslog(get_class($this).'::setMulticurrencyRate no updateline defined', LOG_DEBUG);
								break;
						}
					}
				}

				return 1;
			} else {
				dol_syslog(get_class($this).'::setMulticurrencyRate Error '.$sql.' - '.$this->db->error());
				$this->error = $this->db->error();
				return -1;
			}
		} else {
			dol_syslog(get_class($this).'::setMulticurrencyRate, status of the object is incompatible');
			$this->error = 'Status of the object is incompatible '.$this->statut;
			return -2;
		}
	}

	/**
	 *  Change the payments terms
	 *
	 *  @param		int		$id					Id of new payment terms
	 *  @param		string	$deposit_percent	% of deposit if needed by payment terms
	 *  @return		int							>0 if OK, <0 if KO
	 */
	public function setPaymentTerms($id, $deposit_percent = null)
	{
		dol_syslog(get_class($this).'::setPaymentTerms('.$id.', '.var_export($deposit_percent, true).')');
		if ($this->statut >= 0 || $this->element == 'societe') {
			// TODO uniformize field name
			$fieldname = 'fk_cond_reglement';
			if ($this->element == 'societe') {
				$fieldname = 'cond_reglement';
			}
			if (get_class($this) == 'Fournisseur') {
				$fieldname = 'cond_reglement_supplier';
			}

			if (empty($deposit_percent) || $deposit_percent < 0) {
				$deposit_percent = getDictionaryValue('c_payment_term', 'deposit_percent', $id);
			}

			if ($deposit_percent > 100) {
				$deposit_percent = 100;
			}

			$sql = 'UPDATE '.$this->db->prefix().$this->table_element;
			$sql .= " SET ".$fieldname." = ".(($id > 0 || $id == '0') ? ((int) $id) : 'NULL');
			if (in_array($this->table_element, array('propal', 'commande', 'societe'))) {
				$sql .= " , deposit_percent = " . (empty($deposit_percent) ? 'NULL' : "'".$this->db->escape($deposit_percent)."'");
			}
			$sql .= ' WHERE rowid='.((int) $this->id);

			if ($this->db->query($sql)) {
				$this->cond_reglement_id = $id;
				// for supplier
				if (get_class($this) == 'Fournisseur') {
					$this->cond_reglement_supplier_id = $id;
				}
				$this->cond_reglement = $id; // for compatibility
				$this->deposit_percent = $deposit_percent;
				return 1;
			} else {
				dol_syslog(get_class($this).'::setPaymentTerms Error '.$sql.' - '.$this->db->error());
				$this->error = $this->db->error();
				return -1;
			}
		} else {
			dol_syslog(get_class($this).'::setPaymentTerms, status of the object is incompatible');
			$this->error = 'Status of the object is incompatible '.$this->statut;
			return -2;
		}
	}

	/**
	 *  Change the transport mode methods
	 *
	 *  @param		int		$id		Id of transport mode
	 *  @return		int				>0 if OK, <0 if KO
	 */
	public function setTransportMode($id)
	{
		dol_syslog(get_class($this).'::setTransportMode('.$id.')');
		if ($this->statut >= 0 || $this->element == 'societe') {
			$fieldname = 'fk_transport_mode';
			if ($this->element == 'societe') {
				$fieldname = 'transport_mode';
			}
			if (get_class($this) == 'Fournisseur') {
				$fieldname = 'transport_mode_supplier';
			}

			$sql = 'UPDATE '.$this->db->prefix().$this->table_element;
			$sql .= " SET ".$fieldname." = ".(($id > 0 || $id == '0') ? ((int) $id) : 'NULL');
			$sql .= ' WHERE rowid='.((int) $this->id);

			if ($this->db->query($sql)) {
				$this->transport_mode_id = $id;
				// for supplier
				if (get_class($this) == 'Fournisseur') {
					$this->transport_mode_supplier_id = $id;
				}
				return 1;
			} else {
				dol_syslog(get_class($this).'::setTransportMode Error '.$sql.' - '.$this->db->error());
				$this->error = $this->db->error();
				return -1;
			}
		} else {
			dol_syslog(get_class($this).'::setTransportMode, status of the object is incompatible');
			$this->error = 'Status of the object is incompatible '.$this->statut;
			return -2;
		}
	}

	/**
	 *  Change the retained warranty payments terms
	 *
	 *  @param		int		$id		Id of new payment terms
	 *  @return		int				>0 if OK, <0 if KO
	 */
	public function setRetainedWarrantyPaymentTerms($id)
	{
		dol_syslog(get_class($this).'::setRetainedWarrantyPaymentTerms('.$id.')');
		if ($this->statut >= 0 || $this->element == 'societe') {
			$fieldname = 'retained_warranty_fk_cond_reglement';

			$sql = 'UPDATE '.$this->db->prefix().$this->table_element;
			$sql .= " SET ".$fieldname." = ".((int) $id);
			$sql .= ' WHERE rowid='.((int) $this->id);

			if ($this->db->query($sql)) {
				$this->retained_warranty_fk_cond_reglement = $id;
				return 1;
			} else {
				dol_syslog(get_class($this).'::setRetainedWarrantyPaymentTerms Error '.$sql.' - '.$this->db->error());
				$this->error = $this->db->error();
				return -1;
			}
		} else {
			dol_syslog(get_class($this).'::setRetainedWarrantyPaymentTerms, status of the object is incompatible');
			$this->error = 'Status of the object is incompatible '.$this->statut;
			return -2;
		}
	}

	/**
	 *	Define delivery address
	 *  @deprecated
	 *
	 *	@param      int		$id		Address id
	 *	@return     int				Return integer <0 si ko, >0 si ok
	 */
	public function setDeliveryAddress($id)
	{
		$fieldname = 'fk_delivery_address';
		if ($this->element == 'delivery' || $this->element == 'shipping') {
			$fieldname = 'fk_address';
		}

		$sql = "UPDATE ".$this->db->prefix().$this->table_element." SET ".$fieldname." = ".((int) $id);
		$sql .= " WHERE rowid = ".((int) $this->id)." AND fk_statut = 0";

		if ($this->db->query($sql)) {
			$this->fk_delivery_address = $id;
			return 1;
		} else {
			$this->error = $this->db->error();
			dol_syslog(get_class($this).'::setDeliveryAddress Error '.$this->error);
			return -1;
		}
	}


	/**
	 *  Change the shipping method
	 *
	 *  @param      int     $shipping_method_id     Id of shipping method
	 *  @param      bool    $notrigger              false=launch triggers after, true=disable triggers
	 *  @param      User	$userused               Object user
	 *
	 *  @return     int              1 if OK, 0 if KO
	 */
	public function setShippingMethod($shipping_method_id, $notrigger = false, $userused = null)
	{
		global $user;

		if (empty($userused)) {
			$userused = $user;
		}

		$error = 0;

		if (!$this->table_element) {
			dol_syslog(get_class($this)."::setShippingMethod was called on objet with property table_element not defined", LOG_ERR);
			return -1;
		}

		$this->db->begin();

		if ($shipping_method_id < 0) {
			$shipping_method_id = 'NULL';
		}
		dol_syslog(get_class($this).'::setShippingMethod('.$shipping_method_id.')');

		$sql = "UPDATE ".$this->db->prefix().$this->table_element;
		$sql .= " SET fk_shipping_method = ".((int) $shipping_method_id);
		$sql .= " WHERE rowid=".((int) $this->id);
		$resql = $this->db->query($sql);
		if (!$resql) {
			dol_syslog(get_class($this).'::setShippingMethod Error ', LOG_DEBUG);
			$this->error = $this->db->lasterror();
			$error++;
		} else {
			if (!$notrigger) {
				// Call trigger
				$this->context = array('shippingmethodupdate'=>1);
				$result = $this->call_trigger(strtoupper(get_class($this)).'_MODIFY', $userused);
				if ($result < 0) {
					$error++;
				}
				// End call trigger
			}
		}
		if ($error) {
			$this->db->rollback();
			return -1;
		} else {
			$this->shipping_method_id = ($shipping_method_id == 'NULL') ? null : $shipping_method_id;
			$this->db->commit();
			return 1;
		}
	}


	/**
	 *  Change the warehouse
	 *
	 *  @param      int     $warehouse_id     Id of warehouse
	 *  @return     int              1 if OK, 0 if KO
	 */
	public function setWarehouse($warehouse_id)
	{
		if (!$this->table_element) {
			dol_syslog(get_class($this)."::setWarehouse was called on objet with property table_element not defined", LOG_ERR);
			return -1;
		}
		if ($warehouse_id < 0) {
			$warehouse_id = 'NULL';
		}
		dol_syslog(get_class($this).'::setWarehouse('.$warehouse_id.')');

		$sql = "UPDATE ".$this->db->prefix().$this->table_element;
		$sql .= " SET fk_warehouse = ".((int) $warehouse_id);
		$sql .= " WHERE rowid=".((int) $this->id);

		if ($this->db->query($sql)) {
			$this->warehouse_id = ($warehouse_id == 'NULL') ? null : $warehouse_id;
			return 1;
		} else {
			dol_syslog(get_class($this).'::setWarehouse Error ', LOG_DEBUG);
			$this->error = $this->db->error();
			return 0;
		}
	}


	/**
	 *		Set last model used by doc generator
	 *
	 *		@param		User	$user		User object that make change
	 *		@param		string	$modelpdf	Modele name
	 *		@return		int					Return integer <0 if KO, >0 if OK
	 */
	public function setDocModel($user, $modelpdf)
	{
		if (!$this->table_element) {
			dol_syslog(get_class($this)."::setDocModel was called on objet with property table_element not defined", LOG_ERR);
			return -1;
		}

		$newmodelpdf = dol_trunc($modelpdf, 255);

		$sql = "UPDATE ".$this->db->prefix().$this->table_element;
		$sql .= " SET model_pdf = '".$this->db->escape($newmodelpdf)."'";
		$sql .= " WHERE rowid = ".((int) $this->id);

		dol_syslog(get_class($this)."::setDocModel", LOG_DEBUG);
		$resql = $this->db->query($sql);
		if ($resql) {
			$this->model_pdf = $modelpdf;
			return 1;
		} else {
			dol_print_error($this->db);
			return 0;
		}
	}


	/**
	 *  Change the bank account
	 *
	 *  @param		int		$fk_account		Id of bank account
	 *  @param      bool    $notrigger      false=launch triggers after, true=disable triggers
	 *  @param      User	$userused		Object user
	 *  @return		int				1 if OK, 0 if KO
	 */
	public function setBankAccount($fk_account, $notrigger = false, $userused = null)
	{
		global $user;

		if (empty($userused)) {
			$userused = $user;
		}

		$error = 0;

		if (!$this->table_element) {
			dol_syslog(get_class($this)."::setBankAccount was called on objet with property table_element not defined", LOG_ERR);
			return -1;
		}
		$this->db->begin();

		if ($fk_account < 0) {
			$fk_account = 'NULL';
		}
		dol_syslog(get_class($this).'::setBankAccount('.$fk_account.')');

		$sql = "UPDATE ".$this->db->prefix().$this->table_element;
		$sql .= " SET fk_account = ".((int) $fk_account);
		$sql .= " WHERE rowid=".((int) $this->id);

		$resql = $this->db->query($sql);
		if (!$resql) {
			dol_syslog(get_class($this).'::setBankAccount Error '.$sql.' - '.$this->db->error());
			$this->error = $this->db->lasterror();
			$error++;
		} else {
			if (!$notrigger) {
				// Call trigger
				$this->context['bankaccountupdate'] = 1;
				$triggerName = strtoupper(get_class($this)).'_MODIFY';
				// Special cases
				if ($triggerName == 'FACTUREREC_MODIFY') {
					$triggerName = 'BILLREC_MODIFY';
				}
				$result = $this->call_trigger($triggerName, $userused);
				if ($result < 0) {
					$error++;
				}
				// End call trigger
			}
		}
		if ($error) {
			$this->db->rollback();
			return -1;
		} else {
			$this->fk_account = ($fk_account == 'NULL') ? null : $fk_account;
			$this->db->commit();
			return 1;
		}
	}


	// TODO: Move line related operations to CommonObjectLine?

	// phpcs:disable PEAR.NamingConventions.ValidFunctionName.ScopeNotCamelCaps
	/**
	 *  Save a new position (field rang) for details lines.
	 *  You can choose to set position for lines with already a position or lines without any position defined.
	 *
	 * 	@param		boolean		$renum			   True to renum all already ordered lines, false to renum only not already ordered lines.
	 * 	@param		string		$rowidorder		   ASC or DESC
	 * 	@param		boolean		$fk_parent_line    Table with fk_parent_line field or not
	 * 	@return		int                            Return integer <0 if KO, >0 if OK
	 */
	public function line_order($renum = false, $rowidorder = 'ASC', $fk_parent_line = true)
	{
		// phpcs:enable
		if (!$this->table_element_line) {
			dol_syslog(get_class($this)."::line_order was called on objet with property table_element_line not defined", LOG_ERR);
			return -1;
		}
		if (!$this->fk_element) {
			dol_syslog(get_class($this)."::line_order was called on objet with property fk_element not defined", LOG_ERR);
			return -1;
		}

		$fieldposition = 'rang'; // @todo Rename 'rang' into 'position'
		if (in_array($this->table_element_line, array('bom_bomline', 'ecm_files', 'emailcollector_emailcollectoraction', 'product_attribute_value'))) {
			$fieldposition = 'position';
		}

		// Count number of lines to reorder (according to choice $renum)
		$nl = 0;
		$sql = "SELECT count(rowid) FROM ".$this->db->prefix().$this->table_element_line;
		$sql .= " WHERE ".$this->fk_element." = ".((int) $this->id);
		if (!$renum) {
			$sql .= " AND " . $fieldposition . " = 0";
		}
		if ($renum) {
			$sql .= " AND " . $fieldposition . " <> 0";
		}

		dol_syslog(get_class($this)."::line_order", LOG_DEBUG);
		$resql = $this->db->query($sql);
		if ($resql) {
			$row = $this->db->fetch_row($resql);
			$nl = $row[0];
		} else {
			dol_print_error($this->db);
		}
		if ($nl > 0) {
			// The goal of this part is to reorder all lines, with all children lines sharing the same counter that parents.
			$rows = array();

			// We first search all lines that are parent lines (for multilevel details lines)
			$sql = "SELECT rowid FROM ".$this->db->prefix().$this->table_element_line;
			$sql .= " WHERE ".$this->fk_element." = ".((int) $this->id);
			if ($fk_parent_line) {
				$sql .= ' AND fk_parent_line IS NULL';
			}
			$sql .= " ORDER BY " . $fieldposition . " ASC, rowid " . $rowidorder;

			dol_syslog(get_class($this)."::line_order search all parent lines", LOG_DEBUG);
			$resql = $this->db->query($sql);
			if ($resql) {
				$i = 0;
				$num = $this->db->num_rows($resql);
				while ($i < $num) {
					$row = $this->db->fetch_row($resql);
					$rows[] = $row[0]; // Add parent line into array rows
					$childrens = $this->getChildrenOfLine($row[0]);
					if (!empty($childrens)) {
						foreach ($childrens as $child) {
							array_push($rows, $child);
						}
					}
					$i++;
				}

				// Now we set a new number for each lines (parent and children with children included into parent tree)
				if (!empty($rows)) {
					foreach ($rows as $key => $row) {
						$this->updateRangOfLine($row, ($key + 1));
					}
				}
			} else {
				dol_print_error($this->db);
			}
		}
		return 1;
	}

	/**
	 * 	Get children of line
	 *
	 * 	@param	int		$id		            Id of parent line
	 * 	@param	int		$includealltree		0 = 1st level child, 1 = All level child
	 * 	@return	array			            Array with list of children lines id
	 */
	public function getChildrenOfLine($id, $includealltree = 0)
	{
		$fieldposition = 'rang'; // @todo Rename 'rang' into 'position'
		if (in_array($this->table_element_line, array('bom_bomline', 'ecm_files', 'emailcollector_emailcollectoraction', 'product_attribute_value'))) {
			$fieldposition = 'position';
		}

		$rows = array();

		$sql = "SELECT rowid FROM ".$this->db->prefix().$this->table_element_line;
		$sql .= " WHERE ".$this->fk_element." = ".((int) $this->id);
		$sql .= ' AND fk_parent_line = '.((int) $id);
		$sql .= " ORDER BY " . $fieldposition . " ASC";

		dol_syslog(get_class($this)."::getChildrenOfLine search children lines for line ".$id, LOG_DEBUG);
		$resql = $this->db->query($sql);
		if ($resql) {
			if ($this->db->num_rows($resql) > 0) {
				while ($row = $this->db->fetch_row($resql)) {
					$rows[] = $row[0];
					if (!empty($includealltree)) {
						$rows = array_merge($rows, $this->getChildrenOfLine($row[0]), $includealltree);
					}
				}
			}
		}
		return $rows;
	}

	// phpcs:disable PEAR.NamingConventions.ValidFunctionName.ScopeNotCamelCaps
	/**
	 * 	Update a line to have a lower rank
	 *
	 * 	@param 	int			$rowid				Id of line
	 * 	@param	boolean		$fk_parent_line		Table with fk_parent_line field or not
	 * 	@return	void
	 */
	public function line_up($rowid, $fk_parent_line = true)
	{
		// phpcs:enable
		$this->line_order(false, 'ASC', $fk_parent_line);

		// Get rang of line
		$rang = $this->getRangOfLine($rowid);

		// Update position of line
		$this->updateLineUp($rowid, $rang);
	}

	// phpcs:disable PEAR.NamingConventions.ValidFunctionName.ScopeNotCamelCaps
	/**
	 * 	Update a line to have a higher rank
	 *
	 * 	@param	int			$rowid				Id of line
	 * 	@param	boolean		$fk_parent_line		Table with fk_parent_line field or not
	 * 	@return	void
	 */
	public function line_down($rowid, $fk_parent_line = true)
	{
		// phpcs:enable
		$this->line_order(false, 'ASC', $fk_parent_line);

		// Get rang of line
		$rang = $this->getRangOfLine($rowid);

		// Get max value for rang
		$max = $this->line_max();

		// Update position of line
		$this->updateLineDown($rowid, $rang, $max);
	}

	/**
	 * 	Update position of line (rang)
	 *
	 * 	@param	int		$rowid		Id of line
	 * 	@param	int		$rang		Position
	 * 	@return	int					Return integer <0 if KO, >0 if OK
	 */
	public function updateRangOfLine($rowid, $rang)
	{
		global $hookmanager;
		$fieldposition = 'rang'; // @todo Rename 'rang' into 'position'
		if (in_array($this->table_element_line, array('bom_bomline', 'ecm_files', 'emailcollector_emailcollectoraction', 'product_attribute_value'))) {
			$fieldposition = 'position';
		}

		$sql = "UPDATE ".$this->db->prefix().$this->table_element_line." SET ".$fieldposition." = ".((int) $rang);
		$sql .= ' WHERE rowid = '.((int) $rowid);

		dol_syslog(get_class($this)."::updateRangOfLine", LOG_DEBUG);
		if (!$this->db->query($sql)) {
			dol_print_error($this->db);
			return -1;
		} else {
			$parameters=array('rowid'=>$rowid, 'rang'=>$rang, 'fieldposition' => $fieldposition);
			$action='';
			$reshook = $hookmanager->executeHooks('afterRankOfLineUpdate', $parameters, $this, $action);
			return 1;
		}
	}

	// phpcs:disable PEAR.NamingConventions.ValidFunctionName.ScopeNotCamelCaps
	/**
	 * 	Update position of line with ajax (rang)
	 *
	 * 	@param	array	$rows	Array of rows
	 * 	@return	void
	 */
	public function line_ajaxorder($rows)
	{
		// phpcs:enable
		$num = count($rows);
		for ($i = 0; $i < $num; $i++) {
			$this->updateRangOfLine($rows[$i], ($i + 1));
		}
	}

	/**
	 * 	Update position of line up (rang)
	 *
	 * 	@param	int		$rowid		Id of line
	 * 	@param	int		$rang		Position
	 * 	@return	void
	 */
	public function updateLineUp($rowid, $rang)
	{
		if ($rang > 1) {
			$fieldposition = 'rang';
			if (in_array($this->table_element_line, array('ecm_files', 'emailcollector_emailcollectoraction', 'product_attribute_value'))) {
				$fieldposition = 'position';
			}

			$sql = "UPDATE ".$this->db->prefix().$this->table_element_line." SET ".$fieldposition." = ".((int) $rang);
			$sql .= " WHERE ".$this->fk_element." = ".((int) $this->id);
			$sql .= " AND " . $fieldposition . " = " . ((int) ($rang - 1));
			if ($this->db->query($sql)) {
				$sql = "UPDATE ".$this->db->prefix().$this->table_element_line." SET ".$fieldposition." = ".((int) ($rang - 1));
				$sql .= ' WHERE rowid = '.((int) $rowid);
				if (!$this->db->query($sql)) {
					dol_print_error($this->db);
				}
			} else {
				dol_print_error($this->db);
			}
		}
	}

	/**
	 * 	Update position of line down (rang)
	 *
	 * 	@param	int		$rowid		Id of line
	 * 	@param	int		$rang		Position
	 * 	@param	int		$max		Max
	 * 	@return	void
	 */
	public function updateLineDown($rowid, $rang, $max)
	{
		if ($rang < $max) {
			$fieldposition = 'rang';
			if (in_array($this->table_element_line, array('ecm_files', 'emailcollector_emailcollectoraction', 'product_attribute_value'))) {
				$fieldposition = 'position';
			}

			$sql = "UPDATE ".$this->db->prefix().$this->table_element_line." SET ".$fieldposition." = ".((int) $rang);
			$sql .= " WHERE ".$this->fk_element." = ".((int) $this->id);
			$sql .= " AND " . $fieldposition . " = " . ((int) ($rang + 1));
			if ($this->db->query($sql)) {
				$sql = "UPDATE ".$this->db->prefix().$this->table_element_line." SET ".$fieldposition." = ".((int) ($rang + 1));
				$sql .= ' WHERE rowid = '.((int) $rowid);
				if (!$this->db->query($sql)) {
					dol_print_error($this->db);
				}
			} else {
				dol_print_error($this->db);
			}
		}
	}

	/**
	 * 	Get position of line (rang)
	 *
	 * 	@param		int		$rowid		Id of line
	 *  @return		int     			Value of rang in table of lines
	 */
	public function getRangOfLine($rowid)
	{
		$fieldposition = 'rang';
		if (in_array($this->table_element_line, array('ecm_files', 'emailcollector_emailcollectoraction', 'product_attribute_value'))) {
			$fieldposition = 'position';
		}

		$sql = "SELECT " . $fieldposition . " FROM ".$this->db->prefix().$this->table_element_line;
		$sql .= " WHERE rowid = ".((int) $rowid);

		dol_syslog(get_class($this)."::getRangOfLine", LOG_DEBUG);
		$resql = $this->db->query($sql);
		if ($resql) {
			$row = $this->db->fetch_row($resql);
			return $row[0];
		}

		return 0;
	}

	/**
	 * 	Get rowid of the line relative to its position
	 *
	 * 	@param		int		$rang		Rang value
	 *  @return     int     			Rowid of the line
	 */
	public function getIdOfLine($rang)
	{
		$fieldposition = 'rang';
		if (in_array($this->table_element_line, array('ecm_files', 'emailcollector_emailcollectoraction', 'product_attribute_value'))) {
			$fieldposition = 'position';
		}

		$sql = "SELECT rowid FROM ".$this->db->prefix().$this->table_element_line;
		$sql .= " WHERE ".$this->fk_element." = ".((int) $this->id);
		$sql .= " AND " . $fieldposition . " = ".((int) $rang);
		$resql = $this->db->query($sql);
		if ($resql) {
			$row = $this->db->fetch_row($resql);
			return $row[0];
		}

		return 0;
	}

	// phpcs:disable PEAR.NamingConventions.ValidFunctionName.ScopeNotCamelCaps
	/**
	 * 	Get max value used for position of line (rang)
	 *
	 * 	@param		int		$fk_parent_line		Parent line id
	 *  @return     int  			   			Max value of rang in table of lines
	 */
	public function line_max($fk_parent_line = 0)
	{
		// phpcs:enable
		$positionfield = 'rang';
		if (in_array($this->table_element, array('bom_bom', 'product_attribute'))) {
			$positionfield = 'position';
		}

		// Search the last rang with fk_parent_line
		if ($fk_parent_line) {
			$sql = "SELECT max(".$positionfield.") FROM ".$this->db->prefix().$this->table_element_line;
			$sql .= " WHERE ".$this->fk_element." = ".((int) $this->id);
			$sql .= " AND fk_parent_line = ".((int) $fk_parent_line);

			dol_syslog(get_class($this)."::line_max", LOG_DEBUG);
			$resql = $this->db->query($sql);
			if ($resql) {
				$row = $this->db->fetch_row($resql);
				if (!empty($row[0])) {
					return $row[0];
				} else {
					return $this->getRangOfLine($fk_parent_line);
				}
			}
		} else {
			// If not, search the last rang of element
			$sql = "SELECT max(".$positionfield.") FROM ".$this->db->prefix().$this->table_element_line;
			$sql .= " WHERE ".$this->fk_element." = ".((int) $this->id);

			dol_syslog(get_class($this)."::line_max", LOG_DEBUG);
			$resql = $this->db->query($sql);
			if ($resql) {
				$row = $this->db->fetch_row($resql);
				return $row[0];
			}
		}

		return 0;
	}

	// phpcs:disable PEAR.NamingConventions.ValidFunctionName.ScopeNotCamelCaps
	/**
	 *  Update external ref of element
	 *
	 *  @param      string		$ref_ext	Update field ref_ext
	 *  @return     int      		   		Return integer <0 if KO, >0 if OK
	 */
	public function update_ref_ext($ref_ext)
	{
		// phpcs:enable
		if (!$this->table_element) {
			dol_syslog(get_class($this)."::update_ref_ext was called on objet with property table_element not defined", LOG_ERR);
			return -1;
		}

		$sql = "UPDATE ".$this->db->prefix().$this->table_element;
		$sql .= " SET ref_ext = '".$this->db->escape($ref_ext)."'";
		$sql .= " WHERE ".(isset($this->table_rowid) ? $this->table_rowid : 'rowid')." = ".((int) $this->id);

		dol_syslog(get_class($this)."::update_ref_ext", LOG_DEBUG);
		if ($this->db->query($sql)) {
			$this->ref_ext = $ref_ext;
			return 1;
		} else {
			$this->error = $this->db->error();
			return -1;
		}
	}

	// phpcs:disable PEAR.NamingConventions.ValidFunctionName.ScopeNotCamelCaps
	/**
	 *  Update note of element
	 *
	 *  @param      string		$note		New value for note
	 *  @param		string		$suffix		'', '_public' or '_private'
	 *  @param      int         $notrigger  1=Does not execute triggers, 0=execute triggers
	 *  @return     int      		   		Return integer <0 if KO, >0 if OK
	 */
	public function update_note($note, $suffix = '', $notrigger = 0)
	{
		// phpcs:enable
		global $user;

		if (!$this->table_element) {
			$this->error = 'update_note was called on objet with property table_element not defined';
			dol_syslog(get_class($this)."::update_note was called on objet with property table_element not defined", LOG_ERR);
			return -1;
		}
		if (!in_array($suffix, array('', '_public', '_private'))) {
			$this->error = 'update_note Parameter suffix must be empty, \'_private\' or \'_public\'';
			dol_syslog(get_class($this)."::update_note Parameter suffix must be empty, '_private' or '_public'", LOG_ERR);
			return -2;
		}

		$newsuffix = $suffix;

		// Special cas
		if ($this->table_element == 'product' && $newsuffix == '_private') {
			$newsuffix = '';
		}
		if (in_array($this->table_element, array('actioncomm', 'adherent', 'advtargetemailing', 'cronjob', 'establishment'))) {
			$fieldusermod =  "fk_user_mod";
		} elseif ($this->table_element == 'ecm_files') {
			$fieldusermod = "fk_user_m";
		} else {
			$fieldusermod = "fk_user_modif";
		}
		$sql = "UPDATE ".$this->db->prefix().$this->table_element;
		$sql .= " SET note".$newsuffix." = ".(!empty($note) ? ("'".$this->db->escape($note)."'") : "NULL");
		$sql .= ", ".$fieldusermod." = ".((int) $user->id);
		$sql .= " WHERE rowid = ".((int) $this->id);

		dol_syslog(get_class($this)."::update_note", LOG_DEBUG);
		if ($this->db->query($sql)) {
			if ($suffix == '_public') {
				$this->note_public = $note;
			} elseif ($suffix == '_private') {
				$this->note_private = $note;
			} else {
				$this->note = $note; // deprecated
				$this->note_private = $note;
			}
			if (empty($notrigger)) {
				switch ($this->element) {
					case 'societe':
						$trigger_name = 'COMPANY_MODIFY';
						break;
					case 'commande':
						$trigger_name = 'ORDER_MODIFY';
						break;
					case 'facture':
						$trigger_name = 'BILL_MODIFY';
						break;
					case 'invoice_supplier':
						$trigger_name = 'BILL_SUPPLIER_MODIFY';
						break;
					case 'facturerec':
						$trigger_name = 'BILLREC_MODIFIY';
						break;
					case 'expensereport':
						$trigger_name = 'EXPENSE_REPORT_MODIFY';
						break;
					default:
						$trigger_name = strtoupper($this->element) . '_MODIFY';
				}
				$ret = $this->call_trigger($trigger_name, $user);
				if ($ret < 0) {
					return -1;
				}
			}
			return 1;
		} else {
			$this->error = $this->db->lasterror();
			return -1;
		}
	}

	// phpcs:disable PEAR.NamingConventions.ValidFunctionName.ScopeNotCamelCaps
	/**
	 * 	Update public note (kept for backward compatibility)
	 *
	 * @param      string		$note		New value for note
	 * @return     int      		   		Return integer <0 if KO, >0 if OK
	 * @deprecated
	 * @see update_note()
	 */
	public function update_note_public($note)
	{
		// phpcs:enable
		return $this->update_note($note, '_public');
	}

	// phpcs:disable PEAR.NamingConventions.ValidFunctionName.ScopeNotCamelCaps
	/**
	 *	Update total_ht, total_ttc, total_vat, total_localtax1, total_localtax2 for an object (sum of lines).
	 *  Must be called at end of methods addline or updateline.
	 *
	 *	@param	int		$exclspec          	>0 = Exclude special product (product_type=9)
	 *  @param  string	$roundingadjust    	'none'=Do nothing, 'auto'=Use default method (MAIN_ROUNDOFTOTAL_NOT_TOTALOFROUND if defined, or '0'), '0'=Force mode Total of rounding, '1'=Force mode Rounding of total
	 *  @param	int		$nodatabaseupdate	1=Do not update database total fields of the main object. Update only properties in memory. Can be used to save SQL when this method is called several times, so we can do it only once at end.
	 *  @param	Societe	$seller				If roundingadjust is '0' or '1' or maybe 'auto', it means we recalculate total for lines before calculating total for object and for this, we need seller object (used to analyze lines to check corrupted data).
	 *	@return	int    			           	Return integer <0 if KO, >0 if OK
	 */
	public function update_price($exclspec = 0, $roundingadjust = 'none', $nodatabaseupdate = 0, $seller = null)
	{
		// phpcs:enable
		global $conf, $hookmanager, $action;

		$parameters = array('exclspec' => $exclspec, 'roundingadjust' => $roundingadjust, 'nodatabaseupdate' => $nodatabaseupdate, 'seller' => $seller);
		$reshook = $hookmanager->executeHooks('updateTotalPrice', $parameters, $this, $action); // Note that $action and $object may have been modified by some hooks
		if ($reshook > 0) {
			return 1; // replacement code
		} elseif ($reshook < 0) {
			return -1; // failure
		} // reshook = 0 => execute normal code

		// Some external module want no update price after a trigger because they have another method to calculate the total (ex: with an extrafield)
		$MODULE = "";
		if ($this->element == 'propal') {
			$MODULE = "MODULE_DISALLOW_UPDATE_PRICE_PROPOSAL";
		} elseif ($this->element == 'commande' || $this->element == 'order') {
			$MODULE = "MODULE_DISALLOW_UPDATE_PRICE_ORDER";
		} elseif ($this->element == 'facture' || $this->element == 'invoice') {
			$MODULE = "MODULE_DISALLOW_UPDATE_PRICE_INVOICE";
		} elseif ($this->element == 'facture_fourn' || $this->element == 'supplier_invoice' || $this->element == 'invoice_supplier' || $this->element == 'invoice_supplier_rec') {
			$MODULE = "MODULE_DISALLOW_UPDATE_PRICE_SUPPLIER_INVOICE";
		} elseif ($this->element == 'order_supplier' || $this->element == 'supplier_order') {
			$MODULE = "MODULE_DISALLOW_UPDATE_PRICE_SUPPLIER_ORDER";
		} elseif ($this->element == 'supplier_proposal') {
			$MODULE = "MODULE_DISALLOW_UPDATE_PRICE_SUPPLIER_PROPOSAL";
		}

		if (!empty($MODULE)) {
			if (getDolGlobalString($MODULE)) {
				$modsactivated = explode(',', getDolGlobalString($MODULE));
				foreach ($modsactivated as $mod) {
					if (isModEnabled($mod)) {
						return 1; // update was disabled by specific setup
					}
				}
			}
		}

		include_once DOL_DOCUMENT_ROOT.'/core/lib/price.lib.php';

		$forcedroundingmode = $roundingadjust;
		if ($forcedroundingmode == 'auto' && isset($conf->global->MAIN_ROUNDOFTOTAL_NOT_TOTALOFROUND)) {
			$forcedroundingmode = getDolGlobalString('MAIN_ROUNDOFTOTAL_NOT_TOTALOFROUND');
		} elseif ($forcedroundingmode == 'auto') {
			$forcedroundingmode = '0';
		}

		$error = 0;

		$multicurrency_tx = !empty($this->multicurrency_tx) ? $this->multicurrency_tx : 1;

		// Define constants to find lines to sum (field name int the table_element_line not into table_element)
		$fieldtva = 'total_tva';
		$fieldlocaltax1 = 'total_localtax1';
		$fieldlocaltax2 = 'total_localtax2';
		$fieldup = 'subprice';
		if ($this->element == 'facture_fourn' || $this->element == 'invoice_supplier') {
			$fieldtva = 'tva';
			$fieldup = 'pu_ht';
		}
		if ($this->element == 'invoice_supplier_rec') {
			$fieldup = 'pu_ht';
		}
		if ($this->element == 'expensereport') {
			$fieldup = 'value_unit';
		}

		$sql = "SELECT rowid, qty, ".$fieldup." as up, remise_percent, total_ht, ".$fieldtva." as total_tva, total_ttc, ".$fieldlocaltax1." as total_localtax1, ".$fieldlocaltax2." as total_localtax2,";
		$sql .= ' tva_tx as vatrate, localtax1_tx, localtax2_tx, localtax1_type, localtax2_type, info_bits, product_type';
		if ($this->table_element_line == 'facturedet') {
			$sql .= ', situation_percent';
		}
		$sql .= ', multicurrency_total_ht, multicurrency_total_tva, multicurrency_total_ttc';
		$sql .= " FROM ".$this->db->prefix().$this->table_element_line;
		$sql .= " WHERE ".$this->fk_element." = ".((int) $this->id);
		if ($exclspec) {
			$product_field = 'product_type';
			if ($this->table_element_line == 'contratdet') {
				$product_field = ''; // contratdet table has no product_type field
			}
			if ($product_field) {
				$sql .= " AND ".$product_field." <> 9";
			}
		}
		$sql .= ' ORDER by rowid'; // We want to be sure to always use same order of line to not change lines differently when option MAIN_ROUNDOFTOTAL_NOT_TOTALOFROUND is used

		dol_syslog(get_class($this)."::update_price", LOG_DEBUG);

		$resql = $this->db->query($sql);
		if ($resql) {
			$this->total_ht  = 0;
			$this->total_tva = 0;
			$this->total_localtax1 = 0;
			$this->total_localtax2 = 0;
			$this->total_ttc = 0;
			$total_ht_by_vats  = array();
			$total_tva_by_vats = array();
			$total_ttc_by_vats = array();
			$this->multicurrency_total_ht = 0;
			$this->multicurrency_total_tva	= 0;
			$this->multicurrency_total_ttc	= 0;

			$this->db->begin();

			$num = $this->db->num_rows($resql);
			$i = 0;
			while ($i < $num) {
				$obj = $this->db->fetch_object($resql);

				// Note: There is no check on detail line and no check on total, if $forcedroundingmode = 'none'
				$parameters = array('fk_element' => $obj->rowid);
				$reshook = $hookmanager->executeHooks('changeRoundingMode', $parameters, $this, $action); // Note that $action and $object may have been modified by some hooks

				if (empty($reshook) && $forcedroundingmode == '0') {	// Check if data on line are consistent. This may solve lines that were not consistent because set with $forcedroundingmode='auto'
					// This part of code is to fix data. We should not call it too often.
					$localtax_array = array($obj->localtax1_type, $obj->localtax1_tx, $obj->localtax2_type, $obj->localtax2_tx);
					$tmpcal = calcul_price_total($obj->qty, $obj->up, $obj->remise_percent, $obj->vatrate, $obj->localtax1_tx, $obj->localtax2_tx, 0, 'HT', $obj->info_bits, $obj->product_type, $seller, $localtax_array, (isset($obj->situation_percent) ? $obj->situation_percent : 100), $multicurrency_tx);

					$diff_when_using_price_ht = price2num($tmpcal[1] - $obj->total_tva, 'MT', 1); // If price was set with tax price and unit price HT has a low number of digits, then we may have a diff on recalculation from unit price HT.
					$diff_on_current_total = price2num($obj->total_ttc - $obj->total_ht - $obj->total_tva - $obj->total_localtax1 - $obj->total_localtax2, 'MT', 1);
					//var_dump($obj->total_ht.' '.$obj->total_tva.' '.$obj->total_localtax1.' '.$obj->total_localtax2.' => '.$obj->total_ttc);
					//var_dump($diff_when_using_price_ht.' '.$diff_on_current_total);

					if ($diff_on_current_total) {
						// This should not happen, we should always have in table: total_ttc = total_ht + total_vat + total_localtax1 + total_localtax2
						$sqlfix = "UPDATE ".$this->db->prefix().$this->table_element_line." SET ".$fieldtva." = ".price2num((float) $tmpcal[1]).", total_ttc = ".price2num((float) $tmpcal[2])." WHERE rowid = ".((int) $obj->rowid);
						dol_syslog('We found unconsistent data into detailed line (diff_on_current_total = '.$diff_on_current_total.') for line rowid = '.$obj->rowid." (ht=".$obj->total_ht." vat=".$obj->total_tva." tax1=".$obj->total_localtax1." tax2=".$obj->total_localtax2." ttc=".$obj->total_ttc."). We fix the total_vat and total_ttc of line by running sqlfix = ".$sqlfix, LOG_WARNING);
						$resqlfix = $this->db->query($sqlfix);
						if (!$resqlfix) {
							dol_print_error($this->db, 'Failed to update line');
						}
						$obj->total_tva = $tmpcal[1];
						$obj->total_ttc = $tmpcal[2];
					} elseif ($diff_when_using_price_ht && $roundingadjust == '0') {
						// After calculation from HT, total is consistent but we have found a difference between VAT part in calculation and into database and
						// we ask to force the use of rounding on line (like done on calculation) so we force update of line
						$sqlfix = "UPDATE ".$this->db->prefix().$this->table_element_line." SET ".$fieldtva." = ".price2num((float) $tmpcal[1]).", total_ttc = ".price2num((float) $tmpcal[2])." WHERE rowid = ".((int) $obj->rowid);
						dol_syslog('We found a line with different rounding data into detailed line (diff_when_using_price_ht = '.$diff_when_using_price_ht.' and diff_on_current_total = '.$diff_on_current_total.') for line rowid = '.$obj->rowid." (total vat of line calculated=".$tmpcal[1].", database=".$obj->total_tva."). We fix the total_vat and total_ttc of line by running sqlfix = ".$sqlfix);
						$resqlfix = $this->db->query($sqlfix);
						if (!$resqlfix) {
							dol_print_error($this->db, 'Failed to update line');
						}
						$obj->total_tva = $tmpcal[1];
						$obj->total_ttc = $tmpcal[2];
					}
				}

				$this->total_ht        += $obj->total_ht; // The field visible at end of line detail
				$this->total_tva       += $obj->total_tva;
				$this->total_localtax1 += $obj->total_localtax1;
				$this->total_localtax2 += $obj->total_localtax2;
				$this->total_ttc       += $obj->total_ttc;
				$this->multicurrency_total_ht        += $obj->multicurrency_total_ht; // The field visible at end of line detail
				$this->multicurrency_total_tva       += $obj->multicurrency_total_tva;
				$this->multicurrency_total_ttc       += $obj->multicurrency_total_ttc;

				if (!isset($total_ht_by_vats[$obj->vatrate])) {
					$total_ht_by_vats[$obj->vatrate] = 0;
				}
				if (!isset($total_tva_by_vats[$obj->vatrate])) {
					$total_tva_by_vats[$obj->vatrate] = 0;
				}
				if (!isset($total_ttc_by_vats[$obj->vatrate])) {
					$total_ttc_by_vats[$obj->vatrate] = 0;
				}
				$total_ht_by_vats[$obj->vatrate]  += $obj->total_ht;
				$total_tva_by_vats[$obj->vatrate] += $obj->total_tva;
				$total_ttc_by_vats[$obj->vatrate] += $obj->total_ttc;

				if ($forcedroundingmode == '1') {	// Check if we need adjustement onto line for vat. TODO This works on the company currency but not on foreign currency
					$tmpvat = price2num($total_ht_by_vats[$obj->vatrate] * $obj->vatrate / 100, 'MT', 1);
					$diff = price2num($total_tva_by_vats[$obj->vatrate] - $tmpvat, 'MT', 1);
					//print 'Line '.$i.' rowid='.$obj->rowid.' vat_rate='.$obj->vatrate.' total_ht='.$obj->total_ht.' total_tva='.$obj->total_tva.' total_ttc='.$obj->total_ttc.' total_ht_by_vats='.$total_ht_by_vats[$obj->vatrate].' total_tva_by_vats='.$total_tva_by_vats[$obj->vatrate].' (new calculation = '.$tmpvat.') total_ttc_by_vats='.$total_ttc_by_vats[$obj->vatrate].($diff?" => DIFF":"")."<br>\n";
					if ($diff) {
						if (abs($diff) > (10 * pow(10, -1 * getDolGlobalInt('MAIN_MAX_DECIMALS_TOT', 0)))) {
							// If error is more than 10 times the accurancy of rounding. This should not happen.
							$errmsg = 'A rounding difference was detected into TOTAL but is too high to be corrected. Some data in your lines may be corrupted. Try to edit each line manually to fix this before restarting.';
							dol_syslog($errmsg, LOG_WARNING);
							$this->error = $errmsg;
							$error++;
							break;
						}
						$sqlfix = "UPDATE ".$this->db->prefix().$this->table_element_line." SET ".$fieldtva." = ".price2num($obj->total_tva - $diff).", total_ttc = ".price2num($obj->total_ttc - $diff)." WHERE rowid = ".((int) $obj->rowid);
						dol_syslog('We found a difference of '.$diff.' for line rowid = '.$obj->rowid.". We fix the total_vat and total_ttc of line by running sqlfix = ".$sqlfix);

						$resqlfix = $this->db->query($sqlfix);

						if (!$resqlfix) {
							dol_print_error($this->db, 'Failed to update line');
						}

						$this->total_tva = (float) price2num($this->total_tva - $diff, '', 1);
						$this->total_ttc = (float) price2num($this->total_ttc - $diff, '', 1);
						$total_tva_by_vats[$obj->vatrate] = (float) price2num($total_tva_by_vats[$obj->vatrate] - $diff, '', 1);
						$total_ttc_by_vats[$obj->vatrate] = (float) price2num($total_ttc_by_vats[$obj->vatrate] - $diff, '', 1);
					}
				}

				$i++;
			}

			// Add revenue stamp to total
			$this->total_ttc += isset($this->revenuestamp) ? $this->revenuestamp : 0;
			$this->multicurrency_total_ttc += isset($this->revenuestamp) ? ($this->revenuestamp * $multicurrency_tx) : 0;

			// Situations totals
			if (!empty($this->situation_cycle_ref) && !empty($this->situation_counter) && $this->situation_counter > 1 && method_exists($this, 'get_prev_sits')) {
				include_once DOL_DOCUMENT_ROOT.'/compta/facture/class/facture.class.php';
				if ($this->type != Facture::TYPE_CREDIT_NOTE) {	// @phpstan-ignore-line
					$prev_sits = $this->get_prev_sits();

					foreach ($prev_sits as $sit) {				// $sit is an object Facture loaded with a fetch.
						$this->total_ht -= $sit->total_ht;
						$this->total_tva -= $sit->total_tva;
						$this->total_localtax1 -= $sit->total_localtax1;
						$this->total_localtax2 -= $sit->total_localtax2;
						$this->total_ttc -= $sit->total_ttc;
						$this->multicurrency_total_ht -= $sit->multicurrency_total_ht;
						$this->multicurrency_total_tva -= $sit->multicurrency_total_tva;
						$this->multicurrency_total_ttc -= $sit->multicurrency_total_ttc;
					}
				}
			}

			// Clean total
			$this->total_ht = (float) price2num($this->total_ht);
			$this->total_tva = (float) price2num($this->total_tva);
			$this->total_localtax1 = (float) price2num($this->total_localtax1);
			$this->total_localtax2 = (float) price2num($this->total_localtax2);
			$this->total_ttc = (float) price2num($this->total_ttc);

			$this->db->free($resql);

			// Now update global fields total_ht, total_ttc, total_tva, total_localtax1, total_localtax2, multicurrency_total_* of main object
			$fieldht = 'total_ht';
			$fieldtva = 'tva';
			$fieldlocaltax1 = 'localtax1';
			$fieldlocaltax2 = 'localtax2';
			$fieldttc = 'total_ttc';
			// Specific code for backward compatibility with old field names
			if (in_array($this->element, array('propal', 'commande', 'facture', 'facturerec', 'supplier_proposal', 'order_supplier', 'facture_fourn', 'invoice_supplier', 'invoice_supplier_rec', 'expensereport'))) {
				$fieldtva = 'total_tva';
			}

			if (!$error && empty($nodatabaseupdate)) {
				$sql = "UPDATE ".$this->db->prefix().$this->table_element.' SET';
				$sql .= " ".$fieldht." = ".((float) price2num($this->total_ht, 'MT', 1)).",";
				$sql .= " ".$fieldtva." = ".((float) price2num($this->total_tva, 'MT', 1)).",";
				$sql .= " ".$fieldlocaltax1." = ".((float) price2num($this->total_localtax1, 'MT', 1)).",";
				$sql .= " ".$fieldlocaltax2." = ".((float) price2num($this->total_localtax2, 'MT', 1)).",";
				$sql .= " ".$fieldttc." = ".((float) price2num($this->total_ttc, 'MT', 1));
				$sql .= ", multicurrency_total_ht = ".((float) price2num($this->multicurrency_total_ht, 'MT', 1));
				$sql .= ", multicurrency_total_tva = ".((float) price2num($this->multicurrency_total_tva, 'MT', 1));
				$sql .= ", multicurrency_total_ttc = ".((float) price2num($this->multicurrency_total_ttc, 'MT', 1));
				$sql .= " WHERE rowid = ".((int) $this->id);

				dol_syslog(get_class($this)."::update_price", LOG_DEBUG);
				$resql = $this->db->query($sql);

				if (!$resql) {
					$error++;
					$this->error = $this->db->lasterror();
					$this->errors[] = $this->db->lasterror();
				}
			}

			if (!$error) {
				$this->db->commit();
				return 1;
			} else {
				$this->db->rollback();
				return -1;
			}
		} else {
			dol_print_error($this->db, 'Bad request in update_price');
			return -1;
		}
	}

	// phpcs:disable PEAR.NamingConventions.ValidFunctionName.ScopeNotCamelCaps
	/**
	 *	Add an object link into llx_element_element.
	 *
	 *	@param		string	$origin		Linked element type
	 *	@param		int		$origin_id	Linked element id
	 * 	@param		User	$f_user		User that create
	 * 	@param		int		$notrigger	1=Does not execute triggers, 0=execute triggers
	 *	@return		int					Return integer <=0 if KO, >0 if OK
	 *	@see		fetchObjectLinked(), updateObjectLinked(), deleteObjectLinked()
	 */
	public function add_object_linked($origin = null, $origin_id = null, $f_user = null, $notrigger = 0)
	{
		// phpcs:enable
		global $user, $hookmanager, $action;
		$origin = (!empty($origin) ? $origin : $this->origin);
		$origin_id = (!empty($origin_id) ? $origin_id : $this->origin_id);
		$f_user = isset($f_user) ? $f_user : $user;

		// Special case
		if ($origin == 'order') {
			$origin = 'commande';
		}
		if ($origin == 'invoice') {
			$origin = 'facture';
		}
		if ($origin == 'invoice_template') {
			$origin = 'facturerec';
		}
		if ($origin == 'supplierorder') {
			$origin = 'order_supplier';
		}

		// Elements of the core modules which have `$module` property but may to which we don't want to prefix module part to the element name for finding the linked object in llx_element_element.
		// It's because an entry for this element may be exist in llx_element_element before this modification (version <=14.2) and ave named only with their element name in fk_source or fk_target.
		$coremodule = array('knowledgemanagement', 'partnership', 'workstation', 'ticket', 'recruitment', 'eventorganization', 'asset');
		// Add module part to target type if object has $module property and isn't in core modules.
		$targettype = ((!empty($this->module) && ! in_array($this->module, $coremodule)) ? $this->module.'_' : '').$this->element;

		$parameters = array('targettype'=>$targettype);
		// Hook for explicitly set the targettype if it must be differtent than $this->element
		$reshook = $hookmanager->executeHooks('setLinkedObjectSourceTargetType', $parameters, $this, $action); // Note that $action and $object may have been modified by some hooks
		if ($reshook > 0) {
			if (!empty($hookmanager->resArray['targettype'])) {
				$targettype = $hookmanager->resArray['targettype'];
			}
		}

		$this->db->begin();
		$error = 0;

		$sql = "INSERT INTO " . $this->db->prefix() . "element_element (";
		$sql .= "fk_source";
		$sql .= ", sourcetype";
		$sql .= ", fk_target";
		$sql .= ", targettype";
		$sql .= ") VALUES (";
		$sql .= ((int) $origin_id);
		$sql .= ", '" . $this->db->escape($origin) . "'";
		$sql .= ", " . ((int) $this->id);
		$sql .= ", '" . $this->db->escape($targettype) . "'";
		$sql .= ")";

		dol_syslog(get_class($this) . "::add_object_linked", LOG_DEBUG);
		if ($this->db->query($sql)) {
			if (!$notrigger) {
				// Call trigger
				$this->context['link_origin'] = $origin;
				$this->context['link_origin_id'] = $origin_id;
				$result = $this->call_trigger('OBJECT_LINK_INSERT', $f_user);
				if ($result < 0) {
					$error++;
				}
				// End call triggers
			}
		} else {
			$this->error = $this->db->lasterror();
			$error++;
		}

		if (!$error) {
			$this->db->commit();
			return 1;
		} else {
			$this->db->rollback();
			return 0;
		}
	}

	/**
	 *	Fetch array of objects linked to current object (object of enabled modules only). Links are loaded into
	 *		this->linkedObjectsIds array +
	 *		this->linkedObjects array if $loadalsoobjects = 1 or $loadalsoobjects = type
	 *  Possible usage for parameters:
	 *  - all parameters empty -> we look all link to current object (current object can be source or target)
	 *  - source id+type -> will get list of targets linked to source
	 *  - target id+type -> will get list of sources linked to target
	 *  - source id+type + target type -> will get list of targets of the type linked to source
	 *  - target id+type + source type -> will get list of sources of the type linked to target
	 *
	 *	@param	int			$sourceid			Object source id (if not defined, $this->id)
	 *	@param  string		$sourcetype			Object source type (if not defined, $this->element)
	 *	@param  int			$targetid			Object target id (if not defined, $this->id)
	 *	@param  string		$targettype			Object target type (if not defined, $this->element)
	 *	@param  string		$clause				'OR' or 'AND' clause used when both source id and target id are provided
	 *  @param  int			$alsosametype		0=Return only links to object that differs from source type. 1=Include also link to objects of same type.
	 *  @param  string		$orderby			SQL 'ORDER BY' clause
	 *  @param	int|string	$loadalsoobjects	Load also the array $this->linkedObjects. Use 0 to not load (increase performances), Use 1 to load all, Use value of type ('facture', 'facturerec', ...) to load only a type of object.
	 *	@return int								Return integer <0 if KO, >0 if OK
	 *  @see	add_object_linked(), updateObjectLinked(), deleteObjectLinked()
	 */
	public function fetchObjectLinked($sourceid = null, $sourcetype = '', $targetid = null, $targettype = '', $clause = 'OR', $alsosametype = 1, $orderby = 'sourcetype', $loadalsoobjects = 1)
	{
		global $conf, $hookmanager, $action;

		// Important for pdf generation time reduction
		// This boolean is true if $this->linkedObjects has already been loaded with all objects linked without filter
		// If you need to force the reload, you can call clearObjectLinkedCache() before calling fetchObjectLinked()
		if ($this->id > 0 && !empty($this->linkedObjectsFullLoaded[$this->id])) {
			return 1;
		}

		$this->linkedObjectsIds = array();
		$this->linkedObjects = array();

		$justsource = false;
		$justtarget = false;
		$withtargettype = false;
		$withsourcetype = false;

		$parameters = array('sourcetype'=>$sourcetype, 'sourceid'=>$sourceid, 'targettype'=>$targettype, 'targetid'=>$targetid);
		// Hook for explicitly set the targettype if it must be differtent than $this->element
		$reshook = $hookmanager->executeHooks('setLinkedObjectSourceTargetType', $parameters, $this, $action); // Note that $action and $object may have been modified by some hooks
		if ($reshook > 0) {
			if (!empty($hookmanager->resArray['sourcetype'])) {
				$sourcetype = $hookmanager->resArray['sourcetype'];
			}
			if (!empty($hookmanager->resArray['sourceid'])) {
				$sourceid = $hookmanager->resArray['sourceid'];
			}
			if (!empty($hookmanager->resArray['targettype'])) {
				$targettype = $hookmanager->resArray['targettype'];
			}
			if (!empty($hookmanager->resArray['targetid'])) {
				$targetid = $hookmanager->resArray['targetid'];
			}
		}

		if (!empty($sourceid) && !empty($sourcetype) && empty($targetid)) {
			$justsource = true; // the source (id and type) is a search criteria
			if (!empty($targettype)) {
				$withtargettype = true;
			}
		}
		if (!empty($targetid) && !empty($targettype) && empty($sourceid)) {
			$justtarget = true; // the target (id and type) is a search criteria
			if (!empty($sourcetype)) {
				$withsourcetype = true;
			}
		}

		$sourceid = (!empty($sourceid) ? $sourceid : $this->id);
		$targetid = (!empty($targetid) ? $targetid : $this->id);
		$sourcetype = (!empty($sourcetype) ? $sourcetype : $this->element);
		$targettype = (!empty($targettype) ? $targettype : $this->element);

		/*if (empty($sourceid) && empty($targetid))
		 {
		 dol_syslog('Bad usage of function. No source nor target id defined (nor as parameter nor as object id)', LOG_ERR);
		 return -1;
		 }*/

		// Links between objects are stored in table element_element
		$sql = "SELECT rowid, fk_source, sourcetype, fk_target, targettype";
		$sql .= " FROM ".$this->db->prefix()."element_element";
		$sql .= " WHERE ";
		if ($justsource || $justtarget) {
			if ($justsource) {
				$sql .= "fk_source = ".((int) $sourceid)." AND sourcetype = '".$this->db->escape($sourcetype)."'";
				if ($withtargettype) {
					$sql .= " AND targettype = '".$this->db->escape($targettype)."'";
				}
			} elseif ($justtarget) {
				$sql .= "fk_target = ".((int) $targetid)." AND targettype = '".$this->db->escape($targettype)."'";
				if ($withsourcetype) {
					$sql .= " AND sourcetype = '".$this->db->escape($sourcetype)."'";
				}
			}
		} else {
			$sql .= "(fk_source = ".((int) $sourceid)." AND sourcetype = '".$this->db->escape($sourcetype)."')";
			$sql .= " ".$clause." (fk_target = ".((int) $targetid)." AND targettype = '".$this->db->escape($targettype)."')";
			if ($loadalsoobjects && $this->id > 0 && $sourceid == $this->id && $sourcetype == $this->element && $targetid == $this->id && $targettype == $this->element && $clause == 'OR') {
				$this->linkedObjectsFullLoaded[$this->id] = true;
			}
		}
		$sql .= " ORDER BY ".$orderby;

		dol_syslog(get_class($this)."::fetchObjectLink", LOG_DEBUG);
		$resql = $this->db->query($sql);
		if ($resql) {
			$num = $this->db->num_rows($resql);
			$i = 0;
			while ($i < $num) {
				$obj = $this->db->fetch_object($resql);
				if ($justsource || $justtarget) {
					if ($justsource) {
						$this->linkedObjectsIds[$obj->targettype][$obj->rowid] = $obj->fk_target;
					} elseif ($justtarget) {
						$this->linkedObjectsIds[$obj->sourcetype][$obj->rowid] = $obj->fk_source;
					}
				} else {
					if ($obj->fk_source == $sourceid && $obj->sourcetype == $sourcetype) {
						$this->linkedObjectsIds[$obj->targettype][$obj->rowid] = $obj->fk_target;
					}
					if ($obj->fk_target == $targetid && $obj->targettype == $targettype) {
						$this->linkedObjectsIds[$obj->sourcetype][$obj->rowid] = $obj->fk_source;
					}
				}
				$i++;
			}

			if (!empty($this->linkedObjectsIds)) {
				$tmparray = $this->linkedObjectsIds;
				foreach ($tmparray as $objecttype => $objectids) {       // $objecttype is a module name ('facture', 'mymodule', ...) or a module name with a suffix ('project_task', 'mymodule_myobj', ...)
					// Parse element/subelement (ex: project_task, cabinetmed_consultation, ...)
					$module = $element = $subelement = $objecttype;
					$regs = array();
					if ($objecttype != 'supplier_proposal' && $objecttype != 'order_supplier' && $objecttype != 'invoice_supplier'
						&& preg_match('/^([^_]+)_([^_]+)/i', $objecttype, $regs)) {
						$module = $element = $regs[1];
						$subelement = $regs[2];
					}

					$classpath = $element.'/class';
					// To work with non standard classpath or module name
					if ($objecttype == 'facture') {
						$classpath = 'compta/facture/class';
					} elseif ($objecttype == 'facturerec') {
						$classpath = 'compta/facture/class';
						$module = 'facture';
					} elseif ($objecttype == 'propal') {
						$classpath = 'comm/propal/class';
					} elseif ($objecttype == 'supplier_proposal') {
						$classpath = 'supplier_proposal/class';
					} elseif ($objecttype == 'shipping') {
						$classpath = 'expedition/class';
						$subelement = 'expedition';
						$module = 'expedition';
					} elseif ($objecttype == 'delivery') {
						$classpath = 'delivery/class';
						$subelement = 'delivery';
						$module = 'delivery_note';
					} elseif ($objecttype == 'invoice_supplier' || $objecttype == 'order_supplier') {
						$classpath = 'fourn/class';
						$module = 'fournisseur';
					} elseif ($objecttype == 'fichinter') {
						$classpath = 'fichinter/class';
						$subelement = 'fichinter';
						$module = 'ficheinter';
					} elseif ($objecttype == 'subscription') {
						$classpath = 'adherents/class';
						$module = 'adherent';
					} elseif ($objecttype == 'contact') {
						$module = 'societe';
					}
					// Set classfile
					$classfile = strtolower($subelement);
					$classname = ucfirst($subelement);

					if ($objecttype == 'order') {
						$classfile = 'commande';
						$classname = 'Commande';
					} elseif ($objecttype == 'invoice_supplier') {
						$classfile = 'fournisseur.facture';
						$classname = 'FactureFournisseur';
					} elseif ($objecttype == 'order_supplier') {
						$classfile = 'fournisseur.commande';
						$classname = 'CommandeFournisseur';
					} elseif ($objecttype == 'supplier_proposal') {
						$classfile = 'supplier_proposal';
						$classname = 'SupplierProposal';
					} elseif ($objecttype == 'facturerec') {
						$classfile = 'facture-rec';
						$classname = 'FactureRec';
					} elseif ($objecttype == 'subscription') {
						$classfile = 'subscription';
						$classname = 'Subscription';
					} elseif ($objecttype == 'project' || $objecttype == 'projet') {
						$classpath = 'projet/class';
						$classfile = 'project';
						$classname = 'Project';
					} elseif ($objecttype == 'conferenceorboothattendee') {
						$classpath = 'eventorganization/class';
						$classfile = 'conferenceorboothattendee';
						$classname = 'ConferenceOrBoothAttendee';
						$module = 'eventorganization';
					} elseif ($objecttype == 'conferenceorbooth') {
						$classpath = 'eventorganization/class';
						$classfile = 'conferenceorbooth';
						$classname = 'ConferenceOrBooth';
						$module = 'eventorganization';
					} elseif ($objecttype == 'mo') {
						$classpath = 'mrp/class';
						$classfile = 'mo';
						$classname = 'Mo';
						$module = 'mrp';
					}

					// Here $module, $classfile and $classname are set, we can use them.
					if (isModEnabled($module) && (($element != $this->element) || $alsosametype)) {
						if ($loadalsoobjects && (is_numeric($loadalsoobjects) || ($loadalsoobjects === $objecttype))) {
							dol_include_once('/'.$classpath.'/'.$classfile.'.class.php');
							//print '/'.$classpath.'/'.$classfile.'.class.php '.class_exists($classname);
							if (class_exists($classname)) {
								foreach ($objectids as $i => $objectid) {	// $i is rowid into llx_element_element
									$object = new $classname($this->db);
									$ret = $object->fetch($objectid);
									if ($ret >= 0) {
										$this->linkedObjects[$objecttype][$i] = $object;
									}
								}
							}
						}
					} else {
						unset($this->linkedObjectsIds[$objecttype]);
					}
				}
			}
			return 1;
		} else {
			dol_print_error($this->db);
			return -1;
		}
	}

	/**
	 *	Clear the cache saying that all linked object were already loaded. So next fetchObjectLinked will reload all links.
	 *
	 *	@return int						Return integer <0 if KO, >0 if OK
	 *  @see	fetchObjectLinked()
	 */
	public function clearObjectLinkedCache()
	{
		if ($this->id > 0 && !empty($this->linkedObjectsFullLoaded[$this->id])) {
			unset($this->linkedObjectsFullLoaded[$this->id]);
		}

		return 1;
	}

	/**
	 *	Update object linked of a current object
	 *
	 *	@param	int		$sourceid		Object source id
	 *	@param  string	$sourcetype		Object source type
	 *	@param  int		$targetid		Object target id
	 *	@param  string	$targettype		Object target type
	 * 	@param	User	$f_user			User that create
	 * 	@param	int		$notrigger		1=Does not execute triggers, 0= execute triggers
	 *	@return							int	>0 if OK, <0 if KO
	 *	@see	add_object_linked(), fetObjectLinked(), deleteObjectLinked()
	 */
	public function updateObjectLinked($sourceid = null, $sourcetype = '', $targetid = null, $targettype = '', $f_user = null, $notrigger = 0)
	{
		global $user;
		$updatesource = false;
		$updatetarget = false;
		$f_user = isset($f_user) ? $f_user : $user;

		if (!empty($sourceid) && !empty($sourcetype) && empty($targetid) && empty($targettype)) {
			$updatesource = true;
		} elseif (empty($sourceid) && empty($sourcetype) && !empty($targetid) && !empty($targettype)) {
			$updatetarget = true;
		}

		$this->db->begin();
		$error = 0;

		$sql = "UPDATE " . $this->db->prefix() . "element_element SET ";
		if ($updatesource) {
			$sql .= "fk_source = " . ((int) $sourceid);
			$sql .= ", sourcetype = '" . $this->db->escape($sourcetype) . "'";
			$sql .= " WHERE fk_target = " . ((int) $this->id);
			$sql .= " AND targettype = '" . $this->db->escape($this->element) . "'";
		} elseif ($updatetarget) {
			$sql .= "fk_target = " . ((int) $targetid);
			$sql .= ", targettype = '" . $this->db->escape($targettype) . "'";
			$sql .= " WHERE fk_source = " . ((int) $this->id);
			$sql .= " AND sourcetype = '" . $this->db->escape($this->element) . "'";
		}

		dol_syslog(get_class($this) . "::updateObjectLinked", LOG_DEBUG);
		if ($this->db->query($sql)) {
			if (!$notrigger) {
				// Call trigger
				$this->context['link_source_id'] = $sourceid;
				$this->context['link_source_type'] = $sourcetype;
				$this->context['link_target_id'] = $targetid;
				$this->context['link_target_type'] = $targettype;
				$result = $this->call_trigger('OBJECT_LINK_MODIFY', $f_user);
				if ($result < 0) {
					$error++;
				}
				// End call triggers
			}
		} else {
			$this->error = $this->db->lasterror();
			$error++;
		}

		if (!$error) {
			$this->db->commit();
			return 1;
		} else {
			$this->db->rollback();
			return -1;
		}
	}

	/**
	 *	Delete all links between an object $this
	 *
	 *	@param	int		$sourceid		Object source id
	 *	@param  string	$sourcetype		Object source type
	 *	@param  int		$targetid		Object target id
	 *	@param  string	$targettype		Object target type
	 *  @param	int		$rowid			Row id of line to delete. If defined, other parameters are not used.
	 * 	@param	User	$f_user			User that create
	 * 	@param	int		$notrigger		1=Does not execute triggers, 0= execute triggers
	 *	@return     					int	>0 if OK, <0 if KO
	 *	@see	add_object_linked(), updateObjectLinked(), fetchObjectLinked()
	 */
	public function deleteObjectLinked($sourceid = null, $sourcetype = '', $targetid = null, $targettype = '', $rowid = 0, $f_user = null, $notrigger = 0)
	{
		global $user;
		$deletesource = false;
		$deletetarget = false;
		$f_user = isset($f_user) ? $f_user : $user;

		if (!empty($sourceid) && !empty($sourcetype) && empty($targetid) && empty($targettype)) {
			$deletesource = true;
		} elseif (empty($sourceid) && empty($sourcetype) && !empty($targetid) && !empty($targettype)) {
			$deletetarget = true;
		}

		$sourceid = (!empty($sourceid) ? $sourceid : $this->id);
		$sourcetype = (!empty($sourcetype) ? $sourcetype : $this->element);
		$targetid = (!empty($targetid) ? $targetid : $this->id);
		$targettype = (!empty($targettype) ? $targettype : $this->element);
		$this->db->begin();
		$error = 0;

		if (!$notrigger) {
			// Call trigger
			$this->context['link_id'] = $rowid;
			$this->context['link_source_id'] = $sourceid;
			$this->context['link_source_type'] = $sourcetype;
			$this->context['link_target_id'] = $targetid;
			$this->context['link_target_type'] = $targettype;
			$result = $this->call_trigger('OBJECT_LINK_DELETE', $f_user);
			if ($result < 0) {
				$error++;
			}
			// End call triggers
		}

		if (!$error) {
			$sql = "DELETE FROM " . $this->db->prefix() . "element_element";
			$sql .= " WHERE";
			if ($rowid > 0) {
				$sql .= " rowid = " . ((int) $rowid);
			} else {
				if ($deletesource) {
					$sql .= " fk_source = " . ((int) $sourceid) . " AND sourcetype = '" . $this->db->escape($sourcetype) . "'";
					$sql .= " AND fk_target = " . ((int) $this->id) . " AND targettype = '" . $this->db->escape($this->element) . "'";
				} elseif ($deletetarget) {
					$sql .= " fk_target = " . ((int) $targetid) . " AND targettype = '" . $this->db->escape($targettype) . "'";
					$sql .= " AND fk_source = " . ((int) $this->id) . " AND sourcetype = '" . $this->db->escape($this->element) . "'";
				} else {
					$sql .= " (fk_source = " . ((int) $this->id) . " AND sourcetype = '" . $this->db->escape($this->element) . "')";
					$sql .= " OR";
					$sql .= " (fk_target = " . ((int) $this->id) . " AND targettype = '" . $this->db->escape($this->element) . "')";
				}
			}

			dol_syslog(get_class($this) . "::deleteObjectLinked", LOG_DEBUG);
			if (!$this->db->query($sql)) {
				$this->error = $this->db->lasterror();
				$this->errors[] = $this->error;
				$error++;
			}
		}

		if (!$error) {
			$this->db->commit();
			return 1;
		} else {
			$this->db->rollback();
			return 0;
		}
	}

	/**
	 * Function used to get an array with all items linked to an object id in association table
	 *
	 * @param	int		$fk_object_where		id of object we need to get linked items
	 * @param	string	$field_select			name of field we need to get a list
	 * @param	string	$field_where			name of field of object we need to get linked items
	 * @param	string	$table_element			name of association table
	 * @return 	array|int						Array of record, -1 if empty
	 */
	public static function getAllItemsLinkedByObjectID($fk_object_where, $field_select, $field_where, $table_element)
	{
		if (empty($fk_object_where) || empty($field_where) || empty($table_element)) {
			return -1;
		}
		if (!preg_match('/^[_a-zA-Z0-9]+$/', $field_select)) {
			dol_syslog('Invalid value $field_select for parameter '.$field_select.' in call to getAllItemsLinkedByObjectID(). Must be a single field name.', LOG_ERR);
		}

		global $db;

		$sql = "SELECT ".$field_select." FROM ".$db->prefix().$table_element." WHERE ".$field_where." = ".((int) $fk_object_where);
		$resql = $db->query($sql);

		$TRes = array();
		if (!empty($resql)) {
			while ($res = $db->fetch_object($resql)) {
				$TRes[] = $res->{$field_select};
			}
		}

		return $TRes;
	}

	/**
	 * Count items linked to an object id in association table
	 *
	 * @param	int		$fk_object_where		id of object we need to get linked items
	 * @param	string	$field_where			name of field of object we need to get linked items
	 * @param	string	$table_element			name of association table
	 * @return 	array|int						Array of record, -1 if empty
	 */
	public static function getCountOfItemsLinkedByObjectID($fk_object_where, $field_where, $table_element)
	{
		if (empty($fk_object_where) || empty($field_where) || empty($table_element)) {
			return -1;
		}

		global $db;

		$sql = "SELECT COUNT(*) as nb FROM ".$db->prefix().$table_element." WHERE ".$field_where." = ".((int) $fk_object_where);
		$resql = $db->query($sql);
		$n = 0;
		if ($resql) {
			$res = $db->fetch_object($resql);
			if ($res) {
				$n = $res->nb;
			}
		}

		return $n;
	}

	/**
	 * Function used to remove all items linked to an object id in association table
	 *
	 * @param	int		$fk_object_where		id of object we need to remove linked items
	 * @param	string	$field_where			name of field of object we need to delete linked items
	 * @param	string	$table_element			name of association table
	 * @return 	int								Return integer <0 if KO, 0 if nothing done, >0 if OK and something done
	 */
	public static function deleteAllItemsLinkedByObjectID($fk_object_where, $field_where, $table_element)
	{
		if (empty($fk_object_where) || empty($field_where) || empty($table_element)) {
			return -1;
		}

		global $db;

		$sql = "DELETE FROM ".$db->prefix().$table_element." WHERE ".$field_where." = ".((int) $fk_object_where);
		$resql = $db->query($sql);

		if (empty($resql)) {
			return 0;
		}

		return 1;
	}

	/**
	 *      Set status of an object.
	 *
	 *      @param	int		$status			Status to set
	 *      @param	int		$elementId		Id of element to force (use this->id by default if null)
	 *      @param	string	$elementType	Type of element to force (use this->table_element by default)
	 *      @param	string	$trigkey		Trigger key to use for trigger. Use '' means automatic but it is not recommended and is deprecated.
	 *      @param	string	$fieldstatus	Name of status field in this->table_element
	 *      @return int						Return integer <0 if KO, >0 if OK
	 */
	public function setStatut($status, $elementId = null, $elementType = '', $trigkey = '', $fieldstatus = 'fk_statut')
	{
		global $user, $langs, $conf;

		$savElementId = $elementId; // To be used later to know if we were using the method using the id of this or not.

		$elementId = (!empty($elementId) ? $elementId : $this->id);
		$elementTable = (!empty($elementType) ? $elementType : $this->table_element);

		$this->db->begin();

		if ($elementTable == 'facture_rec') {
			$fieldstatus = "suspended";
		}
		if ($elementTable == 'mailing') {
			$fieldstatus = "statut";
		}
		if ($elementTable == 'cronjob') {
			$fieldstatus = "status";
		}
		if ($elementTable == 'user') {
			$fieldstatus = "statut";
		}
		if ($elementTable == 'expensereport') {
			$fieldstatus = "fk_statut";
		}
		if ($elementTable == 'commande_fournisseur_dispatch') {
			$fieldstatus = "status";
		}
		if ($elementTable == 'prelevement_bons') {
			$fieldstatus = "statut";
		}
		if (isset($this->fields) && is_array($this->fields) && array_key_exists('status', $this->fields)) {
			$fieldstatus = 'status';
		}

		$sql = "UPDATE ".$this->db->prefix().$elementTable;
		$sql .= " SET ".$fieldstatus." = ".((int) $status);
		// If status = 1 = validated, update also fk_user_valid
		// TODO Replace the test on $elementTable by doing a test on existence of the field in $this->fields
		if ($status == 1 && in_array($elementTable, array('expensereport', 'inventory'))) {
			$sql .= ", fk_user_valid = ".((int) $user->id);
		}
		if ($status == 1 && in_array($elementTable, array('expensereport'))) {
			$sql .= ", date_valid = '".$this->db->idate(dol_now())."'";
		}
		if ($status == 1 && in_array($elementTable, array('inventory'))) {
			$sql .= ", date_validation = '".$this->db->idate(dol_now())."'";
		}
		$sql .= " WHERE rowid = ".((int) $elementId);
		$sql .= " AND ".$fieldstatus." <> ".((int) $status);	// We avoid update if status already correct

		dol_syslog(get_class($this)."::setStatut", LOG_DEBUG);
		$resql = $this->db->query($sql);
		if ($resql) {
			$error = 0;

			$nb_rows_affected = $this->db->affected_rows($resql);	// should be 1 or 0 if status was already correct

			if ($nb_rows_affected > 0) {
				if (empty($trigkey)) {
					// Try to guess trigkey (for backward compatibility, now we should have trigkey defined into the call of setStatus)
					if ($this->element == 'supplier_proposal' && $status == 2) {
						$trigkey = 'SUPPLIER_PROPOSAL_SIGN'; // 2 = SupplierProposal::STATUS_SIGNED. Can't use constant into this generic class
					}
					if ($this->element == 'supplier_proposal' && $status == 3) {
						$trigkey = 'SUPPLIER_PROPOSAL_REFUSE'; // 3 = SupplierProposal::STATUS_REFUSED. Can't use constant into this generic class
					}
					if ($this->element == 'supplier_proposal' && $status == 4) {
						$trigkey = 'SUPPLIER_PROPOSAL_CLOSE'; // 4 = SupplierProposal::STATUS_CLOSED. Can't use constant into this generic class
					}
					if ($this->element == 'fichinter' && $status == 3) {
						$trigkey = 'FICHINTER_CLASSIFY_DONE';
					}
					if ($this->element == 'fichinter' && $status == 2) {
						$trigkey = 'FICHINTER_CLASSIFY_BILLED';
					}
					if ($this->element == 'fichinter' && $status == 1) {
						$trigkey = 'FICHINTER_CLASSIFY_UNBILLED';
					}
				}

				if ($trigkey) {
					// Call trigger
					$result = $this->call_trigger($trigkey, $user);
					if ($result < 0) {
						$error++;
					}
					// End call triggers
				}
			} else {
				// The status was probably already good. We do nothing more, no triggers.
			}

			if (!$error) {
				$this->db->commit();

				if (empty($savElementId)) {
					// If the element we update is $this (so $elementId was provided as null)
					if ($fieldstatus == 'tosell') {
						$this->status = $status;
					} elseif ($fieldstatus == 'tobuy') {
						$this->status_buy = $status;	// @phpstan-ignore-line
					} else {
						$this->statut = $status;
						$this->status = $status;
					}
				}

				return 1;
			} else {
				$this->db->rollback();
				dol_syslog(get_class($this)."::setStatut ".$this->error, LOG_ERR);
				return -1;
			}
		} else {
			$this->error = $this->db->lasterror();
			$this->db->rollback();
			return -1;
		}
	}


	/**
	 *  Load type of canvas of an object if it exists
	 *
	 *  @param      int		$id     Record id
	 *  @param      string	$ref    Record ref
	 *  @return		int				Return integer <0 if KO, 0 if nothing done, >0 if OK
	 */
	public function getCanvas($id = 0, $ref = '')
	{
		global $conf;

		if (empty($id) && empty($ref)) {
			return 0;
		}
		if (getDolGlobalString('MAIN_DISABLE_CANVAS')) {
			return 0; // To increase speed. Not enabled by default.
		}

		// Clean parameters
		$ref = trim($ref);

		$sql = "SELECT rowid, canvas";
		$sql .= " FROM ".$this->db->prefix().$this->table_element;
		$sql .= " WHERE entity IN (".getEntity($this->element).")";
		if (!empty($id)) {
			$sql .= " AND rowid = ".((int) $id);
		}
		if (!empty($ref)) {
			$sql .= " AND ref = '".$this->db->escape($ref)."'";
		}

		$resql = $this->db->query($sql);
		if ($resql) {
			$obj = $this->db->fetch_object($resql);
			if ($obj) {
				$this->canvas = $obj->canvas;
				return 1;
			} else {
				return 0;
			}
		} else {
			dol_print_error($this->db);
			return -1;
		}
	}


	/**
	 * 	Get special code of a line
	 *
	 * 	@param	int		$lineid		Id of line
	 * 	@return	int					Special code
	 */
	public function getSpecialCode($lineid)
	{
		$sql = "SELECT special_code FROM ".$this->db->prefix().$this->table_element_line;
		$sql .= " WHERE rowid = ".((int) $lineid);
		$resql = $this->db->query($sql);
		if ($resql) {
			$row = $this->db->fetch_row($resql);
			return $row[0];
		}

		return 0;
	}

	/**
	 *  Function to check if an object is used by others (by children).
	 *  Check is done into this->childtables. There is no check into llx_element_element.
	 *
	 *  @param	int		$id			Force id of object
	 *  @param	int		$entity		Force entity to check
	 *  @return	int					Return integer <0 if KO, 0 if not used, >0 if already used
	 */
	public function isObjectUsed($id = 0, $entity = 0)
	{
		global $langs;

		if (empty($id)) {
			$id = $this->id;
		}

		// Check parameters
		if (!isset($this->childtables) || !is_array($this->childtables) || count($this->childtables) == 0) {
			dol_print_error('Called isObjectUsed on a class with property this->childtables not defined');
			return -1;
		}

		$arraytoscan = $this->childtables;		// array('tablename'=>array('fk_element'=>'parentfield'), ...) or array('tablename'=>array('parent'=>table_parent, 'parentkey'=>'nameoffieldforparentfkkey'), ...)
		// For backward compatibility, we check if array is old format array('tablename1', 'tablename2', ...)
		$tmparray = array_keys($this->childtables);
		if (is_numeric($tmparray[0])) {
			$arraytoscan = array_flip($this->childtables);
		}

		// Test if child exists
		$haschild = 0;
		foreach ($arraytoscan as $table => $element) {
			//print $id.'-'.$table.'-'.$elementname.'<br>';
			// Check if element can be deleted
			$sql = "SELECT COUNT(*) as nb";
			$sql.= " FROM ".$this->db->prefix().$table." as c";
			if (!empty($element['parent']) && !empty($element['parentkey'])) {
				$sql.= ", ".$this->db->prefix().$element['parent']." as p";
			}
			if (!empty($element['fk_element'])) {
				$sql.= " WHERE c.".$element['fk_element']." = ".((int) $id);
			} else {
				$sql.= " WHERE c.".$this->fk_element." = ".((int) $id);
			}
			if (!empty($element['parent']) && !empty($element['parentkey'])) {
				$sql.= " AND c.".$element['parentkey']." = p.rowid";
			}
			if (!empty($element['parent']) && !empty($element['parenttypefield']) && !empty($element['parenttypevalue'])) {
				$sql.= " AND c.".$element['parenttypefield']." = '".$this->db->escape($element['parenttypevalue'])."'";
			}
			if (!empty($entity)) {
				if (!empty($element['parent']) && !empty($element['parentkey'])) {
					$sql.= " AND p.entity = ".((int) $entity);
				} else {
					$sql.= " AND c.entity = ".((int) $entity);
				}
			}

			$resql = $this->db->query($sql);
			if ($resql) {
				$obj = $this->db->fetch_object($resql);
				if ($obj->nb > 0) {
					$langs->load("errors");
					//print 'Found into table '.$table.', type '.$langs->transnoentitiesnoconv($elementname).', haschild='.$haschild;
					$haschild += $obj->nb;
					if (is_numeric($element)) {	// very old usage array('table1', 'table2', ...)
						$this->errors[] = $langs->transnoentitiesnoconv("ErrorRecordHasAtLeastOneChildOfType", method_exists($this, 'getNomUrl') ? $this->getNomUrl() : $this->ref, $table);
					} elseif (is_string($element)) { // old usage array('table1' => 'TranslateKey1', 'table2' => 'TranslateKey2', ...)
						$this->errors[] = $langs->transnoentitiesnoconv("ErrorRecordHasAtLeastOneChildOfType", method_exists($this, 'getNomUrl') ? $this->getNomUrl() : $this->ref, $langs->transnoentitiesnoconv($element));
					} else { // new usage: $element['name']=Translation key
						$this->errors[] = $langs->transnoentitiesnoconv("ErrorRecordHasAtLeastOneChildOfType", method_exists($this, 'getNomUrl') ? $this->getNomUrl() : $this->ref, $langs->transnoentitiesnoconv($element['name']));
					}
					break; // We found at least one, we stop here
				}
			} else {
				$this->errors[] = $this->db->lasterror();
				return -1;
			}
		}
		if ($haschild > 0) {
			$this->errors[] = "ErrorRecordHasChildren";
			return $haschild;
		} else {
			return 0;
		}
	}

	/**
	 *  Function to say how many lines object contains
	 *
	 *	@param	int		$predefined		-1=All, 0=Count free product/service only, 1=Count predefined product/service only, 2=Count predefined product, 3=Count predefined service
	 *  @return	int						Return integer <0 if KO, 0 if no predefined products, nb of lines with predefined products if found
	 */
	public function hasProductsOrServices($predefined = -1)
	{
		$nb = 0;

		foreach ($this->lines as $key => $val) {
			$qualified = 0;
			if ($predefined == -1) {
				$qualified = 1;
			}
			if ($predefined == 1 && $val->fk_product > 0) {
				$qualified = 1;
			}
			if ($predefined == 0 && $val->fk_product <= 0) {
				$qualified = 1;
			}
			if ($predefined == 2 && $val->fk_product > 0 && $val->product_type == 0) {
				$qualified = 1;
			}
			if ($predefined == 3 && $val->fk_product > 0 && $val->product_type == 1) {
				$qualified = 1;
			}
			if ($qualified) {
				$nb++;
			}
		}
		dol_syslog(get_class($this).'::hasProductsOrServices we found '.$nb.' qualified lines of products/servcies');
		return $nb;
	}

	/**
	 * Function that returns the total amount HT of discounts applied for all lines.
	 *
	 * @return 	float|string			Total amout of discount
	 */
	public function getTotalDiscount()
	{
		if (!empty($this->table_element_line)) {
			$total_discount = 0.00;

			$sql = "SELECT subprice as pu_ht, qty, remise_percent, total_ht";
			$sql .= " FROM ".$this->db->prefix().$this->table_element_line;
			$sql .= " WHERE ".$this->fk_element." = ".((int) $this->id);

			dol_syslog(get_class($this).'::getTotalDiscount', LOG_DEBUG);
			$resql = $this->db->query($sql);
			if ($resql) {
				$num = $this->db->num_rows($resql);
				$i = 0;
				while ($i < $num) {
					$obj = $this->db->fetch_object($resql);

					$pu_ht = $obj->pu_ht;
					$qty = $obj->qty;
					$total_ht = $obj->total_ht;

					$total_discount_line = (float) price2num(($pu_ht * $qty) - $total_ht, 'MT');
					$total_discount += $total_discount_line;

					$i++;
				}
			}

			//print $total_discount; exit;
			return price2num($total_discount);
		}

		return null;
	}


	/**
	 * Return into unit=0, the calculated total of weight and volume of all lines * qty
	 * Calculate by adding weight and volume of each product line, so properties ->volume/volume_units/weight/weight_units must be loaded on line.
	 *
	 * @return  array                           array('weight'=>...,'volume'=>...)
	 */
	public function getTotalWeightVolume()
	{
		$totalWeight = 0;
		$totalVolume = 0;
		// defined for shipment only
		$totalOrdered = '';
		// defined for shipment only
		$totalToShip = '';

		foreach ($this->lines as $line) {
			if (isset($line->qty_asked)) {
				if (empty($totalOrdered)) {
					$totalOrdered = 0; // Avoid warning because $totalOrdered is ''
				}
				$totalOrdered += $line->qty_asked; // defined for shipment only
			}
			if (isset($line->qty_shipped)) {
				if (empty($totalToShip)) {
					$totalToShip = 0; // Avoid warning because $totalToShip is ''
				}
				$totalToShip += $line->qty_shipped; // defined for shipment only
			} elseif ($line->element == 'commandefournisseurdispatch' && isset($line->qty)) {
				if (empty($totalToShip)) {
					$totalToShip = 0;
				}
				$totalToShip += $line->qty; // defined for reception only
			}

			// Define qty, weight, volume, weight_units, volume_units
			if ($this->element == 'shipping') {
				// for shipments
				$qty = $line->qty_shipped ? $line->qty_shipped : 0;
			} else {
				$qty = $line->qty ? $line->qty : 0;
			}

			$weight = !empty($line->weight) ? $line->weight : 0;
			($weight == 0 && !empty($line->product->weight)) ? $weight = $line->product->weight : 0;
			$volume = !empty($line->volume) ? $line->volume : 0;
			($volume == 0 && !empty($line->product->volume)) ? $volume = $line->product->volume : 0;

			$weight_units = !empty($line->weight_units) ? $line->weight_units : 0;
			($weight_units == 0 && !empty($line->product->weight_units)) ? $weight_units = $line->product->weight_units : 0;
			$volume_units = !empty($line->volume_units) ? $line->volume_units : 0;
			($volume_units == 0 && !empty($line->product->volume_units)) ? $volume_units = $line->product->volume_units : 0;

			$weightUnit = 0;
			$volumeUnit = 0;
			if (!empty($weight_units)) {
				$weightUnit = $weight_units;
			}
			if (!empty($volume_units)) {
				$volumeUnit = $volume_units;
			}

			if (empty($totalWeight)) {
				$totalWeight = 0; // Avoid warning because $totalWeight is ''
			}
			if (empty($totalVolume)) {
				$totalVolume = 0; // Avoid warning because $totalVolume is ''
			}

			//var_dump($line->volume_units);
			if ($weight_units < 50) {   // < 50 means a standard unit (power of 10 of official unit), > 50 means an exotic unit (like inch)
				$trueWeightUnit = pow(10, $weightUnit);
				$totalWeight += $weight * $qty * $trueWeightUnit;
			} else {
				if ($weight_units == 99) {
					// conversion 1 Pound = 0.45359237 KG
					$trueWeightUnit = 0.45359237;
					$totalWeight += $weight * $qty * $trueWeightUnit;
				} elseif ($weight_units == 98) {
					// conversion 1 Ounce = 0.0283495 KG
					$trueWeightUnit = 0.0283495;
					$totalWeight += $weight * $qty * $trueWeightUnit;
				} else {
					$totalWeight += $weight * $qty; // This may be wrong if we mix different units
				}
			}
			if ($volume_units < 50) {   // >50 means a standard unit (power of 10 of official unit), > 50 means an exotic unit (like inch)
				//print $line->volume."x".$line->volume_units."x".($line->volume_units < 50)."x".$volumeUnit;
				$trueVolumeUnit = pow(10, $volumeUnit);
				//print $line->volume;
				$totalVolume += $volume * $qty * $trueVolumeUnit;
			} else {
				$totalVolume += $volume * $qty; // This may be wrong if we mix different units
			}
		}

		return array('weight'=>$totalWeight, 'volume'=>$totalVolume, 'ordered'=>$totalOrdered, 'toship'=>$totalToShip);
	}


	/**
	 *	Set extra parameters
	 *
	 *	@return	int      Return integer <0 if KO, >0 if OK
	 */
	public function setExtraParameters()
	{
		$this->db->begin();

		$extraparams = (!empty($this->extraparams) ? json_encode($this->extraparams) : null);

		$sql = "UPDATE ".$this->db->prefix().$this->table_element;
		$sql .= " SET extraparams = ".(!empty($extraparams) ? "'".$this->db->escape($extraparams)."'" : "null");
		$sql .= " WHERE rowid = ".((int) $this->id);

		dol_syslog(get_class($this)."::setExtraParameters", LOG_DEBUG);
		$resql = $this->db->query($sql);
		if (!$resql) {
			$this->error = $this->db->lasterror();
			$this->db->rollback();
			return -1;
		} else {
			$this->db->commit();
			return 1;
		}
	}


	// --------------------
	// TODO: All functions here must be redesigned and moved as they are not business functions but output functions
	// --------------------

	/* This is to show add lines */

	/**
	 *	Show add free and predefined products/services form
	 *
	 *  @param	int		        $dateSelector       1=Show also date range input fields
	 *  @param	Societe			$seller				Object thirdparty who sell
	 *  @param	Societe			$buyer				Object thirdparty who buy
	 *  @param	string			$defaulttpldir		Directory where to find the template
	 *	@return	void
	 */
	public function formAddObjectLine($dateSelector, $seller, $buyer, $defaulttpldir = '/core/tpl')
	{
		global $conf, $user, $langs, $object, $hookmanager, $extrafields, $form;

		// Line extrafield
		if (!is_object($extrafields)) {
			require_once DOL_DOCUMENT_ROOT.'/core/class/extrafields.class.php';
			$extrafields = new ExtraFields($this->db);
		}
		$extrafields->fetch_name_optionals_label($this->table_element_line);

		// Output template part (modules that overwrite templates must declare this into descriptor)
		// Use global variables + $dateSelector + $seller and $buyer
		// Note: This is deprecated. If you need to overwrite the tpl file, use instead the hook 'formAddObjectLine'.
		$dirtpls = array_merge($conf->modules_parts['tpl'], array($defaulttpldir));
		foreach ($dirtpls as $module => $reldir) {
			if (!empty($module)) {
				$tpl = dol_buildpath($reldir.'/objectline_create.tpl.php');
			} else {
				$tpl = DOL_DOCUMENT_ROOT.$reldir.'/objectline_create.tpl.php';
			}

			if (empty($conf->file->strict_mode)) {
				$res = @include $tpl;
			} else {
				$res = include $tpl; // for debug
			}
			if ($res) {
				break;
			}
		}
	}



	/* This is to show array of line of details */


	/**
	 *	Return HTML table for object lines
	 *	TODO Move this into an output class file (htmlline.class.php)
	 *	If lines are into a template, title must also be into a template
	 *	But for the moment we don't know if it's possible as we keep a method available on overloaded objects.
	 *
	 *	@param	string		$action				Action code
	 *	@param  Societe		$seller            	Object of seller third party
	 *	@param  Societe  	$buyer             	Object of buyer third party
	 *	@param	int			$selected		   	ID line selected
	 *	@param  int	    	$dateSelector      	1=Show also date range input fields
	 *  @param	string		$defaulttpldir		Directory where to find the template
	 *	@return	void
	 */
	public function printObjectLines($action, $seller, $buyer, $selected = 0, $dateSelector = 0, $defaulttpldir = '/core/tpl')
	{
		global $conf, $hookmanager, $langs, $user, $form, $extrafields, $object;
		// TODO We should not use global var for this
		global $inputalsopricewithtax, $usemargins, $disableedit, $disablemove, $disableremove, $outputalsopricetotalwithtax;

		// Define usemargins
		$usemargins = 0;
		if (isModEnabled('margin') && !empty($this->element) && in_array($this->element, array('facture', 'facturerec', 'propal', 'commande'))) {
			$usemargins = 1;
		}

		$num = count($this->lines);

		// Line extrafield
		if (!is_object($extrafields)) {
			require_once DOL_DOCUMENT_ROOT.'/core/class/extrafields.class.php';
			$extrafields = new ExtraFields($this->db);
		}
		$extrafields->fetch_name_optionals_label($this->table_element_line);

		$parameters = array('num'=>$num, 'dateSelector'=>$dateSelector, 'seller'=>$seller, 'buyer'=>$buyer, 'selected'=>$selected, 'table_element_line'=>$this->table_element_line);
		$reshook = $hookmanager->executeHooks('printObjectLineTitle', $parameters, $this, $action); // Note that $action and $object may have been modified by some hooks
		if (empty($reshook)) {
			// Output template part (modules that overwrite templates must declare this into descriptor)
			// Use global variables + $dateSelector + $seller and $buyer
			// Note: This is deprecated. If you need to overwrite the tpl file, use instead the hook.
			$dirtpls = array_merge($conf->modules_parts['tpl'], array($defaulttpldir));
			foreach ($dirtpls as $module => $reldir) {
				$res = 0;
				if (!empty($module)) {
					$tpl = dol_buildpath($reldir.'/objectline_title.tpl.php');
				} else {
					$tpl = DOL_DOCUMENT_ROOT.$reldir.'/objectline_title.tpl.php';
				}
				if (file_exists($tpl)) {
					if (empty($conf->file->strict_mode)) {
						$res = @include $tpl;
					} else {
						$res = include $tpl; // for debug
					}
				}
				if ($res) {
					break;
				}
			}
		}

		$i = 0;

		print "<!-- begin printObjectLines() --><tbody>\n";
		foreach ($this->lines as $line) {
			//Line extrafield
			$line->fetch_optionals();

			//if (is_object($hookmanager) && (($line->product_type == 9 && !empty($line->special_code)) || !empty($line->fk_parent_line)))
			if (is_object($hookmanager)) {   // Old code is commented on preceding line.
				if (empty($line->fk_parent_line)) {
					$parameters = array('line'=>$line, 'num'=>$num, 'i'=>$i, 'dateSelector'=>$dateSelector, 'seller'=>$seller, 'buyer'=>$buyer, 'selected'=>$selected, 'table_element_line'=>$line->table_element, 'defaulttpldir'=>$defaulttpldir);
					$reshook = $hookmanager->executeHooks('printObjectLine', $parameters, $this, $action); // Note that $action and $object may have been modified by some hooks
				} else {
					$parameters = array('line'=>$line, 'num'=>$num, 'i'=>$i, 'dateSelector'=>$dateSelector, 'seller'=>$seller, 'buyer'=>$buyer, 'selected'=>$selected, 'table_element_line'=>$line->table_element, 'fk_parent_line'=>$line->fk_parent_line, 'defaulttpldir'=>$defaulttpldir);
					$reshook = $hookmanager->executeHooks('printObjectSubLine', $parameters, $this, $action); // Note that $action and $object may have been modified by some hooks
				}
			}
			if (empty($reshook)) {
				$this->printObjectLine($action, $line, '', $num, $i, $dateSelector, $seller, $buyer, $selected, $extrafields, $defaulttpldir);
			}

			$i++;
		}
		print "</tbody><!-- end printObjectLines() -->\n";
	}

	/**
	 *	Return HTML content of a detail line
	 *	TODO Move this into an output class file (htmlline.class.php)
	 *
	 *	@param	string      		$action				GET/POST action
	 *	@param  CommonObjectLine 	$line			    Selected object line to output
	 *	@param  string	    		$var               	Not used
	 *	@param  int		    		$num               	Number of line (0)
	 *	@param  int		    		$i					I
	 *	@param  int		    		$dateSelector      	1=Show also date range input fields
	 *	@param  Societe	    		$seller            	Object of seller third party
	 *	@param  Societe	    		$buyer             	Object of buyer third party
	 *	@param	int					$selected		   	ID line selected
	 *  @param  Extrafields			$extrafields		Object of extrafields
	 *  @param	string				$defaulttpldir		Directory where to find the template (deprecated)
	 *	@return	void
	 */
	public function printObjectLine($action, $line, $var, $num, $i, $dateSelector, $seller, $buyer, $selected = 0, $extrafields = null, $defaulttpldir = '/core/tpl')
	{
		global $conf, $langs, $user, $object, $hookmanager;
		global $form;
		global $object_rights, $disableedit, $disablemove, $disableremove; // TODO We should not use global var for this !

		$object_rights = $this->getRights();

		// var used into tpl
		$text = '';
		$description = '';

		// Line in view mode
		if ($action != 'editline' || $selected != $line->id) {
			// Product
			if (!empty($line->fk_product) && $line->fk_product > 0) {
				$product_static = new Product($this->db);
				$product_static->fetch($line->fk_product);

				$product_static->ref = $line->ref; //can change ref in hook
				$product_static->label = !empty($line->label) ? $line->label : ""; //can change label in hook

				$text = $product_static->getNomUrl(1);

				// Define output language and label
				if (getDolGlobalInt('MAIN_MULTILANGS')) {
					if (property_exists($this, 'socid') && !is_object($this->thirdparty)) {
						dol_print_error('', 'Error: Method printObjectLine was called on an object and object->fetch_thirdparty was not done before');
						return;
					}

					$prod = new Product($this->db);
					$prod->fetch($line->fk_product);

					$outputlangs = $langs;
					$newlang = '';
					if (empty($newlang) && GETPOST('lang_id', 'aZ09')) {
						$newlang = GETPOST('lang_id', 'aZ09');
					}
					if (getDolGlobalString('PRODUIT_TEXTS_IN_THIRDPARTY_LANGUAGE') && empty($newlang) && is_object($this->thirdparty)) {
						$newlang = $this->thirdparty->default_lang; // To use language of customer
					}
					if (!empty($newlang)) {
						$outputlangs = new Translate("", $conf);
						$outputlangs->setDefaultLang($newlang);
					}

					$label = (!empty($prod->multilangs[$outputlangs->defaultlang]["label"])) ? $prod->multilangs[$outputlangs->defaultlang]["label"] : $line->product_label;
				} else {
					$label = $line->product_label;
				}

				$text .= ' - '.(!empty($line->label) ? $line->label : $label);
				$description .= (getDolGlobalInt('PRODUIT_DESC_IN_FORM_ACCORDING_TO_DEVICE') ? '' : (!empty($line->description) ? dol_htmlentitiesbr($line->description) : '')); // Description is what to show on popup. We shown nothing if already into desc.
			}

			$line->pu_ttc = price2num((!empty($line->subprice) ? $line->subprice : 0) * (1 + ((!empty($line->tva_tx) ? $line->tva_tx : 0) / 100)), 'MU');

			// Output template part (modules that overwrite templates must declare this into descriptor)
			// Use global variables + $dateSelector + $seller and $buyer
			// Note: This is deprecated. If you need to overwrite the tpl file, use instead the hook printObjectLine and printObjectSubLine.
			$dirtpls = array_merge($conf->modules_parts['tpl'], array($defaulttpldir));
			foreach ($dirtpls as $module => $reldir) {
				$res = 0;
				if (!empty($module)) {
					$tpl = dol_buildpath($reldir.'/objectline_view.tpl.php');
				} else {
					$tpl = DOL_DOCUMENT_ROOT.$reldir.'/objectline_view.tpl.php';
				}
				//var_dump($tpl);
				if (file_exists($tpl)) {
					if (empty($conf->file->strict_mode)) {
						$res = @include $tpl;
					} else {
						$res = include $tpl; // for debug
					}
				}
				if ($res) {
					break;
				}
			}
		}

		// Line in update mode
		if ($this->statut == 0 && $action == 'editline' && $selected == $line->id) {
			$label = (!empty($line->label) ? $line->label : (($line->fk_product > 0) ? $line->product_label : ''));

			$line->pu_ttc = price2num($line->subprice * (1 + ($line->tva_tx / 100)), 'MU');

			// Output template part (modules that overwrite templates must declare this into descriptor)
			// Use global variables + $dateSelector + $seller and $buyer
			// Note: This is deprecated. If you need to overwrite the tpl file, use instead the hook printObjectLine and printObjectSubLine.
			$dirtpls = array_merge($conf->modules_parts['tpl'], array($defaulttpldir));
			foreach ($dirtpls as $module => $reldir) {
				if (!empty($module)) {
					$tpl = dol_buildpath($reldir.'/objectline_edit.tpl.php');
				} else {
					$tpl = DOL_DOCUMENT_ROOT.$reldir.'/objectline_edit.tpl.php';
				}

				if (empty($conf->file->strict_mode)) {
					$res = @include $tpl;
				} else {
					$res = include $tpl; // for debug
				}
				if ($res) {
					break;
				}
			}
		}
	}


	/* This is to show array of line of details of source object */


	/**
	 * 	Return HTML table table of source object lines
	 *  TODO Move this and previous function into output html class file (htmlline.class.php).
	 *  If lines are into a template, title must also be into a template
	 *  But for the moment we don't know if it's possible, so we keep the method available on overloaded objects.
	 *
	 *	@param	string		$restrictlist		''=All lines, 'services'=Restrict to services only
	 *  @param  array       $selectedLines      Array of lines id for selected lines
	 *  @return	void
	 */
	public function printOriginLinesList($restrictlist = '', $selectedLines = array())
	{
		global $langs, $hookmanager, $conf, $form, $action;

		print '<tr class="liste_titre">';
		print '<td class="linecolref">'.$langs->trans('Ref').'</td>';
		print '<td class="linecoldescription">'.$langs->trans('Description').'</td>';
		print '<td class="linecolvat right">'.$langs->trans('VATRate').'</td>';
		print '<td class="linecoluht right">'.$langs->trans('PriceUHT').'</td>';
		if (isModEnabled("multicurrency")) {
			print '<td class="linecoluht_currency right">'.$langs->trans('PriceUHTCurrency').'</td>';
		}
		print '<td class="linecolqty right">'.$langs->trans('Qty').'</td>';
		if (getDolGlobalInt('PRODUCT_USE_UNITS')) {
			print '<td class="linecoluseunit left">'.$langs->trans('Unit').'</td>';
		}
		print '<td class="linecoldiscount right">'.$langs->trans('ReductionShort').'</td>';
		print '<td class="linecolht right">'.$langs->trans('TotalHT').'</td>';
		print '<td class="center">'.$form->showCheckAddButtons('checkforselect', 1).'</td>';
		print '</tr>';
		$i = 0;

		if (!empty($this->lines)) {
			foreach ($this->lines as $line) {
				$reshook = 0;
				//if (is_object($hookmanager) && (($line->product_type == 9 && !empty($line->special_code)) || !empty($line->fk_parent_line))) {
				if (is_object($hookmanager)) {   // Old code is commented on preceding line.
					$parameters = array('line'=>$line, 'i'=>$i, 'restrictlist'=>$restrictlist, 'selectedLines'=> $selectedLines);
					if (!empty($line->fk_parent_line)) {
						$parameters['fk_parent_line'] = $line->fk_parent_line;
					}
					$reshook = $hookmanager->executeHooks('printOriginObjectLine', $parameters, $this, $action); // Note that $action and $object may have been modified by some hooks
				}
				if (empty($reshook)) {
					$this->printOriginLine($line, '', $restrictlist, '/core/tpl', $selectedLines);
				}

				$i++;
			}
		}
	}

	/**
	 * 	Return HTML with a line of table array of source object lines
	 *  TODO Move this and previous function into output html class file (htmlline.class.php).
	 *  If lines are into a template, title must also be into a template
	 *  But for the moment we don't know if it's possible as we keep a method available on overloaded objects.
	 *
	 * 	@param	CommonObjectLine	$line				Line
	 * 	@param	string				$var				Not used
	 *	@param	string				$restrictlist		''=All lines, 'services'=Restrict to services only (strike line if not)
	 *  @param	string				$defaulttpldir		Directory where to find the template
	 *  @param  array       		$selectedLines      Array of lines id for selected lines
	 * 	@return	void
	 */
	public function printOriginLine($line, $var, $restrictlist = '', $defaulttpldir = '/core/tpl', $selectedLines = array())
	{
		global $langs, $conf;

		//var_dump($line);
		if (!empty($line->date_start)) {
			$date_start = $line->date_start;
		} else {
			$date_start = $line->date_debut_prevue;
			if ($line->date_debut_reel) {
				$date_start = $line->date_debut_reel;
			}
		}
		if (!empty($line->date_end)) {
			$date_end = $line->date_end;
		} else {
			$date_end = $line->date_fin_prevue;
			if ($line->date_fin_reel) {
				$date_end = $line->date_fin_reel;
			}
		}

		$this->tpl['id'] = $line->id;

		$this->tpl['label'] = '';
		if (!empty($line->fk_parent_line)) {
			$this->tpl['label'] .= img_picto('', 'rightarrow');
		}

		if (($line->info_bits & 2) == 2) {  // TODO Not sure this is used for source object
			$discount = new DiscountAbsolute($this->db);
			if (property_exists($this, 'socid')) {
				$discount->fk_soc = $this->socid;
			}
			$this->tpl['label'] .= $discount->getNomUrl(0, 'discount');
		} elseif (!empty($line->fk_product)) {
			$productstatic = new Product($this->db);
			$productstatic->id = $line->fk_product;
			$productstatic->ref = $line->ref;
			$productstatic->type = $line->fk_product_type;
			if (empty($productstatic->ref)) {
				$line->fetch_product();
				$productstatic = $line->product;
			}

			$this->tpl['label'] .= $productstatic->getNomUrl(1);
			$this->tpl['label'] .= ' - '.(!empty($line->label) ? $line->label : $line->product_label);
			// Dates
			if ($line->product_type == 1 && ($date_start || $date_end)) {
				$this->tpl['label'] .= get_date_range($date_start, $date_end);
			}
		} else {
			$this->tpl['label'] .= ($line->product_type == -1 ? '&nbsp;' : ($line->product_type == 1 ? img_object($langs->trans(''), 'service') : img_object($langs->trans(''), 'product')));
			if (!empty($line->desc)) {
				$this->tpl['label'] .= $line->desc;
			} else {
				$this->tpl['label'] .= ($line->label ? '&nbsp;'.$line->label : '');
			}

			// Dates
			if ($line->product_type == 1 && ($date_start || $date_end)) {
				$this->tpl['label'] .= get_date_range($date_start, $date_end);
			}
		}

		if (!empty($line->desc)) {
			if ($line->desc == '(CREDIT_NOTE)') {  // TODO Not sure this is used for source object
				$discount = new DiscountAbsolute($this->db);
				$discount->fetch($line->fk_remise_except);
				$this->tpl['description'] = $langs->transnoentities("DiscountFromCreditNote", $discount->getNomUrl(0));
			} elseif ($line->desc == '(DEPOSIT)') {  // TODO Not sure this is used for source object
				$discount = new DiscountAbsolute($this->db);
				$discount->fetch($line->fk_remise_except);
				$this->tpl['description'] = $langs->transnoentities("DiscountFromDeposit", $discount->getNomUrl(0));
			} elseif ($line->desc == '(EXCESS RECEIVED)') {
				$discount = new DiscountAbsolute($this->db);
				$discount->fetch($line->fk_remise_except);
				$this->tpl['description'] = $langs->transnoentities("DiscountFromExcessReceived", $discount->getNomUrl(0));
			} elseif ($line->desc == '(EXCESS PAID)') {
				$discount = new DiscountAbsolute($this->db);
				$discount->fetch($line->fk_remise_except);
				$this->tpl['description'] = $langs->transnoentities("DiscountFromExcessPaid", $discount->getNomUrl(0));
			} else {
				$this->tpl['description'] = dol_trunc($line->desc, 60);
			}
		} else {
			$this->tpl['description'] = '&nbsp;';
		}

		// VAT Rate
		$this->tpl['vat_rate'] = vatrate($line->tva_tx, true);
		$this->tpl['vat_rate'] .= (($line->info_bits & 1) == 1) ? '*' : '';
		if (!empty($line->vat_src_code) && !preg_match('/\(/', $this->tpl['vat_rate'])) {
			$this->tpl['vat_rate'] .= ' ('.$line->vat_src_code.')';
		}

		$this->tpl['price'] = price($line->subprice);
		$this->tpl['total_ht'] = price($line->total_ht);
		$this->tpl['multicurrency_price'] = price($line->multicurrency_subprice);
		$this->tpl['qty'] = (($line->info_bits & 2) != 2) ? $line->qty : '&nbsp;';
		if (getDolGlobalInt('PRODUCT_USE_UNITS')) {
			$this->tpl['unit'] = $langs->transnoentities($line->getLabelOfUnit('long'));
		}
		$this->tpl['remise_percent'] = (($line->info_bits & 2) != 2) ? vatrate($line->remise_percent, true) : '&nbsp;';

		// Is the line strike or not
		$this->tpl['strike'] = 0;
		if ($restrictlist == 'services' && $line->product_type != Product::TYPE_SERVICE) {
			$this->tpl['strike'] = 1;
		}

		// Output template part (modules that overwrite templates must declare this into descriptor)
		// Use global variables + $dateSelector + $seller and $buyer
		$dirtpls = array_merge($conf->modules_parts['tpl'], array($defaulttpldir));
		foreach ($dirtpls as $module => $reldir) {
			if (!empty($module)) {
				$tpl = dol_buildpath($reldir.'/originproductline.tpl.php');
			} else {
				$tpl = DOL_DOCUMENT_ROOT.$reldir.'/originproductline.tpl.php';
			}

			if (empty($conf->file->strict_mode)) {
				$res = @include $tpl;
			} else {
				$res = include $tpl; // for debug
			}
			if ($res) {
				break;
			}
		}
	}


	// phpcs:disable PEAR.NamingConventions.ValidFunctionName.ScopeNotCamelCaps
	/**
	 *	Add resources to the current object : add entry into llx_element_resources
	 *	Need $this->element & $this->id
	 *
	 *	@param		int		$resource_id		Resource id
	 *	@param		string	$resource_type		'resource'
	 *	@param		int		$busy				Busy or not
	 *	@param		int		$mandatory			Mandatory or not
	 *	@return		int							Return integer <=0 if KO, >0 if OK
	 */
	public function add_element_resource($resource_id, $resource_type, $busy = 0, $mandatory = 0)
	{
		// phpcs:enable
		$this->db->begin();

		$sql = "INSERT INTO ".$this->db->prefix()."element_resources (";
		$sql .= "resource_id";
		$sql .= ", resource_type";
		$sql .= ", element_id";
		$sql .= ", element_type";
		$sql .= ", busy";
		$sql .= ", mandatory";
		$sql .= ") VALUES (";
		$sql .= ((int) $resource_id);
		$sql .= ", '".$this->db->escape($resource_type)."'";
		$sql .= ", '".$this->db->escape($this->id)."'";
		$sql .= ", '".$this->db->escape($this->element)."'";
		$sql .= ", '".$this->db->escape($busy)."'";
		$sql .= ", '".$this->db->escape($mandatory)."'";
		$sql .= ")";

		dol_syslog(get_class($this)."::add_element_resource", LOG_DEBUG);
		if ($this->db->query($sql)) {
			$this->db->commit();
			return 1;
		} else {
			$this->error = $this->db->lasterror();
			$this->db->rollback();
			return  0;
		}
	}

	// phpcs:disable PEAR.NamingConventions.ValidFunctionName.ScopeNotCamelCaps
	/**
	 *    Delete a link to resource line
	 *
	 *    @param	int		$rowid			Id of resource line to delete
	 *    @param	int		$element		element name (for trigger) TODO: use $this->element into commonobject class
	 *    @param	int		$notrigger		Disable all triggers
	 *    @return   int						>0 if OK, <0 if KO
	 */
	public function delete_resource($rowid, $element, $notrigger = 0)
	{
		// phpcs:enable
		global $user;

		$this->db->begin();

		$sql = "DELETE FROM ".$this->db->prefix()."element_resources";
		$sql .= " WHERE rowid = ".((int) $rowid);

		dol_syslog(get_class($this)."::delete_resource", LOG_DEBUG);

		$resql = $this->db->query($sql);
		if (!$resql) {
			$this->error = $this->db->lasterror();
			$this->db->rollback();
			return -1;
		} else {
			if (!$notrigger) {
				$result = $this->call_trigger(strtoupper($element).'_DELETE_RESOURCE', $user);
				if ($result < 0) {
					$this->db->rollback();
					return -1;
				}
			}
			$this->db->commit();
			return 1;
		}
	}


	/**
	 * Overwrite magic function to solve problem of cloning object that are kept as references
	 *
	 * @return void
	 */
	public function __clone()
	{
		// Force a copy of this->lines, otherwise it will point to same object.
		if (isset($this->lines) && is_array($this->lines)) {
			$nboflines = count($this->lines);
			for ($i = 0; $i < $nboflines; $i++) {
				if (is_object($this->lines[$i])) {
					$this->lines[$i] = clone $this->lines[$i];
				}
			}
		}
	}

	/**
	 * Common function for all objects extending CommonObject for generating documents
	 *
	 * @param 	string 		$modelspath 	Relative folder where generators are placed
	 * @param 	string 		$modele 		Generator to use. Caller must set it to obj->model_pdf or GETPOST('model_pdf','alpha') for example.
	 * @param 	Translate 	$outputlangs 	Output language to use
	 * @param 	int 		$hidedetails 	1 to hide details. 0 by default
	 * @param 	int 		$hidedesc 		1 to hide product description. 0 by default
	 * @param 	int 		$hideref 		1 to hide product reference. 0 by default
	 * @param   null|array  $moreparams     Array to provide more information
	 * @return 	int 						>0 if OK, <0 if KO
	 * @see	addFileIntoDatabaseIndex()
	 */
	protected function commonGenerateDocument($modelspath, $modele, $outputlangs, $hidedetails, $hidedesc, $hideref, $moreparams = null)
	{
		global $conf, $langs, $user, $hookmanager, $action;

		$srctemplatepath = '';

		$parameters = array('modelspath'=>$modelspath, 'modele'=>$modele, 'outputlangs'=>$outputlangs, 'hidedetails'=>$hidedetails, 'hidedesc'=>$hidedesc, 'hideref'=>$hideref, 'moreparams'=>$moreparams);
		$reshook = $hookmanager->executeHooks('commonGenerateDocument', $parameters, $this, $action); // Note that $action and $object may have been modified by some hooks

		if (!empty($reshook)) {
			return $reshook;
		}

		dol_syslog("commonGenerateDocument modele=".$modele." outputlangs->defaultlang=".(is_object($outputlangs) ? $outputlangs->defaultlang : 'null'));

		if (empty($modele)) {
			$this->error = 'BadValueForParameterModele';
			return -1;
		}

		// Increase limit for PDF build
		$err = error_reporting();
		error_reporting(0);
		@set_time_limit(120);
		error_reporting($err);

		// If selected model is a filename template (then $modele="modelname" or "modelname:filename")
		$tmp = explode(':', $modele, 2);
		$saved_model = $modele;
		if (!empty($tmp[1])) {
			$modele = $tmp[0];
			$srctemplatepath = $tmp[1];
		}

		// Search template files
		$file = '';
		$classname = '';
		$filefound = '';
		$dirmodels = array('/');
		if (is_array($conf->modules_parts['models'])) {
			$dirmodels = array_merge($dirmodels, $conf->modules_parts['models']);
		}
		foreach ($dirmodels as $reldir) {
			foreach (array('doc', 'pdf') as $prefix) {
				if (in_array(get_class($this), array('Adherent'))) {
					// Member module use prefix_modele.class.php
					$file = $prefix."_".$modele.".class.php";
				} else {
					// Other module use prefix_modele.modules.php
					$file = $prefix."_".$modele.".modules.php";
				}

				$file = dol_sanitizeFileName($file);

				// We chack if file exists
				$file = dol_buildpath($reldir.$modelspath.$file, 0);
				if (file_exists($file)) {
					$filefound = $file;
					$classname = $prefix.'_'.$modele;
					break;
				}
			}
			if ($filefound) {
				break;
			}
		}

		if (!$filefound) {
			$this->error = $langs->trans("Error").' Failed to load doc generator with modelpaths='.$modelspath.' - modele='.$modele;
			$this->errors[] = $this->error;
			dol_syslog($this->error, LOG_ERR);
			return -1;
		}

		// Sanitize $filefound
		$filefound = dol_sanitizePathName($filefound);

		// If generator was found
		global $db; // Required to solve a conception default making an include of some code that uses $db instead of $this->db just after.

		require_once $filefound;

		$obj = new $classname($this->db);

		// If generator is ODT, we must have srctemplatepath defined, if not we set it.
		if ($obj->type == 'odt' && empty($srctemplatepath)) {
			$varfortemplatedir = $obj->scandir;
			if ($varfortemplatedir && getDolGlobalString($varfortemplatedir)) {
				$dirtoscan = getDolGlobalString($varfortemplatedir);

				$listoffiles = array();

				// Now we add first model found in directories scanned
				$listofdir = explode(',', $dirtoscan);
				foreach ($listofdir as $key => $tmpdir) {
					$tmpdir = trim($tmpdir);
					$tmpdir = preg_replace('/DOL_DATA_ROOT/', DOL_DATA_ROOT, $tmpdir);
					if (!$tmpdir) {
						unset($listofdir[$key]);
						continue;
					}
					if (is_dir($tmpdir)) {
						$tmpfiles = dol_dir_list($tmpdir, 'files', 0, '\.od(s|t)$', '', 'name', SORT_ASC, 0);
						if (count($tmpfiles)) {
							$listoffiles = array_merge($listoffiles, $tmpfiles);
						}
					}
				}

				if (count($listoffiles)) {
					foreach ($listoffiles as $record) {
						$srctemplatepath = $record['fullname'];
						break;
					}
				}
			}

			if (empty($srctemplatepath)) {
				$this->error = 'ErrorGenerationAskedForOdtTemplateWithSrcFileNotDefined';
				return -1;
			}
		}

		if ($obj->type == 'odt' && !empty($srctemplatepath)) {
			if (!dol_is_file($srctemplatepath)) {
				dol_syslog("Failed to locate template file ".$srctemplatepath, LOG_WARNING);
				$this->error = 'ErrorGenerationAskedForOdtTemplateWithSrcFileNotFound';
				return -1;
			}
		}

		// We save charset_output to restore it because write_file can change it if needed for
		// output format that does not support UTF8.
		$sav_charset_output = empty($outputlangs->charset_output) ? '' : $outputlangs->charset_output;

		// update model_pdf in object
		$this->model_pdf = $saved_model;

		if (in_array(get_class($this), array('Adherent'))) {
			$resultwritefile = $obj->write_file($this, $outputlangs, $srctemplatepath, 'member', 1, 'tmp_cards', $moreparams);
		} else {
			$resultwritefile = $obj->write_file($this, $outputlangs, $srctemplatepath, $hidedetails, $hidedesc, $hideref, $moreparams);
		}
		// After call of write_file $obj->result['fullpath'] is set with generated file. It will be used to update the ECM database index.

		if ($resultwritefile > 0) {
			$outputlangs->charset_output = $sav_charset_output;

			// We delete old preview
			require_once DOL_DOCUMENT_ROOT.'/core/lib/files.lib.php';
			dol_delete_preview($this);

			// Index file in database
			if (!empty($obj->result['fullpath'])) {
				$destfull = $obj->result['fullpath'];

				// Update the last_main_doc field into main object (if document generator has property ->update_main_doc_field set)
				$update_main_doc_field = 0;
				if (!empty($obj->update_main_doc_field)) {
					$update_main_doc_field = 1;
				}

				// Check that the file exists, before indexing it.
				// Hint: It does not exist, if we create a PDF and auto delete the ODT File
				if (dol_is_file($destfull)) {
					$this->indexFile($destfull, $update_main_doc_field);
				}
			} else {
				dol_syslog('Method ->write_file was called on object '.get_class($obj).' and return a success but the return array ->result["fullpath"] was not set.', LOG_WARNING);
			}

			// Success in building document. We build meta file.
			dol_meta_create($this);

			return 1;
		} else {
			$outputlangs->charset_output = $sav_charset_output;
			$this->error = $obj->error;
			$this->errors = $obj->errors;
			dol_syslog("Error generating document for ".__CLASS__.". Error: ".$obj->error, LOG_ERR);
			return -1;
		}
	}

	/**
	 * Index a file into the ECM database
	 *
	 * @param	string	$destfull				Full path of file to index
	 * @param	int		$update_main_doc_field	Update field main_doc fied into the table of object.
	 * 											This param is set when called for a document generation if document generator hase
	 * 											->update_main_doc_field set and returns ->result['fullpath'].
	 * @return	int								Return integer <0 if KO, >0 if OK
	 */
	public function indexFile($destfull, $update_main_doc_field)
	{
		global $conf, $user;

		$upload_dir = dirname($destfull);
		$destfile = basename($destfull);
		$rel_dir = preg_replace('/^'.preg_quote(DOL_DATA_ROOT, '/').'/', '', $upload_dir);

		if (!preg_match('/[\\/]temp[\\/]|[\\/]thumbs|\.meta$/', $rel_dir)) {     // If not a tmp dir
			$filename = basename($destfile);
			$rel_dir = preg_replace('/[\\/]$/', '', $rel_dir);
			$rel_dir = preg_replace('/^[\\/]/', '', $rel_dir);

			include_once DOL_DOCUMENT_ROOT.'/ecm/class/ecmfiles.class.php';
			$ecmfile = new EcmFiles($this->db);
			$result = $ecmfile->fetch(0, '', ($rel_dir ? $rel_dir.'/' : '').$filename);

			// Set the public "share" key
			$setsharekey = false;
			if ($this->element == 'propal' || $this->element == 'proposal') {
				if (getDolGlobalInt("PROPOSAL_ALLOW_ONLINESIGN")) {
					$setsharekey = true;	// feature to make online signature is not set or set to on (default)
				}
				if (getDolGlobalInt("PROPOSAL_ALLOW_EXTERNAL_DOWNLOAD")) {
					$setsharekey = true;
				}
			}
			if ($this->element == 'commande' && getDolGlobalInt("ORDER_ALLOW_EXTERNAL_DOWNLOAD")) {
				$setsharekey = true;
			}
			if ($this->element == 'facture' && getDolGlobalInt("INVOICE_ALLOW_EXTERNAL_DOWNLOAD")) {
				$setsharekey = true;
			}
			if ($this->element == 'bank_account' && getDolGlobalInt("BANK_ACCOUNT_ALLOW_EXTERNAL_DOWNLOAD")) {
				$setsharekey = true;
			}
			if ($this->element == 'product' && getDolGlobalInt("PRODUCT_ALLOW_EXTERNAL_DOWNLOAD")) {
				$setsharekey = true;
			}
			if ($this->element == 'contrat' && getDolGlobalInt("CONTRACT_ALLOW_EXTERNAL_DOWNLOAD")) {
				$setsharekey = true;
			}
			if ($this->element == 'fichinter' && getDolGlobalInt("FICHINTER_ALLOW_EXTERNAL_DOWNLOAD")) {
				$setsharekey = true;
			}
			if ($this->element == 'supplier_proposal' && getDolGlobalInt("SUPPLIER_PROPOSAL_ALLOW_EXTERNAL_DOWNLOAD")) {
				$setsharekey = true;
			}
			if ($this->element == 'societe_rib' && getDolGlobalInt("SOCIETE_RIB_ALLOW_ONLINESIGN")) {
				$setsharekey = true;
			}

			if ($setsharekey) {
				if (empty($ecmfile->share)) {	// Because object not found or share not set yet
					require_once DOL_DOCUMENT_ROOT.'/core/lib/security2.lib.php';
					$ecmfile->share = getRandomPassword(true);
				}
			}

			if ($result > 0) {
				$ecmfile->label = md5_file(dol_osencode($destfull)); // hash of file content
				$ecmfile->fullpath_orig = '';
				$ecmfile->gen_or_uploaded = 'generated';
				$ecmfile->description = ''; // indexed content
				$ecmfile->keywords = ''; // keyword content
				$result = $ecmfile->update($user);
				if ($result < 0) {
					setEventMessages($ecmfile->error, $ecmfile->errors, 'warnings');
					return -1;
				}
			} else {
				$ecmfile->entity = $conf->entity;
				$ecmfile->filepath = $rel_dir;
				$ecmfile->filename = $filename;
				$ecmfile->label = md5_file(dol_osencode($destfull)); // hash of file content
				$ecmfile->fullpath_orig = '';
				$ecmfile->gen_or_uploaded = 'generated';
				$ecmfile->description = ''; // indexed content
				$ecmfile->keywords = ''; // keyword content
				$ecmfile->src_object_type = $this->table_element;	// $this->table_name is 'myobject' or 'mymodule_myobject'.
				$ecmfile->src_object_id   = $this->id;

				$result = $ecmfile->create($user);
				if ($result < 0) {
					setEventMessages($ecmfile->error, $ecmfile->errors, 'warnings');
					return -1;
				}
			}

			/*$this->result['fullname']=$destfull;
			 $this->result['filepath']=$ecmfile->filepath;
			 $this->result['filename']=$ecmfile->filename;*/
			//var_dump($obj->update_main_doc_field);exit;

			if ($update_main_doc_field && !empty($this->table_element)) {
				$sql = "UPDATE ".$this->db->prefix().$this->table_element." SET last_main_doc = '".$this->db->escape($ecmfile->filepath."/".$ecmfile->filename)."'";
				$sql .= " WHERE rowid = ".((int) $this->id);

				$resql = $this->db->query($sql);
				if (!$resql) {
					dol_print_error($this->db);
					return -1;
				} else {
					$this->last_main_doc = $ecmfile->filepath.'/'.$ecmfile->filename;
				}
			}
		}

		return 1;
	}

	/**
	 *  Build thumb
	 *  @todo Move this into files.lib.php
	 *
	 *  @param      string	$file           Path file in UTF8 to original file to create thumbs from.
	 *	@return		void
	 */
	public function addThumbs($file)
	{
		$file_osencoded = dol_osencode($file);

		if (file_exists($file_osencoded)) {
			require_once DOL_DOCUMENT_ROOT.'/core/lib/images.lib.php';

			$tmparraysize = getDefaultImageSizes();
			$maxwidthsmall = $tmparraysize['maxwidthsmall'];
			$maxheightsmall = $tmparraysize['maxheightsmall'];
			$maxwidthmini = $tmparraysize['maxwidthmini'];
			$maxheightmini = $tmparraysize['maxheightmini'];
			//$quality = $tmparraysize['quality'];
			$quality = 50;	// For thumbs, we force quality to 50

			// Create small thumbs for company (Ratio is near 16/9)
			// Used on logon for example
			vignette($file_osencoded, $maxwidthsmall, $maxheightsmall, '_small', $quality);

			// Create mini thumbs for company (Ratio is near 16/9)
			// Used on menu or for setup page for example
			vignette($file_osencoded, $maxwidthmini, $maxheightmini, '_mini', $quality);
		}
	}

	/**
	 *  Delete thumbs
	 *  @todo Move this into files.lib.php
	 *
	 *  @param      string	$file           Path file in UTF8 to original file to delete thumbs.
	 *	@return		void
	 */
	public function delThumbs($file)
	{
		$imgThumbName = getImageFileNameForSize($file, '_small'); // Full path of thumb file
		dol_delete_file($imgThumbName);
		$imgThumbName = getImageFileNameForSize($file, '_mini'); // Full path of thumb file
		dol_delete_file($imgThumbName);
	}


	/* Functions common to commonobject and commonobjectline */

	/* For default values */

	/**
	 * Return the default value to use for a field when showing the create form of object.
	 * Return values in this order:
	 * 1) If parameter is available into POST, we return it first.
	 * 2) If not but an alternate value was provided as parameter of function, we return it.
	 * 3) If not but a constant $conf->global->OBJECTELEMENT_FIELDNAME is set, we return it (It is better to use the dedicated table).
	 * 4) Return value found into database (TODO No yet implemented)
	 *
	 * @param   string              $fieldname          Name of field
	 * @param   string              $alternatevalue     Alternate value to use
	 * @param   string              $type    			Type of data
	 * @return  string|string[]                         Default value (can be an array if the GETPOST return an array)
	 **/
	public function getDefaultCreateValueFor($fieldname, $alternatevalue = null, $type = 'alphanohtml')
	{
		global $conf, $_POST;

		// If param here has been posted, we use this value first.
		if (GETPOSTISSET($fieldname)) {
			return GETPOST($fieldname, $type, 3);
		}

		if (isset($alternatevalue)) {
			return $alternatevalue;
		}

		$newelement = $this->element;
		if ($newelement == 'facture') {
			$newelement = 'invoice';
		}
		if ($newelement == 'commande') {
			$newelement = 'order';
		}
		if (empty($newelement)) {
			dol_syslog("Ask a default value using common method getDefaultCreateValueForField on an object with no property ->element defined. Return empty string.", LOG_WARNING);
			return '';
		}

		$keyforfieldname = strtoupper($newelement.'_DEFAULT_'.$fieldname);
		//var_dump($keyforfieldname);
		if (getDolGlobalString($keyforfieldname)) {
			return getDolGlobalString($keyforfieldname);
		}

		// TODO Ad here a scan into table llx_overwrite_default with a filter on $this->element and $fieldname
		// store content into $conf->cache['overwrite_default']

		return '';
	}


	/* For triggers */


	// phpcs:disable PEAR.NamingConventions.ValidFunctionName.ScopeNotCamelCaps
	/**
	 * Call trigger based on this instance.
	 * Some context information may also be provided into array property this->context.
	 * NB:  Error from trigger are stacked in interface->errors
	 * NB2: If return code of triggers are < 0, action calling trigger should cancel all transaction.
	 *
	 * @param   string    $triggerName   trigger's name to execute
	 * @param   User      $user           Object user
	 * @return  int                       Result of run_triggers
	 */
	public function call_trigger($triggerName, $user)
	{
		// phpcs:enable
		global $langs, $conf;

		if (!empty(self::TRIGGER_PREFIX) && strpos($triggerName, self::TRIGGER_PREFIX . '_') !== 0) {
			dol_print_error('', 'The trigger "' . $triggerName . '" does not start with "' . self::TRIGGER_PREFIX . '_" as required.');
			exit;
		}
		if (!is_object($langs)) {	// If lang was not defined, we set it. It is required by run_triggers().
			include_once DOL_DOCUMENT_ROOT.'/core/class/translate.class.php';
			$langs = new Translate('', $conf);
		}

		include_once DOL_DOCUMENT_ROOT.'/core/class/interfaces.class.php';
		$interface = new Interfaces($this->db);
		$result = $interface->run_triggers($triggerName, $this, $user, $langs, $conf);

		if ($result < 0) {
			if (!empty($this->errors)) {
				$this->errors = array_unique(array_merge($this->errors, $interface->errors)); // We use array_unique because when a trigger call another trigger on same object, this->errors is added twice.
			} else {
				$this->errors = $interface->errors;
			}
		}
		return $result;
	}


	/* Functions for data in other language */


	/**
	 *  Function to get alternative languages of a data into $this->array_languages
	 *  This method is NOT called by method fetch of objects but must be called separately.
	 *
	 *  @return	int						Return integer <0 if error, 0 if no values of alternative languages to find nor found, 1 if a value was found and loaded
	 *  @see fetch_optionnals()
	 */
	public function fetchValuesForExtraLanguages()
	{
		// To avoid SQL errors. Probably not the better solution though
		if (!$this->element) {
			return 0;
		}
		if (!($this->id > 0)) {
			return 0;
		}
		if (is_array($this->array_languages)) {
			return 1;
		}

		$this->array_languages = array();

		$element = $this->element;
		if ($element == 'categorie') {
			$element = 'categories'; // For compatibility
		}

		// Request to get translation values for object
		$sql = "SELECT rowid, property, lang , value";
		$sql .= " FROM ".$this->db->prefix()."object_lang";
		$sql .= " WHERE type_object = '".$this->db->escape($element)."'";
		$sql .= " AND fk_object = ".((int) $this->id);

		//dol_syslog(get_class($this)."::fetch_optionals get extrafields data for ".$this->table_element, LOG_DEBUG);		// Too verbose
		$resql = $this->db->query($sql);
		if ($resql) {
			$numrows = $this->db->num_rows($resql);
			if ($numrows) {
				$i = 0;
				while ($i < $numrows) {
					$obj = $this->db->fetch_object($resql);
					$key = $obj->property;
					$value = $obj->value;
					$codelang = $obj->lang;
					$type = $this->fields[$key]['type'];

					// we can add this attribute to object
					if (preg_match('/date/', $type)) {
						$this->array_languages[$key][$codelang] = $this->db->jdate($value);
					} else {
						$this->array_languages[$key][$codelang] = $value;
					}

					$i++;
				}
			}

			$this->db->free($resql);

			if ($numrows) {
				return $numrows;
			} else {
				return 0;
			}
		} else {
			dol_print_error($this->db);
			return -1;
		}
	}

	/**
	 * Fill array_options property of object by extrafields value (using for data sent by forms)
	 *
	 * @param	string	$onlykey		Only the following key is filled. When we make update of only one language field ($action = 'update_languages'), calling page must set this to avoid to have other languages being reset.
	 * @return	int						1 if array_options set, 0 if no value, -1 if error (field required missing for example)
	 */
	public function setValuesForExtraLanguages($onlykey = '')
	{
		global $_POST, $langs;

		// Get extra fields
		foreach ($_POST as $postfieldkey => $postfieldvalue) {
			$tmparray = explode('-', $postfieldkey);
			if ($tmparray[0] != 'field') {
				continue;
			}

			$element = $tmparray[1];
			$key = $tmparray[2];
			$codelang = $tmparray[3];
			//var_dump("postfieldkey=".$postfieldkey." element=".$element." key=".$key." codelang=".$codelang);

			if (!empty($onlykey) && $key != $onlykey) {
				continue;
			}
			if ($element != $this->element) {
				continue;
			}

			$key_type = $this->fields[$key]['type'];

			$enabled = 1;
			if (isset($this->fields[$key]['enabled'])) {
				$enabled = dol_eval($this->fields[$key]['enabled'], 1, 1, '1');
			}
			/*$perms = 1;
			if (isset($this->fields[$key]['perms']))
			{
				$perms = dol_eval($this->fields[$key]['perms'], 1, 1, '1');
			}*/
			if (empty($enabled)) {
				continue;
			}
			//if (empty($perms)) continue;

			if (in_array($key_type, array('date'))) {
				// Clean parameters
				// TODO GMT date in memory must be GMT so we should add gm=true in parameters
				$value_key = dol_mktime(0, 0, 0, GETPOST($postfieldkey."month", 'int'), GETPOST($postfieldkey."day", 'int'), GETPOST($postfieldkey."year", 'int'));
			} elseif (in_array($key_type, array('datetime'))) {
				// Clean parameters
				// TODO GMT date in memory must be GMT so we should add gm=true in parameters
				$value_key = dol_mktime(GETPOST($postfieldkey."hour", 'int'), GETPOST($postfieldkey."min", 'int'), 0, GETPOST($postfieldkey."month", 'int'), GETPOST($postfieldkey."day", 'int'), GETPOST($postfieldkey."year", 'int'));
			} elseif (in_array($key_type, array('checkbox', 'chkbxlst'))) {
				$value_arr = GETPOST($postfieldkey, 'array'); // check if an array
				if (!empty($value_arr)) {
					$value_key = implode(',', $value_arr);
				} else {
					$value_key = '';
				}
			} elseif (in_array($key_type, array('price', 'double'))) {
				$value_arr = GETPOST($postfieldkey, 'alpha');
				$value_key = price2num($value_arr);
			} else {
				$value_key = GETPOST($postfieldkey);
				if (in_array($key_type, array('link')) && $value_key == '-1') {
					$value_key = '';
				}
			}

			$this->array_languages[$key][$codelang] = $value_key;

			/*if ($nofillrequired) {
				$langs->load('errors');
				setEventMessages($langs->trans('ErrorFieldsRequired').' : '.implode(', ', $error_field_required), null, 'errors');
				return -1;
			}*/
		}

		return 1;
	}


	/* Functions for extrafields */

	/**
	 * Function to make a fetch but set environment to avoid to load computed values before.
	 *
	 * @param	int		$id			ID of object
	 * @return	int					>0 if OK, 0 if not found, <0 if KO
	 */
	public function fetchNoCompute($id)
	{
		global $conf;

		$savDisableCompute = $conf->disable_compute;
		$conf->disable_compute = 1;

		$ret = $this->fetch($id);	/* @phpstan-ignore-line */

		$conf->disable_compute = $savDisableCompute;

		return $ret;
	}

	// phpcs:disable PEAR.NamingConventions.ValidFunctionName.ScopeNotCamelCaps
	/**
	 *  Function to get extra fields of an object into $this->array_options
	 *  This method is in most cases called by method fetch of objects but you can call it separately.
	 *
	 *  @param	int		$rowid			Id of line. Use the id of object if not defined. Deprecated. Function must be called without parameters.
	 *  @param  array	$optionsArray   Array resulting of call of extrafields->fetch_name_optionals_label(). Deprecated. Function must be called without parameters.
	 *  @return	int						Return integer <0 if error, 0 if no values of extrafield to find nor found, 1 if an attribute is found and value loaded
	 *  @see fetchValuesForExtraLanguages()
	 */
	public function fetch_optionals($rowid = null, $optionsArray = null)
	{
		// phpcs:enable
		global $conf, $extrafields;

		if (empty($rowid)) {
			$rowid = $this->id;
		}
		if (empty($rowid) && isset($this->rowid)) {
			$rowid = $this->rowid; // deprecated
		}

		// To avoid SQL errors. Probably not the better solution though
		if (!$this->table_element) {
			return 0;
		}

		$this->array_options = array();

		if (!is_array($optionsArray)) {
			// If $extrafields is not a known object, we initialize it. Best practice is to have $extrafields defined into card.php or list.php page.
			if (!isset($extrafields) || !is_object($extrafields)) {
				require_once DOL_DOCUMENT_ROOT.'/core/class/extrafields.class.php';
				$extrafields = new ExtraFields($this->db);
			}

			// Load array of extrafields for elementype = $this->table_element
			if (empty($extrafields->attributes[$this->table_element]['loaded'])) {
				$extrafields->fetch_name_optionals_label($this->table_element);
			}
			$optionsArray = (!empty($extrafields->attributes[$this->table_element]['label']) ? $extrafields->attributes[$this->table_element]['label'] : null);
		} else {
			global $extrafields;
			dol_syslog("Warning: fetch_optionals was called with param optionsArray defined when you should pass null now", LOG_WARNING);
		}

		$table_element = $this->table_element;
		if ($table_element == 'categorie') {
			$table_element = 'categories'; // For compatibility
		}

		// Request to get complementary values
		if (is_array($optionsArray) && count($optionsArray) > 0) {
			$sql = "SELECT rowid";
			foreach ($optionsArray as $name => $label) {
				if (empty($extrafields->attributes[$this->table_element]['type'][$name]) || $extrafields->attributes[$this->table_element]['type'][$name] != 'separate') {
					$sql .= ", ".$name;
				}
			}
			$sql .= " FROM ".$this->db->prefix().$table_element."_extrafields";
			$sql .= " WHERE fk_object = ".((int) $rowid);

			//dol_syslog(get_class($this)."::fetch_optionals get extrafields data for ".$this->table_element, LOG_DEBUG);		// Too verbose
			$resql = $this->db->query($sql);
			if ($resql) {
				$numrows = $this->db->num_rows($resql);
				if ($numrows) {
					$tab = $this->db->fetch_array($resql);

					foreach ($tab as $key => $value) {
						// Test fetch_array ! is_int($key) because fetch_array result is a mix table with Key as alpha and Key as int (depend db engine)
						if ($key != 'rowid' && $key != 'tms' && $key != 'fk_member' && !is_int($key)) {
							// we can add this attribute to object
							if (!empty($extrafields->attributes[$this->table_element]) && in_array($extrafields->attributes[$this->table_element]['type'][$key], array('date', 'datetime'))) {
								//var_dump($extrafields->attributes[$this->table_element]['type'][$key]);
								$this->array_options["options_".$key] = $this->db->jdate($value);
							} else {
								$this->array_options["options_".$key] = $value;
							}

							//var_dump('key '.$key.' '.$value.' type='.$extrafields->attributes[$this->table_element]['type'][$key].' '.$this->array_options["options_".$key]);
						}
						if (!empty($extrafields->attributes[$this->table_element]['type'][$key]) && $extrafields->attributes[$this->table_element]['type'][$key] == 'password') {
							if (!empty($value) && preg_match('/^dolcrypt:/', $value)) {
								$this->array_options["options_".$key] = dolDecrypt($value);
							}
						}
					}
				}

				// If field is a computed field, value must become result of compute (regardless of whether a row exists
				// in the element's extrafields table)
				if (is_array($extrafields->attributes[$this->table_element]['label'])) {
					foreach ($extrafields->attributes[$this->table_element]['label'] as $key => $val) {
						if (!empty($extrafields->attributes[$this->table_element]) && !empty($extrafields->attributes[$this->table_element]['computed'][$key])) {
							//var_dump($conf->disable_compute);
							if (empty($conf->disable_compute)) {
								global $objectoffield;        // We set a global variable to $objectoffield so
								$objectoffield = $this;        // we can use it inside computed formula
								$this->array_options['options_' . $key] = dol_eval($extrafields->attributes[$this->table_element]['computed'][$key], 1, 0, '2');
							}
						}
					}
				}

				$this->db->free($resql);

				if ($numrows) {
					return $numrows;
				} else {
					return 0;
				}
			} else {
				$this->errors[]=$this->db->lasterror;
				return -1;
			}
		}
		return 0;
	}

	/**
	 *	Delete all extra fields values for the current object.
	 *
	 *  @return	int		Return integer <0 if KO, >0 if OK
	 *  @see deleteExtraLanguages(), insertExtraField(), updateExtraField(), setValueFrom()
	 */
	public function deleteExtraFields()
	{
		global $conf;

		if (getDolGlobalString('MAIN_EXTRAFIELDS_DISABLED')) {
			return 0;
		}

		$this->db->begin();

		$table_element = $this->table_element;
		if ($table_element == 'categorie') {
			$table_element = 'categories'; // For compatibility
		}

		dol_syslog(get_class($this)."::deleteExtraFields delete", LOG_DEBUG);

		$sql_del = "DELETE FROM ".$this->db->prefix().$table_element."_extrafields WHERE fk_object = ".((int) $this->id);

		$resql = $this->db->query($sql_del);
		if (!$resql) {
			$this->error = $this->db->lasterror();
			$this->db->rollback();
			return -1;
		} else {
			$this->db->commit();
			return 1;
		}
	}

	/**
	 *	Add/Update all extra fields values for the current object.
	 *  Data to describe values to insert/update are stored into $this->array_options=array('options_codeforfield1'=>'valueforfield1', 'options_codeforfield2'=>'valueforfield2', ...)
	 *  This function delete record with all extrafields and insert them again from the array $this->array_options.
	 *
	 *  @param	string		$trigger		If defined, call also the trigger (for example COMPANY_MODIFY)
	 *  @param	User		$userused		Object user
	 *  @return int 						-1=error, O=did nothing, 1=OK
	 *  @see insertExtraLanguages(), updateExtraField(), deleteExtraField(), setValueFrom()
	 */
	public function insertExtraFields($trigger = '', $userused = null)
	{
		global $conf, $langs, $user;

		if (getDolGlobalString('MAIN_EXTRAFIELDS_DISABLED')) {
			return 0;
		}

		if (empty($userused)) {
			$userused = $user;
		}

		$error = 0;

		if (!empty($this->array_options)) {
			// Check parameters
			$langs->load('admin');
			require_once DOL_DOCUMENT_ROOT.'/core/class/extrafields.class.php';
			$extrafields = new ExtraFields($this->db);
			$target_extrafields = $extrafields->fetch_name_optionals_label($this->table_element);

			// Eliminate copied source object extra fields that do not exist in target object
			$new_array_options = array();
			foreach ($this->array_options as $key => $value) {
				if (in_array(substr($key, 8), array_keys($target_extrafields))) {	// We remove the 'options_' from $key for test
					$new_array_options[$key] = $value;
				} elseif (in_array($key, array_keys($target_extrafields))) {		// We test on $key that does not contain the 'options_' prefix
					$new_array_options['options_'.$key] = $value;
				}
			}

			foreach ($new_array_options as $key => $value) {
				$attributeKey      = substr($key, 8); // Remove 'options_' prefix
				$attributeType     = $extrafields->attributes[$this->table_element]['type'][$attributeKey];
				$attributeLabel    = $extrafields->attributes[$this->table_element]['label'][$attributeKey];
				$attributeParam    = $extrafields->attributes[$this->table_element]['param'][$attributeKey];
				$attributeRequired = $extrafields->attributes[$this->table_element]['required'][$attributeKey];
				$attributeUnique   = $extrafields->attributes[$this->table_element]['unique'][$attributeKey];
				$attrfieldcomputed = $extrafields->attributes[$this->table_element]['computed'][$attributeKey];

				// If we clone, we have to clean unique extrafields to prevent duplicates.
				// This behaviour can be prevented by external code by changing $this->context['createfromclone'] value in createFrom hook
				if (!empty($this->context['createfromclone']) && $this->context['createfromclone'] == 'createfromclone' && !empty($attributeUnique)) {
					$new_array_options[$key] = null;
				}

				// Similar code than into insertExtraFields
				if ($attributeRequired) {
					$v = $this->array_options[$key];
					if (ExtraFields::isEmptyValue($v, $attributeType)) {
						$langs->load("errors");
						dol_syslog("Mandatory field '".$key."' is empty during create and set to required into definition of extrafields");
						$this->errors[] = $langs->trans('ErrorFieldRequired', $attributeLabel);
						return -1;
					}
				}

				//dol_syslog("attributeLabel=".$attributeLabel, LOG_DEBUG);
				//dol_syslog("attributeType=".$attributeType, LOG_DEBUG);

				if (!empty($attrfieldcomputed)) {
					if (getDolGlobalString('MAIN_STORE_COMPUTED_EXTRAFIELDS')) {
						$value = dol_eval($attrfieldcomputed, 1, 0, '2');
						dol_syslog($langs->trans("Extrafieldcomputed")." on ".$attributeLabel."(".$value.")", LOG_DEBUG);
						$new_array_options[$key] = $value;
					} else {
						$new_array_options[$key] = null;
					}
				}

				switch ($attributeType) {
					case 'int':
						if (!is_numeric($value) && $value != '') {
							$this->errors[] = $langs->trans("ExtraFieldHasWrongValue", $attributeLabel);
							return -1;
						} elseif ($value == '') {
							$new_array_options[$key] = null;
						}
						break;
					case 'price':
					case 'double':
						$value = price2num($value);
						if (!is_numeric($value) && $value != '') {
							dol_syslog($langs->trans("ExtraFieldHasWrongValue")." for ".$attributeLabel."(".$value."is not '".$attributeType."')", LOG_DEBUG);
							$this->errors[] = $langs->trans("ExtraFieldHasWrongValue", $attributeLabel);
							return -1;
						} elseif ($value == '') {
							$value = null;
						}
						//dol_syslog("double value"." sur ".$attributeLabel."(".$value." is '".$attributeType."')", LOG_DEBUG);
						$new_array_options[$key] = $value;
						break;
					/*case 'select':	// Not required, we chosed value='0' for undefined values
						 if ($value=='-1')
						 {
							 $this->array_options[$key] = null;
						 }
						 break;*/
					case 'password':
						$algo = '';
						if ($this->array_options[$key] != '' && is_array($extrafields->attributes[$this->table_element]['param'][$attributeKey]['options'])) {
							// If there is an encryption choice, we use it to crypt data before insert
							$tmparrays = array_keys($extrafields->attributes[$this->table_element]['param'][$attributeKey]['options']);
							$algo = reset($tmparrays);
							if ($algo != '') {
								//global $action;		// $action may be 'create', 'update', 'update_extras'...
								//var_dump($action);
								//var_dump($this->oldcopy);exit;
								if (is_object($this->oldcopy)) {	// If this->oldcopy is not defined, we can't know if we change attribute or not, so we must keep value
									//var_dump('iii'.$algo.' '.$this->oldcopy->array_options[$key].' -> '.$this->array_options[$key]);
									if (isset($this->oldcopy->array_options[$key]) && $this->array_options[$key] == $this->oldcopy->array_options[$key]) {
										// If old value crypted in database is same than submited new value, it means we don't change it, so we don't update.
										if ($algo == 'dolcrypt') {	// dolibarr reversible encryption
											if (!preg_match('/^dolcrypt:/', $this->array_options[$key])) {
												$new_array_options[$key] = dolEncrypt($this->array_options[$key]);	// warning, must be called when on the master
											} else {
												$new_array_options[$key] = $this->array_options[$key]; // Value is kept
											}
										} else {
											$new_array_options[$key] = $this->array_options[$key]; // Value is kept
										}
									} else {
										// If value has changed
										if ($algo == 'dolcrypt') {	// dolibarr reversible encryption
											if (!preg_match('/^dolcrypt:/', $this->array_options[$key])) {
												$new_array_options[$key] = dolEncrypt($this->array_options[$key]);	// warning, must be called when on the master
											} else {
												$new_array_options[$key] = $this->array_options[$key]; // Value is kept
											}
										} else {
											$new_array_options[$key] = dol_hash($this->array_options[$key], $algo);
										}
									}
								} else {
									//var_dump('jjj'.$algo.' '.$this->oldcopy->array_options[$key].' -> '.$this->array_options[$key]);
									// If this->oldcopy is not defined, we can't know if we change attribute or not, so we must keep value
									if ($algo == 'dolcrypt' && !preg_match('/^dolcrypt:/', $this->array_options[$key])) {	// dolibarr reversible encryption
										$new_array_options[$key] = dolEncrypt($this->array_options[$key]);	// warning, must be called when on the master
									} else {
										$new_array_options[$key] = $this->array_options[$key]; // Value is kept
									}
								}
							} else {
								// No encryption
								$new_array_options[$key] = $this->array_options[$key]; // Value is kept
							}
						} else { // Common usage
							$new_array_options[$key] = $this->array_options[$key]; // Value is kept
						}
						break;
					case 'date':
					case 'datetime':
						// If data is a string instead of a timestamp, we convert it
						if (!is_numeric($this->array_options[$key]) || $this->array_options[$key] != intval($this->array_options[$key])) {
							$this->array_options[$key] = strtotime($this->array_options[$key]);
						}
						$new_array_options[$key] = $this->db->idate($this->array_options[$key]);
						break;
					case 'datetimegmt':
						// If data is a string instead of a timestamp, we convert it
						if (!is_numeric($this->array_options[$key]) || $this->array_options[$key] != intval($this->array_options[$key])) {
							$this->array_options[$key] = strtotime($this->array_options[$key]);
						}
						$new_array_options[$key] = $this->db->idate($this->array_options[$key], 'gmt');
						break;
					case 'link':
						$param_list = array_keys($attributeParam['options']);
						// 0 : ObjectName
						// 1 : classPath
						$InfoFieldList = explode(":", $param_list[0]);
						dol_include_once($InfoFieldList[1]);
						if ($InfoFieldList[0] && class_exists($InfoFieldList[0])) {
							if ($value == '-1') {	// -1 is key for no defined in combo list of objects
								$new_array_options[$key] = '';
							} elseif ($value) {
								$object = new $InfoFieldList[0]($this->db);
								if (is_numeric($value)) {
									$res = $object->fetch($value); // Common case
								} else {
									$res = $object->fetch('', $value); // For compatibility
								}

								if ($res > 0) {
									$new_array_options[$key] = $object->id;
								} else {
									$this->error = "Id/Ref '".$value."' for object '".$object->element."' not found";
									return -1;
								}
							}
						} else {
							dol_syslog('Error bad setup of extrafield', LOG_WARNING);
						}
						break;
					case 'checkbox':
					case 'chkbxlst':
						if (is_array($this->array_options[$key])) {
							$new_array_options[$key] = implode(',', $this->array_options[$key]);
						} else {
							$new_array_options[$key] = $this->array_options[$key];
						}
						break;
				}
			}

			$this->db->begin();

			$table_element = $this->table_element;
			if ($table_element == 'categorie') {
				$table_element = 'categories'; // For compatibility
			}

			dol_syslog(get_class($this)."::insertExtraFields delete then insert", LOG_DEBUG);

			$sql_del = "DELETE FROM ".$this->db->prefix().$table_element."_extrafields WHERE fk_object = ".((int) $this->id);
			$this->db->query($sql_del);

			$sql = "INSERT INTO ".$this->db->prefix().$table_element."_extrafields (fk_object";
			foreach ($new_array_options as $key => $value) {
				$attributeKey = substr($key, 8); // Remove 'options_' prefix
				// Add field of attribut
				if ($extrafields->attributes[$this->table_element]['type'][$attributeKey] != 'separate') { // Only for other type than separator
					$sql .= ",".$attributeKey;
				}
			}
			// We must insert a default value for fields for other entities that are mandatory to avoid not null error
			if (!empty($extrafields->attributes[$this->table_element]['mandatoryfieldsofotherentities']) && is_array($extrafields->attributes[$this->table_element]['mandatoryfieldsofotherentities'])) {
				foreach ($extrafields->attributes[$this->table_element]['mandatoryfieldsofotherentities'] as $tmpkey => $tmpval) {
					if (!isset($extrafields->attributes[$this->table_element]['type'][$tmpkey])) {    // If field not already added previously
						$sql .= ",".$tmpkey;
					}
				}
			}
			$sql .= ") VALUES (".$this->id;

			foreach ($new_array_options as $key => $value) {
				$attributeKey = substr($key, 8); // Remove 'options_' prefix
				// Add field of attribute
				if ($extrafields->attributes[$this->table_element]['type'][$attributeKey] != 'separate') { // Only for other type than separator)
					if ($new_array_options[$key] != '' || $new_array_options[$key] == '0') {
						$sql .= ",'".$this->db->escape($new_array_options[$key])."'";
					} else {
						$sql .= ",null";
					}
				}
			}
			// We must insert a default value for fields for other entities that are mandatory to avoid not null error
			if (!empty($extrafields->attributes[$this->table_element]['mandatoryfieldsofotherentities']) && is_array($extrafields->attributes[$this->table_element]['mandatoryfieldsofotherentities'])) {
				foreach ($extrafields->attributes[$this->table_element]['mandatoryfieldsofotherentities'] as $tmpkey => $tmpval) {
					if (!isset($extrafields->attributes[$this->table_element]['type'][$tmpkey])) {   // If field not already added previously
						if (in_array($tmpval, array('int', 'double', 'price'))) {
							$sql .= ", 0";
						} else {
							$sql .= ", ''";
						}
					}
				}
			}

			$sql .= ")";

			$resql = $this->db->query($sql);
			if (!$resql) {
				$this->error = $this->db->lasterror();
				$error++;
			}

			if (!$error && $trigger) {
				// Call trigger
				$this->context = array('extrafieldaddupdate'=>1);
				$result = $this->call_trigger($trigger, $userused);
				if ($result < 0) {
					$error++;
				}
				// End call trigger
			}

			if ($error) {
				$this->db->rollback();
				return -1;
			} else {
				$this->db->commit();
				return 1;
			}
		} else {
			return 0;
		}
	}

	/**
	 *	Add/Update all extra fields values for the current object.
	 *  Data to describe values to insert/update are stored into $this->array_options=array('options_codeforfield1'=>'valueforfield1', 'options_codeforfield2'=>'valueforfield2', ...)
	 *  This function delete record with all extrafields and insert them again from the array $this->array_options.
	 *
	 *  @param	string		$trigger		If defined, call also the trigger (for example COMPANY_MODIFY)
	 *  @param	User		$userused		Object user
	 *  @return int 						-1=error, O=did nothing, 1=OK
	 *  @see insertExtraFields(), updateExtraField(), setValueFrom()
	 */
	public function insertExtraLanguages($trigger = '', $userused = null)
	{
		global $conf, $langs, $user;

		if (empty($userused)) {
			$userused = $user;
		}

		$error = 0;

		if (getDolGlobalString('MAIN_EXTRALANGUAGES_DISABLED')) {
			return 0; // For avoid conflicts if trigger used
		}

		if (is_array($this->array_languages)) {
			$new_array_languages = $this->array_languages;

			foreach ($new_array_languages as $key => $value) {
				$attributeKey      = $key;
				$attributeType     = $this->fields[$attributeKey]['type'];
				$attributeLabel    = $this->fields[$attributeKey]['label'];

				//dol_syslog("attributeLabel=".$attributeLabel, LOG_DEBUG);
				//dol_syslog("attributeType=".$attributeType, LOG_DEBUG);

				switch ($attributeType) {
					case 'int':
						if (!is_numeric($value) && $value != '') {
							$this->errors[] = $langs->trans("ExtraLanguageHasWrongValue", $attributeLabel);
							return -1;
						} elseif ($value == '') {
							$new_array_languages[$key] = null;
						}
						break;
					case 'double':
						$value = price2num($value);
						if (!is_numeric($value) && $value != '') {
							dol_syslog($langs->trans("ExtraLanguageHasWrongValue")." sur ".$attributeLabel."(".$value."is not '".$attributeType."')", LOG_DEBUG);
							$this->errors[] = $langs->trans("ExtraLanguageHasWrongValue", $attributeLabel);
							return -1;
						} elseif ($value == '') {
							$new_array_languages[$key] = null;
						} else {
							$new_array_languages[$key] = $value;
						}
						break;
						/*case 'select':	// Not required, we chosed value='0' for undefined values
						 if ($value=='-1')
						 {
						 $this->array_options[$key] = null;
						 }
						 break;*/
				}
			}

			$this->db->begin();

			$table_element = $this->table_element;
			if ($table_element == 'categorie') {
				$table_element = 'categories'; // For compatibility
			}

			dol_syslog(get_class($this)."::insertExtraLanguages delete then insert", LOG_DEBUG);

			foreach ($new_array_languages as $key => $langcodearray) {	// $key = 'name', 'town', ...
				foreach ($langcodearray as $langcode => $value) {
					$sql_del = "DELETE FROM ".$this->db->prefix()."object_lang";
					$sql_del .= " WHERE fk_object = ".((int) $this->id)." AND property = '".$this->db->escape($key)."' AND type_object = '".$this->db->escape($table_element)."'";
					$sql_del .= " AND lang = '".$this->db->escape($langcode)."'";
					$this->db->query($sql_del);

					if ($value !== '') {
						$sql = "INSERT INTO ".$this->db->prefix()."object_lang (fk_object, property, type_object, lang, value";
						$sql .= ") VALUES (".$this->id.", '".$this->db->escape($key)."', '".$this->db->escape($table_element)."', '".$this->db->escape($langcode)."', '".$this->db->escape($value)."'";
						$sql .= ")";

						$resql = $this->db->query($sql);
						if (!$resql) {
							$this->error = $this->db->lasterror();
							$error++;
							break;
						}
					}
				}
			}

			if (!$error && $trigger) {
				// Call trigger
				$this->context = array('extralanguagesaddupdate'=>1);
				$result = $this->call_trigger($trigger, $userused);
				if ($result < 0) {
					$error++;
				}
				// End call trigger
			}

			if ($error) {
				$this->db->rollback();
				return -1;
			} else {
				$this->db->commit();
				return 1;
			}
		} else {
			return 0;
		}
	}

	/**
	 *	Update 1 extra field value for the current object. Keep other fields unchanged.
	 *  Data to describe values to update are stored into $this->array_options=array('options_codeforfield1'=>'valueforfield1', 'options_codeforfield2'=>'valueforfield2', ...)
	 *
	 *  @param  string      $key    		Key of the extrafield to update (without starting 'options_')
	 *  @param	string		$trigger		If defined, call also the trigger (for example COMPANY_MODIFY)
	 *  @param	User		$userused		Object user
	 *  @return int                 		-1=error, O=did nothing, 1=OK
	 *  @see updateExtraLanguages(), insertExtraFields(), deleteExtraFields(), setValueFrom()
	 */
	public function updateExtraField($key, $trigger = null, $userused = null)
	{
		global $conf, $langs, $user;

		if (getDolGlobalString('MAIN_EXTRAFIELDS_DISABLED')) {
			return 0;
		}

		if (empty($userused)) {
			$userused = $user;
		}

		$error = 0;

		if (!empty($this->array_options) && isset($this->array_options["options_".$key])) {
			// Check parameters
			$langs->load('admin');
			require_once DOL_DOCUMENT_ROOT.'/core/class/extrafields.class.php';
			$extrafields = new ExtraFields($this->db);
			$extrafields->fetch_name_optionals_label($this->table_element);

			$value = $this->array_options["options_".$key];

			$attributeKey      = $key;
			$attributeType     = $extrafields->attributes[$this->table_element]['type'][$key];
			$attributeLabel    = $extrafields->attributes[$this->table_element]['label'][$key];
			$attributeParam    = $extrafields->attributes[$this->table_element]['param'][$key];
			$attributeRequired = $extrafields->attributes[$this->table_element]['required'][$key];
			$attributeUnique   = $extrafields->attributes[$this->table_element]['unique'][$attributeKey];
			$attrfieldcomputed = $extrafields->attributes[$this->table_element]['computed'][$key];

			// Similar code than into insertExtraFields
			if ($attributeRequired) {
				$mandatorypb = false;
				if ($attributeType == 'link' && $this->array_options["options_".$key] == '-1') {
					$mandatorypb = true;
				}
				if ($this->array_options["options_".$key] === '') {
					$mandatorypb = true;
				}
				if ($mandatorypb) {
					$langs->load("errors");
					dol_syslog("Mandatory field 'options_".$key."' is empty during update and set to required into definition of extrafields");
					$this->errors[] = $langs->trans('ErrorFieldRequired', $attributeLabel);
					return -1;
				}
			}

			// $new_array_options will be used for direct update, so must contains formated data for the UPDATE.
			$new_array_options = $this->array_options;

			//dol_syslog("attributeLabel=".$attributeLabel, LOG_DEBUG);
			//dol_syslog("attributeType=".$attributeType, LOG_DEBUG);
			if (!empty($attrfieldcomputed)) {
				if (getDolGlobalString('MAIN_STORE_COMPUTED_EXTRAFIELDS')) {
					$value = dol_eval($attrfieldcomputed, 1, 0, '2');
					dol_syslog($langs->trans("Extrafieldcomputed")." sur ".$attributeLabel."(".$value.")", LOG_DEBUG);

					$new_array_options["options_".$key] = $value;

					$this->array_options["options_".$key] = $new_array_options["options_".$key];
				} else {
					$new_array_options["options_".$key] = null;

					$this->array_options["options_".$key] = $new_array_options["options_".$key];
				}
			}

			switch ($attributeType) {
				case 'int':
					if (!is_numeric($value) && $value != '') {
						$this->errors[] = $langs->trans("ExtraFieldHasWrongValue", $attributeLabel);
						return -1;
					} elseif ($value === '') {
						$new_array_options["options_".$key] = null;

						$this->array_options["options_".$key] = $new_array_options["options_".$key];
					}
					break;
				case 'price':
				case 'double':
					$value = price2num($value);
					if (!is_numeric($value) && $value != '') {
						dol_syslog($langs->trans("ExtraFieldHasWrongValue")." sur ".$attributeLabel."(".$value."is not '".$attributeType."')", LOG_DEBUG);
						$this->errors[] = $langs->trans("ExtraFieldHasWrongValue", $attributeLabel);
						return -1;
					} elseif ($value === '') {
						$value = null;
					}
					//dol_syslog("double value"." sur ".$attributeLabel."(".$value." is '".$attributeType."')", LOG_DEBUG);
					$new_array_options["options_".$key] = $value;

					$this->array_options["options_".$key] = $new_array_options["options_".$key];
					break;
				/*case 'select':	// Not required, we chosed value='0' for undefined values
					 if ($value=='-1')
					 {
						$new_array_options["options_".$key] = $value;

						$this->array_options["options_".$key] = $new_array_options["options_".$key];
					 }
					 break;*/
				case 'password':
					$algo = '';
					if ($this->array_options["options_".$key] != '' && is_array($extrafields->attributes[$this->table_element]['param'][$attributeKey]['options'])) {
						// If there is an encryption choice, we use it to crypt data before insert
						$tmparrays = array_keys($extrafields->attributes[$this->table_element]['param'][$attributeKey]['options']);
						$algo = reset($tmparrays);
						if ($algo != '') {
							//global $action;		// $action may be 'create', 'update', 'update_extras'...
							//var_dump($action);
							//var_dump($this->oldcopy);exit;
							//var_dump($key.' '.$this->array_options["options_".$key].' '.$algo);
							if (is_object($this->oldcopy)) {		// If this->oldcopy is not defined, we can't know if we change attribute or not, so we must keep value
								//var_dump($this->oldcopy->array_options["options_".$key]); var_dump($this->array_options["options_".$key]);
								if (isset($this->oldcopy->array_options["options_".$key]) && $this->array_options["options_".$key] == $this->oldcopy->array_options["options_".$key]) {	// If old value crypted in database is same than submited new value, it means we don't change it, so we don't update.
									if ($algo == 'dolcrypt') {	// dolibarr reversible encryption
										if (!preg_match('/^dolcrypt:/', $this->array_options["options_".$key])) {
											$new_array_options["options_".$key] = dolEncrypt($this->array_options["options_".$key]);	// warning, must be called when on the master
										} else {
											$new_array_options["options_".$key] = $this->array_options["options_".$key]; // Value is kept
										}
									} else {
										$new_array_options["options_".$key] = $this->array_options["options_".$key]; // Value is kept
									}
								} else {
									if ($algo == 'dolcrypt') {	// dolibarr reversible encryption
										if (!preg_match('/^dolcrypt:/', $this->array_options["options_".$key])) {
											$new_array_options["options_".$key] = dolEncrypt($this->array_options["options_".$key]);
										} else {
											$new_array_options["options_".$key] = $this->array_options["options_".$key]; // Value is kept
										}
									} else {
										$new_array_options["options_".$key] = dol_hash($this->array_options["options_".$key], $algo);
									}
								}
							} else {
								if ($algo == 'dolcrypt' && !preg_match('/^dolcrypt:/', $this->array_options["options_".$key])) {	// dolibarr reversible encryption
									$new_array_options["options_".$key] = dolEncrypt($this->array_options["options_".$key]);	// warning, must be called when on the master
								} else {
									$new_array_options["options_".$key] = $this->array_options["options_".$key]; // Value is kept
								}
							}
						} else {
							// No encryption
							$new_array_options["options_".$key] = $this->array_options["options_".$key]; // Value is kept
						}
					} else { // Common usage
						$new_array_options["options_".$key] = $this->array_options["options_".$key]; // Value is kept
					}

					$this->array_options["options_".$key] = $new_array_options["options_".$key];
					break;
				case 'date':
				case 'datetime':
					if (empty($this->array_options["options_".$key])) {
						$new_array_options["options_".$key] = null;

						$this->array_options["options_".$key] = $new_array_options["options_".$key];
					} else {
						$new_array_options["options_".$key] = $this->db->idate($this->array_options["options_".$key]);
					}
					break;
				case 'datetimegmt':
					if (empty($this->array_options["options_".$key])) {
						$new_array_options["options_".$key] = null;

						$this->array_options["options_".$key] = $new_array_options["options_".$key];
					} else {
						$new_array_options["options_".$key] = $this->db->idate($this->array_options["options_".$key], 'gmt');
					}
					break;
				case 'boolean':
					if (empty($this->array_options["options_".$key])) {
						$new_array_options["options_".$key] = null;

						$this->array_options["options_".$key] = $new_array_options["options_".$key];
					}
					break;
				case 'link':
					if ($this->array_options["options_".$key] === '') {
						$new_array_options["options_".$key] = null;

						$this->array_options["options_".$key] = $new_array_options["options_".$key];
					}
					break;
				/*
				case 'link':
					$param_list = array_keys($attributeParam['options']);
					// 0 : ObjectName
					// 1 : classPath
					$InfoFieldList = explode(":", $param_list[0]);
					dol_include_once($InfoFieldList[1]);
					if ($InfoFieldList[0] && class_exists($InfoFieldList[0]))
					{
						if ($value == '-1')	// -1 is key for no defined in combo list of objects
						{
							$new_array_options[$key] = '';
						} elseif ($value) {
							$object = new $InfoFieldList[0]($this->db);
							if (is_numeric($value)) $res = $object->fetch($value);	// Common case
							else $res = $object->fetch('', $value);					// For compatibility

							if ($res > 0) $new_array_options[$key] = $object->id;
							else {
								$this->error = "Id/Ref '".$value."' for object '".$object->element."' not found";
								$this->db->rollback();
								return -1;
							}
						}
					} else {
						dol_syslog('Error bad setup of extrafield', LOG_WARNING);
					}
					break;
				*/
				case 'checkbox':
				case 'chkbxlst':
					$new_array_options = array();
					if (is_array($this->array_options["options_".$key])) {
						$new_array_options["options_".$key] = implode(',', $this->array_options["options_".$key]);
					} else {
						$new_array_options["options_".$key] = $this->array_options["options_".$key];
					}

					$this->array_options["options_".$key] = $new_array_options["options_".$key];
					break;
			}

			$this->db->begin();

			$linealreadyfound = 0;

			// Check if there is already a line for this object (in most cases, it is, but sometimes it is not, for example when extra field has been created after), so we must keep this overload)
			$sql = "SELECT COUNT(rowid) as nb FROM ".$this->db->prefix().$this->table_element."_extrafields WHERE fk_object = ".((int) $this->id);
			$resql = $this->db->query($sql);
			if ($resql) {
				$tmpobj = $this->db->fetch_object($resql);
				if ($tmpobj) {
					$linealreadyfound = $tmpobj->nb;
				}
			}

			//var_dump('linealreadyfound='.$linealreadyfound.' sql='.$sql); exit;
			if ($linealreadyfound) {
				if ($this->array_options["options_".$key] === null) {
					$sql = "UPDATE ".$this->db->prefix().$this->table_element."_extrafields SET ".$key." = null";
				} else {
					$sql = "UPDATE ".$this->db->prefix().$this->table_element."_extrafields SET ".$key." = '".$this->db->escape($new_array_options["options_".$key])."'";
				}
				$sql .= " WHERE fk_object = ".((int) $this->id);

				$resql = $this->db->query($sql);
				if (!$resql) {
					$error++;
					$this->error = $this->db->lasterror();
				}
			} else {
				$result = $this->insertExtraFields('', $user);
				if ($result < 0) {
					$error++;
				}
			}

			if (!$error && $trigger) {
				// Call trigger
				$this->context = array('extrafieldupdate'=>1);
				$result = $this->call_trigger($trigger, $userused);
				if ($result < 0) {
					$error++;
				}
				// End call trigger
			}

			if ($error) {
				dol_syslog(__METHOD__.$this->error, LOG_ERR);
				$this->db->rollback();
				return -1;
			} else {
				$this->db->commit();
				return 1;
			}
		} else {
			return 0;
		}
	}

	/**
	 *	Update an extra language value for the current object.
	 *  Data to describe values to update are stored into $this->array_options=array('options_codeforfield1'=>'valueforfield1', 'options_codeforfield2'=>'valueforfield2', ...)
	 *
	 *  @param  string      $key    		Key of the extrafield (without starting 'options_')
	 *  @param	string		$trigger		If defined, call also the trigger (for example COMPANY_MODIFY)
	 *  @param	User		$userused		Object user
	 *  @return int                 		-1=error, O=did nothing, 1=OK
	 *  @see updateExtraField(), insertExtraLanguages()
	 */
	public function updateExtraLanguages($key, $trigger = null, $userused = null)
	{
		global $conf, $langs, $user;

		if (empty($userused)) {
			$userused = $user;
		}

		$error = 0;

		if (getDolGlobalString('MAIN_EXTRALANGUAGES_DISABLED')) {
			return 0; // For avoid conflicts if trigger used
		}

		return 0;
	}


	/**
	 * Return HTML string to put an input field into a page
	 * Code very similar with showInputField of extra fields
	 *
	 * @param  array|null	$val	       Array of properties for field to show (used only if ->fields not defined)
	 * @param  string  		$key           Key of attribute
	 * @param  string|array	$value         Preselected value to show (for date type it must be in timestamp format, for amount or price it must be a php numeric value, for array type must be array)
	 * @param  string  		$moreparam     To add more parameters on html input tag
	 * @param  string  		$keysuffix     Prefix string to add into name and id of field (can be used to avoid duplicate names)
	 * @param  string  		$keyprefix     Suffix string to add into name and id of field (can be used to avoid duplicate names)
	 * @param  string|int	$morecss       Value for css to define style/length of field. May also be a numeric.
	 * @param  int			$nonewbutton   Force to not show the new button on field that are links to object
	 * @return string
	 */
	public function showInputField($val, $key, $value, $moreparam = '', $keysuffix = '', $keyprefix = '', $morecss = 0, $nonewbutton = 0)
	{
		global $conf, $langs, $form;

		if (!is_object($form)) {
			require_once DOL_DOCUMENT_ROOT.'/core/class/html.form.class.php';
			$form = new Form($this->db);
		}

		if (!empty($this->fields)) {
			$val = $this->fields[$key];
		}

		// Validation tests and output
		$fieldValidationErrorMsg = '';
		$validationClass = '';
		$fieldValidationErrorMsg = $this->getFieldError($key);
		if (!empty($fieldValidationErrorMsg)) {
			$validationClass = ' --error'; // the -- is use as class state in css :  .--error can't be be defined alone it must be define with another class like .my-class.--error or input.--error
		} else {
			$validationClass = ' --success'; // the -- is use as class state in css :  .--success can't be be defined alone it must be define with another class like .my-class.--success or input.--success
		}

		$out = '';
		$type = '';
		$isDependList = 0;
		$param = array();
		$param['options'] = array();
		$reg = array();
		$size = !empty($this->fields[$key]['size']) ? $this->fields[$key]['size'] : 0;
		// Because we work on extrafields
		if (preg_match('/^(integer|link):(.*):(.*):(.*):(.*)/i', $val['type'], $reg)) {
			$param['options'] = array($reg[2].':'.$reg[3].':'.$reg[4].':'.$reg[5] => 'N');
			$type = 'link';
		} elseif (preg_match('/^(integer|link):(.*):(.*):(.*)/i', $val['type'], $reg)) {
			$param['options'] = array($reg[2].':'.$reg[3].':'.$reg[4] => 'N');
			$type = 'link';
		} elseif (preg_match('/^(integer|link):(.*):(.*)/i', $val['type'], $reg)) {
			$param['options'] = array($reg[2].':'.$reg[3] => 'N');
			$type = 'link';
		} elseif (preg_match('/^(sellist):(.*):(.*):(.*):(.*)/i', $val['type'], $reg)) {
			$param['options'] = array($reg[2].':'.$reg[3].':'.$reg[4].':'.$reg[5] => 'N');
			$type = 'sellist';
		} elseif (preg_match('/^(sellist):(.*):(.*):(.*)/i', $val['type'], $reg)) {
			$param['options'] = array($reg[2].':'.$reg[3].':'.$reg[4] => 'N');
			$type = 'sellist';
		} elseif (preg_match('/^(sellist):(.*):(.*)/i', $val['type'], $reg)) {
			$param['options'] = array($reg[2].':'.$reg[3] => 'N');
			$type = 'sellist';
		} elseif (preg_match('/^chkbxlst:(.*)/i', $val['type'], $reg)) {
			$param['options'] = array($reg[1] => 'N');
			$type = 'chkbxlst';
		} elseif (preg_match('/varchar\((\d+)\)/', $val['type'], $reg)) {
			$param['options'] = array();
			$type = 'varchar';
			$size = $reg[1];
		} elseif (preg_match('/varchar/', $val['type'])) {
			$param['options'] = array();
			$type = 'varchar';
		} else {
			$param['options'] = array();
			$type = $this->fields[$key]['type'];
		}
		//var_dump($type); var_dump($param['options']);

		// Special case that force options and type ($type can be integer, varchar, ...)
		if (!empty($this->fields[$key]['arrayofkeyval']) && is_array($this->fields[$key]['arrayofkeyval'])) {
			$param['options'] = $this->fields[$key]['arrayofkeyval'];
			$type = (($this->fields[$key]['type']=='checkbox') ? $this->fields[$key]['type'] : 'select');
		}

		$label = $this->fields[$key]['label'];
		//$elementtype=$this->fields[$key]['elementtype'];	// Seems not used
		$default = (!empty($this->fields[$key]['default']) ? $this->fields[$key]['default'] : '');
		$computed = (!empty($this->fields[$key]['computed']) ? $this->fields[$key]['computed'] : '');
		$unique = (!empty($this->fields[$key]['unique']) ? $this->fields[$key]['unique'] : 0);
		$required = (!empty($this->fields[$key]['required']) ? $this->fields[$key]['required'] : 0);
		$autofocusoncreate = (!empty($this->fields[$key]['autofocusoncreate']) ? $this->fields[$key]['autofocusoncreate'] : 0);

		$langfile = (!empty($this->fields[$key]['langfile']) ? $this->fields[$key]['langfile'] : '');
		$list = (!empty($this->fields[$key]['list']) ? $this->fields[$key]['list'] : 0);
		$hidden = (in_array(abs($this->fields[$key]['visible']), array(0, 2)) ? 1 : 0);

		$objectid = $this->id;

		if ($computed) {
			if (!preg_match('/^search_/', $keyprefix)) {
				return '<span class="opacitymedium">'.$langs->trans("AutomaticallyCalculated").'</span>';
			} else {
				return '';
			}
		}

		// Set value of $morecss. For this, we use in priority showsize from parameters, then $val['css'] then autodefine
		if (empty($morecss) && !empty($val['css'])) {
			$morecss = $val['css'];
		} elseif (empty($morecss)) {
			if ($type == 'date') {
				$morecss = 'minwidth100imp';
			} elseif ($type == 'datetime' || $type == 'link') {	// link means an foreign key to another primary id
				$morecss = 'minwidth200imp';
			} elseif (in_array($type, array('int', 'integer', 'price')) || preg_match('/^double(\([0-9],[0-9]\)){0,1}/', $type)) {
				$morecss = 'maxwidth75';
			} elseif ($type == 'url') {
				$morecss = 'minwidth400';
			} elseif ($type == 'boolean') {
				$morecss = '';
			} else {
				if (round($size) < 12) {
					$morecss = 'minwidth100';
				} elseif (round($size) <= 48) {
					$morecss = 'minwidth200';
				} else {
					$morecss = 'minwidth400';
				}
			}
		}

		// Add validation state class
		if (!empty($validationClass)) {
			$morecss.= $validationClass;
		}

		if (in_array($type, array('date'))) {
			$tmp = explode(',', $size);
			$newsize = $tmp[0];
			$showtime = 0;

			// Do not show current date when field not required (see selectDate() method)
			if (!$required && $value == '') {
				$value = '-1';
			}

			// TODO Must also support $moreparam
			$out = $form->selectDate($value, $keyprefix.$key.$keysuffix, $showtime, $showtime, $required, '', 1, (($keyprefix != 'search_' && $keyprefix != 'search_options_') ? 1 : 0), 0, 1);
		} elseif (in_array($type, array('datetime'))) {
			$tmp = explode(',', $size);
			$newsize = $tmp[0];
			$showtime = 1;

			// Do not show current date when field not required (see selectDate() method)
			if (!$required && $value == '') {
				$value = '-1';
			}

			// TODO Must also support $moreparam
			$out = $form->selectDate($value, $keyprefix.$key.$keysuffix, $showtime, $showtime, $required, '', 1, (($keyprefix != 'search_' && $keyprefix != 'search_options_') ? 1 : 0), 0, 1, '', '', '', 1, '', '', 'tzuserrel');
		} elseif (in_array($type, array('duration'))) {
			$out = $form->select_duration($keyprefix.$key.$keysuffix, $value, 0, 'text', 0, 1);
		} elseif (in_array($type, array('int', 'integer'))) {
			$tmp = explode(',', $size);
			$newsize = $tmp[0];
			$out = '<input type="text" class="flat '.$morecss.'" name="'.$keyprefix.$key.$keysuffix.'" id="'.$keyprefix.$key.$keysuffix.'"'.($newsize > 0 ? ' maxlength="'.$newsize.'"' : '').' value="'.dol_escape_htmltag($value).'"'.($moreparam ? $moreparam : '').($autofocusoncreate ? ' autofocus' : '').'>';
		} elseif (in_array($type, array('real'))) {
			$out = '<input type="text" class="flat '.$morecss.'" name="'.$keyprefix.$key.$keysuffix.'" id="'.$keyprefix.$key.$keysuffix.'" value="'.dol_escape_htmltag($value).'"'.($moreparam ? $moreparam : '').($autofocusoncreate ? ' autofocus' : '').'>';
		} elseif (preg_match('/varchar/', $type)) {
			$out = '<input type="text" class="flat '.$morecss.'" name="'.$keyprefix.$key.$keysuffix.'" id="'.$keyprefix.$key.$keysuffix.'"'.($size > 0 ? ' maxlength="'.$size.'"' : '').' value="'.dol_escape_htmltag($value).'"'.($moreparam ? $moreparam : '').($autofocusoncreate ? ' autofocus' : '').'>';
		} elseif (in_array($type, array('email', 'mail', 'phone', 'url', 'ip'))) {
			$out = '<input type="text" class="flat '.$morecss.'" name="'.$keyprefix.$key.$keysuffix.'" id="'.$keyprefix.$key.$keysuffix.'" value="'.dol_escape_htmltag($value).'" '.($moreparam ? $moreparam : '').($autofocusoncreate ? ' autofocus' : '').'>';
		} elseif (preg_match('/^text/', $type)) {
			if (!preg_match('/search_/', $keyprefix)) {		// If keyprefix is search_ or search_options_, we must just use a simple text field
				require_once DOL_DOCUMENT_ROOT.'/core/class/doleditor.class.php';
				$doleditor = new DolEditor($keyprefix.$key.$keysuffix, $value, '', 200, 'dolibarr_notes', 'In', false, false, false, ROWS_5, '90%');
				$out = $doleditor->Create(1);
			} else {
				$out = '<input type="text" class="flat '.$morecss.' maxwidthonsmartphone" name="'.$keyprefix.$key.$keysuffix.'" id="'.$keyprefix.$key.$keysuffix.'" value="'.dol_escape_htmltag($value).'" '.($moreparam ? $moreparam : '').'>';
			}
		} elseif (preg_match('/^html/', $type)) {
			if (!preg_match('/search_/', $keyprefix)) {		// If keyprefix is search_ or search_options_, we must just use a simple text field
				require_once DOL_DOCUMENT_ROOT.'/core/class/doleditor.class.php';
				$doleditor = new DolEditor($keyprefix.$key.$keysuffix, $value, '', 200, 'dolibarr_notes', 'In', false, false, isModEnabled('fckeditor') && $conf->global->FCKEDITOR_ENABLE_SOCIETE, ROWS_5, '90%');
				$out = $doleditor->Create(1, '', true, '', '', $moreparam, $morecss);
			} else {
				$out = '<input type="text" class="flat '.$morecss.' maxwidthonsmartphone" name="'.$keyprefix.$key.$keysuffix.'" id="'.$keyprefix.$key.$keysuffix.'" value="'.dol_escape_htmltag($value).'" '.($moreparam ? $moreparam : '').'>';
			}
		} elseif ($type == 'boolean') {
			$checked = '';
			if (!empty($value)) {
				$checked = ' checked value="1" ';
			} else {
				$checked = ' value="1" ';
			}
			$out = '<input type="checkbox" class="flat '.$morecss.' maxwidthonsmartphone" name="'.$keyprefix.$key.$keysuffix.'" id="'.$keyprefix.$key.$keysuffix.'" '.$checked.' '.($moreparam ? $moreparam : '').'>';
		} elseif ($type == 'price') {
			if (!empty($value)) {		// $value in memory is a php numeric, we format it into user number format.
				$value = price($value);
			}
			$out = '<input type="text" class="flat '.$morecss.' maxwidthonsmartphone" name="'.$keyprefix.$key.$keysuffix.'" id="'.$keyprefix.$key.$keysuffix.'" value="'.$value.'" '.($moreparam ? $moreparam : '').'> '.$langs->getCurrencySymbol($conf->currency);
		} elseif (preg_match('/^double(\([0-9],[0-9]\)){0,1}/', $type)) {
			if (!empty($value)) {		// $value in memory is a php numeric, we format it into user number format.
				$value = price($value);
			}
			$out = '<input type="text" class="flat '.$morecss.' maxwidthonsmartphone" name="'.$keyprefix.$key.$keysuffix.'" id="'.$keyprefix.$key.$keysuffix.'" value="'.$value.'" '.($moreparam ? $moreparam : '').'> ';
		} elseif ($type == 'select') {	// combo list
			$out = '';
			if (!empty($conf->use_javascript_ajax) && !getDolGlobalString('MAIN_EXTRAFIELDS_DISABLE_SELECT2')) {
				include_once DOL_DOCUMENT_ROOT.'/core/lib/ajax.lib.php';
				$out .= ajax_combobox($keyprefix.$key.$keysuffix, array(), 0);
			}

			$out .= '<select class="flat '.$morecss.' maxwidthonsmartphone" name="'.$keyprefix.$key.$keysuffix.'" id="'.$keyprefix.$key.$keysuffix.'" '.($moreparam ? $moreparam : '').'>';
			if ((!isset($this->fields[$key]['default'])) || ($this->fields[$key]['notnull'] != 1)) {
				$out .= '<option value="0">&nbsp;</option>';
			}
			foreach ($param['options'] as $keyb => $valb) {
				if ((string) $keyb == '') {
					continue;
				}
				if (strpos($valb, "|") !== false) {
					list($valb, $parent) = explode('|', $valb);
				}
				$out .= '<option value="'.$keyb.'"';
				$out .= (((string) $value == (string) $keyb) ? ' selected' : '');
				if (!empty($parent)) {
					$isDependList = 1;
				}
				$out .= (!empty($parent) ? ' parent="'.$parent.'"' : '');
				$out .= '>'.$valb.'</option>';
			}
			$out .= '</select>';
		} elseif ($type == 'sellist') {
			$out = '';
			if (!empty($conf->use_javascript_ajax) && !getDolGlobalString('MAIN_EXTRAFIELDS_DISABLE_SELECT2')) {
				include_once DOL_DOCUMENT_ROOT.'/core/lib/ajax.lib.php';
				$out .= ajax_combobox($keyprefix.$key.$keysuffix, array(), 0);
			}

			$out .= '<select class="flat '.$morecss.' maxwidthonsmartphone" name="'.$keyprefix.$key.$keysuffix.'" id="'.$keyprefix.$key.$keysuffix.'" '.($moreparam ? $moreparam : '').'>';
			if (is_array($param['options'])) {
				$param_list = array_keys($param['options']);
				$InfoFieldList = explode(":", $param_list[0], 5);
				if (! empty($InfoFieldList[4])) {
					$pos = 0;
					$parenthesisopen = 0;
					while (substr($InfoFieldList[4], $pos, 1) !== '' && ($parenthesisopen || $pos == 0 || substr($InfoFieldList[4], $pos, 1) != ':')) {
						if (substr($InfoFieldList[4], $pos, 1) == '(') {
							$parenthesisopen++;
						}
						if (substr($InfoFieldList[4], $pos, 1) == ')') {
							$parenthesisopen--;
						}
						$pos++;
					}
					$tmpbefore = substr($InfoFieldList[4], 0, $pos);
					$tmpafter = substr($InfoFieldList[4], $pos+1);
					//var_dump($InfoFieldList[4].' -> '.$pos); var_dump($tmpafter);
					$InfoFieldList[4] = $tmpbefore;
					if ($tmpafter !== '') {
						$InfoFieldList = array_merge($InfoFieldList, explode(':', $tmpafter));
					}
					//var_dump($InfoFieldList);
				}
				$parentName = '';
				$parentField = '';

				// 0 : tableName
				// 1 : label field name
				// 2 : key fields name (if differ of rowid)
				// 3 : key field parent (for dependent lists)
				// 4 : where clause filter on column or table extrafield, syntax field='value' or extra.field=value
				// 5 : id category type
				// 6 : ids categories list separated by comma for category root
				// 7 : sort field
				$keyList = (empty($InfoFieldList[2]) ? 'rowid' : $InfoFieldList[2].' as rowid');

				if (count($InfoFieldList) > 4 && !empty($InfoFieldList[4])) {
					if (strpos($InfoFieldList[4], 'extra.') !== false) {
						$keyList = 'main.'.$InfoFieldList[2].' as rowid';
					} else {
						$keyList = $InfoFieldList[2].' as rowid';
					}
				}
				if (count($InfoFieldList) > 3 && !empty($InfoFieldList[3])) {
					list($parentName, $parentField) = explode('|', $InfoFieldList[3]);
					$keyList .= ', '.$parentField;
				}

				$filter_categorie = false;
				if (count($InfoFieldList) > 5) {
					if ($InfoFieldList[0] == 'categorie') {
						$filter_categorie = true;
					}
				}

				if ($filter_categorie === false) {
					$fields_label = explode('|', $InfoFieldList[1]);
					if (is_array($fields_label)) {
						$keyList .= ', ';
						$keyList .= implode(', ', $fields_label);
					}

					$sqlwhere = '';
					$sql = "SELECT " . $keyList;
					$sql .= " FROM " . $this->db->prefix() . $InfoFieldList[0];
					if (!empty($InfoFieldList[4])) {
						// can use SELECT request
						if (strpos($InfoFieldList[4], '$SEL$') !== false) {
							$InfoFieldList[4] = str_replace('$SEL$', 'SELECT', $InfoFieldList[4]);
						}

						// current object id can be use into filter
						if (strpos($InfoFieldList[4], '$ID$') !== false && !empty($objectid)) {
							$InfoFieldList[4] = str_replace('$ID$', $objectid, $InfoFieldList[4]);
						} else {
							$InfoFieldList[4] = str_replace('$ID$', '0', $InfoFieldList[4]);
						}

						// We have to join on extrafield table
						$errstr = '';
						if (strpos($InfoFieldList[4], 'extra') !== false) {
							$sql .= " as main, " . $this->db->prefix() . $InfoFieldList[0] . "_extrafields as extra";
							$sqlwhere .= " WHERE extra.fk_object=main." . $InfoFieldList[2];
							$sqlwhere .= " AND " . forgeSQLFromUniversalSearchCriteria($InfoFieldList[4], $errstr, 1);
						} else {
							$sqlwhere .= " WHERE " . forgeSQLFromUniversalSearchCriteria($InfoFieldList[4], $errstr, 1);
						}
					} else {
						$sqlwhere .= ' WHERE 1=1';
					}
					// Some tables may have field, some other not. For the moment we disable it.
					if (in_array($InfoFieldList[0], array('tablewithentity'))) {
						$sqlwhere .= " AND entity = " . ((int) $conf->entity);
					}
					$sql .= $sqlwhere;
					//print $sql;

					// Note: $InfoFieldList can be 'sellist:TableName:LabelFieldName[:KeyFieldName[:KeyFieldParent[:Filter[:CategoryIdType[:CategoryIdList[:Sortfield]]]]]]'
					if (isset($InfoFieldList[7]) && preg_match('/^[a-z0-9_\-,]+$/i', $InfoFieldList[7])) {
						$sql .= " ORDER BY ".$this->db->escape($InfoFieldList[7]);
					} else {
						$sql .= " ORDER BY ".$this->db->sanitize(implode(', ', $fields_label));
					}

					dol_syslog(get_class($this) . '::showInputField type=sellist', LOG_DEBUG);
					$resql = $this->db->query($sql);
					if ($resql) {
						$out .= '<option value="0">&nbsp;</option>';
						$num = $this->db->num_rows($resql);
						$i = 0;
						while ($i < $num) {
							$labeltoshow = '';
							$obj = $this->db->fetch_object($resql);

							// Several field into label (eq table:code|libelle:rowid)
							$notrans = false;
							$fields_label = explode('|', $InfoFieldList[1]);
							if (count($fields_label) > 1) {
								$notrans = true;
								foreach ($fields_label as $field_toshow) {
									$labeltoshow .= $obj->$field_toshow . ' ';
								}
							} else {
								$labeltoshow = $obj->{$InfoFieldList[1]};
							}
							$labeltoshow = dol_trunc($labeltoshow, 45);

							if ($value == $obj->rowid) {
								foreach ($fields_label as $field_toshow) {
									$translabel = $langs->trans($obj->$field_toshow);
									if ($translabel != $obj->$field_toshow) {
										$labeltoshow = dol_trunc($translabel) . ' ';
									} else {
										$labeltoshow = dol_trunc($obj->$field_toshow) . ' ';
									}
								}
								$out .= '<option value="' . $obj->rowid . '" selected>' . $labeltoshow . '</option>';
							} else {
								if (!$notrans) {
									$translabel = $langs->trans($obj->{$InfoFieldList[1]});
									if ($translabel != $obj->{$InfoFieldList[1]}) {
										$labeltoshow = dol_trunc($translabel, 18);
									} else {
										$labeltoshow = dol_trunc($obj->{$InfoFieldList[1]});
									}
								}
								if (empty($labeltoshow)) {
									$labeltoshow = '(not defined)';
								}
								if ($value == $obj->rowid) {
									$out .= '<option value="' . $obj->rowid . '" selected>' . $labeltoshow . '</option>';
								}

								if (!empty($InfoFieldList[3]) && $parentField) {
									$parent = $parentName . ':' . $obj->{$parentField};
									$isDependList = 1;
								}

								$out .= '<option value="' . $obj->rowid . '"';
								$out .= ($value == $obj->rowid ? ' selected' : '');
								$out .= (!empty($parent) ? ' parent="' . $parent . '"' : '');
								$out .= '>' . $labeltoshow . '</option>';
							}

							$i++;
						}
						$this->db->free($resql);
					} else {
						print 'Error in request ' . $sql . ' ' . $this->db->lasterror() . '. Check setup of extra parameters.<br>';
					}
				} else {
					require_once DOL_DOCUMENT_ROOT.'/categories/class/categorie.class.php';
					$data = $form->select_all_categories(Categorie::$MAP_ID_TO_CODE[$InfoFieldList[5]], '', 'parent', 64, $InfoFieldList[6], 1, 1);
					$out .= '<option value="0">&nbsp;</option>';
					foreach ($data as $data_key => $data_value) {
						$out .= '<option value="' . $data_key . '"';
						$out .= ($value == $data_key ? ' selected' : '');
						$out .= '>' . $data_value . '</option>';
					}
				}
			}
			$out .= '</select>';
		} elseif ($type == 'checkbox') {
			$value_arr = explode(',', $value);
			$out = $form->multiselectarray($keyprefix.$key.$keysuffix, (empty($param['options']) ? null : $param['options']), $value_arr, '', 0, $morecss, 0, '100%');
		} elseif ($type == 'radio') {
			$out = '';
			foreach ($param['options'] as $keyopt => $valopt) {
				$out .= '<input class="flat '.$morecss.'" type="radio" name="'.$keyprefix.$key.$keysuffix.'" id="'.$keyprefix.$key.$keysuffix.'" '.($moreparam ? $moreparam : '');
				$out .= ' value="'.$keyopt.'"';
				$out .= ' id="'.$keyprefix.$key.$keysuffix.'_'.$keyopt.'"';
				$out .= ($value == $keyopt ? 'checked' : '');
				$out .= '/><label for="'.$keyprefix.$key.$keysuffix.'_'.$keyopt.'">'.$valopt.'</label><br>';
			}
		} elseif ($type == 'chkbxlst') {
			if (is_array($value)) {
				$value_arr = $value;
			} else {
				$value_arr = explode(',', $value);
			}

			if (is_array($param['options'])) {
				$param_list = array_keys($param['options']);
				$InfoFieldList = explode(":", $param_list[0]);
				$parentName = '';
				$parentField = '';
				// 0 : tableName
				// 1 : label field name
				// 2 : key fields name (if differ of rowid)
				// 3 : key field parent (for dependent lists)
				// 4 : where clause filter on column or table extrafield, syntax field='value' or extra.field=value
				// 5 : id category type
				// 6 : ids categories list separated by comma for category root
				$keyList = (empty($InfoFieldList[2]) ? 'rowid' : $InfoFieldList[2].' as rowid');

				if (count($InfoFieldList) > 3 && !empty($InfoFieldList[3])) {
					list($parentName, $parentField) = explode('|', $InfoFieldList[3]);
					$keyList .= ', '.$parentField;
				}
				if (count($InfoFieldList) > 4 && !empty($InfoFieldList[4])) {
					if (strpos($InfoFieldList[4], 'extra.') !== false) {
						$keyList = 'main.'.$InfoFieldList[2].' as rowid';
					} else {
						$keyList = $InfoFieldList[2].' as rowid';
					}
				}

				$filter_categorie = false;
				if (count($InfoFieldList) > 5) {
					if ($InfoFieldList[0] == 'categorie') {
						$filter_categorie = true;
					}
				}

				if ($filter_categorie === false) {
					$fields_label = explode('|', $InfoFieldList[1]);
					if (is_array($fields_label)) {
						$keyList .= ', ';
						$keyList .= implode(', ', $fields_label);
					}

					$sqlwhere = '';
					$sql = "SELECT " . $keyList;
					$sql .= ' FROM ' . $this->db->prefix() . $InfoFieldList[0];
					if (!empty($InfoFieldList[4])) {
						// can use SELECT request
						if (strpos($InfoFieldList[4], '$SEL$') !== false) {
							$InfoFieldList[4] = str_replace('$SEL$', 'SELECT', $InfoFieldList[4]);
						}

						// current object id can be use into filter
						if (strpos($InfoFieldList[4], '$ID$') !== false && !empty($objectid)) {
							$InfoFieldList[4] = str_replace('$ID$', $objectid, $InfoFieldList[4]);
						} else {
							$InfoFieldList[4] = str_replace('$ID$', '0', $InfoFieldList[4]);
						}

						// We have to join on extrafield table
						if (strpos($InfoFieldList[4], 'extra') !== false) {
							$sql .= ' as main, ' . $this->db->prefix() . $InfoFieldList[0] . '_extrafields as extra';
							$sqlwhere .= " WHERE extra.fk_object=main." . $InfoFieldList[2] . " AND " . $InfoFieldList[4];
						} else {
							$sqlwhere .= " WHERE " . $InfoFieldList[4];
						}
					} else {
						$sqlwhere .= ' WHERE 1=1';
					}
					// Some tables may have field, some other not. For the moment we disable it.
					if (in_array($InfoFieldList[0], array('tablewithentity'))) {
						$sqlwhere .= " AND entity = " . ((int) $conf->entity);
					}
					// $sql.=preg_replace('/^ AND /','',$sqlwhere);
					// print $sql;

					$sql .= $sqlwhere;
					dol_syslog(get_class($this) . '::showInputField type=chkbxlst', LOG_DEBUG);
					$resql = $this->db->query($sql);
					if ($resql) {
						$num = $this->db->num_rows($resql);
						$i = 0;

						$data = array();

						while ($i < $num) {
							$labeltoshow = '';
							$obj = $this->db->fetch_object($resql);

							$notrans = false;
							// Several field into label (eq table:code|libelle:rowid)
							$fields_label = explode('|', $InfoFieldList[1]);
							if (count($fields_label) > 1) {
								$notrans = true;
								foreach ($fields_label as $field_toshow) {
									$labeltoshow .= $obj->$field_toshow . ' ';
								}
							} else {
								$labeltoshow = $obj->{$InfoFieldList[1]};
							}
							$labeltoshow = dol_trunc($labeltoshow, 45);

							if (is_array($value_arr) && in_array($obj->rowid, $value_arr)) {
								foreach ($fields_label as $field_toshow) {
									$translabel = $langs->trans($obj->$field_toshow);
									if ($translabel != $obj->$field_toshow) {
										$labeltoshow = dol_trunc($translabel, 18) . ' ';
									} else {
										$labeltoshow = dol_trunc($obj->$field_toshow, 18) . ' ';
									}
								}

								$data[$obj->rowid] = $labeltoshow;
							} else {
								if (!$notrans) {
									$translabel = $langs->trans($obj->{$InfoFieldList[1]});
									if ($translabel != $obj->{$InfoFieldList[1]}) {
										$labeltoshow = dol_trunc($translabel, 18);
									} else {
										$labeltoshow = dol_trunc($obj->{$InfoFieldList[1]}, 18);
									}
								}
								if (empty($labeltoshow)) {
									$labeltoshow = '(not defined)';
								}

								if (is_array($value_arr) && in_array($obj->rowid, $value_arr)) {
									$data[$obj->rowid] = $labeltoshow;
								}

								if (!empty($InfoFieldList[3]) && $parentField) {
									$parent = $parentName . ':' . $obj->{$parentField};
									$isDependList = 1;
								}

								$data[$obj->rowid] = $labeltoshow;
							}

							$i++;
						}
						$this->db->free($resql);

						$out = $form->multiselectarray($keyprefix . $key . $keysuffix, $data, $value_arr, '', 0, $morecss, 0, '100%');
					} else {
						print 'Error in request ' . $sql . ' ' . $this->db->lasterror() . '. Check setup of extra parameters.<br>';
					}
				} else {
					require_once DOL_DOCUMENT_ROOT.'/categories/class/categorie.class.php';
					$data = $form->select_all_categories(Categorie::$MAP_ID_TO_CODE[$InfoFieldList[5]], '', 'parent', 64, $InfoFieldList[6], 1, 1);
					$out = $form->multiselectarray($keyprefix . $key . $keysuffix, $data, $value_arr, '', 0, $morecss, 0, '100%');
				}
			}
		} elseif ($type == 'link') {
			// $param_list='ObjectName:classPath[:AddCreateButtonOrNot[:Filter[:Sortfield]]]'
			// Filter can contains some ':' inside.
			$param_list = array_keys($param['options']);
			$param_list_array = explode(':', $param_list[0], 4);

			$showempty = (($required && $default != '') ? 0 : 1);

			if (!preg_match('/search_/', $keyprefix)) {
				if (!empty($param_list_array[2])) {		// If the entry into $fields is set to add a create button
					if (!empty($this->fields[$key]['picto'])) {
						$morecss .= ' widthcentpercentminusxx';
					} else {
						$morecss .= ' widthcentpercentminusx';
					}
				} else {
					if (!empty($this->fields[$key]['picto'])) {
						$morecss .= ' widthcentpercentminusx';
					}
				}
			}
			$objectfield = $this->element.($this->module ? '@'.$this->module : '').':'.$key.$keysuffix;
			$out = $form->selectForForms($param_list_array[0], $keyprefix.$key.$keysuffix, $value, $showempty, '', '', $morecss, $moreparam, 0, (empty($val['disabled']) ? 0 : 1), '', $objectfield);

			if (!empty($param_list_array[2])) {		// If the entry into $fields is set, we must add a create button
				if ((!GETPOSTISSET('backtopage') || strpos(GETPOST('backtopage'), $_SERVER['PHP_SELF']) === 0)	// // To avoid to open several times the 'Plus' button (we accept only one level)
					&& empty($val['disabled']) && empty($nonewbutton)) {	// and to avoid to show the button if the field is protected by a "disabled".
					list($class, $classfile) = explode(':', $param_list[0]);
					if (file_exists(dol_buildpath(dirname(dirname($classfile)).'/card.php'))) {
						$url_path = dol_buildpath(dirname(dirname($classfile)).'/card.php', 1);
					} else {
						$url_path = dol_buildpath(dirname(dirname($classfile)).'/'.strtolower($class).'_card.php', 1);
					}
					$paramforthenewlink = '';
					$paramforthenewlink .= (GETPOSTISSET('action') ? '&action='.GETPOST('action', 'aZ09') : '');
					$paramforthenewlink .= (GETPOSTISSET('id') ? '&id='.GETPOST('id', 'int') : '');
					$paramforthenewlink .= (GETPOSTISSET('origin') ? '&origin='.GETPOST('origin', 'aZ09') : '');
					$paramforthenewlink .= (GETPOSTISSET('originid') ? '&originid='.GETPOST('originid', 'int') : '');
					$paramforthenewlink .= '&fk_'.strtolower($class).'=--IDFORBACKTOPAGE--';
					// TODO Add Javascript code to add input fields already filled into $paramforthenewlink so we won't loose them when going back to main page
					$out .= '<a class="butActionNew" title="'.$langs->trans("New").'" href="'.$url_path.'?action=create&backtopage='.urlencode($_SERVER['PHP_SELF'].($paramforthenewlink ? '?'.$paramforthenewlink : '')).'"><span class="fa fa-plus-circle valignmiddle"></span></a>';
				}
			}
		} elseif ($type == 'password') {
			// If prefix is 'search_', field is used as a filter, we use a common text field.
			if ($keyprefix.$key.$keysuffix == 'pass_crypted') {
				$out = '<input type="'.($keyprefix == 'search_' ? 'text' : 'password').'" class="flat '.$morecss.'" name="pass" id="pass" value="" '.($moreparam ? $moreparam : '').'>';
				$out .= '<input type="hidden" name="pass_crypted" id="pass_crypted" value="'.$value.'" '.($moreparam ? $moreparam : '').'>';
			} else {
				$out = '<input type="'.($keyprefix == 'search_' ? 'text' : 'password').'" class="flat '.$morecss.'" name="'.$keyprefix.$key.$keysuffix.'" id="'.$keyprefix.$key.$keysuffix.'" value="'.$value.'" '.($moreparam ? $moreparam : '').'>';
			}
		} elseif ($type == 'array') {
			$newval = $val;
			$newval['type'] = 'varchar(256)';

			$out = '';
			if (!empty($value)) {
				foreach ($value as $option) {
					$out .= '<span><a class="'.dol_escape_htmltag($keyprefix.$key.$keysuffix).'_del" href="javascript:;"><span class="fa fa-minus-circle valignmiddle"></span></a> ';
					$out .= $this->showInputField($newval, $keyprefix.$key.$keysuffix.'[]', $option, $moreparam, '', '', $morecss).'<br></span>';
				}
			}
			$out .= '<a id="'.dol_escape_htmltag($keyprefix.$key.$keysuffix).'_add" href="javascript:;"><span class="fa fa-plus-circle valignmiddle"></span></a>';

			$newInput = '<span><a class="'.dol_escape_htmltag($keyprefix.$key.$keysuffix).'_del" href="javascript:;"><span class="fa fa-minus-circle valignmiddle"></span></a> ';
			$newInput .= $this->showInputField($newval, $keyprefix.$key.$keysuffix.'[]', '', $moreparam, '', '', $morecss).'<br></span>';

			if (!empty($conf->use_javascript_ajax)) {
				$out .= '
					<script nonce="'.getNonce().'">
					$(document).ready(function() {
						$("a#'.dol_escape_js($keyprefix.$key.$keysuffix).'_add").click(function() {
							$("'.dol_escape_js($newInput).'").insertBefore(this);
						});

						$(document).on("click", "a.'.dol_escape_js($keyprefix.$key.$keysuffix).'_del", function() {
							$(this).parent().remove();
						});
					});
					</script>';
			}
		}
		if (!empty($hidden)) {
			$out = '<input type="hidden" value="'.$value.'" name="'.$keyprefix.$key.$keysuffix.'" id="'.$keyprefix.$key.$keysuffix.'"/>';
		}

		if ($isDependList == 1) {
			$out .= $this->getJSListDependancies('_common');
		}
		/* Add comments
		 if ($type == 'date') $out.=' (YYYY-MM-DD)';
		 elseif ($type == 'datetime') $out.=' (YYYY-MM-DD HH:MM:SS)';
		 */

		// Display error message for field
		if (!empty($fieldValidationErrorMsg) && function_exists('getFieldErrorIcon')) {
			$out .= ' '.getFieldErrorIcon($fieldValidationErrorMsg);
		}

		return $out;
	}

	/**
	 * Return HTML string to show a field into a page
	 * Code very similar with showOutputField of extra fields
	 *
	 * @param  array   	$val		       	Array of properties of field to show
	 * @param  string  	$key            	Key of attribute
	 * @param  string  	$value          	Preselected value to show (for date type it must be in timestamp format, for amount or price it must be a php numeric value)
	 * @param  string  	$moreparam      	To add more parameters on html tag
	 * @param  string  	$keysuffix      	Prefix string to add into name and id of field (can be used to avoid duplicate names)
	 * @param  string  	$keyprefix      	Suffix string to add into name and id of field (can be used to avoid duplicate names)
	 * @param  mixed   	$morecss        	Value for CSS to use (Old usage: May also be a numeric to define a size).
	 * @return string
	 */
	public function showOutputField($val, $key, $value, $moreparam = '', $keysuffix = '', $keyprefix = '', $morecss = '')
	{
		global $conf, $langs, $form;

		if (!is_object($form)) {
			require_once DOL_DOCUMENT_ROOT.'/core/class/html.form.class.php';
			$form = new Form($this->db);
		}

		$label = empty($val['label']) ? '' : $val['label'];
		$type  = empty($val['type']) ? '' : $val['type'];
		$size  = empty($val['css']) ? '' : $val['css'];
		$reg = array();

		// Convert var to be able to share same code than showOutputField of extrafields
		if (preg_match('/varchar\((\d+)\)/', $type, $reg)) {
			$type = 'varchar'; // convert varchar(xx) int varchar
			$size = $reg[1];
		} elseif (preg_match('/varchar/', $type)) {
			$type = 'varchar'; // convert varchar(xx) int varchar
		}
		if (!empty($val['arrayofkeyval']) && is_array($val['arrayofkeyval'])) {
			$type = (($this->fields[$key]['type']=='checkbox') ? $this->fields[$key]['type'] : 'select');
		}
		if (preg_match('/^integer:(.*):(.*)/i', $val['type'], $reg)) {
			$type = 'link';
		}

		$default = empty($val['default']) ? '' : $val['default'];
		$computed = empty($val['computed']) ? '' : $val['computed'];
		$unique = empty($val['unique']) ? '' : $val['unique'];
		$required = empty($val['required']) ? '' : $val['required'];
		$param = array();
		$param['options'] = array();

		if (!empty($val['arrayofkeyval']) && is_array($val['arrayofkeyval'])) {
			$param['options'] = $val['arrayofkeyval'];
		}
		if (preg_match('/^integer:([^:]*):([^:]*)/i', $val['type'], $reg)) {	// ex: integer:User:user/class/user.class.php
			$type = 'link';
			$stringforoptions = $reg[1].':'.$reg[2];
			// Special case: Force addition of getnomurlparam1 to -1 for users
			if ($reg[1] == 'User') {
				$stringforoptions .= ':#getnomurlparam1=-1';
			}
			$param['options'] = array($stringforoptions => $stringforoptions);
		} elseif (preg_match('/^sellist:(.*):(.*):(.*):(.*)/i', $val['type'], $reg)) {
			$param['options'] = array($reg[1].':'.$reg[2].':'.$reg[3].':'.$reg[4] => 'N');
			$type = 'sellist';
		} elseif (preg_match('/^sellist:(.*):(.*):(.*)/i', $val['type'], $reg)) {
			$param['options'] = array($reg[1].':'.$reg[2].':'.$reg[3] => 'N');
			$type = 'sellist';
		} elseif (preg_match('/^sellist:(.*):(.*)/i', $val['type'], $reg)) {
			$param['options'] = array($reg[1].':'.$reg[2] => 'N');
			$type = 'sellist';
		} elseif (preg_match('/^chkbxlst:(.*)/i', $val['type'], $reg)) {
			$param['options'] = array($reg[1] => 'N');
			$type = 'chkbxlst';
		}

		$langfile = empty($val['langfile']) ? '' : $val['langfile'];
		$list = (empty($val['list']) ? '' : $val['list']);
		$help = (empty($val['help']) ? '' : $val['help']);
		$hidden = (($val['visible'] == 0) ? 1 : 0); // If zero, we are sure it is hidden, otherwise we show. If it depends on mode (view/create/edit form or list, this must be filtered by caller)

		if ($hidden) {
			return '';
		}

		// If field is a computed field, value must become result of compute
		if ($computed) {
			// Make the eval of compute string
			//var_dump($computed);
			$value = dol_eval($computed, 1, 0, '2');
		}

		if (empty($morecss)) {
			if ($type == 'date') {
				$morecss = 'minwidth100imp';
			} elseif ($type == 'datetime' || $type == 'timestamp') {
				$morecss = 'minwidth200imp';
			} elseif (in_array($type, array('int', 'double', 'price'))) {
				$morecss = 'maxwidth75';
			} elseif ($type == 'url') {
				$morecss = 'minwidth400';
			} elseif ($type == 'boolean') {
				$morecss = '';
			} else {
				if (is_numeric($size) && round($size) < 12) {
					$morecss = 'minwidth100';
				} elseif (is_numeric($size) && round($size) <= 48) {
					$morecss = 'minwidth200';
				} else {
					$morecss = 'minwidth400';
				}
			}
		}

		// Format output value differently according to properties of field
		if (in_array($key, array('rowid', 'ref')) && method_exists($this, 'getNomUrl')) {
			if ($key != 'rowid' || empty($this->fields['ref'])) {	// If we want ref field or if we want ID and there is no ref field, we show the link.
				$value = $this->getNomUrl(1, '', 0, '', 1);
			}
		} elseif ($key == 'status' && method_exists($this, 'getLibStatut')) {
			$value = $this->getLibStatut(3);
		} elseif ($type == 'date') {
			if (!empty($value)) {
				$value = dol_print_date($value, 'day');	// We suppose dates without time are always gmt (storage of course + output)
			} else {
				$value = '';
			}
		} elseif ($type == 'datetime' || $type == 'timestamp') {
			if (!empty($value)) {
				$value = dol_print_date($value, 'dayhour', 'tzuserrel');
			} else {
				$value = '';
			}
		} elseif ($type == 'duration') {
			include_once DOL_DOCUMENT_ROOT.'/core/lib/date.lib.php';
			if (!is_null($value) && $value !== '') {
				$value = convertSecondToTime($value, 'allhourmin');
			}
		} elseif ($type == 'double' || $type == 'real') {
			if (!is_null($value) && $value !== '') {
				$value = price($value);
			}
		} elseif ($type == 'boolean') {
			$checked = '';
			if (!empty($value)) {
				$checked = ' checked ';
			}
			$value = '<input type="checkbox" '.$checked.' '.($moreparam ? $moreparam : '').' readonly disabled>';
		} elseif ($type == 'mail' || $type == 'email') {
			$value = dol_print_email($value, 0, 0, 0, 64, 1, 1);
		} elseif ($type == 'url') {
			$value = dol_print_url($value, '_blank', 32, 1);
		} elseif ($type == 'phone') {
			$value = dol_print_phone($value, '', 0, 0, '', '&nbsp;', 'phone');
		} elseif ($type == 'ip') {
			$value = dol_print_ip($value, 0);
		} elseif ($type == 'price') {
			if (!is_null($value) && $value !== '') {
				$value = price($value, 0, $langs, 0, 0, -1, $conf->currency);
			}
		} elseif ($type == 'select') {
			$value = isset($param['options'][$value]) ? $param['options'][$value] : '';
			if (strpos($value, "|") !== false) {
				$value = explode('|', $value)[0];
			}
		} elseif ($type == 'sellist') {
			$param_list = array_keys($param['options']);
			$InfoFieldList = explode(":", $param_list[0]);

			$selectkey = "rowid";
			$keyList = 'rowid';

			if (count($InfoFieldList) > 4 && !empty($InfoFieldList[4])) {
				$selectkey = $InfoFieldList[2];
				$keyList = $InfoFieldList[2].' as rowid';
			}

			$fields_label = explode('|', $InfoFieldList[1]);
			if (is_array($fields_label)) {
				$keyList .= ', ';
				$keyList .= implode(', ', $fields_label);
			}

			$filter_categorie = false;
			if (count($InfoFieldList) > 5) {
				if ($InfoFieldList[0] == 'categorie') {
					$filter_categorie = true;
				}
			}

			$sql = "SELECT ".$keyList;
			$sql .= ' FROM '.$this->db->prefix().$InfoFieldList[0];
			if (strpos($InfoFieldList[4], 'extra') !== false) {
				$sql .= ' as main';
			}
			if ($selectkey == 'rowid' && empty($value)) {
				$sql .= " WHERE ".$selectkey." = 0";
			} elseif ($selectkey == 'rowid') {
				$sql .= " WHERE ".$selectkey." = ".((int) $value);
			} else {
				$sql .= " WHERE ".$selectkey." = '".$this->db->escape($value)."'";
			}

			//$sql.= ' AND entity = '.$conf->entity;

			dol_syslog(get_class($this).':showOutputField:$type=sellist', LOG_DEBUG);
			$resql = $this->db->query($sql);
			if ($resql) {
				if ($filter_categorie === false) {
					$value = ''; // value was used, so now we reste it to use it to build final output
					$numrows = $this->db->num_rows($resql);
					if ($numrows) {
						$obj = $this->db->fetch_object($resql);

						// Several field into label (eq table:code|libelle:rowid)
						$fields_label = explode('|', $InfoFieldList[1]);

						if (is_array($fields_label) && count($fields_label) > 1) {
							foreach ($fields_label as $field_toshow) {
								$translabel = '';
								if (!empty($obj->$field_toshow)) {
									$translabel = $langs->trans($obj->$field_toshow);
								}
								if ($translabel != $field_toshow) {
									$value .= dol_trunc($translabel, 18) . ' ';
								} else {
									$value .= $obj->$field_toshow . ' ';
								}
							}
						} else {
							$translabel = '';
							if (!empty($obj->{$InfoFieldList[1]})) {
								$translabel = $langs->trans($obj->{$InfoFieldList[1]});
							}
							if ($translabel != $obj->{$InfoFieldList[1]}) {
								$value = dol_trunc($translabel, 18);
							} else {
								$value = $obj->{$InfoFieldList[1]};
							}
						}
					}
				} else {
					require_once DOL_DOCUMENT_ROOT . '/categories/class/categorie.class.php';

					$toprint = array();
					$obj = $this->db->fetch_object($resql);
					$c = new Categorie($this->db);
					$c->fetch($obj->rowid);
					$ways = $c->print_all_ways(); // $ways[0] = "ccc2 >> ccc2a >> ccc2a1" with html formatted text
					foreach ($ways as $way) {
						$toprint[] = '<li class="select2-search-choice-dolibarr noborderoncategories"' . ($c->color ? ' style="background: #' . $c->color . ';"' : ' style="background: #aaa"') . '>' . img_object('', 'category') . ' ' . $way . '</li>';
					}
					$value = '<div class="select2-container-multi-dolibarr" style="width: 90%;"><ul class="select2-choices-dolibarr">'.implode(' ', $toprint).'</ul></div>';
				}
			} else {
				dol_syslog(get_class($this).'::showOutputField error '.$this->db->lasterror(), LOG_WARNING);
			}
		} elseif ($type == 'radio') {
			$value = $param['options'][$value];
		} elseif ($type == 'checkbox') {
			$value_arr = explode(',', $value);
			$value = '';
			if (is_array($value_arr) && count($value_arr) > 0) {
				$toprint = array();
				foreach ($value_arr as $keyval => $valueval) {
					if (!empty($valueval)) {
						$toprint[] = '<li class="select2-search-choice-dolibarr noborderoncategories" style="background: #bbb">' . $param['options'][$valueval] . '</li>';
					}
				}
				if (!empty($toprint)) {
					$value = '<div class="select2-container-multi-dolibarr" style="width: 90%;"><ul class="select2-choices-dolibarr">' . implode(' ', $toprint) . '</ul></div>';
				}
			}
		} elseif ($type == 'chkbxlst') {
			$value_arr = explode(',', $value);

			$param_list = array_keys($param['options']);
			$InfoFieldList = explode(":", $param_list[0]);

			$selectkey = "rowid";
			$keyList = 'rowid';

			if (count($InfoFieldList) >= 3) {
				$selectkey = $InfoFieldList[2];
				$keyList = $InfoFieldList[2].' as rowid';
			}

			$fields_label = explode('|', $InfoFieldList[1]);
			if (is_array($fields_label)) {
				$keyList .= ', ';
				$keyList .= implode(', ', $fields_label);
			}

			$filter_categorie = false;
			if (count($InfoFieldList) > 5) {
				if ($InfoFieldList[0] == 'categorie') {
					$filter_categorie = true;
				}
			}

			$sql = "SELECT ".$keyList;
			$sql .= ' FROM '.$this->db->prefix().$InfoFieldList[0];
			if (strpos($InfoFieldList[4], 'extra') !== false) {
				$sql .= ' as main';
			}
			// $sql.= " WHERE ".$selectkey."='".$this->db->escape($value)."'";
			// $sql.= ' AND entity = '.$conf->entity;

			dol_syslog(get_class($this).':showOutputField:$type=chkbxlst', LOG_DEBUG);
			$resql = $this->db->query($sql);
			if ($resql) {
				if ($filter_categorie === false) {
					$value = ''; // value was used, so now we reste it to use it to build final output
					$toprint = array();
					while ($obj = $this->db->fetch_object($resql)) {
						// Several field into label (eq table:code|libelle:rowid)
						$fields_label = explode('|', $InfoFieldList[1]);
						if (is_array($value_arr) && in_array($obj->rowid, $value_arr)) {
							if (is_array($fields_label) && count($fields_label) > 1) {
								foreach ($fields_label as $field_toshow) {
									$translabel = '';
									if (!empty($obj->$field_toshow)) {
										$translabel = $langs->trans($obj->$field_toshow);
									}
									if ($translabel != $field_toshow) {
										$toprint[] = '<li class="select2-search-choice-dolibarr noborderoncategories" style="background: #bbb">' . dol_trunc($translabel, 18) . '</li>';
									} else {
										$toprint[] = '<li class="select2-search-choice-dolibarr noborderoncategories" style="background: #bbb">' . $obj->$field_toshow . '</li>';
									}
								}
							} else {
								$translabel = '';
								if (!empty($obj->{$InfoFieldList[1]})) {
									$translabel = $langs->trans($obj->{$InfoFieldList[1]});
								}
								if ($translabel != $obj->{$InfoFieldList[1]}) {
									$toprint[] = '<li class="select2-search-choice-dolibarr noborderoncategories" style="background: #bbb">' . dol_trunc($translabel, 18) . '</li>';
								} else {
									$toprint[] = '<li class="select2-search-choice-dolibarr noborderoncategories" style="background: #bbb">' . $obj->{$InfoFieldList[1]} . '</li>';
								}
							}
						}
					}
				} else {
					require_once DOL_DOCUMENT_ROOT . '/categories/class/categorie.class.php';

					$toprint = array();
					while ($obj = $this->db->fetch_object($resql)) {
						if (is_array($value_arr) && in_array($obj->rowid, $value_arr)) {
							$c = new Categorie($this->db);
							$c->fetch($obj->rowid);
							$ways = $c->print_all_ways(); // $ways[0] = "ccc2 >> ccc2a >> ccc2a1" with html formatted text
							foreach ($ways as $way) {
								$toprint[] = '<li class="select2-search-choice-dolibarr noborderoncategories"' . ($c->color ? ' style="background: #' . $c->color . ';"' : ' style="background: #aaa"') . '>' . img_object('', 'category') . ' ' . $way . '</li>';
							}
						}
					}
				}
				$value = '<div class="select2-container-multi-dolibarr" style="width: 90%;"><ul class="select2-choices-dolibarr">'.implode(' ', $toprint).'</ul></div>';
			} else {
				dol_syslog(get_class($this).'::showOutputField error '.$this->db->lasterror(), LOG_WARNING);
			}
		} elseif ($type == 'link') {
			$out = '';

			// only if something to display (perf)
			if ($value) {
				$param_list = array_keys($param['options']);
				// Example: $param_list='ObjectClass:PathToClass[:AddCreateButtonOrNot[:Filter[:Sortfield]]]'
				// Example: $param_list='ObjectClass:PathToClass:#getnomurlparam1=-1#getnomurlparam2=customer'

				$InfoFieldList = explode(":", $param_list[0]);

				$classname = $InfoFieldList[0];
				$classpath = $InfoFieldList[1];

				// Set $getnomurlparam1 et getnomurlparam2
				$getnomurlparam = 3;
				$getnomurlparam2 = '';
				$regtmp = array();
				if (preg_match('/#getnomurlparam1=([^#]*)/', $param_list[0], $regtmp)) {
					$getnomurlparam = $regtmp[1];
				}
				if (preg_match('/#getnomurlparam2=([^#]*)/', $param_list[0], $regtmp)) {
					$getnomurlparam2 = $regtmp[1];
				}

				if (!empty($classpath)) {
					dol_include_once($InfoFieldList[1]);
					if ($classname && class_exists($classname)) {
						$object = new $classname($this->db);
						if ($object->element === 'product') {	// Special case for product because default valut of fetch are wrong
							$result = $object->fetch($value, '', '', '', 0, 1, 1);
						} else {
							$result = $object->fetch($value);
						}
						if ($result > 0) {
							if ($object->element === 'product') {
								$get_name_url_param_arr = array($getnomurlparam, $getnomurlparam2, 0, -1, 0, '', 0);
								if (isset($val['get_name_url_params'])) {
									$get_name_url_params = explode(':', $val['get_name_url_params']);
									if (!empty($get_name_url_params)) {
										$param_num_max = count($get_name_url_param_arr) - 1;
										foreach ($get_name_url_params as $param_num => $param_value) {
											if ($param_num > $param_num_max) {
												break;
											}
											$get_name_url_param_arr[$param_num] = $param_value;
										}
									}
								}

								/**
								 * @var Product $object
								 */
								$value = $object->getNomUrl($get_name_url_param_arr[0], $get_name_url_param_arr[1], $get_name_url_param_arr[2], $get_name_url_param_arr[3], $get_name_url_param_arr[4], $get_name_url_param_arr[5], $get_name_url_param_arr[6]);
							} else {
								$value = $object->getNomUrl($getnomurlparam, $getnomurlparam2);
							}
						} else {
							$value = '';
						}
					}
				} else {
					dol_syslog('Error bad setup of extrafield', LOG_WARNING);
					return 'Error bad setup of extrafield';
				}
			} else {
				$value = '';
			}
		} elseif ($type == 'password') {
			$value = preg_replace('/./i', '*', $value);
		} elseif ($type == 'array') {
			$value = implode('<br>', $value);
		} else {	// text|html|varchar
			$value = dol_htmlentitiesbr($value);
		}

		//print $type.'-'.$size.'-'.$value;
		$out = $value;

		return $out;
	}

	/**
	 * clear validation message result for a field
	 *
	 * @param string $fieldKey Key of attribute to clear
	 * @return void
	 */
	public function clearFieldError($fieldKey)
	{
		$this->error = '';
		unset($this->validateFieldsErrors[$fieldKey]);
	}

	/**
	 * set validation error message a field
	 *
	 * @param string $fieldKey Key of attribute
	 * @param string $msg the field error message
	 * @return void
	 */
	public function setFieldError($fieldKey, $msg = '')
	{
		global $langs;
		if (empty($msg)) {
			$msg = $langs->trans("UnknowError");
		}

		$this->error = $this->validateFieldsErrors[$fieldKey] = $msg;
	}

	/**
	 * get field error message
	 *
	 * @param  string  $fieldKey            Key of attribute
	 * @return string						Error message of validation ('' if no error)
	 */
	public function getFieldError($fieldKey)
	{
		if (!empty($this->validateFieldsErrors[$fieldKey])) {
			return $this->validateFieldsErrors[$fieldKey];
		}
		return '';
	}

	/**
	 * Return validation test result for a field
	 *
	 * @param  array   $fields	       		Array of properties of field to show
	 * @param  string  $fieldKey            Key of attribute
	 * @param  string  $fieldValue          value of attribute
	 * @return bool return false if fail true on success, see $this->error for error message
	 */
	public function validateField($fields, $fieldKey, $fieldValue)
	{
		global $langs;

		if (!class_exists('Validate')) {
			require_once DOL_DOCUMENT_ROOT . '/core/class/validate.class.php';
		}

		$this->clearFieldError($fieldKey);

		if (!isset($fields[$fieldKey])) {
			$this->setFieldError($fieldKey, $langs->trans('FieldNotFoundInObject'));
			return false;
		}

		$val = $fields[$fieldKey];

		$param = array();
		$param['options'] = array();
		$type  = $val['type'];

		$required = false;
		if (isset($val['notnull']) && $val['notnull'] === 1) {
			// 'notnull' is set to 1 if not null in database. Set to -1 if we must set data to null if empty ('' or 0).
			$required = true;
		}

		$maxSize = 0;
		$minSize = 0;

		//
		// PREPARE Elements
		//
		$reg = array();

		// Convert var to be able to share same code than showOutputField of extrafields
		if (preg_match('/varchar\((\d+)\)/', $type, $reg)) {
			$type = 'varchar'; // convert varchar(xx) int varchar
			$maxSize = $reg[1];
		} elseif (preg_match('/varchar/', $type)) {
			$type = 'varchar'; // convert varchar(xx) int varchar
		}

		if (!empty($val['arrayofkeyval']) && is_array($val['arrayofkeyval'])) {
			$type = 'select';
		}

		if (!empty($val['type']) && preg_match('/^integer:(.*):(.*)/i', $val['type'], $reg)) {
			$type = 'link';
		}

		if (!empty($val['arrayofkeyval']) && is_array($val['arrayofkeyval'])) {
			$param['options'] = $val['arrayofkeyval'];
		}

		if (preg_match('/^integer:(.*):(.*)/i', $val['type'], $reg)) {
			$type = 'link';
			$param['options'] = array($reg[1].':'.$reg[2]=>$reg[1].':'.$reg[2]);
		} elseif (preg_match('/^sellist:(.*):(.*):(.*):(.*)/i', $val['type'], $reg)) {
			$param['options'] = array($reg[1].':'.$reg[2].':'.$reg[3].':'.$reg[4] => 'N');
			$type = 'sellist';
		} elseif (preg_match('/^sellist:(.*):(.*):(.*)/i', $val['type'], $reg)) {
			$param['options'] = array($reg[1].':'.$reg[2].':'.$reg[3] => 'N');
			$type = 'sellist';
		} elseif (preg_match('/^sellist:(.*):(.*)/i', $val['type'], $reg)) {
			$param['options'] = array($reg[1].':'.$reg[2] => 'N');
			$type = 'sellist';
		}

		//
		// TEST Value
		//

		// Use Validate class to allow external Modules to use data validation part instead of concentrate all test here (factoring) or just for reuse
		$validate = new Validate($this->db, $langs);


		// little trick : to perform tests with good performances sort tests by quick to low

		//
		// COMMON TESTS
		//

		// Required test and empty value
		if ($required && !$validate->isNotEmptyString($fieldValue)) {
			$this->setFieldError($fieldKey, $validate->error);
			return false;
		} elseif (!$required && !$validate->isNotEmptyString($fieldValue)) {
			// if no value sent and the field is not mandatory, no need to perform tests
			return true;
		}

		// MAX Size test
		if (!empty($maxSize) && !$validate->isMaxLength($fieldValue, $maxSize)) {
			$this->setFieldError($fieldKey, $validate->error);
			return false;
		}

		// MIN Size test
		if (!empty($minSize) && !$validate->isMinLength($fieldValue, $minSize)) {
			$this->setFieldError($fieldKey, $validate->error);
			return false;
		}

		//
		// TESTS for TYPE
		//

		if (in_array($type, array('date', 'datetime', 'timestamp'))) {
			if (!$validate->isTimestamp($fieldValue)) {
				$this->setFieldError($fieldKey, $validate->error);
				return false;
			} else {
				return true;
			}
		} elseif ($type == 'duration') {
			if (!$validate->isDuration($fieldValue)) {
				$this->setFieldError($fieldKey, $validate->error);
				return false;
			} else {
				return true;
			}
		} elseif (in_array($type, array('double', 'real', 'price'))) {
			// is numeric
			if (!$validate->isNumeric($fieldValue)) {
				$this->setFieldError($fieldKey, $validate->error);
				return false;
			} else {
				return true;
			}
		} elseif ($type == 'boolean') {
			if (!$validate->isBool($fieldValue)) {
				$this->setFieldError($fieldKey, $validate->error);
				return false;
			} else {
				return true;
			}
		} elseif ($type == 'mail') {
			if (!$validate->isEmail($fieldValue)) {
				$this->setFieldError($fieldKey, $validate->error);
				return false;
			}
		} elseif ($type == 'url') {
			if (!$validate->isUrl($fieldValue)) {
				$this->setFieldError($fieldKey, $validate->error);
				return false;
			} else {
				return true;
			}
		} elseif ($type == 'phone') {
			if (!$validate->isPhone($fieldValue)) {
				$this->setFieldError($fieldKey, $validate->error);
				return false;
			} else {
				return true;
			}
		} elseif ($type == 'select' || $type == 'radio') {
			if (!isset($param['options'][$fieldValue])) {
				$this->error = $langs->trans('RequireValidValue');
				return false;
			} else {
				return true;
			}
		} elseif ($type == 'sellist' || $type == 'chkbxlst') {
			$param_list = array_keys($param['options']);
			$InfoFieldList = explode(":", $param_list[0]);
			$value_arr = explode(',', $fieldValue);
			$value_arr = array_map(array($this->db, 'escape'), $value_arr);

			$selectkey = "rowid";
			if (count($InfoFieldList) > 4 && !empty($InfoFieldList[4])) {
				$selectkey = $InfoFieldList[2];
			}

			if (!$validate->isInDb($value_arr, $InfoFieldList[0], $selectkey)) {
				$this->setFieldError($fieldKey, $validate->error);
				return false;
			} else {
				return true;
			}
		} elseif ($type == 'link') {
			$param_list = array_keys($param['options']); // $param_list='ObjectName:classPath'
			$InfoFieldList = explode(":", $param_list[0]);
			$classname = $InfoFieldList[0];
			$classpath = $InfoFieldList[1];
			if (!$validate->isFetchable($fieldValue, $classname, $classpath)) {
				$this->setFieldError($fieldKey, $validate->error);
				return false;
			} else {
				return true;
			}
		}

		// if no test failled all is ok
		return true;
	}

	/**
	 * Function to show lines of extrafields with output datas.
	 * This function is responsible to output the <tr> and <td> according to correct number of columns received into $params['colspan'] or <div> according to $display_type
	 *
	 * @param 	Extrafields $extrafields    Extrafield Object
	 * @param 	string      $mode           Show output ('view') or input ('create' or 'edit') for extrafield
	 * @param 	array       $params         Optional parameters. Example: array('style'=>'class="oddeven"', 'colspan'=>$colspan)
	 * @param 	string      $keysuffix      Suffix string to add after name and id of field (can be used to avoid duplicate names)
	 * @param 	string      $keyprefix      Prefix string to add before name and id of field (can be used to avoid duplicate names)
	 * @param	string		$onetrtd		All fields in same tr td. Used by objectline_create.tpl.php for example.
	 * @param	string		$display_type	"card" for form display, "line" for document line display (extrafields on propal line, order line, etc...)
	 * @return 	string						String with html content to show
	 */
	public function showOptionals($extrafields, $mode = 'view', $params = null, $keysuffix = '', $keyprefix = '', $onetrtd = '', $display_type = 'card')
	{
		global $db, $conf, $langs, $action, $form, $hookmanager;

		if (!is_object($form)) {
			$form = new Form($db);
		}
		if (!is_object($extrafields)) {
			dol_syslog('Bad parameter extrafields for showOptionals', LOG_ERR);
			return 'Bad parameter extrafields for showOptionals';
		}
		if (!is_array($extrafields->attributes[$this->table_element])) {
			dol_syslog("extrafields->attributes was not loaded with extrafields->fetch_name_optionals_label(table_element);", LOG_WARNING);
		}

		$out = '';

		$parameters = array('mode'=>$mode, 'params'=>$params, 'keysuffix'=>$keysuffix, 'keyprefix'=>$keyprefix, 'display_type'=>$display_type);
		$reshook = $hookmanager->executeHooks('showOptionals', $parameters, $this, $action); // Note that $action and $object may have been modified by hook

		if (empty($reshook)) {
			if (is_array($extrafields->attributes[$this->table_element]) && key_exists('label', $extrafields->attributes[$this->table_element]) && is_array($extrafields->attributes[$this->table_element]['label']) && count($extrafields->attributes[$this->table_element]['label']) > 0) {
				$out .= "\n";
				$out .= '<!-- commonobject:showOptionals --> ';
				$out .= "\n";

				$nbofextrafieldsshown = 0;
				$e = 0;	// var to manage the modulo (odd/even)

				$lastseparatorkeyfound = '';
				$extrafields_collapse_num = '';
				$extrafields_collapse_num_old = '';
				$i = 0;

				foreach ($extrafields->attributes[$this->table_element]['label'] as $key => $label) {
					$i++;

					// Show only the key field in params
					if (is_array($params) && array_key_exists('onlykey', $params) && $key != $params['onlykey']) {
						continue;
					}

					// Test on 'enabled' ('enabled' is different than 'list' = 'visibility')
					$enabled = 1;
					if ($enabled && isset($extrafields->attributes[$this->table_element]['enabled'][$key])) {
						$enabled = dol_eval($extrafields->attributes[$this->table_element]['enabled'][$key], 1, 1, '2');
					}
					if (empty($enabled)) {
						continue;
					}

					$visibility = 1;
					if ($visibility && isset($extrafields->attributes[$this->table_element]['list'][$key])) {
						$visibility = dol_eval($extrafields->attributes[$this->table_element]['list'][$key], 1, 1, '2');
					}

					$perms = 1;
					if ($perms && isset($extrafields->attributes[$this->table_element]['perms'][$key])) {
						$perms = dol_eval($extrafields->attributes[$this->table_element]['perms'][$key], 1, 1, '2');
					}

					if (($mode == 'create') && abs($visibility) != 1 && abs($visibility) != 3) {
						continue; // <> -1 and <> 1 and <> 3 = not visible on forms, only on list
					} elseif (($mode == 'edit') && abs($visibility) != 1 && abs($visibility) != 3 && abs($visibility) != 4) {
						continue; // <> -1 and <> 1 and <> 3 = not visible on forms, only on list and <> 4 = not visible at the creation
					} elseif ($mode == 'view' && empty($visibility)) {
						continue;
					}
					if (empty($perms)) {
						continue;
					}

					// Load language if required
					if (!empty($extrafields->attributes[$this->table_element]['langfile'][$key])) {
						$langs->load($extrafields->attributes[$this->table_element]['langfile'][$key]);
					}

					$colspan = 0;
					if (is_array($params) && count($params) > 0 && $display_type=='card') {
						if (array_key_exists('cols', $params)) {
							$colspan = $params['cols'];
						} elseif (array_key_exists('colspan', $params)) {	// For backward compatibility. Use cols instead now.
							$reg = array();
							if (preg_match('/colspan="(\d+)"/', $params['colspan'], $reg)) {
								$colspan = $reg[1];
							} else {
								$colspan = $params['colspan'];
							}
						}
					}
					$colspan = intval($colspan);

					switch ($mode) {
						case "view":
							$value = ((!empty($this->array_options) && array_key_exists("options_".$key.$keysuffix, $this->array_options)) ? $this->array_options["options_".$key.$keysuffix] : null); // Value may be cleaned or formated later
							break;
						case "create":
						case "edit":
							// We get the value of property found with GETPOST so it takes into account:
							// default values overwrite, restore back to list link, ... (but not 'default value in database' of field)
							$check = 'alphanohtml';
							if (in_array($extrafields->attributes[$this->table_element]['type'][$key], array('html', 'text'))) {
								$check = 'restricthtml';
							}
							$getposttemp = GETPOST($keyprefix.'options_'.$key.$keysuffix, $check, 3); // GETPOST can get value from GET, POST or setup of default values overwrite.
							// GETPOST("options_" . $key) can be 'abc' or array(0=>'abc')
							if (is_array($getposttemp) || $getposttemp != '' || GETPOSTISSET($keyprefix.'options_'.$key.$keysuffix)) {
								if (is_array($getposttemp)) {
									// $getposttemp is an array but following code expects a comma separated string
									$value = implode(",", $getposttemp);
								} else {
									$value = $getposttemp;
								}
							} else {
								$value = (!empty($this->array_options["options_".$key]) ? $this->array_options["options_".$key] : ''); // No GET, no POST, no default value, so we take value of object.
							}
							//var_dump($keyprefix.' - '.$key.' - '.$keysuffix.' - '.$keyprefix.'options_'.$key.$keysuffix.' - '.$this->array_options["options_".$key.$keysuffix].' - '.$getposttemp.' - '.$value);
							break;
					}

					$nbofextrafieldsshown++;

					// Output value of the current field
					if ($extrafields->attributes[$this->table_element]['type'][$key] == 'separate') {
						$extrafields_collapse_num = $key;
						/*
						$extrafield_param = $extrafields->attributes[$this->table_element]['param'][$key];
						if (!empty($extrafield_param) && is_array($extrafield_param)) {
							$extrafield_param_list = array_keys($extrafield_param['options']);

							if (count($extrafield_param_list) > 0) {
								$extrafield_collapse_display_value = intval($extrafield_param_list[0]);

								if ($extrafield_collapse_display_value == 1 || $extrafield_collapse_display_value == 2) {
									//$extrafields_collapse_num = $extrafields->attributes[$this->table_element]['pos'][$key];
									$extrafields_collapse_num = $key;
								}
							}
						}
						*/

						// if colspan=0 or 1, the second column is not extended, so the separator must be on 2 columns
						$out .= $extrafields->showSeparator($key, $this, ($colspan ? $colspan + 1 : 2), $display_type, $mode);

						$lastseparatorkeyfound = $key;
					} else {
						$collapse_group = $extrafields_collapse_num.(!empty($this->id) ? '_'.$this->id : '');

						$class = (!empty($extrafields->attributes[$this->table_element]['hidden'][$key]) ? 'hideobject ' : '');
						$csstyle = '';
						if (is_array($params) && count($params) > 0) {
							if (array_key_exists('class', $params)) {
								$class .= $params['class'].' ';
							}
							if (array_key_exists('style', $params)) {
								$csstyle = $params['style'];
							}
						}

						// add html5 elements
						$domData  = ' data-element="extrafield"';
						$domData .= ' data-targetelement="'.$this->element.'"';
						$domData .= ' data-targetid="'.$this->id.'"';

						$html_id = (empty($this->id) ? '' : 'extrarow-'.$this->element.'_'.$key.'_'.$this->id);
						if ($display_type=='card') {
							if (getDolGlobalString('MAIN_EXTRAFIELDS_USE_TWO_COLUMS') && ($e % 2) == 0) {
								$colspan = 0;
							}

							if ($action == 'selectlines') {
								$colspan++;
							}
						}

						// Convert date into timestamp format (value in memory must be a timestamp)
						if (in_array($extrafields->attributes[$this->table_element]['type'][$key], array('date'))) {
							$datenotinstring = null;
							if (array_key_exists('options_'.$key, $this->array_options)) {
								$datenotinstring = $this->array_options['options_'.$key];
								if (!is_numeric($this->array_options['options_'.$key])) {	// For backward compatibility
									$datenotinstring = $this->db->jdate($datenotinstring);
								}
							}
							$datekey = $keyprefix.'options_'.$key.$keysuffix;
							$value = (GETPOSTISSET($datekey)) ? dol_mktime(12, 0, 0, GETPOST($datekey.'month', 'int', 3), GETPOST($datekey.'day', 'int', 3), GETPOST($datekey.'year', 'int', 3)) : $datenotinstring;
						}
						if (in_array($extrafields->attributes[$this->table_element]['type'][$key], array('datetime'))) {
							$datenotinstring = null;
							if (array_key_exists('options_'.$key, $this->array_options)) {
								$datenotinstring = $this->array_options['options_'.$key];
								if (!is_numeric($this->array_options['options_'.$key])) {	// For backward compatibility
									$datenotinstring = $this->db->jdate($datenotinstring);
								}
							}
							$timekey = $keyprefix.'options_'.$key.$keysuffix;
							$value = (GETPOSTISSET($timekey)) ? dol_mktime(GETPOST($timekey.'hour', 'int', 3), GETPOST($timekey.'min', 'int', 3), GETPOST($timekey.'sec', 'int', 3), GETPOST($timekey.'month', 'int', 3), GETPOST($timekey.'day', 'int', 3), GETPOST($timekey.'year', 'int', 3), 'tzuserrel') : $datenotinstring;
						}
						// Convert float submited string into real php numeric (value in memory must be a php numeric)
						if (in_array($extrafields->attributes[$this->table_element]['type'][$key], array('price', 'double'))) {
							if (GETPOSTISSET($keyprefix.'options_'.$key.$keysuffix) || $value) {
								$value = price2num($value);
							} elseif (isset($this->array_options['options_'.$key])) {
								$value = $this->array_options['options_'.$key];
							}
						}

						// HTML, text, select, integer and varchar: take into account default value in database if in create mode
						if (in_array($extrafields->attributes[$this->table_element]['type'][$key], array('html', 'text', 'varchar', 'select', 'radio', 'int', 'boolean'))) {
							if ($action == 'create' || $mode == 'create') {
								$value = (GETPOSTISSET($keyprefix.'options_'.$key.$keysuffix) || $value) ? $value : $extrafields->attributes[$this->table_element]['default'][$key];
							}
						}

						$labeltoshow = $langs->trans($label);
						$helptoshow = $langs->trans($extrafields->attributes[$this->table_element]['help'][$key]);

						if ($display_type == 'card') {
							$out .= '<tr '.($html_id ? 'id="'.$html_id.'" ' : '').$csstyle.' class="field_options_'.$key.' '.$class.$this->element.'_extras_'.$key.' trextrafields_collapse'.$collapse_group.'" '.$domData.' >';
							if (getDolGlobalString('MAIN_VIEW_LINE_NUMBER') && ($action == 'view' || $action == 'valid' || $action == 'editline' || $action == 'confirm_valid' || $action == 'confirm_cancel')) {
								$out .= '<td></td>';
							}
							$out .= '<td class="'.(empty($params['tdclass']) ? 'titlefieldcreate' : $params['tdclass']).' wordbreak';
						} elseif ($display_type == 'line') {
							$out .= '<div '.($html_id ? 'id="'.$html_id.'" ' : '').$csstyle.' class="fieldline_options_'.$key.' '.$class.$this->element.'_extras_'.$key.' trextrafields_collapse'.$collapse_group.'" '.$domData.' >';
							$out .= '<div style="display: inline-block; padding-right:4px" class="wordbreak';
						}
						//$out .= "titlefield";
						//if (GETPOST('action', 'restricthtml') == 'create') $out.='create';
						// BUG #11554 : For public page, use red dot for required fields, instead of bold label
						$tpl_context = isset($params["tpl_context"]) ? $params["tpl_context"] : "none";
						if ($tpl_context != "public") {	// Public page : red dot instead of fieldrequired characters
							if ($mode != 'view' && !empty($extrafields->attributes[$this->table_element]['required'][$key])) {
								$out .= ' fieldrequired';
							}
						}
						$out .= '">';
						if ($tpl_context == "public") {	// Public page : red dot instead of fieldrequired characters
							if (!empty($extrafields->attributes[$this->table_element]['help'][$key])) {
								$out .= $form->textwithpicto($labeltoshow, $helptoshow);
							} else {
								$out .= $labeltoshow;
							}
							if ($mode != 'view' && !empty($extrafields->attributes[$this->table_element]['required'][$key])) {
								$out .= '&nbsp;<span style="color: red">*</span>';
							}
						} else {
							if (!empty($extrafields->attributes[$this->table_element]['help'][$key])) {
								$out .= $form->textwithpicto($labeltoshow, $helptoshow);
							} else {
								$out .= $labeltoshow;
							}
						}

						$out .= ($display_type == 'card' ? '</td>' : '</div>');

						$html_id = !empty($this->id) ? $this->element.'_extras_'.$key.'_'.$this->id : '';
						if ($display_type == 'card') {
							// a first td column was already output (and may be another on before if MAIN_VIEW_LINE_NUMBER set), so this td is the next one
							$out .= '<td '.($html_id ? 'id="'.$html_id.'" ' : '').' class="valuefieldcreate '.$this->element.'_extras_'.$key.'" '.($colspan ? ' colspan="'.$colspan.'"' : '').'>';
						} elseif ($display_type == 'line') {
							$out .= '<div '.($html_id ? 'id="'.$html_id.'" ' : '').' style="display: inline-block" class="valuefieldcreate '.$this->element.'_extras_'.$key.' extra_inline_'.$extrafields->attributes[$this->table_element]['type'][$key].'">';
						}

						switch ($mode) {
							case "view":
								$out .= $extrafields->showOutputField($key, $value, '', $this->table_element);
								break;
							case "create":
								$out .= $extrafields->showInputField($key, $value, '', $keysuffix, '', 0, $this->id, $this->table_element);
								break;
							case "edit":
								$out .= $extrafields->showInputField($key, $value, '', $keysuffix, '', 0, $this->id, $this->table_element);
								break;
						}

						$out .= ($display_type=='card' ? '</td>' : '</div>');

						if (getDolGlobalString('MAIN_EXTRAFIELDS_USE_TWO_COLUMS') && (($e % 2) == 1)) {
							$out .= ($display_type=='card' ? '</tr>' : '</div>');
						} else {
							$out .= ($display_type=='card' ? '</tr>' : '</div>');
						}

						$e++;
					}
				}
				$out .= "\n";
				// Add code to manage list depending on others
				if (!empty($conf->use_javascript_ajax)) {
					$out .= $this->getJSListDependancies();
				}

				$out .= '<!-- commonobject:showOptionals end --> '."\n";

				if (empty($nbofextrafieldsshown)) {
					$out = '';
				}
			}
		}

		$out .= $hookmanager->resPrint;

		return $out;
	}

	/**
	 * @param 	string 	$type	Type for prefix
	 * @return 	string			Javacript code to manage dependency
	 */
	public function getJSListDependancies($type = '_extra')
	{
		$out = '
					<script nonce="'.getNonce().'">
					jQuery(document).ready(function() {
						function showOptions'.$type.'(child_list, parent_list, orig_select)
						{
							var val = $("select[name=\""+parent_list+"\"]").val();
							var parentVal = parent_list + ":" + val;
							if(typeof val == "string"){
								if(val != "") {
									var options = orig_select.find("option[parent=\""+parentVal+"\"]").clone();
									$("select[name=\""+child_list+"\"] option[parent]").remove();
									$("select[name=\""+child_list+"\"]").append(options);
								} else {
									var options = orig_select.find("option[parent]").clone();
									$("select[name=\""+child_list+"\"] option[parent]").remove();
									$("select[name=\""+child_list+"\"]").append(options);
								}
							} else if(val > 0) {
								var options = orig_select.find("option[parent=\""+parentVal+"\"]").clone();
								$("select[name=\""+child_list+"\"] option[parent]").remove();
								$("select[name=\""+child_list+"\"]").append(options);
							} else {
								var options = orig_select.find("option[parent]").clone();
								$("select[name=\""+child_list+"\"] option[parent]").remove();
								$("select[name=\""+child_list+"\"]").append(options);
							}
						}
						function setListDependencies'.$type.'() {
							jQuery("select option[parent]").parent().each(function() {
								var orig_select = {};
								var child_list = $(this).attr("name");
								orig_select[child_list] = $(this).clone();
								var parent = $(this).find("option[parent]:first").attr("parent");
								var infos = parent.split(":");
								var parent_list = infos[0];

								//Hide daughters lists
								if ($("#"+child_list).val() == 0 && $("#"+parent_list).val() == 0){
									$("#"+child_list).hide();
								//Show mother lists
								} else if ($("#"+parent_list).val() != 0){
									$("#"+parent_list).show();
								}
								//Show the child list if the parent list value is selected
								$("select[name=\""+parent_list+"\"]").click(function() {
									if ($(this).val() != 0){
										$("#"+child_list).show()
									}
								});

								//When we change parent list
								$("select[name=\""+parent_list+"\"]").change(function() {
									showOptions'.$type.'(child_list, parent_list, orig_select[child_list]);
									//Select the value 0 on child list after a change on the parent list
									$("#"+child_list).val(0).trigger("change");
									//Hide child lists if the parent value is set to 0
									if ($(this).val() == 0){
								   		$("#"+child_list).hide();
									}
								});
							});
						}

						setListDependencies'.$type.'();
					});
					</script>'."\n";
		return $out;
	}

	/**
	 * Returns the rights used for this class
	 *
	 * @return stdClass		Object of permission for the module
	 */
	public function getRights()
	{
		global $user;

		$module = empty($this->module) ? '' : $this->module;
		$element = $this->element;

		if ($element == 'facturerec') {
			$element = 'facture';
		} elseif ($element == 'invoice_supplier_rec') {
			return !$user->hasRight('fournisseur', 'facture') ? null : $user->hasRight('fournisseur', 'facture');
		} elseif ($module && $user->hasRight($module, $element)) {
			// for modules built with ModuleBuilder
			return $user->hasRight($module, $element);
		}

		return $user->rights->$element;
	}

	/**
	 * Function used to replace a thirdparty id with another one.
	 * This function is meant to be called from replaceThirdparty with the appropriate tables
	 * Column name fk_soc MUST be used to identify thirdparties
	 *
	 * @param  DoliDB 	   $dbs			  Database handler
	 * @param  int 		   $origin_id     Old thirdparty id (the thirdparty to delete)
	 * @param  int 		   $dest_id       New thirdparty id (the thirdparty that will received element of the other)
	 * @param  string[]    $tables        Tables that need to be changed
	 * @param  int         $ignoreerrors  Ignore errors. Return true even if errors. We need this when replacement can fails like for categories (categorie of old thirdparty may already exists on new one)
	 * @return bool						  True if success, False if error
	 */
	public static function commonReplaceThirdparty(DoliDB $dbs, $origin_id, $dest_id, array $tables, $ignoreerrors = 0)
	{
		foreach ($tables as $table) {
			$sql = 'UPDATE '.$dbs->prefix().$table.' SET fk_soc = '.((int) $dest_id).' WHERE fk_soc = '.((int) $origin_id);

			if (!$dbs->query($sql)) {
				if ($ignoreerrors) {
					return true; // TODO Not enough. If there is A-B on kept thirdparty and B-C on old one, we must get A-B-C after merge. Not A-B.
				}
				//$this->errors = $db->lasterror();
				return false;
			}
		}

		return true;
	}

	/**
	 * Function used to replace a product id with another one.
	 * This function is meant to be called from replaceProduct with the appropriate tables
	 * Column name fk_product MUST be used to identify products
	 *
	 * @param  DoliDB 	   $dbs			  Database handler
	 * @param  int 		   $origin_id     Old product id (the product to delete)
	 * @param  int 		   $dest_id       New product id (the product that will received element of the other)
	 * @param  string[]    $tables        Tables that need to be changed
	 * @param  int         $ignoreerrors  Ignore errors. Return true even if errors. We need this when replacement can fails like for categories (categorie of old product may already exists on new one)
	 * @return bool						  True if success, False if error
	 */
	public static function commonReplaceProduct(DoliDB $dbs, $origin_id, $dest_id, array $tables, $ignoreerrors = 0)
	{
		foreach ($tables as $table) {
			$sql = 'UPDATE '.MAIN_DB_PREFIX.$table.' SET fk_product = '.((int) $dest_id).' WHERE fk_product = '.((int) $origin_id);

			if (!$dbs->query($sql)) {
				if ($ignoreerrors) {
					return true; // TODO Not enough. If there is A-B on kept product and B-C on old one, we must get A-B-C after merge. Not A-B.
				}
				//$this->errors = $db->lasterror();
				return false;
			}
		}

		return true;
	}

	/**
	 * Get buy price to use for margin calculation. This function is called when buy price is unknown.
	 *	 Set buy price = sell price if ForceBuyingPriceIfNull configured,
	 *   elseif calculation MARGIN_TYPE = 'costprice' and costprice is defined, use costprice as buyprice
	 *	 elseif calculation MARGIN_TYPE = 'pmp' and pmp is calculated, use pmp as buyprice
	 *	 else set min buy price as buy price
	 *
	 * @param float		$unitPrice		 Product unit price
	 * @param float		$discountPercent Line discount percent
	 * @param int		$fk_product		 Product id
	 * @return	float                    Return integer <0 if KO, buyprice if OK
	 */
	public function defineBuyPrice($unitPrice = 0.0, $discountPercent = 0.0, $fk_product = 0)
	{
		global $conf;

		$buyPrice = 0;

		if (($unitPrice > 0) && (isset($conf->global->ForceBuyingPriceIfNull) && getDolGlobalInt('ForceBuyingPriceIfNull') > 0)) {
			// When ForceBuyingPriceIfNull is set
			$buyPrice = $unitPrice * (1 - $discountPercent / 100);
		} else {
			// Get cost price for margin calculation
			if (!empty($fk_product) && $fk_product > 0) {
				if (getDolGlobalString('MARGIN_TYPE') == 'costprice') {
					require_once DOL_DOCUMENT_ROOT.'/product/class/product.class.php';
					$product = new Product($this->db);
					$result = $product->fetch($fk_product);
					if ($result <= 0) {
						$this->errors[] = 'ErrorProductIdDoesNotExists';
						return -1;
					}
					if ($product->cost_price > 0) {
						$buyPrice = $product->cost_price;
					} elseif ($product->pmp > 0) {
						$buyPrice = $product->pmp;
					}
				} elseif (getDolGlobalString('MARGIN_TYPE') == 'pmp') {
					require_once DOL_DOCUMENT_ROOT.'/product/class/product.class.php';
					$product = new Product($this->db);
					$result = $product->fetch($fk_product);
					if ($result <= 0) {
						$this->errors[] = 'ErrorProductIdDoesNotExists';
						return -1;
					}
					if ($product->pmp > 0) {
						$buyPrice = $product->pmp;
					}
				}

				if (empty($buyPrice) && isset($conf->global->MARGIN_TYPE) && in_array($conf->global->MARGIN_TYPE, array('1', 'pmp', 'costprice'))) {
					require_once DOL_DOCUMENT_ROOT.'/fourn/class/fournisseur.product.class.php';
					$productFournisseur = new ProductFournisseur($this->db);
					if (($result = $productFournisseur->find_min_price_product_fournisseur($fk_product)) > 0) {
						$buyPrice = $productFournisseur->fourn_unitprice;
					} elseif ($result < 0) {
						$this->errors[] = $productFournisseur->error;
						return -2;
					}
				}
			}
		}
		return $buyPrice;
	}

	// phpcs:disable PEAR.NamingConventions.ValidFunctionName.ScopeNotCamelCaps
	/**
	 *  Show photos of an object (nbmax maximum), into several columns
	 *
	 *  @param		string		$modulepart		'product', 'ticket', ...
	 *  @param      string		$sdir        	Directory to scan (full absolute path)
	 *  @param      int			$size        	0=original size, 1='small' use thumbnail if possible
	 *  @param      int			$nbmax       	Nombre maximum de photos (0=pas de max)
	 *  @param      int			$nbbyrow     	Number of image per line or -1 to use div separator or 0 to use no separator. Used only if size=1 or 'small'.
	 * 	@param		int			$showfilename	1=Show filename
	 * 	@param		int			$showaction		1=Show icon with action links (resize, delete)
	 * 	@param		int			$maxHeight		Max height of original image when size='small' (so we can use original even if small requested). If 0, always use 'small' thumb image.
	 * 	@param		int			$maxWidth		Max width of original image when size='small'
	 *  @param      int     	$nolink         Do not add a href link to view enlarged imaged into a new tab
	 *  @param      int|string  $overwritetitle Do not add title tag on image
	 *  @param		int			$usesharelink	Use the public shared link of image (if not available, the 'nophoto' image will be shown instead)
	 *  @param		string		$cache			A string if we want to use a cached version of image
	 *  @param		string		$addphotorefcss	Add CSS to img of photos
	 *  @return     string						Html code to show photo. Number of photos shown is saved in this->nbphoto
	 */
	public function show_photos($modulepart, $sdir, $size = 0, $nbmax = 0, $nbbyrow = 5, $showfilename = 0, $showaction = 0, $maxHeight = 120, $maxWidth = 160, $nolink = 0, $overwritetitle = 0, $usesharelink = 0, $cache = '', $addphotorefcss = 'photoref')
	{
		// phpcs:enable
		global $conf, $user, $langs;

		include_once DOL_DOCUMENT_ROOT.'/core/lib/files.lib.php';
		include_once DOL_DOCUMENT_ROOT.'/core/lib/images.lib.php';

		$sortfield = 'position_name';
		$sortorder = 'asc';

		$dir = $sdir.'/';
		$pdir = '/';

		$dir .= get_exdir(0, 0, 0, 0, $this, $modulepart);
		$pdir .= get_exdir(0, 0, 0, 0, $this, $modulepart);

		// For backward compatibility
		if ($modulepart == 'product') {
			if (getDolGlobalInt('PRODUCT_USE_OLD_PATH_FOR_PHOTO')) {
				$dir = $sdir.'/'.get_exdir($this->id, 2, 0, 0, $this, $modulepart).$this->id."/photos/";
				$pdir = '/'.get_exdir($this->id, 2, 0, 0, $this, $modulepart).$this->id."/photos/";
			}
		}

		// Defined relative dir to DOL_DATA_ROOT
		$relativedir = '';
		if ($dir) {
			$relativedir = preg_replace('/^'.preg_quote(DOL_DATA_ROOT, '/').'/', '', $dir);
			$relativedir = preg_replace('/^[\\/]/', '', $relativedir);
			$relativedir = preg_replace('/[\\/]$/', '', $relativedir);
		}

		$dirthumb = $dir.'thumbs/';
		$pdirthumb = $pdir.'thumbs/';

		$return = '<!-- Photo -->'."\n";
		$nbphoto = 0;

		$filearray = dol_dir_list($dir, "files", 0, '', '(\.meta|_preview.*\.png)$', $sortfield, (strtolower($sortorder) == 'desc' ? SORT_DESC : SORT_ASC), 1);

		/*if (getDolGlobalInt('PRODUCT_USE_OLD_PATH_FOR_PHOTO'))    // For backward compatiblity, we scan also old dirs
		 {
		 $filearrayold=dol_dir_list($dirold,"files",0,'','(\.meta|_preview.*\.png)$',$sortfield,(strtolower($sortorder)=='desc'?SORT_DESC:SORT_ASC),1);
		 $filearray=array_merge($filearray, $filearrayold);
		 }*/

		completeFileArrayWithDatabaseInfo($filearray, $relativedir);

		if (count($filearray)) {
			if ($sortfield && $sortorder) {
				$filearray = dol_sort_array($filearray, $sortfield, $sortorder);
			}

			foreach ($filearray as $key => $val) {
				$photo = '';
				$file = $val['name'];

				//if (dol_is_file($dir.$file) && image_format_supported($file) >= 0)
				if (image_format_supported($file) >= 0) {
					$nbphoto++;
					$photo = $file;
					$viewfilename = $file;

					if ($size == 1 || $size == 'small') {   // Format vignette
						// Find name of thumb file
						$photo_vignette = basename(getImageFileNameForSize($dir.$file, '_small'));
						if (!dol_is_file($dirthumb.$photo_vignette)) {
							// The thumb does not exists, so we will use the original file
							$dirthumb = $dir;
							$pdirthumb = $pdir;
							$photo_vignette = basename($file);
						}

						// Get filesize of original file
						$imgarray = dol_getImageSize($dir.$photo);

						if ($nbbyrow > 0) {
							if ($nbphoto == 1) {
								$return .= '<table class="valigntop center centpercent" style="border: 0; padding: 2px; border-spacing: 2px; border-collapse: separate;">';
							}

							if ($nbphoto % $nbbyrow == 1) {
								$return .= '<tr class="center valignmiddle" style="border: 1px">';
							}
							$return .= '<td style="width: '.ceil(100 / $nbbyrow).'%" class="photo">'."\n";
						} elseif ($nbbyrow < 0) {
							$return .= '<div class="inline-block">'."\n";
						}

						$relativefile = preg_replace('/^\//', '', $pdir.$photo);
						if (empty($nolink)) {
							$urladvanced = getAdvancedPreviewUrl($modulepart, $relativefile, 0, 'entity='.$this->entity);
							if ($urladvanced) {
								$return .= '<a href="'.$urladvanced.'">';
							} else {
								$return .= '<a href="'.DOL_URL_ROOT.'/viewimage.php?modulepart='.$modulepart.'&entity='.$this->entity.'&file='.urlencode($pdir.$photo).'" class="aphoto" target="_blank" rel="noopener noreferrer">';
							}
						}

						// Show image (width height=$maxHeight)
						// Si fichier vignette disponible et image source trop grande, on utilise la vignette, sinon on utilise photo origine
						$alt = $langs->transnoentitiesnoconv('File').': '.$relativefile;
						$alt .= ' - '.$langs->transnoentitiesnoconv('Size').': '.$imgarray['width'].'x'.$imgarray['height'];
						if ($overwritetitle) {
							if (is_numeric($overwritetitle)) {
								$alt = '';
							} else {
								$alt = $overwritetitle;
							}
						}

						if ($usesharelink) {
							if ($val['share']) {
								if (empty($maxHeight) || ($photo_vignette && $imgarray['height'] > $maxHeight)) {
									$return .= '<!-- Show original file (thumb not yet available with shared links) -->';
									$return .= '<img class="photo photowithmargin'.($addphotorefcss ? ' '.$addphotorefcss : '').'"'.($maxHeight ? ' height="'.$maxHeight.'"' : '').' src="'.DOL_URL_ROOT.'/viewimage.php?hashp='.urlencode($val['share']).($cache ? '&cache='.urlencode($cache) : '').'" title="'.dol_escape_htmltag($alt).'">';
								} else {
									$return .= '<!-- Show original file -->';
									$return .= '<img class="photo photowithmargin'.($addphotorefcss ? ' '.$addphotorefcss : '').'" height="'.$maxHeight.'" src="'.DOL_URL_ROOT.'/viewimage.php?hashp='.urlencode($val['share']).($cache ? '&cache='.urlencode($cache) : '').'" title="'.dol_escape_htmltag($alt).'">';
								}
							} else {
								$return .= '<!-- Show nophoto file (because file is not shared) -->';
								$return .= '<img class="photo photowithmargin'.($addphotorefcss ? ' '.$addphotorefcss : '').'" height="'.$maxHeight.'" src="'.DOL_URL_ROOT.'/public/theme/common/nophoto.png" title="'.dol_escape_htmltag($alt).'">';
							}
						} else {
							if (empty($maxHeight) || ($photo_vignette && $imgarray['height'] > $maxHeight)) {
								$return .= '<!-- Show thumb -->';
								$return .= '<img class="photo photowithmargin'.($addphotorefcss ? ' '.$addphotorefcss : '').' maxwidth150onsmartphone maxwidth200"'.($maxHeight ? ' height="'.$maxHeight.'"' : '').' src="'.DOL_URL_ROOT.'/viewimage.php?modulepart='.$modulepart.'&entity='.$this->entity.($cache ? '&cache='.urlencode($cache) : '').'&file='.urlencode($pdirthumb.$photo_vignette).'" title="'.dol_escape_htmltag($alt).'">';
							} else {
								$return .= '<!-- Show original file -->';
								$return .= '<img class="photo photowithmargin'.($addphotorefcss ? ' '.$addphotorefcss : '').'" height="'.$maxHeight.'" src="'.DOL_URL_ROOT.'/viewimage.php?modulepart='.$modulepart.'&entity='.$this->entity.($cache ? '&cache='.urlencode($cache) : '').'&file='.urlencode($pdir.$photo).'" title="'.dol_escape_htmltag($alt).'">';
							}
						}

						if (empty($nolink)) {
							$return .= '</a>';
						}

						if ($showfilename) {
							$return .= '<br>'.$viewfilename;
						}
						if ($showaction) {
							$return .= '<br>';
							// If $photo_vignette set, we add link to generate thumbs if file is an image and ->imgWidth or->imgHeight higher than limits
							if ($photo_vignette && (image_format_supported($photo) > 0) && ((isset($this->imgWidth) && $this->imgWidth > $maxWidth) || (isset($this->imgHeight) && $this->imgHeight > $maxHeight))) {
								$return .= '<a href="'.$_SERVER["PHP_SELF"].'?id='.$this->id.'&action=addthumb&token='.newToken().'&file='.urlencode($pdir.$viewfilename).'">'.img_picto($langs->trans('GenerateThumb'), 'refresh').'&nbsp;&nbsp;</a>';
							}
							// Special cas for product
							if ($modulepart == 'product' && ($user->hasRight('produit', 'creer') || $user->hasRight('service', 'creer'))) {
								// Link to resize
								$return .= '<a href="'.DOL_URL_ROOT.'/core/photos_resize.php?modulepart='.urlencode('produit|service').'&id='.$this->id.'&file='.urlencode($pdir.$viewfilename).'" title="'.dol_escape_htmltag($langs->trans("Resize")).'">'.img_picto($langs->trans("Resize"), 'resize', '').'</a> &nbsp; ';

								// Link to delete
								$return .= '<a href="'.$_SERVER["PHP_SELF"].'?id='.$this->id.'&action=delete&token='.newToken().'&file='.urlencode($pdir.$viewfilename).'">';
								$return .= img_delete().'</a>';
							}
						}
						$return .= "\n";

						if ($nbbyrow > 0) {
							$return .= '</td>';
							if (($nbphoto % $nbbyrow) == 0) {
								$return .= '</tr>';
							}
						} elseif ($nbbyrow < 0) {
							$return .= '</div>'."\n";
						}
					}

					if (empty($size)) {     // Format origine
						$return .= '<img class="photo photowithmargin" src="'.DOL_URL_ROOT.'/viewimage.php?modulepart='.$modulepart.'&entity='.$this->entity.'&file='.urlencode($pdir.$photo).'">';

						if ($showfilename) {
							$return .= '<br>'.$viewfilename;
						}
						if ($showaction) {
							// Special case for product
							if ($modulepart == 'product' && ($user->hasRight('produit', 'creer') || $user->hasRight('service', 'creer'))) {
								// Link to resize
								$return .= '<a href="'.DOL_URL_ROOT.'/core/photos_resize.php?modulepart='.urlencode('produit|service').'&id='.$this->id.'&file='.urlencode($pdir.$viewfilename).'" title="'.dol_escape_htmltag($langs->trans("Resize")).'">'.img_picto($langs->trans("Resize"), 'resize', '').'</a> &nbsp; ';

								// Link to delete
								$return .= '<a href="'.$_SERVER["PHP_SELF"].'?id='.$this->id.'&action=delete&token='.newToken().'&file='.urlencode($pdir.$viewfilename).'">';
								$return .= img_delete().'</a>';
							}
						}
					}

					// On continue ou on arrete de boucler ?
					if ($nbmax && $nbphoto >= $nbmax) {
						break;
					}
				}
			}

			if ($size == 1 || $size == 'small') {
				if ($nbbyrow > 0) {
					// Ferme tableau
					while ($nbphoto % $nbbyrow) {
						$return .= '<td style="width: '.ceil(100 / $nbbyrow).'%">&nbsp;</td>';
						$nbphoto++;
					}

					if ($nbphoto) {
						$return .= '</table>';
					}
				}
			}
		}

		$this->nbphoto = $nbphoto;

		return $return;
	}


	/**
	 * Function test if type is array
	 *
	 * @param   array   $info   content informations of field
	 * @return  bool			true if array
	 */
	protected function isArray($info)
	{
		if (is_array($info)) {
			if (isset($info['type']) && $info['type'] == 'array') {
				return true;
			} else {
				return false;
			}
		}
		return false;
	}

	/**
	 * Function test if type is date
	 *
	 * @param   array   $info   content informations of field
	 * @return  bool			true if date
	 */
	public function isDate($info)
	{
		if (isset($info['type']) && ($info['type'] == 'date' || $info['type'] == 'datetime' || $info['type'] == 'timestamp')) {
			return true;
		}
		return false;
	}

	/**
	 * Function test if type is duration
	 *
	 * @param   array   $info   content informations of field
	 * @return  bool			true if field of type duration
	 */
	public function isDuration($info)
	{
		if (is_array($info)) {
			if (isset($info['type']) && ($info['type'] == 'duration')) {
				return true;
			} else {
				return false;
			}
		} else {
			return false;
		}
	}

	/**
	 * Function test if type is integer
	 *
	 * @param   array   $info   content informations of field
	 * @return  bool			true if integer
	 */
	public function isInt($info)
	{
		if (is_array($info)) {
			if (isset($info['type']) && (preg_match('/(^int|int$)/i', $info['type']))) {
				return true;
			} else {
				return false;
			}
		} else {
			return false;
		}
	}

	/**
	 * Function test if type is float
	 *
	 * @param   array   $info   content informations of field
	 * @return  bool			true if float
	 */
	public function isFloat($info)
	{
		if (is_array($info)) {
			if (isset($info['type']) && (preg_match('/^(double|real|price)/i', $info['type']))) {
				return true;
			} else {
				return false;
			}
		}
		return false;
	}

	/**
	 * Function test if type is text
	 *
	 * @param   array   $info   content informations of field
	 * @return  bool			true if type text
	 */
	public function isText($info)
	{
		if (is_array($info)) {
			if (isset($info['type']) && $info['type'] == 'text') {
				return true;
			} else {
				return false;
			}
		}
		return false;
	}

	/**
	 * Function test if field can be null
	 *
	 * @param   array   $info   content informations of field
	 * @return  bool			true if it can be null
	 */
	protected function canBeNull($info)
	{
		if (is_array($info)) {
			if (isset($info['notnull']) && $info['notnull'] != '1') {
				return true;
			} else {
				return false;
			}
		}
		return true;
	}

	/**
	 * Function test if field is forced to null if zero or empty
	 *
	 * @param   array   $info   content informations of field
	 * @return  bool			true if forced to null
	 */
	protected function isForcedToNullIfZero($info)
	{
		if (is_array($info)) {
			if (isset($info['notnull']) && $info['notnull'] == '-1') {
				return true;
			} else {
				return false;
			}
		}
		return false;
	}

	/**
	 * Function test if is indexed
	 *
	 * @param   array   $info   content informations of field
	 * @return                  bool
	 */
	protected function isIndex($info)
	{
		if (is_array($info)) {
			if (isset($info['index']) && $info['index'] == true) {
				return true;
			} else {
				return false;
			}
		}
		return false;
	}


	/**
<<<<<<< HEAD
	 * Function to prepare a part of the query for insert by returning an array with all properties of object.
	 *
	 * Note $this->${field} are set by the page that make the createCommon() or the updateCommon().
=======
	 * Function to return the array of data key-value from the ->fields and all the ->properties of an object.
	 *
	 * Note: $this->${field} are set by the page that make the createCommon() or the updateCommon().
>>>>>>> 7964f831
	 * $this->${field} should be a clean and string value (so date are formated for SQL insert).
	 *
	 * @return array		Array with all values of each properties to update
	 */
	protected function setSaveQuery()
	{
		global $conf;

		$queryarray = array();
		foreach ($this->fields as $field => $info) {	// Loop on definition of fields
			// Depending on field type ('datetime', ...)
			if ($this->isDate($info)) {
				if (empty($this->{$field})) {
					$queryarray[$field] = null;
				} else {
					$queryarray[$field] = $this->db->idate($this->{$field});
				}
			} elseif ($this->isDuration($info)) {
				// $this->{$field} may be null, '', 0, '0', 123, '123'
				if ((isset($this->{$field}) && $this->{$field} != '') || !empty($info['notnull'])) {
					if (!isset($this->{$field})) {
						if (!empty($info['default'])) {
							$queryarray[$field] = $info['default'];
						} else {
							$queryarray[$field] = 0;
						}
					} else {
						$queryarray[$field] = (int) $this->{$field};		// If '0', it may be set to null later if $info['notnull'] == -1
					}
				} else {
					$queryarray[$field] = null;
				}
			} elseif ($this->isInt($info) || $this->isFloat($info)) {
				if ($field == 'entity' && is_null($this->{$field})) {
					$queryarray[$field] = ((int) $conf->entity);
				} else {
					// $this->{$field} may be null, '', 0, '0', 123, '123'
					if ((isset($this->{$field}) && ((string) $this->{$field}) != '') || !empty($info['notnull'])) {
						if (!isset($this->{$field})) {
							$queryarray[$field] = 0;
						} elseif ($this->isInt($info)) {
							$queryarray[$field] = (int) $this->{$field};	// If '0', it may be set to null later if $info['notnull'] == -1
						} elseif ($this->isFloat($info)) {
							$queryarray[$field] = (float) $this->{$field};	// If '0', it may be set to null later if $info['notnull'] == -1
						}
					} else {
						$queryarray[$field] = null;
					}
				}
			} else {
				// Note: If $this->{$field} is not defined, it means there is a bug into definition of ->fields or a missing declaration of property
				// We should keep the warning generated by this because it is a bug somewhere else in code, not here.
				$queryarray[$field] = $this->{$field};
			}

			if ($info['type'] == 'timestamp' && empty($queryarray[$field])) {
				unset($queryarray[$field]);
			}
			if (!empty($info['notnull']) && $info['notnull'] == -1 && empty($queryarray[$field])) {
				$queryarray[$field] = null; // May force 0 to null
			}
		}

		return $queryarray;
	}

	/**
	 * Function to load data from a SQL pointer into properties of current object $this
	 *
	 * @param   stdClass    $obj    Contain data of object from database
	 * @return void
	 */
	public function setVarsFromFetchObj(&$obj)
	{
		global $db;

		foreach ($this->fields as $field => $info) {
			if ($this->isDate($info)) {
				if (!isset($obj->$field) || is_null($obj->$field) || $obj->$field === '' || $obj->$field === '0000-00-00 00:00:00' || $obj->$field === '1000-01-01 00:00:00') {
					$this->$field = '';
				} else {
					$this->$field = $db->jdate($obj->$field);
				}
			} elseif ($this->isInt($info)) {
				if ($field == 'rowid') {
					$this->id = (int) $obj->$field;
				} else {
					if ($this->isForcedToNullIfZero($info)) {
						if (empty($obj->$field)) {
							$this->$field = null;
						} else {
							$this->$field = (float) $obj->$field;
						}
					} else {
						if (isset($obj->$field) && (!is_null($obj->$field) || (isset($info['notnull']) && $info['notnull'] == 1))) {
							$this->$field = (int) $obj->$field;
						} else {
							$this->$field = null;
						}
					}
				}
			} elseif ($this->isFloat($info)) {
				if ($this->isForcedToNullIfZero($info)) {
					if (empty($obj->$field)) {
						$this->$field = null;
					} else {
						$this->$field = (float) $obj->$field;
					}
				} else {
					if (isset($obj->$field) && (!is_null($obj->$field) || (isset($info['notnull']) && $info['notnull'] == 1))) {
						$this->$field = (float) $obj->$field;
					} else {
						$this->$field = null;
					}
				}
			} else {
				$this->$field = isset($obj->$field) ? $obj->$field : null;
			}
		}

		// If there is no 'ref' field, we force property ->ref to ->id for a better compatibility with common functions.
		if (!isset($this->fields['ref']) && isset($this->id)) {
			$this->ref = $this->id;
		}
	}

	/**
	 * Sets all object fields to null. Useful for example in lists, when printing multiple lines and a different object os fetched for each line.
	 * @return void
	 */
	public function emtpyObjectVars()
	{
		foreach ($this->fields as $field => $arr) {
			$this->$field = null;
		}
	}

	/**
	 * Function to concat keys of fields
	 *
	 * @param   string  $alias   		String of alias of table for fields. For example 't'. It is recommended to use '' and set alias into fields defintion.
	 * @param	array	$excludefields	Array of fields to exclude
	 * @return  string					List of alias fields
	 */
	public function getFieldList($alias = '', $excludefields = array())
	{
		$keys = array_keys($this->fields);
		if (!empty($alias)) {
			$keys_with_alias = array();
			foreach ($keys as $fieldname) {
				if (!empty($excludefields)) {
					if (in_array($fieldname, $excludefields)) {	// The field is excluded and must not be in output
						continue;
					}
				}
				$keys_with_alias[] = $alias . '.' . $fieldname;
			}
			return implode(',', $keys_with_alias);
		} else {
			return implode(',', $keys);
		}
	}

	/**
	 * Add quote to field value if necessary
	 *
	 * @param 	string|int	$value			Value to protect
	 * @param	array		$fieldsentry	Properties of field
	 * @return 	string
	 */
	protected function quote($value, $fieldsentry)
	{
		if (is_null($value)) {
			return 'NULL';
		} elseif (preg_match('/^(int|double|real|price)/i', $fieldsentry['type'])) {
			return price2num("$value");
		} elseif (preg_match('/int$/i', $fieldsentry['type'])) {
			return (int) $value;
		} elseif ($fieldsentry['type'] == 'boolean') {
			if ($value) {
				return 'true';
			} else {
				return 'false';
			}
		} else {
			return "'".$this->db->escape($value)."'";
		}
	}


	/**
	 * Create object into database
	 *
	 * @param  User $user      User that creates
	 * @param  bool $notrigger false=launch triggers after, true=disable triggers
	 * @return int             Return integer <0 if KO, Id of created object if OK
	 */
	public function createCommon(User $user, $notrigger = false)
	{
		global $langs;

		dol_syslog(get_class($this)."::createCommon create", LOG_DEBUG);

		$error = 0;

		$now = dol_now();

		$fieldvalues = $this->setSaveQuery();

		if (array_key_exists('date_creation', $fieldvalues) && empty($fieldvalues['date_creation'])) {
			$fieldvalues['date_creation'] = $this->db->idate($now);
		}
		if (array_key_exists('fk_user_creat', $fieldvalues) && !($fieldvalues['fk_user_creat'] > 0)) {
			$fieldvalues['fk_user_creat'] = $user->id;
		}
		if (array_key_exists('pass_crypted', $fieldvalues) && property_exists($this, 'pass')) {
			$fieldvalues['pass_crypted'] = dol_hash($this->pass);
		}
		unset($fieldvalues['rowid']); // The field 'rowid' is reserved field name for autoincrement field so we don't need it into insert.
		if (array_key_exists('ref', $fieldvalues)) {
			$fieldvalues['ref'] = dol_string_nospecial($fieldvalues['ref']); // If field is a ref, we sanitize data
		}

		$keys = array();
		$values = array(); // Array to store string forged for SQL syntax
		foreach ($fieldvalues as $k => $v) {
			$keys[$k] = $k;
			$value = $this->fields[$k];
			$values[$k] = $this->quote($v, $value); // May return string 'NULL' if $value is null
		}

		// Clean and check mandatory
		foreach ($keys as $key) {
			// If field is an implicit foreign key field (so type = 'integer:...')
			if (preg_match('/^integer:/i', $this->fields[$key]['type']) && $values[$key] == '-1') {
				$values[$key] = '';
			}
			if (!empty($this->fields[$key]['foreignkey']) && $values[$key] == '-1') {
				$values[$key] = '';
			}

			if (isset($this->fields[$key]['notnull']) && $this->fields[$key]['notnull'] == 1 && (!isset($values[$key]) || $values[$key] === 'NULL') && is_null($this->fields[$key]['default'])) {
				$error++;
				$langs->load("errors");
				dol_syslog("Mandatory field '".$key."' is empty and required into ->fields definition of class");
				$this->errors[] = $langs->trans("ErrorFieldRequired", $this->fields[$key]['label']);
			}

			// If value is null and there is a default value for field
			if (isset($this->fields[$key]['notnull']) && $this->fields[$key]['notnull'] == 1 && (!isset($values[$key]) || $values[$key] === 'NULL') && !is_null($this->fields[$key]['default'])) {
				$values[$key] = $this->quote($this->fields[$key]['default'], $this->fields[$key]);
			}

			// If field is an implicit foreign key field (so type = 'integer:...')
			if (preg_match('/^integer:/i', $this->fields[$key]['type']) && empty($values[$key])) {
				if (isset($this->fields[$key]['default'])) {
					$values[$key] = ((int) $this->fields[$key]['default']);
				} else {
					$values[$key] = 'null';
				}
			}
			if (!empty($this->fields[$key]['foreignkey']) && empty($values[$key])) {
				$values[$key] = 'null';
			}
		}

		if ($error) {
			return -1;
		}

		$this->db->begin();

		if (!$error) {
			$sql = "INSERT INTO ".$this->db->prefix().$this->table_element;
			$sql .= " (".implode(", ", $keys).')';
			$sql .= " VALUES (".implode(", ", $values).")";		// $values can contains 'abc' or 123

			$res = $this->db->query($sql);
			if (!$res) {
				$error++;
				if ($this->db->lasterrno() == 'DB_ERROR_RECORD_ALREADY_EXISTS') {
					$this->errors[] = "ErrorRefAlreadyExists";
				} else {
					$this->errors[] = $this->db->lasterror();
				}
			}
		}

		if (!$error) {
			$this->id = $this->db->last_insert_id($this->db->prefix().$this->table_element);
		}

		// If we have a field ref with a default value of (PROV)
		if (!$error) {
			if (key_exists('ref', $this->fields) && key_exists('notnull', $this->fields['ref']) && $this->fields['ref']['notnull'] > 0 && key_exists('default', $this->fields['ref']) && $this->fields['ref']['default'] == '(PROV)') {
				$sql = "UPDATE ".$this->db->prefix().$this->table_element." SET ref = '(PROV".((int) $this->id).")' WHERE (ref = '(PROV)' OR ref = '') AND rowid = ".((int) $this->id);
				$resqlupdate = $this->db->query($sql);

				if ($resqlupdate === false) {
					$error++;
					$this->errors[] = $this->db->lasterror();
				} else {
					$this->ref = '(PROV'.$this->id.')';
				}
			}
		}

		// Create extrafields
		if (!$error) {
			$result = $this->insertExtraFields();
			if ($result < 0) {
				$error++;
			}
		}

		// Create lines
		if (!empty($this->table_element_line) && !empty($this->fk_element)) {
			foreach ($this->lines as $line) {
				$keyforparent = $this->fk_element;
				$line->$keyforparent = $this->id;

				// Test and convert into object this->lines[$i]. When coming from REST API, we may still have an array
				//if (! is_object($line)) $line=json_decode(json_encode($line), false);  // convert recursively array into object.
				if (!is_object($line)) {
					$line = (object) $line;
				}

				$result = 0;
				if (method_exists($line, 'insert')) {
					$result = $line->insert($user, 1);
				} elseif (method_exists($line, 'create')) {
					$result = $line->create($user, 1);
				}
				if ($result < 0) {
					$this->error = $line->error;
					$this->db->rollback();
					return -1;
				}
			}
		}

		// Triggers
		if (!$error && !$notrigger) {
			// Call triggers
			$result = $this->call_trigger(strtoupper(get_class($this)).'_CREATE', $user);
			if ($result < 0) {
				$error++;
			}
			// End call triggers
		}

		// Commit or rollback
		if ($error) {
			$this->db->rollback();
			return -1;
		} else {
			$this->db->commit();
			return $this->id;
		}
	}


	/**
	 * Load object in memory from the database. This does not load line. This is done by parent fetch() that call fetchCommon
	 *
	 * @param	int    	$id				Id object
	 * @param	string 	$ref			Ref
	 * @param	string	$morewhere		More SQL filters (' AND ...')
	 * @param	int		$noextrafields	0=Default to load extrafields, 1=No extrafields
	 * @return 	int         			Return integer <0 if KO, 0 if not found, >0 if OK
	 */
	public function fetchCommon($id, $ref = null, $morewhere = '', $noextrafields = 0)
	{
		if (empty($id) && empty($ref) && empty($morewhere)) {
			return -1;
		}

		$fieldlist = $this->getFieldList('t');
		if (empty($fieldlist)) {
			return 0;
		}

		$sql = "SELECT ".$fieldlist;
		$sql .= " FROM ".$this->db->prefix().$this->table_element.' as t';

		if (!empty($id)) {
			$sql .= ' WHERE t.rowid = '.((int) $id);
		} elseif (!empty($ref)) {
			$sql .= " WHERE t.ref = '".$this->db->escape($ref)."'";
		} else {
			$sql .= ' WHERE 1 = 1'; // usage with empty id and empty ref is very rare
		}
		if (empty($id) && isset($this->ismultientitymanaged) && $this->ismultientitymanaged == 1) {
			$sql .= ' AND t.entity IN ('.getEntity($this->element).')';
		}
		if ($morewhere) {
			$sql .= $morewhere;
		}
		$sql .= ' LIMIT 1'; // This is a fetch, to be sure to get only one record

		$res = $this->db->query($sql);
		if ($res) {
			$obj = $this->db->fetch_object($res);
			if ($obj) {
				$this->setVarsFromFetchObj($obj);

				// Retrieve all extrafield
				// fetch optionals attributes and labels
				if (empty($noextrafields)) {
					$result = $this->fetch_optionals();
					if ($result < 0) {
						$this->error = $this->db->lasterror();
						$this->errors[] = $this->error;
						return -4;
					}
				}

				return $this->id;
			} else {
				return 0;
			}
		} else {
			$this->error = $this->db->lasterror();
			$this->errors[] = $this->error;
			return -1;
		}
	}

	/**
	 * Load object in memory from the database
	 *
	 * @param	string	$morewhere		More SQL filters (' AND ...')
	 * @param	int		$noextrafields	0=Default to load extrafields, 1=No extrafields
	 * @return 	int         			Return integer <0 if KO, 0 if not found, >0 if OK
	 */
	public function fetchLinesCommon($morewhere = '', $noextrafields = 0)
	{
		$objectlineclassname = get_class($this).'Line';
		if (!class_exists($objectlineclassname)) {
			$this->error = 'Error, class '.$objectlineclassname.' not found during call of fetchLinesCommon';
			return -1;
		}

		$objectline = new $objectlineclassname($this->db);

		$sql = "SELECT ".$objectline->getFieldList('l');
		$sql .= " FROM ".$this->db->prefix().$objectline->table_element." as l";
		$sql .= " WHERE l.fk_".$this->db->escape($this->element)." = ".((int) $this->id);
		if ($morewhere) {
			$sql .= $morewhere;
		}
		if (isset($objectline->fields['position'])) {
			$sql .= $this->db->order('position', 'ASC');
		}

		$resql = $this->db->query($sql);
		if ($resql) {
			$num_rows = $this->db->num_rows($resql);
			$i = 0;
			while ($i < $num_rows) {
				$obj = $this->db->fetch_object($resql);
				if ($obj) {
					$newline = new $objectlineclassname($this->db);
					$newline->setVarsFromFetchObj($obj);

					// Note: extrafields load of line not yet supported
					/*
					if (empty($noextrafields)) {
						// Load extrafields of line
					}*/

					$this->lines[] = $newline;
				}
				$i++;
			}

			return 1;
		} else {
			$this->error = $this->db->lasterror();
			$this->errors[] = $this->error;
			return -1;
		}
	}

	/**
	 * Update object into database
	 *
	 * @param  User $user      	User that modifies
	 * @param  bool $notrigger 	false=launch triggers after, true=disable triggers
	 * @return int             	Return integer <0 if KO, >0 if OK
	 */
	public function updateCommon(User $user, $notrigger = false)
	{
		dol_syslog(get_class($this)."::updateCommon update", LOG_DEBUG);

		$error = 0;

		$now = dol_now();

		// $this->oldcopy should have been set by the caller of update
		//if (empty($this->oldcopy)) {
		//	$this->oldcopy = dol_clone($this);
		//}

		$fieldvalues = $this->setSaveQuery();

		if (array_key_exists('date_modification', $fieldvalues) && empty($fieldvalues['date_modification'])) {
			$fieldvalues['date_modification'] = $this->db->idate($now);
		}
		if (array_key_exists('fk_user_modif', $fieldvalues) && !($fieldvalues['fk_user_modif'] > 0)) {
			$fieldvalues['fk_user_modif'] = $user->id;
		}
		unset($fieldvalues['rowid']); // The field 'rowid' is reserved field name for autoincrement field so we don't need it into update.
		if (array_key_exists('ref', $fieldvalues)) {
			$fieldvalues['ref'] = dol_string_nospecial($fieldvalues['ref']); // If field is a ref, we sanitize data
		}

		// Add quotes and escape on fields with type string
		$keys = array();
		$values = array();
		$tmp = array();
		foreach ($fieldvalues as $k => $v) {
			$keys[$k] = $k;
			$value = $this->fields[$k];
			$values[$k] = $this->quote($v, $value);
			$tmp[] = $k.'='.$this->quote($v, $this->fields[$k]);
		}

		// Clean and check mandatory fields
		foreach ($keys as $key) {
			if (preg_match('/^integer:/i', $this->fields[$key]['type']) && $values[$key] == '-1') {
				$values[$key] = ''; // This is an implicit foreign key field
			}
			if (!empty($this->fields[$key]['foreignkey']) && $values[$key] == '-1') {
				$values[$key] = ''; // This is an explicit foreign key field
			}

			//var_dump($key.'-'.$values[$key].'-'.($this->fields[$key]['notnull'] == 1));
			/*
			if ($this->fields[$key]['notnull'] == 1 && empty($values[$key]))
			{
				$error++;
				$this->errors[]=$langs->trans("ErrorFieldRequired", $this->fields[$key]['label']);
			}*/
		}

		$sql = 'UPDATE '.$this->db->prefix().$this->table_element.' SET '.implode(', ', $tmp).' WHERE rowid='.((int) $this->id);

		$this->db->begin();

		if (!$error) {
			$res = $this->db->query($sql);
			if (!$res) {
				$error++;
				$this->errors[] = $this->db->lasterror();
			}
		}

		// Update extrafield
		if (!$error) {
			$result = $this->insertExtraFields();	// This delete and reinsert extrafields
			if ($result < 0) {
				$error++;
			}
		}

		// Triggers
		if (!$error && !$notrigger) {
			// Call triggers
			$result = $this->call_trigger(strtoupper(get_class($this)).'_MODIFY', $user);
			if ($result < 0) {
				$error++;
			} //Do also here what you must do to rollback action if trigger fail
			// End call triggers
		}

		// Commit or rollback
		if ($error) {
			$this->db->rollback();
			return -1;
		} else {
			$this->db->commit();
			return $this->id;
		}
	}

	/**
	 * Delete object in database
	 *
	 * @param 	User 	$user       			User that deletes
	 * @param 	bool 	$notrigger  			false=launch triggers after, true=disable triggers
	 * @param	int		$forcechilddeletion		0=no, 1=Force deletion of children
	 * @return 	int             				Return integer <0 if KO, 0=Nothing done because object has child, >0 if OK
	 */
	public function deleteCommon(User $user, $notrigger = false, $forcechilddeletion = 0)
	{
		dol_syslog(get_class($this)."::deleteCommon delete", LOG_DEBUG);

		$error = 0;

		$this->db->begin();

		if ($forcechilddeletion) {	// Force also delete of childtables that should lock deletion in standard case when option force is off
			foreach ($this->childtables as $table) {
				$sql = "DELETE FROM ".$this->db->prefix().$table." WHERE ".$this->fk_element." = ".((int) $this->id);
				$resql = $this->db->query($sql);
				if (!$resql) {
					$this->error = $this->db->lasterror();
					$this->errors[] = $this->error;
					$this->db->rollback();
					return -1;
				}
			}
		} elseif (!empty($this->childtables)) {	// If object has childs linked with a foreign key field, we check all child tables.
			$objectisused = $this->isObjectUsed($this->id);
			if (!empty($objectisused)) {
				dol_syslog(get_class($this)."::deleteCommon Can't delete record as it has some child", LOG_WARNING);
				$this->error = 'ErrorRecordHasChildren';
				$this->errors[] = $this->error;
				$this->db->rollback();
				return 0;
			}
		}

		// Delete cascade first
		if (is_array($this->childtablesoncascade) && !empty($this->childtablesoncascade)) {
			foreach ($this->childtablesoncascade as $table) {
				$deleteFromObject = explode(':', $table);
				if (count($deleteFromObject) >= 2) {
					$className = str_replace('@', '', $deleteFromObject[0]);
					$filePath = $deleteFromObject[1];
					$columnName = $deleteFromObject[2];
					$TMoreSQL = array();
					if (!empty($deleteFromObject[3])) {
						$TMoreSQL['customsql'] = $deleteFromObject[3];
					}
					if (dol_include_once($filePath)) {
						$childObject = new $className($this->db);
						if (method_exists($childObject, 'deleteByParentField')) {
							$result = $childObject->deleteByParentField($this->id, $columnName, $TMoreSQL);
							if ($result < 0) {
								$error++;
								$this->errors[] = $childObject->error;
								break;
							}
						} else {
							$error++;
							$this->errors[] = "You defined a cascade delete on an object $childObject but there is no method deleteByParentField for it";
							break;
						}
					} else {
						$error++;
						$this->errors[] = 'Cannot include child class file '.$filePath;
						break;
					}
				} else {
					// Delete record in child table
					$sql = "DELETE FROM ".$this->db->prefix().$table." WHERE ".$this->fk_element." = ".((int) $this->id);

					$resql = $this->db->query($sql);
					if (!$resql) {
						$error++;
						$this->error = $this->db->lasterror();
						$this->errors[] = $this->error;
						break;
					}
				}
			}
		}

		if (!$error) {
			if (!$notrigger) {
				// Call triggers
				$result = $this->call_trigger(strtoupper(get_class($this)).'_DELETE', $user);
				if ($result < 0) {
					$error++;
				} // Do also here what you must do to rollback action if trigger fail
				// End call triggers
			}
		}

		// Delete llx_ecm_files
		if (!$error) {
			$res = $this->deleteEcmFiles(1); // Deleting files physically is done later with the dol_delete_dir_recursive
			if (!$res) {
				$error++;
			}
		}

		// Delete linked object
		$res = $this->deleteObjectLinked();
		if ($res < 0) {
			$error++;
		}

		if (!$error && !empty($this->isextrafieldmanaged)) {
			$result = $this->deleteExtraFields();
			if ($result < 0) {
				$error++;
			}
		}

		if (!$error) {
			$sql = 'DELETE FROM '.$this->db->prefix().$this->table_element.' WHERE rowid='.((int) $this->id);

			$resql = $this->db->query($sql);
			if (!$resql) {
				$error++;
				$this->errors[] = $this->db->lasterror();
			}
		}

		// Commit or rollback
		if ($error) {
			$this->db->rollback();
			return -1;
		} else {
			$this->db->commit();
			return 1;
		}
	}

	/**
	 * Delete all child object from a parent ID
	 *
	 * @param		int		$parentId      Parent Id
	 * @param		string	$parentField   Name of Foreign key parent column
	 * @param 		array 	$filter		an array filter
	 * @param		string	$filtermode	AND or OR
	 * @return		int						Return integer <0 if KO, >0 if OK
	 * @throws Exception
	 */
	public function deleteByParentField($parentId = 0, $parentField = '', $filter = array(), $filtermode = "AND")
	{
		global $user;

		$error = 0;
		$deleted = 0;

		if (!empty($parentId) && !empty($parentField)) {
			$this->db->begin();

			$sql = "SELECT rowid FROM ".$this->db->prefix().$this->table_element;
			$sql .= " WHERE ".$parentField." = ".(int) $parentId;

			// Manage filters
			$sqlwhere = array();
			if (count($filter) > 0) {
				foreach ($filter as $key => $value) {
					if ($key == 'customsql') {
						$sqlwhere[] = $value;
					} elseif (strpos($value, '%') === false) {
						$sqlwhere[] = $key." IN (".$this->db->sanitize($this->db->escape($value)).")";
					} else {
						$sqlwhere[] = $key." LIKE '%".$this->db->escape($value)."%'";
					}
				}
			}
			if (count($sqlwhere) > 0) {
				$sql .= " AND (".implode(" ".$filtermode." ", $sqlwhere).")";
			}

			$resql = $this->db->query($sql);
			if (!$resql) {
				$this->errors[] = $this->db->lasterror();
				$error++;
			} else {
				while ($obj = $this->db->fetch_object($resql)) {
					$result = $this->fetch($obj->rowid);	// @phpstan-ignore-line
					if ($result < 0) {
						$error++;
						$this->errors[] = $this->error;
					} else {
						$result = $this->delete($user);	// @phpstan-ignore-line
						if ($result < 0) {
							$error++;
							$this->errors[] = $this->error;
						} else {
							$deleted++;
						}
					}
				}
			}

			if (empty($error)) {
				$this->db->commit();
				return $deleted;
			} else {
				$this->error = implode(', ', $this->errors);
				$this->db->rollback();
				return $error * -1;
			}
		}

		return $deleted;
	}

	/**
	 *  Delete a line of object in database
	 *
	 *	@param  User	$user       User that delete
	 *  @param	int		$idline		Id of line to delete
	 *  @param 	bool 	$notrigger  false=launch triggers after, true=disable triggers
	 *  @return int         		>0 if OK, <0 if KO
	 */
	public function deleteLineCommon(User $user, $idline, $notrigger = false)
	{
		global $conf;

		$error = 0;

		$tmpforobjectclass = get_class($this);
		$tmpforobjectlineclass = ucfirst($tmpforobjectclass).'Line';

		$this->db->begin();

		// Call trigger
		$result = $this->call_trigger('LINE'.strtoupper($tmpforobjectclass).'_DELETE', $user);
		if ($result < 0) {
			$error++;
		}
		// End call triggers

		if (empty($error)) {
			$sql = "DELETE FROM ".$this->db->prefix().$this->table_element_line;
			$sql .= " WHERE rowid = ".((int) $idline);

			$resql = $this->db->query($sql);
			if (!$resql) {
				$this->error = "Error ".$this->db->lasterror();
				$error++;
			}
		}

		if (empty($error)) {
			// Remove extrafields
			$tmpobjectline = new $tmpforobjectlineclass($this->db);
			if (!isset($tmpobjectline->isextrafieldmanaged) || !empty($tmpobjectline->isextrafieldmanaged)) {
				$tmpobjectline->id = $idline;
				$result = $tmpobjectline->deleteExtraFields();
				if ($result < 0) {
					$error++;
					$this->error = "Error ".get_class($this)."::deleteLineCommon deleteExtraFields error -4 ".$tmpobjectline->error;
				}
			}
		}

		if (empty($error)) {
			$this->db->commit();
			return 1;
		} else {
			dol_syslog(get_class($this)."::deleteLineCommon ERROR:".$this->error, LOG_ERR);
			$this->db->rollback();
			return -1;
		}
	}


	/**
	 *	Set to a status
	 *
	 *	@param	User	$user			Object user that modify
	 *  @param	int		$status			New status to set (often a constant like self::STATUS_XXX)
	 *  @param	int		$notrigger		1=Does not execute triggers, 0=Execute triggers
	 *  @param  string  $triggercode    Trigger code to use
	 *	@return	int						Return integer <0 if KO, >0 if OK
	 */
	public function setStatusCommon($user, $status, $notrigger = 0, $triggercode = '')
	{
		$error = 0;

		$this->db->begin();

		$statusfield = 'status';
		if (in_array($this->element, array('don', 'donation', 'shipping'))) {
			$statusfield = 'fk_statut';
		}

		$sql = "UPDATE ".$this->db->prefix().$this->table_element;
		$sql .= " SET ".$statusfield." = ".((int) $status);
		$sql .= " WHERE rowid = ".((int) $this->id);

		if ($this->db->query($sql)) {
			if (!$error) {
				$this->oldcopy = clone $this;
			}

			if (!$error && !$notrigger) {
				// Call trigger
				$result = $this->call_trigger($triggercode, $user);
				if ($result < 0) {
					$error++;
				}
			}

			if (!$error) {
				$this->status = $status;
				$this->db->commit();
				return 1;
			} else {
				$this->db->rollback();
				return -1;
			}
		} else {
			$this->error = $this->db->error();
			$this->db->rollback();
			return -1;
		}
	}


	/**
	 * Initialise object with example values
	 * Id must be 0 if object instance is a specimen
	 *
	 * @return int
	 */
	public function initAsSpecimenCommon()
	{
		global $user;

		$this->id = 0;
		$this->specimen = 1;
		$fields = array(
			'label' => 'This is label',
			'ref' => 'ABCD1234',
			'description' => 'This is a description',
			'qty' => 123.12,
			'note_public' => 'Public note',
			'note_private' => 'Private note',
			'date_creation' => (dol_now() - 3600 * 48),
			'date_modification' => (dol_now() - 3600 * 24),
			'fk_user_creat' => $user->id,
			'fk_user_modif' => $user->id,
			'date' => dol_now(),
		);
		foreach ($fields as $key => $value) {
			if (array_key_exists($key, $this->fields)) {
				$this->{$key} = $value;		// @phpstan-ignore-line
			}
		}

		// Force values to default values when known
		if (property_exists($this, 'fields')) {
			foreach ($this->fields as $key => $value) {
				// If fields are already set, do nothing
				if (array_key_exists($key, $fields)) {
					continue;
				}

				if (!empty($value['default'])) {
					$this->$key = $value['default'];
				}
			}
		}

		return 1;
	}


	/* Part for comments */

	/**
	 * Load comments linked with current task
	 *	@return boolean	1 if ok
	 */
	public function fetchComments()
	{
		require_once DOL_DOCUMENT_ROOT.'/core/class/comment.class.php';

		$comment = new Comment($this->db);
		$result = $comment->fetchAllFor($this->element, $this->id);
		if ($result < 0) {
			$this->errors = array_merge($this->errors, $comment->errors);
			return -1;
		} else {
			$this->comments = $comment->comments;
		}
		return count($this->comments);
	}

	/**
	 * Return nb comments already posted
	 *
	 * @return int
	 */
	public function getNbComments()
	{
		return count($this->comments);
	}

	/**
	 * Trim object parameters
	 *
	 * @param string[] $parameters array of parameters to trim
	 * @return void
	 */
	public function trimParameters($parameters)
	{
		if (!is_array($parameters)) {
			return;
		}
		foreach ($parameters as $parameter) {
			if (isset($this->$parameter)) {
				$this->$parameter = trim($this->$parameter);
			}
		}
	}

	/* Part for categories/tags */

	/**
	 * Sets object to given categories.
	 *
	 * Deletes object from existing categories not supplied.
	 * Adds it to non existing supplied categories.
	 * Existing categories are left untouch.
	 *
	 * @param 	string 		$type_categ 	Category type ('customer', 'supplier', 'website_page', ...)
	 * @return	int							Array of category objects or < 0 if KO
	 */
	public function getCategoriesCommon($type_categ)
	{
		require_once DOL_DOCUMENT_ROOT.'/categories/class/categorie.class.php';

		// Get current categories
		$c = new Categorie($this->db);
		$existing = $c->containing($this->id, $type_categ, 'id');

		return $existing;
	}

	/**
	 * Sets object to given categories.
	 *
	 * Adds it to non existing supplied categories.
	 * Deletes object from existing categories not supplied (if remove_existing==true).
	 * Existing categories are left untouch.
	 *
	 * @param 	int[]|int 	$categories 		Category ID or array of Categories IDs
	 * @param 	string 		$type_categ 		Category type ('customer', 'supplier', 'website_page', ...) definied into const class Categorie type
	 * @param 	boolean		$remove_existing 	True: Remove existings categories from Object if not supplies by $categories, False: let them
	 * @return	int								Return integer <0 if KO, >0 if OK
	 */
	public function setCategoriesCommon($categories, $type_categ = '', $remove_existing = true)
	{
		// Handle single category
		if (!is_array($categories)) {
			$categories = array($categories);
		}

		dol_syslog(get_class($this)."::setCategoriesCommon Oject Id:".$this->id.' type_categ:'.$type_categ.' nb tag add:'.count($categories), LOG_DEBUG);

		require_once DOL_DOCUMENT_ROOT.'/categories/class/categorie.class.php';

		if (empty($type_categ)) {
			dol_syslog(__METHOD__.': Type '.$type_categ.'is an unknown category type. Done nothing.', LOG_ERR);
			return -1;
		}

		// Get current categories
		$c = new Categorie($this->db);
		$existing = $c->containing($this->id, $type_categ, 'id');
		if ($remove_existing) {
			// Diff
			if (is_array($existing)) {
				$to_del = array_diff($existing, $categories);
				$to_add = array_diff($categories, $existing);
			} else {
				$to_del = array(); // Nothing to delete
				$to_add = $categories;
			}
		} else {
			$to_del = array(); // Nothing to delete
			$to_add = array_diff($categories, $existing);
		}

		$error = 0;
		$ok = 0;

		// Process
		foreach ($to_del as $del) {
			if ($c->fetch($del) > 0) {
				$result=$c->del_type($this, $type_categ);
				if ($result < 0) {
					$error++;
					$this->error = $c->error;
					$this->errors = $c->errors;
					break;
				} else {
					$ok += $result;
				}
			}
		}
		foreach ($to_add as $add) {
			if ($c->fetch($add) > 0) {
				$result = $c->add_type($this, $type_categ);
				if ($result < 0) {
					$error++;
					$this->error = $c->error;
					$this->errors = $c->errors;
					break;
				} else {
					$ok += $result;
				}
			}
		}

		return $error ? (-1 * $error) : $ok;
	}

	/**
	 * Copy related categories to another object
	 *
	 * @param  int		$fromId	Id object source
	 * @param  int		$toId	Id object cible
	 * @param  string	$type	Type of category ('product', ...)
	 * @return int      Return integer < 0 if error, > 0 if ok
	 */
	public function cloneCategories($fromId, $toId, $type = '')
	{
		$this->db->begin();

		if (empty($type)) {
			$type = $this->table_element;
		}

		require_once DOL_DOCUMENT_ROOT.'/categories/class/categorie.class.php';
		$categorystatic = new Categorie($this->db);

		$sql = "INSERT INTO ".$this->db->prefix()."categorie_".(empty($categorystatic->MAP_CAT_TABLE[$type]) ? $type : $categorystatic->MAP_CAT_TABLE[$type])." (fk_categorie, fk_product)";
		$sql .= " SELECT fk_categorie, $toId FROM ".$this->db->prefix()."categorie_".(empty($categorystatic->MAP_CAT_TABLE[$type]) ? $type : $categorystatic->MAP_CAT_TABLE[$type]);
		$sql .= " WHERE fk_product = ".((int) $fromId);

		if (!$this->db->query($sql)) {
			$this->error = $this->db->lasterror();
			$this->db->rollback();
			return -1;
		}

		$this->db->commit();
		return 1;
	}

	/**
	 * Delete related files of object in database
	 *
	 * @param	integer		$mode		0=Use path to find record, 1=Use src_object_xxx fields (Mode 1 is recommanded for new objects)
	 * @return 	bool					True if OK, False if KO
	 */
	public function deleteEcmFiles($mode = 0)
	{
		global $conf;

		$this->db->begin();

		// Delete in database with mode 0
		if ($mode == 0) {
			switch ($this->element) {
				case 'propal':
					$element = 'propale';
					break;
				case 'product':
					$element = 'produit';
					break;
				case 'order_supplier':
					$element = 'fournisseur/commande';
					break;
				case 'invoice_supplier':
					// Special cases that need to use get_exdir to get real dir of object
					// In future, all object should use this to define path of documents.
					$element = 'fournisseur/facture/'.get_exdir($this->id, 2, 0, 1, $this, 'invoice_supplier');
					break;
				case 'shipping':
					$element = 'expedition/sending';
					break;
				case 'task':
				case 'project_task':
					require_once DOL_DOCUMENT_ROOT.'/projet/class/task.class.php';

					$project_result = $this->fetch_projet();
					if ($project_result >= 0) {
						$element = 'projet/'.dol_sanitizeFileName($this->project->ref).'/';
					}
					// no break
				default:
					$element = $this->element;
			}

			// Delete ecm_files_extrafields with mode 0 (using name)
			$sql = "DELETE FROM ".$this->db->prefix()."ecm_files_extrafields WHERE fk_object IN (";
			$sql .= " SELECT rowid FROM ".$this->db->prefix()."ecm_files WHERE filename LIKE '".$this->db->escape($this->ref)."%'";
			$sql .= " AND filepath = '".$this->db->escape($element)."/".$this->db->escape($this->ref)."' AND entity = ".((int) $conf->entity); // No need of getEntity here
			$sql .= ")";

			if (!$this->db->query($sql)) {
				$this->error = $this->db->lasterror();
				$this->db->rollback();
				return false;
			}

			// Delete ecm_files with mode 0 (using name)
			$sql = "DELETE FROM ".$this->db->prefix()."ecm_files";
			$sql .= " WHERE filename LIKE '".$this->db->escape($this->ref)."%'";
			$sql .= " AND filepath = '".$this->db->escape($element)."/".$this->db->escape($this->ref)."' AND entity = ".((int) $conf->entity); // No need of getEntity here

			if (!$this->db->query($sql)) {
				$this->error = $this->db->lasterror();
				$this->db->rollback();
				return false;
			}
		}

		// Delete in database with mode 1
		if ($mode == 1) {
			$sql = 'DELETE FROM '.$this->db->prefix()."ecm_files_extrafields";
			$sql .= " WHERE fk_object IN (SELECT rowid FROM ".$this->db->prefix()."ecm_files WHERE src_object_type = '".$this->db->escape($this->table_element.(empty($this->module) ? "" : "@".$this->module))."' AND src_object_id = ".((int) $this->id).")";
			$resql = $this->db->query($sql);
			if (!$resql) {
				$this->error = $this->db->lasterror();
				$this->db->rollback();
				return false;
			}

			$sql = 'DELETE FROM '.$this->db->prefix()."ecm_files";
			$sql .= " WHERE src_object_type = '".$this->db->escape($this->table_element.(empty($this->module) ? "" : "@".$this->module))."' AND src_object_id = ".((int) $this->id);
			$resql = $this->db->query($sql);
			if (!$resql) {
				$this->error = $this->db->lasterror();
				$this->db->rollback();
				return false;
			}
		}

		$this->db->commit();
		return true;
	}
}<|MERGE_RESOLUTION|>--- conflicted
+++ resolved
@@ -9423,15 +9423,9 @@
 
 
 	/**
-<<<<<<< HEAD
-	 * Function to prepare a part of the query for insert by returning an array with all properties of object.
-	 *
-	 * Note $this->${field} are set by the page that make the createCommon() or the updateCommon().
-=======
 	 * Function to return the array of data key-value from the ->fields and all the ->properties of an object.
 	 *
 	 * Note: $this->${field} are set by the page that make the createCommon() or the updateCommon().
->>>>>>> 7964f831
 	 * $this->${field} should be a clean and string value (so date are formated for SQL insert).
 	 *
 	 * @return array		Array with all values of each properties to update
