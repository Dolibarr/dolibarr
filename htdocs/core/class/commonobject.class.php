<?php
/* Copyright (C) 2006-2012 Laurent Destailleur  <eldy@users.sourceforge.net>
 * Copyright (C) 2005-2012 Regis Houssin        <regis.houssin@capnetworks.com>
 * Copyright (C) 2010-2011 Juanjo Menent        <jmenent@2byte.es>
 * Copyright (C) 2012      Christophe Battarel  <christophe.battarel@altairis.fr>
 * Copyright (C) 2011-2012 Philippe Grand	    <philippe.grand@atoo-net.com>
 * Copyright (C) 2012      Marcos García        <marcosgdf@gmail.com>
 *
 * This program is free software; you can redistribute it and/or modify
 * it under the terms of the GNU General Public License as published by
 * the Free Software Foundation; either version 3 of the License, or
 * (at your option) any later version.
 *
 * This program is distributed in the hope that it will be useful,
 * but WITHOUT ANY WARRANTY; without even the implied warranty of
 * MERCHANTABILITY or FITNESS FOR A PARTICULAR PURPOSE.  See the
 * GNU General Public License for more details.
 *
 * You should have received a copy of the GNU General Public License
 * along with this program. If not, see <http://www.gnu.org/licenses/>.
 */

/**
 *	\file       htdocs/core/class/commonobject.class.php
 *	\ingroup    core
 *	\brief      File of parent class of all other business classes (invoices, contracts, proposals, orders, ...)
 */


/**
 *	Parent class of all other business classes (invoices, contracts, proposals, orders, ...)
 */
abstract class CommonObject
{
    protected $db;
    public $error;
    public $errors;
    public $canvas;                // Contains canvas name if it is

    public $lastname;
    public $firstname;
    public $name;
    public $nom;
    public $civility_id;

    public $array_options=array();

    // No constructor as it is an abstract class


    /**
     *	Return full name (civility+' '+name+' '+lastname)
     *
     *	@param	Translate	$langs			Language object for translation of civility
     *	@param	int			$option			0=No option, 1=Add civility
     * 	@param	int			$nameorder		-1=Auto, 0=Lastname+Firstname, 1=Firstname+Lastname
     * 	@param	int			$maxlen			Maximum length
     * 	@return	string						String with full name
     */
    function getFullName($langs,$option=0,$nameorder=-1,$maxlen=0)
    {
        global $conf;

        $lastname=$this->lastname;
        $firstname=$this->firstname;
        if (empty($lastname))  $lastname=($this->name?$this->name:$this->nom);
        if (empty($firstname)) $firstname=$this->prenom;

        $ret='';
        if ($option && $this->civilite_id)
        {
            if ($langs->transnoentitiesnoconv("Civility".$this->civilite_id)!="Civility".$this->civilite_id) $ret.=$langs->transnoentitiesnoconv("Civility".$this->civilite_id).' ';
            else $ret.=$this->civilite_id.' ';
        }

        // If order not defined, we use the setup
        if ($nameorder < 0) $nameorder=(empty($conf->global->MAIN_FIRSTNAME_NAME_POSITION));

        if ($nameorder)
        {
            $ret.=$firstname;
            if ($firstname && $lastname) $ret.=' ';
            $ret.=$lastname;
        }
        else
        {
            $ret.=$lastname;
            if ($firstname && $lastname) $ret.=' ';
            $ret.=$firstname;
        }
        return dol_trunc($ret,$maxlen);
    }

    /**
     *  Check if ref is used.
     *
     * 	@return		int			<0 if KO, 0 if not found, >0 if found
     */
    function verifyNumRef()
    {
        global $conf;

        $sql = "SELECT rowid";
        $sql.= " FROM ".MAIN_DB_PREFIX.$this->table_element;
        $sql.= " WHERE ref = '".$this->ref."'";
        $sql.= " AND entity = ".$conf->entity;
        dol_syslog(get_class($this)."::verifyNumRef sql=".$sql, LOG_DEBUG);
        $resql = $this->db->query($sql);
        if ($resql)
        {
            $num = $this->db->num_rows($resql);
            return $num;
        }
        else
        {
            $this->error=$this->db->lasterror();
            dol_syslog(get_class($this)."::verifyNumRef ".$this->error, LOG_ERR);
            return -1;
        }
    }

    /**
     *  Add a link between element $this->element and a contact
     *
     *  @param	int		$fk_socpeople       Id of contact to link
     *  @param 	int		$type_contact 		Type of contact (code or id)
     *  @param  int		$source             external=Contact extern (llx_socpeople), internal=Contact intern (llx_user)
     *  @param  int		$notrigger			Disable all triggers
     *  @return int                 		<0 if KO, >0 if OK
     */
    function add_contact($fk_socpeople, $type_contact, $source='external',$notrigger=0)
    {
        global $user,$conf,$langs;

		$error=0;

        dol_syslog(get_class($this)."::add_contact $fk_socpeople, $type_contact, $source");

        // Check parameters
        if ($fk_socpeople <= 0)
        {
            $this->error=$langs->trans("ErrorWrongValueForParameter","1");
            dol_syslog(get_class($this)."::add_contact ".$this->error,LOG_ERR);
            return -1;
        }
        if (! $type_contact)
        {
            $this->error=$langs->trans("ErrorWrongValueForParameter","2");
            dol_syslog(get_class($this)."::add_contact ".$this->error,LOG_ERR);
            return -2;
        }

        $id_type_contact=0;
        if (is_numeric($type_contact))
        {
            $id_type_contact=$type_contact;
        }
        else
        {
            // On recherche id type_contact
            $sql = "SELECT tc.rowid";
            $sql.= " FROM ".MAIN_DB_PREFIX."c_type_contact as tc";
            $sql.= " WHERE element='".$this->element."'";
            $sql.= " AND source='".$source."'";
            $sql.= " AND code='".$type_contact."' AND active=1";
            $resql=$this->db->query($sql);
            if ($resql)
            {
                $obj = $this->db->fetch_object($resql);
                $id_type_contact=$obj->rowid;
            }
        }

        $datecreate = dol_now();

        // Insertion dans la base
        $sql = "INSERT INTO ".MAIN_DB_PREFIX."element_contact";
        $sql.= " (element_id, fk_socpeople, datecreate, statut, fk_c_type_contact) ";
        $sql.= " VALUES (".$this->id.", ".$fk_socpeople." , " ;
        $sql.= $this->db->idate($datecreate);
        $sql.= ", 4, '". $id_type_contact . "' ";
        $sql.= ")";
        dol_syslog(get_class($this)."::add_contact sql=".$sql);

        $resql=$this->db->query($sql);
        if ($resql)
        {
            if (! $notrigger)
            {
                // Call triggers
                include_once DOL_DOCUMENT_ROOT . '/core/class/interfaces.class.php';
                $interface=new Interfaces($this->db);
                $result=$interface->run_triggers(strtoupper($this->element).'_ADD_CONTACT',$this,$user,$langs,$conf);
                if ($result < 0) {
                    $error++; $this->errors=$interface->errors;
                }
                // End call triggers
            }

            return 1;
        }
        else
        {
            if ($this->db->errno() == 'DB_ERROR_RECORD_ALREADY_EXISTS')
            {
                $this->error=$this->db->errno();
                return -2;
            }
            else
            {
                $this->error=$this->db->error();
                dol_syslog($this->error,LOG_ERR);
                return -1;
            }
        }
    }

    /**
     *      Update a link to contact line
     *
     *      @param	int		$rowid              Id of line contact-element
     * 		@param	int		$statut	            New status of link
     *      @param  int		$type_contact_id    Id of contact type (not modified if 0)
     *      @param  int		$fk_socpeople	    Id of soc_people to update (not modified if 0)
     *      @return int                 		<0 if KO, >= 0 if OK
     */
    function update_contact($rowid, $statut, $type_contact_id=0, $fk_socpeople=0)
    {
        // Insertion dans la base
        $sql = "UPDATE ".MAIN_DB_PREFIX."element_contact set";
        $sql.= " statut = ".$statut;
        if ($type_contact_id) $sql.= ", fk_c_type_contact = '".$type_contact_id ."'";
        if ($fk_socpeople) $sql.= ", fk_socpeople = '".$fk_socpeople ."'";
        $sql.= " where rowid = ".$rowid;
        $resql=$this->db->query($sql);
        if ($resql)
        {
            return 0;
        }
        else
        {
            $this->error=$this->db->lasterror();
            return -1;
        }
    }

    /**
     *    Delete a link to contact line
     *
     *    @param	int		$rowid			Id of contact link line to delete
     *    @param	int		$notrigger		Disable all triggers
     *    @return   int						>0 if OK, <0 if KO
     */
    function delete_contact($rowid, $notrigger=0)
    {
        global $user,$langs,$conf;

		$error=0;

        $sql = "DELETE FROM ".MAIN_DB_PREFIX."element_contact";
        $sql.= " WHERE rowid =".$rowid;

        dol_syslog(get_class($this)."::delete_contact sql=".$sql);
        if ($this->db->query($sql))
        {
            if (! $notrigger)
            {
                // Call triggers
                include_once DOL_DOCUMENT_ROOT . '/core/class/interfaces.class.php';
                $interface=new Interfaces($this->db);
                $result=$interface->run_triggers(strtoupper($this->element).'_DELETE_CONTACT',$this,$user,$langs,$conf);
                if ($result < 0) {
                    $error++; $this->errors=$interface->errors;
                }
                // End call triggers
            }

            return 1;
        }
        else
        {
            $this->error=$this->db->lasterror();
            dol_syslog(get_class($this)."::delete_contact error=".$this->error, LOG_ERR);
            return -1;
        }
    }

    /**
     *    Delete all links between an object $this and all its contacts
     *
     *    @return     int	>0 if OK, <0 if KO
     */
    function delete_linked_contact()
    {
        $temp = array();
        $typeContact = $this->liste_type_contact('');

        foreach($typeContact as $key => $value)
        {
            array_push($temp,$key);
        }
        $listId = implode(",", $temp);

        $sql = "DELETE FROM ".MAIN_DB_PREFIX."element_contact";
        $sql.= " WHERE element_id =".$this->id;
        $sql.= " AND fk_c_type_contact IN (".$listId.")";

        dol_syslog(get_class($this)."::delete_linked_contact sql=".$sql, LOG_DEBUG);
        if ($this->db->query($sql))
        {
            return 1;
        }
        else
        {
            $this->error=$this->db->lasterror();
            dol_syslog(get_class($this)."::delete_linked_contact error=".$this->error, LOG_ERR);
            return -1;
        }
    }

    /**
     *    Get array of all contacts for an object
     *
     *    @param	int			$statut		Status of lines to get (-1=all)
     *    @param	string		$source		Source of contact: external or thirdparty (llx_socpeople) or internal (llx_user)
     *    @param	int         $list       0:Return array contains all properties, 1:Return array contains just id
     *    @return	array		            Array of contacts
     */
    function liste_contact($statut=-1,$source='external',$list=0)
    {
        global $langs;

        $tab=array();

        $sql = "SELECT ec.rowid, ec.statut, ec.fk_socpeople as id";    // This field contains id of llx_socpeople or id of llx_user
        if ($source == 'internal') $sql.=", '-1' as socid";
        if ($source == 'external' || $source == 'thirdparty') $sql.=", t.fk_soc as socid";
        $sql.= ", t.civilite as civility, t.name as lastname, t.firstname, t.email";
        $sql.= ", tc.source, tc.element, tc.code, tc.libelle";
        $sql.= " FROM ".MAIN_DB_PREFIX."c_type_contact tc";
        $sql.= ", ".MAIN_DB_PREFIX."element_contact ec";
        if ($source == 'internal') $sql.=" LEFT JOIN ".MAIN_DB_PREFIX."user t on ec.fk_socpeople = t.rowid";
        if ($source == 'external'|| $source == 'thirdparty') $sql.=" LEFT JOIN ".MAIN_DB_PREFIX."socpeople t on ec.fk_socpeople = t.rowid";
        $sql.= " WHERE ec.element_id =".$this->id;
        $sql.= " AND ec.fk_c_type_contact=tc.rowid";
        $sql.= " AND tc.element='".$this->element."'";
        if ($source == 'internal') $sql.= " AND tc.source = 'internal'";
        if ($source == 'external' || $source == 'thirdparty') $sql.= " AND tc.source = 'external'";
        $sql.= " AND tc.active=1";
        if ($statut >= 0) $sql.= " AND ec.statut = '".$statut."'";
        $sql.=" ORDER BY t.name ASC";

        dol_syslog(get_class($this)."::liste_contact sql=".$sql);
        $resql=$this->db->query($sql);
        if ($resql)
        {
            $num=$this->db->num_rows($resql);
            $i=0;
            while ($i < $num)
            {
                $obj = $this->db->fetch_object($resql);

                if (! $list)
                {
                    $transkey="TypeContact_".$obj->element."_".$obj->source."_".$obj->code;
                    $libelle_type=($langs->trans($transkey)!=$transkey ? $langs->trans($transkey) : $obj->libelle);
                    $tab[$i]=array('source'=>$obj->source,'socid'=>$obj->socid,'id'=>$obj->id,
					               'nom'=>$obj->lastname,      // For backward compatibility
					               'civility'=>$obj->civility, 'lastname'=>$obj->lastname, 'firstname'=>$obj->firstname, 'email'=>$obj->email,
					               'rowid'=>$obj->rowid,'code'=>$obj->code,'libelle'=>$libelle_type,'status'=>$obj->statut);
                }
                else
                {
                    $tab[$i]=$obj->id;
                }

                $i++;
            }

            return $tab;
        }
        else
        {
            $this->error=$this->db->error();
            dol_print_error($this->db);
            return -1;
        }
    }


    /**
     * 		Update status of a contact linked to object
     *
     * 		@param	int		$rowid		Id of link between object and contact
     * 		@return	int					<0 if KO, >=0 if OK
     */
    function swapContactStatus($rowid)
    {
        $sql = "SELECT ec.datecreate, ec.statut, ec.fk_socpeople, ec.fk_c_type_contact,";
        $sql.= " tc.code, tc.libelle";
        //$sql.= ", s.fk_soc";
        $sql.= " FROM (".MAIN_DB_PREFIX."element_contact as ec, ".MAIN_DB_PREFIX."c_type_contact as tc)";
        //$sql.= " LEFT JOIN ".MAIN_DB_PREFIX."socpeople as s ON ec.fk_socpeople=s.rowid";	// Si contact de type external, alors il est lie a une societe
        $sql.= " WHERE ec.rowid =".$rowid;
        $sql.= " AND ec.fk_c_type_contact=tc.rowid";
        $sql.= " AND tc.element = '".$this->element."'";

        dol_syslog(get_class($this)."::swapContactStatus sql=".$sql);
        $resql=$this->db->query($sql);
        if ($resql)
        {
            $obj = $this->db->fetch_object($resql);
            $newstatut = ($obj->statut == 4) ? 5 : 4;
            $result = $this->update_contact($rowid, $newstatut);
            $this->db->free($resql);
            return $result;
        }
        else
        {
            $this->error=$this->db->error();
            dol_print_error($this->db);
            return -1;
        }

    }

    /**
     *      Return array with list of possible values for type of contacts
     *
     *      @param	string	$source     'internal', 'external' or 'all'
     *      @param	string	$order		Sort order by : 'code' or 'rowid'
     *      @param  string	$option     0=Return array id->label, 1=Return array code->label
     *      @return array       		Array list of type of contacts (id->label if option=0, code->label if option=1)
     */
    function liste_type_contact($source='internal', $order='code', $option=0)
    {
        global $langs;

        $tab = array();
        $sql = "SELECT DISTINCT tc.rowid, tc.code, tc.libelle";
        $sql.= " FROM ".MAIN_DB_PREFIX."c_type_contact as tc";
        $sql.= " WHERE tc.element='".$this->element."'";
        if (! empty($source)) $sql.= " AND tc.source='".$source."'";
        $sql.= " ORDER by tc.".$order;

        //print "sql=".$sql;
        $resql=$this->db->query($sql);
        if ($resql)
        {
            $num=$this->db->num_rows($resql);
            $i=0;
            while ($i < $num)
            {
                $obj = $this->db->fetch_object($resql);

                $transkey="TypeContact_".$this->element."_".$source."_".$obj->code;
                $libelle_type=($langs->trans($transkey)!=$transkey ? $langs->trans($transkey) : $obj->libelle);
                if (empty($option)) $tab[$obj->rowid]=$libelle_type;
                else $tab[$obj->code]=$libelle_type;
                $i++;
            }
            return $tab;
        }
        else
        {
            $this->error=$this->db->lasterror();
            //dol_print_error($this->db);
            return null;
        }
    }

    /**
     *      Return id of contacts for a source and a contact code.
     *      Example: contact client de facturation ('external', 'BILLING')
     *      Example: contact client de livraison ('external', 'SHIPPING')
     *      Example: contact interne suivi paiement ('internal', 'SALESREPFOLL')
     *
     *		@param	string	$source		'external' or 'internal'
     *		@param	string	$code		'BILLING', 'SHIPPING', 'SALESREPFOLL', ...
     *		@param	int		$status		limited to a certain status
     *      @return array       		List of id for such contacts
     */
    function getIdContact($source,$code,$status=0)
    {
        global $conf;

        $result=array();
        $i=0;

        $sql = "SELECT ec.fk_socpeople";
        $sql.= " FROM ".MAIN_DB_PREFIX."element_contact as ec,";
        if ($source == 'internal') $sql.= " ".MAIN_DB_PREFIX."user as c,";
        if ($source == 'external') $sql.= " ".MAIN_DB_PREFIX."socpeople as c,";
        $sql.= " ".MAIN_DB_PREFIX."c_type_contact as tc";
        $sql.= " WHERE ec.element_id = ".$this->id;
        $sql.= " AND ec.fk_socpeople = c.rowid";
        if ($source == 'internal') $sql.= " AND c.entity IN (0,".$conf->entity.")";
        if ($source == 'external') $sql.= " AND c.entity IN (".getEntity('societe', 1).")";
        $sql.= " AND ec.fk_c_type_contact = tc.rowid";
        $sql.= " AND tc.element = '".$this->element."'";
        $sql.= " AND tc.source = '".$source."'";
        $sql.= " AND tc.code = '".$code."'";
        $sql.= " AND tc.active = 1";
        if ($status) $sql.= " AND ec.statut = ".$status;

        dol_syslog(get_class($this)."::getIdContact sql=".$sql);
        $resql=$this->db->query($sql);
        if ($resql)
        {
            while ($obj = $this->db->fetch_object($resql))
            {
                $result[$i]=$obj->fk_socpeople;
                $i++;
            }
        }
        else
        {
            $this->error=$this->db->error();
            dol_syslog(get_class($this)."::getIdContact ".$this->error, LOG_ERR);
            return null;
        }

        return $result;
    }

    /**
     *		Charge le contact d'id $id dans this->contact
     *
     *		@param	int		$contactid      Id du contact
     *		@return	int						<0 if KO, >0 if OK
     */
    function fetch_contact($contactid)
    {
        require_once DOL_DOCUMENT_ROOT.'/contact/class/contact.class.php';
        $contact = new Contact($this->db);
        $result=$contact->fetch($contactid);
        $this->contact = $contact;
        return $result;
    }

    /**
     *    	Load the third party of object from id $this->socid into this->thirdpary
     *
     *		@return		int					<0 if KO, >0 if OK
     */
    function fetch_thirdparty()
    {
        global $conf;

        if (empty($this->socid)) return 0;

        $thirdparty = new Societe($this->db);
        $result=$thirdparty->fetch($this->socid);
        $this->client = $thirdparty;  // deprecated
        $this->thirdparty = $thirdparty;

        // Use first price level if level not defined for third party
        if (! empty($conf->global->PRODUIT_MULTIPRICES) && empty($this->thirdparty->price_level))
        {
            $this->client->price_level=1; // deprecated
            $this->thirdparty->price_level=1;
        }

        return $result;
    }


    /**
     *		Load data for barcode
     *
     *		@return		int			<0 if KO, >=0 if OK
     */
    function fetch_barcode()
    {
        global $conf;

        dol_syslog(get_class($this).'::fetch_barcode this->element='.$this->element.' this->barcode_type='.$this->barcode_type);

        $idtype=$this->barcode_type;
        if (! $idtype)
        {
            if ($this->element == 'product')      $idtype = $conf->global->PRODUIT_DEFAULT_BARCODE_TYPE;
            else if ($this->element == 'societe') $idtype = $conf->global->GENBARCODE_BARCODETYPE_THIRDPARTY;
            else dol_print_error('','Call fetch_barcode with barcode_type not defined and cant be guessed');
        }

        if ($idtype > 0)
        {
            if (empty($this->barcode_type) || empty($this->barcode_type_code) || empty($this->barcode_type_label) || empty($this->barcode_type_coder))    // If data not already loaded
            {
                $sql = "SELECT rowid, code, libelle as label, coder";
                $sql.= " FROM ".MAIN_DB_PREFIX."c_barcode_type";
                $sql.= " WHERE rowid = ".$idtype;
                dol_syslog(get_class($this).'::fetch_barcode sql='.$sql);
                $resql = $this->db->query($sql);
            	if ($resql)
                {
                    $obj = $this->db->fetch_object($resql);
                    $this->barcode_type       = $obj->rowid;
                    $this->barcode_type_code  = $obj->code;
                    $this->barcode_type_label = $obj->label;
                    $this->barcode_type_coder = $obj->coder;
                    return 1;
                }
                else
                {
                    dol_print_error($this->db);
                    return -1;
                }
            }
        }
        else return 0;
    }

    /**
     *		Charge le projet d'id $this->fk_project dans this->projet
     *
     *		@return		int			<0 if KO, >=0 if OK
     */
    function fetch_projet()
    {
        if (empty($this->fk_project)) return 0;

        $project = new Project($this->db);
        $result = $project->fetch($this->fk_project);
        $this->projet = $project;
        return $result;
    }

    /**
     *		Charge le user d'id userid dans this->user
     *
     *		@param	int		$userid 		Id du contact
     *		@return	int						<0 if KO, >0 if OK
     */
    function fetch_user($userid)
    {
        $user = new User($this->db);
        $result=$user->fetch($userid);
        $this->user = $user;
        return $result;
    }

    /**
     *	Read linked origin object
     *
     *	@return		void
     */
    function fetch_origin()
    {
        // TODO uniformise code
        if ($this->origin == 'shipping') $this->origin = 'expedition';
        if ($this->origin == 'delivery') $this->origin = 'livraison';

        $object = $this->origin;

        $classname = ucfirst($object);
        $this->$object = new $classname($this->db);
        $this->$object->fetch($this->origin_id);
    }

    /**
     *    	Load object from specific field
     *
     *    	@param	string	$table		Table element or element line
     *    	@param	string	$field		Field selected
     *    	@param	string	$key		Import key
     *		@return	int					<0 if KO, >0 if OK
     */
    function fetchObjectFrom($table,$field,$key)
    {
        global $conf;

        $result=false;

        $sql = "SELECT rowid FROM ".MAIN_DB_PREFIX.$table;
        $sql.= " WHERE ".$field." = '".$key."'";
        $sql.= " AND entity = ".$conf->entity;

        dol_syslog(get_class($this).'::fetchObjectFrom sql='.$sql);
        $resql = $this->db->query($sql);
        if ($resql)
        {
            $row = $this->db->fetch_row($resql);
            $result = $this->fetch($row[0]);
        }

        return $result;
    }

    /**
     *	Load value from specific field
     *
     *	@param	string	$table		Table of element or element line
     *	@param	int		$id			Element id
     *	@param	string	$field		Field selected
     *	@return	int					<0 if KO, >0 if OK
     */
    function getValueFrom($table, $id, $field)
    {
        $result=false;

        $sql = "SELECT ".$field." FROM ".MAIN_DB_PREFIX.$table;
        $sql.= " WHERE rowid = ".$id;

        dol_syslog(get_class($this).'::getValueFrom sql='.$sql);
        $resql = $this->db->query($sql);
        if ($resql)
        {
            $row = $this->db->fetch_row($resql);
            $result = $row[0];
        }

        return $result;
    }

    /**
     *	Update a specific field from an object
     *
     *	@param	string	$field		Field to update
     *	@param	mixte	$value		New value
     *	@param	string	$table		To force other table element or element line
     *	@param	int		$id			To force other object id
     *	@param	string	$format		Data format ('text' by default, 'date')
     *	@return	int					<0 if KO, >0 if OK
     */
    function setValueFrom($field, $value, $table='', $id='', $format='text')
    {
        global $conf;

        if (empty($table)) $table=$this->table_element;
        if (empty($id))    $id=$this->id;

        $this->db->begin();

        $sql = "UPDATE ".MAIN_DB_PREFIX.$table." SET ";
        if ($format == 'text') $sql.= $field." = '".$this->db->escape($value)."'";
        else if ($format == 'date') $sql.= $field." = '".$this->db->idate($value)."'";
        $sql.= " WHERE rowid = ".$id;

        dol_syslog(get_class($this)."::setValueFrom sql=".$sql, LOG_DEBUG);
        $resql = $this->db->query($sql);
        if ($resql)
        {
            $this->db->commit();
            return 1;
        }
        else
        {
            $this->error=$this->db->lasterror();
            $this->db->rollback();
            return -1;
        }
    }

    /**
     *      Load properties id_previous and id_next
     *
     *      @param	string	$filter		Optional filter
     *	 	@param  int		$fieldid   	Name of field to use for the select MAX and MIN
     *      @return int         		<0 if KO, >0 if OK
     */
    function load_previous_next_ref($filter,$fieldid)
    {
        global $conf, $user;

        if (! $this->table_element)
        {
            dol_print_error('',get_class($this)."::load_previous_next_ref was called on objet with property table_element not defined", LOG_ERR);
            return -1;
        }

        // this->ismultientitymanaged contains
        // 0=No test on entity, 1=Test with field entity, 2=Test with link by societe
        $alias = 's';
        if ($this->element == 'societe') $alias = 'te';

        $sql = "SELECT MAX(te.".$fieldid.")";
        $sql.= " FROM ".MAIN_DB_PREFIX.$this->table_element." as te";
        if (isset($this->ismultientitymanaged) && $this->ismultientitymanaged == 2 || ($this->element != 'societe' && empty($this->isnolinkedbythird) && empty($user->rights->societe->client->voir))) $sql.= ", ".MAIN_DB_PREFIX."societe as s";	// If we need to link to societe to limit select to entity
        if (empty($this->isnolinkedbythird) && !$user->rights->societe->client->voir) $sql.= " LEFT JOIN ".MAIN_DB_PREFIX."societe_commerciaux as sc ON ".$alias.".rowid = sc.fk_soc";
        $sql.= " WHERE te.".$fieldid." < '".$this->db->escape($this->ref)."'";
        if (empty($this->isnolinkedbythird) && !$user->rights->societe->client->voir) $sql.= " AND sc.fk_user = " .$user->id;
        if (! empty($filter)) $sql.=" AND ".$filter;
        if (isset($this->ismultientitymanaged) && $this->ismultientitymanaged == 2 || ($this->element != 'societe' && empty($this->isnolinkedbythird) && !$user->rights->societe->client->voir)) $sql.= ' AND te.fk_soc = s.rowid';			// If we need to link to societe to limit select to entity
        if (isset($this->ismultientitymanaged) && $this->ismultientitymanaged == 1) $sql.= ' AND te.entity IN ('.getEntity($this->element, 1).')';

        //print $sql."<br>";
        $result = $this->db->query($sql);
        if (! $result)
        {
            $this->error=$this->db->error();
            return -1;
        }
        $row = $this->db->fetch_row($result);
        $this->ref_previous = $row[0];


        $sql = "SELECT MIN(te.".$fieldid.")";
        $sql.= " FROM ".MAIN_DB_PREFIX.$this->table_element." as te";
        if (isset($this->ismultientitymanaged) && $this->ismultientitymanaged == 2 || ($this->element != 'societe' && empty($this->isnolinkedbythird) && !$user->rights->societe->client->voir)) $sql.= ", ".MAIN_DB_PREFIX."societe as s";	// If we need to link to societe to limit select to entity
        if (empty($this->isnolinkedbythird) && !$user->rights->societe->client->voir) $sql.= " LEFT JOIN ".MAIN_DB_PREFIX."societe_commerciaux as sc ON ".$alias.".rowid = sc.fk_soc";
        $sql.= " WHERE te.".$fieldid." > '".$this->db->escape($this->ref)."'";
        if (empty($this->isnolinkedbythird) && !$user->rights->societe->client->voir) $sql.= " AND sc.fk_user = " .$user->id;
        if (! empty($filter)) $sql.=" AND ".$filter;
        if (isset($this->ismultientitymanaged) && $this->ismultientitymanaged == 2 || ($this->element != 'societe' && empty($this->isnolinkedbythird) && !$user->rights->societe->client->voir)) $sql.= ' AND te.fk_soc = s.rowid';			// If we need to link to societe to limit select to entity
        if (isset($this->ismultientitymanaged) && $this->ismultientitymanaged == 1) $sql.= ' AND te.entity IN ('.getEntity($this->element, 1).')';
        // Rem: Bug in some mysql version: SELECT MIN(rowid) FROM llx_socpeople WHERE rowid > 1 when one row in database with rowid=1, returns 1 instead of null

        //print $sql."<br>";
        $result = $this->db->query($sql);
        if (! $result)
        {
            $this->error=$this->db->error();
            return -2;
        }
        $row = $this->db->fetch_row($result);
        $this->ref_next = $row[0];

        return 1;
    }


    /**
     *      Return list of id of contacts of project
     *
     *      @param	string	$source     Source of contact: external (llx_socpeople) or internal (llx_user) or thirdparty (llx_societe)
     *      @return array				Array of id of contacts (if source=external or internal)
     * 									Array of id of third parties with at least one contact on project (if source=thirdparty)
     */
    function getListContactId($source='external')
    {
        $contactAlreadySelected = array();
        $tab = $this->liste_contact(-1,$source);
        $num=count($tab);
        $i = 0;
        while ($i < $num)
        {
            if ($source == 'thirdparty') $contactAlreadySelected[$i] = $tab[$i]['socid'];
            else  $contactAlreadySelected[$i] = $tab[$i]['id'];
            $i++;
        }
        return $contactAlreadySelected;
    }


    /**
     *	Link element with a project
     *
     *	@param     	int		$projectid		Project id to link element to
     *	@return		int						<0 if KO, >0 if OK
     */
    function setProject($projectid)
    {
        if (! $this->table_element)
        {
            dol_syslog(get_class($this)."::setProject was called on objet with property table_element not defined",LOG_ERR);
            return -1;
        }

        $sql = 'UPDATE '.MAIN_DB_PREFIX.$this->table_element;
        if ($projectid) $sql.= ' SET fk_projet = '.$projectid;
        else $sql.= ' SET fk_projet = NULL';
        $sql.= ' WHERE rowid = '.$this->id;

        dol_syslog(get_class($this)."::setProject sql=".$sql);
        if ($this->db->query($sql))
        {
            $this->fk_project = $projectid;
            return 1;
        }
        else
        {
            dol_print_error($this->db);
            return -1;
        }
    }

    /**
     *  Change the payments methods
     *
     *  @param		int		$id		Id of new payment method
     *  @return		int				>0 if OK, <0 if KO
     */
    function setPaymentMethods($id)
    {
    	dol_syslog(get_class($this).'::setPaymentMethods('.$id.')');
    	if ($this->statut >= 0 || $this->element == 'societe')
    	{
    		// TODO uniformize field name
    		$fieldname = 'fk_mode_reglement';
    		if ($this->element == 'societe') $fieldname = 'mode_reglement';

    		$sql = 'UPDATE '.MAIN_DB_PREFIX.$this->table_element;
    		$sql .= ' SET '.$fieldname.' = '.$id;
    		$sql .= ' WHERE rowid='.$this->id;

    		if ($this->db->query($sql))
    		{
    			$this->mode_reglement_id = $id;
    			$this->mode_reglement = $id;	// for compatibility
    			return 1;
    		}
    		else
    		{
    			dol_syslog(get_class($this).'::setPaymentMethods Erreur '.$sql.' - '.$this->db->error());
    			$this->error=$this->db->error();
    			return -1;
    		}
    	}
    	else
    	{
    		dol_syslog(get_class($this).'::setPaymentMethods, status of the object is incompatible');
    		$this->error='Status of the object is incompatible '.$this->statut;
    		return -2;
    	}
    }

    /**
     *  Change the payments terms
     *
     *  @param		int		$id		Id of new payment terms
     *  @return		int				>0 if OK, <0 if KO
     */
    function setPaymentTerms($id)
    {
    	dol_syslog(get_class($this).'::setPaymentTerms('.$id.')');
    	if ($this->statut >= 0 || $this->element == 'societe')
    	{
    		// TODO uniformize field name
    		$fieldname = 'fk_cond_reglement';
    		if ($this->element == 'societe') $fieldname = 'cond_reglement';

    		$sql = 'UPDATE '.MAIN_DB_PREFIX.$this->table_element;
    		$sql .= ' SET '.$fieldname.' = '.$id;
    		$sql .= ' WHERE rowid='.$this->id;

    		if ($this->db->query($sql))
    		{
    			$this->cond_reglement_id = $id;
    			$this->cond_reglement = $id;	// for compatibility
    			return 1;
    		}
    		else
    		{
    			dol_syslog(get_class($this).'::setPaymentTerms Erreur '.$sql.' - '.$this->db->error());
    			$this->error=$this->db->error();
    			return -1;
    		}
    	}
    	else
    	{
    		dol_syslog(get_class($this).'::setPaymentTerms, status of the object is incompatible');
    		$this->error='Status of the object is incompatible '.$this->statut;
    		return -2;
    	}
    }

    /**
     *	Define delivery address
     *
     *	@param      int		$id		Address id
     *	@return     int				<0 si ko, >0 si ok
     */
    function setDeliveryAddress($id)
    {
    	$fieldname = 'fk_adresse_livraison';
    	if ($this->element == 'delivery' || $this->element == 'shipping') $fieldname = 'fk_address';

    	$sql = "UPDATE ".MAIN_DB_PREFIX.$this->table_element." SET ".$fieldname." = ".$id;
    	$sql.= " WHERE rowid = ".$this->id." AND fk_statut = 0";

    	if ($this->db->query($sql))
    	{
    		$this->fk_delivery_address = $id;
    		return 1;
    	}
    	else
    	{
    		$this->error=$this->db->error();
    		dol_syslog(get_class($this).'::setDeliveryAddress Erreur '.$sql.' - '.$this->error);
    		return -1;
    	}
    }

    /**
     *		Set last model used by doc generator
     *
     *		@param		User	$user		User object that make change
     *		@param		string	$modelpdf	Modele name
     *		@return		int					<0 if KO, >0 if OK
     */
    function setDocModel($user, $modelpdf)
    {
        if (! $this->table_element)
        {
            dol_syslog(get_class($this)."::setDocModel was called on objet with property table_element not defined",LOG_ERR);
            return -1;
        }

        $newmodelpdf=dol_trunc($modelpdf,255);

        $sql = "UPDATE ".MAIN_DB_PREFIX.$this->table_element;
        $sql.= " SET model_pdf = '".$this->db->escape($newmodelpdf)."'";
        $sql.= " WHERE rowid = ".$this->id;
        // if ($this->element == 'facture') $sql.= " AND fk_statut < 2";
        // if ($this->element == 'propal')  $sql.= " AND fk_statut = 0";

        dol_syslog(get_class($this)."::setDocModel sql=".$sql);
        $resql=$this->db->query($sql);
        if ($resql)
        {
            $this->modelpdf=$modelpdf;
            return 1;
        }
        else
        {
            dol_print_error($this->db);
            return 0;
        }
    }


    /**
     *  Save a new position (field rang) for details lines.
     *  You can choose to ser position for lines with already a position or lines wihtout any position defined.
     *  Call this function only for table that contains a field fk_parent_line.
     *
     * 	@param		boolean		$renum			true to renum all already ordered lines, false to renum only not already ordered lines.
     * 	@param		string		$rowidorder		ASC or DESC
     * 	@return		void
     */
    function line_order($renum=false, $rowidorder='ASC')
    {
        if (! $this->table_element_line)
        {
            dol_syslog(get_class($this)."::line_order was called on objet with property table_element_line not defined",LOG_ERR);
            return -1;
        }
        if (! $this->fk_element)
        {
            dol_syslog(get_class($this)."::line_order was called on objet with property fk_element not defined",LOG_ERR);
            return -1;
        }

        // Count number of lines to reorder (according to choice $renum)
    	$nl=0;
        $sql = 'SELECT count(rowid) FROM '.MAIN_DB_PREFIX.$this->table_element_line;
		$sql.= ' WHERE '.$this->fk_element.'='.$this->id;
		if (! $renum) $sql.= ' AND rang = 0';
		if ($renum) $sql.= ' AND rang <> 0';

		dol_syslog(get_class($this)."::line_order sql=".$sql, LOG_DEBUG);
		$resql = $this->db->query($sql);
		if ($resql)
		{
			$row = $this->db->fetch_row($resql);
			$nl = $row[0];
		}
		else dol_print_error($this->db);
		if ($nl > 0)
		{
			// The goal of this part is to reorder all lines, with all children lines sharing the same
			// counter that parents.
			$rows=array();

			// We frist search all lines that are parent lines (for multilevel details lines)
			$sql = 'SELECT rowid FROM '.MAIN_DB_PREFIX.$this->table_element_line;
			$sql.= ' WHERE '.$this->fk_element.' = '.$this->id;
			$sql.= ' AND fk_parent_line IS NULL';
			$sql.= ' ORDER BY rang ASC, rowid '.$rowidorder;

			dol_syslog(get_class($this)."::line_order search all parent lines sql=".$sql, LOG_DEBUG);
			$resql = $this->db->query($sql);
			if ($resql)
			{
				$i=0;
				$num = $this->db->num_rows($resql);
				while ($i < $num)
				{
					$row = $this->db->fetch_row($resql);
					$rows[] = $row[0];	// Add parent line into array rows
					$childrens = $this->getChildrensOfLine($row[0]);
					if (! empty($childrens))
					{
						foreach($childrens as $child)
						{
							array_push($rows, $child);
						}
					}
					$i++;
				}

				// Now we set a new number for each lines (parent and children with children included into parent tree)
				if (! empty($rows))
				{
					foreach($rows as $key => $row)
					{
						$this->updateRangOfLine($row, ($key+1));
					}
				}
			}
			else
			{
				dol_print_error($this->db);
			}
		}
	}

	/**
	 * 	Get childrens of line
	 *
	 * 	@param	int		$id		Id of parent line
	 * 	@return	array			Array with list of child lines id
	 */
	function getChildrensOfLine($id)
	{
		$rows=array();

		$sql = 'SELECT rowid FROM '.MAIN_DB_PREFIX.$this->table_element_line;
		$sql.= ' WHERE '.$this->fk_element.' = '.$this->id;
		$sql.= ' AND fk_parent_line = '.$id;
		$sql.= ' ORDER BY rang ASC';

		dol_syslog(get_class($this)."::getChildrenOfLines search children lines for line ".$id." sql=".$sql, LOG_DEBUG);
		$resql = $this->db->query($sql);
		if ($resql)
		{
			$i=0;
			$num = $this->db->num_rows($resql);
			while ($i < $num)
			{
				$row = $this->db->fetch_row($resql);
				$rows[$i] = $row[0];
				$i++;
			}
		}

		return $rows;
	}

    /**
     * 	Update a line to have a lower rank
     *
     * 	@param 	int		$rowid		Id of line
     * 	@return	void
     */
    function line_up($rowid)
    {
        $this->line_order();

        // Get rang of line
        $rang = $this->getRangOfLine($rowid);

        // Update position of line
        $this->updateLineUp($rowid, $rang);
    }

    /**
     * 	Update a line to have a higher rank
     *
     * 	@param	int		$rowid		Id of line
     * 	@return	void
     */
    function line_down($rowid)
    {
        $this->line_order();

        // Get rang of line
        $rang = $this->getRangOfLine($rowid);

        // Get max value for rang
        $max = $this->line_max();

        // Update position of line
        $this->updateLineDown($rowid, $rang, $max);
    }

	/**
	 * 	Update position of line (rang)
	 *
	 * 	@param	int		$rowid		Id of line
	 * 	@param	int		$rang		Position
	 * 	@return	void
	 */
	function updateRangOfLine($rowid,$rang)
	{
		$sql = 'UPDATE '.MAIN_DB_PREFIX.$this->table_element_line.' SET rang  = '.$rang;
		$sql.= ' WHERE rowid = '.$rowid;

		dol_syslog(get_class($this)."::updateRangOfLine sql=".$sql, LOG_DEBUG);
		if (! $this->db->query($sql))
		{
			dol_print_error($this->db);
		}
	}

    /**
     * 	Update position of line with ajax (rang)
     *
     * 	@param	array	$rows	Array of rows
     * 	@return	void
     */
    function line_ajaxorder($rows)
    {
        $num = count($rows);
        for ($i = 0 ; $i < $num ; $i++)
        {
            $this->updateRangOfLine($rows[$i], ($i+1));
        }
    }

    /**
     * 	Update position of line up (rang)
     *
     * 	@param	int		$rowid		Id of line
     * 	@param	int		$rang		Position
     * 	@return	void
     */
    function updateLineUp($rowid,$rang)
    {
        if ($rang > 1 )
        {
            $sql = 'UPDATE '.MAIN_DB_PREFIX.$this->table_element_line.' SET rang = '.$rang ;
            $sql.= ' WHERE '.$this->fk_element.' = '.$this->id;
            $sql.= ' AND rang = '.($rang - 1);
            if ($this->db->query($sql) )
            {
                $sql = 'UPDATE '.MAIN_DB_PREFIX.$this->table_element_line.' SET rang  = '.($rang - 1);
                $sql.= ' WHERE rowid = '.$rowid;
                if (! $this->db->query($sql) )
                {
                    dol_print_error($this->db);
                }
            }
            else
            {
                dol_print_error($this->db);
            }
        }
    }

    /**
     * 	Update position of line down (rang)
     *
     * 	@param	int		$rowid		Id of line
     * 	@param	int		$rang		Position
     * 	@param	int		$max		Max
     * 	@return	void
     */
    function updateLineDown($rowid,$rang,$max)
    {
        if ($rang < $max)
        {
            $sql = 'UPDATE '.MAIN_DB_PREFIX.$this->table_element_line.' SET rang = '.$rang;
            $sql.= ' WHERE '.$this->fk_element.' = '.$this->id;
            $sql.= ' AND rang = '.($rang+1);
            if ($this->db->query($sql) )
            {
                $sql = 'UPDATE '.MAIN_DB_PREFIX.$this->table_element_line.' SET rang = '.($rang+1);
                $sql.= ' WHERE rowid = '.$rowid;
                if (! $this->db->query($sql) )
                {
                    dol_print_error($this->db);
                }
            }
            else
            {
                dol_print_error($this->db);
            }
        }
    }

    /**
     * 	Get position of line (rang)
     *
     * 	@param		int		$rowid		Id of line
     *  @return		int     			Value of rang in table of lines
     */
    function getRangOfLine($rowid)
    {
        $sql = 'SELECT rang FROM '.MAIN_DB_PREFIX.$this->table_element_line;
        $sql.= ' WHERE rowid ='.$rowid;

        dol_syslog(get_class($this)."::getRangOfLine sql=".$sql, LOG_DEBUG);
        $resql = $this->db->query($sql);
        if ($resql)
        {
            $row = $this->db->fetch_row($resql);
            return $row[0];
        }
    }

    /**
     * 	Get rowid of the line relative to its position
     *
     * 	@param		int		$rang		Rang value
     *  @return     int     			Rowid of the line
     */
    function getIdOfLine($rang)
    {
        $sql = 'SELECT rowid FROM '.MAIN_DB_PREFIX.$this->table_element_line;
        $sql.= ' WHERE '.$this->fk_element.' = '.$this->id;
        $sql.= ' AND rang = '.$rang;
        $resql = $this->db->query($sql);
        if ($resql)
        {
            $row = $this->db->fetch_row($resql);
            return $row[0];
        }
    }

    /**
     * 	Get max value used for position of line (rang)
     *
     * 	@param		int		$fk_parent_line		Parent line id
     *  @return     int  			   			Max value of rang in table of lines
     */
    function line_max($fk_parent_line=0)
    {
        // Search the last rang with fk_parent_line
        if ($fk_parent_line)
        {
            $sql = 'SELECT max(rang) FROM '.MAIN_DB_PREFIX.$this->table_element_line;
            $sql.= ' WHERE '.$this->fk_element.' = '.$this->id;
            $sql.= ' AND fk_parent_line = '.$fk_parent_line;

            dol_syslog(get_class($this)."::line_max sql=".$sql, LOG_DEBUG);
            $resql = $this->db->query($sql);
            if ($resql)
            {
                $row = $this->db->fetch_row($resql);
                if (! empty($row[0]))
                {
                    return $row[0];
                }
                else
                {
                    return $this->getRangOfLine($fk_parent_line);
                }
            }
        }
        // If not, search the last rang of element
        else
        {
            $sql = 'SELECT max(rang) FROM '.MAIN_DB_PREFIX.$this->table_element_line;
            $sql.= ' WHERE '.$this->fk_element.' = '.$this->id;

            dol_syslog(get_class($this)."::line_max sql=".$sql, LOG_DEBUG);
            $resql = $this->db->query($sql);
            if ($resql)
            {
                $row = $this->db->fetch_row($resql);
                return $row[0];
            }
        }
    }

    /**
     *  Update external ref of element
     *
     *  @param      string		$ref_ext	Update field ref_ext
     *  @return     int      		   		<0 if KO, >0 if OK
     */
    function update_ref_ext($ref_ext)
    {
        if (! $this->table_element)
        {
            dol_syslog(get_class($this)."::update_ref_ext was called on objet with property table_element not defined", LOG_ERR);
            return -1;
        }

        $sql = 'UPDATE '.MAIN_DB_PREFIX.$this->table_element;
        $sql.= " SET ref_ext = '".$this->db->escape($ref_ext)."'";
        $sql.= " WHERE ".(isset($this->table_rowid)?$this->table_rowid:'rowid')." = ". $this->id;

        dol_syslog(get_class($this)."::update_ref_ext sql=".$sql, LOG_DEBUG);
        if ($this->db->query($sql))
        {
            $this->ref_ext = $ref_ext;
            return 1;
        }
        else
        {
            $this->error=$this->db->error();
            dol_syslog(get_class($this)."::update_ref_ext error=".$this->error, LOG_ERR);
            return -1;
        }
    }

    /**
     *  Update private note of element
     *
     *  @param      string		$note	New value for note
     *  @return     int      		   	<0 if KO, >0 if OK
     */
    function update_note($note)
    {
        if (! $this->table_element)
        {
            dol_syslog(get_class($this)."::update_note was called on objet with property table_element not defined", LOG_ERR);
            return -1;
        }

        $sql = 'UPDATE '.MAIN_DB_PREFIX.$this->table_element;
        // TODO uniformize fields to note_private
        if ($this->table_element == 'fichinter' || $this->table_element == 'projet' || $this->table_element == 'projet_task')
        {
            $sql.= " SET note_private = '".$this->db->escape($note)."'";
        }
        else
        {
            $sql.= " SET note = '".$this->db->escape($note)."'";
        }
        $sql.= " WHERE rowid =". $this->id;

        dol_syslog(get_class($this)."::update_note sql=".$sql, LOG_DEBUG);
        if ($this->db->query($sql))
        {
            $this->note = $note;            // deprecated
            $this->note_private = $note;
            return 1;
        }
        else
        {
            $this->error=$this->db->error();
            dol_syslog(get_class($this)."::update_note error=".$this->error, LOG_ERR);
            return -1;
        }
    }

    /**
     * Update public note of element
     *
     * @param	string	$note_public	New value for note
     * @return	int         			<0 if KO, >0 if OK
     */
    function update_note_public($note_public)
    {
        if (! $this->table_element)
        {
            dol_syslog(get_class($this)."::update_note_public was called on objet with property table_element not defined",LOG_ERR);
            return -1;
        }

        $sql = 'UPDATE '.MAIN_DB_PREFIX.$this->table_element;
        $sql.= " SET note_public = '".$this->db->escape($note_public)."'";
        $sql.= " WHERE rowid =". $this->id;

        dol_syslog(get_class($this)."::update_note_public sql=".$sql);
        if ($this->db->query($sql))
        {
            $this->note_public = $note_public;
            return 1;
        }
        else
        {
            $this->error=$this->db->error();
            return -1;
        }
    }

    /**
     *	Update total_ht, total_ttc and total_vat for an object (sum of lines)
     *
     *	@param	int		$exclspec          	Exclude special product (product_type=9)
     *  @param  int		$roundingadjust    	-1=Use default method (MAIN_ROUNDOFTOTAL_NOT_TOTALOFROUND or 0), 0=Use total of rounding, 1=Use rounding of total
     *  @param	int		$nodatabaseupdate	1=Do not update database. Update only properties of object.
     *	@return	int    			           	<0 if KO, >0 if OK
     */
    function update_price($exclspec=0,$roundingadjust=-1,$nodatabaseupdate=0)
    {
        include_once DOL_DOCUMENT_ROOT.'/core/lib/price.lib.php';

        if ($roundingadjust < 0 && isset($conf->global->MAIN_ROUNDOFTOTAL_NOT_TOTALOFROUND)) $roundingadjust=$conf->global->MAIN_ROUNDOFTOTAL_NOT_TOTALOFROUND;
        if ($roundingadjust < 0) $roundingadjust=0;

        $error=0;

        // Define constants to find lines to sum
        $fieldtva='total_tva';
        $fieldlocaltax1='total_localtax1';
        $fieldlocaltax2='total_localtax2';
        if ($this->element == 'facture_fourn' || $this->element == 'invoice_supplier') $fieldtva='tva';

        $sql = 'SELECT qty, total_ht, '.$fieldtva.' as total_tva, total_ttc, '.$fieldlocaltax1.' as total_localtax1, '.$fieldlocaltax2.' as total_localtax2,';
        $sql.= ' tva_tx as vatrate, localtax1_tx, localtax2_tx, localtax1_type, localtax2_type';
        $sql.= ' FROM '.MAIN_DB_PREFIX.$this->table_element_line;
        $sql.= ' WHERE '.$this->fk_element.' = '.$this->id;
        if ($exclspec)
        {
            $product_field='product_type';
            if ($this->table_element_line == 'contratdet') $product_field='';    // contratdet table has no product_type field
            if ($product_field) $sql.= ' AND '.$product_field.' <> 9';
        }

        dol_syslog(get_class($this)."::update_price sql=".$sql);
        $resql = $this->db->query($sql);
        if ($resql)
        {
            $this->total_ht  = 0;
            $this->total_tva = 0;
            $this->total_localtax1 = 0;
            $this->total_localtax2 = 0;
            $this->total_ttc = 0;
            $vatrates = array();
            $vatrates_alllines = array();

            $num = $this->db->num_rows($resql);
            $i = 0;
            while ($i < $num)
            {
                $obj = $this->db->fetch_object($resql);

                $this->total_ht        += $obj->total_ht;
                $this->total_tva       += $obj->total_tva;
                $this->total_localtax1 += $obj->total_localtax1;
                $this->total_localtax2 += $obj->total_localtax2;
                $this->total_ttc       += $obj->total_ttc;

                // Check if there is a global invoice tax for this vat rate
                // FIXME: We should have no database access into this function. Also localtax 7 seems to have problem so i add condition to avoid it into standard usage without loosing it.
                if (! empty($conf->global->MAIN_USE_LOCALTAX_TYPE_7))
                {
                	if ($this->total_localtax1 == 0)
                    {
						// Search to know if there is a localtax of type 7
                    	// TODO : store local taxes types into object lines and remove this. We should use here $obj->localtax1_type but it is not yet filled into database, so we search into table of vat rate
                		global $mysoc;
                    	$localtax1_array=getLocalTaxesFromRate($vatrate,1,$mysoc);
                    	if (empty($obj->localtax1_type))
                    	{
                    		$obj->localtax1_type = $localtax1_array[0];
                    		$obj->localtax1_tx = $localtax1_array[1];
                    	}
                    	//end TODO

						if ($obj->localtax1_type == '7')
						{
							$this->total_localtax1 += $obj->localtax1_tx;
							$this->total_ttc       += $obj->localtax1_tx;
						}
					}
                    if ($this->total_localtax2 == 0)
                    {
						// Search to know if there is a localtax of type 7
                    	// TODO : store local taxes types into object lines and remove this. We should use here $obj->localtax1_type but it is not yet filled into database, so we search into table of vat rate
                		global $mysoc;
                    	$localtax2_array=getLocalTaxesFromRate($vatrate,2,$mysoc);
                    	if (empty($obj->localtax2_type))
                    	{
                    		$obj->localtax2_type = $localtax2_array[0];
                    		$obj->localtax2_tx = $localtax2_array[1];
                    	}
                    	//end TODO

                    	if ($obj->localtax2_type == '7')
						{
							$this->total_localtax2 += $obj->localtax2_tx;
							$this->total_ttc       += $obj->localtax2_tx;
						}
                    }
                }

                $i++;
            }

            $this->db->free($resql);

            // Now update global field total_ht, total_ttc and tva
            $fieldht='total_ht';
            $fieldtva='tva';
            $fieldlocaltax1='localtax1';
            $fieldlocaltax2='localtax2';
            $fieldttc='total_ttc';
            if ($this->element == 'facture' || $this->element == 'facturerec')             $fieldht='total';
            if ($this->element == 'facture_fourn' || $this->element == 'invoice_supplier') $fieldtva='total_tva';
            if ($this->element == 'propal')                                                $fieldttc='total';

            if (empty($nodatabaseupdate))
            {
                $sql = 'UPDATE '.MAIN_DB_PREFIX.$this->table_element.' SET';
                $sql .= " ".$fieldht."='".price2num($this->total_ht)."',";
                $sql .= " ".$fieldtva."='".price2num($this->total_tva)."',";
                $sql .= " ".$fieldlocaltax1."='".price2num($this->total_localtax1)."',";
                $sql .= " ".$fieldlocaltax2."='".price2num($this->total_localtax2)."',";
                $sql .= " ".$fieldttc."='".price2num($this->total_ttc)."'";
                $sql .= ' WHERE rowid = '.$this->id;

                //print "xx".$sql;
                dol_syslog(get_class($this)."::update_price sql=".$sql);
                $resql=$this->db->query($sql);
                if (! $resql)
                {
                    $error++;
                    $this->error=$this->db->error();
                    dol_syslog(get_class($this)."::update_price error=".$this->error,LOG_ERR);
                }
            }

            if (! $error)
            {
                return 1;
            }
            else
            {
                return -1;
            }
        }
        else
        {
            dol_print_error($this->db,'Bad request in update_price');
            return -1;
        }
    }

    /**
     *	Add objects linked in llx_element_element.
     *
     *	@param		string	$origin		Linked element type
     *	@param		int		$origin_id	Linked element id
     *	@return		int					<=0 if KO, >0 if OK
     */
    function add_object_linked($origin=null, $origin_id=null)
    {
    	$origin = (! empty($origin) ? $origin : $this->origin);
    	$origin_id = (! empty($origin_id) ? $origin_id : $this->origin_id);

        $this->db->begin();

        $sql = "INSERT INTO ".MAIN_DB_PREFIX."element_element (";
        $sql.= "fk_source";
        $sql.= ", sourcetype";
        $sql.= ", fk_target";
        $sql.= ", targettype";
        $sql.= ") VALUES (";
        $sql.= $origin_id;
        $sql.= ", '".$origin."'";
        $sql.= ", ".$this->id;
        $sql.= ", '".$this->element."'";
        $sql.= ")";

        dol_syslog(get_class($this)."::add_object_linked sql=".$sql, LOG_DEBUG);
		if ($this->db->query($sql))
	  	{
	  		$this->db->commit();
	  		return 1;
	  	}
	  	else
	  	{
	  		$this->error=$this->db->lasterror();
	  		$this->db->rollback();
	  		return 0;
	  	}
	}

    /**
     *	Fetch array of objects linked to current object. Links are loaded into this->linked_object array.
     *
     *	@param	int		$sourceid		Object source id
     *	@param  string	$sourcetype		Object source type
     *	@param  int		$targetid		Object target id
     *	@param  string	$targettype		Object target type
     *	@param  string	$clause			OR, AND clause
     *	@return	void
     */
    function fetchObjectLinked($sourceid='',$sourcetype='',$targetid='',$targettype='',$clause='OR')
    {
        global $conf;

        $this->linkedObjectsIds=array();
        $this->linkedObjects=array();

        $justsource=false;
        $justtarget=false;
        $withtargettype=false;
        $withsourcetype=false;

        if (! empty($sourceid) && ! empty($sourcetype) && empty($targetid))
        {
        	$justsource=true;
        	if (! empty($targettype)) $withtargettype=true;
        }
        if (! empty($targetid) && ! empty($targettype) && empty($sourceid))
        {
        	$justtarget=true;
        	if (! empty($sourcetype)) $withsourcetype=true;
        }

        $sourceid = (! empty($sourceid) ? $sourceid : $this->id);
        $targetid = (! empty($targetid) ? $targetid : $this->id);
        $sourcetype = (! empty($sourcetype) ? $sourcetype : $this->element);
        $targettype = (! empty($targettype) ? $targettype : $this->element);

        // Links beetween objects are stored in this table
        $sql = 'SELECT fk_source, sourcetype, fk_target, targettype';
        $sql.= ' FROM '.MAIN_DB_PREFIX.'element_element';
        $sql.= " WHERE ";
        if ($justsource || $justtarget)
        {
            if ($justsource)
            {
            	$sql.= "fk_source = '".$sourceid."' AND sourcetype = '".$sourcetype."'";
            	if ($withtargettype) $sql.= " AND targettype = '".$targettype."'";
            }
            else if ($justtarget)
            {
            	$sql.= "fk_target = '".$targetid."' AND targettype = '".$targettype."'";
            	if ($withsourcetype) $sql.= " AND sourcetype = '".$sourcetype."'";
            }
        }
        else
        {
            $sql.= "(fk_source = '".$sourceid."' AND sourcetype = '".$sourcetype."')";
            $sql.= " ".$clause." (fk_target = '".$targetid."' AND targettype = '".$targettype."')";
        }
        //print $sql;

        dol_syslog(get_class($this)."::fetchObjectLink sql=".$sql);
        $resql = $this->db->query($sql);
        if ($resql)
        {
            $num = $this->db->num_rows($resql);
            $i = 0;
            while ($i < $num)
            {
                $obj = $this->db->fetch_object($resql);
                if ($obj->fk_source == $sourceid)
                {
                    $this->linkedObjectsIds[$obj->targettype][]=$obj->fk_target;
                }
                if ($obj->fk_target == $targetid)
                {
                    $this->linkedObjectsIds[$obj->sourcetype][]=$obj->fk_source;
                }
                $i++;
            }

            if (! empty($this->linkedObjectsIds))
            {
                foreach($this->linkedObjectsIds as $objecttype => $objectids)
                {
                    // Parse element/subelement (ex: project_task)
                    $module = $element = $subelement = $objecttype;
                    if ($objecttype != 'order_supplier' && $objecttype != 'invoice_supplier' && preg_match('/^([^_]+)_([^_]+)/i',$objecttype,$regs))
                    {
                        $module = $element = $regs[1];
                        $subelement = $regs[2];
                    }

                    $classpath = $element.'/class';

                    // To work with non standard path
                    if ($objecttype == 'facture')			{
                        $classpath = 'compta/facture/class';
                    }
                    else if ($objecttype == 'propal')			{
                        $classpath = 'comm/propal/class';
                    }
                    else if ($objecttype == 'shipping')			{
                        $classpath = 'expedition/class'; $subelement = 'expedition'; $module = 'expedition_bon';
                    }
                    else if ($objecttype == 'delivery')			{
                        $classpath = 'livraison/class'; $subelement = 'livraison'; $module = 'livraison_bon';
                    }
                    else if ($objecttype == 'invoice_supplier' || $objecttype == 'order_supplier')	{
                        $classpath = 'fourn/class'; $module = 'fournisseur';
                    }
                    else if ($objecttype == 'order_supplier')	{
                        $classpath = 'fourn/class';
                    }
                    else if ($objecttype == 'fichinter')			{
                        $classpath = 'fichinter/class'; $subelement = 'fichinter'; $module = 'ficheinter';
                    }

                    // TODO ajout temporaire - MAXIME MANGIN
                    else if ($objecttype == 'contratabonnement')	{
                        $classpath = 'contrat/class'; $subelement = 'contrat'; $module = 'contratabonnement';
                    }

                    $classfile = strtolower($subelement); $classname = ucfirst($subelement);
                    if ($objecttype == 'invoice_supplier') {
                        $classfile = 'fournisseur.facture'; $classname = 'FactureFournisseur';
                    }
                    else if ($objecttype == 'order_supplier')   {
                        $classfile = 'fournisseur.commande'; $classname = 'CommandeFournisseur';
                    }

                    if ($conf->$module->enabled && $element != $this->element)
                    {
                        dol_include_once('/'.$classpath.'/'.$classfile.'.class.php');

                        $num=count($objectids);

                        for ($i=0;$i<$num;$i++)
                        {
                            $object = new $classname($this->db);
                            $ret = $object->fetch($objectids[$i]);
                            if ($ret >= 0)
                            {
                                $this->linkedObjects[$objecttype][$i] = $object;
                            }
                        }
                    }
                }
            }
        }
        else
        {
            dol_print_error($this->db);
        }
    }

    /**
     *	Update object linked of a current object
     *
     *	@param	int		$sourceid		Object source id
     *	@param  string	$sourcetype		Object source type
     *	@param  int		$targetid		Object target id
     *	@param  string	$targettype		Object target type
     *	@return							int	>0 if OK, <0 if KO
     */
    function updateObjectLinked($sourceid='', $sourcetype='', $targetid='', $targettype='')
    {
    	$updatesource=false;
    	$updatetarget=false;

    	if (! empty($sourceid) && ! empty($sourcetype) && empty($targetid) && empty($targettype)) $updatesource=true;
    	else if (empty($sourceid) && empty($sourcetype) && ! empty($targetid) && ! empty($targettype)) $updatetarget=true;

    	$sql = "UPDATE ".MAIN_DB_PREFIX."element_element SET ";
    	if ($updatesource)
    	{
    		$sql.= "fk_source = ".$sourceid;
    		$sql.= ", sourcetype = '".$sourcetype."'";
    		$sql.= " WHERE fk_target = ".$this->id;
    		$sql.= " AND targettype = '".$this->element."'";
    	}
    	else if ($updatetarget)
    	{
    		$sql.= "fk_target = ".$targetid;
    		$sql.= ", targettype = '".$targettype."'";
    		$sql.= " WHERE fk_source = ".$this->id;
    		$sql.= " AND sourcetype = '".$this->element."'";
    	}

    	dol_syslog(get_class($this)."::updateObjectLinked sql=".$sql, LOG_DEBUG);
    	if ($this->db->query($sql))
    	{
    		return 1;
    	}
    	else
    	{
    		$this->error=$this->db->lasterror();
    		dol_syslog(get_class($this)."::updateObjectLinked error=".$this->error, LOG_ERR);
    		return -1;
    	}
    }

	/**
	 *	Delete all links between an object $this
	 *
	 *	@param	int		$sourceid		Object source id
     *	@param  string	$sourcetype		Object source type
     *	@param  int		$targetid		Object target id
     *	@param  string	$targettype		Object target type
	 *	@return     int	>0 if OK, <0 if KO
	 */
	function deleteObjectLinked($sourceid='', $sourcetype='', $targetid='', $targettype='')
	{
		$deletesource=false;
		$deletetarget=false;

		if (! empty($sourceid) && ! empty($sourcetype) && empty($targetid) && empty($targettype)) $deletesource=true;
		else if (empty($sourceid) && empty($sourcetype) && ! empty($targetid) && ! empty($targettype)) $deletetarget=true;

		$sourceid = (! empty($sourceid) ? $sourceid : $this->id);
		$sourcetype = (! empty($sourcetype) ? $sourcetype : $this->element);
		$targetid = (! empty($targetid) ? $targetid : $this->id);
		$targettype = (! empty($targettype) ? $targettype : $this->element);

		$sql = "DELETE FROM ".MAIN_DB_PREFIX."element_element";
		$sql.= " WHERE";
		if ($deletesource)
		{
			$sql.= " fk_source = ".$sourceid." AND sourcetype = '".$sourcetype."'";
			$sql.= " AND fk_target = ".$this->id." AND targettype = '".$this->element."'";
		}
		else if ($deletetarget)
		{
			$sql.= " fk_target = ".$targetid." AND targettype = '".$targettype."'";
			$sql.= " AND fk_source = ".$this->id." AND sourcetype = '".$this->element."'";
		}
		else
		{
			$sql.= " (fk_source = ".$this->id." AND sourcetype = '".$this->element."')";
			$sql.= " OR";
			$sql.= " (fk_target = ".$this->id." AND targettype = '".$this->element."')";
		}

		dol_syslog(get_class($this)."::deleteObjectLinked sql=".$sql, LOG_DEBUG);
		if ($this->db->query($sql))
		{
			return 1;
		}
		else
		{
			$this->error=$this->db->lasterror();
			dol_syslog(get_class($this)."::deleteObjectLinked error=".$this->error, LOG_ERR);
			return -1;
		}
	}

    /**
     *      Set status of an object
     *
     *      @param	int		$status			Status to set
     *      @param	int		$elementId		Id of element to force (use this->id by default)
     *      @param	string	$elementType	Type of element to force (use ->this->element by default)
     *      @return int						<0 if KO, >0 if OK
     */
    function setStatut($status,$elementId='',$elementType='')
    {
        $elementId = (!empty($elementId)?$elementId:$this->id);
        $elementTable = (!empty($elementType)?$elementType:$this->table_element);

        $this->db->begin();

        $fieldstatus="fk_statut";
        if ($elementTable == 'user') $fieldstatus="statut";

        $sql = "UPDATE ".MAIN_DB_PREFIX.$elementTable;
        $sql.= " SET ".$fieldstatus." = ".$status;
        $sql.= " WHERE rowid=".$elementId;

        dol_syslog(get_class($this)."::setStatut sql=".$sql, LOG_DEBUG);
        if ($this->db->query($sql))
        {
        	$this->db->commit();
        	$this->statut = $status;
        	return 1;
        }
        else
        {
        	$this->error=$this->db->lasterror();
        	dol_syslog(get_class($this)."::setStatut ".$this->error, LOG_ERR);
        	$this->db->rollback();
        	return -1;
        }
    }


    /**
     *  Load type of canvas of an object if it exists
     *
     *  @param      int		$id     Record id
     *  @param      string	$ref    Record ref
     *  @return		int				<0 if KO, 0 if nothing done, >0 if OK
     */
    function getCanvas($id=0,$ref='')
    {
        global $conf;

        if (empty($id) && empty($ref)) return 0;
        if (! empty($conf->global->MAIN_DISABLE_CANVAS)) return 0;    // To increase speed. Not enabled by default.

        // Clean parameters
        $ref = trim($ref);

        $sql = "SELECT rowid, canvas";
        $sql.= " FROM ".MAIN_DB_PREFIX.$this->table_element;
        $sql.= " WHERE entity IN (".getEntity($this->element, 1).")";
        if (! empty($id))  $sql.= " AND rowid = ".$id;
        if (! empty($ref)) $sql.= " AND ref = '".$ref."'";

        $resql = $this->db->query($sql);
        if ($resql)
        {
            $obj = $this->db->fetch_object($resql);
            if ($obj)
            {
                $this->id       = $obj->rowid;
                $this->canvas   = $obj->canvas;
                return 1;
            }
            else return 0;
        }
        else
        {
            dol_print_error($this->db);
            return -1;
        }
    }


    /**
     * 	Get special code of line
     *
     * 	@param	int		$lineid		Id of line
     * 	@return	int					Special code
     */
    function getSpecialCode($lineid)
    {
        $sql = 'SELECT special_code FROM '.MAIN_DB_PREFIX.$this->table_element_line;
        $sql.= ' WHERE rowid = '.$lineid;
        $resql = $this->db->query($sql);
        if ($resql)
        {
            $row = $this->db->fetch_row($resql);
            return $row[0];
        }
    }


    /**
     *  Function to get extra fields of a member into $this->array_options
     *
     *  @param	int		$rowid			Id of line
     *  @param  array	$optionsArray   Array resulting of call of extrafields->fetch_name_optionals_label()
     *  @return	void
     */
    function fetch_optionals($rowid,$optionsArray='')
    {
        if (! is_array($optionsArray))
        {
            // optionsArray not already loaded, so we load it
            require_once DOL_DOCUMENT_ROOT.'/core/class/extrafields.class.php';
            $extrafields = new ExtraFields($this->db);
            $optionsArray = $extrafields->fetch_name_optionals_label();
        }

        // Request to get complementary values
        if (count($optionsArray) > 0)
        {
            $sql = "SELECT rowid";
            foreach ($optionsArray as $name => $label)
            {
                $sql.= ", ".$name;
            }
            $sql.= " FROM ".MAIN_DB_PREFIX.$this->table_element."_extrafields";
            $sql.= " WHERE fk_object = ".$rowid;

            dol_syslog(get_class($this)."::fetch_optionals sql=".$sql, LOG_DEBUG);
            $resql=$this->db->query($sql);
            if ($resql)
            {
                if ($this->db->num_rows($resql))
                {
                    $tab = $this->db->fetch_array($resql);

                    foreach ($tab as $key => $value)
                    {
                        if ($key != 'rowid' && $key != 'tms' && $key != 'fk_member')
                        {
                            // we can add this attribute to adherent object
                            $this->array_options["options_$key"]=$value;
                        }
                    }
                }
                $this->db->free($resql);
            }
            else
            {
                dol_print_error($this->db);
            }
        }
    }

    /**
     *	Delete all extra fields values for the current object.
     *
     *  @return	int		<0 if KO, >0 if OK
     */
	function deleteExtraFields()
	{
		global $langs;

		$error=0;

		$this->db->begin();

		$sql_del = "DELETE FROM ".MAIN_DB_PREFIX.$this->table_element."_extrafields WHERE fk_object = ".$this->id;
		dol_syslog(get_class($this)."::deleteExtraFields delete sql=".$sql_del);
		$resql=$this->db->query($sql_del);
		if (! $resql)
		{
			$this->error=$this->db->lasterror();
			dol_syslog(get_class($this)."::deleteExtraFields ".$this->error,LOG_ERR);
			$this->db->rollback();
			return -1;
		}
		else
		{
			$this->db->commit();
			return 1;
		}
	}

    /**
     *	Add/Update all extra fields values for the current object.
     *  All data to describe values to insert are stored into $this->array_options=array('keyextrafield'=>'valueextrafieldtoadd')
     *
     *  @return	void
     */
    function insertExtraFields()
    {
        global $langs;

		$error=0;

        if (! empty($this->array_options))
        {
            // Check parameters
            $langs->load('admin');
            require_once DOL_DOCUMENT_ROOT.'/core/class/extrafields.class.php';
            $extrafields = new ExtraFields($this->db);
            $optionsArray = $extrafields->fetch_name_optionals_label($this->elementType);

            foreach($this->array_options as $key => $value)
            {
               	$attributeKey = substr($key,8);   // Remove 'options_' prefix
               	$attributeType  = $extrafields->attribute_type[$attributeKey];
               	$attributeSize  = $extrafields->attribute_size[$attributeKey];
               	$attributeLabel = $extrafields->attribute_label[$attributeKey];
               	switch ($attributeType)
               	{
               		case 'int':
              			if (!is_numeric($value) && $value!='')
               			{
               				$error++; $this->errors[]=$langs->trans("ExtraFieldHasWrongValue",$attributeLabel);
               				return -1;
              			}
               			elseif ($value=='')
               			{
               				$this->array_options[$key] = null;
               			}
             			break;
            		case 'price':
            			$this->array_options[$key] = price2num($this->array_options[$key]);
            			break;
               	}
            }

            $this->db->begin();

            $sql_del = "DELETE FROM ".MAIN_DB_PREFIX.$this->table_element."_extrafields WHERE fk_object = ".$this->id;
            dol_syslog(get_class($this)."::insertExtraFields delete sql=".$sql_del);
            $this->db->query($sql_del);

            $sql = "INSERT INTO ".MAIN_DB_PREFIX.$this->table_element."_extrafields (fk_object";
            foreach($this->array_options as $key => $value)
            {
                // Add field of attribut
                $sql.=",".substr($key,8);   // Remove 'options_' prefix
            }
            $sql .= ") VALUES (".$this->id;
            foreach($this->array_options as $key => $value)
            {
                // Add field o fattribut
                if ($this->array_options[$key] != '')
                {
                    $sql.=",'".$this->array_options[$key]."'";
                }
                else
                {
                    $sql.=",null";
                }
            }
            $sql.=")";

            dol_syslog(get_class($this)."::insertExtraFields insert sql=".$sql);
            $resql = $this->db->query($sql);
            if (! $resql)
            {
                $this->error=$this->db->lasterror();
                dol_syslog(get_class($this)."::update ".$this->error,LOG_ERR);
                $this->db->rollback();
                return -1;
            }
            else
            {
                $this->db->commit();
                return 1;
            }
        }
        else return 0;
    }


    /**
     *  Function to check if an object is used by others
     *
     *  @param	int		$id			Id of object
     *  @return	int					<0 if KO, 0 if not used, >0 if already used
     */
    function isObjectUsed($id)
    {
        // Check parameters
        if (! isset($this->childtables) || ! is_array($this->childtables) || count($this->childtables) == 0)
        {
            dol_print_error('Called isObjectUsed on a class with property this->childtables not defined');
            return -1;
        }

        // Test if child exists
        $haschild=0;
        foreach($this->childtables as $table)
        {
            // Check if third party can be deleted
            $nb=0;
            $sql = "SELECT COUNT(*) as nb from ".MAIN_DB_PREFIX.$table;
            $sql.= " WHERE ".$this->fk_element." = ".$id;
            $resql=$this->db->query($sql);
            if ($resql)
            {
                $obj=$this->db->fetch_object($resql);
                $haschild+=$obj->nb;
                //print 'Found into table '.$table;
                if ($haschild) break;    // We found at least on, we stop here
            }
            else
            {
                $this->error=$this->db->lasterror();
                dol_syslog(get_class($this)."::delete error -1 ".$this->error, LOG_ERR);
                return -1;
            }
        }
        if ($haschild > 0)
        {
            $this->error="ErrorRecordHasChildren";
            return $haschild;
        }
        else return 0;
    }

    /**
     *  Function to say how many lines object contains
     *
     *	@param	int		$predefined		-1=All, 0=Count free product/service only, 1=Count predefined product/service only
     *  @return	int						<0 if KO, 0 if no predefined products, nb of lines with predefined products if found
     */
    function hasProductsOrServices($predefined=-1)
    {
        $nb=0;

        foreach($this->lines as $key => $val)
        {
            $qualified=0;
            if ($predefined == -1) $qualified=1;
            if ($predefined == 1 && $val->fk_product > 0) $qualified=1;
            if ($predefined == 0 && $val->fk_product <= 0) $qualified=1;
            if ($qualified) $nb++;
        }
        dol_syslog(get_class($this).'::hasProductsOrServices we found '.$nb.' qualified lines of products/servcies');
        return $nb;
    }

    /**
     * Function that returns the total amount HT of discounts applied for all lines.
     *
     * @return 	float
     */
    function getTotalDiscount()
    {
    	$total_discount=0.00;

        $sql = "SELECT subprice as pu_ht, qty, remise_percent, total_ht";
        $sql.= " FROM ".MAIN_DB_PREFIX.$this->table_element."det";
        $sql.= " WHERE ".$this->fk_element." = ".$this->id;

        dol_syslog(get_class($this).'::getTotalDiscount sql='.$sql);
        $resql = $this->db->query($sql);
        if ($resql)
        {
        	$num=$this->db->num_rows($resql);
        	$i=0;
        	while ($i < $num)
        	{
            	$obj = $this->db->fetch_object($query);

            	$pu_ht = $obj->pu_ht;
            	$qty= $obj->qty;
            	$discount_percent_line = $obj->remise_percent;
            	$total_ht = $obj->total_ht;

        		$total_discount_line = price2num(($pu_ht * $qty) - $total_ht, 'MT');
        		$total_discount += $total_discount_line;

        		$i++;
        	}
        }
        else dol_syslog(get_class($this).'::getTotalDiscount '.$this->db->lasterror(), LOG_ERR);

        //print $total_discount; exit;
        return price2num($total_discount);
    }

    /**
     *	Set extra parameters
     *
     *	@return	void
     */
    function setExtraParameters()
    {
    	$this->db->begin();

    	$extraparams = (! empty($this->extraparams) ? json_encode($this->extraparams) : null);

    	$sql = "UPDATE ".MAIN_DB_PREFIX.$this->table_element;
    	$sql.= " SET extraparams = ".(! empty($extraparams) ? "'".$this->db->escape($extraparams)."'" : "null");
    	$sql.= " WHERE rowid = ".$this->id;

    	dol_syslog(get_class($this)."::setExtraParameters sql=".$sql, LOG_DEBUG);
    	$resql = $this->db->query($sql);
    	if (! $resql)
    	{
    		$this->error=$this->db->lasterror();
    		dol_syslog(get_class($this)."::setExtraParameters ".$this->error, LOG_ERR);
    		$this->db->rollback();
    		return -1;
    	}
    	else
    	{
    		$this->db->commit();
    		return 1;
    	}
    }


    /**
     *  Return if a country is inside the EEC (European Economic Community)
     *
     *  @return     boolean		true = country inside EEC, false = country outside EEC
     */
    function isInEEC()
    {
        // List of all country codes that are in europe for european vat rules
        // List found on http://ec.europa.eu/taxation_customs/common/faq/faq_1179_en.htm#9
        $country_code_in_EEC=array(
    			'AT',	// Austria
    			'BE',	// Belgium
    			'BG',	// Bulgaria
    			'CY',	// Cyprus
    			'CZ',	// Czech republic
    			'DE',	// Germany
    			'DK',	// Danemark
    			'EE',	// Estonia
    			'ES',	// Spain
    			'FI',	// Finland
    			'FR',	// France
    			'GB',	// United Kingdom
    			'GR',	// Greece
    			'NL',	// Holland
    			'HU',	// Hungary
    			'IE',	// Ireland
    			'IM',	// Isle of Man - Included in UK
    			'IT',	// Italy
    			'LT',	// Lithuania
    			'LU',	// Luxembourg
    			'LV',	// Latvia
    			'MC',	// Monaco - Included in France
    			'MT',	// Malta
        //'NO',	// Norway
    			'PL',	// Poland
    			'PT',	// Portugal
    			'RO',	// Romania
    			'SE',	// Sweden
    			'SK',	// Slovakia
    			'SI',	// Slovenia
        //'CH',	// Switzerland - No. Swizerland in not in EEC
        );
        //print "dd".$this->country_code;
        return in_array($this->country_code,$country_code_in_EEC);
    }


    // --------------------
    // TODO: All functions here must be redesigned and moved as they are not business functions but output functions
    // --------------------


    /**
     * List urls of element
     *
     * @param 	int		$objectid		Id of record
     * @param 	string	$objecttype		Type of object
     * @param 	int		$withpicto		Picto to show
     * @param 	string	$option			More options
     * @return	void
     */
    function getElementUrl($objectid,$objecttype,$withpicto=0,$option='')
    {
        global $conf;

        // Parse element/subelement (ex: project_task)
        $module = $element = $subelement = $objecttype;
        if (preg_match('/^([^_]+)_([^_]+)/i',$objecttype,$regs))
        {
            $module = $element = $regs[1];
            $subelement = $regs[2];
        }

        $classpath = $element.'/class';

        // To work with non standard path
        if ($objecttype == 'facture' || $objecttype == 'invoice') {
            $classpath = 'compta/facture/class'; $module='facture'; $subelement='facture';
        }
        if ($objecttype == 'commande' || $objecttype == 'order') {
            $classpath = 'commande/class'; $module='commande'; $subelement='commande';
        }
        if ($objecttype == 'propal')  {
            $classpath = 'comm/propal/class';
        }
        if ($objecttype == 'shipping') {
            $classpath = 'expedition/class'; $subelement = 'expedition'; $module = 'expedition_bon';
        }
        if ($objecttype == 'delivery') {
            $classpath = 'livraison/class'; $subelement = 'livraison'; $module = 'livraison_bon';
        }
        if ($objecttype == 'invoice_supplier') {
            $classpath = 'fourn/class';
        }
        if ($objecttype == 'order_supplier')   {
            $classpath = 'fourn/class';
        }
        if ($objecttype == 'contract') {
            $classpath = 'contrat/class'; $module='contrat'; $subelement='contrat';
        }
        if ($objecttype == 'member') {
            $classpath = 'adherents/class'; $module='adherent'; $subelement='adherent';
        }
        if ($objecttype == 'cabinetmed_cons') {
            $classpath = 'cabinetmed/class'; $module='cabinetmed'; $subelement='cabinetmedcons';
        }

        //print "objecttype=".$objecttype." module=".$module." subelement=".$subelement;

        $classfile = strtolower($subelement); $classname = ucfirst($subelement);
        if ($objecttype == 'invoice_supplier') {
            $classfile = 'fournisseur.facture'; $classname='FactureFournisseur';
        }
        if ($objecttype == 'order_supplier')   {
            $classfile = 'fournisseur.commande'; $classname='CommandeFournisseur';
        }

        if (! empty($conf->$module->enabled))
        {
            $res=dol_include_once('/'.$classpath.'/'.$classfile.'.class.php');
            if ($res)
            {
                $object = new $classname($this->db);
                $ret=$object->fetch($objectid);
                if ($ret > 0) return $object->getNomUrl($withpicto,$option);
            }
        }
    }

    /* This is to show linked object block */

    /**
     *  Show linked object block
     *  TODO Move this into html.class.php
     *  But for the moment we don't know if it's possible as we keep a method available on overloaded objects.
     *
     *	@param	HookManager		$hookmanager		Hook manager instance
     *  @return	void
     */
    function showLinkedObjectBlock($hookmanager=false)
    {
        global $conf,$langs,$bc;

        $this->fetchObjectLinked();

        // Bypass the default method
        if (! is_object($hookmanager))
        {
        	include_once DOL_DOCUMENT_ROOT.'/core/class/hookmanager.class.php';
        	$hookmanager=new HookManager($this->db);
        }
        $hookmanager->initHooks(array('commonobject'));
        $parameters=array();
        $reshook=$hookmanager->executeHooks('showLinkedObjectBlock',$parameters,$this,$action);    // Note that $action and $object may have been modified by hook

<<<<<<< HEAD
        if (empty($hookmanager->resPrint))
=======
        if (empty($reshook))
>>>>>>> d2152a83
        {
        	$num = count($this->linkedObjects);

        	foreach($this->linkedObjects as $objecttype => $objects)
        	{
        		$tplpath = $element = $subelement = $objecttype;

        		if (preg_match('/^([^_]+)_([^_]+)/i',$objecttype,$regs))
        		{
        			$element = $regs[1];
        			$subelement = $regs[2];
        			$tplpath = $element.'/'.$subelement;
        		}

        		// To work with non standard path
        		if ($objecttype == 'facture')          {
        			$tplpath = 'compta/'.$element;
        			if (empty($conf->facture->enabled)) continue;	// Do not show if module disabled
        		}
        		else if ($objecttype == 'propal')           {
        			$tplpath = 'comm/'.$element;
        			if (empty($conf->propal->enabled)) continue;	// Do not show if module disabled
        		}
        		else if ($objecttype == 'shipping')         {
        			$tplpath = 'expedition';
        			if (empty($conf->expedition->enabled)) continue;	// Do not show if module disabled
        		}
        		else if ($objecttype == 'delivery')         {
        			$tplpath = 'livraison';
        		}
        		else if ($objecttype == 'invoice_supplier') {
        			$tplpath = 'fourn/facture';
        		}
        		else if ($objecttype == 'order_supplier')   {
        			$tplpath = 'fourn/commande';
        		}

        		global $linkedObjectBlock;
        		$linkedObjectBlock = $objects;

        		// Output template part (modules that overwrite templates must declare this into descriptor)
        		$dirtpls=array_merge($conf->modules_parts['tpl'],array('/'.$tplpath.'/tpl'));
        		foreach($dirtpls as $reldir)
        		{
        			$res=@include dol_buildpath($reldir.'/linkedobjectblock.tpl.php');
        			if ($res) break;
        		}
        	}

        	return $num;
        }
    }


    /* This is to show add lines */

    /**
     *	Show add predefined products/services form
     *  TODO Edit templates to use global variables and include them directly in controller call
     *  But for the moment we don't know if it's possible as we keep a method available on overloaded objects.
     *
     *  @param  int	    		$dateSelector       1=Show also date range input fields
     *  @param	Societe			$seller				Object thirdparty who sell
     *  @param	Societe			$buyer				Object thirdparty who buy
     *	@param	HookManager		$hookmanager		Hook manager instance
     *	@return	void
     *	@deprecated
     */
    function formAddPredefinedProduct($dateSelector,$seller,$buyer,$hookmanager=false)
    {
    	global $conf,$langs,$object;
    	global $form,$bcnd,$var;

    	// Use global variables + $dateSelector + $seller and $buyer
    	include(DOL_DOCUMENT_ROOT.'/core/tpl/predefinedproductline_create.tpl.php');
    }

    /**
     *	Show add free products/services form
     *  TODO Edit templates to use global variables and include them directly in controller call
     *  But for the moment we don't know if it'st possible as we keep a method available on overloaded objects.
     *
     *  @param	int		        $dateSelector       1=Show also date range input fields
     *  @param	Societe			$seller				Object thirdparty who sell
     *  @param	Societe			$buyer				Object thirdparty who buy
     *	@param	HookManager		$hookmanager		Hook manager instance
     *	@return	void
     *	@deprecated
     */
    function formAddFreeProduct($dateSelector,$seller,$buyer,$hookmanager=false)
    {
    	global $conf,$langs,$object;
    	global $form,$bcnd,$var;

    	// Use global variables + $dateSelector + $seller and $buyer
    	include(DOL_DOCUMENT_ROOT.'/core/tpl/freeproductline_create.tpl.php');
    }


    /**
     *	Show add free and predefined products/services form
     *  TODO Edit templates to use global variables and include them directly in controller call
     *  But for the moment we don't know if it's possible as we keep a method available on overloaded objects.
     *
     *  @param	int		        $dateSelector       1=Show also date range input fields
     *  @param	Societe			$seller				Object thirdparty who sell
     *  @param	Societe			$buyer				Object thirdparty who buy
     *	@param	HookManager		$hookmanager		Hook manager instance
     *	@return	void
     */
	function formAddObjectLine($dateSelector,$seller,$buyer,$hookmanager=false)
	{
		global $conf,$user,$langs,$object;
		global $form,$bcnd,$var;

		// Output template part (modules that overwrite templates must declare this into descriptor)
        // Use global variables + $dateSelector + $seller and $buyer
		$dirtpls=array_merge($conf->modules_parts['tpl'],array('/core/tpl'));
		foreach($dirtpls as $reldir)
		{
			$tpl = dol_buildpath($reldir.'/objectline_add.tpl.php');
			if (empty($conf->file->strict_mode)) {
				$res=@include $tpl;
			} else {
				$res=include $tpl; // for debug
			}
		    if ($res) break;
		}
    }



    /* This is to show array of line of details */


	/**
	 *	Return HTML table for object lines
	 *	TODO Move this into an output class file (htmlline.class.php)
	 *	If lines are into a template, title must also be into a template
	 *	But for the moment we don't know if it'st possible as we keep a method available on overloaded objects.
	 *
	 *	@param	string		$action				Action code
	 *	@param  string		$seller            	Object of seller third party
	 *	@param  string  	$buyer             	Object of buyer third party
	 *	@param	string		$selected		   	Object line selected
	 *	@param  int	    	$dateSelector      	1=Show also date range input fields
	 *	@param	HookManager	$hookmanager		Hookmanager
	 *	@return	void
	 */
	function printObjectLines($action, $seller, $buyer, $selected=0, $dateSelector=0, $hookmanager=false)
	{
		global $conf,$langs;

		print '<tr class="liste_titre nodrag nodrop">';
		if (! empty($conf->global->MAIN_VIEW_LINE_NUMBER))
		{
			print '<td align="center" width="5">&nbsp;</td>';
		}
		print '<td>'.$langs->trans('Description').'</td>';
		print '<td align="right" width="50">'.$langs->trans('VAT').'</td>';
		print '<td align="right" width="80">'.$langs->trans('PriceUHT').'</td>';
		if ($conf->global->MAIN_FEATURES_LEVEL > 1)
			print '<td align="right" width="80">&nbsp;</td>';
		print '<td align="right" width="50">'.$langs->trans('Qty').'</td>';
		print '<td align="right" width="50">'.$langs->trans('ReductionShort').'</td>';
		if (! empty($conf->margin->enabled)) {
			if ($conf->global->MARGIN_TYPE == "1")
				print '<td align="right" width="80">'.$langs->trans('BuyingPrice').'</td>';
			else
				print '<td align="right" width="80">'.$langs->trans('CostPrice').'</td>';
			if (! empty($conf->global->DISPLAY_MARGIN_RATES))
				print '<td align="right" width="50">'.$langs->trans('MarginRate').'</td>';
			if (! empty($conf->global->DISPLAY_MARK_RATES))
				print '<td align="right" width="50">'.$langs->trans('MarkRate').'</td>';
		}
		print '<td align="right" width="50">'.$langs->trans('TotalHTShort').'</td>';
		print '<td width="10">&nbsp;</td>';
		print '<td width="10">&nbsp;</td>';
		print '<td nowrap="nowrap">&nbsp;</td>'; // No width to allow autodim
		print "</tr>\n";

		$num = count($this->lines);
		$var = true;
		$i	 = 0;

		foreach ($this->lines as $line)
		{
			$var=!$var;

			if (is_object($hookmanager) && (($line->product_type == 9 && ! empty($line->special_code)) || ! empty($line->fk_parent_line)))
			{
				if (empty($line->fk_parent_line))
				{
					$parameters = array('line'=>$line,'var'=>$var,'num'=>$num,'i'=>$i,'dateSelector'=>$dateSelector,'seller'=>$seller,'buyer'=>$buyer,'selected'=>$selected);
					$reshook=$hookmanager->executeHooks('printObjectLine', $parameters, $this, $action);    // Note that $action and $object may have been modified by some hooks
				}
			}
			else
			{
				$this->printObjectLine($action,$line,$var,$num,$i,$dateSelector,$seller,$buyer,$selected,$hookmanager);
			}

			$i++;
		}
	}

	/**
	 *	Return HTML content of a detail line
	 *	TODO Move this into an output class file (htmlline.class.php)
	 *
	 *	@param	string		$action				GET/POST action
	 *	@param	array	    $line		       	Selected object line to output
	 *	@param  string	    $var               	Is it a an odd line (true)
	 *	@param  int		    $num               	Number of line (0)
	 *	@param  int		    $i					I
	 *	@param  int		    $dateSelector      	1=Show also date range input fields
	 *	@param  string	    $seller            	Object of seller third party
	 *	@param  string	    $buyer             	Object of buyer third party
	 *	@param	string		$selected		   	Object line selected
	 *	@param	HookManager	$hookmanager		Hook manager
	 *	@return	void
	 */
	function printObjectLine($action,$line,$var,$num,$i,$dateSelector,$seller,$buyer,$selected=0,$hookmanager=false)
	{
		global $conf,$langs,$user;
		global $form,$bc,$bcdd;

		$element=$this->element;
		$text='';

		// Show product and description
		$type=(! empty($line->product_type)?$line->product_type:$line->fk_product_type);
		// Try to enhance type detection using date_start and date_end for free lines where type was not saved.
		if (! empty($line->date_start)) $type=1; // deprecated
		if (! empty($line->date_end)) $type=1; // deprecated

		if ($line->fk_product > 0)
		{
			$product_static = new Product($this->db);

			$product_static->type=$line->fk_product_type;
			$product_static->id=$line->fk_product;
			$product_static->ref=$line->ref;
			$text=$product_static->getNomUrl(1);
		}

		// Ligne en mode visu
		if ($action != 'editline' || $selected != $line->id)
		{
			// Produit
			if ($line->fk_product > 0)
			{
				// Define output language
				if (! empty($conf->global->MAIN_MULTILANGS) && ! empty($conf->global->PRODUIT_TEXTS_IN_THIRDPARTY_LANGUAGE))
				{
					$this->fetch_thirdparty();
					$prod = new Product($this->db);

					$outputlangs = $langs;
					$newlang='';
					if (empty($newlang) && GETPOST('lang_id')) $newlang=GETPOST('lang_id');
					if (empty($newlang)) $newlang=$this->client->default_lang;
					if (! empty($newlang))
					{
						$outputlangs = new Translate("",$conf);
						$outputlangs->setDefaultLang($newlang);
					}

					$label = (! empty($prod->multilangs[$outputlangs->defaultlang]["label"])) ? $prod->multilangs[$outputlangs->defaultlang]["label"] : $line->product_label;
				}
				else
				{
					$label = $line->product_label;
				}

				$text.= ' - '.(! empty($line->label)?$line->label:$label);
				$description=(! empty($conf->global->PRODUIT_DESC_IN_FORM)?'':dol_htmlentitiesbr($line->description));
			}

			// Output template part (modules that overwrite templates must declare this into descriptor)
			// Use global variables + $dateSelector + $seller and $buyer
			$dirtpls=array_merge($conf->modules_parts['tpl'],array('/core/tpl'));
			foreach($dirtpls as $reldir)
			{
				$tpl = dol_buildpath($reldir.'/objectline_view.tpl.php');
				if (empty($conf->file->strict_mode)) {
					$res=@include $tpl;
				} else {
					$res=include $tpl; // for debug
				}
				if ($res) break;
			}
		}

		// Ligne en mode update
		if ($this->statut == 0 && $action == 'editline' && $selected == $line->id)
		{
			$label = (! empty($line->label) ? $line->label : (($line->fk_product > 0) ? $line->product_label : ''));
			if (! empty($conf->global->MAIN_HTML5_PLACEHOLDER)) $placeholder=' placeholder="'.$langs->trans("Label").'"';
			else $placeholder=' title="'.$langs->trans("Label").'"';

			$pu_ttc = price2num($line->subprice * (1 + ($line->tva_tx/100)), 'MU');

			// Output template part (modules that overwrite templates must declare this into descriptor)
			// Use global variables + $dateSelector + $seller and $buyer
			$dirtpls=array_merge($conf->modules_parts['tpl'],array('/core/tpl'));
			foreach($dirtpls as $reldir)
			{
				$tpl = dol_buildpath($reldir.'/objectline_edit.tpl.php');
				if (empty($conf->file->strict_mode)) {
					$res=@include $tpl;
				} else {
					$res=include $tpl; // for debug
				}
				if ($res) break;
			}
		}
	}


    /* This is to show array of line of details of source object */


    /**
     * 	Return HTML table table of source object lines
     *  TODO Move this and previous function into output html class file (htmlline.class.php).
     *  If lines are into a template, title must also be into a template
     *  But for the moment we don't know if it's possible as we keep a method available on overloaded objects.
     *
     *  @param	HookManager	$hookmanager		Hook manager
     *  @return	void
     */
    function printOriginLinesList($hookmanager=false)
    {
        global $langs;

        print '<tr class="liste_titre">';
        print '<td>'.$langs->trans('Ref').'</td>';
        print '<td>'.$langs->trans('Description').'</td>';
        print '<td align="right">'.$langs->trans('VAT').'</td>';
        print '<td align="right">'.$langs->trans('PriceUHT').'</td>';
        print '<td align="right">'.$langs->trans('Qty').'</td>';
        print '<td align="right">'.$langs->trans('ReductionShort').'</td></tr>';

        $num = count($this->lines);
        $var = true;
        $i	 = 0;

        foreach ($this->lines as $line)
        {
            $var=!$var;

            if (is_object($hookmanager) && (($line->product_type == 9 && ! empty($line->special_code)) || ! empty($line->fk_parent_line)))
            {
                if (empty($line->fk_parent_line))
                {
                    $parameters=array('line'=>$line,'var'=>$var,'i'=>$i);
                    $action='';
                    $reshook=$hookmanager->executeHooks('printOriginObjectLine',$parameters,$this,$action);    // Note that $action and $object may have been modified by some hooks
                }
            }
            else
            {
                $this->printOriginLine($line,$var);
            }

            $i++;
        }
    }

    /**
     * 	Return HTML with a line of table array of source object lines
     *  TODO Move this and previous function into output html class file (htmlline.class.php).
     *  If lines are into a template, title must also be into a template
     *  But for the moment we don't know if it's possible as we keep a method available on overloaded objects.
     *
     * 	@param	array	$line		Line
     * 	@param	string	$var		Var
     * 	@return	void
     */
    function printOriginLine($line,$var)
    {
        global $conf,$langs,$bc;

        //var_dump($line);

        $date_start=$line->date_debut_prevue;
        if ($line->date_debut_reel) $date_start=$line->date_debut_reel;
        $date_end=$line->date_fin_prevue;
        if ($line->date_fin_reel) $date_end=$line->date_fin_reel;

        $this->tpl['label'] = '';
        if (! empty($line->fk_parent_line)) $this->tpl['label'].= img_picto('', 'rightarrow');

        if (($line->info_bits & 2) == 2)  // TODO Not sure this is used for source object
        {
            $discount=new DiscountAbsolute($this->db);
            $discount->fk_soc = $this->socid;
            $this->tpl['label'].= $discount->getNomUrl(0,'discount');
        }
        else if (! empty($line->fk_product))
        {
            $productstatic = new Product($this->db);
            $productstatic->id = $line->fk_product;
            $productstatic->ref = $line->ref;
            $productstatic->type = $line->fk_product_type;
            $this->tpl['label'].= $productstatic->getNomUrl(1);
            $this->tpl['label'].= ' - '.(! empty($line->label)?$line->label:$line->product_label);
            // Dates
            if ($line->product_type == 1 && ($date_start || $date_end))
            {
                $this->tpl['label'].= get_date_range($date_start,$date_end);
            }
        }
        else
        {
            $this->tpl['label'].= ($line->product_type == -1 ? '&nbsp;' : ($line->product_type == 1 ? img_object($langs->trans(''),'service') : img_object($langs->trans(''),'product')));
            $this->tpl['label'].= ($line->label ? '&nbsp;'.$line->label : '');
            // Dates
            if ($line->product_type == 1 && ($date_start || $date_end))
            {
                $this->tpl['label'].= get_date_range($date_start,$date_end);
            }
        }

        if (! empty($line->desc))
        {
            if ($line->desc == '(CREDIT_NOTE)')  // TODO Not sure this is used for source object
            {
                $discount=new DiscountAbsolute($this->db);
                $discount->fetch($line->fk_remise_except);
                $this->tpl['description'] = $langs->transnoentities("DiscountFromCreditNote",$discount->getNomUrl(0));
            }
            elseif ($line->desc == '(DEPOSIT)')  // TODO Not sure this is used for source object
            {
                $discount=new DiscountAbsolute($this->db);
                $discount->fetch($line->fk_remise_except);
                $this->tpl['description'] = $langs->transnoentities("DiscountFromDeposit",$discount->getNomUrl(0));
            }
            else
            {
                $this->tpl['description'] = dol_trunc($line->desc,60);
            }
        }
        else
        {
            $this->tpl['description'] = '&nbsp;';
        }

        $this->tpl['vat_rate'] = vatrate($line->tva_tx, true);
        $this->tpl['price'] = price($line->subprice);
        $this->tpl['qty'] = (($line->info_bits & 2) != 2) ? $line->qty : '&nbsp;';
        $this->tpl['remise_percent'] = (($line->info_bits & 2) != 2) ? vatrate($line->remise_percent, true) : '&nbsp;';

        // Output template part (modules that overwrite templates must declare this into descriptor)
        // Use global variables + $dateSelector + $seller and $buyer
        $dirtpls=array_merge($conf->modules_parts['tpl'],array('/core/tpl'));
        foreach($dirtpls as $reldir)
        {
            $tpl = dol_buildpath($reldir.'/originproductline.tpl.php');
            if (empty($conf->file->strict_mode)) {
            	$res=@include $tpl;
            } else {
            	$res=include $tpl; // for debug
            }
            if ($res) break;
        }
    }



  function getMarginInfos($force_price=false) {
  	global $conf;
    require_once DOL_DOCUMENT_ROOT.'/fourn/class/fournisseur.product.class.php';
    $marginInfos = array(
      'pa_products' => 0,
      'pv_products' => 0,
      'margin_on_products' => 0,
      'margin_rate_products' => '',
      'mark_rate_products' => '',
      'pa_services' => 0,
      'pv_services' => 0,
      'margin_on_services' => 0,
      'margin_rate_services' => '',
      'mark_rate_services' => '',
      'pa_total' => 0,
      'pv_total' => 0,
      'total_margin' => 0,
      'total_margin_rate' => '',
      'total_mark_rate' => ''
    );
    foreach($this->lines as $line) {
      if (isset($line->fk_fournprice) && !$force_price) {
        $product = new ProductFournisseur($this->db);
        if ($product->fetch_product_fournisseur_price($line->fk_fournprice))
          $line->pa_ht = $product->fourn_unitprice;
          if (isset($conf->global->MARGIN_TYPE) && $conf->global->MARGIN_TYPE == "2" && $product->fourn_unitcharges > 0)
          	$line->pa_ht += $product->fourn_unitcharges;
      }
      // si prix d'achat non renseigné et devrait l'être, alors prix achat = prix vente
      if ((!isset($line->pa_ht) || $line->pa_ht == 0) && $line->subprice > 0 && (isset($conf->global->ForceBuyingPriceIfNull) && $conf->global->ForceBuyingPriceIfNull == 1)) {
      	$line->pa_ht = $line->subprice * (1 - ($line->remise_percent / 100));
      }

      // calcul des marges
      if (isset($line->fk_remise_except) && isset($conf->global->MARGIN_METHODE_FOR_DISCOUNT)) {    // remise
        if ($conf->global->MARGIN_METHODE_FOR_DISCOUNT == '1') { // remise globale considérée comme produit
          $marginInfos['pa_products'] += $line->pa_ht;// ($line->pa_ht != 0)?$line->pa_ht:$line->subprice * (1 - $line->remise_percent / 100);
          $marginInfos['pv_products'] += $line->subprice * (1 - $line->remise_percent / 100);
			    $marginInfos['pa_total'] +=  $line->pa_ht;// ($line->pa_ht != 0)?$line->pa_ht:$line->subprice * (1 - $line->remise_percent / 100);
			    $marginInfos['pv_total'] +=  $line->subprice * (1 - $line->remise_percent / 100);
				}
        elseif ($conf->global->MARGIN_METHODE_FOR_DISCOUNT == '2') { // remise globale considérée comme service
          $marginInfos['pa_services'] += $line->pa_ht;// ($line->pa_ht != 0)?$line->pa_ht:$line->subprice * (1 - $line->remise_percent / 100);
          $marginInfos['pv_services'] += $line->subprice * (1 - ($line->remise_percent / 100));
			    $marginInfos['pa_total'] +=  $line->pa_ht;// ($line->pa_ht != 0)?$line->pa_ht:$line->subprice * (1 - $line->remise_percent / 100);
			    $marginInfos['pv_total'] +=  $line->subprice * (1 - $line->remise_percent / 100);
				}
        elseif ($conf->global->MARGIN_METHODE_FOR_DISCOUNT == '3') { // remise globale prise en compte uniqt sur total
          $marginInfos['pa_total'] += $line->pa_ht;// ($line->pa_ht != 0)?$line->pa_ht:$line->subprice * (1 - $line->remise_percent / 100);
          $marginInfos['pv_total'] += $line->subprice * (1 - ($line->remise_percent / 100));
				}
			}
      else {
        $type=$line->product_type?$line->product_type:$line->fk_product_type;
        if ($type == 0) {  // product
          $marginInfos['pa_products'] += $line->qty * $line->pa_ht;
          $marginInfos['pv_products'] += $line->qty * $line->subprice * (1 - $line->remise_percent / 100);
			    $marginInfos['pa_total'] +=  $line->qty * $line->pa_ht;
			    $marginInfos['pv_total'] +=  $line->qty * $line->subprice * (1 - $line->remise_percent / 100);
        }
        elseif ($type == 1) {  // service
          $marginInfos['pa_services'] += $line->qty * $line->pa_ht;
          $marginInfos['pv_services'] += $line->qty * $line->subprice * (1 - ($line->remise_percent / 100));
			    $marginInfos['pa_total'] +=  $line->qty * $line->pa_ht;
			    $marginInfos['pv_total'] +=  $line->qty * $line->subprice * (1 - $line->remise_percent / 100);
        }
      }
    }

    $marginInfos['margin_on_products'] = $marginInfos['pv_products'] - $marginInfos['pa_products'];
    if ($marginInfos['pa_products'] > 0)
      $marginInfos['margin_rate_products'] = 100 * round($marginInfos['margin_on_products'] / $marginInfos['pa_products'],5);
    if ($marginInfos['pv_products'] > 0)
      $marginInfos['mark_rate_products'] = 100 * round($marginInfos['margin_on_products'] / $marginInfos['pv_products'],5);

    $marginInfos['margin_on_services'] = $marginInfos['pv_services'] - $marginInfos['pa_services'];
    if ($marginInfos['pa_services'] > 0)
      $marginInfos['margin_rate_services'] = 100 * round($marginInfos['margin_on_services'] / $marginInfos['pa_services'],5);
    if ($marginInfos['pv_services'] > 0)
      $marginInfos['mark_rate_services'] = 100 * round($marginInfos['margin_on_services'] / $marginInfos['pv_services'],5);


    $marginInfos['total_margin'] = $marginInfos['pv_total'] - $marginInfos['pa_total'];
    if ($marginInfos['pa_total'] > 0)
      $marginInfos['total_margin_rate'] = 100 * round($marginInfos['total_margin'] / $marginInfos['pa_total'],5);
    if ($marginInfos['pv_total'] > 0)
      $marginInfos['total_mark_rate'] = 100 * round($marginInfos['total_margin'] / $marginInfos['pv_total'],5);

    return $marginInfos;
  }

  function displayMarginInfos($force_price=false) {
    global $langs, $conf;
    $marginInfo = $this->getMarginInfos($force_price);
    print '<table class="noborder" width="100%">';
    print '<tr class="liste_titre">';
    print '<td width="30%">'.$langs->trans('Margins').'</td>';
    print '<td width="20%" align="right">'.$langs->trans('SellingPrice').'</td>';
	if ($conf->global->MARGIN_TYPE == "1")
		print '<td width="20%" align="right">'.$langs->trans('BuyingPrice').'</td>';
	else
		print '<td width="20%" align="right">'.$langs->trans('CostPrice').'</td>';
    print '<td width="20%" align="right">'.$langs->trans('Margin').'</td>';
    if (! empty($conf->global->DISPLAY_MARGIN_RATES))
      print '<td align="right">'.$langs->trans('MarginRate').'</td>';
    if (! empty($conf->global->DISPLAY_MARK_RATES))
      print '<td align="right">'.$langs->trans('MarkRate').'</td>';
      print '</tr>';
    //if ($marginInfo['margin_on_products'] != 0 && $marginInfo['margin_on_services'] != 0) {
      print '<tr class="impair">';
      print '<td>'.$langs->trans('MarginOnProducts').'</td>';
      print '<td align="right">'.price($marginInfo['pv_products']).'</td>';
      print '<td align="right">'.price($marginInfo['pa_products']).'</td>';
      print '<td align="right">'.price($marginInfo['margin_on_products']).'</td>';
      if (! empty($conf->global->DISPLAY_MARGIN_RATES))
        print '<td align="right">'.(($marginInfo['margin_rate_products'] == '')?'n/a':price($marginInfo['margin_rate_products']).'%').'</td>';
      if (! empty($conf->global->DISPLAY_MARK_RATES))
        print '<td align="right">'.(($marginInfo['mark_rate_products'] == '')?'n/a':price($marginInfo['mark_rate_products']).'%').'</td>';
      print '</tr>';
      print '<tr class="pair">';
      print '<td>'.$langs->trans('MarginOnServices').'</td>';
      print '<td align="right">'.price($marginInfo['pv_services']).'</td>';
      print '<td align="right">'.price($marginInfo['pa_services']).'</td>';
      print '<td align="right">'.price($marginInfo['margin_on_services']).'</td>';
      if (! empty($conf->global->DISPLAY_MARGIN_RATES))
        print '<td align="right">'.(($marginInfo['margin_rate_services'] == '')?'n/a':price($marginInfo['margin_rate_services']).'%').'</td>';
      if (! empty($conf->global->DISPLAY_MARK_RATES))
        print '<td align="right">'.(($marginInfo['mark_rate_services'] == '')?'n/a':price($marginInfo['mark_rate_services']).'%').'</td>';
      print '</tr>';
    //}
    print '<tr class="impair">';
    print '<td>'.$langs->trans('TotalMargin').'</td>';
    print '<td align="right">'.price($marginInfo['pv_total']).'</td>';
    print '<td align="right">'.price($marginInfo['pa_total']).'</td>';
    print '<td align="right">'.price($marginInfo['total_margin']).'</td>';
    if (! empty($conf->global->DISPLAY_MARGIN_RATES))
      print '<td align="right">'.(($marginInfo['total_margin_rate'] == '')?'n/a':price($marginInfo['total_margin_rate']).'%').'</td>';
    if (! empty($conf->global->DISPLAY_MARK_RATES))
      print '<td align="right">'.(($marginInfo['total_mark_rate'] == '')?'n/a':price($marginInfo['total_mark_rate']).'%').'</td>';
    print '</tr>';
    print '</table>';
  }
}

?><|MERGE_RESOLUTION|>--- conflicted
+++ resolved
@@ -2482,11 +2482,7 @@
         $parameters=array();
         $reshook=$hookmanager->executeHooks('showLinkedObjectBlock',$parameters,$this,$action);    // Note that $action and $object may have been modified by hook
 
-<<<<<<< HEAD
-        if (empty($hookmanager->resPrint))
-=======
         if (empty($reshook))
->>>>>>> d2152a83
         {
         	$num = count($this->linkedObjects);
 
