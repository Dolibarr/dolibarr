<?php
/* Copyright (C) 2006-2015 Laurent Destailleur  <eldy@users.sourceforge.net>
 * Copyright (C) 2005-2013 Regis Houssin        <regis.houssin@inodbox.com>
 * Copyright (C) 2010-2020 Juanjo Menent        <jmenent@2byte.es>
 * Copyright (C) 2012-2013 Christophe Battarel  <christophe.battarel@altairis.fr>
 * Copyright (C) 2011-2022 Philippe Grand       <philippe.grand@atoo-net.com>
 * Copyright (C) 2012-2015 Marcos García        <marcosgdf@gmail.com>
 * Copyright (C) 2012-2015 Raphaël Doursenaud   <rdoursenaud@gpcsolutions.fr>
 * Copyright (C) 2012      Cedric Salvador      <csalvador@gpcsolutions.fr>
 * Copyright (C) 2015-2022 Alexandre Spangaro   <aspangaro@open-dsi.fr>
 * Copyright (C) 2016      Bahfir abbes         <dolipar@dolipar.org>
 * Copyright (C) 2017      ATM Consulting       <support@atm-consulting.fr>
 * Copyright (C) 2017-2019 Nicolas ZABOURI      <info@inovea-conseil.com>
 * Copyright (C) 2017      Rui Strecht          <rui.strecht@aliartalentos.com>
 * Copyright (C) 2018-2023 Frédéric France      <frederic.france@netlogic.fr>
 * Copyright (C) 2018      Josep Lluís Amador   <joseplluis@lliuretic.cat>
 * Copyright (C) 2023      Gauthier VERDOL      <gauthier.verdol@atm-consulting.fr>
 * Copyright (C) 2021      Grégory Blémand      <gregory.blemand@atm-consulting.fr>
 * Copyright (C) 2023      Lenin Rivas      	<lenin.rivas777@gmail.com>
 *
 * This program is free software; you can redistribute it and/or modify
 * it under the terms of the GNU General Public License as published by
 * the Free Software Foundation; either version 3 of the License, or
 * (at your option) any later version.
 *
 * This program is distributed in the hope that it will be useful,
 * but WITHOUT ANY WARRANTY; without even the implied warranty of
 * MERCHANTABILITY or FITNESS FOR A PARTICULAR PURPOSE.  See the
 * GNU General Public License for more details.
 *
 * You should have received a copy of the GNU General Public License
 * along with this program. If not, see <https://www.gnu.org/licenses/>.
 */

/**
 *	\file       htdocs/core/class/commonobject.class.php
 *	\ingroup    core
 *	\brief      File of parent class of all other business classes (invoices, contracts, proposals, orders, ...)
 */


/**
 *	Parent class of all other business classes (invoices, contracts, proposals, orders, ...)
 */
abstract class CommonObject
{
	const TRIGGER_PREFIX = ''; // to be overriden in child class implementations, i.e. 'BILL', 'TASK', 'PROPAL', etc.

	/**
	 * @var string ID of module.
	 */
	public $module;

	/**
	 * @var DoliDb		Database handler (result of a new DoliDB)
	 */
	public $db;

	/**
	 * @var int 		The object identifier
	 */
	public $id;

	/**
	 * @var int 		The environment ID when using a multicompany module
	 */
	public $entity;

	/**
	 * @var string 		Error string
	 * @see             $errors
	 */
	public $error;

	/**
	 * @var string 		Error string that is hidden but can be used to store complementatry technical code.
	 */
	public $errorhidden;

	/**
	 * @var string[]	Array of error strings
	 */
	public $errors = array();

	/**
	 * @var array   	To store error results of ->validateField()
	 */
	private $validateFieldsErrors = array();

	/**
	 * @var string 		ID to identify managed object
	 */
	public $element;

	/**
	 * @var int 		The related element
	 */
	public $fk_element;

	/**
	 * @var string 		Name to use for 'features' parameter to check module permissions user->rights->feature with restrictedArea().
	 * 					Undefined means same value than $element. Can be use to force a check on another element for example for class of line, we mention here the parent element.
	 */
	public $element_for_permission;

	/**
	 * @var string 		Name of table without prefix where object is stored
	 */
	public $table_element;

	/**
	 * @var string 		Name of subtable line
	 */
	public $table_element_line = '';

	/**
	 * @var int 		0=No test on entity, 1=Test with field entity, 'field@table'=Test with link by field@table
	 */
	public $ismultientitymanaged;

	/**
	 * @var string		Key value used to track if data is coming from import wizard
	 */
	public $import_key;

	/**
	 * @var mixed		Contains data to manage extrafields
	 */
	public $array_options = array();

	/**
	 * @var array  		Array with all fields and their property. Do not use it as a static var. It may be modified by constructor.
	 */
	public $fields = array();

	/**
	 * @var mixed		Array to store alternative languages values of object
	 */
	public $array_languages = null; // Value is array() when load already tried

	/**
	 * @var array		To store result of ->liste_contact()
	 */
	public $contacts_ids;

	/**
	 * @var mixed		Array of linked objects, set and used when calling ->create() to be able to create links during the creation of object
	 */
	public $linked_objects;

	/**
	 * @var int[][]		Array of linked objects ids. Loaded by ->fetchObjectLinked
	 */
	public $linkedObjectsIds;

	/**
	 * @var mixed		Array of linked objects. Loaded by ->fetchObjectLinked
	 */
	public $linkedObjects;

	/**
	 * @var boolean[]	Array of boolean with object id as key and value as true if linkedObjects full loaded for object id. Loaded by ->fetchObjectLinked. Important for pdf generation time reduction.
	 */
	private $linkedObjectsFullLoaded = array();

	/**
	 * @var CommonObject To store a cloned copy of object before to edit it and keep track of old properties
	 */
	public $oldcopy;
	/**
	 * @var CommonObject To store old value of a modified ref
	 */
	public $oldref;

	/**
	 * @var string		Column name of the ref field.
	 */
	protected $table_ref_field = '';

	/**
	 * @var integer 	0=Default, 1=View may be restricted to sales representative only if no permission to see all or to company of external user if external user
	 */
	public $restrictiononfksoc = 0;


	// Following vars are used by some objects only. We keep this property here in CommonObject to be able to provide common method using them.

	/**
	 * @var array<string,mixed>		Can be used to pass information when only object is provided to method
	 */
	public $context = array();

	// Properties set and used by Agenda trigger
	public $actionmsg;
	public $actionmsg2;

	/**
	 * @var string		Contains canvas name if record is an alternative canvas record
	 */
	public $canvas;

	/**
	 * @var Project 	The related project object
	 * @see fetch_projet()
	 */
	public $project;

	/**
	 * @var int 		The related project ID
	 * @see setProject(), project
	 */
	public $fk_project;

	/**
	 * @var Project 	The related project object
	 * @deprecated
	 * @see project
	 */
	public $projet;

	/**
	 * @deprecated
	 * @see $fk_project
	 */
	public $fk_projet;

	/**
	 * @var Contact 	A related contact object
	 * @see fetch_contact()
	 */
	public $contact;

	/**
	 * @var int 		The related contact ID
	 * @see fetch_contact()
	 */
	public $contact_id;

	/**
	 * @var Societe 	A related thirdparty object
	 * @see fetch_thirdparty()
	 */
	public $thirdparty;

	/**
	 * @var User 		A related user
	 * @see fetch_user()
	 */
	public $user;

	/**
	 * @var string 		The type of originating object ('commande', 'facture', ...). Note: on some object this field is called $origin_type
	 * @see fetch_origin()
	 */
	public $origin;

	/**
	 * @var int 		The id of originating object
	 * @see fetch_origin()
	 */
	public $origin_id;

	/**
	 * @var	Object		Origin object. This is set by fetch_origin() from this->origin and this->origin_id.
	 */
	public $origin_object;

	// TODO Remove this. Has been replaced with ->origin_object.
	// This is set by fetch_origin() from this->origin and this->origin_id
	/** @deprecated */
	public $expedition;
	/** @deprecated */
	public $livraison;
	/** @deprecated */
	public $commandeFournisseur;


	/**
	 * @var string 		The object's reference
	 */
	public $ref;

	/**
	 * @var string 		An external reference for the object
	 */
	public $ref_ext;

	/**
	 * @var string 		The object's previous reference
	 */
	public $ref_previous;

	/**
	 * @var string 		The object's next reference
	 */
	public $ref_next;

	/**
	 * @var string 		Ref to store on object to save the new ref to use for example when making a validate() of an object
	 */
	public $newref;

	/**
	 * @var int 		The object's status. Prefer use of status.
	 * @deprecated
	 * @see setStatut()
	 */
	public $statut;

	/**
	 * @var int 		The object's status
	 * @see setStatut()
	 */
	public $status;


	/**
	 * @var string
	 * @see getFullAddress()
	 */
	public $country;

	/**
	 * @var int
	 * @see getFullAddress(), country
	 */
	public $country_id;

	/**
	 * @var string		The ISO country code on 2 chars.
	 * @see getFullAddress(), isInEEC(), country
	 */
	public $country_code;

	/**
	 * @var string
	 * @see getFullAddress()
	 */
	public $state;

	/**
	 * @var int
	 * @see getFullAddress(), state
	 */
	public $state_id;

	/**
	 * @var string
	 * @see getFullAddress(), $state
	 */
	public $state_code;

	/**
	 * @var int
	 * @see getFullAddress(), $region_code, $region
	 */
	public $region_id;

	/**
	 * @var string
	 * @see getFullAddress(), $region_id, $region
	 */
	public $region_code;

	/**
	 * @var string
	 * @see getFullAddress(), $region_id, $region_code
	 */
	public $region;


	/**
	 * @var int
	 * @see fetch_barcode()
	 */
	public $barcode_type;

	/**
	 * @var string
	 * @see fetch_barcode(), barcode_type
	 */
	public $barcode_type_code;

	/**
	 * @var string
	 * @see fetch_barcode(), barcode_type
	 */
	public $barcode_type_label;

	/**
	 * @var string
	 * @see fetch_barcode(), barcode_type
	 */
	public $barcode_type_coder;

	/**
	 * @var int 		Payment method ID (cheque, cash, ...)
	 * @see setPaymentMethods()
	 */
	public $mode_reglement_id;

	/**
	 * @var int 		Payment terms ID
	 * @see setPaymentTerms()
	 */
	public $cond_reglement_id;

	/**
	 * @var int 		Demand reason ID
	 */
	public $demand_reason_id;

	/**
	 * @var int 		Transport mode ID (For module intracomm report)
	 * @see setTransportMode()
	 */
	public $transport_mode_id;

	/**
	 * @var int 		Payment terms ID
	 * @deprecated Kept for compatibility
	 * @see cond_reglement_id;
	 */
	public $cond_reglement;

	/**
	 * @var int 		Delivery address ID
	 * @see setDeliveryAddress()
	 * @deprecated
	 */
	public $fk_delivery_address;

	/**
	 * @var int 		Shipping method ID
	 * @see setShippingMethod()
	 */
	public $shipping_method_id;

	/**
	 * @var string 		Shipping method label
	 * @see setShippingMethod()
	 */
	public $shipping_method;

	// Multicurrency
<<<<<<< HEAD
	/**
	 * @var int ID
	 */
	public $fk_multicurrency;

	/**
=======
	/**
	 * @var int ID
	 */
	public $fk_multicurrency;

	/**
>>>>>>> 729451fa
	 * @var string Multicurrency code
	 */
	public $multicurrency_code;

	/**
	 * @var float Multicurrency rate
	 */
	public $multicurrency_tx;

	/**
	 * @var float Multicurrency total without tax
	 */
	public $multicurrency_total_ht;

	/**
	 * @var float Multicurrency total vat
	 */
	public $multicurrency_total_tva;

	/**
	 * @var float Multicurrency total with tax
	 */
	public $multicurrency_total_ttc;

	/**
	 * @var string
	 * @see SetDocModel()
	 */
	public $model_pdf;

	/**
	 * @var string
	 * @deprecated
	 * @see $model_pdf
	 */
	public $modelpdf;

	/**
	 * @var string
	 * Contains relative path of last generated main file
	 */
	public $last_main_doc;

	/**
	 * @var int 		Bank account ID sometimes, ID of record into llx_bank sometimes
	 * @deprecated
	 * @see $fk_account
	 */
	public $fk_bank;

	/**
	 * @var int 		Bank account ID
	 * @see SetBankAccount()
	 */
	public $fk_account;

	/**
	 * @var string 		Public note
	 * @see update_note()
	 */
	public $note_public;

	/**
	 * @var string 		Private note
	 * @see update_note()
	 */
	public $note_private;

	/**
	 * @deprecated
	 * @see $note_private
	 */
	public $note;

	/**
	 * @var float 		Total amount before taxes
	 * @see update_price()
	 */
	public $total_ht;

	/**
	 * @var float 		Total VAT amount
	 * @see update_price()
	 */
	public $total_tva;

	/**
	 * @var float 		Total local tax 1 amount
	 * @see update_price()
	 */
	public $total_localtax1;

	/**
	 * @var float 		Total local tax 2 amount
	 * @see update_price()
	 */
	public $total_localtax2;

	/**
	 * @var float 		Total amount with taxes
	 * @see update_price()
	 */
	public $total_ttc;

	/**
	 * @var CommonObjectLine[]
	 */
	public $lines;

	/**
	 * @var mixed		Contains comments
	 * @see fetchComments()
	 */
	public $comments = array();

	/**
	 * @var string 		The name
	 */
	public $name;

	/**
	 * @var string 		The lastname
	 */
	public $lastname;

	/**
	 * @var string 		The firstname
	 */
	public $firstname;

	/**
	 * @var string 		The civility code, not an integer
	 */
	public $civility_id;

	// Dates
	/**
	 * @var integer|string date_creation
	 */
	public $date_creation;

	/**
	 * @var integer|string $date_validation;
	 */
	public $date_validation; // Date validation

	/**
	 * @var integer|string $date_modification;
	 */
	public $date_modification; // Date last change (tms field)

	/**
	 * @var integer|string $date_modification;
	 * @deprecated 		Use date_modification
	 */
	public $date_update;

	/**
	 * @var integer|string $date_cloture;
	 */
	public $date_cloture; // Date closing (tms field)

	/**
	 * @var User	User author/creation
	 * @deprecated	Store only id in user_creation_id
	 */
	public $user_author;

	/**
	 * @var User	User author/creation
	 * @deprecated
	 */
	public $user_creation;

	/**
	 * @var int			User id author/creation
	 */
	public $user_creation_id;

	/**
	 * @var User	User of validation
	 * @deprecated
	 */
	public $user_valid;

	/**
	 * @var User	User of validation
	 * @deprecated
	 */
	public $user_validation;

	/**
	 * @var int			User id of validation
	 */
	public $user_validation_id;

	/**
	 * @var int			User id closing object
	 */
	public $user_closing_id;

	/**
	 * @var User	User last modifier
	 * @deprecated
	 */
	public $user_modification;

	/**
	 * @var int			User id last modifier
	 */
	public $user_modification_id;


	public $next_prev_filter;

	/**
	 * @var int 1 if object is specimen
	 */
	public $specimen = 0;

	/**
	 * @var	int			Id of contact to send object (used by the trigger of module Agenda)
	 */
	public $sendtoid;

	/**
	 * @var	float		Amount already paid (used to show correct status)
	 */
	public $alreadypaid;

	/**
	 * @var array		Array with label of status
	 */
<<<<<<< HEAD
	public $labelStatus;

	/**
	 * @var array array of status string
	 * @deprecated 	Use instead labelStatus
	 */
	public $statuts = array();
=======
	public $labelStatus = array();
>>>>>>> 729451fa

	/**
	 * @var array		Array with short label of status
	 */
<<<<<<< HEAD
	protected $labelStatusShort;

	/**
	 * @var array array of short status string
	 * @deprecated 	Use instead labelStatusShort
	 */
	public $statuts_short = array();

=======
	public $labelStatusShort = array();

	/**
	 * @var array		Array to store list of tpl
	 */
	public $tpl;
>>>>>>> 729451fa


	/**
	 * @var int 		show photo on popup
	 */
	public $showphoto_on_popup;

	/**
	 * @var array 		nb used in load_stateboard
	 */
	public $nb = array();


	/**
	 * @var int			used for the return of show_photos()
	 */
	public $nbphoto;

	/**
	 * @var string output
	 */
	public $output;

	/**
	 * @var array 		extra parameters
	 */
	public $extraparams = array();

	/**
	 * @var array		List of child tables. To test if we can delete object.
	 */
	protected $childtables = array();

	/**
	 * @var array    List of child tables. To know object to delete on cascade.
	 *               If name is like '@ClassName:FilePathClass:ParentFkFieldName', it will
	 *               call method deleteByParentField(parentId, ParentFkFieldName) to fetch and delete child object.
	 */
	protected $childtablesoncascade = array();

	/**
	 * @var Product Populate by fetch_product()
	 */
	public $product;

	/**
	 * @var int Populate by setPaymentTerms()
	 */
	public $cond_reglement_supplier_id;

	/**
	 * @var string Populate by setPaymentTerms()
	 */
	public $deposit_percent;


	/**
	 * @var string Populate by setRetainedWarrantyPaymentTerms()
	 */
	public $retained_warranty_fk_cond_reglement;

	/**
	 * @var int Populate by setWarehouse()
	 */
	public $warehouse_id;

	// No constructor as it is an abstract class


	/**
	 * Check an object id/ref exists
	 * If you don't need/want to instantiate object and just need to know if object exists, use this method instead of fetch
	 *
	 *  @param	string	$element   	String of element ('product', 'facture', ...)
	 *  @param	int		$id      	Id of object
	 *  @param  string	$ref     	Ref of object to check
	 *  @param	string	$ref_ext	Ref ext of object to check
	 *  @return int     			<0 if KO, 0 if OK but not found, >0 if OK and exists
	 */
	public static function isExistingObject($element, $id, $ref = '', $ref_ext = '')
	{
		global $db, $conf;

		$sql = "SELECT rowid, ref, ref_ext";
		$sql .= " FROM ".$db->prefix().$element;
		$sql .= " WHERE entity IN (".getEntity($element).")";

		if ($id > 0) {
			$sql .= " AND rowid = ".((int) $id);
		} elseif ($ref) {
			$sql .= " AND ref = '".$db->escape($ref)."'";
		} elseif ($ref_ext) {
			$sql .= " AND ref_ext = '".$db->escape($ref_ext)."'";
		} else {
			$error = 'ErrorWrongParameters';
			dol_print_error(get_class()."::isExistingObject ".$error, LOG_ERR);
			return -1;
		}
		if ($ref || $ref_ext) {		// Because the same ref can exists in 2 different entities, we force the current one in priority
			$sql .= " AND entity = ".((int) $conf->entity);
		}

		dol_syslog(get_class()."::isExistingObject", LOG_DEBUG);
		$resql = $db->query($sql);
		if ($resql) {
			$num = $db->num_rows($resql);
			if ($num > 0) {
				return 1;
			} else {
				return 0;
			}
		}
		return -1;
	}

	/**
	 * setErrorsFromObject
	 *
	 * @param CommonObject $object commonobject
	 * @return void
	 */
	public function setErrorsFromObject($object)
	{
		if (!empty($object->error)) {
			$this->error = $object->error;
		}
		if (!empty($object->errors)) {
			$this->errors = array_merge($this->errors, $object->errors);
		}
	}

	/**
	 * Return array of datas to show into a tooltip. This method must be implemented in each object class.
	 *
	 * @since v18
	 * @param array $params params to construct tooltip data
	 * @return array
	 */
	public function getTooltipContentArray($params)
	{
		return [];
	}

	/**
	 * getTooltipContent
	 *
	 * @param array $params params
	 * @since v18
	 * @return string
	 */
	public function getTooltipContent($params)
	{
		global $action, $extrafields, $langs, $hookmanager;

		// If there is too much extrafields, we do not include them into tooltip
		$MAX_EXTRAFIELDS_TO_SHOW_IN_TOOLTIP = getDolGlobalInt('MAX_EXTRAFIELDS_TO_SHOW_IN_TOOLTIP', 3);

		$datas = $this->getTooltipContentArray($params);
		$count = 0;

		// Add extrafields
		if (!empty($extrafields->attributes[$this->table_element]['label'])) {
			foreach ($extrafields->attributes[$this->table_element]['label'] as $key => $val) {
				if ($extrafields->attributes[$this->table_element]['type'][$key] == 'separate') {
					continue;
				}
				if ($count >= abs($MAX_EXTRAFIELDS_TO_SHOW_IN_TOOLTIP)) {
					$datas['more_extrafields'] = '<br>...';
					break;
				}
				$enabled = 1;
				if ($enabled && isset($extrafields->attributes[$this->table_element]['enabled'][$key])) {
					$enabled = dol_eval($extrafields->attributes[$this->table_element]['enabled'][$key], 1, 1, '2');
				}
				if ($enabled && isset($extrafields->attributes[$this->table_element]['list'][$key])) {
					$enabled = dol_eval($extrafields->attributes[$this->table_element]['list'][$key], 1, 1, '2');
				}
				$perms = 1;
				if ($perms && isset($extrafields->attributes[$this->table_element]['perms'][$key])) {
					$perms = dol_eval($extrafields->attributes[$this->table_element]['perms'][$key], 1, 1, '2');
				}
				if (empty($enabled)) {
					continue; // 0 = Never visible field
				}
				if (abs($enabled) != 1 && abs($enabled) != 3 && abs($enabled) != 5 && abs($enabled) != 4) {
					continue; // <> -1 and <> 1 and <> 3 = not visible on forms, only on list <> 4 = not visible at the creation
				}
				if (empty($perms)) {
					continue; // 0 = Not visible
				}
				if (!empty($extrafields->attributes[$this->table_element]['langfile'][$key])) {
					$langs->load($extrafields->attributes[$this->table_element]['langfile'][$key]);
				}
				$labelextra = $langs->trans((string) $extrafields->attributes[$this->table_element]['label'][$key]);
				if ($extrafields->attributes[$this->table_element]['type'][$key] == 'separate') {
					$datas[$key]= '<br><b><u>'. $labelextra . '</u></b>';
				} else {
					$value = (empty($this->array_options['options_' . $key]) ? '' : $this->array_options['options_' . $key]);
					$datas[$key]= '<br><b>'. $labelextra . ':</b> ' . $extrafields->showOutputField($key, $value, '', $this->table_element);
					$count++;
				}
			}
		}

		$hookmanager->initHooks(array($this->element . 'dao'));
		$parameters = array(
			'tooltipcontentarray' => &$datas,
			'params' => $params,
		);
		// Note that $action and $object may have been modified by some hooks
		$hookmanager->executeHooks('getTooltipContent', $parameters, $this, $action);

		//var_dump($datas);
		$label = implode($datas);

		return $label;
	}


	/**
	 * Method to output saved errors
	 *
	 * @return	string		String with errors
	 */
	public function errorsToString()
	{
		return $this->error.(is_array($this->errors) ? (($this->error != '' ? ', ' : '').join(', ', $this->errors)) : '');
	}


	/**
	 * Return customer ref for screen output.
	 *
	 * @param  string      $objref        Customer ref
	 * @return string                     Customer ref formated
	 */
	public function getFormatedCustomerRef($objref)
	{
		global $hookmanager;

		$parameters = array('objref'=>$objref);
		$action = '';
		$reshook = $hookmanager->executeHooks('getFormatedCustomerRef', $parameters, $this, $action); // Note that $action and $object may have been modified by some hooks
		if ($reshook > 0) {
			return $hookmanager->resArray['objref'];
		}
		return $objref.(isset($hookmanager->resArray['objref']) ? $hookmanager->resArray['objref'] : '');
	}

	/**
	 * Return supplier ref for screen output.
	 *
	 * @param  string      $objref        Supplier ref
	 * @return string                     Supplier ref formated
	 */
	public function getFormatedSupplierRef($objref)
	{
		global $hookmanager;

		$parameters = array('objref'=>$objref);
		$action = '';
		$reshook = $hookmanager->executeHooks('getFormatedSupplierRef', $parameters, $this, $action); // Note that $action and $object may have been modified by some hooks
		if ($reshook > 0) {
			return $hookmanager->resArray['objref'];
		}
		return $objref.(isset($hookmanager->resArray['objref']) ? $hookmanager->resArray['objref'] : '');
	}

	/**
	 * 	Return full address of contact
	 *
	 * 	@param		int			$withcountry		1=Add country into address string
	 *  @param		string		$sep				Separator to use to build string
	 *  @param		int		    $withregion			1=Add region into address string
	 *  @param		string		$extralangcode		User extralanguages as value
	 *	@return		string							Full address string
	 */
	public function getFullAddress($withcountry = 0, $sep = "\n", $withregion = 0, $extralangcode = '')
	{
		if ($withcountry && $this->country_id && (empty($this->country_code) || empty($this->country))) {
			require_once DOL_DOCUMENT_ROOT.'/core/lib/company.lib.php';
			$tmparray = getCountry($this->country_id, 'all');
			$this->country_code = $tmparray['code'];
			$this->country = $tmparray['label'];
		}

		if ($withregion && $this->state_id && (empty($this->state_code) || empty($this->state) || empty($this->region) || empty($this->region_code))) {
			require_once DOL_DOCUMENT_ROOT.'/core/lib/company.lib.php';
			$tmparray = getState($this->state_id, 'all', 0, 1);
			$this->state_code   = $tmparray['code'];
			$this->state        = $tmparray['label'];
			$this->region_code  = $tmparray['region_code'];
			$this->region       = $tmparray['region'];
		}

		return dol_format_address($this, $withcountry, $sep, '', 0, $extralangcode);
	}


	/**
	 * Return the link of last main doc file for direct public download.
	 *
	 * @param	string	$modulepart			Module related to document
	 * @param	int		$initsharekey		Init the share key if it was not yet defined
	 * @param	int		$relativelink		0=Return full external link, 1=Return link relative to root of file
	 * @return	string						Link or empty string if there is no download link
	 */
	public function getLastMainDocLink($modulepart, $initsharekey = 0, $relativelink = 0)
	{
		global $user, $dolibarr_main_url_root;

		if (empty($this->last_main_doc)) {
			return ''; // No way to known which document name to use
		}

		include_once DOL_DOCUMENT_ROOT.'/ecm/class/ecmfiles.class.php';
		$ecmfile = new EcmFiles($this->db);
		$result = $ecmfile->fetch(0, '', $this->last_main_doc);
		if ($result < 0) {
			$this->error = $ecmfile->error;
			$this->errors = $ecmfile->errors;
			return -1;
		}

		if (empty($ecmfile->id)) {
			// Add entry into index
			if ($initsharekey) {
				require_once DOL_DOCUMENT_ROOT.'/core/lib/security2.lib.php';

				// TODO We can't, we dont' have full path of file, only last_main_doc and ->element, so we must first rebuild full path $destfull
				/*
				$ecmfile->filepath = $rel_dir;
				$ecmfile->filename = $filename;
				$ecmfile->label = md5_file(dol_osencode($destfull));	// hash of file content
				$ecmfile->fullpath_orig = '';
				$ecmfile->gen_or_uploaded = 'generated';
				$ecmfile->description = '';    // indexed content
				$ecmfile->keywords = '';        // keyword content
				$ecmfile->share = getRandomPassword(true);
				$result = $ecmfile->create($user);
				if ($result < 0)
				{
					$this->error = $ecmfile->error;
					$this->errors = $ecmfile->errors;
				}
				*/
			} else {
				return '';
			}
		} elseif (empty($ecmfile->share)) {
			// Add entry into index
			if ($initsharekey) {
				require_once DOL_DOCUMENT_ROOT.'/core/lib/security2.lib.php';
				$ecmfile->share = getRandomPassword(true);
				$ecmfile->update($user);
			} else {
				return '';
			}
		}
		// Define $urlwithroot
		$urlwithouturlroot = preg_replace('/'.preg_quote(DOL_URL_ROOT, '/').'$/i', '', trim($dolibarr_main_url_root));
		// This is to use external domain name found into config file
		//if (DOL_URL_ROOT && ! preg_match('/\/$/', $urlwithouturlroot) && ! preg_match('/^\//', DOL_URL_ROOT)) $urlwithroot=$urlwithouturlroot.'/'.DOL_URL_ROOT;
		//else
		$urlwithroot = $urlwithouturlroot.DOL_URL_ROOT;
		//$urlwithroot=DOL_MAIN_URL_ROOT;					// This is to use same domain name than current

		$forcedownload = 0;

		$paramlink = '';
		//if (!empty($modulepart)) $paramlink.=($paramlink?'&':'').'modulepart='.$modulepart;		// For sharing with hash (so public files), modulepart is not required.
		//if (!empty($ecmfile->entity)) $paramlink.='&entity='.$ecmfile->entity; 					// For sharing with hash (so public files), entity is not required.
		//$paramlink.=($paramlink?'&':'').'file='.urlencode($filepath);								// No need of name of file for public link, we will use the hash
		if (!empty($ecmfile->share)) {
			$paramlink .= ($paramlink ? '&' : '').'hashp='.$ecmfile->share; // Hash for public share
		}
		if ($forcedownload) {
			$paramlink .= ($paramlink ? '&' : '').'attachment=1';
		}

		if ($relativelink) {
			$linktoreturn = 'document.php'.($paramlink ? '?'.$paramlink : '');
		} else {
			$linktoreturn = $urlwithroot.'/document.php'.($paramlink ? '?'.$paramlink : '');
		}

		// Here $ecmfile->share is defined
		return $linktoreturn;
	}


	// phpcs:disable PEAR.NamingConventions.ValidFunctionName.ScopeNotCamelCaps
	/**
	 *  Add a link between element $this->element and a contact
	 *
	 *  @param	int			$fk_socpeople       Id of thirdparty contact (if source = 'external') or id of user (if souce = 'internal') to link
	 *  @param 	int|string	$type_contact 		Type of contact (code or id). Must be id or code found into table llx_c_type_contact. For example: SALESREPFOLL
	 *  @param  string		$source             external=Contact extern (llx_socpeople), internal=Contact intern (llx_user)
	 *  @param  int			$notrigger			Disable all triggers
	 *  @return int         	        		<0 if KO, 0 if already added or code not valid, >0 if OK
	 */
	public function add_contact($fk_socpeople, $type_contact, $source = 'external', $notrigger = 0)
	{
		// phpcs:enable
		global $user, $langs;


		dol_syslog(get_class($this)."::add_contact $fk_socpeople, $type_contact, $source, $notrigger");

		// Check parameters
		if ($fk_socpeople <= 0) {
			$langs->load("errors");
			$this->error = $langs->trans("ErrorWrongValueForParameterX", "1");
			dol_syslog(get_class($this)."::add_contact ".$this->error, LOG_ERR);
			return -1;
		}
		if (!$type_contact) {
			$langs->load("errors");
			$this->error = $langs->trans("ErrorWrongValueForParameterX", "2");
			dol_syslog(get_class($this)."::add_contact ".$this->error, LOG_ERR);
			return -2;
		}

		$id_type_contact = 0;
		if (is_numeric($type_contact)) {
			$id_type_contact = $type_contact;
		} else {
			// We look for id type_contact
			$sql = "SELECT tc.rowid";
			$sql .= " FROM ".$this->db->prefix()."c_type_contact as tc";
			$sql .= " WHERE tc.element='".$this->db->escape($this->element)."'";
			$sql .= " AND tc.source='".$this->db->escape($source)."'";
			$sql .= " AND tc.code='".$this->db->escape($type_contact)."' AND tc.active=1";
			//print $sql;
			$resql = $this->db->query($sql);
			if ($resql) {
				$obj = $this->db->fetch_object($resql);
				if ($obj) {
					$id_type_contact = $obj->rowid;
				}
			}
		}

		if ($id_type_contact == 0) {
			dol_syslog("CODE_NOT_VALID_FOR_THIS_ELEMENT: Code type of contact '".$type_contact."' does not exists or is not active for element ".$this->element.", we can ignore it");
			return 0;
		}

		$datecreate = dol_now();

		// Socpeople must have already been added by some trigger, then we have to check it to avoid DB_ERROR_RECORD_ALREADY_EXISTS error
		$TListeContacts = $this->liste_contact(-1, $source);
		$already_added = false;
		if (is_array($TListeContacts) && !empty($TListeContacts)) {
			foreach ($TListeContacts as $array_contact) {
				if ($array_contact['status'] == 4 && $array_contact['id'] == $fk_socpeople && $array_contact['fk_c_type_contact'] == $id_type_contact) {
					$already_added = true;
					break;
				}
			}
		}

		if (!$already_added) {
			$this->db->begin();

			// Insert into database
			$sql = "INSERT INTO ".$this->db->prefix()."element_contact";
			$sql .= " (element_id, fk_socpeople, datecreate, statut, fk_c_type_contact) ";
			$sql .= " VALUES (".$this->id.", ".((int) $fk_socpeople)." , ";
			$sql .= "'".$this->db->idate($datecreate)."'";
			$sql .= ", 4, ".((int) $id_type_contact);
			$sql .= ")";

			$resql = $this->db->query($sql);
			if ($resql) {
				if (!$notrigger) {
					$result = $this->call_trigger(strtoupper($this->element).'_ADD_CONTACT', $user);
					if ($result < 0) {
						$this->db->rollback();
						return -1;
					}
				}

				$this->db->commit();
				return 1;
			} else {
				if ($this->db->errno() == 'DB_ERROR_RECORD_ALREADY_EXISTS') {
					$this->error = $this->db->errno();
					$this->db->rollback();
					return -2;
				} else {
					$this->error = $this->db->lasterror();
					$this->db->rollback();
					return -1;
				}
			}
		} else {
			return 0;
		}
	}

	// phpcs:disable PEAR.NamingConventions.ValidFunctionName.ScopeNotCamelCaps
	/**
	 *    Copy contact from one element to current
	 *
	 *    @param    CommonObject    $objFrom    Source element
	 *    @param    string          $source     Nature of contact ('internal' or 'external')
	 *    @return   int                         >0 if OK, <0 if KO
	 */
	public function copy_linked_contact($objFrom, $source = 'internal')
	{
		// phpcs:enable
		$contacts = $objFrom->liste_contact(-1, $source);
		foreach ($contacts as $contact) {
			if ($this->add_contact($contact['id'], $contact['fk_c_type_contact'], $contact['source']) < 0) {
				return -1;
			}
		}
		return 1;
	}

	// phpcs:disable PEAR.NamingConventions.ValidFunctionName.ScopeNotCamelCaps
	/**
	 *      Update a link to contact line
	 *
	 *      @param	int		$rowid              Id of line contact-element
	 * 		@param	int		$statut	            New status of link
	 *      @param  int		$type_contact_id    Id of contact type (not modified if 0)
	 *      @param  int		$fk_socpeople	    Id of soc_people to update (not modified if 0)
	 *      @return int                 		<0 if KO, >= 0 if OK
	 */
	public function update_contact($rowid, $statut, $type_contact_id = 0, $fk_socpeople = 0)
	{
		// phpcs:enable
		// Insert into database
		$sql = "UPDATE ".$this->db->prefix()."element_contact set";
		$sql .= " statut = ".$statut;
		if ($type_contact_id) {
			$sql .= ", fk_c_type_contact = ".((int) $type_contact_id);
		}
		if ($fk_socpeople) {
			$sql .= ", fk_socpeople = ".((int) $fk_socpeople);
		}
		$sql .= " where rowid = ".((int) $rowid);
		$resql = $this->db->query($sql);
		if ($resql) {
			return 0;
		} else {
			$this->error = $this->db->lasterror();
			return -1;
		}
	}

	// phpcs:disable PEAR.NamingConventions.ValidFunctionName.ScopeNotCamelCaps
	/**
	 *    Delete a link to contact line
	 *
	 *    @param	int		$rowid			Id of contact link line to delete
	 *    @param	int		$notrigger		Disable all triggers
	 *    @return   int						>0 if OK, <0 if KO
	 */
	public function delete_contact($rowid, $notrigger = 0)
	{
		// phpcs:enable
		global $user;

		$error = 0;

		$this->db->begin();

		if (!$error && empty($notrigger)) {
			// Call trigger
			$this->context['contact_id'] = ((int) $rowid);
			$result = $this->call_trigger(strtoupper($this->element).'_DELETE_CONTACT', $user);
			if ($result < 0) {
				$error++;
			}
			// End call triggers
		}

		if (!$error) {
			dol_syslog(get_class($this)."::delete_contact", LOG_DEBUG);

			$sql = "DELETE FROM ".MAIN_DB_PREFIX."element_contact";
			$sql .= " WHERE rowid = ".((int) $rowid);

			$result = $this->db->query($sql);
			if (!$result) {
				$error++;
				$this->errors[] = $this->db->lasterror();
			}
		}

		if (!$error) {
			$this->db->commit();
			return 1;
		} else {
			$this->error = $this->db->lasterror();
			$this->db->rollback();
			return -1;
		}
	}

	// phpcs:disable PEAR.NamingConventions.ValidFunctionName.ScopeNotCamelCaps
	/**
	 *    Delete all links between an object $this and all its contacts in llx_element_contact
	 *
	 *	  @param	string	$source		'' or 'internal' or 'external'
	 *	  @param	string	$code		Type of contact (code or id)
	 *    @return   int					<0 if KO, 0=Nothing done, >0 if OK
	 */
	public function delete_linked_contact($source = '', $code = '')
	{
		// phpcs:enable
		$listId = '';
		$temp = array();
		$typeContact = $this->liste_type_contact($source, '', 0, 0, $code);

		if (!empty($typeContact)) {
			foreach ($typeContact as $key => $value) {
				array_push($temp, $key);
			}
			$listId = implode(",", $temp);
		}

		// If $listId is empty, we have not criteria on fk_c_type_contact so we will delete record on element_id for
		// any type or record instead of only the ones of the current object. So we do nothing in such a case.
		if (empty($listId)) {
			return 0;
		}

		$sql = "DELETE FROM ".$this->db->prefix()."element_contact";
		$sql .= " WHERE element_id = ".((int) $this->id);
		$sql .= " AND fk_c_type_contact IN (".$this->db->sanitize($listId).")";

		dol_syslog(get_class($this)."::delete_linked_contact", LOG_DEBUG);
		if ($this->db->query($sql)) {
			return 1;
		} else {
			$this->error = $this->db->lasterror();
			return -1;
		}
	}

	// phpcs:disable PEAR.NamingConventions.ValidFunctionName.ScopeNotCamelCaps
	/**
	 *    Get array of all contacts for an object
	 *
	 *    @param	int			$statusoflink	Status of links to get (-1=all). Not used.
	 *    @param	string		$source			Source of contact: 'external' or 'thirdparty' (llx_socpeople) or 'internal' (llx_user)
	 *    @param	int         $list       	0:Returned array contains all properties, 1:Return array contains just id
	 *    @param    string      $code       	Filter on this code of contact type ('SHIPPING', 'BILLING', ...)
	 *    @param	int			$status			Status of user or company
	 *    @param	array		$arrayoftcids	Array with ID of type of contacts. If we provide this, we can make a ec.fk_c_type_contact in ($arrayoftcids) to avoid link on tc table. TODO Not implemented.
	 *    @return	array|int		        	Array of contacts, -1 if error
	 */
	public function liste_contact($statusoflink = -1, $source = 'external', $list = 0, $code = '', $status = -1, $arrayoftcids = array())
	{
		// phpcs:enable
		global $langs;

		$tab = array();

		$sql = "SELECT ec.rowid, ec.statut as statuslink, ec.fk_socpeople as id, ec.fk_c_type_contact"; // This field contains id of llx_socpeople or id of llx_user
		if ($source == 'internal') {
			$sql .= ", '-1' as socid, t.statut as statuscontact, t.login, t.photo";
		}
		if ($source == 'external' || $source == 'thirdparty') {
			$sql .= ", t.fk_soc as socid, t.statut as statuscontact";
		}
		$sql .= ", t.civility as civility, t.lastname as lastname, t.firstname, t.email";
		$sql .= ", tc.source, tc.element, tc.code, tc.libelle as type_label";
		$sql .= " FROM ".$this->db->prefix()."c_type_contact tc,";
		$sql .= " ".$this->db->prefix()."element_contact ec";
		if ($source == 'internal') {	// internal contact (user)
			$sql .= " LEFT JOIN ".$this->db->prefix()."user t on ec.fk_socpeople = t.rowid";
		}
		if ($source == 'external' || $source == 'thirdparty') {	// external contact (socpeople)
			$sql .= " LEFT JOIN ".$this->db->prefix()."socpeople t on ec.fk_socpeople = t.rowid";
		}
		$sql .= " WHERE ec.element_id = ".((int) $this->id);
		$sql .= " AND ec.fk_c_type_contact = tc.rowid";
		$sql .= " AND tc.element = '".$this->db->escape($this->element)."'";
		if ($code) {
			$sql .= " AND tc.code = '".$this->db->escape($code)."'";
		}
		if ($source == 'internal') {
			$sql .= " AND tc.source = 'internal'";
			if ($status >= 0) {
				$sql .= " AND t.statut = ".((int) $status);
			}
		}
		if ($source == 'external' || $source == 'thirdparty') {
			$sql .= " AND tc.source = 'external'";
			if ($status >= 0) {
				$sql .= " AND t.statut = ".((int) $status);	// t is llx_socpeople
			}
		}
		$sql .= " AND tc.active = 1";
		if ($statusoflink >= 0) {
			$sql .= " AND ec.statut = ".((int) $statusoflink);
		}
		$sql .= " ORDER BY t.lastname ASC";

		dol_syslog(get_class($this)."::liste_contact", LOG_DEBUG);
		$resql = $this->db->query($sql);
		if ($resql) {
			$num = $this->db->num_rows($resql);
			$i = 0;
			while ($i < $num) {
				$obj = $this->db->fetch_object($resql);

				if (!$list) {
					$transkey = "TypeContact_".$obj->element."_".$obj->source."_".$obj->code;
					$libelle_type = ($langs->trans($transkey) != $transkey ? $langs->trans($transkey) : $obj->type_label);
					$tab[$i] = array(
						'parentId' => $this->id,
						'source' => $obj->source,
						'socid' => $obj->socid,
						'id' => $obj->id,
						'nom' => $obj->lastname, // For backward compatibility
						'civility' => $obj->civility,
						'lastname' => $obj->lastname,
						'firstname' => $obj->firstname,
						'email'=>$obj->email,
						'login'=> (empty($obj->login) ? '' : $obj->login),
						'photo' => (empty($obj->photo) ? '' : $obj->photo),
						'statuscontact' => $obj->statuscontact,
						'rowid' => $obj->rowid,
						'code' => $obj->code,
						'libelle' => $libelle_type,
						'status' => $obj->statuslink,
						'fk_c_type_contact' => $obj->fk_c_type_contact
					);
				} else {
					$tab[$i] = $obj->id;
				}

				$i++;
			}

			return $tab;
		} else {
			$this->error = $this->db->lasterror();
			dol_print_error($this->db);
			return -1;
		}
	}


	/**
	 * 		Update status of a contact linked to object
	 *
	 * 		@param	int		$rowid		Id of link between object and contact
	 * 		@return	int					<0 if KO, >=0 if OK
	 */
	public function swapContactStatus($rowid)
	{
		$sql = "SELECT ec.datecreate, ec.statut, ec.fk_socpeople, ec.fk_c_type_contact,";
		$sql .= " tc.code, tc.libelle as type_label";
		$sql .= " FROM (".$this->db->prefix()."element_contact as ec, ".$this->db->prefix()."c_type_contact as tc)";
		$sql .= " WHERE ec.rowid =".((int) $rowid);
		$sql .= " AND ec.fk_c_type_contact=tc.rowid";
		$sql .= " AND tc.element = '".$this->db->escape($this->element)."'";

		dol_syslog(get_class($this)."::swapContactStatus", LOG_DEBUG);
		$resql = $this->db->query($sql);
		if ($resql) {
			$obj = $this->db->fetch_object($resql);
			$newstatut = ($obj->statut == 4) ? 5 : 4;
			$result = $this->update_contact($rowid, $newstatut);
			$this->db->free($resql);
			return $result;
		} else {
			$this->error = $this->db->error();
			dol_print_error($this->db);
			return -1;
		}
	}

	// phpcs:disable PEAR.NamingConventions.ValidFunctionName.ScopeNotCamelCaps
	/**
	 *      Return array with list of possible values for type of contacts
	 *
	 *      @param	string	$source     'internal', 'external' or 'all'
	 *      @param	string	$order		Sort order by : 'position', 'code', 'rowid'...
	 *      @param  int		$option     0=Return array id->label, 1=Return array code->label
	 *      @param  int		$activeonly 0=all status of contact, 1=only the active
	 *		@param	string	$code		Type of contact (Example: 'CUSTOMER', 'SERVICE')
	 *      @return array       		Array list of type of contacts (id->label if option=0, code->label if option=1)
	 */
	public function liste_type_contact($source = 'internal', $order = 'position', $option = 0, $activeonly = 0, $code = '')
	{
		// phpcs:enable
		global $langs;

		if (empty($order)) {
			$order = 'position';
		}
		if ($order == 'position') {
			$order .= ',code';
		}

		$tab = array();
		$sql = "SELECT DISTINCT tc.rowid, tc.code, tc.libelle as type_label, tc.position";
		$sql .= " FROM ".$this->db->prefix()."c_type_contact as tc";
		$sql .= " WHERE tc.element='".$this->db->escape($this->element)."'";
		if ($activeonly == 1) {
			$sql .= " AND tc.active=1"; // only the active types
		}
		if (!empty($source) && $source != 'all') {
			$sql .= " AND tc.source='".$this->db->escape($source)."'";
		}
		if (!empty($code)) {
			$sql .= " AND tc.code='".$this->db->escape($code)."'";
		}
		$sql .= $this->db->order($order, 'ASC');

		//print "sql=".$sql;
		$resql = $this->db->query($sql);
		if ($resql) {
			$num = $this->db->num_rows($resql);
			$i = 0;
			while ($i < $num) {
				$obj = $this->db->fetch_object($resql);

				$transkey = "TypeContact_".$this->element."_".$source."_".$obj->code;
				$libelle_type = ($langs->trans($transkey) != $transkey ? $langs->trans($transkey) : $obj->type_label);
				if (empty($option)) {
					$tab[$obj->rowid] = $libelle_type;
				} else {
					$tab[$obj->code] = $libelle_type;
				}
				$i++;
			}
			return $tab;
		} else {
			$this->error = $this->db->lasterror();
			//dol_print_error($this->db);
			return null;
		}
	}

	/**
	 *      Return array with list of possible values for type of contacts
	 *
	 *      @param	string	$source     		'internal', 'external' or 'all'
	 *      @param  int		$option     		0=Return array id->label, 1=Return array code->label
	 *      @param  int		$activeonly 		0=all status of contact, 1=only the active
	 *		@param	string	$code				Type of contact (Example: 'CUSTOMER', 'SERVICE')
	 *		@param	string	$element			Filter on 1 element type
	 *      @param	string	$excludeelement		Exclude 1 element type. Example: 'agenda'
	 *      @return array       				Array list of type of contacts (id->label if option=0, code->label if option=1)
	 */
	public function listeTypeContacts($source = 'internal', $option = 0, $activeonly = 0, $code = '', $element = '', $excludeelement = '')
	{
		global $langs, $conf;

		$langs->loadLangs(array('bills', 'contracts', 'interventions', 'orders', 'projects', 'propal', 'ticket', 'agenda'));

		$tab = array();

		$sql = "SELECT DISTINCT tc.rowid, tc.code, tc.libelle as type_label, tc.position, tc.element";
		$sql .= " FROM ".$this->db->prefix()."c_type_contact as tc";

		$sqlWhere = array();
		if (!empty($element)) {
			$sqlWhere[] = " tc.element='".$this->db->escape($element)."'";
		}
		if (!empty($excludeelement)) {
			$sqlWhere[] = " tc.element <> '".$this->db->escape($excludeelement)."'";
		}

		if ($activeonly == 1) {
			$sqlWhere[] = " tc.active=1"; // only the active types
		}

		if (!empty($source) && $source != 'all') {
			$sqlWhere[] = " tc.source='".$this->db->escape($source)."'";
		}

		if (!empty($code)) {
			$sqlWhere[] = " tc.code='".$this->db->escape($code)."'";
		}

		if (count($sqlWhere) > 0) {
			$sql .= " WHERE ".implode(' AND ', $sqlWhere);
		}

		$sql .= $this->db->order('tc.element, tc.position', 'ASC');

		dol_syslog(__METHOD__, LOG_DEBUG);
		$resql = $this->db->query($sql);
		if ($resql) {
			$num = $this->db->num_rows($resql);
			if ($num > 0) {
				$langs->loadLangs(array("propal", "orders", "bills", "suppliers", "contracts", "supplier_proposal"));

				while ($obj = $this->db->fetch_object($resql)) {
					$modulename = $obj->element;
					if (strpos($obj->element, 'project') !== false) {
						$modulename = 'projet';
					} elseif ($obj->element == 'contrat') {
						$element = 'contract';
					} elseif ($obj->element == 'action') {
						$modulename = 'agenda';
					} elseif (strpos($obj->element, 'supplier') !== false && $obj->element != 'supplier_proposal') {
						$modulename = 'fournisseur';
					} elseif (strpos($obj->element, 'supplier') !== false && $obj->element != 'supplier_proposal') {
						$modulename = 'fournisseur';
					}
					if (!empty($conf->{$modulename}->enabled)) {
						$libelle_element = $langs->trans('ContactDefault_'.$obj->element);
						$tmpelement = $obj->element;
						$transkey = "TypeContact_".$tmpelement."_".$source."_".$obj->code;
						$libelle_type = ($langs->trans($transkey) != $transkey ? $langs->trans($transkey) : $obj->type_label);
						if (empty($option)) {
							$tab[$obj->rowid] = $libelle_element.' - '.$libelle_type;
						} else {
							$tab[$obj->rowid] = $libelle_element.' - '.$libelle_type;
						}
					}
				}
			}
			return $tab;
		} else {
			$this->error = $this->db->lasterror();
			return null;
		}
	}

	/**
	 *      Return id of contacts for a source and a contact code.
	 *      Example: contact client de facturation ('external', 'BILLING')
	 *      Example: contact client de livraison ('external', 'SHIPPING')
	 *      Example: contact interne suivi paiement ('internal', 'SALESREPFOLL')
	 *
	 *		@param	string	$source		'external' or 'internal'
	 *		@param	string	$code		'BILLING', 'SHIPPING', 'SALESREPFOLL', ...
	 *		@param	int		$status		limited to a certain status
	 *      @return array       		List of id for such contacts
	 */
	public function getIdContact($source, $code, $status = 0)
	{
		global $conf;

		$result = array();
		$i = 0;
		//cas particulier pour les expeditions
		if ($this->element == 'shipping' && $this->origin_id != 0) {
			$id = $this->origin_id;
			$element = 'commande';
		} elseif ($this->element == 'reception' && $this->origin_id != 0) {
			$id = $this->origin_id;
			$element = 'order_supplier';
		} else {
			$id = $this->id;
			$element = $this->element;
		}

		$sql = "SELECT ec.fk_socpeople";
		$sql .= " FROM ".$this->db->prefix()."element_contact as ec,";
		if ($source == 'internal') {
			$sql .= " ".$this->db->prefix()."user as c,";
		}
		if ($source == 'external') {
			$sql .= " ".$this->db->prefix()."socpeople as c,";
		}
		$sql .= " ".$this->db->prefix()."c_type_contact as tc";
		$sql .= " WHERE ec.element_id = ".((int) $id);
		$sql .= " AND ec.fk_socpeople = c.rowid";
		if ($source == 'internal') {
			$sql .= " AND c.entity IN (".getEntity('user').")";
		}
		if ($source == 'external') {
			$sql .= " AND c.entity IN (".getEntity('societe').")";
		}
		$sql .= " AND ec.fk_c_type_contact = tc.rowid";
		$sql .= " AND tc.element = '".$this->db->escape($element)."'";
		$sql .= " AND tc.source = '".$this->db->escape($source)."'";
		if ($code) {
			$sql .= " AND tc.code = '".$this->db->escape($code)."'";
		}
		$sql .= " AND tc.active = 1";
		if ($status) {
			$sql .= " AND ec.statut = ".((int) $status);
		}

		dol_syslog(get_class($this)."::getIdContact", LOG_DEBUG);
		$resql = $this->db->query($sql);
		if ($resql) {
			while ($obj = $this->db->fetch_object($resql)) {
				$result[$i] = $obj->fk_socpeople;
				$i++;
			}
		} else {
			$this->error = $this->db->error();
			return null;
		}

		return $result;
	}

	// phpcs:disable PEAR.NamingConventions.ValidFunctionName.ScopeNotCamelCaps
	/**
	 *		Load object contact with id=$this->contact_id into $this->contact
	 *
	 *		@param	int		$contactid      Id du contact. Use this->contact_id if empty.
	 *		@return	int						Return integer <0 if KO, >0 if OK
	 */
	public function fetch_contact($contactid = null)
	{
		// phpcs:enable
		if (empty($contactid)) {
			$contactid = $this->contact_id;
		}

		if (empty($contactid)) {
			return 0;
		}

		require_once DOL_DOCUMENT_ROOT.'/contact/class/contact.class.php';
		$contact = new Contact($this->db);
		$result = $contact->fetch($contactid);
		$this->contact = $contact;
		return $result;
	}

	// phpcs:disable PEAR.NamingConventions.ValidFunctionName.ScopeNotCamelCaps
	/**
	 *    	Load the third party of object, from id $this->socid or $this->fk_soc, into this->thirdparty
	 *
	 *		@param		int		$force_thirdparty_id	Force thirdparty id
	 *		@return		int								Return integer <0 if KO, >0 if OK
	 */
	public function fetch_thirdparty($force_thirdparty_id = 0)
	{
		// phpcs:enable
		global $conf;

		if (empty($this->socid) && empty($this->fk_soc) && empty($force_thirdparty_id)) {
			return 0;
		}

		require_once DOL_DOCUMENT_ROOT.'/societe/class/societe.class.php';

		$idtofetch = isset($this->socid) ? $this->socid : (isset($this->fk_soc) ? $this->fk_soc : 0);
		if ($force_thirdparty_id) {
			$idtofetch = $force_thirdparty_id;
		}

		if ($idtofetch) {
			$thirdparty = new Societe($this->db);
			$result = $thirdparty->fetch($idtofetch);
			if ($result<0) {
				$this->errors=array_merge($this->errors, $thirdparty->errors);
			}
			$this->thirdparty = $thirdparty;

			// Use first price level if level not defined for third party
			if (getDolGlobalString('PRODUIT_MULTIPRICES') && empty($this->thirdparty->price_level)) {
				$this->thirdparty->price_level = 1;
			}

			return $result;
		} else {
			return -1;
		}
	}


	/**
	 * Looks for an object with ref matching the wildcard provided
	 * It does only work when $this->table_ref_field is set
	 *
	 * @param 	string 	$ref 	Wildcard
	 * @return 	int 			>1 = OK, 0 = Not found or table_ref_field not defined, <0 = KO
	 */
	public function fetchOneLike($ref)
	{
		if (!$this->table_ref_field) {
			return 0;
		}

		$sql = "SELECT rowid FROM ".$this->db->prefix().$this->table_element;
		$sql .= " WHERE ".$this->table_ref_field." LIKE '".$this->db->escape($ref)."'";	// no escapeforlike here
		$sql .= " LIMIT 1";

		$query = $this->db->query($sql);

		if (!$this->db->num_rows($query)) {
			return 0;
		}

		$result = $this->db->fetch_object($query);

		if (method_exists($this, 'fetch')) {
			return $this->fetch($result->rowid);
		} else {
			$this->error = 'Fetch method not implemented on '.get_class($this);
			dol_syslog(get_class($this).'::fetchOneLike Error='.$this->error, LOG_ERR);
			array_push($this->errors, $this->error);
			return -1;
		}
	}

	// phpcs:disable PEAR.NamingConventions.ValidFunctionName.ScopeNotCamelCaps
	/**
	 *	Load data for barcode into properties ->barcode_type*
	 *	Properties ->barcode_type that is id of barcode. Type is used to find other properties, but
	 *  if it is not defined, ->element must be defined to know default barcode type.
	 *
	 *	@return		int			<0 if KO, 0 if can't guess type of barcode (ISBN, EAN13...), >0 if OK (all barcode properties loaded)
	 */
	public function fetch_barcode()
	{
		// phpcs:enable
		global $conf;

		dol_syslog(get_class($this).'::fetch_barcode this->element='.$this->element.' this->barcode_type='.$this->barcode_type);

		$idtype = $this->barcode_type;
		if (empty($idtype) && $idtype != '0') {	// If type of barcode no set, we try to guess. If set to '0' it means we forced to have type remain not defined
			if ($this->element == 'product' && getDolGlobalString('PRODUIT_DEFAULT_BARCODE_TYPE')) {
				$idtype = $conf->global->PRODUIT_DEFAULT_BARCODE_TYPE;
			} elseif ($this->element == 'societe') {
				$idtype = $conf->global->GENBARCODE_BARCODETYPE_THIRDPARTY;
			} else {
				dol_syslog('Call fetch_barcode with barcode_type not defined and cant be guessed', LOG_WARNING);
			}
		}

		if ($idtype > 0) {
			if (empty($this->barcode_type) || empty($this->barcode_type_code) || empty($this->barcode_type_label) || empty($this->barcode_type_coder)) {    // If data not already loaded
				$sql = "SELECT rowid, code, libelle as label, coder";
				$sql .= " FROM ".$this->db->prefix()."c_barcode_type";
				$sql .= " WHERE rowid = ".((int) $idtype);
				dol_syslog(get_class($this).'::fetch_barcode', LOG_DEBUG);
				$resql = $this->db->query($sql);
				if ($resql) {
					$obj = $this->db->fetch_object($resql);
					$this->barcode_type       = $obj->rowid;
					$this->barcode_type_code  = $obj->code;
					$this->barcode_type_label = $obj->label;
					$this->barcode_type_coder = $obj->coder;
					return 1;
				} else {
					dol_print_error($this->db);
					return -1;
				}
			}
		}
		return 0;
	}

	// phpcs:disable PEAR.NamingConventions.ValidFunctionName.ScopeNotCamelCaps
	/**
	 *		Load the project with id $this->fk_project into this->project
	 *
	 *		@return		int			<0 if KO, >=0 if OK
	 */
	public function fetch_project()
	{
		// phpcs:enable
		return $this->fetch_projet();
	}

	// phpcs:disable PEAR.NamingConventions.ValidFunctionName.ScopeNotCamelCaps
	/**
	 *		Load the project with id $this->fk_project into this->project
	 *
	 *		@return		int			<0 if KO, >=0 if OK
	 */
	public function fetch_projet()
	{
		// phpcs:enable
		include_once DOL_DOCUMENT_ROOT.'/projet/class/project.class.php';

		if (empty($this->fk_project) && !empty($this->fk_projet)) {
			$this->fk_project = $this->fk_projet; // For backward compatibility
		}
		if (empty($this->fk_project)) {
			return 0;
		}

		$project = new Project($this->db);
		$result = $project->fetch($this->fk_project);

		$this->projet = $project; // deprecated
		$this->project = $project;
		return $result;
	}

	// phpcs:disable PEAR.NamingConventions.ValidFunctionName.ScopeNotCamelCaps
	/**
	 *		Load the product with id $this->fk_product into this->product
	 *
	 *		@return		int			<0 if KO, >=0 if OK
	 */
	public function fetch_product()
	{
		// phpcs:enable
		include_once DOL_DOCUMENT_ROOT.'/product/class/product.class.php';

		if (empty($this->fk_product)) {
			return 0;
		}

		$product = new Product($this->db);
		$result = $product->fetch($this->fk_product);

		$this->product = $product;
		return $result;
	}

	// phpcs:disable PEAR.NamingConventions.ValidFunctionName.ScopeNotCamelCaps
	/**
	 *		Load the user with id $userid into this->user
	 *
	 *		@param	int		$userid 		Id du contact
	 *		@return	int						Return integer <0 if KO, >0 if OK
	 */
	public function fetch_user($userid)
	{
		// phpcs:enable
		$user = new User($this->db);
		$result = $user->fetch($userid);
		$this->user = $user;
		return $result;
	}

	// phpcs:disable PEAR.NamingConventions.ValidFunctionName.ScopeNotCamelCaps
	/**
	 *	Read linked origin object.
	 *	Set ->origin_object
	 *	Set also ->expedition or ->livraison or ->commandFournisseur (deprecated)
	 *
	 *	@return		void
	 */
	public function fetch_origin()
	{
		// phpcs:enable
		if ($this->origin == 'shipping') {
			$this->origin = 'expedition';
		}
		if ($this->origin == 'delivery') {
			$this->origin = 'livraison';
		}
		if ($this->origin == 'order_supplier' || $this->origin == 'supplier_order') {
			$this->origin = 'commandeFournisseur';
		}

		$origin = $this->origin;

		$classname = ucfirst($origin);
		$this->origin_object = new $classname($this->db);
		$this->origin_object->fetch($this->origin_id);

		// TODO Remove this line
		$this->$origin = $this->origin_object;
	}

	/**
	 *  Load object from specific field
	 *
	 *  @param	string	$table		Table element or element line
	 *  @param	string	$field		Field selected
	 *  @param	string	$key		Import key
	 *  @param	string	$element	Element name
	 *	@return	int					Return integer <0 if KO, >0 if OK
	 */
	public function fetchObjectFrom($table, $field, $key, $element = null)
	{
		global $conf;

		$result = false;

		$sql = "SELECT rowid FROM ".$this->db->prefix().$table;
		$sql .= " WHERE ".$field." = '".$this->db->escape($key)."'";
		if (!empty($element)) {
			$sql .= " AND entity IN (".getEntity($element).")";
		} else {
			$sql .= " AND entity = ".((int) $conf->entity);
		}

		dol_syslog(get_class($this).'::fetchObjectFrom', LOG_DEBUG);
		$resql = $this->db->query($sql);
		if ($resql) {
			$obj = $this->db->fetch_object($resql);
			// Test for avoid error -1
			if ($obj) {
				if (method_exists($this, 'fetch')) {
					return $this->fetch($obj->rowid);
				} else {
					$this->error = 'fetch() method not implemented on '.get_class($this);
					dol_syslog(get_class($this).'::fetchOneLike Error='.$this->error, LOG_ERR);
					array_push($this->errors, $this->error);
					return -1;
				}
			}
		}

		return $result;
	}

	/**
	 *	Getter generic. Load value from a specific field
	 *
	 *	@param	string	$table		Table of element or element line
	 *	@param	int		$id			Element id
	 *	@param	string	$field		Field selected
	 *	@return	int					Return integer <0 if KO, >0 if OK
	 */
	public function getValueFrom($table, $id, $field)
	{
		$result = false;
		if (!empty($id) && !empty($field) && !empty($table)) {
			$sql = "SELECT ".$field." FROM ".$this->db->prefix().$table;
			$sql .= " WHERE rowid = ".((int) $id);

			dol_syslog(get_class($this).'::getValueFrom', LOG_DEBUG);
			$resql = $this->db->query($sql);
			if ($resql) {
				$row = $this->db->fetch_row($resql);
				$result = $row[0];
			}
		}
		return $result;
	}

	/**
	 *	Setter generic. Update a specific field into database.
	 *  Warning: Trigger is run only if param trigkey is provided.
	 *
	 *	@param	string		$field			Field to update
	 *	@param	mixed		$value			New value
	 *	@param	string		$table			To force other table element or element line (should not be used)
	 *	@param	int			$id				To force other object id (should not be used)
	 *	@param	string		$format			Data format ('text', 'int', 'date'). 'text' is used if not defined
	 *	@param	string		$id_field		To force rowid field name. 'rowid' is used if not defined
	 *	@param	User|string	$fuser			Update the user of last update field with this user. If not provided, current user is used except if value is 'none'
	 *  @param  string      $trigkey    	Trigger key to run (in most cases something like 'XXX_MODIFY')
	 *  @param	string		$fk_user_field	Name of field to save user id making change
	 *	@return	int							Return integer <0 if KO, >0 if OK
	 *  @see updateExtraField()
	 */
	public function setValueFrom($field, $value, $table = '', $id = null, $format = '', $id_field = '', $fuser = null, $trigkey = '', $fk_user_field = 'fk_user_modif')
	{
		global $user;

		if (empty($table)) {
			$table = $this->table_element;
		}
		if (empty($id)) {
			$id = $this->id;
		}
		if (empty($format)) {
			$format = 'text';
		}
		if (empty($id_field)) {
			$id_field = 'rowid';
		}

		// Special case
		if ($table == 'product' && $field == 'note_private') {
			$field = 'note';
		}

		if (in_array($table, array('actioncomm', 'adherent', 'advtargetemailing', 'cronjob', 'establishment'))) {
			$fk_user_field = 'fk_user_mod';
		}
		if (in_array($table, array('prelevement_bons'))) {	// TODO Add a field fk_user_modif into llx_prelevement_bons
			$fk_user_field = '';
		}

		if ($trigkey) {
			$oldvalue = null;

			$sql = "SELECT " . $field;
			$sql .= " FROM " . MAIN_DB_PREFIX . $table;
			$sql .= " WHERE " . $id_field . " = " . ((int) $id);

			$resql = $this->db->query($sql);
			if ($resql) {
				if ($obj = $this->db->fetch_object($resql)) {
					if ($format == 'date') {
						$oldvalue = $this->db->jdate($obj->$field);
					} else {
						$oldvalue = $obj->$field;
					}
				}
			} else {
				$this->error = $this->db->lasterror();
				return -1;
			}
		}

		$error = 0;

		dol_syslog(__METHOD__, LOG_DEBUG);

		$this->db->begin();

		$sql = "UPDATE ".$this->db->prefix().$table." SET ";

		if ($format == 'text') {
			$sql .= $field." = '".$this->db->escape($value)."'";
		} elseif ($format == 'int') {
			$sql .= $field." = ".((int) $value);
		} elseif ($format == 'date') {
			$sql .= $field." = ".($value ? "'".$this->db->idate($value)."'" : "null");
		} elseif ($format == 'dategmt') {
			$sql .= $field." = ".($value ? "'".$this->db->idate($value, 'gmt')."'" : "null");
		}

		if ($fk_user_field) {
			if (!empty($fuser) && is_object($fuser)) {
				$sql .= ", ".$fk_user_field." = ".((int) $fuser->id);
			} elseif (empty($fuser) || $fuser != 'none') {
				$sql .= ", ".$fk_user_field." = ".((int) $user->id);
			}
		}

		$sql .= " WHERE ".$id_field." = ".((int) $id);

		$resql = $this->db->query($sql);
		if ($resql) {
			if ($trigkey) {
				// call trigger with updated object values
				if (method_exists($this, 'fetch')) {
					$result = $this->fetch($id);
				} else {
					$result = $this->fetchCommon($id);
				}
				$this->oldcopy = clone $this;
				if (property_exists($this->oldcopy, $field)) {
					$this->oldcopy->$field = $oldvalue;
				}

				if ($result >= 0) {
					$result = $this->call_trigger($trigkey, (!empty($fuser) && is_object($fuser)) ? $fuser : $user); // This may set this->errors
				}
				if ($result < 0) {
					$error++;
				}
			}

			if (!$error) {
				if (property_exists($this, $field)) {
					$this->$field = $value;
				}
				$this->db->commit();
				return 1;
			} else {
				$this->db->rollback();
				return -2;
			}
		} else {
			if ($this->db->lasterrno() == 'DB_ERROR_RECORD_ALREADY_EXISTS') {
				$this->error = 'DB_ERROR_RECORD_ALREADY_EXISTS';
			} else {
				$this->error = $this->db->lasterror();
			}
			$this->db->rollback();
			return -1;
		}
	}

	// phpcs:disable PEAR.NamingConventions.ValidFunctionName.ScopeNotCamelCaps
	/**
	 *      Load properties id_previous and id_next by comparing $fieldid with $this->ref
	 *
	 *      @param	string	$filter		Optional SQL filter. Example: "(t.field1 = 'aa' OR t.field2 = 'bb')". Do not allow user input data here.
	 *      							Use SQL and not Universal Search Filter. @TODO Replace this with an USF string after changing all ->next_prev_filter
	 *	 	@param  string	$fieldid   	Name of field to use for the select MAX and MIN
	 *		@param	int		$nodbprefix	Do not include DB prefix to forge table name
	 *      @return int         		Return integer <0 if KO, >0 if OK
	 */
	public function load_previous_next_ref($filter, $fieldid, $nodbprefix = 0)
	{
		// phpcs:enable
		global $conf, $user;

		if (!$this->table_element) {
			dol_print_error('', get_class($this)."::load_previous_next_ref was called on objet with property table_element not defined");
			return -1;
		}
		if ($fieldid == 'none') {
			return 1;
		}

		// For backward compatibility
		if (in_array($this->table_element, array('facture_rec', 'facture_fourn_rec')) && $fieldid == 'title') {
			$fieldid = 'titre';
		}

		// Security on socid
		$socid = 0;
		if ($user->socid > 0) {
			$socid = $user->socid;
		}

		// this->ismultientitymanaged contains
		// 0=No test on entity, 1=Test with field entity, 'field@table'=Test with link by field@table
		$aliastablesociete = 's';
		if ($this->element == 'societe') {
			$aliastablesociete = 'te'; // te as table_element
		}
		$restrictiononfksoc = empty($this->restrictiononfksoc) ? 0 : $this->restrictiononfksoc;
		$sql = "SELECT MAX(te.".$fieldid.")";
<<<<<<< HEAD
		$sql .= " FROM ".(empty($nodbprefix) ?$this->db->prefix():'').$this->table_element." as te";
=======
		$sql .= " FROM ".(empty($nodbprefix) ? $this->db->prefix() : '').$this->table_element." as te";
>>>>>>> 729451fa
		if (isset($this->ismultientitymanaged) && !is_numeric($this->ismultientitymanaged)) {
			$tmparray = explode('@', $this->ismultientitymanaged);
			$sql .= ", ".$this->db->prefix().$tmparray[1]." as ".($tmparray[1] == 'societe' ? 's' : 'parenttable'); // If we need to link to this table to limit select to entity
		} elseif ($restrictiononfksoc == 1 && $this->element != 'societe' && !$user->hasRight('societe', 'client', 'voir') && !$socid) {
			$sql .= ", ".$this->db->prefix()."societe as s"; // If we need to link to societe to limit select to socid
		} elseif ($restrictiononfksoc == 2 && $this->element != 'societe' && !$user->hasRight('societe', 'client', 'voir') && !$socid) {
			$sql .= " LEFT JOIN ".$this->db->prefix()."societe as s ON te.fk_soc = s.rowid"; // If we need to link to societe to limit select to socid
		}
		if ($restrictiononfksoc && !$user->hasRight('societe', 'client', 'voir') && !$socid) {
			$sql .= " LEFT JOIN ".$this->db->prefix()."societe_commerciaux as sc ON ".$aliastablesociete.".rowid = sc.fk_soc";
		}
		if ($fieldid == 'rowid') {
			$sql .= " WHERE te.".$fieldid." < ".((int) $this->id);
		} else {
			$sql .= " WHERE te.".$fieldid." < '".$this->db->escape($this->ref)."'"; // ->ref must always be defined (set to id if field does not exists)
		}
		if ($restrictiononfksoc == 1 && !$user->hasRight('societe', 'client', 'voir') && !$socid) {
			$sql .= " AND sc.fk_user = ".((int) $user->id);
		}
		if ($restrictiononfksoc == 2 && !$user->hasRight('societe', 'client', 'voir') && !$socid) {
			$sql .= " AND (sc.fk_user = ".((int) $user->id).' OR te.fk_soc IS NULL)';
		}
		if (!empty($filter)) {
			if (!preg_match('/^\s*AND/i', $filter)) {
				$sql .= " AND ";
			}
			$sql .= $filter;
		}
		if (isset($this->ismultientitymanaged) && !is_numeric($this->ismultientitymanaged)) {
			$tmparray = explode('@', $this->ismultientitymanaged);
			$sql .= " AND te.".$tmparray[0]." = ".($tmparray[1] == "societe" ? "s" : "parenttable").".rowid"; // If we need to link to this table to limit select to entity
		} elseif ($restrictiononfksoc == 1 && $this->element != 'societe' && !$user->hasRight('societe', 'client', 'voir') && !$socid) {
			$sql .= ' AND te.fk_soc = s.rowid'; // If we need to link to societe to limit select to socid
		}
		if (isset($this->ismultientitymanaged) && $this->ismultientitymanaged == 1) {
			if ($this->element == 'user' && getDolGlobalInt('MULTICOMPANY_TRANSVERSE_MODE')) {
				if (!empty($user->admin) && empty($user->entity) && $conf->entity == 1) {
					$sql .= " AND te.entity IS NOT NULL"; // Show all users
				} else {
					$sql .= " AND te.rowid IN (SELECT ug.fk_user FROM ".$this->db->prefix()."usergroup_user as ug WHERE ug.entity IN (".getEntity('usergroup')."))";
				}
			} else {
				$sql .= ' AND te.entity IN ('.getEntity($this->element).')';
			}
		}
		if (isset($this->ismultientitymanaged) && !is_numeric($this->ismultientitymanaged) && $this->element != 'societe') {
			$tmparray = explode('@', $this->ismultientitymanaged);
			$sql .= ' AND parenttable.entity IN ('.getEntity($tmparray[1]).')';
		}
		if ($restrictiononfksoc == 1 && $socid && $this->element != 'societe') {
			$sql .= ' AND te.fk_soc = '.((int) $socid);
		}
		if ($restrictiononfksoc == 2 && $socid && $this->element != 'societe') {
			$sql .= ' AND (te.fk_soc = '.((int) $socid).' OR te.fk_soc IS NULL)';
		}
		if ($restrictiononfksoc && $socid && $this->element == 'societe') {
			$sql .= ' AND te.rowid = '.((int) $socid);
		}
		//print 'socid='.$socid.' restrictiononfksoc='.$restrictiononfksoc.' ismultientitymanaged = '.$this->ismultientitymanaged.' filter = '.$filter.' -> '.$sql."<br>";

		$result = $this->db->query($sql);
		if (!$result) {
			$this->error = $this->db->lasterror();
			return -1;
		}
		$row = $this->db->fetch_row($result);
		$this->ref_previous = $row[0];

		$sql = "SELECT MIN(te.".$fieldid.")";
<<<<<<< HEAD
		$sql .= " FROM ".(empty($nodbprefix) ?$this->db->prefix():'').$this->table_element." as te";
=======
		$sql .= " FROM ".(empty($nodbprefix) ? $this->db->prefix() : '').$this->table_element." as te";
>>>>>>> 729451fa
		if (isset($this->ismultientitymanaged) && !is_numeric($this->ismultientitymanaged)) {
			$tmparray = explode('@', $this->ismultientitymanaged);
			$sql .= ", ".$this->db->prefix().$tmparray[1]." as ".($tmparray[1] == 'societe' ? 's' : 'parenttable'); // If we need to link to this table to limit select to entity
		} elseif ($restrictiononfksoc == 1 && $this->element != 'societe' && !$user->hasRight('societe', 'client', 'voir') && !$socid) {
			$sql .= ", ".$this->db->prefix()."societe as s"; // If we need to link to societe to limit select to socid
		} elseif ($restrictiononfksoc == 2 && $this->element != 'societe' && !$user->hasRight('societe', 'client', 'voir') && !$socid) {
			$sql .= " LEFT JOIN ".$this->db->prefix()."societe as s ON te.fk_soc = s.rowid"; // If we need to link to societe to limit select to socid
		}
		if ($restrictiononfksoc && !$user->hasRight('societe', 'client', 'voir') && !$socid) {
			$sql .= " LEFT JOIN ".$this->db->prefix()."societe_commerciaux as sc ON ".$aliastablesociete.".rowid = sc.fk_soc";
		}
		if ($fieldid == 'rowid') {
			$sql .= " WHERE te.".$fieldid." > ".((int) $this->id);
		} else {
			$sql .= " WHERE te.".$fieldid." > '".$this->db->escape($this->ref)."'"; // ->ref must always be defined (set to id if field does not exists)
		}
		if ($restrictiononfksoc == 1 && !$user->hasRight('societe', 'client', 'voir') && !$socid) {
			$sql .= " AND sc.fk_user = ".((int) $user->id);
		}
		if ($restrictiononfksoc == 2 && !$user->hasRight('societe', 'client', 'voir') && !$socid) {
			$sql .= " AND (sc.fk_user = ".((int) $user->id).' OR te.fk_soc IS NULL)';
		}
		if (!empty($filter)) {
			if (!preg_match('/^\s*AND/i', $filter)) {
				$sql .= " AND "; // For backward compatibility
			}
			$sql .= $filter;
		}
		if (isset($this->ismultientitymanaged) && !is_numeric($this->ismultientitymanaged)) {
			$tmparray = explode('@', $this->ismultientitymanaged);
			$sql .= " AND te.".$tmparray[0]." = ".($tmparray[1] == "societe" ? "s" : "parenttable").".rowid"; // If we need to link to this table to limit select to entity
		} elseif ($restrictiononfksoc == 1 && $this->element != 'societe' && !$user->hasRight('societe', 'client', 'voir') && !$socid) {
			$sql .= ' AND te.fk_soc = s.rowid'; // If we need to link to societe to limit select to socid
		}
		if (isset($this->ismultientitymanaged) && $this->ismultientitymanaged == 1) {
			if ($this->element == 'user' && getDolGlobalInt('MULTICOMPANY_TRANSVERSE_MODE')) {
				if (!empty($user->admin) && empty($user->entity) && $conf->entity == 1) {
					$sql .= " AND te.entity IS NOT NULL"; // Show all users
				} else {
					$sql .= " AND te.rowid IN (SELECT ug.fk_user FROM ".$this->db->prefix()."usergroup_user as ug WHERE ug.entity IN (".getEntity('usergroup')."))";
				}
			} else {
				$sql .= ' AND te.entity IN ('.getEntity($this->element).')';
			}
		}
		if (isset($this->ismultientitymanaged) && !is_numeric($this->ismultientitymanaged) && $this->element != 'societe') {
			$tmparray = explode('@', $this->ismultientitymanaged);
			$sql .= ' AND parenttable.entity IN ('.getEntity($tmparray[1]).')';
		}
		if ($restrictiononfksoc == 1 && $socid && $this->element != 'societe') {
			$sql .= ' AND te.fk_soc = '.((int) $socid);
		}
		if ($restrictiononfksoc == 2 && $socid && $this->element != 'societe') {
			$sql .= ' AND (te.fk_soc = '.((int) $socid).' OR te.fk_soc IS NULL)';
		}
		if ($restrictiononfksoc && $socid && $this->element == 'societe') {
			$sql .= ' AND te.rowid = '.((int) $socid);
		}
		//print 'socid='.$socid.' restrictiononfksoc='.$restrictiononfksoc.' ismultientitymanaged = '.$this->ismultientitymanaged.' filter = '.$filter.' -> '.$sql."<br>";
		// Rem: Bug in some mysql version: SELECT MIN(rowid) FROM llx_socpeople WHERE rowid > 1 when one row in database with rowid=1, returns 1 instead of null

		$result = $this->db->query($sql);
		if (!$result) {
			$this->error = $this->db->lasterror();
			return -2;
		}
		$row = $this->db->fetch_row($result);
		$this->ref_next = $row[0];

		return 1;
	}


	/**
	 *      Return list of id of contacts of object
	 *
	 *      @param	string	$source     Source of contact: external (llx_socpeople) or internal (llx_user) or thirdparty (llx_societe)
	 *      @return array				Array of id of contacts (if source=external or internal)
	 * 									Array of id of third parties with at least one contact on object (if source=thirdparty)
	 */
	public function getListContactId($source = 'external')
	{
		$contactAlreadySelected = array();
		$tab = $this->liste_contact(-1, $source);
		$num = count($tab);
		$i = 0;
		while ($i < $num) {
			if ($source == 'thirdparty') {
				$contactAlreadySelected[$i] = $tab[$i]['socid'];
			} else {
				$contactAlreadySelected[$i] = $tab[$i]['id'];
			}
			$i++;
		}
		return $contactAlreadySelected;
	}


	/**
	 *	Link element with a project
	 *
	 *	@param     	int		$projectid		Project id to link element to
	 *  @param		int		$notrigger		Disable the trigger
	 *	@return		int						Return integer <0 if KO, >0 if OK
	 */
	public function setProject($projectid, $notrigger = 0)
	{
		global $user;
		$error = 0;

		if (!$this->table_element) {
			dol_syslog(get_class($this)."::setProject was called on objet with property table_element not defined", LOG_ERR);
			return -1;
		}

		$sql = "UPDATE ".$this->db->prefix().$this->table_element;
		if (!empty($this->fields['fk_project'])) {		// Common case
			if ($projectid) {
				$sql .= " SET fk_project = ".((int) $projectid);
			} else {
				$sql .= " SET fk_project = NULL";
			}
			$sql .= ' WHERE rowid = '.((int) $this->id);
		} elseif ($this->table_element == 'actioncomm') {	// Special case for actioncomm
			if ($projectid) {
				$sql .= " SET fk_project = ".((int) $projectid);
			} else {
				$sql .= " SET fk_project = NULL";
			}
			$sql .= ' WHERE id = '.((int) $this->id);
		} else { // Special case for old architecture objects
			if ($projectid) {
				$sql .= ' SET fk_projet = '.((int) $projectid);
			} else {
				$sql .= ' SET fk_projet = NULL';
			}
			$sql .= " WHERE rowid = ".((int) $this->id);
		}

		$this->db->begin();

		dol_syslog(get_class($this)."::setProject", LOG_DEBUG);
		if ($this->db->query($sql)) {
			$this->fk_project = ((int) $projectid);
		} else {
			dol_print_error($this->db);
			$error++;
		}

		// Triggers
		if (!$error && !$notrigger) {
			// Call triggers
			$result = $this->call_trigger(strtoupper($this->element) . '_MODIFY', $user);
			if ($result < 0) {
				$error++;
			} //Do also here what you must do to rollback action if trigger fail
			// End call triggers
		}

		// Commit or rollback
		if ($error) {
			$this->db->rollback();
			return -1;
		} else {
			$this->db->commit();
			return 1;
		}
	}

	/**
	 *  Change the payments methods
	 *
	 *  @param		int		$id		Id of new payment method
	 *  @return		int				>0 if OK, <0 if KO
	 */
	public function setPaymentMethods($id)
	{
		global $user;

		$error = 0;
		$notrigger = 0;

		dol_syslog(get_class($this).'::setPaymentMethods('.$id.')');

		if ($this->statut >= 0 || $this->element == 'societe') {
			// TODO uniformize field name
			$fieldname = 'fk_mode_reglement';
			if ($this->element == 'societe') {
				$fieldname = 'mode_reglement';
			}
			if (get_class($this) == 'Fournisseur') {
				$fieldname = 'mode_reglement_supplier';
			}
			if (get_class($this) == 'Tva') {
				$fieldname = 'fk_typepayment';
			}
			if (get_class($this) == 'Salary') {
				$fieldname = 'fk_typepayment';
			}

			$sql = "UPDATE ".$this->db->prefix().$this->table_element;
			$sql .= " SET ".$fieldname." = ".(($id > 0 || $id == '0') ? ((int) $id) : 'NULL');
			$sql .= ' WHERE rowid='.((int) $this->id);

			if ($this->db->query($sql)) {
				$this->mode_reglement_id = $id;
				// for supplier
				if (get_class($this) == 'Fournisseur') {
					$this->mode_reglement_supplier_id = $id;
				}
				// Triggers
				if (!$error && !$notrigger) {
					// Call triggers
					if (get_class($this) == 'Commande') {
						$result = $this->call_trigger('ORDER_MODIFY', $user);
					} else {
						$result = $this->call_trigger(strtoupper(get_class($this)).'_MODIFY', $user);
					}
					if ($result < 0) {
						$error++;
					}
					// End call triggers
				}
				return 1;
			} else {
				dol_syslog(get_class($this).'::setPaymentMethods Error '.$this->db->error());
				$this->error = $this->db->error();
				return -1;
			}
		} else {
			dol_syslog(get_class($this).'::setPaymentMethods, status of the object is incompatible');
			$this->error = 'Status of the object is incompatible '.$this->statut;
			return -2;
		}
	}

	/**
	 *  Change the multicurrency code
	 *
	 *  @param		string	$code	multicurrency code
	 *  @return		int				>0 if OK, <0 if KO
	 */
	public function setMulticurrencyCode($code)
	{
		dol_syslog(get_class($this).'::setMulticurrencyCode('.$code.')');
		if ($this->statut >= 0 || $this->element == 'societe') {
			$fieldname = 'multicurrency_code';

			$sql = 'UPDATE '.$this->db->prefix().$this->table_element;
			$sql .= " SET ".$fieldname." = '".$this->db->escape($code)."'";
			$sql .= ' WHERE rowid='.((int) $this->id);

			if ($this->db->query($sql)) {
				$this->multicurrency_code = $code;

				list($fk_multicurrency, $rate) = MultiCurrency::getIdAndTxFromCode($this->db, $code);
				if ($rate) {
					$this->setMulticurrencyRate($rate, 2);
				}

				return 1;
			} else {
				dol_syslog(get_class($this).'::setMulticurrencyCode Error '.$sql.' - '.$this->db->error());
				$this->error = $this->db->error();
				return -1;
			}
		} else {
			dol_syslog(get_class($this).'::setMulticurrencyCode, status of the object is incompatible');
			$this->error = 'Status of the object is incompatible '.$this->statut;
			return -2;
		}
	}

	/**
	 *  Change the multicurrency rate
	 *
	 *  @param		double	$rate	multicurrency rate
	 *  @param		int		$mode	mode 1 : amounts in company currency will be recalculated, mode 2 : amounts in foreign currency will be recalculated
	 *  @return		int				>0 if OK, <0 if KO
	 */
	public function setMulticurrencyRate($rate, $mode = 1)
	{
		dol_syslog(get_class($this).'::setMulticurrencyRate('.$rate.','.$mode.')');
		if ($this->statut >= 0 || $this->element == 'societe') {
			$fieldname = 'multicurrency_tx';

			$sql = 'UPDATE '.$this->db->prefix().$this->table_element;
			$sql .= " SET ".$fieldname." = ".((float) $rate);
			$sql .= ' WHERE rowid='.((int) $this->id);

			if ($this->db->query($sql)) {
				$this->multicurrency_tx = $rate;

				// Update line price
				if (!empty($this->lines)) {
					foreach ($this->lines as &$line) {
						// Amounts in company currency will be recalculated
						if ($mode == 1) {
							$line->subprice = 0;
						}

						// Amounts in foreign currency will be recalculated
						if ($mode == 2) {
							$line->multicurrency_subprice = 0;
						}

						switch ($this->element) {
							case 'propal':
								/** @var Propal $this */
								/** @var PropaleLigne $line */
								$this->updateline(
									$line->id,
									$line->subprice,
									$line->qty,
									$line->remise_percent,
									$line->tva_tx,
									$line->localtax1_tx,
									$line->localtax2_tx,
									($line->description ? $line->description : $line->desc),
									'HT',
									$line->info_bits,
									$line->special_code,
									$line->fk_parent_line,
									$line->skip_update_total,
									$line->fk_fournprice,
									$line->pa_ht,
									$line->label,
									$line->product_type,
									$line->date_start,
									$line->date_end,
									$line->array_options,
									$line->fk_unit,
									$line->multicurrency_subprice
								);
								break;
							case 'commande':
								/** @var Commande $this */
								/** @var OrderLine $line */
								$this->updateline(
									$line->id,
									($line->description ? $line->description : $line->desc),
									$line->subprice,
									$line->qty,
									$line->remise_percent,
									$line->tva_tx,
									$line->localtax1_tx,
									$line->localtax2_tx,
									'HT',
									$line->info_bits,
									$line->date_start,
									$line->date_end,
									$line->product_type,
									$line->fk_parent_line,
									$line->skip_update_total,
									$line->fk_fournprice,
									$line->pa_ht,
									$line->label,
									$line->special_code,
									$line->array_options,
									$line->fk_unit,
									$line->multicurrency_subprice
								);
								break;
							case 'facture':
								/** @var Facture $this */
								/** @var FactureLigne $line */
								$this->updateline(
									$line->id,
									($line->description ? $line->description : $line->desc),
									$line->subprice,
									$line->qty,
									$line->remise_percent,
									$line->date_start,
									$line->date_end,
									$line->tva_tx,
									$line->localtax1_tx,
									$line->localtax2_tx,
									'HT',
									$line->info_bits,
									$line->product_type,
									$line->fk_parent_line,
									$line->skip_update_total,
									$line->fk_fournprice,
									$line->pa_ht,
									$line->label,
									$line->special_code,
									$line->array_options,
									$line->situation_percent,
									$line->fk_unit,
									$line->multicurrency_subprice
								);
								break;
							case 'supplier_proposal':
								/** @var SupplierProposal $this */
								/** @var SupplierProposalLine $line */
								$this->updateline(
									$line->id,
									$line->subprice,
									$line->qty,
									$line->remise_percent,
									$line->tva_tx,
									$line->localtax1_tx,
									$line->localtax2_tx,
									($line->description ? $line->description : $line->desc),
									'HT',
									$line->info_bits,
									$line->special_code,
									$line->fk_parent_line,
									$line->skip_update_total,
									$line->fk_fournprice,
									$line->pa_ht,
									$line->label,
									$line->product_type,
									$line->array_options,
									$line->ref_fourn,
									$line->multicurrency_subprice
								);
								break;
							case 'order_supplier':
								/** @var CommandeFournisseur $this */
								/** @var CommandeFournisseurLigne $line */
								$this->updateline(
									$line->id,
									($line->description ? $line->description : $line->desc),
									$line->subprice,
									$line->qty,
									$line->remise_percent,
									$line->tva_tx,
									$line->localtax1_tx,
									$line->localtax2_tx,
									'HT',
									$line->info_bits,
									$line->product_type,
									false,
									$line->date_start,
									$line->date_end,
									$line->array_options,
									$line->fk_unit,
									$line->multicurrency_subprice,
									$line->ref_supplier
								);
								break;
							case 'invoice_supplier':
								/** @var FactureFournisseur $this */
								/** @var SupplierInvoiceLine $line */
								$this->updateline(
									$line->id,
									($line->description ? $line->description : $line->desc),
									$line->subprice,
									$line->tva_tx,
									$line->localtax1_tx,
									$line->localtax2_tx,
									$line->qty,
									0,
									'HT',
									$line->info_bits,
									$line->product_type,
									$line->remise_percent,
									false,
									$line->date_start,
									$line->date_end,
									$line->array_options,
									$line->fk_unit,
									$line->multicurrency_subprice,
									$line->ref_supplier
								);
								break;
							default:
								dol_syslog(get_class($this).'::setMulticurrencyRate no updateline defined', LOG_DEBUG);
								break;
						}
					}
				}

				return 1;
			} else {
				dol_syslog(get_class($this).'::setMulticurrencyRate Error '.$sql.' - '.$this->db->error());
				$this->error = $this->db->error();
				return -1;
			}
		} else {
			dol_syslog(get_class($this).'::setMulticurrencyRate, status of the object is incompatible');
			$this->error = 'Status of the object is incompatible '.$this->statut;
			return -2;
		}
	}

	/**
	 *  Change the payments terms
	 *
	 *  @param		int		$id					Id of new payment terms
	 *  @param		string	$deposit_percent	% of deposit if needed by payment terms
	 *  @return		int							>0 if OK, <0 if KO
	 */
	public function setPaymentTerms($id, $deposit_percent = null)
	{
		dol_syslog(get_class($this).'::setPaymentTerms('.$id.', '.var_export($deposit_percent, true).')');
		if ($this->statut >= 0 || $this->element == 'societe') {
			// TODO uniformize field name
			$fieldname = 'fk_cond_reglement';
			if ($this->element == 'societe') {
				$fieldname = 'cond_reglement';
			}
			if (get_class($this) == 'Fournisseur') {
				$fieldname = 'cond_reglement_supplier';
			}

			if (empty($deposit_percent) || $deposit_percent < 0) {
				$deposit_percent = getDictionaryValue('c_payment_term', 'deposit_percent', $id);
			}

			if ($deposit_percent > 100) {
				$deposit_percent = 100;
			}

			$sql = 'UPDATE '.$this->db->prefix().$this->table_element;
			$sql .= " SET ".$fieldname." = ".(($id > 0 || $id == '0') ? ((int) $id) : 'NULL');
			if (in_array($this->table_element, array('propal', 'commande', 'societe'))) {
				$sql .= " , deposit_percent = " . (empty($deposit_percent) ? 'NULL' : "'".$this->db->escape($deposit_percent)."'");
			}
			$sql .= ' WHERE rowid='.((int) $this->id);

			if ($this->db->query($sql)) {
				$this->cond_reglement_id = $id;
				// for supplier
				if (get_class($this) == 'Fournisseur') {
					$this->cond_reglement_supplier_id = $id;
				}
				$this->cond_reglement = $id; // for compatibility
				$this->deposit_percent = $deposit_percent;
				return 1;
			} else {
				dol_syslog(get_class($this).'::setPaymentTerms Error '.$sql.' - '.$this->db->error());
				$this->error = $this->db->error();
				return -1;
			}
		} else {
			dol_syslog(get_class($this).'::setPaymentTerms, status of the object is incompatible');
			$this->error = 'Status of the object is incompatible '.$this->statut;
			return -2;
		}
	}

	/**
	 *  Change the transport mode methods
	 *
	 *  @param		int		$id		Id of transport mode
	 *  @return		int				>0 if OK, <0 if KO
	 */
	public function setTransportMode($id)
	{
		dol_syslog(get_class($this).'::setTransportMode('.$id.')');
		if ($this->statut >= 0 || $this->element == 'societe') {
			$fieldname = 'fk_transport_mode';
			if ($this->element == 'societe') {
				$fieldname = 'transport_mode';
			}
			if (get_class($this) == 'Fournisseur') {
				$fieldname = 'transport_mode_supplier';
			}

			$sql = 'UPDATE '.$this->db->prefix().$this->table_element;
			$sql .= " SET ".$fieldname." = ".(($id > 0 || $id == '0') ? ((int) $id) : 'NULL');
			$sql .= ' WHERE rowid='.((int) $this->id);

			if ($this->db->query($sql)) {
				$this->transport_mode_id = $id;
				// for supplier
				if (get_class($this) == 'Fournisseur') {
					$this->transport_mode_supplier_id = $id;
				}
				return 1;
			} else {
				dol_syslog(get_class($this).'::setTransportMode Error '.$sql.' - '.$this->db->error());
				$this->error = $this->db->error();
				return -1;
			}
		} else {
			dol_syslog(get_class($this).'::setTransportMode, status of the object is incompatible');
			$this->error = 'Status of the object is incompatible '.$this->statut;
			return -2;
		}
	}

	/**
	 *  Change the retained warranty payments terms
	 *
	 *  @param		int		$id		Id of new payment terms
	 *  @return		int				>0 if OK, <0 if KO
	 */
	public function setRetainedWarrantyPaymentTerms($id)
	{
		dol_syslog(get_class($this).'::setRetainedWarrantyPaymentTerms('.$id.')');
		if ($this->statut >= 0 || $this->element == 'societe') {
			$fieldname = 'retained_warranty_fk_cond_reglement';

			$sql = 'UPDATE '.$this->db->prefix().$this->table_element;
			$sql .= " SET ".$fieldname." = ".((int) $id);
			$sql .= ' WHERE rowid='.((int) $this->id);

			if ($this->db->query($sql)) {
				$this->retained_warranty_fk_cond_reglement = $id;
				return 1;
			} else {
				dol_syslog(get_class($this).'::setRetainedWarrantyPaymentTerms Error '.$sql.' - '.$this->db->error());
				$this->error = $this->db->error();
				return -1;
			}
		} else {
			dol_syslog(get_class($this).'::setRetainedWarrantyPaymentTerms, status of the object is incompatible');
			$this->error = 'Status of the object is incompatible '.$this->statut;
			return -2;
		}
	}

	/**
	 *	Define delivery address
	 *  @deprecated
	 *
	 *	@param      int		$id		Address id
	 *	@return     int				<0 si ko, >0 si ok
	 */
	public function setDeliveryAddress($id)
	{
		$fieldname = 'fk_delivery_address';
		if ($this->element == 'delivery' || $this->element == 'shipping') {
			$fieldname = 'fk_address';
		}

		$sql = "UPDATE ".$this->db->prefix().$this->table_element." SET ".$fieldname." = ".((int) $id);
		$sql .= " WHERE rowid = ".((int) $this->id)." AND fk_statut = 0";

		if ($this->db->query($sql)) {
			$this->fk_delivery_address = $id;
			return 1;
		} else {
			$this->error = $this->db->error();
			dol_syslog(get_class($this).'::setDeliveryAddress Error '.$this->error);
			return -1;
		}
	}


	/**
	 *  Change the shipping method
	 *
	 *  @param      int     $shipping_method_id     Id of shipping method
	 *  @param      bool    $notrigger              false=launch triggers after, true=disable triggers
	 *  @param      User	$userused               Object user
	 *
	 *  @return     int              1 if OK, 0 if KO
	 */
	public function setShippingMethod($shipping_method_id, $notrigger = false, $userused = null)
	{
		global $user;

		if (empty($userused)) {
			$userused = $user;
		}

		$error = 0;

		if (!$this->table_element) {
			dol_syslog(get_class($this)."::setShippingMethod was called on objet with property table_element not defined", LOG_ERR);
			return -1;
		}

		$this->db->begin();

		if ($shipping_method_id < 0) {
			$shipping_method_id = 'NULL';
		}
		dol_syslog(get_class($this).'::setShippingMethod('.$shipping_method_id.')');

		$sql = "UPDATE ".$this->db->prefix().$this->table_element;
		$sql .= " SET fk_shipping_method = ".((int) $shipping_method_id);
		$sql .= " WHERE rowid=".((int) $this->id);
		$resql = $this->db->query($sql);
		if (!$resql) {
			dol_syslog(get_class($this).'::setShippingMethod Error ', LOG_DEBUG);
			$this->error = $this->db->lasterror();
			$error++;
		} else {
			if (!$notrigger) {
				// Call trigger
				$this->context = array('shippingmethodupdate'=>1);
				$result = $this->call_trigger(strtoupper(get_class($this)).'_MODIFY', $userused);
				if ($result < 0) {
					$error++;
				}
				// End call trigger
			}
		}
		if ($error) {
			$this->db->rollback();
			return -1;
		} else {
			$this->shipping_method_id = ($shipping_method_id == 'NULL') ? null : $shipping_method_id;
			$this->db->commit();
			return 1;
		}
	}


	/**
	 *  Change the warehouse
	 *
	 *  @param      int     $warehouse_id     Id of warehouse
	 *  @return     int              1 if OK, 0 if KO
	 */
	public function setWarehouse($warehouse_id)
	{
		if (!$this->table_element) {
			dol_syslog(get_class($this)."::setWarehouse was called on objet with property table_element not defined", LOG_ERR);
			return -1;
		}
		if ($warehouse_id < 0) {
			$warehouse_id = 'NULL';
		}
		dol_syslog(get_class($this).'::setWarehouse('.$warehouse_id.')');

		$sql = "UPDATE ".$this->db->prefix().$this->table_element;
		$sql .= " SET fk_warehouse = ".((int) $warehouse_id);
		$sql .= " WHERE rowid=".((int) $this->id);

		if ($this->db->query($sql)) {
			$this->warehouse_id = ($warehouse_id == 'NULL') ? null : $warehouse_id;
			return 1;
		} else {
			dol_syslog(get_class($this).'::setWarehouse Error ', LOG_DEBUG);
			$this->error = $this->db->error();
			return 0;
		}
	}


	/**
	 *		Set last model used by doc generator
	 *
	 *		@param		User	$user		User object that make change
	 *		@param		string	$modelpdf	Modele name
	 *		@return		int					Return integer <0 if KO, >0 if OK
	 */
	public function setDocModel($user, $modelpdf)
	{
		if (!$this->table_element) {
			dol_syslog(get_class($this)."::setDocModel was called on objet with property table_element not defined", LOG_ERR);
			return -1;
		}

		$newmodelpdf = dol_trunc($modelpdf, 255);

		$sql = "UPDATE ".$this->db->prefix().$this->table_element;
		$sql .= " SET model_pdf = '".$this->db->escape($newmodelpdf)."'";
		$sql .= " WHERE rowid = ".((int) $this->id);

		dol_syslog(get_class($this)."::setDocModel", LOG_DEBUG);
		$resql = $this->db->query($sql);
		if ($resql) {
			$this->model_pdf = $modelpdf;
			return 1;
		} else {
			dol_print_error($this->db);
			return 0;
		}
	}


	/**
	 *  Change the bank account
	 *
	 *  @param		int		$fk_account		Id of bank account
	 *  @param      bool    $notrigger      false=launch triggers after, true=disable triggers
	 *  @param      User	$userused		Object user
	 *  @return		int				1 if OK, 0 if KO
	 */
	public function setBankAccount($fk_account, $notrigger = false, $userused = null)
	{
		global $user;

		if (empty($userused)) {
			$userused = $user;
		}

		$error = 0;

		if (!$this->table_element) {
			dol_syslog(get_class($this)."::setBankAccount was called on objet with property table_element not defined", LOG_ERR);
			return -1;
		}
		$this->db->begin();

		if ($fk_account < 0) {
			$fk_account = 'NULL';
		}
		dol_syslog(get_class($this).'::setBankAccount('.$fk_account.')');

		$sql = "UPDATE ".$this->db->prefix().$this->table_element;
		$sql .= " SET fk_account = ".((int) $fk_account);
		$sql .= " WHERE rowid=".((int) $this->id);

		$resql = $this->db->query($sql);
		if (!$resql) {
			dol_syslog(get_class($this).'::setBankAccount Error '.$sql.' - '.$this->db->error());
			$this->error = $this->db->lasterror();
			$error++;
		} else {
			if (!$notrigger) {
				// Call trigger
				$this->context['bankaccountupdate'] = 1;
				$triggerName = strtoupper(get_class($this)).'_MODIFY';
				// Special cases
				if ($triggerName == 'FACTUREREC_MODIFY') {
					$triggerName = 'BILLREC_MODIFY';
				}
				$result = $this->call_trigger($triggerName, $userused);
				if ($result < 0) {
					$error++;
				}
				// End call trigger
			}
		}
		if ($error) {
			$this->db->rollback();
			return -1;
		} else {
			$this->fk_account = ($fk_account == 'NULL') ? null : $fk_account;
			$this->db->commit();
			return 1;
		}
	}


	// TODO: Move line related operations to CommonObjectLine?

	// phpcs:disable PEAR.NamingConventions.ValidFunctionName.ScopeNotCamelCaps
	/**
	 *  Save a new position (field rang) for details lines.
	 *  You can choose to set position for lines with already a position or lines without any position defined.
	 *
	 * 	@param		boolean		$renum			   True to renum all already ordered lines, false to renum only not already ordered lines.
	 * 	@param		string		$rowidorder		   ASC or DESC
	 * 	@param		boolean		$fk_parent_line    Table with fk_parent_line field or not
	 * 	@return		int                            Return integer <0 if KO, >0 if OK
	 */
	public function line_order($renum = false, $rowidorder = 'ASC', $fk_parent_line = true)
	{
		// phpcs:enable
		if (!$this->table_element_line) {
			dol_syslog(get_class($this)."::line_order was called on objet with property table_element_line not defined", LOG_ERR);
			return -1;
		}
		if (!$this->fk_element) {
			dol_syslog(get_class($this)."::line_order was called on objet with property fk_element not defined", LOG_ERR);
			return -1;
		}

		$fieldposition = 'rang'; // @todo Rename 'rang' into 'position'
		if (in_array($this->table_element_line, array('bom_bomline', 'ecm_files', 'emailcollector_emailcollectoraction', 'product_attribute_value'))) {
			$fieldposition = 'position';
		}

		// Count number of lines to reorder (according to choice $renum)
		$nl = 0;
		$sql = "SELECT count(rowid) FROM ".$this->db->prefix().$this->table_element_line;
		$sql .= " WHERE ".$this->fk_element." = ".((int) $this->id);
		if (!$renum) {
			$sql .= " AND " . $fieldposition . " = 0";
		}
		if ($renum) {
			$sql .= " AND " . $fieldposition . " <> 0";
		}

		dol_syslog(get_class($this)."::line_order", LOG_DEBUG);
		$resql = $this->db->query($sql);
		if ($resql) {
			$row = $this->db->fetch_row($resql);
			$nl = $row[0];
		} else {
			dol_print_error($this->db);
		}
		if ($nl > 0) {
			// The goal of this part is to reorder all lines, with all children lines sharing the same counter that parents.
			$rows = array();

			// We first search all lines that are parent lines (for multilevel details lines)
			$sql = "SELECT rowid FROM ".$this->db->prefix().$this->table_element_line;
			$sql .= " WHERE ".$this->fk_element." = ".((int) $this->id);
			if ($fk_parent_line) {
				$sql .= ' AND fk_parent_line IS NULL';
			}
			$sql .= " ORDER BY " . $fieldposition . " ASC, rowid " . $rowidorder;

			dol_syslog(get_class($this)."::line_order search all parent lines", LOG_DEBUG);
			$resql = $this->db->query($sql);
			if ($resql) {
				$i = 0;
				$num = $this->db->num_rows($resql);
				while ($i < $num) {
					$row = $this->db->fetch_row($resql);
					$rows[] = $row[0]; // Add parent line into array rows
					$childrens = $this->getChildrenOfLine($row[0]);
					if (!empty($childrens)) {
						foreach ($childrens as $child) {
							array_push($rows, $child);
						}
					}
					$i++;
				}

				// Now we set a new number for each lines (parent and children with children included into parent tree)
				if (!empty($rows)) {
					foreach ($rows as $key => $row) {
						$this->updateRangOfLine($row, ($key + 1));
					}
				}
			} else {
				dol_print_error($this->db);
			}
		}
		return 1;
	}

	/**
	 * 	Get children of line
	 *
	 * 	@param	int		$id		            Id of parent line
	 * 	@param	int		$includealltree		0 = 1st level child, 1 = All level child
	 * 	@return	array			            Array with list of children lines id
	 */
	public function getChildrenOfLine($id, $includealltree = 0)
	{
		$fieldposition = 'rang'; // @todo Rename 'rang' into 'position'
		if (in_array($this->table_element_line, array('bom_bomline', 'ecm_files', 'emailcollector_emailcollectoraction', 'product_attribute_value'))) {
			$fieldposition = 'position';
		}

		$rows = array();

		$sql = "SELECT rowid FROM ".$this->db->prefix().$this->table_element_line;
		$sql .= " WHERE ".$this->fk_element." = ".((int) $this->id);
		$sql .= ' AND fk_parent_line = '.((int) $id);
		$sql .= " ORDER BY " . $fieldposition . " ASC";

		dol_syslog(get_class($this)."::getChildrenOfLine search children lines for line ".$id, LOG_DEBUG);
		$resql = $this->db->query($sql);
		if ($resql) {
			if ($this->db->num_rows($resql) > 0) {
				while ($row = $this->db->fetch_row($resql)) {
					$rows[] = $row[0];
					if (!empty($includealltree)) {
						$rows = array_merge($rows, $this->getChildrenOfLine($row[0]), $includealltree);
					}
				}
			}
		}
		return $rows;
	}

	// phpcs:disable PEAR.NamingConventions.ValidFunctionName.ScopeNotCamelCaps
	/**
	 * 	Update a line to have a lower rank
	 *
	 * 	@param 	int			$rowid				Id of line
	 * 	@param	boolean		$fk_parent_line		Table with fk_parent_line field or not
	 * 	@return	void
	 */
	public function line_up($rowid, $fk_parent_line = true)
	{
		// phpcs:enable
		$this->line_order(false, 'ASC', $fk_parent_line);

		// Get rang of line
		$rang = $this->getRangOfLine($rowid);

		// Update position of line
		$this->updateLineUp($rowid, $rang);
	}

	// phpcs:disable PEAR.NamingConventions.ValidFunctionName.ScopeNotCamelCaps
	/**
	 * 	Update a line to have a higher rank
	 *
	 * 	@param	int			$rowid				Id of line
	 * 	@param	boolean		$fk_parent_line		Table with fk_parent_line field or not
	 * 	@return	void
	 */
	public function line_down($rowid, $fk_parent_line = true)
	{
		// phpcs:enable
		$this->line_order(false, 'ASC', $fk_parent_line);

		// Get rang of line
		$rang = $this->getRangOfLine($rowid);

		// Get max value for rang
		$max = $this->line_max();

		// Update position of line
		$this->updateLineDown($rowid, $rang, $max);
	}

	/**
	 * 	Update position of line (rang)
	 *
	 * 	@param	int		$rowid		Id of line
	 * 	@param	int		$rang		Position
	 * 	@return	int					Return integer <0 if KO, >0 if OK
	 */
	public function updateRangOfLine($rowid, $rang)
	{
		global $hookmanager;
		$fieldposition = 'rang'; // @todo Rename 'rang' into 'position'
		if (in_array($this->table_element_line, array('bom_bomline', 'ecm_files', 'emailcollector_emailcollectoraction', 'product_attribute_value'))) {
			$fieldposition = 'position';
		}

		$sql = "UPDATE ".$this->db->prefix().$this->table_element_line." SET ".$fieldposition." = ".((int) $rang);
		$sql .= ' WHERE rowid = '.((int) $rowid);

		dol_syslog(get_class($this)."::updateRangOfLine", LOG_DEBUG);
		if (!$this->db->query($sql)) {
			dol_print_error($this->db);
			return -1;
		} else {
			$parameters=array('rowid'=>$rowid, 'rang'=>$rang, 'fieldposition' => $fieldposition);
			$action='';
			$reshook = $hookmanager->executeHooks('afterRankOfLineUpdate', $parameters, $this, $action);
			return 1;
		}
	}

	// phpcs:disable PEAR.NamingConventions.ValidFunctionName.ScopeNotCamelCaps
	/**
	 * 	Update position of line with ajax (rang)
	 *
	 * 	@param	array	$rows	Array of rows
	 * 	@return	void
	 */
	public function line_ajaxorder($rows)
	{
		// phpcs:enable
		$num = count($rows);
		for ($i = 0; $i < $num; $i++) {
			$this->updateRangOfLine($rows[$i], ($i + 1));
		}
	}

	/**
	 * 	Update position of line up (rang)
	 *
	 * 	@param	int		$rowid		Id of line
	 * 	@param	int		$rang		Position
	 * 	@return	void
	 */
	public function updateLineUp($rowid, $rang)
	{
		if ($rang > 1) {
			$fieldposition = 'rang';
			if (in_array($this->table_element_line, array('ecm_files', 'emailcollector_emailcollectoraction', 'product_attribute_value'))) {
				$fieldposition = 'position';
			}

			$sql = "UPDATE ".$this->db->prefix().$this->table_element_line." SET ".$fieldposition." = ".((int) $rang);
			$sql .= " WHERE ".$this->fk_element." = ".((int) $this->id);
			$sql .= " AND " . $fieldposition . " = " . ((int) ($rang - 1));
			if ($this->db->query($sql)) {
				$sql = "UPDATE ".$this->db->prefix().$this->table_element_line." SET ".$fieldposition." = ".((int) ($rang - 1));
				$sql .= ' WHERE rowid = '.((int) $rowid);
				if (!$this->db->query($sql)) {
					dol_print_error($this->db);
				}
			} else {
				dol_print_error($this->db);
			}
		}
	}

	/**
	 * 	Update position of line down (rang)
	 *
	 * 	@param	int		$rowid		Id of line
	 * 	@param	int		$rang		Position
	 * 	@param	int		$max		Max
	 * 	@return	void
	 */
	public function updateLineDown($rowid, $rang, $max)
	{
		if ($rang < $max) {
			$fieldposition = 'rang';
			if (in_array($this->table_element_line, array('ecm_files', 'emailcollector_emailcollectoraction', 'product_attribute_value'))) {
				$fieldposition = 'position';
			}

			$sql = "UPDATE ".$this->db->prefix().$this->table_element_line." SET ".$fieldposition." = ".((int) $rang);
			$sql .= " WHERE ".$this->fk_element." = ".((int) $this->id);
			$sql .= " AND " . $fieldposition . " = " . ((int) ($rang + 1));
			if ($this->db->query($sql)) {
				$sql = "UPDATE ".$this->db->prefix().$this->table_element_line." SET ".$fieldposition." = ".((int) ($rang + 1));
				$sql .= ' WHERE rowid = '.((int) $rowid);
				if (!$this->db->query($sql)) {
					dol_print_error($this->db);
				}
			} else {
				dol_print_error($this->db);
			}
		}
	}

	/**
	 * 	Get position of line (rang)
	 *
	 * 	@param		int		$rowid		Id of line
	 *  @return		int     			Value of rang in table of lines
	 */
	public function getRangOfLine($rowid)
	{
		$fieldposition = 'rang';
		if (in_array($this->table_element_line, array('ecm_files', 'emailcollector_emailcollectoraction', 'product_attribute_value'))) {
			$fieldposition = 'position';
		}

		$sql = "SELECT " . $fieldposition . " FROM ".$this->db->prefix().$this->table_element_line;
		$sql .= " WHERE rowid = ".((int) $rowid);

		dol_syslog(get_class($this)."::getRangOfLine", LOG_DEBUG);
		$resql = $this->db->query($sql);
		if ($resql) {
			$row = $this->db->fetch_row($resql);
			return $row[0];
		}

		return 0;
	}

	/**
	 * 	Get rowid of the line relative to its position
	 *
	 * 	@param		int		$rang		Rang value
	 *  @return     int     			Rowid of the line
	 */
	public function getIdOfLine($rang)
	{
		$fieldposition = 'rang';
		if (in_array($this->table_element_line, array('ecm_files', 'emailcollector_emailcollectoraction', 'product_attribute_value'))) {
			$fieldposition = 'position';
		}

		$sql = "SELECT rowid FROM ".$this->db->prefix().$this->table_element_line;
		$sql .= " WHERE ".$this->fk_element." = ".((int) $this->id);
		$sql .= " AND " . $fieldposition . " = ".((int) $rang);
		$resql = $this->db->query($sql);
		if ($resql) {
			$row = $this->db->fetch_row($resql);
			return $row[0];
		}

		return 0;
	}

	// phpcs:disable PEAR.NamingConventions.ValidFunctionName.ScopeNotCamelCaps
	/**
	 * 	Get max value used for position of line (rang)
	 *
	 * 	@param		int		$fk_parent_line		Parent line id
	 *  @return     int  			   			Max value of rang in table of lines
	 */
	public function line_max($fk_parent_line = 0)
	{
		// phpcs:enable
		$positionfield = 'rang';
		if (in_array($this->table_element, array('bom_bom', 'product_attribute'))) {
			$positionfield = 'position';
		}

		// Search the last rang with fk_parent_line
		if ($fk_parent_line) {
			$sql = "SELECT max(".$positionfield.") FROM ".$this->db->prefix().$this->table_element_line;
			$sql .= " WHERE ".$this->fk_element." = ".((int) $this->id);
			$sql .= " AND fk_parent_line = ".((int) $fk_parent_line);

			dol_syslog(get_class($this)."::line_max", LOG_DEBUG);
			$resql = $this->db->query($sql);
			if ($resql) {
				$row = $this->db->fetch_row($resql);
				if (!empty($row[0])) {
					return $row[0];
				} else {
					return $this->getRangOfLine($fk_parent_line);
				}
			}
		} else {
			// If not, search the last rang of element
			$sql = "SELECT max(".$positionfield.") FROM ".$this->db->prefix().$this->table_element_line;
			$sql .= " WHERE ".$this->fk_element." = ".((int) $this->id);

			dol_syslog(get_class($this)."::line_max", LOG_DEBUG);
			$resql = $this->db->query($sql);
			if ($resql) {
				$row = $this->db->fetch_row($resql);
				return $row[0];
			}
		}

		return 0;
	}

	// phpcs:disable PEAR.NamingConventions.ValidFunctionName.ScopeNotCamelCaps
	/**
	 *  Update external ref of element
	 *
	 *  @param      string		$ref_ext	Update field ref_ext
	 *  @return     int      		   		Return integer <0 if KO, >0 if OK
	 */
	public function update_ref_ext($ref_ext)
	{
		// phpcs:enable
		if (!$this->table_element) {
			dol_syslog(get_class($this)."::update_ref_ext was called on objet with property table_element not defined", LOG_ERR);
			return -1;
		}

		$sql = "UPDATE ".$this->db->prefix().$this->table_element;
		$sql .= " SET ref_ext = '".$this->db->escape($ref_ext)."'";
		$sql .= " WHERE ".(isset($this->table_rowid) ? $this->table_rowid : 'rowid')." = ".((int) $this->id);

		dol_syslog(get_class($this)."::update_ref_ext", LOG_DEBUG);
		if ($this->db->query($sql)) {
			$this->ref_ext = $ref_ext;
			return 1;
		} else {
			$this->error = $this->db->error();
			return -1;
		}
	}

	// phpcs:disable PEAR.NamingConventions.ValidFunctionName.ScopeNotCamelCaps
	/**
	 *  Update note of element
	 *
	 *  @param      string		$note		New value for note
	 *  @param		string		$suffix		'', '_public' or '_private'
	 *  @param      int         $notrigger  1=Does not execute triggers, 0=execute triggers
	 *  @return     int      		   		Return integer <0 if KO, >0 if OK
	 */
	public function update_note($note, $suffix = '', $notrigger = 0)
	{
		// phpcs:enable
		global $user;

		if (!$this->table_element) {
			$this->error = 'update_note was called on objet with property table_element not defined';
			dol_syslog(get_class($this)."::update_note was called on objet with property table_element not defined", LOG_ERR);
			return -1;
		}
		if (!in_array($suffix, array('', '_public', '_private'))) {
			$this->error = 'update_note Parameter suffix must be empty, \'_private\' or \'_public\'';
			dol_syslog(get_class($this)."::update_note Parameter suffix must be empty, '_private' or '_public'", LOG_ERR);
			return -2;
		}

		$newsuffix = $suffix;

		// Special cas
		if ($this->table_element == 'product' && $newsuffix == '_private') {
			$newsuffix = '';
		}
		if (in_array($this->table_element, array('actioncomm', 'adherent', 'advtargetemailing', 'cronjob', 'establishment'))) {
			$fieldusermod =  "fk_user_mod";
		} elseif ($this->table_element == 'ecm_files') {
			$fieldusermod = "fk_user_m";
		} else {
			$fieldusermod = "fk_user_modif";
		}
		$sql = "UPDATE ".$this->db->prefix().$this->table_element;
		$sql .= " SET note".$newsuffix." = ".(!empty($note) ? ("'".$this->db->escape($note)."'") : "NULL");
		$sql .= ", ".$fieldusermod." = ".((int) $user->id);
		$sql .= " WHERE rowid = ".((int) $this->id);

		dol_syslog(get_class($this)."::update_note", LOG_DEBUG);
		if ($this->db->query($sql)) {
			if ($suffix == '_public') {
				$this->note_public = $note;
			} elseif ($suffix == '_private') {
				$this->note_private = $note;
			} else {
				$this->note = $note; // deprecated
				$this->note_private = $note;
			}
			if (empty($notrigger)) {
				switch ($this->element) {
					case 'societe':
						$trigger_name = 'COMPANY_MODIFY';
						break;
					case 'commande':
						$trigger_name = 'ORDER_MODIFY';
						break;
					case 'facture':
						$trigger_name = 'BILL_MODIFY';
						break;
					case 'invoice_supplier':
						$trigger_name = 'BILL_SUPPLIER_MODIFY';
						break;
					case 'facturerec':
						$trigger_name = 'BILLREC_MODIFIY';
						break;
					case 'expensereport':
						$trigger_name = 'EXPENSE_REPORT_MODIFY';
						break;
					default:
						$trigger_name = strtoupper($this->element) . '_MODIFY';
				}
				$ret = $this->call_trigger($trigger_name, $user);
				if ($ret < 0) {
					return -1;
				}
			}
			return 1;
		} else {
			$this->error = $this->db->lasterror();
			return -1;
		}
	}

	// phpcs:disable PEAR.NamingConventions.ValidFunctionName.ScopeNotCamelCaps
	/**
	 * 	Update public note (kept for backward compatibility)
	 *
	 * @param      string		$note		New value for note
	 * @return     int      		   		Return integer <0 if KO, >0 if OK
	 * @deprecated
	 * @see update_note()
	 */
	public function update_note_public($note)
	{
		// phpcs:enable
		return $this->update_note($note, '_public');
	}

	// phpcs:disable PEAR.NamingConventions.ValidFunctionName.ScopeNotCamelCaps
	/**
	 *	Update total_ht, total_ttc, total_vat, total_localtax1, total_localtax2 for an object (sum of lines).
	 *  Must be called at end of methods addline or updateline.
	 *
	 *	@param	int		$exclspec          	>0 = Exclude special product (product_type=9)
	 *  @param  string	$roundingadjust    	'none'=Do nothing, 'auto'=Use default method (MAIN_ROUNDOFTOTAL_NOT_TOTALOFROUND if defined, or '0'), '0'=Force mode Total of rounding, '1'=Force mode Rounding of total
	 *  @param	int		$nodatabaseupdate	1=Do not update database total fields of the main object. Update only properties in memory. Can be used to save SQL when this method is called several times, so we can do it only once at end.
	 *  @param	Societe	$seller				If roundingadjust is '0' or '1' or maybe 'auto', it means we recalculate total for lines before calculating total for object and for this, we need seller object (used to analyze lines to check corrupted data).
	 *	@return	int    			           	Return integer <0 if KO, >0 if OK
	 */
	public function update_price($exclspec = 0, $roundingadjust = 'none', $nodatabaseupdate = 0, $seller = null)
	{
		// phpcs:enable
		global $conf, $hookmanager, $action;

		$parameters = array('exclspec' => $exclspec, 'roundingadjust' => $roundingadjust, 'nodatabaseupdate' => $nodatabaseupdate, 'seller' => $seller);
		$reshook = $hookmanager->executeHooks('updateTotalPrice', $parameters, $this, $action); // Note that $action and $object may have been modified by some hooks
		if ($reshook > 0) {
			return 1; // replacement code
		} elseif ($reshook < 0) {
			return -1; // failure
		} // reshook = 0 => execute normal code

		// Some external module want no update price after a trigger because they have another method to calculate the total (ex: with an extrafield)
		$MODULE = "";
		if ($this->element == 'propal') {
			$MODULE = "MODULE_DISALLOW_UPDATE_PRICE_PROPOSAL";
		} elseif ($this->element == 'commande' || $this->element == 'order') {
			$MODULE = "MODULE_DISALLOW_UPDATE_PRICE_ORDER";
		} elseif ($this->element == 'facture' || $this->element == 'invoice') {
			$MODULE = "MODULE_DISALLOW_UPDATE_PRICE_INVOICE";
		} elseif ($this->element == 'facture_fourn' || $this->element == 'supplier_invoice' || $this->element == 'invoice_supplier' || $this->element == 'invoice_supplier_rec') {
			$MODULE = "MODULE_DISALLOW_UPDATE_PRICE_SUPPLIER_INVOICE";
		} elseif ($this->element == 'order_supplier' || $this->element == 'supplier_order') {
			$MODULE = "MODULE_DISALLOW_UPDATE_PRICE_SUPPLIER_ORDER";
		} elseif ($this->element == 'supplier_proposal') {
			$MODULE = "MODULE_DISALLOW_UPDATE_PRICE_SUPPLIER_PROPOSAL";
		}

		if (!empty($MODULE)) {
			if (!empty($conf->global->$MODULE)) {
				$modsactivated = explode(',', $conf->global->$MODULE);
				foreach ($modsactivated as $mod) {
					if (isModEnabled($mod)) {
						return 1; // update was disabled by specific setup
					}
				}
			}
		}

		include_once DOL_DOCUMENT_ROOT.'/core/lib/price.lib.php';

		$forcedroundingmode = $roundingadjust;
		if ($forcedroundingmode == 'auto' && isset($conf->global->MAIN_ROUNDOFTOTAL_NOT_TOTALOFROUND)) {
			$forcedroundingmode = getDolGlobalString('MAIN_ROUNDOFTOTAL_NOT_TOTALOFROUND');
		} elseif ($forcedroundingmode == 'auto') {
			$forcedroundingmode = '0';
		}

		$error = 0;

		$multicurrency_tx = !empty($this->multicurrency_tx) ? $this->multicurrency_tx : 1;

		// Define constants to find lines to sum (field name int the table_element_line not into table_element)
		$fieldtva = 'total_tva';
		$fieldlocaltax1 = 'total_localtax1';
		$fieldlocaltax2 = 'total_localtax2';
		$fieldup = 'subprice';
		if ($this->element == 'facture_fourn' || $this->element == 'invoice_supplier') {
			$fieldtva = 'tva';
			$fieldup = 'pu_ht';
		}
		if ($this->element == 'invoice_supplier_rec') {
			$fieldup = 'pu_ht';
		}
		if ($this->element == 'expensereport') {
			$fieldup = 'value_unit';
		}

		$sql = "SELECT rowid, qty, ".$fieldup." as up, remise_percent, total_ht, ".$fieldtva." as total_tva, total_ttc, ".$fieldlocaltax1." as total_localtax1, ".$fieldlocaltax2." as total_localtax2,";
		$sql .= ' tva_tx as vatrate, localtax1_tx, localtax2_tx, localtax1_type, localtax2_type, info_bits, product_type';
		if ($this->table_element_line == 'facturedet') {
			$sql .= ', situation_percent';
		}
		$sql .= ', multicurrency_total_ht, multicurrency_total_tva, multicurrency_total_ttc';
		$sql .= " FROM ".$this->db->prefix().$this->table_element_line;
		$sql .= " WHERE ".$this->fk_element." = ".((int) $this->id);
		if ($exclspec) {
			$product_field = 'product_type';
			if ($this->table_element_line == 'contratdet') {
				$product_field = ''; // contratdet table has no product_type field
			}
			if ($product_field) {
				$sql .= " AND ".$product_field." <> 9";
			}
		}
		$sql .= ' ORDER by rowid'; // We want to be sure to always use same order of line to not change lines differently when option MAIN_ROUNDOFTOTAL_NOT_TOTALOFROUND is used

		dol_syslog(get_class($this)."::update_price", LOG_DEBUG);

		$resql = $this->db->query($sql);
		if ($resql) {
			$this->total_ht  = 0;
			$this->total_tva = 0;
			$this->total_localtax1 = 0;
			$this->total_localtax2 = 0;
			$this->total_ttc = 0;
			$total_ht_by_vats  = array();
			$total_tva_by_vats = array();
			$total_ttc_by_vats = array();
			$this->multicurrency_total_ht = 0;
			$this->multicurrency_total_tva	= 0;
			$this->multicurrency_total_ttc	= 0;

			$this->db->begin();

			$num = $this->db->num_rows($resql);
			$i = 0;
			while ($i < $num) {
				$obj = $this->db->fetch_object($resql);

				// Note: There is no check on detail line and no check on total, if $forcedroundingmode = 'none'
				$parameters = array('fk_element' => $obj->rowid);
				$reshook = $hookmanager->executeHooks('changeRoundingMode', $parameters, $this, $action); // Note that $action and $object may have been modified by some hooks

				if (empty($reshook) && $forcedroundingmode == '0') {	// Check if data on line are consistent. This may solve lines that were not consistent because set with $forcedroundingmode='auto'
					// This part of code is to fix data. We should not call it too often.
					$localtax_array = array($obj->localtax1_type, $obj->localtax1_tx, $obj->localtax2_type, $obj->localtax2_tx);
					$tmpcal = calcul_price_total($obj->qty, $obj->up, $obj->remise_percent, $obj->vatrate, $obj->localtax1_tx, $obj->localtax2_tx, 0, 'HT', $obj->info_bits, $obj->product_type, $seller, $localtax_array, (isset($obj->situation_percent) ? $obj->situation_percent : 100), $multicurrency_tx);

					$diff_when_using_price_ht = price2num($tmpcal[1] - $obj->total_tva, 'MT', 1); // If price was set with tax price and unit price HT has a low number of digits, then we may have a diff on recalculation from unit price HT.
					$diff_on_current_total = price2num($obj->total_ttc - $obj->total_ht - $obj->total_tva - $obj->total_localtax1 - $obj->total_localtax2, 'MT', 1);
					//var_dump($obj->total_ht.' '.$obj->total_tva.' '.$obj->total_localtax1.' '.$obj->total_localtax2.' => '.$obj->total_ttc);
					//var_dump($diff_when_using_price_ht.' '.$diff_on_current_total);

					if ($diff_on_current_total) {
						// This should not happen, we should always have in table: total_ttc = total_ht + total_vat + total_localtax1 + total_localtax2
						$sqlfix = "UPDATE ".$this->db->prefix().$this->table_element_line." SET ".$fieldtva." = ".price2num((float) $tmpcal[1]).", total_ttc = ".price2num((float) $tmpcal[2])." WHERE rowid = ".((int) $obj->rowid);
						dol_syslog('We found unconsistent data into detailed line (diff_on_current_total = '.$diff_on_current_total.') for line rowid = '.$obj->rowid." (ht=".$obj->total_ht." vat=".$obj->total_tva." tax1=".$obj->total_localtax1." tax2=".$obj->total_localtax2." ttc=".$obj->total_ttc."). We fix the total_vat and total_ttc of line by running sqlfix = ".$sqlfix, LOG_WARNING);
						$resqlfix = $this->db->query($sqlfix);
						if (!$resqlfix) {
							dol_print_error($this->db, 'Failed to update line');
						}
						$obj->total_tva = $tmpcal[1];
						$obj->total_ttc = $tmpcal[2];
					} elseif ($diff_when_using_price_ht && $roundingadjust == '0') {
						// After calculation from HT, total is consistent but we have found a difference between VAT part in calculation and into database and
						// we ask to force the use of rounding on line (like done on calculation) so we force update of line
						$sqlfix = "UPDATE ".$this->db->prefix().$this->table_element_line." SET ".$fieldtva." = ".price2num((float) $tmpcal[1]).", total_ttc = ".price2num((float) $tmpcal[2])." WHERE rowid = ".((int) $obj->rowid);
						dol_syslog('We found a line with different rounding data into detailed line (diff_when_using_price_ht = '.$diff_when_using_price_ht.' and diff_on_current_total = '.$diff_on_current_total.') for line rowid = '.$obj->rowid." (total vat of line calculated=".$tmpcal[1].", database=".$obj->total_tva."). We fix the total_vat and total_ttc of line by running sqlfix = ".$sqlfix);
						$resqlfix = $this->db->query($sqlfix);
						if (!$resqlfix) {
							dol_print_error($this->db, 'Failed to update line');
						}
						$obj->total_tva = $tmpcal[1];
						$obj->total_ttc = $tmpcal[2];
					}
				}

				$this->total_ht        += $obj->total_ht; // The field visible at end of line detail
				$this->total_tva       += $obj->total_tva;
				$this->total_localtax1 += $obj->total_localtax1;
				$this->total_localtax2 += $obj->total_localtax2;
				$this->total_ttc       += $obj->total_ttc;
				$this->multicurrency_total_ht        += $obj->multicurrency_total_ht; // The field visible at end of line detail
				$this->multicurrency_total_tva       += $obj->multicurrency_total_tva;
				$this->multicurrency_total_ttc       += $obj->multicurrency_total_ttc;

				if (!isset($total_ht_by_vats[$obj->vatrate])) {
					$total_ht_by_vats[$obj->vatrate] = 0;
				}
				if (!isset($total_tva_by_vats[$obj->vatrate])) {
					$total_tva_by_vats[$obj->vatrate] = 0;
				}
				if (!isset($total_ttc_by_vats[$obj->vatrate])) {
					$total_ttc_by_vats[$obj->vatrate] = 0;
				}
				$total_ht_by_vats[$obj->vatrate]  += $obj->total_ht;
				$total_tva_by_vats[$obj->vatrate] += $obj->total_tva;
				$total_ttc_by_vats[$obj->vatrate] += $obj->total_ttc;

				if ($forcedroundingmode == '1') {	// Check if we need adjustement onto line for vat. TODO This works on the company currency but not on foreign currency
					$tmpvat = price2num($total_ht_by_vats[$obj->vatrate] * $obj->vatrate / 100, 'MT', 1);
					$diff = price2num($total_tva_by_vats[$obj->vatrate] - $tmpvat, 'MT', 1);
					//print 'Line '.$i.' rowid='.$obj->rowid.' vat_rate='.$obj->vatrate.' total_ht='.$obj->total_ht.' total_tva='.$obj->total_tva.' total_ttc='.$obj->total_ttc.' total_ht_by_vats='.$total_ht_by_vats[$obj->vatrate].' total_tva_by_vats='.$total_tva_by_vats[$obj->vatrate].' (new calculation = '.$tmpvat.') total_ttc_by_vats='.$total_ttc_by_vats[$obj->vatrate].($diff?" => DIFF":"")."<br>\n";
					if ($diff) {
						if (abs($diff) > (10 * pow(10, -1 * getDolGlobalInt('MAIN_MAX_DECIMALS_TOT', 0)))) {
							// If error is more than 10 times the accurancy of rounding. This should not happen.
							$errmsg = 'A rounding difference was detected into TOTAL but is too high to be corrected. Some data in your lines may be corrupted. Try to edit each line manually to fix this before restarting.';
							dol_syslog($errmsg, LOG_WARNING);
							$this->error = $errmsg;
							$error++;
							break;
						}
						$sqlfix = "UPDATE ".$this->db->prefix().$this->table_element_line." SET ".$fieldtva." = ".price2num($obj->total_tva - $diff).", total_ttc = ".price2num($obj->total_ttc - $diff)." WHERE rowid = ".((int) $obj->rowid);
						dol_syslog('We found a difference of '.$diff.' for line rowid = '.$obj->rowid.". We fix the total_vat and total_ttc of line by running sqlfix = ".$sqlfix);

						$resqlfix = $this->db->query($sqlfix);

						if (!$resqlfix) {
							dol_print_error($this->db, 'Failed to update line');
						}

						$this->total_tva = (float) price2num($this->total_tva - $diff, '', 1);
						$this->total_ttc = (float) price2num($this->total_ttc - $diff, '', 1);
						$total_tva_by_vats[$obj->vatrate] = (float) price2num($total_tva_by_vats[$obj->vatrate] - $diff, '', 1);
						$total_ttc_by_vats[$obj->vatrate] = (float) price2num($total_ttc_by_vats[$obj->vatrate] - $diff, '', 1);
					}
				}

				$i++;
			}

			// Add revenue stamp to total
			$this->total_ttc += isset($this->revenuestamp) ? $this->revenuestamp : 0;
			$this->multicurrency_total_ttc += isset($this->revenuestamp) ? ($this->revenuestamp * $multicurrency_tx) : 0;

			// Situations totals
			if (!empty($this->situation_cycle_ref) && !empty($this->situation_counter) && $this->situation_counter > 1 && method_exists($this, 'get_prev_sits')) {
				include_once DOL_DOCUMENT_ROOT.'/compta/facture/class/facture.class.php';
<<<<<<< HEAD
				if ($this->type != Facture::TYPE_CREDIT_NOTE) {
=======
				if ($this->type != Facture::TYPE_CREDIT_NOTE) {	// @phpstan-ignore-line
>>>>>>> 729451fa
					$prev_sits = $this->get_prev_sits();

					foreach ($prev_sits as $sit) {				// $sit is an object Facture loaded with a fetch.
						$this->total_ht -= $sit->total_ht;
						$this->total_tva -= $sit->total_tva;
						$this->total_localtax1 -= $sit->total_localtax1;
						$this->total_localtax2 -= $sit->total_localtax2;
						$this->total_ttc -= $sit->total_ttc;
						$this->multicurrency_total_ht -= $sit->multicurrency_total_ht;
						$this->multicurrency_total_tva -= $sit->multicurrency_total_tva;
						$this->multicurrency_total_ttc -= $sit->multicurrency_total_ttc;
					}
				}
			}

			// Clean total
			$this->total_ht = (float) price2num($this->total_ht);
			$this->total_tva = (float) price2num($this->total_tva);
			$this->total_localtax1 = (float) price2num($this->total_localtax1);
			$this->total_localtax2 = (float) price2num($this->total_localtax2);
			$this->total_ttc = (float) price2num($this->total_ttc);

			$this->db->free($resql);

			// Now update global fields total_ht, total_ttc, total_tva, total_localtax1, total_localtax2, multicurrency_total_* of main object
			$fieldht = 'total_ht';
			$fieldtva = 'tva';
			$fieldlocaltax1 = 'localtax1';
			$fieldlocaltax2 = 'localtax2';
			$fieldttc = 'total_ttc';
			// Specific code for backward compatibility with old field names
			if (in_array($this->element, array('propal', 'commande', 'facture', 'facturerec', 'supplier_proposal', 'order_supplier', 'facture_fourn', 'invoice_supplier', 'invoice_supplier_rec', 'expensereport'))) {
				$fieldtva = 'total_tva';
			}

			if (!$error && empty($nodatabaseupdate)) {
				$sql = "UPDATE ".$this->db->prefix().$this->table_element.' SET';
				$sql .= " ".$fieldht." = ".((float) price2num($this->total_ht, 'MT', 1)).",";
				$sql .= " ".$fieldtva." = ".((float) price2num($this->total_tva, 'MT', 1)).",";
				$sql .= " ".$fieldlocaltax1." = ".((float) price2num($this->total_localtax1, 'MT', 1)).",";
				$sql .= " ".$fieldlocaltax2." = ".((float) price2num($this->total_localtax2, 'MT', 1)).",";
				$sql .= " ".$fieldttc." = ".((float) price2num($this->total_ttc, 'MT', 1));
				$sql .= ", multicurrency_total_ht = ".((float) price2num($this->multicurrency_total_ht, 'MT', 1));
				$sql .= ", multicurrency_total_tva = ".((float) price2num($this->multicurrency_total_tva, 'MT', 1));
				$sql .= ", multicurrency_total_ttc = ".((float) price2num($this->multicurrency_total_ttc, 'MT', 1));
				$sql .= " WHERE rowid = ".((int) $this->id);

				dol_syslog(get_class($this)."::update_price", LOG_DEBUG);
				$resql = $this->db->query($sql);

				if (!$resql) {
					$error++;
					$this->error = $this->db->lasterror();
					$this->errors[] = $this->db->lasterror();
				}
			}

			if (!$error) {
				$this->db->commit();
				return 1;
			} else {
				$this->db->rollback();
				return -1;
			}
		} else {
			dol_print_error($this->db, 'Bad request in update_price');
			return -1;
		}
	}

	// phpcs:disable PEAR.NamingConventions.ValidFunctionName.ScopeNotCamelCaps
	/**
	 *	Add an object link into llx_element_element.
	 *
	 *	@param		string	$origin		Linked element type
	 *	@param		int		$origin_id	Linked element id
	 * 	@param		User	$f_user		User that create
	 * 	@param		int		$notrigger	1=Does not execute triggers, 0=execute triggers
	 *	@return		int					<=0 if KO, >0 if OK
	 *	@see		fetchObjectLinked(), updateObjectLinked(), deleteObjectLinked()
	 */
	public function add_object_linked($origin = null, $origin_id = null, $f_user = null, $notrigger = 0)
	{
		// phpcs:enable
		global $user, $hookmanager, $action;
		$origin = (!empty($origin) ? $origin : $this->origin);
		$origin_id = (!empty($origin_id) ? $origin_id : $this->origin_id);
		$f_user = isset($f_user) ? $f_user : $user;

		// Special case
		if ($origin == 'order') {
			$origin = 'commande';
		}
		if ($origin == 'invoice') {
			$origin = 'facture';
		}
		if ($origin == 'invoice_template') {
			$origin = 'facturerec';
		}
		if ($origin == 'supplierorder') {
			$origin = 'order_supplier';
		}

		// Elements of the core modules which have `$module` property but may to which we don't want to prefix module part to the element name for finding the linked object in llx_element_element.
		// It's because an entry for this element may be exist in llx_element_element before this modification (version <=14.2) and ave named only with their element name in fk_source or fk_target.
		$coremodule = array('knowledgemanagement', 'partnership', 'workstation', 'ticket', 'recruitment', 'eventorganization', 'asset');
		// Add module part to target type if object has $module property and isn't in core modules.
		$targettype = ((!empty($this->module) && ! in_array($this->module, $coremodule)) ? $this->module.'_' : '').$this->element;

		$parameters = array('targettype'=>$targettype);
		// Hook for explicitly set the targettype if it must be differtent than $this->element
		$reshook = $hookmanager->executeHooks('setLinkedObjectSourceTargetType', $parameters, $this, $action); // Note that $action and $object may have been modified by some hooks
		if ($reshook > 0) {
			if (!empty($hookmanager->resArray['targettype'])) {
				$targettype = $hookmanager->resArray['targettype'];
			}
		}

		$this->db->begin();
		$error = 0;

		$sql = "INSERT INTO " . $this->db->prefix() . "element_element (";
		$sql .= "fk_source";
		$sql .= ", sourcetype";
		$sql .= ", fk_target";
		$sql .= ", targettype";
		$sql .= ") VALUES (";
		$sql .= ((int) $origin_id);
		$sql .= ", '" . $this->db->escape($origin) . "'";
		$sql .= ", " . ((int) $this->id);
		$sql .= ", '" . $this->db->escape($targettype) . "'";
		$sql .= ")";

		dol_syslog(get_class($this) . "::add_object_linked", LOG_DEBUG);
		if ($this->db->query($sql)) {
			if (!$notrigger) {
				// Call trigger
				$this->context['link_origin'] = $origin;
				$this->context['link_origin_id'] = $origin_id;
				$result = $this->call_trigger('OBJECT_LINK_INSERT', $f_user);
				if ($result < 0) {
					$error++;
				}
				// End call triggers
			}
		} else {
			$this->error = $this->db->lasterror();
			$error++;
		}

		if (!$error) {
			$this->db->commit();
			return 1;
		} else {
			$this->db->rollback();
			return 0;
		}
	}

	/**
	 *	Fetch array of objects linked to current object (object of enabled modules only). Links are loaded into
	 *		this->linkedObjectsIds array +
	 *		this->linkedObjects array if $loadalsoobjects = 1 or $loadalsoobjects = type
	 *  Possible usage for parameters:
	 *  - all parameters empty -> we look all link to current object (current object can be source or target)
	 *  - source id+type -> will get list of targets linked to source
	 *  - target id+type -> will get list of sources linked to target
	 *  - source id+type + target type -> will get list of targets of the type linked to source
	 *  - target id+type + source type -> will get list of sources of the type linked to target
	 *
	 *	@param	int			$sourceid			Object source id (if not defined, $this->id)
	 *	@param  string		$sourcetype			Object source type (if not defined, $this->element)
	 *	@param  int			$targetid			Object target id (if not defined, $this->id)
	 *	@param  string		$targettype			Object target type (if not defined, $this->element)
	 *	@param  string		$clause				'OR' or 'AND' clause used when both source id and target id are provided
	 *  @param  int			$alsosametype		0=Return only links to object that differs from source type. 1=Include also link to objects of same type.
	 *  @param  string		$orderby			SQL 'ORDER BY' clause
	 *  @param	int|string	$loadalsoobjects	Load also the array $this->linkedObjects. Use 0 to not load (increase performances), Use 1 to load all, Use value of type ('facture', 'facturerec', ...) to load only a type of object.
<<<<<<< HEAD
	 *	@return int								<0 if KO, >0 if OK
=======
	 *	@return int								Return integer <0 if KO, >0 if OK
>>>>>>> 729451fa
	 *  @see	add_object_linked(), updateObjectLinked(), deleteObjectLinked()
	 */
	public function fetchObjectLinked($sourceid = null, $sourcetype = '', $targetid = null, $targettype = '', $clause = 'OR', $alsosametype = 1, $orderby = 'sourcetype', $loadalsoobjects = 1)
	{
		global $conf, $hookmanager, $action;

		// Important for pdf generation time reduction
		// This boolean is true if $this->linkedObjects has already been loaded with all objects linked without filter
		// If you need to force the reload, you can call clearObjectLinkedCache() before calling fetchObjectLinked()
		if ($this->id > 0 && !empty($this->linkedObjectsFullLoaded[$this->id])) {
			return 1;
		}

		$this->linkedObjectsIds = array();
		$this->linkedObjects = array();

		$justsource = false;
		$justtarget = false;
		$withtargettype = false;
		$withsourcetype = false;

		$parameters = array('sourcetype'=>$sourcetype, 'sourceid'=>$sourceid, 'targettype'=>$targettype, 'targetid'=>$targetid);
		// Hook for explicitly set the targettype if it must be differtent than $this->element
		$reshook = $hookmanager->executeHooks('setLinkedObjectSourceTargetType', $parameters, $this, $action); // Note that $action and $object may have been modified by some hooks
		if ($reshook > 0) {
			if (!empty($hookmanager->resArray['sourcetype'])) {
				$sourcetype = $hookmanager->resArray['sourcetype'];
			}
			if (!empty($hookmanager->resArray['sourceid'])) {
				$sourceid = $hookmanager->resArray['sourceid'];
			}
			if (!empty($hookmanager->resArray['targettype'])) {
				$targettype = $hookmanager->resArray['targettype'];
			}
			if (!empty($hookmanager->resArray['targetid'])) {
				$targetid = $hookmanager->resArray['targetid'];
			}
		}

		if (!empty($sourceid) && !empty($sourcetype) && empty($targetid)) {
			$justsource = true; // the source (id and type) is a search criteria
			if (!empty($targettype)) {
				$withtargettype = true;
			}
		}
		if (!empty($targetid) && !empty($targettype) && empty($sourceid)) {
			$justtarget = true; // the target (id and type) is a search criteria
			if (!empty($sourcetype)) {
				$withsourcetype = true;
			}
		}

		$sourceid = (!empty($sourceid) ? $sourceid : $this->id);
		$targetid = (!empty($targetid) ? $targetid : $this->id);
		$sourcetype = (!empty($sourcetype) ? $sourcetype : $this->element);
		$targettype = (!empty($targettype) ? $targettype : $this->element);

		/*if (empty($sourceid) && empty($targetid))
		 {
		 dol_syslog('Bad usage of function. No source nor target id defined (nor as parameter nor as object id)', LOG_ERR);
		 return -1;
		 }*/

		// Links between objects are stored in table element_element
		$sql = "SELECT rowid, fk_source, sourcetype, fk_target, targettype";
		$sql .= " FROM ".$this->db->prefix()."element_element";
		$sql .= " WHERE ";
		if ($justsource || $justtarget) {
			if ($justsource) {
				$sql .= "fk_source = ".((int) $sourceid)." AND sourcetype = '".$this->db->escape($sourcetype)."'";
				if ($withtargettype) {
					$sql .= " AND targettype = '".$this->db->escape($targettype)."'";
				}
			} elseif ($justtarget) {
				$sql .= "fk_target = ".((int) $targetid)." AND targettype = '".$this->db->escape($targettype)."'";
				if ($withsourcetype) {
					$sql .= " AND sourcetype = '".$this->db->escape($sourcetype)."'";
				}
			}
		} else {
			$sql .= "(fk_source = ".((int) $sourceid)." AND sourcetype = '".$this->db->escape($sourcetype)."')";
			$sql .= " ".$clause." (fk_target = ".((int) $targetid)." AND targettype = '".$this->db->escape($targettype)."')";
			if ($loadalsoobjects && $this->id > 0 && $sourceid == $this->id && $sourcetype == $this->element && $targetid == $this->id && $targettype == $this->element && $clause == 'OR') {
				$this->linkedObjectsFullLoaded[$this->id] = true;
			}
		}
		$sql .= " ORDER BY ".$orderby;

		dol_syslog(get_class($this)."::fetchObjectLink", LOG_DEBUG);
		$resql = $this->db->query($sql);
		if ($resql) {
			$num = $this->db->num_rows($resql);
			$i = 0;
			while ($i < $num) {
				$obj = $this->db->fetch_object($resql);
				if ($justsource || $justtarget) {
					if ($justsource) {
						$this->linkedObjectsIds[$obj->targettype][$obj->rowid] = $obj->fk_target;
					} elseif ($justtarget) {
						$this->linkedObjectsIds[$obj->sourcetype][$obj->rowid] = $obj->fk_source;
					}
				} else {
					if ($obj->fk_source == $sourceid && $obj->sourcetype == $sourcetype) {
						$this->linkedObjectsIds[$obj->targettype][$obj->rowid] = $obj->fk_target;
					}
					if ($obj->fk_target == $targetid && $obj->targettype == $targettype) {
						$this->linkedObjectsIds[$obj->sourcetype][$obj->rowid] = $obj->fk_source;
					}
				}
				$i++;
			}

			if (!empty($this->linkedObjectsIds)) {
				$tmparray = $this->linkedObjectsIds;
				foreach ($tmparray as $objecttype => $objectids) {       // $objecttype is a module name ('facture', 'mymodule', ...) or a module name with a suffix ('project_task', 'mymodule_myobj', ...)
					// Parse element/subelement (ex: project_task, cabinetmed_consultation, ...)
					$module = $element = $subelement = $objecttype;
					$regs = array();
					if ($objecttype != 'supplier_proposal' && $objecttype != 'order_supplier' && $objecttype != 'invoice_supplier'
						&& preg_match('/^([^_]+)_([^_]+)/i', $objecttype, $regs)) {
						$module = $element = $regs[1];
						$subelement = $regs[2];
					}

					$classpath = $element.'/class';
					// To work with non standard classpath or module name
					if ($objecttype == 'facture') {
						$classpath = 'compta/facture/class';
					} elseif ($objecttype == 'facturerec') {
						$classpath = 'compta/facture/class';
						$module = 'facture';
					} elseif ($objecttype == 'propal') {
						$classpath = 'comm/propal/class';
					} elseif ($objecttype == 'supplier_proposal') {
						$classpath = 'supplier_proposal/class';
					} elseif ($objecttype == 'shipping') {
						$classpath = 'expedition/class';
						$subelement = 'expedition';
						$module = 'expedition';
					} elseif ($objecttype == 'delivery') {
						$classpath = 'delivery/class';
						$subelement = 'delivery';
						$module = 'delivery_note';
					} elseif ($objecttype == 'invoice_supplier' || $objecttype == 'order_supplier') {
						$classpath = 'fourn/class';
						$module = 'fournisseur';
					} elseif ($objecttype == 'fichinter') {
						$classpath = 'fichinter/class';
						$subelement = 'fichinter';
						$module = 'ficheinter';
					} elseif ($objecttype == 'subscription') {
						$classpath = 'adherents/class';
						$module = 'adherent';
					} elseif ($objecttype == 'contact') {
						$module = 'societe';
					}
					// Set classfile
					$classfile = strtolower($subelement);
					$classname = ucfirst($subelement);

					if ($objecttype == 'order') {
						$classfile = 'commande';
						$classname = 'Commande';
					} elseif ($objecttype == 'invoice_supplier') {
						$classfile = 'fournisseur.facture';
						$classname = 'FactureFournisseur';
					} elseif ($objecttype == 'order_supplier') {
						$classfile = 'fournisseur.commande';
						$classname = 'CommandeFournisseur';
					} elseif ($objecttype == 'supplier_proposal') {
						$classfile = 'supplier_proposal';
						$classname = 'SupplierProposal';
					} elseif ($objecttype == 'facturerec') {
						$classfile = 'facture-rec';
						$classname = 'FactureRec';
					} elseif ($objecttype == 'subscription') {
						$classfile = 'subscription';
						$classname = 'Subscription';
					} elseif ($objecttype == 'project' || $objecttype == 'projet') {
						$classpath = 'projet/class';
						$classfile = 'project';
						$classname = 'Project';
					} elseif ($objecttype == 'conferenceorboothattendee') {
						$classpath = 'eventorganization/class';
						$classfile = 'conferenceorboothattendee';
						$classname = 'ConferenceOrBoothAttendee';
						$module = 'eventorganization';
					} elseif ($objecttype == 'conferenceorbooth') {
						$classpath = 'eventorganization/class';
						$classfile = 'conferenceorbooth';
						$classname = 'ConferenceOrBooth';
						$module = 'eventorganization';
					} elseif ($objecttype == 'mo') {
						$classpath = 'mrp/class';
						$classfile = 'mo';
						$classname = 'Mo';
						$module = 'mrp';
					}

					// Here $module, $classfile and $classname are set, we can use them.
					if (isModEnabled($module) && (($element != $this->element) || $alsosametype)) {
						if ($loadalsoobjects && (is_numeric($loadalsoobjects) || ($loadalsoobjects === $objecttype))) {
							dol_include_once('/'.$classpath.'/'.$classfile.'.class.php');
							//print '/'.$classpath.'/'.$classfile.'.class.php '.class_exists($classname);
							if (class_exists($classname)) {
								foreach ($objectids as $i => $objectid) {	// $i is rowid into llx_element_element
									$object = new $classname($this->db);
									$ret = $object->fetch($objectid);
									if ($ret >= 0) {
										$this->linkedObjects[$objecttype][$i] = $object;
									}
								}
							}
						}
					} else {
						unset($this->linkedObjectsIds[$objecttype]);
					}
				}
			}
			return 1;
		} else {
			dol_print_error($this->db);
			return -1;
		}
	}

	/**
	 *	Clear the cache saying that all linked object were already loaded. So next fetchObjectLinked will reload all links.
	 *
	 *	@return int						Return integer <0 if KO, >0 if OK
	 *  @see	fetchObjectLinked()
	 */
	public function clearObjectLinkedCache()
	{
		if ($this->id > 0 && !empty($this->linkedObjectsFullLoaded[$this->id])) {
			unset($this->linkedObjectsFullLoaded[$this->id]);
		}

		return 1;
	}

	/**
	 *	Update object linked of a current object
	 *
	 *	@param	int		$sourceid		Object source id
	 *	@param  string	$sourcetype		Object source type
	 *	@param  int		$targetid		Object target id
	 *	@param  string	$targettype		Object target type
	 * 	@param	User	$f_user			User that create
	 * 	@param	int		$notrigger		1=Does not execute triggers, 0= execute triggers
	 *	@return							int	>0 if OK, <0 if KO
	 *	@see	add_object_linked(), fetObjectLinked(), deleteObjectLinked()
	 */
	public function updateObjectLinked($sourceid = null, $sourcetype = '', $targetid = null, $targettype = '', $f_user = null, $notrigger = 0)
	{
		global $user;
		$updatesource = false;
		$updatetarget = false;
		$f_user = isset($f_user) ? $f_user : $user;

		if (!empty($sourceid) && !empty($sourcetype) && empty($targetid) && empty($targettype)) {
			$updatesource = true;
		} elseif (empty($sourceid) && empty($sourcetype) && !empty($targetid) && !empty($targettype)) {
			$updatetarget = true;
		}

		$this->db->begin();
		$error = 0;

		$sql = "UPDATE " . $this->db->prefix() . "element_element SET ";
		if ($updatesource) {
			$sql .= "fk_source = " . ((int) $sourceid);
			$sql .= ", sourcetype = '" . $this->db->escape($sourcetype) . "'";
			$sql .= " WHERE fk_target = " . ((int) $this->id);
			$sql .= " AND targettype = '" . $this->db->escape($this->element) . "'";
		} elseif ($updatetarget) {
			$sql .= "fk_target = " . ((int) $targetid);
			$sql .= ", targettype = '" . $this->db->escape($targettype) . "'";
			$sql .= " WHERE fk_source = " . ((int) $this->id);
			$sql .= " AND sourcetype = '" . $this->db->escape($this->element) . "'";
		}

		dol_syslog(get_class($this) . "::updateObjectLinked", LOG_DEBUG);
		if ($this->db->query($sql)) {
			if (!$notrigger) {
				// Call trigger
				$this->context['link_source_id'] = $sourceid;
				$this->context['link_source_type'] = $sourcetype;
				$this->context['link_target_id'] = $targetid;
				$this->context['link_target_type'] = $targettype;
				$result = $this->call_trigger('OBJECT_LINK_MODIFY', $f_user);
				if ($result < 0) {
					$error++;
				}
				// End call triggers
			}
		} else {
			$this->error = $this->db->lasterror();
			$error++;
		}

		if (!$error) {
			$this->db->commit();
			return 1;
		} else {
			$this->db->rollback();
			return -1;
		}
	}

	/**
	 *	Delete all links between an object $this
	 *
	 *	@param	int		$sourceid		Object source id
	 *	@param  string	$sourcetype		Object source type
	 *	@param  int		$targetid		Object target id
	 *	@param  string	$targettype		Object target type
	 *  @param	int		$rowid			Row id of line to delete. If defined, other parameters are not used.
	 * 	@param	User	$f_user			User that create
	 * 	@param	int		$notrigger		1=Does not execute triggers, 0= execute triggers
	 *	@return     					int	>0 if OK, <0 if KO
	 *	@see	add_object_linked(), updateObjectLinked(), fetchObjectLinked()
	 */
	public function deleteObjectLinked($sourceid = null, $sourcetype = '', $targetid = null, $targettype = '', $rowid = '', $f_user = null, $notrigger = 0)
	{
		global $user;
		$deletesource = false;
		$deletetarget = false;
		$f_user = isset($f_user) ? $f_user : $user;

		if (!empty($sourceid) && !empty($sourcetype) && empty($targetid) && empty($targettype)) {
			$deletesource = true;
		} elseif (empty($sourceid) && empty($sourcetype) && !empty($targetid) && !empty($targettype)) {
			$deletetarget = true;
		}

		$sourceid = (!empty($sourceid) ? $sourceid : $this->id);
		$sourcetype = (!empty($sourcetype) ? $sourcetype : $this->element);
		$targetid = (!empty($targetid) ? $targetid : $this->id);
		$targettype = (!empty($targettype) ? $targettype : $this->element);
		$this->db->begin();
		$error = 0;

		if (!$notrigger) {
			// Call trigger
			$this->context['link_id'] = $rowid;
			$this->context['link_source_id'] = $sourceid;
			$this->context['link_source_type'] = $sourcetype;
			$this->context['link_target_id'] = $targetid;
			$this->context['link_target_type'] = $targettype;
			$result = $this->call_trigger('OBJECT_LINK_DELETE', $f_user);
			if ($result < 0) {
				$error++;
			}
			// End call triggers
		}

		if (!$error) {
			$sql = "DELETE FROM " . $this->db->prefix() . "element_element";
			$sql .= " WHERE";
			if ($rowid > 0) {
				$sql .= " rowid = " . ((int) $rowid);
			} else {
				if ($deletesource) {
					$sql .= " fk_source = " . ((int) $sourceid) . " AND sourcetype = '" . $this->db->escape($sourcetype) . "'";
					$sql .= " AND fk_target = " . ((int) $this->id) . " AND targettype = '" . $this->db->escape($this->element) . "'";
				} elseif ($deletetarget) {
					$sql .= " fk_target = " . ((int) $targetid) . " AND targettype = '" . $this->db->escape($targettype) . "'";
					$sql .= " AND fk_source = " . ((int) $this->id) . " AND sourcetype = '" . $this->db->escape($this->element) . "'";
				} else {
					$sql .= " (fk_source = " . ((int) $this->id) . " AND sourcetype = '" . $this->db->escape($this->element) . "')";
					$sql .= " OR";
					$sql .= " (fk_target = " . ((int) $this->id) . " AND targettype = '" . $this->db->escape($this->element) . "')";
				}
			}

			dol_syslog(get_class($this) . "::deleteObjectLinked", LOG_DEBUG);
			if (!$this->db->query($sql)) {
				$this->error = $this->db->lasterror();
				$this->errors[] = $this->error;
				$error++;
			}
		}

		if (!$error) {
			$this->db->commit();
			return 1;
		} else {
			$this->db->rollback();
			return 0;
		}
	}

	/**
	 * Function used to get an array with all items linked to an object id in association table
	 *
	 * @param	int		$fk_object_where		id of object we need to get linked items
	 * @param	string	$field_select			name of field we need to get a list
	 * @param	string	$field_where			name of field of object we need to get linked items
	 * @param	string	$table_element			name of association table
	 * @return 	array|int						Array of record, -1 if empty
	 */
	public static function getAllItemsLinkedByObjectID($fk_object_where, $field_select, $field_where, $table_element)
	{
		if (empty($fk_object_where) || empty($field_where) || empty($table_element)) {
			return -1;
		}
		if (!preg_match('/^[_a-zA-Z0-9]+$/', $field_select)) {
			dol_syslog('Invalid value $field_select for parameter '.$field_select.' in call to getAllItemsLinkedByObjectID(). Must be a single field name.', LOG_ERR);
		}

		global $db;

		$sql = "SELECT ".$field_select." FROM ".$db->prefix().$table_element." WHERE ".$field_where." = ".((int) $fk_object_where);
		$resql = $db->query($sql);

		$TRes = array();
		if (!empty($resql)) {
			while ($res = $db->fetch_object($resql)) {
				$TRes[] = $res->{$field_select};
			}
		}

		return $TRes;
	}

	/**
	 * Count items linked to an object id in association table
	 *
	 * @param	int		$fk_object_where		id of object we need to get linked items
	 * @param	string	$field_where			name of field of object we need to get linked items
	 * @param	string	$table_element			name of association table
	 * @return 	array|int						Array of record, -1 if empty
	 */
	public static function getCountOfItemsLinkedByObjectID($fk_object_where, $field_where, $table_element)
	{
		if (empty($fk_object_where) || empty($field_where) || empty($table_element)) {
			return -1;
		}

		global $db;

		$sql = "SELECT COUNT(*) as nb FROM ".$db->prefix().$table_element." WHERE ".$field_where." = ".((int) $fk_object_where);
		$resql = $db->query($sql);
		$n = 0;
		if ($resql) {
			$res = $db->fetch_object($resql);
			if ($res) {
				$n = $res->nb;
			}
		}

		return $n;
	}

	/**
	 * Function used to remove all items linked to an object id in association table
	 *
	 * @param	int		$fk_object_where		id of object we need to remove linked items
	 * @param	string	$field_where			name of field of object we need to delete linked items
	 * @param	string	$table_element			name of association table
	 * @return 	int								<0 if KO, 0 if nothing done, >0 if OK and something done
	 */
	public static function deleteAllItemsLinkedByObjectID($fk_object_where, $field_where, $table_element)
	{
		if (empty($fk_object_where) || empty($field_where) || empty($table_element)) {
			return -1;
		}

		global $db;

		$sql = "DELETE FROM ".$db->prefix().$table_element." WHERE ".$field_where." = ".((int) $fk_object_where);
		$resql = $db->query($sql);

		if (empty($resql)) {
			return 0;
		}

		return 1;
	}

	/**
	 *      Set status of an object.
	 *
	 *      @param	int		$status			Status to set
	 *      @param	int		$elementId		Id of element to force (use this->id by default if null)
	 *      @param	string	$elementType	Type of element to force (use this->table_element by default)
	 *      @param	string	$trigkey		Trigger key to use for trigger. Use '' means automatic but it is not recommended and is deprecated.
	 *      @param	string	$fieldstatus	Name of status field in this->table_element
	 *      @return int						Return integer <0 if KO, >0 if OK
	 */
	public function setStatut($status, $elementId = null, $elementType = '', $trigkey = '', $fieldstatus = 'fk_statut')
	{
		global $user, $langs, $conf;

		$savElementId = $elementId; // To be used later to know if we were using the method using the id of this or not.

		$elementId = (!empty($elementId) ? $elementId : $this->id);
		$elementTable = (!empty($elementType) ? $elementType : $this->table_element);

		$this->db->begin();

		if ($elementTable == 'facture_rec') {
			$fieldstatus = "suspended";
		}
		if ($elementTable == 'mailing') {
			$fieldstatus = "statut";
		}
		if ($elementTable == 'cronjob') {
			$fieldstatus = "status";
		}
		if ($elementTable == 'user') {
			$fieldstatus = "statut";
		}
		if ($elementTable == 'expensereport') {
			$fieldstatus = "fk_statut";
		}
		if ($elementTable == 'commande_fournisseur_dispatch') {
			$fieldstatus = "status";
		}
		if (isset($this->fields) && is_array($this->fields) && array_key_exists('status', $this->fields)) {
			$fieldstatus = 'status';
		}

		$sql = "UPDATE ".$this->db->prefix().$elementTable;
		$sql .= " SET ".$fieldstatus." = ".((int) $status);
		// If status = 1 = validated, update also fk_user_valid
		// TODO Replace the test on $elementTable by doing a test on existence of the field in $this->fields
		if ($status == 1 && in_array($elementTable, array('expensereport', 'inventory'))) {
			$sql .= ", fk_user_valid = ".((int) $user->id);
		}
		if ($status == 1 && in_array($elementTable, array('expensereport'))) {
			$sql .= ", date_valid = '".$this->db->idate(dol_now())."'";
		}
		if ($status == 1 && in_array($elementTable, array('inventory'))) {
			$sql .= ", date_validation = '".$this->db->idate(dol_now())."'";
		}
		$sql .= " WHERE rowid = ".((int) $elementId);
		$sql .= " AND ".$fieldstatus." <> ".((int) $status);	// We avoid update if status already correct

		dol_syslog(get_class($this)."::setStatut", LOG_DEBUG);
		$resql = $this->db->query($sql);
		if ($resql) {
			$error = 0;

			$nb_rows_affected = $this->db->affected_rows($resql);	// should be 1 or 0 if status was already correct

			if ($nb_rows_affected > 0) {
				if (empty($trigkey)) {
					// Try to guess trigkey (for backward compatibility, now we should have trigkey defined into the call of setStatus)
					if ($this->element == 'supplier_proposal' && $status == 2) {
						$trigkey = 'SUPPLIER_PROPOSAL_SIGN'; // 2 = SupplierProposal::STATUS_SIGNED. Can't use constant into this generic class
					}
					if ($this->element == 'supplier_proposal' && $status == 3) {
						$trigkey = 'SUPPLIER_PROPOSAL_REFUSE'; // 3 = SupplierProposal::STATUS_REFUSED. Can't use constant into this generic class
					}
					if ($this->element == 'supplier_proposal' && $status == 4) {
						$trigkey = 'SUPPLIER_PROPOSAL_CLOSE'; // 4 = SupplierProposal::STATUS_CLOSED. Can't use constant into this generic class
					}
					if ($this->element == 'fichinter' && $status == 3) {
						$trigkey = 'FICHINTER_CLASSIFY_DONE';
					}
					if ($this->element == 'fichinter' && $status == 2) {
						$trigkey = 'FICHINTER_CLASSIFY_BILLED';
					}
					if ($this->element == 'fichinter' && $status == 1) {
						$trigkey = 'FICHINTER_CLASSIFY_UNBILLED';
					}
				}

				if ($trigkey) {
					// Call trigger
					$result = $this->call_trigger($trigkey, $user);
					if ($result < 0) {
						$error++;
					}
					// End call triggers
				}
			} else {
				// The status was probably already good. We do nothing more, no triggers.
			}

			if (!$error) {
				$this->db->commit();

				if (empty($savElementId)) {
					// If the element we update is $this (so $elementId was provided as null)
					if ($fieldstatus == 'tosell') {
						$this->status = $status;
					} elseif ($fieldstatus == 'tobuy') {
						$this->status_buy = $status;	// @phpstan-ignore-line
					} else {
						$this->statut = $status;
						$this->status = $status;
					}
				}

				return 1;
			} else {
				$this->db->rollback();
				dol_syslog(get_class($this)."::setStatut ".$this->error, LOG_ERR);
				return -1;
			}
		} else {
			$this->error = $this->db->lasterror();
			$this->db->rollback();
			return -1;
		}
	}


	/**
	 *  Load type of canvas of an object if it exists
	 *
	 *  @param      int		$id     Record id
	 *  @param      string	$ref    Record ref
	 *  @return		int				<0 if KO, 0 if nothing done, >0 if OK
	 */
	public function getCanvas($id = 0, $ref = '')
	{
		global $conf;

		if (empty($id) && empty($ref)) {
			return 0;
		}
		if (getDolGlobalString('MAIN_DISABLE_CANVAS')) {
			return 0; // To increase speed. Not enabled by default.
		}

		// Clean parameters
		$ref = trim($ref);

		$sql = "SELECT rowid, canvas";
		$sql .= " FROM ".$this->db->prefix().$this->table_element;
		$sql .= " WHERE entity IN (".getEntity($this->element).")";
		if (!empty($id)) {
			$sql .= " AND rowid = ".((int) $id);
		}
		if (!empty($ref)) {
			$sql .= " AND ref = '".$this->db->escape($ref)."'";
		}

		$resql = $this->db->query($sql);
		if ($resql) {
			$obj = $this->db->fetch_object($resql);
			if ($obj) {
				$this->canvas = $obj->canvas;
				return 1;
			} else {
				return 0;
			}
		} else {
			dol_print_error($this->db);
			return -1;
		}
	}


	/**
	 * 	Get special code of a line
	 *
	 * 	@param	int		$lineid		Id of line
	 * 	@return	int					Special code
	 */
	public function getSpecialCode($lineid)
	{
		$sql = "SELECT special_code FROM ".$this->db->prefix().$this->table_element_line;
		$sql .= " WHERE rowid = ".((int) $lineid);
		$resql = $this->db->query($sql);
		if ($resql) {
			$row = $this->db->fetch_row($resql);
			return $row[0];
		}

		return 0;
	}

	/**
	 *  Function to check if an object is used by others (by children).
	 *  Check is done into this->childtables. There is no check into llx_element_element.
	 *
	 *  @param	int		$id			Force id of object
	 *  @param	int		$entity		Force entity to check
	 *  @return	int					<0 if KO, 0 if not used, >0 if already used
	 */
	public function isObjectUsed($id = 0, $entity = 0)
	{
		global $langs;

		if (empty($id)) {
			$id = $this->id;
		}

		// Check parameters
		if (!isset($this->childtables) || !is_array($this->childtables) || count($this->childtables) == 0) {
			dol_print_error('Called isObjectUsed on a class with property this->childtables not defined');
			return -1;
		}

		$arraytoscan = $this->childtables;		// array('tablename'=>array('fk_element'=>'parentfield'), ...) or array('tablename'=>array('parent'=>table_parent, 'parentkey'=>'nameoffieldforparentfkkey'), ...)
		// For backward compatibility, we check if array is old format array('tablename1', 'tablename2', ...)
		$tmparray = array_keys($this->childtables);
		if (is_numeric($tmparray[0])) {
			$arraytoscan = array_flip($this->childtables);
		}

		// Test if child exists
		$haschild = 0;
		foreach ($arraytoscan as $table => $element) {
			//print $id.'-'.$table.'-'.$elementname.'<br>';
			// Check if element can be deleted
			$sql = "SELECT COUNT(*) as nb";
			$sql.= " FROM ".$this->db->prefix().$table." as c";
			if (!empty($element['parent']) && !empty($element['parentkey'])) {
				$sql.= ", ".$this->db->prefix().$element['parent']." as p";
			}
			if (!empty($element['fk_element'])) {
				$sql.= " WHERE c.".$element['fk_element']." = ".((int) $id);
			} else {
				$sql.= " WHERE c.".$this->fk_element." = ".((int) $id);
			}
			if (!empty($element['parent']) && !empty($element['parentkey'])) {
				$sql.= " AND c.".$element['parentkey']." = p.rowid";
			}
			if (!empty($element['parent']) && !empty($element['parenttypefield']) && !empty($element['parenttypevalue'])) {
				$sql.= " AND c.".$element['parenttypefield']." = '".$this->db->escape($element['parenttypevalue'])."'";
			}
			if (!empty($entity)) {
				if (!empty($element['parent']) && !empty($element['parentkey'])) {
					$sql.= " AND p.entity = ".((int) $entity);
				} else {
					$sql.= " AND c.entity = ".((int) $entity);
				}
			}

			$resql = $this->db->query($sql);
			if ($resql) {
				$obj = $this->db->fetch_object($resql);
				if ($obj->nb > 0) {
					$langs->load("errors");
					//print 'Found into table '.$table.', type '.$langs->transnoentitiesnoconv($elementname).', haschild='.$haschild;
					$haschild += $obj->nb;
					if (is_numeric($element)) {	// very old usage array('table1', 'table2', ...)
						$this->errors[] = $langs->transnoentitiesnoconv("ErrorRecordHasAtLeastOneChildOfType", method_exists($this, 'getNomUrl') ? $this->getNomUrl() : $this->ref, $table);
					} elseif (is_string($element)) { // old usage array('table1' => 'TranslateKey1', 'table2' => 'TranslateKey2', ...)
						$this->errors[] = $langs->transnoentitiesnoconv("ErrorRecordHasAtLeastOneChildOfType", method_exists($this, 'getNomUrl') ? $this->getNomUrl() : $this->ref, $langs->transnoentitiesnoconv($element));
					} else { // new usage: $element['name']=Translation key
						$this->errors[] = $langs->transnoentitiesnoconv("ErrorRecordHasAtLeastOneChildOfType", method_exists($this, 'getNomUrl') ? $this->getNomUrl() : $this->ref, $langs->transnoentitiesnoconv($element['name']));
					}
					break; // We found at least one, we stop here
				}
			} else {
				$this->errors[] = $this->db->lasterror();
				return -1;
			}
		}
		if ($haschild > 0) {
			$this->errors[] = "ErrorRecordHasChildren";
			return $haschild;
		} else {
			return 0;
		}
	}

	/**
	 *  Function to say how many lines object contains
	 *
	 *	@param	int		$predefined		-1=All, 0=Count free product/service only, 1=Count predefined product/service only, 2=Count predefined product, 3=Count predefined service
	 *  @return	int						<0 if KO, 0 if no predefined products, nb of lines with predefined products if found
	 */
	public function hasProductsOrServices($predefined = -1)
	{
		$nb = 0;

		foreach ($this->lines as $key => $val) {
			$qualified = 0;
			if ($predefined == -1) {
				$qualified = 1;
			}
			if ($predefined == 1 && $val->fk_product > 0) {
				$qualified = 1;
			}
			if ($predefined == 0 && $val->fk_product <= 0) {
				$qualified = 1;
			}
			if ($predefined == 2 && $val->fk_product > 0 && $val->product_type == 0) {
				$qualified = 1;
			}
			if ($predefined == 3 && $val->fk_product > 0 && $val->product_type == 1) {
				$qualified = 1;
			}
			if ($qualified) {
				$nb++;
			}
		}
		dol_syslog(get_class($this).'::hasProductsOrServices we found '.$nb.' qualified lines of products/servcies');
		return $nb;
	}

	/**
	 * Function that returns the total amount HT of discounts applied for all lines.
	 *
	 * @return 	float|string			Total amout of discount
	 */
	public function getTotalDiscount()
	{
		if (!empty($this->table_element_line)) {
			$total_discount = 0.00;

			$sql = "SELECT subprice as pu_ht, qty, remise_percent, total_ht";
			$sql .= " FROM ".$this->db->prefix().$this->table_element_line;
			$sql .= " WHERE ".$this->fk_element." = ".((int) $this->id);

			dol_syslog(get_class($this).'::getTotalDiscount', LOG_DEBUG);
			$resql = $this->db->query($sql);
			if ($resql) {
				$num = $this->db->num_rows($resql);
				$i = 0;
				while ($i < $num) {
					$obj = $this->db->fetch_object($resql);

					$pu_ht = $obj->pu_ht;
					$qty = $obj->qty;
					$total_ht = $obj->total_ht;

					$total_discount_line = floatval(price2num(($pu_ht * $qty) - $total_ht, 'MT'));
					$total_discount += $total_discount_line;

					$i++;
				}
			}

			//print $total_discount; exit;
			return price2num($total_discount);
		}

		return null;
	}


	/**
	 * Return into unit=0, the calculated total of weight and volume of all lines * qty
	 * Calculate by adding weight and volume of each product line, so properties ->volume/volume_units/weight/weight_units must be loaded on line.
	 *
	 * @return  array                           array('weight'=>...,'volume'=>...)
	 */
	public function getTotalWeightVolume()
	{
		$totalWeight = 0;
		$totalVolume = 0;
		// defined for shipment only
		$totalOrdered = '';
		// defined for shipment only
		$totalToShip = '';

		foreach ($this->lines as $line) {
			if (isset($line->qty_asked)) {
				if (empty($totalOrdered)) {
					$totalOrdered = 0; // Avoid warning because $totalOrdered is ''
				}
				$totalOrdered += $line->qty_asked; // defined for shipment only
			}
			if (isset($line->qty_shipped)) {
				if (empty($totalToShip)) {
					$totalToShip = 0; // Avoid warning because $totalToShip is ''
				}
				$totalToShip += $line->qty_shipped; // defined for shipment only
			} elseif ($line->element == 'commandefournisseurdispatch' && isset($line->qty)) {
				if (empty($totalToShip)) {
					$totalToShip = 0;
				}
				$totalToShip += $line->qty; // defined for reception only
			}

			// Define qty, weight, volume, weight_units, volume_units
			if ($this->element == 'shipping') {
				// for shipments
				$qty = $line->qty_shipped ? $line->qty_shipped : 0;
			} else {
				$qty = $line->qty ? $line->qty : 0;
			}

			$weight = !empty($line->weight) ? $line->weight : 0;
			($weight == 0 && !empty($line->product->weight)) ? $weight = $line->product->weight : 0;
			$volume = !empty($line->volume) ? $line->volume : 0;
			($volume == 0 && !empty($line->product->volume)) ? $volume = $line->product->volume : 0;

			$weight_units = !empty($line->weight_units) ? $line->weight_units : 0;
			($weight_units == 0 && !empty($line->product->weight_units)) ? $weight_units = $line->product->weight_units : 0;
			$volume_units = !empty($line->volume_units) ? $line->volume_units : 0;
			($volume_units == 0 && !empty($line->product->volume_units)) ? $volume_units = $line->product->volume_units : 0;

			$weightUnit = 0;
			$volumeUnit = 0;
			if (!empty($weight_units)) {
				$weightUnit = $weight_units;
			}
			if (!empty($volume_units)) {
				$volumeUnit = $volume_units;
			}

			if (empty($totalWeight)) {
				$totalWeight = 0; // Avoid warning because $totalWeight is ''
			}
			if (empty($totalVolume)) {
				$totalVolume = 0; // Avoid warning because $totalVolume is ''
			}

			//var_dump($line->volume_units);
			if ($weight_units < 50) {   // < 50 means a standard unit (power of 10 of official unit), > 50 means an exotic unit (like inch)
				$trueWeightUnit = pow(10, $weightUnit);
				$totalWeight += $weight * $qty * $trueWeightUnit;
			} else {
				if ($weight_units == 99) {
					// conversion 1 Pound = 0.45359237 KG
					$trueWeightUnit = 0.45359237;
					$totalWeight += $weight * $qty * $trueWeightUnit;
				} elseif ($weight_units == 98) {
					// conversion 1 Ounce = 0.0283495 KG
					$trueWeightUnit = 0.0283495;
					$totalWeight += $weight * $qty * $trueWeightUnit;
				} else {
					$totalWeight += $weight * $qty; // This may be wrong if we mix different units
				}
			}
			if ($volume_units < 50) {   // >50 means a standard unit (power of 10 of official unit), > 50 means an exotic unit (like inch)
				//print $line->volume."x".$line->volume_units."x".($line->volume_units < 50)."x".$volumeUnit;
				$trueVolumeUnit = pow(10, $volumeUnit);
				//print $line->volume;
				$totalVolume += $volume * $qty * $trueVolumeUnit;
			} else {
				$totalVolume += $volume * $qty; // This may be wrong if we mix different units
			}
		}

		return array('weight'=>$totalWeight, 'volume'=>$totalVolume, 'ordered'=>$totalOrdered, 'toship'=>$totalToShip);
	}


	/**
	 *	Set extra parameters
	 *
	 *	@return	int      Return integer <0 if KO, >0 if OK
	 */
	public function setExtraParameters()
	{
		$this->db->begin();

		$extraparams = (!empty($this->extraparams) ? json_encode($this->extraparams) : null);

		$sql = "UPDATE ".$this->db->prefix().$this->table_element;
		$sql .= " SET extraparams = ".(!empty($extraparams) ? "'".$this->db->escape($extraparams)."'" : "null");
		$sql .= " WHERE rowid = ".((int) $this->id);

		dol_syslog(get_class($this)."::setExtraParameters", LOG_DEBUG);
		$resql = $this->db->query($sql);
		if (!$resql) {
			$this->error = $this->db->lasterror();
			$this->db->rollback();
			return -1;
		} else {
			$this->db->commit();
			return 1;
		}
	}


	// --------------------
	// TODO: All functions here must be redesigned and moved as they are not business functions but output functions
	// --------------------

	/* This is to show add lines */

	/**
	 *	Show add free and predefined products/services form
	 *
	 *  @param	int		        $dateSelector       1=Show also date range input fields
	 *  @param	Societe			$seller				Object thirdparty who sell
	 *  @param	Societe			$buyer				Object thirdparty who buy
	 *  @param	string			$defaulttpldir		Directory where to find the template
	 *	@return	void
	 */
	public function formAddObjectLine($dateSelector, $seller, $buyer, $defaulttpldir = '/core/tpl')
	{
		global $conf, $user, $langs, $object, $hookmanager, $extrafields, $form;

		// Line extrafield
		if (!is_object($extrafields)) {
			require_once DOL_DOCUMENT_ROOT.'/core/class/extrafields.class.php';
			$extrafields = new ExtraFields($this->db);
		}
		$extrafields->fetch_name_optionals_label($this->table_element_line);

		// Output template part (modules that overwrite templates must declare this into descriptor)
		// Use global variables + $dateSelector + $seller and $buyer
		// Note: This is deprecated. If you need to overwrite the tpl file, use instead the hook 'formAddObjectLine'.
		$dirtpls = array_merge($conf->modules_parts['tpl'], array($defaulttpldir));
		foreach ($dirtpls as $module => $reldir) {
			if (!empty($module)) {
				$tpl = dol_buildpath($reldir.'/objectline_create.tpl.php');
			} else {
				$tpl = DOL_DOCUMENT_ROOT.$reldir.'/objectline_create.tpl.php';
			}

			if (empty($conf->file->strict_mode)) {
				$res = @include $tpl;
			} else {
				$res = include $tpl; // for debug
			}
			if ($res) {
				break;
			}
		}
	}



	/* This is to show array of line of details */


	/**
	 *	Return HTML table for object lines
	 *	TODO Move this into an output class file (htmlline.class.php)
	 *	If lines are into a template, title must also be into a template
	 *	But for the moment we don't know if it's possible as we keep a method available on overloaded objects.
	 *
	 *	@param	string		$action				Action code
	 *	@param  Societe		$seller            	Object of seller third party
	 *	@param  Societe  	$buyer             	Object of buyer third party
	 *	@param	int			$selected		   	ID line selected
	 *	@param  int	    	$dateSelector      	1=Show also date range input fields
	 *  @param	string		$defaulttpldir		Directory where to find the template
	 *	@return	void
	 */
	public function printObjectLines($action, $seller, $buyer, $selected = 0, $dateSelector = 0, $defaulttpldir = '/core/tpl')
	{
		global $conf, $hookmanager, $langs, $user, $form, $extrafields, $object;
		// TODO We should not use global var for this
		global $inputalsopricewithtax, $usemargins, $disableedit, $disablemove, $disableremove, $outputalsopricetotalwithtax;

		// Define usemargins
		$usemargins = 0;
		if (isModEnabled('margin') && !empty($this->element) && in_array($this->element, array('facture', 'facturerec', 'propal', 'commande'))) {
			$usemargins = 1;
		}

		$num = count($this->lines);

		// Line extrafield
		if (!is_object($extrafields)) {
			require_once DOL_DOCUMENT_ROOT.'/core/class/extrafields.class.php';
			$extrafields = new ExtraFields($this->db);
		}
		$extrafields->fetch_name_optionals_label($this->table_element_line);

		$parameters = array('num'=>$num, 'dateSelector'=>$dateSelector, 'seller'=>$seller, 'buyer'=>$buyer, 'selected'=>$selected, 'table_element_line'=>$this->table_element_line);
		$reshook = $hookmanager->executeHooks('printObjectLineTitle', $parameters, $this, $action); // Note that $action and $object may have been modified by some hooks
		if (empty($reshook)) {
			// Output template part (modules that overwrite templates must declare this into descriptor)
			// Use global variables + $dateSelector + $seller and $buyer
			// Note: This is deprecated. If you need to overwrite the tpl file, use instead the hook.
			$dirtpls = array_merge($conf->modules_parts['tpl'], array($defaulttpldir));
			foreach ($dirtpls as $module => $reldir) {
				$res = 0;
				if (!empty($module)) {
					$tpl = dol_buildpath($reldir.'/objectline_title.tpl.php');
				} else {
					$tpl = DOL_DOCUMENT_ROOT.$reldir.'/objectline_title.tpl.php';
				}
				if (file_exists($tpl)) {
					if (empty($conf->file->strict_mode)) {
						$res = @include $tpl;
					} else {
						$res = include $tpl; // for debug
					}
				}
				if ($res) {
					break;
				}
			}
		}

		$i = 0;

		print "<!-- begin printObjectLines() --><tbody>\n";
		foreach ($this->lines as $line) {
			//Line extrafield
			$line->fetch_optionals();

			//if (is_object($hookmanager) && (($line->product_type == 9 && !empty($line->special_code)) || !empty($line->fk_parent_line)))
			if (is_object($hookmanager)) {   // Old code is commented on preceding line.
				if (empty($line->fk_parent_line)) {
					$parameters = array('line'=>$line, 'num'=>$num, 'i'=>$i, 'dateSelector'=>$dateSelector, 'seller'=>$seller, 'buyer'=>$buyer, 'selected'=>$selected, 'table_element_line'=>$line->table_element, 'defaulttpldir'=>$defaulttpldir);
					$reshook = $hookmanager->executeHooks('printObjectLine', $parameters, $this, $action); // Note that $action and $object may have been modified by some hooks
				} else {
					$parameters = array('line'=>$line, 'num'=>$num, 'i'=>$i, 'dateSelector'=>$dateSelector, 'seller'=>$seller, 'buyer'=>$buyer, 'selected'=>$selected, 'table_element_line'=>$line->table_element, 'fk_parent_line'=>$line->fk_parent_line, 'defaulttpldir'=>$defaulttpldir);
					$reshook = $hookmanager->executeHooks('printObjectSubLine', $parameters, $this, $action); // Note that $action and $object may have been modified by some hooks
				}
			}
			if (empty($reshook)) {
				$this->printObjectLine($action, $line, '', $num, $i, $dateSelector, $seller, $buyer, $selected, $extrafields, $defaulttpldir);
			}

			$i++;
		}
		print "</tbody><!-- end printObjectLines() -->\n";
	}

	/**
	 *	Return HTML content of a detail line
	 *	TODO Move this into an output class file (htmlline.class.php)
	 *
	 *	@param	string      		$action				GET/POST action
	 *	@param  CommonObjectLine 	$line			    Selected object line to output
	 *	@param  string	    		$var               	Not used
	 *	@param  int		    		$num               	Number of line (0)
	 *	@param  int		    		$i					I
	 *	@param  int		    		$dateSelector      	1=Show also date range input fields
	 *	@param  Societe	    		$seller            	Object of seller third party
	 *	@param  Societe	    		$buyer             	Object of buyer third party
	 *	@param	int					$selected		   	ID line selected
	 *  @param  Extrafields			$extrafields		Object of extrafields
	 *  @param	string				$defaulttpldir		Directory where to find the template (deprecated)
	 *	@return	void
	 */
	public function printObjectLine($action, $line, $var, $num, $i, $dateSelector, $seller, $buyer, $selected = 0, $extrafields = null, $defaulttpldir = '/core/tpl')
	{
		global $conf, $langs, $user, $object, $hookmanager;
		global $form;
		global $object_rights, $disableedit, $disablemove, $disableremove; // TODO We should not use global var for this !

		$object_rights = $this->getRights();

		// var used into tpl
		$text = '';
		$description = '';

		// Line in view mode
		if ($action != 'editline' || $selected != $line->id) {
			// Product
			if (!empty($line->fk_product) && $line->fk_product > 0) {
				$product_static = new Product($this->db);
				$product_static->fetch($line->fk_product);

				$product_static->ref = $line->ref; //can change ref in hook
				$product_static->label = !empty($line->label) ? $line->label : ""; //can change label in hook

				$text = $product_static->getNomUrl(1);

				// Define output language and label
				if (getDolGlobalInt('MAIN_MULTILANGS')) {
					if (property_exists($this, 'socid') && !is_object($this->thirdparty)) {
						dol_print_error('', 'Error: Method printObjectLine was called on an object and object->fetch_thirdparty was not done before');
						return;
					}

					$prod = new Product($this->db);
					$prod->fetch($line->fk_product);

					$outputlangs = $langs;
					$newlang = '';
					if (empty($newlang) && GETPOST('lang_id', 'aZ09')) {
						$newlang = GETPOST('lang_id', 'aZ09');
					}
					if (getDolGlobalString('PRODUIT_TEXTS_IN_THIRDPARTY_LANGUAGE') && empty($newlang) && is_object($this->thirdparty)) {
						$newlang = $this->thirdparty->default_lang; // To use language of customer
					}
					if (!empty($newlang)) {
						$outputlangs = new Translate("", $conf);
						$outputlangs->setDefaultLang($newlang);
					}

					$label = (!empty($prod->multilangs[$outputlangs->defaultlang]["label"])) ? $prod->multilangs[$outputlangs->defaultlang]["label"] : $line->product_label;
				} else {
					$label = $line->product_label;
				}

				$text .= ' - '.(!empty($line->label) ? $line->label : $label);
				$description .= (getDolGlobalInt('PRODUIT_DESC_IN_FORM_ACCORDING_TO_DEVICE') ? '' : (!empty($line->description) ? dol_htmlentitiesbr($line->description) : '')); // Description is what to show on popup. We shown nothing if already into desc.
			}

			$line->pu_ttc = price2num((!empty($line->subprice) ? $line->subprice : 0) * (1 + ((!empty($line->tva_tx) ? $line->tva_tx : 0) / 100)), 'MU');

			// Output template part (modules that overwrite templates must declare this into descriptor)
			// Use global variables + $dateSelector + $seller and $buyer
			// Note: This is deprecated. If you need to overwrite the tpl file, use instead the hook printObjectLine and printObjectSubLine.
			$dirtpls = array_merge($conf->modules_parts['tpl'], array($defaulttpldir));
			foreach ($dirtpls as $module => $reldir) {
				$res = 0;
				if (!empty($module)) {
					$tpl = dol_buildpath($reldir.'/objectline_view.tpl.php');
				} else {
					$tpl = DOL_DOCUMENT_ROOT.$reldir.'/objectline_view.tpl.php';
				}
				//var_dump($tpl);
				if (file_exists($tpl)) {
					if (empty($conf->file->strict_mode)) {
						$res = @include $tpl;
					} else {
						$res = include $tpl; // for debug
					}
				}
				if ($res) {
					break;
				}
			}
		}

		// Line in update mode
		if ($this->statut == 0 && $action == 'editline' && $selected == $line->id) {
			$label = (!empty($line->label) ? $line->label : (($line->fk_product > 0) ? $line->product_label : ''));

			$line->pu_ttc = price2num($line->subprice * (1 + ($line->tva_tx / 100)), 'MU');

			// Output template part (modules that overwrite templates must declare this into descriptor)
			// Use global variables + $dateSelector + $seller and $buyer
			// Note: This is deprecated. If you need to overwrite the tpl file, use instead the hook printObjectLine and printObjectSubLine.
			$dirtpls = array_merge($conf->modules_parts['tpl'], array($defaulttpldir));
			foreach ($dirtpls as $module => $reldir) {
				if (!empty($module)) {
					$tpl = dol_buildpath($reldir.'/objectline_edit.tpl.php');
				} else {
					$tpl = DOL_DOCUMENT_ROOT.$reldir.'/objectline_edit.tpl.php';
				}

				if (empty($conf->file->strict_mode)) {
					$res = @include $tpl;
				} else {
					$res = include $tpl; // for debug
				}
				if ($res) {
					break;
				}
			}
		}
	}


	/* This is to show array of line of details of source object */


	/**
	 * 	Return HTML table table of source object lines
	 *  TODO Move this and previous function into output html class file (htmlline.class.php).
	 *  If lines are into a template, title must also be into a template
	 *  But for the moment we don't know if it's possible, so we keep the method available on overloaded objects.
	 *
	 *	@param	string		$restrictlist		''=All lines, 'services'=Restrict to services only
	 *  @param  array       $selectedLines      Array of lines id for selected lines
	 *  @return	void
	 */
	public function printOriginLinesList($restrictlist = '', $selectedLines = array())
	{
		global $langs, $hookmanager, $conf, $form, $action;

		print '<tr class="liste_titre">';
		print '<td class="linecolref">'.$langs->trans('Ref').'</td>';
		print '<td class="linecoldescription">'.$langs->trans('Description').'</td>';
		print '<td class="linecolvat right">'.$langs->trans('VATRate').'</td>';
		print '<td class="linecoluht right">'.$langs->trans('PriceUHT').'</td>';
		if (isModEnabled("multicurrency")) {
			print '<td class="linecoluht_currency right">'.$langs->trans('PriceUHTCurrency').'</td>';
		}
		print '<td class="linecolqty right">'.$langs->trans('Qty').'</td>';
		if (getDolGlobalInt('PRODUCT_USE_UNITS')) {
			print '<td class="linecoluseunit left">'.$langs->trans('Unit').'</td>';
		}
		print '<td class="linecoldiscount right">'.$langs->trans('ReductionShort').'</td>';
		print '<td class="linecolht right">'.$langs->trans('TotalHT').'</td>';
		print '<td class="center">'.$form->showCheckAddButtons('checkforselect', 1).'</td>';
		print '</tr>';
		$i = 0;

		if (!empty($this->lines)) {
			foreach ($this->lines as $line) {
				$reshook = 0;
				//if (is_object($hookmanager) && (($line->product_type == 9 && !empty($line->special_code)) || !empty($line->fk_parent_line))) {
				if (is_object($hookmanager)) {   // Old code is commented on preceding line.
					$parameters = array('line'=>$line, 'i'=>$i, 'restrictlist'=>$restrictlist, 'selectedLines'=> $selectedLines);
					if (!empty($line->fk_parent_line)) {
						$parameters['fk_parent_line'] = $line->fk_parent_line;
					}
					$reshook = $hookmanager->executeHooks('printOriginObjectLine', $parameters, $this, $action); // Note that $action and $object may have been modified by some hooks
				}
				if (empty($reshook)) {
					$this->printOriginLine($line, '', $restrictlist, '/core/tpl', $selectedLines);
				}

				$i++;
			}
		}
	}

	/**
	 * 	Return HTML with a line of table array of source object lines
	 *  TODO Move this and previous function into output html class file (htmlline.class.php).
	 *  If lines are into a template, title must also be into a template
	 *  But for the moment we don't know if it's possible as we keep a method available on overloaded objects.
	 *
	 * 	@param	CommonObjectLine	$line				Line
	 * 	@param	string				$var				Not used
	 *	@param	string				$restrictlist		''=All lines, 'services'=Restrict to services only (strike line if not)
	 *  @param	string				$defaulttpldir		Directory where to find the template
	 *  @param  array       		$selectedLines      Array of lines id for selected lines
	 * 	@return	void
	 */
	public function printOriginLine($line, $var, $restrictlist = '', $defaulttpldir = '/core/tpl', $selectedLines = array())
	{
		global $langs, $conf;

		//var_dump($line);
		if (!empty($line->date_start)) {
			$date_start = $line->date_start;
		} else {
			$date_start = $line->date_debut_prevue;
			if ($line->date_debut_reel) {
				$date_start = $line->date_debut_reel;
			}
		}
		if (!empty($line->date_end)) {
			$date_end = $line->date_end;
		} else {
			$date_end = $line->date_fin_prevue;
			if ($line->date_fin_reel) {
				$date_end = $line->date_fin_reel;
			}
		}

		$this->tpl['id'] = $line->id;

		$this->tpl['label'] = '';
		if (!empty($line->fk_parent_line)) {
			$this->tpl['label'] .= img_picto('', 'rightarrow');
		}

		if (($line->info_bits & 2) == 2) {  // TODO Not sure this is used for source object
			$discount = new DiscountAbsolute($this->db);
			if (property_exists($this, 'socid')) {
				$discount->fk_soc = $this->socid;
			}
			$this->tpl['label'] .= $discount->getNomUrl(0, 'discount');
		} elseif (!empty($line->fk_product)) {
			$productstatic = new Product($this->db);
			$productstatic->id = $line->fk_product;
			$productstatic->ref = $line->ref;
			$productstatic->type = $line->fk_product_type;
			if (empty($productstatic->ref)) {
				$line->fetch_product();
				$productstatic = $line->product;
			}

			$this->tpl['label'] .= $productstatic->getNomUrl(1);
			$this->tpl['label'] .= ' - '.(!empty($line->label) ? $line->label : $line->product_label);
			// Dates
			if ($line->product_type == 1 && ($date_start || $date_end)) {
				$this->tpl['label'] .= get_date_range($date_start, $date_end);
			}
		} else {
			$this->tpl['label'] .= ($line->product_type == -1 ? '&nbsp;' : ($line->product_type == 1 ? img_object($langs->trans(''), 'service') : img_object($langs->trans(''), 'product')));
			if (!empty($line->desc)) {
				$this->tpl['label'] .= $line->desc;
			} else {
				$this->tpl['label'] .= ($line->label ? '&nbsp;'.$line->label : '');
			}

			// Dates
			if ($line->product_type == 1 && ($date_start || $date_end)) {
				$this->tpl['label'] .= get_date_range($date_start, $date_end);
			}
		}

		if (!empty($line->desc)) {
			if ($line->desc == '(CREDIT_NOTE)') {  // TODO Not sure this is used for source object
				$discount = new DiscountAbsolute($this->db);
				$discount->fetch($line->fk_remise_except);
				$this->tpl['description'] = $langs->transnoentities("DiscountFromCreditNote", $discount->getNomUrl(0));
			} elseif ($line->desc == '(DEPOSIT)') {  // TODO Not sure this is used for source object
				$discount = new DiscountAbsolute($this->db);
				$discount->fetch($line->fk_remise_except);
				$this->tpl['description'] = $langs->transnoentities("DiscountFromDeposit", $discount->getNomUrl(0));
			} elseif ($line->desc == '(EXCESS RECEIVED)') {
				$discount = new DiscountAbsolute($this->db);
				$discount->fetch($line->fk_remise_except);
				$this->tpl['description'] = $langs->transnoentities("DiscountFromExcessReceived", $discount->getNomUrl(0));
			} elseif ($line->desc == '(EXCESS PAID)') {
				$discount = new DiscountAbsolute($this->db);
				$discount->fetch($line->fk_remise_except);
				$this->tpl['description'] = $langs->transnoentities("DiscountFromExcessPaid", $discount->getNomUrl(0));
			} else {
				$this->tpl['description'] = dol_trunc($line->desc, 60);
			}
		} else {
			$this->tpl['description'] = '&nbsp;';
		}

		// VAT Rate
		$this->tpl['vat_rate'] = vatrate($line->tva_tx, true);
		$this->tpl['vat_rate'] .= (($line->info_bits & 1) == 1) ? '*' : '';
		if (!empty($line->vat_src_code) && !preg_match('/\(/', $this->tpl['vat_rate'])) {
			$this->tpl['vat_rate'] .= ' ('.$line->vat_src_code.')';
		}

		$this->tpl['price'] = price($line->subprice);
		$this->tpl['total_ht'] = price($line->total_ht);
		$this->tpl['multicurrency_price'] = price($line->multicurrency_subprice);
		$this->tpl['qty'] = (($line->info_bits & 2) != 2) ? $line->qty : '&nbsp;';
		if (getDolGlobalInt('PRODUCT_USE_UNITS')) {
			$this->tpl['unit'] = $langs->transnoentities($line->getLabelOfUnit('long'));
		}
		$this->tpl['remise_percent'] = (($line->info_bits & 2) != 2) ? vatrate($line->remise_percent, true) : '&nbsp;';

		// Is the line strike or not
		$this->tpl['strike'] = 0;
		if ($restrictlist == 'services' && $line->product_type != Product::TYPE_SERVICE) {
			$this->tpl['strike'] = 1;
		}

		// Output template part (modules that overwrite templates must declare this into descriptor)
		// Use global variables + $dateSelector + $seller and $buyer
		$dirtpls = array_merge($conf->modules_parts['tpl'], array($defaulttpldir));
		foreach ($dirtpls as $module => $reldir) {
			if (!empty($module)) {
				$tpl = dol_buildpath($reldir.'/originproductline.tpl.php');
			} else {
				$tpl = DOL_DOCUMENT_ROOT.$reldir.'/originproductline.tpl.php';
			}

			if (empty($conf->file->strict_mode)) {
				$res = @include $tpl;
			} else {
				$res = include $tpl; // for debug
			}
			if ($res) {
				break;
			}
		}
	}


	// phpcs:disable PEAR.NamingConventions.ValidFunctionName.ScopeNotCamelCaps
	/**
	 *	Add resources to the current object : add entry into llx_element_resources
	 *	Need $this->element & $this->id
	 *
	 *	@param		int		$resource_id		Resource id
	 *	@param		string	$resource_type		'resource'
	 *	@param		int		$busy				Busy or not
	 *	@param		int		$mandatory			Mandatory or not
	 *	@return		int							<=0 if KO, >0 if OK
	 */
	public function add_element_resource($resource_id, $resource_type, $busy = 0, $mandatory = 0)
	{
		// phpcs:enable
		$this->db->begin();

		$sql = "INSERT INTO ".$this->db->prefix()."element_resources (";
		$sql .= "resource_id";
		$sql .= ", resource_type";
		$sql .= ", element_id";
		$sql .= ", element_type";
		$sql .= ", busy";
		$sql .= ", mandatory";
		$sql .= ") VALUES (";
		$sql .= ((int) $resource_id);
		$sql .= ", '".$this->db->escape($resource_type)."'";
		$sql .= ", '".$this->db->escape($this->id)."'";
		$sql .= ", '".$this->db->escape($this->element)."'";
		$sql .= ", '".$this->db->escape($busy)."'";
		$sql .= ", '".$this->db->escape($mandatory)."'";
		$sql .= ")";

		dol_syslog(get_class($this)."::add_element_resource", LOG_DEBUG);
		if ($this->db->query($sql)) {
			$this->db->commit();
			return 1;
		} else {
			$this->error = $this->db->lasterror();
			$this->db->rollback();
			return  0;
		}
	}

	// phpcs:disable PEAR.NamingConventions.ValidFunctionName.ScopeNotCamelCaps
	/**
	 *    Delete a link to resource line
	 *
	 *    @param	int		$rowid			Id of resource line to delete
	 *    @param	int		$element		element name (for trigger) TODO: use $this->element into commonobject class
	 *    @param	int		$notrigger		Disable all triggers
	 *    @return   int						>0 if OK, <0 if KO
	 */
	public function delete_resource($rowid, $element, $notrigger = 0)
	{
		// phpcs:enable
		global $user;

		$this->db->begin();

		$sql = "DELETE FROM ".$this->db->prefix()."element_resources";
		$sql .= " WHERE rowid = ".((int) $rowid);

		dol_syslog(get_class($this)."::delete_resource", LOG_DEBUG);

		$resql = $this->db->query($sql);
		if (!$resql) {
			$this->error = $this->db->lasterror();
			$this->db->rollback();
			return -1;
		} else {
			if (!$notrigger) {
				$result = $this->call_trigger(strtoupper($element).'_DELETE_RESOURCE', $user);
				if ($result < 0) {
					$this->db->rollback();
					return -1;
				}
			}
			$this->db->commit();
			return 1;
		}
	}


	/**
	 * Overwrite magic function to solve problem of cloning object that are kept as references
	 *
	 * @return void
	 */
	public function __clone()
	{
		// Force a copy of this->lines, otherwise it will point to same object.
		if (isset($this->lines) && is_array($this->lines)) {
			$nboflines = count($this->lines);
			for ($i = 0; $i < $nboflines; $i++) {
				if (is_object($this->lines[$i])) {
					$this->lines[$i] = clone $this->lines[$i];
				}
			}
		}
	}

	/**
	 * Common function for all objects extending CommonObject for generating documents
	 *
	 * @param 	string 		$modelspath 	Relative folder where generators are placed
	 * @param 	string 		$modele 		Generator to use. Caller must set it to obj->model_pdf or GETPOST('model_pdf','alpha') for example.
	 * @param 	Translate 	$outputlangs 	Output language to use
	 * @param 	int 		$hidedetails 	1 to hide details. 0 by default
	 * @param 	int 		$hidedesc 		1 to hide product description. 0 by default
	 * @param 	int 		$hideref 		1 to hide product reference. 0 by default
	 * @param   null|array  $moreparams     Array to provide more information
	 * @return 	int 						>0 if OK, <0 if KO
	 * @see	addFileIntoDatabaseIndex()
	 */
	protected function commonGenerateDocument($modelspath, $modele, $outputlangs, $hidedetails, $hidedesc, $hideref, $moreparams = null)
	{
		global $conf, $langs, $user, $hookmanager, $action;

		$srctemplatepath = '';

		$parameters = array('modelspath'=>$modelspath, 'modele'=>$modele, 'outputlangs'=>$outputlangs, 'hidedetails'=>$hidedetails, 'hidedesc'=>$hidedesc, 'hideref'=>$hideref, 'moreparams'=>$moreparams);
		$reshook = $hookmanager->executeHooks('commonGenerateDocument', $parameters, $this, $action); // Note that $action and $object may have been modified by some hooks

		if (!empty($reshook)) {
			return $reshook;
		}

		dol_syslog("commonGenerateDocument modele=".$modele." outputlangs->defaultlang=".(is_object($outputlangs) ? $outputlangs->defaultlang : 'null'));

		if (empty($modele)) {
			$this->error = 'BadValueForParameterModele';
			return -1;
		}

		// Increase limit for PDF build
		$err = error_reporting();
		error_reporting(0);
		@set_time_limit(120);
		error_reporting($err);

		// If selected model is a filename template (then $modele="modelname" or "modelname:filename")
		$tmp = explode(':', $modele, 2);
		if (!empty($tmp[1])) {
			$modele = $tmp[0];
			$srctemplatepath = $tmp[1];
		}

		// Search template files
		$file = '';
		$classname = '';
		$filefound = '';
		$dirmodels = array('/');
		if (is_array($conf->modules_parts['models'])) {
			$dirmodels = array_merge($dirmodels, $conf->modules_parts['models']);
		}
		foreach ($dirmodels as $reldir) {
			foreach (array('doc', 'pdf') as $prefix) {
				if (in_array(get_class($this), array('Adherent'))) {
					// Member module use prefix_modele.class.php
					$file = $prefix."_".$modele.".class.php";
				} else {
					// Other module use prefix_modele.modules.php
					$file = $prefix."_".$modele.".modules.php";
				}

				// On verifie l'emplacement du modele
				$file = dol_buildpath($reldir.$modelspath.$file, 0);
				if (file_exists($file)) {
					$filefound = $file;
					$classname = $prefix.'_'.$modele;
					break;
				}
			}
			if ($filefound) {
				break;
			}
		}

		if (!$filefound) {
			$this->error = $langs->trans("Error").' Failed to load doc generator with modelpaths='.$modelspath.' - modele='.$modele;
			$this->errors[] = $this->error;
			dol_syslog($this->error, LOG_ERR);
			return -1;
		}

		// If generator was found
		global $db; // Required to solve a conception default making an include of code using $db instead of $this->db just after.

		require_once $file;

		$obj = new $classname($this->db);

		// If generator is ODT, we must have srctemplatepath defined, if not we set it.
		if ($obj->type == 'odt' && empty($srctemplatepath)) {
			$varfortemplatedir = $obj->scandir;
			if ($varfortemplatedir && !empty($conf->global->$varfortemplatedir)) {
				$dirtoscan = $conf->global->$varfortemplatedir;

				$listoffiles = array();

				// Now we add first model found in directories scanned
				$listofdir = explode(',', $dirtoscan);
				foreach ($listofdir as $key => $tmpdir) {
					$tmpdir = trim($tmpdir);
					$tmpdir = preg_replace('/DOL_DATA_ROOT/', DOL_DATA_ROOT, $tmpdir);
					if (!$tmpdir) {
						unset($listofdir[$key]);
						continue;
					}
					if (is_dir($tmpdir)) {
						$tmpfiles = dol_dir_list($tmpdir, 'files', 0, '\.od(s|t)$', '', 'name', SORT_ASC, 0);
						if (count($tmpfiles)) {
							$listoffiles = array_merge($listoffiles, $tmpfiles);
						}
					}
				}

				if (count($listoffiles)) {
					foreach ($listoffiles as $record) {
						$srctemplatepath = $record['fullname'];
						break;
					}
				}
			}

			if (empty($srctemplatepath)) {
				$this->error = 'ErrorGenerationAskedForOdtTemplateWithSrcFileNotDefined';
				return -1;
			}
		}

		if ($obj->type == 'odt' && !empty($srctemplatepath)) {
			if (!dol_is_file($srctemplatepath)) {
				dol_syslog("Failed to locate template file ".$srctemplatepath, LOG_WARNING);
				$this->error = 'ErrorGenerationAskedForOdtTemplateWithSrcFileNotFound';
				return -1;
			}
		}

		// We save charset_output to restore it because write_file can change it if needed for
		// output format that does not support UTF8.
		$sav_charset_output = empty($outputlangs->charset_output) ? '' : $outputlangs->charset_output;

		// update model_pdf in object
		$this->model_pdf = $modele;

		if (in_array(get_class($this), array('Adherent'))) {
			$resultwritefile = $obj->write_file($this, $outputlangs, $srctemplatepath, 'member', 1, 'tmp_cards', $moreparams);
		} else {
			$resultwritefile = $obj->write_file($this, $outputlangs, $srctemplatepath, $hidedetails, $hidedesc, $hideref, $moreparams);
		}
		// After call of write_file $obj->result['fullpath'] is set with generated file. It will be used to update the ECM database index.

		if ($resultwritefile > 0) {
			$outputlangs->charset_output = $sav_charset_output;

			// We delete old preview
			require_once DOL_DOCUMENT_ROOT.'/core/lib/files.lib.php';
			dol_delete_preview($this);

			// Index file in database
			if (!empty($obj->result['fullpath'])) {
				$destfull = $obj->result['fullpath'];

				// Update the last_main_doc field into main object (if document generator has property ->update_main_doc_field set)
				$update_main_doc_field = 0;
				if (!empty($obj->update_main_doc_field)) {
					$update_main_doc_field = 1;
				}

				// Check that the file exists, before indexing it.
				// Hint: It does not exist, if we create a PDF and auto delete the ODT File
				if (dol_is_file($destfull)) {
					$this->indexFile($destfull, $update_main_doc_field);
				}
			} else {
				dol_syslog('Method ->write_file was called on object '.get_class($obj).' and return a success but the return array ->result["fullpath"] was not set.', LOG_WARNING);
			}

			// Success in building document. We build meta file.
			dol_meta_create($this);

			return 1;
		} else {
			$outputlangs->charset_output = $sav_charset_output;
			$this->error = $obj->error;
			$this->errors = $obj->errors;
			dol_syslog("Error generating document for ".__CLASS__.". Error: ".$obj->error, LOG_ERR);
			return -1;
		}
	}

	/**
	 * Index a file into the ECM database
	 *
	 * @param	string	$destfull				Full path of file to index
	 * @param	int		$update_main_doc_field	Update field main_doc fied into the table of object.
	 * 											This param is set when called for a document generation if document generator hase
	 * 											->update_main_doc_field set and returns ->result['fullpath'].
	 * @return	int								Return integer <0 if KO, >0 if OK
	 */
	public function indexFile($destfull, $update_main_doc_field)
	{
		global $conf, $user;

		$upload_dir = dirname($destfull);
		$destfile = basename($destfull);
		$rel_dir = preg_replace('/^'.preg_quote(DOL_DATA_ROOT, '/').'/', '', $upload_dir);

		if (!preg_match('/[\\/]temp[\\/]|[\\/]thumbs|\.meta$/', $rel_dir)) {     // If not a tmp dir
			$filename = basename($destfile);
			$rel_dir = preg_replace('/[\\/]$/', '', $rel_dir);
			$rel_dir = preg_replace('/^[\\/]/', '', $rel_dir);

			include_once DOL_DOCUMENT_ROOT.'/ecm/class/ecmfiles.class.php';
			$ecmfile = new EcmFiles($this->db);
			$result = $ecmfile->fetch(0, '', ($rel_dir ? $rel_dir.'/' : '').$filename);

			// Set the public "share" key
			$setsharekey = false;
			if ($this->element == 'propal' || $this->element == 'proposal') {
				if (getDolGlobalInt("PROPOSAL_ALLOW_ONLINESIGN")) {
					$setsharekey = true;	// feature to make online signature is not set or set to on (default)
				}
				if (getDolGlobalInt("PROPOSAL_ALLOW_EXTERNAL_DOWNLOAD")) {
					$setsharekey = true;
				}
			}
			if ($this->element == 'commande' && getDolGlobalInt("ORDER_ALLOW_EXTERNAL_DOWNLOAD")) {
				$setsharekey = true;
			}
			if ($this->element == 'facture' && getDolGlobalInt("INVOICE_ALLOW_EXTERNAL_DOWNLOAD")) {
				$setsharekey = true;
			}
			if ($this->element == 'bank_account' && getDolGlobalInt("BANK_ACCOUNT_ALLOW_EXTERNAL_DOWNLOAD")) {
				$setsharekey = true;
			}
			if ($this->element == 'product' && getDolGlobalInt("PRODUCT_ALLOW_EXTERNAL_DOWNLOAD")) {
				$setsharekey = true;
			}
			if ($this->element == 'contrat' && getDolGlobalInt("CONTRACT_ALLOW_EXTERNAL_DOWNLOAD")) {
				$setsharekey = true;
			}
			if ($this->element == 'fichinter' && getDolGlobalInt("FICHINTER_ALLOW_EXTERNAL_DOWNLOAD")) {
				$setsharekey = true;
			}
			if ($this->element == 'supplier_proposal' && getDolGlobalInt("SUPPLIER_PROPOSAL_ALLOW_EXTERNAL_DOWNLOAD")) {
				$setsharekey = true;
			}
			if ($this->element == 'societe_rib' && getDolGlobalInt("SOCIETE_RIB_ALLOW_ONLINESIGN")) {
				$setsharekey = true;
			}

			if ($setsharekey) {
				if (empty($ecmfile->share)) {	// Because object not found or share not set yet
					require_once DOL_DOCUMENT_ROOT.'/core/lib/security2.lib.php';
					$ecmfile->share = getRandomPassword(true);
				}
			}

			if ($result > 0) {
				$ecmfile->label = md5_file(dol_osencode($destfull)); // hash of file content
				$ecmfile->fullpath_orig = '';
				$ecmfile->gen_or_uploaded = 'generated';
				$ecmfile->description = ''; // indexed content
				$ecmfile->keywords = ''; // keyword content
				$result = $ecmfile->update($user);
				if ($result < 0) {
					setEventMessages($ecmfile->error, $ecmfile->errors, 'warnings');
					return -1;
				}
			} else {
				$ecmfile->entity = $conf->entity;
				$ecmfile->filepath = $rel_dir;
				$ecmfile->filename = $filename;
				$ecmfile->label = md5_file(dol_osencode($destfull)); // hash of file content
				$ecmfile->fullpath_orig = '';
				$ecmfile->gen_or_uploaded = 'generated';
				$ecmfile->description = ''; // indexed content
				$ecmfile->keywords = ''; // keyword content
				$ecmfile->src_object_type = $this->table_element;	// $this->table_name is 'myobject' or 'mymodule_myobject'.
				$ecmfile->src_object_id   = $this->id;

				$result = $ecmfile->create($user);
				if ($result < 0) {
					setEventMessages($ecmfile->error, $ecmfile->errors, 'warnings');
					return -1;
				}
			}

			/*$this->result['fullname']=$destfull;
			 $this->result['filepath']=$ecmfile->filepath;
			 $this->result['filename']=$ecmfile->filename;*/
			//var_dump($obj->update_main_doc_field);exit;

			if ($update_main_doc_field && !empty($this->table_element)) {
				$sql = "UPDATE ".$this->db->prefix().$this->table_element." SET last_main_doc = '".$this->db->escape($ecmfile->filepath."/".$ecmfile->filename)."'";
				$sql .= " WHERE rowid = ".((int) $this->id);

				$resql = $this->db->query($sql);
				if (!$resql) {
					dol_print_error($this->db);
					return -1;
				} else {
					$this->last_main_doc = $ecmfile->filepath.'/'.$ecmfile->filename;
				}
			}
		}

		return 1;
	}

	/**
	 *  Build thumb
	 *  @todo Move this into files.lib.php
	 *
	 *  @param      string	$file           Path file in UTF8 to original file to create thumbs from.
	 *	@return		void
	 */
	public function addThumbs($file)
	{
		$file_osencoded = dol_osencode($file);

		if (file_exists($file_osencoded)) {
			require_once DOL_DOCUMENT_ROOT.'/core/lib/images.lib.php';

			$tmparraysize = getDefaultImageSizes();
			$maxwidthsmall = $tmparraysize['maxwidthsmall'];
			$maxheightsmall = $tmparraysize['maxheightsmall'];
			$maxwidthmini = $tmparraysize['maxwidthmini'];
			$maxheightmini = $tmparraysize['maxheightmini'];
			//$quality = $tmparraysize['quality'];
			$quality = 50;	// For thumbs, we force quality to 50

			// Create small thumbs for company (Ratio is near 16/9)
			// Used on logon for example
			vignette($file_osencoded, $maxwidthsmall, $maxheightsmall, '_small', $quality);

			// Create mini thumbs for company (Ratio is near 16/9)
			// Used on menu or for setup page for example
			vignette($file_osencoded, $maxwidthmini, $maxheightmini, '_mini', $quality);
		}
	}

	/**
	 *  Delete thumbs
	 *  @todo Move this into files.lib.php
	 *
	 *  @param      string	$file           Path file in UTF8 to original file to delete thumbs.
	 *	@return		void
	 */
	public function delThumbs($file)
	{
		$imgThumbName = getImageFileNameForSize($file, '_small'); // Full path of thumb file
		dol_delete_file($imgThumbName);
		$imgThumbName = getImageFileNameForSize($file, '_mini'); // Full path of thumb file
		dol_delete_file($imgThumbName);
	}


	/* Functions common to commonobject and commonobjectline */

	/* For default values */

	/**
	 * Return the default value to use for a field when showing the create form of object.
	 * Return values in this order:
	 * 1) If parameter is available into POST, we return it first.
	 * 2) If not but an alternate value was provided as parameter of function, we return it.
	 * 3) If not but a constant $conf->global->OBJECTELEMENT_FIELDNAME is set, we return it (It is better to use the dedicated table).
	 * 4) Return value found into database (TODO No yet implemented)
	 *
	 * @param   string              $fieldname          Name of field
	 * @param   string              $alternatevalue     Alternate value to use
	 * @param   string              $type    			Type of data
	 * @return  string|string[]                         Default value (can be an array if the GETPOST return an array)
	 **/
	public function getDefaultCreateValueFor($fieldname, $alternatevalue = null, $type = 'alphanohtml')
	{
		global $conf, $_POST;

		// If param here has been posted, we use this value first.
		if (GETPOSTISSET($fieldname)) {
			return GETPOST($fieldname, $type, 3);
		}

		if (isset($alternatevalue)) {
			return $alternatevalue;
		}

		$newelement = $this->element;
		if ($newelement == 'facture') {
			$newelement = 'invoice';
		}
		if ($newelement == 'commande') {
			$newelement = 'order';
		}
		if (empty($newelement)) {
			dol_syslog("Ask a default value using common method getDefaultCreateValueForField on an object with no property ->element defined. Return empty string.", LOG_WARNING);
			return '';
		}

		$keyforfieldname = strtoupper($newelement.'_DEFAULT_'.$fieldname);
		//var_dump($keyforfieldname);
		if (isset($conf->global->$keyforfieldname)) {
			return $conf->global->$keyforfieldname;
		}

		// TODO Ad here a scan into table llx_overwrite_default with a filter on $this->element and $fieldname
		// store content into $conf->cache['overwrite_default']

		return '';
	}


	/* For triggers */


	// phpcs:disable PEAR.NamingConventions.ValidFunctionName.ScopeNotCamelCaps
	/**
	 * Call trigger based on this instance.
	 * Some context information may also be provided into array property this->context.
	 * NB:  Error from trigger are stacked in interface->errors
	 * NB2: If return code of triggers are < 0, action calling trigger should cancel all transaction.
	 *
	 * @param   string    $triggerName   trigger's name to execute
	 * @param   User      $user           Object user
	 * @return  int                       Result of run_triggers
	 */
	public function call_trigger($triggerName, $user)
	{
		// phpcs:enable
		global $langs, $conf;

		if (!empty(self::TRIGGER_PREFIX) && strpos($triggerName, self::TRIGGER_PREFIX . '_') !== 0) {
			dol_print_error('', 'The trigger "' . $triggerName . '" does not start with "' . self::TRIGGER_PREFIX . '_" as required.');
			exit;
		}
		if (!is_object($langs)) {	// If lang was not defined, we set it. It is required by run_triggers().
			include_once DOL_DOCUMENT_ROOT.'/core/class/translate.class.php';
			$langs = new Translate('', $conf);
		}

		include_once DOL_DOCUMENT_ROOT.'/core/class/interfaces.class.php';
		$interface = new Interfaces($this->db);
		$result = $interface->run_triggers($triggerName, $this, $user, $langs, $conf);

		if ($result < 0) {
			if (!empty($this->errors)) {
				$this->errors = array_unique(array_merge($this->errors, $interface->errors)); // We use array_unique because when a trigger call another trigger on same object, this->errors is added twice.
			} else {
				$this->errors = $interface->errors;
			}
		}
		return $result;
	}


	/* Functions for data in other language */


	/**
	 *  Function to get alternative languages of a data into $this->array_languages
	 *  This method is NOT called by method fetch of objects but must be called separately.
	 *
	 *  @return	int						<0 if error, 0 if no values of alternative languages to find nor found, 1 if a value was found and loaded
	 *  @see fetch_optionnals()
	 */
	public function fetchValuesForExtraLanguages()
	{
		// To avoid SQL errors. Probably not the better solution though
		if (!$this->element) {
			return 0;
		}
		if (!($this->id > 0)) {
			return 0;
		}
		if (is_array($this->array_languages)) {
			return 1;
		}

		$this->array_languages = array();

		$element = $this->element;
		if ($element == 'categorie') {
			$element = 'categories'; // For compatibility
		}

		// Request to get translation values for object
		$sql = "SELECT rowid, property, lang , value";
		$sql .= " FROM ".$this->db->prefix()."object_lang";
		$sql .= " WHERE type_object = '".$this->db->escape($element)."'";
		$sql .= " AND fk_object = ".((int) $this->id);

		//dol_syslog(get_class($this)."::fetch_optionals get extrafields data for ".$this->table_element, LOG_DEBUG);		// Too verbose
		$resql = $this->db->query($sql);
		if ($resql) {
			$numrows = $this->db->num_rows($resql);
			if ($numrows) {
				$i = 0;
				while ($i < $numrows) {
					$obj = $this->db->fetch_object($resql);
					$key = $obj->property;
					$value = $obj->value;
					$codelang = $obj->lang;
					$type = $this->fields[$key]['type'];

					// we can add this attribute to object
					if (preg_match('/date/', $type)) {
						$this->array_languages[$key][$codelang] = $this->db->jdate($value);
					} else {
						$this->array_languages[$key][$codelang] = $value;
					}

					$i++;
				}
			}

			$this->db->free($resql);

			if ($numrows) {
				return $numrows;
			} else {
				return 0;
			}
		} else {
			dol_print_error($this->db);
			return -1;
		}
	}

	/**
	 * Fill array_options property of object by extrafields value (using for data sent by forms)
	 *
	 * @param	string	$onlykey		Only the following key is filled. When we make update of only one language field ($action = 'update_languages'), calling page must set this to avoid to have other languages being reset.
	 * @return	int						1 if array_options set, 0 if no value, -1 if error (field required missing for example)
	 */
	public function setValuesForExtraLanguages($onlykey = '')
	{
		global $_POST, $langs;

		// Get extra fields
		foreach ($_POST as $postfieldkey => $postfieldvalue) {
			$tmparray = explode('-', $postfieldkey);
			if ($tmparray[0] != 'field') {
				continue;
			}

			$element = $tmparray[1];
			$key = $tmparray[2];
			$codelang = $tmparray[3];
			//var_dump("postfieldkey=".$postfieldkey." element=".$element." key=".$key." codelang=".$codelang);

			if (!empty($onlykey) && $key != $onlykey) {
				continue;
			}
			if ($element != $this->element) {
				continue;
			}

			$key_type = $this->fields[$key]['type'];

			$enabled = 1;
			if (isset($this->fields[$key]['enabled'])) {
				$enabled = dol_eval($this->fields[$key]['enabled'], 1, 1, '1');
			}
			/*$perms = 1;
			if (isset($this->fields[$key]['perms']))
			{
				$perms = dol_eval($this->fields[$key]['perms'], 1, 1, '1');
			}*/
			if (empty($enabled)) {
				continue;
			}
			//if (empty($perms)) continue;

			if (in_array($key_type, array('date'))) {
				// Clean parameters
				// TODO GMT date in memory must be GMT so we should add gm=true in parameters
				$value_key = dol_mktime(0, 0, 0, GETPOST($postfieldkey."month", 'int'), GETPOST($postfieldkey."day", 'int'), GETPOST($postfieldkey."year", 'int'));
			} elseif (in_array($key_type, array('datetime'))) {
				// Clean parameters
				// TODO GMT date in memory must be GMT so we should add gm=true in parameters
				$value_key = dol_mktime(GETPOST($postfieldkey."hour", 'int'), GETPOST($postfieldkey."min", 'int'), 0, GETPOST($postfieldkey."month", 'int'), GETPOST($postfieldkey."day", 'int'), GETPOST($postfieldkey."year", 'int'));
			} elseif (in_array($key_type, array('checkbox', 'chkbxlst'))) {
				$value_arr = GETPOST($postfieldkey, 'array'); // check if an array
				if (!empty($value_arr)) {
					$value_key = implode(',', $value_arr);
				} else {
					$value_key = '';
				}
			} elseif (in_array($key_type, array('price', 'double'))) {
				$value_arr = GETPOST($postfieldkey, 'alpha');
				$value_key = price2num($value_arr);
			} else {
				$value_key = GETPOST($postfieldkey);
				if (in_array($key_type, array('link')) && $value_key == '-1') {
					$value_key = '';
				}
			}

			$this->array_languages[$key][$codelang] = $value_key;

			/*if ($nofillrequired) {
				$langs->load('errors');
				setEventMessages($langs->trans('ErrorFieldsRequired').' : '.implode(', ', $error_field_required), null, 'errors');
				return -1;
			}*/
		}

		return 1;
	}


	/* Functions for extrafields */

	/**
	 * Function to make a fetch but set environment to avoid to load computed values before.
	 *
	 * @param	int		$id			ID of object
	 * @return	int					>0 if OK, 0 if not found, <0 if KO
	 */
	public function fetchNoCompute($id)
	{
		global $conf;

		$savDisableCompute = $conf->disable_compute;
		$conf->disable_compute = 1;

		$ret = $this->fetch($id);	/* @phpstan-ignore-line */

		$conf->disable_compute = $savDisableCompute;

		return $ret;
	}

	// phpcs:disable PEAR.NamingConventions.ValidFunctionName.ScopeNotCamelCaps
	/**
	 *  Function to get extra fields of an object into $this->array_options
	 *  This method is in most cases called by method fetch of objects but you can call it separately.
	 *
	 *  @param	int		$rowid			Id of line. Use the id of object if not defined. Deprecated. Function must be called without parameters.
	 *  @param  array	$optionsArray   Array resulting of call of extrafields->fetch_name_optionals_label(). Deprecated. Function must be called without parameters.
	 *  @return	int						<0 if error, 0 if no values of extrafield to find nor found, 1 if an attribute is found and value loaded
	 *  @see fetchValuesForExtraLanguages()
	 */
	public function fetch_optionals($rowid = null, $optionsArray = null)
	{
		// phpcs:enable
		global $conf, $extrafields;

		if (empty($rowid)) {
			$rowid = $this->id;
		}
		if (empty($rowid) && isset($this->rowid)) {
			$rowid = $this->rowid; // deprecated
		}

		// To avoid SQL errors. Probably not the better solution though
		if (!$this->table_element) {
			return 0;
		}

		$this->array_options = array();

		if (!is_array($optionsArray)) {
			// If $extrafields is not a known object, we initialize it. Best practice is to have $extrafields defined into card.php or list.php page.
			if (!isset($extrafields) || !is_object($extrafields)) {
				require_once DOL_DOCUMENT_ROOT.'/core/class/extrafields.class.php';
				$extrafields = new ExtraFields($this->db);
			}

			// Load array of extrafields for elementype = $this->table_element
			if (empty($extrafields->attributes[$this->table_element]['loaded'])) {
				$extrafields->fetch_name_optionals_label($this->table_element);
			}
			$optionsArray = (!empty($extrafields->attributes[$this->table_element]['label']) ? $extrafields->attributes[$this->table_element]['label'] : null);
		} else {
			global $extrafields;
			dol_syslog("Warning: fetch_optionals was called with param optionsArray defined when you should pass null now", LOG_WARNING);
		}

		$table_element = $this->table_element;
		if ($table_element == 'categorie') {
			$table_element = 'categories'; // For compatibility
		}

		// Request to get complementary values
		if (is_array($optionsArray) && count($optionsArray) > 0) {
			$sql = "SELECT rowid";
			foreach ($optionsArray as $name => $label) {
				if (empty($extrafields->attributes[$this->table_element]['type'][$name]) || $extrafields->attributes[$this->table_element]['type'][$name] != 'separate') {
					$sql .= ", ".$name;
				}
			}
			$sql .= " FROM ".$this->db->prefix().$table_element."_extrafields";
			$sql .= " WHERE fk_object = ".((int) $rowid);

			//dol_syslog(get_class($this)."::fetch_optionals get extrafields data for ".$this->table_element, LOG_DEBUG);		// Too verbose
			$resql = $this->db->query($sql);
			if ($resql) {
				$numrows = $this->db->num_rows($resql);
				if ($numrows) {
					$tab = $this->db->fetch_array($resql);

					foreach ($tab as $key => $value) {
						// Test fetch_array ! is_int($key) because fetch_array result is a mix table with Key as alpha and Key as int (depend db engine)
						if ($key != 'rowid' && $key != 'tms' && $key != 'fk_member' && !is_int($key)) {
							// we can add this attribute to object
							if (!empty($extrafields->attributes[$this->table_element]) && in_array($extrafields->attributes[$this->table_element]['type'][$key], array('date', 'datetime'))) {
								//var_dump($extrafields->attributes[$this->table_element]['type'][$key]);
								$this->array_options["options_".$key] = $this->db->jdate($value);
							} else {
								$this->array_options["options_".$key] = $value;
							}

							//var_dump('key '.$key.' '.$value.' type='.$extrafields->attributes[$this->table_element]['type'][$key].' '.$this->array_options["options_".$key]);
						}
						if (!empty($extrafields->attributes[$this->table_element]['type'][$key]) && $extrafields->attributes[$this->table_element]['type'][$key] == 'password') {
							if (!empty($value) && preg_match('/^dolcrypt:/', $value)) {
								$this->array_options["options_".$key] = dolDecrypt($value);
							}
						}
					}
				}

				// If field is a computed field, value must become result of compute (regardless of whether a row exists
				// in the element's extrafields table)
				if (is_array($extrafields->attributes[$this->table_element]['label'])) {
					foreach ($extrafields->attributes[$this->table_element]['label'] as $key => $val) {
						if (!empty($extrafields->attributes[$this->table_element]) && !empty($extrafields->attributes[$this->table_element]['computed'][$key])) {
							//var_dump($conf->disable_compute);
							if (empty($conf->disable_compute)) {
								global $objectoffield;        // We set a global variable to $objectoffield so
								$objectoffield = $this;        // we can use it inside computed formula
								$this->array_options['options_' . $key] = dol_eval($extrafields->attributes[$this->table_element]['computed'][$key], 1, 0, '2');
							}
						}
					}
				}

				$this->db->free($resql);

				if ($numrows) {
					return $numrows;
				} else {
					return 0;
				}
			} else {
				$this->errors[]=$this->db->lasterror;
				return -1;
			}
		}
		return 0;
	}

	/**
	 *	Delete all extra fields values for the current object.
	 *
	 *  @return	int		Return integer <0 if KO, >0 if OK
	 *  @see deleteExtraLanguages(), insertExtraField(), updateExtraField(), setValueFrom()
	 */
	public function deleteExtraFields()
	{
		global $conf;

		if (getDolGlobalString('MAIN_EXTRAFIELDS_DISABLED')) {
			return 0;
		}

		$this->db->begin();

		$table_element = $this->table_element;
		if ($table_element == 'categorie') {
			$table_element = 'categories'; // For compatibility
		}

		dol_syslog(get_class($this)."::deleteExtraFields delete", LOG_DEBUG);

		$sql_del = "DELETE FROM ".$this->db->prefix().$table_element."_extrafields WHERE fk_object = ".((int) $this->id);

		$resql = $this->db->query($sql_del);
		if (!$resql) {
			$this->error = $this->db->lasterror();
			$this->db->rollback();
			return -1;
		} else {
			$this->db->commit();
			return 1;
		}
	}

	/**
	 *	Add/Update all extra fields values for the current object.
	 *  Data to describe values to insert/update are stored into $this->array_options=array('options_codeforfield1'=>'valueforfield1', 'options_codeforfield2'=>'valueforfield2', ...)
	 *  This function delete record with all extrafields and insert them again from the array $this->array_options.
	 *
	 *  @param	string		$trigger		If defined, call also the trigger (for example COMPANY_MODIFY)
	 *  @param	User		$userused		Object user
	 *  @return int 						-1=error, O=did nothing, 1=OK
	 *  @see insertExtraLanguages(), updateExtraField(), deleteExtraField(), setValueFrom()
	 */
	public function insertExtraFields($trigger = '', $userused = null)
	{
		global $conf, $langs, $user;

		if (getDolGlobalString('MAIN_EXTRAFIELDS_DISABLED')) {
			return 0;
		}

		if (empty($userused)) {
			$userused = $user;
		}

		$error = 0;

		if (!empty($this->array_options)) {
			// Check parameters
			$langs->load('admin');
			require_once DOL_DOCUMENT_ROOT.'/core/class/extrafields.class.php';
			$extrafields = new ExtraFields($this->db);
			$target_extrafields = $extrafields->fetch_name_optionals_label($this->table_element);

			// Eliminate copied source object extra fields that do not exist in target object
			$new_array_options = array();
			foreach ($this->array_options as $key => $value) {
				if (in_array(substr($key, 8), array_keys($target_extrafields))) {	// We remove the 'options_' from $key for test
					$new_array_options[$key] = $value;
				} elseif (in_array($key, array_keys($target_extrafields))) {		// We test on $key that does not contain the 'options_' prefix
					$new_array_options['options_'.$key] = $value;
				}
			}

			foreach ($new_array_options as $key => $value) {
				$attributeKey      = substr($key, 8); // Remove 'options_' prefix
				$attributeType     = $extrafields->attributes[$this->table_element]['type'][$attributeKey];
				$attributeLabel    = $extrafields->attributes[$this->table_element]['label'][$attributeKey];
				$attributeParam    = $extrafields->attributes[$this->table_element]['param'][$attributeKey];
				$attributeRequired = $extrafields->attributes[$this->table_element]['required'][$attributeKey];
				$attributeUnique   = $extrafields->attributes[$this->table_element]['unique'][$attributeKey];
				$attrfieldcomputed = $extrafields->attributes[$this->table_element]['computed'][$attributeKey];

				// If we clone, we have to clean unique extrafields to prevent duplicates.
				// This behaviour can be prevented by external code by changing $this->context['createfromclone'] value in createFrom hook
				if (!empty($this->context['createfromclone']) && $this->context['createfromclone'] == 'createfromclone' && !empty($attributeUnique)) {
					$new_array_options[$key] = null;
				}

				// Similar code than into insertExtraFields
				if ($attributeRequired) {
					$v = $this->array_options[$key];
					if (ExtraFields::isEmptyValue($v, $attributeType)) {
						$langs->load("errors");
						dol_syslog("Mandatory field '".$key."' is empty during create and set to required into definition of extrafields");
						$this->errors[] = $langs->trans('ErrorFieldRequired', $attributeLabel);
						return -1;
					}
				}

				//dol_syslog("attributeLabel=".$attributeLabel, LOG_DEBUG);
				//dol_syslog("attributeType=".$attributeType, LOG_DEBUG);

				if (!empty($attrfieldcomputed)) {
<<<<<<< HEAD
					if (!empty($conf->global->MAIN_STORE_COMPUTED_EXTRAFIELDS)) {
=======
					if (getDolGlobalString('MAIN_STORE_COMPUTED_EXTRAFIELDS')) {
>>>>>>> 729451fa
						$value = dol_eval($attrfieldcomputed, 1, 0, '2');
						dol_syslog($langs->trans("Extrafieldcomputed")." on ".$attributeLabel."(".$value.")", LOG_DEBUG);
						$new_array_options[$key] = $value;
					} else {
						$new_array_options[$key] = null;
					}
				}

				switch ($attributeType) {
					case 'int':
						if (!is_numeric($value) && $value != '') {
							$this->errors[] = $langs->trans("ExtraFieldHasWrongValue", $attributeLabel);
							return -1;
						} elseif ($value == '') {
							$new_array_options[$key] = null;
						}
						break;
					case 'price':
					case 'double':
						$value = price2num($value);
						if (!is_numeric($value) && $value != '') {
							dol_syslog($langs->trans("ExtraFieldHasWrongValue")." for ".$attributeLabel."(".$value."is not '".$attributeType."')", LOG_DEBUG);
							$this->errors[] = $langs->trans("ExtraFieldHasWrongValue", $attributeLabel);
							return -1;
						} elseif ($value == '') {
							$value = null;
						}
						//dol_syslog("double value"." sur ".$attributeLabel."(".$value." is '".$attributeType."')", LOG_DEBUG);
						$new_array_options[$key] = $value;
						break;
					/*case 'select':	// Not required, we chosed value='0' for undefined values
						 if ($value=='-1')
						 {
							 $this->array_options[$key] = null;
						 }
						 break;*/
					case 'password':
						$algo = '';
						if ($this->array_options[$key] != '' && is_array($extrafields->attributes[$this->table_element]['param'][$attributeKey]['options'])) {
							// If there is an encryption choice, we use it to crypt data before insert
							$tmparrays = array_keys($extrafields->attributes[$this->table_element]['param'][$attributeKey]['options']);
							$algo = reset($tmparrays);
							if ($algo != '') {
								//global $action;		// $action may be 'create', 'update', 'update_extras'...
								//var_dump($action);
								//var_dump($this->oldcopy);exit;
								if (is_object($this->oldcopy)) {	// If this->oldcopy is not defined, we can't know if we change attribute or not, so we must keep value
									//var_dump('iii'.$algo.' '.$this->oldcopy->array_options[$key].' -> '.$this->array_options[$key]);
									if (isset($this->oldcopy->array_options[$key]) && $this->array_options[$key] == $this->oldcopy->array_options[$key]) {
										// If old value crypted in database is same than submited new value, it means we don't change it, so we don't update.
										if ($algo == 'dolcrypt') {	// dolibarr reversible encryption
											if (!preg_match('/^dolcrypt:/', $this->array_options[$key])) {
												$new_array_options[$key] = dolEncrypt($this->array_options[$key]);	// warning, must be called when on the master
											} else {
												$new_array_options[$key] = $this->array_options[$key]; // Value is kept
											}
										} else {
											$new_array_options[$key] = $this->array_options[$key]; // Value is kept
										}
									} else {
										// If value has changed
										if ($algo == 'dolcrypt') {	// dolibarr reversible encryption
											if (!preg_match('/^dolcrypt:/', $this->array_options[$key])) {
												$new_array_options[$key] = dolEncrypt($this->array_options[$key]);	// warning, must be called when on the master
											} else {
												$new_array_options[$key] = $this->array_options[$key]; // Value is kept
											}
										} else {
											$new_array_options[$key] = dol_hash($this->array_options[$key], $algo);
										}
									}
								} else {
									//var_dump('jjj'.$algo.' '.$this->oldcopy->array_options[$key].' -> '.$this->array_options[$key]);
									// If this->oldcopy is not defined, we can't know if we change attribute or not, so we must keep value
									if ($algo == 'dolcrypt' && !preg_match('/^dolcrypt:/', $this->array_options[$key])) {	// dolibarr reversible encryption
										$new_array_options[$key] = dolEncrypt($this->array_options[$key]);	// warning, must be called when on the master
									} else {
										$new_array_options[$key] = $this->array_options[$key]; // Value is kept
									}
								}
							} else {
								// No encryption
								$new_array_options[$key] = $this->array_options[$key]; // Value is kept
							}
						} else { // Common usage
							$new_array_options[$key] = $this->array_options[$key]; // Value is kept
						}
						break;
					case 'date':
					case 'datetime':
						// If data is a string instead of a timestamp, we convert it
						if (!is_numeric($this->array_options[$key]) || $this->array_options[$key] != intval($this->array_options[$key])) {
							$this->array_options[$key] = strtotime($this->array_options[$key]);
						}
						$new_array_options[$key] = $this->db->idate($this->array_options[$key]);
						break;
					case 'datetimegmt':
						// If data is a string instead of a timestamp, we convert it
						if (!is_numeric($this->array_options[$key]) || $this->array_options[$key] != intval($this->array_options[$key])) {
							$this->array_options[$key] = strtotime($this->array_options[$key]);
						}
						$new_array_options[$key] = $this->db->idate($this->array_options[$key], 'gmt');
						break;
					case 'link':
						$param_list = array_keys($attributeParam['options']);
						// 0 : ObjectName
						// 1 : classPath
						$InfoFieldList = explode(":", $param_list[0]);
						dol_include_once($InfoFieldList[1]);
						if ($InfoFieldList[0] && class_exists($InfoFieldList[0])) {
							if ($value == '-1') {	// -1 is key for no defined in combo list of objects
								$new_array_options[$key] = '';
							} elseif ($value) {
								$object = new $InfoFieldList[0]($this->db);
								if (is_numeric($value)) {
									$res = $object->fetch($value); // Common case
								} else {
									$res = $object->fetch('', $value); // For compatibility
								}

								if ($res > 0) {
									$new_array_options[$key] = $object->id;
								} else {
									$this->error = "Id/Ref '".$value."' for object '".$object->element."' not found";
									return -1;
								}
							}
						} else {
							dol_syslog('Error bad setup of extrafield', LOG_WARNING);
						}
						break;
					case 'checkbox':
					case 'chkbxlst':
						if (is_array($this->array_options[$key])) {
							$new_array_options[$key] = implode(',', $this->array_options[$key]);
						} else {
							$new_array_options[$key] = $this->array_options[$key];
						}
						break;
				}
			}

			$this->db->begin();

			$table_element = $this->table_element;
			if ($table_element == 'categorie') {
				$table_element = 'categories'; // For compatibility
			}

			dol_syslog(get_class($this)."::insertExtraFields delete then insert", LOG_DEBUG);

			$sql_del = "DELETE FROM ".$this->db->prefix().$table_element."_extrafields WHERE fk_object = ".((int) $this->id);
			$this->db->query($sql_del);

			$sql = "INSERT INTO ".$this->db->prefix().$table_element."_extrafields (fk_object";
			foreach ($new_array_options as $key => $value) {
				$attributeKey = substr($key, 8); // Remove 'options_' prefix
				// Add field of attribut
				if ($extrafields->attributes[$this->table_element]['type'][$attributeKey] != 'separate') { // Only for other type than separator
					$sql .= ",".$attributeKey;
				}
			}
			// We must insert a default value for fields for other entities that are mandatory to avoid not null error
			if (!empty($extrafields->attributes[$this->table_element]['mandatoryfieldsofotherentities']) && is_array($extrafields->attributes[$this->table_element]['mandatoryfieldsofotherentities'])) {
				foreach ($extrafields->attributes[$this->table_element]['mandatoryfieldsofotherentities'] as $tmpkey => $tmpval) {
					if (!isset($extrafields->attributes[$this->table_element]['type'][$tmpkey])) {    // If field not already added previously
						$sql .= ",".$tmpkey;
					}
				}
			}
			$sql .= ") VALUES (".$this->id;

			foreach ($new_array_options as $key => $value) {
				$attributeKey = substr($key, 8); // Remove 'options_' prefix
				// Add field of attribute
				if ($extrafields->attributes[$this->table_element]['type'][$attributeKey] != 'separate') { // Only for other type than separator)
					if ($new_array_options[$key] != '' || $new_array_options[$key] == '0') {
						$sql .= ",'".$this->db->escape($new_array_options[$key])."'";
					} else {
						$sql .= ",null";
					}
				}
			}
			// We must insert a default value for fields for other entities that are mandatory to avoid not null error
			if (!empty($extrafields->attributes[$this->table_element]['mandatoryfieldsofotherentities']) && is_array($extrafields->attributes[$this->table_element]['mandatoryfieldsofotherentities'])) {
				foreach ($extrafields->attributes[$this->table_element]['mandatoryfieldsofotherentities'] as $tmpkey => $tmpval) {
					if (!isset($extrafields->attributes[$this->table_element]['type'][$tmpkey])) {   // If field not already added previously
						if (in_array($tmpval, array('int', 'double', 'price'))) {
							$sql .= ", 0";
						} else {
							$sql .= ", ''";
						}
					}
				}
			}

			$sql .= ")";

			$resql = $this->db->query($sql);
			if (!$resql) {
				$this->error = $this->db->lasterror();
				$error++;
			}

			if (!$error && $trigger) {
				// Call trigger
				$this->context = array('extrafieldaddupdate'=>1);
				$result = $this->call_trigger($trigger, $userused);
				if ($result < 0) {
					$error++;
				}
				// End call trigger
			}

			if ($error) {
				$this->db->rollback();
				return -1;
			} else {
				$this->db->commit();
				return 1;
			}
		} else {
			return 0;
		}
	}

	/**
	 *	Add/Update all extra fields values for the current object.
	 *  Data to describe values to insert/update are stored into $this->array_options=array('options_codeforfield1'=>'valueforfield1', 'options_codeforfield2'=>'valueforfield2', ...)
	 *  This function delete record with all extrafields and insert them again from the array $this->array_options.
	 *
	 *  @param	string		$trigger		If defined, call also the trigger (for example COMPANY_MODIFY)
	 *  @param	User		$userused		Object user
	 *  @return int 						-1=error, O=did nothing, 1=OK
	 *  @see insertExtraFields(), updateExtraField(), setValueFrom()
	 */
	public function insertExtraLanguages($trigger = '', $userused = null)
	{
		global $conf, $langs, $user;

		if (empty($userused)) {
			$userused = $user;
		}

		$error = 0;

		if (getDolGlobalString('MAIN_EXTRALANGUAGES_DISABLED')) {
			return 0; // For avoid conflicts if trigger used
		}

		if (is_array($this->array_languages)) {
			$new_array_languages = $this->array_languages;

			foreach ($new_array_languages as $key => $value) {
				$attributeKey      = $key;
				$attributeType     = $this->fields[$attributeKey]['type'];
				$attributeLabel    = $this->fields[$attributeKey]['label'];

				//dol_syslog("attributeLabel=".$attributeLabel, LOG_DEBUG);
				//dol_syslog("attributeType=".$attributeType, LOG_DEBUG);

				switch ($attributeType) {
					case 'int':
						if (!is_numeric($value) && $value != '') {
							$this->errors[] = $langs->trans("ExtraLanguageHasWrongValue", $attributeLabel);
							return -1;
						} elseif ($value == '') {
							$new_array_languages[$key] = null;
						}
						break;
					case 'double':
						$value = price2num($value);
						if (!is_numeric($value) && $value != '') {
							dol_syslog($langs->trans("ExtraLanguageHasWrongValue")." sur ".$attributeLabel."(".$value."is not '".$attributeType."')", LOG_DEBUG);
							$this->errors[] = $langs->trans("ExtraLanguageHasWrongValue", $attributeLabel);
							return -1;
						} elseif ($value == '') {
							$new_array_languages[$key] = null;
						} else {
							$new_array_languages[$key] = $value;
						}
						break;
						/*case 'select':	// Not required, we chosed value='0' for undefined values
						 if ($value=='-1')
						 {
						 $this->array_options[$key] = null;
						 }
						 break;*/
				}
			}

			$this->db->begin();

			$table_element = $this->table_element;
			if ($table_element == 'categorie') {
				$table_element = 'categories'; // For compatibility
			}

			dol_syslog(get_class($this)."::insertExtraLanguages delete then insert", LOG_DEBUG);

			foreach ($new_array_languages as $key => $langcodearray) {	// $key = 'name', 'town', ...
				foreach ($langcodearray as $langcode => $value) {
					$sql_del = "DELETE FROM ".$this->db->prefix()."object_lang";
					$sql_del .= " WHERE fk_object = ".((int) $this->id)." AND property = '".$this->db->escape($key)."' AND type_object = '".$this->db->escape($table_element)."'";
					$sql_del .= " AND lang = '".$this->db->escape($langcode)."'";
					$this->db->query($sql_del);

					if ($value !== '') {
						$sql = "INSERT INTO ".$this->db->prefix()."object_lang (fk_object, property, type_object, lang, value";
						$sql .= ") VALUES (".$this->id.", '".$this->db->escape($key)."', '".$this->db->escape($table_element)."', '".$this->db->escape($langcode)."', '".$this->db->escape($value)."'";
						$sql .= ")";

						$resql = $this->db->query($sql);
						if (!$resql) {
							$this->error = $this->db->lasterror();
							$error++;
							break;
						}
					}
				}
			}

			if (!$error && $trigger) {
				// Call trigger
				$this->context = array('extralanguagesaddupdate'=>1);
				$result = $this->call_trigger($trigger, $userused);
				if ($result < 0) {
					$error++;
				}
				// End call trigger
			}

			if ($error) {
				$this->db->rollback();
				return -1;
			} else {
				$this->db->commit();
				return 1;
			}
		} else {
			return 0;
		}
	}

	/**
	 *	Update 1 extra field value for the current object. Keep other fields unchanged.
	 *  Data to describe values to update are stored into $this->array_options=array('options_codeforfield1'=>'valueforfield1', 'options_codeforfield2'=>'valueforfield2', ...)
	 *
	 *  @param  string      $key    		Key of the extrafield to update (without starting 'options_')
	 *  @param	string		$trigger		If defined, call also the trigger (for example COMPANY_MODIFY)
	 *  @param	User		$userused		Object user
	 *  @return int                 		-1=error, O=did nothing, 1=OK
	 *  @see updateExtraLanguages(), insertExtraFields(), deleteExtraFields(), setValueFrom()
	 */
	public function updateExtraField($key, $trigger = null, $userused = null)
	{
		global $conf, $langs, $user;

		if (getDolGlobalString('MAIN_EXTRAFIELDS_DISABLED')) {
			return 0;
		}

		if (empty($userused)) {
			$userused = $user;
		}

		$error = 0;

		if (!empty($this->array_options) && isset($this->array_options["options_".$key])) {
			// Check parameters
			$langs->load('admin');
			require_once DOL_DOCUMENT_ROOT.'/core/class/extrafields.class.php';
			$extrafields = new ExtraFields($this->db);
			$extrafields->fetch_name_optionals_label($this->table_element);

			$value = $this->array_options["options_".$key];

			$attributeKey      = $key;
			$attributeType     = $extrafields->attributes[$this->table_element]['type'][$key];
			$attributeLabel    = $extrafields->attributes[$this->table_element]['label'][$key];
			$attributeParam    = $extrafields->attributes[$this->table_element]['param'][$key];
			$attributeRequired = $extrafields->attributes[$this->table_element]['required'][$key];
			$attributeUnique   = $extrafields->attributes[$this->table_element]['unique'][$attributeKey];
			$attrfieldcomputed = $extrafields->attributes[$this->table_element]['computed'][$key];

			// Similar code than into insertExtraFields
			if ($attributeRequired) {
				$mandatorypb = false;
				if ($attributeType == 'link' && $this->array_options["options_".$key] == '-1') {
					$mandatorypb = true;
				}
				if ($this->array_options["options_".$key] === '') {
					$mandatorypb = true;
				}
				if ($mandatorypb) {
					$langs->load("errors");
					dol_syslog("Mandatory field 'options_".$key."' is empty during update and set to required into definition of extrafields");
					$this->errors[] = $langs->trans('ErrorFieldRequired', $attributeLabel);
					return -1;
				}
			}

			//dol_syslog("attributeLabel=".$attributeLabel, LOG_DEBUG);
			//dol_syslog("attributeType=".$attributeType, LOG_DEBUG);
			if (!empty($attrfieldcomputed)) {
<<<<<<< HEAD
				if (!empty($conf->global->MAIN_STORE_COMPUTED_EXTRAFIELDS)) {
=======
				if (getDolGlobalString('MAIN_STORE_COMPUTED_EXTRAFIELDS')) {
>>>>>>> 729451fa
					$value = dol_eval($attrfieldcomputed, 1, 0, '2');
					dol_syslog($langs->trans("Extrafieldcomputed")." sur ".$attributeLabel."(".$value.")", LOG_DEBUG);
					$this->array_options["options_".$key] = $value;
				} else {
					$this->array_options["options_".$key] = null;
				}
			}

			switch ($attributeType) {
				case 'int':
					if (!is_numeric($value) && $value != '') {
						$this->errors[] = $langs->trans("ExtraFieldHasWrongValue", $attributeLabel);
						return -1;
					} elseif ($value === '') {
						$this->array_options["options_".$key] = null;
					}
					break;
				case 'double':
					$value = price2num($value);
					if (!is_numeric($value) && $value != '') {
						dol_syslog($langs->trans("ExtraFieldHasWrongValue")." sur ".$attributeLabel."(".$value."is not '".$attributeType."')", LOG_DEBUG);
						$this->errors[] = $langs->trans("ExtraFieldHasWrongValue", $attributeLabel);
						return -1;
					} elseif ($value === '') {
						$value = null;
					}
					//dol_syslog("double value"." sur ".$attributeLabel."(".$value." is '".$attributeType."')", LOG_DEBUG);
					$this->array_options["options_".$key] = $value;
					break;
				/*case 'select':	// Not required, we chosed value='0' for undefined values
					 if ($value=='-1')
					 {
						 $this->array_options[$key] = null;
					 }
					 break;*/
				case 'price':
					$this->array_options["options_".$key] = price2num($this->array_options["options_".$key]);
					break;
				case 'password':
					$new_array_options = array();
					$algo = '';
					if ($this->array_options["options_".$key] != '' && is_array($extrafields->attributes[$this->table_element]['param'][$attributeKey]['options'])) {
						// If there is an encryption choice, we use it to crypt data before insert
						$tmparrays = array_keys($extrafields->attributes[$this->table_element]['param'][$attributeKey]['options']);
						$algo = reset($tmparrays);
						if ($algo != '') {
							//global $action;		// $action may be 'create', 'update', 'update_extras'...
							//var_dump($action);
							//var_dump($this->oldcopy);exit;
							//var_dump($key.' '.$this->array_options["options_".$key].' '.$algo);
							if (is_object($this->oldcopy)) {		// If this->oldcopy is not defined, we can't know if we change attribute or not, so we must keep value
								//var_dump($this->oldcopy->array_options["options_".$key]); var_dump($this->array_options["options_".$key]);
								if (isset($this->oldcopy->array_options["options_".$key]) && $this->array_options["options_".$key] == $this->oldcopy->array_options["options_".$key]) {	// If old value crypted in database is same than submited new value, it means we don't change it, so we don't update.
									if ($algo == 'dolcrypt') {	// dolibarr reversible encryption
										if (!preg_match('/^dolcrypt:/', $this->array_options["options_".$key])) {
											$new_array_options["options_".$key] = dolEncrypt($this->array_options["options_".$key]);	// warning, must be called when on the master
										} else {
											$new_array_options["options_".$key] = $this->array_options["options_".$key]; // Value is kept
										}
									} else {
										$new_array_options["options_".$key] = $this->array_options["options_".$key]; // Value is kept
									}
								} else {
									if ($algo == 'dolcrypt') {	// dolibarr reversible encryption
										if (!preg_match('/^dolcrypt:/', $this->array_options["options_".$key])) {
											$new_array_options["options_".$key] = dolEncrypt($this->array_options["options_".$key]);
										} else {
											$new_array_options["options_".$key] = $this->array_options["options_".$key]; // Value is kept
										}
									} else {
										$new_array_options["options_".$key] = dol_hash($this->array_options["options_".$key], $algo);
									}
								}
							} else {
								if ($algo == 'dolcrypt' && !preg_match('/^dolcrypt:/', $this->array_options["options_".$key])) {	// dolibarr reversible encryption
									$new_array_options["options_".$key] = dolEncrypt($this->array_options["options_".$key]);	// warning, must be called when on the master
								} else {
									$new_array_options["options_".$key] = $this->array_options["options_".$key]; // Value is kept
								}
							}
						} else {
							// No encryption
							$new_array_options["options_".$key] = $this->array_options["options_".$key]; // Value is kept
						}
					} else { // Common usage
						$new_array_options["options_".$key] = $this->array_options["options_".$key]; // Value is kept
					}

					$this->array_options["options_".$key] = $new_array_options["options_".$key];
					break;
				case 'date':
				case 'datetime':
					if (empty($this->array_options["options_".$key])) {
						$this->array_options["options_".$key] = null;
					} else {
						$this->array_options["options_".$key] = $this->db->idate($this->array_options["options_".$key]);
					}
					break;
				case 'datetimegmt':
					if (empty($this->array_options["options_".$key])) {
						$this->array_options["options_".$key] = null;
					} else {
						$this->array_options["options_".$key] = $this->db->idate($this->array_options["options_".$key], 'gmt');
					}
					break;
				case 'boolean':
					if (empty($this->array_options["options_".$key])) {
						$this->array_options["options_".$key] = null;
					}
					break;
				case 'link':
					if ($this->array_options["options_".$key] === '') {
						$this->array_options["options_".$key] = null;
					}
					break;
				/*
				case 'link':
					$param_list = array_keys($attributeParam['options']);
					// 0 : ObjectName
					// 1 : classPath
					$InfoFieldList = explode(":", $param_list[0]);
					dol_include_once($InfoFieldList[1]);
					if ($InfoFieldList[0] && class_exists($InfoFieldList[0]))
					{
						if ($value == '-1')	// -1 is key for no defined in combo list of objects
						{
							$new_array_options[$key] = '';
						} elseif ($value) {
							$object = new $InfoFieldList[0]($this->db);
							if (is_numeric($value)) $res = $object->fetch($value);	// Common case
							else $res = $object->fetch('', $value);					// For compatibility

							if ($res > 0) $new_array_options[$key] = $object->id;
							else {
								$this->error = "Id/Ref '".$value."' for object '".$object->element."' not found";
								$this->db->rollback();
								return -1;
							}
						}
					} else {
						dol_syslog('Error bad setup of extrafield', LOG_WARNING);
					}
					break;
				*/
				case 'checkbox':
				case 'chkbxlst':
					$new_array_options = array();
					if (is_array($this->array_options["options_".$key])) {
						$new_array_options["options_".$key] = implode(',', $this->array_options["options_".$key]);
					} else {
						$new_array_options["options_".$key] = $this->array_options["options_".$key];
					}

					$this->array_options["options_".$key] = $new_array_options["options_".$key];
					break;
			}

			$this->db->begin();

			$linealreadyfound = 0;

			// Check if there is already a line for this object (in most cases, it is, but sometimes it is not, for example when extra field has been created after), so we must keep this overload)
			$sql = "SELECT COUNT(rowid) as nb FROM ".$this->db->prefix().$this->table_element."_extrafields WHERE fk_object = ".((int) $this->id);
			$resql = $this->db->query($sql);
			if ($resql) {
				$tmpobj = $this->db->fetch_object($resql);
				if ($tmpobj) {
					$linealreadyfound = $tmpobj->nb;
				}
			}

			//var_dump('linealreadyfound='.$linealreadyfound.' sql='.$sql);
			if ($linealreadyfound) {
				if ($this->array_options["options_".$key] === null) {
					$sql = "UPDATE ".$this->db->prefix().$this->table_element."_extrafields SET ".$key." = null";
				} else {
					$sql = "UPDATE ".$this->db->prefix().$this->table_element."_extrafields SET ".$key." = '".$this->db->escape($this->array_options["options_".$key])."'";
				}
				$sql .= " WHERE fk_object = ".((int) $this->id);

				$resql = $this->db->query($sql);
				if (!$resql) {
					$error++;
					$this->error = $this->db->lasterror();
				}
			} else {
				$result = $this->insertExtraFields('', $user);
				if ($result < 0) {
					$error++;
				}
			}

			if (!$error && $trigger) {
				// Call trigger
				$this->context = array('extrafieldupdate'=>1);
				$result = $this->call_trigger($trigger, $userused);
				if ($result < 0) {
					$error++;
				}
				// End call trigger
			}

			if ($error) {
				dol_syslog(__METHOD__.$this->error, LOG_ERR);
				$this->db->rollback();
				return -1;
			} else {
				$this->db->commit();
				return 1;
			}
		} else {
			return 0;
		}
	}

	/**
	 *	Update an extra language value for the current object.
	 *  Data to describe values to update are stored into $this->array_options=array('options_codeforfield1'=>'valueforfield1', 'options_codeforfield2'=>'valueforfield2', ...)
	 *
	 *  @param  string      $key    		Key of the extrafield (without starting 'options_')
	 *  @param	string		$trigger		If defined, call also the trigger (for example COMPANY_MODIFY)
	 *  @param	User		$userused		Object user
	 *  @return int                 		-1=error, O=did nothing, 1=OK
	 *  @see updateExtraFields(), insertExtraLanguages()
	 */
	public function updateExtraLanguages($key, $trigger = null, $userused = null)
	{
		global $conf, $langs, $user;

		if (empty($userused)) {
			$userused = $user;
		}

		$error = 0;

		if (getDolGlobalString('MAIN_EXTRALANGUAGES_DISABLED')) {
			return 0; // For avoid conflicts if trigger used
		}

		return 0;
	}


	/**
	 * Return HTML string to put an input field into a page
	 * Code very similar with showInputField of extra fields
	 *
	 * @param  array|null	$val	       Array of properties for field to show (used only if ->fields not defined)
	 * @param  string  		$key           Key of attribute
	 * @param  string|array	$value         Preselected value to show (for date type it must be in timestamp format, for amount or price it must be a php numeric value, for array type must be array)
	 * @param  string  		$moreparam     To add more parameters on html input tag
	 * @param  string  		$keysuffix     Prefix string to add into name and id of field (can be used to avoid duplicate names)
	 * @param  string  		$keyprefix     Suffix string to add into name and id of field (can be used to avoid duplicate names)
	 * @param  string|int	$morecss       Value for css to define style/length of field. May also be a numeric.
	 * @param  int			$nonewbutton   Force to not show the new button on field that are links to object
	 * @return string
	 */
	public function showInputField($val, $key, $value, $moreparam = '', $keysuffix = '', $keyprefix = '', $morecss = 0, $nonewbutton = 0)
	{
		global $conf, $langs, $form;

		if (!is_object($form)) {
			require_once DOL_DOCUMENT_ROOT.'/core/class/html.form.class.php';
			$form = new Form($this->db);
		}

		if (!empty($this->fields)) {
			$val = $this->fields[$key];
		}

		// Validation tests and output
		$fieldValidationErrorMsg = '';
		$validationClass = '';
		$fieldValidationErrorMsg = $this->getFieldError($key);
		if (!empty($fieldValidationErrorMsg)) {
			$validationClass = ' --error'; // the -- is use as class state in css :  .--error can't be be defined alone it must be define with another class like .my-class.--error or input.--error
		} else {
			$validationClass = ' --success'; // the -- is use as class state in css :  .--success can't be be defined alone it must be define with another class like .my-class.--success or input.--success
		}

		$out = '';
		$type = '';
		$isDependList = 0;
		$param = array();
		$param['options'] = array();
		$reg = array();
		$size = !empty($this->fields[$key]['size']) ? $this->fields[$key]['size'] : 0;
		// Because we work on extrafields
		if (preg_match('/^(integer|link):(.*):(.*):(.*):(.*)/i', $val['type'], $reg)) {
			$param['options'] = array($reg[2].':'.$reg[3].':'.$reg[4].':'.$reg[5] => 'N');
			$type = 'link';
		} elseif (preg_match('/^(integer|link):(.*):(.*):(.*)/i', $val['type'], $reg)) {
			$param['options'] = array($reg[2].':'.$reg[3].':'.$reg[4] => 'N');
			$type = 'link';
		} elseif (preg_match('/^(integer|link):(.*):(.*)/i', $val['type'], $reg)) {
			$param['options'] = array($reg[2].':'.$reg[3] => 'N');
			$type = 'link';
		} elseif (preg_match('/^(sellist):(.*):(.*):(.*):(.*)/i', $val['type'], $reg)) {
			$param['options'] = array($reg[2].':'.$reg[3].':'.$reg[4].':'.$reg[5] => 'N');
			$type = 'sellist';
		} elseif (preg_match('/^(sellist):(.*):(.*):(.*)/i', $val['type'], $reg)) {
			$param['options'] = array($reg[2].':'.$reg[3].':'.$reg[4] => 'N');
			$type = 'sellist';
		} elseif (preg_match('/^(sellist):(.*):(.*)/i', $val['type'], $reg)) {
			$param['options'] = array($reg[2].':'.$reg[3] => 'N');
			$type = 'sellist';
		} elseif (preg_match('/^chkbxlst:(.*)/i', $val['type'], $reg)) {
			$param['options'] = array($reg[1] => 'N');
			$type = 'chkbxlst';
		} elseif (preg_match('/varchar\((\d+)\)/', $val['type'], $reg)) {
			$param['options'] = array();
			$type = 'varchar';
			$size = $reg[1];
		} elseif (preg_match('/varchar/', $val['type'])) {
			$param['options'] = array();
			$type = 'varchar';
		} else {
			$param['options'] = array();
			$type = $this->fields[$key]['type'];
		}
		//var_dump($type); var_dump($param['options']);

		// Special case that force options and type ($type can be integer, varchar, ...)
		if (!empty($this->fields[$key]['arrayofkeyval']) && is_array($this->fields[$key]['arrayofkeyval'])) {
			$param['options'] = $this->fields[$key]['arrayofkeyval'];
<<<<<<< HEAD
			$type = (($this->fields[$key]['type']=='checkbox')?$this->fields[$key]['type']:'select');
=======
			$type = (($this->fields[$key]['type']=='checkbox') ? $this->fields[$key]['type'] : 'select');
>>>>>>> 729451fa
		}

		$label = $this->fields[$key]['label'];
		//$elementtype=$this->fields[$key]['elementtype'];	// Seems not used
		$default = (!empty($this->fields[$key]['default']) ? $this->fields[$key]['default'] : '');
		$computed = (!empty($this->fields[$key]['computed']) ? $this->fields[$key]['computed'] : '');
		$unique = (!empty($this->fields[$key]['unique']) ? $this->fields[$key]['unique'] : 0);
		$required = (!empty($this->fields[$key]['required']) ? $this->fields[$key]['required'] : 0);
		$autofocusoncreate = (!empty($this->fields[$key]['autofocusoncreate']) ? $this->fields[$key]['autofocusoncreate'] : 0);

		$langfile = (!empty($this->fields[$key]['langfile']) ? $this->fields[$key]['langfile'] : '');
		$list = (!empty($this->fields[$key]['list']) ? $this->fields[$key]['list'] : 0);
		$hidden = (in_array(abs($this->fields[$key]['visible']), array(0, 2)) ? 1 : 0);

		$objectid = $this->id;

		if ($computed) {
			if (!preg_match('/^search_/', $keyprefix)) {
				return '<span class="opacitymedium">'.$langs->trans("AutomaticallyCalculated").'</span>';
			} else {
				return '';
			}
		}

		// Set value of $morecss. For this, we use in priority showsize from parameters, then $val['css'] then autodefine
		if (empty($morecss) && !empty($val['css'])) {
			$morecss = $val['css'];
		} elseif (empty($morecss)) {
			if ($type == 'date') {
				$morecss = 'minwidth100imp';
			} elseif ($type == 'datetime' || $type == 'link') {	// link means an foreign key to another primary id
				$morecss = 'minwidth200imp';
			} elseif (in_array($type, array('int', 'integer', 'price')) || preg_match('/^double(\([0-9],[0-9]\)){0,1}/', $type)) {
				$morecss = 'maxwidth75';
			} elseif ($type == 'url') {
				$morecss = 'minwidth400';
			} elseif ($type == 'boolean') {
				$morecss = '';
			} else {
				if (round($size) < 12) {
					$morecss = 'minwidth100';
				} elseif (round($size) <= 48) {
					$morecss = 'minwidth200';
				} else {
					$morecss = 'minwidth400';
				}
			}
		}

		// Add validation state class
		if (!empty($validationClass)) {
			$morecss.= $validationClass;
		}

		if (in_array($type, array('date'))) {
			$tmp = explode(',', $size);
			$newsize = $tmp[0];
			$showtime = 0;

			// Do not show current date when field not required (see selectDate() method)
			if (!$required && $value == '') {
				$value = '-1';
			}

			// TODO Must also support $moreparam
			$out = $form->selectDate($value, $keyprefix.$key.$keysuffix, $showtime, $showtime, $required, '', 1, (($keyprefix != 'search_' && $keyprefix != 'search_options_') ? 1 : 0), 0, 1);
		} elseif (in_array($type, array('datetime'))) {
			$tmp = explode(',', $size);
			$newsize = $tmp[0];
			$showtime = 1;

			// Do not show current date when field not required (see selectDate() method)
			if (!$required && $value == '') {
				$value = '-1';
			}

			// TODO Must also support $moreparam
			$out = $form->selectDate($value, $keyprefix.$key.$keysuffix, $showtime, $showtime, $required, '', 1, (($keyprefix != 'search_' && $keyprefix != 'search_options_') ? 1 : 0), 0, 1, '', '', '', 1, '', '', 'tzuserrel');
		} elseif (in_array($type, array('duration'))) {
			$out = $form->select_duration($keyprefix.$key.$keysuffix, $value, 0, 'text', 0, 1);
		} elseif (in_array($type, array('int', 'integer'))) {
			$tmp = explode(',', $size);
			$newsize = $tmp[0];
			$out = '<input type="text" class="flat '.$morecss.'" name="'.$keyprefix.$key.$keysuffix.'" id="'.$keyprefix.$key.$keysuffix.'"'.($newsize > 0 ? ' maxlength="'.$newsize.'"' : '').' value="'.dol_escape_htmltag($value).'"'.($moreparam ? $moreparam : '').($autofocusoncreate ? ' autofocus' : '').'>';
		} elseif (in_array($type, array('real'))) {
			$out = '<input type="text" class="flat '.$morecss.'" name="'.$keyprefix.$key.$keysuffix.'" id="'.$keyprefix.$key.$keysuffix.'" value="'.dol_escape_htmltag($value).'"'.($moreparam ? $moreparam : '').($autofocusoncreate ? ' autofocus' : '').'>';
		} elseif (preg_match('/varchar/', $type)) {
			$out = '<input type="text" class="flat '.$morecss.'" name="'.$keyprefix.$key.$keysuffix.'" id="'.$keyprefix.$key.$keysuffix.'"'.($size > 0 ? ' maxlength="'.$size.'"' : '').' value="'.dol_escape_htmltag($value).'"'.($moreparam ? $moreparam : '').($autofocusoncreate ? ' autofocus' : '').'>';
		} elseif (in_array($type, array('email', 'mail', 'phone', 'url', 'ip'))) {
			$out = '<input type="text" class="flat '.$morecss.'" name="'.$keyprefix.$key.$keysuffix.'" id="'.$keyprefix.$key.$keysuffix.'" value="'.dol_escape_htmltag($value).'" '.($moreparam ? $moreparam : '').($autofocusoncreate ? ' autofocus' : '').'>';
		} elseif (preg_match('/^text/', $type)) {
			if (!preg_match('/search_/', $keyprefix)) {		// If keyprefix is search_ or search_options_, we must just use a simple text field
				require_once DOL_DOCUMENT_ROOT.'/core/class/doleditor.class.php';
				$doleditor = new DolEditor($keyprefix.$key.$keysuffix, $value, '', 200, 'dolibarr_notes', 'In', false, false, false, ROWS_5, '90%');
				$out = $doleditor->Create(1);
			} else {
				$out = '<input type="text" class="flat '.$morecss.' maxwidthonsmartphone" name="'.$keyprefix.$key.$keysuffix.'" id="'.$keyprefix.$key.$keysuffix.'" value="'.dol_escape_htmltag($value).'" '.($moreparam ? $moreparam : '').'>';
			}
		} elseif (preg_match('/^html/', $type)) {
			if (!preg_match('/search_/', $keyprefix)) {		// If keyprefix is search_ or search_options_, we must just use a simple text field
				require_once DOL_DOCUMENT_ROOT.'/core/class/doleditor.class.php';
				$doleditor = new DolEditor($keyprefix.$key.$keysuffix, $value, '', 200, 'dolibarr_notes', 'In', false, false, isModEnabled('fckeditor') && $conf->global->FCKEDITOR_ENABLE_SOCIETE, ROWS_5, '90%');
				$out = $doleditor->Create(1, '', true, '', '', $moreparam, $morecss);
			} else {
				$out = '<input type="text" class="flat '.$morecss.' maxwidthonsmartphone" name="'.$keyprefix.$key.$keysuffix.'" id="'.$keyprefix.$key.$keysuffix.'" value="'.dol_escape_htmltag($value).'" '.($moreparam ? $moreparam : '').'>';
			}
		} elseif ($type == 'boolean') {
			$checked = '';
			if (!empty($value)) {
				$checked = ' checked value="1" ';
			} else {
				$checked = ' value="1" ';
			}
			$out = '<input type="checkbox" class="flat '.$morecss.' maxwidthonsmartphone" name="'.$keyprefix.$key.$keysuffix.'" id="'.$keyprefix.$key.$keysuffix.'" '.$checked.' '.($moreparam ? $moreparam : '').'>';
		} elseif ($type == 'price') {
			if (!empty($value)) {		// $value in memory is a php numeric, we format it into user number format.
				$value = price($value);
			}
			$out = '<input type="text" class="flat '.$morecss.' maxwidthonsmartphone" name="'.$keyprefix.$key.$keysuffix.'" id="'.$keyprefix.$key.$keysuffix.'" value="'.$value.'" '.($moreparam ? $moreparam : '').'> '.$langs->getCurrencySymbol($conf->currency);
		} elseif (preg_match('/^double(\([0-9],[0-9]\)){0,1}/', $type)) {
			if (!empty($value)) {		// $value in memory is a php numeric, we format it into user number format.
				$value = price($value);
			}
			$out = '<input type="text" class="flat '.$morecss.' maxwidthonsmartphone" name="'.$keyprefix.$key.$keysuffix.'" id="'.$keyprefix.$key.$keysuffix.'" value="'.$value.'" '.($moreparam ? $moreparam : '').'> ';
		} elseif ($type == 'select') {	// combo list
			$out = '';
			if (!empty($conf->use_javascript_ajax) && !getDolGlobalString('MAIN_EXTRAFIELDS_DISABLE_SELECT2')) {
				include_once DOL_DOCUMENT_ROOT.'/core/lib/ajax.lib.php';
				$out .= ajax_combobox($keyprefix.$key.$keysuffix, array(), 0);
			}

			$out .= '<select class="flat '.$morecss.' maxwidthonsmartphone" name="'.$keyprefix.$key.$keysuffix.'" id="'.$keyprefix.$key.$keysuffix.'" '.($moreparam ? $moreparam : '').'>';
			if ((!isset($this->fields[$key]['default'])) || ($this->fields[$key]['notnull'] != 1)) {
				$out .= '<option value="0">&nbsp;</option>';
			}
			foreach ($param['options'] as $keyb => $valb) {
				if ((string) $keyb == '') {
					continue;
				}
				if (strpos($valb, "|") !== false) {
					list($valb, $parent) = explode('|', $valb);
				}
				$out .= '<option value="'.$keyb.'"';
				$out .= (((string) $value == (string) $keyb) ? ' selected' : '');
				$out .= (!empty($parent) ? ' parent="'.$parent.'"' : '');
				$out .= '>'.$valb.'</option>';
			}
			$out .= '</select>';
		} elseif ($type == 'sellist') {
			$out = '';
			if (!empty($conf->use_javascript_ajax) && !getDolGlobalString('MAIN_EXTRAFIELDS_DISABLE_SELECT2')) {
				include_once DOL_DOCUMENT_ROOT.'/core/lib/ajax.lib.php';
				$out .= ajax_combobox($keyprefix.$key.$keysuffix, array(), 0);
			}

			$out .= '<select class="flat '.$morecss.' maxwidthonsmartphone" name="'.$keyprefix.$key.$keysuffix.'" id="'.$keyprefix.$key.$keysuffix.'" '.($moreparam ? $moreparam : '').'>';
			if (is_array($param['options'])) {
				$param_list = array_keys($param['options']);
				$InfoFieldList = explode(":", $param_list[0], 5);
				if (! empty($InfoFieldList[4])) {
<<<<<<< HEAD
					$pos = 0; $parenthesisopen = 0;
=======
					$pos = 0;
					$parenthesisopen = 0;
>>>>>>> 729451fa
					while (substr($InfoFieldList[4], $pos, 1) !== '' && ($parenthesisopen || $pos == 0 || substr($InfoFieldList[4], $pos, 1) != ':')) {
						if (substr($InfoFieldList[4], $pos, 1) == '(') {
							$parenthesisopen++;
						}
						if (substr($InfoFieldList[4], $pos, 1) == ')') {
							$parenthesisopen--;
						}
						$pos++;
					}
					$tmpbefore = substr($InfoFieldList[4], 0, $pos);
					$tmpafter = substr($InfoFieldList[4], $pos+1);
					//var_dump($InfoFieldList[4].' -> '.$pos); var_dump($tmpafter);
					$InfoFieldList[4] = $tmpbefore;
					if ($tmpafter !== '') {
						$InfoFieldList = array_merge($InfoFieldList, explode(':', $tmpafter));
					}
					//var_dump($InfoFieldList);
				}
				$parentName = '';
				$parentField = '';

				// 0 : tableName
				// 1 : label field name
				// 2 : key fields name (if differ of rowid)
				// 3 : key field parent (for dependent lists)
				// 4 : where clause filter on column or table extrafield, syntax field='value' or extra.field=value
				// 5 : id category type
				// 6 : ids categories list separated by comma for category root
				// 7 : sort field
				$keyList = (empty($InfoFieldList[2]) ? 'rowid' : $InfoFieldList[2].' as rowid');

				if (count($InfoFieldList) > 4 && !empty($InfoFieldList[4])) {
					if (strpos($InfoFieldList[4], 'extra.') !== false) {
						$keyList = 'main.'.$InfoFieldList[2].' as rowid';
					} else {
						$keyList = $InfoFieldList[2].' as rowid';
					}
				}
				if (count($InfoFieldList) > 3 && !empty($InfoFieldList[3])) {
					list($parentName, $parentField) = explode('|', $InfoFieldList[3]);
					$keyList .= ', '.$parentField;
				}

				$filter_categorie = false;
				if (count($InfoFieldList) > 5) {
					if ($InfoFieldList[0] == 'categorie') {
						$filter_categorie = true;
					}
				}

				if ($filter_categorie === false) {
					$fields_label = explode('|', $InfoFieldList[1]);
					if (is_array($fields_label)) {
						$keyList .= ', ';
						$keyList .= implode(', ', $fields_label);
					}

					$sqlwhere = '';
					$sql = "SELECT " . $keyList;
					$sql .= " FROM " . $this->db->prefix() . $InfoFieldList[0];
					if (!empty($InfoFieldList[4])) {
						// can use SELECT request
						if (strpos($InfoFieldList[4], '$SEL$') !== false) {
							$InfoFieldList[4] = str_replace('$SEL$', 'SELECT', $InfoFieldList[4]);
						}

						// current object id can be use into filter
						if (strpos($InfoFieldList[4], '$ID$') !== false && !empty($objectid)) {
							$InfoFieldList[4] = str_replace('$ID$', $objectid, $InfoFieldList[4]);
						} else {
							$InfoFieldList[4] = str_replace('$ID$', '0', $InfoFieldList[4]);
						}

						// We have to join on extrafield table
						$errstr = '';
						if (strpos($InfoFieldList[4], 'extra') !== false) {
							$sql .= " as main, " . $this->db->prefix() . $InfoFieldList[0] . "_extrafields as extra";
							$sqlwhere .= " WHERE extra.fk_object=main." . $InfoFieldList[2];
							$sqlwhere .= " AND " . forgeSQLFromUniversalSearchCriteria($InfoFieldList[4], $errstr, 1);
						} else {
							$sqlwhere .= " WHERE " . forgeSQLFromUniversalSearchCriteria($InfoFieldList[4], $errstr, 1);
						}
					} else {
						$sqlwhere .= ' WHERE 1=1';
					}
					// Some tables may have field, some other not. For the moment we disable it.
					if (in_array($InfoFieldList[0], array('tablewithentity'))) {
						$sqlwhere .= " AND entity = " . ((int) $conf->entity);
					}
					$sql .= $sqlwhere;
					//print $sql;

					// Note: $InfoFieldList can be 'sellist:TableName:LabelFieldName[:KeyFieldName[:KeyFieldParent[:Filter[:CategoryIdType[:CategoryIdList[:Sortfield]]]]]]'
					if (isset($InfoFieldList[7]) && preg_match('/^[a-z0-9_\-,]+$/i', $InfoFieldList[7])) {
						$sql .= " ORDER BY ".$this->db->escape($InfoFieldList[7]);
					} else {
						$sql .= " ORDER BY ".$this->db->sanitize(implode(', ', $fields_label));
					}

					dol_syslog(get_class($this) . '::showInputField type=sellist', LOG_DEBUG);
					$resql = $this->db->query($sql);
					if ($resql) {
						$out .= '<option value="0">&nbsp;</option>';
						$num = $this->db->num_rows($resql);
						$i = 0;
						while ($i < $num) {
							$labeltoshow = '';
							$obj = $this->db->fetch_object($resql);

							// Several field into label (eq table:code|libelle:rowid)
							$notrans = false;
							$fields_label = explode('|', $InfoFieldList[1]);
							if (count($fields_label) > 1) {
								$notrans = true;
								foreach ($fields_label as $field_toshow) {
									$labeltoshow .= $obj->$field_toshow . ' ';
								}
							} else {
								$labeltoshow = $obj->{$InfoFieldList[1]};
							}
							$labeltoshow = dol_trunc($labeltoshow, 45);

							if ($value == $obj->rowid) {
								foreach ($fields_label as $field_toshow) {
									$translabel = $langs->trans($obj->$field_toshow);
									if ($translabel != $obj->$field_toshow) {
										$labeltoshow = dol_trunc($translabel) . ' ';
									} else {
										$labeltoshow = dol_trunc($obj->$field_toshow) . ' ';
									}
								}
								$out .= '<option value="' . $obj->rowid . '" selected>' . $labeltoshow . '</option>';
							} else {
								if (!$notrans) {
									$translabel = $langs->trans($obj->{$InfoFieldList[1]});
									if ($translabel != $obj->{$InfoFieldList[1]}) {
										$labeltoshow = dol_trunc($translabel, 18);
									} else {
										$labeltoshow = dol_trunc($obj->{$InfoFieldList[1]});
									}
								}
								if (empty($labeltoshow)) {
									$labeltoshow = '(not defined)';
								}
								if ($value == $obj->rowid) {
									$out .= '<option value="' . $obj->rowid . '" selected>' . $labeltoshow . '</option>';
								}

								if (!empty($InfoFieldList[3]) && $parentField) {
									$parent = $parentName . ':' . $obj->{$parentField};
									$isDependList = 1;
								}

								$out .= '<option value="' . $obj->rowid . '"';
								$out .= ($value == $obj->rowid ? ' selected' : '');
								$out .= (!empty($parent) ? ' parent="' . $parent . '"' : '');
								$out .= '>' . $labeltoshow . '</option>';
							}

							$i++;
						}
						$this->db->free($resql);
					} else {
						print 'Error in request ' . $sql . ' ' . $this->db->lasterror() . '. Check setup of extra parameters.<br>';
					}
				} else {
					require_once DOL_DOCUMENT_ROOT.'/categories/class/categorie.class.php';
					$data = $form->select_all_categories(Categorie::$MAP_ID_TO_CODE[$InfoFieldList[5]], '', 'parent', 64, $InfoFieldList[6], 1, 1);
					$out .= '<option value="0">&nbsp;</option>';
					foreach ($data as $data_key => $data_value) {
						$out .= '<option value="' . $data_key . '"';
						$out .= ($value == $data_key ? ' selected' : '');
						$out .= '>' . $data_value . '</option>';
					}
				}
			}
			$out .= '</select>';
		} elseif ($type == 'checkbox') {
			$value_arr = explode(',', $value);
			$out = $form->multiselectarray($keyprefix.$key.$keysuffix, (empty($param['options']) ? null : $param['options']), $value_arr, '', 0, $morecss, 0, '100%');
		} elseif ($type == 'radio') {
			$out = '';
			foreach ($param['options'] as $keyopt => $valopt) {
				$out .= '<input class="flat '.$morecss.'" type="radio" name="'.$keyprefix.$key.$keysuffix.'" id="'.$keyprefix.$key.$keysuffix.'" '.($moreparam ? $moreparam : '');
				$out .= ' value="'.$keyopt.'"';
				$out .= ' id="'.$keyprefix.$key.$keysuffix.'_'.$keyopt.'"';
				$out .= ($value == $keyopt ? 'checked' : '');
				$out .= '/><label for="'.$keyprefix.$key.$keysuffix.'_'.$keyopt.'">'.$valopt.'</label><br>';
			}
		} elseif ($type == 'chkbxlst') {
			if (is_array($value)) {
				$value_arr = $value;
			} else {
				$value_arr = explode(',', $value);
			}

			if (is_array($param['options'])) {
				$param_list = array_keys($param['options']);
				$InfoFieldList = explode(":", $param_list[0]);
				$parentName = '';
				$parentField = '';
				// 0 : tableName
				// 1 : label field name
				// 2 : key fields name (if differ of rowid)
				// 3 : key field parent (for dependent lists)
				// 4 : where clause filter on column or table extrafield, syntax field='value' or extra.field=value
				// 5 : id category type
				// 6 : ids categories list separated by comma for category root
				$keyList = (empty($InfoFieldList[2]) ? 'rowid' : $InfoFieldList[2].' as rowid');

				if (count($InfoFieldList) > 3 && !empty($InfoFieldList[3])) {
					list($parentName, $parentField) = explode('|', $InfoFieldList[3]);
					$keyList .= ', '.$parentField;
				}
				if (count($InfoFieldList) > 4 && !empty($InfoFieldList[4])) {
					if (strpos($InfoFieldList[4], 'extra.') !== false) {
						$keyList = 'main.'.$InfoFieldList[2].' as rowid';
					} else {
						$keyList = $InfoFieldList[2].' as rowid';
					}
				}

				$filter_categorie = false;
				if (count($InfoFieldList) > 5) {
					if ($InfoFieldList[0] == 'categorie') {
						$filter_categorie = true;
					}
				}

				if ($filter_categorie === false) {
					$fields_label = explode('|', $InfoFieldList[1]);
					if (is_array($fields_label)) {
						$keyList .= ', ';
						$keyList .= implode(', ', $fields_label);
					}

					$sqlwhere = '';
					$sql = "SELECT " . $keyList;
					$sql .= ' FROM ' . $this->db->prefix() . $InfoFieldList[0];
					if (!empty($InfoFieldList[4])) {
						// can use SELECT request
						if (strpos($InfoFieldList[4], '$SEL$') !== false) {
							$InfoFieldList[4] = str_replace('$SEL$', 'SELECT', $InfoFieldList[4]);
						}

						// current object id can be use into filter
						if (strpos($InfoFieldList[4], '$ID$') !== false && !empty($objectid)) {
							$InfoFieldList[4] = str_replace('$ID$', $objectid, $InfoFieldList[4]);
						} else {
							$InfoFieldList[4] = str_replace('$ID$', '0', $InfoFieldList[4]);
						}

						// We have to join on extrafield table
						if (strpos($InfoFieldList[4], 'extra') !== false) {
							$sql .= ' as main, ' . $this->db->prefix() . $InfoFieldList[0] . '_extrafields as extra';
							$sqlwhere .= " WHERE extra.fk_object=main." . $InfoFieldList[2] . " AND " . $InfoFieldList[4];
						} else {
							$sqlwhere .= " WHERE " . $InfoFieldList[4];
						}
					} else {
						$sqlwhere .= ' WHERE 1=1';
					}
					// Some tables may have field, some other not. For the moment we disable it.
					if (in_array($InfoFieldList[0], array('tablewithentity'))) {
						$sqlwhere .= " AND entity = " . ((int) $conf->entity);
					}
					// $sql.=preg_replace('/^ AND /','',$sqlwhere);
					// print $sql;

					$sql .= $sqlwhere;
					dol_syslog(get_class($this) . '::showInputField type=chkbxlst', LOG_DEBUG);
					$resql = $this->db->query($sql);
					if ($resql) {
						$num = $this->db->num_rows($resql);
						$i = 0;

						$data = array();

						while ($i < $num) {
							$labeltoshow = '';
							$obj = $this->db->fetch_object($resql);

							$notrans = false;
							// Several field into label (eq table:code|libelle:rowid)
							$fields_label = explode('|', $InfoFieldList[1]);
							if (count($fields_label) > 1) {
								$notrans = true;
								foreach ($fields_label as $field_toshow) {
									$labeltoshow .= $obj->$field_toshow . ' ';
								}
							} else {
								$labeltoshow = $obj->{$InfoFieldList[1]};
							}
							$labeltoshow = dol_trunc($labeltoshow, 45);

							if (is_array($value_arr) && in_array($obj->rowid, $value_arr)) {
								foreach ($fields_label as $field_toshow) {
									$translabel = $langs->trans($obj->$field_toshow);
									if ($translabel != $obj->$field_toshow) {
										$labeltoshow = dol_trunc($translabel, 18) . ' ';
									} else {
										$labeltoshow = dol_trunc($obj->$field_toshow, 18) . ' ';
									}
								}

								$data[$obj->rowid] = $labeltoshow;
							} else {
								if (!$notrans) {
									$translabel = $langs->trans($obj->{$InfoFieldList[1]});
									if ($translabel != $obj->{$InfoFieldList[1]}) {
										$labeltoshow = dol_trunc($translabel, 18);
									} else {
										$labeltoshow = dol_trunc($obj->{$InfoFieldList[1]}, 18);
									}
								}
								if (empty($labeltoshow)) {
									$labeltoshow = '(not defined)';
								}

								if (is_array($value_arr) && in_array($obj->rowid, $value_arr)) {
									$data[$obj->rowid] = $labeltoshow;
								}

								if (!empty($InfoFieldList[3]) && $parentField) {
									$parent = $parentName . ':' . $obj->{$parentField};
									$isDependList = 1;
								}

								$data[$obj->rowid] = $labeltoshow;
							}

							$i++;
						}
						$this->db->free($resql);

						$out = $form->multiselectarray($keyprefix . $key . $keysuffix, $data, $value_arr, '', 0, $morecss, 0, '100%');
					} else {
						print 'Error in request ' . $sql . ' ' . $this->db->lasterror() . '. Check setup of extra parameters.<br>';
					}
				} else {
					require_once DOL_DOCUMENT_ROOT.'/categories/class/categorie.class.php';
					$data = $form->select_all_categories(Categorie::$MAP_ID_TO_CODE[$InfoFieldList[5]], '', 'parent', 64, $InfoFieldList[6], 1, 1);
					$out = $form->multiselectarray($keyprefix . $key . $keysuffix, $data, $value_arr, '', 0, $morecss, 0, '100%');
				}
			}
		} elseif ($type == 'link') {
			$param_list = array_keys($param['options']); // $param_list='ObjectName:classPath[:AddCreateButtonOrNot[:Filter[:Sortfield]]]'
			$param_list_array = explode(':', $param_list[0]);
			$showempty = (($required && $default != '') ? 0 : 1);

			if (!preg_match('/search_/', $keyprefix)) {
				if (!empty($param_list_array[2])) {		// If the entry into $fields is set to add a create button
					if (!empty($this->fields[$key]['picto'])) {
						$morecss .= ' widthcentpercentminusxx';
					} else {
						$morecss .= ' widthcentpercentminusx';
					}
				} else {
					if (!empty($this->fields[$key]['picto'])) {
						$morecss .= ' widthcentpercentminusx';
					}
				}
			}

			$out = $form->selectForForms($param_list[0], $keyprefix.$key.$keysuffix, $value, $showempty, '', '', $morecss, $moreparam, 0, empty($val['disabled']) ? 0 : 1);

			if (!empty($param_list_array[2])) {		// If the entry into $fields is set, we must add a create button
				if ((!GETPOSTISSET('backtopage') || strpos(GETPOST('backtopage'), $_SERVER['PHP_SELF']) === 0)	// // To avoid to open several times the 'Plus' button (we accept only one level)
					&& empty($val['disabled']) && empty($nonewbutton)) {	// and to avoid to show the button if the field is protected by a "disabled".
					list($class, $classfile) = explode(':', $param_list[0]);
					if (file_exists(dol_buildpath(dirname(dirname($classfile)).'/card.php'))) {
						$url_path = dol_buildpath(dirname(dirname($classfile)).'/card.php', 1);
					} else {
						$url_path = dol_buildpath(dirname(dirname($classfile)).'/'.strtolower($class).'_card.php', 1);
					}
					$paramforthenewlink = '';
					$paramforthenewlink .= (GETPOSTISSET('action') ? '&action='.GETPOST('action', 'aZ09') : '');
					$paramforthenewlink .= (GETPOSTISSET('id') ? '&id='.GETPOST('id', 'int') : '');
					$paramforthenewlink .= (GETPOSTISSET('origin') ? '&origin='.GETPOST('origin', 'aZ09') : '');
					$paramforthenewlink .= (GETPOSTISSET('originid') ? '&originid='.GETPOST('originid', 'int') : '');
					$paramforthenewlink .= '&fk_'.strtolower($class).'=--IDFORBACKTOPAGE--';
					// TODO Add Javascript code to add input fields already filled into $paramforthenewlink so we won't loose them when going back to main page
					$out .= '<a class="butActionNew" title="'.$langs->trans("New").'" href="'.$url_path.'?action=create&backtopage='.urlencode($_SERVER['PHP_SELF'].($paramforthenewlink ? '?'.$paramforthenewlink : '')).'"><span class="fa fa-plus-circle valignmiddle"></span></a>';
				}
			}
		} elseif ($type == 'password') {
			// If prefix is 'search_', field is used as a filter, we use a common text field.
			if ($keyprefix.$key.$keysuffix == 'pass_crypted') {
				$out = '<input type="'.($keyprefix == 'search_' ? 'text' : 'password').'" class="flat '.$morecss.'" name="pass" id="pass" value="" '.($moreparam ? $moreparam : '').'>';
				$out .= '<input type="hidden" name="pass_crypted" id="pass_crypted" value="'.$value.'" '.($moreparam ? $moreparam : '').'>';
			} else {
				$out = '<input type="'.($keyprefix == 'search_' ? 'text' : 'password').'" class="flat '.$morecss.'" name="'.$keyprefix.$key.$keysuffix.'" id="'.$keyprefix.$key.$keysuffix.'" value="'.$value.'" '.($moreparam ? $moreparam : '').'>';
			}
		} elseif ($type == 'array') {
			$newval = $val;
			$newval['type'] = 'varchar(256)';

			$out = '';
			if (!empty($value)) {
				foreach ($value as $option) {
					$out .= '<span><a class="'.dol_escape_htmltag($keyprefix.$key.$keysuffix).'_del" href="javascript:;"><span class="fa fa-minus-circle valignmiddle"></span></a> ';
					$out .= $this->showInputField($newval, $keyprefix.$key.$keysuffix.'[]', $option, $moreparam, '', '', $morecss).'<br></span>';
				}
			}
			$out .= '<a id="'.dol_escape_htmltag($keyprefix.$key.$keysuffix).'_add" href="javascript:;"><span class="fa fa-plus-circle valignmiddle"></span></a>';

			$newInput = '<span><a class="'.dol_escape_htmltag($keyprefix.$key.$keysuffix).'_del" href="javascript:;"><span class="fa fa-minus-circle valignmiddle"></span></a> ';
			$newInput .= $this->showInputField($newval, $keyprefix.$key.$keysuffix.'[]', '', $moreparam, '', '', $morecss).'<br></span>';

			if (!empty($conf->use_javascript_ajax)) {
				$out .= '
					<script nonce="'.getNonce().'">
					$(document).ready(function() {
						$("a#'.dol_escape_js($keyprefix.$key.$keysuffix).'_add").click(function() {
							$("'.dol_escape_js($newInput).'").insertBefore(this);
						});

						$(document).on("click", "a.'.dol_escape_js($keyprefix.$key.$keysuffix).'_del", function() {
							$(this).parent().remove();
						});
					});
					</script>';
			}
		}
		if (!empty($hidden)) {
			$out = '<input type="hidden" value="'.$value.'" name="'.$keyprefix.$key.$keysuffix.'" id="'.$keyprefix.$key.$keysuffix.'"/>';
		}

		if ($isDependList==1) {
			$out .= $this->getJSListDependancies('_common');
		}
		/* Add comments
		 if ($type == 'date') $out.=' (YYYY-MM-DD)';
		 elseif ($type == 'datetime') $out.=' (YYYY-MM-DD HH:MM:SS)';
		 */

		// Display error message for field
		if (!empty($fieldValidationErrorMsg) && function_exists('getFieldErrorIcon')) {
			$out .= ' '.getFieldErrorIcon($fieldValidationErrorMsg);
		}

		return $out;
	}

	/**
	 * Return HTML string to show a field into a page
	 * Code very similar with showOutputField of extra fields
	 *
	 * @param  array   	$val		       	Array of properties of field to show
	 * @param  string  	$key            	Key of attribute
	 * @param  string  	$value          	Preselected value to show (for date type it must be in timestamp format, for amount or price it must be a php numeric value)
	 * @param  string  	$moreparam      	To add more parameters on html tag
	 * @param  string  	$keysuffix      	Prefix string to add into name and id of field (can be used to avoid duplicate names)
	 * @param  string  	$keyprefix      	Suffix string to add into name and id of field (can be used to avoid duplicate names)
	 * @param  mixed   	$morecss        	Value for CSS to use (Old usage: May also be a numeric to define a size).
	 * @return string
	 */
	public function showOutputField($val, $key, $value, $moreparam = '', $keysuffix = '', $keyprefix = '', $morecss = '')
	{
		global $conf, $langs, $form;

		if (!is_object($form)) {
			require_once DOL_DOCUMENT_ROOT.'/core/class/html.form.class.php';
			$form = new Form($this->db);
		}

		$label = empty($val['label']) ? '' : $val['label'];
		$type  = empty($val['type']) ? '' : $val['type'];
		$size  = empty($val['css']) ? '' : $val['css'];
		$reg = array();

		// Convert var to be able to share same code than showOutputField of extrafields
		if (preg_match('/varchar\((\d+)\)/', $type, $reg)) {
			$type = 'varchar'; // convert varchar(xx) int varchar
			$size = $reg[1];
		} elseif (preg_match('/varchar/', $type)) {
			$type = 'varchar'; // convert varchar(xx) int varchar
		}
		if (!empty($val['arrayofkeyval']) && is_array($val['arrayofkeyval'])) {
<<<<<<< HEAD
			$type = (($this->fields[$key]['type']=='checkbox')?$this->fields[$key]['type']:'select');
=======
			$type = (($this->fields[$key]['type']=='checkbox') ? $this->fields[$key]['type'] : 'select');
>>>>>>> 729451fa
		}
		if (preg_match('/^integer:(.*):(.*)/i', $val['type'], $reg)) {
			$type = 'link';
		}

		$default = empty($val['default']) ? '' : $val['default'];
		$computed = empty($val['computed']) ? '' : $val['computed'];
		$unique = empty($val['unique']) ? '' : $val['unique'];
		$required = empty($val['required']) ? '' : $val['required'];
		$param = array();
		$param['options'] = array();

		if (!empty($val['arrayofkeyval']) && is_array($val['arrayofkeyval'])) {
			$param['options'] = $val['arrayofkeyval'];
		}
		if (preg_match('/^integer:([^:]*):([^:]*)/i', $val['type'], $reg)) {	// ex: integer:User:user/class/user.class.php
			$type = 'link';
			$stringforoptions = $reg[1].':'.$reg[2];
			// Special case: Force addition of getnomurlparam1 to -1 for users
			if ($reg[1] == 'User') {
				$stringforoptions .= ':#getnomurlparam1=-1';
			}
			$param['options'] = array($stringforoptions => $stringforoptions);
		} elseif (preg_match('/^sellist:(.*):(.*):(.*):(.*)/i', $val['type'], $reg)) {
			$param['options'] = array($reg[1].':'.$reg[2].':'.$reg[3].':'.$reg[4] => 'N');
			$type = 'sellist';
		} elseif (preg_match('/^sellist:(.*):(.*):(.*)/i', $val['type'], $reg)) {
			$param['options'] = array($reg[1].':'.$reg[2].':'.$reg[3] => 'N');
			$type = 'sellist';
		} elseif (preg_match('/^sellist:(.*):(.*)/i', $val['type'], $reg)) {
			$param['options'] = array($reg[1].':'.$reg[2] => 'N');
			$type = 'sellist';
		} elseif (preg_match('/^chkbxlst:(.*)/i', $val['type'], $reg)) {
			$param['options'] = array($reg[1] => 'N');
			$type = 'chkbxlst';
		}

		$langfile = empty($val['langfile']) ? '' : $val['langfile'];
		$list = (empty($val['list']) ? '' : $val['list']);
		$help = (empty($val['help']) ? '' : $val['help']);
		$hidden = (($val['visible'] == 0) ? 1 : 0); // If zero, we are sure it is hidden, otherwise we show. If it depends on mode (view/create/edit form or list, this must be filtered by caller)

		if ($hidden) {
			return '';
		}

		// If field is a computed field, value must become result of compute
		if ($computed) {
			// Make the eval of compute string
			//var_dump($computed);
			$value = dol_eval($computed, 1, 0, '2');
		}

		if (empty($morecss)) {
			if ($type == 'date') {
				$morecss = 'minwidth100imp';
			} elseif ($type == 'datetime' || $type == 'timestamp') {
				$morecss = 'minwidth200imp';
			} elseif (in_array($type, array('int', 'double', 'price'))) {
				$morecss = 'maxwidth75';
			} elseif ($type == 'url') {
				$morecss = 'minwidth400';
			} elseif ($type == 'boolean') {
				$morecss = '';
			} else {
				if (is_numeric($size) && round($size) < 12) {
					$morecss = 'minwidth100';
				} elseif (is_numeric($size) && round($size) <= 48) {
					$morecss = 'minwidth200';
				} else {
					$morecss = 'minwidth400';
				}
			}
		}

		// Format output value differently according to properties of field
		if (in_array($key, array('rowid', 'ref')) && method_exists($this, 'getNomUrl')) {
			if ($key != 'rowid' || empty($this->fields['ref'])) {	// If we want ref field or if we want ID and there is no ref field, we show the link.
				$value = $this->getNomUrl(1, '', 0, '', 1);
			}
		} elseif ($key == 'status' && method_exists($this, 'getLibStatut')) {
			$value = $this->getLibStatut(3);
		} elseif ($type == 'date') {
			if (!empty($value)) {
				$value = dol_print_date($value, 'day');	// We suppose dates without time are always gmt (storage of course + output)
			} else {
				$value = '';
			}
		} elseif ($type == 'datetime' || $type == 'timestamp') {
			if (!empty($value)) {
				$value = dol_print_date($value, 'dayhour', 'tzuserrel');
			} else {
				$value = '';
			}
		} elseif ($type == 'duration') {
			include_once DOL_DOCUMENT_ROOT.'/core/lib/date.lib.php';
			if (!is_null($value) && $value !== '') {
				$value = convertSecondToTime($value, 'allhourmin');
			}
		} elseif ($type == 'double' || $type == 'real') {
			if (!is_null($value) && $value !== '') {
				$value = price($value);
			}
		} elseif ($type == 'boolean') {
			$checked = '';
			if (!empty($value)) {
				$checked = ' checked ';
			}
			$value = '<input type="checkbox" '.$checked.' '.($moreparam ? $moreparam : '').' readonly disabled>';
		} elseif ($type == 'mail' || $type == 'email') {
			$value = dol_print_email($value, 0, 0, 0, 64, 1, 1);
		} elseif ($type == 'url') {
			$value = dol_print_url($value, '_blank', 32, 1);
		} elseif ($type == 'phone') {
			$value = dol_print_phone($value, '', 0, 0, '', '&nbsp;', 'phone');
		} elseif ($type == 'ip') {
			$value = dol_print_ip($value, 0);
		} elseif ($type == 'price') {
			if (!is_null($value) && $value !== '') {
				$value = price($value, 0, $langs, 0, 0, -1, $conf->currency);
			}
		} elseif ($type == 'select') {
			$value = isset($param['options'][$value]) ? $param['options'][$value] : '';
		} elseif ($type == 'sellist') {
			$param_list = array_keys($param['options']);
			$InfoFieldList = explode(":", $param_list[0]);

			$selectkey = "rowid";
			$keyList = 'rowid';

			if (count($InfoFieldList) > 4 && !empty($InfoFieldList[4])) {
				$selectkey = $InfoFieldList[2];
				$keyList = $InfoFieldList[2].' as rowid';
			}

			$fields_label = explode('|', $InfoFieldList[1]);
			if (is_array($fields_label)) {
				$keyList .= ', ';
				$keyList .= implode(', ', $fields_label);
			}

			$filter_categorie = false;
			if (count($InfoFieldList) > 5) {
				if ($InfoFieldList[0] == 'categorie') {
					$filter_categorie = true;
				}
			}

			$sql = "SELECT ".$keyList;
			$sql .= ' FROM '.$this->db->prefix().$InfoFieldList[0];
			if (strpos($InfoFieldList[4], 'extra') !== false) {
				$sql .= ' as main';
			}
			if ($selectkey == 'rowid' && empty($value)) {
				$sql .= " WHERE ".$selectkey." = 0";
			} elseif ($selectkey == 'rowid') {
				$sql .= " WHERE ".$selectkey." = ".((int) $value);
			} else {
				$sql .= " WHERE ".$selectkey." = '".$this->db->escape($value)."'";
			}

			//$sql.= ' AND entity = '.$conf->entity;

			dol_syslog(get_class($this).':showOutputField:$type=sellist', LOG_DEBUG);
			$resql = $this->db->query($sql);
			if ($resql) {
				if ($filter_categorie === false) {
					$value = ''; // value was used, so now we reste it to use it to build final output
					$numrows = $this->db->num_rows($resql);
					if ($numrows) {
						$obj = $this->db->fetch_object($resql);

						// Several field into label (eq table:code|libelle:rowid)
						$fields_label = explode('|', $InfoFieldList[1]);

						if (is_array($fields_label) && count($fields_label) > 1) {
							foreach ($fields_label as $field_toshow) {
								$translabel = '';
								if (!empty($obj->$field_toshow)) {
									$translabel = $langs->trans($obj->$field_toshow);
								}
								if ($translabel != $field_toshow) {
									$value .= dol_trunc($translabel, 18) . ' ';
								} else {
									$value .= $obj->$field_toshow . ' ';
								}
							}
						} else {
							$translabel = '';
							if (!empty($obj->{$InfoFieldList[1]})) {
								$translabel = $langs->trans($obj->{$InfoFieldList[1]});
							}
							if ($translabel != $obj->{$InfoFieldList[1]}) {
								$value = dol_trunc($translabel, 18);
							} else {
								$value = $obj->{$InfoFieldList[1]};
							}
						}
					}
				} else {
					require_once DOL_DOCUMENT_ROOT . '/categories/class/categorie.class.php';

					$toprint = array();
					$obj = $this->db->fetch_object($resql);
					$c = new Categorie($this->db);
					$c->fetch($obj->rowid);
					$ways = $c->print_all_ways(); // $ways[0] = "ccc2 >> ccc2a >> ccc2a1" with html formatted text
					foreach ($ways as $way) {
						$toprint[] = '<li class="select2-search-choice-dolibarr noborderoncategories"' . ($c->color ? ' style="background: #' . $c->color . ';"' : ' style="background: #aaa"') . '>' . img_object('', 'category') . ' ' . $way . '</li>';
					}
					$value = '<div class="select2-container-multi-dolibarr" style="width: 90%;"><ul class="select2-choices-dolibarr">'.implode(' ', $toprint).'</ul></div>';
				}
			} else {
				dol_syslog(get_class($this).'::showOutputField error '.$this->db->lasterror(), LOG_WARNING);
			}
		} elseif ($type == 'radio') {
			$value = $param['options'][$value];
		} elseif ($type == 'checkbox') {
			$value_arr = explode(',', $value);
			$value = '';
			if (is_array($value_arr) && count($value_arr) > 0) {
				$toprint = array();
				foreach ($value_arr as $keyval => $valueval) {
					if (!empty($valueval)) {
						$toprint[] = '<li class="select2-search-choice-dolibarr noborderoncategories" style="background: #bbb">' . $param['options'][$valueval] . '</li>';
					}
				}
				if (!empty($toprint)) {
					$value = '<div class="select2-container-multi-dolibarr" style="width: 90%;"><ul class="select2-choices-dolibarr">' . implode(' ', $toprint) . '</ul></div>';
				}
			}
		} elseif ($type == 'chkbxlst') {
			$value_arr = explode(',', $value);

			$param_list = array_keys($param['options']);
			$InfoFieldList = explode(":", $param_list[0]);

			$selectkey = "rowid";
			$keyList = 'rowid';

			if (count($InfoFieldList) >= 3) {
				$selectkey = $InfoFieldList[2];
				$keyList = $InfoFieldList[2].' as rowid';
			}

			$fields_label = explode('|', $InfoFieldList[1]);
			if (is_array($fields_label)) {
				$keyList .= ', ';
				$keyList .= implode(', ', $fields_label);
			}

			$filter_categorie = false;
			if (count($InfoFieldList) > 5) {
				if ($InfoFieldList[0] == 'categorie') {
					$filter_categorie = true;
				}
			}

			$sql = "SELECT ".$keyList;
			$sql .= ' FROM '.$this->db->prefix().$InfoFieldList[0];
			if (strpos($InfoFieldList[4], 'extra') !== false) {
				$sql .= ' as main';
			}
			// $sql.= " WHERE ".$selectkey."='".$this->db->escape($value)."'";
			// $sql.= ' AND entity = '.$conf->entity;

			dol_syslog(get_class($this).':showOutputField:$type=chkbxlst', LOG_DEBUG);
			$resql = $this->db->query($sql);
			if ($resql) {
				if ($filter_categorie === false) {
					$value = ''; // value was used, so now we reste it to use it to build final output
					$toprint = array();
					while ($obj = $this->db->fetch_object($resql)) {
						// Several field into label (eq table:code|libelle:rowid)
						$fields_label = explode('|', $InfoFieldList[1]);
						if (is_array($value_arr) && in_array($obj->rowid, $value_arr)) {
							if (is_array($fields_label) && count($fields_label) > 1) {
								foreach ($fields_label as $field_toshow) {
									$translabel = '';
									if (!empty($obj->$field_toshow)) {
										$translabel = $langs->trans($obj->$field_toshow);
									}
									if ($translabel != $field_toshow) {
										$toprint[] = '<li class="select2-search-choice-dolibarr noborderoncategories" style="background: #bbb">' . dol_trunc($translabel, 18) . '</li>';
									} else {
										$toprint[] = '<li class="select2-search-choice-dolibarr noborderoncategories" style="background: #bbb">' . $obj->$field_toshow . '</li>';
									}
								}
							} else {
								$translabel = '';
								if (!empty($obj->{$InfoFieldList[1]})) {
									$translabel = $langs->trans($obj->{$InfoFieldList[1]});
								}
								if ($translabel != $obj->{$InfoFieldList[1]}) {
									$toprint[] = '<li class="select2-search-choice-dolibarr noborderoncategories" style="background: #bbb">' . dol_trunc($translabel, 18) . '</li>';
								} else {
									$toprint[] = '<li class="select2-search-choice-dolibarr noborderoncategories" style="background: #bbb">' . $obj->{$InfoFieldList[1]} . '</li>';
								}
							}
						}
					}
				} else {
					require_once DOL_DOCUMENT_ROOT . '/categories/class/categorie.class.php';

					$toprint = array();
					while ($obj = $this->db->fetch_object($resql)) {
						if (is_array($value_arr) && in_array($obj->rowid, $value_arr)) {
							$c = new Categorie($this->db);
							$c->fetch($obj->rowid);
							$ways = $c->print_all_ways(); // $ways[0] = "ccc2 >> ccc2a >> ccc2a1" with html formatted text
							foreach ($ways as $way) {
								$toprint[] = '<li class="select2-search-choice-dolibarr noborderoncategories"' . ($c->color ? ' style="background: #' . $c->color . ';"' : ' style="background: #aaa"') . '>' . img_object('', 'category') . ' ' . $way . '</li>';
							}
						}
					}
				}
				$value = '<div class="select2-container-multi-dolibarr" style="width: 90%;"><ul class="select2-choices-dolibarr">'.implode(' ', $toprint).'</ul></div>';
			} else {
				dol_syslog(get_class($this).'::showOutputField error '.$this->db->lasterror(), LOG_WARNING);
			}
		} elseif ($type == 'link') {
			$out = '';

			// only if something to display (perf)
			if ($value) {
				$param_list = array_keys($param['options']);
				// Example: $param_list='ObjectClass:PathToClass[:AddCreateButtonOrNot[:Filter[:Sortfield]]]'
				// Example: $param_list='ObjectClass:PathToClass:#getnomurlparam1=-1#getnomurlparam2=customer'

				$InfoFieldList = explode(":", $param_list[0]);

				$classname = $InfoFieldList[0];
				$classpath = $InfoFieldList[1];

				// Set $getnomurlparam1 et getnomurlparam2
				$getnomurlparam = 3;
				$getnomurlparam2 = '';
				$regtmp = array();
				if (preg_match('/#getnomurlparam1=([^#]*)/', $param_list[0], $regtmp)) {
					$getnomurlparam = $regtmp[1];
				}
				if (preg_match('/#getnomurlparam2=([^#]*)/', $param_list[0], $regtmp)) {
					$getnomurlparam2 = $regtmp[1];
				}

				if (!empty($classpath)) {
					dol_include_once($InfoFieldList[1]);
					if ($classname && class_exists($classname)) {
						$object = new $classname($this->db);
						if ($object->element === 'product') {	// Special case for product because default valut of fetch are wrong
							$result = $object->fetch($value, '', '', '', 0, 1, 1);
						} else {
							$result = $object->fetch($value);
						}
						if ($result > 0) {
							if ($object->element === 'product') {
								$get_name_url_param_arr = array($getnomurlparam, $getnomurlparam2, 0, -1, 0, '', 0);
								if (isset($val['get_name_url_params'])) {
									$get_name_url_params = explode(':', $val['get_name_url_params']);
									if (!empty($get_name_url_params)) {
										$param_num_max = count($get_name_url_param_arr) - 1;
										foreach ($get_name_url_params as $param_num => $param_value) {
											if ($param_num > $param_num_max) {
												break;
											}
											$get_name_url_param_arr[$param_num] = $param_value;
										}
									}
								}

								/**
								 * @var Product $object
								 */
								$value = $object->getNomUrl($get_name_url_param_arr[0], $get_name_url_param_arr[1], $get_name_url_param_arr[2], $get_name_url_param_arr[3], $get_name_url_param_arr[4], $get_name_url_param_arr[5], $get_name_url_param_arr[6]);
							} else {
								$value = $object->getNomUrl($getnomurlparam, $getnomurlparam2);
							}
						} else {
							$value = '';
						}
					}
				} else {
					dol_syslog('Error bad setup of extrafield', LOG_WARNING);
					return 'Error bad setup of extrafield';
				}
			} else {
				$value = '';
			}
		} elseif ($type == 'password') {
			$value = preg_replace('/./i', '*', $value);
		} elseif ($type == 'array') {
			$value = implode('<br>', $value);
		} else {	// text|html|varchar
			$value = dol_htmlentitiesbr($value);
		}

		//print $type.'-'.$size.'-'.$value;
		$out = $value;

		return $out;
	}

	/**
	 * clear validation message result for a field
	 *
	 * @param string $fieldKey Key of attribute to clear
	 * @return void
	 */
	public function clearFieldError($fieldKey)
	{
		$this->error = '';
		unset($this->validateFieldsErrors[$fieldKey]);
	}

	/**
	 * set validation error message a field
	 *
	 * @param string $fieldKey Key of attribute
	 * @param string $msg the field error message
	 * @return void
	 */
	public function setFieldError($fieldKey, $msg = '')
	{
		global $langs;
		if (empty($msg)) {
			$msg = $langs->trans("UnknowError");
		}

		$this->error = $this->validateFieldsErrors[$fieldKey] = $msg;
	}

	/**
	 * get field error message
	 *
	 * @param  string  $fieldKey            Key of attribute
	 * @return string						Error message of validation ('' if no error)
	 */
	public function getFieldError($fieldKey)
	{
		if (!empty($this->validateFieldsErrors[$fieldKey])) {
			return $this->validateFieldsErrors[$fieldKey];
		}
		return '';
	}

	/**
	 * Return validation test result for a field
	 *
	 * @param  array   $fields	       		Array of properties of field to show
	 * @param  string  $fieldKey            Key of attribute
	 * @param  string  $fieldValue          value of attribute
	 * @return bool return false if fail true on success, see $this->error for error message
	 */
	public function validateField($fields, $fieldKey, $fieldValue)
	{
		global $langs;

		if (!class_exists('Validate')) {
			require_once DOL_DOCUMENT_ROOT . '/core/class/validate.class.php';
		}

		$this->clearFieldError($fieldKey);

		if (!isset($fields[$fieldKey])) {
			$this->setFieldError($fieldKey, $langs->trans('FieldNotFoundInObject'));
			return false;
		}

		$val = $fields[$fieldKey];

		$param = array();
		$param['options'] = array();
		$type  = $val['type'];

		$required = false;
		if (isset($val['notnull']) && $val['notnull'] === 1) {
			// 'notnull' is set to 1 if not null in database. Set to -1 if we must set data to null if empty ('' or 0).
			$required = true;
		}

		$maxSize = 0;
		$minSize = 0;

		//
		// PREPARE Elements
		//
		$reg = array();

		// Convert var to be able to share same code than showOutputField of extrafields
		if (preg_match('/varchar\((\d+)\)/', $type, $reg)) {
			$type = 'varchar'; // convert varchar(xx) int varchar
			$maxSize = $reg[1];
		} elseif (preg_match('/varchar/', $type)) {
			$type = 'varchar'; // convert varchar(xx) int varchar
		}

		if (!empty($val['arrayofkeyval']) && is_array($val['arrayofkeyval'])) {
			$type = 'select';
		}

		if (!empty($val['type']) && preg_match('/^integer:(.*):(.*)/i', $val['type'], $reg)) {
			$type = 'link';
		}

		if (!empty($val['arrayofkeyval']) && is_array($val['arrayofkeyval'])) {
			$param['options'] = $val['arrayofkeyval'];
		}

		if (preg_match('/^integer:(.*):(.*)/i', $val['type'], $reg)) {
			$type = 'link';
			$param['options'] = array($reg[1].':'.$reg[2]=>$reg[1].':'.$reg[2]);
		} elseif (preg_match('/^sellist:(.*):(.*):(.*):(.*)/i', $val['type'], $reg)) {
			$param['options'] = array($reg[1].':'.$reg[2].':'.$reg[3].':'.$reg[4] => 'N');
			$type = 'sellist';
		} elseif (preg_match('/^sellist:(.*):(.*):(.*)/i', $val['type'], $reg)) {
			$param['options'] = array($reg[1].':'.$reg[2].':'.$reg[3] => 'N');
			$type = 'sellist';
		} elseif (preg_match('/^sellist:(.*):(.*)/i', $val['type'], $reg)) {
			$param['options'] = array($reg[1].':'.$reg[2] => 'N');
			$type = 'sellist';
		}

		//
		// TEST Value
		//

		// Use Validate class to allow external Modules to use data validation part instead of concentrate all test here (factoring) or just for reuse
		$validate = new Validate($this->db, $langs);


		// little trick : to perform tests with good performances sort tests by quick to low

		//
		// COMMON TESTS
		//

		// Required test and empty value
		if ($required && !$validate->isNotEmptyString($fieldValue)) {
			$this->setFieldError($fieldKey, $validate->error);
			return false;
		} elseif (!$required && !$validate->isNotEmptyString($fieldValue)) {
			// if no value sent and the field is not mandatory, no need to perform tests
			return true;
		}

		// MAX Size test
		if (!empty($maxSize) && !$validate->isMaxLength($fieldValue, $maxSize)) {
			$this->setFieldError($fieldKey, $validate->error);
			return false;
		}

		// MIN Size test
		if (!empty($minSize) && !$validate->isMinLength($fieldValue, $minSize)) {
			$this->setFieldError($fieldKey, $validate->error);
			return false;
		}

		//
		// TESTS for TYPE
		//

		if (in_array($type, array('date', 'datetime', 'timestamp'))) {
			if (!$validate->isTimestamp($fieldValue)) {
				$this->setFieldError($fieldKey, $validate->error);
				return false;
			} else {
				return true;
			}
		} elseif ($type == 'duration') {
			if (!$validate->isDuration($fieldValue)) {
				$this->setFieldError($fieldKey, $validate->error);
				return false;
			} else {
				return true;
			}
		} elseif (in_array($type, array('double', 'real', 'price'))) {
			// is numeric
			if (!$validate->isNumeric($fieldValue)) {
				$this->setFieldError($fieldKey, $validate->error);
				return false;
			} else {
				return true;
			}
		} elseif ($type == 'boolean') {
			if (!$validate->isBool($fieldValue)) {
				$this->setFieldError($fieldKey, $validate->error);
				return false;
			} else {
				return true;
			}
		} elseif ($type == 'mail') {
			if (!$validate->isEmail($fieldValue)) {
				$this->setFieldError($fieldKey, $validate->error);
				return false;
			}
		} elseif ($type == 'url') {
			if (!$validate->isUrl($fieldValue)) {
				$this->setFieldError($fieldKey, $validate->error);
				return false;
			} else {
				return true;
			}
		} elseif ($type == 'phone') {
			if (!$validate->isPhone($fieldValue)) {
				$this->setFieldError($fieldKey, $validate->error);
				return false;
			} else {
				return true;
			}
		} elseif ($type == 'select' || $type == 'radio') {
			if (!isset($param['options'][$fieldValue])) {
				$this->error = $langs->trans('RequireValidValue');
				return false;
			} else {
				return true;
			}
		} elseif ($type == 'sellist' || $type == 'chkbxlst') {
			$param_list = array_keys($param['options']);
			$InfoFieldList = explode(":", $param_list[0]);
			$value_arr = explode(',', $fieldValue);
			$value_arr = array_map(array($this->db, 'escape'), $value_arr);

			$selectkey = "rowid";
			if (count($InfoFieldList) > 4 && !empty($InfoFieldList[4])) {
				$selectkey = $InfoFieldList[2];
			}

			if (!$validate->isInDb($value_arr, $InfoFieldList[0], $selectkey)) {
				$this->setFieldError($fieldKey, $validate->error);
				return false;
			} else {
				return true;
			}
		} elseif ($type == 'link') {
			$param_list = array_keys($param['options']); // $param_list='ObjectName:classPath'
			$InfoFieldList = explode(":", $param_list[0]);
			$classname = $InfoFieldList[0];
			$classpath = $InfoFieldList[1];
			if (!$validate->isFetchable($fieldValue, $classname, $classpath)) {
				$this->setFieldError($fieldKey, $validate->error);
				return false;
			} else {
				return true;
			}
		}

		// if no test failled all is ok
		return true;
	}

	/**
	 * Function to show lines of extrafields with output datas.
	 * This function is responsible to output the <tr> and <td> according to correct number of columns received into $params['colspan'] or <div> according to $display_type
	 *
	 * @param 	Extrafields $extrafields    Extrafield Object
	 * @param 	string      $mode           Show output ('view') or input ('create' or 'edit') for extrafield
	 * @param 	array       $params         Optional parameters. Example: array('style'=>'class="oddeven"', 'colspan'=>$colspan)
	 * @param 	string      $keysuffix      Suffix string to add after name and id of field (can be used to avoid duplicate names)
	 * @param 	string      $keyprefix      Prefix string to add before name and id of field (can be used to avoid duplicate names)
	 * @param	string		$onetrtd		All fields in same tr td. Used by objectline_create.tpl.php for example.
	 * @param	string		$display_type	"card" for form display, "line" for document line display (extrafields on propal line, order line, etc...)
	 * @return 	string						String with html content to show
	 */
	public function showOptionals($extrafields, $mode = 'view', $params = null, $keysuffix = '', $keyprefix = '', $onetrtd = 0, $display_type = 'card')
	{
		global $db, $conf, $langs, $action, $form, $hookmanager;

		if (!is_object($form)) {
			$form = new Form($db);
		}
		if (!is_object($extrafields)) {
			dol_syslog('Bad parameter extrafields for showOptionals', LOG_ERR);
			return 'Bad parameter extrafields for showOptionals';
		}
		if (!is_array($extrafields->attributes[$this->table_element])) {
			dol_syslog("extrafields->attributes was not loaded with extrafields->fetch_name_optionals_label(table_element);", LOG_WARNING);
		}

		$out = '';

		$parameters = array('mode'=>$mode, 'params'=>$params, 'keysuffix'=>$keysuffix, 'keyprefix'=>$keyprefix, 'display_type'=>$display_type);
		$reshook = $hookmanager->executeHooks('showOptionals', $parameters, $this, $action); // Note that $action and $object may have been modified by hook

		if (empty($reshook)) {
			if (is_array($extrafields->attributes[$this->table_element]) && key_exists('label', $extrafields->attributes[$this->table_element]) && is_array($extrafields->attributes[$this->table_element]['label']) && count($extrafields->attributes[$this->table_element]['label']) > 0) {
				$out .= "\n";
				$out .= '<!-- commonobject:showOptionals --> ';
				$out .= "\n";

				$nbofextrafieldsshown = 0;
				$e = 0;	// var to manage the modulo (odd/even)

				$lastseparatorkeyfound = '';
				$extrafields_collapse_num = '';
				$extrafields_collapse_num_old = '';
				$i = 0;

				foreach ($extrafields->attributes[$this->table_element]['label'] as $key => $label) {
					$i++;

					// Show only the key field in params
					if (is_array($params) && array_key_exists('onlykey', $params) && $key != $params['onlykey']) {
						continue;
					}

					// Test on 'enabled' ('enabled' is different than 'list' = 'visibility')
					$enabled = 1;
					if ($enabled && isset($extrafields->attributes[$this->table_element]['enabled'][$key])) {
						$enabled = dol_eval($extrafields->attributes[$this->table_element]['enabled'][$key], 1, 1, '2');
					}
					if (empty($enabled)) {
						continue;
					}

					$visibility = 1;
					if ($visibility && isset($extrafields->attributes[$this->table_element]['list'][$key])) {
						$visibility = dol_eval($extrafields->attributes[$this->table_element]['list'][$key], 1, 1, '2');
					}

					$perms = 1;
					if ($perms && isset($extrafields->attributes[$this->table_element]['perms'][$key])) {
						$perms = dol_eval($extrafields->attributes[$this->table_element]['perms'][$key], 1, 1, '2');
					}

					if (($mode == 'create') && abs($visibility) != 1 && abs($visibility) != 3) {
						continue; // <> -1 and <> 1 and <> 3 = not visible on forms, only on list
					} elseif (($mode == 'edit') && abs($visibility) != 1 && abs($visibility) != 3 && abs($visibility) != 4) {
						continue; // <> -1 and <> 1 and <> 3 = not visible on forms, only on list and <> 4 = not visible at the creation
					} elseif ($mode == 'view' && empty($visibility)) {
						continue;
					}
					if (empty($perms)) {
						continue;
					}

					// Load language if required
					if (!empty($extrafields->attributes[$this->table_element]['langfile'][$key])) {
						$langs->load($extrafields->attributes[$this->table_element]['langfile'][$key]);
					}

					$colspan = 0;
					if (is_array($params) && count($params) > 0 && $display_type=='card') {
						if (array_key_exists('cols', $params)) {
							$colspan = $params['cols'];
						} elseif (array_key_exists('colspan', $params)) {	// For backward compatibility. Use cols instead now.
							$reg = array();
							if (preg_match('/colspan="(\d+)"/', $params['colspan'], $reg)) {
								$colspan = $reg[1];
							} else {
								$colspan = $params['colspan'];
							}
						}
					}
					$colspan = intval($colspan);

					switch ($mode) {
						case "view":
							$value = ((!empty($this->array_options) && array_key_exists("options_".$key.$keysuffix, $this->array_options)) ? $this->array_options["options_".$key.$keysuffix] : null); // Value may be cleaned or formated later
							break;
						case "create":
						case "edit":
							// We get the value of property found with GETPOST so it takes into account:
							// default values overwrite, restore back to list link, ... (but not 'default value in database' of field)
							$check = 'alphanohtml';
							if (in_array($extrafields->attributes[$this->table_element]['type'][$key], array('html', 'text'))) {
								$check = 'restricthtml';
							}
							$getposttemp = GETPOST($keyprefix.'options_'.$key.$keysuffix, $check, 3); // GETPOST can get value from GET, POST or setup of default values overwrite.
							// GETPOST("options_" . $key) can be 'abc' or array(0=>'abc')
							if (is_array($getposttemp) || $getposttemp != '' || GETPOSTISSET($keyprefix.'options_'.$key.$keysuffix)) {
								if (is_array($getposttemp)) {
									// $getposttemp is an array but following code expects a comma separated string
									$value = implode(",", $getposttemp);
								} else {
									$value = $getposttemp;
								}
							} else {
								$value = (!empty($this->array_options["options_".$key]) ? $this->array_options["options_".$key] : ''); // No GET, no POST, no default value, so we take value of object.
							}
							//var_dump($keyprefix.' - '.$key.' - '.$keysuffix.' - '.$keyprefix.'options_'.$key.$keysuffix.' - '.$this->array_options["options_".$key.$keysuffix].' - '.$getposttemp.' - '.$value);
							break;
					}

					$nbofextrafieldsshown++;

					// Output value of the current field
					if ($extrafields->attributes[$this->table_element]['type'][$key] == 'separate') {
						$extrafields_collapse_num = $key;
						/*
						$extrafield_param = $extrafields->attributes[$this->table_element]['param'][$key];
						if (!empty($extrafield_param) && is_array($extrafield_param)) {
							$extrafield_param_list = array_keys($extrafield_param['options']);

							if (count($extrafield_param_list) > 0) {
								$extrafield_collapse_display_value = intval($extrafield_param_list[0]);

								if ($extrafield_collapse_display_value == 1 || $extrafield_collapse_display_value == 2) {
									//$extrafields_collapse_num = $extrafields->attributes[$this->table_element]['pos'][$key];
									$extrafields_collapse_num = $key;
								}
							}
						}
						*/

						// if colspan=0 or 1, the second column is not extended, so the separator must be on 2 columns
						$out .= $extrafields->showSeparator($key, $this, ($colspan ? $colspan + 1 : 2), $display_type, $mode);

						$lastseparatorkeyfound = $key;
					} else {
						$collapse_group = $extrafields_collapse_num.(!empty($this->id) ? '_'.$this->id : '');

						$class = (!empty($extrafields->attributes[$this->table_element]['hidden'][$key]) ? 'hideobject ' : '');
						$csstyle = '';
						if (is_array($params) && count($params) > 0) {
							if (array_key_exists('class', $params)) {
								$class .= $params['class'].' ';
							}
							if (array_key_exists('style', $params)) {
								$csstyle = $params['style'];
							}
						}

						// add html5 elements
						$domData  = ' data-element="extrafield"';
						$domData .= ' data-targetelement="'.$this->element.'"';
						$domData .= ' data-targetid="'.$this->id.'"';

						$html_id = (empty($this->id) ? '' : 'extrarow-'.$this->element.'_'.$key.'_'.$this->id);
						if ($display_type=='card') {
							if (getDolGlobalString('MAIN_EXTRAFIELDS_USE_TWO_COLUMS') && ($e % 2) == 0) {
								$colspan = 0;
							}

							if ($action == 'selectlines') {
								$colspan++;
							}
						}

						// Convert date into timestamp format (value in memory must be a timestamp)
						if (in_array($extrafields->attributes[$this->table_element]['type'][$key], array('date'))) {
							$datenotinstring = null;
							if (array_key_exists('options_'.$key, $this->array_options)) {
								$datenotinstring = $this->array_options['options_'.$key];
								if (!is_numeric($this->array_options['options_'.$key])) {	// For backward compatibility
									$datenotinstring = $this->db->jdate($datenotinstring);
								}
							}
							$datekey = $keyprefix.'options_'.$key.$keysuffix;
							$value = (GETPOSTISSET($datekey)) ? dol_mktime(12, 0, 0, GETPOST($datekey.'month', 'int', 3), GETPOST($datekey.'day', 'int', 3), GETPOST($datekey.'year', 'int', 3)) : $datenotinstring;
						}
						if (in_array($extrafields->attributes[$this->table_element]['type'][$key], array('datetime'))) {
							$datenotinstring = null;
							if (array_key_exists('options_'.$key, $this->array_options)) {
								$datenotinstring = $this->array_options['options_'.$key];
								if (!is_numeric($this->array_options['options_'.$key])) {	// For backward compatibility
									$datenotinstring = $this->db->jdate($datenotinstring);
								}
							}
							$timekey = $keyprefix.'options_'.$key.$keysuffix;
							$value = (GETPOSTISSET($timekey)) ? dol_mktime(GETPOST($timekey.'hour', 'int', 3), GETPOST($timekey.'min', 'int', 3), GETPOST($timekey.'sec', 'int', 3), GETPOST($timekey.'month', 'int', 3), GETPOST($timekey.'day', 'int', 3), GETPOST($timekey.'year', 'int', 3), 'tzuserrel') : $datenotinstring;
						}
						// Convert float submited string into real php numeric (value in memory must be a php numeric)
						if (in_array($extrafields->attributes[$this->table_element]['type'][$key], array('price', 'double'))) {
							if (GETPOSTISSET($keyprefix.'options_'.$key.$keysuffix) || $value) {
								$value = price2num($value);
							} elseif (isset($this->array_options['options_'.$key])) {
								$value = $this->array_options['options_'.$key];
							}
						}

						// HTML, text, select, integer and varchar: take into account default value in database if in create mode
						if (in_array($extrafields->attributes[$this->table_element]['type'][$key], array('html', 'text', 'varchar', 'select', 'int', 'boolean'))) {
							if ($action == 'create' || $mode == 'create') {
								$value = (GETPOSTISSET($keyprefix.'options_'.$key.$keysuffix) || $value) ? $value : $extrafields->attributes[$this->table_element]['default'][$key];
							}
						}

						$labeltoshow = $langs->trans($label);
						$helptoshow = $langs->trans($extrafields->attributes[$this->table_element]['help'][$key]);

						if ($display_type == 'card') {
							$out .= '<tr '.($html_id ? 'id="'.$html_id.'" ' : '').$csstyle.' class="field_options_'.$key.' '.$class.$this->element.'_extras_'.$key.' trextrafields_collapse'.$collapse_group.'" '.$domData.' >';
							if (getDolGlobalString('MAIN_VIEW_LINE_NUMBER') && ($action == 'view' || $action == 'valid' || $action == 'editline' || $action == 'confirm_valid' || $action == 'confirm_cancel')) {
								$out .= '<td></td>';
							}
							$out .= '<td class="'.(empty($params['tdclass']) ? 'titlefieldcreate' : $params['tdclass']).' wordbreak';
						} elseif ($display_type == 'line') {
							$out .= '<div '.($html_id ? 'id="'.$html_id.'" ' : '').$csstyle.' class="fieldline_options_'.$key.' '.$class.$this->element.'_extras_'.$key.' trextrafields_collapse'.$collapse_group.'" '.$domData.' >';
							$out .= '<div style="display: inline-block; padding-right:4px" class="wordbreak';
						}
						//$out .= "titlefield";
						//if (GETPOST('action', 'restricthtml') == 'create') $out.='create';
						// BUG #11554 : For public page, use red dot for required fields, instead of bold label
						$tpl_context = isset($params["tpl_context"]) ? $params["tpl_context"] : "none";
						if ($tpl_context != "public") {	// Public page : red dot instead of fieldrequired characters
							if ($mode != 'view' && !empty($extrafields->attributes[$this->table_element]['required'][$key])) {
								$out .= ' fieldrequired';
							}
						}
						$out .= '">';
						if ($tpl_context == "public") {	// Public page : red dot instead of fieldrequired characters
							if (!empty($extrafields->attributes[$this->table_element]['help'][$key])) {
								$out .= $form->textwithpicto($labeltoshow, $helptoshow);
							} else {
								$out .= $labeltoshow;
							}
							if ($mode != 'view' && !empty($extrafields->attributes[$this->table_element]['required'][$key])) {
								$out .= '&nbsp;<span style="color: red">*</span>';
							}
						} else {
							if (!empty($extrafields->attributes[$this->table_element]['help'][$key])) {
								$out .= $form->textwithpicto($labeltoshow, $helptoshow);
							} else {
								$out .= $labeltoshow;
							}
						}

						$out .= ($display_type == 'card' ? '</td>' : '</div>');

						$html_id = !empty($this->id) ? $this->element.'_extras_'.$key.'_'.$this->id : '';
						if ($display_type == 'card') {
							// a first td column was already output (and may be another on before if MAIN_VIEW_LINE_NUMBER set), so this td is the next one
							$out .= '<td '.($html_id ? 'id="'.$html_id.'" ' : '').' class="valuefieldcreate '.$this->element.'_extras_'.$key.'" '.($colspan ? ' colspan="'.$colspan.'"' : '').'>';
						} elseif ($display_type == 'line') {
							$out .= '<div '.($html_id ? 'id="'.$html_id.'" ' : '').' style="display: inline-block" class="valuefieldcreate '.$this->element.'_extras_'.$key.' extra_inline_'.$extrafields->attributes[$this->table_element]['type'][$key].'">';
						}

						switch ($mode) {
							case "view":
								$out .= $extrafields->showOutputField($key, $value, '', $this->table_element);
								break;
							case "create":
								$out .= $extrafields->showInputField($key, $value, '', $keysuffix, '', 0, $this->id, $this->table_element);
								break;
							case "edit":
								$out .= $extrafields->showInputField($key, $value, '', $keysuffix, '', 0, $this->id, $this->table_element);
								break;
						}

						$out .= ($display_type=='card' ? '</td>' : '</div>');

						if (getDolGlobalString('MAIN_EXTRAFIELDS_USE_TWO_COLUMS') && (($e % 2) == 1)) {
							$out .= ($display_type=='card' ? '</tr>' : '</div>');
						} else {
							$out .= ($display_type=='card' ? '</tr>' : '</div>');
						}

						$e++;
					}
				}
				$out .= "\n";
				// Add code to manage list depending on others
				if (!empty($conf->use_javascript_ajax)) {
					$out .= $this->getJSListDependancies();
				}

				$out .= '<!-- commonobject:showOptionals end --> '."\n";

				if (empty($nbofextrafieldsshown)) {
					$out = '';
				}
			}
		}

		$out .= $hookmanager->resPrint;

		return $out;
	}

	/**
	 * @param 	string 	$type	Type for prefix
	 * @return 	string			Javacript code to manage dependency
	 */
	public function getJSListDependancies($type = '_extra')
	{
		$out = '
					<script nonce="'.getNonce().'">
					jQuery(document).ready(function() {
						function showOptions'.$type.'(child_list, parent_list, orig_select)
						{
							var val = $("select[name=\""+parent_list+"\"]").val();
							var parentVal = parent_list + ":" + val;
							if(typeof val == "string"){
								if(val != "") {
									var options = orig_select.find("option[parent=\""+parentVal+"\"]").clone();
									$("select[name=\""+child_list+"\"] option[parent]").remove();
									$("select[name=\""+child_list+"\"]").append(options);
								} else {
									var options = orig_select.find("option[parent]").clone();
									$("select[name=\""+child_list+"\"] option[parent]").remove();
									$("select[name=\""+child_list+"\"]").append(options);
								}
							} else if(val > 0) {
								var options = orig_select.find("option[parent=\""+parentVal+"\"]").clone();
								$("select[name=\""+child_list+"\"] option[parent]").remove();
								$("select[name=\""+child_list+"\"]").append(options);
							} else {
								var options = orig_select.find("option[parent]").clone();
								$("select[name=\""+child_list+"\"] option[parent]").remove();
								$("select[name=\""+child_list+"\"]").append(options);
							}
						}
						function setListDependencies'.$type.'() {
							jQuery("select option[parent]").parent().each(function() {
								var orig_select = {};
								var child_list = $(this).attr("name");
								orig_select[child_list] = $(this).clone();
								var parent = $(this).find("option[parent]:first").attr("parent");
								var infos = parent.split(":");
								var parent_list = infos[0];

								//Hide daughters lists
								if ($("#"+child_list).val() == 0 && $("#"+parent_list).val() == 0){
									$("#"+child_list).hide();
								//Show mother lists
								} else if ($("#"+parent_list).val() != 0){
									$("#"+parent_list).show();
								}
								//Show the child list if the parent list value is selected
								$("select[name=\""+parent_list+"\"]").click(function() {
									if ($(this).val() != 0){
										$("#"+child_list).show()
									}
								});

								//When we change parent list
								$("select[name=\""+parent_list+"\"]").change(function() {
									showOptions'.$type.'(child_list, parent_list, orig_select[child_list]);
									//Select the value 0 on child list after a change on the parent list
									$("#"+child_list).val(0).trigger("change");
									//Hide child lists if the parent value is set to 0
									if ($(this).val() == 0){
								   		$("#"+child_list).hide();
									}
								});
							});
						}

						setListDependencies'.$type.'();
					});
					</script>'."\n";
		return $out;
	}

	/**
	 * Returns the rights used for this class
	 *
	 * @return stdClass		Object of permission for the module
	 */
	public function getRights()
	{
		global $user;

		$module = empty($this->module) ? '' : $this->module;
		$element = $this->element;

		if ($element == 'facturerec') {
			$element = 'facture';
		} elseif ($element == 'invoice_supplier_rec') {
			return !$user->hasRight('fournisseur', 'facture') ? null : $user->hasRight('fournisseur', 'facture');
		} elseif ($module && $user->hasRight($module, $element)) {
			// for modules built with ModuleBuilder
			return $user->hasRight($module, $element);
		}

		return $user->rights->$element;
	}

	/**
	 * Function used to replace a thirdparty id with another one.
	 * This function is meant to be called from replaceThirdparty with the appropriate tables
	 * Column name fk_soc MUST be used to identify thirdparties
	 *
	 * @param  DoliDB 	   $dbs			  Database handler
	 * @param  int 		   $origin_id     Old thirdparty id (the thirdparty to delete)
	 * @param  int 		   $dest_id       New thirdparty id (the thirdparty that will received element of the other)
	 * @param  string[]    $tables        Tables that need to be changed
	 * @param  int         $ignoreerrors  Ignore errors. Return true even if errors. We need this when replacement can fails like for categories (categorie of old thirdparty may already exists on new one)
	 * @return bool						  True if success, False if error
	 */
	public static function commonReplaceThirdparty(DoliDB $dbs, $origin_id, $dest_id, array $tables, $ignoreerrors = 0)
	{
		foreach ($tables as $table) {
			$sql = 'UPDATE '.$dbs->prefix().$table.' SET fk_soc = '.((int) $dest_id).' WHERE fk_soc = '.((int) $origin_id);

			if (!$dbs->query($sql)) {
				if ($ignoreerrors) {
					return true; // TODO Not enough. If there is A-B on kept thirdparty and B-C on old one, we must get A-B-C after merge. Not A-B.
				}
				//$this->errors = $db->lasterror();
				return false;
			}
		}

		return true;
	}

	/**
	 * Function used to replace a product id with another one.
	 * This function is meant to be called from replaceProduct with the appropriate tables
	 * Column name fk_product MUST be used to identify products
	 *
	 * @param  DoliDB 	   $dbs			  Database handler
	 * @param  int 		   $origin_id     Old product id (the product to delete)
	 * @param  int 		   $dest_id       New product id (the product that will received element of the other)
	 * @param  string[]    $tables        Tables that need to be changed
	 * @param  int         $ignoreerrors  Ignore errors. Return true even if errors. We need this when replacement can fails like for categories (categorie of old product may already exists on new one)
	 * @return bool						  True if success, False if error
	 */
	public static function commonReplaceProduct(DoliDB $dbs, $origin_id, $dest_id, array $tables, $ignoreerrors = 0)
	{
		foreach ($tables as $table) {
			$sql = 'UPDATE '.MAIN_DB_PREFIX.$table.' SET fk_product = '.((int) $dest_id).' WHERE fk_product = '.((int) $origin_id);

			if (!$dbs->query($sql)) {
				if ($ignoreerrors) {
					return true; // TODO Not enough. If there is A-B on kept product and B-C on old one, we must get A-B-C after merge. Not A-B.
				}
				//$this->errors = $db->lasterror();
				return false;
			}
		}

		return true;
	}

	/**
	 * Get buy price to use for margin calculation. This function is called when buy price is unknown.
	 *	 Set buy price = sell price if ForceBuyingPriceIfNull configured,
	 *   elseif calculation MARGIN_TYPE = 'costprice' and costprice is defined, use costprice as buyprice
	 *	 elseif calculation MARGIN_TYPE = 'pmp' and pmp is calculated, use pmp as buyprice
	 *	 else set min buy price as buy price
	 *
	 * @param float		$unitPrice		 Product unit price
	 * @param float		$discountPercent Line discount percent
	 * @param int		$fk_product		 Product id
	 * @return	float                    <0 if KO, buyprice if OK
	 */
	public function defineBuyPrice($unitPrice = 0.0, $discountPercent = 0.0, $fk_product = 0)
	{
		global $conf;

		$buyPrice = 0;

		if (($unitPrice > 0) && (isset($conf->global->ForceBuyingPriceIfNull) && getDolGlobalInt('ForceBuyingPriceIfNull') > 0)) {
			// When ForceBuyingPriceIfNull is set
			$buyPrice = $unitPrice * (1 - $discountPercent / 100);
		} else {
			// Get cost price for margin calculation
			if (!empty($fk_product) && $fk_product > 0) {
				if (getDolGlobalString('MARGIN_TYPE') == 'costprice') {
					require_once DOL_DOCUMENT_ROOT.'/product/class/product.class.php';
					$product = new Product($this->db);
					$result = $product->fetch($fk_product);
					if ($result <= 0) {
						$this->errors[] = 'ErrorProductIdDoesNotExists';
						return -1;
					}
					if ($product->cost_price > 0) {
						$buyPrice = $product->cost_price;
					} elseif ($product->pmp > 0) {
						$buyPrice = $product->pmp;
					}
				} elseif (getDolGlobalString('MARGIN_TYPE') == 'pmp') {
					require_once DOL_DOCUMENT_ROOT.'/product/class/product.class.php';
					$product = new Product($this->db);
					$result = $product->fetch($fk_product);
					if ($result <= 0) {
						$this->errors[] = 'ErrorProductIdDoesNotExists';
						return -1;
					}
					if ($product->pmp > 0) {
						$buyPrice = $product->pmp;
					}
				}

				if (empty($buyPrice) && isset($conf->global->MARGIN_TYPE) && in_array($conf->global->MARGIN_TYPE, array('1', 'pmp', 'costprice'))) {
					require_once DOL_DOCUMENT_ROOT.'/fourn/class/fournisseur.product.class.php';
					$productFournisseur = new ProductFournisseur($this->db);
					if (($result = $productFournisseur->find_min_price_product_fournisseur($fk_product)) > 0) {
						$buyPrice = $productFournisseur->fourn_unitprice;
					} elseif ($result < 0) {
						$this->errors[] = $productFournisseur->error;
						return -2;
					}
				}
			}
		}
		return $buyPrice;
	}

	// phpcs:disable PEAR.NamingConventions.ValidFunctionName.ScopeNotCamelCaps
	/**
	 *  Show photos of an object (nbmax maximum), into several columns
	 *
	 *  @param		string		$modulepart		'product', 'ticket', ...
	 *  @param      string		$sdir        	Directory to scan (full absolute path)
	 *  @param      int			$size        	0=original size, 1='small' use thumbnail if possible
	 *  @param      int			$nbmax       	Nombre maximum de photos (0=pas de max)
	 *  @param      int			$nbbyrow     	Number of image per line or -1 to use div separator or 0 to use no separator. Used only if size=1 or 'small'.
	 * 	@param		int			$showfilename	1=Show filename
	 * 	@param		int			$showaction		1=Show icon with action links (resize, delete)
	 * 	@param		int			$maxHeight		Max height of original image when size='small' (so we can use original even if small requested). If 0, always use 'small' thumb image.
	 * 	@param		int			$maxWidth		Max width of original image when size='small'
	 *  @param      int     	$nolink         Do not add a href link to view enlarged imaged into a new tab
	 *  @param      int|string  $overwritetitle Do not add title tag on image
	 *  @param		int			$usesharelink	Use the public shared link of image (if not available, the 'nophoto' image will be shown instead)
	 *  @param		string		$cache			A string if we want to use a cached version of image
	 *  @param		string		$addphotorefcss	Add CSS to img of photos
	 *  @return     string						Html code to show photo. Number of photos shown is saved in this->nbphoto
	 */
	public function show_photos($modulepart, $sdir, $size = 0, $nbmax = 0, $nbbyrow = 5, $showfilename = 0, $showaction = 0, $maxHeight = 120, $maxWidth = 160, $nolink = 0, $overwritetitle = 0, $usesharelink = 0, $cache = '', $addphotorefcss = 'photoref')
	{
		// phpcs:enable
		global $conf, $user, $langs;

		include_once DOL_DOCUMENT_ROOT.'/core/lib/files.lib.php';
		include_once DOL_DOCUMENT_ROOT.'/core/lib/images.lib.php';

		$sortfield = 'position_name';
		$sortorder = 'asc';

		$dir = $sdir.'/';
		$pdir = '/';

		$dir .= get_exdir(0, 0, 0, 0, $this, $modulepart);
		$pdir .= get_exdir(0, 0, 0, 0, $this, $modulepart);

		// For backward compatibility
		if ($modulepart == 'product') {
			if (getDolGlobalInt('PRODUCT_USE_OLD_PATH_FOR_PHOTO')) {
				$dir = $sdir.'/'.get_exdir($this->id, 2, 0, 0, $this, $modulepart).$this->id."/photos/";
				$pdir = '/'.get_exdir($this->id, 2, 0, 0, $this, $modulepart).$this->id."/photos/";
			}
		}

		// Defined relative dir to DOL_DATA_ROOT
		$relativedir = '';
		if ($dir) {
			$relativedir = preg_replace('/^'.preg_quote(DOL_DATA_ROOT, '/').'/', '', $dir);
			$relativedir = preg_replace('/^[\\/]/', '', $relativedir);
			$relativedir = preg_replace('/[\\/]$/', '', $relativedir);
		}

		$dirthumb = $dir.'thumbs/';
		$pdirthumb = $pdir.'thumbs/';

		$return = '<!-- Photo -->'."\n";
		$nbphoto = 0;

		$filearray = dol_dir_list($dir, "files", 0, '', '(\.meta|_preview.*\.png)$', $sortfield, (strtolower($sortorder) == 'desc' ? SORT_DESC : SORT_ASC), 1);

		/*if (getDolGlobalInt('PRODUCT_USE_OLD_PATH_FOR_PHOTO'))    // For backward compatiblity, we scan also old dirs
		 {
		 $filearrayold=dol_dir_list($dirold,"files",0,'','(\.meta|_preview.*\.png)$',$sortfield,(strtolower($sortorder)=='desc'?SORT_DESC:SORT_ASC),1);
		 $filearray=array_merge($filearray, $filearrayold);
		 }*/

		completeFileArrayWithDatabaseInfo($filearray, $relativedir);

		if (count($filearray)) {
			if ($sortfield && $sortorder) {
				$filearray = dol_sort_array($filearray, $sortfield, $sortorder);
			}

			foreach ($filearray as $key => $val) {
				$photo = '';
				$file = $val['name'];

				//if (dol_is_file($dir.$file) && image_format_supported($file) >= 0)
				if (image_format_supported($file) >= 0) {
					$nbphoto++;
					$photo = $file;
					$viewfilename = $file;

					if ($size == 1 || $size == 'small') {   // Format vignette
						// Find name of thumb file
						$photo_vignette = basename(getImageFileNameForSize($dir.$file, '_small'));
						if (!dol_is_file($dirthumb.$photo_vignette)) {
							// The thumb does not exists, so we will use the original file
							$dirthumb = $dir;
							$pdirthumb = $pdir;
							$photo_vignette = basename($file);
						}

						// Get filesize of original file
						$imgarray = dol_getImageSize($dir.$photo);

						if ($nbbyrow > 0) {
							if ($nbphoto == 1) {
								$return .= '<table class="valigntop center centpercent" style="border: 0; padding: 2px; border-spacing: 2px; border-collapse: separate;">';
							}

							if ($nbphoto % $nbbyrow == 1) {
								$return .= '<tr class="center valignmiddle" style="border: 1px">';
							}
							$return .= '<td style="width: '.ceil(100 / $nbbyrow).'%" class="photo">'."\n";
						} elseif ($nbbyrow < 0) {
							$return .= '<div class="inline-block">'."\n";
						}

						$relativefile = preg_replace('/^\//', '', $pdir.$photo);
						if (empty($nolink)) {
							$urladvanced = getAdvancedPreviewUrl($modulepart, $relativefile, 0, 'entity='.$this->entity);
							if ($urladvanced) {
								$return .= '<a href="'.$urladvanced.'">';
							} else {
								$return .= '<a href="'.DOL_URL_ROOT.'/viewimage.php?modulepart='.$modulepart.'&entity='.$this->entity.'&file='.urlencode($pdir.$photo).'" class="aphoto" target="_blank" rel="noopener noreferrer">';
							}
						}

						// Show image (width height=$maxHeight)
						// Si fichier vignette disponible et image source trop grande, on utilise la vignette, sinon on utilise photo origine
						$alt = $langs->transnoentitiesnoconv('File').': '.$relativefile;
						$alt .= ' - '.$langs->transnoentitiesnoconv('Size').': '.$imgarray['width'].'x'.$imgarray['height'];
						if ($overwritetitle) {
							if (is_numeric($overwritetitle)) {
								$alt = '';
							} else {
								$alt = $overwritetitle;
							}
						}

						if ($usesharelink) {
							if ($val['share']) {
								if (empty($maxHeight) || ($photo_vignette && $imgarray['height'] > $maxHeight)) {
									$return .= '<!-- Show original file (thumb not yet available with shared links) -->';
									$return .= '<img class="photo photowithmargin'.($addphotorefcss ? ' '.$addphotorefcss : '').'"'.($maxHeight ? ' height="'.$maxHeight.'"' : '').' src="'.DOL_URL_ROOT.'/viewimage.php?hashp='.urlencode($val['share']).($cache ? '&cache='.urlencode($cache) : '').'" title="'.dol_escape_htmltag($alt).'">';
								} else {
									$return .= '<!-- Show original file -->';
									$return .= '<img class="photo photowithmargin'.($addphotorefcss ? ' '.$addphotorefcss : '').'" height="'.$maxHeight.'" src="'.DOL_URL_ROOT.'/viewimage.php?hashp='.urlencode($val['share']).($cache ? '&cache='.urlencode($cache) : '').'" title="'.dol_escape_htmltag($alt).'">';
								}
							} else {
								$return .= '<!-- Show nophoto file (because file is not shared) -->';
								$return .= '<img class="photo photowithmargin'.($addphotorefcss ? ' '.$addphotorefcss : '').'" height="'.$maxHeight.'" src="'.DOL_URL_ROOT.'/public/theme/common/nophoto.png" title="'.dol_escape_htmltag($alt).'">';
							}
						} else {
							if (empty($maxHeight) || ($photo_vignette && $imgarray['height'] > $maxHeight)) {
								$return .= '<!-- Show thumb -->';
								$return .= '<img class="photo photowithmargin'.($addphotorefcss ? ' '.$addphotorefcss : '').' maxwidth150onsmartphone maxwidth200"'.($maxHeight ? ' height="'.$maxHeight.'"' : '').' src="'.DOL_URL_ROOT.'/viewimage.php?modulepart='.$modulepart.'&entity='.$this->entity.($cache ? '&cache='.urlencode($cache) : '').'&file='.urlencode($pdirthumb.$photo_vignette).'" title="'.dol_escape_htmltag($alt).'">';
							} else {
								$return .= '<!-- Show original file -->';
								$return .= '<img class="photo photowithmargin'.($addphotorefcss ? ' '.$addphotorefcss : '').'" height="'.$maxHeight.'" src="'.DOL_URL_ROOT.'/viewimage.php?modulepart='.$modulepart.'&entity='.$this->entity.($cache ? '&cache='.urlencode($cache) : '').'&file='.urlencode($pdir.$photo).'" title="'.dol_escape_htmltag($alt).'">';
							}
						}

						if (empty($nolink)) {
							$return .= '</a>';
						}

						if ($showfilename) {
							$return .= '<br>'.$viewfilename;
						}
						if ($showaction) {
							$return .= '<br>';
							// If $photo_vignette set, we add link to generate thumbs if file is an image and ->imgWidth or->imgHeight higher than limits
							if ($photo_vignette && (image_format_supported($photo) > 0) && ((isset($this->imgWidth) && $this->imgWidth > $maxWidth) || (isset($this->imgHeight) && $this->imgHeight > $maxHeight))) {
								$return .= '<a href="'.$_SERVER["PHP_SELF"].'?id='.$this->id.'&action=addthumb&token='.newToken().'&file='.urlencode($pdir.$viewfilename).'">'.img_picto($langs->trans('GenerateThumb'), 'refresh').'&nbsp;&nbsp;</a>';
							}
							// Special cas for product
							if ($modulepart == 'product' && ($user->hasRight('produit', 'creer') || $user->hasRight('service', 'creer'))) {
								// Link to resize
								$return .= '<a href="'.DOL_URL_ROOT.'/core/photos_resize.php?modulepart='.urlencode('produit|service').'&id='.$this->id.'&file='.urlencode($pdir.$viewfilename).'" title="'.dol_escape_htmltag($langs->trans("Resize")).'">'.img_picto($langs->trans("Resize"), 'resize', '').'</a> &nbsp; ';

								// Link to delete
								$return .= '<a href="'.$_SERVER["PHP_SELF"].'?id='.$this->id.'&action=delete&token='.newToken().'&file='.urlencode($pdir.$viewfilename).'">';
								$return .= img_delete().'</a>';
							}
						}
						$return .= "\n";

						if ($nbbyrow > 0) {
							$return .= '</td>';
							if (($nbphoto % $nbbyrow) == 0) {
								$return .= '</tr>';
							}
						} elseif ($nbbyrow < 0) {
							$return .= '</div>'."\n";
						}
					}

					if (empty($size)) {     // Format origine
						$return .= '<img class="photo photowithmargin" src="'.DOL_URL_ROOT.'/viewimage.php?modulepart='.$modulepart.'&entity='.$this->entity.'&file='.urlencode($pdir.$photo).'">';

						if ($showfilename) {
							$return .= '<br>'.$viewfilename;
						}
						if ($showaction) {
							// Special case for product
							if ($modulepart == 'product' && ($user->hasRight('produit', 'creer') || $user->hasRight('service', 'creer'))) {
								// Link to resize
								$return .= '<a href="'.DOL_URL_ROOT.'/core/photos_resize.php?modulepart='.urlencode('produit|service').'&id='.$this->id.'&file='.urlencode($pdir.$viewfilename).'" title="'.dol_escape_htmltag($langs->trans("Resize")).'">'.img_picto($langs->trans("Resize"), 'resize', '').'</a> &nbsp; ';

								// Link to delete
								$return .= '<a href="'.$_SERVER["PHP_SELF"].'?id='.$this->id.'&action=delete&token='.newToken().'&file='.urlencode($pdir.$viewfilename).'">';
								$return .= img_delete().'</a>';
							}
						}
					}

					// On continue ou on arrete de boucler ?
					if ($nbmax && $nbphoto >= $nbmax) {
						break;
					}
				}
			}

			if ($size == 1 || $size == 'small') {
				if ($nbbyrow > 0) {
					// Ferme tableau
					while ($nbphoto % $nbbyrow) {
						$return .= '<td style="width: '.ceil(100 / $nbbyrow).'%">&nbsp;</td>';
						$nbphoto++;
					}

					if ($nbphoto) {
						$return .= '</table>';
					}
				}
			}
		}

		$this->nbphoto = $nbphoto;

		return $return;
	}


	/**
	 * Function test if type is array
	 *
	 * @param   array   $info   content informations of field
	 * @return  bool			true if array
	 */
	protected function isArray($info)
	{
		if (is_array($info)) {
			if (isset($info['type']) && $info['type'] == 'array') {
				return true;
			} else {
				return false;
			}
		}
		return false;
	}

	/**
	 * Function test if type is date
	 *
	 * @param   array   $info   content informations of field
	 * @return  bool			true if date
	 */
	public function isDate($info)
	{
		if (isset($info['type']) && ($info['type'] == 'date' || $info['type'] == 'datetime' || $info['type'] == 'timestamp')) {
			return true;
		}
		return false;
	}

	/**
	 * Function test if type is duration
	 *
	 * @param   array   $info   content informations of field
	 * @return  bool			true if field of type duration
	 */
	public function isDuration($info)
	{
		if (is_array($info)) {
			if (isset($info['type']) && ($info['type'] == 'duration')) {
				return true;
			} else {
				return false;
			}
		} else {
			return false;
		}
	}

	/**
	 * Function test if type is integer
	 *
	 * @param   array   $info   content informations of field
	 * @return  bool			true if integer
	 */
	public function isInt($info)
	{
		if (is_array($info)) {
			if (isset($info['type']) && (preg_match('/(^int|int$)/i', $info['type']))) {
				return true;
			} else {
				return false;
			}
		} else {
			return false;
		}
	}

	/**
	 * Function test if type is float
	 *
	 * @param   array   $info   content informations of field
	 * @return  bool			true if float
	 */
	public function isFloat($info)
	{
		if (is_array($info)) {
			if (isset($info['type']) && (preg_match('/^(double|real|price)/i', $info['type']))) {
				return true;
			} else {
				return false;
			}
		}
		return false;
	}

	/**
	 * Function test if type is text
	 *
	 * @param   array   $info   content informations of field
	 * @return  bool			true if type text
	 */
	public function isText($info)
	{
		if (is_array($info)) {
			if (isset($info['type']) && $info['type'] == 'text') {
				return true;
			} else {
				return false;
			}
		}
		return false;
	}

	/**
	 * Function test if field can be null
	 *
	 * @param   array   $info   content informations of field
	 * @return  bool			true if it can be null
	 */
	protected function canBeNull($info)
	{
		if (is_array($info)) {
			if (isset($info['notnull']) && $info['notnull'] != '1') {
				return true;
			} else {
				return false;
			}
		}
		return true;
	}

	/**
	 * Function test if field is forced to null if zero or empty
	 *
	 * @param   array   $info   content informations of field
	 * @return  bool			true if forced to null
	 */
	protected function isForcedToNullIfZero($info)
	{
		if (is_array($info)) {
			if (isset($info['notnull']) && $info['notnull'] == '-1') {
				return true;
			} else {
				return false;
			}
		}
		return false;
	}

	/**
	 * Function test if is indexed
	 *
	 * @param   array   $info   content informations of field
	 * @return                  bool
	 */
	protected function isIndex($info)
	{
		if (is_array($info)) {
			if (isset($info['index']) && $info['index'] == true) {
				return true;
			} else {
				return false;
			}
		}
		return false;
	}


	/**
	 * Function to prepare a part of the query for insert by returning an array with all properties of object.
	 *
	 * Note $this->${field} are set by the page that make the createCommon() or the updateCommon().
	 * $this->${field} should be a clean and string value (so date are formated for SQL insert).
	 *
	 * @return array		Array with all values of each properties to update
	 */
	protected function setSaveQuery()
	{
		global $conf;

		$queryarray = array();
		foreach ($this->fields as $field => $info) {	// Loop on definition of fields
			// Depending on field type ('datetime', ...)
			if ($this->isDate($info)) {
				if (empty($this->{$field})) {
					$queryarray[$field] = null;
				} else {
					$queryarray[$field] = $this->db->idate($this->{$field});
				}
			} elseif ($this->isDuration($info)) {
				// $this->{$field} may be null, '', 0, '0', 123, '123'
				if ((isset($this->{$field}) && $this->{$field} != '') || !empty($info['notnull'])) {
					if (!isset($this->{$field})) {
						if (!empty($info['default'])) {
							$queryarray[$field] = $info['default'];
						} else {
							$queryarray[$field] = 0;
						}
					} else {
						$queryarray[$field] = (int) $this->{$field};		// If '0', it may be set to null later if $info['notnull'] == -1
					}
				} else {
					$queryarray[$field] = null;
				}
			} elseif ($this->isInt($info) || $this->isFloat($info)) {
				if ($field == 'entity' && is_null($this->{$field})) {
					$queryarray[$field] = ((int) $conf->entity);
				} else {
					// $this->{$field} may be null, '', 0, '0', 123, '123'
					if ((isset($this->{$field}) && $this->{$field} != '') || !empty($info['notnull'])) {
						if (!isset($this->{$field})) {
							$queryarray[$field] = 0;
						} elseif ($this->isInt($info)) {
							$queryarray[$field] = (int) $this->{$field};	// If '0', it may be set to null later if $info['notnull'] == -1
						} elseif ($this->isFloat($info)) {
							$queryarray[$field] = (float) $this->{$field};	// If '0', it may be set to null later if $info['notnull'] == -1
						}
					} else {
						$queryarray[$field] = null;
					}
				}
			} else {
				// Note: If $this->{$field} is not defined, it means there is a bug into definition of ->fields or a missing declaration of property
				// We should keep the warning generated by this because it is a bug somewhere else in code, not here.
				$queryarray[$field] = $this->{$field};
			}

			if ($info['type'] == 'timestamp' && empty($queryarray[$field])) {
				unset($queryarray[$field]);
			}
			if (!empty($info['notnull']) && $info['notnull'] == -1 && empty($queryarray[$field])) {
				$queryarray[$field] = null; // May force 0 to null
			}
		}

		return $queryarray;
	}

	/**
	 * Function to load data from a SQL pointer into properties of current object $this
	 *
	 * @param   stdClass    $obj    Contain data of object from database
	 * @return void
	 */
	public function setVarsFromFetchObj(&$obj)
	{
		global $db;

		foreach ($this->fields as $field => $info) {
			if ($this->isDate($info)) {
				if (is_null($obj->$field) || $obj->$field === '' || $obj->$field === '0000-00-00 00:00:00' || $obj->$field === '1000-01-01 00:00:00') {
					$this->$field = '';
				} else {
					$this->$field = $db->jdate($obj->$field);
				}
			} elseif ($this->isInt($info)) {
				if ($field == 'rowid') {
					$this->id = (int) $obj->$field;
				} else {
					if ($this->isForcedToNullIfZero($info)) {
						if (empty($obj->$field)) {
							$this->$field = null;
						} else {
							$this->$field = (float) $obj->$field;
						}
					} else {
						if (!is_null($obj->$field) || (isset($info['notnull']) && $info['notnull'] == 1)) {
							$this->$field = (int) $obj->$field;
						} else {
							$this->$field = null;
						}
					}
				}
			} elseif ($this->isFloat($info)) {
				if ($this->isForcedToNullIfZero($info)) {
					if (empty($obj->$field)) {
						$this->$field = null;
					} else {
						$this->$field = (float) $obj->$field;
					}
				} else {
					if (!is_null($obj->$field) || (isset($info['notnull']) && $info['notnull'] == 1)) {
						$this->$field = (float) $obj->$field;
					} else {
						$this->$field = null;
					}
				}
			} else {
				$this->$field = isset($obj->$field) ? $obj->$field : null;
			}
		}

		// If there is no 'ref' field, we force property ->ref to ->id for a better compatibility with common functions.
		if (!isset($this->fields['ref']) && isset($this->id)) {
			$this->ref = $this->id;
		}
	}

	/**
	 * Sets all object fields to null. Useful for example in lists, when printing multiple lines and a different object os fetched for each line.
	 * @return void
	 */
	public function emtpyObjectVars()
	{
		foreach ($this->fields as $field => $arr) {
			$this->$field = null;
		}
	}

	/**
	 * Function to concat keys of fields
	 *
	 * @param   string  $alias   		String of alias of table for fields. For example 't'. It is recommended to use '' and set alias into fields defintion.
	 * @param	array	$excludefields	Array of fields to exclude
	 * @return  string					List of alias fields
	 */
	public function getFieldList($alias = '', $excludefields = array())
	{
		$keys = array_keys($this->fields);
		if (!empty($alias)) {
			$keys_with_alias = array();
			foreach ($keys as $fieldname) {
				if (!empty($excludefields)) {
					if (in_array($fieldname, $excludefields)) {	// The field is excluded and must not be in output
						continue;
					}
				}
				$keys_with_alias[] = $alias . '.' . $fieldname;
			}
			return implode(',', $keys_with_alias);
		} else {
			return implode(',', $keys);
		}
	}

	/**
	 * Add quote to field value if necessary
	 *
	 * @param 	string|int	$value			Value to protect
	 * @param	array		$fieldsentry	Properties of field
	 * @return 	string
	 */
	protected function quote($value, $fieldsentry)
	{
		if (is_null($value)) {
			return 'NULL';
		} elseif (preg_match('/^(int|double|real|price)/i', $fieldsentry['type'])) {
			return price2num("$value");
		} elseif (preg_match('/int$/i', $fieldsentry['type'])) {
			return (int) $value;
		} elseif ($fieldsentry['type'] == 'boolean') {
			if ($value) {
				return 'true';
			} else {
				return 'false';
			}
		} else {
			return "'".$this->db->escape($value)."'";
		}
	}


	/**
	 * Create object into database
	 *
	 * @param  User $user      User that creates
	 * @param  bool $notrigger false=launch triggers after, true=disable triggers
	 * @return int             Return integer <0 if KO, Id of created object if OK
	 */
	public function createCommon(User $user, $notrigger = false)
	{
		global $langs;

		dol_syslog(get_class($this)."::createCommon create", LOG_DEBUG);

		$error = 0;

		$now = dol_now();

		$fieldvalues = $this->setSaveQuery();

		if (array_key_exists('date_creation', $fieldvalues) && empty($fieldvalues['date_creation'])) {
			$fieldvalues['date_creation'] = $this->db->idate($now);
		}
		if (array_key_exists('fk_user_creat', $fieldvalues) && !($fieldvalues['fk_user_creat'] > 0)) {
			$fieldvalues['fk_user_creat'] = $user->id;
		}
<<<<<<< HEAD
		if (array_key_exists('pass_crypted', $fieldvalues)) {
=======
		if (array_key_exists('pass_crypted', $fieldvalues) && property_exists($this, 'pass')) {
>>>>>>> 729451fa
			$fieldvalues['pass_crypted'] = dol_hash($this->pass);
		}
		unset($fieldvalues['rowid']); // The field 'rowid' is reserved field name for autoincrement field so we don't need it into insert.
		if (array_key_exists('ref', $fieldvalues)) {
			$fieldvalues['ref'] = dol_string_nospecial($fieldvalues['ref']); // If field is a ref, we sanitize data
		}

		$keys = array();
		$values = array(); // Array to store string forged for SQL syntax
		foreach ($fieldvalues as $k => $v) {
			$keys[$k] = $k;
			$value = $this->fields[$k];
			$values[$k] = $this->quote($v, $value); // May return string 'NULL' if $value is null
		}

		// Clean and check mandatory
		foreach ($keys as $key) {
			// If field is an implicit foreign key field (so type = 'integer:...')
			if (preg_match('/^integer:/i', $this->fields[$key]['type']) && $values[$key] == '-1') {
				$values[$key] = '';
			}
			if (!empty($this->fields[$key]['foreignkey']) && $values[$key] == '-1') {
				$values[$key] = '';
			}

			if (isset($this->fields[$key]['notnull']) && $this->fields[$key]['notnull'] == 1 && (!isset($values[$key]) || $values[$key] === 'NULL') && is_null($this->fields[$key]['default'])) {
				$error++;
				$langs->load("errors");
				dol_syslog("Mandatory field '".$key."' is empty and required into ->fields definition of class");
				$this->errors[] = $langs->trans("ErrorFieldRequired", $this->fields[$key]['label']);
			}

			// If value is null and there is a default value for field
			if (isset($this->fields[$key]['notnull']) && $this->fields[$key]['notnull'] == 1 && (!isset($values[$key]) || $values[$key] === 'NULL') && !is_null($this->fields[$key]['default'])) {
				$values[$key] = $this->quote($this->fields[$key]['default'], $this->fields[$key]);
			}

			// If field is an implicit foreign key field (so type = 'integer:...')
			if (preg_match('/^integer:/i', $this->fields[$key]['type']) && empty($values[$key])) {
				if (isset($this->fields[$key]['default'])) {
					$values[$key] = ((int) $this->fields[$key]['default']);
				} else {
					$values[$key] = 'null';
				}
			}
			if (!empty($this->fields[$key]['foreignkey']) && empty($values[$key])) {
				$values[$key] = 'null';
			}
		}

		if ($error) {
			return -1;
		}

		$this->db->begin();

		if (!$error) {
			$sql = "INSERT INTO ".$this->db->prefix().$this->table_element;
			$sql .= " (".implode(", ", $keys).')';
			$sql .= " VALUES (".implode(", ", $values).")";		// $values can contains 'abc' or 123

			$res = $this->db->query($sql);
			if (!$res) {
				$error++;
				if ($this->db->lasterrno() == 'DB_ERROR_RECORD_ALREADY_EXISTS') {
					$this->errors[] = "ErrorRefAlreadyExists";
				} else {
					$this->errors[] = $this->db->lasterror();
				}
			}
		}

		if (!$error) {
			$this->id = $this->db->last_insert_id($this->db->prefix().$this->table_element);
		}

		// If we have a field ref with a default value of (PROV)
		if (!$error) {
			if (key_exists('ref', $this->fields) && key_exists('notnull', $this->fields['ref']) && $this->fields['ref']['notnull'] > 0 && key_exists('default', $this->fields['ref']) && $this->fields['ref']['default'] == '(PROV)') {
				$sql = "UPDATE ".$this->db->prefix().$this->table_element." SET ref = '(PROV".((int) $this->id).")' WHERE (ref = '(PROV)' OR ref = '') AND rowid = ".((int) $this->id);
				$resqlupdate = $this->db->query($sql);

				if ($resqlupdate === false) {
					$error++;
					$this->errors[] = $this->db->lasterror();
				} else {
					$this->ref = '(PROV'.$this->id.')';
				}
			}
		}

		// Create extrafields
		if (!$error) {
			$result = $this->insertExtraFields();
			if ($result < 0) {
				$error++;
			}
		}

		// Create lines
		if (!empty($this->table_element_line) && !empty($this->fk_element)) {
			foreach ($this->lines as $line) {
				$keyforparent = $this->fk_element;
				$line->$keyforparent = $this->id;

				// Test and convert into object this->lines[$i]. When coming from REST API, we may still have an array
				//if (! is_object($line)) $line=json_decode(json_encode($line), false);  // convert recursively array into object.
				if (!is_object($line)) {
					$line = (object) $line;
				}

				$result = 0;
				if (method_exists($line, 'insert')) {
					$result = $line->insert($user, 1);
				} elseif (method_exists($line, 'create')) {
					$result = $line->create($user, 1);
				}
				if ($result < 0) {
					$this->error = $line->error;
					$this->db->rollback();
					return -1;
				}
			}
		}

		// Triggers
		if (!$error && !$notrigger) {
			// Call triggers
			$result = $this->call_trigger(strtoupper(get_class($this)).'_CREATE', $user);
			if ($result < 0) {
				$error++;
			}
			// End call triggers
		}

		// Commit or rollback
		if ($error) {
			$this->db->rollback();
			return -1;
		} else {
			$this->db->commit();
			return $this->id;
		}
	}


	/**
	 * Load object in memory from the database. This does not load line. This is done by parent fetch() that call fetchCommon
	 *
	 * @param	int    	$id				Id object
	 * @param	string 	$ref			Ref
	 * @param	string	$morewhere		More SQL filters (' AND ...')
	 * @param	int		$noextrafields	0=Default to load extrafields, 1=No extrafields
<<<<<<< HEAD
	 * @return 	int         			<0 if KO, 0 if not found, >0 if OK
=======
	 * @return 	int         			Return integer <0 if KO, 0 if not found, >0 if OK
>>>>>>> 729451fa
	 */
	public function fetchCommon($id, $ref = null, $morewhere = '', $noextrafields = 0)
	{
		if (empty($id) && empty($ref) && empty($morewhere)) {
			return -1;
		}

		$fieldlist = $this->getFieldList('t');
		if (empty($fieldlist)) {
			return 0;
		}

		$sql = "SELECT ".$fieldlist;
		$sql .= " FROM ".$this->db->prefix().$this->table_element.' as t';

		if (!empty($id)) {
			$sql .= ' WHERE t.rowid = '.((int) $id);
		} elseif (!empty($ref)) {
			$sql .= " WHERE t.ref = '".$this->db->escape($ref)."'";
		} else {
			$sql .= ' WHERE 1 = 1'; // usage with empty id and empty ref is very rare
		}
		if (empty($id) && isset($this->ismultientitymanaged) && $this->ismultientitymanaged == 1) {
			$sql .= ' AND t.entity IN ('.getEntity($this->element).')';
		}
		if ($morewhere) {
			$sql .= $morewhere;
		}
		$sql .= ' LIMIT 1'; // This is a fetch, to be sure to get only one record

		$res = $this->db->query($sql);
		if ($res) {
			$obj = $this->db->fetch_object($res);
			if ($obj) {
				$this->setVarsFromFetchObj($obj);

				// Retrieve all extrafield
				// fetch optionals attributes and labels
				if (empty($noextrafields)) {
					$result = $this->fetch_optionals();
					if ($result < 0) {
						$this->error = $this->db->lasterror();
						$this->errors[] = $this->error;
						return -4;
					}
				}

				return $this->id;
			} else {
				return 0;
			}
		} else {
			$this->error = $this->db->lasterror();
			$this->errors[] = $this->error;
			return -1;
		}
	}

	/**
	 * Load object in memory from the database
	 *
	 * @param	string	$morewhere		More SQL filters (' AND ...')
	 * @param	int		$noextrafields	0=Default to load extrafields, 1=No extrafields
<<<<<<< HEAD
	 * @return 	int         			<0 if KO, 0 if not found, >0 if OK
=======
	 * @return 	int         			Return integer <0 if KO, 0 if not found, >0 if OK
>>>>>>> 729451fa
	 */
	public function fetchLinesCommon($morewhere = '', $noextrafields = 0)
	{
		$objectlineclassname = get_class($this).'Line';
		if (!class_exists($objectlineclassname)) {
			$this->error = 'Error, class '.$objectlineclassname.' not found during call of fetchLinesCommon';
			return -1;
		}

		$objectline = new $objectlineclassname($this->db);

		$sql = "SELECT ".$objectline->getFieldList('l');
		$sql .= " FROM ".$this->db->prefix().$objectline->table_element." as l";
		$sql .= " WHERE l.fk_".$this->db->escape($this->element)." = ".((int) $this->id);
		if ($morewhere) {
			$sql .= $morewhere;
		}
		if (isset($objectline->fields['position'])) {
			$sql .= $this->db->order('position', 'ASC');
		}

		$resql = $this->db->query($sql);
		if ($resql) {
			$num_rows = $this->db->num_rows($resql);
			$i = 0;
			while ($i < $num_rows) {
				$obj = $this->db->fetch_object($resql);
				if ($obj) {
					$newline = new $objectlineclassname($this->db);
					$newline->setVarsFromFetchObj($obj);

					// Note: extrafields load of line not yet supported
					/*
					if (empty($noextrafields)) {
						// Load extrafields of line
					}*/

					$this->lines[] = $newline;
				}
				$i++;
			}

			return 1;
		} else {
			$this->error = $this->db->lasterror();
			$this->errors[] = $this->error;
			return -1;
		}
	}

	/**
	 * Update object into database
	 *
	 * @param  User $user      	User that modifies
	 * @param  bool $notrigger 	false=launch triggers after, true=disable triggers
	 * @return int             	Return integer <0 if KO, >0 if OK
	 */
	public function updateCommon(User $user, $notrigger = false)
	{
		dol_syslog(get_class($this)."::updateCommon update", LOG_DEBUG);

		$error = 0;

		$now = dol_now();

		// $this->oldcopy should have been set by the caller of update
		//if (empty($this->oldcopy)) {
		//	$this->oldcopy = dol_clone($this);
		//}

		$fieldvalues = $this->setSaveQuery();

		if (array_key_exists('date_modification', $fieldvalues) && empty($fieldvalues['date_modification'])) {
			$fieldvalues['date_modification'] = $this->db->idate($now);
		}
		if (array_key_exists('fk_user_modif', $fieldvalues) && !($fieldvalues['fk_user_modif'] > 0)) {
			$fieldvalues['fk_user_modif'] = $user->id;
		}
		unset($fieldvalues['rowid']); // The field 'rowid' is reserved field name for autoincrement field so we don't need it into update.
		if (array_key_exists('ref', $fieldvalues)) {
			$fieldvalues['ref'] = dol_string_nospecial($fieldvalues['ref']); // If field is a ref, we sanitize data
		}

		// Add quotes and escape on fields with type string
		$keys = array();
		$values = array();
		$tmp = array();
		foreach ($fieldvalues as $k => $v) {
			$keys[$k] = $k;
			$value = $this->fields[$k];
			$values[$k] = $this->quote($v, $value);
			$tmp[] = $k.'='.$this->quote($v, $this->fields[$k]);
		}

		// Clean and check mandatory fields
		foreach ($keys as $key) {
			if (preg_match('/^integer:/i', $this->fields[$key]['type']) && $values[$key] == '-1') {
				$values[$key] = ''; // This is an implicit foreign key field
			}
			if (!empty($this->fields[$key]['foreignkey']) && $values[$key] == '-1') {
				$values[$key] = ''; // This is an explicit foreign key field
			}

			//var_dump($key.'-'.$values[$key].'-'.($this->fields[$key]['notnull'] == 1));
			/*
			if ($this->fields[$key]['notnull'] == 1 && empty($values[$key]))
			{
				$error++;
				$this->errors[]=$langs->trans("ErrorFieldRequired", $this->fields[$key]['label']);
			}*/
		}

		$sql = 'UPDATE '.$this->db->prefix().$this->table_element.' SET '.implode(', ', $tmp).' WHERE rowid='.((int) $this->id);

		$this->db->begin();

		if (!$error) {
			$res = $this->db->query($sql);
			if (!$res) {
				$error++;
				$this->errors[] = $this->db->lasterror();
			}
		}

		// Update extrafield
		if (!$error) {
			$result = $this->insertExtraFields();	// This delete and reinsert extrafields
			if ($result < 0) {
				$error++;
			}
		}

		// Triggers
		if (!$error && !$notrigger) {
			// Call triggers
			$result = $this->call_trigger(strtoupper(get_class($this)).'_MODIFY', $user);
			if ($result < 0) {
				$error++;
			} //Do also here what you must do to rollback action if trigger fail
			// End call triggers
		}

		// Commit or rollback
		if ($error) {
			$this->db->rollback();
			return -1;
		} else {
			$this->db->commit();
			return $this->id;
		}
	}

	/**
	 * Delete object in database
	 *
	 * @param 	User 	$user       			User that deletes
	 * @param 	bool 	$notrigger  			false=launch triggers after, true=disable triggers
	 * @param	int		$forcechilddeletion		0=no, 1=Force deletion of children
	 * @return 	int             				<0 if KO, 0=Nothing done because object has child, >0 if OK
	 */
	public function deleteCommon(User $user, $notrigger = false, $forcechilddeletion = 0)
	{
		dol_syslog(get_class($this)."::deleteCommon delete", LOG_DEBUG);

		$error = 0;

		$this->db->begin();

		if ($forcechilddeletion) {	// Force also delete of childtables that should lock deletion in standard case when option force is off
			foreach ($this->childtables as $table) {
				$sql = "DELETE FROM ".$this->db->prefix().$table." WHERE ".$this->fk_element." = ".((int) $this->id);
				$resql = $this->db->query($sql);
				if (!$resql) {
					$this->error = $this->db->lasterror();
					$this->errors[] = $this->error;
					$this->db->rollback();
					return -1;
				}
			}
		} elseif (!empty($this->childtables)) {	// If object has childs linked with a foreign key field, we check all child tables.
			$objectisused = $this->isObjectUsed($this->id);
			if (!empty($objectisused)) {
				dol_syslog(get_class($this)."::deleteCommon Can't delete record as it has some child", LOG_WARNING);
				$this->error = 'ErrorRecordHasChildren';
				$this->errors[] = $this->error;
				$this->db->rollback();
				return 0;
			}
		}

		// Delete cascade first
		if (is_array($this->childtablesoncascade) && !empty($this->childtablesoncascade)) {
			foreach ($this->childtablesoncascade as $table) {
				$deleteFromObject = explode(':', $table);
				if (count($deleteFromObject) >= 2) {
					$className = str_replace('@', '', $deleteFromObject[0]);
					$filePath = $deleteFromObject[1];
					$columnName = $deleteFromObject[2];
					$TMoreSQL = array();
					if (!empty($deleteFromObject[3])) {
						$TMoreSQL['customsql'] = $deleteFromObject[3];
					}
					if (dol_include_once($filePath)) {
						$childObject = new $className($this->db);
						if (method_exists($childObject, 'deleteByParentField')) {
							$result = $childObject->deleteByParentField($this->id, $columnName, $TMoreSQL);
							if ($result < 0) {
								$error++;
								$this->errors[] = $childObject->error;
								break;
							}
						} else {
							$error++;
							$this->errors[] = "You defined a cascade delete on an object $childObject but there is no method deleteByParentField for it";
							break;
						}
					} else {
						$error++;
						$this->errors[] = 'Cannot include child class file '.$filePath;
						break;
					}
				} else {
					// Delete record in child table
					$sql = "DELETE FROM ".$this->db->prefix().$table." WHERE ".$this->fk_element." = ".((int) $this->id);

					$resql = $this->db->query($sql);
					if (!$resql) {
						$error++;
						$this->error = $this->db->lasterror();
						$this->errors[] = $this->error;
						break;
					}
				}
			}
		}

		if (!$error) {
			if (!$notrigger) {
				// Call triggers
				$result = $this->call_trigger(strtoupper(get_class($this)).'_DELETE', $user);
				if ($result < 0) {
					$error++;
				} // Do also here what you must do to rollback action if trigger fail
				// End call triggers
			}
		}

		// Delete llx_ecm_files
		if (!$error) {
			$res = $this->deleteEcmFiles(1); // Deleting files physically is done later with the dol_delete_dir_recursive
			if (!$res) {
				$error++;
			}
		}

		// Delete linked object
		$res = $this->deleteObjectLinked();
		if ($res < 0) {
			$error++;
		}

		if (!$error && !empty($this->isextrafieldmanaged)) {
			$result = $this->deleteExtraFields();
			if ($result < 0) {
				$error++;
			}
		}

		if (!$error) {
			$sql = 'DELETE FROM '.$this->db->prefix().$this->table_element.' WHERE rowid='.((int) $this->id);

			$resql = $this->db->query($sql);
			if (!$resql) {
				$error++;
				$this->errors[] = $this->db->lasterror();
			}
		}

		// Commit or rollback
		if ($error) {
			$this->db->rollback();
			return -1;
		} else {
			$this->db->commit();
			return 1;
		}
	}

	/**
	 * Delete all child object from a parent ID
	 *
	 * @param		int		$parentId      Parent Id
	 * @param		string	$parentField   Name of Foreign key parent column
	 * @param 		array 	$filter		an array filter
	 * @param		string	$filtermode	AND or OR
	 * @return		int						Return integer <0 if KO, >0 if OK
	 * @throws Exception
	 */
	public function deleteByParentField($parentId = 0, $parentField = '', $filter = array(), $filtermode = "AND")
	{
		global $user;

		$error = 0;
		$deleted = 0;

		if (!empty($parentId) && !empty($parentField)) {
			$this->db->begin();

			$sql = "SELECT rowid FROM ".$this->db->prefix().$this->table_element;
			$sql .= " WHERE ".$parentField." = ".(int) $parentId;

			// Manage filters
			$sqlwhere = array();
			if (count($filter) > 0) {
				foreach ($filter as $key => $value) {
					if ($key == 'customsql') {
						$sqlwhere[] = $value;
					} elseif (strpos($value, '%') === false) {
						$sqlwhere[] = $key." IN (".$this->db->sanitize($this->db->escape($value)).")";
					} else {
						$sqlwhere[] = $key." LIKE '%".$this->db->escape($value)."%'";
					}
				}
			}
			if (count($sqlwhere) > 0) {
				$sql .= " AND (".implode(" ".$filtermode." ", $sqlwhere).")";
			}

			$resql = $this->db->query($sql);
			if (!$resql) {
				$this->errors[] = $this->db->lasterror();
				$error++;
			} else {
				while ($obj = $this->db->fetch_object($resql)) {
					$result = $this->fetch($obj->rowid);	// @phpstan-ignore-line
					if ($result < 0) {
						$error++;
						$this->errors[] = $this->error;
					} else {
						$result = $this->delete($user);	// @phpstan-ignore-line
						if ($result < 0) {
							$error++;
							$this->errors[] = $this->error;
						} else {
							$deleted++;
						}
					}
				}
			}

			if (empty($error)) {
				$this->db->commit();
				return $deleted;
			} else {
				$this->error = implode(', ', $this->errors);
				$this->db->rollback();
				return $error * -1;
			}
		}

		return $deleted;
	}

	/**
	 *  Delete a line of object in database
	 *
	 *	@param  User	$user       User that delete
	 *  @param	int		$idline		Id of line to delete
	 *  @param 	bool 	$notrigger  false=launch triggers after, true=disable triggers
	 *  @return int         		>0 if OK, <0 if KO
	 */
	public function deleteLineCommon(User $user, $idline, $notrigger = false)
	{
		global $conf;

		$error = 0;

		$tmpforobjectclass = get_class($this);
		$tmpforobjectlineclass = ucfirst($tmpforobjectclass).'Line';

		$this->db->begin();

		// Call trigger
		$result = $this->call_trigger('LINE'.strtoupper($tmpforobjectclass).'_DELETE', $user);
		if ($result < 0) {
			$error++;
		}
		// End call triggers

		if (empty($error)) {
			$sql = "DELETE FROM ".$this->db->prefix().$this->table_element_line;
			$sql .= " WHERE rowid = ".((int) $idline);

			$resql = $this->db->query($sql);
			if (!$resql) {
				$this->error = "Error ".$this->db->lasterror();
				$error++;
			}
		}

		if (empty($error)) {
			// Remove extrafields
			$tmpobjectline = new $tmpforobjectlineclass($this->db);
			if (!isset($tmpobjectline->isextrafieldmanaged) || !empty($tmpobjectline->isextrafieldmanaged)) {
				$tmpobjectline->id = $idline;
				$result = $tmpobjectline->deleteExtraFields();
				if ($result < 0) {
					$error++;
					$this->error = "Error ".get_class($this)."::deleteLineCommon deleteExtraFields error -4 ".$tmpobjectline->error;
				}
			}
		}

		if (empty($error)) {
			$this->db->commit();
			return 1;
		} else {
			dol_syslog(get_class($this)."::deleteLineCommon ERROR:".$this->error, LOG_ERR);
			$this->db->rollback();
			return -1;
		}
	}


	/**
	 *	Set to a status
	 *
	 *	@param	User	$user			Object user that modify
	 *  @param	int		$status			New status to set (often a constant like self::STATUS_XXX)
	 *  @param	int		$notrigger		1=Does not execute triggers, 0=Execute triggers
	 *  @param  string  $triggercode    Trigger code to use
	 *	@return	int						Return integer <0 if KO, >0 if OK
	 */
	public function setStatusCommon($user, $status, $notrigger = 0, $triggercode = '')
	{
		$error = 0;

		$this->db->begin();

		$statusfield = 'status';
		if (in_array($this->element, array('don', 'donation', 'shipping'))) {
			$statusfield = 'fk_statut';
		}

		$sql = "UPDATE ".$this->db->prefix().$this->table_element;
		$sql .= " SET ".$statusfield." = ".((int) $status);
		$sql .= " WHERE rowid = ".((int) $this->id);

		if ($this->db->query($sql)) {
			if (!$error) {
				$this->oldcopy = clone $this;
			}

			if (!$error && !$notrigger) {
				// Call trigger
				$result = $this->call_trigger($triggercode, $user);
				if ($result < 0) {
					$error++;
				}
			}

			if (!$error) {
				$this->status = $status;
				$this->db->commit();
				return 1;
			} else {
				$this->db->rollback();
				return -1;
			}
		} else {
			$this->error = $this->db->error();
			$this->db->rollback();
			return -1;
		}
	}


	/**
	 * Initialise object with example values
	 * Id must be 0 if object instance is a specimen
	 *
	 * @return int
	 */
	public function initAsSpecimenCommon()
	{
		global $user;

		$this->id = 0;
		$this->specimen = 1;
		$fields = array(
			'label' => 'This is label',
			'ref' => 'ABCD1234',
			'description' => 'This is a description',
			'qty' => 123.12,
			'note_public' => 'Public note',
			'note_private' => 'Private note',
			'date_creation' => (dol_now() - 3600 * 48),
			'date_modification' => (dol_now() - 3600 * 24),
			'fk_user_creat' => $user->id,
			'fk_user_modif' => $user->id,
			'date' => dol_now(),
		);
		foreach ($fields as $key => $value) {
			if (array_key_exists($key, $this->fields)) {
<<<<<<< HEAD
				// @phpstan-ignore-next-line
				$this->{$key} = $value;
=======
				$this->{$key} = $value;		// @phpstan-ignore-line
>>>>>>> 729451fa
			}
		}

		// Force values to default values when known
		if (property_exists($this, 'fields')) {
			foreach ($this->fields as $key => $value) {
				// If fields are already set, do nothing
				if (array_key_exists($key, $fields)) {
					continue;
				}

				if (!empty($value['default'])) {
					$this->$key = $value['default'];
				}
			}
		}

		return 1;
	}


	/* Part for comments */

	/**
	 * Load comments linked with current task
	 *	@return boolean	1 if ok
	 */
	public function fetchComments()
	{
		require_once DOL_DOCUMENT_ROOT.'/core/class/comment.class.php';

		$comment = new Comment($this->db);
		$result = $comment->fetchAllFor($this->element, $this->id);
		if ($result < 0) {
			$this->errors = array_merge($this->errors, $comment->errors);
			return -1;
		} else {
			$this->comments = $comment->comments;
		}
		return count($this->comments);
	}

	/**
	 * Return nb comments already posted
	 *
	 * @return int
	 */
	public function getNbComments()
	{
		return count($this->comments);
	}

	/**
	 * Trim object parameters
	 *
	 * @param string[] $parameters array of parameters to trim
	 * @return void
	 */
	public function trimParameters($parameters)
	{
		if (!is_array($parameters)) {
			return;
		}
		foreach ($parameters as $parameter) {
			if (isset($this->$parameter)) {
				$this->$parameter = trim($this->$parameter);
			}
		}
	}

	/* Part for categories/tags */

	/**
	 * Sets object to given categories.
	 *
	 * Deletes object from existing categories not supplied.
	 * Adds it to non existing supplied categories.
	 * Existing categories are left untouch.
	 *
	 * @param 	string 		$type_categ 	Category type ('customer', 'supplier', 'website_page', ...)
	 * @return	int							Array of category objects or < 0 if KO
	 */
	public function getCategoriesCommon($type_categ)
	{
		require_once DOL_DOCUMENT_ROOT.'/categories/class/categorie.class.php';

		// Get current categories
		$c = new Categorie($this->db);
		$existing = $c->containing($this->id, $type_categ, 'id');

		return $existing;
	}

	/**
	 * Sets object to given categories.
	 *
	 * Adds it to non existing supplied categories.
	 * Deletes object from existing categories not supplied (if remove_existing==true).
	 * Existing categories are left untouch.
	 *
	 * @param 	int[]|int 	$categories 		Category ID or array of Categories IDs
	 * @param 	string 		$type_categ 		Category type ('customer', 'supplier', 'website_page', ...) definied into const class Categorie type
	 * @param 	boolean		$remove_existing 	True: Remove existings categories from Object if not supplies by $categories, False: let them
	 * @return	int								Return integer <0 if KO, >0 if OK
	 */
	public function setCategoriesCommon($categories, $type_categ = '', $remove_existing = true)
	{
		// Handle single category
		if (!is_array($categories)) {
			$categories = array($categories);
		}

		dol_syslog(get_class($this)."::setCategoriesCommon Oject Id:".$this->id.' type_categ:'.$type_categ.' nb tag add:'.count($categories), LOG_DEBUG);

		require_once DOL_DOCUMENT_ROOT.'/categories/class/categorie.class.php';

		if (empty($type_categ)) {
			dol_syslog(__METHOD__.': Type '.$type_categ.'is an unknown category type. Done nothing.', LOG_ERR);
			return -1;
		}

		// Get current categories
		$c = new Categorie($this->db);
		$existing = $c->containing($this->id, $type_categ, 'id');
		if ($remove_existing) {
			// Diff
			if (is_array($existing)) {
				$to_del = array_diff($existing, $categories);
				$to_add = array_diff($categories, $existing);
			} else {
				$to_del = array(); // Nothing to delete
				$to_add = $categories;
			}
		} else {
			$to_del = array(); // Nothing to delete
			$to_add = array_diff($categories, $existing);
		}

		$error = 0;
		$ok = 0;

		// Process
		foreach ($to_del as $del) {
			if ($c->fetch($del) > 0) {
				$result=$c->del_type($this, $type_categ);
				if ($result < 0) {
					$error++;
					$this->error = $c->error;
					$this->errors = $c->errors;
					break;
				} else {
					$ok += $result;
				}
			}
		}
		foreach ($to_add as $add) {
			if ($c->fetch($add) > 0) {
				$result = $c->add_type($this, $type_categ);
				if ($result < 0) {
					$error++;
					$this->error = $c->error;
					$this->errors = $c->errors;
					break;
				} else {
					$ok += $result;
				}
			}
		}

		return $error ? (-1 * $error) : $ok;
	}

	/**
	 * Copy related categories to another object
	 *
	 * @param  int		$fromId	Id object source
	 * @param  int		$toId	Id object cible
	 * @param  string	$type	Type of category ('product', ...)
	 * @return int      < 0 if error, > 0 if ok
	 */
	public function cloneCategories($fromId, $toId, $type = '')
	{
		$this->db->begin();

		if (empty($type)) {
			$type = $this->table_element;
		}

		require_once DOL_DOCUMENT_ROOT.'/categories/class/categorie.class.php';
		$categorystatic = new Categorie($this->db);

		$sql = "INSERT INTO ".$this->db->prefix()."categorie_".(empty($categorystatic->MAP_CAT_TABLE[$type]) ? $type : $categorystatic->MAP_CAT_TABLE[$type])." (fk_categorie, fk_product)";
		$sql .= " SELECT fk_categorie, $toId FROM ".$this->db->prefix()."categorie_".(empty($categorystatic->MAP_CAT_TABLE[$type]) ? $type : $categorystatic->MAP_CAT_TABLE[$type]);
		$sql .= " WHERE fk_product = ".((int) $fromId);

		if (!$this->db->query($sql)) {
			$this->error = $this->db->lasterror();
			$this->db->rollback();
			return -1;
		}

		$this->db->commit();
		return 1;
	}

	/**
	 * Delete related files of object in database
	 *
	 * @param	integer		$mode		0=Use path to find record, 1=Use src_object_xxx fields (Mode 1 is recommanded for new objects)
	 * @return 	bool					True if OK, False if KO
	 */
	public function deleteEcmFiles($mode = 0)
	{
		global $conf;

		$this->db->begin();

		// Delete in database with mode 0
		if ($mode == 0) {
			switch ($this->element) {
				case 'propal':
					$element = 'propale';
					break;
				case 'product':
					$element = 'produit';
					break;
				case 'order_supplier':
					$element = 'fournisseur/commande';
					break;
				case 'invoice_supplier':
					// Special cases that need to use get_exdir to get real dir of object
					// In future, all object should use this to define path of documents.
					$element = 'fournisseur/facture/'.get_exdir($this->id, 2, 0, 1, $this, 'invoice_supplier');
					break;
				case 'shipping':
					$element = 'expedition/sending';
					break;
				case 'task':
				case 'project_task':
					require_once DOL_DOCUMENT_ROOT.'/projet/class/task.class.php';

					$project_result = $this->fetch_projet();
					if ($project_result >= 0) {
						$element = 'projet/'.dol_sanitizeFileName($this->project->ref).'/';
					}
<<<<<<< HEAD
=======
					// no break
>>>>>>> 729451fa
				default:
					$element = $this->element;
			}

			// Delete ecm_files_extrafields with mode 0 (using name)
			$sql = "DELETE FROM ".$this->db->prefix()."ecm_files_extrafields WHERE fk_object IN (";
			$sql .= " SELECT rowid FROM ".$this->db->prefix()."ecm_files WHERE filename LIKE '".$this->db->escape($this->ref)."%'";
			$sql .= " AND filepath = '".$this->db->escape($element)."/".$this->db->escape($this->ref)."' AND entity = ".((int) $conf->entity); // No need of getEntity here
			$sql .= ")";

			if (!$this->db->query($sql)) {
				$this->error = $this->db->lasterror();
				$this->db->rollback();
				return false;
			}

			// Delete ecm_files with mode 0 (using name)
			$sql = "DELETE FROM ".$this->db->prefix()."ecm_files";
			$sql .= " WHERE filename LIKE '".$this->db->escape($this->ref)."%'";
			$sql .= " AND filepath = '".$this->db->escape($element)."/".$this->db->escape($this->ref)."' AND entity = ".((int) $conf->entity); // No need of getEntity here

			if (!$this->db->query($sql)) {
				$this->error = $this->db->lasterror();
				$this->db->rollback();
				return false;
			}
		}

		// Delete in database with mode 1
		if ($mode == 1) {
			$sql = 'DELETE FROM '.$this->db->prefix()."ecm_files_extrafields";
			$sql .= " WHERE fk_object IN (SELECT rowid FROM ".$this->db->prefix()."ecm_files WHERE src_object_type = '".$this->db->escape($this->table_element.(empty($this->module) ? "" : "@".$this->module))."' AND src_object_id = ".((int) $this->id).")";
			$resql = $this->db->query($sql);
			if (!$resql) {
				$this->error = $this->db->lasterror();
				$this->db->rollback();
				return false;
			}

			$sql = 'DELETE FROM '.$this->db->prefix()."ecm_files";
			$sql .= " WHERE src_object_type = '".$this->db->escape($this->table_element.(empty($this->module) ? "" : "@".$this->module))."' AND src_object_id = ".((int) $this->id);
			$resql = $this->db->query($sql);
			if (!$resql) {
				$this->error = $this->db->lasterror();
				$this->db->rollback();
				return false;
			}
		}

		$this->db->commit();
		return true;
	}
}<|MERGE_RESOLUTION|>--- conflicted
+++ resolved
@@ -443,21 +443,12 @@
 	public $shipping_method;
 
 	// Multicurrency
-<<<<<<< HEAD
 	/**
 	 * @var int ID
 	 */
 	public $fk_multicurrency;
 
 	/**
-=======
-	/**
-	 * @var int ID
-	 */
-	public $fk_multicurrency;
-
-	/**
->>>>>>> 729451fa
 	 * @var string Multicurrency code
 	 */
 	public $multicurrency_code;
@@ -691,38 +682,17 @@
 	/**
 	 * @var array		Array with label of status
 	 */
-<<<<<<< HEAD
-	public $labelStatus;
-
-	/**
-	 * @var array array of status string
-	 * @deprecated 	Use instead labelStatus
-	 */
-	public $statuts = array();
-=======
 	public $labelStatus = array();
->>>>>>> 729451fa
 
 	/**
 	 * @var array		Array with short label of status
 	 */
-<<<<<<< HEAD
-	protected $labelStatusShort;
-
-	/**
-	 * @var array array of short status string
-	 * @deprecated 	Use instead labelStatusShort
-	 */
-	public $statuts_short = array();
-
-=======
 	public $labelStatusShort = array();
 
 	/**
 	 * @var array		Array to store list of tpl
 	 */
 	public $tpl;
->>>>>>> 729451fa
 
 
 	/**
@@ -734,7 +704,6 @@
 	 * @var array 		nb used in load_stateboard
 	 */
 	public $nb = array();
-
 
 	/**
 	 * @var int			used for the return of show_photos()
@@ -2233,11 +2202,7 @@
 		}
 		$restrictiononfksoc = empty($this->restrictiononfksoc) ? 0 : $this->restrictiononfksoc;
 		$sql = "SELECT MAX(te.".$fieldid.")";
-<<<<<<< HEAD
-		$sql .= " FROM ".(empty($nodbprefix) ?$this->db->prefix():'').$this->table_element." as te";
-=======
 		$sql .= " FROM ".(empty($nodbprefix) ? $this->db->prefix() : '').$this->table_element." as te";
->>>>>>> 729451fa
 		if (isset($this->ismultientitymanaged) && !is_numeric($this->ismultientitymanaged)) {
 			$tmparray = explode('@', $this->ismultientitymanaged);
 			$sql .= ", ".$this->db->prefix().$tmparray[1]." as ".($tmparray[1] == 'societe' ? 's' : 'parenttable'); // If we need to link to this table to limit select to entity
@@ -2307,11 +2272,7 @@
 		$this->ref_previous = $row[0];
 
 		$sql = "SELECT MIN(te.".$fieldid.")";
-<<<<<<< HEAD
-		$sql .= " FROM ".(empty($nodbprefix) ?$this->db->prefix():'').$this->table_element." as te";
-=======
 		$sql .= " FROM ".(empty($nodbprefix) ? $this->db->prefix() : '').$this->table_element." as te";
->>>>>>> 729451fa
 		if (isset($this->ismultientitymanaged) && !is_numeric($this->ismultientitymanaged)) {
 			$tmparray = explode('@', $this->ismultientitymanaged);
 			$sql .= ", ".$this->db->prefix().$tmparray[1]." as ".($tmparray[1] == 'societe' ? 's' : 'parenttable'); // If we need to link to this table to limit select to entity
@@ -3872,11 +3833,7 @@
 			// Situations totals
 			if (!empty($this->situation_cycle_ref) && !empty($this->situation_counter) && $this->situation_counter > 1 && method_exists($this, 'get_prev_sits')) {
 				include_once DOL_DOCUMENT_ROOT.'/compta/facture/class/facture.class.php';
-<<<<<<< HEAD
-				if ($this->type != Facture::TYPE_CREDIT_NOTE) {
-=======
 				if ($this->type != Facture::TYPE_CREDIT_NOTE) {	// @phpstan-ignore-line
->>>>>>> 729451fa
 					$prev_sits = $this->get_prev_sits();
 
 					foreach ($prev_sits as $sit) {				// $sit is an object Facture loaded with a fetch.
@@ -4055,11 +4012,7 @@
 	 *  @param  int			$alsosametype		0=Return only links to object that differs from source type. 1=Include also link to objects of same type.
 	 *  @param  string		$orderby			SQL 'ORDER BY' clause
 	 *  @param	int|string	$loadalsoobjects	Load also the array $this->linkedObjects. Use 0 to not load (increase performances), Use 1 to load all, Use value of type ('facture', 'facturerec', ...) to load only a type of object.
-<<<<<<< HEAD
-	 *	@return int								<0 if KO, >0 if OK
-=======
 	 *	@return int								Return integer <0 if KO, >0 if OK
->>>>>>> 729451fa
 	 *  @see	add_object_linked(), updateObjectLinked(), deleteObjectLinked()
 	 */
 	public function fetchObjectLinked($sourceid = null, $sourcetype = '', $targetid = null, $targettype = '', $clause = 'OR', $alsosametype = 1, $orderby = 'sourcetype', $loadalsoobjects = 1)
@@ -6462,11 +6415,7 @@
 				//dol_syslog("attributeType=".$attributeType, LOG_DEBUG);
 
 				if (!empty($attrfieldcomputed)) {
-<<<<<<< HEAD
-					if (!empty($conf->global->MAIN_STORE_COMPUTED_EXTRAFIELDS)) {
-=======
 					if (getDolGlobalString('MAIN_STORE_COMPUTED_EXTRAFIELDS')) {
->>>>>>> 729451fa
 						$value = dol_eval($attrfieldcomputed, 1, 0, '2');
 						dol_syslog($langs->trans("Extrafieldcomputed")." on ".$attributeLabel."(".$value.")", LOG_DEBUG);
 						$new_array_options[$key] = $value;
@@ -6872,11 +6821,7 @@
 			//dol_syslog("attributeLabel=".$attributeLabel, LOG_DEBUG);
 			//dol_syslog("attributeType=".$attributeType, LOG_DEBUG);
 			if (!empty($attrfieldcomputed)) {
-<<<<<<< HEAD
-				if (!empty($conf->global->MAIN_STORE_COMPUTED_EXTRAFIELDS)) {
-=======
 				if (getDolGlobalString('MAIN_STORE_COMPUTED_EXTRAFIELDS')) {
->>>>>>> 729451fa
 					$value = dol_eval($attrfieldcomputed, 1, 0, '2');
 					dol_syslog($langs->trans("Extrafieldcomputed")." sur ".$attributeLabel."(".$value.")", LOG_DEBUG);
 					$this->array_options["options_".$key] = $value;
@@ -7202,11 +7147,7 @@
 		// Special case that force options and type ($type can be integer, varchar, ...)
 		if (!empty($this->fields[$key]['arrayofkeyval']) && is_array($this->fields[$key]['arrayofkeyval'])) {
 			$param['options'] = $this->fields[$key]['arrayofkeyval'];
-<<<<<<< HEAD
-			$type = (($this->fields[$key]['type']=='checkbox')?$this->fields[$key]['type']:'select');
-=======
 			$type = (($this->fields[$key]['type']=='checkbox') ? $this->fields[$key]['type'] : 'select');
->>>>>>> 729451fa
 		}
 
 		$label = $this->fields[$key]['label'];
@@ -7367,12 +7308,8 @@
 				$param_list = array_keys($param['options']);
 				$InfoFieldList = explode(":", $param_list[0], 5);
 				if (! empty($InfoFieldList[4])) {
-<<<<<<< HEAD
-					$pos = 0; $parenthesisopen = 0;
-=======
 					$pos = 0;
 					$parenthesisopen = 0;
->>>>>>> 729451fa
 					while (substr($InfoFieldList[4], $pos, 1) !== '' && ($parenthesisopen || $pos == 0 || substr($InfoFieldList[4], $pos, 1) != ':')) {
 						if (substr($InfoFieldList[4], $pos, 1) == '(') {
 							$parenthesisopen++;
@@ -7852,11 +7789,7 @@
 			$type = 'varchar'; // convert varchar(xx) int varchar
 		}
 		if (!empty($val['arrayofkeyval']) && is_array($val['arrayofkeyval'])) {
-<<<<<<< HEAD
-			$type = (($this->fields[$key]['type']=='checkbox')?$this->fields[$key]['type']:'select');
-=======
 			$type = (($this->fields[$key]['type']=='checkbox') ? $this->fields[$key]['type'] : 'select');
->>>>>>> 729451fa
 		}
 		if (preg_match('/^integer:(.*):(.*)/i', $val['type'], $reg)) {
 			$type = 'link';
@@ -9665,11 +9598,7 @@
 		if (array_key_exists('fk_user_creat', $fieldvalues) && !($fieldvalues['fk_user_creat'] > 0)) {
 			$fieldvalues['fk_user_creat'] = $user->id;
 		}
-<<<<<<< HEAD
-		if (array_key_exists('pass_crypted', $fieldvalues)) {
-=======
 		if (array_key_exists('pass_crypted', $fieldvalues) && property_exists($this, 'pass')) {
->>>>>>> 729451fa
 			$fieldvalues['pass_crypted'] = dol_hash($this->pass);
 		}
 		unset($fieldvalues['rowid']); // The field 'rowid' is reserved field name for autoincrement field so we don't need it into insert.
@@ -9823,11 +9752,7 @@
 	 * @param	string 	$ref			Ref
 	 * @param	string	$morewhere		More SQL filters (' AND ...')
 	 * @param	int		$noextrafields	0=Default to load extrafields, 1=No extrafields
-<<<<<<< HEAD
-	 * @return 	int         			<0 if KO, 0 if not found, >0 if OK
-=======
 	 * @return 	int         			Return integer <0 if KO, 0 if not found, >0 if OK
->>>>>>> 729451fa
 	 */
 	public function fetchCommon($id, $ref = null, $morewhere = '', $noextrafields = 0)
 	{
@@ -9891,11 +9816,7 @@
 	 *
 	 * @param	string	$morewhere		More SQL filters (' AND ...')
 	 * @param	int		$noextrafields	0=Default to load extrafields, 1=No extrafields
-<<<<<<< HEAD
-	 * @return 	int         			<0 if KO, 0 if not found, >0 if OK
-=======
 	 * @return 	int         			Return integer <0 if KO, 0 if not found, >0 if OK
->>>>>>> 729451fa
 	 */
 	public function fetchLinesCommon($morewhere = '', $noextrafields = 0)
 	{
@@ -10400,12 +10321,7 @@
 		);
 		foreach ($fields as $key => $value) {
 			if (array_key_exists($key, $this->fields)) {
-<<<<<<< HEAD
-				// @phpstan-ignore-next-line
-				$this->{$key} = $value;
-=======
 				$this->{$key} = $value;		// @phpstan-ignore-line
->>>>>>> 729451fa
 			}
 		}
 
@@ -10651,10 +10567,7 @@
 					if ($project_result >= 0) {
 						$element = 'projet/'.dol_sanitizeFileName($this->project->ref).'/';
 					}
-<<<<<<< HEAD
-=======
 					// no break
->>>>>>> 729451fa
 				default:
 					$element = $this->element;
 			}
