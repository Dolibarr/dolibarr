--- conflicted
+++ resolved
@@ -1302,7 +1302,7 @@
 	 *
 	 *	  @param	string	$source		'' or 'internal' or 'external'
 	 *	  @param	string	$code		Type of contact (code or id)
-	 *    @return   int					>0 if OK, <0 if KO
+	 *    @return   int					<0 if KO, 0=Nothing done, >0 if OK
 	 */
 	public function delete_linked_contact($source = '', $code = '')
 	{
@@ -1318,17 +1318,10 @@
 			$listId = implode(",", $temp);
 		}
 
-<<<<<<< HEAD
-		$sql = "DELETE FROM ".$this->db->prefix()."element_contact";
-		$sql .= " WHERE element_id = ".((int) $this->id);
-		if (!empty($listId)) {
-			$sql .= " AND fk_c_type_contact IN (".$this->db->sanitize($listId).")";
-=======
 		// If $listId is empty, we have not criteria on fk_c_type_contact so we will delete record on element_id for
 		// any type or record instead of only the ones of the current object. So we do nothing in such a case.
 		if (empty($listId)) {
 			return 0;
->>>>>>> 3c9ba083
 		}
 
 		$sql = "DELETE FROM ".$this->db->prefix()."element_contact";
