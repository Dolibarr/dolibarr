--- conflicted
+++ resolved
@@ -327,11 +327,7 @@
         else
         {
             $this->error=$this->db->lasterror();
-<<<<<<< HEAD
-=======
             $this->db->rollback();
-            dol_syslog(get_class($this)."::delete_contact error=".$this->error, LOG_ERR);
->>>>>>> 61ff1d2f
             return -1;
         }
     }
@@ -3361,11 +3357,7 @@
 	    else
 	    {
 	        $this->error=$this->db->lasterror();
-<<<<<<< HEAD
-=======
 	        $this->db->rollback();
-	        dol_syslog(get_class($this)."::delete_resource error=".$this->error, LOG_ERR);
->>>>>>> 61ff1d2f
 	        return -1;
 	    }
 	}
