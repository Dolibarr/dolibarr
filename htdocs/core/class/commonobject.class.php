--- conflicted
+++ resolved
@@ -3362,28 +3362,10 @@
     		// Qty
     		print '<td class="linecolqty" align="right">'.$langs->trans('Qty').'</td>';
 
-<<<<<<< HEAD
     		if($conf->global->PRODUCT_USE_UNITS)
     		{
     			print '<td class="linecoluseunit" align="left">'.$langs->trans('Unit').'</td>';
     		}
-=======
-		if ($usemargins && ! empty($conf->margin->enabled) && empty($user->societe_id))
-		{
-			if (!empty($user->rights->margins->creer))
-			{
-				if ($conf->global->MARGIN_TYPE == "1")
-					print '<td class="linecolmargin1 margininfos" align="right" width="80">'.$langs->trans('BuyingPrice').'</td>';
-				else
-					print '<td class="linecolmargin1 margininfos" align="right" width="80">'.$langs->trans('CostPrice').'</td>';
-			}
-
-			if (! empty($conf->global->DISPLAY_MARGIN_RATES) && $user->rights->margins->liretous)
-				print '<td class="linecolmargin2 margininfos" align="right" width="50">'.$langs->trans('MarginRate').'</td>';
-			if (! empty($conf->global->DISPLAY_MARK_RATES) && $user->rights->margins->liretous)
-				print '<td class="linecolmargin2 margininfos" align="right" width="50">'.$langs->trans('MarkRate').'</td>';
-		}
->>>>>>> 985a9ed8
 
     		// Reduction short
     		print '<td class="linecoldiscount" align="right">'.$langs->trans('ReductionShort').'</td>';
