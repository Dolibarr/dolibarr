<?php
/* Copyright (C) 2006-2015 Laurent Destailleur  <eldy@users.sourceforge.net>
 * Copyright (C) 2005-2013 Regis Houssin        <regis.houssin@capnetworks.com>
 * Copyright (C) 2010-2013 Juanjo Menent        <jmenent@2byte.es>
 * Copyright (C) 2012      Christophe Battarel  <christophe.battarel@altairis.fr>
 * Copyright (C) 2010-2015 Juanjo Menent        <jmenent@2byte.es>
 * Copyright (C) 2012-2013 Christophe Battarel  <christophe.battarel@altairis.fr>
 * Copyright (C) 2011-2014 Philippe Grand	    <philippe.grand@atoo-net.com>
 * Copyright (C) 2012-2015 Marcos García        <marcosgdf@gmail.com>
 * Copyright (C) 2012-2015 Raphaël Doursenaud   <rdoursenaud@gpcsolutions.fr>
 * Copyright (C) 2012      Cedric Salvador      <csalvador@gpcsolutions.fr>
 *
 * This program is free software; you can redistribute it and/or modify
 * it under the terms of the GNU General Public License as published by
 * the Free Software Foundation; either version 3 of the License, or
 * (at your option) any later version.
 *
 * This program is distributed in the hope that it will be useful,
 * but WITHOUT ANY WARRANTY; without even the implied warranty of
 * MERCHANTABILITY or FITNESS FOR A PARTICULAR PURPOSE.  See the
 * GNU General Public License for more details.
 *
 * You should have received a copy of the GNU General Public License
 * along with this program. If not, see <http://www.gnu.org/licenses/>.
 */

/**
 *	\file       htdocs/core/class/commonobject.class.php
 *	\ingroup    core
 *	\brief      File of parent class of all other business classes (invoices, contracts, proposals, orders, ...)
 */


/**
 *	Parent class of all other business classes (invoices, contracts, proposals, orders, ...)
 */
abstract class CommonObject
{
    /**
     * @var DoliDb		Database handler (result of a new DoliDB)
     */
	public $db;

	/**
	 * @var int The object identifier
	 */
	public $id;

    /**
     * @var string 		Error string
     * @deprecated		Use instead the array of error strings
     * @see             errors
     */
    public $error;

	/**
     * @var string[]	Array of error strings
     */
    public $errors=array();

    /**
     * @var string		Key value used to track if data is coming from import wizard
     */
    public $import_key;

    /**
     * @var mixed		Contains data to manage extrafields
     */
    public $array_options=array();

    /**
     * @var int[]		Array of linked objects ids. Loaded by ->fetchObjectLinked
     */
    public $linkedObjectsIds;

    /**
     * @var mixed		Array of linked objects. Loaded by ->fetchObjectLinked
     */
    public $linkedObjects;

    /**
     * @var string		Column name of the ref field.
     */
    protected $table_ref_field = '';



    // Following vars are used by some objects only. We keep this property here in CommonObject to be able to provide common method using them.

    /**
     * @var string[]	Can be used to pass information when only object is provided to method
     */
    public $context=array();

    /**
     * @var string		Contains canvas name if record is an alternative canvas record
     */
    public $canvas;

	/**
	 * @var Project The related project
	 * @see fetch_projet()
	 */
	public $project;
	/**
	 * @var int The related project ID
	 * @see setProject(), project
	 */
	public $fk_project;
	/**
	 * @deprecated
	 * @see project
	 */
	public $projet;

	/**
	 * @var Contact a related contact
	 * @see fetch_contact()
	 */
	public $contact;
	/**
	 * @var int The related contact ID
	 * @see fetch_contact()
	 */
	public $contact_id;

	/**
	 * @var Societe A related thirdparty
	 * @see fetch_thirdparty()
	 */
	public $thirdparty;
	/**
	 * @deprecated
	 * @see thirdparty
	 */
	public $client;

	/**
	 * @var User A related user
	 * @see fetch_user()
	 */
	public $user;

	/**
	 * @var CommonObject An originating object?
	 * @see fetch_origin()
	 */
	public $origin;
	/**
	 * @var int The originating object?
	 * @see fetch_origin(), origin
	 */
	public $origin_id;

	/**
	 * @var string The object's reference
	 */
	public $ref;
	/**
	 * @var string The object's previous reference
	 */
	public $ref_previous;
	/**
	 * @var string The object's next reference
	 */
	public $ref_next;
	/**
	 * @var string An external reference for the object
	 */
	public $ref_ext;

	/**
	 * @var string
	 */
	public $element;
	/**
	 * @var string
	 */
	public $table_element;
	/**
	 * @var
	 */
	public $table_element_line;

	/**
	 * @var int The object's status
	 * @see setStatut()
	 */
	public $statut;

	/**
	 * @var string
	 * @see getFullAddress()
	 */
	public $country;
	/**
	 * @var int
	 * @see getFullAddress(), country
	 */
	public $country_id;
	/**
	 * @var string
	 * @see getFullAddress(), isInEEC(), country
	 */
	public $country_code;

	/**
	 * @var int
	 * @see fetch_barcode()
	 */
	public $barcode_type;
	/**
	 * @var string
	 * @see fetch_barcode(), barcode_type
	 */
	public $barcode_type_code;
	/**
	 * @var string
	 * @see fetch_barcode(), barcode_type
	 */
	public $barcode_type_label;
	/**
	 * @var string
	 * @see fetch_barcode(), barcode_type
	 */
	public $barcode_type_coder;

	/**
	 * @var int Payment method ID?
	 * @see setPaymentMethods()
	 */
	public $mode_reglement_id;

	/**
	 * @var string Payment terms ID
	 * @see setPaymentTerms()
	 */
	public $cond_reglement_id;
	/**
	 * @deprecated
	 * @see cond_reglement_id;
	 */
	public $cond_reglement;

	/**
	 * @var int Delivery address ID
	 * @see setDeliveryAddress()
	 */
	public $fk_delivery_address;

	/**
	 * @var int Shipping method ID
	 * @see setShippingMethod()
	 */
	public $shipping_method_id;

	/**
	 * @var string
	 * @see SetDocModel()
	 */
	public $modelpdf;

	/**
	 * @var int Bank account ID
	 * @see SetBankAccount()
	 */
	public $fk_account;

	/**
	 * @var string Public note
	 * @see update_note()
	 */
	public $note_public;
	/**
	 * @var string Private note
	 * @see update_note()
	 */
	public $note_private;
	/**
	 * @deprecated
	 * @see note_public
	 */
	public $note;

	/**
	 * @var float
	 * @see update_price()
	 */
	public $total_ht;
	/**
	 * @var float
	 * @see update_price()
	 */
	public $total_tva;
	/**
	 * @var float
	 * @see update_price()
	 */
	public $total_localtax1;
	/**
	 * @var float
	 * @see update_price()
	 */
	public $total_localtax2;
	/**
	 * @var float
	 * @see update_price()
	 */
	public $total_ttc;

	/**
	 * @var CommonObjectLine[]
	 */
	public $lines;

	/**
	 * @var int
	 * @see setIncoterms()
	 */
	public $fk_incoterms;
	/**
	 * @var string
	 * @see SetIncoterms()
	 */
	public $libelle_incoterms;
	/**
	 * @var string
	 * @see display_incoterms()
	 */
	public $location_incoterms;

    public $name;
    public $lastname;
    public $firstname;
    public $civility_id;

    // No constructor as it is an abstract class

    /**
     * Check an object id/ref exists
     * If you don't need/want to instantiate object and just need to know if object exists, use this method instead of fetch
     *
	 *  @param	string	$element   	String of element ('product', 'facture', ...)
	 *  @param	int		$id      	Id of object
	 *  @param  string	$ref     	Ref of object to check
	 *  @param	string	$ref_ext	Ref ext of object to check
	 *  @return int     			<0 if KO, 0 if OK but not found, >0 if OK and exists
     */
    static function isExistingObject($element, $id, $ref='', $ref_ext='')
    {
    	global $db,$conf;

		$sql = "SELECT rowid, ref, ref_ext";
		$sql.= " FROM ".MAIN_DB_PREFIX.$element;
		$sql.= " WHERE entity IN (".getEntity($element, true).")" ;

		if ($id > 0) $sql.= " AND rowid = ".$db->escape($id);
		else if ($ref) $sql.= " AND ref = '".$db->escape($ref)."'";
		else if ($ref_ext) $sql.= " AND ref_ext = '".$db->escape($ref_ext)."'";
		else {
			$error='ErrorWrongParameters';
			dol_print_error(get_class()."::isExistingObject ".$error, LOG_ERR);
			return -1;
		}

		dol_syslog(get_class()."::isExistingObject", LOG_DEBUG);
		$resql = $db->query($sql);
		if ($resql)
		{
			$num=$db->num_rows($resql);
			if ($num > 0) return 1;
			else return 0;
		}
		return -1;
    }

    /**
     * Method to output saved errors
     *
     * @return	string		String with errors
     */
    function errorsToString()
    {
    	return $this->error.(is_array($this->errors)?(($this->error!=''?' ':'').join(',',$this->errors)):'');
    }

    /**
     *	Return full name (civility+' '+name+' '+lastname)
     *
     *	@param	Translate	$langs			Language object for translation of civility
     *	@param	int			$option			0=No option, 1=Add civility
     * 	@param	int			$nameorder		-1=Auto, 0=Lastname+Firstname, 1=Firstname+Lastname
     * 	@param	int			$maxlen			Maximum length
     * 	@return	string						String with full name
     */
    function getFullName($langs,$option=0,$nameorder=-1,$maxlen=0)
    {
        //print "lastname=".$this->lastname." name=".$this->name." nom=".$this->nom."<br>\n";
        $lastname=$this->lastname;
        $firstname=$this->firstname;
        if (empty($lastname))  $lastname=(isset($this->lastname)?$this->lastname:(isset($this->name)?$this->name:(isset($this->nom)?$this->nom:'')));

        $ret='';
        if ($option && $this->civility_id)
        {
            if ($langs->transnoentitiesnoconv("Civility".$this->civility_id)!="Civility".$this->civility_id) $ret.=$langs->transnoentitiesnoconv("Civility".$this->civility_id).' ';
            else $ret.=$this->civility_id.' ';
        }

        $ret.=dolGetFirstLastname($firstname, $lastname, $nameorder);

        return dol_trunc($ret,$maxlen);
    }

    /**
     * 	Return full address of contact
     *
     * 	@param		int			$withcountry		1=Add country into address string
     *  @param		string		$sep				Separator to use to build string
     *	@return		string							Full address string
     */
    function getFullAddress($withcountry=0,$sep="\n")
    {
    	if ($withcountry && $this->country_id && (empty($this->country_code) || empty($this->country)))
    	{
    		require_once DOL_DOCUMENT_ROOT .'/core/lib/company.lib.php';
    		$tmparray=getCountry($this->country_id,'all');
    		$this->country_code=$tmparray['code'];
    		$this->country     =$tmparray['label'];
    	}

    	return dol_format_address($this, $withcountry, $sep);
    }


    /**
     *  Add a link between element $this->element and a contact
     *
     *  @param	int		$fk_socpeople       Id of thirdparty contact (if source = 'external') or id of user (if souce = 'internal') to link
     *  @param 	int		$type_contact 		Type of contact (code or id). Must be if or code found into table llx_c_type_contact. For example: SALESREPFOLL
     *  @param  string	$source             external=Contact extern (llx_socpeople), internal=Contact intern (llx_user)
     *  @param  int		$notrigger			Disable all triggers
     *  @return int                 		<0 if KO, >0 if OK
     */
    function add_contact($fk_socpeople, $type_contact, $source='external',$notrigger=0)
    {
        global $user,$langs;


        dol_syslog(get_class($this)."::add_contact $fk_socpeople, $type_contact, $source");

        // Check parameters
        if ($fk_socpeople <= 0)
        {
            $langs->load("errors");
            $this->error=$langs->trans("ErrorWrongValueForParameterX","1");
            dol_syslog(get_class($this)."::add_contact ".$this->error,LOG_ERR);
            return -1;
        }
        if (! $type_contact)
        {
            $langs->load("errors");
            $this->error=$langs->trans("ErrorWrongValueForParameterX","2");
            dol_syslog(get_class($this)."::add_contact ".$this->error,LOG_ERR);
            return -2;
        }

        $id_type_contact=0;
        if (is_numeric($type_contact))
        {
            $id_type_contact=$type_contact;
        }
        else
        {
            // On recherche id type_contact
            $sql = "SELECT tc.rowid";
            $sql.= " FROM ".MAIN_DB_PREFIX."c_type_contact as tc";
            $sql.= " WHERE tc.element='".$this->element."'";
            $sql.= " AND tc.source='".$source."'";
            $sql.= " AND tc.code='".$type_contact."' AND tc.active=1";
			//print $sql;
            $resql=$this->db->query($sql);
            if ($resql)
            {
                $obj = $this->db->fetch_object($resql);
                $id_type_contact=$obj->rowid;
            }
        }

        $datecreate = dol_now();
        
        $this->db->begin();

        // Insertion dans la base
        $sql = "INSERT INTO ".MAIN_DB_PREFIX."element_contact";
        $sql.= " (element_id, fk_socpeople, datecreate, statut, fk_c_type_contact) ";
        $sql.= " VALUES (".$this->id.", ".$fk_socpeople." , " ;
        $sql.= "'".$this->db->idate($datecreate)."'";
        $sql.= ", 4, '". $id_type_contact . "' ";
        $sql.= ")";
        dol_syslog(get_class($this)."::add_contact", LOG_DEBUG);

        $resql=$this->db->query($sql);
        if ($resql)
        {
            if (! $notrigger)
            {
            	$result=$this->call_trigger(strtoupper($this->element).'_ADD_CONTACT', $user);
	            if ($result < 0) 
	            { 
	                $this->db->rollback(); 
	                return -1;
	            }
            }

            $this->db->commit();
            return 1;
        }
        else
        {
            if ($this->db->errno() == 'DB_ERROR_RECORD_ALREADY_EXISTS')
            {
                $this->error=$this->db->errno();
            	$this->db->rollback();
                return -2;
            }
            else
            {
                $this->error=$this->db->error();
                $this->db->rollback();
                return -1;
            }
        }
    }

    /**
     *    Copy contact from one element to current
     *
     *    @param    CommonObject    $objFrom    Source element
     *    @param    string          $source     Nature of contact ('internal' or 'external')
     *    @return   int                         >0 if OK, <0 if KO
     */
    function copy_linked_contact($objFrom, $source='internal')
    {
        $contacts = $objFrom->liste_contact(-1, $source);
        foreach($contacts as $contact)
        {
            if ($this->add_contact($contact['id'], $contact['fk_c_type_contact'], $contact['source']) < 0)
            {
                $this->error=$this->db->lasterror();
                return -1;
            }
        }
        return 1;
    }

    /**
     *      Update a link to contact line
     *
     *      @param	int		$rowid              Id of line contact-element
     * 		@param	int		$statut	            New status of link
     *      @param  int		$type_contact_id    Id of contact type (not modified if 0)
     *      @param  int		$fk_socpeople	    Id of soc_people to update (not modified if 0)
     *      @return int                 		<0 if KO, >= 0 if OK
     */
    function update_contact($rowid, $statut, $type_contact_id=0, $fk_socpeople=0)
    {
        // Insertion dans la base
        $sql = "UPDATE ".MAIN_DB_PREFIX."element_contact set";
        $sql.= " statut = ".$statut;
        if ($type_contact_id) $sql.= ", fk_c_type_contact = '".$type_contact_id ."'";
        if ($fk_socpeople) $sql.= ", fk_socpeople = '".$fk_socpeople ."'";
        $sql.= " where rowid = ".$rowid;
        $resql=$this->db->query($sql);
        if ($resql)
        {
            return 0;
        }
        else
        {
            $this->error=$this->db->lasterror();
            return -1;
        }
    }

    /**
     *    Delete a link to contact line
     *
     *    @param	int		$rowid			Id of contact link line to delete
     *    @param	int		$notrigger		Disable all triggers
     *    @return   int						>0 if OK, <0 if KO
     */
    function delete_contact($rowid, $notrigger=0)
    {
        global $user;


        $this->db->begin();

        $sql = "DELETE FROM ".MAIN_DB_PREFIX."element_contact";
        $sql.= " WHERE rowid =".$rowid;

        dol_syslog(get_class($this)."::delete_contact", LOG_DEBUG);
        if ($this->db->query($sql))
        {
            if (! $notrigger)
            {
            	$result=$this->call_trigger(strtoupper($this->element).'_DELETE_CONTACT', $user);
	            if ($result < 0) { $this->db->rollback(); return -1; }
            }

            $this->db->commit();
            return 1;
        }
        else
        {
            $this->error=$this->db->lasterror();
            $this->db->rollback();
            return -1;
        }
    }

    /**
     *    Delete all links between an object $this and all its contacts
     *
     *	  @param	string	$source		'' or 'internal' or 'external'
     *	  @param	string	$code		Type of contact (code or id)
     *    @return   int					>0 if OK, <0 if KO
     */
    function delete_linked_contact($source='',$code='')
    {
        $temp = array();
        $typeContact = $this->liste_type_contact($source,'',0,0,$code);

        foreach($typeContact as $key => $value)
        {
            array_push($temp,$key);
        }
        $listId = implode(",", $temp);

        $sql = "DELETE FROM ".MAIN_DB_PREFIX."element_contact";
        $sql.= " WHERE element_id = ".$this->id;
        $sql.= " AND fk_c_type_contact IN (".$listId.")";

        dol_syslog(get_class($this)."::delete_linked_contact", LOG_DEBUG);
        if ($this->db->query($sql))
        {
            return 1;
        }
        else
		{
            $this->error=$this->db->lasterror();
            return -1;
        }
    }

    /**
     *    Get array of all contacts for an object
     *
     *    @param	int			$statut		Status of links to get (-1=all)
     *    @param	string		$source		Source of contact: external or thirdparty (llx_socpeople) or internal (llx_user)
     *    @param	int         $list       0:Return array contains all properties, 1:Return array contains just id
     *    @return	array		            Array of contacts
     */
    function liste_contact($statut=-1,$source='external',$list=0)
    {
        global $langs;

        $tab=array();

        $sql = "SELECT ec.rowid, ec.statut as statuslink, ec.fk_socpeople as id, ec.fk_c_type_contact";    // This field contains id of llx_socpeople or id of llx_user
        if ($source == 'internal') $sql.=", '-1' as socid, t.statut as statuscontact";
        if ($source == 'external' || $source == 'thirdparty') $sql.=", t.fk_soc as socid, t.statut as statuscontact";
        $sql.= ", t.civility as civility, t.lastname as lastname, t.firstname, t.email";
        $sql.= ", tc.source, tc.element, tc.code, tc.libelle";
        $sql.= " FROM ".MAIN_DB_PREFIX."c_type_contact tc";
        $sql.= ", ".MAIN_DB_PREFIX."element_contact ec";
        if ($source == 'internal') $sql.=" LEFT JOIN ".MAIN_DB_PREFIX."user t on ec.fk_socpeople = t.rowid";
        if ($source == 'external'|| $source == 'thirdparty') $sql.=" LEFT JOIN ".MAIN_DB_PREFIX."socpeople t on ec.fk_socpeople = t.rowid";
        $sql.= " WHERE ec.element_id =".$this->id;
        $sql.= " AND ec.fk_c_type_contact=tc.rowid";
        $sql.= " AND tc.element='".$this->element."'";
        if ($source == 'internal') $sql.= " AND tc.source = 'internal'";
        if ($source == 'external' || $source == 'thirdparty') $sql.= " AND tc.source = 'external'";
        $sql.= " AND tc.active=1";
        if ($statut >= 0) $sql.= " AND ec.statut = '".$statut."'";
        $sql.=" ORDER BY t.lastname ASC";

        dol_syslog(get_class($this)."::liste_contact", LOG_DEBUG);
        $resql=$this->db->query($sql);
        if ($resql)
        {
            $num=$this->db->num_rows($resql);
            $i=0;
            while ($i < $num)
            {
                $obj = $this->db->fetch_object($resql);

                if (! $list)
                {
                    $transkey="TypeContact_".$obj->element."_".$obj->source."_".$obj->code;
                    $libelle_type=($langs->trans($transkey)!=$transkey ? $langs->trans($transkey) : $obj->libelle);
                    $tab[$i]=array('source'=>$obj->source,'socid'=>$obj->socid,'id'=>$obj->id,
					               'nom'=>$obj->lastname,      // For backward compatibility
					               'civility'=>$obj->civility, 'lastname'=>$obj->lastname, 'firstname'=>$obj->firstname, 'email'=>$obj->email, 'statuscontact'=>$obj->statuscontact,
					               'rowid'=>$obj->rowid, 'code'=>$obj->code, 'libelle'=>$libelle_type, 'status'=>$obj->statuslink, 'fk_c_type_contact'=>$obj->fk_c_type_contact);
                }
                else
                {
                    $tab[$i]=$obj->id;
                }

                $i++;
            }

            return $tab;
        }
        else
        {
            $this->error=$this->db->error();
            dol_print_error($this->db);
            return -1;
        }
    }


    /**
     * 		Update status of a contact linked to object
     *
     * 		@param	int		$rowid		Id of link between object and contact
     * 		@return	int					<0 if KO, >=0 if OK
     */
    function swapContactStatus($rowid)
    {
        $sql = "SELECT ec.datecreate, ec.statut, ec.fk_socpeople, ec.fk_c_type_contact,";
        $sql.= " tc.code, tc.libelle";
        //$sql.= ", s.fk_soc";
        $sql.= " FROM (".MAIN_DB_PREFIX."element_contact as ec, ".MAIN_DB_PREFIX."c_type_contact as tc)";
        //$sql.= " LEFT JOIN ".MAIN_DB_PREFIX."socpeople as s ON ec.fk_socpeople=s.rowid";	// Si contact de type external, alors il est lie a une societe
        $sql.= " WHERE ec.rowid =".$rowid;
        $sql.= " AND ec.fk_c_type_contact=tc.rowid";
        $sql.= " AND tc.element = '".$this->element."'";

        dol_syslog(get_class($this)."::swapContactStatus", LOG_DEBUG);
        $resql=$this->db->query($sql);
        if ($resql)
        {
            $obj = $this->db->fetch_object($resql);
            $newstatut = ($obj->statut == 4) ? 5 : 4;
            $result = $this->update_contact($rowid, $newstatut);
            $this->db->free($resql);
            return $result;
        }
        else
        {
            $this->error=$this->db->error();
            dol_print_error($this->db);
            return -1;
        }

    }

    /**
     *      Return array with list of possible values for type of contacts
     *
     *      @param	string	$source     'internal', 'external' or 'all'
     *      @param	string	$order		Sort order by : 'code' or 'rowid'
     *      @param  int		$option     0=Return array id->label, 1=Return array code->label
     *      @param  int		$activeonly 0=all status of contact, 1=only the active
     *		@param	string	$code		Type of contact (Example: 'CUSTOMER', 'SERVICE')
     *      @return array       		Array list of type of contacts (id->label if option=0, code->label if option=1)
     */
    function liste_type_contact($source='internal', $order='', $option=0, $activeonly=0, $code='')
    {
        global $langs;

        if (empty($order)) $order='code';

        $tab = array();
        $sql = "SELECT DISTINCT tc.rowid, tc.code, tc.libelle";
        $sql.= " FROM ".MAIN_DB_PREFIX."c_type_contact as tc";
        $sql.= " WHERE tc.element='".$this->element."'";
        if ($activeonly == 1) $sql.= " AND tc.active=1"; // only the active types
        if (! empty($source) && $source != 'all') $sql.= " AND tc.source='".$source."'";
        if (! empty($code)) $sql.= " AND tc.code='".$code."'";
        $sql.= " ORDER by tc.".$order;

        //print "sql=".$sql;
        $resql=$this->db->query($sql);
        if ($resql)
        {
            $num=$this->db->num_rows($resql);
            $i=0;
            while ($i < $num)
            {
                $obj = $this->db->fetch_object($resql);

                $transkey="TypeContact_".$this->element."_".$source."_".$obj->code;
                $libelle_type=($langs->trans($transkey)!=$transkey ? $langs->trans($transkey) : $obj->libelle);
                if (empty($option)) $tab[$obj->rowid]=$libelle_type;
                else $tab[$obj->code]=$libelle_type;
                $i++;
            }
            return $tab;
        }
        else
        {
            $this->error=$this->db->lasterror();
            //dol_print_error($this->db);
            return null;
        }
    }

    /**
     *      Return id of contacts for a source and a contact code.
     *      Example: contact client de facturation ('external', 'BILLING')
     *      Example: contact client de livraison ('external', 'SHIPPING')
     *      Example: contact interne suivi paiement ('internal', 'SALESREPFOLL')
     *
     *		@param	string	$source		'external' or 'internal'
     *		@param	string	$code		'BILLING', 'SHIPPING', 'SALESREPFOLL', ...
     *		@param	int		$status		limited to a certain status
     *      @return array       		List of id for such contacts
     */
    function getIdContact($source,$code,$status=0)
    {
        global $conf;

        $result=array();
        $i=0;

        $sql = "SELECT ec.fk_socpeople";
        $sql.= " FROM ".MAIN_DB_PREFIX."element_contact as ec,";
        if ($source == 'internal') $sql.= " ".MAIN_DB_PREFIX."user as c,";
        if ($source == 'external') $sql.= " ".MAIN_DB_PREFIX."socpeople as c,";
        $sql.= " ".MAIN_DB_PREFIX."c_type_contact as tc";
        $sql.= " WHERE ec.element_id = ".$this->id;
        $sql.= " AND ec.fk_socpeople = c.rowid";
        if ($source == 'internal') $sql.= " AND c.entity IN (0,".$conf->entity.")";
        if ($source == 'external') $sql.= " AND c.entity IN (".getEntity('societe', 1).")";
        $sql.= " AND ec.fk_c_type_contact = tc.rowid";
        $sql.= " AND tc.element = '".$this->element."'";
        $sql.= " AND tc.source = '".$source."'";
        $sql.= " AND tc.code = '".$code."'";
        $sql.= " AND tc.active = 1";
        if ($status) $sql.= " AND ec.statut = ".$status;

        dol_syslog(get_class($this)."::getIdContact", LOG_DEBUG);
        $resql=$this->db->query($sql);
        if ($resql)
        {
            while ($obj = $this->db->fetch_object($resql))
            {
                $result[$i]=$obj->fk_socpeople;
                $i++;
            }
        }
        else
        {
            $this->error=$this->db->error();
            return null;
        }

        return $result;
    }

    /**
     *		Load object contact with id=$this->contactid into $this->contact
     *
     *		@param	int		$contactid      Id du contact. Use this->contactid if empty.
     *		@return	int						<0 if KO, >0 if OK
     */
    function fetch_contact($contactid=null)
    {
    	if (empty($contactid)) $contactid=$this->contactid;

    	if (empty($contactid)) return 0;

        require_once DOL_DOCUMENT_ROOT.'/contact/class/contact.class.php';
        $contact = new Contact($this->db);
        $result=$contact->fetch($contactid);
        $this->contact = $contact;
        return $result;
    }

    /**
     *    	Load the third party of object, from id $this->socid or $this->fk_soc, into this->thirdparty
     *
     *		@param		int		$force_thirdparty_id	Force thirdparty id
     *		@return		int								<0 if KO, >0 if OK
     */
    function fetch_thirdparty($force_thirdparty_id=0)
    {
        global $conf;

        if (empty($this->socid) && empty($this->fk_soc) && empty($this->fk_thirdparty) && empty($force_thirdparty_id)) return 0;

	    require_once DOL_DOCUMENT_ROOT.'/societe/class/societe.class.php';

	    $idtofetch=isset($this->socid)?$this->socid:(isset($this->fk_soc)?$this->fk_soc:$this->fk_thirdparty);
		if ($force_thirdparty_id) $idtofetch=$force_thirdparty_id;

        $thirdparty = new Societe($this->db);
        $result=$thirdparty->fetch($idtofetch);
        $this->client = $thirdparty;  // deprecated
        $this->thirdparty = $thirdparty;

        // Use first price level if level not defined for third party
        if (! empty($conf->global->PRODUIT_MULTIPRICES) && empty($this->thirdparty->price_level))
        {
            $this->client->price_level=1; // deprecated
            $this->thirdparty->price_level=1;
        }

        return $result;
    }


    /**
     * Looks for an object with ref matching the wildcard provided
     * It does only work when $this->table_ref_field is set
     *
     * @param string $ref Wildcard
     * @return int >1 = OK, 0 = Not found or table_ref_field not defined, <0 = KO
     */
    public function fetchOneLike($ref)
    {
        if (!$this->table_ref_field) {
            return 0;
        }

        $sql = 'SELECT rowid FROM '.MAIN_DB_PREFIX.$this->table_element.' WHERE '.$this->table_ref_field.' LIKE "'.$this->db->escape($ref).'" LIMIT 1';

        $query = $this->db->query($sql);

        if (!$this->db->num_rows($query)) {
            return 0;
        }

        $result = $this->db->fetch_object($query);

        return $this->fetch($result->rowid);
    }

    /**
     *	Load data for barcode into properties ->barcode_type*
     *	Properties ->barcode_type that is id of barcode. Type is used to find other properties, but
     *  if it is not defined, ->element must be defined to know default barcode type.
     *
     *	@return		int			<0 if KO, 0 if can't guess type of barcode (ISBN, EAN13...), >0 if OK (all barcode properties loaded)
     */
    function fetch_barcode()
    {
        global $conf;

        dol_syslog(get_class($this).'::fetch_barcode this->element='.$this->element.' this->barcode_type='.$this->barcode_type);

        $idtype=$this->barcode_type;
        if (empty($idtype) && $idtype != '0')	// If type of barcode no set, we try to guess. If set to '0' it means we forced to have type remain not defined
        {
            if ($this->element == 'product')      $idtype = $conf->global->PRODUIT_DEFAULT_BARCODE_TYPE;
            else if ($this->element == 'societe') $idtype = $conf->global->GENBARCODE_BARCODETYPE_THIRDPARTY;
            else dol_syslog('Call fetch_barcode with barcode_type not defined and cant be guessed', LOG_WARNING);
        }

        if ($idtype > 0)
        {
            if (empty($this->barcode_type) || empty($this->barcode_type_code) || empty($this->barcode_type_label) || empty($this->barcode_type_coder))    // If data not already loaded
            {
                $sql = "SELECT rowid, code, libelle as label, coder";
                $sql.= " FROM ".MAIN_DB_PREFIX."c_barcode_type";
                $sql.= " WHERE rowid = ".$idtype;
                dol_syslog(get_class($this).'::fetch_barcode', LOG_DEBUG);
                $resql = $this->db->query($sql);
            	if ($resql)
                {
                    $obj = $this->db->fetch_object($resql);
                    $this->barcode_type       = $obj->rowid;
                    $this->barcode_type_code  = $obj->code;
                    $this->barcode_type_label = $obj->label;
                    $this->barcode_type_coder = $obj->coder;
                    return 1;
                }
                else
                {
                    dol_print_error($this->db);
                    return -1;
                }
            }
        }
        return 0;
    }

    /**
     *		Charge le projet d'id $this->fk_project dans this->projet
     *
     *		@return		int			<0 if KO, >=0 if OK
     */
    function fetch_projet()
    {
    	include_once DOL_DOCUMENT_ROOT.'/projet/class/project.class.php';

    	if (empty($this->fk_project) && ! empty($this->fk_projet)) $this->fk_project = $this->fk_projet;	// For backward compatibility
        if (empty($this->fk_project)) return 0;

        $project = new Project($this->db);
        $result = $project->fetch($this->fk_project);

        $this->projet = $project;	// deprecated
        $this->project = $project;
        return $result;
    }

    /**
     *		Charge le user d'id userid dans this->user
     *
     *		@param	int		$userid 		Id du contact
     *		@return	int						<0 if KO, >0 if OK
     */
    function fetch_user($userid)
    {
        $user = new User($this->db);
        $result=$user->fetch($userid);
        $this->user = $user;
        return $result;
    }

    /**
     *	Read linked origin object
     *
     *	@return		void
     */
    function fetch_origin()
    {
        // TODO uniformise code
        if ($this->origin == 'shipping') $this->origin = 'expedition';
        if ($this->origin == 'delivery') $this->origin = 'livraison';

        $origin = $this->origin;

        $classname = ucfirst($origin);
        $this->$origin = new $classname($this->db);
        $this->$origin->fetch($this->origin_id);
    }

    /**
     *    	Load object from specific field
     *
     *    	@param	string	$table		Table element or element line
     *    	@param	string	$field		Field selected
     *    	@param	string	$key		Import key
     *		@return	int					<0 if KO, >0 if OK
     */
    function fetchObjectFrom($table,$field,$key)
    {
        global $conf;

        $result=false;

        $sql = "SELECT rowid FROM ".MAIN_DB_PREFIX.$table;
        $sql.= " WHERE ".$field." = '".$key."'";
        $sql.= " AND entity = ".$conf->entity;

        dol_syslog(get_class($this).'::fetchObjectFrom', LOG_DEBUG);
        $resql = $this->db->query($sql);
        if ($resql)
        {
            $row = $this->db->fetch_row($resql);
            $result = $this->fetch($row[0]);
        }

        return $result;
    }

    /**
     *	Load value from specific field
     *
     *	@param	string	$table		Table of element or element line
     *	@param	int		$id			Element id
     *	@param	string	$field		Field selected
     *	@return	int					<0 if KO, >0 if OK
     */
    function getValueFrom($table, $id, $field)
    {
        $result=false;
		if (!empty($id) && !empty($field) && !empty($table)) {
	        $sql = "SELECT ".$field." FROM ".MAIN_DB_PREFIX.$table;
	        $sql.= " WHERE rowid = ".$id;
	
	        dol_syslog(get_class($this).'::getValueFrom', LOG_DEBUG);
	        $resql = $this->db->query($sql);
	        if ($resql)
	        {
	            $row = $this->db->fetch_row($resql);
	            $result = $row[0];
	        }
		}
        return $result;
    }

    /**
     *	Update a specific field into database
     *
     *	@param	string		$field		Field to update
     *	@param	mixed		$value		New value
     *	@param	string		$table		To force other table element or element line (should not be used)
     *	@param	int			$id			To force other object id (should not be used)
     *	@param	string		$format		Data format ('text', 'date'). 'text' is used if not defined
     *	@param	string		$id_field	To force rowid field name. 'rowid' is used it not defined
     *	@param	User|string	$user		Update last update fields also if user object provided
     *	@return	int						<0 if KO, >0 if OK
     */
    function setValueFrom($field, $value, $table='', $id=null, $format='', $id_field='', $user='')
    {
        if (empty($table)) 	$table=$this->table_element;
        if (empty($id))    	$id=$this->id;
		if (empty($format)) 	$format='text';
		if (empty($id_field)) 	$id_field='rowid';

        $this->db->begin();

        $sql = "UPDATE ".MAIN_DB_PREFIX.$table." SET ";
        if ($format == 'text') $sql.= $field." = '".$this->db->escape($value)."'";
        else if ($format == 'date') $sql.= $field." = '".$this->db->idate($value)."'";
        if (is_object($user)) $sql.=", fk_user_modif = ".$user->id;
        $sql.= " WHERE ".$id_field." = ".$id;

        dol_syslog(get_class($this)."::".__FUNCTION__."", LOG_DEBUG);
        $resql = $this->db->query($sql);
        if ($resql)
        {
            $this->db->commit();
            return 1;
        }
        else
        {
            $this->error=$this->db->lasterror();
            $this->db->rollback();
            return -1;
        }
    }

    /**
     *      Load properties id_previous and id_next
     *
     *      @param	string	$filter		Optional filter
     *	 	@param  int		$fieldid   	Name of field to use for the select MAX and MIN
     *		@param	int		$nodbprefix	Do not include DB prefix to forge table name
     *      @return int         		<0 if KO, >0 if OK
     */
    function load_previous_next_ref($filter,$fieldid,$nodbprefix=0)
    {
        global $user;

        if (! $this->table_element)
        {
            dol_print_error('',get_class($this)."::load_previous_next_ref was called on objet with property table_element not defined");
            return -1;
        }

        // this->ismultientitymanaged contains
        // 0=No test on entity, 1=Test with field entity, 2=Test with link by societe
        $alias = 's';
        if ($this->element == 'societe') $alias = 'te';

        $sql = "SELECT MAX(te.".$fieldid.")";
        $sql.= " FROM ".(empty($nodbprefix)?MAIN_DB_PREFIX:'').$this->table_element." as te";
        if (isset($this->ismultientitymanaged) && $this->ismultientitymanaged == 2 || ($this->element != 'societe' && empty($this->isnolinkedbythird) && empty($user->rights->societe->client->voir))) $sql.= ", ".MAIN_DB_PREFIX."societe as s";	// If we need to link to societe to limit select to entity
        if (empty($this->isnolinkedbythird) && !$user->rights->societe->client->voir) $sql.= " LEFT JOIN ".MAIN_DB_PREFIX."societe_commerciaux as sc ON ".$alias.".rowid = sc.fk_soc";
        $sql.= " WHERE te.".$fieldid." < '".$this->db->escape($this->ref)."'";
        if (empty($this->isnolinkedbythird) && !$user->rights->societe->client->voir) $sql.= " AND sc.fk_user = " .$user->id;
        if (! empty($filter)) $sql.=" AND ".$filter;
        if (isset($this->ismultientitymanaged) && $this->ismultientitymanaged == 2 || ($this->element != 'societe' && empty($this->isnolinkedbythird) && !$user->rights->societe->client->voir)) $sql.= ' AND te.fk_soc = s.rowid';			// If we need to link to societe to limit select to entity
        if (isset($this->ismultientitymanaged) && $this->ismultientitymanaged == 1) $sql.= ' AND te.entity IN ('.getEntity($this->element, 1).')';

        //print $sql."<br>";
        $result = $this->db->query($sql);
        if (! $result)
        {
            $this->error=$this->db->lasterror();
            return -1;
        }
        $row = $this->db->fetch_row($result);
        $this->ref_previous = $row[0];


        $sql = "SELECT MIN(te.".$fieldid.")";
        $sql.= " FROM ".(empty($nodbprefix)?MAIN_DB_PREFIX:'').$this->table_element." as te";
        if (isset($this->ismultientitymanaged) && $this->ismultientitymanaged == 2 || ($this->element != 'societe' && empty($this->isnolinkedbythird) && !$user->rights->societe->client->voir)) $sql.= ", ".MAIN_DB_PREFIX."societe as s";	// If we need to link to societe to limit select to entity
        if (empty($this->isnolinkedbythird) && !$user->rights->societe->client->voir) $sql.= " LEFT JOIN ".MAIN_DB_PREFIX."societe_commerciaux as sc ON ".$alias.".rowid = sc.fk_soc";
        $sql.= " WHERE te.".$fieldid." > '".$this->db->escape($this->ref)."'";
        if (empty($this->isnolinkedbythird) && !$user->rights->societe->client->voir) $sql.= " AND sc.fk_user = " .$user->id;
        if (! empty($filter)) $sql.=" AND ".$filter;
        if (isset($this->ismultientitymanaged) && $this->ismultientitymanaged == 2 || ($this->element != 'societe' && empty($this->isnolinkedbythird) && !$user->rights->societe->client->voir)) $sql.= ' AND te.fk_soc = s.rowid';			// If we need to link to societe to limit select to entity
        if (isset($this->ismultientitymanaged) && $this->ismultientitymanaged == 1) $sql.= ' AND te.entity IN ('.getEntity($this->element, 1).')';
        // Rem: Bug in some mysql version: SELECT MIN(rowid) FROM llx_socpeople WHERE rowid > 1 when one row in database with rowid=1, returns 1 instead of null

        //print $sql."<br>";
        $result = $this->db->query($sql);
        if (! $result)
        {
            $this->error=$this->db->lasterror();
            return -2;
        }
        $row = $this->db->fetch_row($result);
        $this->ref_next = $row[0];

        return 1;
    }


    /**
     *      Return list of id of contacts of project
     *
     *      @param	string	$source     Source of contact: external (llx_socpeople) or internal (llx_user) or thirdparty (llx_societe)
     *      @return array				Array of id of contacts (if source=external or internal)
     * 									Array of id of third parties with at least one contact on project (if source=thirdparty)
     */
    function getListContactId($source='external')
    {
        $contactAlreadySelected = array();
        $tab = $this->liste_contact(-1,$source);
        $num=count($tab);
        $i = 0;
        while ($i < $num)
        {
            if ($source == 'thirdparty') $contactAlreadySelected[$i] = $tab[$i]['socid'];
            else  $contactAlreadySelected[$i] = $tab[$i]['id'];
            $i++;
        }
        return $contactAlreadySelected;
    }


    /**
     *	Link element with a project
     *
     *	@param     	int		$projectid		Project id to link element to
     *	@return		int						<0 if KO, >0 if OK
     */
    function setProject($projectid)
    {
        if (! $this->table_element)
        {
            dol_syslog(get_class($this)."::setProject was called on objet with property table_element not defined",LOG_ERR);
            return -1;
        }

        $sql = 'UPDATE '.MAIN_DB_PREFIX.$this->table_element;
        if ($projectid) $sql.= ' SET fk_projet = '.$projectid;
        else $sql.= ' SET fk_projet = NULL';
        $sql.= ' WHERE rowid = '.$this->id;

        dol_syslog(get_class($this)."::setProject", LOG_DEBUG);
        if ($this->db->query($sql))
        {
            $this->fk_project = $projectid;
            return 1;
        }
        else
        {
            dol_print_error($this->db);
            return -1;
        }
    }

    /**
     *  Change the payments methods
     *
     *  @param		int		$id		Id of new payment method
     *  @return		int				>0 if OK, <0 if KO
     */
    function setPaymentMethods($id)
    {
    	dol_syslog(get_class($this).'::setPaymentMethods('.$id.')');
    	if ($this->statut >= 0 || $this->element == 'societe')
    	{
    		// TODO uniformize field name
    		$fieldname = 'fk_mode_reglement';
    		if ($this->element == 'societe') $fieldname = 'mode_reglement';
    		if (get_class($this) == 'Fournisseur') $fieldname = 'mode_reglement_supplier';

    		$sql = 'UPDATE '.MAIN_DB_PREFIX.$this->table_element;
    		$sql .= ' SET '.$fieldname.' = '.$id;
    		$sql .= ' WHERE rowid='.$this->id;

    		if ($this->db->query($sql))
    		{
    			$this->mode_reglement_id = $id;
    			return 1;
    		}
    		else
    		{
    			dol_syslog(get_class($this).'::setPaymentMethods Erreur '.$sql.' - '.$this->db->error());
    			$this->error=$this->db->error();
    			return -1;
    		}
    	}
    	else
    	{
    		dol_syslog(get_class($this).'::setPaymentMethods, status of the object is incompatible');
    		$this->error='Status of the object is incompatible '.$this->statut;
    		return -2;
    	}
    }

    /**
     *  Change the payments terms
     *
     *  @param		int		$id		Id of new payment terms
     *  @return		int				>0 if OK, <0 if KO
     */
    function setPaymentTerms($id)
    {
    	dol_syslog(get_class($this).'::setPaymentTerms('.$id.')');
    	if ($this->statut >= 0 || $this->element == 'societe')
    	{
    		// TODO uniformize field name
    		$fieldname = 'fk_cond_reglement';
    		if ($this->element == 'societe') $fieldname = 'cond_reglement';
    		if (get_class($this) == 'Fournisseur') $fieldname = 'cond_reglement_supplier';

    		$sql = 'UPDATE '.MAIN_DB_PREFIX.$this->table_element;
    		$sql .= ' SET '.$fieldname.' = '.$id;
    		$sql .= ' WHERE rowid='.$this->id;

    		if ($this->db->query($sql))
    		{
    			$this->cond_reglement_id = $id;
    			$this->cond_reglement = $id;	// for compatibility
    			return 1;
    		}
    		else
    		{
    			dol_syslog(get_class($this).'::setPaymentTerms Erreur '.$sql.' - '.$this->db->error());
    			$this->error=$this->db->error();
    			return -1;
    		}
    	}
    	else
    	{
    		dol_syslog(get_class($this).'::setPaymentTerms, status of the object is incompatible');
    		$this->error='Status of the object is incompatible '.$this->statut;
    		return -2;
    	}
    }

    /**
     *	Define delivery address
     *
     *	@param      int		$id		Address id
     *	@return     int				<0 si ko, >0 si ok
     */
    function setDeliveryAddress($id)
    {
    	$fieldname = 'fk_delivery_address';
    	if ($this->element == 'delivery' || $this->element == 'shipping') $fieldname = 'fk_address';

    	$sql = "UPDATE ".MAIN_DB_PREFIX.$this->table_element." SET ".$fieldname." = ".$id;
    	$sql.= " WHERE rowid = ".$this->id." AND fk_statut = 0";

    	if ($this->db->query($sql))
    	{
    		$this->fk_delivery_address = $id;
    		return 1;
    	}
    	else
    	{
    		$this->error=$this->db->error();
    		dol_syslog(get_class($this).'::setDeliveryAddress Erreur '.$sql.' - '.$this->error);
    		return -1;
    	}
    }


    /**
     *  Change the shipping method
     *
     *  @param      int     $shipping_method_id     Id of shipping method
     *  @return     int              1 if OK, 0 if KO
     */
    function setShippingMethod($shipping_method_id)
    {
        if (! $this->table_element) {
            dol_syslog(get_class($this)."::setShippingMethod was called on objet with property table_element not defined",LOG_ERR);
            return -1;
        }
        if ($shipping_method_id<0) $shipping_method_id='NULL';
        dol_syslog(get_class($this).'::setShippingMethod('.$shipping_method_id.')');

        $sql = "UPDATE ".MAIN_DB_PREFIX.$this->table_element;
        $sql.= " SET fk_shipping_method = ".$shipping_method_id;
        $sql.= " WHERE rowid=".$this->id;

        if ($this->db->query($sql)) {
            $this->shipping_method_id = ($shipping_method_id=='NULL')?null:$shipping_method_id;
            return 1;
        } else {
            dol_syslog(get_class($this).'::setShippingMethod Error ', LOG_DEBUG);
            $this->error=$this->db->error();
            return 0;
        }
    }


    /**
     *		Set last model used by doc generator
     *
     *		@param		User	$user		User object that make change
     *		@param		string	$modelpdf	Modele name
     *		@return		int					<0 if KO, >0 if OK
     */
    function setDocModel($user, $modelpdf)
    {
        if (! $this->table_element)
        {
            dol_syslog(get_class($this)."::setDocModel was called on objet with property table_element not defined",LOG_ERR);
            return -1;
        }

        $newmodelpdf=dol_trunc($modelpdf,255);

        $sql = "UPDATE ".MAIN_DB_PREFIX.$this->table_element;
        $sql.= " SET model_pdf = '".$this->db->escape($newmodelpdf)."'";
        $sql.= " WHERE rowid = ".$this->id;
        // if ($this->element == 'facture') $sql.= " AND fk_statut < 2";
        // if ($this->element == 'propal')  $sql.= " AND fk_statut = 0";

        dol_syslog(get_class($this)."::setDocModel", LOG_DEBUG);
        $resql=$this->db->query($sql);
        if ($resql)
        {
            $this->modelpdf=$modelpdf;
            return 1;
        }
        else
        {
            dol_print_error($this->db);
            return 0;
        }
    }


    /**
     *  Change the bank account
     *
     *  @param		int		$fk_account		Id of bank account
     *  @return		int				1 if OK, 0 if KO
     */
    function setBankAccount($fk_account)
    {
        if (! $this->table_element) {
            dol_syslog(get_class($this)."::setBankAccount was called on objet with property table_element not defined",LOG_ERR);
            return -1;
        }
        if ($fk_account<0) $fk_account='NULL';
        dol_syslog(get_class($this).'::setBankAccount('.$fk_account.')');

        $sql = "UPDATE ".MAIN_DB_PREFIX.$this->table_element;
        $sql.= " SET fk_account = ".$fk_account;
        $sql.= " WHERE rowid=".$this->id;

        if ($this->db->query($sql)) {
            $this->fk_account = ($fk_account=='NULL')?null:$fk_account;
            return 1;
        } else {
            dol_syslog(get_class($this).'::setBankAccount Error '.$sql.' - '.$this->db->error());
            $this->error=$this->db->error();
            return 0;
        }
    }

	// TODO: Move line related operations to CommonObjectLine?

    /**
     *  Save a new position (field rang) for details lines.
     *  You can choose to set position for lines with already a position or lines without any position defined.
     *
     * 	@param		boolean		$renum				true to renum all already ordered lines, false to renum only not already ordered lines.
     * 	@param		string		$rowidorder			ASC or DESC
     * 	@param		boolean		$fk_parent_line		Table with fk_parent_line field or not
     * 	@return		void
     */
    function line_order($renum=false, $rowidorder='ASC', $fk_parent_line=true)
    {
        if (! $this->table_element_line)
        {
            dol_syslog(get_class($this)."::line_order was called on objet with property table_element_line not defined",LOG_ERR);
            return -1;
        }
        if (! $this->fk_element)
        {
            dol_syslog(get_class($this)."::line_order was called on objet with property fk_element not defined",LOG_ERR);
            return -1;
        }

        // Count number of lines to reorder (according to choice $renum)
    	$nl=0;
        $sql = 'SELECT count(rowid) FROM '.MAIN_DB_PREFIX.$this->table_element_line;
		$sql.= ' WHERE '.$this->fk_element.'='.$this->id;
		if (! $renum) $sql.= ' AND rang = 0';
		if ($renum) $sql.= ' AND rang <> 0';

		dol_syslog(get_class($this)."::line_order", LOG_DEBUG);
		$resql = $this->db->query($sql);
		if ($resql)
		{
			$row = $this->db->fetch_row($resql);
			$nl = $row[0];
		}
		else dol_print_error($this->db);
		if ($nl > 0)
		{
			// The goal of this part is to reorder all lines, with all children lines sharing the same
			// counter that parents.
			$rows=array();

			// We first search all lines that are parent lines (for multilevel details lines)
			$sql = 'SELECT rowid FROM '.MAIN_DB_PREFIX.$this->table_element_line;
			$sql.= ' WHERE '.$this->fk_element.' = '.$this->id;
			if ($fk_parent_line) $sql.= ' AND fk_parent_line IS NULL';
			$sql.= ' ORDER BY rang ASC, rowid '.$rowidorder;

			dol_syslog(get_class($this)."::line_order search all parent lines", LOG_DEBUG);
			$resql = $this->db->query($sql);
			if ($resql)
			{
				$i=0;
				$num = $this->db->num_rows($resql);
				while ($i < $num)
				{
					$row = $this->db->fetch_row($resql);
					$rows[] = $row[0];	// Add parent line into array rows
					$childrens = $this->getChildrenOfLine($row[0]);
					if (! empty($childrens))
					{
						foreach($childrens as $child)
						{
							array_push($rows, $child);
						}
					}
					$i++;
				}

				// Now we set a new number for each lines (parent and children with children included into parent tree)
				if (! empty($rows))
				{
					foreach($rows as $key => $row)
					{
						$this->updateRangOfLine($row, ($key+1));
					}
				}
			}
			else
			{
				dol_print_error($this->db);
			}
		}
	}

	/**
	 * 	Get children of line
	 *
	 * 	@param	int		$id		Id of parent line
	 * 	@return	array			Array with list of children lines id
	 */
	function getChildrenOfLine($id)
	{
		$rows=array();

		$sql = 'SELECT rowid FROM '.MAIN_DB_PREFIX.$this->table_element_line;
		$sql.= ' WHERE '.$this->fk_element.' = '.$this->id;
		$sql.= ' AND fk_parent_line = '.$id;
		$sql.= ' ORDER BY rang ASC';

		dol_syslog(get_class($this)."::getChildrenOfLine search children lines for line ".$id."", LOG_DEBUG);
		$resql = $this->db->query($sql);
		if ($resql)
		{
			$i=0;
			$num = $this->db->num_rows($resql);
			while ($i < $num)
			{
				$row = $this->db->fetch_row($resql);
				$rows[$i] = $row[0];
				$i++;
			}
		}

		return $rows;
	}

    /**
     * 	Update a line to have a lower rank
     *
     * 	@param 	int			$rowid				Id of line
     * 	@param	boolean		$fk_parent_line		Table with fk_parent_line field or not
     * 	@return	void
     */
    function line_up($rowid, $fk_parent_line=true)
    {
        $this->line_order(false, 'ASC', $fk_parent_line);

        // Get rang of line
        $rang = $this->getRangOfLine($rowid);

        // Update position of line
        $this->updateLineUp($rowid, $rang);
    }

    /**
     * 	Update a line to have a higher rank
     *
     * 	@param	int			$rowid				Id of line
     * 	@param	boolean		$fk_parent_line		Table with fk_parent_line field or not
     * 	@return	void
     */
    function line_down($rowid, $fk_parent_line=true)
    {
        $this->line_order(false, 'ASC', $fk_parent_line);

        // Get rang of line
        $rang = $this->getRangOfLine($rowid);

        // Get max value for rang
        $max = $this->line_max();

        // Update position of line
        $this->updateLineDown($rowid, $rang, $max);
    }

	/**
	 * 	Update position of line (rang)
	 *
	 * 	@param	int		$rowid		Id of line
	 * 	@param	int		$rang		Position
	 * 	@return	void
	 */
	function updateRangOfLine($rowid,$rang)
	{
		$sql = 'UPDATE '.MAIN_DB_PREFIX.$this->table_element_line.' SET rang  = '.$rang;
		$sql.= ' WHERE rowid = '.$rowid;

		dol_syslog(get_class($this)."::updateRangOfLine", LOG_DEBUG);
		if (! $this->db->query($sql))
		{
			dol_print_error($this->db);
		}
	}

    /**
     * 	Update position of line with ajax (rang)
     *
     * 	@param	array	$rows	Array of rows
     * 	@return	void
     */
    function line_ajaxorder($rows)
    {
        $num = count($rows);
        for ($i = 0 ; $i < $num ; $i++)
        {
            $this->updateRangOfLine($rows[$i], ($i+1));
        }
    }

    /**
     * 	Update position of line up (rang)
     *
     * 	@param	int		$rowid		Id of line
     * 	@param	int		$rang		Position
     * 	@return	void
     */
    function updateLineUp($rowid,$rang)
    {
        if ($rang > 1 )
        {
            $sql = 'UPDATE '.MAIN_DB_PREFIX.$this->table_element_line.' SET rang = '.$rang ;
            $sql.= ' WHERE '.$this->fk_element.' = '.$this->id;
            $sql.= ' AND rang = '.($rang - 1);
            if ($this->db->query($sql) )
            {
                $sql = 'UPDATE '.MAIN_DB_PREFIX.$this->table_element_line.' SET rang  = '.($rang - 1);
                $sql.= ' WHERE rowid = '.$rowid;
                if (! $this->db->query($sql) )
                {
                    dol_print_error($this->db);
                }
            }
            else
            {
                dol_print_error($this->db);
            }
        }
    }

    /**
     * 	Update position of line down (rang)
     *
     * 	@param	int		$rowid		Id of line
     * 	@param	int		$rang		Position
     * 	@param	int		$max		Max
     * 	@return	void
     */
    function updateLineDown($rowid,$rang,$max)
    {
        if ($rang < $max)
        {
            $sql = 'UPDATE '.MAIN_DB_PREFIX.$this->table_element_line.' SET rang = '.$rang;
            $sql.= ' WHERE '.$this->fk_element.' = '.$this->id;
            $sql.= ' AND rang = '.($rang+1);
            if ($this->db->query($sql) )
            {
                $sql = 'UPDATE '.MAIN_DB_PREFIX.$this->table_element_line.' SET rang = '.($rang+1);
                $sql.= ' WHERE rowid = '.$rowid;
                if (! $this->db->query($sql) )
                {
                    dol_print_error($this->db);
                }
            }
            else
            {
                dol_print_error($this->db);
            }
        }
    }

    /**
     * 	Get position of line (rang)
     *
     * 	@param		int		$rowid		Id of line
     *  @return		int     			Value of rang in table of lines
     */
    function getRangOfLine($rowid)
    {
        $sql = 'SELECT rang FROM '.MAIN_DB_PREFIX.$this->table_element_line;
        $sql.= ' WHERE rowid ='.$rowid;

        dol_syslog(get_class($this)."::getRangOfLine", LOG_DEBUG);
        $resql = $this->db->query($sql);
        if ($resql)
        {
            $row = $this->db->fetch_row($resql);
            return $row[0];
        }
    }

    /**
     * 	Get rowid of the line relative to its position
     *
     * 	@param		int		$rang		Rang value
     *  @return     int     			Rowid of the line
     */
    function getIdOfLine($rang)
    {
        $sql = 'SELECT rowid FROM '.MAIN_DB_PREFIX.$this->table_element_line;
        $sql.= ' WHERE '.$this->fk_element.' = '.$this->id;
        $sql.= ' AND rang = '.$rang;
        $resql = $this->db->query($sql);
        if ($resql)
        {
            $row = $this->db->fetch_row($resql);
            return $row[0];
        }
    }

    /**
     * 	Get max value used for position of line (rang)
     *
     * 	@param		int		$fk_parent_line		Parent line id
     *  @return     int  			   			Max value of rang in table of lines
     */
    function line_max($fk_parent_line=0)
    {
        // Search the last rang with fk_parent_line
        if ($fk_parent_line)
        {
            $sql = 'SELECT max(rang) FROM '.MAIN_DB_PREFIX.$this->table_element_line;
            $sql.= ' WHERE '.$this->fk_element.' = '.$this->id;
            $sql.= ' AND fk_parent_line = '.$fk_parent_line;

            dol_syslog(get_class($this)."::line_max", LOG_DEBUG);
            $resql = $this->db->query($sql);
            if ($resql)
            {
                $row = $this->db->fetch_row($resql);
                if (! empty($row[0]))
                {
                    return $row[0];
                }
                else
                {
                    return $this->getRangOfLine($fk_parent_line);
                }
            }
        }
        // If not, search the last rang of element
        else
        {
            $sql = 'SELECT max(rang) FROM '.MAIN_DB_PREFIX.$this->table_element_line;
            $sql.= ' WHERE '.$this->fk_element.' = '.$this->id;

            dol_syslog(get_class($this)."::line_max", LOG_DEBUG);
            $resql = $this->db->query($sql);
            if ($resql)
            {
                $row = $this->db->fetch_row($resql);
                return $row[0];
            }
        }
    }

    /**
     *  Update external ref of element
     *
     *  @param      string		$ref_ext	Update field ref_ext
     *  @return     int      		   		<0 if KO, >0 if OK
     */
    function update_ref_ext($ref_ext)
    {
        if (! $this->table_element)
        {
            dol_syslog(get_class($this)."::update_ref_ext was called on objet with property table_element not defined", LOG_ERR);
            return -1;
        }

        $sql = 'UPDATE '.MAIN_DB_PREFIX.$this->table_element;
        $sql.= " SET ref_ext = '".$this->db->escape($ref_ext)."'";
        $sql.= " WHERE ".(isset($this->table_rowid)?$this->table_rowid:'rowid')." = ". $this->id;

        dol_syslog(get_class($this)."::update_ref_ext", LOG_DEBUG);
        if ($this->db->query($sql))
        {
            $this->ref_ext = $ref_ext;
            return 1;
        }
        else
        {
            $this->error=$this->db->error();
            return -1;
        }
    }

    /**
     *  Update note of element
     *
     *  @param      string		$note		New value for note
     *  @param		string		$suffix		'', '_public' or '_private'
     *  @return     int      		   		<0 if KO, >0 if OK
     */
    function update_note($note,$suffix='')
    {
    	if (! $this->table_element)
    	{
    		dol_syslog(get_class($this)."::update_note was called on objet with property table_element not defined", LOG_ERR);
    		return -1;
    	}
		if (! in_array($suffix,array('','_public','_private')))
		{
    		dol_syslog(get_class($this)."::update_note Parameter suffix must be empty, '_private' or '_public'", LOG_ERR);
			return -2;
		}

    	$sql = 'UPDATE '.MAIN_DB_PREFIX.$this->table_element;
    	$sql.= " SET note".$suffix." = ".(!empty($note)?("'".$this->db->escape($note)."'"):"NULL");
    	$sql.= " WHERE rowid =". $this->id;

    	dol_syslog(get_class($this)."::update_note", LOG_DEBUG);
    	if ($this->db->query($sql))
    	{
    		if ($suffix == '_public') $this->note_public = $note;
    		else if ($suffix == '_private') $this->note_private = $note;
    		else $this->note = $note;
    		return 1;
    	}
    	else
    	{
    		$this->error=$this->db->lasterror();
    		return -1;
    	}
    }

    /**
     * 	Update public note (kept for backward compatibility)
     *
     * @param      string		$note		New value for note
     * @return     int      		   		<0 if KO, >0 if OK
     * @deprecated
     * @see update_note()
     */
    function update_note_public($note)
    {
    	return $this->update_note($note,'_public');
    }

    /**
     *	Update total_ht, total_ttc, total_vat, total_localtax1, total_localtax2 for an object (sum of lines).
     *  Must be called at end of methods addline or updateline.
     *
     *	@param	int		$exclspec          	>0 = Exclude special product (product_type=9)
     *  @param  string	$roundingadjust    	'none'=Do nothing, 'auto'=Use default method (MAIN_ROUNDOFTOTAL_NOT_TOTALOFROUND if defined, or '0'), '0'=Force use total of rounding, '1'=Force use rounding of total
     *  @param	int		$nodatabaseupdate	1=Do not update database. Update only properties of object.
     *  @param	Societe	$seller				If roundingadjust is '0' or '1', it means we recalculate total for lines before calculating total for object and for this, we need seller object.
     *	@return	int    			           	<0 if KO, >0 if OK
     */
    function update_price($exclspec=0,$roundingadjust='none',$nodatabaseupdate=0,$seller=null)
    {
    	global $conf;

        include_once DOL_DOCUMENT_ROOT.'/core/lib/price.lib.php';

        if ($roundingadjust == '-1') $roundingadjust='auto';	// For backward compatibility

        $forcedroundingmode=$roundingadjust;
        if ($forcedroundingmode == 'auto' && isset($conf->global->MAIN_ROUNDOFTOTAL_NOT_TOTALOFROUND)) $forcedroundingmode=$conf->global->MAIN_ROUNDOFTOTAL_NOT_TOTALOFROUND;
        if ($forcedroundingmode == 'auto') $forcedroundingmode='0';

        $error=0;

        // Define constants to find lines to sum
        $fieldtva='total_tva';
        $fieldlocaltax1='total_localtax1';
        $fieldlocaltax2='total_localtax2';
        $fieldup='subprice';
        if ($this->element == 'facture_fourn' || $this->element == 'invoice_supplier')
        {
        	$fieldtva='tva';
        	$fieldup='pu_ht';
        }
        if ($this->element == 'expensereport')
        {
        	$fieldup='value_unit';
        }

        $sql = 'SELECT rowid, qty, '.$fieldup.' as up, remise_percent, total_ht, '.$fieldtva.' as total_tva, total_ttc, '.$fieldlocaltax1.' as total_localtax1, '.$fieldlocaltax2.' as total_localtax2,';
        $sql.= ' tva_tx as vatrate, localtax1_tx, localtax2_tx, localtax1_type, localtax2_type, info_bits, product_type';
        $sql.= ' FROM '.MAIN_DB_PREFIX.$this->table_element_line;
        $sql.= ' WHERE '.$this->fk_element.' = '.$this->id;
        if ($exclspec)
        {
            $product_field='product_type';
            if ($this->table_element_line == 'contratdet') $product_field='';    // contratdet table has no product_type field
            if ($product_field) $sql.= ' AND '.$product_field.' <> 9';
        }
        $sql.= ' ORDER by rowid';	// We want to be sure to always use same order of line to not change lines differently when option MAIN_ROUNDOFTOTAL_NOT_TOTALOFROUND is used

        dol_syslog(get_class($this)."::update_price", LOG_DEBUG);
        $resql = $this->db->query($sql);
        if ($resql)
        {
            $this->total_ht  = 0;
            $this->total_tva = 0;
            $this->total_localtax1 = 0;
            $this->total_localtax2 = 0;
            $this->total_ttc = 0;
            $total_ht_by_vats  = array();
            $total_tva_by_vats = array();
            $total_ttc_by_vats = array();

            $num = $this->db->num_rows($resql);
            $i = 0;
            while ($i < $num)
            {
                $obj = $this->db->fetch_object($resql);

                // Note: There is no check on detail line and no check on total, if $forcedroundingmode = 'none'

                if ($forcedroundingmode == '0')	// Check if data on line are consistent. This may solve lines that were not consistent because set with $forcedroundingmode='auto'
                {
                	$localtax_array=array($obj->localtax1_type,$obj->localtax1_tx,$obj->localtax2_type,$obj->localtax2_tx);
                	$tmpcal=calcul_price_total($obj->qty, $obj->up, $obj->remise_percent, $obj->vatrate, $obj->localtax1_tx, $obj->localtax2_tx, 0, 'HT', $obj->info_bits, $obj->product_type, $seller, $localtax_array);
                	$diff=price2num($tmpcal[1] - $obj->total_tva, 'MT', 1);
                	if ($diff)
                	{
                		$sqlfix="UPDATE ".MAIN_DB_PREFIX.$this->table_element_line." SET ".$fieldtva." = ".$tmpcal[1].", total_ttc = ".$tmpcal[2]." WHERE rowid = ".$obj->rowid;
                		dol_syslog('We found unconsistent data into detailed line (difference of '.$diff.') for line rowid = '.$obj->rowid." (total vat of line calculated=".$tmpcal[1].", database=".$obj->total_tva."). We fix the total_vat and total_ttc of line by running sqlfix = ".$sqlfix);
						$resqlfix=$this->db->query($sqlfix);
						if (! $resqlfix) dol_print_error($this->db,'Failed to update line');
						$obj->total_tva = $tmpcal[1];
						$obj->total_ttc = $tmpcal[2];
                		//
                	}
                }

                $this->total_ht        += $obj->total_ht;		// The only field visible at end of line detail
                $this->total_tva       += $obj->total_tva;
                $this->total_localtax1 += $obj->total_localtax1;
                $this->total_localtax2 += $obj->total_localtax2;
                $this->total_ttc       += $obj->total_ttc;
                if (! isset($total_ht_by_vats[$obj->vatrate]))  $total_ht_by_vats[$obj->vatrate]=0;
                if (! isset($total_tva_by_vats[$obj->vatrate])) $total_tva_by_vats[$obj->vatrate]=0;
                if (! isset($total_ttc_by_vats[$obj->vatrate])) $total_ttc_by_vats[$obj->vatrate]=0;
                $total_ht_by_vats[$obj->vatrate]  += $obj->total_ht;
                $total_tva_by_vats[$obj->vatrate] += $obj->total_tva;
                $total_ttc_by_vats[$obj->vatrate] += $obj->total_ttc;

                if ($forcedroundingmode == '1')	// Check if we need adjustement onto line for vat
                {
                	$tmpvat=price2num($total_ht_by_vats[$obj->vatrate] * $obj->vatrate / 100, 'MT', 1);
                	$diff=price2num($total_tva_by_vats[$obj->vatrate]-$tmpvat, 'MT', 1);
                	//print 'Line '.$i.' rowid='.$obj->rowid.' vat_rate='.$obj->vatrate.' total_ht='.$obj->total_ht.' total_tva='.$obj->total_tva.' total_ttc='.$obj->total_ttc.' total_ht_by_vats='.$total_ht_by_vats[$obj->vatrate].' total_tva_by_vats='.$total_tva_by_vats[$obj->vatrate].' (new calculation = '.$tmpvat.') total_ttc_by_vats='.$total_ttc_by_vats[$obj->vatrate].($diff?" => DIFF":"")."<br>\n";
                	if ($diff)
                	{
                		if (abs($diff) > 0.1) { dol_syslog('A rounding difference was detected into TOTAL but is too high to be corrected', LOG_WARNING); exit; }
                		$sqlfix="UPDATE ".MAIN_DB_PREFIX.$this->table_element_line." SET ".$fieldtva." = ".($obj->total_tva - $diff).", total_ttc = ".($obj->total_ttc - $diff)." WHERE rowid = ".$obj->rowid;
                		dol_syslog('We found a difference of '.$diff.' for line rowid = '.$obj->rowid.". We fix the total_vat and total_ttc of line by running sqlfix = ".$sqlfix);
						$resqlfix=$this->db->query($sqlfix);
						if (! $resqlfix) dol_print_error($this->db,'Failed to update line');
						$this->total_tva -= $diff;
						$this->total_ttc -= $diff;
						$total_tva_by_vats[$obj->vatrate] -= $diff;
						$total_ttc_by_vats[$obj->vatrate] -= $diff;

                	}
                }

                $i++;
            }

            // Add revenue stamp to total
            $this->total_ttc       += isset($this->revenuestamp)?$this->revenuestamp:0;

			// Situations totals
			if ($this->situation_cycle_ref && $this->situation_counter > 1) {
				$prev_sits = $this->get_prev_sits();

				foreach ($prev_sits as $sit) {
					$this->total_ht -= $sit->total_ht;
					$this->total_tva -= $sit->total_tva;
					$this->total_localtax1 -= $sit->total_localtax1;
					$this->total_localtax2 -= $sit->total_localtax2;
					$this->total_ttc -= $sit->total_ttc;
				}
			}

            $this->db->free($resql);

            // Now update global field total_ht, total_ttc and tva
            $fieldht='total_ht';
            $fieldtva='tva';
            $fieldlocaltax1='localtax1';
            $fieldlocaltax2='localtax2';
            $fieldttc='total_ttc';
            // Specific code for backward compatibility with old field names
            if ($this->element == 'facture' || $this->element == 'facturerec')             $fieldht='total';
            if ($this->element == 'facture_fourn' || $this->element == 'invoice_supplier') $fieldtva='total_tva';
            if ($this->element == 'propal')                                                $fieldttc='total';
            if ($this->element == 'expensereport')                                         $fieldtva='total_tva';
            if ($this->element == 'askpricesupplier')                                      $fieldttc='total';

            if (empty($nodatabaseupdate))
            {
                $sql = 'UPDATE '.MAIN_DB_PREFIX.$this->table_element.' SET';
                $sql .= " ".$fieldht."='".price2num($this->total_ht)."',";
                $sql .= " ".$fieldtva."='".price2num($this->total_tva)."',";
                $sql .= " ".$fieldlocaltax1."='".price2num($this->total_localtax1)."',";
                $sql .= " ".$fieldlocaltax2."='".price2num($this->total_localtax2)."',";
                $sql .= " ".$fieldttc."='".price2num($this->total_ttc)."'";
                $sql .= ' WHERE rowid = '.$this->id;

                //print "xx".$sql;
                dol_syslog(get_class($this)."::update_price", LOG_DEBUG);
                $resql=$this->db->query($sql);
                if (! $resql)
                {
                    $error++;
                    $this->error=$this->db->lasterror();
                    $this->error[]=$this->db->lasterror();
                }
            }

            if (! $error)
            {
                return 1;
            }
            else
            {
                return -1;
            }
        }
        else
        {
            dol_print_error($this->db,'Bad request in update_price');
            return -1;
        }
    }

    /**
     *	Add objects linked in llx_element_element.
     *
     *	@param		string	$origin		Linked element type
     *	@param		int		$origin_id	Linked element id
     *	@return		int					<=0 if KO, >0 if OK
     *	@see		fetchObjectLinked, updateObjectLinked, deleteObjectLinked
     */
    function add_object_linked($origin=null, $origin_id=null)
    {
    	$origin = (! empty($origin) ? $origin : $this->origin);
    	$origin_id = (! empty($origin_id) ? $origin_id : $this->origin_id);

        $this->db->begin();

        $sql = "INSERT INTO ".MAIN_DB_PREFIX."element_element (";
        $sql.= "fk_source";
        $sql.= ", sourcetype";
        $sql.= ", fk_target";
        $sql.= ", targettype";
        $sql.= ") VALUES (";
        $sql.= $origin_id;
        $sql.= ", '".$origin."'";
        $sql.= ", ".$this->id;
        $sql.= ", '".$this->element."'";
        $sql.= ")";

        dol_syslog(get_class($this)."::add_object_linked", LOG_DEBUG);
		if ($this->db->query($sql))
	  	{
	  		$this->db->commit();
	  		return 1;
	  	}
	  	else
	  	{
	  		$this->error=$this->db->lasterror();
	  		$this->db->rollback();
	  		return 0;
	  	}
	}

    /**
     *	Fetch array of objects linked to current object. Links are loaded into this->linkedObjects array and this->linkedObjectsIds
     *
     *	@param	int		$sourceid		Object source id
     *	@param  string	$sourcetype		Object source type
     *	@param  int		$targetid		Object target id
     *	@param  string	$targettype		Object target type
     *	@param  string	$clause			'OR' or 'AND' clause used when both source id and target id are provided
     *  @param	int		$alsosametype	0=Return only links to different object than source. 1=Include also link to objects of same type.
     *	@return	void
     *  @see	add_object_linked, updateObjectLinked, deleteObjectLinked
     */
	function fetchObjectLinked($sourceid=null,$sourcetype='',$targetid=null,$targettype='',$clause='OR',$alsosametype=1)
    {
        global $conf;

        $this->linkedObjectsIds=array();
        $this->linkedObjects=array();

        $justsource=false;
        $justtarget=false;
        $withtargettype=false;
        $withsourcetype=false;

        if (! empty($sourceid) && ! empty($sourcetype) && empty($targetid))
        {
        	$justsource=true;
        	if (! empty($targettype)) $withtargettype=true;
        }
        if (! empty($targetid) && ! empty($targettype) && empty($sourceid))
        {
        	$justtarget=true;
        	if (! empty($sourcetype)) $withsourcetype=true;
        }

        $sourceid = (! empty($sourceid) ? $sourceid : $this->id);
        $targetid = (! empty($targetid) ? $targetid : $this->id);
        $sourcetype = (! empty($sourcetype) ? $sourcetype : $this->element);
        $targettype = (! empty($targettype) ? $targettype : $this->element);

        /*if (empty($sourceid) && empty($targetid))
        {
        	dol_syslog('Bad usage of function. No source nor target id defined (nor as parameter nor as object id)', LOG_ERR);
        	return -1;
        }*/

        // Links between objects are stored in table element_element
        $sql = 'SELECT rowid, fk_source, sourcetype, fk_target, targettype';
        $sql.= ' FROM '.MAIN_DB_PREFIX.'element_element';
        $sql.= " WHERE ";
        if ($justsource || $justtarget)
        {
            if ($justsource)
            {
            	$sql.= "fk_source = '".$sourceid."' AND sourcetype = '".$sourcetype."'";
            	if ($withtargettype) $sql.= " AND targettype = '".$targettype."'";
            }
            else if ($justtarget)
            {
            	$sql.= "fk_target = '".$targetid."' AND targettype = '".$targettype."'";
            	if ($withsourcetype) $sql.= " AND sourcetype = '".$sourcetype."'";
            }
        }
        else
		{
            $sql.= "(fk_source = '".$sourceid."' AND sourcetype = '".$sourcetype."')";
            $sql.= " ".$clause." (fk_target = '".$targetid."' AND targettype = '".$targettype."')";
        }
        $sql .= ' ORDER BY sourcetype';
        //print $sql;

        dol_syslog(get_class($this)."::fetchObjectLink", LOG_DEBUG);
        $resql = $this->db->query($sql);
        if ($resql)
        {
            $num = $this->db->num_rows($resql);
            $i = 0;
            while ($i < $num)
            {
                $obj = $this->db->fetch_object($resql);
                if ($obj->fk_source == $sourceid)
                {
                    $this->linkedObjectsIds[$obj->targettype][$obj->rowid]=$obj->fk_target;
                }
                if ($obj->fk_target == $targetid)
                {
                    $this->linkedObjectsIds[$obj->sourcetype][$obj->rowid]=$obj->fk_source;
                }
                $i++;
            }

            if (! empty($this->linkedObjectsIds))
            {
                foreach($this->linkedObjectsIds as $objecttype => $objectids)
                {
                    // Parse element/subelement (ex: project_task)
                    $module = $element = $subelement = $objecttype;
                    if ($objecttype != 'order_supplier' && $objecttype != 'invoice_supplier' && preg_match('/^([^_]+)_([^_]+)/i',$objecttype,$regs))
                    {
                        $module = $element = $regs[1];
                        $subelement = $regs[2];
                    }

                    $classpath = $element.'/class';

                    // To work with non standard classpath or module name
                    if ($objecttype == 'facture')			{
                        $classpath = 'compta/facture/class';
                    }
                    else if ($objecttype == 'propal')			{
                        $classpath = 'comm/propal/class';
                    }
                    else if ($objecttype == 'askpricesupplier')			{
                        $classpath = 'comm/askpricesupplier/class';
                    }
                    else if ($objecttype == 'shipping')			{
                        $classpath = 'expedition/class'; $subelement = 'expedition'; $module = 'expedition_bon';
                    }
                    else if ($objecttype == 'delivery')			{
                        $classpath = 'livraison/class'; $subelement = 'livraison'; $module = 'livraison_bon';
                    }
                    else if ($objecttype == 'invoice_supplier' || $objecttype == 'order_supplier')	{
                        $classpath = 'fourn/class'; $module = 'fournisseur';
                    }
                    else if ($objecttype == 'fichinter')			{
                        $classpath = 'fichinter/class'; $subelement = 'fichinter'; $module = 'ficheinter';
                    }

                    // TODO ajout temporaire - MAXIME MANGIN
                    else if ($objecttype == 'contratabonnement')	{
                        $classpath = 'contrat/class'; $subelement = 'contrat'; $module = 'contratabonnement';
                    }

                    $classfile = strtolower($subelement); $classname = ucfirst($subelement);
                    if ($objecttype == 'invoice_supplier') {
                        $classfile = 'fournisseur.facture'; $classname = 'FactureFournisseur';
                    }
                    else if ($objecttype == 'order_supplier')   {
                        $classfile = 'fournisseur.commande'; $classname = 'CommandeFournisseur';
                    }

                    // Here $module, $classfile and $classname are set
                    if ($conf->$module->enabled && (($element != $this->element) || $alsosametype))
                    {
                        dol_include_once('/'.$classpath.'/'.$classfile.'.class.php');

                        foreach($objectids as $i => $objectid)	// $i is rowid into llx_element_element
                        {
                            $object = new $classname($this->db);
                            $ret = $object->fetch($objectid);
                            if ($ret >= 0)
                            {
                                $this->linkedObjects[$objecttype][$i] = $object;
                            }
                        }
                    }
                }
            }
        }
        else
        {
            dol_print_error($this->db);
        }
    }

    /**
     *	Update object linked of a current object
     *
     *	@param	int		$sourceid		Object source id
     *	@param  string	$sourcetype		Object source type
     *	@param  int		$targetid		Object target id
     *	@param  string	$targettype		Object target type
     *	@return							int	>0 if OK, <0 if KO
     *	@see	add_object_linked, fetObjectLinked, deleteObjectLinked
     */
    function updateObjectLinked($sourceid=null, $sourcetype='', $targetid=null, $targettype='')
    {
    	$updatesource=false;
    	$updatetarget=false;

    	if (! empty($sourceid) && ! empty($sourcetype) && empty($targetid) && empty($targettype)) $updatesource=true;
    	else if (empty($sourceid) && empty($sourcetype) && ! empty($targetid) && ! empty($targettype)) $updatetarget=true;

    	$sql = "UPDATE ".MAIN_DB_PREFIX."element_element SET ";
    	if ($updatesource)
    	{
    		$sql.= "fk_source = ".$sourceid;
    		$sql.= ", sourcetype = '".$sourcetype."'";
    		$sql.= " WHERE fk_target = ".$this->id;
    		$sql.= " AND targettype = '".$this->element."'";
    	}
    	else if ($updatetarget)
    	{
    		$sql.= "fk_target = ".$targetid;
    		$sql.= ", targettype = '".$targettype."'";
    		$sql.= " WHERE fk_source = ".$this->id;
    		$sql.= " AND sourcetype = '".$this->element."'";
    	}

    	dol_syslog(get_class($this)."::updateObjectLinked", LOG_DEBUG);
    	if ($this->db->query($sql))
    	{
    		return 1;
    	}
    	else
    	{
    		$this->error=$this->db->lasterror();
    		return -1;
    	}
    }

	/**
	 *	Delete all links between an object $this
	 *
	 *	@param	int		$sourceid		Object source id
     *	@param  string	$sourcetype		Object source type
     *	@param  int		$targetid		Object target id
     *	@param  string	$targettype		Object target type
     *  @param	int		$rowid			Row id of line to delete. If defined, other parameters are not used.
	 *	@return     					int	>0 if OK, <0 if KO
	 *	@see	add_object_linked, updateObjectLinked, fetchObjectLinked
	 */
	function deleteObjectLinked($sourceid=null, $sourcetype='', $targetid=null, $targettype='', $rowid='')
	{
		$deletesource=false;
		$deletetarget=false;

		if (! empty($sourceid) && ! empty($sourcetype) && empty($targetid) && empty($targettype)) $deletesource=true;
		else if (empty($sourceid) && empty($sourcetype) && ! empty($targetid) && ! empty($targettype)) $deletetarget=true;

		$sourceid = (! empty($sourceid) ? $sourceid : $this->id);
		$sourcetype = (! empty($sourcetype) ? $sourcetype : $this->element);
		$targetid = (! empty($targetid) ? $targetid : $this->id);
		$targettype = (! empty($targettype) ? $targettype : $this->element);

		$sql = "DELETE FROM ".MAIN_DB_PREFIX."element_element";
		$sql.= " WHERE";
		if ($rowid > 0)
		{
			$sql.=" rowid = ".$rowid;
		}
		else
		{
			if ($deletesource)
			{
				$sql.= " fk_source = ".$sourceid." AND sourcetype = '".$sourcetype."'";
				$sql.= " AND fk_target = ".$this->id." AND targettype = '".$this->element."'";
			}
			else if ($deletetarget)
			{
				$sql.= " fk_target = ".$targetid." AND targettype = '".$targettype."'";
				$sql.= " AND fk_source = ".$this->id." AND sourcetype = '".$this->element."'";
			}
			else
			{
				$sql.= " (fk_source = ".$this->id." AND sourcetype = '".$this->element."')";
				$sql.= " OR";
				$sql.= " (fk_target = ".$this->id." AND targettype = '".$this->element."')";
			}
		}

		dol_syslog(get_class($this)."::deleteObjectLinked", LOG_DEBUG);
		if ($this->db->query($sql))
		{
			return 1;
		}
		else
		{
			$this->error=$this->db->lasterror();
			$this->errors[]=$this->error;
			return -1;
		}
	}

    /**
     *      Set status of an object
     *
     *      @param	int		$status			Status to set
     *      @param	int		$elementId		Id of element to force (use this->id by default)
     *      @param	string	$elementType	Type of element to force (use this->table_element by default)
     *      @return int						<0 if KO, >0 if OK
     */
    function setStatut($status,$elementId=null,$elementType='')
    {
    	global $user,$langs,$conf;

        $elementId = (!empty($elementId)?$elementId:$this->id);
        $elementTable = (!empty($elementType)?$elementType:$this->table_element);

        $this->db->begin();

        $fieldstatus="fk_statut";
        if ($elementTable == 'user') $fieldstatus="statut";
        if ($elementTable == 'expensereport') $fieldstatus="fk_statut";
		if ($elementTable == 'commande_fournisseur_dispatch') $fieldstatus="status";

        $sql = "UPDATE ".MAIN_DB_PREFIX.$elementTable;
        $sql.= " SET ".$fieldstatus." = ".$status;
        // If status = 1 = validated, update also fk_user_valid
        if ($status == 1 && $elementTable == 'expensereport') $sql.=", fk_user_valid = ".$user->id;
        $sql.= " WHERE rowid=".$elementId;

        dol_syslog(get_class($this)."::setStatut", LOG_DEBUG);
        if ($this->db->query($sql))
        {
            $error = 0;

            $trigkey='';
            if ($this->element == 'fichinter' && $status == 2) $trigkey='FICHINTER_CLASSIFY_BILLED';
            if ($this->element == 'fichinter' && $status == 1) $trigkey='FICHINTER_CLASSIFY_UNBILLED';

            if ($trigkey)
            {
                // Appel des triggers
                include_once DOL_DOCUMENT_ROOT . '/core/class/interfaces.class.php';
                $interface=new Interfaces($this->db);
                $result=$interface->run_triggers($trigkey,$this,$user,$langs,$conf);
                if ($result < 0) {
                    $error++; $this->errors=$interface->errors;
                }
                // Fin appel triggers
            }

			if (! $error)
			{
				$this->db->commit();
        		$this->statut = $status;
				return 1;
			}
			else
			{
				$this->db->rollback();
				dol_syslog(get_class($this)."::setStatus ".$this->error,LOG_ERR);
				return -1;
			}
        }
        else
        {
        	$this->error=$this->db->lasterror();
        	$this->db->rollback();
        	return -1;
        }
    }


    /**
     *  Load type of canvas of an object if it exists
     *
     *  @param      int		$id     Record id
     *  @param      string	$ref    Record ref
     *  @return		int				<0 if KO, 0 if nothing done, >0 if OK
     */
    function getCanvas($id=0,$ref='')
    {
        global $conf;

        if (empty($id) && empty($ref)) return 0;
        if (! empty($conf->global->MAIN_DISABLE_CANVAS)) return 0;    // To increase speed. Not enabled by default.

        // Clean parameters
        $ref = trim($ref);

        $sql = "SELECT rowid, canvas";
        $sql.= " FROM ".MAIN_DB_PREFIX.$this->table_element;
        $sql.= " WHERE entity IN (".getEntity($this->element, 1).")";
        if (! empty($id))  $sql.= " AND rowid = ".$id;
        if (! empty($ref)) $sql.= " AND ref = '".$this->db->escape($ref)."'";

        $resql = $this->db->query($sql);
        if ($resql)
        {
            $obj = $this->db->fetch_object($resql);
            if ($obj)
            {
                $this->canvas   = $obj->canvas;
                return 1;
            }
            else return 0;
        }
        else
        {
            dol_print_error($this->db);
            return -1;
        }
    }


    /**
     * 	Get special code of a line
     *
     * 	@param	int		$lineid		Id of line
     * 	@return	int					Special code
     */
    function getSpecialCode($lineid)
    {
        $sql = 'SELECT special_code FROM '.MAIN_DB_PREFIX.$this->table_element_line;
        $sql.= ' WHERE rowid = '.$lineid;
        $resql = $this->db->query($sql);
        if ($resql)
        {
            $row = $this->db->fetch_row($resql);
            return $row[0];
        }
    }

    /**
     *  Function to check if an object is used by others.
     *  Check is done into this->childtables. There is no check into llx_element_element.
     *
     *  @param	int		$id			Id of object
     *  @return	int					<0 if KO, 0 if not used, >0 if already used
     */
    function isObjectUsed($id)
    {
        // Check parameters
        if (! isset($this->childtables) || ! is_array($this->childtables) || count($this->childtables) == 0)
        {
            dol_print_error('Called isObjectUsed on a class with property this->childtables not defined');
            return -1;
        }

        // Test if child exists
        $haschild=0;
        foreach($this->childtables as $table)
        {
            // Check if third party can be deleted
            $sql = "SELECT COUNT(*) as nb from ".MAIN_DB_PREFIX.$table;
            $sql.= " WHERE ".$this->fk_element." = ".$id;
            $resql=$this->db->query($sql);
            if ($resql)
            {
                $obj=$this->db->fetch_object($resql);
                $haschild+=$obj->nb;
                //print 'Found into table '.$table;
                if ($haschild) break;    // We found at least on, we stop here
            }
            else
            {
                $this->error=$this->db->lasterror();
                return -1;
            }
        }
        if ($haschild > 0)
        {
            $this->error="ErrorRecordHasChildren";
            return $haschild;
        }
        else return 0;
    }

    /**
     *  Function to say how many lines object contains
     *
     *	@param	int		$predefined		-1=All, 0=Count free product/service only, 1=Count predefined product/service only, 2=Count predefined product, 3=Count predefined service
     *  @return	int						<0 if KO, 0 if no predefined products, nb of lines with predefined products if found
     */
    function hasProductsOrServices($predefined=-1)
    {
        $nb=0;

        foreach($this->lines as $key => $val)
        {
            $qualified=0;
            if ($predefined == -1) $qualified=1;
            if ($predefined == 1 && $val->fk_product > 0) $qualified=1;
            if ($predefined == 0 && $val->fk_product <= 0) $qualified=1;
            if ($predefined == 2 && $val->fk_product > 0 && $val->product_type==0) $qualified=1;
            if ($predefined == 3 && $val->fk_product > 0 && $val->product_type==1) $qualified=1;
            if ($qualified) $nb++;
        }
        dol_syslog(get_class($this).'::hasProductsOrServices we found '.$nb.' qualified lines of products/servcies');
        return $nb;
    }

    /**
     * Function that returns the total amount HT of discounts applied for all lines.
     *
     * @return 	float
     */
    function getTotalDiscount()
    {
    	$total_discount=0.00;

        $sql = "SELECT subprice as pu_ht, qty, remise_percent, total_ht";
        $sql.= " FROM ".MAIN_DB_PREFIX.$this->table_element."det";
        $sql.= " WHERE ".$this->fk_element." = ".$this->id;

        dol_syslog(get_class($this).'::getTotalDiscount', LOG_DEBUG);
        $resql = $this->db->query($sql);
        if ($resql)
        {
        	$num=$this->db->num_rows($resql);
        	$i=0;
        	while ($i < $num)
        	{
            	$obj = $this->db->fetch_object($resql);

            	$pu_ht = $obj->pu_ht;
            	$qty= $obj->qty;
            	$total_ht = $obj->total_ht;

        		$total_discount_line = floatval(price2num(($pu_ht * $qty) - $total_ht, 'MT'));
        		$total_discount += $total_discount_line;

        		$i++;
        	}
        }

        //print $total_discount; exit;
        return price2num($total_discount);
    }

    /**
     *	Set extra parameters
     *
     *	@return	void
     */
    function setExtraParameters()
    {
    	$this->db->begin();

    	$extraparams = (! empty($this->extraparams) ? json_encode($this->extraparams) : null);

    	$sql = "UPDATE ".MAIN_DB_PREFIX.$this->table_element;
    	$sql.= " SET extraparams = ".(! empty($extraparams) ? "'".$this->db->escape($extraparams)."'" : "null");
    	$sql.= " WHERE rowid = ".$this->id;

    	dol_syslog(get_class($this)."::setExtraParameters", LOG_DEBUG);
    	$resql = $this->db->query($sql);
    	if (! $resql)
    	{
    		$this->error=$this->db->lasterror();
    		$this->db->rollback();
    		return -1;
    	}
    	else
    	{
    		$this->db->commit();
    		return 1;
    	}
    }


	/**
     *    Return incoterms informations
     *
     *    @return	string	incoterms info
     */
    function display_incoterms()
    {
        $out = '';
		$this->libelle_incoterms = '';
		if (!empty($this->fk_incoterms))
		{
			$sql = 'SELECT code FROM '.MAIN_DB_PREFIX.'c_incoterms WHERE rowid = '.(int) $this->fk_incoterms;
			$result = $this->db->query($sql);
			if ($result)
			{
				$res = $this->db->fetch_object($result);
				$out .= $res->code;
			}
		}

		$out .= ' - '.$this->location_incoterms;

		return $out;
    }

	/**
     *    Return incoterms informations for pdf display
     *
     *    @return	string		incoterms info
     */
	function getIncotermsForPDF()
	{
		$sql = 'SELECT code FROM '.MAIN_DB_PREFIX.'c_incoterms WHERE rowid = '.(int) $this->fk_incoterms;
		$resql = $this->db->query($sql);
		if ($resql)
		{
			$res = $this->db->fetch_object($resql);
			return 'Incoterm : '.$res->code.' - '.$this->location_incoterms;
		}
		else
		{
			return false;
		}
	}

	/**
     *    Define incoterms values of current object
     *
     *    @param	int		$id_incoterm     Id of incoterm to set or '' to remove
	 * 	  @param 	string  $location		 location of incoterm
     *    @return	int     		<0 if KO, >0 if OK
     */
    function setIncoterms($id_incoterm, $location)
    {
        if ($this->id && $this->table_element)
        {
            $sql = "UPDATE ".MAIN_DB_PREFIX.$this->table_element;
            $sql.= " SET fk_incoterms = ".($id_incoterm > 0 ? $id_incoterm : "null");
			$sql.= ", location_incoterms = '".($id_incoterm > 0 ? $this->db->escape($location) : "null")."'";
            $sql.= " WHERE rowid = " . $this->id;
			dol_syslog(get_class($this).'::setIncoterms', LOG_DEBUG);
            $resql=$this->db->query($sql);
            if ($resql)
            {
            	$this->fk_incoterms = $id_incoterm;
				$this->location_incoterms = $location;

				$sql = 'SELECT libelle FROM '.MAIN_DB_PREFIX.'c_incoterms WHERE rowid = '.(int) $this->fk_incoterms;
				$res = $this->db->query($sql);
				if ($res)
				{
					$obj = $this->db->fetch_object($res);
					$this->libelle_incoterms = $obj->libelle;
				}
                return 1;
            }
            else
			{
                return -1;
            }
        }
        else return -1;
    }


    /**
     *  Return if a country is inside the EEC (European Economic Community)
     *
     *  @return     boolean		true = country inside EEC, false = country outside EEC
     */
    function isInEEC()
    {
        // List of all country codes that are in europe for european vat rules
        // List found on http://ec.europa.eu/taxation_customs/common/faq/faq_1179_en.htm#9
        $country_code_in_EEC=array(
    			'AT',	// Austria
    			'BE',	// Belgium
    			'BG',	// Bulgaria
    			'CY',	// Cyprus
    			'CZ',	// Czech republic
    			'DE',	// Germany
    			'DK',	// Danemark
    			'EE',	// Estonia
    			'ES',	// Spain
    			'FI',	// Finland
    			'FR',	// France
    			'GB',	// United Kingdom
    			'GR',	// Greece
    			'NL',	// Holland
    			'HU',	// Hungary
    			'IE',	// Ireland
    			'IM',	// Isle of Man - Included in UK
    			'IT',	// Italy
    			'LT',	// Lithuania
    			'LU',	// Luxembourg
    			'LV',	// Latvia
    			'MC',	// Monaco - Included in France
    			'MT',	// Malta
        //'NO',	// Norway
    			'PL',	// Poland
    			'PT',	// Portugal
    			'RO',	// Romania
    			'SE',	// Sweden
    			'SK',	// Slovakia
    			'SI',	// Slovenia
    			'UK',	// United Kingdom
        //'CH',	// Switzerland - No. Swizerland in not in EEC
        );
        //print "dd".$this->country_code;
        return in_array($this->country_code,$country_code_in_EEC);
    }


    // --------------------
    // TODO: All functions here must be redesigned and moved as they are not business functions but output functions
    // --------------------

    /**
     *  Show linked object block.
     *
     *  @return		int		<0 if KO, >0 if OK
     *  @deprecated 3.8 Use instead $form->shoLinkedObjectBlock($object)
     */
    function showLinkedObjectBlock()
    {
    	global $form;
    	return $form->showLinkedObjectBlock($this);
    }


    /* This is to show add lines */

    /**
     *	Show add free and predefined products/services form
     *
     *  @param	int		        $dateSelector       1=Show also date range input fields
     *  @param	Societe			$seller				Object thirdparty who sell
     *  @param	Societe			$buyer				Object thirdparty who buy
     *	@return	void
     */
	function formAddObjectLine($dateSelector,$seller,$buyer)
	{
		global $conf,$user,$langs,$object,$hookmanager;
		global $form,$bcnd,$var;

		//Line extrafield
		require_once DOL_DOCUMENT_ROOT.'/core/class/extrafields.class.php';
		$extrafieldsline = new ExtraFields($this->db);
		$extralabelslines=$extrafieldsline->fetch_name_optionals_label($this->table_element_line);

		// Output template part (modules that overwrite templates must declare this into descriptor)
        // Use global variables + $dateSelector + $seller and $buyer
		$dirtpls=array_merge($conf->modules_parts['tpl'],array('/core/tpl'));
		foreach($dirtpls as $reldir)
		{
			$tpl = dol_buildpath($reldir.'/objectline_create.tpl.php');
			if (empty($conf->file->strict_mode)) {
				$res=@include $tpl;
			} else {
				$res=include $tpl; // for debug
			}
		    if ($res) break;
		}
    }



    /* This is to show array of line of details */


	/**
	 *	Return HTML table for object lines
	 *	TODO Move this into an output class file (htmlline.class.php)
	 *	If lines are into a template, title must also be into a template
	 *	But for the moment we don't know if it'st possible as we keep a method available on overloaded objects.
	 *
	 *	@param	string		$action				Action code
	 *	@param  string		$seller            	Object of seller third party
	 *	@param  string  	$buyer             	Object of buyer third party
	 *	@param	int			$selected		   	Object line selected
	 *	@param  int	    	$dateSelector      	1=Show also date range input fields
	 *	@return	void
	 */
	function printObjectLines($action, $seller, $buyer, $selected=0, $dateSelector=0)
	{
		global $conf, $hookmanager, $inputalsopricewithtax, $usemargins, $langs, $user;

		// Define usemargins
		$usemargins=0;
		if (! empty($conf->margin->enabled) && ! empty($this->element) && in_array($this->element,array('facture','propal','commande'))) $usemargins=1;

		print '<tr class="liste_titre nodrag nodrop">';

		if (! empty($conf->global->MAIN_VIEW_LINE_NUMBER)) print '<td align="center" width="5">&nbsp;</td>';

		// Description
		print '<td>'.$langs->trans('Description').'</td>';

		if ($this->element == 'askpricesupplier')
		{
			print '<td align="right"><span id="title_fourn_ref">'.$langs->trans("AskPriceSupplierRefFourn").'</span></td>';
		}

		// VAT
		print '<td align="right" width="50">'.$langs->trans('VAT').'</td>';

		// Price HT
		print '<td align="right" width="80">'.$langs->trans('PriceUHT').'</td>';

		if ($inputalsopricewithtax) print '<td align="right" width="80">'.$langs->trans('PriceUTTC').'</td>';

		// Qty
		print '<td align="right" width="50">'.$langs->trans('Qty').'</td>';

		if($conf->global->PRODUCT_USE_UNITS)
		{
			print '<td align="left" width="50">'.$langs->trans('Unit').'</td>';
		}

		// Reduction short
		print '<td align="right" width="50">'.$langs->trans('ReductionShort').'</td>';

		if ($this->situation_cycle_ref) {
			print '<td align="right" width="50">' . $langs->trans('Progress') . '</td>';
		}

		if ($usemargins && ! empty($conf->margin->enabled) && empty($user->societe_id))
		{
			if ($conf->global->MARGIN_TYPE == "1")
				print '<td align="right" class="margininfos" width="80">'.$langs->trans('BuyingPrice').'</td>';
			else
				print '<td align="right" class="margininfos" width="80">'.$langs->trans('CostPrice').'</td>';

			if (! empty($conf->global->DISPLAY_MARGIN_RATES) && $user->rights->margins->liretous)
				print '<td align="right" class="margininfos" width="50">'.$langs->trans('MarginRate').'</td>';
			if (! empty($conf->global->DISPLAY_MARK_RATES) && $user->rights->margins->liretous)
				print '<td align="right" class="margininfos" width="50">'.$langs->trans('MarkRate').'</td>';
		}

		// Total HT
		print '<td align="right" width="50">'.$langs->trans('TotalHTShort').'</td>';

		print '<td></td>';  // No width to allow autodim

		print '<td width="10"></td>';

		print '<td width="10"></td>';

		print "</tr>\n";

		$num = count($this->lines);
		$var = true;
		$i	 = 0;

		//Line extrafield
		require_once DOL_DOCUMENT_ROOT.'/core/class/extrafields.class.php';
		$extrafieldsline = new ExtraFields($this->db);
		$extralabelslines=$extrafieldsline->fetch_name_optionals_label($this->table_element_line);

		foreach ($this->lines as $line)
		{
			//Line extrafield
			$line->fetch_optionals($line->id,$extralabelslines);

			$var=!$var;

			if (is_object($hookmanager) && (($line->product_type == 9 && ! empty($line->special_code)) || ! empty($line->fk_parent_line)))
			{
				if (empty($line->fk_parent_line))
				{
					$parameters = array('line'=>$line,'var'=>$var,'num'=>$num,'i'=>$i,'dateSelector'=>$dateSelector,'seller'=>$seller,'buyer'=>$buyer,'selected'=>$selected, 'extrafieldsline'=>$extrafieldsline);
					$hookmanager->executeHooks('printObjectLine', $parameters, $this, $action);    // Note that $action and $object may have been modified by some hooks
				}
				else
				{
					$parameters = array('line'=>$line,'var'=>$var,'num'=>$num,'i'=>$i,'dateSelector'=>$dateSelector,'seller'=>$seller,'buyer'=>$buyer,'selected'=>$selected, 'extrafieldsline'=>$extrafieldsline);
					$hookmanager->executeHooks('printObjectSubLine', $parameters, $this, $action);    // Note that $action and $object may have been modified by some hooks
				}
			}
			else
			{
				$this->printObjectLine($action,$line,$var,$num,$i,$dateSelector,$seller,$buyer,$selected,$extrafieldsline);
			}

			$i++;
		}
	}

	/**
	 *	Return HTML content of a detail line
	 *	TODO Move this into an output class file (htmlline.class.php)
	 *
	 *	@param	string		$action				GET/POST action
	 *	@param CommonObjectLine $line		       	Selected object line to output
	 *	@param  string	    $var               	Is it a an odd line (true)
	 *	@param  int		    $num               	Number of line (0)
	 *	@param  int		    $i					I
	 *	@param  int		    $dateSelector      	1=Show also date range input fields
	 *	@param  string	    $seller            	Object of seller third party
	 *	@param  string	    $buyer             	Object of buyer third party
	 *	@param	int			$selected		   	Object line selected
	 *  @param  int			$extrafieldsline	Object of extrafield line attribute
	 *	@return	void
	 */
	function printObjectLine($action,$line,$var,$num,$i,$dateSelector,$seller,$buyer,$selected=0,$extrafieldsline=0)
	{
		global $conf,$langs,$user,$object,$hookmanager;
		global $form,$bc,$bcdd, $object_rights;

		$object_rights = $this->getRights();

		$element=$this->element;

		$text=''; $description=''; $type=0;

		// Show product and description
		$type=(! empty($line->product_type)?$line->product_type:$line->fk_product_type);
		// Try to enhance type detection using date_start and date_end for free lines where type was not saved.
		if (! empty($line->date_start)) $type=1; // deprecated
		if (! empty($line->date_end)) $type=1; // deprecated

		// Ligne en mode visu
		if ($action != 'editline' || $selected != $line->id)
		{
			// Product
			if ($line->fk_product > 0)
			{
				$product_static = new Product($this->db);
				$product_static->fetch($line->fk_product);
				$text=$product_static->getNomUrl(1);

				// Define output language and label
				if (! empty($conf->global->MAIN_MULTILANGS))
				{
					if (! is_object($this->thirdparty))
					{
						dol_print_error('','Error: Method printObjectLine was called on an object and object->fetch_thirdparty was not done before');
						return;
					}

					$prod = new Product($this->db);
					$prod->fetch($line->fk_product);

					$outputlangs = $langs;
					$newlang='';
					if (empty($newlang) && GETPOST('lang_id')) $newlang=GETPOST('lang_id');
					if (! empty($conf->global->PRODUIT_TEXTS_IN_THIRDPARTY_LANGUAGE) && empty($newlang)) $newlang=$this->thirdparty->default_lang;		// For language to language of customer
					if (! empty($newlang))
					{
						$outputlangs = new Translate("",$conf);
						$outputlangs->setDefaultLang($newlang);
					}

					$label = (! empty($prod->multilangs[$outputlangs->defaultlang]["label"])) ? $prod->multilangs[$outputlangs->defaultlang]["label"] : $line->product_label;
				}
				else
				{
					$label = $line->product_label;
				}

				$text.= ' - '.(! empty($line->label)?$line->label:$label);
				$description.=(! empty($conf->global->PRODUIT_DESC_IN_FORM)?'':dol_htmlentitiesbr($line->description));	// Description is what to show on popup. We shown nothing if already into desc.
			}

			// Output template part (modules that overwrite templates must declare this into descriptor)
			// Use global variables + $dateSelector + $seller and $buyer
			$dirtpls=array_merge($conf->modules_parts['tpl'],array('/core/tpl'));
			foreach($dirtpls as $reldir)
			{
				$tpl = dol_buildpath($reldir.'/objectline_view.tpl.php');
				if (empty($conf->file->strict_mode)) {
					$res=@include $tpl;
				} else {
					$res=include $tpl; // for debug
				}
				if ($res) break;
			}
		}

		// Ligne en mode update
		if ($this->statut == 0 && $action == 'editline' && $selected == $line->id)
		{
			$label = (! empty($line->label) ? $line->label : (($line->fk_product > 0) ? $line->product_label : ''));
			if (! empty($conf->global->MAIN_HTML5_PLACEHOLDER)) $placeholder=' placeholder="'.$langs->trans("Label").'"';
			else $placeholder=' title="'.$langs->trans("Label").'"';

			$pu_ttc = price2num($line->subprice * (1 + ($line->tva_tx/100)), 'MU');

			// Output template part (modules that overwrite templates must declare this into descriptor)
			// Use global variables + $dateSelector + $seller and $buyer
			$dirtpls=array_merge($conf->modules_parts['tpl'],array('/core/tpl'));
			foreach($dirtpls as $reldir)
			{
				$tpl = dol_buildpath($reldir.'/objectline_edit.tpl.php');
				if (empty($conf->file->strict_mode)) {
					$res=@include $tpl;
				} else {
					$res=include $tpl; // for debug
				}
				if ($res) break;
			}
		}
	}


    /* This is to show array of line of details of source object */


    /**
     * 	Return HTML table table of source object lines
     *  TODO Move this and previous function into output html class file (htmlline.class.php).
     *  If lines are into a template, title must also be into a template
     *  But for the moment we don't know if it's possible as we keep a method available on overloaded objects.
     *
     *  @return	void
     */
    function printOriginLinesList()
    {
        global $langs, $hookmanager, $conf;

        print '<tr class="liste_titre">';
        print '<td>'.$langs->trans('Ref').'</td>';
        print '<td>'.$langs->trans('Description').'</td>';
        print '<td align="right">'.$langs->trans('VAT').'</td>';
        print '<td align="right">'.$langs->trans('PriceUHT').'</td>';
        print '<td align="right">'.$langs->trans('Qty').'</td>';
	    if($conf->global->PRODUCT_USE_UNITS)
	    {
		    print '<td align="left">'.$langs->trans('Unit').'</td>';
	    }
        print '<td align="right">'.$langs->trans('ReductionShort').'</td></tr>';

        $var = true;
        $i	 = 0;

        foreach ($this->lines as $line)
        {
            $var=!$var;

            if (is_object($hookmanager) && (($line->product_type == 9 && ! empty($line->special_code)) || ! empty($line->fk_parent_line)))
            {
                if (empty($line->fk_parent_line))
                {
                    $parameters=array('line'=>$line,'var'=>$var,'i'=>$i);
                    $action='';
                    $hookmanager->executeHooks('printOriginObjectLine',$parameters,$this,$action);    // Note that $action and $object may have been modified by some hooks
                }
            }
            else
            {
                $this->printOriginLine($line,$var);
            }

            $i++;
        }
    }

    /**
     * 	Return HTML with a line of table array of source object lines
     *  TODO Move this and previous function into output html class file (htmlline.class.php).
     *  If lines are into a template, title must also be into a template
     *  But for the moment we don't know if it's possible as we keep a method available on overloaded objects.
     *
     * 	@param	CommonObjectLine	$line		Line
     * 	@param	string				$var		Var
     * 	@return	void
     */
    function printOriginLine($line,$var)
    {
        global $langs, $conf;

        //var_dump($line);
		if (!empty($line->date_start))
		{
			$date_start=$line->date_start;
		}
		else
		{
			$date_start=$line->date_debut_prevue;
			if ($line->date_debut_reel) $date_start=$line->date_debut_reel;
		}
		if (!empty($line->date_end))
		{
			$date_end=$line->date_end;
		}
		else
		{
			$date_end=$line->date_fin_prevue;
			if ($line->date_fin_reel) $date_end=$line->date_fin_reel;
		}

        $this->tpl['label'] = '';
        if (! empty($line->fk_parent_line)) $this->tpl['label'].= img_picto('', 'rightarrow');

        if (($line->info_bits & 2) == 2)  // TODO Not sure this is used for source object
        {
            $discount=new DiscountAbsolute($this->db);
            $discount->fk_soc = $this->socid;
            $this->tpl['label'].= $discount->getNomUrl(0,'discount');
        }
        else if (! empty($line->fk_product))
        {
            $productstatic = new Product($this->db);
            $productstatic->id = $line->fk_product;
            $productstatic->ref = $line->ref;
            $productstatic->type = $line->fk_product_type;
            $this->tpl['label'].= $productstatic->getNomUrl(1);
            $this->tpl['label'].= ' - '.(! empty($line->label)?$line->label:$line->product_label);
            // Dates
            if ($line->product_type == 1 && ($date_start || $date_end))
            {
                $this->tpl['label'].= get_date_range($date_start,$date_end);
            }
        }
        else
        {
            $this->tpl['label'].= ($line->product_type == -1 ? '&nbsp;' : ($line->product_type == 1 ? img_object($langs->trans(''),'service') : img_object($langs->trans(''),'product')));
            if (!empty($line->desc)) {
            	$this->tpl['label'].=$line->desc;
            }else {
            	$this->tpl['label'].= ($line->label ? '&nbsp;'.$line->label : '');
            }
            // Dates
            if ($line->product_type == 1 && ($date_start || $date_end))
            {
                $this->tpl['label'].= get_date_range($date_start,$date_end);
            }
        }

        if (! empty($line->desc))
        {
            if ($line->desc == '(CREDIT_NOTE)')  // TODO Not sure this is used for source object
            {
                $discount=new DiscountAbsolute($this->db);
                $discount->fetch($line->fk_remise_except);
                $this->tpl['description'] = $langs->transnoentities("DiscountFromCreditNote",$discount->getNomUrl(0));
            }
            elseif ($line->desc == '(DEPOSIT)')  // TODO Not sure this is used for source object
            {
                $discount=new DiscountAbsolute($this->db);
                $discount->fetch($line->fk_remise_except);
                $this->tpl['description'] = $langs->transnoentities("DiscountFromDeposit",$discount->getNomUrl(0));
            }
            else
            {
                $this->tpl['description'] = dol_trunc($line->desc,60);
            }
        }
        else
        {
            $this->tpl['description'] = '&nbsp;';
        }

        $this->tpl['vat_rate'] = vatrate($line->tva_tx, true);
        $this->tpl['price'] = price($line->subprice);
        $this->tpl['qty'] = (($line->info_bits & 2) != 2) ? $line->qty : '&nbsp;';
	    if($conf->global->PRODUCT_USE_UNITS) $this->tpl['unit'] = $line->getLabelOfUnit('long');
        $this->tpl['remise_percent'] = (($line->info_bits & 2) != 2) ? vatrate($line->remise_percent, true) : '&nbsp;';

        // Output template part (modules that overwrite templates must declare this into descriptor)
        // Use global variables + $dateSelector + $seller and $buyer
        $dirtpls=array_merge($conf->modules_parts['tpl'],array('/core/tpl'));
        foreach($dirtpls as $reldir)
        {
            $tpl = dol_buildpath($reldir.'/originproductline.tpl.php');
            if (empty($conf->file->strict_mode)) {
            	$res=@include $tpl;
            } else {
            	$res=include $tpl; // for debug
            }
            if ($res) break;
        }
    }


	/**
	 * Show the array with all margin infos
	 *
	 * @param 		bool	$force_price	Force price
	 * @return		void
	 * @deprecated	3.8 Load FormMargin class and make a direct call to displayMarginInfos
	 */
	function displayMarginInfos($force_price=false)
	{
		include_once DOL_DOCUMENT_ROOT.'/core/class/html.formmargin.class.php';
		$formmargin=new FormMargin($this->db);
		$formmargin->displayMarginInfos($this, $force_price);
	}


	/**
	 *	Add resources to the current object : add entry into llx_element_resources
	 *	Need $this->element & $this->id
	 *
	 *	@param		int		$resource_id		Resource id
	 *	@param		string	$resource_type		'resource'
	 *	@param		int		$busy				Busy or not
	 *	@param		int		$mandatory			Mandatory or not
	 *	@return		int							<=0 if KO, >0 if OK
	 */
	function add_element_resource($resource_id, $resource_type, $busy=0, $mandatory=0)
	{
		$this->db->begin();

		$sql = "INSERT INTO ".MAIN_DB_PREFIX."element_resources (";
		$sql.= "resource_id";
		$sql.= ", resource_type";
		$sql.= ", element_id";
		$sql.= ", element_type";
		$sql.= ", busy";
		$sql.= ", mandatory";
		$sql.= ") VALUES (";
		$sql.= $resource_id;
		$sql.= ", '".$resource_type."'";
		$sql.= ", '".$this->id."'";
		$sql.= ", '".$this->element."'";
		$sql.= ", '".$busy."'";
		$sql.= ", '".$mandatory."'";
		$sql.= ")";

		dol_syslog(get_class($this)."::add_element_resource", LOG_DEBUG);
		if ($this->db->query($sql))
		{
			$this->db->commit();
			return 1;
		}
		else
		{
			$this->error=$this->db->lasterror();
			$this->db->rollback();
			return  0;
		}
	}

	/**
	 *    Delete a link to resource line
	 *
	 *    @param	int		$rowid			Id of resource line to delete
	 *    @param	int		$element		element name (for trigger) TODO: use $this->element into commonobject class
	 *    @param	int		$notrigger		Disable all triggers
	 *    @return   int						>0 if OK, <0 if KO
	 */
	function delete_resource($rowid, $element, $notrigger=0)
	{
	    global $user;


	    $this->db->begin();

	    $sql = "DELETE FROM ".MAIN_DB_PREFIX."element_resources";
	    $sql.= " WHERE rowid=".$rowid;

	    dol_syslog(get_class($this)."::delete_resource", LOG_DEBUG);
            $resql=$this->db->query($sql);
            if (! $resql)
            {
                $this->error=$this->db->lasterror();
                $this->db->rollback();
                return -1;
            }
            else
            {
                if (! $notrigger)
	        {
	            $result=$this->call_trigger(strtoupper($element).'_DELETE_RESOURCE', $user);
	            if ($result < 0) { $this->db->rollback(); return -1; }
	        }
                $this->db->commit();
                return 1;
            }
	}


	/**
	 * Overwrite magic function to solve problem of cloning object that are kept as references
	 *
	 * @return void
	 */
	function __clone()
    {
        // Force a copy of this->lines, otherwise it will point to same object.
        if (isset($this->lines) && is_array($this->lines))
        {
        	$nboflines=count($this->lines);
        	for($i=0; $i < $nboflines; $i++)
        	{
            	$this->lines[$i] = clone $this->lines[$i];
        	}
        }
    }

	/**
	 * Common function for all objects extending CommonObject for generating documents
	 *
	 * @param 	string 		$modelspath 	Relative folder where generators are placed
	 * @param 	string 		$modele 		Generator to use. Caller must set it to obj->modelpdf or GETPOST('modelpdf') for example.
	 * @param 	Translate 	$outputlangs 	Language to use
	 * @param 	int 		$hidedetails 	1 to hide details. 0 by default
	 * @param 	int 		$hidedesc 		1 to hide product description. 0 by default
	 * @param 	int 		$hideref 		1 to hide product reference. 0 by default
	 * @return 	int 						>0 if OK, <0 if KO
	 */
	protected function commonGenerateDocument($modelspath, $modele, $outputlangs, $hidedetails, $hidedesc, $hideref)
	{
		global $conf, $langs;

		$srctemplatepath='';

		// Increase limit for PDF build
		$err=error_reporting();
		error_reporting(0);
		@set_time_limit(120);
		error_reporting($err);

		// If selected model is a filename template (then $modele="modelname" or "modelname:filename")
		$tmp=explode(':',$modele,2);
		if (! empty($tmp[1]))
		{
			$modele=$tmp[0];
			$srctemplatepath=$tmp[1];
		}

		// Search template files
		$file=''; $classname=''; $filefound=0;
		$dirmodels=array('/');
		if (is_array($conf->modules_parts['models'])) $dirmodels=array_merge($dirmodels,$conf->modules_parts['models']);
		foreach($dirmodels as $reldir)
		{
			foreach(array('doc','pdf') as $prefix)
			{
				$file = $prefix."_".$modele.".modules.php";

				// On verifie l'emplacement du modele
				$file=dol_buildpath($reldir.$modelspath.$file,0);
				if (file_exists($file))
				{
					$filefound=1;
					$classname=$prefix.'_'.$modele;
					break;
				}
			}
			if ($filefound) break;
		}

		// If generator was found
		if ($filefound)
		{
			require_once $file;

			$obj = new $classname($this->db);
			//$obj->message = $message;

			// If generator is ODT, we must have srctemplatepath defined, if not we set it.
			if ($obj->type == 'odt' && empty($srctemplatepath))
			{
				$varfortemplatedir=$obj->scandir;
				if ($varfortemplatedir && ! empty($conf->global->$varfortemplatedir))
				{
					$dirtoscan=$conf->global->$varfortemplatedir;

					$listoffiles=array();

					// Now we add first model found in directories scanned
	                $listofdir=explode(',',$dirtoscan);
	                foreach($listofdir as $key=>$tmpdir)
	                {
	                    $tmpdir=trim($tmpdir);
	                    $tmpdir=preg_replace('/DOL_DATA_ROOT/',DOL_DATA_ROOT,$tmpdir);
	                    if (! $tmpdir) { unset($listofdir[$key]); continue; }
	                    if (is_dir($tmpdir))
	                    {
	                        $tmpfiles=dol_dir_list($tmpdir,'files',0,'\.od(s|t)$','','name',SORT_ASC,0);
	                        if (count($tmpfiles)) $listoffiles=array_merge($listoffiles,$tmpfiles);
	                    }
	                }

	                if (count($listoffiles))
	                {
	                	foreach($listoffiles as $record)
	                    {
	                    	$srctemplatepath=$record['fullname'];
	                    	break;
	                    }
	                }
				}

				if (empty($srctemplatepath))
				{
					$this->error='ErrorGenerationAskedForOdtTemplateWithSrcFileNotDefined';
					return -1;
				}
			}

            if ($obj->type == 'odt' && ! empty($srctemplatepath))
            {
                if (! dol_is_file($srctemplatepath))
                {
                    $this->error='ErrorGenerationAskedForOdtTemplateWithSrcFileNotFound';
                    return -1;
                }
            }
    
			// We save charset_output to restore it because write_file can change it if needed for
			// output format that does not support UTF8.
			$sav_charset_output=$outputlangs->charset_output;
			if ($obj->write_file($this, $outputlangs, $srctemplatepath, $hidedetails, $hidedesc, $hideref) > 0)
			{
				$outputlangs->charset_output=$sav_charset_output;

				// We delete old preview
				require_once DOL_DOCUMENT_ROOT.'/core/lib/files.lib.php';
				dol_delete_preview($this);

				// Success in building document. We build meta file.
				dol_meta_create($this);

				return 1;
			}
			else
			{
				$outputlangs->charset_output=$sav_charset_output;
				dol_print_error($this->db, "Error generating document for ".__CLASS__.". Error: ".$obj->error, $obj->errors);
				return -1;
			}

		}
		else
		{
			$this->error=$langs->trans("Error")." ".$langs->trans("ErrorFileDoesNotExists",$file);
			dol_print_error('',$this->error);
			return -1;
		}
	}

	/**
	 *  Build thumb
	 *
	 *  @param      string	$file           Path file in UTF8 to original file to create thumbs from.
	 *	@return		void
	 */
	function add_thumb($file)
	{
		global $maxwidthsmall, $maxheightsmall, $maxwidthmini, $maxheightmini, $quality;

		require_once DOL_DOCUMENT_ROOT .'/core/lib/images.lib.php';		// This define also $maxwidthsmall, $quality, ...

		$file_osencoded=dol_osencode($file);
		if (file_exists($file_osencoded))
		{
			// Create small thumbs for company (Ratio is near 16/9)
	        // Used on logon for example
	        vignette($file_osencoded, $maxwidthsmall, $maxheightsmall, '_small', $quality);

	        // Create mini thumbs for company (Ratio is near 16/9)
	        // Used on menu or for setup page for example
	        vignette($file_osencoded, $maxwidthmini, $maxheightmini, '_mini', $quality);
		}
	}


	/* Functions common to commonobject and commonobjectline */


	/* For triggers */


    /**
     * Call trigger based on this instance.
     * Some context information may also be provided into array property this->context.
     * NB: Error from trigger are stacked in interface->errors
     * NB2: If return code of triggers are < 0, action calling trigger should cancel all transaction.
     *
     * @param   string    $trigger_name   trigger's name to execute
     * @param   User      $user           Object user
     * @return  int                       Result of run_triggers
     */
    function call_trigger($trigger_name, $user)
    {
    	global $langs,$conf;

    	include_once DOL_DOCUMENT_ROOT . '/core/class/interfaces.class.php';
    	$interface=new Interfaces($this->db);
    	$result=$interface->run_triggers($trigger_name,$this,$user,$langs,$conf);

    	if ($result < 0)
    	{
    		if (!empty($this->errors))
    		{
    			$this->errors=array_merge($this->errors,$interface->errors);
    		}
    		else
    		{
    			$this->errors=$interface->errors;
    		}
    	}

    	return $result;
    }


    /* Functions for extrafields */


    /**
     *  Function to get extra fields of a member into $this->array_options
     *  This method is in most cases called by method fetch of objects but you can call it separately.
     *
     *  @param	int		$rowid			Id of line
     *  @param  array	$optionsArray   Array resulting of call of extrafields->fetch_name_optionals_label()
     *  @return	int						<0 if error, 0 if no optionals to find nor found, 1 if a line is found and optional loaded
     */
    function fetch_optionals($rowid=null,$optionsArray=null)
    {
    	if (empty($rowid)) $rowid=$this->id;

        //To avoid SQL errors. Probably not the better solution though
        if (!$this->table_element) {
            return 0;
        }

        if (! is_array($optionsArray))
        {
            // optionsArray not already loaded, so we load it
            require_once DOL_DOCUMENT_ROOT.'/core/class/extrafields.class.php';
            $extrafields = new ExtraFields($this->db);
            $optionsArray = $extrafields->fetch_name_optionals_label($this->table_element);
        }

        // Request to get complementary values
        if (count($optionsArray) > 0)
        {
            $sql = "SELECT rowid";
            foreach ($optionsArray as $name => $label)
            {
                $sql.= ", ".$name;
            }
            $sql.= " FROM ".MAIN_DB_PREFIX.$this->table_element."_extrafields";
            $sql.= " WHERE fk_object = ".$rowid;

            dol_syslog(get_class($this)."::fetch_optionals", LOG_DEBUG);
            $resql=$this->db->query($sql);
            if ($resql)
            {
            	$numrows=$this->db->num_rows($resql);
                if ($numrows)
                {
                    $tab = $this->db->fetch_array($resql);

                    foreach ($tab as $key => $value)
                    {
                    	// Test fetch_array ! is_int($key) because fetch_array seult is a mix table with Key as alpha and Key as int (depend db engine)
                        if ($key != 'rowid' && $key != 'tms' && $key != 'fk_member' && ! is_int($key))
                        {
                            // we can add this attribute to adherent object
                            $this->array_options["options_".$key]=$value;
                        }
                    }
                }

                $this->db->free($resql);

                if ($numrows) return $numrows;
                else return 0;
            }
            else
            {
                dol_print_error($this->db);
                return -1;
            }
        }
        return 0;
    }

    /**
     *	Delete all extra fields values for the current object.
     *
     *  @return	int		<0 if KO, >0 if OK
     */
	function deleteExtraFields()
	{
		$this->db->begin();

		$sql_del = "DELETE FROM ".MAIN_DB_PREFIX.$this->table_element."_extrafields WHERE fk_object = ".$this->id;
		dol_syslog(get_class($this)."::deleteExtraFields delete", LOG_DEBUG);
		$resql=$this->db->query($sql_del);
		if (! $resql)
		{
			$this->error=$this->db->lasterror();
			$this->db->rollback();
			return -1;
		}
		else
		{
			$this->db->commit();
			return 1;
		}
	}

    /**
     *	Add/Update all extra fields values for the current object.
     *  Data to describe values to insert/update are stored into $this->array_options=array('options_codeforfield1'=>'valueforfield1', 'options_codeforfield2'=>'valueforfield2', ...)
     *  This function delte record with all extrafields and insert them again from the array $this->array_options.
     *
     *  @return int -1=error, O=did nothing, 1=OK
     */
    function insertExtraFields()
    {
        global $conf,$langs;

		$error=0;

		if (! empty($conf->global->MAIN_EXTRAFIELDS_DISABLED)) return 0;	// For avoid conflicts if trigger used

        if (! empty($this->array_options))
        {
            // Check parameters
            $langs->load('admin');
            require_once DOL_DOCUMENT_ROOT.'/core/class/extrafields.class.php';
            $extrafields = new ExtraFields($this->db);
            $extrafields->fetch_name_optionals_label($this->table_element);

            foreach($this->array_options as $key => $value)
            {
               	$attributeKey = substr($key,8);   // Remove 'options_' prefix
               	$attributeType  = $extrafields->attribute_type[$attributeKey];
               	$attributeLabel = $extrafields->attribute_label[$attributeKey];
               	$attributeParam = $extrafields->attribute_param[$attributeKey];
               	switch ($attributeType)
               	{
               		case 'int':
              			if (!is_numeric($value) && $value!='')
               			{
               				$this->errors[]=$langs->trans("ExtraFieldHasWrongValue",$attributeLabel);
               				return -1;
              			}
               			elseif ($value=='')
               			{
               				$this->array_options[$key] = null;
               			}
             			break;
            		case 'price':
            			$this->array_options[$key] = price2num($this->array_options[$key]);
            			break;
            		case 'date':
            			$this->array_options[$key]=$this->db->idate($this->array_options[$key]);
            			break;
            		case 'datetime':
            			$this->array_options[$key]=$this->db->idate($this->array_options[$key]);
            			break;
           			case 'link':
						$param_list=array_keys($attributeParam ['options']);
						// 0 : ObjectName
						// 1 : classPath
						$InfoFieldList = explode(":", $param_list[0]);
						dol_include_once($InfoFieldList[1]);
						$object = new $InfoFieldList[0]($this->db);
						if ($value)
						{
							$object->fetch(0,$value);
							$this->array_options[$key]=$object->id;
						}
						break;
               	}
            }
            $this->db->begin();

            $sql_del = "DELETE FROM ".MAIN_DB_PREFIX.$this->table_element."_extrafields WHERE fk_object = ".$this->id;
            dol_syslog(get_class($this)."::insertExtraFields delete", LOG_DEBUG);
            $this->db->query($sql_del);

            $sql = "INSERT INTO ".MAIN_DB_PREFIX.$this->table_element."_extrafields (fk_object";
            foreach($this->array_options as $key => $value)
            {
            	$attributeKey = substr($key,8);   // Remove 'options_' prefix
                // Add field of attribut
            	if ($extrafields->attribute_type[$attributeKey] != 'separate') // Only for other type of separate
                	$sql.=",".$attributeKey;
            }
            $sql .= ") VALUES (".$this->id;
            foreach($this->array_options as $key => $value)
            {
            	$attributeKey = substr($key,8);   // Remove 'options_' prefix
                // Add field o fattribut
            	if($extrafields->attribute_type[$attributeKey] != 'separate') // Only for other type of separate)
            	{
	                if ($this->array_options[$key] != '')
	                {
	                    $sql.=",'".$this->db->escape($this->array_options[$key])."'";
	                }
	                else
	                {
	                    $sql.=",null";
	                }
            	}
            }
            $sql.=")";

            dol_syslog(get_class($this)."::insertExtraFields insert", LOG_DEBUG);
            $resql = $this->db->query($sql);
            if (! $resql)
            {
                $this->error=$this->db->lasterror();
                $this->db->rollback();
                return -1;
            }
            else
            {
                $this->db->commit();
                return 1;
            }
        }
        else return 0;
    }

<<<<<<< HEAD
   /**
     * Function to show lines of extrafields with output datas
     *
     * @param	object	$extrafields	Extrafield Object
     * @param	string	$mode			Show output ('view') or input ('edit') for extrafield
	 * @param	array	$params			Optionnal parameters. Example: array('colspan'=>2)
	 * @param	string	$keyprefix		Prefix string to add into name and id of field (can be used to avoid duplicate names)
     *
     * @return string
     */
    function showOptionals($extrafields, $mode='view', $params=null, $keyprefix='')
=======
	/**
	 * Function to show lines of extrafields with output datas
	 *
	 * @param Extrafields   $extrafields    Extrafield Object
	 * @param string        $mode           Show output (view) or input (edit) for extrafield
	 * @param array         $params         Optional parameters
	 * @param string        $keyprefix      Prefix string to add into name and id of field (can be used to avoid duplicate names)
	 *
	 * @return string
	 */
    function showOptionals($extrafields, $mode='view', $params=0, $keyprefix='')
>>>>>>> 279e7028
    {
		global $_POST, $conf, $langs;

		$out = '';

		if (count($extrafields->attribute_label) > 0)
		{
			$out .= "\n";
			$out .= '<!-- showOptionalsInput --> ';
			$out .= "\n";

			$e = 0;
			foreach($extrafields->attribute_label as $key=>$label)
			{
				if (is_array($params) && count($params)>0) {
					if (array_key_exists('colspan',$params)) {
						$colspan=$params['colspan'];
					}
				}else {
					$colspan='3';
				}
				switch($mode) {
					case "view":
						$value=$this->array_options["options_".$key];
						break;
					case "edit":
						if (isset($_POST["options_" . $key])) {
							if (is_array($_POST["options_" . $key])) {
								// $_POST["options"] is an array but following code expects a comma separated string
								$value = implode(",", $_POST["options_" . $key]);
							} else {
								$value = $_POST["options_" . $key];
							}
						} else {
							$value = $this->array_options["options_" . $key];
						}
						break;
				}
				if ($extrafields->attribute_type[$key] == 'separate')
				{
					$out .= $extrafields->showSeparator($key);
				}
				else
				{
					$csstyle='';
					if (is_array($params) && count($params)>0) {
						if (array_key_exists('style',$params)) {
							$csstyle=$params['style'];
						}
					}
					if ( !empty($conf->global->MAIN_EXTRAFIELDS_USE_TWO_COLUMS) && ($e % 2) == 0)
					{
						$out .= '<tr '.$csstyle.'>';
						$colspan='0';
					}
					else
					{
						$out .= '<tr '.$csstyle.'>';
					}
					// Convert date into timestamp format
					if (in_array($extrafields->attribute_type[$key],array('date','datetime')))
					{
						$value = isset($_POST["options_".$key])?dol_mktime($_POST["options_".$key."hour"], $_POST["options_".$key."min"], 0, $_POST["options_".$key."month"], $_POST["options_".$key."day"], $_POST["options_".$key."year"]):$this->db->jdate($this->array_options['options_'.$key]);
					}

					if($extrafields->attribute_required[$key])
						$label = '<span class="fieldrequired">'.$label.'</span>';

					$out .= '<td>'.$langs->trans($label).'</td>';
					$out .='<td'.($colspan?' colspan="'.$colspan.'"':'').'>';

					switch($mode) {
					case "view":
						$out .= $extrafields->showOutputField($key,$value);
						break;
					case "edit":
						$out .= $extrafields->showInputField($key,$value,'',$keyprefix);
						break;
					}

					$out .= '</td>';

					if (! empty($conf->global->MAIN_EXTRAFIELDS_USE_TWO_COLUMS) && (($e % 2) == 1)) $out .= '</tr>';
					else $out .= '</tr>';
					$e++;
				}
			}
			$out .= "\n";
			$out .= '
				<script type="text/javascript">
				    jQuery(document).ready(function() {
				    	function showOptions(child_list, parent_list)
				    	{
				    		var val = $("select[name=\"options_"+parent_list+"\"]").val();
				    		var parentVal = parent_list + ":" + val;
							if(val > 0) {
					    		$("select[name=\""+child_list+"\"] option[parent]").hide();
					    		$("select[name=\""+child_list+"\"] option[parent=\""+parentVal+"\"]").show();
							} else {
								$("select[name=\""+child_list+"\"] option").show();
							}
				    	}
						function setListDependencies() {
					    	jQuery("select option[parent]").parent().each(function() {
					    		var child_list = $(this).attr("name");
								var parent = $(this).find("option[parent]:first").attr("parent");
								var infos = parent.split(":");
								var parent_list = infos[0];
								$("select[name=\"options_"+parent_list+"\"]").change(function() {
									showOptions(child_list, parent_list);
								});
					    	});
						}

						setListDependencies();
				    });
				</script>'."\n";
			$out .= '<!-- /showOptionalsInput --> '."\n";
		}
		return $out;
	}

	/**
	 * Returns the rights used for this class
	 * @return stdClass
	 */
	public function getRights()
	{
		global $user;

		return $user->rights->{$this->element};
	}

	/**
	 * Function used to replace a thirdparty id with another one.
	 * This function is meant to be called from replaceThirdparty with the appropiate tables
	 * Column name fk_soc MUST be used to identify thirdparties
	 *
	 * @param DoliDB 	$db 			Database handler
	 * @param int 		$origin_id 		Old thirdparty id (the thirdparty to delete)
	 * @param int 		$dest_id 		New thirdparty id (the thirdparty that will received element of the other)
	 * @param array 	$tables 		Tables that need to be changed
	 * @return bool
	 */
	public static function commonReplaceThirdparty(DoliDB $db, $origin_id, $dest_id, array $tables)
	{
		foreach ($tables as $table)
		{
			$sql = 'UPDATE '.MAIN_DB_PREFIX.$table.' SET fk_soc = '.$dest_id.' WHERE fk_soc = '.$origin_id;

			if (!$db->query($sql)) {
				return false;
			}
		}

		return true;
	}
}<|MERGE_RESOLUTION|>--- conflicted
+++ resolved
@@ -3802,31 +3802,17 @@
         else return 0;
     }
 
-<<<<<<< HEAD
    /**
      * Function to show lines of extrafields with output datas
      *
-     * @param	object	$extrafields	Extrafield Object
-     * @param	string	$mode			Show output ('view') or input ('edit') for extrafield
-	 * @param	array	$params			Optionnal parameters. Example: array('colspan'=>2)
-	 * @param	string	$keyprefix		Prefix string to add into name and id of field (can be used to avoid duplicate names)
-     *
-     * @return string
-     */
-    function showOptionals($extrafields, $mode='view', $params=null, $keyprefix='')
-=======
-	/**
-	 * Function to show lines of extrafields with output datas
-	 *
 	 * @param Extrafields   $extrafields    Extrafield Object
 	 * @param string        $mode           Show output (view) or input (edit) for extrafield
 	 * @param array         $params         Optional parameters
 	 * @param string        $keyprefix      Prefix string to add into name and id of field (can be used to avoid duplicate names)
-	 *
-	 * @return string
-	 */
-    function showOptionals($extrafields, $mode='view', $params=0, $keyprefix='')
->>>>>>> 279e7028
+     *
+     * @return string
+     */
+    function showOptionals($extrafields, $mode='view', $params=null, $keyprefix='')
     {
 		global $_POST, $conf, $langs;
 
