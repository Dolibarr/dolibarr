--- conflicted
+++ resolved
@@ -8112,13 +8112,8 @@
 						$helptoshow = $langs->trans($extrafields->attributes[$this->table_element]['help'][$key]);
 
 						if ($display_type == 'card') {
-<<<<<<< HEAD
 							$out .= '<tr '.($html_id ? 'id="'.$html_id.'" ' : '').$csstyle.' class="field_options_'.$key.' '.$class.$this->element.'_extras_'.$key.' trextrafields_collapse'.$extrafields_collapse_num.(!empty($this->id)?'_'.$this->id:'').'" '.$domData.' >';
-							if (!empty($conf->global->MAIN_VIEW_LINE_NUMBER) && ($action == 'view' || $action == 'valid' || $action == 'editline')) {
-=======
-							$out .= '<tr '.($html_id ? 'id="'.$html_id.'" ' : '').$csstyle.' class="valuefieldcreate '.$class.$this->element.'_extras_'.$key.' trextrafields_collapse'.$extrafields_collapse_num.(!empty($this->id)?'_'.$this->id:'').'" '.$domData.' >';
 							if (!empty($conf->global->MAIN_VIEW_LINE_NUMBER) && ($action == 'view' || $action == 'valid' || $action == 'editline' || $action == 'confirm_valid' || $action == 'confirm_cancel')) {
->>>>>>> 348c5468
 								$out .= '<td></td>';
 							}
 							$out .= '<td class="titlefieldcreate wordbreak';
