--- conflicted
+++ resolved
@@ -3235,12 +3235,8 @@
 				$fieldtva = 'total_tva';
 			}
 			if ($this->element == 'expensereport')                                         $fieldtva = 'total_tva';
-<<<<<<< HEAD
-			if ($this->element == 'supplier_proposal')                                     $fieldttc = 'total';
+			if ($this->element == 'supplier_proposal')                                     $fieldtva = 'total_tva';
 			if ($this->element == 'commande')                                              $fieldtva = 'total_tva';
-=======
-			if ($this->element == 'supplier_proposal')                                     $fieldtva = 'total_tva';
->>>>>>> 97ce13bf
 
 			if (empty($nodatabaseupdate))
 			{
