--- conflicted
+++ resolved
@@ -2075,7 +2075,7 @@
 
         $sql = 'SELECT rowid, qty, '.$fieldup.' as up, remise_percent, total_ht, '.$fieldtva.' as total_tva, total_ttc, '.$fieldlocaltax1.' as total_localtax1, '.$fieldlocaltax2.' as total_localtax2,';
         $sql.= ' tva_tx as vatrate, localtax1_tx, localtax2_tx, localtax1_type, localtax2_type, info_bits, product_type';
-		if ($this->table_element_line == 'facturedet') $sql.= ', situation_percent';
+	if ($this->table_element_line == 'facturedet') $sql.= ', situation_percent';
         $sql.= ' FROM '.MAIN_DB_PREFIX.$this->table_element_line;
         $sql.= ' WHERE '.$this->fk_element.' = '.$this->id;
         if ($exclspec)
@@ -2919,7 +2919,6 @@
 
     /**
      *  Return if a country is inside the EEC (European Economic Community)
-     *  TODO Add a field into dictionary
      *
      *  @return     boolean		true = country inside EEC, false = country outside EEC
      */
@@ -2941,8 +2940,7 @@
     			'FR',	// France
     			'GB',	// United Kingdom
     			'GR',	// Greece
-    			'HR',   // Croatia
-                'NL',	// Holland
+    			'NL',	// Holland
     			'HU',	// Hungary
     			'IE',	// Ireland
     			'IM',	// Isle of Man - Included in UK
@@ -2952,7 +2950,7 @@
     			'LV',	// Latvia
     			'MC',	// Monaco - Included in France
     			'MT',	// Malta
-                //'NO',	// Norway
+        //'NO',	// Norway
     			'PL',	// Poland
     			'PT',	// Portugal
     			'RO',	// Romania
@@ -3055,11 +3053,7 @@
 
 		if ($this->element == 'supplier_proposal')
 		{
-<<<<<<< HEAD
 			print '<td class="linerefsupplier" align="right"><span id="title_fourn_ref">'.$langs->trans("SupplierProposalRefFourn").'</span></td>';
-=======
-			print '<td align="right"><span id="title_fourn_ref">'.img_picto($langs->trans('AskpricesupplierDescRefFourn'), 'info', 'class="linkobject"').'&nbsp;'.$langs->trans("AskPriceSupplierRefFourn").'</span></td>';
->>>>>>> 454e778d
 		}
 
 		// VAT
