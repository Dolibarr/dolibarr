<?php
/* Copyright (C) 2006-2015 Laurent Destailleur  <eldy@users.sourceforge.net>
 * Copyright (C) 2005-2013 Regis Houssin        <regis.houssin@inodbox.com>
 * Copyright (C) 2010-2020 Juanjo Menent        <jmenent@2byte.es>
 * Copyright (C) 2012-2013 Christophe Battarel  <christophe.battarel@altairis.fr>
 * Copyright (C) 2011-2019 Philippe Grand       <philippe.grand@atoo-net.com>
 * Copyright (C) 2012-2015 Marcos García        <marcosgdf@gmail.com>
 * Copyright (C) 2012-2015 Raphaël Doursenaud   <rdoursenaud@gpcsolutions.fr>
 * Copyright (C) 2012      Cedric Salvador      <csalvador@gpcsolutions.fr>
 * Copyright (C) 2015-2022 Alexandre Spangaro   <aspangaro@open-dsi.fr>
 * Copyright (C) 2016      Bahfir abbes         <dolipar@dolipar.org>
 * Copyright (C) 2017      ATM Consulting       <support@atm-consulting.fr>
 * Copyright (C) 2017-2019 Nicolas ZABOURI      <info@inovea-conseil.com>
 * Copyright (C) 2017      Rui Strecht          <rui.strecht@aliartalentos.com>
 * Copyright (C) 2018-2021 Frédéric France      <frederic.france@netlogic.fr>
 * Copyright (C) 2018      Josep Lluís Amador   <joseplluis@lliuretic.cat>
 * Copyright (C) 2021      Gauthier VERDOL      <gauthier.verdol@atm-consulting.fr>
 * Copyright (C) 2021      Grégory Blémand      <gregory.blemand@atm-consulting.fr>
 *
 * This program is free software; you can redistribute it and/or modify
 * it under the terms of the GNU General Public License as published by
 * the Free Software Foundation; either version 3 of the License, or
 * (at your option) any later version.
 *
 * This program is distributed in the hope that it will be useful,
 * but WITHOUT ANY WARRANTY; without even the implied warranty of
 * MERCHANTABILITY or FITNESS FOR A PARTICULAR PURPOSE.  See the
 * GNU General Public License for more details.
 *
 * You should have received a copy of the GNU General Public License
 * along with this program. If not, see <https://www.gnu.org/licenses/>.
 */

/**
 *	\file       htdocs/core/class/commonobject.class.php
 *	\ingroup    core
 *	\brief      File of parent class of all other business classes (invoices, contracts, proposals, orders, ...)
 */


/**
 *	Parent class of all other business classes (invoices, contracts, proposals, orders, ...)
 */
abstract class CommonObject
{
	const TRIGGER_PREFIX = ''; // to be overriden in child class implementations, i.e. 'BILL', 'TASK', 'PROPAL', etc.
	/**
	 * @var DoliDb		Database handler (result of a new DoliDB)
	 */
	public $db;

	/**
	 * @var int The object identifier
	 */
	public $id;

	/**
	 * @var int The environment ID when using a multicompany module
	 */
	public $entity;

	/**
	 * @var string 		Error string
	 * @see             $errors
	 */
	public $error;

	/**
	 * @var string 		Error string that is hidden but can be used to store complementatry technical code.
	 */
	public $errorhidden;

	/**
	 * @var string[]	Array of error strings
	 */
	public $errors = array();

	/**
	 * @var array   To store error results of ->validateField()
	 */
	public $validateFieldsErrors = array();

	/**
	 * @var string ID to identify managed object
	 */
	public $element;

	/**
	 * @var string Name to use for 'features' parameter to check module permissions with restrictedArea(). Undefined means same value than $element.
	 */
	public $element_for_permission;

	/**
	 * @var string Name of table without prefix where object is stored
	 */
	public $table_element;

	/**
	 * @var string    Name of subtable line
	 */
	public $table_element_line = '';

	/**
	 * @var string		Key value used to track if data is coming from import wizard
	 */
	public $import_key;

	/**
	 * @var mixed		Contains data to manage extrafields
	 */
	public $array_options = array();

	/**
	 * @var mixed		Array to store alternative languages values of object
	 */
	public $array_languages = null; // Value is array() when load already tried

	/**
	 * @var array		To store result of ->liste_contact()
	 */
	public $contacts_ids;

	/**
	 * @var mixed		Array of linked objects, set and used when calling ->create() to be able to create links during the creation of object
	 */
	public $linked_objects;

	/**
	 * @var int[][]		Array of linked objects ids. Loaded by ->fetchObjectLinked
	 */
	public $linkedObjectsIds;

	/**
	 * @var mixed		Array of linked objects. Loaded by ->fetchObjectLinked
	 */
	public $linkedObjects;

	/**
	 * @var boolean		Array of boolean with object id as key and value as true if linkedObjects full loaded. Loaded by ->fetchObjectLinked. Important for pdf generation time reduction.
	 */
	public $linkedObjectsFullLoaded = array();

	/**
	 * @var Object      To store a cloned copy of object before to edit it and keep track of old properties
	 */
	public $oldcopy;

	/**
	 * @var string		Column name of the ref field.
	 */
	protected $table_ref_field = '';

	/**
	 * @var integer   0=Default, 1=View may be restricted to sales representative only if no permission to see all or to company of external user if external user
	 */
	public $restrictiononfksoc = 0;


	// Following vars are used by some objects only. We keep this property here in CommonObject to be able to provide common method using them.

	/**
	 * @var array<string,mixed>		Can be used to pass information when only object is provided to method
	 */
	public $context = array();

	/**
	 * @var string		Contains canvas name if record is an alternative canvas record
	 */
	public $canvas;

	/**
	 * @var Project 	The related project object
	 * @see fetch_projet()
	 */
	public $project;

	/**
	 * @var int 		The related project ID
	 * @see setProject(), project
	 */
	public $fk_project;

	/**
	 * @deprecated
	 * @see project
	 */
	public $projet;

	/**
	 * @deprecated
	 * @see $fk_project
	 */
	public $fk_projet;

	/**
	 * @var Contact 	A related contact object
	 * @see fetch_contact()
	 */
	public $contact;

	/**
	 * @var int 		The related contact ID
	 * @see fetch_contact()
	 */
	public $contact_id;

	/**
	 * @var Societe 	A related thirdparty object
	 * @see fetch_thirdparty()
	 */
	public $thirdparty;

	/**
	 * @var User A related user
	 * @see fetch_user()
	 */
	public $user;

	/**
	 * @var string 	The type of originating object ('commande', 'facture', ...). Note: on some object this field is called $origin_type
	 * @see fetch_origin()
	 */
	public $origin;

	/**
	 * @var int 	The id of originating object
	 * @see fetch_origin()
	 */
	public $origin_id;

	/**
	 * @var string The object's reference
	 */
	public $ref;

	/**
	 * @var string An external reference for the object
	 */
	public $ref_ext;

	/**
	 * @var string The object's previous reference
	 */
	public $ref_previous;

	/**
	 * @var string The object's next reference
	 */
	public $ref_next;

	/**
	 * @var string Ref to store on object to save the new ref to use for example when making a validate() of an object
	 */
	public $newref;

	/**
	 * @var int The object's status. Prefer use of status.
	 * @see setStatut()
	 */
	public $statut;

	/**
	 * @var int The object's status
	 * @see setStatut()
	 */
	public $status;


	/**
	 * @var string
	 * @see getFullAddress()
	 */
	public $country;

	/**
	 * @var int
	 * @see getFullAddress(), country
	 */
	public $country_id;

	/**
	 * @var string		The ISO country code on 2 chars.
	 * @see getFullAddress(), isInEEC(), country
	 */
	public $country_code;

	/**
	 * @var string
	 * @see getFullAddress()
	 */
	public $state;

	/**
	 * @var int
	 * @see getFullAddress(), state
	 */
	public $state_id;

	/**
	 * @var string
	 * @see getFullAddress(), $state
	 */
	public $state_code;

	/**
	 * @var int
	 * @see getFullAddress(), $region_code, $region
	 */
	public $region_id;

	/**
	 * @var string
	 * @see getFullAddress(), $region_id, $region
	 */
	public $region_code;

	/**
	 * @var string
	 * @see getFullAddress(), $region_id, $region_code
	 */
	public $region;


	/**
	 * @var int
	 * @see fetch_barcode()
	 */
	public $barcode_type;

	/**
	 * @var string
	 * @see fetch_barcode(), barcode_type
	 */
	public $barcode_type_code;

	/**
	 * @var string
	 * @see fetch_barcode(), barcode_type
	 */
	public $barcode_type_label;

	/**
	 * @var string
	 * @see fetch_barcode(), barcode_type
	 */
	public $barcode_type_coder;

	/**
	 * @var int Payment method ID (cheque, cash, ...)
	 * @see setPaymentMethods()
	 */
	public $mode_reglement_id;

	/**
	 * @var int Payment terms ID
	 * @see setPaymentTerms()
	 */
	public $cond_reglement_id;

	/**
	 * @var int Demand reason ID
	 */
	public $demand_reason_id;

	/**
	 * @var int Transport mode ID (For module intracomm report)
	 * @see setTransportMode()
	 */
	public $transport_mode_id;

	/**
	 * @var int Payment terms ID
	 * @deprecated Kept for compatibility
	 * @see cond_reglement_id;
	 */
	public $cond_reglement;

	/**
	 * @var int Delivery address ID
	 * @see setDeliveryAddress()
	 * @deprecated
	 */
	public $fk_delivery_address;

	/**
	 * @var int Shipping method ID
	 * @see setShippingMethod()
	 */
	public $shipping_method_id;

	/**
	 * @var string
	 * @see SetDocModel()
	 */
	public $model_pdf;

	/**
	 * @var string
	 * @deprecated
	 * @see $model_pdf
	 */
	public $modelpdf;

	/**
	 * @var string
	 * Contains relative path of last generated main file
	 */
	public $last_main_doc;

	/**
	 * @var int Bank account ID sometimes, ID of record into llx_bank sometimes
	 * @deprecated
	 * @see $fk_account
	 */
	public $fk_bank;

	/**
	 * @var int Bank account ID
	 * @see SetBankAccount()
	 */
	public $fk_account;

	/**
	 * @var string	Open ID
	 */
	public $openid;

	/**
	 * @var string Public note
	 * @see update_note()
	 */
	public $note_public;

	/**
	 * @var string Private note
	 * @see update_note()
	 */
	public $note_private;

	/**
	 * @deprecated
	 * @see $note_private
	 */
	public $note;

	/**
	 * @var float Total amount before taxes
	 * @see update_price()
	 */
	public $total_ht;

	/**
	 * @var float Total VAT amount
	 * @see update_price()
	 */
	public $total_tva;

	/**
	 * @var float Total local tax 1 amount
	 * @see update_price()
	 */
	public $total_localtax1;

	/**
	 * @var float Total local tax 2 amount
	 * @see update_price()
	 */
	public $total_localtax2;

	/**
	 * @var float Total amount with taxes
	 * @see update_price()
	 */
	public $total_ttc;

	/**
	 * @var CommonObjectLine[]
	 */
	public $lines;

	/**
	 * @var mixed		Contains comments
	 * @see fetchComments()
	 */
	public $comments = array();

	/**
	 * @var string The name
	 */
	public $name;

	/**
	 * @var string The lastname
	 */
	public $lastname;

	/**
	 * @var string The firstname
	 */
	public $firstname;

	/**
	 * @var string The civility code, not an integer
	 */
	public $civility_id;

	// Dates
	/**
	 * @var integer|string date_creation
	 */
	public $date_creation;

	/**
	 * @var integer|string $date_validation;
	 */
	public $date_validation; // Date validation

	/**
	 * @var integer|string $date_modification;
	 */
	public $date_modification; // Date last change (tms field)

	/**
	 * @var integer|string $date_cloture;
	 */
	public $date_cloture; // Date closing (tms field)

	/**
	 * @var User|int	User author/creation
	 * @TODO Merge with user_creation
	 */
	public $user_author;
	/**
	 * @var User|int	User author/creation
	 * @TODO Remove type id
	 */
	public $user_creation;
	/**
	 * @var int			User id author/creation
	 */
	public $user_creation_id;

	/**
	 * @var User|int	User of validation
	 * @TODO Merge with user_validation
	 */
	public $user_valid;
	/**
	 * @var User|int	User of validation
	 * @TODO Remove type id
	 */
	public $user_validation;
	/**
	 * @var int			User id of validation
	 */
	public $user_validation_id;
	/**
	 * @var int			User id closing object
	 */
	public $user_closing_id;

	/**
	 * @var User|int	User last modifier
	 * @TODO Remove type id
	 */
	public $user_modification;
	/**
	 * @var int			User id last modifier
	 */
	public $user_modification_id;


	public $next_prev_filter;

	/**
	 * @var int 1 if object is specimen
	 */
	public $specimen = 0;

	/**
	 * @var	int	Id of contact to send object (used by the trigger of module Agenda)
	 */
	public $sendtoid;

	/**
	 * @var	float	Amount already paid (used to show correct status)
	 */
	public $alreadypaid;


	private $labelStatus;
	private $labelStatusShort;


	/**
	 * @var array	List of child tables. To test if we can delete object.
	 */
	protected $childtables = array();

	/**
	 * @var array    List of child tables. To know object to delete on cascade.
	 *               If name is like '@ClassName:FilePathClass:ParentFkFieldName', it will
	 *               call method deleteByParentField(parentId, ParentFkFieldName) to fetch and delete child object.
	 */
	protected $childtablesoncascade = array();


	// No constructor as it is an abstract class


	/**
	 * Check an object id/ref exists
	 * If you don't need/want to instantiate object and just need to know if object exists, use this method instead of fetch
	 *
	 *  @param	string	$element   	String of element ('product', 'facture', ...)
	 *  @param	int		$id      	Id of object
	 *  @param  string	$ref     	Ref of object to check
	 *  @param	string	$ref_ext	Ref ext of object to check
	 *  @return int     			<0 if KO, 0 if OK but not found, >0 if OK and exists
	 */
	public static function isExistingObject($element, $id, $ref = '', $ref_ext = '')
	{
		global $db, $conf;

		$sql = "SELECT rowid, ref, ref_ext";
		$sql .= " FROM ".$db->prefix().$element;
		$sql .= " WHERE entity IN (".getEntity($element).")";

		if ($id > 0) {
			$sql .= " AND rowid = ".((int) $id);
		} elseif ($ref) {
			$sql .= " AND ref = '".$db->escape($ref)."'";
		} elseif ($ref_ext) {
			$sql .= " AND ref_ext = '".$db->escape($ref_ext)."'";
		} else {
			$error = 'ErrorWrongParameters';
			dol_print_error(get_class()."::isExistingObject ".$error, LOG_ERR);
			return -1;
		}
		if ($ref || $ref_ext) {		// Because the same ref can exists in 2 different entities, we force the current one in priority
			$sql .= " AND entity = ".((int) $conf->entity);
		}

		dol_syslog(get_class()."::isExistingObject", LOG_DEBUG);
		$resql = $db->query($sql);
		if ($resql) {
			$num = $db->num_rows($resql);
			if ($num > 0) {
				return 1;
			} else {
				return 0;
			}
		}
		return -1;
	}


	/**
	 * Method to output saved errors
	 *
	 * @return	string		String with errors
	 */
	public function errorsToString()
	{
		return $this->error.(is_array($this->errors) ? (($this->error != '' ? ', ' : '').join(', ', $this->errors)) : '');
	}


	/**
	 * Return customer ref for screen output.
	 *
	 * @param  string      $objref        Customer ref
	 * @return string                     Customer ref formated
	 */
	public function getFormatedCustomerRef($objref)
	{
		global $hookmanager;

		$parameters = array('objref'=>$objref);
		$action = '';
		$reshook = $hookmanager->executeHooks('getFormatedCustomerRef', $parameters, $this, $action); // Note that $action and $object may have been modified by some hooks
		if ($reshook > 0) {
			return $hookmanager->resArray['objref'];
		}
		return $objref.(isset($hookmanager->resArray['objref']) ? $hookmanager->resArray['objref'] : '');
	}

	/**
	 * Return supplier ref for screen output.
	 *
	 * @param  string      $objref        Supplier ref
	 * @return string                     Supplier ref formated
	 */
	public function getFormatedSupplierRef($objref)
	{
		global $hookmanager;

		$parameters = array('objref'=>$objref);
		$action = '';
		$reshook = $hookmanager->executeHooks('getFormatedSupplierRef', $parameters, $this, $action); // Note that $action and $object may have been modified by some hooks
		if ($reshook > 0) {
			return $hookmanager->resArray['objref'];
		}
		return $objref.(isset($hookmanager->resArray['objref']) ? $hookmanager->resArray['objref'] : '');
	}

	/**
	 *	Return full name (civility+' '+name+' '+lastname)
	 *
	 *	@param	Translate	$langs			Language object for translation of civility (used only if option is 1)
	 *	@param	int			$option			0=No option, 1=Add civility
	 * 	@param	int			$nameorder		-1=Auto, 0=Lastname+Firstname, 1=Firstname+Lastname, 2=Firstname, 3=Firstname if defined else lastname, 4=Lastname, 5=Lastname if defined else firstname
	 * 	@param	int			$maxlen			Maximum length
	 * 	@return	string						String with full name
	 */
	public function getFullName($langs, $option = 0, $nameorder = -1, $maxlen = 0)
	{
		//print "lastname=".$this->lastname." name=".$this->name." nom=".$this->nom."<br>\n";
		$lastname = $this->lastname;
		$firstname = $this->firstname;
		if (empty($lastname)) {
			$lastname = (isset($this->lastname) ? $this->lastname : (isset($this->name) ? $this->name : (isset($this->nom) ? $this->nom : (isset($this->societe) ? $this->societe : (isset($this->company) ? $this->company : '')))));
		}

		$ret = '';
		if (!empty($option) && !empty($this->civility_code)) {
			if ($langs->transnoentitiesnoconv("Civility".$this->civility_code) != "Civility".$this->civility_code) {
				$ret .= $langs->transnoentitiesnoconv("Civility".$this->civility_code).' ';
			} else {
				$ret .= $this->civility_code.' ';
			}
		}

		$ret .= dolGetFirstLastname($firstname, $lastname, $nameorder);

		return dol_trunc($ret, $maxlen);
	}

	/**
	 * Set to upper or ucwords/lower if needed
	 *
	 * @return void;
	 */
	public function setUpperOrLowerCase()
	{
		global $conf;
		if (!empty($conf->global->MAIN_FIRST_TO_UPPER)) {
			$this->lastname = dol_ucwords(dol_strtolower($this->lastname));
			$this->firstname = dol_ucwords(dol_strtolower($this->firstname));
			$this->name = dol_ucwords(dol_strtolower($this->name));
			$this->name_alias = dol_ucwords(dol_strtolower($this->name_alias));
		}
		if (!empty($conf->global->MAIN_ALL_TO_UPPER)) {
			$this->lastname = dol_strtoupper($this->lastname);
			$this->name = dol_strtoupper($this->name);
			$this->name_alias = dol_strtoupper($this->name_alias);
		}
		if (!empty($conf->global->MAIN_ALL_TOWN_TO_UPPER)) {
			$this->address = dol_strtoupper($this->address);
			$this->town = dol_strtoupper($this->town);
		}
	}

	/**
	 *	Return clicable link of object (with eventually picto)
	 *
	 *	@param      string	    $option                 Where point the link (0=> main card, 1,2 => shipment, 'nolink'=>No link)
	 *  @return		string								HTML Code for Kanban thumb.
	 */
	public function getKanbanView($option = '')
	{
		$return = '<div class="box-flex-item box-flex-grow-zero">';
		$return .= '<div class="info-box info-box-sm">';
		$return .= '<span class="info-box-icon bg-infobox-action">';
		$return .= img_picto('', $this->picto);
		//$return .= '<i class="fa fa-dol-action"></i>'; // Can be image
		$return .= '</span>';
		$return .= '<div class="info-box-content">';
		$return .= '<span class="info-box-ref">'.(method_exists($this, 'getNomUrl') ? $this->getNomUrl() : $this->ref).'</span>';
		if (property_exists($this, 'label')) {
			$return .= '<br><span class="info-box-label opacitymedium">'.$this->label.'</span>';
		}
		if (method_exists($this, 'getLibStatut')) {
			$return .= '<br><div class="info-box-status margintoponly">'.$this->getLibStatut(5).'</div>';
		}
		$return .= '</div>';
		$return .= '</div>';
		$return .= '</div>';

		return $return;
	}

	/**
	 * 	Return full address of contact
	 *
	 * 	@param		int			$withcountry		1=Add country into address string
	 *  @param		string		$sep				Separator to use to build string
	 *  @param		int		    $withregion			1=Add region into address string
	 *  @param		string		$extralangcode		User extralanguages as value
	 *	@return		string							Full address string
	 */
	public function getFullAddress($withcountry = 0, $sep = "\n", $withregion = 0, $extralangcode = '')
	{
		if ($withcountry && $this->country_id && (empty($this->country_code) || empty($this->country))) {
			require_once DOL_DOCUMENT_ROOT.'/core/lib/company.lib.php';
			$tmparray = getCountry($this->country_id, 'all');
			$this->country_code = $tmparray['code'];
			$this->country = $tmparray['label'];
		}

		if ($withregion && $this->state_id && (empty($this->state_code) || empty($this->state) || empty($this->region) || empty($this->region_code))) {
			require_once DOL_DOCUMENT_ROOT.'/core/lib/company.lib.php';
			$tmparray = getState($this->state_id, 'all', 0, 1);
			$this->state_code   = $tmparray['code'];
			$this->state        = $tmparray['label'];
			$this->region_code  = $tmparray['region_code'];
			$this->region       = $tmparray['region'];
		}

		return dol_format_address($this, $withcountry, $sep, '', 0, $extralangcode);
	}


	/**
	 * 	Return full address for banner
	 *
	 * 	@param		string		$htmlkey            HTML id to make banner content unique
	 *  @param      Object      $object				Object (thirdparty, thirdparty of contact for contact, null for a member)
	 *	@return		string							Full address string
	 */
	public function getBannerAddress($htmlkey, $object)
	{
		global $conf, $langs, $form, $extralanguages;

		$countriesusingstate = array('AU', 'US', 'IN', 'GB', 'ES', 'UK', 'TR'); // See also option MAIN_FORCE_STATE_INTO_ADDRESS

		$contactid = 0;
		$thirdpartyid = 0;
		$elementforaltlanguage = $this->element;
		if ($this->element == 'societe') {
			$thirdpartyid = $this->id;
		}
		if ($this->element == 'contact') {
			$contactid = $this->id;
			$thirdpartyid = empty($object->fk_soc) ? 0 : $object->fk_soc;
		}
		if ($this->element == 'user') {
			$contactid = $this->contact_id;
			$thirdpartyid = empty($object->fk_soc) ? 0 : $object->fk_soc;
		}

		$out = '';

		$outdone = 0;
		$coords = $this->getFullAddress(1, ', ', (!empty($conf->global->MAIN_SHOW_REGION_IN_STATE_SELECT) ? $conf->global->MAIN_SHOW_REGION_IN_STATE_SELECT : 0));
		if ($coords) {
			if (!empty($conf->use_javascript_ajax)) {
				// Add picto with tooltip on map
				$namecoords = '';
				if ($this->element == 'contact' && !empty($conf->global->MAIN_SHOW_COMPANY_NAME_IN_BANNER_ADDRESS)) {
					$namecoords .= $object->name.'<br>';
				}
				$namecoords .= $this->getFullName($langs, 1).'<br>'.$coords;
				// hideonsmatphone because copyToClipboard call jquery dialog that does not work with jmobile
				$out .= '<a href="#" class="hideonsmartphone" onclick="return copyToClipboard(\''.dol_escape_js($namecoords).'\',\''.dol_escape_js($langs->trans("HelpCopyToClipboard")).'\');">';
				$out .= img_picto($langs->trans("Address"), 'map-marker-alt');
				$out .= '</a> ';
			}
			$out .= dol_print_address($coords, 'address_'.$htmlkey.'_'.$this->id, $this->element, $this->id, 1, ', ');
			$outdone++;
			$outdone++;

			// List of extra languages
			$arrayoflangcode = array();
			if (!empty($conf->global->PDF_USE_ALSO_LANGUAGE_CODE)) {
				$arrayoflangcode[] = $conf->global->PDF_USE_ALSO_LANGUAGE_CODE;
			}

			if (is_array($arrayoflangcode) && count($arrayoflangcode)) {
				if (!is_object($extralanguages)) {
					include_once DOL_DOCUMENT_ROOT.'/core/class/extralanguages.class.php';
					$extralanguages = new ExtraLanguages($this->db);
				}
				$extralanguages->fetch_name_extralanguages($elementforaltlanguage);

				if (!empty($extralanguages->attributes[$elementforaltlanguage]['address']) || !empty($extralanguages->attributes[$elementforaltlanguage]['town'])) {
					$out .= "<!-- alternatelanguage for '".$elementforaltlanguage."' set to fields '".join(',', $extralanguages->attributes[$elementforaltlanguage])."' -->\n";
					$this->fetchValuesForExtraLanguages();
					if (!is_object($form)) {
						$form = new Form($this->db);
					}
					$htmltext = '';
					// If there is extra languages
					foreach ($arrayoflangcode as $extralangcode) {
						$s = picto_from_langcode($extralangcode, 'class="pictoforlang paddingright"');
						$coords = $this->getFullAddress(1, ', ', $conf->global->MAIN_SHOW_REGION_IN_STATE_SELECT, $extralangcode);
						$htmltext .= $s.dol_print_address($coords, 'address_'.$htmlkey.'_'.$this->id, $this->element, $this->id, 1, ', ');
					}
					$out .= $form->textwithpicto('', $htmltext, -1, 'language', 'opacitymedium paddingleft');
				}
			}
		}

		if (!in_array($this->country_code, $countriesusingstate) && empty($conf->global->MAIN_FORCE_STATE_INTO_ADDRESS)   // If MAIN_FORCE_STATE_INTO_ADDRESS is on, state is already returned previously with getFullAddress
				&& empty($conf->global->SOCIETE_DISABLE_STATE) && $this->state) {
			if (!empty($conf->global->MAIN_SHOW_REGION_IN_STATE_SELECT) && $conf->global->MAIN_SHOW_REGION_IN_STATE_SELECT == 1 && $this->region) {
				$out .= ($outdone ? ' - ' : '').$this->region.' - '.$this->state;
			} else {
				$out .= ($outdone ? ' - ' : '').$this->state;
			}
			$outdone++;
		}

		if (!empty($this->phone) || !empty($this->phone_pro) || !empty($this->phone_mobile) || !empty($this->phone_perso) || !empty($this->fax) || !empty($this->office_phone) || !empty($this->user_mobile) || !empty($this->office_fax)) {
			$out .= ($outdone ? '<br>' : '');
		}
		if (!empty($this->phone) && empty($this->phone_pro)) {		// For objects that store pro phone into ->phone
			$out .= dol_print_phone($this->phone, $this->country_code, $contactid, $thirdpartyid, 'AC_TEL', '&nbsp;', 'phone', $langs->trans("PhonePro"));
			$outdone++;
		}
		if (!empty($this->phone_pro)) {
			$out .= dol_print_phone($this->phone_pro, $this->country_code, $contactid, $thirdpartyid, 'AC_TEL', '&nbsp;', 'phone', $langs->trans("PhonePro"));
			$outdone++;
		}
		if (!empty($this->phone_mobile)) {
			$out .= dol_print_phone($this->phone_mobile, $this->country_code, $contactid, $thirdpartyid, 'AC_TEL', '&nbsp;', 'mobile', $langs->trans("PhoneMobile"));
			$outdone++;
		}
		if (!empty($this->phone_perso)) {
			$out .= dol_print_phone($this->phone_perso, $this->country_code, $contactid, $thirdpartyid, 'AC_TEL', '&nbsp;', 'phone', $langs->trans("PhonePerso"));
			$outdone++;
		}
		if (!empty($this->office_phone)) {
			$out .= dol_print_phone($this->office_phone, $this->country_code, $contactid, $thirdpartyid, 'AC_TEL', '&nbsp;', 'phone', $langs->trans("PhonePro"));
			$outdone++;
		}
		if (!empty($this->user_mobile)) {
			$out .= dol_print_phone($this->user_mobile, $this->country_code, $contactid, $thirdpartyid, 'AC_TEL', '&nbsp;', 'mobile', $langs->trans("PhoneMobile"));
			$outdone++;
		}
		if (!empty($this->fax)) {
			$out .= dol_print_phone($this->fax, $this->country_code, $contactid, $thirdpartyid, 'AC_FAX', '&nbsp;', 'fax', $langs->trans("Fax"));
			$outdone++;
		}
		if (!empty($this->office_fax)) {
			$out .= dol_print_phone($this->office_fax, $this->country_code, $contactid, $thirdpartyid, 'AC_FAX', '&nbsp;', 'fax', $langs->trans("Fax"));
			$outdone++;
		}

		if ($out) {
			$out .= '<div style="clear: both;"></div>';
		}
		$outdone = 0;
		if (!empty($this->email)) {
			$out .= dol_print_email($this->email, $this->id, $object->id, 'AC_EMAIL', 0, 0, 1);
			$outdone++;
		}
		if (!empty($this->url)) {
			//$out.=dol_print_url($this->url,'_goout',0,1);//steve changed to blank
			$out .= dol_print_url($this->url, '_blank', 0, 1);
			$outdone++;
		}

		if (!empty($conf->socialnetworks->enabled)) {
			$outsocialnetwork = '';

			if (!empty($this->socialnetworks) && is_array($this->socialnetworks) && count($this->socialnetworks) > 0) {
				$socialnetworksdict = getArrayOfSocialNetworks();
				foreach ($this->socialnetworks as $key => $value) {
					if ($value) {
						$outsocialnetwork .= dol_print_socialnetworks($value, $this->id, $object->id, $key, $socialnetworksdict);
					}
					$outdone++;
				}
			} else {	// Old code to remove
				if (!empty($this->skype)) {
					$outsocialnetwork .= dol_print_socialnetworks($this->skype, $this->id, $object->id, 'skype');
				}
				$outdone++;
				if (!empty($this->jabberid)) {
					$outsocialnetwork .= dol_print_socialnetworks($this->jabberid, $this->id, $object->id, 'jabber');
				}
				$outdone++;
				if (!empty($this->twitter)) {
					$outsocialnetwork .= dol_print_socialnetworks($this->twitter, $this->id, $object->id, 'twitter');
				}
				$outdone++;
				if (!empty($this->facebook)) {
					$outsocialnetwork .= dol_print_socialnetworks($this->facebook, $this->id, $object->id, 'facebook');
				}
				$outdone++;
				if (!empty($this->linkedin)) {
					$outsocialnetwork .= dol_print_socialnetworks($this->linkedin, $this->id, $object->id, 'linkedin');
				}
				$outdone++;
			}

			if ($outsocialnetwork) {
				$out .= '<div style="clear: both;">'.$outsocialnetwork.'</div>';
			}
		}

		if ($out) {
			return '<!-- BEGIN part to show address block -->'."\n".$out.'<!-- END Part to show address block -->'."\n";
		} else {
			return '';
		}
	}

	/**
	 * Return the link of last main doc file for direct public download.
	 *
	 * @param	string	$modulepart			Module related to document
	 * @param	int		$initsharekey		Init the share key if it was not yet defined
	 * @param	int		$relativelink		0=Return full external link, 1=Return link relative to root of file
	 * @return	string						Link or empty string if there is no download link
	 */
	public function getLastMainDocLink($modulepart, $initsharekey = 0, $relativelink = 0)
	{
		global $user, $dolibarr_main_url_root;

		if (empty($this->last_main_doc)) {
			return ''; // No way to known which document name to use
		}

		include_once DOL_DOCUMENT_ROOT.'/ecm/class/ecmfiles.class.php';
		$ecmfile = new EcmFiles($this->db);
		$result = $ecmfile->fetch(0, '', $this->last_main_doc);
		if ($result < 0) {
			$this->error = $ecmfile->error;
			$this->errors = $ecmfile->errors;
			return -1;
		}

		if (empty($ecmfile->id)) {
			// Add entry into index
			if ($initsharekey) {
				require_once DOL_DOCUMENT_ROOT.'/core/lib/security2.lib.php';
				// TODO We can't, we dont' have full path of file, only last_main_doc adn ->element, so we must rebuild full path first
				/*
				$ecmfile->filepath = $rel_dir;
				$ecmfile->filename = $filename;
				$ecmfile->label = md5_file(dol_osencode($destfull));	// hash of file content
				$ecmfile->fullpath_orig = '';
				$ecmfile->gen_or_uploaded = 'generated';
				$ecmfile->description = '';    // indexed content
				$ecmfile->keywords = '';        // keyword content
				$ecmfile->share = getRandomPassword(true);
				$result = $ecmfile->create($user);
				if ($result < 0)
				{
					$this->error = $ecmfile->error;
					$this->errors = $ecmfile->errors;
				}
				*/
			} else {
				return '';
			}
		} elseif (empty($ecmfile->share)) {
			// Add entry into index
			if ($initsharekey) {
				require_once DOL_DOCUMENT_ROOT.'/core/lib/security2.lib.php';
				$ecmfile->share = getRandomPassword(true);
				$ecmfile->update($user);
			} else {
				return '';
			}
		}
		// Define $urlwithroot
		$urlwithouturlroot = preg_replace('/'.preg_quote(DOL_URL_ROOT, '/').'$/i', '', trim($dolibarr_main_url_root));
		// This is to use external domain name found into config file
		//if (DOL_URL_ROOT && ! preg_match('/\/$/', $urlwithouturlroot) && ! preg_match('/^\//', DOL_URL_ROOT)) $urlwithroot=$urlwithouturlroot.'/'.DOL_URL_ROOT;
		//else
		$urlwithroot = $urlwithouturlroot.DOL_URL_ROOT;
		//$urlwithroot=DOL_MAIN_URL_ROOT;					// This is to use same domain name than current

		$forcedownload = 0;

		$paramlink = '';
		//if (! empty($modulepart)) $paramlink.=($paramlink?'&':'').'modulepart='.$modulepart;		// For sharing with hash (so public files), modulepart is not required.
		//if (! empty($ecmfile->entity)) $paramlink.='&entity='.$ecmfile->entity; 					// For sharing with hash (so public files), entity is not required.
		//$paramlink.=($paramlink?'&':'').'file='.urlencode($filepath);								// No need of name of file for public link, we will use the hash
		if (!empty($ecmfile->share)) {
			$paramlink .= ($paramlink ? '&' : '').'hashp='.$ecmfile->share; // Hash for public share
		}
		if ($forcedownload) {
			$paramlink .= ($paramlink ? '&' : '').'attachment=1';
		}

		if ($relativelink) {
			$linktoreturn = 'document.php'.($paramlink ? '?'.$paramlink : '');
		} else {
			$linktoreturn = $urlwithroot.'/document.php'.($paramlink ? '?'.$paramlink : '');
		}

		// Here $ecmfile->share is defined
		return $linktoreturn;
	}


	// phpcs:disable PEAR.NamingConventions.ValidFunctionName.ScopeNotCamelCaps
	/**
	 *  Add a link between element $this->element and a contact
	 *
	 *  @param	int			$fk_socpeople       Id of thirdparty contact (if source = 'external') or id of user (if souce = 'internal') to link
	 *  @param 	int|string	$type_contact 		Type of contact (code or id). Must be id or code found into table llx_c_type_contact. For example: SALESREPFOLL
	 *  @param  string		$source             external=Contact extern (llx_socpeople), internal=Contact intern (llx_user)
	 *  @param  int			$notrigger			Disable all triggers
	 *  @return int         	        		<0 if KO, 0 if already added, >0 if OK
	 */
	public function add_contact($fk_socpeople, $type_contact, $source = 'external', $notrigger = 0)
	{
		// phpcs:enable
		global $user, $langs;


		dol_syslog(get_class($this)."::add_contact $fk_socpeople, $type_contact, $source, $notrigger");

		// Check parameters
		if ($fk_socpeople <= 0) {
			$langs->load("errors");
			$this->error = $langs->trans("ErrorWrongValueForParameterX", "1");
			dol_syslog(get_class($this)."::add_contact ".$this->error, LOG_ERR);
			return -1;
		}
		if (!$type_contact) {
			$langs->load("errors");
			$this->error = $langs->trans("ErrorWrongValueForParameterX", "2");
			dol_syslog(get_class($this)."::add_contact ".$this->error, LOG_ERR);
			return -2;
		}

		$id_type_contact = 0;
		if (is_numeric($type_contact)) {
			$id_type_contact = $type_contact;
		} else {
			// We look for id type_contact
			$sql = "SELECT tc.rowid";
			$sql .= " FROM ".$this->db->prefix()."c_type_contact as tc";
			$sql .= " WHERE tc.element='".$this->db->escape($this->element)."'";
			$sql .= " AND tc.source='".$this->db->escape($source)."'";
			$sql .= " AND tc.code='".$this->db->escape($type_contact)."' AND tc.active=1";
			//print $sql;
			$resql = $this->db->query($sql);
			if ($resql) {
				$obj = $this->db->fetch_object($resql);
				if ($obj) {
					$id_type_contact = $obj->rowid;
				}
			}
		}

		if ($id_type_contact == 0) {
			$this->error = 'CODE_NOT_VALID_FOR_THIS_ELEMENT';
			dol_syslog("CODE_NOT_VALID_FOR_THIS_ELEMENT: Code type of contact '".$type_contact."' does not exists or is not active for element ".$this->element.", we can ignore it");
			return -3;
		}

		$datecreate = dol_now();

		// Socpeople must have already been added by some trigger, then we have to check it to avoid DB_ERROR_RECORD_ALREADY_EXISTS error
		$TListeContacts = $this->liste_contact(-1, $source);
		$already_added = false;
		if (is_array($TListeContacts) && !empty($TListeContacts)) {
			foreach ($TListeContacts as $array_contact) {
				if ($array_contact['status'] == 4 && $array_contact['id'] == $fk_socpeople && $array_contact['fk_c_type_contact'] == $id_type_contact) {
					$already_added = true;
					break;
				}
			}
		}

		if (!$already_added) {
			$this->db->begin();

			// Insert into database
			$sql = "INSERT INTO ".$this->db->prefix()."element_contact";
			$sql .= " (element_id, fk_socpeople, datecreate, statut, fk_c_type_contact) ";
			$sql .= " VALUES (".$this->id.", ".((int) $fk_socpeople)." , ";
			$sql .= "'".$this->db->idate($datecreate)."'";
			$sql .= ", 4, ".((int) $id_type_contact);
			$sql .= ")";

			$resql = $this->db->query($sql);
			if ($resql) {
				if (!$notrigger) {
					$result = $this->call_trigger(strtoupper($this->element).'_ADD_CONTACT', $user);
					if ($result < 0) {
						$this->db->rollback();
						return -1;
					}
				}

				$this->db->commit();
				return 1;
			} else {
				if ($this->db->errno() == 'DB_ERROR_RECORD_ALREADY_EXISTS') {
					$this->error = $this->db->errno();
					$this->db->rollback();
					return -2;
				} else {
					$this->error = $this->db->lasterror();
					$this->db->rollback();
					return -1;
				}
			}
		} else {
			return 0;
		}
	}

	// phpcs:disable PEAR.NamingConventions.ValidFunctionName.ScopeNotCamelCaps
	/**
	 *    Copy contact from one element to current
	 *
	 *    @param    CommonObject    $objFrom    Source element
	 *    @param    string          $source     Nature of contact ('internal' or 'external')
	 *    @return   int                         >0 if OK, <0 if KO
	 */
	public function copy_linked_contact($objFrom, $source = 'internal')
	{
		// phpcs:enable
		$contacts = $objFrom->liste_contact(-1, $source);
		foreach ($contacts as $contact) {
			if ($this->add_contact($contact['id'], $contact['fk_c_type_contact'], $contact['source']) < 0) {
				return -1;
			}
		}
		return 1;
	}

	// phpcs:disable PEAR.NamingConventions.ValidFunctionName.ScopeNotCamelCaps
	/**
	 *      Update a link to contact line
	 *
	 *      @param	int		$rowid              Id of line contact-element
	 * 		@param	int		$statut	            New status of link
	 *      @param  int		$type_contact_id    Id of contact type (not modified if 0)
	 *      @param  int		$fk_socpeople	    Id of soc_people to update (not modified if 0)
	 *      @return int                 		<0 if KO, >= 0 if OK
	 */
	public function update_contact($rowid, $statut, $type_contact_id = 0, $fk_socpeople = 0)
	{
		// phpcs:enable
		// Insert into database
		$sql = "UPDATE ".$this->db->prefix()."element_contact set";
		$sql .= " statut = ".$statut;
		if ($type_contact_id) {
			$sql .= ", fk_c_type_contact = ".((int) $type_contact_id);
		}
		if ($fk_socpeople) {
			$sql .= ", fk_socpeople = ".((int) $fk_socpeople);
		}
		$sql .= " where rowid = ".((int) $rowid);
		$resql = $this->db->query($sql);
		if ($resql) {
			return 0;
		} else {
			$this->error = $this->db->lasterror();
			return -1;
		}
	}

	// phpcs:disable PEAR.NamingConventions.ValidFunctionName.ScopeNotCamelCaps
	/**
	 *    Delete a link to contact line
	 *
	 *    @param	int		$rowid			Id of contact link line to delete
	 *    @param	int		$notrigger		Disable all triggers
	 *    @return   int						>0 if OK, <0 if KO
	 */
	public function delete_contact($rowid, $notrigger = 0)
	{
		// phpcs:enable
		global $user;


		$this->db->begin();

		$sql = "DELETE FROM ".$this->db->prefix()."element_contact";
		$sql .= " WHERE rowid = ".((int) $rowid);

		dol_syslog(get_class($this)."::delete_contact", LOG_DEBUG);
		if ($this->db->query($sql)) {
			if (!$notrigger) {
				$result = $this->call_trigger(strtoupper($this->element).'_DELETE_CONTACT', $user);
				if ($result < 0) {
					$this->db->rollback();
					return -1;
				}
			}

			$this->db->commit();
			return 1;
		} else {
			$this->error = $this->db->lasterror();
			$this->db->rollback();
			return -1;
		}
	}

	// phpcs:disable PEAR.NamingConventions.ValidFunctionName.ScopeNotCamelCaps
	/**
	 *    Delete all links between an object $this and all its contacts
	 *
	 *	  @param	string	$source		'' or 'internal' or 'external'
	 *	  @param	string	$code		Type of contact (code or id)
	 *    @return   int					>0 if OK, <0 if KO
	 */
	public function delete_linked_contact($source = '', $code = '')
	{
		// phpcs:enable
		$listId = '';
		$temp = array();
		$typeContact = $this->liste_type_contact($source, '', 0, 0, $code);

		if (!empty($typeContact)) {
			foreach ($typeContact as $key => $value) {
				array_push($temp, $key);
			}
			$listId = implode(",", $temp);
		}

		$sql = "DELETE FROM ".$this->db->prefix()."element_contact";
		$sql .= " WHERE element_id = ".((int) $this->id);
		if (!empty($listId)) {
			$sql .= " AND fk_c_type_contact IN (".$this->db->sanitize($listId).")";
		}

		dol_syslog(get_class($this)."::delete_linked_contact", LOG_DEBUG);
		if ($this->db->query($sql)) {
			return 1;
		} else {
			$this->error = $this->db->lasterror();
			return -1;
		}
	}

	// phpcs:disable PEAR.NamingConventions.ValidFunctionName.ScopeNotCamelCaps
	/**
	 *    Get array of all contacts for an object
	 *
	 *    @param	int			$status		Status of links to get (-1=all)
	 *    @param	string		$source		Source of contact: 'external' or 'thirdparty' (llx_socpeople) or 'internal' (llx_user)
	 *    @param	int         $list       0:Return array contains all properties, 1:Return array contains just id
	 *    @param    string      $code       Filter on this code of contact type ('SHIPPING', 'BILLING', ...)
	 *    @return	array|int		        Array of contacts, -1 if error
	 */
	public function liste_contact($status = -1, $source = 'external', $list = 0, $code = '')
	{
		// phpcs:enable
		global $langs;

		$tab = array();

		$sql = "SELECT ec.rowid, ec.statut as statuslink, ec.fk_socpeople as id, ec.fk_c_type_contact"; // This field contains id of llx_socpeople or id of llx_user
		if ($source == 'internal') {
			$sql .= ", '-1' as socid, t.statut as statuscontact, t.login, t.photo";
		}
		if ($source == 'external' || $source == 'thirdparty') {
			$sql .= ", t.fk_soc as socid, t.statut as statuscontact";
		}
		$sql .= ", t.civility as civility, t.lastname as lastname, t.firstname, t.email";
		$sql .= ", tc.source, tc.element, tc.code, tc.libelle";
		$sql .= " FROM ".$this->db->prefix()."c_type_contact tc";
		$sql .= ", ".$this->db->prefix()."element_contact ec";
		if ($source == 'internal') {
			$sql .= " LEFT JOIN ".$this->db->prefix()."user t on ec.fk_socpeople = t.rowid";
		}
		if ($source == 'external' || $source == 'thirdparty') {
			$sql .= " LEFT JOIN ".$this->db->prefix()."socpeople t on ec.fk_socpeople = t.rowid";
		}
		$sql .= " WHERE ec.element_id = ".((int) $this->id);
		$sql .= " AND ec.fk_c_type_contact = tc.rowid";
		$sql .= " AND tc.element = '".$this->db->escape($this->element)."'";
		if ($code) {
			$sql .= " AND tc.code = '".$this->db->escape($code)."'";
		}
		if ($source == 'internal') {
			$sql .= " AND tc.source = 'internal'";
		}
		if ($source == 'external' || $source == 'thirdparty') {
			$sql .= " AND tc.source = 'external'";
		}
		$sql .= " AND tc.active=1";
		if ($status >= 0) {
			$sql .= " AND ec.statut = ".((int) $status);
		}
		$sql .= " ORDER BY t.lastname ASC";

		dol_syslog(get_class($this)."::liste_contact", LOG_DEBUG);
		$resql = $this->db->query($sql);
		if ($resql) {
			$num = $this->db->num_rows($resql);
			$i = 0;
			while ($i < $num) {
				$obj = $this->db->fetch_object($resql);

				if (!$list) {
					$transkey = "TypeContact_".$obj->element."_".$obj->source."_".$obj->code;
					$libelle_type = ($langs->trans($transkey) != $transkey ? $langs->trans($transkey) : $obj->libelle);
					$tab[$i] = array(
						'source' => $obj->source,
						'socid' => $obj->socid,
						'id' => $obj->id,
						'nom' => $obj->lastname, // For backward compatibility
						'civility' => $obj->civility,
						'lastname' => $obj->lastname,
						'firstname' => $obj->firstname,
						'email'=>$obj->email,
						'login'=> (empty($obj->login) ? '' : $obj->login),
						'photo' => (empty($obj->photo) ? '' : $obj->photo),
						'statuscontact' => $obj->statuscontact,
						'rowid' => $obj->rowid,
						'code' => $obj->code,
						'libelle' => $libelle_type,
						'status' => $obj->statuslink,
						'fk_c_type_contact' => $obj->fk_c_type_contact
					);
				} else {
					$tab[$i] = $obj->id;
				}

				$i++;
			}

			return $tab;
		} else {
			$this->error = $this->db->lasterror();
			dol_print_error($this->db);
			return -1;
		}
	}


	/**
	 * 		Update status of a contact linked to object
	 *
	 * 		@param	int		$rowid		Id of link between object and contact
	 * 		@return	int					<0 if KO, >=0 if OK
	 */
	public function swapContactStatus($rowid)
	{
		$sql = "SELECT ec.datecreate, ec.statut, ec.fk_socpeople, ec.fk_c_type_contact,";
		$sql .= " tc.code, tc.libelle";
		$sql .= " FROM (".$this->db->prefix()."element_contact as ec, ".$this->db->prefix()."c_type_contact as tc)";
		$sql .= " WHERE ec.rowid =".((int) $rowid);
		$sql .= " AND ec.fk_c_type_contact=tc.rowid";
		$sql .= " AND tc.element = '".$this->db->escape($this->element)."'";

		dol_syslog(get_class($this)."::swapContactStatus", LOG_DEBUG);
		$resql = $this->db->query($sql);
		if ($resql) {
			$obj = $this->db->fetch_object($resql);
			$newstatut = ($obj->statut == 4) ? 5 : 4;
			$result = $this->update_contact($rowid, $newstatut);
			$this->db->free($resql);
			return $result;
		} else {
			$this->error = $this->db->error();
			dol_print_error($this->db);
			return -1;
		}
	}

	// phpcs:disable PEAR.NamingConventions.ValidFunctionName.ScopeNotCamelCaps
	/**
	 *      Return array with list of possible values for type of contacts
	 *
	 *      @param	string	$source     'internal', 'external' or 'all'
	 *      @param	string	$order		Sort order by : 'position', 'code', 'rowid'...
	 *      @param  int		$option     0=Return array id->label, 1=Return array code->label
	 *      @param  int		$activeonly 0=all status of contact, 1=only the active
	 *		@param	string	$code		Type of contact (Example: 'CUSTOMER', 'SERVICE')
	 *      @return array       		Array list of type of contacts (id->label if option=0, code->label if option=1)
	 */
	public function liste_type_contact($source = 'internal', $order = 'position', $option = 0, $activeonly = 0, $code = '')
	{
		// phpcs:enable
		global $langs;

		if (empty($order)) {
			$order = 'position';
		}
		if ($order == 'position') {
			$order .= ',code';
		}

		$tab = array();
		$sql = "SELECT DISTINCT tc.rowid, tc.code, tc.libelle, tc.position";
		$sql .= " FROM ".$this->db->prefix()."c_type_contact as tc";
		$sql .= " WHERE tc.element='".$this->db->escape($this->element)."'";
		if ($activeonly == 1) {
			$sql .= " AND tc.active=1"; // only the active types
		}
		if (!empty($source) && $source != 'all') {
			$sql .= " AND tc.source='".$this->db->escape($source)."'";
		}
		if (!empty($code)) {
			$sql .= " AND tc.code='".$this->db->escape($code)."'";
		}
		$sql .= $this->db->order($order, 'ASC');

		//print "sql=".$sql;
		$resql = $this->db->query($sql);
		if ($resql) {
			$num = $this->db->num_rows($resql);
			$i = 0;
			while ($i < $num) {
				$obj = $this->db->fetch_object($resql);

				$transkey = "TypeContact_".$this->element."_".$source."_".$obj->code;
				$libelle_type = ($langs->trans($transkey) != $transkey ? $langs->trans($transkey) : $obj->libelle);
				if (empty($option)) {
					$tab[$obj->rowid] = $libelle_type;
				} else {
					$tab[$obj->code] = $libelle_type;
				}
				$i++;
			}
			return $tab;
		} else {
			$this->error = $this->db->lasterror();
			//dol_print_error($this->db);
			return null;
		}
	}

	// phpcs:disable PEAR.NamingConventions.ValidFunctionName.ScopeNotCamelCaps
	/**
	 *      Return array with list of possible values for type of contacts
	 *
	 *      @param	string	$source     		'internal', 'external' or 'all'
	 *      @param  int		$option     		0=Return array id->label, 1=Return array code->label
	 *      @param  int		$activeonly 		0=all status of contact, 1=only the active
	 *		@param	string	$code				Type of contact (Example: 'CUSTOMER', 'SERVICE')
	 *		@param	string	$element			Filter on 1 element type
	 *      @param	string	$excludeelement		Exclude 1 element type. Example: 'agenda'
	 *      @return array       				Array list of type of contacts (id->label if option=0, code->label if option=1)
	 */
	public function listeTypeContacts($source = 'internal', $option = 0, $activeonly = 0, $code = '', $element = '', $excludeelement = '')
	{
		// phpcs:enable
		global $langs, $conf;

		$langs->loadLangs(array('bills', 'contracts', 'interventions', 'orders', 'projects', 'propal', 'ticket', 'agenda'));

		$tab = array();

		$sql = "SELECT DISTINCT tc.rowid, tc.code, tc.libelle, tc.position, tc.element";
		$sql .= " FROM ".$this->db->prefix()."c_type_contact as tc";

		$sqlWhere = array();
		if (!empty($element)) {
			$sqlWhere[] = " tc.element='".$this->db->escape($element)."'";
		}
		if (!empty($excludeelement)) {
			$sqlWhere[] = " tc.element <> '".$this->db->escape($excludeelement)."'";
		}

		if ($activeonly == 1) {
			$sqlWhere[] = " tc.active=1"; // only the active types
		}

		if (!empty($source) && $source != 'all') {
			$sqlWhere[] = " tc.source='".$this->db->escape($source)."'";
		}

		if (!empty($code)) {
			$sqlWhere[] = " tc.code='".$this->db->escape($code)."'";
		}

		if (count($sqlWhere) > 0) {
			$sql .= " WHERE ".implode(' AND ', $sqlWhere);
		}

		$sql .= $this->db->order('tc.element, tc.position', 'ASC');

		dol_syslog(__METHOD__, LOG_DEBUG);
		$resql = $this->db->query($sql);
		if ($resql) {
			$num = $this->db->num_rows($resql);
			if ($num > 0) {
				$langs->loadLangs(array("propal", "orders", "bills", "suppliers", "contracts", "supplier_proposal"));

				while ($obj = $this->db->fetch_object($resql)) {
					$modulename = $obj->element;
					if (strpos($obj->element, 'project') !== false) {
						$modulename = 'projet';
					} elseif ($obj->element == 'contrat') {
						$element = 'contract';
					} elseif ($obj->element == 'action') {
						$modulename = 'agenda';
					} elseif (strpos($obj->element, 'supplier') !== false && $obj->element != 'supplier_proposal') {
						$modulename = 'fournisseur';
					} elseif (strpos($obj->element, 'supplier') !== false && $obj->element != 'supplier_proposal') {
						$modulename = 'fournisseur';
					}
					if (!empty($conf->{$modulename}->enabled)) {
						$libelle_element = $langs->trans('ContactDefault_'.$obj->element);
						$tmpelement = $obj->element;
						$transkey = "TypeContact_".$tmpelement."_".$source."_".$obj->code;
						$libelle_type = ($langs->trans($transkey) != $transkey ? $langs->trans($transkey) : $obj->libelle);
						if (empty($option)) {
							$tab[$obj->rowid] = $libelle_element.' - '.$libelle_type;
						} else {
							$tab[$obj->rowid] = $libelle_element.' - '.$libelle_type;
						}
					}
				}
			}
			return $tab;
		} else {
			$this->error = $this->db->lasterror();
			return null;
		}
	}

	/**
	 *      Return id of contacts for a source and a contact code.
	 *      Example: contact client de facturation ('external', 'BILLING')
	 *      Example: contact client de livraison ('external', 'SHIPPING')
	 *      Example: contact interne suivi paiement ('internal', 'SALESREPFOLL')
	 *
	 *		@param	string	$source		'external' or 'internal'
	 *		@param	string	$code		'BILLING', 'SHIPPING', 'SALESREPFOLL', ...
	 *		@param	int		$status		limited to a certain status
	 *      @return array       		List of id for such contacts
	 */
	public function getIdContact($source, $code, $status = 0)
	{
		global $conf;

		$result = array();
		$i = 0;
		//cas particulier pour les expeditions
		if ($this->element == 'shipping' && $this->origin_id != 0) {
			$id = $this->origin_id;
			$element = 'commande';
		} elseif ($this->element == 'reception' && $this->origin_id != 0) {
			$id = $this->origin_id;
			$element = 'order_supplier';
		} else {
			$id = $this->id;
			$element = $this->element;
		}

		$sql = "SELECT ec.fk_socpeople";
		$sql .= " FROM ".$this->db->prefix()."element_contact as ec,";
		if ($source == 'internal') {
			$sql .= " ".$this->db->prefix()."user as c,";
		}
		if ($source == 'external') {
			$sql .= " ".$this->db->prefix()."socpeople as c,";
		}
		$sql .= " ".$this->db->prefix()."c_type_contact as tc";
		$sql .= " WHERE ec.element_id = ".((int) $id);
		$sql .= " AND ec.fk_socpeople = c.rowid";
		if ($source == 'internal') {
			$sql .= " AND c.entity IN (".getEntity('user').")";
		}
		if ($source == 'external') {
			$sql .= " AND c.entity IN (".getEntity('societe').")";
		}
		$sql .= " AND ec.fk_c_type_contact = tc.rowid";
		$sql .= " AND tc.element = '".$this->db->escape($element)."'";
		$sql .= " AND tc.source = '".$this->db->escape($source)."'";
		if ($code) {
			$sql .= " AND tc.code = '".$this->db->escape($code)."'";
		}
		$sql .= " AND tc.active = 1";
		if ($status) {
			$sql .= " AND ec.statut = ".((int) $status);
		}

		dol_syslog(get_class($this)."::getIdContact", LOG_DEBUG);
		$resql = $this->db->query($sql);
		if ($resql) {
			while ($obj = $this->db->fetch_object($resql)) {
				$result[$i] = $obj->fk_socpeople;
				$i++;
			}
		} else {
			$this->error = $this->db->error();
			return null;
		}

		return $result;
	}

	// phpcs:disable PEAR.NamingConventions.ValidFunctionName.ScopeNotCamelCaps
	/**
	 *		Load object contact with id=$this->contact_id into $this->contact
	 *
	 *		@param	int		$contactid      Id du contact. Use this->contact_id if empty.
	 *		@return	int						<0 if KO, >0 if OK
	 */
	public function fetch_contact($contactid = null)
	{
		// phpcs:enable
		if (empty($contactid)) {
			$contactid = $this->contact_id;
		}

		if (empty($contactid)) {
			return 0;
		}

		require_once DOL_DOCUMENT_ROOT.'/contact/class/contact.class.php';
		$contact = new Contact($this->db);
		$result = $contact->fetch($contactid);
		$this->contact = $contact;
		return $result;
	}

	// phpcs:disable PEAR.NamingConventions.ValidFunctionName.ScopeNotCamelCaps
	/**
	 *    	Load the third party of object, from id $this->socid or $this->fk_soc, into this->thirdparty
	 *
	 *		@param		int		$force_thirdparty_id	Force thirdparty id
	 *		@return		int								<0 if KO, >0 if OK
	 */
	public function fetch_thirdparty($force_thirdparty_id = 0)
	{
		// phpcs:enable
		global $conf;

		if (empty($this->socid) && empty($this->fk_soc) && empty($force_thirdparty_id)) {
			return 0;
		}

		require_once DOL_DOCUMENT_ROOT.'/societe/class/societe.class.php';

		$idtofetch = isset($this->socid) ? $this->socid : (isset($this->fk_soc) ? $this->fk_soc : 0);
		if ($force_thirdparty_id) {
			$idtofetch = $force_thirdparty_id;
		}

		if ($idtofetch) {
			$thirdparty = new Societe($this->db);
			$result = $thirdparty->fetch($idtofetch);
			if ($result<0) {
				$this->errors=array_merge($this->errors, $thirdparty->errors);
			}
			$this->thirdparty = $thirdparty;

			// Use first price level if level not defined for third party
			if (!empty($conf->global->PRODUIT_MULTIPRICES) && empty($this->thirdparty->price_level)) {
				$this->thirdparty->price_level = 1;
			}

			return $result;
		} else {
			return -1;
		}
	}


	/**
	 * Looks for an object with ref matching the wildcard provided
	 * It does only work when $this->table_ref_field is set
	 *
	 * @param 	string 	$ref 	Wildcard
	 * @return 	int 			>1 = OK, 0 = Not found or table_ref_field not defined, <0 = KO
	 */
	public function fetchOneLike($ref)
	{
		if (!$this->table_ref_field) {
			return 0;
		}

		$sql = "SELECT rowid FROM ".$this->db->prefix().$this->table_element." WHERE ".$this->table_ref_field." LIKE '".$this->db->escape($ref)."' LIMIT 1";

		$query = $this->db->query($sql);

		if (!$this->db->num_rows($query)) {
			return 0;
		}

		$result = $this->db->fetch_object($query);

		return $this->fetch($result->rowid);
	}

	// phpcs:disable PEAR.NamingConventions.ValidFunctionName.ScopeNotCamelCaps
	/**
	 *	Load data for barcode into properties ->barcode_type*
	 *	Properties ->barcode_type that is id of barcode. Type is used to find other properties, but
	 *  if it is not defined, ->element must be defined to know default barcode type.
	 *
	 *	@return		int			<0 if KO, 0 if can't guess type of barcode (ISBN, EAN13...), >0 if OK (all barcode properties loaded)
	 */
	public function fetch_barcode()
	{
		// phpcs:enable
		global $conf;

		dol_syslog(get_class($this).'::fetch_barcode this->element='.$this->element.' this->barcode_type='.$this->barcode_type);

		$idtype = $this->barcode_type;
		if (empty($idtype) && $idtype != '0') {	// If type of barcode no set, we try to guess. If set to '0' it means we forced to have type remain not defined
			if ($this->element == 'product' && !empty($conf->global->PRODUIT_DEFAULT_BARCODE_TYPE)) {
				$idtype = $conf->global->PRODUIT_DEFAULT_BARCODE_TYPE;
			} elseif ($this->element == 'societe') {
				$idtype = $conf->global->GENBARCODE_BARCODETYPE_THIRDPARTY;
			} else {
				dol_syslog('Call fetch_barcode with barcode_type not defined and cant be guessed', LOG_WARNING);
			}
		}

		if ($idtype > 0) {
			if (empty($this->barcode_type) || empty($this->barcode_type_code) || empty($this->barcode_type_label) || empty($this->barcode_type_coder)) {    // If data not already loaded
				$sql = "SELECT rowid, code, libelle as label, coder";
				$sql .= " FROM ".$this->db->prefix()."c_barcode_type";
				$sql .= " WHERE rowid = ".((int) $idtype);
				dol_syslog(get_class($this).'::fetch_barcode', LOG_DEBUG);
				$resql = $this->db->query($sql);
				if ($resql) {
					$obj = $this->db->fetch_object($resql);
					$this->barcode_type       = $obj->rowid;
					$this->barcode_type_code  = $obj->code;
					$this->barcode_type_label = $obj->label;
					$this->barcode_type_coder = $obj->coder;
					return 1;
				} else {
					dol_print_error($this->db);
					return -1;
				}
			}
		}
		return 0;
	}

	// phpcs:disable PEAR.NamingConventions.ValidFunctionName.ScopeNotCamelCaps
	/**
	 *		Load the project with id $this->fk_project into this->project
	 *
	 *		@return		int			<0 if KO, >=0 if OK
	 */
	public function fetch_project()
	{
		// phpcs:enable
		return $this->fetch_projet();
	}

	// phpcs:disable PEAR.NamingConventions.ValidFunctionName.ScopeNotCamelCaps
	/**
	 *		Load the project with id $this->fk_project into this->project
	 *
	 *		@return		int			<0 if KO, >=0 if OK
	 */
	public function fetch_projet()
	{
		// phpcs:enable
		include_once DOL_DOCUMENT_ROOT.'/projet/class/project.class.php';

		if (empty($this->fk_project) && !empty($this->fk_projet)) {
			$this->fk_project = $this->fk_projet; // For backward compatibility
		}
		if (empty($this->fk_project)) {
			return 0;
		}

		$project = new Project($this->db);
		$result = $project->fetch($this->fk_project);

		$this->projet = $project; // deprecated
		$this->project = $project;
		return $result;
	}

	// phpcs:disable PEAR.NamingConventions.ValidFunctionName.ScopeNotCamelCaps
	/**
	 *		Load the product with id $this->fk_product into this->product
	 *
	 *		@return		int			<0 if KO, >=0 if OK
	 */
	public function fetch_product()
	{
		// phpcs:enable
		include_once DOL_DOCUMENT_ROOT.'/product/class/product.class.php';

		if (empty($this->fk_product)) {
			return 0;
		}

		$product = new Product($this->db);
		$result = $product->fetch($this->fk_product);

		$this->product = $product;
		return $result;
	}

	// phpcs:disable PEAR.NamingConventions.ValidFunctionName.ScopeNotCamelCaps
	/**
	 *		Load the user with id $userid into this->user
	 *
	 *		@param	int		$userid 		Id du contact
	 *		@return	int						<0 if KO, >0 if OK
	 */
	public function fetch_user($userid)
	{
		// phpcs:enable
		$user = new User($this->db);
		$result = $user->fetch($userid);
		$this->user = $user;
		return $result;
	}

	// phpcs:disable PEAR.NamingConventions.ValidFunctionName.ScopeNotCamelCaps
	/**
	 *	Read linked origin object
	 *
	 *	@return		void
	 */
	public function fetch_origin()
	{
		// phpcs:enable
		if ($this->origin == 'shipping') {
			$this->origin = 'expedition';
		}
		if ($this->origin == 'delivery') {
			$this->origin = 'livraison';
		}
		if ($this->origin == 'order_supplier') {
			$this->origin = 'commandeFournisseur';
		}

		$origin = $this->origin;

		$classname = ucfirst($origin);
		$this->$origin = new $classname($this->db);
		$this->$origin->fetch($this->origin_id);
	}

	/**
	 *  Load object from specific field
	 *
	 *  @param	string	$table		Table element or element line
	 *  @param	string	$field		Field selected
	 *  @param	string	$key		Import key
	 *  @param	string	$element	Element name
	 *	@return	int					<0 if KO, >0 if OK
	 */
	public function fetchObjectFrom($table, $field, $key, $element = null)
	{
		global $conf;

		$result = false;

		$sql = "SELECT rowid FROM ".$this->db->prefix().$table;
		$sql .= " WHERE ".$field." = '".$this->db->escape($key)."'";
		if (!empty($element)) {
			$sql .= " AND entity IN (".getEntity($element).")";
		} else {
			$sql .= " AND entity = ".((int) $conf->entity);
		}

		dol_syslog(get_class($this).'::fetchObjectFrom', LOG_DEBUG);
		$resql = $this->db->query($sql);
		if ($resql) {
			$row = $this->db->fetch_row($resql);
			// Test for avoid error -1
			if ($row[0] > 0) {
				$result = $this->fetch($row[0]);
			}
		}

		return $result;
	}

	/**
	 *	Getter generic. Load value from a specific field
	 *
	 *	@param	string	$table		Table of element or element line
	 *	@param	int		$id			Element id
	 *	@param	string	$field		Field selected
	 *	@return	int					<0 if KO, >0 if OK
	 */
	public function getValueFrom($table, $id, $field)
	{
		$result = false;
		if (!empty($id) && !empty($field) && !empty($table)) {
			$sql = "SELECT ".$field." FROM ".$this->db->prefix().$table;
			$sql .= " WHERE rowid = ".((int) $id);

			dol_syslog(get_class($this).'::getValueFrom', LOG_DEBUG);
			$resql = $this->db->query($sql);
			if ($resql) {
				$row = $this->db->fetch_row($resql);
				$result = $row[0];
			}
		}
		return $result;
	}

	/**
	 *	Setter generic. Update a specific field into database.
	 *  Warning: Trigger is run only if param trigkey is provided.
	 *
	 *	@param	string		$field			Field to update
	 *	@param	mixed		$value			New value
	 *	@param	string		$table			To force other table element or element line (should not be used)
	 *	@param	int			$id				To force other object id (should not be used)
	 *	@param	string		$format			Data format ('text', 'date'). 'text' is used if not defined
	 *	@param	string		$id_field		To force rowid field name. 'rowid' is used if not defined
	 *	@param	User|string	$fuser			Update the user of last update field with this user. If not provided, current user is used except if value is 'none'
	 *  @param  string      $trigkey    	Trigger key to run (in most cases something like 'XXX_MODIFY')
	 *  @param	string		$fk_user_field	Name of field to save user id making change
	 *	@return	int							<0 if KO, >0 if OK
	 *  @see updateExtraField()
	 */
	public function setValueFrom($field, $value, $table = '', $id = null, $format = '', $id_field = '', $fuser = null, $trigkey = '', $fk_user_field = 'fk_user_modif')
	{
		global $user, $langs, $conf;

		if (empty($table)) {
			$table = $this->table_element;
		}
		if (empty($id)) {
			$id = $this->id;
		}
		if (empty($format)) {
			$format = 'text';
		}
		if (empty($id_field)) {
			$id_field = 'rowid';
		}

		$error = 0;

		$this->db->begin();

		// Special case
		if ($table == 'product' && $field == 'note_private') {
			$field = 'note';
		}
		if (in_array($table, array('actioncomm', 'adherent', 'advtargetemailing', 'cronjob', 'establishment'))) {
			$fk_user_field = 'fk_user_mod';
		}

		$sql = "UPDATE ".$this->db->prefix().$table." SET ";

		if ($format == 'text') {
			$sql .= $field." = '".$this->db->escape($value)."'";
		} elseif ($format == 'int') {
			$sql .= $field." = ".((int) $value);
		} elseif ($format == 'date') {
			$sql .= $field." = ".($value ? "'".$this->db->idate($value)."'" : "null");
		}

		if ($fk_user_field) {
			if (!empty($fuser) && is_object($fuser)) {
				$sql .= ", ".$fk_user_field." = ".((int) $fuser->id);
			} elseif (empty($fuser) || $fuser != 'none') {
				$sql .= ", ".$fk_user_field." = ".((int) $user->id);
			}
		}

		$sql .= " WHERE ".$id_field." = ".((int) $id);

		dol_syslog(__METHOD__."", LOG_DEBUG);
		$resql = $this->db->query($sql);
		if ($resql) {
			if ($trigkey) {
				// call trigger with updated object values
				if (empty($this->fields) && method_exists($this, 'fetch')) {
					$result = $this->fetch($id);
				} else {
					$result = $this->fetchCommon($id);
				}
				if ($result >= 0) {
					$result = $this->call_trigger($trigkey, (!empty($fuser) && is_object($fuser)) ? $fuser : $user); // This may set this->errors
				}
				if ($result < 0) {
					$error++;
				}
			}

			if (!$error) {
				if (property_exists($this, $field)) {
					$this->$field = $value;
				}
				$this->db->commit();
				return 1;
			} else {
				$this->db->rollback();
				return -2;
			}
		} else {
			if ($this->db->lasterrno() == 'DB_ERROR_RECORD_ALREADY_EXISTS') {
				$this->error = 'DB_ERROR_RECORD_ALREADY_EXISTS';
			} else {
				$this->error = $this->db->lasterror();
			}
			$this->db->rollback();
			return -1;
		}
	}

	// phpcs:disable PEAR.NamingConventions.ValidFunctionName.ScopeNotCamelCaps
	/**
	 *      Load properties id_previous and id_next by comparing $fieldid with $this->ref
	 *
	 *      @param	string	$filter		Optional filter. Example: " AND (t.field1 = 'aa' OR t.field2 = 'bb')". Do not allow user input data here.
	 *	 	@param  string	$fieldid   	Name of field to use for the select MAX and MIN
	 *		@param	int		$nodbprefix	Do not include DB prefix to forge table name
	 *      @return int         		<0 if KO, >0 if OK
	 */
	public function load_previous_next_ref($filter, $fieldid, $nodbprefix = 0)
	{
		// phpcs:enable
		global $conf, $user;

		if (!$this->table_element) {
			dol_print_error('', get_class($this)."::load_previous_next_ref was called on objet with property table_element not defined");
			return -1;
		}
		if ($fieldid == 'none') {
			return 1;
		}

		// For backward compatibility
		if ($this->table_element == 'facture_rec' && $fieldid == 'title') {
			$fieldid = 'titre';
		}

		// Security on socid
		$socid = 0;
		if ($user->socid > 0) {
			$socid = $user->socid;
		}

		// this->ismultientitymanaged contains
		// 0=No test on entity, 1=Test with field entity, 'field@table'=Test with link by field@table
		$aliastablesociete = 's';
		if ($this->element == 'societe') {
			$aliastablesociete = 'te'; // te as table_element
		}
		$restrictiononfksoc = empty($this->restrictiononfksoc) ? 0 : $this->restrictiononfksoc;
		$sql = "SELECT MAX(te.".$fieldid.")";
		$sql .= " FROM ".(empty($nodbprefix) ?$this->db->prefix():'').$this->table_element." as te";
		if ($this->element == 'user' && !empty($conf->global->MULTICOMPANY_TRANSVERSE_MODE)) {
			$sql .= ",".$this->db->prefix()."usergroup_user as ug";
		}
		if (isset($this->ismultientitymanaged) && !is_numeric($this->ismultientitymanaged)) {
			$tmparray = explode('@', $this->ismultientitymanaged);
			$sql .= ", ".$this->db->prefix().$tmparray[1]." as ".($tmparray[1] == 'societe' ? 's' : 'parenttable'); // If we need to link to this table to limit select to entity
		} elseif ($restrictiononfksoc == 1 && $this->element != 'societe' && empty($user->rights->societe->client->voir) && !$socid) {
			$sql .= ", ".$this->db->prefix()."societe as s"; // If we need to link to societe to limit select to socid
		} elseif ($restrictiononfksoc == 2 && $this->element != 'societe' && empty($user->rights->societe->client->voir) && !$socid) {
			$sql .= " LEFT JOIN ".$this->db->prefix()."societe as s ON te.fk_soc = s.rowid"; // If we need to link to societe to limit select to socid
		}
		if ($restrictiononfksoc && empty($user->rights->societe->client->voir) && !$socid) {
			$sql .= " LEFT JOIN ".$this->db->prefix()."societe_commerciaux as sc ON ".$aliastablesociete.".rowid = sc.fk_soc";
		}
		$sql .= " WHERE te.".$fieldid." < '".$this->db->escape($fieldid == 'rowid' ? $this->id : $this->ref)."'"; // ->ref must always be defined (set to id if field does not exists)
		if ($restrictiononfksoc == 1 && empty($user->rights->societe->client->voir) && !$socid) {
			$sql .= " AND sc.fk_user = ".((int) $user->id);
		}
		if ($restrictiononfksoc == 2 && empty($user->rights->societe->client->voir) && !$socid) {
			$sql .= " AND (sc.fk_user = ".((int) $user->id).' OR te.fk_soc IS NULL)';
		}
		if (!empty($filter)) {
			if (!preg_match('/^\s*AND/i', $filter)) {
				$sql .= " AND "; // For backward compatibility
			}
			$sql .= $filter;
		}
		if (isset($this->ismultientitymanaged) && !is_numeric($this->ismultientitymanaged)) {
			$tmparray = explode('@', $this->ismultientitymanaged);
			$sql .= " AND te.".$tmparray[0]." = ".($tmparray[1] == "societe" ? "s" : "parenttable").".rowid"; // If we need to link to this table to limit select to entity
		} elseif ($restrictiononfksoc == 1 && $this->element != 'societe' && empty($user->rights->societe->client->voir) && !$socid) {
			$sql .= ' AND te.fk_soc = s.rowid'; // If we need to link to societe to limit select to socid
		}
		if (isset($this->ismultientitymanaged) && $this->ismultientitymanaged == 1) {
			if ($this->element == 'user' && !empty($conf->global->MULTICOMPANY_TRANSVERSE_MODE)) {
				if (!empty($user->admin) && empty($user->entity) && $conf->entity == 1) {
					$sql .= " AND te.entity IS NOT NULL"; // Show all users
				} else {
					$sql .= " AND ug.fk_user = te.rowid";
					$sql .= " AND ug.entity IN (".getEntity($this->element).")";
				}
			} else {
				$sql .= ' AND te.entity IN ('.getEntity($this->element).')';
			}
		}
		if (isset($this->ismultientitymanaged) && !is_numeric($this->ismultientitymanaged) && $this->element != 'societe') {
			$tmparray = explode('@', $this->ismultientitymanaged);
			$sql .= ' AND parenttable.entity IN ('.getEntity($tmparray[1]).')';
		}
		if ($restrictiononfksoc == 1 && $socid && $this->element != 'societe') {
			$sql .= ' AND te.fk_soc = '.((int) $socid);
		}
		if ($restrictiononfksoc == 2 && $socid && $this->element != 'societe') {
			$sql .= ' AND (te.fk_soc = '.((int) $socid).' OR te.fk_soc IS NULL)';
		}
		if ($restrictiononfksoc && $socid && $this->element == 'societe') {
			$sql .= ' AND te.rowid = '.((int) $socid);
		}
		//print 'socid='.$socid.' restrictiononfksoc='.$restrictiononfksoc.' ismultientitymanaged = '.$this->ismultientitymanaged.' filter = '.$filter.' -> '.$sql."<br>";

		$result = $this->db->query($sql);
		if (!$result) {
			$this->error = $this->db->lasterror();
			return -1;
		}
		$row = $this->db->fetch_row($result);
		$this->ref_previous = $row[0];

		$sql = "SELECT MIN(te.".$fieldid.")";
		$sql .= " FROM ".(empty($nodbprefix) ?$this->db->prefix():'').$this->table_element." as te";
		if ($this->element == 'user' && !empty($conf->global->MULTICOMPANY_TRANSVERSE_MODE)) {
			$sql .= ",".$this->db->prefix()."usergroup_user as ug";
		}
		if (isset($this->ismultientitymanaged) && !is_numeric($this->ismultientitymanaged)) {
			$tmparray = explode('@', $this->ismultientitymanaged);
			$sql .= ", ".$this->db->prefix().$tmparray[1]." as ".($tmparray[1] == 'societe' ? 's' : 'parenttable'); // If we need to link to this table to limit select to entity
		} elseif ($restrictiononfksoc == 1 && $this->element != 'societe' && empty($user->rights->societe->client->voir) && !$socid) {
			$sql .= ", ".$this->db->prefix()."societe as s"; // If we need to link to societe to limit select to socid
		} elseif ($restrictiononfksoc == 2 && $this->element != 'societe' && empty($user->rights->societe->client->voir) && !$socid) {
			$sql .= " LEFT JOIN ".$this->db->prefix()."societe as s ON te.fk_soc = s.rowid"; // If we need to link to societe to limit select to socid
		}
		if ($restrictiononfksoc && empty($user->rights->societe->client->voir) && !$socid) {
			$sql .= " LEFT JOIN ".$this->db->prefix()."societe_commerciaux as sc ON ".$aliastablesociete.".rowid = sc.fk_soc";
		}
		$sql .= " WHERE te.".$fieldid." > '".$this->db->escape($fieldid == 'rowid' ? $this->id : $this->ref)."'"; // ->ref must always be defined (set to id if field does not exists)
		if ($restrictiononfksoc == 1 && empty($user->rights->societe->client->voir) && !$socid) {
			$sql .= " AND sc.fk_user = ".((int) $user->id);
		}
		if ($restrictiononfksoc == 2 && empty($user->rights->societe->client->voir) && !$socid) {
			$sql .= " AND (sc.fk_user = ".((int) $user->id).' OR te.fk_soc IS NULL)';
		}
		if (!empty($filter)) {
			if (!preg_match('/^\s*AND/i', $filter)) {
				$sql .= " AND "; // For backward compatibility
			}
			$sql .= $filter;
		}
		if (isset($this->ismultientitymanaged) && !is_numeric($this->ismultientitymanaged)) {
			$tmparray = explode('@', $this->ismultientitymanaged);
			$sql .= " AND te.".$tmparray[0]." = ".($tmparray[1] == "societe" ? "s" : "parenttable").".rowid"; // If we need to link to this table to limit select to entity
		} elseif ($restrictiononfksoc == 1 && $this->element != 'societe' && empty($user->rights->societe->client->voir) && !$socid) {
			$sql .= ' AND te.fk_soc = s.rowid'; // If we need to link to societe to limit select to socid
		}
		if (isset($this->ismultientitymanaged) && $this->ismultientitymanaged == 1) {
			if ($this->element == 'user' && !empty($conf->global->MULTICOMPANY_TRANSVERSE_MODE)) {
				if (!empty($user->admin) && empty($user->entity) && $conf->entity == 1) {
					$sql .= " AND te.entity IS NOT NULL"; // Show all users
				} else {
					$sql .= " AND ug.fk_user = te.rowid";
					$sql .= " AND ug.entity IN (".getEntity($this->element).")";
				}
			} else {
				$sql .= ' AND te.entity IN ('.getEntity($this->element).')';
			}
		}
		if (isset($this->ismultientitymanaged) && !is_numeric($this->ismultientitymanaged) && $this->element != 'societe') {
			$tmparray = explode('@', $this->ismultientitymanaged);
			$sql .= ' AND parenttable.entity IN ('.getEntity($tmparray[1]).')';
		}
		if ($restrictiononfksoc == 1 && $socid && $this->element != 'societe') {
			$sql .= ' AND te.fk_soc = '.((int) $socid);
		}
		if ($restrictiononfksoc == 2 && $socid && $this->element != 'societe') {
			$sql .= ' AND (te.fk_soc = '.((int) $socid).' OR te.fk_soc IS NULL)';
		}
		if ($restrictiononfksoc && $socid && $this->element == 'societe') {
			$sql .= ' AND te.rowid = '.((int) $socid);
		}
		//print 'socid='.$socid.' restrictiononfksoc='.$restrictiononfksoc.' ismultientitymanaged = '.$this->ismultientitymanaged.' filter = '.$filter.' -> '.$sql."<br>";
		// Rem: Bug in some mysql version: SELECT MIN(rowid) FROM llx_socpeople WHERE rowid > 1 when one row in database with rowid=1, returns 1 instead of null

		$result = $this->db->query($sql);
		if (!$result) {
			$this->error = $this->db->lasterror();
			return -2;
		}
		$row = $this->db->fetch_row($result);
		$this->ref_next = $row[0];

		return 1;
	}


	/**
	 *      Return list of id of contacts of object
	 *
	 *      @param	string	$source     Source of contact: external (llx_socpeople) or internal (llx_user) or thirdparty (llx_societe)
	 *      @return array				Array of id of contacts (if source=external or internal)
	 * 									Array of id of third parties with at least one contact on object (if source=thirdparty)
	 */
	public function getListContactId($source = 'external')
	{
		$contactAlreadySelected = array();
		$tab = $this->liste_contact(-1, $source);
		$num = count($tab);
		$i = 0;
		while ($i < $num) {
			if ($source == 'thirdparty') {
				$contactAlreadySelected[$i] = $tab[$i]['socid'];
			} else {
				$contactAlreadySelected[$i] = $tab[$i]['id'];
			}
			$i++;
		}
		return $contactAlreadySelected;
	}


	/**
	 *	Link element with a project
	 *
	 *	@param     	int		$projectid		Project id to link element to
	 *  @param		int		$notrigger		Disable the trigger
	 *	@return		int						<0 if KO, >0 if OK
	 */
	public function setProject($projectid, $notrigger = 0)
	{
		global $user;
		$error = 0;

		if (!$this->table_element) {
			dol_syslog(get_class($this)."::setProject was called on objet with property table_element not defined", LOG_ERR);
			return -1;
		}

		$sql = "UPDATE ".$this->db->prefix().$this->table_element;
		if (!empty($this->fields['fk_project'])) {		// Common case
			if ($projectid) {
				$sql .= " SET fk_project = ".((int) $projectid);
			} else {
				$sql .= " SET fk_project = NULL";
			}
			$sql .= ' WHERE rowid = '.((int) $this->id);
		} elseif ($this->table_element == 'actioncomm') {	// Special case for actioncomm
			if ($projectid) {
				$sql .= " SET fk_project = ".((int) $projectid);
			} else {
				$sql .= " SET fk_project = NULL";
			}
			$sql .= ' WHERE id = '.((int) $this->id);
		} else // Special case for old architecture objects
		{
			if ($projectid) {
				$sql .= ' SET fk_projet = '.((int) $projectid);
			} else {
				$sql .= ' SET fk_projet = NULL';
			}
			$sql .= " WHERE rowid = ".((int) $this->id);
		}

		$this->db->begin();

		dol_syslog(get_class($this)."::setProject", LOG_DEBUG);
		if ($this->db->query($sql)) {
			$this->fk_project = ((int) $projectid);
		} else {
			dol_print_error($this->db);
			$error++;
		}

		// Triggers
		if (!$error && !$notrigger) {
			// Call triggers
			$result = $this->call_trigger(strtoupper($this->element) . '_MODIFY', $user);
			if ($result < 0) {
				$error++;
			} //Do also here what you must do to rollback action if trigger fail
			// End call triggers
		}

		// Commit or rollback
		if ($error) {
			$this->db->rollback();
			return -1;
		} else {
			$this->db->commit();
			return 1;
		}
	}

	/**
	 *  Change the payments methods
	 *
	 *  @param		int		$id		Id of new payment method
	 *  @return		int				>0 if OK, <0 if KO
	 */
	public function setPaymentMethods($id)
	{
		global $user;

		$error = 0; $notrigger = 0;

		dol_syslog(get_class($this).'::setPaymentMethods('.$id.')');

		if ($this->statut >= 0 || $this->element == 'societe') {
			// TODO uniformize field name
			$fieldname = 'fk_mode_reglement';
			if ($this->element == 'societe') {
				$fieldname = 'mode_reglement';
			}
			if (get_class($this) == 'Fournisseur') {
				$fieldname = 'mode_reglement_supplier';
			}
			if (get_class($this) == 'Tva') {
				$fieldname = 'fk_typepayment';
			}
			if (get_class($this) == 'Salary') {
				$fieldname = 'fk_typepayment';
			}

			$sql = "UPDATE ".$this->db->prefix().$this->table_element;
			$sql .= " SET ".$fieldname." = ".(($id > 0 || $id == '0') ? ((int) $id) : 'NULL');
			$sql .= ' WHERE rowid='.((int) $this->id);

			if ($this->db->query($sql)) {
				$this->mode_reglement_id = $id;
				// for supplier
				if (get_class($this) == 'Fournisseur') {
					$this->mode_reglement_supplier_id = $id;
				}
				// Triggers
				if (!$error && !$notrigger) {
					// Call triggers
					if (get_class($this) == 'Commande') {
						$result = $this->call_trigger('ORDER_MODIFY', $user);
					} else {
						$result = $this->call_trigger(strtoupper(get_class($this)).'_MODIFY', $user);
					}
					if ($result < 0) {
						$error++;
					}
					// End call triggers
				}
				return 1;
			} else {
				dol_syslog(get_class($this).'::setPaymentMethods Error '.$this->db->error());
				$this->error = $this->db->error();
				return -1;
			}
		} else {
			dol_syslog(get_class($this).'::setPaymentMethods, status of the object is incompatible');
			$this->error = 'Status of the object is incompatible '.$this->statut;
			return -2;
		}
	}

	/**
	 *  Change the multicurrency code
	 *
	 *  @param		string	$code	multicurrency code
	 *  @return		int				>0 if OK, <0 if KO
	 */
	public function setMulticurrencyCode($code)
	{
		dol_syslog(get_class($this).'::setMulticurrencyCode('.$code.')');
		if ($this->statut >= 0 || $this->element == 'societe') {
			$fieldname = 'multicurrency_code';

			$sql = 'UPDATE '.$this->db->prefix().$this->table_element;
			$sql .= " SET ".$fieldname." = '".$this->db->escape($code)."'";
			$sql .= ' WHERE rowid='.((int) $this->id);

			if ($this->db->query($sql)) {
				$this->multicurrency_code = $code;

				list($fk_multicurrency, $rate) = MultiCurrency::getIdAndTxFromCode($this->db, $code);
				if ($rate) {
					$this->setMulticurrencyRate($rate, 2);
				}

				return 1;
			} else {
				dol_syslog(get_class($this).'::setMulticurrencyCode Error '.$sql.' - '.$this->db->error());
				$this->error = $this->db->error();
				return -1;
			}
		} else {
			dol_syslog(get_class($this).'::setMulticurrencyCode, status of the object is incompatible');
			$this->error = 'Status of the object is incompatible '.$this->statut;
			return -2;
		}
	}

	/**
	 *  Change the multicurrency rate
	 *
	 *  @param		double	$rate	multicurrency rate
	 *  @param		int		$mode	mode 1 : amounts in company currency will be recalculated, mode 2 : amounts in foreign currency will be recalculated
	 *  @return		int				>0 if OK, <0 if KO
	 */
	public function setMulticurrencyRate($rate, $mode = 1)
	{
		dol_syslog(get_class($this).'::setMulticurrencyRate('.$rate.','.$mode.')');
		if ($this->statut >= 0 || $this->element == 'societe') {
			$fieldname = 'multicurrency_tx';

			$sql = 'UPDATE '.$this->db->prefix().$this->table_element;
			$sql .= " SET ".$fieldname." = ".((float) $rate);
			$sql .= ' WHERE rowid='.((int) $this->id);

			if ($this->db->query($sql)) {
				$this->multicurrency_tx = $rate;

				// Update line price
				if (!empty($this->lines)) {
					foreach ($this->lines as &$line) {
						// Amounts in company currency will be recalculated
						if ($mode == 1) {
							$line->subprice = 0;
						}

						// Amounts in foreign currency will be recalculated
						if ($mode == 2) {
							$line->multicurrency_subprice = 0;
						}

						switch ($this->element) {
							case 'propal':
								$this->updateline(
									$line->id,
									$line->subprice,
									$line->qty,
									$line->remise_percent,
									$line->tva_tx,
									$line->localtax1_tx,
									$line->localtax2_tx,
									($line->description ? $line->description : $line->desc),
									'HT',
									$line->info_bits,
									$line->special_code,
									$line->fk_parent_line,
									$line->skip_update_total,
									$line->fk_fournprice,
									$line->pa_ht,
									$line->label,
									$line->product_type,
									$line->date_start,
									$line->date_end,
									$line->array_options,
									$line->fk_unit,
									$line->multicurrency_subprice
								);
								break;
							case 'commande':
								$this->updateline(
									$line->id,
									($line->description ? $line->description : $line->desc),
									$line->subprice,
									$line->qty,
									$line->remise_percent,
									$line->tva_tx,
									$line->localtax1_tx,
									$line->localtax2_tx,
									'HT',
									$line->info_bits,
									$line->date_start,
									$line->date_end,
									$line->product_type,
									$line->fk_parent_line,
									$line->skip_update_total,
									$line->fk_fournprice,
									$line->pa_ht,
									$line->label,
									$line->special_code,
									$line->array_options,
									$line->fk_unit,
									$line->multicurrency_subprice
								);
								break;
							case 'facture':
								$this->updateline(
									$line->id,
									($line->description ? $line->description : $line->desc),
									$line->subprice,
									$line->qty,
									$line->remise_percent,
									$line->date_start,
									$line->date_end,
									$line->tva_tx,
									$line->localtax1_tx,
									$line->localtax2_tx,
									'HT',
									$line->info_bits,
									$line->product_type,
									$line->fk_parent_line,
									$line->skip_update_total,
									$line->fk_fournprice,
									$line->pa_ht,
									$line->label,
									$line->special_code,
									$line->array_options,
									$line->situation_percent,
									$line->fk_unit,
									$line->multicurrency_subprice
								);
								break;
							case 'supplier_proposal':
								$this->updateline(
									$line->id,
									$line->subprice,
									$line->qty,
									$line->remise_percent,
									$line->tva_tx,
									$line->localtax1_tx,
									$line->localtax2_tx,
									($line->description ? $line->description : $line->desc),
									'HT',
									$line->info_bits,
									$line->special_code,
									$line->fk_parent_line,
									$line->skip_update_total,
									$line->fk_fournprice,
									$line->pa_ht,
									$line->label,
									$line->product_type,
									$line->array_options,
									$line->ref_fourn,
									$line->multicurrency_subprice
								);
								break;
							case 'order_supplier':
								$this->updateline(
									$line->id,
									($line->description ? $line->description : $line->desc),
									$line->subprice,
									$line->qty,
									$line->remise_percent,
									$line->tva_tx,
									$line->localtax1_tx,
									$line->localtax2_tx,
									'HT',
									$line->info_bits,
									$line->product_type,
									false,
									$line->date_start,
									$line->date_end,
									$line->array_options,
									$line->fk_unit,
									$line->multicurrency_subprice,
									$line->ref_supplier
								);
								break;
							case 'invoice_supplier':
								$this->updateline(
									$line->id,
									($line->description ? $line->description : $line->desc),
									$line->subprice,
									$line->tva_tx,
									$line->localtax1_tx,
									$line->localtax2_tx,
									$line->qty,
									0,
									'HT',
									$line->info_bits,
									$line->product_type,
									$line->remise_percent,
									false,
									$line->date_start,
									$line->date_end,
									$line->array_options,
									$line->fk_unit,
									$line->multicurrency_subprice,
									$line->ref_supplier
								);
								break;
							default:
								dol_syslog(get_class($this).'::setMulticurrencyRate no updateline defined', LOG_DEBUG);
								break;
						}
					}
				}

				return 1;
			} else {
				dol_syslog(get_class($this).'::setMulticurrencyRate Error '.$sql.' - '.$this->db->error());
				$this->error = $this->db->error();
				return -1;
			}
		} else {
			dol_syslog(get_class($this).'::setMulticurrencyRate, status of the object is incompatible');
			$this->error = 'Status of the object is incompatible '.$this->statut;
			return -2;
		}
	}

	/**
	 *  Change the payments terms
	 *
	 *  @param		int		$id					Id of new payment terms
	 *  @param		string	$deposit_percent	% of deposit if needed by payment terms
	 *  @return		int							>0 if OK, <0 if KO
	 */
	public function setPaymentTerms($id, $deposit_percent = null)
	{
		dol_syslog(get_class($this).'::setPaymentTerms('.$id.', '.var_export($deposit_percent, true).')');
		if ($this->statut >= 0 || $this->element == 'societe') {
			// TODO uniformize field name
			$fieldname = 'fk_cond_reglement';
			if ($this->element == 'societe') {
				$fieldname = 'cond_reglement';
			}
			if (get_class($this) == 'Fournisseur') {
				$fieldname = 'cond_reglement_supplier';
			}

			if (empty($deposit_percent) || $deposit_percent < 0) {
				$deposit_percent = getDictionaryValue('c_payment_term', 'deposit_percent', $id);
			}

			if ($deposit_percent > 100) {
				$deposit_percent = 100;
			}

			$sql = 'UPDATE '.$this->db->prefix().$this->table_element;
			$sql .= " SET ".$fieldname." = ".(($id > 0 || $id == '0') ? ((int) $id) : 'NULL');
			if (in_array($this->table_element, array('propal', 'commande'))) {
				$sql .= " , deposit_percent = " . (empty($deposit_percent) ? 'NULL' : "'".$this->db->escape($deposit_percent)."'");
			}
			$sql .= ' WHERE rowid='.((int) $this->id);

			if ($this->db->query($sql)) {
				$this->cond_reglement_id = $id;
				// for supplier
				if (get_class($this) == 'Fournisseur') {
					$this->cond_reglement_supplier_id = $id;
				}
				$this->cond_reglement = $id; // for compatibility
				$this->deposit_percent = $deposit_percent;
				return 1;
			} else {
				dol_syslog(get_class($this).'::setPaymentTerms Error '.$sql.' - '.$this->db->error());
				$this->error = $this->db->error();
				return -1;
			}
		} else {
			dol_syslog(get_class($this).'::setPaymentTerms, status of the object is incompatible');
			$this->error = 'Status of the object is incompatible '.$this->statut;
			return -2;
		}
	}

	/**
	 *  Change the transport mode methods
	 *
	 *  @param		int		$id		Id of transport mode
	 *  @return		int				>0 if OK, <0 if KO
	 */
	public function setTransportMode($id)
	{
		dol_syslog(get_class($this).'::setTransportMode('.$id.')');
		if ($this->statut >= 0 || $this->element == 'societe') {
			$fieldname = 'fk_transport_mode';
			if ($this->element == 'societe') {
				$fieldname = 'transport_mode';
			}
			if (get_class($this) == 'Fournisseur') {
				$fieldname = 'transport_mode_supplier';
			}

			$sql = 'UPDATE '.$this->db->prefix().$this->table_element;
			$sql .= " SET ".$fieldname." = ".(($id > 0 || $id == '0') ? ((int) $id) : 'NULL');
			$sql .= ' WHERE rowid='.((int) $this->id);

			if ($this->db->query($sql)) {
				$this->transport_mode_id = $id;
				// for supplier
				if (get_class($this) == 'Fournisseur') {
					$this->transport_mode_supplier_id = $id;
				}
				return 1;
			} else {
				dol_syslog(get_class($this).'::setTransportMode Error '.$sql.' - '.$this->db->error());
				$this->error = $this->db->error();
				return -1;
			}
		} else {
			dol_syslog(get_class($this).'::setTransportMode, status of the object is incompatible');
			$this->error = 'Status of the object is incompatible '.$this->statut;
			return -2;
		}
	}

	/**
	 *  Change the retained warranty payments terms
	 *
	 *  @param		int		$id		Id of new payment terms
	 *  @return		int				>0 if OK, <0 if KO
	 */
	public function setRetainedWarrantyPaymentTerms($id)
	{
		dol_syslog(get_class($this).'::setRetainedWarrantyPaymentTerms('.$id.')');
		if ($this->statut >= 0 || $this->element == 'societe') {
			$fieldname = 'retained_warranty_fk_cond_reglement';

			$sql = 'UPDATE '.$this->db->prefix().$this->table_element;
			$sql .= " SET ".$fieldname." = ".((int) $id);
			$sql .= ' WHERE rowid='.((int) $this->id);

			if ($this->db->query($sql)) {
				$this->retained_warranty_fk_cond_reglement = $id;
				return 1;
			} else {
				dol_syslog(get_class($this).'::setRetainedWarrantyPaymentTerms Error '.$sql.' - '.$this->db->error());
				$this->error = $this->db->error();
				return -1;
			}
		} else {
			dol_syslog(get_class($this).'::setRetainedWarrantyPaymentTerms, status of the object is incompatible');
			$this->error = 'Status of the object is incompatible '.$this->statut;
			return -2;
		}
	}

	/**
	 *	Define delivery address
	 *  @deprecated
	 *
	 *	@param      int		$id		Address id
	 *	@return     int				<0 si ko, >0 si ok
	 */
	public function setDeliveryAddress($id)
	{
		$fieldname = 'fk_delivery_address';
		if ($this->element == 'delivery' || $this->element == 'shipping') {
			$fieldname = 'fk_address';
		}

		$sql = "UPDATE ".$this->db->prefix().$this->table_element." SET ".$fieldname." = ".((int) $id);
		$sql .= " WHERE rowid = ".((int) $this->id)." AND fk_statut = 0";

		if ($this->db->query($sql)) {
			$this->fk_delivery_address = $id;
			return 1;
		} else {
			$this->error = $this->db->error();
			dol_syslog(get_class($this).'::setDeliveryAddress Error '.$this->error);
			return -1;
		}
	}


	/**
	 *  Change the shipping method
	 *
	 *  @param      int     $shipping_method_id     Id of shipping method
	 *  @param      bool    $notrigger              false=launch triggers after, true=disable triggers
	 *  @param      User	$userused               Object user
	 *
	 *  @return     int              1 if OK, 0 if KO
	 */
	public function setShippingMethod($shipping_method_id, $notrigger = false, $userused = null)
	{
		global $user;

		if (empty($userused)) {
			$userused = $user;
		}

		$error = 0;

		if (!$this->table_element) {
			dol_syslog(get_class($this)."::setShippingMethod was called on objet with property table_element not defined", LOG_ERR);
			return -1;
		}

		$this->db->begin();

		if ($shipping_method_id < 0) {
			$shipping_method_id = 'NULL';
		}
		dol_syslog(get_class($this).'::setShippingMethod('.$shipping_method_id.')');

		$sql = "UPDATE ".$this->db->prefix().$this->table_element;
		$sql .= " SET fk_shipping_method = ".((int) $shipping_method_id);
		$sql .= " WHERE rowid=".((int) $this->id);
		$resql = $this->db->query($sql);
		if (!$resql) {
			dol_syslog(get_class($this).'::setShippingMethod Error ', LOG_DEBUG);
			$this->error = $this->db->lasterror();
			$error++;
		} else {
			if (!$notrigger) {
				// Call trigger
				$this->context = array('shippingmethodupdate'=>1);
				$result = $this->call_trigger(strtoupper(get_class($this)).'_MODIFY', $userused);
				if ($result < 0) {
					$error++;
				}
				// End call trigger
			}
		}
		if ($error) {
			$this->db->rollback();
			return -1;
		} else {
			$this->shipping_method_id = ($shipping_method_id == 'NULL') ?null:$shipping_method_id;
			$this->db->commit();
			return 1;
		}
	}


	/**
	 *  Change the warehouse
	 *
	 *  @param      int     $warehouse_id     Id of warehouse
	 *  @return     int              1 if OK, 0 if KO
	 */
	public function setWarehouse($warehouse_id)
	{
		if (!$this->table_element) {
			dol_syslog(get_class($this)."::setWarehouse was called on objet with property table_element not defined", LOG_ERR);
			return -1;
		}
		if ($warehouse_id < 0) {
			$warehouse_id = 'NULL';
		}
		dol_syslog(get_class($this).'::setWarehouse('.$warehouse_id.')');

		$sql = "UPDATE ".$this->db->prefix().$this->table_element;
		$sql .= " SET fk_warehouse = ".((int) $warehouse_id);
		$sql .= " WHERE rowid=".((int) $this->id);

		if ($this->db->query($sql)) {
			$this->warehouse_id = ($warehouse_id == 'NULL') ?null:$warehouse_id;
			return 1;
		} else {
			dol_syslog(get_class($this).'::setWarehouse Error ', LOG_DEBUG);
			$this->error = $this->db->error();
			return 0;
		}
	}


	/**
	 *		Set last model used by doc generator
	 *
	 *		@param		User	$user		User object that make change
	 *		@param		string	$modelpdf	Modele name
	 *		@return		int					<0 if KO, >0 if OK
	 */
	public function setDocModel($user, $modelpdf)
	{
		if (!$this->table_element) {
			dol_syslog(get_class($this)."::setDocModel was called on objet with property table_element not defined", LOG_ERR);
			return -1;
		}

		$newmodelpdf = dol_trunc($modelpdf, 255);

		$sql = "UPDATE ".$this->db->prefix().$this->table_element;
		$sql .= " SET model_pdf = '".$this->db->escape($newmodelpdf)."'";
		$sql .= " WHERE rowid = ".((int) $this->id);

		dol_syslog(get_class($this)."::setDocModel", LOG_DEBUG);
		$resql = $this->db->query($sql);
		if ($resql) {
			$this->model_pdf = $modelpdf;
			$this->modelpdf = $modelpdf; // For bakward compatibility
			return 1;
		} else {
			dol_print_error($this->db);
			return 0;
		}
	}


	/**
	 *  Change the bank account
	 *
	 *  @param		int		$fk_account		Id of bank account
	 *  @param      bool    $notrigger      false=launch triggers after, true=disable triggers
	 *  @param      User	$userused		Object user
	 *  @return		int				1 if OK, 0 if KO
	 */
	public function setBankAccount($fk_account, $notrigger = false, $userused = null)
	{
		global $user;

		if (empty($userused)) {
			$userused = $user;
		}

		$error = 0;

		if (!$this->table_element) {
			dol_syslog(get_class($this)."::setBankAccount was called on objet with property table_element not defined", LOG_ERR);
			return -1;
		}
		$this->db->begin();

		if ($fk_account < 0) {
			$fk_account = 'NULL';
		}
		dol_syslog(get_class($this).'::setBankAccount('.$fk_account.')');

		$sql = "UPDATE ".$this->db->prefix().$this->table_element;
		$sql .= " SET fk_account = ".((int) $fk_account);
		$sql .= " WHERE rowid=".((int) $this->id);

		$resql = $this->db->query($sql);
		if (!$resql) {
			dol_syslog(get_class($this).'::setBankAccount Error '.$sql.' - '.$this->db->error());
			$this->error = $this->db->lasterror();
			$error++;
		} else {
			if (!$notrigger) {
				// Call trigger
				$this->context = array('bankaccountupdate'=>1);
				$result = $this->call_trigger(strtoupper(get_class($this)).'_MODIFY', $userused);
				if ($result < 0) {
					$error++;
				}
				// End call trigger
			}
		}
		if ($error) {
			$this->db->rollback();
			return -1;
		} else {
			$this->fk_account = ($fk_account == 'NULL') ?null:$fk_account;
			$this->db->commit();
			return 1;
		}
	}


	// TODO: Move line related operations to CommonObjectLine?

	// phpcs:disable PEAR.NamingConventions.ValidFunctionName.ScopeNotCamelCaps
	/**
	 *  Save a new position (field rang) for details lines.
	 *  You can choose to set position for lines with already a position or lines without any position defined.
	 *
	 * 	@param		boolean		$renum			   True to renum all already ordered lines, false to renum only not already ordered lines.
	 * 	@param		string		$rowidorder		   ASC or DESC
	 * 	@param		boolean		$fk_parent_line    Table with fk_parent_line field or not
	 * 	@return		int                            <0 if KO, >0 if OK
	 */
	public function line_order($renum = false, $rowidorder = 'ASC', $fk_parent_line = true)
	{
		// phpcs:enable
		if (!$this->table_element_line) {
			dol_syslog(get_class($this)."::line_order was called on objet with property table_element_line not defined", LOG_ERR);
			return -1;
		}
		if (!$this->fk_element) {
			dol_syslog(get_class($this)."::line_order was called on objet with property fk_element not defined", LOG_ERR);
			return -1;
		}

		$fieldposition = 'rang'; // @todo Rename 'rang' into 'position'
		if (in_array($this->table_element_line, array('bom_bomline', 'ecm_files', 'emailcollector_emailcollectoraction', 'product_attribute_value'))) {
			$fieldposition = 'position';
		}

		// Count number of lines to reorder (according to choice $renum)
		$nl = 0;
		$sql = "SELECT count(rowid) FROM ".$this->db->prefix().$this->table_element_line;
		$sql .= " WHERE ".$this->fk_element." = ".((int) $this->id);
		if (!$renum) {
			$sql .= " AND " . $fieldposition . " = 0";
		}
		if ($renum) {
			$sql .= " AND " . $fieldposition . " <> 0";
		}

		dol_syslog(get_class($this)."::line_order", LOG_DEBUG);
		$resql = $this->db->query($sql);
		if ($resql) {
			$row = $this->db->fetch_row($resql);
			$nl = $row[0];
		} else {
			dol_print_error($this->db);
		}
		if ($nl > 0) {
			// The goal of this part is to reorder all lines, with all children lines sharing the same counter that parents.
			$rows = array();

			// We first search all lines that are parent lines (for multilevel details lines)
			$sql = "SELECT rowid FROM ".$this->db->prefix().$this->table_element_line;
			$sql .= " WHERE ".$this->fk_element." = ".((int) $this->id);
			if ($fk_parent_line) {
				$sql .= ' AND fk_parent_line IS NULL';
			}
			$sql .= " ORDER BY " . $fieldposition . " ASC, rowid " . $rowidorder;

			dol_syslog(get_class($this)."::line_order search all parent lines", LOG_DEBUG);
			$resql = $this->db->query($sql);
			if ($resql) {
				$i = 0;
				$num = $this->db->num_rows($resql);
				while ($i < $num) {
					$row = $this->db->fetch_row($resql);
					$rows[] = $row[0]; // Add parent line into array rows
					$childrens = $this->getChildrenOfLine($row[0]);
					if (!empty($childrens)) {
						foreach ($childrens as $child) {
							array_push($rows, $child);
						}
					}
					$i++;
				}

				// Now we set a new number for each lines (parent and children with children included into parent tree)
				if (!empty($rows)) {
					foreach ($rows as $key => $row) {
						$this->updateRangOfLine($row, ($key + 1));
					}
				}
			} else {
				dol_print_error($this->db);
			}
		}
		return 1;
	}

	/**
	 * 	Get children of line
	 *
	 * 	@param	int		$id		            Id of parent line
	 * 	@param	int		$includealltree		0 = 1st level child, 1 = All level child
	 * 	@return	array			            Array with list of children lines id
	 */
	public function getChildrenOfLine($id, $includealltree = 0)
	{
		$fieldposition = 'rang'; // @todo Rename 'rang' into 'position'
		if (in_array($this->table_element_line, array('bom_bomline', 'ecm_files', 'emailcollector_emailcollectoraction', 'product_attribute_value'))) {
			$fieldposition = 'position';
		}

		$rows = array();

		$sql = "SELECT rowid FROM ".$this->db->prefix().$this->table_element_line;
		$sql .= " WHERE ".$this->fk_element." = ".((int) $this->id);
		$sql .= ' AND fk_parent_line = '.((int) $id);
		$sql .= " ORDER BY " . $fieldposition . " ASC";

		dol_syslog(get_class($this)."::getChildrenOfLine search children lines for line ".$id, LOG_DEBUG);
		$resql = $this->db->query($sql);
		if ($resql) {
			if ($this->db->num_rows($resql) > 0) {
				while ($row = $this->db->fetch_row($resql)) {
					$rows[] = $row[0];
					if (!empty($includealltree)) {
						$rows = array_merge($rows, $this->getChildrenOfLine($row[0]), $includealltree);
					}
				}
			}
		}
		return $rows;
	}

	// phpcs:disable PEAR.NamingConventions.ValidFunctionName.ScopeNotCamelCaps
	/**
	 * 	Update a line to have a lower rank
	 *
	 * 	@param 	int			$rowid				Id of line
	 * 	@param	boolean		$fk_parent_line		Table with fk_parent_line field or not
	 * 	@return	void
	 */
	public function line_up($rowid, $fk_parent_line = true)
	{
		// phpcs:enable
		$this->line_order(false, 'ASC', $fk_parent_line);

		// Get rang of line
		$rang = $this->getRangOfLine($rowid);

		// Update position of line
		$this->updateLineUp($rowid, $rang);
	}

	// phpcs:disable PEAR.NamingConventions.ValidFunctionName.ScopeNotCamelCaps
	/**
	 * 	Update a line to have a higher rank
	 *
	 * 	@param	int			$rowid				Id of line
	 * 	@param	boolean		$fk_parent_line		Table with fk_parent_line field or not
	 * 	@return	void
	 */
	public function line_down($rowid, $fk_parent_line = true)
	{
		// phpcs:enable
		$this->line_order(false, 'ASC', $fk_parent_line);

		// Get rang of line
		$rang = $this->getRangOfLine($rowid);

		// Get max value for rang
		$max = $this->line_max();

		// Update position of line
		$this->updateLineDown($rowid, $rang, $max);
	}

	/**
	 * 	Update position of line (rang)
	 *
	 * 	@param	int		$rowid		Id of line
	 * 	@param	int		$rang		Position
	 * 	@return	int					<0 if KO, >0 if OK
	 */
	public function updateRangOfLine($rowid, $rang)
	{
		global $hookmanager;
		$fieldposition = 'rang'; // @todo Rename 'rang' into 'position'
		if (in_array($this->table_element_line, array('bom_bomline', 'ecm_files', 'emailcollector_emailcollectoraction', 'product_attribute_value'))) {
			$fieldposition = 'position';
		}

		$sql = "UPDATE ".$this->db->prefix().$this->table_element_line." SET ".$fieldposition." = ".((int) $rang);
		$sql .= ' WHERE rowid = '.((int) $rowid);

		dol_syslog(get_class($this)."::updateRangOfLine", LOG_DEBUG);
		if (!$this->db->query($sql)) {
			dol_print_error($this->db);
			return -1;
		} else {
			$parameters=array('rowid'=>$rowid, 'rang'=>$rang, 'fieldposition' => $fieldposition);
			$action='';
			$reshook = $hookmanager->executeHooks('afterRankOfLineUpdate', $parameters, $this, $action);
			return 1;
		}
	}

	// phpcs:disable PEAR.NamingConventions.ValidFunctionName.ScopeNotCamelCaps
	/**
	 * 	Update position of line with ajax (rang)
	 *
	 * 	@param	array	$rows	Array of rows
	 * 	@return	void
	 */
	public function line_ajaxorder($rows)
	{
		// phpcs:enable
		$num = count($rows);
		for ($i = 0; $i < $num; $i++) {
			$this->updateRangOfLine($rows[$i], ($i + 1));
		}
	}

	/**
	 * 	Update position of line up (rang)
	 *
	 * 	@param	int		$rowid		Id of line
	 * 	@param	int		$rang		Position
	 * 	@return	void
	 */
	public function updateLineUp($rowid, $rang)
	{
		if ($rang > 1) {
			$fieldposition = 'rang';
			if (in_array($this->table_element_line, array('ecm_files', 'emailcollector_emailcollectoraction', 'product_attribute_value'))) {
				$fieldposition = 'position';
			}

			$sql = "UPDATE ".$this->db->prefix().$this->table_element_line." SET ".$fieldposition." = ".((int) $rang);
			$sql .= " WHERE ".$this->fk_element." = ".((int) $this->id);
			$sql .= " AND " . $fieldposition . " = " . ((int) ($rang - 1));
			if ($this->db->query($sql)) {
				$sql = "UPDATE ".$this->db->prefix().$this->table_element_line." SET ".$fieldposition." = ".((int) ($rang - 1));
				$sql .= ' WHERE rowid = '.((int) $rowid);
				if (!$this->db->query($sql)) {
					dol_print_error($this->db);
				}
			} else {
				dol_print_error($this->db);
			}
		}
	}

	/**
	 * 	Update position of line down (rang)
	 *
	 * 	@param	int		$rowid		Id of line
	 * 	@param	int		$rang		Position
	 * 	@param	int		$max		Max
	 * 	@return	void
	 */
	public function updateLineDown($rowid, $rang, $max)
	{
		if ($rang < $max) {
			$fieldposition = 'rang';
			if (in_array($this->table_element_line, array('ecm_files', 'emailcollector_emailcollectoraction', 'product_attribute_value'))) {
				$fieldposition = 'position';
			}

			$sql = "UPDATE ".$this->db->prefix().$this->table_element_line." SET ".$fieldposition." = ".((int) $rang);
			$sql .= " WHERE ".$this->fk_element." = ".((int) $this->id);
			$sql .= " AND " . $fieldposition . " = " . ((int) ($rang + 1));
			if ($this->db->query($sql)) {
				$sql = "UPDATE ".$this->db->prefix().$this->table_element_line." SET ".$fieldposition." = ".((int) ($rang + 1));
				$sql .= ' WHERE rowid = '.((int) $rowid);
				if (!$this->db->query($sql)) {
					dol_print_error($this->db);
				}
			} else {
				dol_print_error($this->db);
			}
		}
	}

	/**
	 * 	Get position of line (rang)
	 *
	 * 	@param		int		$rowid		Id of line
	 *  @return		int     			Value of rang in table of lines
	 */
	public function getRangOfLine($rowid)
	{
		$fieldposition = 'rang';
		if (in_array($this->table_element_line, array('ecm_files', 'emailcollector_emailcollectoraction', 'product_attribute_value'))) {
			$fieldposition = 'position';
		}

		$sql = "SELECT " . $fieldposition . " FROM ".$this->db->prefix().$this->table_element_line;
		$sql .= " WHERE rowid = ".((int) $rowid);

		dol_syslog(get_class($this)."::getRangOfLine", LOG_DEBUG);
		$resql = $this->db->query($sql);
		if ($resql) {
			$row = $this->db->fetch_row($resql);
			return $row[0];
		}
	}

	/**
	 * 	Get rowid of the line relative to its position
	 *
	 * 	@param		int		$rang		Rang value
	 *  @return     int     			Rowid of the line
	 */
	public function getIdOfLine($rang)
	{
		$fieldposition = 'rang';
		if (in_array($this->table_element_line, array('ecm_files', 'emailcollector_emailcollectoraction', 'product_attribute_value'))) {
			$fieldposition = 'position';
		}

		$sql = "SELECT rowid FROM ".$this->db->prefix().$this->table_element_line;
		$sql .= " WHERE ".$this->fk_element." = ".((int) $this->id);
		$sql .= " AND " . $fieldposition . " = ".((int) $rang);
		$resql = $this->db->query($sql);
		if ($resql) {
			$row = $this->db->fetch_row($resql);
			return $row[0];
		}
	}

	// phpcs:disable PEAR.NamingConventions.ValidFunctionName.ScopeNotCamelCaps
	/**
	 * 	Get max value used for position of line (rang)
	 *
	 * 	@param		int		$fk_parent_line		Parent line id
	 *  @return     int  			   			Max value of rang in table of lines
	 */
	public function line_max($fk_parent_line = 0)
	{
		// phpcs:enable
		$positionfield = 'rang';
		if (in_array($this->table_element, array('bom_bom', 'product_attribute'))) {
			$positionfield = 'position';
		}

		// Search the last rang with fk_parent_line
		if ($fk_parent_line) {
			$sql = "SELECT max(".$positionfield.") FROM ".$this->db->prefix().$this->table_element_line;
			$sql .= " WHERE ".$this->fk_element." = ".((int) $this->id);
			$sql .= " AND fk_parent_line = ".((int) $fk_parent_line);

			dol_syslog(get_class($this)."::line_max", LOG_DEBUG);
			$resql = $this->db->query($sql);
			if ($resql) {
				$row = $this->db->fetch_row($resql);
				if (!empty($row[0])) {
					return $row[0];
				} else {
					return $this->getRangOfLine($fk_parent_line);
				}
			}
		} else {
			// If not, search the last rang of element
			$sql = "SELECT max(".$positionfield.") FROM ".$this->db->prefix().$this->table_element_line;
			$sql .= " WHERE ".$this->fk_element." = ".((int) $this->id);

			dol_syslog(get_class($this)."::line_max", LOG_DEBUG);
			$resql = $this->db->query($sql);
			if ($resql) {
				$row = $this->db->fetch_row($resql);
				return $row[0];
			}
		}
	}

	// phpcs:disable PEAR.NamingConventions.ValidFunctionName.ScopeNotCamelCaps
	/**
	 *  Update external ref of element
	 *
	 *  @param      string		$ref_ext	Update field ref_ext
	 *  @return     int      		   		<0 if KO, >0 if OK
	 */
	public function update_ref_ext($ref_ext)
	{
		// phpcs:enable
		if (!$this->table_element) {
			dol_syslog(get_class($this)."::update_ref_ext was called on objet with property table_element not defined", LOG_ERR);
			return -1;
		}

		$sql = "UPDATE ".$this->db->prefix().$this->table_element;
		$sql .= " SET ref_ext = '".$this->db->escape($ref_ext)."'";
		$sql .= " WHERE ".(isset($this->table_rowid) ? $this->table_rowid : 'rowid')." = ".((int) $this->id);

		dol_syslog(get_class($this)."::update_ref_ext", LOG_DEBUG);
		if ($this->db->query($sql)) {
			$this->ref_ext = $ref_ext;
			return 1;
		} else {
			$this->error = $this->db->error();
			return -1;
		}
	}

	// phpcs:disable PEAR.NamingConventions.ValidFunctionName.ScopeNotCamelCaps
	/**
	 *  Update note of element
	 *
	 *  @param      string		$note		New value for note
	 *  @param		string		$suffix		'', '_public' or '_private'
	 *  @return     int      		   		<0 if KO, >0 if OK
	 */
	public function update_note($note, $suffix = '')
	{
		// phpcs:enable
		global $user;

		if (!$this->table_element) {
			$this->error = 'update_note was called on objet with property table_element not defined';
			dol_syslog(get_class($this)."::update_note was called on objet with property table_element not defined", LOG_ERR);
			return -1;
		}
		if (!in_array($suffix, array('', '_public', '_private'))) {
			$this->error = 'update_note Parameter suffix must be empty, \'_private\' or \'_public\'';
			dol_syslog(get_class($this)."::update_note Parameter suffix must be empty, '_private' or '_public'", LOG_ERR);
			return -2;
		}

		$newsuffix = $suffix;

		// Special cas
		if ($this->table_element == 'product' && $newsuffix == '_private') {
			$newsuffix = '';
		}
		if (in_array($this->table_element, array('actioncomm', 'adherent', 'advtargetemailing', 'cronjob', 'establishment'))) {
			$fieldusermod =  "fk_user_mod";
		} elseif ($this->table_element == 'ecm_files') {
			$fieldusermod = "fk_user_m";
		} else {
			$fieldusermod = "fk_user_modif";
		}
		$sql = "UPDATE ".$this->db->prefix().$this->table_element;
		$sql .= " SET note".$newsuffix." = ".(!empty($note) ? ("'".$this->db->escape($note)."'") : "NULL");
		$sql .= ", ".$fieldusermod." = ".((int) $user->id);
		$sql .= " WHERE rowid = ".((int) $this->id);

		dol_syslog(get_class($this)."::update_note", LOG_DEBUG);
		if ($this->db->query($sql)) {
			if ($suffix == '_public') {
				$this->note_public = $note;
			} elseif ($suffix == '_private') {
				$this->note_private = $note;
			} else {
				$this->note = $note; // deprecated
				$this->note_private = $note;
			}
			return 1;
		} else {
			$this->error = $this->db->lasterror();
			return -1;
		}
	}

	// phpcs:disable PEAR.NamingConventions.ValidFunctionName.ScopeNotCamelCaps
	/**
	 * 	Update public note (kept for backward compatibility)
	 *
	 * @param      string		$note		New value for note
	 * @return     int      		   		<0 if KO, >0 if OK
	 * @deprecated
	 * @see update_note()
	 */
	public function update_note_public($note)
	{
		// phpcs:enable
		return $this->update_note($note, '_public');
	}

	// phpcs:disable PEAR.NamingConventions.ValidFunctionName.ScopeNotCamelCaps
	/**
	 *	Update total_ht, total_ttc, total_vat, total_localtax1, total_localtax2 for an object (sum of lines).
	 *  Must be called at end of methods addline or updateline.
	 *
	 *	@param	int		$exclspec          	>0 = Exclude special product (product_type=9)
	 *  @param  string	$roundingadjust    	'none'=Do nothing, 'auto'=Use default method (MAIN_ROUNDOFTOTAL_NOT_TOTALOFROUND if defined, or '0'), '0'=Force mode Total of rounding, '1'=Force mode Rounding of total
	 *  @param	int		$nodatabaseupdate	1=Do not update database. Update only properties of object.
	 *  @param	Societe	$seller				If roundingadjust is '0' or '1' or maybe 'auto', it means we recalculate total for lines before calculating total for object and for this, we need seller object (used to analyze lines to check corrupted data).
	 *	@return	int    			           	<0 if KO, >0 if OK
	 */
	public function update_price($exclspec = 0, $roundingadjust = 'none', $nodatabaseupdate = 0, $seller = null)
	{
		// phpcs:enable
		global $conf, $hookmanager, $action;

		$parameters = array('exclspec' => $exclspec, 'roundingadjust' => $roundingadjust, 'nodatabaseupdate' => $nodatabaseupdate, 'seller' => $seller);
		$reshook = $hookmanager->executeHooks('updateTotalPrice', $parameters, $this, $action); // Note that $action and $object may have been modified by some hooks
		if ($reshook > 0) {
			return 1; // replacement code
		} elseif ($reshook < 0) {
			return -1; // failure
		} // reshook = 0 => execute normal code

		// Some external module want no update price after a trigger because they have another method to calculate the total (ex: with an extrafield)
		$MODULE = "";
		if ($this->element == 'propal') {
			$MODULE = "MODULE_DISALLOW_UPDATE_PRICE_PROPOSAL";
		} elseif ($this->element == 'commande' || $this->element == 'order') {
			$MODULE = "MODULE_DISALLOW_UPDATE_PRICE_ORDER";
		} elseif ($this->element == 'facture' || $this->element == 'invoice') {
			$MODULE = "MODULE_DISALLOW_UPDATE_PRICE_INVOICE";
		} elseif ($this->element == 'facture_fourn' || $this->element == 'supplier_invoice' || $this->element == 'invoice_supplier' || $this->element == 'invoice_supplier_rec') {
			$MODULE = "MODULE_DISALLOW_UPDATE_PRICE_SUPPLIER_INVOICE";
		} elseif ($this->element == 'order_supplier' || $this->element == 'supplier_order') {
			$MODULE = "MODULE_DISALLOW_UPDATE_PRICE_SUPPLIER_ORDER";
		} elseif ($this->element == 'supplier_proposal') {
			$MODULE = "MODULE_DISALLOW_UPDATE_PRICE_SUPPLIER_PROPOSAL";
		}

		if (!empty($MODULE)) {
			if (!empty($conf->global->$MODULE)) {
				$modsactivated = explode(',', $conf->global->$MODULE);
				foreach ($modsactivated as $mod) {
					if ($conf->$mod->enabled) {
						return 1; // update was disabled by specific setup
					}
				}
			}
		}

		include_once DOL_DOCUMENT_ROOT.'/core/lib/price.lib.php';

		if ($roundingadjust == '-1') {
			$roundingadjust = 'auto'; // For backward compatibility
		}

		$forcedroundingmode = $roundingadjust;
		if ($forcedroundingmode == 'auto' && isset($conf->global->MAIN_ROUNDOFTOTAL_NOT_TOTALOFROUND)) {
			$forcedroundingmode = $conf->global->MAIN_ROUNDOFTOTAL_NOT_TOTALOFROUND;
		} elseif ($forcedroundingmode == 'auto') {
			$forcedroundingmode = '0';
		}

		$error = 0;

		$multicurrency_tx = !empty($this->multicurrency_tx) ? $this->multicurrency_tx : 1;

		// Define constants to find lines to sum
		$fieldtva = 'total_tva';
		$fieldlocaltax1 = 'total_localtax1';
		$fieldlocaltax2 = 'total_localtax2';
		$fieldup = 'subprice';
		if ($this->element == 'facture_fourn' || $this->element == 'invoice_supplier') {
			$fieldtva = 'tva';
			$fieldup = 'pu_ht';
		}
		if ($this->element == 'invoice_supplier_rec') {
			$fieldup = 'pu_ht';
		}
		if ($this->element == 'expensereport') {
			$fieldup = 'value_unit';
		}

		$sql = "SELECT rowid, qty, ".$fieldup." as up, remise_percent, total_ht, ".$fieldtva." as total_tva, total_ttc, ".$fieldlocaltax1." as total_localtax1, ".$fieldlocaltax2." as total_localtax2,";
		$sql .= ' tva_tx as vatrate, localtax1_tx, localtax2_tx, localtax1_type, localtax2_type, info_bits, product_type';
		if ($this->table_element_line == 'facturedet') {
			$sql .= ', situation_percent';
		}
		$sql .= ', multicurrency_total_ht, multicurrency_total_tva, multicurrency_total_ttc';
		$sql .= " FROM ".$this->db->prefix().$this->table_element_line;
		$sql .= " WHERE ".$this->fk_element." = ".((int) $this->id);
		if ($exclspec) {
			$product_field = 'product_type';
			if ($this->table_element_line == 'contratdet') {
				$product_field = ''; // contratdet table has no product_type field
			}
			if ($product_field) {
				$sql .= " AND ".$product_field." <> 9";
			}
		}
		$sql .= ' ORDER by rowid'; // We want to be sure to always use same order of line to not change lines differently when option MAIN_ROUNDOFTOTAL_NOT_TOTALOFROUND is used

		dol_syslog(get_class($this)."::update_price", LOG_DEBUG);
		$resql = $this->db->query($sql);
		if ($resql) {
			$this->total_ht  = 0;
			$this->total_tva = 0;
			$this->total_localtax1 = 0;
			$this->total_localtax2 = 0;
			$this->total_ttc = 0;
			$total_ht_by_vats  = array();
			$total_tva_by_vats = array();
			$total_ttc_by_vats = array();
			$this->multicurrency_total_ht = 0;
			$this->multicurrency_total_tva	= 0;
			$this->multicurrency_total_ttc	= 0;

			$num = $this->db->num_rows($resql);
			$i = 0;
			while ($i < $num) {
				$obj = $this->db->fetch_object($resql);

				// Note: There is no check on detail line and no check on total, if $forcedroundingmode = 'none'
				$parameters = array('fk_element' => $obj->rowid);
				$reshook = $hookmanager->executeHooks('changeRoundingMode', $parameters, $this, $action); // Note that $action and $object may have been modified by some hooks

				if (empty($reshook) && $forcedroundingmode == '0') {	// Check if data on line are consistent. This may solve lines that were not consistent because set with $forcedroundingmode='auto'
					// This part of code is to fix data. We should not call it too often.
					$localtax_array = array($obj->localtax1_type, $obj->localtax1_tx, $obj->localtax2_type, $obj->localtax2_tx);
					$tmpcal = calcul_price_total($obj->qty, $obj->up, $obj->remise_percent, $obj->vatrate, $obj->localtax1_tx, $obj->localtax2_tx, 0, 'HT', $obj->info_bits, $obj->product_type, $seller, $localtax_array, (isset($obj->situation_percent) ? $obj->situation_percent : 100), $multicurrency_tx);

					$diff_when_using_price_ht = price2num($tmpcal[1] - $obj->total_tva, 'MT', 1); // If price was set with tax price adn unit price HT has a low number of digits, then we may have a diff on recalculation from unit price HT.
					$diff_on_current_total = price2num($obj->total_ttc - $obj->total_ht - $obj->total_tva - $obj->total_localtax1 - $obj->total_localtax2, 'MT', 1);
					//var_dump($obj->total_ht.' '.$obj->total_tva.' '.$obj->total_localtax1.' '.$obj->total_localtax2.' =? '.$obj->total_ttc);
					//var_dump($diff_when_using_price_ht.' '.$diff_on_current_total);

					if ($diff_when_using_price_ht && $diff_on_current_total) {
						$sqlfix = "UPDATE ".$this->db->prefix().$this->table_element_line." SET ".$fieldtva." = ".price2num((float) $tmpcal[1]).", total_ttc = ".price2num((float) $tmpcal[2])." WHERE rowid = ".((int) $obj->rowid);
						dol_syslog('We found unconsistent data into detailed line (diff_when_using_price_ht = '.$diff_when_using_price_ht.' and diff_on_current_total = '.$diff_on_current_total.') for line rowid = '.$obj->rowid." (total vat of line calculated=".$tmpcal[1].", database=".$obj->total_tva."). We fix the total_vat and total_ttc of line by running sqlfix = ".$sqlfix, LOG_WARNING);
						$resqlfix = $this->db->query($sqlfix);
						if (!$resqlfix) {
							dol_print_error($this->db, 'Failed to update line');
						}
						$obj->total_tva = $tmpcal[1];
						$obj->total_ttc = $tmpcal[2];
					}
				}

				$this->total_ht        += $obj->total_ht; // The field visible at end of line detail
				$this->total_tva       += $obj->total_tva;
				$this->total_localtax1 += $obj->total_localtax1;
				$this->total_localtax2 += $obj->total_localtax2;
				$this->total_ttc       += $obj->total_ttc;
				$this->multicurrency_total_ht        += $obj->multicurrency_total_ht; // The field visible at end of line detail
				$this->multicurrency_total_tva       += $obj->multicurrency_total_tva;
				$this->multicurrency_total_ttc       += $obj->multicurrency_total_ttc;

				if (!isset($total_ht_by_vats[$obj->vatrate])) {
					$total_ht_by_vats[$obj->vatrate] = 0;
				}
				if (!isset($total_tva_by_vats[$obj->vatrate])) {
					$total_tva_by_vats[$obj->vatrate] = 0;
				}
				if (!isset($total_ttc_by_vats[$obj->vatrate])) {
					$total_ttc_by_vats[$obj->vatrate] = 0;
				}
				$total_ht_by_vats[$obj->vatrate]  += $obj->total_ht;
				$total_tva_by_vats[$obj->vatrate] += $obj->total_tva;
				$total_ttc_by_vats[$obj->vatrate] += $obj->total_ttc;

				if ($forcedroundingmode == '1') {	// Check if we need adjustement onto line for vat. TODO This works on the company currency but not on multicurrency
					$tmpvat = price2num($total_ht_by_vats[$obj->vatrate] * $obj->vatrate / 100, 'MT', 1);
					$diff = price2num($total_tva_by_vats[$obj->vatrate] - $tmpvat, 'MT', 1);
					//print 'Line '.$i.' rowid='.$obj->rowid.' vat_rate='.$obj->vatrate.' total_ht='.$obj->total_ht.' total_tva='.$obj->total_tva.' total_ttc='.$obj->total_ttc.' total_ht_by_vats='.$total_ht_by_vats[$obj->vatrate].' total_tva_by_vats='.$total_tva_by_vats[$obj->vatrate].' (new calculation = '.$tmpvat.') total_ttc_by_vats='.$total_ttc_by_vats[$obj->vatrate].($diff?" => DIFF":"")."<br>\n";
					if ($diff) {
						if (abs($diff) > 0.1) {
							$errmsg = 'A rounding difference was detected into TOTAL but is too high to be corrected. Some data in your line may be corrupted. Try to edit each line manually.';
							dol_syslog($errmsg, LOG_WARNING);
							dol_print_error('', $errmsg);
							exit;
						}
						$sqlfix = "UPDATE ".$this->db->prefix().$this->table_element_line." SET ".$fieldtva." = ".price2num($obj->total_tva - $diff).", total_ttc = ".price2num($obj->total_ttc - $diff)." WHERE rowid = ".((int) $obj->rowid);
						dol_syslog('We found a difference of '.$diff.' for line rowid = '.$obj->rowid.". We fix the total_vat and total_ttc of line by running sqlfix = ".$sqlfix);
								$resqlfix = $this->db->query($sqlfix);
						if (!$resqlfix) {
							dol_print_error($this->db, 'Failed to update line');
						}
								$this->total_tva -= $diff;
								$this->total_ttc -= $diff;
								$total_tva_by_vats[$obj->vatrate] -= $diff;
								$total_ttc_by_vats[$obj->vatrate] -= $diff;
					}
				}

				$i++;
			}

			// Add revenue stamp to total
			$this->total_ttc += isset($this->revenuestamp) ? $this->revenuestamp : 0;
			$this->multicurrency_total_ttc += isset($this->revenuestamp) ? ($this->revenuestamp * $multicurrency_tx) : 0;

			// Situations totals
			if (!empty($this->situation_cycle_ref) && $this->situation_counter > 1 && method_exists($this, 'get_prev_sits') && $this->type != $this::TYPE_CREDIT_NOTE) {
				$prev_sits = $this->get_prev_sits();

				foreach ($prev_sits as $sit) {				// $sit is an object Facture loaded with a fetch.
					$this->total_ht -= $sit->total_ht;
					$this->total_tva -= $sit->total_tva;
					$this->total_localtax1 -= $sit->total_localtax1;
					$this->total_localtax2 -= $sit->total_localtax2;
					$this->total_ttc -= $sit->total_ttc;
					$this->multicurrency_total_ht -= $sit->multicurrency_total_ht;
					$this->multicurrency_total_tva -= $sit->multicurrency_total_tva;
					$this->multicurrency_total_ttc -= $sit->multicurrency_total_ttc;
				}
			}

			$this->db->free($resql);

			// Now update global field total_ht, total_ttc, total_tva, total_localtax1, total_localtax2, multicurrency_total_*
			$fieldht = 'total_ht';
			$fieldtva = 'tva';
			$fieldlocaltax1 = 'localtax1';
			$fieldlocaltax2 = 'localtax2';
			$fieldttc = 'total_ttc';
			// Specific code for backward compatibility with old field names
			if ($this->element == 'facture' || $this->element == 'facturerec') {
				$fieldtva = 'total_tva';
			}
			if ($this->element == 'facture_fourn' || $this->element == 'invoice_supplier' || $this->element == 'invoice_supplier_rec') {
				$fieldtva = 'total_tva';
			}
			if ($this->element == 'propal') {
				$fieldtva = 'total_tva';
			}
			if ($this->element == 'expensereport') {
				$fieldtva = 'total_tva';
			}
			if ($this->element == 'supplier_proposal') {
				$fieldtva = 'total_tva';
			}
			if ($this->element == 'commande') {
				$fieldtva = 'total_tva';
			}
			if ($this->element == 'order_supplier') {
				$fieldtva = 'total_tva';
			}

			if (empty($nodatabaseupdate)) {
				$sql = "UPDATE ".$this->db->prefix().$this->table_element.' SET';
				$sql .= " ".$fieldht." = ".((float) price2num($this->total_ht)).",";
				$sql .= " ".$fieldtva." = ".((float) price2num($this->total_tva)).",";
				$sql .= " ".$fieldlocaltax1." = ".((float) price2num($this->total_localtax1)).",";
				$sql .= " ".$fieldlocaltax2." = ".((float) price2num($this->total_localtax2)).",";
				$sql .= " ".$fieldttc." = ".((float) price2num($this->total_ttc));
				$sql .= ", multicurrency_total_ht = ".((float) price2num($this->multicurrency_total_ht, 'MT', 1));
				$sql .= ", multicurrency_total_tva = ".((float) price2num($this->multicurrency_total_tva, 'MT', 1));
				$sql .= ", multicurrency_total_ttc = ".((float) price2num($this->multicurrency_total_ttc, 'MT', 1));
				$sql .= " WHERE rowid = ".((int) $this->id);

				dol_syslog(get_class($this)."::update_price", LOG_DEBUG);
				$resql = $this->db->query($sql);

				if (!$resql) {
					$error++;
					$this->error = $this->db->lasterror();
					$this->errors[] = $this->db->lasterror();
				}
			}

			if (!$error) {
				return 1;
			} else {
				return -1;
			}
		} else {
			dol_print_error($this->db, 'Bad request in update_price');
			return -1;
		}
	}

	// phpcs:disable PEAR.NamingConventions.ValidFunctionName.ScopeNotCamelCaps
	/**
	 *	Add objects linked in llx_element_element.
	 *
	 *	@param		string	$origin		Linked element type
	 *	@param		int		$origin_id	Linked element id
	 * 	@param		User	$f_user		User that create
	 * 	@param		int		$notrigger	1=Does not execute triggers, 0=execute triggers
	 *	@return		int					<=0 if KO, >0 if OK
	 *	@see		fetchObjectLinked(), updateObjectLinked(), deleteObjectLinked()
	 */
	public function add_object_linked($origin = null, $origin_id = null, $f_user = null, $notrigger = 0)
	{
		// phpcs:enable
		global $user, $hookmanager, $action;
		$origin = (!empty($origin) ? $origin : $this->origin);
		$origin_id = (!empty($origin_id) ? $origin_id : $this->origin_id);
		$f_user = isset($f_user) ? $f_user : $user;

		// Special case
		if ($origin == 'order') {
			$origin = 'commande';
		}
		if ($origin == 'invoice') {
			$origin = 'facture';
		}
		if ($origin == 'invoice_template') {
			$origin = 'facturerec';
		}
		if ($origin == 'supplierorder') {
			$origin = 'order_supplier';
		}

		// Elements of the core modules which have `$module` property but may to which we don't want to prefix module part to the element name for finding the linked object in llx_element_element.
		// It's because an entry for this element may be exist in llx_element_element before this modification (version <=14.2) and ave named only with their element name in fk_source or fk_target.
		$coremodule = array('knowledgemanagement', 'partnership', 'workstation', 'ticket', 'recruitment', 'eventorganization', 'asset');
		// Add module part to target type if object has $module property and isn't in core modules.
		$targettype = ((!empty($this->module) && ! in_array($this->module, $coremodule)) ? $this->module.'_' : '').$this->element;

		$parameters = array('targettype'=>$targettype);
		// Hook for explicitly set the targettype if it must be differtent than $this->element
		$reshook = $hookmanager->executeHooks('setLinkedObjectSourceTargetType', $parameters, $this, $action); // Note that $action and $object may have been modified by some hooks
		if ($reshook > 0) {
			if (!empty($hookmanager->resArray['targettype'])) $targettype = $hookmanager->resArray['targettype'];
		}

		$this->db->begin();
		$error = 0;

		$sql = "INSERT INTO " . $this->db->prefix() . "element_element (";
		$sql .= "fk_source";
		$sql .= ", sourcetype";
		$sql .= ", fk_target";
		$sql .= ", targettype";
		$sql .= ") VALUES (";
		$sql .= ((int) $origin_id);
		$sql .= ", '" . $this->db->escape($origin) . "'";
		$sql .= ", " . ((int) $this->id);
		$sql .= ", '" . $this->db->escape($targettype) . "'";
		$sql .= ")";

		dol_syslog(get_class($this) . "::add_object_linked", LOG_DEBUG);
		if ($this->db->query($sql)) {
			if (!$notrigger) {
				// Call trigger
				$this->context['link_origin'] = $origin;
				$this->context['link_origin_id'] = $origin_id;
				$result = $this->call_trigger('OBJECT_LINK_INSERT', $f_user);
				if ($result < 0) {
					$error++;
				}
				// End call triggers
			}
		} else {
			$this->error = $this->db->lasterror();
			$error++;
		}

		if (!$error) {
			$this->db->commit();
			return 1;
		} else {
			$this->db->rollback();
			return 0;
		}
	}

	/**
	 *	Fetch array of objects linked to current object (object of enabled modules only). Links are loaded into
	 *		this->linkedObjectsIds array +
	 *		this->linkedObjects array if $loadalsoobjects = 1 or $loadalsoobjects = type
	 *  Possible usage for parameters:
	 *  - all parameters empty -> we look all link to current object (current object can be source or target)
	 *  - source id+type -> will get list of targets linked to source
	 *  - target id+type -> will get list of sources linked to target
	 *  - source id+type + target type -> will get list of targets of the type linked to source
	 *  - target id+type + source type -> will get list of sources of the type linked to target
	 *
	 *	@param	int			$sourceid			Object source id (if not defined, id of object)
	 *	@param  string		$sourcetype			Object source type (if not defined, element name of object)
	 *	@param  int			$targetid			Object target id (if not defined, id of object)
	 *	@param  string		$targettype			Object target type (if not defined, element name of object)
	 *	@param  string		$clause				'OR' or 'AND' clause used when both source id and target id are provided
	 *  @param  int			$alsosametype		0=Return only links to object that differs from source type. 1=Include also link to objects of same type.
	 *  @param  string		$orderby			SQL 'ORDER BY' clause
	 *  @param	int|string	$loadalsoobjects	Load also array this->linkedObjects. Use 0 to increase performances, Use 1 to load all, Use value of type ('facture', 'facturerec', ...) to load only a type of object.
	 *	@return int								<0 if KO, >0 if OK
	 *  @see	add_object_linked(), updateObjectLinked(), deleteObjectLinked()
	 */
	public function fetchObjectLinked($sourceid = null, $sourcetype = '', $targetid = null, $targettype = '', $clause = 'OR', $alsosametype = 1, $orderby = 'sourcetype', $loadalsoobjects = 1)
	{
		global $conf, $hookmanager, $action;

		// Important for pdf generation time reduction
		// This boolean is true if $this->linkedObjects has already been loaded with all objects linked without filter
		if ($this->id > 0 && !empty($this->linkedObjectsFullLoaded[$this->id])) {
			return 1;
		}

		$this->linkedObjectsIds = array();
		$this->linkedObjects = array();

		$justsource = false;
		$justtarget = false;
		$withtargettype = false;
		$withsourcetype = false;

		$parameters = array('sourcetype'=>$sourcetype, 'sourceid'=>$sourceid, 'targettype'=>$targettype, 'targetid'=>$targetid);
		// Hook for explicitly set the targettype if it must be differtent than $this->element
		$reshook = $hookmanager->executeHooks('setLinkedObjectSourceTargetType', $parameters, $this, $action); // Note that $action and $object may have been modified by some hooks
		if ($reshook > 0) {
			if (!empty($hookmanager->resArray['sourcetype'])) $sourcetype = $hookmanager->resArray['sourcetype'];
			if (!empty($hookmanager->resArray['sourceid'])) $sourceid = $hookmanager->resArray['sourceid'];
			if (!empty($hookmanager->resArray['targettype'])) $targettype = $hookmanager->resArray['targettype'];
			if (!empty($hookmanager->resArray['targetid'])) $targetid = $hookmanager->resArray['targetid'];
		}

		if (!empty($sourceid) && !empty($sourcetype) && empty($targetid)) {
			$justsource = true; // the source (id and type) is a search criteria
			if (!empty($targettype)) {
				$withtargettype = true;
			}
		}
		if (!empty($targetid) && !empty($targettype) && empty($sourceid)) {
			$justtarget = true; // the target (id and type) is a search criteria
			if (!empty($sourcetype)) {
				$withsourcetype = true;
			}
		}

		$sourceid = (!empty($sourceid) ? $sourceid : $this->id);
		$targetid = (!empty($targetid) ? $targetid : $this->id);
		$sourcetype = (!empty($sourcetype) ? $sourcetype : $this->element);
		$targettype = (!empty($targettype) ? $targettype : $this->element);

		/*if (empty($sourceid) && empty($targetid))
		 {
		 dol_syslog('Bad usage of function. No source nor target id defined (nor as parameter nor as object id)', LOG_ERR);
		 return -1;
		 }*/

		// Links between objects are stored in table element_element
		$sql = "SELECT rowid, fk_source, sourcetype, fk_target, targettype";
		$sql .= " FROM ".$this->db->prefix()."element_element";
		$sql .= " WHERE ";
		if ($justsource || $justtarget) {
			if ($justsource) {
				$sql .= "fk_source = ".((int) $sourceid)." AND sourcetype = '".$this->db->escape($sourcetype)."'";
				if ($withtargettype) {
					$sql .= " AND targettype = '".$this->db->escape($targettype)."'";
				}
			} elseif ($justtarget) {
				$sql .= "fk_target = ".((int) $targetid)." AND targettype = '".$this->db->escape($targettype)."'";
				if ($withsourcetype) {
					$sql .= " AND sourcetype = '".$this->db->escape($sourcetype)."'";
				}
			}
		} else {
			$sql .= "(fk_source = ".((int) $sourceid)." AND sourcetype = '".$this->db->escape($sourcetype)."')";
			$sql .= " ".$clause." (fk_target = ".((int) $targetid)." AND targettype = '".$this->db->escape($targettype)."')";
			if ($loadalsoobjects && $this->id > 0 && $sourceid == $this->id && $sourcetype == $this->element && $targetid == $this->id && $targettype == $this->element && $clause == 'OR') {
				$this->linkedObjectsFullLoaded[$this->id] = true;
			}
		}
		$sql .= " ORDER BY ".$orderby;

		dol_syslog(get_class($this)."::fetchObjectLink", LOG_DEBUG);
		$resql = $this->db->query($sql);
		if ($resql) {
			$num = $this->db->num_rows($resql);
			$i = 0;
			while ($i < $num) {
				$obj = $this->db->fetch_object($resql);
				if ($justsource || $justtarget) {
					if ($justsource) {
						$this->linkedObjectsIds[$obj->targettype][$obj->rowid] = $obj->fk_target;
					} elseif ($justtarget) {
						$this->linkedObjectsIds[$obj->sourcetype][$obj->rowid] = $obj->fk_source;
					}
				} else {
					if ($obj->fk_source == $sourceid && $obj->sourcetype == $sourcetype) {
						$this->linkedObjectsIds[$obj->targettype][$obj->rowid] = $obj->fk_target;
					}
					if ($obj->fk_target == $targetid && $obj->targettype == $targettype) {
						$this->linkedObjectsIds[$obj->sourcetype][$obj->rowid] = $obj->fk_source;
					}
				}
				$i++;
			}

			if (!empty($this->linkedObjectsIds)) {
				$tmparray = $this->linkedObjectsIds;
				foreach ($tmparray as $objecttype => $objectids) {       // $objecttype is a module name ('facture', 'mymodule', ...) or a module name with a suffix ('project_task', 'mymodule_myobj', ...)
					// Parse element/subelement (ex: project_task, cabinetmed_consultation, ...)
					$module = $element = $subelement = $objecttype;
					$regs = array();
					if ($objecttype != 'supplier_proposal' && $objecttype != 'order_supplier' && $objecttype != 'invoice_supplier'
						&& preg_match('/^([^_]+)_([^_]+)/i', $objecttype, $regs)) {
						$module = $element = $regs[1];
						$subelement = $regs[2];
					}

					$classpath = $element.'/class';
					// To work with non standard classpath or module name
					if ($objecttype == 'facture') {
						$classpath = 'compta/facture/class';
					} elseif ($objecttype == 'facturerec') {
						$classpath = 'compta/facture/class';
						$module = 'facture';
					} elseif ($objecttype == 'propal') {
						$classpath = 'comm/propal/class';
					} elseif ($objecttype == 'supplier_proposal') {
						$classpath = 'supplier_proposal/class';
					} elseif ($objecttype == 'shipping') {
						$classpath = 'expedition/class';
						$subelement = 'expedition';
						$module = 'expedition_bon';
					} elseif ($objecttype == 'delivery') {
						$classpath = 'delivery/class';
						$subelement = 'delivery';
						$module = 'delivery_note';
					} elseif ($objecttype == 'invoice_supplier' || $objecttype == 'order_supplier') {
						$classpath = 'fourn/class';
						$module = 'fournisseur';
					} elseif ($objecttype == 'fichinter') {
						$classpath = 'fichinter/class';
						$subelement = 'fichinter';
						$module = 'ficheinter';
					} elseif ($objecttype == 'subscription') {
						$classpath = 'adherents/class';
						$module = 'adherent';
					} elseif ($objecttype == 'contact') {
						 $module = 'societe';
					}
					// Set classfile
					$classfile = strtolower($subelement);
					$classname = ucfirst($subelement);

					if ($objecttype == 'order') {
						$classfile = 'commande';
						$classname = 'Commande';
					} elseif ($objecttype == 'invoice_supplier') {
						$classfile = 'fournisseur.facture';
						$classname = 'FactureFournisseur';
					} elseif ($objecttype == 'order_supplier') {
						$classfile = 'fournisseur.commande';
						$classname = 'CommandeFournisseur';
					} elseif ($objecttype == 'supplier_proposal') {
						$classfile = 'supplier_proposal';
						$classname = 'SupplierProposal';
					} elseif ($objecttype == 'facturerec') {
						$classfile = 'facture-rec';
						$classname = 'FactureRec';
					} elseif ($objecttype == 'subscription') {
						$classfile = 'subscription';
						$classname = 'Subscription';
					} elseif ($objecttype == 'project' || $objecttype == 'projet') {
						$classpath = 'projet/class';
						$classfile = 'project';
						$classname = 'Project';
					} elseif ($objecttype == 'conferenceorboothattendee') {
						$classpath = 'eventorganization/class';
						$classfile = 'conferenceorboothattendee';
						$classname = 'ConferenceOrBoothAttendee';
						$module = 'eventorganization';
					} elseif ($objecttype == 'conferenceorbooth') {
						$classpath = 'eventorganization/class';
						$classfile = 'conferenceorbooth';
						$classname = 'ConferenceOrBooth';
						$module = 'eventorganization';
					} elseif ($objecttype == 'mo') {
						$classpath = 'mrp/class';
						$classfile = 'mo';
						$classname = 'Mo';
						$module = 'mrp';
					}

					// Here $module, $classfile and $classname are set, we can use them.
					if ($conf->$module->enabled && (($element != $this->element) || $alsosametype)) {
						if ($loadalsoobjects && (is_numeric($loadalsoobjects) || ($loadalsoobjects === $objecttype))) {
							dol_include_once('/'.$classpath.'/'.$classfile.'.class.php');
							//print '/'.$classpath.'/'.$classfile.'.class.php '.class_exists($classname);
							if (class_exists($classname)) {
								foreach ($objectids as $i => $objectid) {	// $i is rowid into llx_element_element
									$object = new $classname($this->db);
									$ret = $object->fetch($objectid);
									if ($ret >= 0) {
										$this->linkedObjects[$objecttype][$i] = $object;
									}
								}
							}
						}
					} else {
						unset($this->linkedObjectsIds[$objecttype]);
					}
				}
			}
			return 1;
		} else {
			dol_print_error($this->db);
			return -1;
		}
	}

	/**
	 *	Update object linked of a current object
	 *
	 *	@param	int		$sourceid		Object source id
	 *	@param  string	$sourcetype		Object source type
	 *	@param  int		$targetid		Object target id
	 *	@param  string	$targettype		Object target type
	 * 	@param	User	$f_user			User that create
	 * 	@param	int		$notrigger		1=Does not execute triggers, 0= execute triggers
	 *	@return							int	>0 if OK, <0 if KO
	 *	@see	add_object_linked(), fetObjectLinked(), deleteObjectLinked()
	 */
	public function updateObjectLinked($sourceid = null, $sourcetype = '', $targetid = null, $targettype = '', $f_user = null, $notrigger = 0)
	{
		global $user;
		$updatesource = false;
		$updatetarget = false;
		$f_user = isset($f_user) ? $f_user : $user;

		if (!empty($sourceid) && !empty($sourcetype) && empty($targetid) && empty($targettype)) {
			$updatesource = true;
		} elseif (empty($sourceid) && empty($sourcetype) && !empty($targetid) && !empty($targettype)) {
			$updatetarget = true;
		}

		$this->db->begin();
		$error = 0;

		$sql = "UPDATE " . $this->db->prefix() . "element_element SET ";
		if ($updatesource) {
			$sql .= "fk_source = " . ((int) $sourceid);
			$sql .= ", sourcetype = '" . $this->db->escape($sourcetype) . "'";
			$sql .= " WHERE fk_target = " . ((int) $this->id);
			$sql .= " AND targettype = '" . $this->db->escape($this->element) . "'";
		} elseif ($updatetarget) {
			$sql .= "fk_target = " . ((int) $targetid);
			$sql .= ", targettype = '" . $this->db->escape($targettype) . "'";
			$sql .= " WHERE fk_source = " . ((int) $this->id);
			$sql .= " AND sourcetype = '" . $this->db->escape($this->element) . "'";
		}

		dol_syslog(get_class($this) . "::updateObjectLinked", LOG_DEBUG);
		if ($this->db->query($sql)) {
			if (!$notrigger) {
				// Call trigger
				$this->context['link_source_id'] = $sourceid;
				$this->context['link_source_type'] = $sourcetype;
				$this->context['link_target_id'] = $targetid;
				$this->context['link_target_type'] = $targettype;
				$result = $this->call_trigger('OBJECT_LINK_MODIFY', $f_user);
				if ($result < 0) {
					$error++;
				}
				// End call triggers
			}
		} else {
			$this->error = $this->db->lasterror();
			$error++;
		}

		if (!$error) {
			$this->db->commit();
			return 1;
		} else {
			$this->db->rollback();
			return -1;
		}
	}

	/**
	 *	Delete all links between an object $this
	 *
	 *	@param	int		$sourceid		Object source id
	 *	@param  string	$sourcetype		Object source type
	 *	@param  int		$targetid		Object target id
	 *	@param  string	$targettype		Object target type
	 *  @param	int		$rowid			Row id of line to delete. If defined, other parameters are not used.
	 * 	@param	User	$f_user			User that create
	 * 	@param	int		$notrigger		1=Does not execute triggers, 0= execute triggers
	 *	@return     					int	>0 if OK, <0 if KO
	 *	@see	add_object_linked(), updateObjectLinked(), fetchObjectLinked()
	 */
	public function deleteObjectLinked($sourceid = null, $sourcetype = '', $targetid = null, $targettype = '', $rowid = '', $f_user = null, $notrigger = 0)
	{
		global $user;
		$deletesource = false;
		$deletetarget = false;
		$f_user = isset($f_user) ? $f_user : $user;

		if (!empty($sourceid) && !empty($sourcetype) && empty($targetid) && empty($targettype)) {
			$deletesource = true;
		} elseif (empty($sourceid) && empty($sourcetype) && !empty($targetid) && !empty($targettype)) {
			$deletetarget = true;
		}

		$sourceid = (!empty($sourceid) ? $sourceid : $this->id);
		$sourcetype = (!empty($sourcetype) ? $sourcetype : $this->element);
		$targetid = (!empty($targetid) ? $targetid : $this->id);
		$targettype = (!empty($targettype) ? $targettype : $this->element);
		$this->db->begin();
		$error = 0;

		if (!$notrigger) {
			// Call trigger
			$this->context['link_id'] = $rowid;
			$this->context['link_source_id'] = $sourceid;
			$this->context['link_source_type'] = $sourcetype;
			$this->context['link_target_id'] = $targetid;
			$this->context['link_target_type'] = $targettype;
			$result = $this->call_trigger('OBJECT_LINK_DELETE', $f_user);
			if ($result < 0) {
				$error++;
			}
			// End call triggers
		}

		if (!$error) {
			$sql = "DELETE FROM " . $this->db->prefix() . "element_element";
			$sql .= " WHERE";
			if ($rowid > 0) {
				$sql .= " rowid = " . ((int) $rowid);
			} else {
				if ($deletesource) {
					$sql .= " fk_source = " . ((int) $sourceid) . " AND sourcetype = '" . $this->db->escape($sourcetype) . "'";
					$sql .= " AND fk_target = " . ((int) $this->id) . " AND targettype = '" . $this->db->escape($this->element) . "'";
				} elseif ($deletetarget) {
					$sql .= " fk_target = " . ((int) $targetid) . " AND targettype = '" . $this->db->escape($targettype) . "'";
					$sql .= " AND fk_source = " . ((int) $this->id) . " AND sourcetype = '" . $this->db->escape($this->element) . "'";
				} else {
					$sql .= " (fk_source = " . ((int) $this->id) . " AND sourcetype = '" . $this->db->escape($this->element) . "')";
					$sql .= " OR";
					$sql .= " (fk_target = " . ((int) $this->id) . " AND targettype = '" . $this->db->escape($this->element) . "')";
				}
			}

			dol_syslog(get_class($this) . "::deleteObjectLinked", LOG_DEBUG);
			if (!$this->db->query($sql)) {
				$this->error = $this->db->lasterror();
				$this->errors[] = $this->error;
				$error++;
			}
		}

		if (!$error) {
			$this->db->commit();
			return 1;
		} else {
			$this->db->rollback();
			return 0;
		}
	}

	/**
	 * Function used to get an array with all items linked to an object id in association table
	 *
	 * @param	int		$fk_object_where		id of object we need to get linked items
	 * @param	string	$field_select			name of field we need to get a list
	 * @param	string	$field_where			name of field of object we need to get linked items
	 * @param	string	$table_element			name of association table
	 * @return 	array							Array of record
	 */
	public static function getAllItemsLinkedByObjectID($fk_object_where, $field_select, $field_where, $table_element)
	{
		if (empty($fk_object_where) || empty($field_where) || empty($table_element)) {
			return -1;
		}

		global $db;

		$sql = "SELECT ".$field_select." FROM ".$db->prefix().$table_element." WHERE ".$field_where." = ".((int) $fk_object_where);
		$resql = $db->query($sql);

		$TRes = array();
		if (!empty($resql)) {
			while ($res = $db->fetch_object($resql)) {
				$TRes[] = $res->{$field_select};
			}
		}

		return $TRes;
	}

	/**
	 * Function used to remove all items linked to an object id in association table
	 *
	 * @param	int		$fk_object_where		id of object we need to remove linked items
	 * @param	string	$field_where			name of field of object we need to delete linked items
	 * @param	string	$table_element			name of association table
	 * @return 	int								<0 if KO, 0 if nothing done, >0 if OK and something done
	 */
	public static function deleteAllItemsLinkedByObjectID($fk_object_where, $field_where, $table_element)
	{
		if (empty($fk_object_where) || empty($field_where) || empty($table_element)) {
			return -1;
		}

		global $db;

		$sql = "DELETE FROM ".$db->prefix().$table_element." WHERE ".$field_where." = ".((int) $fk_object_where);
		$resql = $db->query($sql);

		if (empty($resql)) {
			return 0;
		}

		return 1;
	}

	/**
	 *      Set status of an object
	 *
	 *      @param	int		$status			Status to set
	 *      @param	int		$elementId		Id of element to force (use this->id by default if null)
	 *      @param	string	$elementType	Type of element to force (use this->table_element by default)
	 *      @param	string	$trigkey		Trigger key to use for trigger. Use '' means automatic but it not recommended and is deprecated.
	 *      @param	string	$fieldstatus	Name of status field in this->table_element
	 *      @return int						<0 if KO, >0 if OK
	 */
	public function setStatut($status, $elementId = null, $elementType = '', $trigkey = '', $fieldstatus = 'fk_statut')
	{
		global $user, $langs, $conf;

		$savElementId = $elementId; // To be used later to know if we were using the method using the id of this or not.

		$elementId = (!empty($elementId) ? $elementId : $this->id);
		$elementTable = (!empty($elementType) ? $elementType : $this->table_element);

		$this->db->begin();

		if ($elementTable == 'facture_rec') {
			$fieldstatus = "suspended";
		}
		if ($elementTable == 'mailing') {
			$fieldstatus = "statut";
		}
		if ($elementTable == 'cronjob') {
			$fieldstatus = "status";
		}
		if ($elementTable == 'user') {
			$fieldstatus = "statut";
		}
		if ($elementTable == 'expensereport') {
			$fieldstatus = "fk_statut";
		}
		if ($elementTable == 'commande_fournisseur_dispatch') {
			$fieldstatus = "status";
		}
		if (isset($this->fields) && is_array($this->fields) && array_key_exists('status', $this->fields)) {
			$fieldstatus = 'status';
		}

		$sql = "UPDATE ".$this->db->prefix().$elementTable;
		$sql .= " SET ".$fieldstatus." = ".((int) $status);
		// If status = 1 = validated, update also fk_user_valid
		// TODO Replace the test on $elementTable by doing a test on existence of the field in $this->fields
		if ($status == 1 && in_array($elementTable, array('expensereport', 'inventory'))) {
			$sql .= ", fk_user_valid = ".((int) $user->id);
		}
		if ($status == 1 && in_array($elementTable, array('expensereport'))) {
			$sql .= ", date_valid = '".$this->db->idate(dol_now())."'";
		}
		if ($status == 1 && in_array($elementTable, array('inventory'))) {
			$sql .= ", date_validation = '".$this->db->idate(dol_now())."'";
		}
		$sql .= " WHERE rowid=".((int) $elementId);

		dol_syslog(get_class($this)."::setStatut", LOG_DEBUG);
		if ($this->db->query($sql)) {
			$error = 0;

			// Try autoset of trigkey
			if (empty($trigkey)) {
				if ($this->element == 'supplier_proposal' && $status == 2) {
					$trigkey = 'SUPPLIER_PROPOSAL_SIGN'; // 2 = SupplierProposal::STATUS_SIGNED. Can't use constant into this generic class
				}
				if ($this->element == 'supplier_proposal' && $status == 3) {
					$trigkey = 'SUPPLIER_PROPOSAL_REFUSE'; // 3 = SupplierProposal::STATUS_REFUSED. Can't use constant into this generic class
				}
				if ($this->element == 'supplier_proposal' && $status == 4) {
					$trigkey = 'SUPPLIER_PROPOSAL_CLOSE'; // 4 = SupplierProposal::STATUS_CLOSED. Can't use constant into this generic class
				}
				if ($this->element == 'fichinter' && $status == 3) {
					$trigkey = 'FICHINTER_CLASSIFY_DONE';
				}
				if ($this->element == 'fichinter' && $status == 2) {
					$trigkey = 'FICHINTER_CLASSIFY_BILLED';
				}
				if ($this->element == 'fichinter' && $status == 1) {
					$trigkey = 'FICHINTER_CLASSIFY_UNBILLED';
				}
			}

			if ($trigkey) {
				// Call trigger
				$result = $this->call_trigger($trigkey, $user);
				if ($result < 0) {
					$error++;
				}
				// End call triggers
			}

			if (!$error) {
				$this->db->commit();

				if (empty($savElementId)) {
					// If the element we update is $this (so $elementId was provided as null)
					if ($fieldstatus == 'tosell') {
						$this->status = $status;
					} elseif ($fieldstatus == 'tobuy') {
						$this->status_buy = $status;
					} else {
						$this->statut = $status;
						$this->status = $status;
					}
				}

				return 1;
			} else {
				$this->db->rollback();
				dol_syslog(get_class($this)."::setStatut ".$this->error, LOG_ERR);
				return -1;
			}
		} else {
			$this->error = $this->db->lasterror();
			$this->db->rollback();
			return -1;
		}
	}


	/**
	 *  Load type of canvas of an object if it exists
	 *
	 *  @param      int		$id     Record id
	 *  @param      string	$ref    Record ref
	 *  @return		int				<0 if KO, 0 if nothing done, >0 if OK
	 */
	public function getCanvas($id = 0, $ref = '')
	{
		global $conf;

		if (empty($id) && empty($ref)) {
			return 0;
		}
		if (!empty($conf->global->MAIN_DISABLE_CANVAS)) {
			return 0; // To increase speed. Not enabled by default.
		}

		// Clean parameters
		$ref = trim($ref);

		$sql = "SELECT rowid, canvas";
		$sql .= " FROM ".$this->db->prefix().$this->table_element;
		$sql .= " WHERE entity IN (".getEntity($this->element).")";
		if (!empty($id)) {
			$sql .= " AND rowid = ".((int) $id);
		}
		if (!empty($ref)) {
			$sql .= " AND ref = '".$this->db->escape($ref)."'";
		}

		$resql = $this->db->query($sql);
		if ($resql) {
			$obj = $this->db->fetch_object($resql);
			if ($obj) {
				$this->canvas = $obj->canvas;
				return 1;
			} else {
				return 0;
			}
		} else {
			dol_print_error($this->db);
			return -1;
		}
	}


	/**
	 * 	Get special code of a line
	 *
	 * 	@param	int		$lineid		Id of line
	 * 	@return	int					Special code
	 */
	public function getSpecialCode($lineid)
	{
		$sql = "SELECT special_code FROM ".$this->db->prefix().$this->table_element_line;
		$sql .= " WHERE rowid = ".((int) $lineid);
		$resql = $this->db->query($sql);
		if ($resql) {
			$row = $this->db->fetch_row($resql);
			return $row[0];
		}
	}

	/**
	 *  Function to check if an object is used by others.
	 *  Check is done into this->childtables. There is no check into llx_element_element.
	 *
	 *  @param	int		$id			Force id of object
	 *  @param	int		$entity		Force entity to check
	 *  @return	int					<0 if KO, 0 if not used, >0 if already used
	 */
	public function isObjectUsed($id = 0, $entity = 0)
	{
		global $langs;

		if (empty($id)) {
			$id = $this->id;
		}

		// Check parameters
		if (!isset($this->childtables) || !is_array($this->childtables) || count($this->childtables) == 0) {
			dol_print_error('Called isObjectUsed on a class with property this->childtables not defined');
			return -1;
		}

		$arraytoscan = $this->childtables;
		// For backward compatibility, we check if array is old format array('table1', 'table2', ...)
		$tmparray = array_keys($this->childtables);
		if (is_numeric($tmparray[0])) {
			$arraytoscan = array_flip($this->childtables);
		}

		// Test if child exists
		$haschild = 0;
		foreach ($arraytoscan as $table => $element) {
			//print $id.'-'.$table.'-'.$elementname.'<br>';
			// Check if element can be deleted
			$sql = "SELECT COUNT(*) as nb";
			$sql.= " FROM ".$this->db->prefix().$table." as c";
			if (!empty($element['parent']) && !empty($element['parentkey'])) {
				$sql.= ", ".$this->db->prefix().$element['parent']." as p";
			}
			$sql.= " WHERE c.".$this->fk_element." = ".((int) $id);
			if (!empty($element['parent']) && !empty($element['parentkey'])) {
				$sql.= " AND c.".$element['parentkey']." = p.rowid";
			}
			if (!empty($entity)) {
				if (!empty($element['parent']) && !empty($element['parentkey'])) {
					$sql.= " AND p.entity = ".((int) $entity);
				} else {
					$sql.= " AND c.entity = ".((int) $entity);
				}
			}
			$resql = $this->db->query($sql);
			if ($resql) {
				$obj = $this->db->fetch_object($resql);
				if ($obj->nb > 0) {
					$langs->load("errors");
					//print 'Found into table '.$table.', type '.$langs->transnoentitiesnoconv($elementname).', haschild='.$haschild;
					$haschild += $obj->nb;
					if (is_numeric($element)) {	// very old usage array('table1', 'table2', ...)
						$this->errors[] = $langs->transnoentitiesnoconv("ErrorRecordHasAtLeastOneChildOfType", method_exists($this, 'getNomUrl') ? $this->getNomUrl() : $this->ref, $table);
					} elseif (is_string($element)) { // old usage array('table1' => 'TranslateKey1', 'table2' => 'TranslateKey2', ...)
						$this->errors[] = $langs->transnoentitiesnoconv("ErrorRecordHasAtLeastOneChildOfType",  method_exists($this, 'getNomUrl') ? $this->getNomUrl() : $this->ref, $langs->transnoentitiesnoconv($element));
					} else { // new usage: $element['name']=Translation key
						$this->errors[] = $langs->transnoentitiesnoconv("ErrorRecordHasAtLeastOneChildOfType",  method_exists($this, 'getNomUrl') ? $this->getNomUrl() : $this->ref, $langs->transnoentitiesnoconv($element['name']));
					}
					break; // We found at least one, we stop here
				}
			} else {
				$this->errors[] = $this->db->lasterror();
				return -1;
			}
		}
		if ($haschild > 0) {
			$this->errors[] = "ErrorRecordHasChildren";
			return $haschild;
		} else {
			return 0;
		}
	}

	/**
	 *  Function to say how many lines object contains
	 *
	 *	@param	int		$predefined		-1=All, 0=Count free product/service only, 1=Count predefined product/service only, 2=Count predefined product, 3=Count predefined service
	 *  @return	int						<0 if KO, 0 if no predefined products, nb of lines with predefined products if found
	 */
	public function hasProductsOrServices($predefined = -1)
	{
		$nb = 0;

		foreach ($this->lines as $key => $val) {
			$qualified = 0;
			if ($predefined == -1) {
				$qualified = 1;
			}
			if ($predefined == 1 && $val->fk_product > 0) {
				$qualified = 1;
			}
			if ($predefined == 0 && $val->fk_product <= 0) {
				$qualified = 1;
			}
			if ($predefined == 2 && $val->fk_product > 0 && $val->product_type == 0) {
				$qualified = 1;
			}
			if ($predefined == 3 && $val->fk_product > 0 && $val->product_type == 1) {
				$qualified = 1;
			}
			if ($qualified) {
				$nb++;
			}
		}
		dol_syslog(get_class($this).'::hasProductsOrServices we found '.$nb.' qualified lines of products/servcies');
		return $nb;
	}

	/**
	 * Function that returns the total amount HT of discounts applied for all lines.
	 *
	 * @return 	float|string			Total amout of discount
	 */
	public function getTotalDiscount()
	{
		if (!empty($this->table_element_line) ) {
			$total_discount = 0.00;

			$sql = "SELECT subprice as pu_ht, qty, remise_percent, total_ht";
			$sql .= " FROM ".$this->db->prefix().$this->table_element_line;
			$sql .= " WHERE ".$this->fk_element." = ".((int) $this->id);

			dol_syslog(get_class($this).'::getTotalDiscount', LOG_DEBUG);
			$resql = $this->db->query($sql);
			if ($resql) {
				$num = $this->db->num_rows($resql);
				$i = 0;
				while ($i < $num) {
					$obj = $this->db->fetch_object($resql);

					$pu_ht = $obj->pu_ht;
					$qty = $obj->qty;
					$total_ht = $obj->total_ht;

					$total_discount_line = floatval(price2num(($pu_ht * $qty) - $total_ht, 'MT'));
					$total_discount += $total_discount_line;

					$i++;
				}
			}

			//print $total_discount; exit;
			return price2num($total_discount);
		}

		return null;
	}


	/**
	 * Return into unit=0, the calculated total of weight and volume of all lines * qty
	 * Calculate by adding weight and volume of each product line, so properties ->volume/volume_units/weight/weight_units must be loaded on line.
	 *
	 * @return  array                           array('weight'=>...,'volume'=>...)
	 */
	public function getTotalWeightVolume()
	{
		$totalWeight = 0;
		$totalVolume = 0;
		// defined for shipment only
		$totalOrdered = '';
		// defined for shipment only
		$totalToShip = '';

		foreach ($this->lines as $line) {
			if (isset($line->qty_asked)) {
				if (empty($totalOrdered)) {
					$totalOrdered = 0; // Avoid warning because $totalOrdered is ''
				}
				$totalOrdered += $line->qty_asked; // defined for shipment only
			}
			if (isset($line->qty_shipped)) {
				if (empty($totalToShip)) {
					$totalToShip = 0; // Avoid warning because $totalToShip is ''
				}
				$totalToShip += $line->qty_shipped; // defined for shipment only
			} elseif ($line->element == 'commandefournisseurdispatch' && isset($line->qty)) {
				if (empty($totalToShip)) {
					$totalToShip = 0;
				}
				$totalToShip += $line->qty; // defined for reception only
			}

			// Define qty, weight, volume, weight_units, volume_units
			if ($this->element == 'shipping') {
				// for shipments
				$qty = $line->qty_shipped ? $line->qty_shipped : 0;
			} else {
				$qty = $line->qty ? $line->qty : 0;
			}

			$weight = !empty($line->weight) ? $line->weight : 0;
			($weight == 0 && !empty($line->product->weight)) ? $weight = $line->product->weight : 0;
			$volume = !empty($line->volume) ? $line->volume : 0;
			($volume == 0 && !empty($line->product->volume)) ? $volume = $line->product->volume : 0;

			$weight_units = !empty($line->weight_units) ? $line->weight_units : 0;
			($weight_units == 0 && !empty($line->product->weight_units)) ? $weight_units = $line->product->weight_units : 0;
			$volume_units = !empty($line->volume_units) ? $line->volume_units : 0;
			($volume_units == 0 && !empty($line->product->volume_units)) ? $volume_units = $line->product->volume_units : 0;

			$weightUnit = 0;
			$volumeUnit = 0;
			if (!empty($weight_units)) {
				$weightUnit = $weight_units;
			}
			if (!empty($volume_units)) {
				$volumeUnit = $volume_units;
			}

			if (empty($totalWeight)) {
				$totalWeight = 0; // Avoid warning because $totalWeight is ''
			}
			if (empty($totalVolume)) {
				$totalVolume = 0; // Avoid warning because $totalVolume is ''
			}

			//var_dump($line->volume_units);
			if ($weight_units < 50) {   // < 50 means a standard unit (power of 10 of official unit), > 50 means an exotic unit (like inch)
				$trueWeightUnit = pow(10, $weightUnit);
				$totalWeight += $weight * $qty * $trueWeightUnit;
			} else {
				if ($weight_units == 99) {
					// conversion 1 Pound = 0.45359237 KG
					$trueWeightUnit = 0.45359237;
					$totalWeight += $weight * $qty * $trueWeightUnit;
				} elseif ($weight_units == 98) {
					// conversion 1 Ounce = 0.0283495 KG
					$trueWeightUnit = 0.0283495;
					$totalWeight += $weight * $qty * $trueWeightUnit;
				} else {
					$totalWeight += $weight * $qty; // This may be wrong if we mix different units
				}
			}
			if ($volume_units < 50) {   // >50 means a standard unit (power of 10 of official unit), > 50 means an exotic unit (like inch)
				//print $line->volume."x".$line->volume_units."x".($line->volume_units < 50)."x".$volumeUnit;
				$trueVolumeUnit = pow(10, $volumeUnit);
				//print $line->volume;
				$totalVolume += $volume * $qty * $trueVolumeUnit;
			} else {
				$totalVolume += $volume * $qty; // This may be wrong if we mix different units
			}
		}

		return array('weight'=>$totalWeight, 'volume'=>$totalVolume, 'ordered'=>$totalOrdered, 'toship'=>$totalToShip);
	}


	/**
	 *	Set extra parameters
	 *
	 *	@return	int      <0 if KO, >0 if OK
	 */
	public function setExtraParameters()
	{
		$this->db->begin();

		$extraparams = (!empty($this->extraparams) ? json_encode($this->extraparams) : null);

		$sql = "UPDATE ".$this->db->prefix().$this->table_element;
		$sql .= " SET extraparams = ".(!empty($extraparams) ? "'".$this->db->escape($extraparams)."'" : "null");
		$sql .= " WHERE rowid = ".((int) $this->id);

		dol_syslog(get_class($this)."::setExtraParameters", LOG_DEBUG);
		$resql = $this->db->query($sql);
		if (!$resql) {
			$this->error = $this->db->lasterror();
			$this->db->rollback();
			return -1;
		} else {
			$this->db->commit();
			return 1;
		}
	}


	// --------------------
	// TODO: All functions here must be redesigned and moved as they are not business functions but output functions
	// --------------------

	/* This is to show add lines */

	/**
	 *	Show add free and predefined products/services form
	 *
	 *  @param	int		        $dateSelector       1=Show also date range input fields
	 *  @param	Societe			$seller				Object thirdparty who sell
	 *  @param	Societe			$buyer				Object thirdparty who buy
	 *  @param	string			$defaulttpldir		Directory where to find the template
	 *	@return	void
	 */
	public function formAddObjectLine($dateSelector, $seller, $buyer, $defaulttpldir = '/core/tpl')
	{
		global $conf, $user, $langs, $object, $hookmanager, $extrafields;
		global $form;

		// Line extrafield
		if (!is_object($extrafields)) {
			require_once DOL_DOCUMENT_ROOT.'/core/class/extrafields.class.php';
			$extrafields = new ExtraFields($this->db);
		}
		$extrafields->fetch_name_optionals_label($this->table_element_line);

		// Output template part (modules that overwrite templates must declare this into descriptor)
		// Use global variables + $dateSelector + $seller and $buyer
		// Note: This is deprecated. If you need to overwrite the tpl file, use instead the hook 'formAddObjectLine'.
		$dirtpls = array_merge($conf->modules_parts['tpl'], array($defaulttpldir));
		foreach ($dirtpls as $module => $reldir) {
			if (!empty($module)) {
				$tpl = dol_buildpath($reldir.'/objectline_create.tpl.php');
			} else {
				$tpl = DOL_DOCUMENT_ROOT.$reldir.'/objectline_create.tpl.php';
			}

			if (empty($conf->file->strict_mode)) {
				$res = @include $tpl;
			} else {
				$res = include $tpl; // for debug
			}
			if ($res) {
				break;
			}
		}
	}



	/* This is to show array of line of details */


	/**
	 *	Return HTML table for object lines
	 *	TODO Move this into an output class file (htmlline.class.php)
	 *	If lines are into a template, title must also be into a template
	 *	But for the moment we don't know if it's possible as we keep a method available on overloaded objects.
	 *
	 *	@param	string		$action				Action code
	 *	@param  string		$seller            	Object of seller third party
	 *	@param  string  	$buyer             	Object of buyer third party
	 *	@param	int			$selected		   	Object line selected
	 *	@param  int	    	$dateSelector      	1=Show also date range input fields
	 *  @param	string		$defaulttpldir		Directory where to find the template
	 *	@return	void
	 */
	public function printObjectLines($action, $seller, $buyer, $selected = 0, $dateSelector = 0, $defaulttpldir = '/core/tpl')
	{
		global $conf, $hookmanager, $langs, $user, $form, $extrafields, $object;
		// TODO We should not use global var for this
		global $inputalsopricewithtax, $usemargins, $disableedit, $disablemove, $disableremove, $outputalsopricetotalwithtax;

		// Define usemargins
		$usemargins = 0;
		if (!empty($conf->margin->enabled) && !empty($this->element) && in_array($this->element, array('facture', 'facturerec', 'propal', 'commande'))) {
			$usemargins = 1;
		}

		$num = count($this->lines);

		// Line extrafield
		if (!is_object($extrafields)) {
			require_once DOL_DOCUMENT_ROOT.'/core/class/extrafields.class.php';
			$extrafields = new ExtraFields($this->db);
		}
		$extrafields->fetch_name_optionals_label($this->table_element_line);

		$parameters = array('num'=>$num, 'dateSelector'=>$dateSelector, 'seller'=>$seller, 'buyer'=>$buyer, 'selected'=>$selected, 'table_element_line'=>$this->table_element_line);
		$reshook = $hookmanager->executeHooks('printObjectLineTitle', $parameters, $this, $action); // Note that $action and $object may have been modified by some hooks
		if (empty($reshook)) {
			// Output template part (modules that overwrite templates must declare this into descriptor)
			// Use global variables + $dateSelector + $seller and $buyer
			// Note: This is deprecated. If you need to overwrite the tpl file, use instead the hook.
			$dirtpls = array_merge($conf->modules_parts['tpl'], array($defaulttpldir));
			foreach ($dirtpls as $module => $reldir) {
				if (!empty($module)) {
					$tpl = dol_buildpath($reldir.'/objectline_title.tpl.php');
				} else {
					$tpl = DOL_DOCUMENT_ROOT.$reldir.'/objectline_title.tpl.php';
				}
				if (empty($conf->file->strict_mode)) {
					$res = @include $tpl;
				} else {
					$res = include $tpl; // for debug
				}
				if ($res) {
					break;
				}
			}
		}

		$i = 0;

		print "<!-- begin printObjectLines() --><tbody>\n";
		foreach ($this->lines as $line) {
			//Line extrafield
			$line->fetch_optionals();

			//if (is_object($hookmanager) && (($line->product_type == 9 && ! empty($line->special_code)) || ! empty($line->fk_parent_line)))
			if (is_object($hookmanager)) {   // Old code is commented on preceding line.
				if (empty($line->fk_parent_line)) {
					$parameters = array('line'=>$line, 'num'=>$num, 'i'=>$i, 'dateSelector'=>$dateSelector, 'seller'=>$seller, 'buyer'=>$buyer, 'selected'=>$selected, 'table_element_line'=>$line->table_element);
					$reshook = $hookmanager->executeHooks('printObjectLine', $parameters, $this, $action); // Note that $action and $object may have been modified by some hooks
				} else {
					$parameters = array('line'=>$line, 'num'=>$num, 'i'=>$i, 'dateSelector'=>$dateSelector, 'seller'=>$seller, 'buyer'=>$buyer, 'selected'=>$selected, 'table_element_line'=>$line->table_element, 'fk_parent_line'=>$line->fk_parent_line);
					$reshook = $hookmanager->executeHooks('printObjectSubLine', $parameters, $this, $action); // Note that $action and $object may have been modified by some hooks
				}
			}
			if (empty($reshook)) {
				$this->printObjectLine($action, $line, '', $num, $i, $dateSelector, $seller, $buyer, $selected, $extrafields, $defaulttpldir);
			}

			$i++;
		}
		print "</tbody><!-- end printObjectLines() -->\n";
	}

	/**
	 *	Return HTML content of a detail line
	 *	TODO Move this into an output class file (htmlline.class.php)
	 *
	 *	@param	string      		$action				GET/POST action
	 *	@param  CommonObjectLine 	$line			    Selected object line to output
	 *	@param  string	    		$var               	Is it a an odd line (true)
	 *	@param  int		    		$num               	Number of line (0)
	 *	@param  int		    		$i					I
	 *	@param  int		    		$dateSelector      	1=Show also date range input fields
	 *	@param  string	    		$seller            	Object of seller third party
	 *	@param  string	    		$buyer             	Object of buyer third party
	 *	@param	int					$selected		   	Object line selected
	 *  @param  Extrafields			$extrafields		Object of extrafields
	 *  @param	string				$defaulttpldir		Directory where to find the template (deprecated)
	 *	@return	void
	 */
	public function printObjectLine($action, $line, $var, $num, $i, $dateSelector, $seller, $buyer, $selected = 0, $extrafields = null, $defaulttpldir = '/core/tpl')
	{
		global $conf, $langs, $user, $object, $hookmanager;
		global $form;
		global $object_rights, $disableedit, $disablemove, $disableremove; // TODO We should not use global var for this !

		$object_rights = $this->getRights();

		$element = $this->element;

		$text = '';
		$description = '';

		// Line in view mode
		if ($action != 'editline' || $selected != $line->id) {
			// Product
			if ($line->fk_product > 0) {
				$product_static = new Product($this->db);
				$product_static->fetch($line->fk_product);

				$product_static->ref = $line->ref; //can change ref in hook
				$product_static->label = !empty($line->label) ? $line->label : ""; //can change label in hook

				$text = $product_static->getNomUrl(1);

				// Define output language and label
				if (!empty($conf->global->MAIN_MULTILANGS)) {
					if (property_exists($this, 'socid') && !is_object($this->thirdparty)) {
						dol_print_error('', 'Error: Method printObjectLine was called on an object and object->fetch_thirdparty was not done before');
						return;
					}

					$prod = new Product($this->db);
					$prod->fetch($line->fk_product);

					$outputlangs = $langs;
					$newlang = '';
					if (empty($newlang) && GETPOST('lang_id', 'aZ09')) {
						$newlang = GETPOST('lang_id', 'aZ09');
					}
					if (!empty($conf->global->PRODUIT_TEXTS_IN_THIRDPARTY_LANGUAGE) && empty($newlang) && is_object($this->thirdparty)) {
						$newlang = $this->thirdparty->default_lang; // To use language of customer
					}
					if (!empty($newlang)) {
						$outputlangs = new Translate("", $conf);
						$outputlangs->setDefaultLang($newlang);
					}

					$label = (!empty($prod->multilangs[$outputlangs->defaultlang]["label"])) ? $prod->multilangs[$outputlangs->defaultlang]["label"] : $line->product_label;
				} else {
					$label = $line->product_label;
				}

				$text .= ' - '.(!empty($line->label) ? $line->label : $label);
				$description .= (!empty($conf->global->PRODUIT_DESC_IN_FORM) ? '' : (!empty($line->description) ? dol_htmlentitiesbr($line->description) : '')); // Description is what to show on popup. We shown nothing if already into desc.
			}

			$line->pu_ttc = price2num((!empty($line->subprice) ? $line->subprice : 0) * (1 + ((!empty($line->tva_tx) ? $line->tva_tx : 0) / 100)), 'MU');

			// Output template part (modules that overwrite templates must declare this into descriptor)
			// Use global variables + $dateSelector + $seller and $buyer
			// Note: This is deprecated. If you need to overwrite the tpl file, use instead the hook printObjectLine and printObjectSubLine.
			$dirtpls = array_merge($conf->modules_parts['tpl'], array($defaulttpldir));
			foreach ($dirtpls as $module => $reldir) {
				if (!empty($module)) {
					$tpl = dol_buildpath($reldir.'/objectline_view.tpl.php');
				} else {
					$tpl = DOL_DOCUMENT_ROOT.$reldir.'/objectline_view.tpl.php';
				}

				if (empty($conf->file->strict_mode)) {
					$res = @include $tpl;
				} else {
					$res = include $tpl; // for debug
				}
				if ($res) {
					break;
				}
			}
		}

		// Line in update mode
		if ($this->statut == 0 && $action == 'editline' && $selected == $line->id) {
			$label = (!empty($line->label) ? $line->label : (($line->fk_product > 0) ? $line->product_label : ''));

			$line->pu_ttc = price2num($line->subprice * (1 + ($line->tva_tx / 100)), 'MU');

			// Output template part (modules that overwrite templates must declare this into descriptor)
			// Use global variables + $dateSelector + $seller and $buyer
			// Note: This is deprecated. If you need to overwrite the tpl file, use instead the hook printObjectLine and printObjectSubLine.
			$dirtpls = array_merge($conf->modules_parts['tpl'], array($defaulttpldir));
			foreach ($dirtpls as $module => $reldir) {
				if (!empty($module)) {
					$tpl = dol_buildpath($reldir.'/objectline_edit.tpl.php');
				} else {
					$tpl = DOL_DOCUMENT_ROOT.$reldir.'/objectline_edit.tpl.php';
				}

				if (empty($conf->file->strict_mode)) {
					$res = @include $tpl;
				} else {
					$res = include $tpl; // for debug
				}
				if ($res) {
					break;
				}
			}
		}
	}


	/* This is to show array of line of details of source object */


	/**
	 * 	Return HTML table table of source object lines
	 *  TODO Move this and previous function into output html class file (htmlline.class.php).
	 *  If lines are into a template, title must also be into a template
	 *  But for the moment we don't know if it's possible, so we keep the method available on overloaded objects.
	 *
	 *	@param	string		$restrictlist		''=All lines, 'services'=Restrict to services only
	 *  @param  array       $selectedLines      Array of lines id for selected lines
	 *  @return	void
	 */
	public function printOriginLinesList($restrictlist = '', $selectedLines = array())
	{
		global $langs, $hookmanager, $conf, $form, $action;

		print '<tr class="liste_titre">';
		print '<td class="linecolref">'.$langs->trans('Ref').'</td>';
		print '<td class="linecoldescription">'.$langs->trans('Description').'</td>';
		print '<td class="linecolvat right">'.$langs->trans('VATRate').'</td>';
		print '<td class="linecoluht right">'.$langs->trans('PriceUHT').'</td>';
		if (!empty($conf->multicurrency->enabled)) {
			print '<td class="linecoluht_currency right">'.$langs->trans('PriceUHTCurrency').'</td>';
		}
		print '<td class="linecolqty right">'.$langs->trans('Qty').'</td>';
		if (!empty($conf->global->PRODUCT_USE_UNITS)) {
			print '<td class="linecoluseunit left">'.$langs->trans('Unit').'</td>';
		}
		print '<td class="linecoldiscount right">'.$langs->trans('ReductionShort').'</td>';
		print '<td class="linecolht right">'.$langs->trans('TotalHT').'</td>';
		print '<td class="center">'.$form->showCheckAddButtons('checkforselect', 1).'</td>';
		print '</tr>';
		$i = 0;

		if (!empty($this->lines)) {
			foreach ($this->lines as $line) {
				$reshook = 0;
				//if (is_object($hookmanager) && (($line->product_type == 9 && !empty($line->special_code)) || !empty($line->fk_parent_line))) {
				if (is_object($hookmanager)) {   // Old code is commented on preceding line.
					$parameters = array('line'=>$line, 'i'=>$i, 'restrictlist'=>$restrictlist, 'selectedLines'=> $selectedLines);
					if (!empty($line->fk_parent_line)) { $parameters['fk_parent_line'] = $line->fk_parent_line; }
					$reshook = $hookmanager->executeHooks('printOriginObjectLine', $parameters, $this, $action); // Note that $action and $object may have been modified by some hooks
				}
				if (empty($reshook)) {
					$this->printOriginLine($line, '', $restrictlist, '/core/tpl', $selectedLines);
				}

				$i++;
			}
		}
	}

	/**
	 * 	Return HTML with a line of table array of source object lines
	 *  TODO Move this and previous function into output html class file (htmlline.class.php).
	 *  If lines are into a template, title must also be into a template
	 *  But for the moment we don't know if it's possible as we keep a method available on overloaded objects.
	 *
	 * 	@param	CommonObjectLine	$line				Line
	 * 	@param	string				$var				Var
	 *	@param	string				$restrictlist		''=All lines, 'services'=Restrict to services only (strike line if not)
	 *  @param	string				$defaulttpldir		Directory where to find the template
	 *  @param  array       		$selectedLines      Array of lines id for selected lines
	 * 	@return	void
	 */
	public function printOriginLine($line, $var, $restrictlist = '', $defaulttpldir = '/core/tpl', $selectedLines = array())
	{
		global $langs, $conf;

		//var_dump($line);
		if (!empty($line->date_start)) {
			$date_start = $line->date_start;
		} else {
			$date_start = $line->date_debut_prevue;
			if ($line->date_debut_reel) {
				$date_start = $line->date_debut_reel;
			}
		}
		if (!empty($line->date_end)) {
			$date_end = $line->date_end;
		} else {
			$date_end = $line->date_fin_prevue;
			if ($line->date_fin_reel) {
				$date_end = $line->date_fin_reel;
			}
		}

		$this->tpl['id'] = $line->id;

		$this->tpl['label'] = '';
		if (!empty($line->fk_parent_line)) {
			$this->tpl['label'] .= img_picto('', 'rightarrow');
		}

		if (($line->info_bits & 2) == 2) {  // TODO Not sure this is used for source object
			$discount = new DiscountAbsolute($this->db);
			$discount->fk_soc = $this->socid;
			$this->tpl['label'] .= $discount->getNomUrl(0, 'discount');
		} elseif (!empty($line->fk_product)) {
			$productstatic = new Product($this->db);
			$productstatic->id = $line->fk_product;
			$productstatic->ref = $line->ref;
			$productstatic->type = $line->fk_product_type;
			if (empty($productstatic->ref)) {
				$line->fetch_product();
				$productstatic = $line->product;
			}

			$this->tpl['label'] .= $productstatic->getNomUrl(1);
			$this->tpl['label'] .= ' - '.(!empty($line->label) ? $line->label : $line->product_label);
			// Dates
			if ($line->product_type == 1 && ($date_start || $date_end)) {
				$this->tpl['label'] .= get_date_range($date_start, $date_end);
			}
		} else {
			$this->tpl['label'] .= ($line->product_type == -1 ? '&nbsp;' : ($line->product_type == 1 ? img_object($langs->trans(''), 'service') : img_object($langs->trans(''), 'product')));
			if (!empty($line->desc)) {
				$this->tpl['label'] .= $line->desc;
			} else {
				$this->tpl['label'] .= ($line->label ? '&nbsp;'.$line->label : '');
			}

			// Dates
			if ($line->product_type == 1 && ($date_start || $date_end)) {
				$this->tpl['label'] .= get_date_range($date_start, $date_end);
			}
		}

		if (!empty($line->desc)) {
			if ($line->desc == '(CREDIT_NOTE)') {  // TODO Not sure this is used for source object
				$discount = new DiscountAbsolute($this->db);
				$discount->fetch($line->fk_remise_except);
				$this->tpl['description'] = $langs->transnoentities("DiscountFromCreditNote", $discount->getNomUrl(0));
			} elseif ($line->desc == '(DEPOSIT)') {  // TODO Not sure this is used for source object
				$discount = new DiscountAbsolute($this->db);
				$discount->fetch($line->fk_remise_except);
				$this->tpl['description'] = $langs->transnoentities("DiscountFromDeposit", $discount->getNomUrl(0));
			} elseif ($line->desc == '(EXCESS RECEIVED)') {
				$discount = new DiscountAbsolute($this->db);
				$discount->fetch($line->fk_remise_except);
				$this->tpl['description'] = $langs->transnoentities("DiscountFromExcessReceived", $discount->getNomUrl(0));
			} elseif ($line->desc == '(EXCESS PAID)') {
				$discount = new DiscountAbsolute($this->db);
				$discount->fetch($line->fk_remise_except);
				$this->tpl['description'] = $langs->transnoentities("DiscountFromExcessPaid", $discount->getNomUrl(0));
			} else {
				$this->tpl['description'] = dol_trunc($line->desc, 60);
			}
		} else {
			$this->tpl['description'] = '&nbsp;';
		}

		// VAT Rate
		$this->tpl['vat_rate'] = vatrate($line->tva_tx, true);
		$this->tpl['vat_rate'] .= (($line->info_bits & 1) == 1) ? '*' : '';
		if (!empty($line->vat_src_code) && !preg_match('/\(/', $this->tpl['vat_rate'])) {
			$this->tpl['vat_rate'] .= ' ('.$line->vat_src_code.')';
		}

		$this->tpl['price'] = price($line->subprice);
		$this->tpl['total_ht'] = price($line->total_ht);
		$this->tpl['multicurrency_price'] = price($line->multicurrency_subprice);
		$this->tpl['qty'] = (($line->info_bits & 2) != 2) ? $line->qty : '&nbsp;';
		if (!empty($conf->global->PRODUCT_USE_UNITS)) {
			$this->tpl['unit'] = $langs->transnoentities($line->getLabelOfUnit('long'));
		}
		$this->tpl['remise_percent'] = (($line->info_bits & 2) != 2) ? vatrate($line->remise_percent, true) : '&nbsp;';

		// Is the line strike or not
		$this->tpl['strike'] = 0;
		if ($restrictlist == 'services' && $line->product_type != Product::TYPE_SERVICE) {
			$this->tpl['strike'] = 1;
		}

		// Output template part (modules that overwrite templates must declare this into descriptor)
		// Use global variables + $dateSelector + $seller and $buyer
		$dirtpls = array_merge($conf->modules_parts['tpl'], array($defaulttpldir));
		foreach ($dirtpls as $module => $reldir) {
			if (!empty($module)) {
				$tpl = dol_buildpath($reldir.'/originproductline.tpl.php');
			} else {
				$tpl = DOL_DOCUMENT_ROOT.$reldir.'/originproductline.tpl.php';
			}

			if (empty($conf->file->strict_mode)) {
				$res = @include $tpl;
			} else {
				$res = include $tpl; // for debug
			}
			if ($res) {
				break;
			}
		}
	}


	// phpcs:disable PEAR.NamingConventions.ValidFunctionName.ScopeNotCamelCaps
	/**
	 *	Add resources to the current object : add entry into llx_element_resources
	 *	Need $this->element & $this->id
	 *
	 *	@param		int		$resource_id		Resource id
	 *	@param		string	$resource_type		'resource'
	 *	@param		int		$busy				Busy or not
	 *	@param		int		$mandatory			Mandatory or not
	 *	@return		int							<=0 if KO, >0 if OK
	 */
	public function add_element_resource($resource_id, $resource_type, $busy = 0, $mandatory = 0)
	{
		// phpcs:enable
		$this->db->begin();

		$sql = "INSERT INTO ".$this->db->prefix()."element_resources (";
		$sql .= "resource_id";
		$sql .= ", resource_type";
		$sql .= ", element_id";
		$sql .= ", element_type";
		$sql .= ", busy";
		$sql .= ", mandatory";
		$sql .= ") VALUES (";
		$sql .= $resource_id;
		$sql .= ", '".$this->db->escape($resource_type)."'";
		$sql .= ", '".$this->db->escape($this->id)."'";
		$sql .= ", '".$this->db->escape($this->element)."'";
		$sql .= ", '".$this->db->escape($busy)."'";
		$sql .= ", '".$this->db->escape($mandatory)."'";
		$sql .= ")";

		dol_syslog(get_class($this)."::add_element_resource", LOG_DEBUG);
		if ($this->db->query($sql)) {
			$this->db->commit();
			return 1;
		} else {
			$this->error = $this->db->lasterror();
			$this->db->rollback();
			return  0;
		}
	}

	// phpcs:disable PEAR.NamingConventions.ValidFunctionName.ScopeNotCamelCaps
	/**
	 *    Delete a link to resource line
	 *
	 *    @param	int		$rowid			Id of resource line to delete
	 *    @param	int		$element		element name (for trigger) TODO: use $this->element into commonobject class
	 *    @param	int		$notrigger		Disable all triggers
	 *    @return   int						>0 if OK, <0 if KO
	 */
	public function delete_resource($rowid, $element, $notrigger = 0)
	{
		// phpcs:enable
		global $user;

		$this->db->begin();

		$sql = "DELETE FROM ".$this->db->prefix()."element_resources";
		$sql .= " WHERE rowid = ".((int) $rowid);

		dol_syslog(get_class($this)."::delete_resource", LOG_DEBUG);

		$resql = $this->db->query($sql);
		if (!$resql) {
			$this->error = $this->db->lasterror();
			$this->db->rollback();
			return -1;
		} else {
			if (!$notrigger) {
				$result = $this->call_trigger(strtoupper($element).'_DELETE_RESOURCE', $user);
				if ($result < 0) {
					$this->db->rollback();
					return -1;
				}
			}
			$this->db->commit();
			return 1;
		}
	}


	/**
	 * Overwrite magic function to solve problem of cloning object that are kept as references
	 *
	 * @return void
	 */
	public function __clone()
	{
		// Force a copy of this->lines, otherwise it will point to same object.
		if (isset($this->lines) && is_array($this->lines)) {
			$nboflines = count($this->lines);
			for ($i = 0; $i < $nboflines; $i++) {
				$this->lines[$i] = clone $this->lines[$i];
			}
		}
	}

	/**
	 * Common function for all objects extending CommonObject for generating documents
	 *
	 * @param 	string 		$modelspath 	Relative folder where generators are placed
	 * @param 	string 		$modele 		Generator to use. Caller must set it to obj->model_pdf or GETPOST('model_pdf','alpha') for example.
	 * @param 	Translate 	$outputlangs 	Output language to use
	 * @param 	int 		$hidedetails 	1 to hide details. 0 by default
	 * @param 	int 		$hidedesc 		1 to hide product description. 0 by default
	 * @param 	int 		$hideref 		1 to hide product reference. 0 by default
	 * @param   null|array  $moreparams     Array to provide more information
	 * @return 	int 						>0 if OK, <0 if KO
	 * @see	addFileIntoDatabaseIndex()
	 */
	protected function commonGenerateDocument($modelspath, $modele, $outputlangs, $hidedetails, $hidedesc, $hideref, $moreparams = null)
	{
		global $conf, $langs, $user, $hookmanager, $action;

		$srctemplatepath = '';

		$parameters = array('modelspath'=>$modelspath, 'modele'=>$modele, 'outputlangs'=>$outputlangs, 'hidedetails'=>$hidedetails, 'hidedesc'=>$hidedesc, 'hideref'=>$hideref, 'moreparams'=>$moreparams);
		$reshook = $hookmanager->executeHooks('commonGenerateDocument', $parameters, $this, $action); // Note that $action and $object may have been modified by some hooks

		if (empty($reshook)) {
			dol_syslog("commonGenerateDocument modele=".$modele." outputlangs->defaultlang=".(is_object($outputlangs) ? $outputlangs->defaultlang : 'null'));

			if (empty($modele)) {
				$this->error = 'BadValueForParameterModele';
				return -1;
			}

			// Increase limit for PDF build
			$err = error_reporting();
			error_reporting(0);
			@set_time_limit(120);
			error_reporting($err);

			// If selected model is a filename template (then $modele="modelname" or "modelname:filename")
			$tmp = explode(':', $modele, 2);
			if (!empty($tmp[1])) {
				$modele = $tmp[0];
				$srctemplatepath = $tmp[1];
			}

			// Search template files
			$file = '';
			$classname = '';
			$filefound = '';
			$dirmodels = array('/');
			if (is_array($conf->modules_parts['models'])) {
				$dirmodels = array_merge($dirmodels, $conf->modules_parts['models']);
			}
			foreach ($dirmodels as $reldir) {
				foreach (array('doc', 'pdf') as $prefix) {
					if (in_array(get_class($this), array('Adherent'))) {
						// Member module use prefix_modele.class.php
						$file = $prefix."_".$modele.".class.php";
					} else {
						// Other module use prefix_modele.modules.php
						$file = $prefix."_".$modele.".modules.php";
					}

					// On verifie l'emplacement du modele
					$file = dol_buildpath($reldir.$modelspath.$file, 0);
					if (file_exists($file)) {
						$filefound = $file;
						$classname = $prefix.'_'.$modele;
						break;
					}
				}
				if ($filefound) {
					break;
				}
			}

			// If generator was found
			if ($filefound) {
				global $db; // Required to solve a conception default making an include of code using $db instead of $this->db just after.

				require_once $file;

				$obj = new $classname($this->db);

				// If generator is ODT, we must have srctemplatepath defined, if not we set it.
				if ($obj->type == 'odt' && empty($srctemplatepath)) {
					$varfortemplatedir = $obj->scandir;
					if ($varfortemplatedir && !empty($conf->global->$varfortemplatedir)) {
						$dirtoscan = $conf->global->$varfortemplatedir;

						$listoffiles = array();

						// Now we add first model found in directories scanned
						$listofdir = explode(',', $dirtoscan);
						foreach ($listofdir as $key => $tmpdir) {
							$tmpdir = trim($tmpdir);
							$tmpdir = preg_replace('/DOL_DATA_ROOT/', DOL_DATA_ROOT, $tmpdir);
							if (!$tmpdir) {
								unset($listofdir[$key]);
								continue;
							}
							if (is_dir($tmpdir)) {
								$tmpfiles = dol_dir_list($tmpdir, 'files', 0, '\.od(s|t)$', '', 'name', SORT_ASC, 0);
								if (count($tmpfiles)) {
									$listoffiles = array_merge($listoffiles, $tmpfiles);
								}
							}
						}

						if (count($listoffiles)) {
							foreach ($listoffiles as $record) {
								$srctemplatepath = $record['fullname'];
								break;
							}
						}
					}

					if (empty($srctemplatepath)) {
						$this->error = 'ErrorGenerationAskedForOdtTemplateWithSrcFileNotDefined';
						return -1;
					}
				}

				if ($obj->type == 'odt' && !empty($srctemplatepath)) {
					if (!dol_is_file($srctemplatepath)) {
						dol_syslog("Failed to locate template file ".$srctemplatepath, LOG_WARNING);
						$this->error = 'ErrorGenerationAskedForOdtTemplateWithSrcFileNotFound';
						return -1;
					}
				}

				// We save charset_output to restore it because write_file can change it if needed for
				// output format that does not support UTF8.
				$sav_charset_output = $outputlangs->charset_output;

				if (in_array(get_class($this), array('Adherent'))) {
					$resultwritefile = $obj->write_file($this, $outputlangs, $srctemplatepath, 'member', 1, 'tmp_cards', $moreparams);
				} else {
					 $resultwritefile = $obj->write_file($this, $outputlangs, $srctemplatepath, $hidedetails, $hidedesc, $hideref, $moreparams);
				}
				// After call of write_file $obj->result['fullpath'] is set with generated file. It will be used to update the ECM database index.

				if ($resultwritefile > 0) {
					$outputlangs->charset_output = $sav_charset_output;

					// We delete old preview
					require_once DOL_DOCUMENT_ROOT.'/core/lib/files.lib.php';
					dol_delete_preview($this);

					// Index file in database
					if (!empty($obj->result['fullpath'])) {
						$destfull = $obj->result['fullpath'];

						// Update the last_main_doc field into main object (if document generator has property ->update_main_doc_field set)
						$update_main_doc_field = 0;
						if (!empty($obj->update_main_doc_field)) {
							$update_main_doc_field = 1;
						}

						$this->indexFile($destfull, $update_main_doc_field);
					} else {
						dol_syslog('Method ->write_file was called on object '.get_class($obj).' and return a success but the return array ->result["fullpath"] was not set.', LOG_WARNING);
					}

					// Success in building document. We build meta file.
					dol_meta_create($this);

					return 1;
				} else {
					$outputlangs->charset_output = $sav_charset_output;
					$this->error = $obj->error;
					$this->errors = $obj->errors;
					dol_syslog("Error generating document for ".__CLASS__.". Error: ".$obj->error, LOG_ERR);
					return -1;
				}
			} else {
				if (!$filefound) {
					$this->error = $langs->trans("Error").' Failed to load doc generator with modelpaths='.$modelspath.' - modele='.$modele;
					$this->errors[] = $this->error;
					dol_syslog($this->error, LOG_ERR);
				} else {
					$this->error = $langs->trans("Error")." ".$langs->trans("ErrorFileDoesNotExists", $filefound);
					$this->errors[] = $this->error;
					dol_syslog($this->error, LOG_ERR);
				}
				return -1;
			}
		} else {
			return $reshook;
		}
	}

	/**
	 * Index a file into the ECM database
	 *
	 * @param	string	$destfull				Full path of file to index
	 * @param	int		$update_main_doc_field	Update field main_doc fied into the table of object.
	 * 											This param is set when called for a document generation if document generator hase
	 * 											->update_main_doc_field set and returns ->result['fullpath'].
	 * @return	int								<0 if KO, >0 if OK
	 */
	public function indexFile($destfull, $update_main_doc_field)
	{
		global $conf, $user;

		$upload_dir = dirname($destfull);
		$destfile = basename($destfull);
		$rel_dir = preg_replace('/^'.preg_quote(DOL_DATA_ROOT, '/').'/', '', $upload_dir);

		if (!preg_match('/[\\/]temp[\\/]|[\\/]thumbs|\.meta$/', $rel_dir)) {     // If not a tmp dir
			$filename = basename($destfile);
			$rel_dir = preg_replace('/[\\/]$/', '', $rel_dir);
			$rel_dir = preg_replace('/^[\\/]/', '', $rel_dir);

			include_once DOL_DOCUMENT_ROOT.'/ecm/class/ecmfiles.class.php';
			$ecmfile = new EcmFiles($this->db);
			$result = $ecmfile->fetch(0, '', ($rel_dir ? $rel_dir.'/' : '').$filename);

			// Set the public "share" key
			$setsharekey = false;
			if ($this->element == 'propal' || $this->element == 'proposal') {
				if (!isset($conf->global->PROPOSAL_ALLOW_ONLINESIGN) || !empty($conf->global->PROPOSAL_ALLOW_ONLINESIGN)) {
					$setsharekey = true;	// feature to make online signature is not set or set to on (default)
				}
				if (!empty($conf->global->PROPOSAL_ALLOW_EXTERNAL_DOWNLOAD)) {
					$setsharekey = true;
				}
			}
			if ($this->element == 'commande' && !empty($conf->global->ORDER_ALLOW_EXTERNAL_DOWNLOAD)) {
				$setsharekey = true;
			}
			if ($this->element == 'facture' && !empty($conf->global->INVOICE_ALLOW_EXTERNAL_DOWNLOAD)) {
				$setsharekey = true;
			}
			if ($this->element == 'bank_account' && !empty($conf->global->BANK_ACCOUNT_ALLOW_EXTERNAL_DOWNLOAD)) {
				$setsharekey = true;
			}
			if ($this->element == 'product' && !empty($conf->global->PRODUCT_ALLOW_EXTERNAL_DOWNLOAD)) {
				$setsharekey = true;
			}
			if ($this->element == 'contrat' && !empty($conf->global->CONTRACT_ALLOW_EXTERNAL_DOWNLOAD)) {
				$setsharekey = true;
			}
			if ($this->element == 'supplier_proposal' && !empty($conf->global->SUPPLIER_PROPOSAL_ALLOW_EXTERNAL_DOWNLOAD)) {
				$setsharekey = true;
			}

			if ($setsharekey) {
				if (empty($ecmfile->share)) {	// Because object not found or share not set yet
					require_once DOL_DOCUMENT_ROOT.'/core/lib/security2.lib.php';
					$ecmfile->share = getRandomPassword(true);
				}
			}

			if ($result > 0) {
				$ecmfile->label = md5_file(dol_osencode($destfull)); // hash of file content
				$ecmfile->fullpath_orig = '';
				$ecmfile->gen_or_uploaded = 'generated';
				$ecmfile->description = ''; // indexed content
				$ecmfile->keywords = ''; // keyword content
				$result = $ecmfile->update($user);
				if ($result < 0) {
					setEventMessages($ecmfile->error, $ecmfile->errors, 'warnings');
					return -1;
				}
			} else {
				$ecmfile->entity = $conf->entity;
				$ecmfile->filepath = $rel_dir;
				$ecmfile->filename = $filename;
				$ecmfile->label = md5_file(dol_osencode($destfull)); // hash of file content
				$ecmfile->fullpath_orig = '';
				$ecmfile->gen_or_uploaded = 'generated';
				$ecmfile->description = ''; // indexed content
				$ecmfile->keywords = ''; // keyword content
				$ecmfile->src_object_type = $this->table_element;	// $this->table_name is 'myobject' or 'mymodule_myobject'.
				$ecmfile->src_object_id   = $this->id;

				$result = $ecmfile->create($user);
				if ($result < 0) {
					setEventMessages($ecmfile->error, $ecmfile->errors, 'warnings');
					return -1;
				}
			}

			/*$this->result['fullname']=$destfull;
			 $this->result['filepath']=$ecmfile->filepath;
			 $this->result['filename']=$ecmfile->filename;*/
			//var_dump($obj->update_main_doc_field);exit;

			if ($update_main_doc_field && !empty($this->table_element)) {
				$sql = "UPDATE ".$this->db->prefix().$this->table_element." SET last_main_doc = '".$this->db->escape($ecmfile->filepath."/".$ecmfile->filename)."'";
				$sql .= " WHERE rowid = ".((int) $this->id);

				$resql = $this->db->query($sql);
				if (!$resql) {
					dol_print_error($this->db);
					return -1;
				} else {
					$this->last_main_doc = $ecmfile->filepath.'/'.$ecmfile->filename;
				}
			}
		}

		return 1;
	}

	/**
	 *  Build thumb
	 *  @todo Move this into files.lib.php
	 *
	 *  @param      string	$file           Path file in UTF8 to original file to create thumbs from.
	 *	@return		void
	 */
	public function addThumbs($file)
	{
		global $maxwidthsmall, $maxheightsmall, $maxwidthmini, $maxheightmini, $quality;

		require_once DOL_DOCUMENT_ROOT.'/core/lib/images.lib.php'; // This define also $maxwidthsmall, $quality, ...

		$file_osencoded = dol_osencode($file);
		if (file_exists($file_osencoded)) {
			// Create small thumbs for company (Ratio is near 16/9)
			// Used on logon for example
			vignette($file_osencoded, $maxwidthsmall, $maxheightsmall, '_small', $quality);

			// Create mini thumbs for company (Ratio is near 16/9)
			// Used on menu or for setup page for example
			vignette($file_osencoded, $maxwidthmini, $maxheightmini, '_mini', $quality);
		}
	}


	/* Functions common to commonobject and commonobjectline */

	/* For default values */

	/**
	 * Return the default value to use for a field when showing the create form of object.
	 * Return values in this order:
	 * 1) If parameter is available into POST, we return it first.
	 * 2) If not but an alternate value was provided as parameter of function, we return it.
	 * 3) If not but a constant $conf->global->OBJECTELEMENT_FIELDNAME is set, we return it (It is better to use the dedicated table).
	 * 4) Return value found into database (TODO No yet implemented)
	 *
	 * @param   string              $fieldname          Name of field
	 * @param   string              $alternatevalue     Alternate value to use
	 * @return  string|string[]                         Default value (can be an array if the GETPOST return an array)
	 **/
	public function getDefaultCreateValueFor($fieldname, $alternatevalue = null)
	{
		global $conf, $_POST;

		// If param here has been posted, we use this value first.
		if (GETPOSTISSET($fieldname)) {
			return GETPOST($fieldname, 'alphanohtml', 3);
		}

		if (isset($alternatevalue)) {
			return $alternatevalue;
		}

		$newelement = $this->element;
		if ($newelement == 'facture') {
			$newelement = 'invoice';
		}
		if ($newelement == 'commande') {
			$newelement = 'order';
		}
		if (empty($newelement)) {
			dol_syslog("Ask a default value using common method getDefaultCreateValueForField on an object with no property ->element defined. Return empty string.", LOG_WARNING);
			return '';
		}

		$keyforfieldname = strtoupper($newelement.'_DEFAULT_'.$fieldname);
		//var_dump($keyforfieldname);
		if (isset($conf->global->$keyforfieldname)) {
			return $conf->global->$keyforfieldname;
		}

		// TODO Ad here a scan into table llx_overwrite_default with a filter on $this->element and $fieldname
	}


	/* For triggers */


	// phpcs:disable PEAR.NamingConventions.ValidFunctionName.ScopeNotCamelCaps
	/**
	 * Call trigger based on this instance.
	 * Some context information may also be provided into array property this->context.
	 * NB:  Error from trigger are stacked in interface->errors
	 * NB2: If return code of triggers are < 0, action calling trigger should cancel all transaction.
	 *
	 * @param   string    $triggerName   trigger's name to execute
	 * @param   User      $user           Object user
	 * @return  int                       Result of run_triggers
	 */
	public function call_trigger($triggerName, $user)
	{
		// phpcs:enable
		global $langs, $conf;
		if (!empty(self::TRIGGER_PREFIX) && strpos($triggerName, self::TRIGGER_PREFIX . '_') !== 0) {
			dol_print_error('', 'The trigger "' . $triggerName . '" does not start with "' . self::TRIGGER_PREFIX . '_" as required.');
			exit;
		}
		if (!is_object($langs)) {	// If lang was not defined, we set it. It is required by run_triggers.
			include_once DOL_DOCUMENT_ROOT.'/core/class/translate.class.php';
			$langs = new Translate('', $conf);
		}

		include_once DOL_DOCUMENT_ROOT.'/core/class/interfaces.class.php';
		$interface = new Interfaces($this->db);
		$result = $interface->run_triggers($triggerName, $this, $user, $langs, $conf);

		if ($result < 0) {
			if (!empty($this->errors)) {
				$this->errors = array_unique(array_merge($this->errors, $interface->errors)); // We use array_unique because when a trigger call another trigger on same object, this->errors is added twice.
			} else {
				$this->errors = $interface->errors;
			}
		}
		return $result;
	}


	/* Functions for data in other language */


	/**
	 *  Function to get alternative languages of a data into $this->array_languages
	 *  This method is NOT called by method fetch of objects but must be called separately.
	 *
	 *  @return	int						<0 if error, 0 if no values of alternative languages to find nor found, 1 if a value was found and loaded
	 *  @see fetch_optionnals()
	 */
	public function fetchValuesForExtraLanguages()
	{
		// To avoid SQL errors. Probably not the better solution though
		if (!$this->element) {
			return 0;
		}
		if (!($this->id > 0)) {
			return 0;
		}
		if (is_array($this->array_languages)) {
			return 1;
		}

		$this->array_languages = array();

		$element = $this->element;
		if ($element == 'categorie') {
			$element = 'categories'; // For compatibility
		}

		// Request to get translation values for object
		$sql = "SELECT rowid, property, lang , value";
		$sql .= " FROM ".$this->db->prefix()."object_lang";
		$sql .= " WHERE type_object = '".$this->db->escape($element)."'";
		$sql .= " AND fk_object = ".((int) $this->id);

		//dol_syslog(get_class($this)."::fetch_optionals get extrafields data for ".$this->table_element, LOG_DEBUG);		// Too verbose
		$resql = $this->db->query($sql);
		if ($resql) {
			$numrows = $this->db->num_rows($resql);
			if ($numrows) {
				$i = 0;
				while ($i < $numrows) {
					$obj = $this->db->fetch_object($resql);
					$key = $obj->property;
					$value = $obj->value;
					$codelang = $obj->lang;
					$type = $this->fields[$key]['type'];

					// we can add this attribute to object
					if (preg_match('/date/', $type)) {
						$this->array_languages[$key][$codelang] = $this->db->jdate($value);
					} else {
						$this->array_languages[$key][$codelang] = $value;
					}

					$i++;
				}
			}

			$this->db->free($resql);

			if ($numrows) {
				return $numrows;
			} else {
				return 0;
			}
		} else {
			dol_print_error($this->db);
			return -1;
		}
	}

	/**
	 * Fill array_options property of object by extrafields value (using for data sent by forms)
	 *
	 * @param	string	$onlykey		Only the following key is filled. When we make update of only one language field ($action = 'update_languages'), calling page must set this to avoid to have other languages being reset.
	 * @return	int						1 if array_options set, 0 if no value, -1 if error (field required missing for example)
	 */
	public function setValuesForExtraLanguages($onlykey = '')
	{
		global $_POST, $langs;

		// Get extra fields
		foreach ($_POST as $postfieldkey => $postfieldvalue) {
			$tmparray = explode('-', $postfieldkey);
			if ($tmparray[0] != 'field') {
				continue;
			}

			$element = $tmparray[1];
			$key = $tmparray[2];
			$codelang = $tmparray[3];
			//var_dump("postfieldkey=".$postfieldkey." element=".$element." key=".$key." codelang=".$codelang);

			if (!empty($onlykey) && $key != $onlykey) {
				continue;
			}
			if ($element != $this->element) {
				continue;
			}

			$key_type = $this->fields[$key]['type'];

			$enabled = 1;
			if (isset($this->fields[$key]['enabled'])) {
				$enabled = dol_eval($this->fields[$key]['enabled'], 1, 1, '1');
			}
			/*$perms = 1;
			if (isset($this->fields[$key]['perms']))
			{
				$perms = dol_eval($this->fields[$key]['perms'], 1, 1, '1');
			}*/
			if (empty($enabled)) {
				continue;
			}
			//if (empty($perms)) continue;

			if (in_array($key_type, array('date'))) {
				// Clean parameters
				// TODO GMT date in memory must be GMT so we should add gm=true in parameters
				$value_key = dol_mktime(0, 0, 0, GETPOST($postfieldkey."month", 'int'), GETPOST($postfieldkey."day", 'int'), GETPOST($postfieldkey."year", 'int'));
			} elseif (in_array($key_type, array('datetime'))) {
				// Clean parameters
				// TODO GMT date in memory must be GMT so we should add gm=true in parameters
				$value_key = dol_mktime(GETPOST($postfieldkey."hour", 'int'), GETPOST($postfieldkey."min", 'int'), 0, GETPOST($postfieldkey."month", 'int'), GETPOST($postfieldkey."day", 'int'), GETPOST($postfieldkey."year", 'int'));
			} elseif (in_array($key_type, array('checkbox', 'chkbxlst'))) {
				$value_arr = GETPOST($postfieldkey, 'array'); // check if an array
				if (!empty($value_arr)) {
					$value_key = implode(',', $value_arr);
				} else {
					$value_key = '';
				}
			} elseif (in_array($key_type, array('price', 'double'))) {
				$value_arr = GETPOST($postfieldkey, 'alpha');
				$value_key = price2num($value_arr);
			} else {
				$value_key = GETPOST($postfieldkey);
				if (in_array($key_type, array('link')) && $value_key == '-1') {
					$value_key = '';
				}
			}

			$this->array_languages[$key][$codelang] = $value_key;

			/*if ($nofillrequired) {
				$langs->load('errors');
				setEventMessages($langs->trans('ErrorFieldsRequired').' : '.implode(', ', $error_field_required), null, 'errors');
				return -1;
			}*/
		}

		return 1;
	}


	/* Functions for extrafields */

	/**
	 * Function to make a fetch but set environment to avoid to load computed values before.
	 *
	 * @param	int		$id			ID of object
	 * @return	int					>0 if OK, 0 if not found, <0 if KO
	 */
	public function fetchNoCompute($id)
	{
		global $conf;

		$savDisableCompute = $conf->disable_compute;
		$conf->disable_compute = 1;

		$ret = $this->fetch($id);

		$conf->disable_compute = $savDisableCompute;

		return $ret;
	}

	// phpcs:disable PEAR.NamingConventions.ValidFunctionName.ScopeNotCamelCaps
	/**
	 *  Function to get extra fields of an object into $this->array_options
	 *  This method is in most cases called by method fetch of objects but you can call it separately.
	 *
	 *  @param	int		$rowid			Id of line. Use the id of object if not defined. Deprecated. Function must be called without parameters.
	 *  @param  array	$optionsArray   Array resulting of call of extrafields->fetch_name_optionals_label(). Deprecated. Function must be called without parameters.
	 *  @return	int						<0 if error, 0 if no values of extrafield to find nor found, 1 if an attribute is found and value loaded
	 *  @see fetchValuesForExtraLanguages()
	 */
	public function fetch_optionals($rowid = null, $optionsArray = null)
	{
		// phpcs:enable
		global $conf, $extrafields;

		if (empty($rowid)) {
			$rowid = $this->id;
		}
		if (empty($rowid) && isset($this->rowid)) {
			$rowid = $this->rowid; // deprecated
		}

		// To avoid SQL errors. Probably not the better solution though
		if (!$this->table_element) {
			return 0;
		}

		$this->array_options = array();

		if (!is_array($optionsArray)) {
			// If $extrafields is not a known object, we initialize it. Best practice is to have $extrafields defined into card.php or list.php page.
			if (!isset($extrafields) || !is_object($extrafields)) {
				require_once DOL_DOCUMENT_ROOT.'/core/class/extrafields.class.php';
				$extrafields = new ExtraFields($this->db);
			}

			// Load array of extrafields for elementype = $this->table_element
			if (empty($extrafields->attributes[$this->table_element]['loaded'])) {
				$extrafields->fetch_name_optionals_label($this->table_element);
			}
			$optionsArray = (!empty($extrafields->attributes[$this->table_element]['label']) ? $extrafields->attributes[$this->table_element]['label'] : null);
		} else {
			global $extrafields;
			dol_syslog("Warning: fetch_optionals was called with param optionsArray defined when you should pass null now", LOG_WARNING);
		}

		$table_element = $this->table_element;
		if ($table_element == 'categorie') {
			$table_element = 'categories'; // For compatibility
		}

		// Request to get complementary values
		if (is_array($optionsArray) && count($optionsArray) > 0) {
			$sql = "SELECT rowid";
			foreach ($optionsArray as $name => $label) {
				if (empty($extrafields->attributes[$this->table_element]['type'][$name]) || $extrafields->attributes[$this->table_element]['type'][$name] != 'separate') {
					$sql .= ", ".$name;
				}
			}
			$sql .= " FROM ".$this->db->prefix().$table_element."_extrafields";
			$sql .= " WHERE fk_object = ".((int) $rowid);

			//dol_syslog(get_class($this)."::fetch_optionals get extrafields data for ".$this->table_element, LOG_DEBUG);		// Too verbose
			$resql = $this->db->query($sql);
			if ($resql) {
				$numrows = $this->db->num_rows($resql);
				if ($numrows) {
					$tab = $this->db->fetch_array($resql);

					foreach ($tab as $key => $value) {
						// Test fetch_array ! is_int($key) because fetch_array result is a mix table with Key as alpha and Key as int (depend db engine)
						if ($key != 'rowid' && $key != 'tms' && $key != 'fk_member' && !is_int($key)) {
							// we can add this attribute to object
							if (!empty($extrafields) && in_array($extrafields->attributes[$this->table_element]['type'][$key], array('date', 'datetime'))) {
								//var_dump($extrafields->attributes[$this->table_element]['type'][$key]);
								$this->array_options["options_".$key] = $this->db->jdate($value);
							} else {
								$this->array_options["options_".$key] = $value;
							}

							//var_dump('key '.$key.' '.$value.' type='.$extrafields->attributes[$this->table_element]['type'][$key].' '.$this->array_options["options_".$key]);
						}
					}

					// If field is a computed field, value must become result of compute
					foreach ($tab as $key => $value) {
						if (!empty($extrafields) && !empty($extrafields->attributes[$this->table_element]['computed'][$key])) {
							//var_dump($conf->disable_compute);
							if (empty($conf->disable_compute)) {
								$this->array_options["options_".$key] = dol_eval($extrafields->attributes[$this->table_element]['computed'][$key], 1, 0, '');
							}
						}
					}
				}

				$this->db->free($resql);

				if ($numrows) {
					return $numrows;
				} else {
					return 0;
				}
			} else {
				$this->errors[]=$this->db->lasterror;
				return -1;
			}
		}
		return 0;
	}

	/**
	 *	Delete all extra fields values for the current object.
	 *
	 *  @return	int		<0 if KO, >0 if OK
	 *  @see deleteExtraLanguages(), insertExtraField(), updateExtraField(), setValueFrom()
	 */
	public function deleteExtraFields()
	{
		global $conf;

		if (!empty($conf->global->MAIN_EXTRAFIELDS_DISABLED)) {
			return 0;
		}

		$this->db->begin();

		$table_element = $this->table_element;
		if ($table_element == 'categorie') {
			$table_element = 'categories'; // For compatibility
		}

		dol_syslog(get_class($this)."::deleteExtraFields delete", LOG_DEBUG);

		$sql_del = "DELETE FROM ".$this->db->prefix().$table_element."_extrafields WHERE fk_object = ".((int) $this->id);

		$resql = $this->db->query($sql_del);
		if (!$resql) {
			$this->error = $this->db->lasterror();
			$this->db->rollback();
			return -1;
		} else {
			$this->db->commit();
			return 1;
		}
	}

	/**
	 *	Add/Update all extra fields values for the current object.
	 *  Data to describe values to insert/update are stored into $this->array_options=array('options_codeforfield1'=>'valueforfield1', 'options_codeforfield2'=>'valueforfield2', ...)
	 *  This function delete record with all extrafields and insert them again from the array $this->array_options.
	 *
	 *  @param	string		$trigger		If defined, call also the trigger (for example COMPANY_MODIFY)
	 *  @param	User		$userused		Object user
	 *  @return int 						-1=error, O=did nothing, 1=OK
	 *  @see insertExtraLanguages(), updateExtraField(), deleteExtraField(), setValueFrom()
	 */
	public function insertExtraFields($trigger = '', $userused = null)
	{
		global $conf, $langs, $user;

		if (!empty($conf->global->MAIN_EXTRAFIELDS_DISABLED)) {
			return 0;
		}

		if (empty($userused)) {
			$userused = $user;
		}

		$error = 0;

		if (!empty($this->array_options)) {
			// Check parameters
			$langs->load('admin');
			require_once DOL_DOCUMENT_ROOT.'/core/class/extrafields.class.php';
			$extrafields = new ExtraFields($this->db);
			$target_extrafields = $extrafields->fetch_name_optionals_label($this->table_element);

			// Eliminate copied source object extra fields that do not exist in target object
			$new_array_options = array();
			foreach ($this->array_options as $key => $value) {
				if (in_array(substr($key, 8), array_keys($target_extrafields))) {	// We remove the 'options_' from $key for test
					$new_array_options[$key] = $value;
				} elseif (in_array($key, array_keys($target_extrafields))) {		// We test on $key that does not contains the 'options_' prefix
					$new_array_options['options_'.$key] = $value;
				}
			}

			foreach ($new_array_options as $key => $value) {
				$attributeKey      = substr($key, 8); // Remove 'options_' prefix
				$attributeType     = $extrafields->attributes[$this->table_element]['type'][$attributeKey];
				$attributeLabel    = $extrafields->attributes[$this->table_element]['label'][$attributeKey];
				$attributeParam    = $extrafields->attributes[$this->table_element]['param'][$attributeKey];
				$attributeRequired = $extrafields->attributes[$this->table_element]['required'][$attributeKey];
				$attributeUnique   = $extrafields->attributes[$this->table_element]['unique'][$attributeKey];
				$attrfieldcomputed = $extrafields->attributes[$this->table_element]['computed'][$attributeKey];

				// If we clone, we have to clean unique extrafields to prevent duplicates.
				// This behaviour can be prevented by external code by changing $this->context['createfromclone'] value in createFrom hook
				if (! empty($this->context['createfromclone']) && $this->context['createfromclone'] == 'createfromclone' && ! empty($attributeUnique)) {
					$new_array_options[$key] = null;
				}

				// Similar code than into insertExtraFields
				if ($attributeRequired) {
					$mandatorypb = false;
					if ($attributeType == 'link' && $this->array_options[$key] == '-1') {
						$mandatorypb = true;
					}
					if ($this->array_options[$key] === '') {
						$mandatorypb = true;
					}
					if ($attributeType == 'sellist' && $this->array_options[$key] == '0') {
						$mandatorypb = true;
					}
					if ($mandatorypb) {
						$langs->load("errors");
						dol_syslog("Mandatory field '".$key."' is empty during create and set to required into definition of extrafields");
						$this->errors[] = $langs->trans('ErrorFieldRequired', $attributeLabel);
						return -1;
					}
				}

				//dol_syslog("attributeLabel=".$attributeLabel, LOG_DEBUG);
				//dol_syslog("attributeType=".$attributeType, LOG_DEBUG);

				if (!empty($attrfieldcomputed)) {
					if (!empty($conf->global->MAIN_STORE_COMPUTED_EXTRAFIELDS)) {
						$value = dol_eval($attrfieldcomputed, 1, 0, '');
						dol_syslog($langs->trans("Extrafieldcomputed")." sur ".$attributeLabel."(".$value.")", LOG_DEBUG);
						$new_array_options[$key] = $value;
					} else {
						$new_array_options[$key] = null;
					}
				}

				switch ($attributeType) {
					case 'int':
						if (!is_numeric($value) && $value != '') {
							$this->errors[] = $langs->trans("ExtraFieldHasWrongValue", $attributeLabel);
							return -1;
						} elseif ($value == '') {
							$new_array_options[$key] = null;
						}
						break;
					case 'price':
					case 'double':
						$value = price2num($value);
						if (!is_numeric($value) && $value != '') {
							dol_syslog($langs->trans("ExtraFieldHasWrongValue")." for ".$attributeLabel."(".$value."is not '".$attributeType."')", LOG_DEBUG);
							$this->errors[] = $langs->trans("ExtraFieldHasWrongValue", $attributeLabel);
							return -1;
						} elseif ($value == '') {
							$value = null;
						}
						//dol_syslog("double value"." sur ".$attributeLabel."(".$value." is '".$attributeType."')", LOG_DEBUG);
						$new_array_options[$key] = $value;
						break;
					/*case 'select':	// Not required, we chosed value='0' for undefined values
						 if ($value=='-1')
						 {
							 $this->array_options[$key] = null;
						 }
						 break;*/
					case 'password':
						$algo = '';
						if ($this->array_options[$key] != '' && is_array($extrafields->attributes[$this->table_element]['param'][$attributeKey]['options'])) {
							// If there is an encryption choice, we use it to crypt data before insert
							$tmparrays = array_keys($extrafields->attributes[$this->table_element]['param'][$attributeKey]['options']);
							$algo = reset($tmparrays);
							if ($algo != '') {
								//global $action;		// $action may be 'create', 'update', 'update_extras'...
								//var_dump($action);
								//var_dump($this->oldcopy);exit;
								if (is_object($this->oldcopy)) {		// If this->oldcopy is not defined, we can't know if we change attribute or not, so we must keep value
									//var_dump($this->oldcopy->array_options[$key]); var_dump($this->array_options[$key]);
									if (isset($this->oldcopy->array_options[$key]) && $this->array_options[$key] == $this->oldcopy->array_options[$key]) {	// If old value crypted in database is same than submited new value, it means we don't change it, so we don't update.
										$new_array_options[$key] = $this->array_options[$key]; // Value is kept
									} else {
										// var_dump($algo);
										$newvalue = dol_hash($this->array_options[$key], $algo);
										$new_array_options[$key] = $newvalue;
									}
								} else {
									$new_array_options[$key] = $this->array_options[$key]; // Value is kept
								}
							}
						} else // Common usage
						{
							$new_array_options[$key] = $this->array_options[$key];
						}
						break;
					case 'date':
					case 'datetime':
						// If data is a string instead of a timestamp, we convert it
						if (!is_int($this->array_options[$key])) {
							$this->array_options[$key] = strtotime($this->array_options[$key]);
						}
						$new_array_options[$key] = $this->db->idate($this->array_options[$key]);
						break;
					case 'link':
						$param_list = array_keys($attributeParam['options']);
						// 0 : ObjectName
						// 1 : classPath
						$InfoFieldList = explode(":", $param_list[0]);
						dol_include_once($InfoFieldList[1]);
						if ($InfoFieldList[0] && class_exists($InfoFieldList[0])) {
							if ($value == '-1') {	// -1 is key for no defined in combo list of objects
								$new_array_options[$key] = '';
							} elseif ($value) {
								$object = new $InfoFieldList[0]($this->db);
								if (is_numeric($value)) {
									$res = $object->fetch($value); // Common case
								} else {
									$res = $object->fetch('', $value); // For compatibility
								}

								if ($res > 0) {
									$new_array_options[$key] = $object->id;
								} else {
									$this->error = "Id/Ref '".$value."' for object '".$object->element."' not found";
									$this->db->rollback();
									return -1;
								}
							}
						} else {
							dol_syslog('Error bad setup of extrafield', LOG_WARNING);
						}
						break;
				}
			}

			$this->db->begin();

			$table_element = $this->table_element;
			if ($table_element == 'categorie') {
				$table_element = 'categories'; // For compatibility
			}

			dol_syslog(get_class($this)."::insertExtraFields delete then insert", LOG_DEBUG);

			$sql_del = "DELETE FROM ".$this->db->prefix().$table_element."_extrafields WHERE fk_object = ".((int) $this->id);
			$this->db->query($sql_del);

			$sql = "INSERT INTO ".$this->db->prefix().$table_element."_extrafields (fk_object";
			foreach ($new_array_options as $key => $value) {
				$attributeKey = substr($key, 8); // Remove 'options_' prefix
				// Add field of attribut
				if ($extrafields->attributes[$this->table_element]['type'][$attributeKey] != 'separate') { // Only for other type than separator
					$sql .= ",".$attributeKey;
				}
			}
			// We must insert a default value for fields for other entities that are mandatory to avoid not null error
			if (!empty($extrafields->attributes[$this->table_element]['mandatoryfieldsofotherentities']) && is_array($extrafields->attributes[$this->table_element]['mandatoryfieldsofotherentities'])) {
				foreach ($extrafields->attributes[$this->table_element]['mandatoryfieldsofotherentities'] as $tmpkey => $tmpval) {
					if (!isset($extrafields->attributes[$this->table_element]['type'][$tmpkey])) {    // If field not already added previously
						$sql .= ",".$tmpkey;
					}
				}
			}
			$sql .= ") VALUES (".$this->id;

			foreach ($new_array_options as $key => $value) {
				$attributeKey = substr($key, 8); // Remove 'options_' prefix
				// Add field of attribute
				if ($extrafields->attributes[$this->table_element]['type'][$attributeKey] != 'separate') { // Only for other type than separator)
					if ($new_array_options[$key] != '' || $new_array_options[$key] == '0') {
						$sql .= ",'".$this->db->escape($new_array_options[$key])."'";
					} else {
						$sql .= ",null";
					}
				}
			}
			// We must insert a default value for fields for other entities that are mandatory to avoid not null error
			if (!empty($extrafields->attributes[$this->table_element]['mandatoryfieldsofotherentities']) && is_array($extrafields->attributes[$this->table_element]['mandatoryfieldsofotherentities'])) {
				foreach ($extrafields->attributes[$this->table_element]['mandatoryfieldsofotherentities'] as $tmpkey => $tmpval) {
					if (!isset($extrafields->attributes[$this->table_element]['type'][$tmpkey])) {   // If field not already added previously
						if (in_array($tmpval, array('int', 'double', 'price'))) {
							$sql .= ", 0";
						} else {
							$sql .= ", ''";
						}
					}
				}
			}

			$sql .= ")";

			$resql = $this->db->query($sql);
			if (!$resql) {
				$this->error = $this->db->lasterror();
				$error++;
			}

			if (!$error && $trigger) {
				// Call trigger
				$this->context = array('extrafieldaddupdate'=>1);
				$result = $this->call_trigger($trigger, $userused);
				if ($result < 0) {
					$error++;
				}
				// End call trigger
			}

			if ($error) {
				$this->db->rollback();
				return -1;
			} else {
				$this->db->commit();
				return 1;
			}
		} else {
			return 0;
		}
	}

	/**
	 *	Add/Update all extra fields values for the current object.
	 *  Data to describe values to insert/update are stored into $this->array_options=array('options_codeforfield1'=>'valueforfield1', 'options_codeforfield2'=>'valueforfield2', ...)
	 *  This function delete record with all extrafields and insert them again from the array $this->array_options.
	 *
	 *  @param	string		$trigger		If defined, call also the trigger (for example COMPANY_MODIFY)
	 *  @param	User		$userused		Object user
	 *  @return int 						-1=error, O=did nothing, 1=OK
	 *  @see insertExtraFields(), updateExtraField(), setValueFrom()
	 */
	public function insertExtraLanguages($trigger = '', $userused = null)
	{
		global $conf, $langs, $user;

		if (empty($userused)) {
			$userused = $user;
		}

		$error = 0;

		if (!empty($conf->global->MAIN_EXTRALANGUAGES_DISABLED)) {
			return 0; // For avoid conflicts if trigger used
		}

		if (is_array($this->array_languages)) {
			$new_array_languages = $this->array_languages;

			foreach ($new_array_languages as $key => $value) {
				$attributeKey      = $key;
				$attributeType     = $this->fields[$attributeKey]['type'];
				$attributeLabel    = $this->fields[$attributeKey]['label'];

				//dol_syslog("attributeLabel=".$attributeLabel, LOG_DEBUG);
				//dol_syslog("attributeType=".$attributeType, LOG_DEBUG);

				switch ($attributeType) {
					case 'int':
						if (!is_numeric($value) && $value != '') {
							$this->errors[] = $langs->trans("ExtraLanguageHasWrongValue", $attributeLabel);
							return -1;
						} elseif ($value == '') {
							$new_array_languages[$key] = null;
						}
						break;
					case 'double':
						$value = price2num($value);
						if (!is_numeric($value) && $value != '') {
							dol_syslog($langs->trans("ExtraLanguageHasWrongValue")." sur ".$attributeLabel."(".$value."is not '".$attributeType."')", LOG_DEBUG);
							$this->errors[] = $langs->trans("ExtraLanguageHasWrongValue", $attributeLabel);
							return -1;
						} elseif ($value == '') {
							$new_array_languages[$key] = null;
						}
						//dol_syslog("double value"." sur ".$attributeLabel."(".$value." is '".$attributeType."')", LOG_DEBUG);
						$new_array_languages[$key] = $value;
						break;
						/*case 'select':	// Not required, we chosed value='0' for undefined values
						 if ($value=='-1')
						 {
						 $this->array_options[$key] = null;
						 }
						 break;*/
				}
			}

			$this->db->begin();

			$table_element = $this->table_element;
			if ($table_element == 'categorie') {
				$table_element = 'categories'; // For compatibility
			}

			dol_syslog(get_class($this)."::insertExtraLanguages delete then insert", LOG_DEBUG);

			foreach ($new_array_languages as $key => $langcodearray) {	// $key = 'name', 'town', ...
				foreach ($langcodearray as $langcode => $value) {
					$sql_del = "DELETE FROM ".$this->db->prefix()."object_lang";
					$sql_del .= " WHERE fk_object = ".((int) $this->id)." AND property = '".$this->db->escape($key)."' AND type_object = '".$this->db->escape($table_element)."'";
					$sql_del .= " AND lang = '".$this->db->escape($langcode)."'";
					$this->db->query($sql_del);

					if ($value !== '') {
						$sql = "INSERT INTO ".$this->db->prefix()."object_lang (fk_object, property, type_object, lang, value";
						$sql .= ") VALUES (".$this->id.", '".$this->db->escape($key)."', '".$this->db->escape($table_element)."', '".$this->db->escape($langcode)."', '".$this->db->escape($value)."'";
						$sql .= ")";

						$resql = $this->db->query($sql);
						if (!$resql) {
							$this->error = $this->db->lasterror();
							$error++;
							break;
						}
					}
				}
			}

			if (!$error && $trigger) {
				// Call trigger
				$this->context = array('extralanguagesaddupdate'=>1);
				$result = $this->call_trigger($trigger, $userused);
				if ($result < 0) {
					$error++;
				}
				// End call trigger
			}

			if ($error) {
				$this->db->rollback();
				return -1;
			} else {
				$this->db->commit();
				return 1;
			}
		} else {
			return 0;
		}
	}

	/**
	 *	Update 1 extra field value for the current object. Keep other fields unchanged.
	 *  Data to describe values to update are stored into $this->array_options=array('options_codeforfield1'=>'valueforfield1', 'options_codeforfield2'=>'valueforfield2', ...)
	 *
	 *  @param  string      $key    		Key of the extrafield to update (without starting 'options_')
	 *  @param	string		$trigger		If defined, call also the trigger (for example COMPANY_MODIFY)
	 *  @param	User		$userused		Object user
	 *  @return int                 		-1=error, O=did nothing, 1=OK
	 *  @see updateExtraLanguages(), insertExtraFields(), deleteExtraFields(), setValueFrom()
	 */
	public function updateExtraField($key, $trigger = null, $userused = null)
	{
		global $conf, $langs, $user;

		if (!empty($conf->global->MAIN_EXTRAFIELDS_DISABLED)) {
			return 0;
		}

		if (empty($userused)) {
			$userused = $user;
		}

		$error = 0;

		if (!empty($this->array_options) && isset($this->array_options["options_".$key])) {
			// Check parameters
			$langs->load('admin');
			require_once DOL_DOCUMENT_ROOT.'/core/class/extrafields.class.php';
			$extrafields = new ExtraFields($this->db);
			$extrafields->fetch_name_optionals_label($this->table_element);

			$value = $this->array_options["options_".$key];

			$attributeType     = $extrafields->attributes[$this->table_element]['type'][$key];
			$attributeLabel    = $extrafields->attributes[$this->table_element]['label'][$key];
			$attributeParam    = $extrafields->attributes[$this->table_element]['param'][$key];
			$attributeRequired = $extrafields->attributes[$this->table_element]['required'][$key];
			$attrfieldcomputed = $extrafields->attributes[$this->table_element]['computed'][$key];

			// Similar code than into insertExtraFields
			if ($attributeRequired) {
				$mandatorypb = false;
				if ($attributeType == 'link' && $this->array_options["options_".$key] == '-1') {
					$mandatorypb = true;
				}
				if ($this->array_options["options_".$key] === '') {
					$mandatorypb = true;
				}
				if ($mandatorypb) {
					$langs->load("errors");
					dol_syslog("Mandatory field 'options_".$key."' is empty during update and set to required into definition of extrafields");
					$this->errors[] = $langs->trans('ErrorFieldRequired', $attributeLabel);
					return -1;
				}
			}

			//dol_syslog("attributeLabel=".$attributeLabel, LOG_DEBUG);
			//dol_syslog("attributeType=".$attributeType, LOG_DEBUG);

			if (!empty($attrfieldcomputed)) {
				if (!empty($conf->global->MAIN_STORE_COMPUTED_EXTRAFIELDS)) {
					$value = dol_eval($attrfieldcomputed, 1, 0, '');
					dol_syslog($langs->trans("Extrafieldcomputed")." sur ".$attributeLabel."(".$value.")", LOG_DEBUG);
					$this->array_options["options_".$key] = $value;
				} else {
					$this->array_options["options_".$key] = null;
				}
			}

			switch ($attributeType) {
				case 'int':
					if (!is_numeric($value) && $value != '') {
						$this->errors[] = $langs->trans("ExtraFieldHasWrongValue", $attributeLabel);
						return -1;
					} elseif ($value === '') {
						$this->array_options["options_".$key] = null;
					}
					break;
				case 'double':
					$value = price2num($value);
					if (!is_numeric($value) && $value != '') {
						dol_syslog($langs->trans("ExtraFieldHasWrongValue")." sur ".$attributeLabel."(".$value."is not '".$attributeType."')", LOG_DEBUG);
						$this->errors[] = $langs->trans("ExtraFieldHasWrongValue", $attributeLabel);
						return -1;
					} elseif ($value === '') {
						$value = null;
					}
					//dol_syslog("double value"." sur ".$attributeLabel."(".$value." is '".$attributeType."')", LOG_DEBUG);
					$this->array_options["options_".$key] = $value;
					break;
				/*case 'select':	// Not required, we chosed value='0' for undefined values
					 if ($value=='-1')
					 {
						 $this->array_options[$key] = null;
					 }
					 break;*/
				case 'price':
					$this->array_options["options_".$key] = price2num($this->array_options["options_".$key]);
					break;
				case 'date':
				case 'datetime':
					if (empty($this->array_options["options_".$key])) {
						$this->array_options["options_".$key] = null;
					} else {
						$this->array_options["options_".$key] = $this->db->idate($this->array_options["options_".$key]);
					}
					break;
				case 'boolean':
					if (empty($this->array_options["options_".$key])) {
						$this->array_options["options_".$key] = null;
					}
					break;
				/*
				case 'link':
					$param_list = array_keys($attributeParam['options']);
					// 0 : ObjectName
					// 1 : classPath
					$InfoFieldList = explode(":", $param_list[0]);
					dol_include_once($InfoFieldList[1]);
					if ($InfoFieldList[0] && class_exists($InfoFieldList[0]))
					{
						if ($value == '-1')	// -1 is key for no defined in combo list of objects
						{
							$new_array_options[$key] = '';
						} elseif ($value) {
							$object = new $InfoFieldList[0]($this->db);
							if (is_numeric($value)) $res = $object->fetch($value);	// Common case
							else $res = $object->fetch('', $value);					// For compatibility

							if ($res > 0) $new_array_options[$key] = $object->id;
							else {
								$this->error = "Id/Ref '".$value."' for object '".$object->element."' not found";
								$this->db->rollback();
								return -1;
							}
						}
					} else {
						dol_syslog('Error bad setup of extrafield', LOG_WARNING);
					}
					break;
				*/
			}

			$this->db->begin();

			$linealreadyfound = 0;

			// Check if there is already a line for this object (in most cases, it is, but sometimes it is not, for example when extra field has been created after), so we must keep this overload)
			$sql = "SELECT COUNT(rowid) as nb FROM ".$this->db->prefix().$this->table_element."_extrafields WHERE fk_object = ".((int) $this->id);
			$resql = $this->db->query($sql);
			if ($resql) {
				$tmpobj = $this->db->fetch_object($resql);
				if ($tmpobj) {
					$linealreadyfound = $tmpobj->nb;
				}
			}

			if ($linealreadyfound) {
				if ($this->array_options["options_".$key] === null) {
					$sql = "UPDATE ".$this->db->prefix().$this->table_element."_extrafields SET ".$key." = null";
				} else {
					$sql = "UPDATE ".$this->db->prefix().$this->table_element."_extrafields SET ".$key." = '".$this->db->escape($this->array_options["options_".$key])."'";
				}
				$sql .= " WHERE fk_object = ".((int) $this->id);
			} else {
				$result = $this->insertExtraFields('', $user);
				if ($result < 0) {
					$error++;
				}
			}

			$resql = $this->db->query($sql);
			if (!$resql) {
				$error++;
				$this->error = $this->db->lasterror();
			}
			if (!$error && $trigger) {
				// Call trigger
				$this->context = array('extrafieldupdate'=>1);
				$result = $this->call_trigger($trigger, $userused);
				if ($result < 0) {
					$error++;
				}
				// End call trigger
			}

			if ($error) {
				dol_syslog(__METHOD__.$this->error, LOG_ERR);
				$this->db->rollback();
				return -1;
			} else {
				$this->db->commit();
				return 1;
			}
		} else {
			return 0;
		}
	}

	/**
	 *	Update an extra language value for the current object.
	 *  Data to describe values to update are stored into $this->array_options=array('options_codeforfield1'=>'valueforfield1', 'options_codeforfield2'=>'valueforfield2', ...)
	 *
	 *  @param  string      $key    		Key of the extrafield (without starting 'options_')
	 *  @param	string		$trigger		If defined, call also the trigger (for example COMPANY_MODIFY)
	 *  @param	User		$userused		Object user
	 *  @return int                 		-1=error, O=did nothing, 1=OK
	 *  @see updateExtraFields(), insertExtraLanguages()
	 */
	public function updateExtraLanguages($key, $trigger = null, $userused = null)
	{
		global $conf, $langs, $user;

		if (empty($userused)) {
			$userused = $user;
		}

		$error = 0;

		if (!empty($conf->global->MAIN_EXTRALANGUAGES_DISABLED)) {
			return 0; // For avoid conflicts if trigger used
		}

		return 0;
	}


	/**
	 * Return HTML string to put an input field into a page
	 * Code very similar with showInputField of extra fields
	 *
	 * @param  array   		$val	       Array of properties for field to show (used only if ->fields not defined)
	 * @param  string  		$key           Key of attribute
	 * @param  string|array	$value         Preselected value to show (for date type it must be in timestamp format, for amount or price it must be a php numeric value, for array type must be array)
	 * @param  string  		$moreparam     To add more parameters on html input tag
	 * @param  string  		$keysuffix     Prefix string to add into name and id of field (can be used to avoid duplicate names)
	 * @param  string  		$keyprefix     Suffix string to add into name and id of field (can be used to avoid duplicate names)
	 * @param  string|int	$morecss       Value for css to define style/length of field. May also be a numeric.
	 * @param  int			$nonewbutton   Force to not show the new button on field that are links to object
	 * @return string
	 */
	public function showInputField($val, $key, $value, $moreparam = '', $keysuffix = '', $keyprefix = '', $morecss = 0, $nonewbutton = 0)
	{
		global $conf, $langs, $form;

		if (!is_object($form)) {
			require_once DOL_DOCUMENT_ROOT.'/core/class/html.form.class.php';
			$form = new Form($this->db);
		}

		if (!empty($this->fields)) {
			$val = $this->fields[$key];
		}

		// Validation tests and output
		$fieldValidationErrorMsg = '';
		$validationClass = '';
		$fieldValidationErrorMsg = $this->getFieldError($key);
		if (!empty($fieldValidationErrorMsg)) {
			$validationClass = ' --error'; // the -- is use as class state in css :  .--error can't be be defined alone it must be define with another class like .my-class.--error or input.--error
		} else {
			$validationClass = ' --success'; // the -- is use as class state in css :  .--success can't be be defined alone it must be define with another class like .my-class.--success or input.--success
		}

		$out = '';
		$type = '';
		$isDependList = 0;
		$param = array();
		$param['options'] = array();
		$reg = array();
		$size = !empty($this->fields[$key]['size']) ? $this->fields[$key]['size'] : 0;
		// Because we work on extrafields
		if (preg_match('/^(integer|link):(.*):(.*):(.*):(.*)/i', $val['type'], $reg)) {
			$param['options'] = array($reg[2].':'.$reg[3].':'.$reg[4].':'.$reg[5] => 'N');
			$type = 'link';
		} elseif (preg_match('/^(integer|link):(.*):(.*):(.*)/i', $val['type'], $reg)) {
			$param['options'] = array($reg[2].':'.$reg[3].':'.$reg[4] => 'N');
			$type = 'link';
		} elseif (preg_match('/^(integer|link):(.*):(.*)/i', $val['type'], $reg)) {
			$param['options'] = array($reg[2].':'.$reg[3] => 'N');
			$type = 'link';
		} elseif (preg_match('/^(sellist):(.*):(.*):(.*):(.*)/i', $val['type'], $reg)) {
			$param['options'] = array($reg[2].':'.$reg[3].':'.$reg[4].':'.$reg[5] => 'N');
			$type = 'sellist';
		} elseif (preg_match('/^(sellist):(.*):(.*):(.*)/i', $val['type'], $reg)) {
			$param['options'] = array($reg[2].':'.$reg[3].':'.$reg[4] => 'N');
			$type = 'sellist';
		} elseif (preg_match('/^(sellist):(.*):(.*)/i', $val['type'], $reg)) {
			$param['options'] = array($reg[2].':'.$reg[3] => 'N');
			$type = 'sellist';
		} elseif (preg_match('/^chkbxlst:(.*)/i', $val['type'], $reg)) {
			$param['options'] = array($reg[1] => 'N');
			$type = 'chkbxlst';
		} elseif (preg_match('/varchar\((\d+)\)/', $val['type'], $reg)) {
			$param['options'] = array();
			$type = 'varchar';
			$size = $reg[1];
		} elseif (preg_match('/varchar/', $val['type'])) {
			$param['options'] = array();
			$type = 'varchar';
		} else {
			$param['options'] = array();
			$type = $this->fields[$key]['type'];
		}

		// Special case that force options and type ($type can be integer, varchar, ...)
		if (!empty($this->fields[$key]['arrayofkeyval']) && is_array($this->fields[$key]['arrayofkeyval'])) {
			$param['options'] = $this->fields[$key]['arrayofkeyval'];
			$type = 'select';
		}

		$label = $this->fields[$key]['label'];
		//$elementtype=$this->fields[$key]['elementtype'];	// Seems not used
		$default = (!empty($this->fields[$key]['default']) ? $this->fields[$key]['default'] : '');
		$computed = (!empty($this->fields[$key]['computed']) ? $this->fields[$key]['computed'] : '');
		$unique = (!empty($this->fields[$key]['unique']) ? $this->fields[$key]['unique'] : 0);
		$required = (!empty($this->fields[$key]['required']) ? $this->fields[$key]['required'] : 0);
		$autofocusoncreate = (!empty($this->fields[$key]['autofocusoncreate']) ? $this->fields[$key]['autofocusoncreate'] : 0);

		$langfile = (!empty($this->fields[$key]['langfile']) ? $this->fields[$key]['langfile'] : '');
		$list = (!empty($this->fields[$key]['list']) ? $this->fields[$key]['list'] : 0);
		$hidden = (in_array(abs($this->fields[$key]['visible']), array(0, 2)) ? 1 : 0);

		$objectid = $this->id;

		if ($computed) {
			if (!preg_match('/^search_/', $keyprefix)) {
				return '<span class="opacitymedium">'.$langs->trans("AutomaticallyCalculated").'</span>';
			} else {
				return '';
			}
		}

		// Set value of $morecss. For this, we use in priority showsize from parameters, then $val['css'] then autodefine
		if (empty($morecss) && !empty($val['css'])) {
			$morecss = $val['css'];
		} elseif (empty($morecss)) {
			if ($type == 'date') {
				$morecss = 'minwidth100imp';
			} elseif ($type == 'datetime' || $type == 'link') {	// link means an foreign key to another primary id
				$morecss = 'minwidth200imp';
			} elseif (in_array($type, array('int', 'integer', 'price')) || preg_match('/^double(\([0-9],[0-9]\)){0,1}/', $type)) {
				$morecss = 'maxwidth75';
			} elseif ($type == 'url') {
				$morecss = 'minwidth400';
			} elseif ($type == 'boolean') {
				$morecss = '';
			} else {
				if (round($size) < 12) {
					$morecss = 'minwidth100';
				} elseif (round($size) <= 48) {
					$morecss = 'minwidth200';
				} else {
					$morecss = 'minwidth400';
				}
			}
		}

		// Add validation state class
		if (!empty($validationClass)) {
			$morecss.= $validationClass;
		}

		if (in_array($type, array('date'))) {
			$tmp = explode(',', $size);
			$newsize = $tmp[0];
			$showtime = 0;

			// Do not show current date when field not required (see selectDate() method)
			if (!$required && $value == '') {
				$value = '-1';
			}

			// TODO Must also support $moreparam
			$out = $form->selectDate($value, $keyprefix.$key.$keysuffix, $showtime, $showtime, $required, '', 1, (($keyprefix != 'search_' && $keyprefix != 'search_options_') ? 1 : 0), 0, 1);
		} elseif (in_array($type, array('datetime'))) {
			$tmp = explode(',', $size);
			$newsize = $tmp[0];
			$showtime = 1;

			// Do not show current date when field not required (see selectDate() method)
			if (!$required && $value == '') $value = '-1';

			// TODO Must also support $moreparam
			$out = $form->selectDate($value, $keyprefix.$key.$keysuffix, $showtime, $showtime, $required, '', 1, (($keyprefix != 'search_' && $keyprefix != 'search_options_') ? 1 : 0), 0, 1, '', '', '', 1, '', '', 'tzuserrel');
		} elseif (in_array($type, array('duration'))) {
			$out = $form->select_duration($keyprefix.$key.$keysuffix, $value, 0, 'text', 0, 1);
		} elseif (in_array($type, array('int', 'integer'))) {
			$tmp = explode(',', $size);
			$newsize = $tmp[0];
			$out = '<input type="text" class="flat '.$morecss.'" name="'.$keyprefix.$key.$keysuffix.'" id="'.$keyprefix.$key.$keysuffix.'"'.($newsize > 0 ? ' maxlength="'.$newsize.'"' : '').' value="'.dol_escape_htmltag($value).'"'.($moreparam ? $moreparam : '').($autofocusoncreate ? ' autofocus' : '').'>';
		} elseif (in_array($type, array('real'))) {
			$out = '<input type="text" class="flat '.$morecss.'" name="'.$keyprefix.$key.$keysuffix.'" id="'.$keyprefix.$key.$keysuffix.'" value="'.dol_escape_htmltag($value).'"'.($moreparam ? $moreparam : '').($autofocusoncreate ? ' autofocus' : '').'>';
		} elseif (preg_match('/varchar/', $type)) {
			$out = '<input type="text" class="flat '.$morecss.'" name="'.$keyprefix.$key.$keysuffix.'" id="'.$keyprefix.$key.$keysuffix.'"'.($size > 0 ? ' maxlength="'.$size.'"' : '').' value="'.dol_escape_htmltag($value).'"'.($moreparam ? $moreparam : '').($autofocusoncreate ? ' autofocus' : '').'>';
<<<<<<< HEAD
		} elseif (in_array($type, array('mail', 'phone', 'url', 'ip'))) {
=======
		} elseif (in_array($type, array('email', 'mail', 'phone', 'url'))) {
>>>>>>> ab4eb1a9
			$out = '<input type="text" class="flat '.$morecss.'" name="'.$keyprefix.$key.$keysuffix.'" id="'.$keyprefix.$key.$keysuffix.'" value="'.dol_escape_htmltag($value).'" '.($moreparam ? $moreparam : '').($autofocusoncreate ? ' autofocus' : '').'>';
		} elseif (preg_match('/^text/', $type)) {
			if (!preg_match('/search_/', $keyprefix)) {		// If keyprefix is search_ or search_options_, we must just use a simple text field
				require_once DOL_DOCUMENT_ROOT.'/core/class/doleditor.class.php';
				$doleditor = new DolEditor($keyprefix.$key.$keysuffix, $value, '', 200, 'dolibarr_notes', 'In', false, false, false, ROWS_5, '90%');
				$out = $doleditor->Create(1);
			} else {
				$out = '<input type="text" class="flat '.$morecss.' maxwidthonsmartphone" name="'.$keyprefix.$key.$keysuffix.'" id="'.$keyprefix.$key.$keysuffix.'" value="'.dol_escape_htmltag($value).'" '.($moreparam ? $moreparam : '').'>';
			}
		} elseif (preg_match('/^html/', $type)) {
			if (!preg_match('/search_/', $keyprefix)) {		// If keyprefix is search_ or search_options_, we must just use a simple text field
				require_once DOL_DOCUMENT_ROOT.'/core/class/doleditor.class.php';
				$doleditor = new DolEditor($keyprefix.$key.$keysuffix, $value, '', 200, 'dolibarr_notes', 'In', false, false, !empty($conf->fckeditor->enabled) && $conf->global->FCKEDITOR_ENABLE_SOCIETE, ROWS_5, '90%');
				$out = $doleditor->Create(1, '', true, '', '', $moreparam, $morecss);
			} else {
				$out = '<input type="text" class="flat '.$morecss.' maxwidthonsmartphone" name="'.$keyprefix.$key.$keysuffix.'" id="'.$keyprefix.$key.$keysuffix.'" value="'.dol_escape_htmltag($value).'" '.($moreparam ? $moreparam : '').'>';
			}
		} elseif ($type == 'boolean') {
			$checked = '';
			if (!empty($value)) {
				$checked = ' checked value="1" ';
			} else {
				$checked = ' value="1" ';
			}
			$out = '<input type="checkbox" class="flat '.$morecss.' maxwidthonsmartphone" name="'.$keyprefix.$key.$keysuffix.'" id="'.$keyprefix.$key.$keysuffix.'" '.$checked.' '.($moreparam ? $moreparam : '').'>';
		} elseif ($type == 'price') {
			if (!empty($value)) {		// $value in memory is a php numeric, we format it into user number format.
				$value = price($value);
			}
			$out = '<input type="text" class="flat '.$morecss.' maxwidthonsmartphone" name="'.$keyprefix.$key.$keysuffix.'" id="'.$keyprefix.$key.$keysuffix.'" value="'.$value.'" '.($moreparam ? $moreparam : '').'> '.$langs->getCurrencySymbol($conf->currency);
		} elseif (preg_match('/^double(\([0-9],[0-9]\)){0,1}/', $type)) {
			if (!empty($value)) {		// $value in memory is a php numeric, we format it into user number format.
				$value = price($value);
			}
			$out = '<input type="text" class="flat '.$morecss.' maxwidthonsmartphone" name="'.$keyprefix.$key.$keysuffix.'" id="'.$keyprefix.$key.$keysuffix.'" value="'.$value.'" '.($moreparam ? $moreparam : '').'> ';
		} elseif ($type == 'select') {
			$out = '';
			if (!empty($conf->use_javascript_ajax) && empty($conf->global->MAIN_EXTRAFIELDS_DISABLE_SELECT2)) {
				include_once DOL_DOCUMENT_ROOT.'/core/lib/ajax.lib.php';
				$out .= ajax_combobox($keyprefix.$key.$keysuffix, array(), 0);
			}

			$out .= '<select class="flat '.$morecss.' maxwidthonsmartphone" name="'.$keyprefix.$key.$keysuffix.'" id="'.$keyprefix.$key.$keysuffix.'" '.($moreparam ? $moreparam : '').'>';
			if ((!isset($this->fields[$key]['default'])) || ($this->fields[$key]['notnull'] != 1)) {
				$out .= '<option value="0">&nbsp;</option>';
			}
			foreach ($param['options'] as $keyb => $valb) {
				if ((string) $keyb == '') {
					continue;
				}
				if (strpos($valb, "|") !== false) {
					list($valb, $parent) = explode('|', $valb);
				}
				$out .= '<option value="'.$keyb.'"';
				$out .= (((string) $value == (string) $keyb) ? ' selected' : '');
				$out .= (!empty($parent) ? ' parent="'.$parent.'"' : '');
				$out .= '>'.$valb.'</option>';
			}
			$out .= '</select>';
		} elseif ($type == 'sellist') {
			$out = '';
			if (!empty($conf->use_javascript_ajax) && empty($conf->global->MAIN_EXTRAFIELDS_DISABLE_SELECT2)) {
				include_once DOL_DOCUMENT_ROOT.'/core/lib/ajax.lib.php';
				$out .= ajax_combobox($keyprefix.$key.$keysuffix, array(), 0);
			}

			$out .= '<select class="flat '.$morecss.' maxwidthonsmartphone" name="'.$keyprefix.$key.$keysuffix.'" id="'.$keyprefix.$key.$keysuffix.'" '.($moreparam ? $moreparam : '').'>';
			if (is_array($param['options'])) {
				$param_list = array_keys($param['options']);
				$InfoFieldList = explode(":", $param_list[0]);
				$parentName = '';
				$parentField = '';
				// 0 : tableName
				// 1 : label field name
				// 2 : key fields name (if differ of rowid)
				// 3 : key field parent (for dependent lists)
				// 4 : where clause filter on column or table extrafield, syntax field='value' or extra.field=value
				// 5 : id category type
				// 6 : ids categories list separated by comma for category root
				$keyList = (empty($InfoFieldList[2]) ? 'rowid' : $InfoFieldList[2].' as rowid');

				if (count($InfoFieldList) > 4 && !empty($InfoFieldList[4])) {
					if (strpos($InfoFieldList[4], 'extra.') !== false) {
						$keyList = 'main.'.$InfoFieldList[2].' as rowid';
					} else {
						$keyList = $InfoFieldList[2].' as rowid';
					}
				}
				if (count($InfoFieldList) > 3 && !empty($InfoFieldList[3])) {
					list($parentName, $parentField) = explode('|', $InfoFieldList[3]);
					$keyList .= ', '.$parentField;
				}

				$filter_categorie = false;
				if (count($InfoFieldList) > 5) {
					if ($InfoFieldList[0] == 'categorie') {
						$filter_categorie = true;
					}
				}

				if ($filter_categorie === false) {
					$fields_label = explode('|', $InfoFieldList[1]);
					if (is_array($fields_label)) {
						$keyList .= ', ';
						$keyList .= implode(', ', $fields_label);
					}

					$sqlwhere = '';
					$sql = "SELECT " . $keyList;
					$sql .= " FROM " . $this->db->prefix() . $InfoFieldList[0];
					if (!empty($InfoFieldList[4])) {
						// can use SELECT request
						if (strpos($InfoFieldList[4], '$SEL$') !== false) {
							$InfoFieldList[4] = str_replace('$SEL$', 'SELECT', $InfoFieldList[4]);
						}

						// current object id can be use into filter
						if (strpos($InfoFieldList[4], '$ID$') !== false && !empty($objectid)) {
							$InfoFieldList[4] = str_replace('$ID$', $objectid, $InfoFieldList[4]);
						} else {
							$InfoFieldList[4] = str_replace('$ID$', '0', $InfoFieldList[4]);
						}

						//We have to join on extrafield table
						if (strpos($InfoFieldList[4], 'extra') !== false) {
							$sql .= " as main, " . $this->db->prefix() . $InfoFieldList[0] . "_extrafields as extra";
							$sqlwhere .= " WHERE extra.fk_object=main." . $InfoFieldList[2] . " AND " . $InfoFieldList[4];
						} else {
							$sqlwhere .= " WHERE " . $InfoFieldList[4];
						}
					} else {
						$sqlwhere .= ' WHERE 1=1';
					}
					// Some tables may have field, some other not. For the moment we disable it.
					if (in_array($InfoFieldList[0], array('tablewithentity'))) {
						$sqlwhere .= " AND entity = " . ((int) $conf->entity);
					}
					$sql .= $sqlwhere;
					//print $sql;

					$sql .= ' ORDER BY ' . implode(', ', $fields_label);

					dol_syslog(get_class($this) . '::showInputField type=sellist', LOG_DEBUG);
					$resql = $this->db->query($sql);
					if ($resql) {
						$out .= '<option value="0">&nbsp;</option>';
						$num = $this->db->num_rows($resql);
						$i = 0;
						while ($i < $num) {
							$labeltoshow = '';
							$obj = $this->db->fetch_object($resql);

							// Several field into label (eq table:code|libelle:rowid)
							$notrans = false;
							$fields_label = explode('|', $InfoFieldList[1]);
							if (count($fields_label) > 1) {
								$notrans = true;
								foreach ($fields_label as $field_toshow) {
									$labeltoshow .= $obj->$field_toshow . ' ';
								}
							} else {
								$labeltoshow = $obj->{$InfoFieldList[1]};
							}
							$labeltoshow = dol_trunc($labeltoshow, 45);

							if ($value == $obj->rowid) {
								foreach ($fields_label as $field_toshow) {
									$translabel = $langs->trans($obj->$field_toshow);
									if ($translabel != $obj->$field_toshow) {
										$labeltoshow = dol_trunc($translabel) . ' ';
									} else {
										$labeltoshow = dol_trunc($obj->$field_toshow) . ' ';
									}
								}
								$out .= '<option value="' . $obj->rowid . '" selected>' . $labeltoshow . '</option>';
							} else {
								if (!$notrans) {
									$translabel = $langs->trans($obj->{$InfoFieldList[1]});
									if ($translabel != $obj->{$InfoFieldList[1]}) {
										$labeltoshow = dol_trunc($translabel, 18);
									} else {
										$labeltoshow = dol_trunc($obj->{$InfoFieldList[1]});
									}
								}
								if (empty($labeltoshow)) {
									$labeltoshow = '(not defined)';
								}
								if ($value == $obj->rowid) {
									$out .= '<option value="' . $obj->rowid . '" selected>' . $labeltoshow . '</option>';
								}

								if (!empty($InfoFieldList[3]) && $parentField) {
									$parent = $parentName . ':' . $obj->{$parentField};
									$isDependList = 1;
								}

								$out .= '<option value="' . $obj->rowid . '"';
								$out .= ($value == $obj->rowid ? ' selected' : '');
								$out .= (!empty($parent) ? ' parent="' . $parent . '"' : '');
								$out .= '>' . $labeltoshow . '</option>';
							}

							$i++;
						}
						$this->db->free($resql);
					} else {
						print 'Error in request ' . $sql . ' ' . $this->db->lasterror() . '. Check setup of extra parameters.<br>';
					}
				} else {
					require_once DOL_DOCUMENT_ROOT.'/categories/class/categorie.class.php';
					$data = $form->select_all_categories(Categorie::$MAP_ID_TO_CODE[$InfoFieldList[5]], '', 'parent', 64, $InfoFieldList[6], 1, 1);
					$out .= '<option value="0">&nbsp;</option>';
					foreach ($data as $data_key => $data_value) {
						$out .= '<option value="' . $data_key . '"';
						$out .= ($value == $data_key ? ' selected' : '');
						$out .= '>' . $data_value . '</option>';
					}
				}
			}
			$out .= '</select>';
		} elseif ($type == 'checkbox') {
			$value_arr = explode(',', $value);
			$out = $form->multiselectarray($keyprefix.$key.$keysuffix, (empty($param['options']) ?null:$param['options']), $value_arr, '', 0, $morecss, 0, '100%');
		} elseif ($type == 'radio') {
			$out = '';
			foreach ($param['options'] as $keyopt => $valopt) {
				$out .= '<input class="flat '.$morecss.'" type="radio" name="'.$keyprefix.$key.$keysuffix.'" id="'.$keyprefix.$key.$keysuffix.'" '.($moreparam ? $moreparam : '');
				$out .= ' value="'.$keyopt.'"';
				$out .= ' id="'.$keyprefix.$key.$keysuffix.'_'.$keyopt.'"';
				$out .= ($value == $keyopt ? 'checked' : '');
				$out .= '/><label for="'.$keyprefix.$key.$keysuffix.'_'.$keyopt.'">'.$valopt.'</label><br>';
			}
		} elseif ($type == 'chkbxlst') {
			if (is_array($value)) {
				$value_arr = $value;
			} else {
				$value_arr = explode(',', $value);
			}

			if (is_array($param['options'])) {
				$param_list = array_keys($param['options']);
				$InfoFieldList = explode(":", $param_list[0]);
				$parentName = '';
				$parentField = '';
				// 0 : tableName
				// 1 : label field name
				// 2 : key fields name (if differ of rowid)
				// 3 : key field parent (for dependent lists)
				// 4 : where clause filter on column or table extrafield, syntax field='value' or extra.field=value
				// 5 : id category type
				// 6 : ids categories list separated by comma for category root
				$keyList = (empty($InfoFieldList[2]) ? 'rowid' : $InfoFieldList[2].' as rowid');

				if (count($InfoFieldList) > 3 && !empty($InfoFieldList[3])) {
					list ($parentName, $parentField) = explode('|', $InfoFieldList[3]);
					$keyList .= ', '.$parentField;
				}
				if (count($InfoFieldList) > 4 && !empty($InfoFieldList[4])) {
					if (strpos($InfoFieldList[4], 'extra.') !== false) {
						$keyList = 'main.'.$InfoFieldList[2].' as rowid';
					} else {
						$keyList = $InfoFieldList[2].' as rowid';
					}
				}

				$filter_categorie = false;
				if (count($InfoFieldList) > 5) {
					if ($InfoFieldList[0] == 'categorie') {
						$filter_categorie = true;
					}
				}

				if ($filter_categorie === false) {
					$fields_label = explode('|', $InfoFieldList[1]);
					if (is_array($fields_label)) {
						$keyList .= ', ';
						$keyList .= implode(', ', $fields_label);
					}

					$sqlwhere = '';
					$sql = "SELECT " . $keyList;
					$sql .= ' FROM ' . $this->db->prefix() . $InfoFieldList[0];
					if (!empty($InfoFieldList[4])) {
						// can use SELECT request
						if (strpos($InfoFieldList[4], '$SEL$') !== false) {
							$InfoFieldList[4] = str_replace('$SEL$', 'SELECT', $InfoFieldList[4]);
						}

						// current object id can be use into filter
						if (strpos($InfoFieldList[4], '$ID$') !== false && !empty($objectid)) {
							$InfoFieldList[4] = str_replace('$ID$', $objectid, $InfoFieldList[4]);
						} else {
							$InfoFieldList[4] = str_replace('$ID$', '0', $InfoFieldList[4]);
						}

						// We have to join on extrafield table
						if (strpos($InfoFieldList[4], 'extra') !== false) {
							$sql .= ' as main, ' . $this->db->prefix() . $InfoFieldList[0] . '_extrafields as extra';
							$sqlwhere .= " WHERE extra.fk_object=main." . $InfoFieldList[2] . " AND " . $InfoFieldList[4];
						} else {
							$sqlwhere .= " WHERE " . $InfoFieldList[4];
						}
					} else {
						$sqlwhere .= ' WHERE 1=1';
					}
					// Some tables may have field, some other not. For the moment we disable it.
					if (in_array($InfoFieldList[0], array('tablewithentity'))) {
						$sqlwhere .= " AND entity = " . ((int) $conf->entity);
					}
					// $sql.=preg_replace('/^ AND /','',$sqlwhere);
					// print $sql;

					$sql .= $sqlwhere;
					dol_syslog(get_class($this) . '::showInputField type=chkbxlst', LOG_DEBUG);
					$resql = $this->db->query($sql);
					if ($resql) {
						$num = $this->db->num_rows($resql);
						$i = 0;

						$data = array();

						while ($i < $num) {
							$labeltoshow = '';
							$obj = $this->db->fetch_object($resql);

							$notrans = false;
							// Several field into label (eq table:code|libelle:rowid)
							$fields_label = explode('|', $InfoFieldList[1]);
							if (count($fields_label) > 1) {
								$notrans = true;
								foreach ($fields_label as $field_toshow) {
									$labeltoshow .= $obj->$field_toshow . ' ';
								}
							} else {
								$labeltoshow = $obj->{$InfoFieldList[1]};
							}
							$labeltoshow = dol_trunc($labeltoshow, 45);

							if (is_array($value_arr) && in_array($obj->rowid, $value_arr)) {
								foreach ($fields_label as $field_toshow) {
									$translabel = $langs->trans($obj->$field_toshow);
									if ($translabel != $obj->$field_toshow) {
										$labeltoshow = dol_trunc($translabel, 18) . ' ';
									} else {
										$labeltoshow = dol_trunc($obj->$field_toshow, 18) . ' ';
									}
								}

								$data[$obj->rowid] = $labeltoshow;
							} else {
								if (!$notrans) {
									$translabel = $langs->trans($obj->{$InfoFieldList[1]});
									if ($translabel != $obj->{$InfoFieldList[1]}) {
										$labeltoshow = dol_trunc($translabel, 18);
									} else {
										$labeltoshow = dol_trunc($obj->{$InfoFieldList[1]}, 18);
									}
								}
								if (empty($labeltoshow)) {
									$labeltoshow = '(not defined)';
								}

								if (is_array($value_arr) && in_array($obj->rowid, $value_arr)) {
									$data[$obj->rowid] = $labeltoshow;
								}

								if (!empty($InfoFieldList[3]) && $parentField) {
									$parent = $parentName . ':' . $obj->{$parentField};
									$isDependList = 1;
								}

								$data[$obj->rowid] = $labeltoshow;
							}

							$i++;
						}
						$this->db->free($resql);

						$out = $form->multiselectarray($keyprefix . $key . $keysuffix, $data, $value_arr, '', 0, $morecss, 0, '100%');
					} else {
						print 'Error in request ' . $sql . ' ' . $this->db->lasterror() . '. Check setup of extra parameters.<br>';
					}
				} else {
					require_once DOL_DOCUMENT_ROOT.'/categories/class/categorie.class.php';
					$data = $form->select_all_categories(Categorie::$MAP_ID_TO_CODE[$InfoFieldList[5]], '', 'parent', 64, $InfoFieldList[6], 1, 1);
					$out = $form->multiselectarray($keyprefix . $key . $keysuffix, $data, $value_arr, '', 0, $morecss, 0, '100%');
				}
			}
		} elseif ($type == 'link') {
			$param_list = array_keys($param['options']); // $param_list='ObjectName:classPath[:AddCreateButtonOrNot[:Filter[:Sortfield]]]'
			$param_list_array = explode(':', $param_list[0]);
			$showempty = (($required && $default != '') ? 0 : 1);

			if (!preg_match('/search_/', $keyprefix)) {
				if (!empty($param_list_array[2])) {		// If the entry into $fields is set to add a create button
					if (!empty($this->fields[$key]['picto'])) {
						$morecss .= ' widthcentpercentminusxx';
					} else {
						$morecss .= ' widthcentpercentminusx';
					}
				} else {
					if (!empty($this->fields[$key]['picto'])) {
						$morecss .= ' widthcentpercentminusx';
					}
				}
			}

			$out = $form->selectForForms($param_list[0], $keyprefix.$key.$keysuffix, $value, $showempty, '', '', $morecss, $moreparam, 0, empty($val['disabled']) ? 0 : 1);

			if (!empty($param_list_array[2])) {		// If the entry into $fields is set to add a create button
				if (!GETPOSTISSET('backtopage') && empty($val['disabled']) && empty($nonewbutton)) {	// To avoid to open several times the 'Create Object' button and to avoid to have button if field is protected by a "disabled".
					list($class, $classfile) = explode(':', $param_list[0]);
					if (file_exists(dol_buildpath(dirname(dirname($classfile)).'/card.php'))) {
						$url_path = dol_buildpath(dirname(dirname($classfile)).'/card.php', 1);
					} else {
						$url_path = dol_buildpath(dirname(dirname($classfile)).'/'.strtolower($class).'_card.php', 1);
					}
					$paramforthenewlink = '';
					$paramforthenewlink .= (GETPOSTISSET('action') ? '&action='.GETPOST('action', 'aZ09') : '');
					$paramforthenewlink .= (GETPOSTISSET('id') ? '&id='.GETPOST('id', 'int') : '');
					$paramforthenewlink .= (GETPOSTISSET('origin') ? '&origin='.GETPOST('origin', 'aZ09') : '');
					$paramforthenewlink .= (GETPOSTISSET('originid') ? '&originid='.GETPOST('originid', 'int') : '');
					$paramforthenewlink .= '&fk_'.strtolower($class).'=--IDFORBACKTOPAGE--';
					// TODO Add Javascript code to add input fields already filled into $paramforthenewlink so we won't loose them when going back to main page
					$out .= '<a class="butActionNew" title="'.$langs->trans("New").'" href="'.$url_path.'?action=create&backtopage='.urlencode($_SERVER['PHP_SELF'].($paramforthenewlink ? '?'.$paramforthenewlink : '')).'"><span class="fa fa-plus-circle valignmiddle"></span></a>';
				}
			}
		} elseif ($type == 'password') {
			// If prefix is 'search_', field is used as a filter, we use a common text field.
			$out = '<input type="'.($keyprefix == 'search_' ? 'text' : 'password').'" class="flat '.$morecss.'" name="'.$keyprefix.$key.$keysuffix.'" id="'.$keyprefix.$key.$keysuffix.'" value="'.$value.'" '.($moreparam ? $moreparam : '').'>';
		} elseif ($type == 'array') {
			$newval = $val;
			$newval['type'] = 'varchar(256)';

			$out = '';
			if (!empty($value)) {
				foreach ($value as $option) {
					$out .= '<span><a class="'.dol_escape_htmltag($keyprefix.$key.$keysuffix).'_del" href="javascript:;"><span class="fa fa-minus-circle valignmiddle"></span></a> ';
					$out .= $this->showInputField($newval, $keyprefix.$key.$keysuffix.'[]', $option, $moreparam, '', '', $morecss).'<br></span>';
				}
			}
			$out .= '<a id="'.dol_escape_htmltag($keyprefix.$key.$keysuffix).'_add" href="javascript:;"><span class="fa fa-plus-circle valignmiddle"></span></a>';

			$newInput = '<span><a class="'.dol_escape_htmltag($keyprefix.$key.$keysuffix).'_del" href="javascript:;"><span class="fa fa-minus-circle valignmiddle"></span></a> ';
			$newInput .= $this->showInputField($newval, $keyprefix.$key.$keysuffix.'[]', '', $moreparam, '', '', $morecss).'<br></span>';

			if (!empty($conf->use_javascript_ajax)) {
				$out .= '
					<script>
					$(document).ready(function() {
						$("a#'.dol_escape_js($keyprefix.$key.$keysuffix).'_add").click(function() {
							$("'.dol_escape_js($newInput).'").insertBefore(this);
						});

						$(document).on("click", "a.'.dol_escape_js($keyprefix.$key.$keysuffix).'_del", function() {
							$(this).parent().remove();
						});
					});
					</script>';
			}
		}
		if (!empty($hidden)) {
			$out = '<input type="hidden" value="'.$value.'" name="'.$keyprefix.$key.$keysuffix.'" id="'.$keyprefix.$key.$keysuffix.'"/>';
		}

		if ($isDependList==1) {
			$out .= $this->getJSListDependancies('_common');
		}
		/* Add comments
		 if ($type == 'date') $out.=' (YYYY-MM-DD)';
		 elseif ($type == 'datetime') $out.=' (YYYY-MM-DD HH:MM:SS)';
		 */

		// Display error message for field
		if (!empty($fieldValidationErrorMsg) && function_exists('getFieldErrorIcon')) {
			$out .= ' '.getFieldErrorIcon($fieldValidationErrorMsg);
		}

		return $out;
	}

	/**
	 * Return HTML string to show a field into a page
	 * Code very similar with showOutputField of extra fields
	 *
	 * @param  array   $val		       Array of properties of field to show
	 * @param  string  $key            Key of attribute
	 * @param  string  $value          Preselected value to show (for date type it must be in timestamp format, for amount or price it must be a php numeric value)
	 * @param  string  $moreparam      To add more parametes on html input tag
	 * @param  string  $keysuffix      Prefix string to add into name and id of field (can be used to avoid duplicate names)
	 * @param  string  $keyprefix      Suffix string to add into name and id of field (can be used to avoid duplicate names)
	 * @param  mixed   $morecss        Value for css to define size. May also be a numeric.
	 * @return string
	 */
	public function showOutputField($val, $key, $value, $moreparam = '', $keysuffix = '', $keyprefix = '', $morecss = '')
	{
		global $conf, $langs, $form;

		if (!is_object($form)) {
			require_once DOL_DOCUMENT_ROOT.'/core/class/html.form.class.php';
			$form = new Form($this->db);
		}

		$objectid = $this->id;	// Not used ???

		$label = empty($val['label']) ? '' : $val['label'];
		$type  = empty($val['type']) ? '' : $val['type'];
		$size  = empty($val['css']) ? '' : $val['css'];
		$reg = array();

		// Convert var to be able to share same code than showOutputField of extrafields
		if (preg_match('/varchar\((\d+)\)/', $type, $reg)) {
			$type = 'varchar'; // convert varchar(xx) int varchar
			$size = $reg[1];
		} elseif (preg_match('/varchar/', $type)) {
			$type = 'varchar'; // convert varchar(xx) int varchar
		}
		if (!empty($val['arrayofkeyval']) && is_array($val['arrayofkeyval'])) {
			$type = 'select';
		}
		if (preg_match('/^integer:(.*):(.*)/i', $val['type'], $reg)) {
			$type = 'link';
		}

		$default = empty($val['default']) ? '' : $val['default'];
		$computed = empty($val['computed']) ? '' : $val['computed'];
		$unique = empty($val['unique']) ? '' : $val['unique'];
		$required = empty($val['required']) ? '' : $val['required'];
		$param = array();
		$param['options'] = array();

		if (!empty($val['arrayofkeyval']) && is_array($val['arrayofkeyval'])) {
			$param['options'] = $val['arrayofkeyval'];
		}
		if (preg_match('/^integer:(.*):(.*)/i', $val['type'], $reg)) {
			$type = 'link';
			$param['options'] = array($reg[1].':'.$reg[2]=>$reg[1].':'.$reg[2]);
		} elseif (preg_match('/^sellist:(.*):(.*):(.*):(.*)/i', $val['type'], $reg)) {
			$param['options'] = array($reg[1].':'.$reg[2].':'.$reg[3].':'.$reg[4] => 'N');
			$type = 'sellist';
		} elseif (preg_match('/^sellist:(.*):(.*):(.*)/i', $val['type'], $reg)) {
			$param['options'] = array($reg[1].':'.$reg[2].':'.$reg[3] => 'N');
			$type = 'sellist';
		} elseif (preg_match('/^sellist:(.*):(.*)/i', $val['type'], $reg)) {
			$param['options'] = array($reg[1].':'.$reg[2] => 'N');
			$type = 'sellist';
		} elseif (preg_match('/^chkbxlst:(.*)/i', $val['type'], $reg)) {
			$param['options'] = array($reg[1] => 'N');
			$type = 'chkbxlst';
		}

		$langfile = empty($val['langfile']) ? '' : $val['langfile'];
		$list = (empty($val['list']) ? '' : $val['list']);
		$help = (empty($val['help']) ? '' : $val['help']);
		$hidden = (($val['visible'] == 0) ? 1 : 0); // If zero, we are sure it is hidden, otherwise we show. If it depends on mode (view/create/edit form or list, this must be filtered by caller)

		if ($hidden) {
			return '';
		}

		// If field is a computed field, value must become result of compute
		if ($computed) {
			// Make the eval of compute string
			//var_dump($computed);
			$value = dol_eval($computed, 1, 0, '');
		}

		if (empty($morecss)) {
			if ($type == 'date') {
				$morecss = 'minwidth100imp';
			} elseif ($type == 'datetime' || $type == 'timestamp') {
				$morecss = 'minwidth200imp';
			} elseif (in_array($type, array('int', 'double', 'price'))) {
				$morecss = 'maxwidth75';
			} elseif ($type == 'url') {
				$morecss = 'minwidth400';
			} elseif ($type == 'boolean') {
				$morecss = '';
			} else {
				if (is_numeric($size) && round($size) < 12) {
					$morecss = 'minwidth100';
				} elseif (is_numeric($size) && round($size) <= 48) {
					$morecss = 'minwidth200';
				} else {
					$morecss = 'minwidth400';
				}
			}
		}

		// Format output value differently according to properties of field
		if (in_array($key, array('rowid', 'ref')) && method_exists($this, 'getNomUrl')) {
			if ($key != 'rowid' || empty($this->fields['ref'])) {	// If we want ref field or if we want ID and there is no ref field, we show the link.
				$value = $this->getNomUrl(1, '', 0, '', 1);
			}
		} elseif ($key == 'status' && method_exists($this, 'getLibStatut')) {
			$value = $this->getLibStatut(3);
		} elseif ($type == 'date') {
			if (!empty($value)) {
				$value = dol_print_date($value, 'day');	// We suppose dates without time are always gmt (storage of course + output)
			} else {
				$value = '';
			}
		} elseif ($type == 'datetime' || $type == 'timestamp') {
			if (!empty($value)) {
				$value = dol_print_date($value, 'dayhour', 'tzuserrel');
			} else {
				$value = '';
			}
		} elseif ($type == 'duration') {
			include_once DOL_DOCUMENT_ROOT.'/core/lib/date.lib.php';
			if (!is_null($value) && $value !== '') {
				$value = convertSecondToTime($value, 'allhourmin');
			}
		} elseif ($type == 'double' || $type == 'real') {
			if (!is_null($value) && $value !== '') {
				$value = price($value);
			}
		} elseif ($type == 'boolean') {
			$checked = '';
			if (!empty($value)) {
				$checked = ' checked ';
			}
			$value = '<input type="checkbox" '.$checked.' '.($moreparam ? $moreparam : '').' readonly disabled>';
		} elseif ($type == 'mail' || $type == 'email') {
			$value = dol_print_email($value, 0, 0, 0, 64, 1, 1);
		} elseif ($type == 'url') {
			$value = dol_print_url($value, '_blank', 32, 1);
		} elseif ($type == 'phone') {
			$value = dol_print_phone($value, '', 0, 0, '', '&nbsp;', 'phone');
		} elseif ($type == 'ip') {
			$value = dol_print_ip($value, 0);
		} elseif ($type == 'price') {
			if (!is_null($value) && $value !== '') {
				$value = price($value, 0, $langs, 0, 0, -1, $conf->currency);
			}
		} elseif ($type == 'select') {
			$value = isset($param['options'][$value])?$param['options'][$value]:'';
		} elseif ($type == 'sellist') {
			$param_list = array_keys($param['options']);
			$InfoFieldList = explode(":", $param_list[0]);

			$selectkey = "rowid";
			$keyList = 'rowid';

			if (count($InfoFieldList) > 4 && !empty($InfoFieldList[4])) {
				$selectkey = $InfoFieldList[2];
				$keyList = $InfoFieldList[2].' as rowid';
			}

			$fields_label = explode('|', $InfoFieldList[1]);
			if (is_array($fields_label)) {
				$keyList .= ', ';
				$keyList .= implode(', ', $fields_label);
			}

			$filter_categorie = false;
			if (count($InfoFieldList) > 5) {
				if ($InfoFieldList[0] == 'categorie') {
					$filter_categorie = true;
				}
			}

			$sql = "SELECT ".$keyList;
			$sql .= ' FROM '.$this->db->prefix().$InfoFieldList[0];
			if (strpos($InfoFieldList[4], 'extra') !== false) {
				$sql .= ' as main';
			}
			if ($selectkey == 'rowid' && empty($value)) {
				$sql .= " WHERE ".$selectkey." = 0";
			} elseif ($selectkey == 'rowid') {
				$sql .= " WHERE ".$selectkey." = ".((int) $value);
			} else {
				$sql .= " WHERE ".$selectkey." = '".$this->db->escape($value)."'";
			}

			//$sql.= ' AND entity = '.$conf->entity;

			dol_syslog(get_class($this).':showOutputField:$type=sellist', LOG_DEBUG);
			$resql = $this->db->query($sql);
			if ($resql) {
				if ($filter_categorie === false) {
					$value = ''; // value was used, so now we reste it to use it to build final output
					$numrows = $this->db->num_rows($resql);
					if ($numrows) {
						$obj = $this->db->fetch_object($resql);

						// Several field into label (eq table:code|libelle:rowid)
						$fields_label = explode('|', $InfoFieldList[1]);

						if (is_array($fields_label) && count($fields_label) > 1) {
							foreach ($fields_label as $field_toshow) {
								$translabel = '';
								if (!empty($obj->$field_toshow)) {
									$translabel = $langs->trans($obj->$field_toshow);
								}
								if ($translabel != $field_toshow) {
									$value .= dol_trunc($translabel, 18) . ' ';
								} else {
									$value .= $obj->$field_toshow . ' ';
								}
							}
						} else {
							$translabel = '';
							if (!empty($obj->{$InfoFieldList[1]})) {
								$translabel = $langs->trans($obj->{$InfoFieldList[1]});
							}
							if ($translabel != $obj->{$InfoFieldList[1]}) {
								$value = dol_trunc($translabel, 18);
							} else {
								$value = $obj->{$InfoFieldList[1]};
							}
						}
					}
				} else {
					require_once DOL_DOCUMENT_ROOT . '/categories/class/categorie.class.php';

					$toprint = array();
					$obj = $this->db->fetch_object($resql);
					$c = new Categorie($this->db);
					$c->fetch($obj->rowid);
					$ways = $c->print_all_ways(); // $ways[0] = "ccc2 >> ccc2a >> ccc2a1" with html formatted text
					foreach ($ways as $way) {
						$toprint[] = '<li class="select2-search-choice-dolibarr noborderoncategories"' . ($c->color ? ' style="background: #' . $c->color . ';"' : ' style="background: #aaa"') . '>' . img_object('', 'category') . ' ' . $way . '</li>';
					}
					$value = '<div class="select2-container-multi-dolibarr" style="width: 90%;"><ul class="select2-choices-dolibarr">'.implode(' ', $toprint).'</ul></div>';
				}
			} else {
				dol_syslog(get_class($this).'::showOutputField error '.$this->db->lasterror(), LOG_WARNING);
			}
		} elseif ($type == 'radio') {
			$value = $param['options'][$value];
		} elseif ($type == 'checkbox') {
			$value_arr = explode(',', $value);
			$value = '';
			if (is_array($value_arr) && count($value_arr) > 0) {
				$toprint = array();
				foreach ($value_arr as $keyval => $valueval) {
					$toprint[] = '<li class="select2-search-choice-dolibarr noborderoncategories" style="background: #bbb">'.$param['options'][$valueval].'</li>';
				}
				$value = '<div class="select2-container-multi-dolibarr" style="width: 90%;"><ul class="select2-choices-dolibarr">'.implode(' ', $toprint).'</ul></div>';
			}
		} elseif ($type == 'chkbxlst') {
			$value_arr = explode(',', $value);

			$param_list = array_keys($param['options']);
			$InfoFieldList = explode(":", $param_list[0]);

			$selectkey = "rowid";
			$keyList = 'rowid';

			if (count($InfoFieldList) >= 3) {
				$selectkey = $InfoFieldList[2];
				$keyList = $InfoFieldList[2].' as rowid';
			}

			$fields_label = explode('|', $InfoFieldList[1]);
			if (is_array($fields_label)) {
				$keyList .= ', ';
				$keyList .= implode(', ', $fields_label);
			}

			$filter_categorie = false;
			if (count($InfoFieldList) > 5) {
				if ($InfoFieldList[0] == 'categorie') {
					$filter_categorie = true;
				}
			}

			$sql = "SELECT ".$keyList;
			$sql .= ' FROM '.$this->db->prefix().$InfoFieldList[0];
			if (strpos($InfoFieldList[4], 'extra') !== false) {
				$sql .= ' as main';
			}
			// $sql.= " WHERE ".$selectkey."='".$this->db->escape($value)."'";
			// $sql.= ' AND entity = '.$conf->entity;

			dol_syslog(get_class($this).':showOutputField:$type=chkbxlst', LOG_DEBUG);
			$resql = $this->db->query($sql);
			if ($resql) {
				if ($filter_categorie === false) {
					$value = ''; // value was used, so now we reste it to use it to build final output
					$toprint = array();
					while ($obj = $this->db->fetch_object($resql)) {
						// Several field into label (eq table:code|libelle:rowid)
						$fields_label = explode('|', $InfoFieldList[1]);
						if (is_array($value_arr) && in_array($obj->rowid, $value_arr)) {
							if (is_array($fields_label) && count($fields_label) > 1) {
								foreach ($fields_label as $field_toshow) {
									$translabel = '';
									if (!empty($obj->$field_toshow)) {
										$translabel = $langs->trans($obj->$field_toshow);
									}
									if ($translabel != $field_toshow) {
										$toprint[] = '<li class="select2-search-choice-dolibarr noborderoncategories" style="background: #bbb">' . dol_trunc($translabel, 18) . '</li>';
									} else {
										$toprint[] = '<li class="select2-search-choice-dolibarr noborderoncategories" style="background: #bbb">' . $obj->$field_toshow . '</li>';
									}
								}
							} else {
								$translabel = '';
								if (!empty($obj->{$InfoFieldList[1]})) {
									$translabel = $langs->trans($obj->{$InfoFieldList[1]});
								}
								if ($translabel != $obj->{$InfoFieldList[1]}) {
									$toprint[] = '<li class="select2-search-choice-dolibarr noborderoncategories" style="background: #bbb">' . dol_trunc($translabel, 18) . '</li>';
								} else {
									$toprint[] = '<li class="select2-search-choice-dolibarr noborderoncategories" style="background: #bbb">' . $obj->{$InfoFieldList[1]} . '</li>';
								}
							}
						}
					}
				} else {
					require_once DOL_DOCUMENT_ROOT . '/categories/class/categorie.class.php';

					$toprint = array();
					while ($obj = $this->db->fetch_object($resql)) {
						if (is_array($value_arr) && in_array($obj->rowid, $value_arr)) {
							$c = new Categorie($this->db);
							$c->fetch($obj->rowid);
							$ways = $c->print_all_ways(); // $ways[0] = "ccc2 >> ccc2a >> ccc2a1" with html formatted text
							foreach ($ways as $way) {
								$toprint[] = '<li class="select2-search-choice-dolibarr noborderoncategories"' . ($c->color ? ' style="background: #' . $c->color . ';"' : ' style="background: #aaa"') . '>' . img_object('', 'category') . ' ' . $way . '</li>';
							}
						}
					}
				}
				$value = '<div class="select2-container-multi-dolibarr" style="width: 90%;"><ul class="select2-choices-dolibarr">'.implode(' ', $toprint).'</ul></div>';
			} else {
				dol_syslog(get_class($this).'::showOutputField error '.$this->db->lasterror(), LOG_WARNING);
			}
		} elseif ($type == 'link') {
			$out = '';

			// only if something to display (perf)
			if ($value) {
				$param_list = array_keys($param['options']); // $param_list='ObjectName:classPath'

				$InfoFieldList = explode(":", $param_list[0]);
				$classname = $InfoFieldList[0];
				$classpath = $InfoFieldList[1];
				$getnomurlparam = (empty($InfoFieldList[2]) ? 3 : $InfoFieldList[2]);
				$getnomurlparam2 = (empty($InfoFieldList[4]) ? '' : $InfoFieldList[4]);
				if (!empty($classpath)) {
					dol_include_once($InfoFieldList[1]);
					if ($classname && class_exists($classname)) {
						$object = new $classname($this->db);
						if ($object->element === 'product') {	// Special cas for product because default valut of fetch are wrong
							$result = $object->fetch($value, '', '', '', 0, 1, 1);
						} else {
							$result = $object->fetch($value);
						}
						if ($result > 0) {
							if ($object->element === 'product') {
								$get_name_url_param_arr = array($getnomurlparam, $getnomurlparam2, 0, -1, 0, '', 0);
								if (isset($val['get_name_url_params'])) {
									$get_name_url_params = explode(':', $val['get_name_url_params']);
									if (!empty($get_name_url_params)) {
										$param_num_max = count($get_name_url_param_arr) - 1;
										foreach ($get_name_url_params as $param_num => $param_value) {
											if ($param_num > $param_num_max) {
												break;
											}
											$get_name_url_param_arr[$param_num] = $param_value;
										}
									}
								}

								/**
								 * @var Product $object
								 */
								$value = $object->getNomUrl($get_name_url_param_arr[0], $get_name_url_param_arr[1], $get_name_url_param_arr[2], $get_name_url_param_arr[3], $get_name_url_param_arr[4], $get_name_url_param_arr[5], $get_name_url_param_arr[6]);
							} else {
								$value = $object->getNomUrl($getnomurlparam, $getnomurlparam2);
							}
						} else {
							$value = '';
						}
					}
				} else {
					dol_syslog('Error bad setup of extrafield', LOG_WARNING);
					return 'Error bad setup of extrafield';
				}
			} else {
				$value = '';
			}
		} elseif (preg_match('/^(text|html)/', $type)) {
			$value = dol_htmlentitiesbr($value);
		} elseif ($type == 'password') {
			$value = preg_replace('/./i', '*', $value);
		} elseif ($type == 'array') {
			$value = implode('<br>', $value);
		}

		//print $type.'-'.$size.'-'.$value;
		$out = $value;

		return $out;
	}

	/**
	 * clear validation message result for a field
	 *
	 * @param string $fieldKey Key of attribute to clear
	 * @return null
	 */
	public function clearFieldError($fieldKey)
	{
		$this->error = '';
		unset($this->validateFieldsErrors[$fieldKey]);
	}

	/**
	 * set validation error message a field
	 *
	 * @param string $fieldKey Key of attribute
	 * @param string $msg the field error message
	 * @return null
	 */
	public function setFieldError($fieldKey, $msg = '')
	{
		global $langs;
		if (empty($msg)) { $msg = $langs->trans("UnknowError"); }

		$this->error = $this->validateFieldsErrors[$fieldKey] = $msg;
	}

	/**
	 * get field error message
	 *
	 * @param  string  $fieldKey            Key of attribute
	 * @return string
	 */
	public function getFieldError($fieldKey)
	{
		if (!empty($this->validateFieldsErrors[$fieldKey])) {
			return $this->validateFieldsErrors[$fieldKey];
		}
		return '';
	}

	/**
	 * Return validation test result for a field
	 *
	 * @param  array   $val		       		Array of properties of field to show
	 * @param  string  $fieldKey            Key of attribute
	 * @param  string  $fieldValue          value of attribute
	 * @return bool return false if fail true on success, see $this->error for error message
	 */
	public function validateField($val, $fieldKey, $fieldValue)
	{
		global $langs;

		if (!class_exists('Validate')) { require_once DOL_DOCUMENT_ROOT . '/core/class/validate.class.php'; }

		$this->clearFieldError($fieldKey);

		if (!isset($val[$fieldKey])) {
			$this->setFieldError($fieldKey, $langs->trans('FieldNotFoundInObject'));
			return false;
		}

		$param = array();
		$param['options'] = array();
		$type  = $val[$fieldKey]['type'];

		$required = false;
		if (isset($val[$fieldKey]['notnull']) && $val[$fieldKey]['notnull'] === 1) {
			// 'notnull' is set to 1 if not null in database. Set to -1 if we must set data to null if empty ('' or 0).
			$required = true;
		}

		$maxSize = 0;
		$minSize = 0;

		//
		// PREPARE Elements
		//

		// Convert var to be able to share same code than showOutputField of extrafields
		if (preg_match('/varchar\((\d+)\)/', $type, $reg)) {
			$type = 'varchar'; // convert varchar(xx) int varchar
			$maxSize = $reg[1];
		} elseif (preg_match('/varchar/', $type)) {
			$type = 'varchar'; // convert varchar(xx) int varchar
		}

		if (!empty($val['arrayofkeyval']) && is_array($val['arrayofkeyval'])) {
			$type = 'select';
		}

		if (preg_match('/^integer:(.*):(.*)/i', $val['type'], $reg)) {
			$type = 'link';
		}

		if (!empty($val['arrayofkeyval']) && is_array($val['arrayofkeyval'])) {
			$param['options'] = $val['arrayofkeyval'];
		}

		if (preg_match('/^integer:(.*):(.*)/i', $val['type'], $reg)) {
			$type = 'link';
			$param['options'] = array($reg[1].':'.$reg[2]=>$reg[1].':'.$reg[2]);
		} elseif (preg_match('/^sellist:(.*):(.*):(.*):(.*)/i', $val['type'], $reg)) {
			$param['options'] = array($reg[1].':'.$reg[2].':'.$reg[3].':'.$reg[4] => 'N');
			$type = 'sellist';
		} elseif (preg_match('/^sellist:(.*):(.*):(.*)/i', $val['type'], $reg)) {
			$param['options'] = array($reg[1].':'.$reg[2].':'.$reg[3] => 'N');
			$type = 'sellist';
		} elseif (preg_match('/^sellist:(.*):(.*)/i', $val['type'], $reg)) {
			$param['options'] = array($reg[1].':'.$reg[2] => 'N');
			$type = 'sellist';
		}

		//
		// TEST Value
		//

		// Use Validate class to allow external Modules to use data validation part instead of concentrate all test here (factoring) or just for reuse
		$validate = new Validate($this->db, $langs);


		// little trick : to perform tests with good performances sort tests by quick to low

		//
		// COMMON TESTS
		//

		// Required test and empty value
		if ($required && !$validate->isNotEmptyString($fieldValue)) {
			$this->setFieldError($fieldKey, $validate->error);
			return false;
		} elseif (!$required && !$validate->isNotEmptyString($fieldValue)) {
			// if no value sent and the field is not mandatory, no need to perform tests
			return true;
		}

		// MAX Size test
		if (!empty($maxSize) && !$validate->isMaxLength($fieldValue, $maxSize)) {
			$this->setFieldError($fieldKey, $validate->error);
			return false;
		}

		// MIN Size test
		if (!empty($minSize) && !$validate->isMinLength($fieldValue, $minSize)) {
			$this->setFieldError($fieldKey, $validate->error);
			return false;
		}

		//
		// TESTS for TYPE
		//

		if (in_array($type, array('date', 'datetime', 'timestamp'))) {
			if (!$validate->isTimestamp($fieldValue)) {
				$this->setFieldError($fieldKey, $validate->error);
				return false;
			} else { return true; }
		} elseif ($type == 'duration') {
			if (!$validate->isDuration($fieldValue)) {
				$this->setFieldError($fieldKey, $validate->error);
				return false;
			} else { return true; }
		} elseif (in_array($type, array('double', 'real', 'price'))) {
			// is numeric
			if (!$validate->isNumeric($fieldValue)) {
				$this->setFieldError($fieldKey, $validate->error);
				return false;
			} else { return true; }
		} elseif ($type == 'boolean') {
			if (!$validate->isBool($fieldValue)) {
				$this->setFieldError($fieldKey, $validate->error);
				return false;
			} else { return true; }
		} elseif ($type == 'mail') {
			if (!$validate->isEmail($fieldValue)) {
				$this->setFieldError($fieldKey, $validate->error);
				return false;
			}
		} elseif ($type == 'url') {
			if (!$validate->isUrl($fieldValue)) {
				$this->setFieldError($fieldKey, $validate->error);
				return false;
			} else { return true; }
		} elseif ($type == 'phone') {
			if (!$validate->isPhone($fieldValue)) {
				$this->setFieldError($fieldKey, $validate->error);
				return false;
			} else { return true; }
		} elseif ($type == 'select' || $type == 'radio') {
			if (!isset($param['options'][$fieldValue])) {
				$this->error = $langs->trans('RequireValidValue');
				return false;
			} else { return true; }
		} elseif ($type == 'sellist' || $type == 'chkbxlst') {
			$param_list = array_keys($param['options']);
			$InfoFieldList = explode(":", $param_list[0]);
			$value_arr = explode(',', $fieldValue);
			$value_arr = array_map(array($this->db, 'escape'), $value_arr);

			$selectkey = "rowid";
			if (count($InfoFieldList) > 4 && !empty($InfoFieldList[4])) {
				$selectkey = $InfoFieldList[2];
			}

			if (!$validate->isInDb($value_arr, $InfoFieldList[0], $selectkey)) {
				$this->setFieldError($fieldKey, $validate->error);
				return false;
			} else { return true; }
		} elseif ($type == 'link') {
			$param_list = array_keys($param['options']); // $param_list='ObjectName:classPath'
			$InfoFieldList = explode(":", $param_list[0]);
			$classname = $InfoFieldList[0];
			$classpath = $InfoFieldList[1];
			if (!$validate->isFetchable($fieldValue, $classname, $classpath)) {
				$this->setFieldError($fieldKey, $validate->error);
				return false;
			} else { return true; }
		}

		// if no test failled all is ok
		return true;
	}

	/**
	 * Function to show lines of extrafields with output datas.
	 * This function is responsible to output the <tr> and <td> according to correct number of columns received into $params['colspan'] or <div> according to $display_type
	 *
	 * @param 	Extrafields $extrafields    Extrafield Object
	 * @param 	string      $mode           Show output ('view') or input ('create' or 'edit') for extrafield
	 * @param 	array       $params         Optional parameters. Example: array('style'=>'class="oddeven"', 'colspan'=>$colspan)
	 * @param 	string      $keysuffix      Suffix string to add after name and id of field (can be used to avoid duplicate names)
	 * @param 	string      $keyprefix      Prefix string to add before name and id of field (can be used to avoid duplicate names)
	 * @param	string		$onetrtd		All fields in same tr td. Used by objectline_create.tpl.php for example.
	 * @param	string		$display_type	"card" for form display, "line" for document line display (extrafields on propal line, order line, etc...)
	 * @return 	string						String with html content to show
	 */
	public function showOptionals($extrafields, $mode = 'view', $params = null, $keysuffix = '', $keyprefix = '', $onetrtd = 0, $display_type = 'card')
	{
		global $db, $conf, $langs, $action, $form, $hookmanager;

		if (!is_object($form)) {
			$form = new Form($db);
		}
		if (!is_object($extrafields)) {
			dol_syslog('Bad parameter extrafields for showOptionals', LOG_ERR);
			return 'Bad parameter extrafields for showOptionals';
		}
		if (!is_array($extrafields->attributes[$this->table_element])) {
			dol_syslog("extrafields->attributes was not loaded with extrafields->fetch_name_optionals_label(table_element);", LOG_WARNING);
		}

		$out = '';

		$parameters = array();
		$reshook = $hookmanager->executeHooks('showOptionals', $parameters, $this, $action); // Note that $action and $object may have been modified by hook
		if (empty($reshook)) {
			if (is_array($extrafields->attributes[$this->table_element]) && key_exists('label', $extrafields->attributes[$this->table_element]) && is_array($extrafields->attributes[$this->table_element]['label']) && count($extrafields->attributes[$this->table_element]['label']) > 0) {
				$out .= "\n";
				$out .= '<!-- commonobject:showOptionals --> ';
				$out .= "\n";

				$extrafields_collapse_num = '';
				$e = 0;
				foreach ($extrafields->attributes[$this->table_element]['label'] as $key => $label) {
					// Show only the key field in params
					if (is_array($params) && array_key_exists('onlykey', $params) && $key != $params['onlykey']) {
						continue;
					}

					// Test on 'enabled' ('enabled' is different than 'list' = 'visibility')
					$enabled = 1;
					if ($enabled && isset($extrafields->attributes[$this->table_element]['enabled'][$key])) {
						$enabled = dol_eval($extrafields->attributes[$this->table_element]['enabled'][$key], 1, 1, '1');
					}
					if (empty($enabled)) {
						continue;
					}

					$visibility = 1;
					if ($visibility && isset($extrafields->attributes[$this->table_element]['list'][$key])) {
						$visibility = dol_eval($extrafields->attributes[$this->table_element]['list'][$key], 1, 1, '1');
					}

					$perms = 1;
					if ($perms && isset($extrafields->attributes[$this->table_element]['perms'][$key])) {
						$perms = dol_eval($extrafields->attributes[$this->table_element]['perms'][$key], 1, 1, '1');
					}

					if (($mode == 'create') && abs($visibility) != 1 && abs($visibility) != 3) {
						continue; // <> -1 and <> 1 and <> 3 = not visible on forms, only on list
					} elseif (($mode == 'edit') && abs($visibility) != 1 && abs($visibility) != 3 && abs($visibility) != 4) {
						continue; // <> -1 and <> 1 and <> 3 = not visible on forms, only on list and <> 4 = not visible at the creation
					} elseif ($mode == 'view' && empty($visibility)) {
						continue;
					}
					if (empty($perms)) {
						continue;
					}
					// Load language if required
					if (!empty($extrafields->attributes[$this->table_element]['langfile'][$key])) {
						$langs->load($extrafields->attributes[$this->table_element]['langfile'][$key]);
					}

					$colspan = 0;
					if (is_array($params) && count($params) > 0 && $display_type=='card') {
						if (array_key_exists('cols', $params)) {
							$colspan = $params['cols'];
						} elseif (array_key_exists('colspan', $params)) {	// For backward compatibility. Use cols instead now.
							$reg = array();
							if (preg_match('/colspan="(\d+)"/', $params['colspan'], $reg)) {
								$colspan = $reg[1];
							} else {
								$colspan = $params['colspan'];
							}
						}
					}
					$colspan = intval($colspan);

					switch ($mode) {
						case "view":
							$value = $this->array_options["options_".$key.$keysuffix]; // Value may be clean or formated later
							break;
						case "create":
						case "edit":
							// We get the value of property found with GETPOST so it takes into account:
							// default values overwrite, restore back to list link, ... (but not 'default value in database' of field)
							$check = 'alphanohtml';
							if (in_array($extrafields->attributes[$this->table_element]['type'][$key], array('html', 'text'))) {
								$check = 'restricthtml';
							}
							$getposttemp = GETPOST($keyprefix.'options_'.$key.$keysuffix, $check, 3); // GETPOST can get value from GET, POST or setup of default values overwrite.
							// GETPOST("options_" . $key) can be 'abc' or array(0=>'abc')
							if (is_array($getposttemp) || $getposttemp != '' || GETPOSTISSET($keyprefix.'options_'.$key.$keysuffix)) {
								if (is_array($getposttemp)) {
									// $getposttemp is an array but following code expects a comma separated string
									$value = implode(",", $getposttemp);
								} else {
									$value = $getposttemp;
								}
							} else {
								$value = (!empty($this->array_options["options_".$key]) ? $this->array_options["options_".$key] : ''); // No GET, no POST, no default value, so we take value of object.
							}
							//var_dump($keyprefix.' - '.$key.' - '.$keysuffix.' - '.$keyprefix.'options_'.$key.$keysuffix.' - '.$this->array_options["options_".$key.$keysuffix].' - '.$getposttemp.' - '.$value);
							break;
					}

					// Output value of the current field
					if ($extrafields->attributes[$this->table_element]['type'][$key] == 'separate') {
						$extrafields_collapse_num = '';
						$extrafield_param = $extrafields->attributes[$this->table_element]['param'][$key];
						if (!empty($extrafield_param) && is_array($extrafield_param)) {
							$extrafield_param_list = array_keys($extrafield_param['options']);

							if (count($extrafield_param_list) > 0) {
								$extrafield_collapse_display_value = intval($extrafield_param_list[0]);

								if ($extrafield_collapse_display_value == 1 || $extrafield_collapse_display_value == 2) {
									$extrafields_collapse_num = $extrafields->attributes[$this->table_element]['pos'][$key];
								}
							}
						}

						// if colspan=0 or 1, the second column is not extended, so the separator must be on 2 columns
						$out .= $extrafields->showSeparator($key, $this, ($colspan ? $colspan + 1 : 2), $display_type, $mode);
					} else {
						$class = (!empty($extrafields->attributes[$this->table_element]['hidden'][$key]) ? 'hideobject ' : '');
						$csstyle = '';
						if (is_array($params) && count($params) > 0) {
							if (array_key_exists('class', $params)) {
								$class .= $params['class'].' ';
							}
							if (array_key_exists('style', $params)) {
								$csstyle = $params['style'];
							}
						}

						// add html5 elements
						$domData  = ' data-element="extrafield"';
						$domData .= ' data-targetelement="'.$this->element.'"';
						$domData .= ' data-targetid="'.$this->id.'"';

						$html_id = (empty($this->id) ? '' : 'extrarow-'.$this->element.'_'.$key.'_'.$this->id);
						if ($display_type=='card') {
							if (!empty($conf->global->MAIN_EXTRAFIELDS_USE_TWO_COLUMS) && ($e % 2) == 0) {
								$colspan = 0;
							}

							if ($action == 'selectlines') {
								$colspan++;
							}
						}

						// Convert date into timestamp format (value in memory must be a timestamp)
						if (in_array($extrafields->attributes[$this->table_element]['type'][$key], array('date'))) {
							$datenotinstring = null;
							if (array_key_exists('options_'.$key, $this->array_options)) {
								$datenotinstring = $this->array_options['options_'.$key];
								if (!is_numeric($this->array_options['options_'.$key])) {	// For backward compatibility
									$datenotinstring = $this->db->jdate($datenotinstring);
								}
							}
							$datekey = $keyprefix.'options_'.$key.$keysuffix;
							$value = (GETPOSTISSET($datekey)) ? dol_mktime(12, 0, 0, GETPOST($datekey.'month', 'int', 3), GETPOST($datekey.'day', 'int', 3), GETPOST($datekey.'year', 'int', 3)) : $datenotinstring;
						}
						if (in_array($extrafields->attributes[$this->table_element]['type'][$key], array('datetime'))) {
							$datenotinstring = null;
							if (array_key_exists('options_'.$key, $this->array_options)) {
								$datenotinstring = $this->array_options['options_'.$key];
								if (!is_numeric($this->array_options['options_'.$key])) {	// For backward compatibility
									$datenotinstring = $this->db->jdate($datenotinstring);
								}
							}
							$timekey = $keyprefix.'options_'.$key.$keysuffix;
							$value = (GETPOSTISSET($timekey)) ? dol_mktime(GETPOST($timekey.'hour', 'int', 3), GETPOST($timekey.'min', 'int', 3), GETPOST($timekey.'sec', 'int', 3), GETPOST($timekey.'month', 'int', 3), GETPOST($timekey.'day', 'int', 3), GETPOST($timekey.'year', 'int', 3), 'tzuserrel') : $datenotinstring;
						}
						// Convert float submited string into real php numeric (value in memory must be a php numeric)
						if (in_array($extrafields->attributes[$this->table_element]['type'][$key], array('price', 'double'))) {
							if (GETPOSTISSET($keyprefix.'options_'.$key.$keysuffix) || $value) {
								$value = price2num($value);
							} elseif (isset($this->array_options['options_'.$key])) {
								$value = $this->array_options['options_'.$key];
							}
						}

						// HTML, text, select, integer and varchar: take into account default value in database if in create mode
						if (in_array($extrafields->attributes[$this->table_element]['type'][$key], array('html', 'text', 'varchar', 'select', 'int', 'boolean'))) {
							if ($action == 'create') {
								$value = (GETPOSTISSET($keyprefix.'options_'.$key.$keysuffix) || $value) ? $value : $extrafields->attributes[$this->table_element]['default'][$key];
							}
						}

						$labeltoshow = $langs->trans($label);
						$helptoshow = $langs->trans($extrafields->attributes[$this->table_element]['help'][$key]);

						if ($display_type == 'card') {
							$out .= '<tr '.($html_id ? 'id="'.$html_id.'" ' : '').$csstyle.' class="field_options_'.$key.' '.$class.$this->element.'_extras_'.$key.' trextrafields_collapse'.$extrafields_collapse_num.(!empty($this->id)?'_'.$this->id:'').'" '.$domData.' >';
							if (!empty($conf->global->MAIN_VIEW_LINE_NUMBER) && ($action == 'view' || $action == 'valid' || $action == 'editline')) {
								$out .= '<td></td>';
							}
							$out .= '<td class="titlefieldcreate wordbreak';
						} elseif ($display_type == 'line') {
							$out .= '<div '.($html_id ? 'id="'.$html_id.'" ' : '').$csstyle.' class="fieldline_options_'.$key.' '.$class.$this->element.'_extras_'.$key.' trextrafields_collapse'.$extrafields_collapse_num.(!empty($this->id)?'_'.$this->id:'').'" '.$domData.' >';
							$out .= '<div style="display: inline-block; padding-right:4px" class="titlefieldcreate wordbreak';
						}
						//$out .= "titlefield";
						//if (GETPOST('action', 'restricthtml') == 'create') $out.='create';
						// BUG #11554 : For public page, use red dot for required fields, instead of bold label
						$tpl_context = isset($params["tpl_context"]) ? $params["tpl_context"] : "none";
						if ($tpl_context != "public") {	// Public page : red dot instead of fieldrequired characters
							if ($mode != 'view' && !empty($extrafields->attributes[$this->table_element]['required'][$key])) {
								$out .= ' fieldrequired';
							}
						}
						$out .= '">';
						if ($tpl_context == "public") {	// Public page : red dot instead of fieldrequired characters
							if (!empty($extrafields->attributes[$this->table_element]['help'][$key])) {
								$out .= $form->textwithpicto($labeltoshow, $helptoshow);
							} else {
								$out .= $labeltoshow;
							}
							if ($mode != 'view' && !empty($extrafields->attributes[$this->table_element]['required'][$key])) {
								$out .= '&nbsp;<span style="color: red">*</span>';
							}
						} else {
							if (!empty($extrafields->attributes[$this->table_element]['help'][$key])) {
								$out .= $form->textwithpicto($labeltoshow, $helptoshow);
							} else {
								$out .= $labeltoshow;
							}
						}

						$out .= ($display_type == 'card' ? '</td>' : '</div>');

						$html_id = !empty($this->id) ? $this->element.'_extras_'.$key.'_'.$this->id : '';
						if ($display_type == 'card') {
							// a first td column was already output (and may be another on before if MAIN_VIEW_LINE_NUMBER set), so this td is the next one
							$out .= '<td '.($html_id ? 'id="'.$html_id.'" ' : '').' class="valuefieldcreate '.$this->element.'_extras_'.$key.'" '.($colspan ? ' colspan="'.$colspan.'"' : '').'>';
						} elseif ($display_type == 'line') {
							$out .= '<div '.($html_id ? 'id="'.$html_id.'" ' : '').' style="display: inline-block" class="valuefieldcreate '.$this->element.'_extras_'.$key.' extra_inline_'.$extrafields->attributes[$this->table_element]['type'][$key].'">';
						}

						switch ($mode) {
							case "view":
								$out .= $extrafields->showOutputField($key, $value, '', $this->table_element);
								break;
							case "create":
								$out .= $extrafields->showInputField($key, $value, '', $keysuffix, '', 0, $this->id, $this->table_element);
								break;
							case "edit":
								$out .= $extrafields->showInputField($key, $value, '', $keysuffix, '', 0, $this->id, $this->table_element);
								break;
						}

						$out .= ($display_type=='card' ? '</td>' : '</div>');

						if (!empty($conf->global->MAIN_EXTRAFIELDS_USE_TWO_COLUMS) && (($e % 2) == 1)) {
							$out .= ($display_type=='card' ? '</tr>' : '</div>');
						} else {
							$out .= ($display_type=='card' ? '</tr>' : '</div>');
						}
						$e++;
					}
				}
				$out .= "\n";
				// Add code to manage list depending on others
				if (!empty($conf->use_javascript_ajax)) {
					$out .= $this->getJSListDependancies();
				}

				$out .= '<!-- commonobject:showOptionals end --> '."\n";
			}
		}

		$out .= $hookmanager->resPrint;

		return $out;
	}

	/**
	 * @param 	string 	$type	Type for prefix
	 * @return 	string			Javacript code to manage dependency
	 */
	public function getJSListDependancies($type = '_extra')
	{
		$out = '
					<script>
					jQuery(document).ready(function() {
						function showOptions'.$type.'(child_list, parent_list, orig_select)
						{
							var val = $("select[name=\""+parent_list+"\"]").val();
							var parentVal = parent_list + ":" + val;
							if(typeof val == "string"){
				    		    if(val != "") {
					    			var options = orig_select.find("option[parent=\""+parentVal+"\"]").clone();
									$("select[name=\""+child_list+"\"] option[parent]").remove();
									$("select[name=\""+child_list+"\"]").append(options);
								} else {
									var options = orig_select.find("option[parent]").clone();
									$("select[name=\""+child_list+"\"] option[parent]").remove();
									$("select[name=\""+child_list+"\"]").append(options);
								}
				    		} else if(val > 0) {
								var options = orig_select.find("option[parent=\""+parentVal+"\"]").clone();
								$("select[name=\""+child_list+"\"] option[parent]").remove();
								$("select[name=\""+child_list+"\"]").append(options);
							} else {
								var options = orig_select.find("option[parent]").clone();
								$("select[name=\""+child_list+"\"] option[parent]").remove();
								$("select[name=\""+child_list+"\"]").append(options);
							}
						}
						function setListDependencies'.$type.'() {
							jQuery("select option[parent]").parent().each(function() {
								var orig_select = {};
								var child_list = $(this).attr("name");
								orig_select[child_list] = $(this).clone();
								var parent = $(this).find("option[parent]:first").attr("parent");
								var infos = parent.split(":");
								var parent_list = infos[0];

								//Hide daughters lists
								if ($("#"+child_list).val() == 0 && $("#"+parent_list).val() == 0){
								    $("#"+child_list).hide();
								//Show mother lists
								} else if ($("#"+parent_list).val() != 0){
								    $("#"+parent_list).show();
								}
								//Show the child list if the parent list value is selected
								$("select[name=\""+parent_list+"\"]").click(function() {
								    if ($(this).val() != 0){
								        $("#"+child_list).show()
									}
								});

								//When we change parent list
								$("select[name=\""+parent_list+"\"]").change(function() {
									showOptions'.$type.'(child_list, parent_list, orig_select[child_list]);
									//Select the value 0 on child list after a change on the parent list
									$("#"+child_list).val(0).trigger("change");
									//Hide child lists if the parent value is set to 0
									if ($(this).val() == 0){
								   		$("#"+child_list).hide();
									}
								});
							});
						}

						setListDependencies'.$type.'();
					});
					</script>'."\n";
		return $out;
	}

	/**
	 * Returns the rights used for this class
	 * @return stdClass
	 */
	public function getRights()
	{
		global $user;

		$element = $this->element;
		if ($element == 'facturerec') {
			$element = 'facture';
		} elseif ($element == 'invoice_supplier_rec') {
			return $user->rights->fournisseur->facture;
		}

		return $user->rights->{$element};
	}

	/**
	 * Function used to replace a thirdparty id with another one.
	 * This function is meant to be called from replaceThirdparty with the appropriate tables
	 * Column name fk_soc MUST be used to identify thirdparties
	 *
	 * @param  DoliDB 	   $db 			  Database handler
	 * @param  int 		   $origin_id     Old thirdparty id (the thirdparty to delete)
	 * @param  int 		   $dest_id       New thirdparty id (the thirdparty that will received element of the other)
	 * @param  string[]    $tables        Tables that need to be changed
	 * @param  int         $ignoreerrors  Ignore errors. Return true even if errors. We need this when replacement can fails like for categories (categorie of old thirdparty may already exists on new one)
	 * @return bool						  True if success, False if error
	 */
	public static function commonReplaceThirdparty(DoliDB $db, $origin_id, $dest_id, array $tables, $ignoreerrors = 0)
	{
		foreach ($tables as $table) {
			$sql = 'UPDATE '.$db->prefix().$table.' SET fk_soc = '.((int) $dest_id).' WHERE fk_soc = '.((int) $origin_id);

			if (!$db->query($sql)) {
				if ($ignoreerrors) {
					return true; // TODO Not enough. If there is A-B on kept thirdparty and B-C on old one, we must get A-B-C after merge. Not A-B.
				}
				//$this->errors = $db->lasterror();
				return false;
			}
		}

		return true;
	}

	/**
	 * Function used to replace a product id with another one.
	 * This function is meant to be called from replaceProduct with the appropriate tables
	 * Column name fk_product MUST be used to identify products
	 *
	 * @param  DoliDB 	   $db 			  Database handler
	 * @param  int 		   $origin_id     Old product id (the product to delete)
	 * @param  int 		   $dest_id       New product id (the product that will received element of the other)
	 * @param  string[]    $tables        Tables that need to be changed
	 * @param  int         $ignoreerrors  Ignore errors. Return true even if errors. We need this when replacement can fails like for categories (categorie of old product may already exists on new one)
	 * @return bool						  True if success, False if error
	 */
	public static function commonReplaceProduct(DoliDB $db, $origin_id, $dest_id, array $tables, $ignoreerrors = 0)
	{
		foreach ($tables as $table) {
			$sql = 'UPDATE '.MAIN_DB_PREFIX.$table.' SET fk_product = '.((int) $dest_id).' WHERE fk_product = '.((int) $origin_id);

			if (!$db->query($sql)) {
				if ($ignoreerrors) {
					return true; // TODO Not enough. If there is A-B on kept product and B-C on old one, we must get A-B-C after merge. Not A-B.
				}
				//$this->errors = $db->lasterror();
				return false;
			}
		}

		return true;
	}

	/**
	 * Get buy price to use for margin calculation. This function is called when buy price is unknown.
	 *	 Set buy price = sell price if ForceBuyingPriceIfNull configured,
	 *   else if calculation MARGIN_TYPE = 'costprice' and costprice is defined, use costprice as buyprice
	 *	 else if calculation MARGIN_TYPE = 'pmp' and pmp is calculated, use pmp as buyprice
	 *	 else set min buy price as buy price
	 *
	 * @param float		$unitPrice		 Product unit price
	 * @param float		$discountPercent Line discount percent
	 * @param int		$fk_product		 Product id
	 * @return	float                    <0 if KO, buyprice if OK
	 */
	public function defineBuyPrice($unitPrice = 0.0, $discountPercent = 0.0, $fk_product = 0)
	{
		global $conf;

		$buyPrice = 0;

		if (($unitPrice > 0) && (isset($conf->global->ForceBuyingPriceIfNull) && $conf->global->ForceBuyingPriceIfNull > 0)) {
			 // When ForceBuyingPriceIfNull is set
			$buyPrice = $unitPrice * (1 - $discountPercent / 100);
		} else {
			// Get cost price for margin calculation
			if (!empty($fk_product) && $fk_product > 0) {
				if (isset($conf->global->MARGIN_TYPE) && $conf->global->MARGIN_TYPE == 'costprice') {
					require_once DOL_DOCUMENT_ROOT.'/product/class/product.class.php';
					$product = new Product($this->db);
					$result = $product->fetch($fk_product);
					if ($result <= 0) {
						$this->errors[] = 'ErrorProductIdDoesNotExists';
						return -1;
					}
					if ($product->cost_price > 0) {
						$buyPrice = $product->cost_price;
					} elseif ($product->pmp > 0) {
						$buyPrice = $product->pmp;
					}
				} elseif (isset($conf->global->MARGIN_TYPE) && $conf->global->MARGIN_TYPE == 'pmp') {
					require_once DOL_DOCUMENT_ROOT.'/product/class/product.class.php';
					$product = new Product($this->db);
					$result = $product->fetch($fk_product);
					if ($result <= 0) {
						$this->errors[] = 'ErrorProductIdDoesNotExists';
						return -1;
					}
					if ($product->pmp > 0) {
						$buyPrice = $product->pmp;
					}
				}

				if (empty($buyPrice) && isset($conf->global->MARGIN_TYPE) && in_array($conf->global->MARGIN_TYPE, array('1', 'pmp', 'costprice'))) {
					require_once DOL_DOCUMENT_ROOT.'/fourn/class/fournisseur.product.class.php';
					$productFournisseur = new ProductFournisseur($this->db);
					if (($result = $productFournisseur->find_min_price_product_fournisseur($fk_product)) > 0) {
						$buyPrice = $productFournisseur->fourn_unitprice;
					} elseif ($result < 0) {
						$this->errors[] = $productFournisseur->error;
						return -2;
					}
				}
			}
		}
		return $buyPrice;
	}

	// phpcs:disable PEAR.NamingConventions.ValidFunctionName.ScopeNotCamelCaps
	/**
	 *  Show photos of an object (nbmax maximum), into several columns
	 *
	 *  @param		string	$modulepart		'product', 'ticket', ...
	 *  @param      string	$sdir        	Directory to scan (full absolute path)
	 *  @param      int		$size        	0=original size, 1='small' use thumbnail if possible
	 *  @param      int		$nbmax       	Nombre maximum de photos (0=pas de max)
	 *  @param      int		$nbbyrow     	Number of image per line or -1 to use div separator or 0 to use no separator. Used only if size=1 or 'small'.
	 * 	@param		int		$showfilename	1=Show filename
	 * 	@param		int		$showaction		1=Show icon with action links (resize, delete)
	 * 	@param		int		$maxHeight		Max height of original image when size='small' (so we can use original even if small requested). If 0, always use 'small' thumb image.
	 * 	@param		int		$maxWidth		Max width of original image when size='small'
	 *  @param      int     $nolink         Do not add a href link to view enlarged imaged into a new tab
	 *  @param      int     $notitle        Do not add title tag on image
	 *  @param		int		$usesharelink	Use the public shared link of image (if not available, the 'nophoto' image will be shown instead)
	 *  @return     string					Html code to show photo. Number of photos shown is saved in this->nbphoto
	 */
	public function show_photos($modulepart, $sdir, $size = 0, $nbmax = 0, $nbbyrow = 5, $showfilename = 0, $showaction = 0, $maxHeight = 120, $maxWidth = 160, $nolink = 0, $notitle = 0, $usesharelink = 0)
	{
		// phpcs:enable
		global $conf, $user, $langs;

		include_once DOL_DOCUMENT_ROOT.'/core/lib/files.lib.php';
		include_once DOL_DOCUMENT_ROOT.'/core/lib/images.lib.php';

		$sortfield = 'position_name';
		$sortorder = 'asc';

		$dir = $sdir.'/';
		$pdir = '/';

		$dir .= get_exdir(0, 0, 0, 0, $this, $modulepart);
		$pdir .= get_exdir(0, 0, 0, 0, $this, $modulepart);

		// For backward compatibility
		if ($modulepart == 'product') {
			if (!empty($conf->global->PRODUCT_USE_OLD_PATH_FOR_PHOTO)) {
				$dir = $sdir.'/'.get_exdir($this->id, 2, 0, 0, $this, $modulepart).$this->id."/photos/";
				$pdir = '/'.get_exdir($this->id, 2, 0, 0, $this, $modulepart).$this->id."/photos/";
			}
		}

		// Defined relative dir to DOL_DATA_ROOT
		$relativedir = '';
		if ($dir) {
			$relativedir = preg_replace('/^'.preg_quote(DOL_DATA_ROOT, '/').'/', '', $dir);
			$relativedir = preg_replace('/^[\\/]/', '', $relativedir);
			$relativedir = preg_replace('/[\\/]$/', '', $relativedir);
		}

		$dirthumb = $dir.'thumbs/';
		$pdirthumb = $pdir.'thumbs/';

		$return = '<!-- Photo -->'."\n";
		$nbphoto = 0;

		$filearray = dol_dir_list($dir, "files", 0, '', '(\.meta|_preview.*\.png)$', $sortfield, (strtolower($sortorder) == 'desc' ?SORT_DESC:SORT_ASC), 1);

		/*if (! empty($conf->global->PRODUCT_USE_OLD_PATH_FOR_PHOTO))    // For backward compatiblity, we scan also old dirs
		 {
		 $filearrayold=dol_dir_list($dirold,"files",0,'','(\.meta|_preview.*\.png)$',$sortfield,(strtolower($sortorder)=='desc'?SORT_DESC:SORT_ASC),1);
		 $filearray=array_merge($filearray, $filearrayold);
		 }*/

		completeFileArrayWithDatabaseInfo($filearray, $relativedir);

		if (count($filearray)) {
			if ($sortfield && $sortorder) {
				$filearray = dol_sort_array($filearray, $sortfield, $sortorder);
			}

			foreach ($filearray as $key => $val) {
				$photo = '';
				$file = $val['name'];

				//if (dol_is_file($dir.$file) && image_format_supported($file) >= 0)
				if (image_format_supported($file) >= 0) {
					$nbphoto++;
					$photo = $file;
					$viewfilename = $file;

					if ($size == 1 || $size == 'small') {   // Format vignette
						// Find name of thumb file
						$photo_vignette = basename(getImageFileNameForSize($dir.$file, '_small'));
						if (!dol_is_file($dirthumb.$photo_vignette)) {
							$photo_vignette = '';
						}

						// Get filesize of original file
						$imgarray = dol_getImageSize($dir.$photo);

						if ($nbbyrow > 0) {
							if ($nbphoto == 1) {
								$return .= '<table class="valigntop center centpercent" style="border: 0; padding: 2px; border-spacing: 2px; border-collapse: separate;">';
							}

							if ($nbphoto % $nbbyrow == 1) {
								$return .= '<tr class="center valignmiddle" style="border: 1px">';
							}
							$return .= '<td style="width: '.ceil(100 / $nbbyrow).'%" class="photo">';
						} elseif ($nbbyrow < 0) {
							$return .= '<div class="inline-block">';
						}

						$return .= "\n";

						$relativefile = preg_replace('/^\//', '', $pdir.$photo);
						if (empty($nolink)) {
							$urladvanced = getAdvancedPreviewUrl($modulepart, $relativefile, 0, 'entity='.$this->entity);
							if ($urladvanced) {
								$return .= '<a href="'.$urladvanced.'">';
							} else {
								$return .= '<a href="'.DOL_URL_ROOT.'/viewimage.php?modulepart='.$modulepart.'&entity='.$this->entity.'&file='.urlencode($pdir.$photo).'" class="aphoto" target="_blank" rel="noopener noreferrer">';
							}
						}

						// Show image (width height=$maxHeight)
						// Si fichier vignette disponible et image source trop grande, on utilise la vignette, sinon on utilise photo origine
						$alt = $langs->transnoentitiesnoconv('File').': '.$relativefile;
						$alt .= ' - '.$langs->transnoentitiesnoconv('Size').': '.$imgarray['width'].'x'.$imgarray['height'];
						if ($notitle) {
							$alt = '';
						}

						$addphotorefcss = 1;

						if ($usesharelink) {
							if ($val['share']) {
								if (empty($maxHeight) || $photo_vignette && $imgarray['height'] > $maxHeight) {
									$return .= '<!-- Show original file (thumb not yet available with shared links) -->';
									$return .= '<img class="photo photowithmargin'.($addphotorefcss ? ' photoref' : '').'" height="'.$maxHeight.'" src="'.DOL_URL_ROOT.'/viewimage.php?hashp='.urlencode($val['share']).'" title="'.dol_escape_htmltag($alt).'">';
								} else {
									$return .= '<!-- Show original file -->';
									$return .= '<img class="photo photowithmargin'.($addphotorefcss ? ' photoref' : '').'" height="'.$maxHeight.'" src="'.DOL_URL_ROOT.'/viewimage.php?hashp='.urlencode($val['share']).'" title="'.dol_escape_htmltag($alt).'">';
								}
							} else {
								$return .= '<!-- Show nophoto file (because file is not shared) -->';
								$return .= '<img class="photo photowithmargin'.($addphotorefcss ? ' photoref' : '').'" height="'.$maxHeight.'" src="'.DOL_URL_ROOT.'/public/theme/common/nophoto.png" title="'.dol_escape_htmltag($alt).'">';
							}
						} else {
							if (empty($maxHeight) || $photo_vignette && $imgarray['height'] > $maxHeight) {
								$return .= '<!-- Show thumb -->';
								$return .= '<img class="photo photowithmargin'.($addphotorefcss ? ' photoref' : '').' maxwidth150onsmartphone maxwidth200" height="'.$maxHeight.'" src="'.DOL_URL_ROOT.'/viewimage.php?modulepart='.$modulepart.'&entity='.$this->entity.'&file='.urlencode($pdirthumb.$photo_vignette).'" title="'.dol_escape_htmltag($alt).'">';
							} else {
								$return .= '<!-- Show original file -->';
								$return .= '<img class="photo photowithmargin'.($addphotorefcss ? ' photoref' : '').'" height="'.$maxHeight.'" src="'.DOL_URL_ROOT.'/viewimage.php?modulepart='.$modulepart.'&entity='.$this->entity.'&file='.urlencode($pdir.$photo).'" title="'.dol_escape_htmltag($alt).'">';
							}
						}

						if (empty($nolink)) {
							$return .= '</a>';
						}
						$return .= "\n";

						if ($showfilename) {
							$return .= '<br>'.$viewfilename;
						}
						if ($showaction) {
							$return .= '<br>';
							// On propose la generation de la vignette si elle n'existe pas et si la taille est superieure aux limites
							if ($photo_vignette && (image_format_supported($photo) > 0) && ($this->imgWidth > $maxWidth || $this->imgHeight > $maxHeight)) {
								$return .= '<a href="'.$_SERVER["PHP_SELF"].'?id='.$this->id.'&action=addthumb&token='.newToken().'&file='.urlencode($pdir.$viewfilename).'">'.img_picto($langs->trans('GenerateThumb'), 'refresh').'&nbsp;&nbsp;</a>';
							}
							// Special cas for product
							if ($modulepart == 'product' && ($user->rights->produit->creer || $user->rights->service->creer)) {
								// Link to resize
								$return .= '<a href="'.DOL_URL_ROOT.'/core/photos_resize.php?modulepart='.urlencode('produit|service').'&id='.$this->id.'&file='.urlencode($pdir.$viewfilename).'" title="'.dol_escape_htmltag($langs->trans("Resize")).'">'.img_picto($langs->trans("Resize"), 'resize', '').'</a> &nbsp; ';

								// Link to delete
								$return .= '<a href="'.$_SERVER["PHP_SELF"].'?id='.$this->id.'&action=delete&token='.newToken().'&file='.urlencode($pdir.$viewfilename).'">';
								$return .= img_delete().'</a>';
							}
						}
						$return .= "\n";

						if ($nbbyrow > 0) {
							$return .= '</td>';
							if (($nbphoto % $nbbyrow) == 0) {
								$return .= '</tr>';
							}
						} elseif ($nbbyrow < 0) {
							$return .= '</div>';
						}
					}

					if (empty($size)) {     // Format origine
						$return .= '<img class="photo photowithmargin" src="'.DOL_URL_ROOT.'/viewimage.php?modulepart='.$modulepart.'&entity='.$this->entity.'&file='.urlencode($pdir.$photo).'">';

						if ($showfilename) {
							$return .= '<br>'.$viewfilename;
						}
						if ($showaction) {
							// Special case for product
							if ($modulepart == 'product' && ($user->rights->produit->creer || $user->rights->service->creer)) {
								// Link to resize
								$return .= '<a href="'.DOL_URL_ROOT.'/core/photos_resize.php?modulepart='.urlencode('produit|service').'&id='.$this->id.'&file='.urlencode($pdir.$viewfilename).'" title="'.dol_escape_htmltag($langs->trans("Resize")).'">'.img_picto($langs->trans("Resize"), 'resize', '').'</a> &nbsp; ';

								// Link to delete
								$return .= '<a href="'.$_SERVER["PHP_SELF"].'?id='.$this->id.'&action=delete&token='.newToken().'&file='.urlencode($pdir.$viewfilename).'">';
								$return .= img_delete().'</a>';
							}
						}
					}

					// On continue ou on arrete de boucler ?
					if ($nbmax && $nbphoto >= $nbmax) {
						break;
					}
				}
			}

			if ($size == 1 || $size == 'small') {
				if ($nbbyrow > 0) {
					// Ferme tableau
					while ($nbphoto % $nbbyrow) {
						$return .= '<td style="width: '.ceil(100 / $nbbyrow).'%">&nbsp;</td>';
						$nbphoto++;
					}

					if ($nbphoto) {
						$return .= '</table>';
					}
				}
			}
		}

		$this->nbphoto = $nbphoto;

		return $return;
	}


	/**
	 * Function test if type is array
	 *
	 * @param   array   $info   content informations of field
	 * @return  bool			true if array
	 */
	protected function isArray($info)
	{
		if (is_array($info)) {
			if (isset($info['type']) && $info['type'] == 'array') {
				return true;
			} else {
				return false;
			}
		}
		return false;
	}

	/**
	 * Function test if type is date
	 *
	 * @param   array   $info   content informations of field
	 * @return  bool			true if date
	 */
	public function isDate($info)
	{
		if (isset($info['type']) && ($info['type'] == 'date' || $info['type'] == 'datetime' || $info['type'] == 'timestamp')) {
			return true;
		}
		return false;
	}

	/**
	 * Function test if type is duration
	 *
	 * @param   array   $info   content informations of field
	 * @return  bool			true if field of type duration
	 */
	public function isDuration($info)
	{
		if (is_array($info)) {
			if (isset($info['type']) && ($info['type'] == 'duration')) {
				return true;
			} else {
				return false;
			}
		} else {
			return false;
		}
	}

	/**
	 * Function test if type is integer
	 *
	 * @param   array   $info   content informations of field
	 * @return  bool			true if integer
	 */
	public function isInt($info)
	{
		if (is_array($info)) {
			if (isset($info['type']) && ($info['type'] == 'int' || preg_match('/^integer/i', $info['type']))) {
				return true;
			} else {
				return false;
			}
		} else {
			return false;
		}
	}

	/**
	 * Function test if type is float
	 *
	 * @param   array   $info   content informations of field
	 * @return  bool			true if float
	 */
	public function isFloat($info)
	{
		if (is_array($info)) {
			if (isset($info['type']) && (preg_match('/^(double|real|price)/i', $info['type']))) {
				return true;
			} else {
				return false;
			}
		}
		return false;
	}

	/**
	 * Function test if type is text
	 *
	 * @param   array   $info   content informations of field
	 * @return  bool			true if type text
	 */
	public function isText($info)
	{
		if (is_array($info)) {
			if (isset($info['type']) && $info['type'] == 'text') {
				return true;
			} else {
				return false;
			}
		}
		return false;
	}

	/**
	 * Function test if field can be null
	 *
	 * @param   array   $info   content informations of field
	 * @return  bool			true if it can be null
	 */
	protected function canBeNull($info)
	{
		if (is_array($info)) {
			if (isset($info['notnull']) && $info['notnull'] != '1') {
				return true;
			} else {
				return false;
			}
		}
		return true;
	}

	/**
	 * Function test if field is forced to null if zero or empty
	 *
	 * @param   array   $info   content informations of field
	 * @return  bool			true if forced to null
	 */
	protected function isForcedToNullIfZero($info)
	{
		if (is_array($info)) {
			if (isset($info['notnull']) && $info['notnull'] == '-1') {
				return true;
			} else {
				return false;
			}
		}
		return false;
	}

	/**
	 * Function test if is indexed
	 *
	 * @param   array   $info   content informations of field
	 * @return                  bool
	 */
	protected function isIndex($info)
	{
		if (is_array($info)) {
			if (isset($info['index']) && $info['index'] == true) {
				return true;
			} else {
				return false;
			}
		}
		return false;
	}


	/**
	 * Function to prepare a part of the query for insert.
	 * Note $this->${field} are set by the page that make the createCommon or the updateCommon.
	 * $this->${field} should be a clean value. The page can run
	 *
	 * @return array
	 */
	protected function setSaveQuery()
	{
		global $conf;

		$queryarray = array();
		foreach ($this->fields as $field => $info) {	// Loop on definition of fields
			// Depending on field type ('datetime', ...)
			if ($this->isDate($info)) {
				if (empty($this->{$field})) {
					$queryarray[$field] = null;
				} else {
					$queryarray[$field] = $this->db->idate($this->{$field});
				}
			} elseif ($this->isDuration($info)) {
				// $this->{$field} may be null, '', 0, '0', 123, '123'
				if ((isset($this->{$field}) && $this->{$field} != '') || !empty($info['notnull'])) {
					if (!isset($this->{$field})) {
						$queryarray[$field] = 0;
					} else {
						$queryarray[$field] = (int) $this->{$field};		// If '0', it may be set to null later if $info['notnull'] == -1
					}
				} else {
					$queryarray[$field] = null;
				}
			} elseif ($this->isInt($info) || $this->isFloat($info)) {
				if ($field == 'entity' && is_null($this->{$field})) {
					$queryarray[$field] = $conf->entity;
				} else {
					// $this->{$field} may be null, '', 0, '0', 123, '123'
					if ((isset($this->{$field}) && $this->{$field} != '') || !empty($info['notnull'])) {
						if (!isset($this->{$field})) {
							$queryarray[$field] = 0;
						} elseif ($this->isInt($info)) {
							$queryarray[$field] = (int) $this->{$field};	// If '0', it may be set to null later if $info['notnull'] == -1
						} elseif ($this->isFloat($info)) {
							$queryarray[$field] = (double) $this->{$field};	// If '0', it may be set to null later if $info['notnull'] == -1
						}
					} else {
						$queryarray[$field] = null;
					}
				}
			} else {
				// Note: If $this->{$field} is not defined, it means there is a bug into definition of ->fields or a missing declaration of property
				// We should keep the warning generated by this because it is a bug somewhere else in code, not here.
				$queryarray[$field] = $this->{$field};
			}

			if ($info['type'] == 'timestamp' && empty($queryarray[$field])) {
				unset($queryarray[$field]);
			}
			if (!empty($info['notnull']) && $info['notnull'] == -1 && empty($queryarray[$field])) {
				$queryarray[$field] = null; // May force 0 to null
			}
		}

		return $queryarray;
	}

	/**
	 * Function to load data from a SQL pointer into properties of current object $this
	 *
	 * @param   stdClass    $obj    Contain data of object from database
	 * @return void
	 */
	public function setVarsFromFetchObj(&$obj)
	{
		global $db;

		foreach ($this->fields as $field => $info) {
			if ($this->isDate($info)) {
				if (is_null($obj->{$field}) || $obj->{$field} === '' || $obj->{$field} === '0000-00-00 00:00:00' || $obj->{$field} === '1000-01-01 00:00:00') {
					$this->{$field} = '';
				} else {
					$this->{$field} = $db->jdate($obj->{$field});
				}
			} elseif ($this->isInt($info)) {
				if ($field == 'rowid') {
					$this->id = (int) $obj->{$field};
				} else {
					if ($this->isForcedToNullIfZero($info)) {
						if (empty($obj->{$field})) {
							$this->{$field} = null;
						} else {
							$this->{$field} = (double) $obj->{$field};
						}
					} else {
						if (!is_null($obj->{$field}) || (isset($info['notnull']) && $info['notnull'] == 1)) {
							$this->{$field} = (int) $obj->{$field};
						} else {
							$this->{$field} = null;
						}
					}
				}
			} elseif ($this->isFloat($info)) {
				if ($this->isForcedToNullIfZero($info)) {
					if (empty($obj->{$field})) {
						$this->{$field} = null;
					} else {
						$this->{$field} = (double) $obj->{$field};
					}
				} else {
					if (!is_null($obj->{$field}) || (isset($info['notnull']) && $info['notnull'] == 1)) {
						$this->{$field} = (double) $obj->{$field};
					} else {
						$this->{$field} = null;
					}
				}
			} else {
				$this->{$field} = isset($obj->{$field}) ? $obj->{$field} : null;
			}
		}

		// If there is no 'ref' field, we force property ->ref to ->id for a better compatibility with common functions.
		if (!isset($this->fields['ref']) && isset($this->id)) {
			$this->ref = $this->id;
		}
	}

	/**
	 * Function to concat keys of fields
	 *
	 * @param   string   $alias   	String of alias of table for fields. For example 't'.
	 * @return  string				list of alias fields
	 */
	public function getFieldList($alias = '')
	{
		$keys = array_keys($this->fields);
		if (!empty($alias)) {
			$keys_with_alias = array();
			foreach ($keys as $fieldname) {
				$keys_with_alias[] = $alias . '.' . $fieldname;
			}
			return implode(',', $keys_with_alias);
		} else {
			return implode(',', $keys);
		}
	}

	/**
	 * Add quote to field value if necessary
	 *
	 * @param 	string|int	$value			Value to protect
	 * @param	array		$fieldsentry	Properties of field
	 * @return 	string
	 */
	protected function quote($value, $fieldsentry)
	{
		if (is_null($value)) {
			return 'NULL';
		} elseif (preg_match('/^(int|double|real|price)/i', $fieldsentry['type'])) {
			return price2num("$value");
		} elseif ($fieldsentry['type'] == 'boolean') {
			if ($value) {
				return 'true';
			} else {
				return 'false';
			}
		} else {
			return "'".$this->db->escape($value)."'";
		}
	}


	/**
	 * Create object into database
	 *
	 * @param  User $user      User that creates
	 * @param  bool $notrigger false=launch triggers after, true=disable triggers
	 * @return int             <0 if KO, Id of created object if OK
	 */
	public function createCommon(User $user, $notrigger = false)
	{
		global $langs;
		dol_syslog(get_class($this)."::createCommon create", LOG_DEBUG);

		$error = 0;

		$now = dol_now();

		$fieldvalues = $this->setSaveQuery();

		if (array_key_exists('date_creation', $fieldvalues) && empty($fieldvalues['date_creation'])) {
			$fieldvalues['date_creation'] = $this->db->idate($now);
		}
		if (array_key_exists('fk_user_creat', $fieldvalues) && !($fieldvalues['fk_user_creat'] > 0)) {
			$fieldvalues['fk_user_creat'] = $user->id;
		}
		unset($fieldvalues['rowid']); // The field 'rowid' is reserved field name for autoincrement field so we don't need it into insert.
		if (array_key_exists('ref', $fieldvalues)) {
			$fieldvalues['ref'] = dol_string_nospecial($fieldvalues['ref']); // If field is a ref, we sanitize data
		}

		$keys = array();
		$values = array(); // Array to store string forged for SQL syntax
		foreach ($fieldvalues as $k => $v) {
			$keys[$k] = $k;
			$value = $this->fields[$k];
			$values[$k] = $this->quote($v, $value); // May return string 'NULL' if $value is null
		}

		// Clean and check mandatory
		foreach ($keys as $key) {
			// If field is an implicit foreign key field
			if (preg_match('/^integer:/i', $this->fields[$key]['type']) && $values[$key] == '-1') {
				$values[$key] = '';
			}
			if (!empty($this->fields[$key]['foreignkey']) && $values[$key] == '-1') {
				$values[$key] = '';
			}

			if (isset($this->fields[$key]['notnull']) && $this->fields[$key]['notnull'] == 1 && (!isset($values[$key]) || $values[$key] === 'NULL') && is_null($this->fields[$key]['default'])) {
				$error++;
				$langs->load("errors");
				dol_syslog("Mandatory field '".$key."' is empty and required into ->fields definition of class");
				$this->errors[] = $langs->trans("ErrorFieldRequired", $this->fields[$key]['label']);
			}

			// If value is null and there is a default value for field
			if (isset($this->fields[$key]['notnull']) && $this->fields[$key]['notnull'] == 1 && (!isset($values[$key]) || $values[$key] === 'NULL') && !is_null($this->fields[$key]['default'])) {
				$values[$key] = $this->quote($this->fields[$key]['default'], $this->fields[$key]);
			}

			// If field is an implicit foreign key field
			if (preg_match('/^integer:/i', $this->fields[$key]['type']) && empty($values[$key])) {
				if (isset($this->fields[$key]['default'])) {
					$values[$key] = ((int) $this->fields[$key]['default']);
				} else {
					$values[$key] = 'null';
				}
			}
			if (!empty($this->fields[$key]['foreignkey']) && empty($values[$key])) {
				$values[$key] = 'null';
			}
		}

		if ($error) {
			return -1;
		}

		$this->db->begin();

		if (!$error) {
			$sql = "INSERT INTO ".$this->db->prefix().$this->table_element;
			$sql .= " (".implode(", ", $keys).')';
			$sql .= " VALUES (".implode(", ", $values).")";		// $values can contains 'abc' or 123

			$res = $this->db->query($sql);
			if (!$res) {
				$error++;
				if ($this->db->lasterrno() == 'DB_ERROR_RECORD_ALREADY_EXISTS') {
					$this->errors[] = "ErrorRefAlreadyExists";
				} else {
					$this->errors[] = $this->db->lasterror();
				}
			}
		}

		if (!$error) {
			$this->id = $this->db->last_insert_id($this->db->prefix().$this->table_element);
		}

		// If we have a field ref with a default value of (PROV)
		if (!$error) {
			if (key_exists('ref', $this->fields) && $this->fields['ref']['notnull'] > 0 && key_exists('default', $this->fields['ref']) && $this->fields['ref']['default'] == '(PROV)') {
				$sql = "UPDATE ".$this->db->prefix().$this->table_element." SET ref = '(PROV".((int) $this->id).")' WHERE (ref = '(PROV)' OR ref = '') AND rowid = ".((int) $this->id);
				$resqlupdate = $this->db->query($sql);

				if ($resqlupdate === false) {
					$error++;
					$this->errors[] = $this->db->lasterror();
				} else {
					$this->ref = '(PROV'.$this->id.')';
				}
			}
		}

		// Create extrafields
		if (!$error) {
			$result = $this->insertExtraFields();
			if ($result < 0) {
				$error++;
			}
		}

		// Create lines
		if (!empty($this->table_element_line) && !empty($this->fk_element)) {
			$num = (is_array($this->lines) ? count($this->lines) : 0);
			for ($i = 0; $i < $num; $i++) {
				$line = $this->lines[$i];

				$keyforparent = $this->fk_element;
				$line->$keyforparent = $this->id;

				// Test and convert into object this->lines[$i]. When coming from REST API, we may still have an array
				//if (! is_object($line)) $line=json_decode(json_encode($line), false);  // convert recursively array into object.
				if (!is_object($line)) {
					$line = (object) $line;
				}

				$result = $line->create($user, 1);
				if ($result < 0) {
					$this->error = $line->error;
					$this->db->rollback();
					return -1;
				}
			}
		}

		// Triggers
		if (!$error && !$notrigger) {
			// Call triggers
			$result = $this->call_trigger(strtoupper(get_class($this)).'_CREATE', $user);
			if ($result < 0) {
				$error++;
			}
			// End call triggers
		}

		// Commit or rollback
		if ($error) {
			$this->db->rollback();
			return -1;
		} else {
			$this->db->commit();
			return $this->id;
		}
	}


	/**
	 * Load object in memory from the database
	 *
	 * @param	int    	$id				Id object
	 * @param	string 	$ref			Ref
	 * @param	string	$morewhere		More SQL filters (' AND ...')
	 * @return 	int         			<0 if KO, 0 if not found, >0 if OK
	 */
	public function fetchCommon($id, $ref = null, $morewhere = '')
	{
		if (empty($id) && empty($ref) && empty($morewhere)) {
			return -1;
		}

		$fieldlist = $this->getFieldList('t');
		if (empty($fieldlist)) {
			return 0;
		}

		$sql = "SELECT ".$fieldlist;
		$sql .= " FROM ".$this->db->prefix().$this->table_element.' as t';

		if (!empty($id)) {
			$sql .= ' WHERE t.rowid = '.((int) $id);
		} elseif (!empty($ref)) {
			$sql .= " WHERE t.ref = '".$this->db->escape($ref)."'";
		} else {
			$sql .= ' WHERE 1 = 1'; // usage with empty id and empty ref is very rare
		}
		if (empty($id) && isset($this->ismultientitymanaged) && $this->ismultientitymanaged == 1) {
			$sql .= ' AND t.entity IN ('.getEntity($this->table_element).')';
		}
		if ($morewhere) {
			$sql .= $morewhere;
		}
		$sql .= ' LIMIT 1'; // This is a fetch, to be sure to get only one record

		$res = $this->db->query($sql);
		if ($res) {
			$obj = $this->db->fetch_object($res);
			if ($obj) {
				$this->setVarsFromFetchObj($obj);

				// Retrieve all extrafield
				// fetch optionals attributes and labels
				$this->fetch_optionals();

				return $this->id;
			} else {
				return 0;
			}
		} else {
			$this->error = $this->db->lasterror();
			$this->errors[] = $this->error;
			return -1;
		}
	}

	/**
	 * Load object in memory from the database
	 *
	 * @param	string	$morewhere		More SQL filters (' AND ...')
	 * @return 	int         			<0 if KO, 0 if not found, >0 if OK
	 */
	public function fetchLinesCommon($morewhere = '')
	{
		$objectlineclassname = get_class($this).'Line';
		if (!class_exists($objectlineclassname)) {
			$this->error = 'Error, class '.$objectlineclassname.' not found during call of fetchLinesCommon';
			return -1;
		}

		$objectline = new $objectlineclassname($this->db);

		$sql = "SELECT ".$objectline->getFieldList('l');
		$sql .= " FROM ".$this->db->prefix().$objectline->table_element." as l";
		$sql .= " WHERE l.fk_".$this->db->escape($this->element)." = ".((int) $this->id);
		if ($morewhere) {
			$sql .= $morewhere;
		}
		if (isset($objectline->fields['position'])) {
			$sql .= $this->db->order('position', 'ASC');
		}

		$resql = $this->db->query($sql);
		if ($resql) {
			$num_rows = $this->db->num_rows($resql);
			$i = 0;
			while ($i < $num_rows) {
				$obj = $this->db->fetch_object($resql);
				if ($obj) {
					$newline = new $objectlineclassname($this->db);
					$newline->setVarsFromFetchObj($obj);

					$this->lines[] = $newline;
				}
				$i++;
			}

			return 1;
		} else {
			$this->error = $this->db->lasterror();
			$this->errors[] = $this->error;
			return -1;
		}
	}

	/**
	 * Update object into database
	 *
	 * @param  User $user      	User that modifies
	 * @param  bool $notrigger 	false=launch triggers after, true=disable triggers
	 * @return int             	<0 if KO, >0 if OK
	 */
	public function updateCommon(User $user, $notrigger = false)
	{
		global $conf, $langs;
		dol_syslog(get_class($this)."::updateCommon update", LOG_DEBUG);

		$error = 0;

		$now = dol_now();

		$fieldvalues = $this->setSaveQuery();

		if (array_key_exists('date_modification', $fieldvalues) && empty($fieldvalues['date_modification'])) {
			$fieldvalues['date_modification'] = $this->db->idate($now);
		}
		if (array_key_exists('fk_user_modif', $fieldvalues) && !($fieldvalues['fk_user_modif'] > 0)) {
			$fieldvalues['fk_user_modif'] = $user->id;
		}
		unset($fieldvalues['rowid']); // The field 'rowid' is reserved field name for autoincrement field so we don't need it into update.
		if (array_key_exists('ref', $fieldvalues)) {
			$fieldvalues['ref'] = dol_string_nospecial($fieldvalues['ref']); // If field is a ref, we sanitize data
		}

		// Add quotes and escape on fields with type string
		$keys = array();
		$values = array();
		$tmp = array();
		foreach ($fieldvalues as $k => $v) {
			$keys[$k] = $k;
			$value = $this->fields[$k];
			$values[$k] = $this->quote($v, $value);
			$tmp[] = $k.'='.$this->quote($v, $this->fields[$k]);
		}

		// Clean and check mandatory fields
		foreach ($keys as $key) {
			if (preg_match('/^integer:/i', $this->fields[$key]['type']) && $values[$key] == '-1') {
				$values[$key] = ''; // This is an implicit foreign key field
			}
			if (!empty($this->fields[$key]['foreignkey']) && $values[$key] == '-1') {
				$values[$key] = ''; // This is an explicit foreign key field
			}

			//var_dump($key.'-'.$values[$key].'-'.($this->fields[$key]['notnull'] == 1));
			/*
			if ($this->fields[$key]['notnull'] == 1 && empty($values[$key]))
			{
				$error++;
				$this->errors[]=$langs->trans("ErrorFieldRequired", $this->fields[$key]['label']);
			}*/
		}

		$sql = 'UPDATE '.$this->db->prefix().$this->table_element.' SET '.implode(', ', $tmp).' WHERE rowid='.((int) $this->id);

		$this->db->begin();
		if (!$error) {
			$res = $this->db->query($sql);
			if (!$res) {
				$error++;
				$this->errors[] = $this->db->lasterror();
			}
		}

		// Update extrafield
		if (!$error) {
			$result = $this->insertExtraFields();
			if ($result < 0) {
				$error++;
			}
		}

		// Triggers
		if (!$error && !$notrigger) {
			// Call triggers
			$result = $this->call_trigger(strtoupper(get_class($this)).'_MODIFY', $user);
			if ($result < 0) {
				$error++;
			} //Do also here what you must do to rollback action if trigger fail
			// End call triggers
		}

		// Commit or rollback
		if ($error) {
			$this->db->rollback();
			return -1;
		} else {
			$this->db->commit();
			return $this->id;
		}
	}

	/**
	 * Delete object in database
	 *
	 * @param 	User 	$user       			User that deletes
	 * @param 	bool 	$notrigger  			false=launch triggers after, true=disable triggers
	 * @param	int		$forcechilddeletion		0=no, 1=Force deletion of children
	 * @return 	int             				<=0 if KO, 0=Nothing done because object has child, >0 if OK
	 */
	public function deleteCommon(User $user, $notrigger = false, $forcechilddeletion = 0)
	{
		dol_syslog(get_class($this)."::deleteCommon delete", LOG_DEBUG);

		$error = 0;

		$this->db->begin();

		if ($forcechilddeletion) {	// Force also delete of childtables that should lock deletion in standard case when option force is off
			foreach ($this->childtables as $table) {
				$sql = "DELETE FROM ".$this->db->prefix().$table." WHERE ".$this->fk_element." = ".((int) $this->id);
				$resql = $this->db->query($sql);
				if (!$resql) {
					$this->error = $this->db->lasterror();
					$this->errors[] = $this->error;
					$this->db->rollback();
					return -1;
				}
			}
		} elseif (!empty($this->fk_element) && !empty($this->childtables)) {	// If object has childs linked with a foreign key field, we check all child tables.
			$objectisused = $this->isObjectUsed($this->id);
			if (!empty($objectisused)) {
				dol_syslog(get_class($this)."::deleteCommon Can't delete record as it has some child", LOG_WARNING);
				$this->error = 'ErrorRecordHasChildren';
				$this->errors[] = $this->error;
				$this->db->rollback();
				return 0;
			}
		}

		// Delete cascade first
		if (is_array($this->childtablesoncascade) && !empty($this->childtablesoncascade)) {
			foreach ($this->childtablesoncascade as $table) {
				$deleteFromObject = explode(':', $table);
				if (count($deleteFromObject) >= 2) {
					$className = str_replace('@', '', $deleteFromObject[0]);
					$filePath = $deleteFromObject[1];
					$columnName = $deleteFromObject[2];
					$TMoreSQL = array();
					$more_sql = $deleteFromObject[3];
					if (!empty($more_sql)) {
						$TMoreSQL['customsql'] = $more_sql;
					}
					if (dol_include_once($filePath)) {
						$childObject = new $className($this->db);
						if (method_exists($childObject, 'deleteByParentField')) {
							$result = $childObject->deleteByParentField($this->id, $columnName, $TMoreSQL);
							if ($result < 0) {
								$error++;
								$this->errors[] = $childObject->error;
								break;
							}
						} else {
							$error++;
							$this->errors[] = "You defined a cascade delete on an object $childObject but there is no method deleteByParentField for it";
							break;
						}
					} else {
						$error++;
						$this->errors[] = 'Cannot include child class file '.$filePath;
						break;
					}
				} else {
					// Delete record in child table
					$sql = "DELETE FROM ".$this->db->prefix().$table." WHERE ".$this->fk_element." = ".((int) $this->id);

					$resql = $this->db->query($sql);
					if (!$resql) {
						$error++;
						$this->error = $this->db->lasterror();
						$this->errors[] = $this->error;
						break;
					}
				}
			}
		}

		if (!$error) {
			if (!$notrigger) {
				// Call triggers
				$result = $this->call_trigger(strtoupper(get_class($this)).'_DELETE', $user);
				if ($result < 0) {
					$error++;
				} // Do also here what you must do to rollback action if trigger fail
				// End call triggers
			}
		}

		// Delete llx_ecm_files
		if (!$error) {
			$res = $this->deleteEcmFiles(1); // Deleting files physically is done later with the dol_delete_dir_recursive
			if (!$res) {
				$error++;
			}
		}

		if (!$error && !empty($this->isextrafieldmanaged)) {
			$result = $this->deleteExtraFields();
			if ($result < 0) {
				$error++;
			}
		}

		if (!$error) {
			$sql = 'DELETE FROM '.$this->db->prefix().$this->table_element.' WHERE rowid='.((int) $this->id);

			$resql = $this->db->query($sql);
			if (!$resql) {
				$error++;
				$this->errors[] = $this->db->lasterror();
			}
		}

		// Commit or rollback
		if ($error) {
			$this->db->rollback();
			return -1;
		} else {
			$this->db->commit();
			return 1;
		}
	}

	/**
	 * Delete all child object from a parent ID
	 *
	 * @param		int		$parentId      Parent Id
	 * @param		string	$parentField   Name of Foreign key parent column
	 * @param 		array 	$filter		an array filter
	 * @param		string	$filtermode	AND or OR
	 * @return		int						<0 if KO, >0 if OK
	 * @throws Exception
	 */
	public function deleteByParentField($parentId = 0, $parentField = '', $filter = array(), $filtermode = "AND")
	{
		global $user;

		$error = 0;
		$deleted = 0;

		if (!empty($parentId) && !empty($parentField)) {
			$this->db->begin();

			$sql = "SELECT rowid FROM ".$this->db->prefix().$this->table_element;
			$sql .= " WHERE ".$parentField." = ".(int) $parentId;

			// Manage filters
			$sqlwhere = array();
			if (count($filter) > 0) {
				foreach ($filter as $key => $value) {
					if ($key == 'customsql') {
						$sqlwhere[] = $value;
					} elseif (strpos($value, '%') === false) {
						$sqlwhere[] = $key." IN (".$this->db->sanitize($this->db->escape($value)).")";
					} else {
						$sqlwhere[] = $key." LIKE '%".$this->db->escape($value)."%'";
					}
				}
			}
			if (count($sqlwhere) > 0) {
				$sql .= " AND (".implode(" ".$filtermode." ", $sqlwhere).")";
			}

			$resql = $this->db->query($sql);
			if (!$resql) {
				$this->errors[] = $this->db->lasterror();
				$error++;
			} else {
				while ($obj = $this->db->fetch_object($resql)) {
					$result = $this->fetch($obj->rowid);
					if ($result < 0) {
						$error++;
						$this->errors[] = $this->error;
					} else {
						if (get_class($this) == 'Contact') { // TODO special code because delete() for contact has not been standardized like other delete.
							$result = $this->delete();
						} else {
							$result = $this->delete($user);
						}
						if ($result < 0) {
							$error++;
							$this->errors[] = $this->error;
						} else {
							$deleted++;
						}
					}
				}
			}

			if (empty($error)) {
				$this->db->commit();
				return $deleted;
			} else {
				$this->error = implode(', ', $this->errors);
				$this->db->rollback();
				return $error * -1;
			}
		}

		return $deleted;
	}

	/**
	 *  Delete a line of object in database
	 *
	 *	@param  User	$user       User that delete
	 *  @param	int		$idline		Id of line to delete
	 *  @param 	bool 	$notrigger  false=launch triggers after, true=disable triggers
	 *  @return int         		>0 if OK, <0 if KO
	 */
	public function deleteLineCommon(User $user, $idline, $notrigger = false)
	{
		global $conf;

		$error = 0;

		$tmpforobjectclass = get_class($this);
		$tmpforobjectlineclass = ucfirst($tmpforobjectclass).'Line';

		// Call trigger
		$result = $this->call_trigger('LINE'.strtoupper($tmpforobjectclass).'_DELETE', $user);
		if ($result < 0) {
			return -1;
		}
		// End call triggers

		$this->db->begin();

		$sql = "DELETE FROM ".$this->db->prefix().$this->table_element_line;
		$sql .= " WHERE rowid = ".((int) $idline);

		dol_syslog(get_class($this)."::deleteLineCommon", LOG_DEBUG);
		$resql = $this->db->query($sql);
		if (!$resql) {
			$this->error = "Error ".$this->db->lasterror();
			$error++;
		}

		if (empty($error)) {
			// Remove extrafields
			$tmpobjectline = new $tmpforobjectlineclass($this->db);
			if (!isset($tmpobjectline->isextrafieldmanaged) || !empty($tmpobjectline->isextrafieldmanaged)) {
				$tmpobjectline->id = $idline;
				$result = $tmpobjectline->deleteExtraFields();
				if ($result < 0) {
					$error++;
					$this->error = "Error ".get_class($this)."::deleteLineCommon deleteExtraFields error -4 ".$tmpobjectline->error;
				}
			}
		}

		if (empty($error)) {
			$this->db->commit();
			return 1;
		} else {
			dol_syslog(get_class($this)."::deleteLineCommon ERROR:".$this->error, LOG_ERR);
			$this->db->rollback();
			return -1;
		}
	}


	/**
	 *	Set to a status
	 *
	 *	@param	User	$user			Object user that modify
	 *  @param	int		$status			New status to set (often a constant like self::STATUS_XXX)
	 *  @param	int		$notrigger		1=Does not execute triggers, 0=Execute triggers
	 *  @param  string  $triggercode    Trigger code to use
	 *	@return	int						<0 if KO, >0 if OK
	 */
	public function setStatusCommon($user, $status, $notrigger = 0, $triggercode = '')
	{
		$error = 0;

		$this->db->begin();

		$statusfield = 'status';
		if ($this->element == 'don' || $this->element == 'donation') {
			$statusfield = 'fk_statut';
		}

		$sql = "UPDATE ".$this->db->prefix().$this->table_element;
		$sql .= " SET ".$statusfield." = ".((int) $status);
		$sql .= " WHERE rowid = ".((int) $this->id);

		if ($this->db->query($sql)) {
			if (!$error) {
				$this->oldcopy = clone $this;
			}

			if (!$error && !$notrigger) {
				// Call trigger
				$result = $this->call_trigger($triggercode, $user);
				if ($result < 0) {
					$error++;
				}
			}

			if (!$error) {
				$this->status = $status;
				$this->db->commit();
				return 1;
			} else {
				$this->db->rollback();
				return -1;
			}
		} else {
			$this->error = $this->db->error();
			$this->db->rollback();
			return -1;
		}
	}


	/**
	 * Initialise object with example values
	 * Id must be 0 if object instance is a specimen
	 *
	 * @return int
	 */
	public function initAsSpecimenCommon()
	{
		global $user;

		$this->id = 0;
		$this->specimen = 1;
		$fields = array(
			'label' => 'This is label',
			'ref' => 'ABCD1234',
			'description' => 'This is a description',
			'qty' => 123.12,
			'note_public' => 'Public note',
			'note_private' => 'Private note',
			'date_creation' => (dol_now() - 3600 * 48),
			'date_modification' => (dol_now() - 3600 * 24),
			'fk_user_creat' => $user->id,
			'fk_user_modif' => $user->id,
			'date' => dol_now(),
		);
		foreach ($fields as $key => $value) {
			if (array_key_exists($key, $this->fields)) {
				$this->{$key} = $value;
			}
		}
		return 1;
	}


	/* Part for comments */

	/**
	 * Load comments linked with current task
	 *	@return boolean	1 if ok
	 */
	public function fetchComments()
	{
		require_once DOL_DOCUMENT_ROOT.'/core/class/comment.class.php';

		$comment = new Comment($this->db);
		$result = $comment->fetchAllFor($this->element, $this->id);
		if ($result < 0) {
			$this->errors = array_merge($this->errors, $comment->errors);
			return -1;
		} else {
			$this->comments = $comment->comments;
		}
		return count($this->comments);
	}

	/**
	 * Return nb comments already posted
	 *
	 * @return int
	 */
	public function getNbComments()
	{
		return count($this->comments);
	}

	/**
	 * Trim object parameters
	 *
	 * @param string[] $parameters array of parameters to trim
	 * @return void
	 */
	public function trimParameters($parameters)
	{
		if (!is_array($parameters)) {
			return;
		}
		foreach ($parameters as $parameter) {
			if (isset($this->$parameter)) {
				$this->$parameter = trim($this->$parameter);
			}
		}
	}

	/* Part for categories/tags */

	/**
	 * Sets object to given categories.
	 *
	 * Deletes object from existing categories not supplied.
	 * Adds it to non existing supplied categories.
	 * Existing categories are left untouch.
	 *
	 * @param 	string 		$type_categ 	Category type ('customer', 'supplier', 'website_page', ...)
	 * @return	int							Array of category objects or < 0 if KO
	 */
	public function getCategoriesCommon($type_categ)
	{
		require_once DOL_DOCUMENT_ROOT.'/categories/class/categorie.class.php';

		// Get current categories
		$c = new Categorie($this->db);
		$existing = $c->containing($this->id, $type_categ, 'id');

		return $existing;
	}

	/**
	 * Sets object to given categories.
	 *
	 * Adds it to non existing supplied categories.
	 * Deletes object from existing categories not supplied (if remove_existing==true).
	 * Existing categories are left untouch.
	 *
	 * @param 	int[]|int 	$categories 		Category ID or array of Categories IDs
	 * @param 	string 		$type_categ 		Category type ('customer', 'supplier', 'website_page', ...) definied into const class Categorie type
	 * @param 	boolean		$remove_existing 	True: Remove existings categories from Object if not supplies by $categories, False: let them
	 * @return	int							<0 if KO, >0 if OK
	 */
	public function setCategoriesCommon($categories, $type_categ = '', $remove_existing = true)
	{
		// Handle single category
		if (!is_array($categories)) {
			$categories = array($categories);
		}

		dol_syslog(get_class($this)."::setCategoriesCommon Oject Id:".$this->id.' type_categ:'.$type_categ.' nb tag add:'.count($categories), LOG_DEBUG);

		require_once DOL_DOCUMENT_ROOT.'/categories/class/categorie.class.php';

		if (empty($type_categ)) {
			dol_syslog(__METHOD__.': Type '.$type_categ.'is an unknown category type. Done nothing.', LOG_ERR);
			return -1;
		}

		// Get current categories
		$c = new Categorie($this->db);
		$existing = $c->containing($this->id, $type_categ, 'id');
		if ($remove_existing) {
			// Diff
			if (is_array($existing)) {
				$to_del = array_diff($existing, $categories);
				$to_add = array_diff($categories, $existing);
			} else {
				$to_del = array(); // Nothing to delete
				$to_add = $categories;
			}
		} else {
			$to_del = array(); // Nothing to delete
			$to_add = array_diff($categories, $existing);
		}

		$error = 0;
		$ok = 0;

		// Process
		foreach ($to_del as $del) {
			if ($c->fetch($del) > 0) {
				$result=$c->del_type($this, $type_categ);
				if ($result < 0) {
					$error++;
					$this->error = $c->error;
					$this->errors = $c->errors;
					break;
				} else {
					$ok += $result;
				}
			}
		}
		foreach ($to_add as $add) {
			if ($c->fetch($add) > 0) {
				$result = $c->add_type($this, $type_categ);
				if ($result < 0) {
					$error++;
					$this->error = $c->error;
					$this->errors = $c->errors;
					break;
				} else {
					$ok += $result;
				}
			}
		}

		return $error ? -1 * $error : $ok;
	}

	/**
	 * Copy related categories to another object
	 *
	 * @param  int		$fromId	Id object source
	 * @param  int		$toId	Id object cible
	 * @param  string	$type	Type of category ('product', ...)
	 * @return int      < 0 if error, > 0 if ok
	 */
	public function cloneCategories($fromId, $toId, $type = '')
	{
		$this->db->begin();

		if (empty($type)) {
			$type = $this->table_element;
		}

		require_once DOL_DOCUMENT_ROOT.'/categories/class/categorie.class.php';
		$categorystatic = new Categorie($this->db);

		$sql = "INSERT INTO ".$this->db->prefix()."categorie_".(empty($categorystatic->MAP_CAT_TABLE[$type]) ? $type : $categorystatic->MAP_CAT_TABLE[$type])." (fk_categorie, fk_product)";
		$sql .= " SELECT fk_categorie, $toId FROM ".$this->db->prefix()."categorie_".(empty($categorystatic->MAP_CAT_TABLE[$type]) ? $type : $categorystatic->MAP_CAT_TABLE[$type]);
		$sql .= " WHERE fk_product = ".((int) $fromId);

		if (!$this->db->query($sql)) {
			$this->error = $this->db->lasterror();
			$this->db->rollback();
			return -1;
		}

		$this->db->commit();
		return 1;
	}

	/**
	 * Delete related files of object in database
	 *
	 * @param	integer		$mode		0=Use path to find record, 1=Use src_object_xxx fields (Mode 1 is recommanded for new objects)
	 * @return 	bool					True if OK, False if KO
	 */
	public function deleteEcmFiles($mode = 0)
	{
		global $conf;

		$this->db->begin();

		// Delete in database with mode 0
		if ($mode == 0) {
			switch ($this->element) {
				case 'propal':
					$element = 'propale';
					break;
				case 'product':
					$element = 'produit';
					break;
				case 'order_supplier':
					$element = 'fournisseur/commande';
					break;
				case 'invoice_supplier':
					$element = 'fournisseur/facture/'.get_exdir($this->id, 2, 0, 1, $this, 'invoice_supplier');
					break;
				case 'shipping':
					$element = 'expedition/sending';
					break;
				default:
					$element = $this->element;
			}

			// Delete ecm_files extrafields
			$sql = "DELETE FROM ".$this->db->prefix()."ecm_files_extrafields WHERE fk_object IN (";
			$sql .= " SELECT rowid FROM ".$this->db->prefix()."ecm_files WHERE filename LIKE '".$this->db->escape($this->ref)."%'";
			$sql .= " AND filepath = '".$this->db->escape($element)."/".$this->db->escape($this->ref)."' AND entity = ".((int) $conf->entity); // No need of getEntity here
			$sql .= ")";

			if (!$this->db->query($sql)) {
				$this->error = $this->db->lasterror();
				$this->db->rollback();
				return false;
			}

			// Delete ecm_files
			$sql = "DELETE FROM ".$this->db->prefix()."ecm_files";
			$sql .= " WHERE filename LIKE '".$this->db->escape($this->ref)."%'";
			$sql .= " AND filepath = '".$this->db->escape($element)."/".$this->db->escape($this->ref)."' AND entity = ".((int) $conf->entity); // No need of getEntity here

			if (!$this->db->query($sql)) {
				$this->error = $this->db->lasterror();
				$this->db->rollback();
				return false;
			}
		}

		// Delete in database with mode 1
		if ($mode == 1) {
			$sql = 'DELETE FROM '.$this->db->prefix()."ecm_files_extrafields";
			$sql .= " WHERE fk_object IN (SELECT rowid FROM ".$this->db->prefix()."ecm_files WHERE src_object_type = '".$this->db->escape($this->table_element.(empty($this->module) ? "" : "@".$this->module))."' AND src_object_id = ".((int) $this->id).")";
			$resql = $this->db->query($sql);
			if (!$resql) {
				$this->error = $this->db->lasterror();
				$this->db->rollback();
				return false;
			}

			$sql = 'DELETE FROM '.$this->db->prefix()."ecm_files";
			$sql .= " WHERE src_object_type = '".$this->db->escape($this->table_element.(empty($this->module) ? "" : "@".$this->module))."' AND src_object_id = ".((int) $this->id);
			$resql = $this->db->query($sql);
			if (!$resql) {
				$this->error = $this->db->lasterror();
				$this->db->rollback();
				return false;
			}
		}

		$this->db->commit();
		return true;
	}
}<|MERGE_RESOLUTION|>--- conflicted
+++ resolved
@@ -6872,11 +6872,7 @@
 			$out = '<input type="text" class="flat '.$morecss.'" name="'.$keyprefix.$key.$keysuffix.'" id="'.$keyprefix.$key.$keysuffix.'" value="'.dol_escape_htmltag($value).'"'.($moreparam ? $moreparam : '').($autofocusoncreate ? ' autofocus' : '').'>';
 		} elseif (preg_match('/varchar/', $type)) {
 			$out = '<input type="text" class="flat '.$morecss.'" name="'.$keyprefix.$key.$keysuffix.'" id="'.$keyprefix.$key.$keysuffix.'"'.($size > 0 ? ' maxlength="'.$size.'"' : '').' value="'.dol_escape_htmltag($value).'"'.($moreparam ? $moreparam : '').($autofocusoncreate ? ' autofocus' : '').'>';
-<<<<<<< HEAD
-		} elseif (in_array($type, array('mail', 'phone', 'url', 'ip'))) {
-=======
-		} elseif (in_array($type, array('email', 'mail', 'phone', 'url'))) {
->>>>>>> ab4eb1a9
+		} elseif (in_array($type, array('email', 'mail', 'phone', 'url', 'ip'))) {
 			$out = '<input type="text" class="flat '.$morecss.'" name="'.$keyprefix.$key.$keysuffix.'" id="'.$keyprefix.$key.$keysuffix.'" value="'.dol_escape_htmltag($value).'" '.($moreparam ? $moreparam : '').($autofocusoncreate ? ' autofocus' : '').'>';
 		} elseif (preg_match('/^text/', $type)) {
 			if (!preg_match('/search_/', $keyprefix)) {		// If keyprefix is search_ or search_options_, we must just use a simple text field
