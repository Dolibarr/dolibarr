--- conflicted
+++ resolved
@@ -1272,11 +1272,7 @@
 		if ($source == 'external' || $source == 'thirdparty') {
 			$sql .= " LEFT JOIN ".MAIN_DB_PREFIX."socpeople t on ec.fk_socpeople = t.rowid";
 		}
-<<<<<<< HEAD
 		$sql .= " WHERE ec.element_id = ".((int) $this->id);
-=======
-		$sql .= " WHERE ec.element_id =".((int) $this->id);
->>>>>>> 9b828532
 		$sql .= " AND ec.fk_c_type_contact=tc.rowid";
 		$sql .= " AND tc.element = '".$this->db->escape($this->element)."'";
 		if ($code) {
