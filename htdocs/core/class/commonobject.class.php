<?php
/* Copyright (C) 2006-2015 Laurent Destailleur  <eldy@users.sourceforge.net>
 * Copyright (C) 2005-2013 Regis Houssin        <regis.houssin@inodbox.com>
 * Copyright (C) 2010-2020 Juanjo Menent        <jmenent@2byte.es>
 * Copyright (C) 2012-2013 Christophe Battarel  <christophe.battarel@altairis.fr>
 * Copyright (C) 2011-2022 Philippe Grand       <philippe.grand@atoo-net.com>
 * Copyright (C) 2012-2015 Marcos García        <marcosgdf@gmail.com>
 * Copyright (C) 2012-2015 Raphaël Doursenaud   <rdoursenaud@gpcsolutions.fr>
 * Copyright (C) 2012      Cedric Salvador      <csalvador@gpcsolutions.fr>
 * Copyright (C) 2015-2022 Alexandre Spangaro   <aspangaro@open-dsi.fr>
 * Copyright (C) 2016      Bahfir abbes         <dolipar@dolipar.org>
 * Copyright (C) 2017      ATM Consulting       <support@atm-consulting.fr>
 * Copyright (C) 2017-2019 Nicolas ZABOURI      <info@inovea-conseil.com>
 * Copyright (C) 2017      Rui Strecht          <rui.strecht@aliartalentos.com>
 * Copyright (C) 2018-2024  Frédéric France     <frederic.france@free.fr>
 * Copyright (C) 2018      Josep Lluís Amador   <joseplluis@lliuretic.cat>
 * Copyright (C) 2023      Gauthier VERDOL      <gauthier.verdol@atm-consulting.fr>
 * Copyright (C) 2021      Grégory Blémand      <gregory.blemand@atm-consulting.fr>
 * Copyright (C) 2023      Lenin Rivas      	<lenin.rivas777@gmail.com>
 * Copyright (C) 2024		MDW							<mdeweerd@users.noreply.github.com>
 *
 * This program is free software; you can redistribute it and/or modify
 * it under the terms of the GNU General Public License as published by
 * the Free Software Foundation; either version 3 of the License, or
 * (at your option) any later version.
 *
 * This program is distributed in the hope that it will be useful,
 * but WITHOUT ANY WARRANTY; without even the implied warranty of
 * MERCHANTABILITY or FITNESS FOR A PARTICULAR PURPOSE.  See the
 * GNU General Public License for more details.
 *
 * You should have received a copy of the GNU General Public License
 * along with this program. If not, see <https://www.gnu.org/licenses/>.
 */

/**
 *	\file       htdocs/core/class/commonobject.class.php
 *	\ingroup    core
 *	\brief      File of parent class of all other business classes (invoices, contracts, proposals, orders, ...)
 */


/**
 *	Parent class of all other business classes (invoices, contracts, proposals, orders, ...)
 */
abstract class CommonObject
{
	const TRIGGER_PREFIX = ''; // to be overridden in child class implementations, i.e. 'BILL', 'TASK', 'PROPAL', etc.

	/**
	 * @var string		ID of module.
	 */
	public $module;

	/**
	 * @var DoliDB		Database handler (result of a new DoliDB)
	 */
	public $db;

	/**
	 * @var int 		The object identifier
	 */
	public $id;

	/**
	 * @var int			Another ID that is the $id but with an offset so that ID of the website start at 1
	 */
	public $newid;

	/**
	 * @var int 		The environment ID when using a multicompany module
	 */
	public $entity;

	/**
	 * @var string 		Error string
	 * @see             $errors
	 */
	public $error;

	/**
	 * @var string 		Error string that is hidden but can be used to store additional technical code
	 */
	public $errorhidden;

	/**
	 * @var string[]	Array of error strings
	 */
	public $errors = array();

	/**
	 * @var array   	To store error results of ->validateField()
	 */
	private $validateFieldsErrors = array();

	/**
	 * @var string 		ID to identify managed object
	 */
	public $element;

	/**
	 * @var string|int	Field with ID of parent key if this field has a parent (a string). For example 'fk_product'.
	 *					ID of parent key itself (an int). For example in few classes like 'Comment', 'ActionComm' or 'AdvanceTargetingMailing'.
	 */
	public $fk_element;

	/**
	 * @var string 		Name to use for 'features' parameter to check module permissions user->rights->feature with restrictedArea().
	 * 					Undefined means same value than $element.
	 *					Can be use to force a check on another element (for example for class of a line, we mention here its parent element).
	 */
	public $element_for_permission;

	/**
	 * @var string 		Name of table without prefix where object is stored
	 */
	public $table_element;

	/**
	 * @var string 		Name of subtable line
	 */
	public $table_element_line = '';

	/**
	 * Does this object supports the multicompany module ?
	 *
	 * @var int|string 		0 if no test on entity, 1 if test with field entity, 2 if test with link by fk_soc, 'field@table' if test with link by field@table
	 */
	public $ismultientitymanaged;

	/**
	 * @var string		Key value used to track if data is coming from import wizard
	 */
	public $import_key;

	/**
	 * @var mixed		Contains data to manage extrafields
	 */
	public $array_options = array();


	/**
	 * @var array<string,array{type:string,label:string,enabled:int<0,2>,position:int,notnull:int,visible:int,noteditable?:int,default?:string,index?:int,foreignkey?:string,searchall?:int,isameasure?:int,css?:string,help?:string,showoncombobox?:int,disabled?:int,arrayofkeyval?:array<int,string>,comment?:string}>  Array with all fields and their property. Do not use it as a static var. It may be modified by constructor.
	 */
	public $fields = array();

	/**
	 * @var mixed		Array to store alternative languages values of object
	 */
	public $array_languages = null; // Value is array() when load already tried

	/**
	 * @var array		To store result of ->liste_contact()
	 */
	public $contacts_ids;

	/**
	 * @var mixed		Array of linked objects, set and used when calling ->create() to be able to create links during the creation of object
	 */
	public $linked_objects;

	/**
	 * @var int[][]		Array of linked objects ids. Loaded by ->fetchObjectLinked
	 */
	public $linkedObjectsIds;

	/**
	 * @var mixed		Array of linked objects. Loaded by ->fetchObjectLinked
	 */
	public $linkedObjects;

	/**
	 * @var boolean[]	Array of boolean with object id as key and value as true if linkedObjects full loaded for object id. Loaded by ->fetchObjectLinked. Important for pdf generation time reduction.
	 */
	private $linkedObjectsFullLoaded = array();

	/**
	 * @var CommonObject	To store a cloned copy of the object before editing it (to keep track of its former properties)
	 */
	public $oldcopy;

	/**
	 * @var string 		To store the old value of a modified reference
	 */
	public $oldref;

	/**
	 * @var string		Column name of the ref field.
	 */
	protected $table_ref_field = '';

	/**
	 * @var integer 	0=Default, 1=View may be restricted to sales representative only if no permission to see all or to company of external user if external user
	 */
	public $restrictiononfksoc = 0;


	// The following vars are used by some objects only.
	// We keep these properties in CommonObject in order to provide common methods using them.

	/**
	 * @var array<string,mixed>		Can be used to pass information when only the object is provided to the method
	 */
	public $context = array();

	// Properties set and used by Agenda trigger
	public $actionmsg;
	public $actionmsg2;

	/**
	 * @var string			Contains canvas name if record is an alternative canvas record
	 */
	public $canvas;

	/**
	 * @var Project|null 	The related project object
	 * @see fetch_projet()
	 */
	public $project;

	/**
	 * @var int 			The related project ID
	 * @see setProject(), project
	 */
	public $fk_project;

	/**
	 * @var Project 		The related project object
	 * @deprecated
	 * @see project
	 */
	public $projet;

	/**
	 * @deprecated
	 * @see $fk_project
	 */
	public $fk_projet;

	/**
	 * @var Contact|null 	A related contact object
	 * @see fetch_contact()
	 */
	public $contact;

	/**
	 * @var int 			The related contact ID
	 * @see fetch_contact()
	 */
	public $contact_id;

	/**
	 * @var Societe|null 	A related thirdparty object
	 * @see fetch_thirdparty()
	 */
	public $thirdparty;

	/**
	 * @var User 			A related user
	 * @see fetch_user()
	 */
	public $user;

	/**
	 * @var string 		The type of originating object. Combined with $origin_id, it allows to reload $origin_object
	 * @see fetch_origin()
	 */
	public $origin_type;

	/**
	 * @var int 		The id of originating object. Combined with $origin_type, it allows to reload $origin_object
	 * @see fetch_origin()
	 */
	public $origin_id;

	/**
	 * @var	Object		Origin object. This is set by fetch_origin() from this->origin and this->origin_id.
	 */
	public $origin_object;

	/**
	 * @var string|CommonObject		Sometime the type of the originating object ('commande', 'facture', ...), sometime the object (like onh MouvementStock)
	 * @deprecated					Use now $origin_type and $origin_id;
	 * @see fetch_origin()
	 */
	public $origin;

	// TODO Remove this. Has been replaced with ->origin_object.
	// This is set by fetch_origin() from this->origin and this->origin_id
	/** @deprecated */
	public $expedition;
	/** @deprecated */
	public $livraison;
	/** @deprecated */
	public $commandeFournisseur;


	/**
	 * @var string 		The object's reference
	 */
	public $ref;

	/**
	 * @var string 		An external reference to the object
	 */
	public $ref_ext;

	/**
	 * @var string 		The object's previous reference
	 */
	public $ref_previous;

	/**
	 * @var string 		The object's next reference
	 */
	public $ref_next;

	/**
	 * @var string 		Ref to store on object to save the new ref to use for example when making a validate() of an object
	 */
	public $newref;

	/**
	 * @var int 		The object's status. Use status instead.
	 * @deprecated
	 * @see setStatut()
	 */
	public $statut;

	/**
	 * @var int|array<int, string>      The object's status (an int).
	 *                                  Or an array listing all the potential status of the object:
	 *                                    array: int of the status => translated label of the status
	 *                                    See for example the Account class.
	 * @see setStatut()
	 */
	public $status;


	/**
	 * @var string		Country name
	 * @see getFullAddress()
	 */
	public $country;

	/**
	 * @var int			Country ID
	 * @see getFullAddress(), country
	 */
	public $country_id;

	/**
	 * @var string		ISO country code on 2 chars
	 * @see getFullAddress(), isInEEC(), country
	 */
	public $country_code;

	/**
	 * @var string		State name
	 * @see getFullAddress()
	 */
	public $state;

	/**
	 * @var int			State ID
	 * @see getFullAddress(), state
	 */
	public $state_id;

	/**
	 * var	int			State ID
	 * @deprecated	Use state_id. We can remove this property when the field 'fk_departement' have been renamed into 'state_id' in all tables
	 */
	public $fk_departement;

	/**
	 * @var string		State code
	 * @see getFullAddress(), $state
	 */
	public $state_code;

	/**
	 * @var int			Region ID
	 * @see getFullAddress(), $region_code, $region
	 */
	public $region_id;

	/**
	 * @var string		Region code
	 * @see getFullAddress(), $region_id, $region
	 */
	public $region_code;

	/**
	 * @var string		Region name
	 * @see getFullAddress(), $region_id, $region_code
	 */
	public $region;


	/**
	 * @var int			Barcode type
	 * @see fetch_barcode()
	 */
	public $barcode_type;

	/**
	 * @var string		Code of the barcode type
	 * @see fetch_barcode(), barcode_type
	 */
	public $barcode_type_code;

	/**
	 * @var string		Label of the barcode type
	 * @see fetch_barcode(), barcode_type
	 */
	public $barcode_type_label;

	/**
	 * @var string
	 * @see fetch_barcode(), barcode_type
	 */
	public $barcode_type_coder;

	/**
	 * @var int 		Payment method ID (cheque, cash, ...)
	 * @see setPaymentMethods()
	 */
	public $mode_reglement_id;

	/**
	 * @var int 		Payment terms ID
	 * @see setPaymentTerms()
	 */
	public $cond_reglement_id;

	/**
	 * @var int 		Demand reason ID
	 */
	public $demand_reason_id;

	/**
	 * @var int 		Transport mode ID (For module intracomm report)
	 * @see setTransportMode()
	 */
	public $transport_mode_id;

	/**
	 * @var int 		Payment terms ID
	 * @deprecated Kept for compatibility
	 * @see cond_reglement_id;
	 */
	public $cond_reglement;

	/**
	 * @var int 		Delivery address ID
	 * @see setDeliveryAddress()
	 * @deprecated
	 */
	public $fk_delivery_address;

	/**
	 * @var int 		Shipping method ID
	 * @see setShippingMethod()
	 */
	public $shipping_method_id;

	/**
	 * @var string 		Shipping method label
	 * @see setShippingMethod()
	 */
	public $shipping_method;

	// Multicurrency
	/**
	 * @var int ID
	 */
	public $fk_multicurrency;

	/**
	 * @var string|string[]             Multicurrency code
	 *                                  Or, just for the Paiement object, an array: invoice ID => currency code for that invoice.
	 */
	public $multicurrency_code;

	/**
	 * @var float|float[]               Multicurrency rate ("tx" = "taux" in French)
	 *                                  Or, just for the Paiement object, an array: invoice ID => currency rate for that invoice.
	 */
	public $multicurrency_tx;

	/**
	 * @var float 		Multicurrency total amount excluding taxes (HT = "Hors Taxe" in French)
	 */
	public $multicurrency_total_ht;

	/**
	 * @var float 		Multicurrency total VAT amount (TVA = "Taxe sur la Valeur Ajoutée" in French)
	 */
	public $multicurrency_total_tva;

	/**
	 * @var float 		Multicurrency total amount including taxes (TTC = "Toutes Taxes Comprises" in French)
	 */
	public $multicurrency_total_ttc;

	/**
	 * @var string
	 * @see SetDocModel()
	 */
	public $model_pdf;

	/**
	 * @var string
	 * @deprecated
	 * @see $model_pdf
	 */
	public $modelpdf;

	/**
	 * @var string
	 * Contains relative path of last generated main file
	 */
	public $last_main_doc;

	/**
	 * @var int 		Bank account ID sometimes, ID of record into llx_bank sometimes
	 * @deprecated
	 * @see $fk_account
	 */
	public $fk_bank;

	/**
	 * @var int 		Bank account ID
	 * @see SetBankAccount()
	 */
	public $fk_account;

	/**
	 * @var string 		Public note
	 * @see update_note()
	 */
	public $note_public;

	/**
	 * @var string 		Private note
	 * @see update_note()
	 */
	public $note_private;

	/**
	 * @deprecated
	 * @see $note_private
	 */
	public $note;

	/**
	 * @var float 		Total amount excluding taxes (HT = "Hors Taxe" in French)
	 * @see update_price()
	 */
	public $total_ht;

	/**
	 * @var float 		Total VAT amount (TVA = "Taxe sur la Valeur Ajoutée" in French)
	 * @see update_price()
	 */
	public $total_tva;

	/**
	 * @var float 		Total local tax 1 amount
	 * @see update_price()
	 */
	public $total_localtax1;

	/**
	 * @var float 		Total local tax 2 amount
	 * @see update_price()
	 */
	public $total_localtax2;

	/**
	 * @var float 		Total amount including taxes (TTC = "Toutes Taxes Comprises" in French)
	 * @see update_price()
	 */
	public $total_ttc;


	/**
	 * @var CommonObjectLine[]
	 */
	public $lines;

	/**
	 * @var string	Action code to use to record auto event in agenda. For example 'AC_OTH_AUTO'
	 */
	public $actiontypecode;

	/**
	 * @var mixed		Comments
	 * @see fetchComments()
	 */
	public $comments = array();

	/**
	 * @var string 		The name
	 */
	public $name;

	/**
	 * @var string 		The lastname
	 */
	public $lastname;

	/**
	 * @var string 		The firstname
	 */
	public $firstname;

	/**
	 * @var string 		The civility code, not an integer
	 */
	public $civility_id;

	// Dates
	/**
	 * @var integer|string|null		Object creation date
	 */
	public $date_creation;

	/**
	 * @var integer|string|null		Object last validation date
	 */
	public $date_validation;

	/**
	 * @var integer|string|null		Object last modification date
	 */
	public $date_modification;

	/**
	 * Update timestamp record (tms)
	 * @var integer
	 * @deprecated					Use $date_modification
	 */
	public $tms;

	/**
	 * @var integer|string|null		Object closing date
	 */
	public $date_cloture;

	/**
	 * @var User		User author/creation
	 * @deprecated		Store only id in user_creation_id
	 */
	public $user_author;

	/**
	 * @var User		User author/creation
	 * @deprecated
	 */
	public $user_creation;

	/**
	 * @var int			User id author/creation
	 */
	public $user_creation_id;

	/**
	 * @var User		User of validation
	 * @deprecated
	 */
	public $user_valid;

	/**
	 * @var User		User of validation
	 * @deprecated
	 */
	public $user_validation;

	/**
	 * @var int|null		User id of validation
	 */
	public $user_validation_id;

	/**
	 * @var int			User id closing object
	 */
	public $user_closing_id;

	/**
	 * @var User	User last modifier
	 * @deprecated
	 */
	public $user_modification;

	/**
	 * @var int			User ID who last modified the object
	 */
	public $user_modification_id;

	/**
	 * @var int ID
	 * @deprecated	Use $user_creation_id
	 */
	public $fk_user_creat;

	/**
	 * @var int ID
	 * @deprecated 	Use $user_modification_id
	 */
	public $fk_user_modif;


	public $next_prev_filter;

	/**
	 * @var int 1 if object is specimen
	 */
	public $specimen = 0;

	/**
	 * @var	int			Id of contact to send object (used by the trigger of module Agenda)
	 */
	public $sendtoid;

	/**
	 * @var	float		Amount already paid from getSommePaiement() (used to show correct status)
	 * @deprecated		Duplicate of $totalpaid
	 */
	public $alreadypaid;
	/**
	 * @var	float		Amount already paid from getSommePaiement() (used to show correct status)
	 */
	public $totalpaid;

	/**
	 * @var array		Array with labels of status
	 */
	public $labelStatus = array();

	/**
	 * @var array		Array with short labels of status
	 */
	public $labelStatusShort = array();

	/**
	 * @var array		Array to store lists of tpl
	 */
	public $tpl;


	/**
	 * @var int 		show photo on popup
	 */
	public $showphoto_on_popup;

	/**
	 * @var array 		nb used in load_stateboard
	 */
	public $nb = array();

	/**
	 * @var int			used for the return of show_photos()
	 */
	public $nbphoto;

	/**
	 * @var string 		output
	 */
	public $output;

	/**
	 * @var array|string	extra parameters. Try to store here the array of parameters. Old code is sometimes storing a string.
	 */
	public $extraparams = array();

	/**
	 * @var array<string,string[]|array{parent:string,parentkey:string}>	List of child tables. To test if we can delete object.
	 */
	protected $childtables = array();

	/**
	 * @var array    List of child tables. To know object to delete on cascade.
	 *               If name is like '@ClassName:FilePathClass:ParentFkFieldName', it will
	 *               call method deleteByParentField(parentId, ParentFkFieldName) to fetch and delete child object.
	 */
	protected $childtablesoncascade = array();

	/**
	 * @var Product 	Populated by fetch_product()
	 */
	public $product;

	/**
	 * @var int 		Populated by setPaymentTerms()
	 */
	public $cond_reglement_supplier_id;

	/**
	 * @var float       Deposit percent for payment terms.
	 *                  Populated by setPaymentTerms().
	 * @see setPaymentTerms()
	 */
	public $deposit_percent;


	/**
	 * @var int 		Populated by setRetainedWarrantyPaymentTerms()
	 */
	public $retained_warranty_fk_cond_reglement;

	/**
	 * @var int 		Populated by setWarehouse()
	 */
	public $warehouse_id;

	// No constructor as it is an abstract class


	/**
	 * Check if an object id or ref exists
	 * If you don't need or want to instantiate the object and just need to know if the object exists, use this method instead of fetch
	 *
	 *  @param	string	$element   	String of element ('product', 'facture', ...)
	 *  @param	int		$id      	Id of object
	 *  @param  string	$ref     	Ref of object to check
	 *  @param	string	$ref_ext	Ref ext of object to check
	 *  @return int     			Return integer <0 if KO, 0 if OK but not found, >0 if OK and exists
	 */
	public static function isExistingObject($element, $id, $ref = '', $ref_ext = '')
	{
		global $db, $conf;

		$sql = "SELECT rowid, ref, ref_ext";
		$sql .= " FROM ".$db->prefix().$element;
		$sql .= " WHERE entity IN (".getEntity($element).")";

		if ($id > 0) {
			$sql .= " AND rowid = ".((int) $id);
		} elseif ($ref) {
			$sql .= " AND ref = '".$db->escape($ref)."'";
		} elseif ($ref_ext) {
			$sql .= " AND ref_ext = '".$db->escape($ref_ext)."'";
		} else {
			$error = 'ErrorWrongParameters';
			dol_print_error(get_class()."::isExistingObject ".$error, LOG_ERR);
			return -1;
		}
		if ($ref || $ref_ext) {		// Because the same ref can exists in 2 different entities, we force the current one in priority
			$sql .= " AND entity = ".((int) $conf->entity);
		}

		dol_syslog(get_class()."::isExistingObject", LOG_DEBUG);
		$resql = $db->query($sql);
		if ($resql) {
			$num = $db->num_rows($resql);
			if ($num > 0) {
				return 1;
			} else {
				return 0;
			}
		}
		return -1;
	}

	/**
	 * setErrorsFromObject
	 *
	 * @param CommonObject $object commonobject
	 * @return void
	 */
	public function setErrorsFromObject($object)
	{
		if (!empty($object->error)) {
			$this->error = $object->error;
		}
		if (!empty($object->errors)) {
			$this->errors = array_merge($this->errors, $object->errors);
		}
	}

	/**
	 * Return array of data to show into a tooltip. This method must be implemented in each object class.
	 *
	 * @since v18
	 * @param array $params params to construct tooltip data
	 * @return array
	 */
	public function getTooltipContentArray($params)
	{
		return [];
	}

	/**
	 * getTooltipContent
	 *
	 * @param array $params params
	 * @since v18
	 * @return string
	 */
	public function getTooltipContent($params)
	{
		global $action, $extrafields, $langs, $hookmanager;

		// If there is too much extrafields, we do not include them into tooltip
		$MAX_EXTRAFIELDS_TO_SHOW_IN_TOOLTIP = getDolGlobalInt('MAX_EXTRAFIELDS_TO_SHOW_IN_TOOLTIP', 3);

		$data = $this->getTooltipContentArray($params);
		$count = 0;

		// Add extrafields
		if (!empty($extrafields->attributes[$this->table_element]['label'])) {
			$data['opendivextra'] = '<div class="centpercent wordbreak divtooltipextra">';
			foreach ($extrafields->attributes[$this->table_element]['label'] as $key => $val) {
				if ($extrafields->attributes[$this->table_element]['type'][$key] == 'separate') {
					continue;
				}
				if ($count >= abs($MAX_EXTRAFIELDS_TO_SHOW_IN_TOOLTIP)) {
					$data['more_extrafields'] = '<br>...';
					break;
				}
				$enabled = 1;
				if ($enabled && isset($extrafields->attributes[$this->table_element]['enabled'][$key])) {
					$enabled = (int) dol_eval($extrafields->attributes[$this->table_element]['enabled'][$key], 1, 1, '2');
				}
				if ($enabled && isset($extrafields->attributes[$this->table_element]['list'][$key])) {
					$enabled = (int) dol_eval($extrafields->attributes[$this->table_element]['list'][$key], 1, 1, '2');
				}
				$perms = 1;
				if ($perms && isset($extrafields->attributes[$this->table_element]['perms'][$key])) {
					$perms = (int) dol_eval($extrafields->attributes[$this->table_element]['perms'][$key], 1, 1, '2');
				}
				if (empty($enabled)) {
					continue; // 0 = Never visible field
				}
				if (abs($enabled) != 1 && abs($enabled) != 3 && abs($enabled) != 5 && abs($enabled) != 4) {
					continue; // <> -1 and <> 1 and <> 3 = not visible on forms, only on list <> 4 = not visible at the creation
				}
				if (empty($perms)) {
					continue; // 0 = Not visible
				}
				if (!empty($extrafields->attributes[$this->table_element]['langfile'][$key])) {
					$langs->load($extrafields->attributes[$this->table_element]['langfile'][$key]);
				}
				$labelextra = $langs->trans((string) $extrafields->attributes[$this->table_element]['label'][$key]);
				if ($extrafields->attributes[$this->table_element]['type'][$key] == 'separate') {
					$data[$key] = '<br><b><u>'. $labelextra . '</u></b>';
				} else {
					$value = (empty($this->array_options['options_' . $key]) ? '' : $this->array_options['options_' . $key]);
					$data[$key] = '<br><b>'. $labelextra . ':</b> ' . $extrafields->showOutputField($key, $value, '', $this->table_element);
					$count++;
				}
			}
			$data['closedivextra'] = '</div>';
		}

		$hookmanager->initHooks(array($this->element . 'dao'));
		$parameters = array(
			'tooltipcontentarray' => &$data,
			'params' => $params,
		);
		// Note that $action and $object may have been modified by some hooks
		$hookmanager->executeHooks('getTooltipContent', $parameters, $this, $action);

		//var_dump($data);
		$label = implode($data);

		return $label;
	}


	/**
	 * Method to output saved errors
	 *
	 * @return	string		String with errors
	 */
	public function errorsToString()
	{
		return $this->error.(is_array($this->errors) ? (($this->error != '' ? ', ' : '').implode(', ', $this->errors)) : '');
	}


	/**
	 * Return customer ref for screen output.
	 *
	 * @param  string      $objref        Customer ref
	 * @return string                     Customer ref formatted
	 */
	public function getFormatedCustomerRef($objref)
	{
		global $hookmanager;

		$parameters = array('objref' => $objref);
		$action = '';
		$reshook = $hookmanager->executeHooks('getFormatedCustomerRef', $parameters, $this, $action); // Note that $action and $object may have been modified by some hooks
		if ($reshook > 0) {
			return $hookmanager->resArray['objref'];
		}
		return $objref.(isset($hookmanager->resArray['objref']) ? $hookmanager->resArray['objref'] : '');
	}

	/**
	 * Return supplier ref for screen output.
	 *
	 * @param  string      $objref        Supplier ref
	 * @return string                     Supplier ref formatted
	 */
	public function getFormatedSupplierRef($objref)
	{
		global $hookmanager;

		$parameters = array('objref' => $objref);
		$action = '';
		$reshook = $hookmanager->executeHooks('getFormatedSupplierRef', $parameters, $this, $action); // Note that $action and $object may have been modified by some hooks
		if ($reshook > 0) {
			return $hookmanager->resArray['objref'];
		}
		return $objref.(isset($hookmanager->resArray['objref']) ? $hookmanager->resArray['objref'] : '');
	}

	/**
	 * 	Return full address of contact
	 *
	 * 	@param		int			$withcountry		1=Add country into address string
	 *  @param		string		$sep				Separator to use to build string
	 *  @param		int		    $withregion			1=Add region into address string
	 *  @param		string		$extralangcode		User extralanguages as value
	 *	@return		string							Full address string
	 */
	public function getFullAddress($withcountry = 0, $sep = "\n", $withregion = 0, $extralangcode = '')
	{
		if ($withcountry && $this->country_id && (empty($this->country_code) || empty($this->country))) {
			require_once DOL_DOCUMENT_ROOT.'/core/lib/company.lib.php';
			$tmparray = getCountry($this->country_id, 'all');
			$this->country_code = $tmparray['code'];
			$this->country = $tmparray['label'];
		}

		if ($withregion && $this->state_id && (empty($this->state_code) || empty($this->state) || empty($this->region) || empty($this->region_code))) {
			require_once DOL_DOCUMENT_ROOT.'/core/lib/company.lib.php';
			$tmparray = getState($this->state_id, 'all', 0, 1);
			$this->state_code   = $tmparray['code'];
			$this->state        = $tmparray['label'];
			$this->region_code  = $tmparray['region_code'];
			$this->region       = $tmparray['region'];
		}

		return dol_format_address($this, $withcountry, $sep, '', 0, $extralangcode);
	}


	/**
	 * Return the link of last main doc file for direct public download.
	 *
	 * @param	string	$modulepart			Module related to document
	 * @param	int		$initsharekey		Init the share key if it was not yet defined
	 * @param	int		$relativelink		0=Return full external link, 1=Return link relative to root of file
	 * @return	string|-1					Returns the link, or an empty string if no link was found, or -1 if error.
	 */
	public function getLastMainDocLink($modulepart, $initsharekey = 0, $relativelink = 0)
	{
		global $user, $dolibarr_main_url_root;

		if (empty($this->last_main_doc)) {
			return ''; // No way to known which document name to use
		}

		include_once DOL_DOCUMENT_ROOT.'/ecm/class/ecmfiles.class.php';
		$ecmfile = new EcmFiles($this->db);
		$result = $ecmfile->fetch(0, '', $this->last_main_doc);
		if ($result < 0) {
			$this->error = $ecmfile->error;
			$this->errors = $ecmfile->errors;
			return -1;
		}

		if (empty($ecmfile->id)) {
			// Add entry into index
			if ($initsharekey) {
				require_once DOL_DOCUMENT_ROOT.'/core/lib/security2.lib.php';

				// TODO We can't, we don't have full path of file, only last_main_doc and ->element, so we must first rebuild full path $destfull
				/*
				$ecmfile->filepath = $rel_dir;
				$ecmfile->filename = $filename;
				$ecmfile->label = md5_file(dol_osencode($destfull));    // hash of file content
				$ecmfile->fullpath_orig = '';
				$ecmfile->gen_or_uploaded = 'generated';
				$ecmfile->description = '';    // indexed content
				$ecmfile->keywords = '';        // keyword content
				$ecmfile->share = getRandomPassword(true);
				$result = $ecmfile->create($user);
				if ($result < 0)
				{
					$this->error = $ecmfile->error;
					$this->errors = $ecmfile->errors;
				}
				*/
			} else {
				return '';
			}
		} elseif (empty($ecmfile->share)) {
			// Add entry into index
			if ($initsharekey) {
				require_once DOL_DOCUMENT_ROOT.'/core/lib/security2.lib.php';
				$ecmfile->share = getRandomPassword(true);
				$ecmfile->update($user);
			} else {
				return '';
			}
		}
		// Define $urlwithroot
		$urlwithouturlroot = preg_replace('/'.preg_quote(DOL_URL_ROOT, '/').'$/i', '', trim($dolibarr_main_url_root));
		// This is to use external domain name found into config file
		//if (DOL_URL_ROOT && ! preg_match('/\/$/', $urlwithouturlroot) && ! preg_match('/^\//', DOL_URL_ROOT)) $urlwithroot=$urlwithouturlroot.'/'.DOL_URL_ROOT;
		//else
		$urlwithroot = $urlwithouturlroot.DOL_URL_ROOT;
		//$urlwithroot=DOL_MAIN_URL_ROOT;					// This is to use same domain name than current

		$forcedownload = 0;

		$paramlink = '';
		//if (!empty($modulepart)) $paramlink.=($paramlink?'&':'').'modulepart='.$modulepart;		// For sharing with hash (so public files), modulepart is not required.
		//if (!empty($ecmfile->entity)) $paramlink.='&entity='.$ecmfile->entity; 					// For sharing with hash (so public files), entity is not required.
		//$paramlink.=($paramlink?'&':'').'file='.urlencode($filepath);								// No need of name of file for public link, we will use the hash
		if (!empty($ecmfile->share)) {
			$paramlink .= ($paramlink ? '&' : '').'hashp='.$ecmfile->share; // Hash for public share
		}
		if ($forcedownload) {
			$paramlink .= ($paramlink ? '&' : '').'attachment=1';
		}

		if ($relativelink) {
			$linktoreturn = 'document.php'.($paramlink ? '?'.$paramlink : '');
		} else {
			$linktoreturn = $urlwithroot.'/document.php'.($paramlink ? '?'.$paramlink : '');
		}

		// Here $ecmfile->share is defined
		return $linktoreturn;
	}


	// phpcs:disable PEAR.NamingConventions.ValidFunctionName.ScopeNotCamelCaps
	/**
	 *  Add a link between element $this->element and a contact
	 *
	 *  @param	int			$fk_socpeople       Id of thirdparty contact (if source = 'external') or id of user (if source = 'internal') to link
	 *  @param 	int|string	$type_contact 		Type of contact (code or id). Must be id or code found into table llx_c_type_contact. For example: SALESREPFOLL
	 *  @param  string		$source             external=Contact extern (llx_socpeople), internal=Contact intern (llx_user)
	 *  @param  int			$notrigger			Disable all triggers
	 *  @return int         	        		Return integer <0 if KO, 0 if already added or code not valid, >0 if OK
	 */
	public function add_contact($fk_socpeople, $type_contact, $source = 'external', $notrigger = 0)
	{
		// phpcs:enable
		global $user, $langs;


		dol_syslog(get_class($this)."::add_contact $fk_socpeople, $type_contact, $source, $notrigger");

		// Check parameters
		if ($fk_socpeople <= 0) {
			$langs->load("errors");
			$this->error = $langs->trans("ErrorWrongValueForParameterX", "1");
			dol_syslog(get_class($this)."::add_contact ".$this->error, LOG_ERR);
			return -1;
		}
		if (!$type_contact) {
			$langs->load("errors");
			$this->error = $langs->trans("ErrorWrongValueForParameterX", "2");
			dol_syslog(get_class($this)."::add_contact ".$this->error, LOG_ERR);
			return -2;
		}

		$id_type_contact = 0;
		if (is_numeric($type_contact)) {
			$id_type_contact = $type_contact;
		} else {
			// We look for id type_contact
			$sql = "SELECT tc.rowid";
			$sql .= " FROM ".$this->db->prefix()."c_type_contact as tc";
			$sql .= " WHERE tc.element='".$this->db->escape($this->element)."'";
			$sql .= " AND tc.source='".$this->db->escape($source)."'";
			$sql .= " AND tc.code='".$this->db->escape($type_contact)."' AND tc.active=1";
			//print $sql;
			$resql = $this->db->query($sql);
			if ($resql) {
				$obj = $this->db->fetch_object($resql);
				if ($obj) {
					$id_type_contact = $obj->rowid;
				}
			}
		}

		if ($id_type_contact == 0) {
			dol_syslog("CODE_NOT_VALID_FOR_THIS_ELEMENT: Code type of contact '".$type_contact."' does not exists or is not active for element ".$this->element.", we can ignore it");
			return 0;
		}

		$datecreate = dol_now();

		// Socpeople must have already been added by some trigger, then we have to check it to avoid DB_ERROR_RECORD_ALREADY_EXISTS error
		$TListeContacts = $this->liste_contact(-1, $source);
		$already_added = false;
		if (is_array($TListeContacts) && !empty($TListeContacts)) {
			foreach ($TListeContacts as $array_contact) {
				if ($array_contact['status'] == 4 && $array_contact['id'] == $fk_socpeople && $array_contact['fk_c_type_contact'] == $id_type_contact) {
					$already_added = true;
					break;
				}
			}
		}

		if (!$already_added) {
			$this->db->begin();

			// Insert into database
			$sql = "INSERT INTO ".$this->db->prefix()."element_contact";
			$sql .= " (element_id, fk_socpeople, datecreate, statut, fk_c_type_contact) ";
			$sql .= " VALUES (".$this->id.", ".((int) $fk_socpeople)." , ";
			$sql .= "'".$this->db->idate($datecreate)."'";
			$sql .= ", 4, ".((int) $id_type_contact);
			$sql .= ")";

			$resql = $this->db->query($sql);
			if ($resql) {
				if (!$notrigger) {
					$result = $this->call_trigger(strtoupper($this->element).'_ADD_CONTACT', $user);
					if ($result < 0) {
						$this->db->rollback();
						return -1;
					}
				}

				$this->db->commit();
				return 1;
			} else {
				if ($this->db->errno() == 'DB_ERROR_RECORD_ALREADY_EXISTS') {
					$this->error = $this->db->errno();
					$this->db->rollback();
					return -2;
				} else {
					$this->error = $this->db->lasterror();
					$this->db->rollback();
					return -1;
				}
			}
		} else {
			return 0;
		}
	}

	// phpcs:disable PEAR.NamingConventions.ValidFunctionName.ScopeNotCamelCaps
	/**
	 *    Copy contact from one element to current
	 *
	 *    @param    CommonObject    $objFrom    Source element
	 *    @param    string          $source     Nature of contact ('internal' or 'external')
	 *    @return   int                         >0 if OK, <0 if KO
	 */
	public function copy_linked_contact($objFrom, $source = 'internal')
	{
		// phpcs:enable
		$contacts = $objFrom->liste_contact(-1, $source);
		foreach ($contacts as $contact) {
			if ($this->add_contact($contact['id'], $contact['fk_c_type_contact'], $contact['source']) < 0) {
				return -1;
			}
		}
		return 1;
	}

	// phpcs:disable PEAR.NamingConventions.ValidFunctionName.ScopeNotCamelCaps
	/**
	 *      Update a link to contact line
	 *
	 *      @param	int		$rowid              Id of line contact-element
	 * 		@param	int		$statut	            New status of link
	 *      @param  int		$type_contact_id    Id of contact type (not modified if 0)
	 *      @param  int		$fk_socpeople	    Id of soc_people to update (not modified if 0)
	 *      @return int                 		Return integer <0 if KO, >= 0 if OK
	 */
	public function update_contact($rowid, $statut, $type_contact_id = 0, $fk_socpeople = 0)
	{
		// phpcs:enable
		// Insert into database
		$sql = "UPDATE ".$this->db->prefix()."element_contact set";
		$sql .= " statut = ".$statut;
		if ($type_contact_id) {
			$sql .= ", fk_c_type_contact = ".((int) $type_contact_id);
		}
		if ($fk_socpeople) {
			$sql .= ", fk_socpeople = ".((int) $fk_socpeople);
		}
		$sql .= " where rowid = ".((int) $rowid);
		$resql = $this->db->query($sql);
		if ($resql) {
			return 0;
		} else {
			$this->error = $this->db->lasterror();
			return -1;
		}
	}

	// phpcs:disable PEAR.NamingConventions.ValidFunctionName.ScopeNotCamelCaps
	/**
	 *    Delete a link to contact line
	 *
	 *    @param	int		$rowid			Id of contact link line to delete
	 *    @param	int		$notrigger		Disable all triggers
	 *    @return   int						>0 if OK, <0 if KO
	 */
	public function delete_contact($rowid, $notrigger = 0)
	{
		// phpcs:enable
		global $user;

		$error = 0;

		$this->db->begin();

		if (!$error && empty($notrigger)) {
			// Call trigger
			$this->context['contact_id'] = ((int) $rowid);
			$result = $this->call_trigger(strtoupper($this->element).'_DELETE_CONTACT', $user);
			if ($result < 0) {
				$error++;
			}
			// End call triggers
		}

		if (!$error) {
			dol_syslog(get_class($this)."::delete_contact", LOG_DEBUG);

			$sql = "DELETE FROM ".MAIN_DB_PREFIX."element_contact";
			$sql .= " WHERE rowid = ".((int) $rowid);

			$result = $this->db->query($sql);
			if (!$result) {
				$error++;
				$this->errors[] = $this->db->lasterror();
			}
		}

		if (!$error) {
			$this->db->commit();
			return 1;
		} else {
			$this->error = $this->db->lasterror();
			$this->db->rollback();
			return -1;
		}
	}

	// phpcs:disable PEAR.NamingConventions.ValidFunctionName.ScopeNotCamelCaps
	/**
	 *    Delete all links between an object $this and all its contacts in llx_element_contact
	 *
	 *	  @param	string	$source		'' or 'internal' or 'external'
	 *	  @param	string	$code		Type of contact (code or id)
	 *    @return   int					Return integer <0 if KO, 0=Nothing done, >0 if OK
	 */
	public function delete_linked_contact($source = '', $code = '')
	{
		// phpcs:enable
		$listId = '';
		$temp = array();
		$typeContact = $this->liste_type_contact($source, '', 0, 0, $code);

		if (!empty($typeContact)) {
			foreach ($typeContact as $key => $value) {
				array_push($temp, $key);
			}
			$listId = implode(",", $temp);
		}

		// If $listId is empty, we have not criteria on fk_c_type_contact so we will delete record on element_id for
		// any type or record instead of only the ones of the current object. So we do nothing in such a case.
		if (empty($listId)) {
			return 0;
		}

		$sql = "DELETE FROM ".$this->db->prefix()."element_contact";
		$sql .= " WHERE element_id = ".((int) $this->id);
		$sql .= " AND fk_c_type_contact IN (".$this->db->sanitize($listId).")";

		dol_syslog(get_class($this)."::delete_linked_contact", LOG_DEBUG);
		if ($this->db->query($sql)) {
			return 1;
		} else {
			$this->error = $this->db->lasterror();
			return -1;
		}
	}

	// phpcs:disable PEAR.NamingConventions.ValidFunctionName.ScopeNotCamelCaps
	/**
	 *    Get array of all contacts for an object
	 *
	 *    @param	int			$statusoflink	Status of links to get (-1=all). Not used.
	 *    @param	string		$source			Source of contact: 'external' or 'thirdparty' (llx_socpeople) or 'internal' (llx_user)
	 *    @param	int         $list       	0:Returned array contains all properties, 1:Return array contains just id
	 *    @param    string      $code       	Filter on this code of contact type ('SHIPPING', 'BILLING', ...)
	 *    @param	int			$status			Status of user or company
	 *    @param	array		$arrayoftcids	Array with ID of type of contacts. If we provide this, we can make a ec.fk_c_type_contact in ($arrayoftcids) to avoid link on tc table. TODO Not implemented.
	 *    @return	array|int		        	Array of contacts, -1 if error
	 */
	public function liste_contact($statusoflink = -1, $source = 'external', $list = 0, $code = '', $status = -1, $arrayoftcids = array())
	{
		// phpcs:enable
		global $langs;

		$tab = array();

		$sql = "SELECT ec.rowid, ec.statut as statuslink, ec.fk_socpeople as id, ec.fk_c_type_contact"; // This field contains id of llx_socpeople or id of llx_user
		if ($source == 'internal') {
			$sql .= ", '-1' as socid, t.statut as statuscontact, t.login, t.photo";
		}
		if ($source == 'external' || $source == 'thirdparty') {
			$sql .= ", t.fk_soc as socid, t.statut as statuscontact";
		}
		$sql .= ", t.civility as civility, t.lastname as lastname, t.firstname, t.email";
		$sql .= ", tc.source, tc.element, tc.code, tc.libelle as type_label";
		$sql .= " FROM ".$this->db->prefix()."c_type_contact tc,";
		$sql .= " ".$this->db->prefix()."element_contact ec";
		if ($source == 'internal') {	// internal contact (user)
			$sql .= " LEFT JOIN ".$this->db->prefix()."user t on ec.fk_socpeople = t.rowid";
		}
		if ($source == 'external' || $source == 'thirdparty') {	// external contact (socpeople)
			$sql .= " LEFT JOIN ".$this->db->prefix()."socpeople t on ec.fk_socpeople = t.rowid";
		}
		$sql .= " WHERE ec.element_id = ".((int) $this->id);
		$sql .= " AND ec.fk_c_type_contact = tc.rowid";
		$sql .= " AND tc.element = '".$this->db->escape($this->element)."'";
		if ($code) {
			$sql .= " AND tc.code = '".$this->db->escape($code)."'";
		}
		if ($source == 'internal') {
			$sql .= " AND tc.source = 'internal'";
			if ($status >= 0) {
				$sql .= " AND t.statut = ".((int) $status);
			}
		}
		if ($source == 'external' || $source == 'thirdparty') {
			$sql .= " AND tc.source = 'external'";
			if ($status >= 0) {
				$sql .= " AND t.statut = ".((int) $status);	// t is llx_socpeople
			}
		}
		$sql .= " AND tc.active = 1";
		if ($statusoflink >= 0) {
			$sql .= " AND ec.statut = ".((int) $statusoflink);
		}
		$sql .= " ORDER BY t.lastname ASC";

		dol_syslog(get_class($this)."::liste_contact", LOG_DEBUG);
		$resql = $this->db->query($sql);
		if ($resql) {
			$num = $this->db->num_rows($resql);
			$i = 0;
			while ($i < $num) {
				$obj = $this->db->fetch_object($resql);

				if (!$list) {
					$transkey = "TypeContact_".$obj->element."_".$obj->source."_".$obj->code;
					$libelle_type = ($langs->trans($transkey) != $transkey ? $langs->trans($transkey) : $obj->type_label);
					$tab[$i] = array(
						'parentId' => $this->id,
						'source' => $obj->source,
						'socid' => $obj->socid,
						'id' => $obj->id,
						'nom' => $obj->lastname, // For backward compatibility
						'civility' => $obj->civility,
						'lastname' => $obj->lastname,
						'firstname' => $obj->firstname,
						'email' => $obj->email,
						'login' => (empty($obj->login) ? '' : $obj->login),
						'photo' => (empty($obj->photo) ? '' : $obj->photo),
						'statuscontact' => $obj->statuscontact,
						'rowid' => $obj->rowid,
						'code' => $obj->code,
						'libelle' => $libelle_type,
						'status' => $obj->statuslink,
						'fk_c_type_contact' => $obj->fk_c_type_contact
					);
				} else {
					$tab[$i] = $obj->id;
				}

				$i++;
			}

			return $tab;
		} else {
			$this->error = $this->db->lasterror();
			dol_print_error($this->db);
			return -1;
		}
	}


	/**
	 * 		Update status of a contact linked to object
	 *
	 * 		@param	int		$rowid		Id of link between object and contact
	 * 		@return	int					Return integer <0 if KO, >=0 if OK
	 */
	public function swapContactStatus($rowid)
	{
		$sql = "SELECT ec.datecreate, ec.statut, ec.fk_socpeople, ec.fk_c_type_contact,";
		$sql .= " tc.code, tc.libelle as type_label";
		$sql .= " FROM (".$this->db->prefix()."element_contact as ec, ".$this->db->prefix()."c_type_contact as tc)";
		$sql .= " WHERE ec.rowid =".((int) $rowid);
		$sql .= " AND ec.fk_c_type_contact = tc.rowid";
		$sql .= " AND tc.element = '".$this->db->escape($this->element)."'";

		dol_syslog(get_class($this)."::swapContactStatus", LOG_DEBUG);
		$resql = $this->db->query($sql);
		if ($resql) {
			$obj = $this->db->fetch_object($resql);
			$newstatut = ($obj->statut == 4) ? 5 : 4;
			$result = $this->update_contact($rowid, $newstatut);
			$this->db->free($resql);
			return $result;
		} else {
			$this->error = $this->db->error();
			dol_print_error($this->db);
			return -1;
		}
	}

	// phpcs:disable PEAR.NamingConventions.ValidFunctionName.ScopeNotCamelCaps
	/**
	 *      Return array with list of possible values for type of contacts
	 *
	 *      @param	string	$source     'internal', 'external' or 'all'
	 *      @param	string	$order		Sort order by : 'position', 'code', 'rowid'...
	 *      @param  int		$option     0=Return array id->label, 1=Return array code->label
	 *      @param  int		$activeonly 0=all status of contact, 1=only the active
	 *		@param	string	$code		Type of contact (Example: 'CUSTOMER', 'SERVICE')
	 *      @return array|null          Array list of type of contacts (id->label if option=0, code->label if option=1), or null if error
	 */
	public function liste_type_contact($source = 'internal', $order = 'position', $option = 0, $activeonly = 0, $code = '')
	{
		// phpcs:enable
		global $langs;

		if (empty($order)) {
			$order = 'position';
		}
		if ($order == 'position') {
			$order .= ',code';
		}

		$tab = array();
		$sql = "SELECT DISTINCT tc.rowid, tc.code, tc.libelle as type_label, tc.position";
		$sql .= " FROM ".$this->db->prefix()."c_type_contact as tc";
		$sql .= " WHERE tc.element='".$this->db->escape($this->element)."'";
		if ($activeonly == 1) {
			$sql .= " AND tc.active=1"; // only the active types
		}
		if (!empty($source) && $source != 'all') {
			$sql .= " AND tc.source='".$this->db->escape($source)."'";
		}
		if (!empty($code)) {
			$sql .= " AND tc.code='".$this->db->escape($code)."'";
		}
		$sql .= $this->db->order($order, 'ASC');

		//print "sql=".$sql;
		$resql = $this->db->query($sql);
		if ($resql) {
			$num = $this->db->num_rows($resql);
			$i = 0;
			while ($i < $num) {
				$obj = $this->db->fetch_object($resql);

				$transkey = "TypeContact_".$this->element."_".$source."_".$obj->code;
				$libelle_type = ($langs->trans($transkey) != $transkey ? $langs->trans($transkey) : $obj->type_label);
				if (empty($option)) {
					$tab[$obj->rowid] = $libelle_type;
				} else {
					$tab[$obj->code] = $libelle_type;
				}
				$i++;
			}
			return $tab;
		} else {
			$this->error = $this->db->lasterror();
			//dol_print_error($this->db);
			return null;
		}
	}

	/**
	 *      Return array with list of possible values for type of contacts
	 *
	 *      @param	string	$source     		'internal', 'external' or 'all'
	 *      @param  int		$option     		0=Return array id->label, 1=Return array code->label
	 *      @param  int		$activeonly 		0=all status of contact, 1=only the active
	 *		@param	string	$code				Type of contact (Example: 'CUSTOMER', 'SERVICE')
	 *		@param	string	$element			Filter on 1 element type
	 *      @param	string	$excludeelement		Exclude 1 element type. Example: 'agenda'
	 *      @return array|null     				Array list of type of contacts (id->label if option=0, code->label if option=1), or null if error
	 */
	public function listeTypeContacts($source = 'internal', $option = 0, $activeonly = 0, $code = '', $element = '', $excludeelement = '')
	{
		global $langs, $conf;

		$langs->loadLangs(array('bills', 'contracts', 'interventions', 'orders', 'projects', 'propal', 'ticket', 'agenda'));

		$tab = array();

		$sql = "SELECT DISTINCT tc.rowid, tc.code, tc.libelle as type_label, tc.position, tc.element";
		$sql .= " FROM ".$this->db->prefix()."c_type_contact as tc";

		$sqlWhere = array();
		if (!empty($element)) {
			$sqlWhere[] = " tc.element='".$this->db->escape($element)."'";
		}
		if (!empty($excludeelement)) {
			$sqlWhere[] = " tc.element <> '".$this->db->escape($excludeelement)."'";
		}

		if ($activeonly == 1) {
			$sqlWhere[] = " tc.active=1"; // only the active types
		}

		if (!empty($source) && $source != 'all') {
			$sqlWhere[] = " tc.source='".$this->db->escape($source)."'";
		}

		if (!empty($code)) {
			$sqlWhere[] = " tc.code='".$this->db->escape($code)."'";
		}

		if (count($sqlWhere) > 0) {
			$sql .= " WHERE ".implode(' AND ', $sqlWhere);
		}

		$sql .= $this->db->order('tc.element, tc.position', 'ASC');

		dol_syslog(__METHOD__, LOG_DEBUG);
		$resql = $this->db->query($sql);
		if ($resql) {
			$num = $this->db->num_rows($resql);
			if ($num > 0) {
				$langs->loadLangs(array("propal", "orders", "bills", "suppliers", "contracts", "supplier_proposal"));

				while ($obj = $this->db->fetch_object($resql)) {
					$modulename = $obj->element;
					if (strpos($obj->element, 'project') !== false) {
						$modulename = 'projet';
					} elseif ($obj->element == 'contrat') {
						$element = 'contract';
					} elseif ($obj->element == 'action') {
						$modulename = 'agenda';
					} elseif (strpos($obj->element, 'supplier') !== false && $obj->element != 'supplier_proposal') {
						$modulename = 'fournisseur';
					} elseif (strpos($obj->element, 'supplier') !== false && $obj->element != 'supplier_proposal') {
						$modulename = 'fournisseur';
					}
					if (!empty($conf->{$modulename}->enabled)) {
						$libelle_element = $langs->trans('ContactDefault_'.$obj->element);
						$tmpelement = $obj->element;
						$transkey = "TypeContact_".$tmpelement."_".$source."_".$obj->code;
						$libelle_type = ($langs->trans($transkey) != $transkey ? $langs->trans($transkey) : $obj->type_label);
						$tab[$obj->rowid] = $libelle_element.' - '.$libelle_type;
					}
				}
			}
			return $tab;
		} else {
			$this->error = $this->db->lasterror();
			return null;
		}
	}

	/**
	 *      Return id of contacts for a source and a contact code.
	 *      Example: contact client de facturation ('external', 'BILLING')
	 *      Example: contact client de livraison ('external', 'SHIPPING')
	 *      Example: contact interne suivi paiement ('internal', 'SALESREPFOLL')
	 *
	 *		@param	string	$source		'external' or 'internal'
	 *		@param	string	$code		'BILLING', 'SHIPPING', 'SALESREPFOLL', ...
	 *		@param	int		$status		limited to a certain status
	 *      @return array|null     		List of id for such contacts, or null if error
	 */
	public function getIdContact($source, $code, $status = 0)
	{
		global $conf;

		$result = array();
		$i = 0;
		// Particular case for shipping
		if ($this->element == 'shipping' && $this->origin_id != 0) {
			$id = $this->origin_id;
			$element = 'commande';
		} elseif ($this->element == 'reception' && $this->origin_id != 0) {
			$id = $this->origin_id;
			$element = 'order_supplier';
		} else {
			$id = $this->id;
			$element = $this->element;
		}

		$sql = "SELECT ec.fk_socpeople";
		$sql .= " FROM ".$this->db->prefix()."element_contact as ec,";
		if ($source == 'internal') {
			$sql .= " ".$this->db->prefix()."user as c,";
		}
		if ($source == 'external') {
			$sql .= " ".$this->db->prefix()."socpeople as c,";
		}
		$sql .= " ".$this->db->prefix()."c_type_contact as tc";
		$sql .= " WHERE ec.element_id = ".((int) $id);
		$sql .= " AND ec.fk_socpeople = c.rowid";
		if ($source == 'internal') {
			$sql .= " AND c.entity IN (".getEntity('user').")";
		}
		if ($source == 'external') {
			$sql .= " AND c.entity IN (".getEntity('societe').")";
		}
		$sql .= " AND ec.fk_c_type_contact = tc.rowid";
		$sql .= " AND tc.element = '".$this->db->escape($element)."'";
		$sql .= " AND tc.source = '".$this->db->escape($source)."'";
		if ($code) {
			$sql .= " AND tc.code = '".$this->db->escape($code)."'";
		}
		$sql .= " AND tc.active = 1";
		if ($status) {
			$sql .= " AND ec.statut = ".((int) $status);
		}

		dol_syslog(get_class($this)."::getIdContact", LOG_DEBUG);
		$resql = $this->db->query($sql);
		if ($resql) {
			while ($obj = $this->db->fetch_object($resql)) {
				$result[$i] = $obj->fk_socpeople;
				$i++;
			}
		} else {
			$this->error = $this->db->error();
			return null;
		}

		return $result;
	}

	// phpcs:disable PEAR.NamingConventions.ValidFunctionName.ScopeNotCamelCaps
	/**
	 *		Load object contact with id=$this->contact_id into $this->contact
	 *
	 *		@param	int		$contactid      Id du contact. Use this->contact_id if empty.
	 *		@return	int						Return integer <0 if KO, >0 if OK
	 */
	public function fetch_contact($contactid = null)
	{
		// phpcs:enable
		if (empty($contactid)) {
			$contactid = $this->contact_id;
		}

		if (empty($contactid)) {
			return 0;
		}

		require_once DOL_DOCUMENT_ROOT.'/contact/class/contact.class.php';
		$contact = new Contact($this->db);
		$result = $contact->fetch($contactid);
		$this->contact = $contact;
		return $result;
	}

	// phpcs:disable PEAR.NamingConventions.ValidFunctionName.ScopeNotCamelCaps
	/**
	 *    	Load the third party of object, from id $this->socid or $this->fk_soc, into this->thirdparty
	 *
	 *		@param		int		$force_thirdparty_id	Force thirdparty id
	 *		@return		int								Return integer <0 if KO, >0 if OK
	 */
	public function fetch_thirdparty($force_thirdparty_id = 0)
	{
		// phpcs:enable
		if (empty($this->socid) && empty($this->fk_soc) && empty($force_thirdparty_id)) {
			return 0;
		}

		require_once DOL_DOCUMENT_ROOT.'/societe/class/societe.class.php';

		$idtofetch = isset($this->socid) ? $this->socid : (isset($this->fk_soc) ? $this->fk_soc : 0);
		if ($force_thirdparty_id) {
			$idtofetch = $force_thirdparty_id;
		}

		if ($idtofetch) {
			$thirdparty = new Societe($this->db);
			$result = $thirdparty->fetch($idtofetch);
			if ($result < 0) {
				$this->errors = array_merge($this->errors, $thirdparty->errors);
			}
			$this->thirdparty = $thirdparty;

			// Use first price level if level not defined for third party
			if (getDolGlobalString('PRODUIT_MULTIPRICES') && empty($this->thirdparty->price_level)) {
				$this->thirdparty->price_level = 1;
			}

			return $result;
		} else {
			return -1;
		}
	}


	/**
	 * Looks for an object with ref matching the wildcard provided
	 * It does only work when $this->table_ref_field is set
	 *
	 * @param 	string 	$ref 	Wildcard
	 * @return 	int 			>1 = OK, 0 = Not found or table_ref_field not defined, <0 = KO
	 */
	public function fetchOneLike($ref)
	{
		if (!$this->table_ref_field) {
			return 0;
		}

		$sql = "SELECT rowid FROM ".$this->db->prefix().$this->table_element;
		$sql .= " WHERE ".$this->table_ref_field." LIKE '".$this->db->escape($ref)."'";	// no escapeforlike here
		$sql .= " LIMIT 1";

		$query = $this->db->query($sql);

		if (!$this->db->num_rows($query)) {
			return 0;
		}

		$result = $this->db->fetch_object($query);

		if (method_exists($this, 'fetch')) {
			return $this->fetch($result->rowid);
		} else {
			$this->error = 'Fetch method not implemented on '.get_class($this);
			dol_syslog(get_class($this).'::fetchOneLike Error='.$this->error, LOG_ERR);
			array_push($this->errors, $this->error);
			return -1;
		}
	}

	// phpcs:disable PEAR.NamingConventions.ValidFunctionName.ScopeNotCamelCaps
	/**
	 *	Load data for barcode into properties ->barcode_type*
	 *	Properties ->barcode_type that is id of barcode. Type is used to find other properties, but
	 *  if it is not defined, ->element must be defined to know default barcode type.
	 *
	 *	@return		int			Return integer <0 if KO, 0 if can't guess type of barcode (ISBN, EAN13...), >0 if OK (all barcode properties loaded)
	 */
	public function fetch_barcode()
	{
		// phpcs:enable
		global $conf;

		dol_syslog(get_class($this).'::fetch_barcode this->element='.$this->element.' this->barcode_type='.$this->barcode_type);

		$idtype = $this->barcode_type;
		if (empty($idtype) && $idtype != '0') {	// If type of barcode no set, we try to guess. If set to '0' it means we forced to have type remain not defined
			if ($this->element == 'product' && getDolGlobalString('PRODUIT_DEFAULT_BARCODE_TYPE')) {
				$idtype = getDolGlobalString('PRODUIT_DEFAULT_BARCODE_TYPE');
			} elseif ($this->element == 'societe') {
				$idtype = getDolGlobalString('GENBARCODE_BARCODETYPE_THIRDPARTY');
			} else {
				dol_syslog('Call fetch_barcode with barcode_type not defined and cannot be guessed', LOG_WARNING);
			}
		}

		if ($idtype > 0) {
			if (empty($this->barcode_type) || empty($this->barcode_type_code) || empty($this->barcode_type_label) || empty($this->barcode_type_coder)) {    // If data not already loaded
				$sql = "SELECT rowid, code, libelle as label, coder";
				$sql .= " FROM ".$this->db->prefix()."c_barcode_type";
				$sql .= " WHERE rowid = ".((int) $idtype);
				dol_syslog(get_class($this).'::fetch_barcode', LOG_DEBUG);
				$resql = $this->db->query($sql);
				if ($resql) {
					$obj = $this->db->fetch_object($resql);
					$this->barcode_type       = $obj->rowid;
					$this->barcode_type_code  = $obj->code;
					$this->barcode_type_label = $obj->label;
					$this->barcode_type_coder = $obj->coder;
					return 1;
				} else {
					dol_print_error($this->db);
					return -1;
				}
			}
		}
		return 0;
	}

	// phpcs:disable PEAR.NamingConventions.ValidFunctionName.ScopeNotCamelCaps
	/**
	 *		Load the project with id $this->fk_project into this->project
	 *
	 *		@return		int			Return integer <0 if KO, >=0 if OK
	 */
	public function fetch_project()
	{
		// phpcs:enable
		return $this->fetch_projet();
	}

	// phpcs:disable PEAR.NamingConventions.ValidFunctionName.ScopeNotCamelCaps
	/**
	 *		Load the project with id $this->fk_project into this->project
	 *
	 *		@return		int			Return integer <0 if KO, >=0 if OK
	 */
	public function fetch_projet()
	{
		// phpcs:enable
		include_once DOL_DOCUMENT_ROOT.'/projet/class/project.class.php';

		if (empty($this->fk_project) && !empty($this->fk_projet)) {
			$this->fk_project = $this->fk_projet; // For backward compatibility
		}
		if (empty($this->fk_project)) {
			return 0;
		}

		$project = new Project($this->db);
		$result = $project->fetch($this->fk_project);

		$this->projet = $project; // deprecated
		$this->project = $project;
		return $result;
	}

	// phpcs:disable PEAR.NamingConventions.ValidFunctionName.ScopeNotCamelCaps
	/**
	 *		Load the product with id $this->fk_product into this->product
	 *
	 *		@return		int			Return integer <0 if KO, >=0 if OK
	 */
	public function fetch_product()
	{
		// phpcs:enable
		include_once DOL_DOCUMENT_ROOT.'/product/class/product.class.php';

		if (empty($this->fk_product)) {
			return 0;
		}

		$product = new Product($this->db);
		$result = $product->fetch($this->fk_product);

		$this->product = $product;
		return $result;
	}

	// phpcs:disable PEAR.NamingConventions.ValidFunctionName.ScopeNotCamelCaps
	/**
	 *		Load the user with id $userid into this->user
	 *
	 *		@param	int		$userid 		Id du contact
	 *		@return	int						Return integer <0 if KO, >0 if OK
	 */
	public function fetch_user($userid)
	{
		// phpcs:enable
		$user = new User($this->db);
		$result = $user->fetch($userid);
		$this->user = $user;
		return $result;
	}

	// phpcs:disable PEAR.NamingConventions.ValidFunctionName.ScopeNotCamelCaps
	/**
	 *	Read linked origin object.
	 *	Set ->origin_object
	 *	Set also ->expedition or ->livraison or ->commandFournisseur (deprecated)
	 *
	 *	@return		void
	 */
	public function fetch_origin()
	{
		// phpcs:enable
		if ($this->origin == 'shipping') {
			$this->origin = 'expedition';
		}
		if ($this->origin == 'delivery') {
			$this->origin = 'livraison';
		}
		if ($this->origin == 'order_supplier' || $this->origin == 'supplier_order') {
			$this->origin = 'commandeFournisseur';
		}

		$origin = $this->origin;

		$classname = ucfirst($origin);
		$this->origin_object = new $classname($this->db);
		$this->origin_object->fetch($this->origin_id);

		// TODO Remove this line
		$this->$origin = $this->origin_object;
	}

	/**
	 *  Load object from specific field
	 *
	 *  @param	string	$table		Table element or element line
	 *  @param	string	$field		Field selected
	 *  @param	string	$key		Import key
	 *  @param	string	$element	Element name
	 *	@return	int|false			Return -1 or false if KO, >0 if OK
	 */
	public function fetchObjectFrom($table, $field, $key, $element = null)
	{
		global $conf;

		$result = false;

		$sql = "SELECT rowid FROM ".$this->db->prefix().$table;
		$sql .= " WHERE ".$field." = '".$this->db->escape($key)."'";
		if (!empty($element)) {
			$sql .= " AND entity IN (".getEntity($element).")";
		} else {
			$sql .= " AND entity = ".((int) $conf->entity);
		}

		dol_syslog(get_class($this).'::fetchObjectFrom', LOG_DEBUG);
		$resql = $this->db->query($sql);
		if ($resql) {
			$obj = $this->db->fetch_object($resql);
			// Test for avoid error -1
			if ($obj) {
				if (method_exists($this, 'fetch')) {
					$result = $this->fetch($obj->rowid);
				} else {
					$this->error = 'fetch() method not implemented on '.get_class($this);
					dol_syslog(get_class($this).'::fetchOneLike Error='.$this->error, LOG_ERR);
					array_push($this->errors, $this->error);
					$result = -1;
				}
			}
		}

		return $result;
	}

	/**
	 *	Getter generic. Load value from a specific field
	 *
	 *	@param	string	$table		Table of element or element line
	 *	@param	int		$id			Element id
	 *	@param	string	$field		Field selected
	 *	@return	int					Return integer <0 if KO, >0 if OK
	 */
	public function getValueFrom($table, $id, $field)
	{
		$result = false;
		if (!empty($id) && !empty($field) && !empty($table)) {
			$sql = "SELECT ".$field." FROM ".$this->db->prefix().$table;
			$sql .= " WHERE rowid = ".((int) $id);

			dol_syslog(get_class($this).'::getValueFrom', LOG_DEBUG);
			$resql = $this->db->query($sql);
			if ($resql) {
				$row = $this->db->fetch_row($resql);
				$result = $row[0];
			}
		}
		return $result;
	}

	/**
	 *	Setter generic. Update a specific field into database.
	 *  Warning: Trigger is run only if param trigkey is provided.
	 *
	 *	@param	string		$field			Field to update
	 *	@param	mixed		$value			New value
	 *	@param	string		$table			To force other table element or element line (should not be used)
	 *	@param	int			$id				To force other object id (should not be used)
	 *	@param	string		$format			Data format ('text', 'int', 'date'). 'text' is used if not defined
	 *	@param	string		$id_field		To force rowid field name. 'rowid' is used if not defined
	 *	@param	User|string	$fuser			Update the user of last update field with this user. If not provided, current user is used except if value is 'none'
	 *  @param  string      $trigkey    	Trigger key to run (in most cases something like 'XXX_MODIFY')
	 *  @param	string		$fk_user_field	Name of field to save user id making change
	 *	@return	int							Return integer <0 if KO, >0 if OK
	 *  @see updateExtraField()
	 */
	public function setValueFrom($field, $value, $table = '', $id = null, $format = '', $id_field = '', $fuser = null, $trigkey = '', $fk_user_field = 'fk_user_modif')
	{
		global $user;

		if (empty($table)) {
			$table = $this->table_element;
		}
		if (empty($id)) {
			$id = $this->id;
		}
		if (empty($format)) {
			$format = 'text';
		}
		if (empty($id_field)) {
			$id_field = 'rowid';
		}

		// Special case
		if ($table == 'product' && $field == 'note_private') {
			$field = 'note';
		}

		if (in_array($table, array('actioncomm', 'adherent', 'advtargetemailing', 'cronjob', 'establishment'))) {
			$fk_user_field = 'fk_user_mod';
		}
		if (in_array($table, array('prelevement_bons'))) {	// TODO Add a field fk_user_modif into llx_prelevement_bons
			$fk_user_field = '';
		}

		if ($trigkey) {
			$oldvalue = null;

			$sql = "SELECT " . $field;
			$sql .= " FROM " . MAIN_DB_PREFIX . $table;
			$sql .= " WHERE " . $id_field . " = " . ((int) $id);

			$resql = $this->db->query($sql);
			if ($resql) {
				if ($obj = $this->db->fetch_object($resql)) {
					if ($format == 'date') {
						$oldvalue = $this->db->jdate($obj->$field);
					} else {
						$oldvalue = $obj->$field;
					}
				}
			} else {
				$this->error = $this->db->lasterror();
				return -1;
			}
		}

		$error = 0;

		dol_syslog(__METHOD__, LOG_DEBUG);

		$this->db->begin();

		$sql = "UPDATE ".$this->db->prefix().$table." SET ";

		if ($format == 'text') {
			$sql .= $field." = '".$this->db->escape($value)."'";
		} elseif ($format == 'int') {
			$sql .= $field." = ".((int) $value);
		} elseif ($format == 'date') {
			$sql .= $field." = ".($value ? "'".$this->db->idate($value)."'" : "null");
		} elseif ($format == 'dategmt') {
			$sql .= $field." = ".($value ? "'".$this->db->idate($value, 'gmt')."'" : "null");
		}

		if ($fk_user_field) {
			if (!empty($fuser) && is_object($fuser)) {
				$sql .= ", ".$fk_user_field." = ".((int) $fuser->id);
			} elseif (empty($fuser) || $fuser != 'none') {
				$sql .= ", ".$fk_user_field." = ".((int) $user->id);
			}
		}

		$sql .= " WHERE ".$id_field." = ".((int) $id);

		$resql = $this->db->query($sql);
		if ($resql) {
			if ($trigkey) {
				// call trigger with updated object values
				if (method_exists($this, 'fetch')) {
					$result = $this->fetch($id);
				} else {
					$result = $this->fetchCommon($id);
				}
				$this->oldcopy = clone $this;
				if (property_exists($this->oldcopy, $field)) {
					$this->oldcopy->$field = $oldvalue;
				}

				if ($result >= 0) {
					$result = $this->call_trigger($trigkey, (!empty($fuser) && is_object($fuser)) ? $fuser : $user); // This may set this->errors
				}
				if ($result < 0) {
					$error++;
				}
			}

			if (!$error) {
				if (property_exists($this, $field)) {
					$this->$field = $value;
				}
				$this->db->commit();
				return 1;
			} else {
				$this->db->rollback();
				return -2;
			}
		} else {
			if ($this->db->lasterrno() == 'DB_ERROR_RECORD_ALREADY_EXISTS') {
				$this->error = 'DB_ERROR_RECORD_ALREADY_EXISTS';
			} else {
				$this->error = $this->db->lasterror();
			}
			$this->db->rollback();
			return -1;
		}
	}

	// phpcs:disable PEAR.NamingConventions.ValidFunctionName.ScopeNotCamelCaps
	/**
	 *      Load properties id_previous and id_next by comparing $fieldid with $this->ref
	 *
	 *      @param	string	$filter		Optional SQL filter. Example: "(t.field1 = 'aa' OR t.field2 = 'bb')". Do not allow user input data here.
	 *      							Use SQL and not Universal Search Filter. @TODO Replace this with an USF string after changing all ->next_prev_filter
	 *	 	@param  string	$fieldid   	Name of field to use for the select MAX and MIN
	 *		@param	int		$nodbprefix	Do not include DB prefix to forge table name
	 *      @return int         		Return integer <0 if KO, >0 if OK
	 */
	public function load_previous_next_ref($filter, $fieldid, $nodbprefix = 0)
	{
		// phpcs:enable
		global $conf, $user;

		if (!$this->table_element) {
			dol_print_error(null, get_class($this)."::load_previous_next_ref was called on object with property table_element not defined");
			return -1;
		}
		if ($fieldid == 'none') {
			return 1;
		}

		// For backward compatibility
		if (in_array($this->table_element, array('facture_rec', 'facture_fourn_rec')) && $fieldid == 'title') {
			$fieldid = 'titre';
		}

		// Security on socid
		$socid = 0;
		if ($user->socid > 0) {
			$socid = $user->socid;
		}

		// this->ismultientitymanaged contains
		// 0=No test on entity, 1=Test with field entity, 'field@table'=Test with link by field@table
		$aliastablesociete = 's';
		if ($this->element == 'societe') {
			$aliastablesociete = 'te'; // te as table_element
		}
		$restrictiononfksoc = empty($this->restrictiononfksoc) ? 0 : $this->restrictiononfksoc;
		$sql = "SELECT MAX(te.".$fieldid.")";
		$sql .= " FROM ".(empty($nodbprefix) ? $this->db->prefix() : '').$this->table_element." as te";
		if (isset($this->ismultientitymanaged) && !is_numeric($this->ismultientitymanaged)) {
			$tmparray = explode('@', $this->ismultientitymanaged);
			$sql .= ", ".$this->db->prefix().$tmparray[1]." as ".($tmparray[1] == 'societe' ? 's' : 'parenttable'); // If we need to link to this table to limit select to entity
		} elseif ($restrictiononfksoc == 1 && $this->element != 'societe' && !$user->hasRight('societe', 'client', 'voir') && !$socid) {
			$sql .= ", ".$this->db->prefix()."societe as s"; // If we need to link to societe to limit select to socid
		} elseif ($restrictiononfksoc == 2 && $this->element != 'societe' && !$user->hasRight('societe', 'client', 'voir') && !$socid) {
			$sql .= " LEFT JOIN ".$this->db->prefix()."societe as s ON te.fk_soc = s.rowid"; // If we need to link to societe to limit select to socid
		}
		if ($restrictiononfksoc && !$user->hasRight('societe', 'client', 'voir') && !$socid) {
			$sql .= " LEFT JOIN ".$this->db->prefix()."societe_commerciaux as sc ON ".$aliastablesociete.".rowid = sc.fk_soc";
		}
		if ($fieldid == 'rowid') {
			$sql .= " WHERE te.".$fieldid." < ".((int) $this->id);
		} else {
			$sql .= " WHERE te.".$fieldid." < '".$this->db->escape($this->ref)."'"; // ->ref must always be defined (set to id if field does not exists)
		}
		if ($restrictiononfksoc == 1 && !$user->hasRight('societe', 'client', 'voir') && !$socid) {
			$sql .= " AND sc.fk_user = ".((int) $user->id);
		}
		if ($restrictiononfksoc == 2 && !$user->hasRight('societe', 'client', 'voir') && !$socid) {
			$sql .= " AND (sc.fk_user = ".((int) $user->id).' OR te.fk_soc IS NULL)';
		}
		if (!empty($filter)) {
			if (!preg_match('/^\s*AND/i', $filter)) {
				$sql .= " AND ";
			}
			$sql .= $filter;
		}
		if (isset($this->ismultientitymanaged) && !is_numeric($this->ismultientitymanaged)) {
			$tmparray = explode('@', $this->ismultientitymanaged);
			$sql .= " AND te.".$tmparray[0]." = ".($tmparray[1] == "societe" ? "s" : "parenttable").".rowid"; // If we need to link to this table to limit select to entity
		} elseif ($restrictiononfksoc == 1 && $this->element != 'societe' && !$user->hasRight('societe', 'client', 'voir') && !$socid) {
			$sql .= ' AND te.fk_soc = s.rowid'; // If we need to link to societe to limit select to socid
		}
		if (isset($this->ismultientitymanaged) && $this->ismultientitymanaged == 1) {
			if ($this->element == 'user' && getDolGlobalInt('MULTICOMPANY_TRANSVERSE_MODE')) {
				if (!empty($user->admin) && empty($user->entity) && $conf->entity == 1) {
					$sql .= " AND te.entity IS NOT NULL"; // Show all users
				} else {
					$sql .= " AND te.rowid IN (SELECT ug.fk_user FROM ".$this->db->prefix()."usergroup_user as ug WHERE ug.entity IN (".getEntity('usergroup')."))";
				}
			} else {
				$sql .= ' AND te.entity IN ('.getEntity($this->element).')';
			}
		}
		if (isset($this->ismultientitymanaged) && !is_numeric($this->ismultientitymanaged) && $this->element != 'societe') {
			$tmparray = explode('@', $this->ismultientitymanaged);
			$sql .= ' AND parenttable.entity IN ('.getEntity($tmparray[1]).')';
		}
		if ($restrictiononfksoc == 1 && $socid && $this->element != 'societe') {
			$sql .= ' AND te.fk_soc = '.((int) $socid);
		}
		if ($restrictiononfksoc == 2 && $socid && $this->element != 'societe') {
			$sql .= ' AND (te.fk_soc = '.((int) $socid).' OR te.fk_soc IS NULL)';
		}
		if ($restrictiononfksoc && $socid && $this->element == 'societe') {
			$sql .= ' AND te.rowid = '.((int) $socid);
		}
		//print 'socid='.$socid.' restrictiononfksoc='.$restrictiononfksoc.' ismultientitymanaged = '.$this->ismultientitymanaged.' filter = '.$filter.' -> '.$sql."<br>";

		$result = $this->db->query($sql);
		if (!$result) {
			$this->error = $this->db->lasterror();
			return -1;
		}
		$row = $this->db->fetch_row($result);
		$this->ref_previous = $row[0];

		$sql = "SELECT MIN(te.".$fieldid.")";
		$sql .= " FROM ".(empty($nodbprefix) ? $this->db->prefix() : '').$this->table_element." as te";
		if (isset($this->ismultientitymanaged) && !is_numeric($this->ismultientitymanaged)) {
			$tmparray = explode('@', $this->ismultientitymanaged);
			$sql .= ", ".$this->db->prefix().$tmparray[1]." as ".($tmparray[1] == 'societe' ? 's' : 'parenttable'); // If we need to link to this table to limit select to entity
		} elseif ($restrictiononfksoc == 1 && $this->element != 'societe' && !$user->hasRight('societe', 'client', 'voir') && !$socid) {
			$sql .= ", ".$this->db->prefix()."societe as s"; // If we need to link to societe to limit select to socid
		} elseif ($restrictiononfksoc == 2 && $this->element != 'societe' && !$user->hasRight('societe', 'client', 'voir') && !$socid) {
			$sql .= " LEFT JOIN ".$this->db->prefix()."societe as s ON te.fk_soc = s.rowid"; // If we need to link to societe to limit select to socid
		}
		if ($restrictiononfksoc && !$user->hasRight('societe', 'client', 'voir') && !$socid) {
			$sql .= " LEFT JOIN ".$this->db->prefix()."societe_commerciaux as sc ON ".$aliastablesociete.".rowid = sc.fk_soc";
		}
		if ($fieldid == 'rowid') {
			$sql .= " WHERE te.".$fieldid." > ".((int) $this->id);
		} else {
			$sql .= " WHERE te.".$fieldid." > '".$this->db->escape($this->ref)."'"; // ->ref must always be defined (set to id if field does not exists)
		}
		if ($restrictiononfksoc == 1 && !$user->hasRight('societe', 'client', 'voir') && !$socid) {
			$sql .= " AND (sc.fk_user = ".((int) $user->id);
			if (getDolGlobalInt('MAIN_SEE_SUBORDINATES')) {
				$userschilds = $user->getAllChildIds();
				$sql .= " OR sc.fk_user IN (".$this->db->sanitize(implode(',', $userschilds)).")";
			}
			$sql .= ')';
		}
		if ($restrictiononfksoc == 2 && !$user->hasRight('societe', 'client', 'voir') && !$socid) {
			$sql .= " AND (sc.fk_user = ".((int) $user->id).' OR te.fk_soc IS NULL)';
		}
		if (!empty($filter)) {
			if (!preg_match('/^\s*AND/i', $filter)) {
				$sql .= " AND "; // For backward compatibility
			}
			$sql .= $filter;
		}
		if (isset($this->ismultientitymanaged) && !is_numeric($this->ismultientitymanaged)) {
			$tmparray = explode('@', $this->ismultientitymanaged);
			$sql .= " AND te.".$tmparray[0]." = ".($tmparray[1] == "societe" ? "s" : "parenttable").".rowid"; // If we need to link to this table to limit select to entity
		} elseif ($restrictiononfksoc == 1 && $this->element != 'societe' && !$user->hasRight('societe', 'client', 'voir') && !$socid) {
			$sql .= ' AND te.fk_soc = s.rowid'; // If we need to link to societe to limit select to socid
		}
		if (isset($this->ismultientitymanaged) && $this->ismultientitymanaged == 1) {
			if ($this->element == 'user' && getDolGlobalInt('MULTICOMPANY_TRANSVERSE_MODE')) {
				if (!empty($user->admin) && empty($user->entity) && $conf->entity == 1) {
					$sql .= " AND te.entity IS NOT NULL"; // Show all users
				} else {
					$sql .= " AND te.rowid IN (SELECT ug.fk_user FROM ".$this->db->prefix()."usergroup_user as ug WHERE ug.entity IN (".getEntity('usergroup')."))";
				}
			} else {
				$sql .= ' AND te.entity IN ('.getEntity($this->element).')';
			}
		}
		if (isset($this->ismultientitymanaged) && !is_numeric($this->ismultientitymanaged) && $this->element != 'societe') {
			$tmparray = explode('@', $this->ismultientitymanaged);
			$sql .= ' AND parenttable.entity IN ('.getEntity($tmparray[1]).')';
		}
		if ($restrictiononfksoc == 1 && $socid && $this->element != 'societe') {
			$sql .= ' AND te.fk_soc = '.((int) $socid);
		}
		if ($restrictiononfksoc == 2 && $socid && $this->element != 'societe') {
			$sql .= ' AND (te.fk_soc = '.((int) $socid).' OR te.fk_soc IS NULL)';
		}
		if ($restrictiononfksoc && $socid && $this->element == 'societe') {
			$sql .= ' AND te.rowid = '.((int) $socid);
		}
		//print 'socid='.$socid.' restrictiononfksoc='.$restrictiononfksoc.' ismultientitymanaged = '.$this->ismultientitymanaged.' filter = '.$filter.' -> '.$sql."<br>";
		// Rem: Bug in some mysql version: SELECT MIN(rowid) FROM llx_socpeople WHERE rowid > 1 when one row in database with rowid=1, returns 1 instead of null

		$result = $this->db->query($sql);
		if (!$result) {
			$this->error = $this->db->lasterror();
			return -2;
		}
		$row = $this->db->fetch_row($result);
		$this->ref_next = $row[0];

		return 1;
	}


	/**
	 *      Return list of id of contacts of object
	 *
	 *      @param	string	$source     Source of contact: external (llx_socpeople) or internal (llx_user) or thirdparty (llx_societe)
	 *      @return array				Array of id of contacts (if source=external or internal)
	 * 									Array of id of third parties with at least one contact on object (if source=thirdparty)
	 */
	public function getListContactId($source = 'external')
	{
		$contactAlreadySelected = array();
		$tab = $this->liste_contact(-1, $source);
		$num = count($tab);
		$i = 0;
		while ($i < $num) {
			if ($source == 'thirdparty') {
				$contactAlreadySelected[$i] = $tab[$i]['socid'];
			} else {
				$contactAlreadySelected[$i] = $tab[$i]['id'];
			}
			$i++;
		}
		return $contactAlreadySelected;
	}


	/**
	 *	Link element with a project
	 *
	 *	@param     	int		$projectid		Project id to link element to
	 *  @param		int		$notrigger		Disable the trigger
	 *	@return		int						Return integer <0 if KO, >0 if OK
	 */
	public function setProject($projectid, $notrigger = 0)
	{
		global $user;
		$error = 0;

		if (!$this->table_element) {
			dol_syslog(get_class($this)."::setProject was called on object with property table_element not defined", LOG_ERR);
			return -1;
		}

		$sql = "UPDATE ".$this->db->prefix().$this->table_element;
		if (!empty($this->fields['fk_project'])) {		// Common case
			if ($projectid) {
				$sql .= " SET fk_project = ".((int) $projectid);
			} else {
				$sql .= " SET fk_project = NULL";
			}
			$sql .= ' WHERE rowid = '.((int) $this->id);
		} elseif ($this->table_element == 'actioncomm') {	// Special case for actioncomm
			if ($projectid) {
				$sql .= " SET fk_project = ".((int) $projectid);
			} else {
				$sql .= " SET fk_project = NULL";
			}
			$sql .= ' WHERE id = '.((int) $this->id);
		} else { // Special case for old architecture objects
			if ($projectid) {
				$sql .= ' SET fk_projet = '.((int) $projectid);
			} else {
				$sql .= ' SET fk_projet = NULL';
			}
			$sql .= " WHERE rowid = ".((int) $this->id);
		}

		$this->db->begin();

		dol_syslog(get_class($this)."::setProject", LOG_DEBUG);
		if ($this->db->query($sql)) {
			$this->fk_project = ((int) $projectid);
		} else {
			dol_print_error($this->db);
			$error++;
		}

		// Triggers
		if (!$error && !$notrigger) {
			// Call triggers
			$result = $this->call_trigger(strtoupper($this->element) . '_MODIFY', $user);
			if ($result < 0) {
				$error++;
			} //Do also here what you must do to rollback action if trigger fail
			// End call triggers
		}

		// Commit or rollback
		if ($error) {
			$this->db->rollback();
			return -1;
		} else {
			$this->db->commit();
			return 1;
		}
	}

	/**
	 *  Change the payments methods
	 *
	 *  @param		int		$id		Id of new payment method
	 *  @return		int				>0 if OK, <0 if KO
	 */
	public function setPaymentMethods($id)
	{
		global $user;

		$error = 0;
		$notrigger = 0;

		dol_syslog(get_class($this).'::setPaymentMethods('.$id.')');

		if ($this->statut >= 0 || $this->element == 'societe') {
			// TODO uniformize field name
			$fieldname = 'fk_mode_reglement';
			if ($this->element == 'societe') {
				$fieldname = 'mode_reglement';
			}
			if (get_class($this) == 'Fournisseur') {
				$fieldname = 'mode_reglement_supplier';
			}
			if (get_class($this) == 'Tva') {
				$fieldname = 'fk_typepayment';
			}
			if (get_class($this) == 'Salary') {
				$fieldname = 'fk_typepayment';
			}

			$sql = "UPDATE ".$this->db->prefix().$this->table_element;
			$sql .= " SET ".$fieldname." = ".(($id > 0 || $id == '0') ? ((int) $id) : 'NULL');
			$sql .= ' WHERE rowid='.((int) $this->id);

			if ($this->db->query($sql)) {
				$this->mode_reglement_id = $id;
				// for supplier
				if (get_class($this) == 'Fournisseur') {
					$this->mode_reglement_supplier_id = $id;
				}
				// Triggers
				if (!$error && !$notrigger) {
					// Call triggers
					if (get_class($this) == 'Commande') {
						$result = $this->call_trigger('ORDER_MODIFY', $user);
					} else {
						$result = $this->call_trigger(strtoupper(get_class($this)).'_MODIFY', $user);
					}
					if ($result < 0) {
						$error++;
					}
					// End call triggers
				}
				return 1;
			} else {
				dol_syslog(get_class($this).'::setPaymentMethods Error '.$this->db->error());
				$this->error = $this->db->error();
				return -1;
			}
		} else {
			dol_syslog(get_class($this).'::setPaymentMethods, status of the object is incompatible');
			$this->error = 'Status of the object is incompatible '.$this->statut;
			return -2;
		}
	}

	/**
	 *  Change the multicurrency code
	 *
	 *  @param		string	$code	multicurrency code
	 *  @return		int				>0 if OK, <0 if KO
	 */
	public function setMulticurrencyCode($code)
	{
		dol_syslog(get_class($this).'::setMulticurrencyCode('.$code.')');
		if ($this->statut >= 0 || $this->element == 'societe') {
			$fieldname = 'multicurrency_code';

			$sql = 'UPDATE '.$this->db->prefix().$this->table_element;
			$sql .= " SET ".$fieldname." = '".$this->db->escape($code)."'";
			$sql .= ' WHERE rowid='.((int) $this->id);

			if ($this->db->query($sql)) {
				$this->multicurrency_code = $code;

				list($fk_multicurrency, $rate) = MultiCurrency::getIdAndTxFromCode($this->db, $code);
				if ($rate) {
					$this->setMulticurrencyRate($rate, 2);
				}

				return 1;
			} else {
				dol_syslog(get_class($this).'::setMulticurrencyCode Error '.$sql.' - '.$this->db->error());
				$this->error = $this->db->error();
				return -1;
			}
		} else {
			dol_syslog(get_class($this).'::setMulticurrencyCode, status of the object is incompatible');
			$this->error = 'Status of the object is incompatible '.$this->statut;
			return -2;
		}
	}

	/**
	 *  Change the multicurrency rate
	 *
	 *  @param		double	$rate	multicurrency rate
	 *  @param		int		$mode	mode 1 : amounts in company currency will be recalculated, mode 2 : amounts in foreign currency will be recalculated
	 *  @return		int				>0 if OK, <0 if KO
	 */
	public function setMulticurrencyRate($rate, $mode = 1)
	{
		dol_syslog(get_class($this).'::setMulticurrencyRate('.$rate.', '.$mode.')');
		if ($this->statut >= 0 || $this->element == 'societe') {
			$fieldname = 'multicurrency_tx';

			$sql = 'UPDATE '.$this->db->prefix().$this->table_element;
			$sql .= " SET ".$fieldname." = ".((float) $rate);
			$sql .= ' WHERE rowid='.((int) $this->id);

			if ($this->db->query($sql)) {
				$this->multicurrency_tx = $rate;

				// Update line price
				if (!empty($this->lines)) {
					foreach ($this->lines as &$line) {
						// Amounts in company currency will be recalculated
						if ($mode == 1) {
							$line->subprice = 0;
						}

						// Amounts in foreign currency will be recalculated
						if ($mode == 2) {
							$line->multicurrency_subprice = 0;
						}

						switch ($this->element) {
							case 'propal':
								/** @var Propal $this */
								/** @var PropaleLigne $line */
								$this->updateline(
									$line->id,
									$line->subprice,
									$line->qty,
									$line->remise_percent,
									$line->tva_tx,
									$line->localtax1_tx,
									$line->localtax2_tx,
									($line->description ? $line->description : $line->desc),
									'HT',
									$line->info_bits,
									$line->special_code,
									$line->fk_parent_line,
									$line->skip_update_total,
									$line->fk_fournprice,
									$line->pa_ht,
									$line->label,
									$line->product_type,
									$line->date_start,
									$line->date_end,
									$line->array_options,
									$line->fk_unit,
									$line->multicurrency_subprice
								);
								break;
							case 'commande':
								/** @var Commande $this */
								/** @var OrderLine $line */
								$this->updateline(
									$line->id,
									($line->description ? $line->description : $line->desc),
									$line->subprice,
									$line->qty,
									$line->remise_percent,
									$line->tva_tx,
									$line->localtax1_tx,
									$line->localtax2_tx,
									'HT',
									$line->info_bits,
									$line->date_start,
									$line->date_end,
									$line->product_type,
									$line->fk_parent_line,
									$line->skip_update_total,
									$line->fk_fournprice,
									$line->pa_ht,
									$line->label,
									$line->special_code,
									$line->array_options,
									$line->fk_unit,
									$line->multicurrency_subprice
								);
								break;
							case 'facture':
								/** @var Facture $this */
								/** @var FactureLigne $line */
								$this->updateline(
									$line->id,
									($line->description ? $line->description : $line->desc),
									$line->subprice,
									$line->qty,
									$line->remise_percent,
									$line->date_start,
									$line->date_end,
									$line->tva_tx,
									$line->localtax1_tx,
									$line->localtax2_tx,
									'HT',
									$line->info_bits,
									$line->product_type,
									$line->fk_parent_line,
									$line->skip_update_total,
									$line->fk_fournprice,
									$line->pa_ht,
									$line->label,
									$line->special_code,
									$line->array_options,
									$line->situation_percent,
									$line->fk_unit,
									$line->multicurrency_subprice
								);
								break;
							case 'supplier_proposal':
								/** @var SupplierProposal $this */
								/** @var SupplierProposalLine $line */
								$this->updateline(
									$line->id,
									$line->subprice,
									$line->qty,
									$line->remise_percent,
									$line->tva_tx,
									$line->localtax1_tx,
									$line->localtax2_tx,
									($line->description ? $line->description : $line->desc),
									'HT',
									$line->info_bits,
									$line->special_code,
									$line->fk_parent_line,
									$line->skip_update_total,
									$line->fk_fournprice,
									$line->pa_ht,
									$line->label,
									$line->product_type,
									$line->array_options,
									$line->ref_fourn,
									$line->multicurrency_subprice
								);
								break;
							case 'order_supplier':
								/** @var CommandeFournisseur $this */
								/** @var CommandeFournisseurLigne $line */
								$this->updateline(
									$line->id,
									($line->description ? $line->description : $line->desc),
									$line->subprice,
									$line->qty,
									$line->remise_percent,
									$line->tva_tx,
									$line->localtax1_tx,
									$line->localtax2_tx,
									'HT',
									$line->info_bits,
									$line->product_type,
									false,
									$line->date_start,
									$line->date_end,
									$line->array_options,
									$line->fk_unit,
									$line->multicurrency_subprice,
									$line->ref_supplier
								);
								break;
							case 'invoice_supplier':
								/** @var FactureFournisseur $this */
								/** @var SupplierInvoiceLine $line */
								$this->updateline(
									$line->id,
									($line->description ? $line->description : $line->desc),
									$line->subprice,
									$line->tva_tx,
									$line->localtax1_tx,
									$line->localtax2_tx,
									$line->qty,
									0,
									'HT',
									$line->info_bits,
									$line->product_type,
									$line->remise_percent,
									false,
									$line->date_start,
									$line->date_end,
									$line->array_options,
									$line->fk_unit,
									$line->multicurrency_subprice,
									$line->ref_supplier
								);
								break;
							default:
								dol_syslog(get_class($this).'::setMulticurrencyRate no updateline defined', LOG_DEBUG);
								break;
						}
					}
				}

				return 1;
			} else {
				dol_syslog(get_class($this).'::setMulticurrencyRate Error '.$sql.' - '.$this->db->error());
				$this->error = $this->db->error();
				return -1;
			}
		} else {
			dol_syslog(get_class($this).'::setMulticurrencyRate, status of the object is incompatible');
			$this->error = 'Status of the object is incompatible '.$this->statut;
			return -2;
		}
	}

	/**
	 *  Change the payments terms
	 *
	 *  @param		int		$id					Id of new payment terms
	 *  @param		float	$deposit_percent	% of deposit if needed by payment terms
	 *  @return		int							>0 if OK, <0 if KO
	 */
	public function setPaymentTerms($id, $deposit_percent = null)
	{
		dol_syslog(get_class($this).'::setPaymentTerms('.$id.', '.var_export($deposit_percent, true).')');
		if ($this->statut >= 0 || $this->element == 'societe') {
			// TODO uniformize field name
			$fieldname = 'fk_cond_reglement';
			if ($this->element == 'societe') {
				$fieldname = 'cond_reglement';
			}
			if (get_class($this) == 'Fournisseur') {
				$fieldname = 'cond_reglement_supplier';
			}

			if (empty($deposit_percent) || $deposit_percent < 0) {
				$deposit_percent = (float) getDictionaryValue('c_payment_term', 'deposit_percent', $id);
			}

			if ($deposit_percent > 100) {
				$deposit_percent = 100;
			}

			$sql = 'UPDATE '.$this->db->prefix().$this->table_element;
			$sql .= " SET ".$fieldname." = ".(($id > 0 || $id == '0') ? ((int) $id) : 'NULL');
			if (in_array($this->table_element, array('propal', 'commande', 'societe'))) {
				$sql .= " , deposit_percent = " . (empty($deposit_percent) ? 'NULL' : "'".$this->db->escape($deposit_percent)."'");
			}
			$sql .= ' WHERE rowid='.((int) $this->id);

			if ($this->db->query($sql)) {
				$this->cond_reglement_id = $id;
				// for supplier
				if (get_class($this) == 'Fournisseur') {
					$this->cond_reglement_supplier_id = $id;
				}
				$this->cond_reglement = $id; // for compatibility
				$this->deposit_percent = $deposit_percent;
				return 1;
			} else {
				dol_syslog(get_class($this).'::setPaymentTerms Error '.$sql.' - '.$this->db->error());
				$this->error = $this->db->error();
				return -1;
			}
		} else {
			dol_syslog(get_class($this).'::setPaymentTerms, status of the object is incompatible');
			$this->error = 'Status of the object is incompatible '.$this->statut;
			return -2;
		}
	}

	/**
	 *  Change the transport mode methods
	 *
	 *  @param		int		$id		Id of transport mode
	 *  @return		int				>0 if OK, <0 if KO
	 */
	public function setTransportMode($id)
	{
		dol_syslog(get_class($this).'::setTransportMode('.$id.')');
		if ($this->statut >= 0 || $this->element == 'societe') {
			$fieldname = 'fk_transport_mode';
			if ($this->element == 'societe') {
				$fieldname = 'transport_mode';
			}
			if (get_class($this) == 'Fournisseur') {
				$fieldname = 'transport_mode_supplier';
			}

			$sql = 'UPDATE '.$this->db->prefix().$this->table_element;
			$sql .= " SET ".$fieldname." = ".(($id > 0 || $id == '0') ? ((int) $id) : 'NULL');
			$sql .= ' WHERE rowid='.((int) $this->id);

			if ($this->db->query($sql)) {
				$this->transport_mode_id = $id;
				// for supplier
				if (get_class($this) == 'Fournisseur') {
					$this->transport_mode_supplier_id = $id;
				}
				return 1;
			} else {
				dol_syslog(get_class($this).'::setTransportMode Error '.$sql.' - '.$this->db->error());
				$this->error = $this->db->error();
				return -1;
			}
		} else {
			dol_syslog(get_class($this).'::setTransportMode, status of the object is incompatible');
			$this->error = 'Status of the object is incompatible '.$this->statut;
			return -2;
		}
	}

	/**
	 *  Change the retained warranty payments terms
	 *
	 *  @param		int		$id		Id of new payment terms
	 *  @return		int				>0 if OK, <0 if KO
	 */
	public function setRetainedWarrantyPaymentTerms($id)
	{
		dol_syslog(get_class($this).'::setRetainedWarrantyPaymentTerms('.$id.')');
		if ($this->statut >= 0 || $this->element == 'societe') {
			$fieldname = 'retained_warranty_fk_cond_reglement';

			$sql = 'UPDATE '.$this->db->prefix().$this->table_element;
			$sql .= " SET ".$fieldname." = ".((int) $id);
			$sql .= ' WHERE rowid='.((int) $this->id);

			if ($this->db->query($sql)) {
				$this->retained_warranty_fk_cond_reglement = $id;
				return 1;
			} else {
				dol_syslog(get_class($this).'::setRetainedWarrantyPaymentTerms Error '.$sql.' - '.$this->db->error());
				$this->error = $this->db->error();
				return -1;
			}
		} else {
			dol_syslog(get_class($this).'::setRetainedWarrantyPaymentTerms, status of the object is incompatible');
			$this->error = 'Status of the object is incompatible '.$this->statut;
			return -2;
		}
	}

	/**
	 *	Define delivery address
	 *  @deprecated
	 *
	 *	@param      int		$id		Address id
	 *	@return     int				Return integer <0 si ko, >0 si ok
	 */
	public function setDeliveryAddress($id)
	{
		$fieldname = 'fk_delivery_address';
		if ($this->element == 'delivery' || $this->element == 'shipping') {
			$fieldname = 'fk_address';
		}

		$sql = "UPDATE ".$this->db->prefix().$this->table_element." SET ".$fieldname." = ".((int) $id);
		$sql .= " WHERE rowid = ".((int) $this->id)." AND fk_statut = 0";

		if ($this->db->query($sql)) {
			$this->fk_delivery_address = $id;
			return 1;
		} else {
			$this->error = $this->db->error();
			dol_syslog(get_class($this).'::setDeliveryAddress Error '.$this->error);
			return -1;
		}
	}


	/**
	 *  Change the shipping method
	 *
	 *  @param      int     $shipping_method_id     Id of shipping method
	 *  @param      int    	$notrigger              0=launch triggers after, 1=disable triggers
	 *  @param      User	$userused               Object user
	 *  @return     int              				1 if OK, 0 if KO
	 */
	public function setShippingMethod($shipping_method_id, $notrigger = 0, $userused = null)
	{
		global $user;

		if (empty($userused)) {
			$userused = $user;
		}

		$error = 0;

		if (!$this->table_element) {
			dol_syslog(get_class($this)."::setShippingMethod was called on object with property table_element not defined", LOG_ERR);
			return -1;
		}

		$this->db->begin();

		if ($shipping_method_id < 0) {
			$shipping_method_id = 'NULL';
		}
		dol_syslog(get_class($this).'::setShippingMethod('.$shipping_method_id.')');

		$sql = "UPDATE ".$this->db->prefix().$this->table_element;
		$sql .= " SET fk_shipping_method = ".((int) $shipping_method_id);
		$sql .= " WHERE rowid=".((int) $this->id);
		$resql = $this->db->query($sql);
		if (!$resql) {
			dol_syslog(get_class($this).'::setShippingMethod Error ', LOG_DEBUG);
			$this->error = $this->db->lasterror();
			$error++;
		} else {
			if (!$notrigger) {
				// Call trigger
				$this->context = array('shippingmethodupdate' => 1);
				$result = $this->call_trigger(strtoupper(get_class($this)).'_MODIFY', $userused);
				if ($result < 0) {
					$error++;
				}
				// End call trigger
			}
		}
		if ($error) {
			$this->db->rollback();
			return -1;
		} else {
			$this->shipping_method_id = ($shipping_method_id == 'NULL') ? null : $shipping_method_id;
			$this->db->commit();
			return 1;
		}
	}


	/**
	 *  Change the warehouse
	 *
	 *  @param      int     $warehouse_id     Id of warehouse
	 *  @return     int              1 if OK, 0 if KO
	 */
	public function setWarehouse($warehouse_id)
	{
		if (!$this->table_element) {
			dol_syslog(get_class($this)."::setWarehouse was called on object with property table_element not defined", LOG_ERR);
			return -1;
		}
		if ($warehouse_id < 0) {
			$warehouse_id = 'NULL';
		}
		dol_syslog(get_class($this).'::setWarehouse('.$warehouse_id.')');

		$sql = "UPDATE ".$this->db->prefix().$this->table_element;
		$sql .= " SET fk_warehouse = ".((int) $warehouse_id);
		$sql .= " WHERE rowid=".((int) $this->id);

		if ($this->db->query($sql)) {
			$this->warehouse_id = ($warehouse_id == 'NULL') ? null : $warehouse_id;
			return 1;
		} else {
			dol_syslog(get_class($this).'::setWarehouse Error ', LOG_DEBUG);
			$this->error = $this->db->error();
			return 0;
		}
	}


	/**
	 *		Set last model used by doc generator
	 *
	 *		@param		User	$user		User object that make change
	 *		@param		string	$modelpdf	Modele name
	 *		@return		int					Return integer <0 if KO, >0 if OK
	 */
	public function setDocModel($user, $modelpdf)
	{
		if (!$this->table_element) {
			dol_syslog(get_class($this)."::setDocModel was called on object with property table_element not defined", LOG_ERR);
			return -1;
		}

		$newmodelpdf = dol_trunc($modelpdf, 255);

		$sql = "UPDATE ".$this->db->prefix().$this->table_element;
		$sql .= " SET model_pdf = '".$this->db->escape($newmodelpdf)."'";
		$sql .= " WHERE rowid = ".((int) $this->id);

		dol_syslog(get_class($this)."::setDocModel", LOG_DEBUG);
		$resql = $this->db->query($sql);
		if ($resql) {
			$this->model_pdf = $modelpdf;
			return 1;
		} else {
			dol_print_error($this->db);
			return 0;
		}
	}


	/**
	 *  Change the bank account
	 *
	 *  @param		int		$fk_account		Id of bank account
	 *  @param      int    	$notrigger      0=launch triggers after, 1=disable triggers
	 *  @param      User	$userused		Object user
	 *  @return		int						1 if OK, 0 if KO
	 */
	public function setBankAccount($fk_account, $notrigger = 0, $userused = null)
	{
		global $user;

		if (empty($userused)) {
			$userused = $user;
		}

		$error = 0;

		if (!$this->table_element) {
			dol_syslog(get_class($this)."::setBankAccount was called on object with property table_element not defined", LOG_ERR);
			return -1;
		}
		$this->db->begin();

		if ($fk_account < 0) {
			$fk_account = 'NULL';
		}
		dol_syslog(get_class($this).'::setBankAccount('.$fk_account.')');

		$sql = "UPDATE ".$this->db->prefix().$this->table_element;
		$sql .= " SET fk_account = ".((int) $fk_account);
		$sql .= " WHERE rowid=".((int) $this->id);

		$resql = $this->db->query($sql);
		if (!$resql) {
			dol_syslog(get_class($this).'::setBankAccount Error '.$sql.' - '.$this->db->error());
			$this->error = $this->db->lasterror();
			$error++;
		} else {
			if (!$notrigger) {
				// Call trigger
				$this->context['bankaccountupdate'] = 1;
				$triggerName = strtoupper(get_class($this)).'_MODIFY';
				// Special cases
				if ($triggerName == 'FACTUREREC_MODIFY') {
					$triggerName = 'BILLREC_MODIFY';
				}
				$result = $this->call_trigger($triggerName, $userused);
				if ($result < 0) {
					$error++;
				}
				// End call trigger
			}
		}
		if ($error) {
			$this->db->rollback();
			return -1;
		} else {
			$this->fk_account = ($fk_account == 'NULL') ? null : $fk_account;
			$this->db->commit();
			return 1;
		}
	}


	// TODO: Move line related operations to CommonObjectLine?

	// phpcs:disable PEAR.NamingConventions.ValidFunctionName.ScopeNotCamelCaps
	/**
	 *  Save a new position (field rang) for details lines.
	 *  You can choose to set position for lines with already a position or lines without any position defined.
	 *
	 * 	@param		boolean		$renum			   True to renum all already ordered lines, false to renum only not already ordered lines.
	 * 	@param		string		$rowidorder		   ASC or DESC
	 * 	@param		boolean		$fk_parent_line    Table with fk_parent_line field or not
	 * 	@return		int                            Return integer <0 if KO, >0 if OK
	 */
	public function line_order($renum = false, $rowidorder = 'ASC', $fk_parent_line = true)
	{
		// phpcs:enable
		if (!$this->table_element_line) {
			dol_syslog(get_class($this)."::line_order was called on object with property table_element_line not defined", LOG_ERR);
			return -1;
		}
		if (!$this->fk_element) {
			dol_syslog(get_class($this)."::line_order was called on object with property fk_element not defined", LOG_ERR);
			return -1;
		}

		$fieldposition = 'rang'; // @todo Rename 'rang' into 'position'
		if (in_array($this->table_element_line, array('bom_bomline', 'ecm_files', 'emailcollector_emailcollectoraction', 'product_attribute_value'))) {
			$fieldposition = 'position';
		}

		// Count number of lines to reorder (according to choice $renum)
		$nl = 0;
		$sql = "SELECT count(rowid) FROM ".$this->db->prefix().$this->table_element_line;
		$sql .= " WHERE ".$this->fk_element." = ".((int) $this->id);
		if (!$renum) {
			$sql .= " AND " . $fieldposition . " = 0";
		}
		if ($renum) {
			$sql .= " AND " . $fieldposition . " <> 0";
		}

		dol_syslog(get_class($this)."::line_order", LOG_DEBUG);
		$resql = $this->db->query($sql);
		if ($resql) {
			$row = $this->db->fetch_row($resql);
			$nl = $row[0];
		} else {
			dol_print_error($this->db);
		}
		if ($nl > 0) {
			// The goal of this part is to reorder all lines, with all children lines sharing the same counter that parents.
			$rows = array();

			// We first search all lines that are parent lines (for multilevel details lines)
			$sql = "SELECT rowid FROM ".$this->db->prefix().$this->table_element_line;
			$sql .= " WHERE ".$this->fk_element." = ".((int) $this->id);
			if ($fk_parent_line) {
				$sql .= ' AND fk_parent_line IS NULL';
			}
			$sql .= " ORDER BY " . $fieldposition . " ASC, rowid " . $rowidorder;

			dol_syslog(get_class($this)."::line_order search all parent lines", LOG_DEBUG);
			$resql = $this->db->query($sql);
			if ($resql) {
				$i = 0;
				$num = $this->db->num_rows($resql);
				while ($i < $num) {
					$row = $this->db->fetch_row($resql);
					$rows[] = $row[0]; // Add parent line into array rows
					$children = $this->getChildrenOfLine($row[0]);
					if (!empty($children)) {
						foreach ($children as $child) {
							array_push($rows, $child);
						}
					}
					$i++;
				}

				// Now we set a new number for each lines (parent and children with children included into parent tree)
				if (!empty($rows)) {
					foreach ($rows as $key => $row) {
						$this->updateRangOfLine($row, ($key + 1));
					}
				}
			} else {
				dol_print_error($this->db);
			}
		}
		return 1;
	}

	/**
	 * 	Get children of line
	 *
	 * 	@param	int		$id		            Id of parent line
	 * 	@param	int		$includealltree		0 = 1st level child, 1 = All level child
	 * 	@return	array			            Array with list of children lines id
	 */
	public function getChildrenOfLine($id, $includealltree = 0)
	{
		$fieldposition = 'rang'; // @todo Rename 'rang' into 'position'
		if (in_array($this->table_element_line, array('bom_bomline', 'ecm_files', 'emailcollector_emailcollectoraction', 'product_attribute_value'))) {
			$fieldposition = 'position';
		}

		$rows = array();

		$sql = "SELECT rowid FROM ".$this->db->prefix().$this->table_element_line;
		$sql .= " WHERE ".$this->fk_element." = ".((int) $this->id);
		$sql .= ' AND fk_parent_line = '.((int) $id);
		$sql .= " ORDER BY " . $fieldposition . " ASC";

		dol_syslog(get_class($this)."::getChildrenOfLine search children lines for line ".$id, LOG_DEBUG);
		$resql = $this->db->query($sql);
		if ($resql) {
			if ($this->db->num_rows($resql) > 0) {
				while ($row = $this->db->fetch_row($resql)) {
					$rows[] = $row[0];
					if (!empty($includealltree)) {
						$rows = array_merge($rows, $this->getChildrenOfLine($row[0]), $includealltree);
					}
				}
			}
		}
		return $rows;
	}

	// phpcs:disable PEAR.NamingConventions.ValidFunctionName.ScopeNotCamelCaps
	/**
	 * 	Update a line to have a lower rank
	 *
	 * 	@param 	int			$rowid				Id of line
	 * 	@param	boolean		$fk_parent_line		Table with fk_parent_line field or not
	 * 	@return	void
	 */
	public function line_up($rowid, $fk_parent_line = true)
	{
		// phpcs:enable
		$this->line_order(false, 'ASC', $fk_parent_line);

		// Get rang of line
		$rang = $this->getRangOfLine($rowid);

		// Update position of line
		$this->updateLineUp($rowid, $rang);
	}

	// phpcs:disable PEAR.NamingConventions.ValidFunctionName.ScopeNotCamelCaps
	/**
	 * 	Update a line to have a higher rank
	 *
	 * 	@param	int			$rowid				Id of line
	 * 	@param	boolean		$fk_parent_line		Table with fk_parent_line field or not
	 * 	@return	void
	 */
	public function line_down($rowid, $fk_parent_line = true)
	{
		// phpcs:enable
		$this->line_order(false, 'ASC', $fk_parent_line);

		// Get rang of line
		$rang = $this->getRangOfLine($rowid);

		// Get max value for rang
		$max = $this->line_max();

		// Update position of line
		$this->updateLineDown($rowid, $rang, $max);
	}

	/**
	 * 	Update position of line (rang)
	 *
	 * 	@param	int		$rowid		Id of line
	 * 	@param	int		$rang		Position
	 * 	@return	int					Return integer <0 if KO, >0 if OK
	 */
	public function updateRangOfLine($rowid, $rang)
	{
		global $hookmanager;
		$fieldposition = 'rang'; // @todo Rename 'rang' into 'position'
		if (in_array($this->table_element_line, array('bom_bomline', 'ecm_files', 'emailcollector_emailcollectoraction', 'product_attribute_value'))) {
			$fieldposition = 'position';
		}

		$sql = "UPDATE ".$this->db->prefix().$this->table_element_line." SET ".$fieldposition." = ".((int) $rang);
		$sql .= ' WHERE rowid = '.((int) $rowid);

		dol_syslog(get_class($this)."::updateRangOfLine", LOG_DEBUG);
		if (!$this->db->query($sql)) {
			dol_print_error($this->db);
			return -1;
		} else {
			$parameters = array('rowid' => $rowid, 'rang' => $rang, 'fieldposition' => $fieldposition);
			$action = '';
			$reshook = $hookmanager->executeHooks('afterRankOfLineUpdate', $parameters, $this, $action);
			return 1;
		}
	}

	// phpcs:disable PEAR.NamingConventions.ValidFunctionName.ScopeNotCamelCaps
	/**
	 * 	Update position of line with ajax (rang)
	 *
	 * 	@param	array	$rows	Array of rows
	 * 	@return	void
	 */
	public function line_ajaxorder($rows)
	{
		// phpcs:enable
		$num = count($rows);
		for ($i = 0; $i < $num; $i++) {
			$this->updateRangOfLine($rows[$i], ($i + 1));
		}
	}

	/**
	 * 	Update position of line up (rang)
	 *
	 * 	@param	int		$rowid		Id of line
	 * 	@param	int		$rang		Position
	 * 	@return	void
	 */
	public function updateLineUp($rowid, $rang)
	{
		if ($rang > 1) {
			$fieldposition = 'rang';
			if (in_array($this->table_element_line, array('ecm_files', 'emailcollector_emailcollectoraction', 'product_attribute_value'))) {
				$fieldposition = 'position';
			}

			$sql = "UPDATE ".$this->db->prefix().$this->table_element_line." SET ".$fieldposition." = ".((int) $rang);
			$sql .= " WHERE ".$this->fk_element." = ".((int) $this->id);
			$sql .= " AND " . $fieldposition . " = " . ((int) ($rang - 1));
			if ($this->db->query($sql)) {
				$sql = "UPDATE ".$this->db->prefix().$this->table_element_line." SET ".$fieldposition." = ".((int) ($rang - 1));
				$sql .= ' WHERE rowid = '.((int) $rowid);
				if (!$this->db->query($sql)) {
					dol_print_error($this->db);
				}
			} else {
				dol_print_error($this->db);
			}
		}
	}

	/**
	 * 	Update position of line down (rang)
	 *
	 * 	@param	int		$rowid		Id of line
	 * 	@param	int		$rang		Position
	 * 	@param	int		$max		Max
	 * 	@return	void
	 */
	public function updateLineDown($rowid, $rang, $max)
	{
		if ($rang < $max) {
			$fieldposition = 'rang';
			if (in_array($this->table_element_line, array('ecm_files', 'emailcollector_emailcollectoraction', 'product_attribute_value'))) {
				$fieldposition = 'position';
			}

			$sql = "UPDATE ".$this->db->prefix().$this->table_element_line." SET ".$fieldposition." = ".((int) $rang);
			$sql .= " WHERE ".$this->fk_element." = ".((int) $this->id);
			$sql .= " AND " . $fieldposition . " = " . ((int) ($rang + 1));
			if ($this->db->query($sql)) {
				$sql = "UPDATE ".$this->db->prefix().$this->table_element_line." SET ".$fieldposition." = ".((int) ($rang + 1));
				$sql .= ' WHERE rowid = '.((int) $rowid);
				if (!$this->db->query($sql)) {
					dol_print_error($this->db);
				}
			} else {
				dol_print_error($this->db);
			}
		}
	}

	/**
	 * 	Get position of line (rang)
	 *
	 * 	@param		int		$rowid		Id of line
	 *  @return		int     			Value of rang in table of lines
	 */
	public function getRangOfLine($rowid)
	{
		$fieldposition = 'rang';
		if (in_array($this->table_element_line, array('ecm_files', 'emailcollector_emailcollectoraction', 'product_attribute_value'))) {
			$fieldposition = 'position';
		}

		$sql = "SELECT " . $fieldposition . " FROM ".$this->db->prefix().$this->table_element_line;
		$sql .= " WHERE rowid = ".((int) $rowid);

		dol_syslog(get_class($this)."::getRangOfLine", LOG_DEBUG);
		$resql = $this->db->query($sql);
		if ($resql) {
			$row = $this->db->fetch_row($resql);
			return $row[0];
		}

		return 0;
	}

	/**
	 * 	Get rowid of the line relative to its position
	 *
	 * 	@param		int		$rang		Rang value
	 *  @return     int     			Rowid of the line
	 */
	public function getIdOfLine($rang)
	{
		$fieldposition = 'rang';
		if (in_array($this->table_element_line, array('ecm_files', 'emailcollector_emailcollectoraction', 'product_attribute_value'))) {
			$fieldposition = 'position';
		}

		$sql = "SELECT rowid FROM ".$this->db->prefix().$this->table_element_line;
		$sql .= " WHERE ".$this->fk_element." = ".((int) $this->id);
		$sql .= " AND " . $fieldposition . " = ".((int) $rang);
		$resql = $this->db->query($sql);
		if ($resql) {
			$row = $this->db->fetch_row($resql);
			return $row[0];
		}

		return 0;
	}

	// phpcs:disable PEAR.NamingConventions.ValidFunctionName.ScopeNotCamelCaps
	/**
	 * 	Get max value used for position of line (rang)
	 *
	 * 	@param		int		$fk_parent_line		Parent line id
	 *  @return     int  			   			Max value of rang in table of lines
	 */
	public function line_max($fk_parent_line = 0)
	{
		// phpcs:enable
		$positionfield = 'rang';
		if (in_array($this->table_element, array('bom_bom', 'product_attribute'))) {
			$positionfield = 'position';
		}

		// Search the last rang with fk_parent_line
		if ($fk_parent_line) {
			$sql = "SELECT max(".$positionfield.") FROM ".$this->db->prefix().$this->table_element_line;
			$sql .= " WHERE ".$this->fk_element." = ".((int) $this->id);
			$sql .= " AND fk_parent_line = ".((int) $fk_parent_line);

			dol_syslog(get_class($this)."::line_max", LOG_DEBUG);
			$resql = $this->db->query($sql);
			if ($resql) {
				$row = $this->db->fetch_row($resql);
				if (!empty($row[0])) {
					return $row[0];
				} else {
					return $this->getRangOfLine($fk_parent_line);
				}
			}
		} else {
			// If not, search the last rang of element
			$sql = "SELECT max(".$positionfield.") FROM ".$this->db->prefix().$this->table_element_line;
			$sql .= " WHERE ".$this->fk_element." = ".((int) $this->id);

			dol_syslog(get_class($this)."::line_max", LOG_DEBUG);
			$resql = $this->db->query($sql);
			if ($resql) {
				$row = $this->db->fetch_row($resql);
				return $row[0];
			}
		}

		return 0;
	}

	// phpcs:disable PEAR.NamingConventions.ValidFunctionName.ScopeNotCamelCaps
	/**
	 *  Update external ref of element
	 *
	 *  @param      string		$ref_ext	Update field ref_ext
	 *  @return     int      		   		Return integer <0 if KO, >0 if OK
	 */
	public function update_ref_ext($ref_ext)
	{
		// phpcs:enable
		if (!$this->table_element) {
			dol_syslog(get_class($this)."::update_ref_ext was called on object with property table_element not defined", LOG_ERR);
			return -1;
		}

		$sql = "UPDATE ".$this->db->prefix().$this->table_element;
		$sql .= " SET ref_ext = '".$this->db->escape($ref_ext)."'";
		$sql .= " WHERE ".(isset($this->table_rowid) ? $this->table_rowid : 'rowid')." = ".((int) $this->id);

		dol_syslog(get_class($this)."::update_ref_ext", LOG_DEBUG);
		if ($this->db->query($sql)) {
			$this->ref_ext = $ref_ext;
			return 1;
		} else {
			$this->error = $this->db->error();
			return -1;
		}
	}

	// phpcs:disable PEAR.NamingConventions.ValidFunctionName.ScopeNotCamelCaps
	/**
	 *  Update note of element
	 *
	 *  @param      string		$note		New value for note
	 *  @param		string		$suffix		'', '_public' or '_private'
	 *  @param      int         $notrigger  1=Does not execute triggers, 0=execute triggers
	 *  @return     int      		   		Return integer <0 if KO, >0 if OK
	 */
	public function update_note($note, $suffix = '', $notrigger = 0)
	{
		// phpcs:enable
		global $user;

		if (!$this->table_element) {
			$this->error = 'update_note was called on object with property table_element not defined';
			dol_syslog(get_class($this)."::update_note was called on object with property table_element not defined", LOG_ERR);
			return -1;
		}
		if (!in_array($suffix, array('', '_public', '_private'))) {
			$this->error = 'update_note Parameter suffix must be empty, \'_private\' or \'_public\'';
			dol_syslog(get_class($this)."::update_note Parameter suffix must be empty, '_private' or '_public'", LOG_ERR);
			return -2;
		}

		$newsuffix = $suffix;

		// Special case
		if ($this->table_element == 'product' && $newsuffix == '_private') {
			$newsuffix = '';
		}
		if (in_array($this->table_element, array('actioncomm', 'adherent', 'advtargetemailing', 'cronjob', 'establishment'))) {
			$fieldusermod =  "fk_user_mod";
		} elseif ($this->table_element == 'ecm_files') {
			$fieldusermod = "fk_user_m";
		} else {
			$fieldusermod = "fk_user_modif";
		}
		$sql = "UPDATE ".$this->db->prefix().$this->table_element;
		$sql .= " SET note".$newsuffix." = ".(!empty($note) ? ("'".$this->db->escape($note)."'") : "NULL");
		$sql .= ", ".$fieldusermod." = ".((int) $user->id);
		$sql .= " WHERE rowid = ".((int) $this->id);

		dol_syslog(get_class($this)."::update_note", LOG_DEBUG);
		if ($this->db->query($sql)) {
			if ($suffix == '_public') {
				$this->note_public = $note;
			} elseif ($suffix == '_private') {
				$this->note_private = $note;
			} else {
				$this->note = $note; // deprecated
				$this->note_private = $note;
			}
			if (empty($notrigger)) {
				switch ($this->element) {
					case 'societe':
						$trigger_name = 'COMPANY_MODIFY';
						break;
					case 'commande':
						$trigger_name = 'ORDER_MODIFY';
						break;
					case 'facture':
						$trigger_name = 'BILL_MODIFY';
						break;
					case 'invoice_supplier':
						$trigger_name = 'BILL_SUPPLIER_MODIFY';
						break;
					case 'facturerec':
						$trigger_name = 'BILLREC_MODIFIY';
						break;
					case 'expensereport':
						$trigger_name = 'EXPENSE_REPORT_MODIFY';
						break;
					default:
						$trigger_name = strtoupper($this->element) . '_MODIFY';
				}
				$ret = $this->call_trigger($trigger_name, $user);
				if ($ret < 0) {
					return -1;
				}
			}
			return 1;
		} else {
			$this->error = $this->db->lasterror();
			return -1;
		}
	}

	// phpcs:disable PEAR.NamingConventions.ValidFunctionName.ScopeNotCamelCaps
	/**
	 * 	Update public note (kept for backward compatibility)
	 *
	 * @param      string		$note		New value for note
	 * @return     int      		   		Return integer <0 if KO, >0 if OK
	 * @deprecated
	 * @see update_note()
	 */
	public function update_note_public($note)
	{
		// phpcs:enable
		return $this->update_note($note, '_public');
	}

	// phpcs:disable PEAR.NamingConventions.ValidFunctionName.ScopeNotCamelCaps
	/**
	 *	Update total_ht, total_ttc, total_vat, total_localtax1, total_localtax2 for an object (sum of lines).
	 *  Must be called at end of methods addline or updateline.
	 *
	 *	@param	int		$exclspec          	>0 = Exclude special product (product_type=9)
	 *  @param  string	$roundingadjust    	'none'=Do nothing, 'auto'=Use default method (MAIN_ROUNDOFTOTAL_NOT_TOTALOFROUND if defined, or '0'), '0'=Force mode Total of rounding, '1'=Force mode Rounding of total
	 *  @param	int		$nodatabaseupdate	1=Do not update database total fields of the main object. Update only properties in memory. Can be used to save SQL when this method is called several times, so we can do it only once at end.
	 *  @param	Societe	$seller				If roundingadjust is '0' or '1' or maybe 'auto', it means we recalculate total for lines before calculating total for object and for this, we need seller object (used to analyze lines to check corrupted data).
	 *	@return	int    			           	Return integer <0 if KO, >0 if OK
	 */
	public function update_price($exclspec = 0, $roundingadjust = 'none', $nodatabaseupdate = 0, $seller = null)
	{
		// phpcs:enable
		global $conf, $hookmanager, $action;

		$parameters = array('exclspec' => $exclspec, 'roundingadjust' => $roundingadjust, 'nodatabaseupdate' => $nodatabaseupdate, 'seller' => $seller);
		$reshook = $hookmanager->executeHooks('updateTotalPrice', $parameters, $this, $action); // Note that $action and $object may have been modified by some hooks
		if ($reshook > 0) {
			return 1; // replacement code
		} elseif ($reshook < 0) {
			return -1; // failure
		} // reshook = 0 => execute normal code

		// Some external module want no update price after a trigger because they have another method to calculate the total (ex: with an extrafield)
		$MODULE = "";
		if ($this->element == 'propal') {
			$MODULE = "MODULE_DISALLOW_UPDATE_PRICE_PROPOSAL";
		} elseif ($this->element == 'commande' || $this->element == 'order') {
			$MODULE = "MODULE_DISALLOW_UPDATE_PRICE_ORDER";
		} elseif ($this->element == 'facture' || $this->element == 'invoice') {
			$MODULE = "MODULE_DISALLOW_UPDATE_PRICE_INVOICE";
		} elseif ($this->element == 'facture_fourn' || $this->element == 'supplier_invoice' || $this->element == 'invoice_supplier' || $this->element == 'invoice_supplier_rec') {
			$MODULE = "MODULE_DISALLOW_UPDATE_PRICE_SUPPLIER_INVOICE";
		} elseif ($this->element == 'order_supplier' || $this->element == 'supplier_order') {
			$MODULE = "MODULE_DISALLOW_UPDATE_PRICE_SUPPLIER_ORDER";
		} elseif ($this->element == 'supplier_proposal') {
			$MODULE = "MODULE_DISALLOW_UPDATE_PRICE_SUPPLIER_PROPOSAL";
		}

		if (!empty($MODULE)) {
			if (getDolGlobalString($MODULE)) {
				$modsactivated = explode(',', getDolGlobalString($MODULE));
				foreach ($modsactivated as $mod) {
					if (isModEnabled($mod)) {
						return 1; // update was disabled by specific setup
					}
				}
			}
		}

		include_once DOL_DOCUMENT_ROOT.'/core/lib/price.lib.php';

		$forcedroundingmode = $roundingadjust;
		if ($forcedroundingmode == 'auto' && isset($conf->global->MAIN_ROUNDOFTOTAL_NOT_TOTALOFROUND)) {
			$forcedroundingmode = getDolGlobalString('MAIN_ROUNDOFTOTAL_NOT_TOTALOFROUND');
		} elseif ($forcedroundingmode == 'auto') {
			$forcedroundingmode = '0';
		}

		$error = 0;

		$multicurrency_tx = !empty($this->multicurrency_tx) ? $this->multicurrency_tx : 1;

		// Define constants to find lines to sum (field name int the table_element_line not into table_element)
		$fieldtva = 'total_tva';
		$fieldlocaltax1 = 'total_localtax1';
		$fieldlocaltax2 = 'total_localtax2';
		$fieldup = 'subprice';
		if ($this->element == 'facture_fourn' || $this->element == 'invoice_supplier') {
			$fieldtva = 'tva';
			$fieldup = 'pu_ht';
		}
		if ($this->element == 'invoice_supplier_rec') {
			$fieldup = 'pu_ht';
		}
		if ($this->element == 'expensereport') {
			$fieldup = 'value_unit';
		}

		$sql = "SELECT rowid, qty, ".$fieldup." as up, remise_percent, total_ht, ".$fieldtva." as total_tva, total_ttc, ".$fieldlocaltax1." as total_localtax1, ".$fieldlocaltax2." as total_localtax2,";
		$sql .= ' tva_tx as vatrate, localtax1_tx, localtax2_tx, localtax1_type, localtax2_type, info_bits, product_type';
		if ($this->table_element_line == 'facturedet') {
			$sql .= ', situation_percent';
		}
		$sql .= ', multicurrency_total_ht, multicurrency_total_tva, multicurrency_total_ttc';
		$sql .= " FROM ".$this->db->prefix().$this->table_element_line;
		$sql .= " WHERE ".$this->fk_element." = ".((int) $this->id);
		if ($exclspec) {
			$product_field = 'product_type';
			if ($this->table_element_line == 'contratdet') {
				$product_field = ''; // contratdet table has no product_type field
			}
			if ($product_field) {
				$sql .= " AND ".$product_field." <> 9";
			}
		}
		$sql .= ' ORDER by rowid'; // We want to be certain to always use same order of line to not change lines differently when option MAIN_ROUNDOFTOTAL_NOT_TOTALOFROUND is used

		dol_syslog(get_class($this)."::update_price", LOG_DEBUG);

		$resql = $this->db->query($sql);
		if ($resql) {
			$this->total_ht  = 0;
			$this->total_tva = 0;
			$this->total_localtax1 = 0;
			$this->total_localtax2 = 0;
			$this->total_ttc = 0;
			$total_ht_by_vats  = array();
			$total_tva_by_vats = array();
			$total_ttc_by_vats = array();
			$this->multicurrency_total_ht = 0;
			$this->multicurrency_total_tva	= 0;
			$this->multicurrency_total_ttc	= 0;

			$this->db->begin();

			$num = $this->db->num_rows($resql);
			$i = 0;
			while ($i < $num) {
				$obj = $this->db->fetch_object($resql);

				// Note: There is no check on detail line and no check on total, if $forcedroundingmode = 'none'
				$parameters = array('fk_element' => $obj->rowid);
				$reshook = $hookmanager->executeHooks('changeRoundingMode', $parameters, $this, $action); // Note that $action and $object may have been modified by some hooks

				if (empty($reshook) && $forcedroundingmode == '0') {	// Check if data on line are consistent. This may solve lines that were not consistent because set with $forcedroundingmode='auto'
					// This part of code is to fix data. We should not call it too often.
					$localtax_array = array($obj->localtax1_type, $obj->localtax1_tx, $obj->localtax2_type, $obj->localtax2_tx);
					$tmpcal = calcul_price_total($obj->qty, $obj->up, $obj->remise_percent, $obj->vatrate, $obj->localtax1_tx, $obj->localtax2_tx, 0, 'HT', $obj->info_bits, $obj->product_type, $seller, $localtax_array, (isset($obj->situation_percent) ? $obj->situation_percent : 100), $multicurrency_tx);

					$diff_when_using_price_ht = price2num($tmpcal[1] - $obj->total_tva, 'MT', 1); // If price was set with tax price and unit price HT has a low number of digits, then we may have a diff on recalculation from unit price HT.
					$diff_on_current_total = price2num($obj->total_ttc - $obj->total_ht - $obj->total_tva - $obj->total_localtax1 - $obj->total_localtax2, 'MT', 1);
					//var_dump($obj->total_ht.' '.$obj->total_tva.' '.$obj->total_localtax1.' '.$obj->total_localtax2.' => '.$obj->total_ttc);
					//var_dump($diff_when_using_price_ht.' '.$diff_on_current_total);

					if ($diff_on_current_total) {
						// This should not happen, we should always have in table: total_ttc = total_ht + total_vat + total_localtax1 + total_localtax2
						$sqlfix = "UPDATE ".$this->db->prefix().$this->table_element_line." SET ".$fieldtva." = ".price2num((float) $tmpcal[1]).", total_ttc = ".price2num((float) $tmpcal[2])." WHERE rowid = ".((int) $obj->rowid);
						dol_syslog('We found inconsistent data into detailed line (diff_on_current_total = '.$diff_on_current_total.') for line rowid = '.$obj->rowid." (ht=".$obj->total_ht." vat=".$obj->total_tva." tax1=".$obj->total_localtax1." tax2=".$obj->total_localtax2." ttc=".$obj->total_ttc."). We fix the total_vat and total_ttc of line by running sqlfix = ".$sqlfix, LOG_WARNING);
						$resqlfix = $this->db->query($sqlfix);
						if (!$resqlfix) {
							dol_print_error($this->db, 'Failed to update line');
						}
						$obj->total_tva = $tmpcal[1];
						$obj->total_ttc = $tmpcal[2];
					} elseif ($diff_when_using_price_ht && $roundingadjust == '0') {
						// After calculation from HT, total is consistent but we have found a difference between VAT part in calculation and into database and
						// we ask to force the use of rounding on line (like done on calculation) so we force update of line
						$sqlfix = "UPDATE ".$this->db->prefix().$this->table_element_line." SET ".$fieldtva." = ".price2num((float) $tmpcal[1]).", total_ttc = ".price2num((float) $tmpcal[2])." WHERE rowid = ".((int) $obj->rowid);
						dol_syslog('We found a line with different rounding data into detailed line (diff_when_using_price_ht = '.$diff_when_using_price_ht.' and diff_on_current_total = '.$diff_on_current_total.') for line rowid = '.$obj->rowid." (total vat of line calculated=".$tmpcal[1].", database=".$obj->total_tva."). We fix the total_vat and total_ttc of line by running sqlfix = ".$sqlfix);
						$resqlfix = $this->db->query($sqlfix);
						if (!$resqlfix) {
							dol_print_error($this->db, 'Failed to update line');
						}
						$obj->total_tva = $tmpcal[1];
						$obj->total_ttc = $tmpcal[2];
					}
				}

				$this->total_ht        += $obj->total_ht; // The field visible at end of line detail
				$this->total_tva       += $obj->total_tva;
				$this->total_localtax1 += $obj->total_localtax1;
				$this->total_localtax2 += $obj->total_localtax2;
				$this->total_ttc       += $obj->total_ttc;
				$this->multicurrency_total_ht        += $obj->multicurrency_total_ht; // The field visible at end of line detail
				$this->multicurrency_total_tva       += $obj->multicurrency_total_tva;
				$this->multicurrency_total_ttc       += $obj->multicurrency_total_ttc;

				if (!isset($total_ht_by_vats[$obj->vatrate])) {
					$total_ht_by_vats[$obj->vatrate] = 0;
				}
				if (!isset($total_tva_by_vats[$obj->vatrate])) {
					$total_tva_by_vats[$obj->vatrate] = 0;
				}
				if (!isset($total_ttc_by_vats[$obj->vatrate])) {
					$total_ttc_by_vats[$obj->vatrate] = 0;
				}
				$total_ht_by_vats[$obj->vatrate]  += $obj->total_ht;
				$total_tva_by_vats[$obj->vatrate] += $obj->total_tva;
				$total_ttc_by_vats[$obj->vatrate] += $obj->total_ttc;

				if ($forcedroundingmode == '1') {	// Check if we need adjustment onto line for vat. TODO This works on the company currency but not on foreign currency
					$tmpvat = price2num($total_ht_by_vats[$obj->vatrate] * $obj->vatrate / 100, 'MT', 1);
					$diff = price2num($total_tva_by_vats[$obj->vatrate] - $tmpvat, 'MT', 1);
					//print 'Line '.$i.' rowid='.$obj->rowid.' vat_rate='.$obj->vatrate.' total_ht='.$obj->total_ht.' total_tva='.$obj->total_tva.' total_ttc='.$obj->total_ttc.' total_ht_by_vats='.$total_ht_by_vats[$obj->vatrate].' total_tva_by_vats='.$total_tva_by_vats[$obj->vatrate].' (new calculation = '.$tmpvat.') total_ttc_by_vats='.$total_ttc_by_vats[$obj->vatrate].($diff?" => DIFF":"")."<br>\n";
					if ($diff) {
						if (abs($diff) > (10 * pow(10, -1 * getDolGlobalInt('MAIN_MAX_DECIMALS_TOT', 0)))) {
							// If error is more than 10 times the accuracy of rounding. This should not happen.
							$errmsg = 'A rounding difference was detected into TOTAL but is too high to be corrected. Some data in your lines may be corrupted. Try to edit each line manually to fix this before restarting.';
							dol_syslog($errmsg, LOG_WARNING);
							$this->error = $errmsg;
							$error++;
							break;
						}
						$sqlfix = "UPDATE ".$this->db->prefix().$this->table_element_line." SET ".$fieldtva." = ".price2num($obj->total_tva - $diff).", total_ttc = ".price2num($obj->total_ttc - $diff)." WHERE rowid = ".((int) $obj->rowid);
						dol_syslog('We found a difference of '.$diff.' for line rowid = '.$obj->rowid.". We fix the total_vat and total_ttc of line by running sqlfix = ".$sqlfix);

						$resqlfix = $this->db->query($sqlfix);

						if (!$resqlfix) {
							dol_print_error($this->db, 'Failed to update line');
						}

						$this->total_tva = (float) price2num($this->total_tva - $diff, '', 1);
						$this->total_ttc = (float) price2num($this->total_ttc - $diff, '', 1);
						$total_tva_by_vats[$obj->vatrate] = (float) price2num($total_tva_by_vats[$obj->vatrate] - $diff, '', 1);
						$total_ttc_by_vats[$obj->vatrate] = (float) price2num($total_ttc_by_vats[$obj->vatrate] - $diff, '', 1);
					}
				}

				$i++;
			}

			// Add revenue stamp to total
			$this->total_ttc += isset($this->revenuestamp) ? $this->revenuestamp : 0;
			$this->multicurrency_total_ttc += isset($this->revenuestamp) ? ($this->revenuestamp * $multicurrency_tx) : 0;

			// Situations totals
			if (!empty($this->situation_cycle_ref) && !empty($this->situation_counter) && $this->situation_counter > 1 && method_exists($this, 'get_prev_sits')) {
				include_once DOL_DOCUMENT_ROOT.'/compta/facture/class/facture.class.php';
				if ($this->type != Facture::TYPE_CREDIT_NOTE) {	// @phpstan-ignore-line
					$prev_sits = $this->get_prev_sits();

					foreach ($prev_sits as $sit) {				// $sit is an object Facture loaded with a fetch.
						$this->total_ht -= $sit->total_ht;
						$this->total_tva -= $sit->total_tva;
						$this->total_localtax1 -= $sit->total_localtax1;
						$this->total_localtax2 -= $sit->total_localtax2;
						$this->total_ttc -= $sit->total_ttc;
						$this->multicurrency_total_ht -= $sit->multicurrency_total_ht;
						$this->multicurrency_total_tva -= $sit->multicurrency_total_tva;
						$this->multicurrency_total_ttc -= $sit->multicurrency_total_ttc;
					}
				}
			}

			// Clean total
			$this->total_ht = (float) price2num($this->total_ht);
			$this->total_tva = (float) price2num($this->total_tva);
			$this->total_localtax1 = (float) price2num($this->total_localtax1);
			$this->total_localtax2 = (float) price2num($this->total_localtax2);
			$this->total_ttc = (float) price2num($this->total_ttc);

			$this->db->free($resql);

			// Now update global fields total_ht, total_ttc, total_tva, total_localtax1, total_localtax2, multicurrency_total_* of main object
			$fieldht = 'total_ht';
			$fieldtva = 'tva';
			$fieldlocaltax1 = 'localtax1';
			$fieldlocaltax2 = 'localtax2';
			$fieldttc = 'total_ttc';
			// Specific code for backward compatibility with old field names
			if (in_array($this->element, array('propal', 'commande', 'facture', 'facturerec', 'supplier_proposal', 'order_supplier', 'facture_fourn', 'invoice_supplier', 'invoice_supplier_rec', 'expensereport'))) {
				$fieldtva = 'total_tva';
			}

			if (!$error && empty($nodatabaseupdate)) {
				$sql = "UPDATE ".$this->db->prefix().$this->table_element.' SET';
				$sql .= " ".$fieldht." = ".((float) price2num($this->total_ht, 'MT', 1)).",";
				$sql .= " ".$fieldtva." = ".((float) price2num($this->total_tva, 'MT', 1)).",";
				$sql .= " ".$fieldlocaltax1." = ".((float) price2num($this->total_localtax1, 'MT', 1)).",";
				$sql .= " ".$fieldlocaltax2." = ".((float) price2num($this->total_localtax2, 'MT', 1)).",";
				$sql .= " ".$fieldttc." = ".((float) price2num($this->total_ttc, 'MT', 1));
				$sql .= ", multicurrency_total_ht = ".((float) price2num($this->multicurrency_total_ht, 'MT', 1));
				$sql .= ", multicurrency_total_tva = ".((float) price2num($this->multicurrency_total_tva, 'MT', 1));
				$sql .= ", multicurrency_total_ttc = ".((float) price2num($this->multicurrency_total_ttc, 'MT', 1));
				$sql .= " WHERE rowid = ".((int) $this->id);

				dol_syslog(get_class($this)."::update_price", LOG_DEBUG);
				$resql = $this->db->query($sql);

				if (!$resql) {
					$error++;
					$this->error = $this->db->lasterror();
					$this->errors[] = $this->db->lasterror();
				}
			}

			if (!$error) {
				$this->db->commit();
				return 1;
			} else {
				$this->db->rollback();
				return -1;
			}
		} else {
			dol_print_error($this->db, 'Bad request in update_price');
			return -1;
		}
	}

	// phpcs:disable PEAR.NamingConventions.ValidFunctionName.ScopeNotCamelCaps
	/**
	 *	Add an object link into llx_element_element.
	 *
	 *	@param		string	$origin		Linked element type
	 *	@param		int		$origin_id	Linked element id
	 * 	@param		User	$f_user		User that create
	 * 	@param		int		$notrigger	1=Does not execute triggers, 0=execute triggers
	 *	@return		int					Return integer <=0 if KO, >0 if OK
	 *	@see		fetchObjectLinked(), updateObjectLinked(), deleteObjectLinked()
	 */
	public function add_object_linked($origin = null, $origin_id = null, $f_user = null, $notrigger = 0)
	{
		// phpcs:enable
		global $user, $hookmanager, $action;
		$origin = (!empty($origin) ? $origin : $this->origin);
		$origin_id = (!empty($origin_id) ? $origin_id : $this->origin_id);
		$f_user = isset($f_user) ? $f_user : $user;

		// Special case
		if ($origin == 'order') {
			$origin = 'commande';
		}
		if ($origin == 'invoice') {
			$origin = 'facture';
		}
		if ($origin == 'invoice_template') {
			$origin = 'facturerec';
		}
		if ($origin == 'supplierorder') {
			$origin = 'order_supplier';
		}

		// Add module part to target type
		$targettype = $this->getElementType();

		$parameters = array('targettype' => $targettype);
		// Hook for explicitly set the targettype if it must be different than $this->element
		$reshook = $hookmanager->executeHooks('setLinkedObjectSourceTargetType', $parameters, $this, $action); // Note that $action and $object may have been modified by some hooks
		if ($reshook > 0) {
			if (!empty($hookmanager->resArray['targettype'])) {
				$targettype = $hookmanager->resArray['targettype'];
			}
		}

		$this->db->begin();
		$error = 0;

		$sql = "INSERT INTO " . $this->db->prefix() . "element_element (";
		$sql .= "fk_source";
		$sql .= ", sourcetype";
		$sql .= ", fk_target";
		$sql .= ", targettype";
		$sql .= ") VALUES (";
		$sql .= ((int) $origin_id);
		$sql .= ", '" . $this->db->escape($origin) . "'";
		$sql .= ", " . ((int) $this->id);
		$sql .= ", '" . $this->db->escape($targettype) . "'";
		$sql .= ")";

		dol_syslog(get_class($this) . "::add_object_linked", LOG_DEBUG);
		if ($this->db->query($sql)) {
			if (!$notrigger) {
				// Call trigger
				$this->context['link_origin'] = $origin;
				$this->context['link_origin_id'] = $origin_id;
				$result = $this->call_trigger('OBJECT_LINK_INSERT', $f_user);
				if ($result < 0) {
					$error++;
				}
				// End call triggers
			}
		} else {
			$this->error = $this->db->lasterror();
			$error++;
		}

		if (!$error) {
			$this->db->commit();
			return 1;
		} else {
			$this->db->rollback();
			return 0;
		}
	}

	/**
	 * Return an element type string formatted like element_element target_type and source_type
	 *
	 * @return string
	 */
	public function getElementType()
	{
		// Elements of the core modules having a `$module` property but for which we may not want to prefix the element name with the module name for finding the linked object in llx_element_element.
		// It's because existing llx_element_element entries inserted prior to this modification (version <=14.2) may already use the element name alone in fk_source or fk_target (without the module name prefix).
		$coreModule = array('knowledgemanagement', 'partnership', 'workstation', 'ticket', 'recruitment', 'eventorganization', 'asset');
		// Add module part to target type if object has $module property and isn't in core modules.
		return ((!empty($this->module) && !in_array($this->module, $coreModule)) ? $this->module.'_' : '').$this->element;
	}


	/**
	 *	Fetch array of objects linked to current object (object of enabled modules only). Links are loaded into
	 *		this->linkedObjectsIds array +
	 *		this->linkedObjects array if $loadalsoobjects = 1 or $loadalsoobjects = type
	 *  Possible usage for parameters:
	 *  - all parameters empty -> we look all link to current object (current object can be source or target)
	 *  - source id+type -> will get list of targets linked to source
	 *  - target id+type -> will get list of sources linked to target
	 *  - source id+type + target type -> will get list of targets of the type linked to source
	 *  - target id+type + source type -> will get list of sources of the type linked to target
	 *
	 *	@param	int			$sourceid			Object source id (if not defined, $this->id)
	 *	@param  string		$sourcetype			Object source type (if not defined, $this->element)
	 *	@param  int			$targetid			Object target id (if not defined, $this->id)
	 *	@param  string		$targettype			Object target type (if not defined, $this->element)
	 *	@param  string		$clause				'OR' or 'AND' clause used when both source id and target id are provided
	 *  @param  int			$alsosametype		0=Return only links to object that differs from source type. 1=Include also link to objects of same type.
	 *  @param  string		$orderby			SQL 'ORDER BY' clause
	 *  @param	int|string	$loadalsoobjects	Load also the array $this->linkedObjects. Use 0 to not load (increase performances), Use 1 to load all, Use value of type ('facture', 'facturerec', ...) to load only a type of object.
	 *	@return int								Return integer <0 if KO, >0 if OK
	 *  @see	add_object_linked(), updateObjectLinked(), deleteObjectLinked()
	 */
	public function fetchObjectLinked($sourceid = null, $sourcetype = '', $targetid = null, $targettype = '', $clause = 'OR', $alsosametype = 1, $orderby = 'sourcetype', $loadalsoobjects = 1)
	{
		global $conf, $hookmanager, $action;

		// Important for pdf generation time reduction
		// This boolean is true if $this->linkedObjects has already been loaded with all objects linked without filter
		// If you need to force the reload, you can call clearObjectLinkedCache() before calling fetchObjectLinked()
		if ($this->id > 0 && !empty($this->linkedObjectsFullLoaded[$this->id])) {
			return 1;
		}

		$this->linkedObjectsIds = array();
		$this->linkedObjects = array();

		$justsource = false;
		$justtarget = false;
		$withtargettype = false;
		$withsourcetype = false;

		$parameters = array('sourcetype' => $sourcetype, 'sourceid' => $sourceid, 'targettype' => $targettype, 'targetid' => $targetid);
		// Hook for explicitly set the targettype if it must be differtent than $this->element
		$reshook = $hookmanager->executeHooks('setLinkedObjectSourceTargetType', $parameters, $this, $action); // Note that $action and $object may have been modified by some hooks
		if ($reshook > 0) {
			if (!empty($hookmanager->resArray['sourcetype'])) {
				$sourcetype = $hookmanager->resArray['sourcetype'];
			}
			if (!empty($hookmanager->resArray['sourceid'])) {
				$sourceid = $hookmanager->resArray['sourceid'];
			}
			if (!empty($hookmanager->resArray['targettype'])) {
				$targettype = $hookmanager->resArray['targettype'];
			}
			if (!empty($hookmanager->resArray['targetid'])) {
				$targetid = $hookmanager->resArray['targetid'];
			}
		}

		if (!empty($sourceid) && !empty($sourcetype) && empty($targetid)) {
			$justsource = true; // the source (id and type) is a search criteria
			if (!empty($targettype)) {
				$withtargettype = true;
			}
		}
		if (!empty($targetid) && !empty($targettype) && empty($sourceid)) {
			$justtarget = true; // the target (id and type) is a search criteria
			if (!empty($sourcetype)) {
				$withsourcetype = true;
			}
		}

		$sourceid = (!empty($sourceid) ? $sourceid : $this->id);
		$targetid = (!empty($targetid) ? $targetid : $this->id);
		$sourcetype = (!empty($sourcetype) ? $sourcetype : $this->element);
		$targettype = (!empty($targettype) ? $targettype : $this->element);

		/*if (empty($sourceid) && empty($targetid))
		 {
		 dol_syslog('Bad usage of function. No source nor target id defined (nor as parameter nor as object id)', LOG_ERR);
		 return -1;
		 }*/

		// Links between objects are stored in table element_element
		$sql = "SELECT rowid, fk_source, sourcetype, fk_target, targettype";
		$sql .= " FROM ".$this->db->prefix()."element_element";
		$sql .= " WHERE ";
		if ($justsource || $justtarget) {
			if ($justsource) {
				$sql .= "fk_source = ".((int) $sourceid)." AND sourcetype = '".$this->db->escape($sourcetype)."'";
				if ($withtargettype) {
					$sql .= " AND targettype = '".$this->db->escape($targettype)."'";
				}
			} elseif ($justtarget) {
				$sql .= "fk_target = ".((int) $targetid)." AND targettype = '".$this->db->escape($targettype)."'";
				if ($withsourcetype) {
					$sql .= " AND sourcetype = '".$this->db->escape($sourcetype)."'";
				}
			}
		} else {
			$sql .= "(fk_source = ".((int) $sourceid)." AND sourcetype = '".$this->db->escape($sourcetype)."')";
			$sql .= " ".$clause." (fk_target = ".((int) $targetid)." AND targettype = '".$this->db->escape($targettype)."')";
			if ($loadalsoobjects && $this->id > 0 && $sourceid == $this->id && $sourcetype == $this->element && $targetid == $this->id && $targettype == $this->element && $clause == 'OR') {
				$this->linkedObjectsFullLoaded[$this->id] = true;
			}
		}
		$sql .= " ORDER BY ".$orderby;

		dol_syslog(get_class($this)."::fetchObjectLink", LOG_DEBUG);
		$resql = $this->db->query($sql);
		if ($resql) {
			$num = $this->db->num_rows($resql);
			$i = 0;
			while ($i < $num) {
				$obj = $this->db->fetch_object($resql);
				if ($justsource || $justtarget) {
					if ($justsource) {
						$this->linkedObjectsIds[$obj->targettype][$obj->rowid] = $obj->fk_target;
					} elseif ($justtarget) {
						$this->linkedObjectsIds[$obj->sourcetype][$obj->rowid] = $obj->fk_source;
					}
				} else {
					if ($obj->fk_source == $sourceid && $obj->sourcetype == $sourcetype) {
						$this->linkedObjectsIds[$obj->targettype][$obj->rowid] = $obj->fk_target;
					}
					if ($obj->fk_target == $targetid && $obj->targettype == $targettype) {
						$this->linkedObjectsIds[$obj->sourcetype][$obj->rowid] = $obj->fk_source;
					}
				}
				$i++;
			}

			if (!empty($this->linkedObjectsIds)) {
				$tmparray = $this->linkedObjectsIds;
				foreach ($tmparray as $objecttype => $objectids) {       // $objecttype is a module name ('facture', 'mymodule', ...) or a module name with a suffix ('project_task', 'mymodule_myobj', ...)
					// Parse element/subelement (ex: project_task, cabinetmed_consultation, ...)
					$module = $element = $subelement = $objecttype;
					$regs = array();
					if ($objecttype != 'supplier_proposal' && $objecttype != 'order_supplier' && $objecttype != 'invoice_supplier'
						&& preg_match('/^([^_]+)_([^_]+)/i', $objecttype, $regs)) {
						$module = $element = $regs[1];
						$subelement = $regs[2];
					}

					$classpath = $element.'/class';
					// To work with non standard classpath or module name
					if ($objecttype == 'facture') {
						$classpath = 'compta/facture/class';
					} elseif ($objecttype == 'facturerec') {
						$classpath = 'compta/facture/class';
						$module = 'facture';
					} elseif ($objecttype == 'propal') {
						$classpath = 'comm/propal/class';
					} elseif ($objecttype == 'supplier_proposal') {
						$classpath = 'supplier_proposal/class';
					} elseif ($objecttype == 'shipping') {
						$classpath = 'expedition/class';
						$subelement = 'expedition';
						$module = 'expedition';
					} elseif ($objecttype == 'delivery') {
						$classpath = 'delivery/class';
						$subelement = 'delivery';
						$module = 'delivery_note';
					} elseif ($objecttype == 'invoice_supplier' || $objecttype == 'order_supplier') {
						$classpath = 'fourn/class';
						$module = 'fournisseur';
					} elseif ($objecttype == 'fichinter') {
						$classpath = 'fichinter/class';
						$subelement = 'fichinter';
						$module = 'ficheinter';
					} elseif ($objecttype == 'subscription') {
						$classpath = 'adherents/class';
						$module = 'adherent';
					} elseif ($objecttype == 'contact') {
						$module = 'societe';
					}
					// Set classfile
					$classfile = strtolower($subelement);
					$classname = ucfirst($subelement);

					if ($objecttype == 'order') {
						$classfile = 'commande';
						$classname = 'Commande';
					} elseif ($objecttype == 'invoice_supplier') {
						$classfile = 'fournisseur.facture';
						$classname = 'FactureFournisseur';
					} elseif ($objecttype == 'order_supplier') {
						$classfile = 'fournisseur.commande';
						$classname = 'CommandeFournisseur';
					} elseif ($objecttype == 'supplier_proposal') {
						$classfile = 'supplier_proposal';
						$classname = 'SupplierProposal';
					} elseif ($objecttype == 'facturerec') {
						$classfile = 'facture-rec';
						$classname = 'FactureRec';
					} elseif ($objecttype == 'subscription') {
						$classfile = 'subscription';
						$classname = 'Subscription';
					} elseif ($objecttype == 'project' || $objecttype == 'projet') {
						$classpath = 'projet/class';
						$classfile = 'project';
						$classname = 'Project';
					} elseif ($objecttype == 'conferenceorboothattendee') {
						$classpath = 'eventorganization/class';
						$classfile = 'conferenceorboothattendee';
						$classname = 'ConferenceOrBoothAttendee';
						$module = 'eventorganization';
					} elseif ($objecttype == 'conferenceorbooth') {
						$classpath = 'eventorganization/class';
						$classfile = 'conferenceorbooth';
						$classname = 'ConferenceOrBooth';
						$module = 'eventorganization';
					} elseif ($objecttype == 'mo') {
						$classpath = 'mrp/class';
						$classfile = 'mo';
						$classname = 'Mo';
						$module = 'mrp';
					}

					// Here $module, $classfile and $classname are set, we can use them.
					if (isModEnabled($module) && (($element != $this->element) || $alsosametype)) {
						if ($loadalsoobjects && (is_numeric($loadalsoobjects) || ($loadalsoobjects === $objecttype))) {
							dol_include_once('/'.$classpath.'/'.$classfile.'.class.php');
							//print '/'.$classpath.'/'.$classfile.'.class.php '.class_exists($classname);
							if (class_exists($classname)) {
								foreach ($objectids as $i => $objectid) {	// $i is rowid into llx_element_element
									$object = new $classname($this->db);
									$ret = $object->fetch($objectid);
									if ($ret >= 0) {
										$this->linkedObjects[$objecttype][$i] = $object;
									}
								}
							}
						}
					} else {
						unset($this->linkedObjectsIds[$objecttype]);
					}
				}
			}
			return 1;
		} else {
			dol_print_error($this->db);
			return -1;
		}
	}

	/**
	 *	Clear the cache saying that all linked object were already loaded. So next fetchObjectLinked will reload all links.
	 *
	 *	@return int						Return integer <0 if KO, >0 if OK
	 *  @see	fetchObjectLinked()
	 */
	public function clearObjectLinkedCache()
	{
		if ($this->id > 0 && !empty($this->linkedObjectsFullLoaded[$this->id])) {
			unset($this->linkedObjectsFullLoaded[$this->id]);
		}

		return 1;
	}

	/**
	 *	Update object linked of a current object
	 *
	 *	@param	int		$sourceid		Object source id
	 *	@param  string	$sourcetype		Object source type
	 *	@param  int		$targetid		Object target id
	 *	@param  string	$targettype		Object target type
	 * 	@param	User	$f_user			User that create
	 * 	@param	int		$notrigger		1=Does not execute triggers, 0= execute triggers
	 *	@return							int	>0 if OK, <0 if KO
	 *	@see	add_object_linked(), fetObjectLinked(), deleteObjectLinked()
	 */
	public function updateObjectLinked($sourceid = null, $sourcetype = '', $targetid = null, $targettype = '', $f_user = null, $notrigger = 0)
	{
		global $user;
		$updatesource = false;
		$updatetarget = false;
		$f_user = isset($f_user) ? $f_user : $user;

		if (!empty($sourceid) && !empty($sourcetype) && empty($targetid) && empty($targettype)) {
			$updatesource = true;
		} elseif (empty($sourceid) && empty($sourcetype) && !empty($targetid) && !empty($targettype)) {
			$updatetarget = true;
		}

		$this->db->begin();
		$error = 0;

		$sql = "UPDATE " . $this->db->prefix() . "element_element SET ";
		if ($updatesource) {
			$sql .= "fk_source = " . ((int) $sourceid);
			$sql .= ", sourcetype = '" . $this->db->escape($sourcetype) . "'";
			$sql .= " WHERE fk_target = " . ((int) $this->id);
			$sql .= " AND targettype = '" . $this->db->escape($this->element) . "'";
		} elseif ($updatetarget) {
			$sql .= "fk_target = " . ((int) $targetid);
			$sql .= ", targettype = '" . $this->db->escape($targettype) . "'";
			$sql .= " WHERE fk_source = " . ((int) $this->id);
			$sql .= " AND sourcetype = '" . $this->db->escape($this->element) . "'";
		}

		dol_syslog(get_class($this) . "::updateObjectLinked", LOG_DEBUG);
		if ($this->db->query($sql)) {
			if (!$notrigger) {
				// Call trigger
				$this->context['link_source_id'] = $sourceid;
				$this->context['link_source_type'] = $sourcetype;
				$this->context['link_target_id'] = $targetid;
				$this->context['link_target_type'] = $targettype;
				$result = $this->call_trigger('OBJECT_LINK_MODIFY', $f_user);
				if ($result < 0) {
					$error++;
				}
				// End call triggers
			}
		} else {
			$this->error = $this->db->lasterror();
			$error++;
		}

		if (!$error) {
			$this->db->commit();
			return 1;
		} else {
			$this->db->rollback();
			return -1;
		}
	}

	/**
	 *	Delete all links between an object $this
	 *
	 *	@param	int		$sourceid		Object source id
	 *	@param  string	$sourcetype		Object source type
	 *	@param  int		$targetid		Object target id
	 *	@param  string	$targettype		Object target type
	 *  @param	int		$rowid			Row id of line to delete. If defined, other parameters are not used.
	 * 	@param	User	$f_user			User that create
	 * 	@param	int		$notrigger		1=Does not execute triggers, 0= execute triggers
	 *	@return     					int	>0 if OK, <0 if KO
	 *	@see	add_object_linked(), updateObjectLinked(), fetchObjectLinked()
	 */
	public function deleteObjectLinked($sourceid = null, $sourcetype = '', $targetid = null, $targettype = '', $rowid = 0, $f_user = null, $notrigger = 0)
	{
		global $user;
		$deletesource = false;
		$deletetarget = false;
		$f_user = isset($f_user) ? $f_user : $user;

		if (!empty($sourceid) && !empty($sourcetype) && empty($targetid) && empty($targettype)) {
			$deletesource = true;
		} elseif (empty($sourceid) && empty($sourcetype) && !empty($targetid) && !empty($targettype)) {
			$deletetarget = true;
		}

		$sourceid = (!empty($sourceid) ? $sourceid : $this->id);
		$sourcetype = (!empty($sourcetype) ? $sourcetype : $this->element);
		$targetid = (!empty($targetid) ? $targetid : $this->id);
		$targettype = (!empty($targettype) ? $targettype : $this->element);
		$this->db->begin();
		$error = 0;

		if (!$notrigger) {
			// Call trigger
			$this->context['link_id'] = $rowid;
			$this->context['link_source_id'] = $sourceid;
			$this->context['link_source_type'] = $sourcetype;
			$this->context['link_target_id'] = $targetid;
			$this->context['link_target_type'] = $targettype;
			$result = $this->call_trigger('OBJECT_LINK_DELETE', $f_user);
			if ($result < 0) {
				$error++;
			}
			// End call triggers
		}

		if (!$error) {
			$sql = "DELETE FROM " . $this->db->prefix() . "element_element";
			$sql .= " WHERE";
			if ($rowid > 0) {
				$sql .= " rowid = " . ((int) $rowid);
			} else {
				if ($deletesource) {
					$sql .= " fk_source = " . ((int) $sourceid) . " AND sourcetype = '" . $this->db->escape($sourcetype) . "'";
					$sql .= " AND fk_target = " . ((int) $this->id) . " AND targettype = '" . $this->db->escape($this->element) . "'";
				} elseif ($deletetarget) {
					$sql .= " fk_target = " . ((int) $targetid) . " AND targettype = '" . $this->db->escape($targettype) . "'";
					$sql .= " AND fk_source = " . ((int) $this->id) . " AND sourcetype = '" . $this->db->escape($this->element) . "'";
				} else {
					$sql .= " (fk_source = " . ((int) $this->id) . " AND sourcetype = '" . $this->db->escape($this->element) . "')";
					$sql .= " OR";
					$sql .= " (fk_target = " . ((int) $this->id) . " AND targettype = '" . $this->db->escape($this->element) . "')";
				}
			}

			dol_syslog(get_class($this) . "::deleteObjectLinked", LOG_DEBUG);
			if (!$this->db->query($sql)) {
				$this->error = $this->db->lasterror();
				$this->errors[] = $this->error;
				$error++;
			}
		}

		if (!$error) {
			$this->db->commit();
			return 1;
		} else {
			$this->db->rollback();
			return 0;
		}
	}

	/**
	 * Function used to get an array with all items linked to an object id in association table
	 *
	 * @param	int		$fk_object_where		id of object we need to get linked items
	 * @param	string	$field_select			name of field we need to get a list
	 * @param	string	$field_where			name of field of object we need to get linked items
	 * @param	string	$table_element			name of association table
	 * @return 	array|int						Array of record, -1 if empty
	 */
	public static function getAllItemsLinkedByObjectID($fk_object_where, $field_select, $field_where, $table_element)
	{
		if (empty($fk_object_where) || empty($field_where) || empty($table_element)) {
			return -1;
		}
		if (!preg_match('/^[_a-zA-Z0-9]+$/', $field_select)) {
			dol_syslog('Invalid value $field_select for parameter '.$field_select.' in call to getAllItemsLinkedByObjectID(). Must be a single field name.', LOG_ERR);
		}

		global $db;

		$sql = "SELECT ".$field_select." FROM ".$db->prefix().$table_element." WHERE ".$field_where." = ".((int) $fk_object_where);
		$resql = $db->query($sql);

		$TRes = array();
		if (!empty($resql)) {
			while ($res = $db->fetch_object($resql)) {
				$TRes[] = $res->{$field_select};
			}
		}

		return $TRes;
	}

	/**
	 * Count items linked to an object id in association table
	 *
	 * @param	int		$fk_object_where		id of object we need to get linked items
	 * @param	string	$field_where			name of field of object we need to get linked items
	 * @param	string	$table_element			name of association table
	 * @return 	array|int						Array of record, -1 if empty
	 */
	public static function getCountOfItemsLinkedByObjectID($fk_object_where, $field_where, $table_element)
	{
		if (empty($fk_object_where) || empty($field_where) || empty($table_element)) {
			return -1;
		}

		global $db;

		$sql = "SELECT COUNT(*) as nb FROM ".$db->prefix().$table_element." WHERE ".$field_where." = ".((int) $fk_object_where);
		$resql = $db->query($sql);
		$n = 0;
		if ($resql) {
			$res = $db->fetch_object($resql);
			if ($res) {
				$n = $res->nb;
			}
		}

		return $n;
	}

	/**
	 * Function used to remove all items linked to an object id in association table
	 *
	 * @param	int		$fk_object_where		id of object we need to remove linked items
	 * @param	string	$field_where			name of field of object we need to delete linked items
	 * @param	string	$table_element			name of association table
	 * @return 	int								Return integer <0 if KO, 0 if nothing done, >0 if OK and something done
	 */
	public static function deleteAllItemsLinkedByObjectID($fk_object_where, $field_where, $table_element)
	{
		if (empty($fk_object_where) || empty($field_where) || empty($table_element)) {
			return -1;
		}

		global $db;

		$sql = "DELETE FROM ".$db->prefix().$table_element." WHERE ".$field_where." = ".((int) $fk_object_where);
		$resql = $db->query($sql);

		if (empty($resql)) {
			return 0;
		}

		return 1;
	}

	/**
	 *      Set status of an object.
	 *
	 *      @param	int		$status			Status to set
	 *      @param	int		$elementId		Id of element to force (use this->id by default if null)
	 *      @param	string	$elementType	Type of element to force (use this->table_element by default)
	 *      @param	string	$trigkey		Trigger key to use for trigger. Use '' means automatic but it is not recommended and is deprecated.
	 *      @param	string	$fieldstatus	Name of status field in this->table_element
	 *      @return int						Return integer <0 if KO, >0 if OK
	 */
	public function setStatut($status, $elementId = null, $elementType = '', $trigkey = '', $fieldstatus = 'fk_statut')
	{
		global $user;

		$savElementId = $elementId; // To be used later to know if we were using the method using the id of this or not.

		$elementId = (!empty($elementId) ? $elementId : $this->id);
		$elementTable = (!empty($elementType) ? $elementType : $this->table_element);

		$this->db->begin();

		if ($elementTable == 'facture_rec') {
			$fieldstatus = "suspended";
		}
		if ($elementTable == 'mailing') {
			$fieldstatus = "statut";
		}
		if ($elementTable == 'cronjob') {
			$fieldstatus = "status";
		}
		if ($elementTable == 'user') {
			$fieldstatus = "statut";
		}
		if ($elementTable == 'expensereport') {
			$fieldstatus = "fk_statut";
		}
		if ($elementTable == 'commande_fournisseur_dispatch') {
			$fieldstatus = "status";
		}
		if ($elementTable == 'prelevement_bons') {
			$fieldstatus = "statut";
		}
		if (isset($this->fields) && is_array($this->fields) && array_key_exists('status', $this->fields)) {
			$fieldstatus = 'status';
		}

		$sql = "UPDATE ".$this->db->prefix().$elementTable;
		$sql .= " SET ".$fieldstatus." = ".((int) $status);
		// If status = 1 = validated, update also fk_user_valid
		// TODO Replace the test on $elementTable by doing a test on existence of the field in $this->fields
		if ($status == 1 && in_array($elementTable, array('expensereport', 'inventory'))) {
			$sql .= ", fk_user_valid = ".((int) $user->id);
		}
		if ($status == 1 && in_array($elementTable, array('expensereport'))) {
			$sql .= ", date_valid = '".$this->db->idate(dol_now())."'";
		}
		if ($status == 1 && in_array($elementTable, array('inventory'))) {
			$sql .= ", date_validation = '".$this->db->idate(dol_now())."'";
		}
		$sql .= " WHERE rowid = ".((int) $elementId);
		$sql .= " AND ".$fieldstatus." <> ".((int) $status);	// We avoid update if status already correct

		dol_syslog(get_class($this)."::setStatut", LOG_DEBUG);
		$resql = $this->db->query($sql);
		if ($resql) {
			$error = 0;

			$nb_rows_affected = $this->db->affected_rows($resql);	// should be 1 or 0 if status was already correct

			if ($nb_rows_affected > 0) {
				if (empty($trigkey)) {
					// Try to guess trigkey (for backward compatibility, now we should have trigkey defined into the call of setStatus)
					if ($this->element == 'supplier_proposal' && $status == 2) {
						$trigkey = 'SUPPLIER_PROPOSAL_SIGN'; // 2 = SupplierProposal::STATUS_SIGNED. Can't use constant into this generic class
					}
					if ($this->element == 'supplier_proposal' && $status == 3) {
						$trigkey = 'SUPPLIER_PROPOSAL_REFUSE'; // 3 = SupplierProposal::STATUS_REFUSED. Can't use constant into this generic class
					}
					if ($this->element == 'supplier_proposal' && $status == 4) {
						$trigkey = 'SUPPLIER_PROPOSAL_CLOSE'; // 4 = SupplierProposal::STATUS_CLOSED. Can't use constant into this generic class
					}
					if ($this->element == 'fichinter' && $status == 3) {
						$trigkey = 'FICHINTER_CLASSIFY_DONE';
					}
					if ($this->element == 'fichinter' && $status == 2) {
						$trigkey = 'FICHINTER_CLASSIFY_BILLED';
					}
					if ($this->element == 'fichinter' && $status == 1) {
						$trigkey = 'FICHINTER_CLASSIFY_UNBILLED';
					}
				}

				if ($trigkey) {
					// Call trigger
					$result = $this->call_trigger($trigkey, $user);
					if ($result < 0) {
						$error++;
					}
					// End call triggers
				}
			} else {
				// The status was probably already good. We do nothing more, no triggers.
			}

			if (!$error) {
				$this->db->commit();

				if (empty($savElementId)) {
					// If the element we update is $this (so $elementId was provided as null)
					if ($fieldstatus == 'tosell') {
						$this->status = $status;
					} elseif ($fieldstatus == 'tobuy') {
						$this->status_buy = $status;	// @phpstan-ignore-line
					} else {
						$this->statut = $status;
						$this->status = $status;
					}
				}

				return 1;
			} else {
				$this->db->rollback();
				dol_syslog(get_class($this)."::setStatut ".$this->error, LOG_ERR);
				return -1;
			}
		} else {
			$this->error = $this->db->lasterror();
			$this->db->rollback();
			return -1;
		}
	}


	/**
	 *  Load type of canvas of an object if it exists
	 *
	 *  @param      int		$id     Record id
	 *  @param      string	$ref    Record ref
	 *  @return		int				Return integer <0 if KO, 0 if nothing done, >0 if OK
	 */
	public function getCanvas($id = 0, $ref = '')
	{
		global $conf;

		if (empty($id) && empty($ref)) {
			return 0;
		}
		if (getDolGlobalString('MAIN_DISABLE_CANVAS')) {
			return 0; // To increase speed. Not enabled by default.
		}

		// Clean parameters
		$ref = trim($ref);

		$sql = "SELECT rowid, canvas";
		$sql .= " FROM ".$this->db->prefix().$this->table_element;
		$sql .= " WHERE entity IN (".getEntity($this->element).")";
		if (!empty($id)) {
			$sql .= " AND rowid = ".((int) $id);
		}
		if (!empty($ref)) {
			$sql .= " AND ref = '".$this->db->escape($ref)."'";
		}

		$resql = $this->db->query($sql);
		if ($resql) {
			$obj = $this->db->fetch_object($resql);
			if ($obj) {
				$this->canvas = $obj->canvas;
				return 1;
			} else {
				return 0;
			}
		} else {
			dol_print_error($this->db);
			return -1;
		}
	}


	/**
	 * 	Get special code of a line
	 *
	 * 	@param	int		$lineid		Id of line
	 * 	@return	int					Special code
	 */
	public function getSpecialCode($lineid)
	{
		$sql = "SELECT special_code FROM ".$this->db->prefix().$this->table_element_line;
		$sql .= " WHERE rowid = ".((int) $lineid);
		$resql = $this->db->query($sql);
		if ($resql) {
			$row = $this->db->fetch_row($resql);
			return $row[0];
		}

		return 0;
	}

	/**
	 *  Function to check if an object is used by others (by children).
	 *  Check is done into this->childtables. There is no check into llx_element_element.
	 *
	 *  @param	int		$id			Force id of object
	 *  @param	int		$entity		Force entity to check
	 *  @return	int					Return integer <0 if KO, 0 if not used, >0 if already used
	 */
	public function isObjectUsed($id = 0, $entity = 0)
	{
		global $langs;

		if (empty($id)) {
			$id = $this->id;
		}

		// Check parameters
		if (!isset($this->childtables) || !is_array($this->childtables) || count($this->childtables) == 0) {
			dol_print_error(null, 'Called isObjectUsed on a class with property this->childtables not defined');
			return -1;
		}

		$arraytoscan = $this->childtables;		// array('tablename'=>array('fk_element'=>'parentfield'), ...) or array('tablename'=>array('parent'=>table_parent, 'parentkey'=>'nameoffieldforparentfkkey'), ...)
		// For backward compatibility, we check if array is old format array('tablename1', 'tablename2', ...)
		$tmparray = array_keys($this->childtables);
		if (is_numeric($tmparray[0])) {
			$arraytoscan = array_flip($this->childtables);
		}

		// Test if child exists
		$haschild = 0;
		foreach ($arraytoscan as $table => $element) {
			//print $id.'-'.$table.'-'.$elementname.'<br>';
			// Check if element can be deleted
			$sql = "SELECT COUNT(*) as nb";
			$sql .= " FROM ".$this->db->prefix().$table." as c";
			if (!empty($element['parent']) && !empty($element['parentkey'])) {
				$sql .= ", ".$this->db->prefix().$element['parent']." as p";
			}
			if (!empty($element['fk_element'])) {
				$sql .= " WHERE c.".$element['fk_element']." = ".((int) $id);
			} else {
				$sql .= " WHERE c.".$this->fk_element." = ".((int) $id);
			}
			if (!empty($element['parent']) && !empty($element['parentkey'])) {
				$sql .= " AND c.".$element['parentkey']." = p.rowid";
			}
			if (!empty($element['parent']) && !empty($element['parenttypefield']) && !empty($element['parenttypevalue'])) {
				$sql .= " AND c.".$element['parenttypefield']." = '".$this->db->escape($element['parenttypevalue'])."'";
			}
			if (!empty($entity)) {
				if (!empty($element['parent']) && !empty($element['parentkey'])) {
					$sql .= " AND p.entity = ".((int) $entity);
				} else {
					$sql .= " AND c.entity = ".((int) $entity);
				}
			}

			$resql = $this->db->query($sql);
			if ($resql) {
				$obj = $this->db->fetch_object($resql);
				if ($obj->nb > 0) {
					$langs->load("errors");
					//print 'Found into table '.$table.', type '.$langs->transnoentitiesnoconv($elementname).', haschild='.$haschild;
					$haschild += $obj->nb;
					if (is_numeric($element)) {	// very old usage array('table1', 'table2', ...)
						$this->errors[] = $langs->transnoentitiesnoconv("ErrorRecordHasAtLeastOneChildOfType", method_exists($this, 'getNomUrl') ? $this->getNomUrl() : $this->ref, $table);
					} elseif (is_string($element)) { // old usage array('table1' => 'TranslateKey1', 'table2' => 'TranslateKey2', ...)
						$this->errors[] = $langs->transnoentitiesnoconv("ErrorRecordHasAtLeastOneChildOfType", method_exists($this, 'getNomUrl') ? $this->getNomUrl() : $this->ref, $langs->transnoentitiesnoconv($element));
					} else { // new usage: $element['name']=Translation key
						$this->errors[] = $langs->transnoentitiesnoconv("ErrorRecordHasAtLeastOneChildOfType", method_exists($this, 'getNomUrl') ? $this->getNomUrl() : $this->ref, $langs->transnoentitiesnoconv($element['name']));
					}
					break; // We found at least one, we stop here
				}
			} else {
				$this->errors[] = $this->db->lasterror();
				return -1;
			}
		}
		if ($haschild > 0) {
			$this->errors[] = "ErrorRecordHasChildren";
			return $haschild;
		} else {
			return 0;
		}
	}

	/**
	 *  Function to say how many lines object contains
	 *
	 *	@param	int		$predefined		-1=All, 0=Count free product/service only, 1=Count predefined product/service only, 2=Count predefined product, 3=Count predefined service
	 *  @return	int						Return integer <0 if KO, 0 if no predefined products, nb of lines with predefined products if found
	 */
	public function hasProductsOrServices($predefined = -1)
	{
		$nb = 0;

		foreach ($this->lines as $key => $val) {
			$qualified = 0;
			if ($predefined == -1) {
				$qualified = 1;
			}
			if ($predefined == 1 && $val->fk_product > 0) {
				$qualified = 1;
			}
			if ($predefined == 0 && $val->fk_product <= 0) {
				$qualified = 1;
			}
			if ($predefined == 2 && $val->fk_product > 0 && $val->product_type == 0) {
				$qualified = 1;
			}
			if ($predefined == 3 && $val->fk_product > 0 && $val->product_type == 1) {
				$qualified = 1;
			}
			if ($qualified) {
				$nb++;
			}
		}
		dol_syslog(get_class($this).'::hasProductsOrServices we found '.$nb.' qualified lines of products/servcies');
		return $nb;
	}

	/**
	 * Function that returns the total amount HT of discounts applied for all lines.
	 *
	 * @return 	float|null			Total amount of discount, or null if $table_element_line is empty
	 */
	public function getTotalDiscount()
	{
		if (!empty($this->table_element_line)) {
			$total_discount = 0.00;

			$sql = "SELECT subprice as pu_ht, qty, remise_percent, total_ht";
			$sql .= " FROM ".$this->db->prefix().$this->table_element_line;
			$sql .= " WHERE ".$this->fk_element." = ".((int) $this->id);

			dol_syslog(get_class($this).'::getTotalDiscount', LOG_DEBUG);
			$resql = $this->db->query($sql);
			if ($resql) {
				$num = $this->db->num_rows($resql);
				$i = 0;
				while ($i < $num) {
					$obj = $this->db->fetch_object($resql);

					$pu_ht = $obj->pu_ht;
					$qty = $obj->qty;
					$total_ht = $obj->total_ht;

					$total_discount_line = (float) price2num(($pu_ht * $qty) - $total_ht, 'MT');
					$total_discount += $total_discount_line;

					$i++;
				}
			}

			//print $total_discount; exit;
			return (float) price2num($total_discount);
		}

		return null;
	}


	/**
	 * Return into unit=0, the calculated total of weight and volume of all lines * qty
	 * Calculate by adding weight and volume of each product line, so properties ->volume/volume_units/weight/weight_units must be loaded on line.
	 *
	 * @return  array                           array('weight'=>...,'volume'=>...)
	 */
	public function getTotalWeightVolume()
	{
		$totalWeight = 0;
		$totalVolume = 0;
		// defined for shipment only
		$totalOrdered = '';
		// defined for shipment only
		$totalToShip = '';

		foreach ($this->lines as $line) {
			if (isset($line->qty_asked)) {
				if (empty($totalOrdered)) {
					$totalOrdered = 0; // Avoid warning because $totalOrdered is ''
				}
				$totalOrdered += $line->qty_asked; // defined for shipment only
			}
			if (isset($line->qty_shipped)) {
				if (empty($totalToShip)) {
					$totalToShip = 0; // Avoid warning because $totalToShip is ''
				}
				$totalToShip += $line->qty_shipped; // defined for shipment only
			} elseif ($line->element == 'commandefournisseurdispatch' && isset($line->qty)) {
				if (empty($totalToShip)) {
					$totalToShip = 0;
				}
				$totalToShip += $line->qty; // defined for reception only
			}

			// Define qty, weight, volume, weight_units, volume_units
			if ($this->element == 'shipping') {
				// for shipments
				$qty = $line->qty_shipped ? $line->qty_shipped : 0;
			} else {
				$qty = $line->qty ? $line->qty : 0;
			}

			$weight = !empty($line->weight) ? $line->weight : 0;
			($weight == 0 && !empty($line->product->weight)) ? $weight = $line->product->weight : 0;
			$volume = !empty($line->volume) ? $line->volume : 0;
			($volume == 0 && !empty($line->product->volume)) ? $volume = $line->product->volume : 0;

			$weight_units = !empty($line->weight_units) ? $line->weight_units : 0;
			($weight_units == 0 && !empty($line->product->weight_units)) ? $weight_units = $line->product->weight_units : 0;
			$volume_units = !empty($line->volume_units) ? $line->volume_units : 0;
			($volume_units == 0 && !empty($line->product->volume_units)) ? $volume_units = $line->product->volume_units : 0;

			$weightUnit = 0;
			$volumeUnit = 0;
			if (!empty($weight_units)) {
				$weightUnit = $weight_units;
			}
			if (!empty($volume_units)) {
				$volumeUnit = $volume_units;
			}

			if (empty($totalWeight)) {
				$totalWeight = 0; // Avoid warning because $totalWeight is ''
			}
			if (empty($totalVolume)) {
				$totalVolume = 0; // Avoid warning because $totalVolume is ''
			}

			//var_dump($line->volume_units);
			if ($weight_units < 50) {   // < 50 means a standard unit (power of 10 of official unit), > 50 means an exotic unit (like inch)
				$trueWeightUnit = pow(10, $weightUnit);
				$totalWeight += $weight * $qty * $trueWeightUnit;
			} else {
				if ($weight_units == 99) {
					// conversion 1 Pound = 0.45359237 KG
					$trueWeightUnit = 0.45359237;
					$totalWeight += $weight * $qty * $trueWeightUnit;
				} elseif ($weight_units == 98) {
					// conversion 1 Ounce = 0.0283495 KG
					$trueWeightUnit = 0.0283495;
					$totalWeight += $weight * $qty * $trueWeightUnit;
				} else {
					$totalWeight += $weight * $qty; // This may be wrong if we mix different units
				}
			}
			if ($volume_units < 50) {   // >50 means a standard unit (power of 10 of official unit), > 50 means an exotic unit (like inch)
				//print $line->volume."x".$line->volume_units."x".($line->volume_units < 50)."x".$volumeUnit;
				$trueVolumeUnit = pow(10, $volumeUnit);
				//print $line->volume;
				$totalVolume += $volume * $qty * $trueVolumeUnit;
			} else {
				$totalVolume += $volume * $qty; // This may be wrong if we mix different units
			}
		}

		return array('weight' => $totalWeight, 'volume' => $totalVolume, 'ordered' => $totalOrdered, 'toship' => $totalToShip);
	}


	/**
	 *	Set extra parameters
	 *
	 *	@return	int      Return integer <0 if KO, >0 if OK
	 */
	public function setExtraParameters()
	{
		$this->db->begin();

		$extraparams = (!empty($this->extraparams) ? json_encode($this->extraparams) : null);

		$sql = "UPDATE ".$this->db->prefix().$this->table_element;
		$sql .= " SET extraparams = ".(!empty($extraparams) ? "'".$this->db->escape($extraparams)."'" : "null");
		$sql .= " WHERE rowid = ".((int) $this->id);

		dol_syslog(get_class($this)."::setExtraParameters", LOG_DEBUG);
		$resql = $this->db->query($sql);
		if (!$resql) {
			$this->error = $this->db->lasterror();
			$this->db->rollback();
			return -1;
		} else {
			$this->db->commit();
			return 1;
		}
	}


	// --------------------
	// TODO: All functions here must be redesigned and moved as they are not business functions but output functions
	// --------------------

	/* This is to show add lines */

	/**
	 *	Show add free and predefined products/services form
	 *
	 *  @param	int		        $dateSelector       1=Show also date range input fields
	 *  @param	Societe			$seller				Object thirdparty who sell
	 *  @param	Societe			$buyer				Object thirdparty who buy
	 *  @param	string			$defaulttpldir		Directory where to find the template
	 *	@return	void
	 */
	public function formAddObjectLine($dateSelector, $seller, $buyer, $defaulttpldir = '/core/tpl')
	{
		global $conf, $user, $langs, $object, $hookmanager, $extrafields, $form;

		// Line extrafield
		if (!is_object($extrafields)) {
			require_once DOL_DOCUMENT_ROOT.'/core/class/extrafields.class.php';
			$extrafields = new ExtraFields($this->db);
		}
		$extrafields->fetch_name_optionals_label($this->table_element_line);

		// Output template part (modules that overwrite templates must declare this into descriptor)
		// Use global variables + $dateSelector + $seller and $buyer
		// Note: This is deprecated. If you need to overwrite the tpl file, use instead the hook 'formAddObjectLine'.
		$dirtpls = array_merge($conf->modules_parts['tpl'], array($defaulttpldir));
		foreach ($dirtpls as $module => $reldir) {
			if (!empty($module)) {
				$tpl = dol_buildpath($reldir.'/objectline_create.tpl.php');
			} else {
				$tpl = DOL_DOCUMENT_ROOT.$reldir.'/objectline_create.tpl.php';
			}

			if (empty($conf->file->strict_mode)) {
				$res = @include $tpl;
			} else {
				$res = include $tpl; // for debug
			}
			if ($res) {
				break;
			}
		}
	}



	/* This is to show array of line of details */


	/**
	 *	Return HTML table for object lines
	 *	TODO Move this into an output class file (htmlline.class.php)
	 *	If lines are into a template, title must also be into a template
	 *	But for the moment we don't know if it's possible as we keep a method available on overloaded objects.
	 *
	 *	@param	string		$action				Action code
	 *	@param  Societe		$seller            	Object of seller third party
	 *	@param  Societe  	$buyer             	Object of buyer third party
	 *	@param	int			$selected		   	ID line selected
	 *	@param  int	    	$dateSelector      	1=Show also date range input fields
	 *  @param	string		$defaulttpldir		Directory where to find the template
	 *	@return	void
	 */
	public function printObjectLines($action, $seller, $buyer, $selected = 0, $dateSelector = 0, $defaulttpldir = '/core/tpl')
	{
		global $conf, $hookmanager, $langs, $user, $form, $extrafields, $object;
		// TODO We should not use global var for this
		global $inputalsopricewithtax, $usemargins, $disableedit, $disablemove, $disableremove, $outputalsopricetotalwithtax;

		// Define usemargins
		$usemargins = 0;
		if (isModEnabled('margin') && !empty($this->element) && in_array($this->element, array('facture', 'facturerec', 'propal', 'commande'))) {
			$usemargins = 1;
		}

		$num = count($this->lines);

		// Line extrafield
		if (!is_object($extrafields)) {
			require_once DOL_DOCUMENT_ROOT.'/core/class/extrafields.class.php';
			$extrafields = new ExtraFields($this->db);
		}
		$extrafields->fetch_name_optionals_label($this->table_element_line);

		$parameters = array('num' => $num, 'dateSelector' => $dateSelector, 'seller' => $seller, 'buyer' => $buyer, 'selected' => $selected, 'table_element_line' => $this->table_element_line);
		$reshook = $hookmanager->executeHooks('printObjectLineTitle', $parameters, $this, $action); // Note that $action and $object may have been modified by some hooks
		if (empty($reshook)) {
			// Output template part (modules that overwrite templates must declare this into descriptor)
			// Use global variables + $dateSelector + $seller and $buyer
			// Note: This is deprecated. If you need to overwrite the tpl file, use instead the hook.
			$dirtpls = array_merge($conf->modules_parts['tpl'], array($defaulttpldir));
			foreach ($dirtpls as $module => $reldir) {
				$res = 0;
				if (!empty($module)) {
					$tpl = dol_buildpath($reldir.'/objectline_title.tpl.php');
				} else {
					$tpl = DOL_DOCUMENT_ROOT.$reldir.'/objectline_title.tpl.php';
				}
				if (file_exists($tpl)) {
					if (empty($conf->file->strict_mode)) {
						$res = @include $tpl;
					} else {
						$res = include $tpl; // for debug
					}
				}
				if ($res) {
					break;
				}
			}
		}

		$i = 0;

		print "<!-- begin printObjectLines() --><tbody>\n";
		foreach ($this->lines as $line) {
			//Line extrafield
			$line->fetch_optionals();

			//if (is_object($hookmanager) && (($line->product_type == 9 && !empty($line->special_code)) || !empty($line->fk_parent_line)))
			if (is_object($hookmanager)) {   // Old code is commented on preceding line.
				if (empty($line->fk_parent_line)) {
					$parameters = array('line' => $line, 'num' => $num, 'i' => $i, 'dateSelector' => $dateSelector, 'seller' => $seller, 'buyer' => $buyer, 'selected' => $selected, 'table_element_line' => $line->table_element, 'defaulttpldir' => $defaulttpldir);
					$reshook = $hookmanager->executeHooks('printObjectLine', $parameters, $this, $action); // Note that $action and $object may have been modified by some hooks
				} else {
					$parameters = array('line' => $line, 'num' => $num, 'i' => $i, 'dateSelector' => $dateSelector, 'seller' => $seller, 'buyer' => $buyer, 'selected' => $selected, 'table_element_line' => $line->table_element, 'fk_parent_line' => $line->fk_parent_line, 'defaulttpldir' => $defaulttpldir);
					$reshook = $hookmanager->executeHooks('printObjectSubLine', $parameters, $this, $action); // Note that $action and $object may have been modified by some hooks
				}
			}
			if (empty($reshook)) {
				$this->printObjectLine($action, $line, '', $num, $i, $dateSelector, $seller, $buyer, $selected, $extrafields, $defaulttpldir);
			}

			$i++;
		}
		print "</tbody><!-- end printObjectLines() -->\n";
	}

	/**
	 *	Return HTML content of a detail line
	 *	TODO Move this into an output class file (htmlline.class.php)
	 *
	 *	@param	string      		$action				GET/POST action
	 *	@param  CommonObjectLine 	$line			    Selected object line to output
	 *	@param  string	    		$var               	Not used
	 *	@param  int		    		$num               	Number of line (0)
	 *	@param  int		    		$i					I
	 *	@param  int		    		$dateSelector      	1=Show also date range input fields
	 *	@param  Societe	    		$seller            	Object of seller third party
	 *	@param  Societe	    		$buyer             	Object of buyer third party
	 *	@param	int					$selected		   	ID line selected
	 *  @param  Extrafields			$extrafields		Object of extrafields
	 *  @param	string				$defaulttpldir		Directory where to find the template (deprecated)
	 *	@return	void
	 */
	public function printObjectLine($action, $line, $var, $num, $i, $dateSelector, $seller, $buyer, $selected = 0, $extrafields = null, $defaulttpldir = '/core/tpl')
	{
		global $conf, $langs, $user, $object, $hookmanager;
		global $form;
		global $object_rights, $disableedit, $disablemove, $disableremove; // TODO We should not use global var for this !

		$object_rights = $this->getRights();

		// var used into tpl
		$text = '';
		$description = '';

		// Line in view mode
		if ($action != 'editline' || $selected != $line->id) {
			// Product
			if (!empty($line->fk_product) && $line->fk_product > 0) {
				$product_static = new Product($this->db);
				$product_static->fetch($line->fk_product);

				$product_static->ref = $line->ref; //can change ref in hook
				$product_static->label = !empty($line->label) ? $line->label : ""; //can change label in hook

				$text = $product_static->getNomUrl(1);

				// Define output language and label
				if (getDolGlobalInt('MAIN_MULTILANGS')) {
					if (property_exists($this, 'socid') && !is_object($this->thirdparty)) {
						dol_print_error(null, 'Error: Method printObjectLine was called on an object and object->fetch_thirdparty was not done before');
						return;
					}

					$prod = new Product($this->db);
					$prod->fetch($line->fk_product);

					$outputlangs = $langs;
					$newlang = '';
					if (empty($newlang) && GETPOST('lang_id', 'aZ09')) {
						$newlang = GETPOST('lang_id', 'aZ09');
					}
					if (getDolGlobalString('PRODUIT_TEXTS_IN_THIRDPARTY_LANGUAGE') && empty($newlang) && is_object($this->thirdparty)) {
						$newlang = $this->thirdparty->default_lang; // To use language of customer
					}
					if (!empty($newlang)) {
						$outputlangs = new Translate("", $conf);
						$outputlangs->setDefaultLang($newlang);
					}

					$label = (!empty($prod->multilangs[$outputlangs->defaultlang]["label"])) ? $prod->multilangs[$outputlangs->defaultlang]["label"] : $line->product_label;
				} else {
					$label = $line->product_label;
				}

				$text .= ' - '.(!empty($line->label) ? $line->label : $label);
				$description .= (getDolGlobalInt('PRODUIT_DESC_IN_FORM_ACCORDING_TO_DEVICE') ? '' : (!empty($line->description) ? dol_htmlentitiesbr($line->description) : '')); // Description is what to show on popup. We shown nothing if already into desc.
			}

			$line->pu_ttc = price2num((!empty($line->subprice) ? $line->subprice : 0) * (1 + ((!empty($line->tva_tx) ? $line->tva_tx : 0) / 100)), 'MU');

			// Output template part (modules that overwrite templates must declare this into descriptor)
			// Use global variables + $dateSelector + $seller and $buyer
			// Note: This is deprecated. If you need to overwrite the tpl file, use instead the hook printObjectLine and printObjectSubLine.
			$dirtpls = array_merge($conf->modules_parts['tpl'], array($defaulttpldir));
			foreach ($dirtpls as $module => $reldir) {
				$res = 0;
				if (!empty($module)) {
					$tpl = dol_buildpath($reldir.'/objectline_view.tpl.php');
				} else {
					$tpl = DOL_DOCUMENT_ROOT.$reldir.'/objectline_view.tpl.php';
				}
				//var_dump($tpl);
				if (file_exists($tpl)) {
					if (empty($conf->file->strict_mode)) {
						$res = @include $tpl;
					} else {
						$res = include $tpl; // for debug
					}
				}
				if ($res) {
					break;
				}
			}
		}

		// Line in update mode
		if ($this->statut == 0 && $action == 'editline' && $selected == $line->id) {
			$label = (!empty($line->label) ? $line->label : (($line->fk_product > 0) ? $line->product_label : ''));

			$line->pu_ttc = price2num($line->subprice * (1 + ($line->tva_tx / 100)), 'MU');

			// Output template part (modules that overwrite templates must declare this into descriptor)
			// Use global variables + $dateSelector + $seller and $buyer
			// Note: This is deprecated. If you need to overwrite the tpl file, use instead the hook printObjectLine and printObjectSubLine.
			$dirtpls = array_merge($conf->modules_parts['tpl'], array($defaulttpldir));
			foreach ($dirtpls as $module => $reldir) {
				if (!empty($module)) {
					$tpl = dol_buildpath($reldir.'/objectline_edit.tpl.php');
				} else {
					$tpl = DOL_DOCUMENT_ROOT.$reldir.'/objectline_edit.tpl.php';
				}

				if (empty($conf->file->strict_mode)) {
					$res = @include $tpl;
				} else {
					$res = include $tpl; // for debug
				}
				if ($res) {
					break;
				}
			}
		}
	}


	/* This is to show array of line of details of source object */


	/**
	 * 	Return HTML table table of source object lines
	 *  TODO Move this and previous function into output html class file (htmlline.class.php).
	 *  If lines are into a template, title must also be into a template
	 *  But for the moment we don't know if it's possible, so we keep the method available on overloaded objects.
	 *
	 *	@param	string		$restrictlist		''=All lines, 'services'=Restrict to services only
	 *  @param  array       $selectedLines      Array of lines id for selected lines
	 *  @return	void
	 */
	public function printOriginLinesList($restrictlist = '', $selectedLines = array())
	{
		global $langs, $hookmanager, $conf, $form, $action;

		print '<tr class="liste_titre">';
		print '<td class="linecolref">'.$langs->trans('Ref').'</td>';
		print '<td class="linecoldescription">'.$langs->trans('Description').'</td>';
		print '<td class="linecolvat right">'.$langs->trans('VATRate').'</td>';
		print '<td class="linecoluht right">'.$langs->trans('PriceUHT').'</td>';
		if (isModEnabled("multicurrency")) {
			print '<td class="linecoluht_currency right">'.$langs->trans('PriceUHTCurrency').'</td>';
		}
		print '<td class="linecolqty right">'.$langs->trans('Qty').'</td>';
		if (getDolGlobalInt('PRODUCT_USE_UNITS')) {
			print '<td class="linecoluseunit left">'.$langs->trans('Unit').'</td>';
		}
		print '<td class="linecoldiscount right">'.$langs->trans('ReductionShort').'</td>';
		print '<td class="linecolht right">'.$langs->trans('TotalHT').'</td>';
		print '<td class="center">'.$form->showCheckAddButtons('checkforselect', 1).'</td>';
		print '</tr>';
		$i = 0;

		if (!empty($this->lines)) {
			foreach ($this->lines as $line) {
				$reshook = 0;
				//if (is_object($hookmanager) && (($line->product_type == 9 && !empty($line->special_code)) || !empty($line->fk_parent_line))) {
				if (is_object($hookmanager)) {   // Old code is commented on preceding line.
					$parameters = array('line' => $line, 'i' => $i, 'restrictlist' => $restrictlist, 'selectedLines' => $selectedLines);
					if (!empty($line->fk_parent_line)) {
						$parameters['fk_parent_line'] = $line->fk_parent_line;
					}
					$reshook = $hookmanager->executeHooks('printOriginObjectLine', $parameters, $this, $action); // Note that $action and $object may have been modified by some hooks
				}
				if (empty($reshook)) {
					$this->printOriginLine($line, '', $restrictlist, '/core/tpl', $selectedLines);
				}

				$i++;
			}
		}
	}

	/**
	 * 	Return HTML with a line of table array of source object lines
	 *  TODO Move this and previous function into output html class file (htmlline.class.php).
	 *  If lines are into a template, title must also be into a template
	 *  But for the moment we don't know if it's possible as we keep a method available on overloaded objects.
	 *
	 * 	@param	CommonObjectLine	$line				Line
	 * 	@param	string				$var				Not used
	 *	@param	string				$restrictlist		''=All lines, 'services'=Restrict to services only (strike line if not)
	 *  @param	string				$defaulttpldir		Directory where to find the template
	 *  @param  array       		$selectedLines      Array of lines id for selected lines
	 * 	@return	void
	 */
	public function printOriginLine($line, $var, $restrictlist = '', $defaulttpldir = '/core/tpl', $selectedLines = array())
	{
		global $langs, $conf;

		//var_dump($line);
		if (!empty($line->date_start)) {
			$date_start = $line->date_start;
		} else {
			$date_start = $line->date_debut_prevue;
			if ($line->date_debut_reel) {
				$date_start = $line->date_debut_reel;
			}
		}
		if (!empty($line->date_end)) {
			$date_end = $line->date_end;
		} else {
			$date_end = $line->date_fin_prevue;
			if ($line->date_fin_reel) {
				$date_end = $line->date_fin_reel;
			}
		}

		$this->tpl['id'] = $line->id;

		$this->tpl['label'] = '';
		if (!empty($line->fk_parent_line)) {
			$this->tpl['label'] .= img_picto('', 'rightarrow');
		}

		if (($line->info_bits & 2) == 2) {  // TODO Not sure this is used for source object
			$discount = new DiscountAbsolute($this->db);
			if (property_exists($this, 'socid')) {
				$discount->fk_soc = $this->socid;
			}
			$this->tpl['label'] .= $discount->getNomUrl(0, 'discount');
		} elseif (!empty($line->fk_product)) {
			$productstatic = new Product($this->db);
			$productstatic->id = $line->fk_product;
			$productstatic->ref = $line->ref;
			$productstatic->type = $line->fk_product_type;
			if (empty($productstatic->ref)) {
				$line->fetch_product();
				$productstatic = $line->product;
			}

			$this->tpl['label'] .= $productstatic->getNomUrl(1);
			$this->tpl['label'] .= ' - '.(!empty($line->label) ? $line->label : $line->product_label);
			// Dates
			if ($line->product_type == 1 && ($date_start || $date_end)) {
				$this->tpl['label'] .= get_date_range($date_start, $date_end);
			}
		} else {
			$this->tpl['label'] .= ($line->product_type == -1 ? '&nbsp;' : ($line->product_type == 1 ? img_object($langs->trans(''), 'service') : img_object($langs->trans(''), 'product')));
			if (!empty($line->desc)) {
				$this->tpl['label'] .= $line->desc;
			} else {
				$this->tpl['label'] .= ($line->label ? '&nbsp;'.$line->label : '');
			}

			// Dates
			if ($line->product_type == 1 && ($date_start || $date_end)) {
				$this->tpl['label'] .= get_date_range($date_start, $date_end);
			}
		}

		if (!empty($line->desc)) {
			if ($line->desc == '(CREDIT_NOTE)') {  // TODO Not sure this is used for source object
				$discount = new DiscountAbsolute($this->db);
				$discount->fetch($line->fk_remise_except);
				$this->tpl['description'] = $langs->transnoentities("DiscountFromCreditNote", $discount->getNomUrl(0));
			} elseif ($line->desc == '(DEPOSIT)') {  // TODO Not sure this is used for source object
				$discount = new DiscountAbsolute($this->db);
				$discount->fetch($line->fk_remise_except);
				$this->tpl['description'] = $langs->transnoentities("DiscountFromDeposit", $discount->getNomUrl(0));
			} elseif ($line->desc == '(EXCESS RECEIVED)') {
				$discount = new DiscountAbsolute($this->db);
				$discount->fetch($line->fk_remise_except);
				$this->tpl['description'] = $langs->transnoentities("DiscountFromExcessReceived", $discount->getNomUrl(0));
			} elseif ($line->desc == '(EXCESS PAID)') {
				$discount = new DiscountAbsolute($this->db);
				$discount->fetch($line->fk_remise_except);
				$this->tpl['description'] = $langs->transnoentities("DiscountFromExcessPaid", $discount->getNomUrl(0));
			} else {
				$this->tpl['description'] = dol_trunc($line->desc, 60);
			}
		} else {
			$this->tpl['description'] = '&nbsp;';
		}

		// VAT Rate
		$this->tpl['vat_rate'] = vatrate($line->tva_tx, true);
		$this->tpl['vat_rate'] .= (($line->info_bits & 1) == 1) ? '*' : '';
		if (!empty($line->vat_src_code) && !preg_match('/\(/', $this->tpl['vat_rate'])) {
			$this->tpl['vat_rate'] .= ' ('.$line->vat_src_code.')';
		}

		$this->tpl['price'] = price($line->subprice);
		$this->tpl['total_ht'] = price($line->total_ht);
		$this->tpl['multicurrency_price'] = price($line->multicurrency_subprice);
		$this->tpl['qty'] = (($line->info_bits & 2) != 2) ? $line->qty : '&nbsp;';
		if (getDolGlobalInt('PRODUCT_USE_UNITS')) {
			$this->tpl['unit'] = $langs->transnoentities($line->getLabelOfUnit('long'));
		}
		$this->tpl['remise_percent'] = (($line->info_bits & 2) != 2) ? vatrate($line->remise_percent, true) : '&nbsp;';

		// Is the line strike or not
		$this->tpl['strike'] = 0;
		if ($restrictlist == 'services' && $line->product_type != Product::TYPE_SERVICE) {
			$this->tpl['strike'] = 1;
		}

		// Output template part (modules that overwrite templates must declare this into descriptor)
		// Use global variables + $dateSelector + $seller and $buyer
		$dirtpls = array_merge($conf->modules_parts['tpl'], array($defaulttpldir));
		foreach ($dirtpls as $module => $reldir) {
			if (!empty($module)) {
				$tpl = dol_buildpath($reldir.'/originproductline.tpl.php');
			} else {
				$tpl = DOL_DOCUMENT_ROOT.$reldir.'/originproductline.tpl.php';
			}

			if (empty($conf->file->strict_mode)) {
				$res = @include $tpl;
			} else {
				$res = include $tpl; // for debug
			}
			if ($res) {
				break;
			}
		}
	}


	// phpcs:disable PEAR.NamingConventions.ValidFunctionName.ScopeNotCamelCaps
	/**
	 *	Add resources to the current object : add entry into llx_element_resources
	 *	Need $this->element & $this->id
	 *
	 *	@param		int		$resource_id		Resource id
	 *	@param		string	$resource_type		'resource'
	 *	@param		int		$busy				Busy or not
	 *	@param		int		$mandatory			Mandatory or not
	 *	@return		int							Return integer <=0 if KO, >0 if OK
	 */
	public function add_element_resource($resource_id, $resource_type, $busy = 0, $mandatory = 0)
	{
		// phpcs:enable
		$this->db->begin();

		$sql = "INSERT INTO ".$this->db->prefix()."element_resources (";
		$sql .= "resource_id";
		$sql .= ", resource_type";
		$sql .= ", element_id";
		$sql .= ", element_type";
		$sql .= ", busy";
		$sql .= ", mandatory";
		$sql .= ") VALUES (";
		$sql .= ((int) $resource_id);
		$sql .= ", '".$this->db->escape($resource_type)."'";
		$sql .= ", '".$this->db->escape($this->id)."'";
		$sql .= ", '".$this->db->escape($this->element)."'";
		$sql .= ", '".$this->db->escape($busy)."'";
		$sql .= ", '".$this->db->escape($mandatory)."'";
		$sql .= ")";

		dol_syslog(get_class($this)."::add_element_resource", LOG_DEBUG);
		if ($this->db->query($sql)) {
			$this->db->commit();
			return 1;
		} else {
			$this->error = $this->db->lasterror();
			$this->db->rollback();
			return  0;
		}
	}

	// phpcs:disable PEAR.NamingConventions.ValidFunctionName.ScopeNotCamelCaps
	/**
	 *    Delete a link to resource line
	 *
	 *    @param	int		$rowid			Id of resource line to delete
	 *    @param	int		$element		element name (for trigger) TODO: use $this->element into commonobject class
	 *    @param	int		$notrigger		Disable all triggers
	 *    @return   int						>0 if OK, <0 if KO
	 */
	public function delete_resource($rowid, $element, $notrigger = 0)
	{
		// phpcs:enable
		global $user;

		$this->db->begin();

		$sql = "DELETE FROM ".$this->db->prefix()."element_resources";
		$sql .= " WHERE rowid = ".((int) $rowid);

		dol_syslog(get_class($this)."::delete_resource", LOG_DEBUG);

		$resql = $this->db->query($sql);
		if (!$resql) {
			$this->error = $this->db->lasterror();
			$this->db->rollback();
			return -1;
		} else {
			if (!$notrigger) {
				$result = $this->call_trigger(strtoupper($element).'_DELETE_RESOURCE', $user);
				if ($result < 0) {
					$this->db->rollback();
					return -1;
				}
			}
			$this->db->commit();
			return 1;
		}
	}


	/**
	 * Overwrite magic function to solve problem of cloning object that are kept as references
	 *
	 * @return void
	 */
	public function __clone()
	{
		// Force a copy of this->lines, otherwise it will point to same object.
		if (isset($this->lines) && is_array($this->lines)) {
			$nboflines = count($this->lines);
			for ($i = 0; $i < $nboflines; $i++) {
				if (is_object($this->lines[$i])) {
					$this->lines[$i] = clone $this->lines[$i];
				}
			}
		}
	}

	/**
	 * Common function for all objects extending CommonObject for generating documents
	 *
	 * @param 	string 		$modelspath 	Relative folder where generators are placed
	 * @param 	string 		$modele 		Generator to use. Caller must set it to obj->model_pdf or $_POST for example.
	 * @param 	Translate 	$outputlangs 	Output language to use
	 * @param 	int 		$hidedetails 	1 to hide details. 0 by default
	 * @param 	int 		$hidedesc 		1 to hide product description. 0 by default
	 * @param 	int 		$hideref 		1 to hide product reference. 0 by default
	 * @param   null|array  $moreparams     Array to provide more information
	 * @return 	int 						>0 if OK, <0 if KO
	 * @see	addFileIntoDatabaseIndex()
	 */
	protected function commonGenerateDocument($modelspath, $modele, $outputlangs, $hidedetails, $hidedesc, $hideref, $moreparams = null)
	{
		global $conf, $langs, $user, $hookmanager, $action;

		$srctemplatepath = '';

		$parameters = array('modelspath' => $modelspath, 'modele' => $modele, 'outputlangs' => $outputlangs, 'hidedetails' => $hidedetails, 'hidedesc' => $hidedesc, 'hideref' => $hideref, 'moreparams' => $moreparams);
		$reshook = $hookmanager->executeHooks('commonGenerateDocument', $parameters, $this, $action); // Note that $action and $object may have been modified by some hooks

		if (!empty($reshook)) {
			return $reshook;
		}

		dol_syslog("commonGenerateDocument modele=".$modele." outputlangs->defaultlang=".(is_object($outputlangs) ? $outputlangs->defaultlang : 'null'));

		if (empty($modele)) {
			$this->error = 'BadValueForParameterModele';
			return -1;
		}

		// Increase limit for PDF build
		$err = error_reporting();
		error_reporting(0);
		@set_time_limit(120);
		error_reporting($err);

		// If selected model is a filename template (then $modele="modelname" or "modelname:filename")
		$tmp = explode(':', $modele, 2);
		$saved_model = $modele;
		if (!empty($tmp[1])) {
			$modele = $tmp[0];
			$srctemplatepath = $tmp[1];
		}

		// Search template files
		$file = '';
		$classname = '';
		$filefound = '';
		$dirmodels = array('/');
		if (is_array($conf->modules_parts['models'])) {
			$dirmodels = array_merge($dirmodels, $conf->modules_parts['models']);
		}
		foreach ($dirmodels as $reldir) {
			foreach (array('doc', 'pdf') as $prefix) {
				if (in_array(get_class($this), array('Adherent'))) {
					// Member module use prefix_modele.class.php
					$file = $prefix."_".$modele.".class.php";
				} else {
					// Other module use prefix_modele.modules.php
					$file = $prefix."_".$modele.".modules.php";
				}

				$file = dol_sanitizeFileName($file);

				// We check if the file exists
				$file = dol_buildpath($reldir.$modelspath.$file, 0);
				if (file_exists($file)) {
					$filefound = $file;
					$classname = $prefix.'_'.$modele;
					break;
				}
			}
			if ($filefound) {
				break;
			}
		}

		if (!$filefound) {
			$this->error = $langs->trans("Error").' Failed to load doc generator with modelpaths='.$modelspath.' - modele='.$modele;
			$this->errors[] = $this->error;
			dol_syslog($this->error, LOG_ERR);
			return -1;
		}

		// Sanitize $filefound
		$filefound = dol_sanitizePathName($filefound);

		// If generator was found
		global $db; // Required to solve a conception default making an include of some code that uses $db instead of $this->db just after.

		require_once $filefound;

		$obj = new $classname($this->db);

		// If generator is ODT, we must have srctemplatepath defined, if not we set it.
		if ($obj->type == 'odt' && empty($srctemplatepath)) {
			$varfortemplatedir = $obj->scandir;
			if ($varfortemplatedir && getDolGlobalString($varfortemplatedir)) {
				$dirtoscan = getDolGlobalString($varfortemplatedir);

				$listoffiles = array();

				// Now we add first model found in directories scanned
				$listofdir = explode(',', $dirtoscan);
				foreach ($listofdir as $key => $tmpdir) {
					$tmpdir = trim($tmpdir);
					$tmpdir = preg_replace('/DOL_DATA_ROOT/', DOL_DATA_ROOT, $tmpdir);
					if (!$tmpdir) {
						unset($listofdir[$key]);
						continue;
					}
					if (is_dir($tmpdir)) {
						$tmpfiles = dol_dir_list($tmpdir, 'files', 0, '\.od(s|t)$', '', 'name', SORT_ASC, 0);
						if (count($tmpfiles)) {
							$listoffiles = array_merge($listoffiles, $tmpfiles);
						}
					}
				}

				if (count($listoffiles)) {
					foreach ($listoffiles as $record) {
						$srctemplatepath = $record['fullname'];
						break;
					}
				}
			}

			if (empty($srctemplatepath)) {
				$this->error = 'ErrorGenerationAskedForOdtTemplateWithSrcFileNotDefined';
				return -1;
			}
		}

		if ($obj->type == 'odt' && !empty($srctemplatepath)) {
			if (!dol_is_file($srctemplatepath)) {
				dol_syslog("Failed to locate template file ".$srctemplatepath, LOG_WARNING);
				$this->error = 'ErrorGenerationAskedForOdtTemplateWithSrcFileNotFound';
				return -1;
			}
		}

		// We save charset_output to restore it because write_file can change it if needed for
		// output format that does not support UTF8.
		$sav_charset_output = empty($outputlangs->charset_output) ? '' : $outputlangs->charset_output;

		// update model_pdf in object
		$this->model_pdf = $saved_model;

		if (in_array(get_class($this), array('Adherent'))) {
			$resultwritefile = $obj->write_file($this, $outputlangs, $srctemplatepath, 'member', 1, 'tmp_cards', $moreparams);
		} else {
			$resultwritefile = $obj->write_file($this, $outputlangs, $srctemplatepath, $hidedetails, $hidedesc, $hideref, $moreparams);
		}
		// After call of write_file $obj->result['fullpath'] is set with generated file. It will be used to update the ECM database index.

		if ($resultwritefile > 0) {
			$outputlangs->charset_output = $sav_charset_output;

			// We delete old preview
			require_once DOL_DOCUMENT_ROOT.'/core/lib/files.lib.php';
			dol_delete_preview($this);

			// Index file in database
			if (!empty($obj->result['fullpath'])) {
				$destfull = $obj->result['fullpath'];

				// Update the last_main_doc field into main object (if document generator has property ->update_main_doc_field set)
				$update_main_doc_field = 0;
				if (!empty($obj->update_main_doc_field)) {
					$update_main_doc_field = 1;
				}

				// Check that the file exists, before indexing it.
				// Hint: It does not exist, if we create a PDF and auto delete the ODT File
				if (dol_is_file($destfull)) {
					$this->indexFile($destfull, $update_main_doc_field);
				}
			} else {
				dol_syslog('Method ->write_file was called on object '.get_class($obj).' and return a success but the return array ->result["fullpath"] was not set.', LOG_WARNING);
			}

			// Success in building document. We build meta file.
			dol_meta_create($this);

			return 1;
		} else {
			$outputlangs->charset_output = $sav_charset_output;
			$this->error = $obj->error;
			$this->errors = $obj->errors;
			dol_syslog("Error generating document for ".__CLASS__.". Error: ".$obj->error, LOG_ERR);
			return -1;
		}
	}

	/**
	 * Index a file into the ECM database
	 *
	 * @param	string	$destfull				Full path of file to index
	 * @param	int		$update_main_doc_field	Update field main_doc field into the table of the object.
	 * 											This param is set when called for a document generation if document generator hase
	 * 											->update_main_doc_field set and returns ->result['fullpath'].
	 * @return	int								Return integer <0 if KO, >0 if OK
	 */
	public function indexFile($destfull, $update_main_doc_field)
	{
		global $conf, $user;

		$upload_dir = dirname($destfull);
		$destfile = basename($destfull);
		$rel_dir = preg_replace('/^'.preg_quote(DOL_DATA_ROOT, '/').'/', '', $upload_dir);

		if (!preg_match('/[\\/]temp[\\/]|[\\/]thumbs|\.meta$/', $rel_dir)) {     // If not a tmp dir
			$filename = basename($destfile);
			$rel_dir = preg_replace('/[\\/]$/', '', $rel_dir);
			$rel_dir = preg_replace('/^[\\/]/', '', $rel_dir);

			include_once DOL_DOCUMENT_ROOT.'/ecm/class/ecmfiles.class.php';
			$ecmfile = new EcmFiles($this->db);
			$result = $ecmfile->fetch(0, '', ($rel_dir ? $rel_dir.'/' : '').$filename);

			// Set the public "share" key
			$setsharekey = false;
			if ($this->element == 'propal' || $this->element == 'proposal') {
				if (getDolGlobalInt("PROPOSAL_ALLOW_ONLINESIGN")) {
					$setsharekey = true;	// feature to make online signature is not set or set to on (default)
				}
				if (getDolGlobalInt("PROPOSAL_ALLOW_EXTERNAL_DOWNLOAD")) {
					$setsharekey = true;
				}
			}
			if ($this->element == 'commande' && getDolGlobalInt("ORDER_ALLOW_EXTERNAL_DOWNLOAD")) {
				$setsharekey = true;
			}
			if ($this->element == 'facture' && getDolGlobalInt("INVOICE_ALLOW_EXTERNAL_DOWNLOAD")) {
				$setsharekey = true;
			}
			if ($this->element == 'bank_account' && getDolGlobalInt("BANK_ACCOUNT_ALLOW_EXTERNAL_DOWNLOAD")) {
				$setsharekey = true;
			}
			if ($this->element == 'product' && getDolGlobalInt("PRODUCT_ALLOW_EXTERNAL_DOWNLOAD")) {
				$setsharekey = true;
			}
			if ($this->element == 'contrat' && getDolGlobalInt("CONTRACT_ALLOW_EXTERNAL_DOWNLOAD")) {
				$setsharekey = true;
			}
			if ($this->element == 'fichinter' && getDolGlobalInt("FICHINTER_ALLOW_EXTERNAL_DOWNLOAD")) {
				$setsharekey = true;
			}
			if ($this->element == 'supplier_proposal' && getDolGlobalInt("SUPPLIER_PROPOSAL_ALLOW_EXTERNAL_DOWNLOAD")) {
				$setsharekey = true;
			}
			if ($this->element == 'societe_rib' && getDolGlobalInt("SOCIETE_RIB_ALLOW_ONLINESIGN")) {
				$setsharekey = true;
			}

			if ($setsharekey) {
				if (empty($ecmfile->share)) {	// Because object not found or share not set yet
					require_once DOL_DOCUMENT_ROOT.'/core/lib/security2.lib.php';
					$ecmfile->share = getRandomPassword(true);
				}
			}

			if ($result > 0) {
				$ecmfile->label = md5_file(dol_osencode($destfull)); // hash of file content
				$ecmfile->fullpath_orig = '';
				$ecmfile->gen_or_uploaded = 'generated';
				$ecmfile->description = ''; // indexed content
				$ecmfile->keywords = ''; // keyword content
				$result = $ecmfile->update($user);
				if ($result < 0) {
					setEventMessages($ecmfile->error, $ecmfile->errors, 'warnings');
					return -1;
				}
			} else {
				$ecmfile->entity = $conf->entity;
				$ecmfile->filepath = $rel_dir;
				$ecmfile->filename = $filename;
				$ecmfile->label = md5_file(dol_osencode($destfull)); // hash of file content
				$ecmfile->fullpath_orig = '';
				$ecmfile->gen_or_uploaded = 'generated';
				$ecmfile->description = ''; // indexed content
				$ecmfile->keywords = ''; // keyword content
				$ecmfile->src_object_type = $this->table_element;	// $this->table_name is 'myobject' or 'mymodule_myobject'.
				$ecmfile->src_object_id   = $this->id;

				$result = $ecmfile->create($user);
				if ($result < 0) {
					setEventMessages($ecmfile->error, $ecmfile->errors, 'warnings');
					return -1;
				}
			}

			/*$this->result['fullname']=$destfull;
			 $this->result['filepath']=$ecmfile->filepath;
			 $this->result['filename']=$ecmfile->filename;*/
			//var_dump($obj->update_main_doc_field);exit;

			if ($update_main_doc_field && !empty($this->table_element)) {
				$sql = "UPDATE ".$this->db->prefix().$this->table_element." SET last_main_doc = '".$this->db->escape($ecmfile->filepath."/".$ecmfile->filename)."'";
				$sql .= " WHERE rowid = ".((int) $this->id);

				$resql = $this->db->query($sql);
				if (!$resql) {
					dol_print_error($this->db);
					return -1;
				} else {
					$this->last_main_doc = $ecmfile->filepath.'/'.$ecmfile->filename;
				}
			}
		}

		return 1;
	}

	/**
	 *  Build thumb
	 *  @todo Move this into files.lib.php
	 *
	 *  @param      string	$file           Path file in UTF8 to original file to create thumbs from.
	 *	@return		void
	 */
	public function addThumbs($file)
	{
		$file_osencoded = dol_osencode($file);

		if (file_exists($file_osencoded)) {
			require_once DOL_DOCUMENT_ROOT.'/core/lib/images.lib.php';

			$tmparraysize = getDefaultImageSizes();
			$maxwidthsmall = $tmparraysize['maxwidthsmall'];
			$maxheightsmall = $tmparraysize['maxheightsmall'];
			$maxwidthmini = $tmparraysize['maxwidthmini'];
			$maxheightmini = $tmparraysize['maxheightmini'];
			//$quality = $tmparraysize['quality'];
			$quality = 50;	// For thumbs, we force quality to 50

			// Create small thumbs for company (Ratio is near 16/9)
			// Used on logon for example
			vignette($file_osencoded, $maxwidthsmall, $maxheightsmall, '_small', $quality);

			// Create mini thumbs for company (Ratio is near 16/9)
			// Used on menu or for setup page for example
			vignette($file_osencoded, $maxwidthmini, $maxheightmini, '_mini', $quality);
		}
	}

	/**
	 *  Delete thumbs
	 *  @todo Move this into files.lib.php
	 *
	 *  @param      string	$file           Path file in UTF8 to original file to delete thumbs.
	 *	@return		void
	 */
	public function delThumbs($file)
	{
		$imgThumbName = getImageFileNameForSize($file, '_small'); // Full path of thumb file
		dol_delete_file($imgThumbName);
		$imgThumbName = getImageFileNameForSize($file, '_mini'); // Full path of thumb file
		dol_delete_file($imgThumbName);
	}


	/* Functions common to commonobject and commonobjectline */

	/* For default values */

	/**
	 * Return the default value to use for a field when showing the create form of object.
	 * Return values in this order:
	 * 1) If parameter is available into POST, we return it first.
	 * 2) If not but an alternate value was provided as parameter of function, we return it.
	 * 3) If not but a constant $conf->global->OBJECTELEMENT_FIELDNAME is set, we return it (It is better to use the dedicated table).
	 * 4) Return value found into database (TODO No yet implemented)
	 *
	 * @param   string              $fieldname          Name of field
	 * @param   string              $alternatevalue     Alternate value to use
	 * @param   string              $type    			Type of data
	 * @return  string|string[]                         Default value (can be an array if the GETPOST return an array)
	 **/
	public function getDefaultCreateValueFor($fieldname, $alternatevalue = null, $type = 'alphanohtml')
	{
		global $_POST;

		// If param here has been posted, we use this value first.
		if (GETPOSTISSET($fieldname)) {
			return GETPOST($fieldname, $type, 3);
		}

		if (isset($alternatevalue)) {
			return $alternatevalue;
		}

		$newelement = $this->element;
		if ($newelement == 'facture') {
			$newelement = 'invoice';
		}
		if ($newelement == 'commande') {
			$newelement = 'order';
		}
		if (empty($newelement)) {
			dol_syslog("Ask a default value using common method getDefaultCreateValueForField on an object with no property ->element defined. Return empty string.", LOG_WARNING);
			return '';
		}

		$keyforfieldname = strtoupper($newelement.'_DEFAULT_'.$fieldname);
		//var_dump($keyforfieldname);
		if (getDolGlobalString($keyforfieldname)) {
			return getDolGlobalString($keyforfieldname);
		}

		// TODO Ad here a scan into table llx_overwrite_default with a filter on $this->element and $fieldname
		// store content into $conf->cache['overwrite_default']

		return '';
	}


	/* For triggers */


	// phpcs:disable PEAR.NamingConventions.ValidFunctionName.ScopeNotCamelCaps
	/**
	 * Call trigger based on this instance.
	 * Some context information may also be provided into array property this->context.
	 * NB:  Error from trigger are stacked in interface->errors
	 * NB2: If return code of triggers are < 0, action calling trigger should cancel all transaction.
	 *
	 * @param   string    $triggerName   trigger's name to execute
	 * @param   User      $user           Object user
	 * @return  int                       Result of run_triggers
	 */
	public function call_trigger($triggerName, $user)
	{
		// phpcs:enable
		global $langs, $conf;

		if (!empty(self::TRIGGER_PREFIX) && strpos($triggerName, self::TRIGGER_PREFIX . '_') !== 0) {
			dol_print_error(null, 'The trigger "' . $triggerName . '" does not start with "' . self::TRIGGER_PREFIX . '_" as required.');
			exit;
		}
		if (!is_object($langs)) {	// If lang was not defined, we set it. It is required by run_triggers().
			include_once DOL_DOCUMENT_ROOT.'/core/class/translate.class.php';
			$langs = new Translate('', $conf);
		}

		include_once DOL_DOCUMENT_ROOT.'/core/class/interfaces.class.php';
		$interface = new Interfaces($this->db);
		$result = $interface->run_triggers($triggerName, $this, $user, $langs, $conf);

		if ($result < 0) {
			if (!empty($this->errors)) {
				$this->errors = array_unique(array_merge($this->errors, $interface->errors)); // We use array_unique because when a trigger call another trigger on same object, this->errors is added twice.
			} else {
				$this->errors = $interface->errors;
			}
		}
		return $result;
	}


	/* Functions for data in other language */


	/**
	 *  Function to get alternative languages of a data into $this->array_languages
	 *  This method is NOT called by method fetch of objects but must be called separately.
	 *
	 *  @return	int						Return integer <0 if error, 0 if no values of alternative languages to find nor found, 1 if a value was found and loaded
	 *  @see fetch_optionnals()
	 */
	public function fetchValuesForExtraLanguages()
	{
		// To avoid SQL errors. Probably not the better solution though
		if (!$this->element) {
			return 0;
		}
		if (!($this->id > 0)) {
			return 0;
		}
		if (is_array($this->array_languages)) {
			return 1;
		}

		$this->array_languages = array();

		$element = $this->element;
		if ($element == 'categorie') {
			$element = 'categories'; // For compatibility
		}

		// Request to get translation values for object
		$sql = "SELECT rowid, property, lang , value";
		$sql .= " FROM ".$this->db->prefix()."object_lang";
		$sql .= " WHERE type_object = '".$this->db->escape($element)."'";
		$sql .= " AND fk_object = ".((int) $this->id);

		//dol_syslog(get_class($this)."::fetch_optionals get extrafields data for ".$this->table_element, LOG_DEBUG);		// Too verbose
		$resql = $this->db->query($sql);
		if ($resql) {
			$numrows = $this->db->num_rows($resql);
			if ($numrows) {
				$i = 0;
				while ($i < $numrows) {
					$obj = $this->db->fetch_object($resql);
					$key = $obj->property;
					$value = $obj->value;
					$codelang = $obj->lang;
					$type = $this->fields[$key]['type'];

					// we can add this attribute to object
					if (preg_match('/date/', $type)) {
						$this->array_languages[$key][$codelang] = $this->db->jdate($value);
					} else {
						$this->array_languages[$key][$codelang] = $value;
					}

					$i++;
				}
			}

			$this->db->free($resql);

			if ($numrows) {
				return $numrows;
			} else {
				return 0;
			}
		} else {
			dol_print_error($this->db);
			return -1;
		}
	}

	/**
	 * Fill array_options property of object by extrafields value (using for data sent by forms)
	 *
	 * @param	string	$onlykey		Only the following key is filled. When we make update of only one language field ($action = 'update_languages'), calling page must set this to avoid to have other languages being reset.
	 * @return	int						1 if array_options set, 0 if no value, -1 if error (field required missing for example)
	 */
	public function setValuesForExtraLanguages($onlykey = '')
	{
		global $_POST, $langs;

		// Get extra fields
		foreach ($_POST as $postfieldkey => $postfieldvalue) {
			$tmparray = explode('-', $postfieldkey);
			if ($tmparray[0] != 'field') {
				continue;
			}

			$element = $tmparray[1];
			$key = $tmparray[2];
			$codelang = $tmparray[3];
			//var_dump("postfieldkey=".$postfieldkey." element=".$element." key=".$key." codelang=".$codelang);

			if (!empty($onlykey) && $key != $onlykey) {
				continue;
			}
			if ($element != $this->element) {
				continue;
			}

			$key_type = $this->fields[$key]['type'];

			$enabled = 1;
			if (isset($this->fields[$key]['enabled'])) {
				$enabled = (int) dol_eval($this->fields[$key]['enabled'], 1, 1, '1');
			}
			/*$perms = 1;
			if (isset($this->fields[$key]['perms']))
			{
				$perms = (int) dol_eval($this->fields[$key]['perms'], 1, 1, '1');
			}*/
			if (empty($enabled)) {
				continue;
			}
			//if (empty($perms)) continue;

			if (in_array($key_type, array('date'))) {
				// Clean parameters
				// TODO GMT date in memory must be GMT so we should add gm=true in parameters
				$value_key = dol_mktime(0, 0, 0, GETPOSTINT($postfieldkey."month"), GETPOSTINT($postfieldkey."day"), GETPOSTINT($postfieldkey."year"));
			} elseif (in_array($key_type, array('datetime'))) {
				// Clean parameters
				// TODO GMT date in memory must be GMT so we should add gm=true in parameters
				$value_key = dol_mktime(GETPOSTINT($postfieldkey."hour"), GETPOSTINT($postfieldkey."min"), 0, GETPOSTINT($postfieldkey."month"), GETPOSTINT($postfieldkey."day"), GETPOSTINT($postfieldkey."year"));
			} elseif (in_array($key_type, array('checkbox', 'chkbxlst'))) {
				$value_arr = GETPOST($postfieldkey, 'array'); // check if an array
				if (!empty($value_arr)) {
					$value_key = implode(',', $value_arr);
				} else {
					$value_key = '';
				}
			} elseif (in_array($key_type, array('price', 'double'))) {
				$value_arr = GETPOST($postfieldkey, 'alpha');
				$value_key = price2num($value_arr);
			} else {
				$value_key = GETPOST($postfieldkey);
				if (in_array($key_type, array('link')) && $value_key == '-1') {
					$value_key = '';
				}
			}

			$this->array_languages[$key][$codelang] = $value_key;

			/*if ($nofillrequired) {
				$langs->load('errors');
				setEventMessages($langs->trans('ErrorFieldsRequired').' : '.implode(', ', $error_field_required), null, 'errors');
				return -1;
			}*/
		}

		return 1;
	}


	/* Functions for extrafields */

	/**
	 * Function to make a fetch but set environment to avoid to load computed values before.
	 *
	 * @param	int		$id			ID of object
	 * @return	int					>0 if OK, 0 if not found, <0 if KO
	 */
	public function fetchNoCompute($id)
	{
		global $conf;

		$savDisableCompute = $conf->disable_compute;
		$conf->disable_compute = 1;

		$ret = $this->fetch($id);	/* @phpstan-ignore-line */

		$conf->disable_compute = $savDisableCompute;

		return $ret;
	}

	// phpcs:disable PEAR.NamingConventions.ValidFunctionName.ScopeNotCamelCaps
	/**
	 *  Function to get extra fields of an object into $this->array_options
	 *  This method is in most cases called by method fetch of objects but you can call it separately.
	 *
	 *  @param	int		$rowid			Id of line. Use the id of object if not defined. Deprecated. Function must be called without parameters.
	 *  @param  array	$optionsArray   Array resulting of call of extrafields->fetch_name_optionals_label(). Deprecated. Function must be called without parameters.
	 *  @return	int						Return integer <0 if error, 0 if no values of extrafield to find nor found, 1 if an attribute is found and value loaded
	 *  @see fetchValuesForExtraLanguages()
	 */
	public function fetch_optionals($rowid = null, $optionsArray = null)
	{
		// phpcs:enable
		global $conf, $extrafields;

		if (empty($rowid)) {
			$rowid = $this->id;
		}
		if (empty($rowid) && isset($this->rowid)) {
			$rowid = $this->rowid; // deprecated
		}

		// To avoid SQL errors. Probably not the better solution though
		if (!$this->table_element) {
			return 0;
		}

		$this->array_options = array();

		if (!is_array($optionsArray)) {
			// If $extrafields is not a known object, we initialize it. Best practice is to have $extrafields defined into card.php or list.php page.
			if (!isset($extrafields) || !is_object($extrafields)) {
				require_once DOL_DOCUMENT_ROOT.'/core/class/extrafields.class.php';
				$extrafields = new ExtraFields($this->db);
			}

			// Load array of extrafields for elementype = $this->table_element
			if (empty($extrafields->attributes[$this->table_element]['loaded'])) {
				$extrafields->fetch_name_optionals_label($this->table_element);
			}
			$optionsArray = (!empty($extrafields->attributes[$this->table_element]['label']) ? $extrafields->attributes[$this->table_element]['label'] : null);
		} else {
			global $extrafields;
			dol_syslog("Warning: fetch_optionals was called with param optionsArray defined when you should pass null now", LOG_WARNING);
		}

		$table_element = $this->table_element;
		if ($table_element == 'categorie') {
			$table_element = 'categories'; // For compatibility
		}

		// Request to get complementary values
		if (is_array($optionsArray) && count($optionsArray) > 0) {
			$sql = "SELECT rowid";
			foreach ($optionsArray as $name => $label) {
				if (empty($extrafields->attributes[$this->table_element]['type'][$name]) || $extrafields->attributes[$this->table_element]['type'][$name] != 'separate') {
					$sql .= ", ".$name;
				}
			}
			$sql .= " FROM ".$this->db->prefix().$table_element."_extrafields";
			$sql .= " WHERE fk_object = ".((int) $rowid);

			//dol_syslog(get_class($this)."::fetch_optionals get extrafields data for ".$this->table_element, LOG_DEBUG);		// Too verbose
			$resql = $this->db->query($sql);
			if ($resql) {
				$numrows = $this->db->num_rows($resql);
				if ($numrows) {
					$tab = $this->db->fetch_array($resql);

					foreach ($tab as $key => $value) {
						// Test fetch_array ! is_int($key) because fetch_array result is a mix table with Key as alpha and Key as int (depend db engine)
						if ($key != 'rowid' && $key != 'tms' && $key != 'fk_member' && !is_int($key)) {
							// we can add this attribute to object
							if (!empty($extrafields->attributes[$this->table_element]) && in_array($extrafields->attributes[$this->table_element]['type'][$key], array('date', 'datetime'))) {
								//var_dump($extrafields->attributes[$this->table_element]['type'][$key]);
								$this->array_options["options_".$key] = $this->db->jdate($value);
							} else {
								$this->array_options["options_".$key] = $value;
							}

							//var_dump('key '.$key.' '.$value.' type='.$extrafields->attributes[$this->table_element]['type'][$key].' '.$this->array_options["options_".$key]);
						}
						if (!empty($extrafields->attributes[$this->table_element]['type'][$key]) && $extrafields->attributes[$this->table_element]['type'][$key] == 'password') {
							if (!empty($value) && preg_match('/^dolcrypt:/', $value)) {
								$this->array_options["options_".$key] = dolDecrypt($value);
							}
						}
					}
				}

				// If field is a computed field, value must become result of compute (regardless of whether a row exists
				// in the element's extrafields table)
				if (is_array($extrafields->attributes[$this->table_element]['label'])) {
					foreach ($extrafields->attributes[$this->table_element]['label'] as $key => $val) {
						if (!empty($extrafields->attributes[$this->table_element]) && !empty($extrafields->attributes[$this->table_element]['computed'][$key])) {
							//var_dump($conf->disable_compute);
							if (empty($conf->disable_compute)) {
								global $objectoffield;        // We set a global variable to $objectoffield so
								$objectoffield = $this;        // we can use it inside computed formula
								$this->array_options['options_' . $key] = dol_eval($extrafields->attributes[$this->table_element]['computed'][$key], 1, 0, '2');
							}
						}
					}
				}

				$this->db->free($resql);

				if ($numrows) {
					return $numrows;
				} else {
					return 0;
				}
			} else {
				$this->errors[] = $this->db->lasterror;
				return -1;
			}
		}
		return 0;
	}

	/**
	 *	Delete all extra fields values for the current object.
	 *
	 *  @return	int		Return integer <0 if KO, >0 if OK
	 *  @see deleteExtraLanguages(), insertExtraField(), updateExtraField(), setValueFrom()
	 */
	public function deleteExtraFields()
	{
		global $conf;

		if (getDolGlobalString('MAIN_EXTRAFIELDS_DISABLED')) {
			return 0;
		}

		$this->db->begin();

		$table_element = $this->table_element;
		if ($table_element == 'categorie') {
			$table_element = 'categories'; // For compatibility
		}

		dol_syslog(get_class($this)."::deleteExtraFields delete", LOG_DEBUG);

		$sql_del = "DELETE FROM ".$this->db->prefix().$table_element."_extrafields WHERE fk_object = ".((int) $this->id);

		$resql = $this->db->query($sql_del);
		if (!$resql) {
			$this->error = $this->db->lasterror();
			$this->db->rollback();
			return -1;
		} else {
			$this->db->commit();
			return 1;
		}
	}

	/**
	 *	Add/Update all extra fields values for the current object.
	 *  Data to describe values to insert/update are stored into $this->array_options=array('options_codeforfield1'=>'valueforfield1', 'options_codeforfield2'=>'valueforfield2', ...)
	 *  This function delete record with all extrafields and insert them again from the array $this->array_options.
	 *
	 *  @param	string		$trigger		If defined, call also the trigger (for example COMPANY_MODIFY)
	 *  @param	User		$userused		Object user
	 *  @return int 						-1=error, O=did nothing, 1=OK
	 *  @see insertExtraLanguages(), updateExtraField(), deleteExtraField(), setValueFrom()
	 */
	public function insertExtraFields($trigger = '', $userused = null)
	{
		global $conf, $langs, $user;

		if (getDolGlobalString('MAIN_EXTRAFIELDS_DISABLED')) {
			return 0;
		}

		if (empty($userused)) {
			$userused = $user;
		}

		$error = 0;

		if (!empty($this->array_options)) {
			// Check parameters
			$langs->load('admin');
			require_once DOL_DOCUMENT_ROOT.'/core/class/extrafields.class.php';
			$extrafields = new ExtraFields($this->db);
			$target_extrafields = $extrafields->fetch_name_optionals_label($this->table_element);

			// Eliminate copied source object extra fields that do not exist in target object
			$new_array_options = array();
			foreach ($this->array_options as $key => $value) {
				if (in_array(substr($key, 8), array_keys($target_extrafields))) {	// We remove the 'options_' from $key for test
					$new_array_options[$key] = $value;
				} elseif (in_array($key, array_keys($target_extrafields))) {		// We test on $key that does not contain the 'options_' prefix
					$new_array_options['options_'.$key] = $value;
				}
			}

			foreach ($new_array_options as $key => $value) {
				$attributeKey      = substr($key, 8); // Remove 'options_' prefix
				$attributeType     = $extrafields->attributes[$this->table_element]['type'][$attributeKey];
				$attributeLabel    = $extrafields->attributes[$this->table_element]['label'][$attributeKey];
				$attributeParam    = $extrafields->attributes[$this->table_element]['param'][$attributeKey];
				$attributeRequired = $extrafields->attributes[$this->table_element]['required'][$attributeKey];
				$attributeUnique   = $extrafields->attributes[$this->table_element]['unique'][$attributeKey];
				$attrfieldcomputed = $extrafields->attributes[$this->table_element]['computed'][$attributeKey];

				// If we clone, we have to clean unique extrafields to prevent duplicates.
				// This behaviour can be prevented by external code by changing $this->context['createfromclone'] value in createFrom hook
				if (!empty($this->context['createfromclone']) && $this->context['createfromclone'] == 'createfromclone' && !empty($attributeUnique)) {
					$new_array_options[$key] = null;
				}

				// Similar code than into insertExtraFields
				if ($attributeRequired) {
					$v = $this->array_options[$key];
					if (ExtraFields::isEmptyValue($v, $attributeType)) {
						$langs->load("errors");
						dol_syslog("Mandatory field '".$key."' is empty during create and set to required into definition of extrafields");
						$this->errors[] = $langs->trans('ErrorFieldRequired', $attributeLabel);
						return -1;
					}
				}

				//dol_syslog("attributeLabel=".$attributeLabel, LOG_DEBUG);
				//dol_syslog("attributeType=".$attributeType, LOG_DEBUG);

				if (!empty($attrfieldcomputed)) {
					if (getDolGlobalString('MAIN_STORE_COMPUTED_EXTRAFIELDS')) {
						$value = dol_eval($attrfieldcomputed, 1, 0, '2');
						dol_syslog($langs->trans("Extrafieldcomputed")." on ".$attributeLabel."(".$value.")", LOG_DEBUG);
						$new_array_options[$key] = $value;
					} else {
						$new_array_options[$key] = null;
					}
				}

				switch ($attributeType) {
					case 'int':
						if (!is_numeric($value) && $value != '') {
							$this->errors[] = $langs->trans("ExtraFieldHasWrongValue", $attributeLabel);
							return -1;
						} elseif ($value == '') {
							$new_array_options[$key] = null;
						}
						break;
					case 'price':
					case 'double':
						$value = price2num($value);
						if (!is_numeric($value) && $value != '') {
							dol_syslog($langs->trans("ExtraFieldHasWrongValue")." for ".$attributeLabel."(".$value."is not '".$attributeType."')", LOG_DEBUG);
							$this->errors[] = $langs->trans("ExtraFieldHasWrongValue", $attributeLabel);
							return -1;
						} elseif ($value == '') {
							$value = null;
						}
						//dol_syslog("double value"." on ".$attributeLabel."(".$value." is '".$attributeType."')", LOG_DEBUG);
						$new_array_options[$key] = $value;
						break;
						/*case 'select':	// Not required, we chose value='0' for undefined values
							 if ($value=='-1')
							 {
								 $this->array_options[$key] = null;
							 }
							 break;*/
					case 'password':
						$algo = '';
						if ($this->array_options[$key] != '' && is_array($extrafields->attributes[$this->table_element]['param'][$attributeKey]['options'])) {
							// If there is an encryption choice, we use it to encrypt data before insert
							$tmparrays = array_keys($extrafields->attributes[$this->table_element]['param'][$attributeKey]['options']);
							$algo = reset($tmparrays);
							if ($algo != '') {
								//global $action;		// $action may be 'create', 'update', 'update_extras'...
								//var_dump($action);
								//var_dump($this->oldcopy);exit;
								if (is_object($this->oldcopy)) {	// If this->oldcopy is not defined, we can't know if we change attribute or not, so we must keep value
									//var_dump('iii'.$algo.' '.$this->oldcopy->array_options[$key].' -> '.$this->array_options[$key]);
									if (isset($this->oldcopy->array_options[$key]) && $this->array_options[$key] == $this->oldcopy->array_options[$key]) {
										// If old value encrypted in database is same than submitted new value, it means we don't change it, so we don't update.
										if ($algo == 'dolcrypt') {	// dolibarr reversible encryption
											if (!preg_match('/^dolcrypt:/', $this->array_options[$key])) {
												$new_array_options[$key] = dolEncrypt($this->array_options[$key]);	// warning, must be called when on the master
											} else {
												$new_array_options[$key] = $this->array_options[$key]; // Value is kept
											}
										} else {
											$new_array_options[$key] = $this->array_options[$key]; // Value is kept
										}
									} else {
										// If value has changed
										if ($algo == 'dolcrypt') {	// dolibarr reversible encryption
											if (!preg_match('/^dolcrypt:/', $this->array_options[$key])) {
												$new_array_options[$key] = dolEncrypt($this->array_options[$key]);	// warning, must be called when on the master
											} else {
												$new_array_options[$key] = $this->array_options[$key]; // Value is kept
											}
										} else {
											$new_array_options[$key] = dol_hash($this->array_options[$key], $algo);
										}
									}
								} else {
									//var_dump('jjj'.$algo.' '.$this->oldcopy->array_options[$key].' -> '.$this->array_options[$key]);
									// If this->oldcopy is not defined, we can't know if we change attribute or not, so we must keep value
									if ($algo == 'dolcrypt' && !preg_match('/^dolcrypt:/', $this->array_options[$key])) {	// dolibarr reversible encryption
										$new_array_options[$key] = dolEncrypt($this->array_options[$key]);	// warning, must be called when on the master
									} else {
										$new_array_options[$key] = $this->array_options[$key]; // Value is kept
									}
								}
							} else {
								// No encryption
								$new_array_options[$key] = $this->array_options[$key]; // Value is kept
							}
						} else { // Common usage
							$new_array_options[$key] = $this->array_options[$key]; // Value is kept
						}
						break;
					case 'date':
					case 'datetime':
						// If data is a string instead of a timestamp, we convert it
						if (!is_numeric($this->array_options[$key]) || $this->array_options[$key] != intval($this->array_options[$key])) {
							$this->array_options[$key] = strtotime($this->array_options[$key]);
						}
						$new_array_options[$key] = $this->db->idate($this->array_options[$key]);
						break;
					case 'datetimegmt':
						// If data is a string instead of a timestamp, we convert it
						if (!is_numeric($this->array_options[$key]) || $this->array_options[$key] != intval($this->array_options[$key])) {
							$this->array_options[$key] = strtotime($this->array_options[$key]);
						}
						$new_array_options[$key] = $this->db->idate($this->array_options[$key], 'gmt');
						break;
					case 'link':
						$param_list = array_keys($attributeParam['options']);
						// 0 : ObjectName
						// 1 : classPath
						$InfoFieldList = explode(":", $param_list[0]);
						dol_include_once($InfoFieldList[1]);
						if ($InfoFieldList[0] && class_exists($InfoFieldList[0])) {
							if ($value == '-1') {	// -1 is key for no defined in combo list of objects
								$new_array_options[$key] = '';
							} elseif ($value) {
								$object = new $InfoFieldList[0]($this->db);
								if (is_numeric($value)) {
									$res = $object->fetch($value); // Common case
								} else {
									$res = $object->fetch('', $value); // For compatibility
								}

								if ($res > 0) {
									$new_array_options[$key] = $object->id;
								} else {
									$this->error = "Id/Ref '".$value."' for object '".$object->element."' not found";
									return -1;
								}
							}
						} else {
							dol_syslog('Error bad setup of extrafield', LOG_WARNING);
						}
						break;
					case 'checkbox':
					case 'chkbxlst':
						if (is_array($this->array_options[$key])) {
							$new_array_options[$key] = implode(',', $this->array_options[$key]);
						} else {
							$new_array_options[$key] = $this->array_options[$key];
						}
						break;
				}
			}

			$this->db->begin();

			$table_element = $this->table_element;
			if ($table_element == 'categorie') {
				$table_element = 'categories'; // For compatibility
			}

			dol_syslog(get_class($this)."::insertExtraFields delete then insert", LOG_DEBUG);

			$sql_del = "DELETE FROM ".$this->db->prefix().$table_element."_extrafields WHERE fk_object = ".((int) $this->id);
			$this->db->query($sql_del);

			$sql = "INSERT INTO ".$this->db->prefix().$table_element."_extrafields (fk_object";
			foreach ($new_array_options as $key => $value) {
				$attributeKey = substr($key, 8); // Remove 'options_' prefix
				// Add field of attribute
				if ($extrafields->attributes[$this->table_element]['type'][$attributeKey] != 'separate') { // Only for other type than separator
					$sql .= ",".$attributeKey;
				}
			}
			// We must insert a default value for fields for other entities that are mandatory to avoid not null error
			if (!empty($extrafields->attributes[$this->table_element]['mandatoryfieldsofotherentities']) && is_array($extrafields->attributes[$this->table_element]['mandatoryfieldsofotherentities'])) {
				foreach ($extrafields->attributes[$this->table_element]['mandatoryfieldsofotherentities'] as $tmpkey => $tmpval) {
					if (!isset($extrafields->attributes[$this->table_element]['type'][$tmpkey])) {    // If field not already added previously
						$sql .= ",".$tmpkey;
					}
				}
			}
			$sql .= ") VALUES (".$this->id;

			foreach ($new_array_options as $key => $value) {
				$attributeKey = substr($key, 8); // Remove 'options_' prefix
				// Add field of attribute
				if ($extrafields->attributes[$this->table_element]['type'][$attributeKey] != 'separate') { // Only for other type than separator)
					if ($new_array_options[$key] != '' || $new_array_options[$key] == '0') {
						$sql .= ",'".$this->db->escape($new_array_options[$key])."'";
					} else {
						$sql .= ",null";
					}
				}
			}
			// We must insert a default value for fields for other entities that are mandatory to avoid not null error
			if (!empty($extrafields->attributes[$this->table_element]['mandatoryfieldsofotherentities']) && is_array($extrafields->attributes[$this->table_element]['mandatoryfieldsofotherentities'])) {
				foreach ($extrafields->attributes[$this->table_element]['mandatoryfieldsofotherentities'] as $tmpkey => $tmpval) {
					if (!isset($extrafields->attributes[$this->table_element]['type'][$tmpkey])) {   // If field not already added previously
						if (in_array($tmpval, array('int', 'double', 'price'))) {
							$sql .= ", 0";
						} else {
							$sql .= ", ''";
						}
					}
				}
			}

			$sql .= ")";

			$resql = $this->db->query($sql);
			if (!$resql) {
				$this->error = $this->db->lasterror();
				$error++;
			}

			if (!$error && $trigger) {
				// Call trigger
				$this->context = array('extrafieldaddupdate' => 1);
				$result = $this->call_trigger($trigger, $userused);
				if ($result < 0) {
					$error++;
				}
				// End call trigger
			}

			if ($error) {
				$this->db->rollback();
				return -1;
			} else {
				$this->db->commit();
				return 1;
			}
		} else {
			return 0;
		}
	}

	/**
	 *	Add/Update all extra fields values for the current object.
	 *  Data to describe values to insert/update are stored into $this->array_options=array('options_codeforfield1'=>'valueforfield1', 'options_codeforfield2'=>'valueforfield2', ...)
	 *  This function delete record with all extrafields and insert them again from the array $this->array_options.
	 *
	 *  @param	string		$trigger		If defined, call also the trigger (for example COMPANY_MODIFY)
	 *  @param	User		$userused		Object user
	 *  @return int 						-1=error, O=did nothing, 1=OK
	 *  @see insertExtraFields(), updateExtraField(), setValueFrom()
	 */
	public function insertExtraLanguages($trigger = '', $userused = null)
	{
		global $conf, $langs, $user;

		if (empty($userused)) {
			$userused = $user;
		}

		$error = 0;

		if (getDolGlobalString('MAIN_EXTRALANGUAGES_DISABLED')) {
			return 0; // For avoid conflicts if trigger used
		}

		if (is_array($this->array_languages)) {
			$new_array_languages = $this->array_languages;

			foreach ($new_array_languages as $key => $value) {
				$attributeKey      = $key;
				$attributeType     = $this->fields[$attributeKey]['type'];
				$attributeLabel    = $this->fields[$attributeKey]['label'];

				//dol_syslog("attributeLabel=".$attributeLabel, LOG_DEBUG);
				//dol_syslog("attributeType=".$attributeType, LOG_DEBUG);

				switch ($attributeType) {
					case 'int':
						if (!is_numeric($value) && $value != '') {
							$this->errors[] = $langs->trans("ExtraLanguageHasWrongValue", $attributeLabel);
							return -1;
						} elseif ($value == '') {
							$new_array_languages[$key] = null;
						}
						break;
					case 'double':
						$value = price2num($value);
						if (!is_numeric($value) && $value != '') {
							dol_syslog($langs->trans("ExtraLanguageHasWrongValue")." on ".$attributeLabel."(".$value."is not '".$attributeType."')", LOG_DEBUG);
							$this->errors[] = $langs->trans("ExtraLanguageHasWrongValue", $attributeLabel);
							return -1;
						} elseif ($value == '') {
							$new_array_languages[$key] = null;
						} else {
							$new_array_languages[$key] = $value;
						}
						break;
						/*case 'select':	// Not required, we chose value='0' for undefined values
						 if ($value=='-1')
						 {
						 $this->array_options[$key] = null;
						 }
						 break;*/
				}
			}

			$this->db->begin();

			$table_element = $this->table_element;
			if ($table_element == 'categorie') {
				$table_element = 'categories'; // For compatibility
			}

			dol_syslog(get_class($this)."::insertExtraLanguages delete then insert", LOG_DEBUG);

			foreach ($new_array_languages as $key => $langcodearray) {	// $key = 'name', 'town', ...
				foreach ($langcodearray as $langcode => $value) {
					$sql_del = "DELETE FROM ".$this->db->prefix()."object_lang";
					$sql_del .= " WHERE fk_object = ".((int) $this->id)." AND property = '".$this->db->escape($key)."' AND type_object = '".$this->db->escape($table_element)."'";
					$sql_del .= " AND lang = '".$this->db->escape($langcode)."'";
					$this->db->query($sql_del);

					if ($value !== '') {
						$sql = "INSERT INTO ".$this->db->prefix()."object_lang (fk_object, property, type_object, lang, value";
						$sql .= ") VALUES (".$this->id.", '".$this->db->escape($key)."', '".$this->db->escape($table_element)."', '".$this->db->escape($langcode)."', '".$this->db->escape($value)."'";
						$sql .= ")";

						$resql = $this->db->query($sql);
						if (!$resql) {
							$this->error = $this->db->lasterror();
							$error++;
							break;
						}
					}
				}
			}

			if (!$error && $trigger) {
				// Call trigger
				$this->context = array('extralanguagesaddupdate' => 1);
				$result = $this->call_trigger($trigger, $userused);
				if ($result < 0) {
					$error++;
				}
				// End call trigger
			}

			if ($error) {
				$this->db->rollback();
				return -1;
			} else {
				$this->db->commit();
				return 1;
			}
		} else {
			return 0;
		}
	}

	/**
	 *	Update 1 extra field value for the current object. Keep other fields unchanged.
	 *  Data to describe values to update are stored into $this->array_options=array('options_codeforfield1'=>'valueforfield1', 'options_codeforfield2'=>'valueforfield2', ...)
	 *
	 *  @param  string      $key    		Key of the extrafield to update (without starting 'options_')
	 *  @param	string		$trigger		If defined, call also the trigger (for example COMPANY_MODIFY)
	 *  @param	User		$userused		Object user
	 *  @return int                 		-1=error, O=did nothing, 1=OK
	 *  @see updateExtraLanguages(), insertExtraFields(), deleteExtraFields(), setValueFrom()
	 */
	public function updateExtraField($key, $trigger = null, $userused = null)
	{
		global $conf, $langs, $user;

		if (getDolGlobalString('MAIN_EXTRAFIELDS_DISABLED')) {
			return 0;
		}

		if (empty($userused)) {
			$userused = $user;
		}

		$error = 0;

		if (!empty($this->array_options) && isset($this->array_options["options_".$key])) {
			// Check parameters
			$langs->load('admin');
			require_once DOL_DOCUMENT_ROOT.'/core/class/extrafields.class.php';
			$extrafields = new ExtraFields($this->db);
			$extrafields->fetch_name_optionals_label($this->table_element);

			$value = $this->array_options["options_".$key];

			$attributeKey      = $key;
			$attributeType     = $extrafields->attributes[$this->table_element]['type'][$key];
			$attributeLabel    = $extrafields->attributes[$this->table_element]['label'][$key];
			$attributeParam    = $extrafields->attributes[$this->table_element]['param'][$key];
			$attributeRequired = $extrafields->attributes[$this->table_element]['required'][$key];
			$attributeUnique   = $extrafields->attributes[$this->table_element]['unique'][$attributeKey];
			$attrfieldcomputed = $extrafields->attributes[$this->table_element]['computed'][$key];

			// Similar code than into insertExtraFields
			if ($attributeRequired) {
				$mandatorypb = false;
				if ($attributeType == 'link' && $this->array_options["options_".$key] == '-1') {
					$mandatorypb = true;
				}
				if ($this->array_options["options_".$key] === '') {
					$mandatorypb = true;
				}
				if ($mandatorypb) {
					$langs->load("errors");
					dol_syslog("Mandatory field 'options_".$key."' is empty during update and set to required into definition of extrafields");
					$this->errors[] = $langs->trans('ErrorFieldRequired', $attributeLabel);
					return -1;
				}
			}

			// $new_array_options will be used for direct update, so must contains formatted data for the UPDATE.
			$new_array_options = $this->array_options;

			//dol_syslog("attributeLabel=".$attributeLabel, LOG_DEBUG);
			//dol_syslog("attributeType=".$attributeType, LOG_DEBUG);
			if (!empty($attrfieldcomputed)) {
				if (getDolGlobalString('MAIN_STORE_COMPUTED_EXTRAFIELDS')) {
					$value = dol_eval($attrfieldcomputed, 1, 0, '2');
					dol_syslog($langs->trans("Extrafieldcomputed")." on ".$attributeLabel."(".$value.")", LOG_DEBUG);

					$new_array_options["options_".$key] = $value;

					$this->array_options["options_".$key] = $new_array_options["options_".$key];
				} else {
					$new_array_options["options_".$key] = null;

					$this->array_options["options_".$key] = $new_array_options["options_".$key];
				}
			}

			switch ($attributeType) {
				case 'int':
					if (!is_numeric($value) && $value != '') {
						$this->errors[] = $langs->trans("ExtraFieldHasWrongValue", $attributeLabel);
						return -1;
					} elseif ($value === '') {
						$new_array_options["options_".$key] = null;

						$this->array_options["options_".$key] = $new_array_options["options_".$key];
					}
					break;
				case 'price':
				case 'double':
					$value = price2num($value);
					if (!is_numeric($value) && $value != '') {
						dol_syslog($langs->trans("ExtraFieldHasWrongValue")." on ".$attributeLabel."(".$value."is not '".$attributeType."')", LOG_DEBUG);
						$this->errors[] = $langs->trans("ExtraFieldHasWrongValue", $attributeLabel);
						return -1;
					} elseif ($value === '') {
						$value = null;
					}
					//dol_syslog("double value"." on ".$attributeLabel."(".$value." is '".$attributeType."')", LOG_DEBUG);
					$new_array_options["options_".$key] = $value;

					$this->array_options["options_".$key] = $new_array_options["options_".$key];
					break;
					/*case 'select':	// Not required, we chose value='0' for undefined values
						 if ($value=='-1')
						 {
							$new_array_options["options_".$key] = $value;

							$this->array_options["options_".$key] = $new_array_options["options_".$key];
						 }
						 break;*/
				case 'password':
					$algo = '';
					if ($this->array_options["options_".$key] != '' && is_array($extrafields->attributes[$this->table_element]['param'][$attributeKey]['options'])) {
						// If there is an encryption choice, we use it to encrypt data before insert
						$tmparrays = array_keys($extrafields->attributes[$this->table_element]['param'][$attributeKey]['options']);
						$algo = reset($tmparrays);
						if ($algo != '') {
							//global $action;		// $action may be 'create', 'update', 'update_extras'...
							//var_dump($action);
							//var_dump($this->oldcopy);exit;
							//var_dump($key.' '.$this->array_options["options_".$key].' '.$algo);
							if (is_object($this->oldcopy)) {		// If this->oldcopy is not defined, we can't know if we change attribute or not, so we must keep value
								//var_dump($this->oldcopy->array_options["options_".$key]); var_dump($this->array_options["options_".$key]);
								if (isset($this->oldcopy->array_options["options_".$key]) && $this->array_options["options_".$key] == $this->oldcopy->array_options["options_".$key]) {	// If old value encrypted in database is same than submitted new value, it means we don't change it, so we don't update.
									if ($algo == 'dolcrypt') {	// dolibarr reversible encryption
										if (!preg_match('/^dolcrypt:/', $this->array_options["options_".$key])) {
											$new_array_options["options_".$key] = dolEncrypt($this->array_options["options_".$key]);	// warning, must be called when on the master
										} else {
											$new_array_options["options_".$key] = $this->array_options["options_".$key]; // Value is kept
										}
									} else {
										$new_array_options["options_".$key] = $this->array_options["options_".$key]; // Value is kept
									}
								} else {
									if ($algo == 'dolcrypt') {	// dolibarr reversible encryption
										if (!preg_match('/^dolcrypt:/', $this->array_options["options_".$key])) {
											$new_array_options["options_".$key] = dolEncrypt($this->array_options["options_".$key]);
										} else {
											$new_array_options["options_".$key] = $this->array_options["options_".$key]; // Value is kept
										}
									} else {
										$new_array_options["options_".$key] = dol_hash($this->array_options["options_".$key], $algo);
									}
								}
							} else {
								if ($algo == 'dolcrypt' && !preg_match('/^dolcrypt:/', $this->array_options["options_".$key])) {	// dolibarr reversible encryption
									$new_array_options["options_".$key] = dolEncrypt($this->array_options["options_".$key]);	// warning, must be called when on the master
								} else {
									$new_array_options["options_".$key] = $this->array_options["options_".$key]; // Value is kept
								}
							}
						} else {
							// No encryption
							$new_array_options["options_".$key] = $this->array_options["options_".$key]; // Value is kept
						}
					} else { // Common usage
						$new_array_options["options_".$key] = $this->array_options["options_".$key]; // Value is kept
					}

					$this->array_options["options_".$key] = $new_array_options["options_".$key];
					break;
				case 'date':
				case 'datetime':
					if (empty($this->array_options["options_".$key])) {
						$new_array_options["options_".$key] = null;

						$this->array_options["options_".$key] = $new_array_options["options_".$key];
					} else {
						$new_array_options["options_".$key] = $this->db->idate($this->array_options["options_".$key]);
					}
					break;
				case 'datetimegmt':
					if (empty($this->array_options["options_".$key])) {
						$new_array_options["options_".$key] = null;

						$this->array_options["options_".$key] = $new_array_options["options_".$key];
					} else {
						$new_array_options["options_".$key] = $this->db->idate($this->array_options["options_".$key], 'gmt');
					}
					break;
				case 'boolean':
					if (empty($this->array_options["options_".$key])) {
						$new_array_options["options_".$key] = null;

						$this->array_options["options_".$key] = $new_array_options["options_".$key];
					}
					break;
				case 'link':
					if ($this->array_options["options_".$key] === '') {
						$new_array_options["options_".$key] = null;

						$this->array_options["options_".$key] = $new_array_options["options_".$key];
					}
					break;
					/*
					case 'link':
						$param_list = array_keys($attributeParam['options']);
						// 0 : ObjectName
						// 1 : classPath
						$InfoFieldList = explode(":", $param_list[0]);
						dol_include_once($InfoFieldList[1]);
						if ($InfoFieldList[0] && class_exists($InfoFieldList[0]))
						{
							if ($value == '-1')	// -1 is key for no defined in combo list of objects
							{
								$new_array_options[$key] = '';
							} elseif ($value) {
								$object = new $InfoFieldList[0]($this->db);
								if (is_numeric($value)) $res = $object->fetch($value);	// Common case
								else $res = $object->fetch('', $value);					// For compatibility

								if ($res > 0) $new_array_options[$key] = $object->id;
								else {
									$this->error = "Id/Ref '".$value."' for object '".$object->element."' not found";
									$this->db->rollback();
									return -1;
								}
							}
						} else {
							dol_syslog('Error bad setup of extrafield', LOG_WARNING);
						}
						break;
					*/
				case 'checkbox':
				case 'chkbxlst':
					$new_array_options = array();
					if (is_array($this->array_options["options_".$key])) {
						$new_array_options["options_".$key] = implode(',', $this->array_options["options_".$key]);
					} else {
						$new_array_options["options_".$key] = $this->array_options["options_".$key];
					}

					$this->array_options["options_".$key] = $new_array_options["options_".$key];
					break;
			}

			$this->db->begin();

			$linealreadyfound = 0;

			// Check if there is already a line for this object (in most cases, it is, but sometimes it is not, for example when extra field has been created after), so we must keep this overload)
			$sql = "SELECT COUNT(rowid) as nb FROM ".$this->db->prefix().$this->table_element."_extrafields WHERE fk_object = ".((int) $this->id);
			$resql = $this->db->query($sql);
			if ($resql) {
				$tmpobj = $this->db->fetch_object($resql);
				if ($tmpobj) {
					$linealreadyfound = $tmpobj->nb;
				}
			}

			//var_dump('linealreadyfound='.$linealreadyfound.' sql='.$sql); exit;
			if ($linealreadyfound) {
				if ($this->array_options["options_".$key] === null) {
					$sql = "UPDATE ".$this->db->prefix().$this->table_element."_extrafields SET ".$key." = null";
				} else {
					$sql = "UPDATE ".$this->db->prefix().$this->table_element."_extrafields SET ".$key." = '".$this->db->escape($new_array_options["options_".$key])."'";
				}
				$sql .= " WHERE fk_object = ".((int) $this->id);

				$resql = $this->db->query($sql);
				if (!$resql) {
					$error++;
					$this->error = $this->db->lasterror();
				}
			} else {
				$result = $this->insertExtraFields('', $user);
				if ($result < 0) {
					$error++;
				}
			}

			if (!$error && $trigger) {
				// Call trigger
				$this->context = array('extrafieldupdate' => 1);
				$result = $this->call_trigger($trigger, $userused);
				if ($result < 0) {
					$error++;
				}
				// End call trigger
			}

			if ($error) {
				dol_syslog(__METHOD__.$this->error, LOG_ERR);
				$this->db->rollback();
				return -1;
			} else {
				$this->db->commit();
				return 1;
			}
		} else {
			return 0;
		}
	}

	/**
	 *	Update an extra language value for the current object.
	 *  Data to describe values to update are stored into $this->array_options=array('options_codeforfield1'=>'valueforfield1', 'options_codeforfield2'=>'valueforfield2', ...)
	 *
	 *  @param  string      $key    		Key of the extrafield (without starting 'options_')
	 *  @param	string		$trigger		If defined, call also the trigger (for example COMPANY_MODIFY)
	 *  @param	User		$userused		Object user
	 *  @return int                 		-1=error, O=did nothing, 1=OK
	 *  @see updateExtraField(), insertExtraLanguages()
	 */
	public function updateExtraLanguages($key, $trigger = null, $userused = null)
	{
		global $conf, $langs, $user;

		if (empty($userused)) {
			$userused = $user;
		}

		$error = 0;

		if (getDolGlobalString('MAIN_EXTRALANGUAGES_DISABLED')) {
			return 0; // For avoid conflicts if trigger used
		}

		return 0;
	}


	/**
	 * Return HTML string to put an input field into a page
	 * Code very similar with showInputField of extra fields
	 *
	 * @param  array|null	$val	       Array of properties for field to show (used only if ->fields not defined)
	 * @param  string  		$key           Key of attribute
	 * @param  string|array	$value         Preselected value to show (for date type it must be in timestamp format, for amount or price it must be a php numeric value, for array type must be array)
	 * @param  string  		$moreparam     To add more parameters on html input tag
	 * @param  string  		$keysuffix     Prefix string to add into name and id of field (can be used to avoid duplicate names)
	 * @param  string  		$keyprefix     Suffix string to add into name and id of field (can be used to avoid duplicate names)
	 * @param  string|int	$morecss       Value for css to define style/length of field. May also be a numeric.
	 * @param  int			$nonewbutton   Force to not show the new button on field that are links to object
	 * @return string
	 */
	public function showInputField($val, $key, $value, $moreparam = '', $keysuffix = '', $keyprefix = '', $morecss = 0, $nonewbutton = 0)
	{
		global $conf, $langs, $form;

		if (!is_object($form)) {
			require_once DOL_DOCUMENT_ROOT.'/core/class/html.form.class.php';
			$form = new Form($this->db);
		}

		if (!empty($this->fields)) {
			$val = $this->fields[$key];
		}

		// Validation tests and output
		$fieldValidationErrorMsg = '';
		$validationClass = '';
		$fieldValidationErrorMsg = $this->getFieldError($key);
		if (!empty($fieldValidationErrorMsg)) {
			$validationClass = ' --error'; // the -- is use as class state in css :  .--error can't be be defined alone it must be define with another class like .my-class.--error or input.--error
		} else {
			$validationClass = ' --success'; // the -- is use as class state in css :  .--success can't be be defined alone it must be define with another class like .my-class.--success or input.--success
		}

		$out = '';
		$type = '';
		$isDependList = 0;
		$param = array();
		$param['options'] = array();
		$reg = array();
		$size = !empty($this->fields[$key]['size']) ? $this->fields[$key]['size'] : 0;
		// Because we work on extrafields
		if (preg_match('/^(integer|link):(.*):(.*):(.*):(.*)/i', $val['type'], $reg)) {
			$param['options'] = array($reg[2].':'.$reg[3].':'.$reg[4].':'.$reg[5] => 'N');
			$type = 'link';
		} elseif (preg_match('/^(integer|link):(.*):(.*):(.*)/i', $val['type'], $reg)) {
			$param['options'] = array($reg[2].':'.$reg[3].':'.$reg[4] => 'N');
			$type = 'link';
		} elseif (preg_match('/^(integer|link):(.*):(.*)/i', $val['type'], $reg)) {
			$param['options'] = array($reg[2].':'.$reg[3] => 'N');
			$type = 'link';
		} elseif (preg_match('/^(sellist):(.*):(.*):(.*):(.*)/i', $val['type'], $reg)) {
			$param['options'] = array($reg[2].':'.$reg[3].':'.$reg[4].':'.$reg[5] => 'N');
			$type = 'sellist';
		} elseif (preg_match('/^(sellist):(.*):(.*):(.*)/i', $val['type'], $reg)) {
			$param['options'] = array($reg[2].':'.$reg[3].':'.$reg[4] => 'N');
			$type = 'sellist';
		} elseif (preg_match('/^(sellist):(.*):(.*)/i', $val['type'], $reg)) {
			$param['options'] = array($reg[2].':'.$reg[3] => 'N');
			$type = 'sellist';
		} elseif (preg_match('/^chkbxlst:(.*)/i', $val['type'], $reg)) {
			$param['options'] = array($reg[1] => 'N');
			$type = 'chkbxlst';
		} elseif (preg_match('/varchar\((\d+)\)/', $val['type'], $reg)) {
			$param['options'] = array();
			$type = 'varchar';
			$size = $reg[1];
		} elseif (preg_match('/varchar/', $val['type'])) {
			$param['options'] = array();
			$type = 'varchar';
		} else {
			$param['options'] = array();
			$type = $this->fields[$key]['type'];
		}
		//var_dump($type); var_dump($param['options']);

		// Special case that force options and type ($type can be integer, varchar, ...)
		if (!empty($this->fields[$key]['arrayofkeyval']) && is_array($this->fields[$key]['arrayofkeyval'])) {
			$param['options'] = $this->fields[$key]['arrayofkeyval'];
			$type = (($this->fields[$key]['type'] == 'checkbox') ? $this->fields[$key]['type'] : 'select');
		}

		$label = $this->fields[$key]['label'];
		//$elementtype=$this->fields[$key]['elementtype'];	// Seems not used
		$default = (!empty($this->fields[$key]['default']) ? $this->fields[$key]['default'] : '');
		$computed = (!empty($this->fields[$key]['computed']) ? $this->fields[$key]['computed'] : '');
		$unique = (!empty($this->fields[$key]['unique']) ? $this->fields[$key]['unique'] : 0);
		$required = (!empty($this->fields[$key]['required']) ? $this->fields[$key]['required'] : 0);
		$autofocusoncreate = (!empty($this->fields[$key]['autofocusoncreate']) ? $this->fields[$key]['autofocusoncreate'] : 0);

		$langfile = (!empty($this->fields[$key]['langfile']) ? $this->fields[$key]['langfile'] : '');
		$list = (!empty($this->fields[$key]['list']) ? $this->fields[$key]['list'] : 0);
		$hidden = (in_array(abs($this->fields[$key]['visible']), array(0, 2)) ? 1 : 0);

		$objectid = $this->id;

		if ($computed) {
			if (!preg_match('/^search_/', $keyprefix)) {
				return '<span class="opacitymedium">'.$langs->trans("AutomaticallyCalculated").'</span>';
			} else {
				return '';
			}
		}

		// Set value of $morecss. For this, we use in priority showsize from parameters, then $val['css'] then autodefine
		if (empty($morecss) && !empty($val['css'])) {
			$morecss = $val['css'];
		} elseif (empty($morecss)) {
			if ($type == 'date') {
				$morecss = 'minwidth100imp';
			} elseif ($type == 'datetime' || $type == 'link') {	// link means an foreign key to another primary id
				$morecss = 'minwidth200imp';
			} elseif (in_array($type, array('int', 'integer', 'price')) || preg_match('/^double(\([0-9],[0-9]\)){0,1}/', $type)) {
				$morecss = 'maxwidth75';
			} elseif ($type == 'url') {
				$morecss = 'minwidth400';
			} elseif ($type == 'boolean') {
				$morecss = '';
			} else {
				if (round($size) < 12) {
					$morecss = 'minwidth100';
				} elseif (round($size) <= 48) {
					$morecss = 'minwidth200';
				} else {
					$morecss = 'minwidth400';
				}
			}
		}

		// Add validation state class
		if (!empty($validationClass)) {
			$morecss .= $validationClass;
		}

		if (in_array($type, array('date'))) {
			$tmp = explode(',', $size);
			$newsize = $tmp[0];
			$showtime = 0;

			// Do not show current date when field not required (see selectDate() method)
			if (!$required && $value == '') {
				$value = '-1';
			}

			// TODO Must also support $moreparam
			$out = $form->selectDate($value, $keyprefix.$key.$keysuffix, $showtime, $showtime, $required, '', 1, (($keyprefix != 'search_' && $keyprefix != 'search_options_') ? 1 : 0), 0, 1);
		} elseif (in_array($type, array('datetime'))) {
			$tmp = explode(',', $size);
			$newsize = $tmp[0];
			$showtime = 1;

			// Do not show current date when field not required (see selectDate() method)
			if (!$required && $value == '') {
				$value = '-1';
			}

			// TODO Must also support $moreparam
			$out = $form->selectDate($value, $keyprefix.$key.$keysuffix, $showtime, $showtime, $required, '', 1, (($keyprefix != 'search_' && $keyprefix != 'search_options_') ? 1 : 0), 0, 1, '', '', '', 1, '', '', 'tzuserrel');
		} elseif (in_array($type, array('duration'))) {
			$out = $form->select_duration($keyprefix.$key.$keysuffix, $value, 0, 'text', 0, 1);
		} elseif (in_array($type, array('int', 'integer'))) {
			$tmp = explode(',', $size);
			$newsize = $tmp[0];
			$out = '<input type="text" class="flat '.$morecss.'" name="'.$keyprefix.$key.$keysuffix.'" id="'.$keyprefix.$key.$keysuffix.'"'.($newsize > 0 ? ' maxlength="'.$newsize.'"' : '').' value="'.dol_escape_htmltag($value).'"'.($moreparam ? $moreparam : '').($autofocusoncreate ? ' autofocus' : '').'>';
		} elseif (in_array($type, array('real'))) {
			$out = '<input type="text" class="flat '.$morecss.'" name="'.$keyprefix.$key.$keysuffix.'" id="'.$keyprefix.$key.$keysuffix.'" value="'.dol_escape_htmltag($value).'"'.($moreparam ? $moreparam : '').($autofocusoncreate ? ' autofocus' : '').'>';
		} elseif (preg_match('/varchar/', $type)) {
			$out = '<input type="text" class="flat '.$morecss.'" name="'.$keyprefix.$key.$keysuffix.'" id="'.$keyprefix.$key.$keysuffix.'"'.($size > 0 ? ' maxlength="'.$size.'"' : '').' value="'.dol_escape_htmltag($value).'"'.($moreparam ? $moreparam : '').($autofocusoncreate ? ' autofocus' : '').'>';
		} elseif (in_array($type, array('email', 'mail', 'phone', 'url', 'ip'))) {
			$out = '<input type="text" class="flat '.$morecss.'" name="'.$keyprefix.$key.$keysuffix.'" id="'.$keyprefix.$key.$keysuffix.'" value="'.dol_escape_htmltag($value).'" '.($moreparam ? $moreparam : '').($autofocusoncreate ? ' autofocus' : '').'>';
		} elseif (preg_match('/^text/', $type)) {
			if (!preg_match('/search_/', $keyprefix)) {		// If keyprefix is search_ or search_options_, we must just use a simple text field
				require_once DOL_DOCUMENT_ROOT.'/core/class/doleditor.class.php';
				$doleditor = new DolEditor($keyprefix.$key.$keysuffix, $value, '', 200, 'dolibarr_notes', 'In', false, false, false, ROWS_5, '90%');
				$out = $doleditor->Create(1, '', true, '', '', '', $morecss);
			} else {
				$out = '<input type="text" class="flat '.$morecss.' maxwidthonsmartphone" name="'.$keyprefix.$key.$keysuffix.'" id="'.$keyprefix.$key.$keysuffix.'" value="'.dol_escape_htmltag($value).'" '.($moreparam ? $moreparam : '').'>';
			}
		} elseif (preg_match('/^html/', $type)) {
			if (!preg_match('/search_/', $keyprefix)) {		// If keyprefix is search_ or search_options_, we must just use a simple text field
				require_once DOL_DOCUMENT_ROOT.'/core/class/doleditor.class.php';
				$doleditor = new DolEditor($keyprefix.$key.$keysuffix, $value, '', 200, 'dolibarr_notes', 'In', false, false, isModEnabled('fckeditor') && $conf->global->FCKEDITOR_ENABLE_SOCIETE, ROWS_5, '90%');
				$out = $doleditor->Create(1, '', true, '', '', $moreparam, $morecss);
			} else {
				$out = '<input type="text" class="flat '.$morecss.' maxwidthonsmartphone" name="'.$keyprefix.$key.$keysuffix.'" id="'.$keyprefix.$key.$keysuffix.'" value="'.dol_escape_htmltag($value).'" '.($moreparam ? $moreparam : '').'>';
			}
		} elseif ($type == 'boolean') {
			$checked = '';
			if (!empty($value)) {
				$checked = ' checked value="1" ';
			} else {
				$checked = ' value="1" ';
			}
			$out = '<input type="checkbox" class="flat '.$morecss.' maxwidthonsmartphone" name="'.$keyprefix.$key.$keysuffix.'" id="'.$keyprefix.$key.$keysuffix.'" '.$checked.' '.($moreparam ? $moreparam : '').'>';
		} elseif ($type == 'price') {
			if (!empty($value)) {		// $value in memory is a php numeric, we format it into user number format.
				$value = price($value);
			}
			$out = '<input type="text" class="flat '.$morecss.' maxwidthonsmartphone" name="'.$keyprefix.$key.$keysuffix.'" id="'.$keyprefix.$key.$keysuffix.'" value="'.$value.'" '.($moreparam ? $moreparam : '').'> '.$langs->getCurrencySymbol($conf->currency);
		} elseif (preg_match('/^double(\([0-9],[0-9]\)){0,1}/', $type)) {
			if (!empty($value)) {		// $value in memory is a php numeric, we format it into user number format.
				$value = price($value);
			}
			$out = '<input type="text" class="flat '.$morecss.' maxwidthonsmartphone" name="'.$keyprefix.$key.$keysuffix.'" id="'.$keyprefix.$key.$keysuffix.'" value="'.$value.'" '.($moreparam ? $moreparam : '').'> ';
		} elseif ($type == 'select') {	// combo list
			$out = '';
			if (!empty($conf->use_javascript_ajax) && !getDolGlobalString('MAIN_EXTRAFIELDS_DISABLE_SELECT2')) {
				include_once DOL_DOCUMENT_ROOT.'/core/lib/ajax.lib.php';
				$out .= ajax_combobox($keyprefix.$key.$keysuffix, array(), 0);
			}

			$tmpselect = '';
			$nbchoice = 0;
			foreach ($param['options'] as $keyb => $valb) {
				if ((string) $keyb == '') {
					continue;
				}
				if (strpos($valb, "|") !== false) {
					list($valb, $parent) = explode('|', $valb);
				}
				$nbchoice++;
				$tmpselect .= '<option value="'.$keyb.'"';
				$tmpselect .= (((string) $value == (string) $keyb) ? ' selected' : '');
				if (!empty($parent)) {
					$isDependList = 1;
				}
<<<<<<< HEAD
				$tmpselect .= (!empty($parent) ? ' parent="'.$parent.'"' : '');
				$tmpselect .= '>'.$valb.'</option>';
			}

			$out .= '<select class="flat '.$morecss.' maxwidthonsmartphone" name="'.$keyprefix.$key.$keysuffix.'" id="'.$keyprefix.$key.$keysuffix.'" '.($moreparam ? $moreparam : '').'>';
			if ((!isset($this->fields[$key]['default'])) || ($this->fields[$key]['notnull'] != 1) || $nbchoice >= 2) {
				$out .= '<option value="0">&nbsp;</option>';
=======
				$out .= (!empty($parent) ? ' parent="'.$parent.'"' : '');
				$out .= '>'.$langs->trans($valb).'</option>';
>>>>>>> ae7e8a97
			}
			$out .= $tmpselect;
			$out .= '</select>';
		} elseif ($type == 'sellist') {
			$out = '';
			if (!empty($conf->use_javascript_ajax) && !getDolGlobalString('MAIN_EXTRAFIELDS_DISABLE_SELECT2')) {
				include_once DOL_DOCUMENT_ROOT.'/core/lib/ajax.lib.php';
				$out .= ajax_combobox($keyprefix.$key.$keysuffix, array(), 0);
			}

			$out .= '<select class="flat '.$morecss.' maxwidthonsmartphone" name="'.$keyprefix.$key.$keysuffix.'" id="'.$keyprefix.$key.$keysuffix.'" '.($moreparam ? $moreparam : '').'>';
			if (is_array($param['options'])) {
				$param_list = array_keys($param['options']);
				$InfoFieldList = explode(":", $param_list[0], 5);
				if (! empty($InfoFieldList[4])) {
					$pos = 0;
					$parenthesisopen = 0;
					while (substr($InfoFieldList[4], $pos, 1) !== '' && ($parenthesisopen || $pos == 0 || substr($InfoFieldList[4], $pos, 1) != ':')) {
						if (substr($InfoFieldList[4], $pos, 1) == '(') {
							$parenthesisopen++;
						}
						if (substr($InfoFieldList[4], $pos, 1) == ')') {
							$parenthesisopen--;
						}
						$pos++;
					}
					$tmpbefore = substr($InfoFieldList[4], 0, $pos);
					$tmpafter = substr($InfoFieldList[4], $pos + 1);
					//var_dump($InfoFieldList[4].' -> '.$pos); var_dump($tmpafter);
					$InfoFieldList[4] = $tmpbefore;
					if ($tmpafter !== '') {
						$InfoFieldList = array_merge($InfoFieldList, explode(':', $tmpafter));
					}
					//var_dump($InfoFieldList);
				}
				$parentName = '';
				$parentField = '';

				// 0 : tableName
				// 1 : label field name
				// 2 : key fields name (if differ of rowid)
				// 3 : key field parent (for dependent lists)
				// 4 : where clause filter on column or table extrafield, syntax field='value' or extra.field=value
				// 5 : id category type
				// 6 : ids categories list separated by comma for category root
				// 7 : sort field
				$keyList = (empty($InfoFieldList[2]) ? 'rowid' : $InfoFieldList[2].' as rowid');

				if (count($InfoFieldList) > 4 && !empty($InfoFieldList[4])) {
					if (strpos($InfoFieldList[4], 'extra.') !== false) {
						$keyList = 'main.'.$InfoFieldList[2].' as rowid';
					} else {
						$keyList = $InfoFieldList[2].' as rowid';
					}
				}
				if (count($InfoFieldList) > 3 && !empty($InfoFieldList[3])) {
					list($parentName, $parentField) = explode('|', $InfoFieldList[3]);
					$keyList .= ', '.$parentField;
				}

				$filter_categorie = false;
				if (count($InfoFieldList) > 5) {
					if ($InfoFieldList[0] == 'categorie') {
						$filter_categorie = true;
					}
				}

				if ($filter_categorie === false) {
					$fields_label = explode('|', $InfoFieldList[1]);
					if (is_array($fields_label)) {
						$keyList .= ', ';
						$keyList .= implode(', ', $fields_label);
					}

					$sqlwhere = '';
					$sql = "SELECT " . $keyList;
					$sql .= " FROM " . $this->db->prefix() . $InfoFieldList[0];
					if (!empty($InfoFieldList[4])) {
						// can use SELECT request
						if (strpos($InfoFieldList[4], '$SEL$') !== false) {
							$InfoFieldList[4] = str_replace('$SEL$', 'SELECT', $InfoFieldList[4]);
						}

						// current object id can be use into filter
						if (strpos($InfoFieldList[4], '$ID$') !== false && !empty($objectid)) {
							$InfoFieldList[4] = str_replace('$ID$', $objectid, $InfoFieldList[4]);
						} else {
							$InfoFieldList[4] = str_replace('$ID$', '0', $InfoFieldList[4]);
						}

						// We have to join on extrafield table
						$errstr = '';
						if (strpos($InfoFieldList[4], 'extra') !== false) {
							$sql .= " as main, " . $this->db->prefix() . $InfoFieldList[0] . "_extrafields as extra";
							$sqlwhere .= " WHERE extra.fk_object=main." . $InfoFieldList[2];
							$sqlwhere .= " AND " . forgeSQLFromUniversalSearchCriteria($InfoFieldList[4], $errstr, 1);
						} else {
							$sqlwhere .= " WHERE " . forgeSQLFromUniversalSearchCriteria($InfoFieldList[4], $errstr, 1);
						}
					} else {
						$sqlwhere .= ' WHERE 1=1';
					}
					// Some tables may have field, some other not. For the moment we disable it.
					if (in_array($InfoFieldList[0], array('tablewithentity'))) {
						$sqlwhere .= " AND entity = " . ((int) $conf->entity);
					}
					$sql .= $sqlwhere;
					//print $sql;

					// Note: $InfoFieldList can be 'sellist:TableName:LabelFieldName[:KeyFieldName[:KeyFieldParent[:Filter[:CategoryIdType[:CategoryIdList[:Sortfield]]]]]]'
					if (isset($InfoFieldList[7]) && preg_match('/^[a-z0-9_\-,]+$/i', $InfoFieldList[7])) {
						$sql .= " ORDER BY ".$this->db->escape($InfoFieldList[7]);
					} else {
						$sql .= " ORDER BY ".$this->db->sanitize(implode(', ', $fields_label));
					}

					dol_syslog(get_class($this) . '::showInputField type=sellist', LOG_DEBUG);
					$resql = $this->db->query($sql);
					if ($resql) {
						$out .= '<option value="0">&nbsp;</option>';
						$num = $this->db->num_rows($resql);
						$i = 0;
						while ($i < $num) {
							$labeltoshow = '';
							$obj = $this->db->fetch_object($resql);

							// Several field into label (eq table:code|libelle:rowid)
							$notrans = false;
							$fields_label = explode('|', $InfoFieldList[1]);
							if (count($fields_label) > 1) {
								$notrans = true;
								foreach ($fields_label as $field_toshow) {
									$labeltoshow .= $obj->$field_toshow . ' ';
								}
							} else {
								$labeltoshow = $obj->{$InfoFieldList[1]};
							}
							$labeltoshow = dol_trunc($labeltoshow, 45);

							if ($value == $obj->rowid) {
								foreach ($fields_label as $field_toshow) {
									$translabel = $langs->trans($obj->$field_toshow);
									if ($translabel != $obj->$field_toshow) {
										$labeltoshow = dol_trunc($translabel) . ' ';
									} else {
										$labeltoshow = dol_trunc($obj->$field_toshow) . ' ';
									}
								}
								$out .= '<option value="' . $obj->rowid . '" selected>' . $labeltoshow . '</option>';
							} else {
								if (!$notrans) {
									$translabel = $langs->trans($obj->{$InfoFieldList[1]});
									if ($translabel != $obj->{$InfoFieldList[1]}) {
										$labeltoshow = dol_trunc($translabel, 18);
									} else {
										$labeltoshow = dol_trunc($obj->{$InfoFieldList[1]});
									}
								}
								if (empty($labeltoshow)) {
									$labeltoshow = '(not defined)';
								}
								if ($value == $obj->rowid) {
									$out .= '<option value="' . $obj->rowid . '" selected>' . $labeltoshow . '</option>';
								}

								if (!empty($InfoFieldList[3]) && $parentField) {
									$parent = $parentName . ':' . $obj->{$parentField};
									$isDependList = 1;
								}

								$out .= '<option value="' . $obj->rowid . '"';
								$out .= ($value == $obj->rowid ? ' selected' : '');
								$out .= (!empty($parent) ? ' parent="' . $parent . '"' : '');
								$out .= '>' . $labeltoshow . '</option>';
							}

							$i++;
						}
						$this->db->free($resql);
					} else {
						print 'Error in request ' . $sql . ' ' . $this->db->lasterror() . '. Check setup of extra parameters.<br>';
					}
				} else {
					require_once DOL_DOCUMENT_ROOT.'/categories/class/categorie.class.php';
					$data = $form->select_all_categories(Categorie::$MAP_ID_TO_CODE[$InfoFieldList[5]], '', 'parent', 64, $InfoFieldList[6], 1, 1);
					$out .= '<option value="0">&nbsp;</option>';
					foreach ($data as $data_key => $data_value) {
						$out .= '<option value="' . $data_key . '"';
						$out .= ($value == $data_key ? ' selected' : '');
						$out .= '>' . $data_value . '</option>';
					}
				}
			}
			$out .= '</select>';
		} elseif ($type == 'checkbox') {
			$value_arr = explode(',', $value);
			$out = $form->multiselectarray($keyprefix.$key.$keysuffix, (empty($param['options']) ? null : $param['options']), $value_arr, '', 0, $morecss, 0, '100%');
		} elseif ($type == 'radio') {
			$out = '';
			foreach ($param['options'] as $keyopt => $valopt) {
				$out .= '<input class="flat '.$morecss.'" type="radio" name="'.$keyprefix.$key.$keysuffix.'" id="'.$keyprefix.$key.$keysuffix.'" '.($moreparam ? $moreparam : '');
				$out .= ' value="'.$keyopt.'"';
				$out .= ' id="'.$keyprefix.$key.$keysuffix.'_'.$keyopt.'"';
				$out .= ($value == $keyopt ? 'checked' : '');
				$out .= '/><label for="'.$keyprefix.$key.$keysuffix.'_'.$keyopt.'">'.$valopt.'</label><br>';
			}
		} elseif ($type == 'chkbxlst') {
			if (is_array($value)) {
				$value_arr = $value;
			} else {
				$value_arr = explode(',', $value);
			}

			if (is_array($param['options'])) {
				$param_list = array_keys($param['options']);
				$InfoFieldList = explode(":", $param_list[0]);
				$parentName = '';
				$parentField = '';
				// 0 : tableName
				// 1 : label field name
				// 2 : key fields name (if differ of rowid)
				// 3 : key field parent (for dependent lists)
				// 4 : where clause filter on column or table extrafield, syntax field='value' or extra.field=value
				// 5 : id category type
				// 6 : ids categories list separated by comma for category root
				$keyList = (empty($InfoFieldList[2]) ? 'rowid' : $InfoFieldList[2].' as rowid');

				if (count($InfoFieldList) > 3 && !empty($InfoFieldList[3])) {
					list($parentName, $parentField) = explode('|', $InfoFieldList[3]);
					$keyList .= ', '.$parentField;
				}
				if (count($InfoFieldList) > 4 && !empty($InfoFieldList[4])) {
					if (strpos($InfoFieldList[4], 'extra.') !== false) {
						$keyList = 'main.'.$InfoFieldList[2].' as rowid';
					} else {
						$keyList = $InfoFieldList[2].' as rowid';
					}
				}

				$filter_categorie = false;
				if (count($InfoFieldList) > 5) {
					if ($InfoFieldList[0] == 'categorie') {
						$filter_categorie = true;
					}
				}

				if ($filter_categorie === false) {
					$fields_label = explode('|', $InfoFieldList[1]);
					if (is_array($fields_label)) {
						$keyList .= ', ';
						$keyList .= implode(', ', $fields_label);
					}

					$sqlwhere = '';
					$sql = "SELECT " . $keyList;
					$sql .= ' FROM ' . $this->db->prefix() . $InfoFieldList[0];
					if (!empty($InfoFieldList[4])) {
						// can use SELECT request
						if (strpos($InfoFieldList[4], '$SEL$') !== false) {
							$InfoFieldList[4] = str_replace('$SEL$', 'SELECT', $InfoFieldList[4]);
						}

						// current object id can be use into filter
						if (strpos($InfoFieldList[4], '$ID$') !== false && !empty($objectid)) {
							$InfoFieldList[4] = str_replace('$ID$', $objectid, $InfoFieldList[4]);
						} else {
							$InfoFieldList[4] = str_replace('$ID$', '0', $InfoFieldList[4]);
						}

						// We have to join on extrafield table
						if (strpos($InfoFieldList[4], 'extra') !== false) {
							$sql .= ' as main, ' . $this->db->prefix() . $InfoFieldList[0] . '_extrafields as extra';
							$sqlwhere .= " WHERE extra.fk_object=main." . $InfoFieldList[2] . " AND " . $InfoFieldList[4];
						} else {
							$sqlwhere .= " WHERE " . $InfoFieldList[4];
						}
					} else {
						$sqlwhere .= ' WHERE 1=1';
					}
					// Some tables may have field, some other not. For the moment we disable it.
					if (in_array($InfoFieldList[0], array('tablewithentity'))) {
						$sqlwhere .= " AND entity = " . ((int) $conf->entity);
					}
					// $sql.=preg_replace('/^ AND /','',$sqlwhere);
					// print $sql;

					$sql .= $sqlwhere;
					dol_syslog(get_class($this) . '::showInputField type=chkbxlst', LOG_DEBUG);
					$resql = $this->db->query($sql);
					if ($resql) {
						$num = $this->db->num_rows($resql);
						$i = 0;

						$data = array();

						while ($i < $num) {
							$labeltoshow = '';
							$obj = $this->db->fetch_object($resql);

							$notrans = false;
							// Several field into label (eq table:code|libelle:rowid)
							$fields_label = explode('|', $InfoFieldList[1]);
							if (count($fields_label) > 1) {
								$notrans = true;
								foreach ($fields_label as $field_toshow) {
									$labeltoshow .= $obj->$field_toshow . ' ';
								}
							} else {
								$labeltoshow = $obj->{$InfoFieldList[1]};
							}
							$labeltoshow = dol_trunc($labeltoshow, 45);

							if (is_array($value_arr) && in_array($obj->rowid, $value_arr)) {
								foreach ($fields_label as $field_toshow) {
									$translabel = $langs->trans($obj->$field_toshow);
									if ($translabel != $obj->$field_toshow) {
										$labeltoshow = dol_trunc($translabel, 18) . ' ';
									} else {
										$labeltoshow = dol_trunc($obj->$field_toshow, 18) . ' ';
									}
								}

								$data[$obj->rowid] = $labeltoshow;
							} else {
								if (!$notrans) {
									$translabel = $langs->trans($obj->{$InfoFieldList[1]});
									if ($translabel != $obj->{$InfoFieldList[1]}) {
										$labeltoshow = dol_trunc($translabel, 18);
									} else {
										$labeltoshow = dol_trunc($obj->{$InfoFieldList[1]}, 18);
									}
								}
								if (empty($labeltoshow)) {
									$labeltoshow = '(not defined)';
								}

								if (is_array($value_arr) && in_array($obj->rowid, $value_arr)) {
									$data[$obj->rowid] = $labeltoshow;
								}

								if (!empty($InfoFieldList[3]) && $parentField) {
									$parent = $parentName . ':' . $obj->{$parentField};
									$isDependList = 1;
								}

								$data[$obj->rowid] = $labeltoshow;
							}

							$i++;
						}
						$this->db->free($resql);

						$out = $form->multiselectarray($keyprefix . $key . $keysuffix, $data, $value_arr, '', 0, $morecss, 0, '100%');
					} else {
						print 'Error in request ' . $sql . ' ' . $this->db->lasterror() . '. Check setup of extra parameters.<br>';
					}
				} else {
					require_once DOL_DOCUMENT_ROOT.'/categories/class/categorie.class.php';
					$data = $form->select_all_categories(Categorie::$MAP_ID_TO_CODE[$InfoFieldList[5]], '', 'parent', 64, $InfoFieldList[6], 1, 1);
					$out = $form->multiselectarray($keyprefix . $key . $keysuffix, $data, $value_arr, '', 0, $morecss, 0, '100%');
				}
			}
		} elseif ($type == 'link') {
			// $param_list='ObjectName:classPath[:AddCreateButtonOrNot[:Filter[:Sortfield]]]'
			// Filter can contains some ':' inside.
			$param_list = array_keys($param['options']);
			$param_list_array = explode(':', $param_list[0], 4);

			$showempty = (($required && $default != '') ? 0 : 1);

			if (!preg_match('/search_/', $keyprefix)) {
				if (!empty($param_list_array[2])) {		// If the entry into $fields is set to add a create button
					if (!empty($this->fields[$key]['picto'])) {
						$morecss .= ' widthcentpercentminusxx';
					} else {
						$morecss .= ' widthcentpercentminusx';
					}
				} else {
					if (!empty($this->fields[$key]['picto'])) {
						$morecss .= ' widthcentpercentminusx';
					}
				}
			}
			$objectfield = $this->element.($this->module ? '@'.$this->module : '').':'.$key.$keysuffix;
			$out = $form->selectForForms($param_list_array[0], $keyprefix.$key.$keysuffix, $value, $showempty, '', '', $morecss, $moreparam, 0, (empty($val['disabled']) ? 0 : 1), '', $objectfield);

			if (!empty($param_list_array[2])) {		// If the entry into $fields is set, we must add a create button
				if ((!GETPOSTISSET('backtopage') || strpos(GETPOST('backtopage'), $_SERVER['PHP_SELF']) === 0)	// // To avoid to open several times the 'Plus' button (we accept only one level)
					&& empty($val['disabled']) && empty($nonewbutton)) {	// and to avoid to show the button if the field is protected by a "disabled".
					list($class, $classfile) = explode(':', $param_list[0]);
					if (file_exists(dol_buildpath(dirname(dirname($classfile)).'/card.php'))) {
						$url_path = dol_buildpath(dirname(dirname($classfile)).'/card.php', 1);
					} else {
						$url_path = dol_buildpath(dirname(dirname($classfile)).'/'.strtolower($class).'_card.php', 1);
					}
					$paramforthenewlink = '';
					$paramforthenewlink .= (GETPOSTISSET('action') ? '&action='.GETPOST('action', 'aZ09') : '');
					$paramforthenewlink .= (GETPOSTISSET('id') ? '&id='.GETPOSTINT('id') : '');
					$paramforthenewlink .= (GETPOSTISSET('origin') ? '&origin='.GETPOST('origin', 'aZ09') : '');
					$paramforthenewlink .= (GETPOSTISSET('originid') ? '&originid='.GETPOSTINT('originid') : '');
					$paramforthenewlink .= '&fk_'.strtolower($class).'=--IDFORBACKTOPAGE--';
					// TODO Add JavaScript code to add input fields already filled into $paramforthenewlink so we won't loose them when going back to main page
					$out .= '<a class="butActionNew" title="'.$langs->trans("New").'" href="'.$url_path.'?action=create&backtopage='.urlencode($_SERVER['PHP_SELF'].($paramforthenewlink ? '?'.$paramforthenewlink : '')).'"><span class="fa fa-plus-circle valignmiddle"></span></a>';
				}
			}
		} elseif ($type == 'password') {
			// If prefix is 'search_', field is used as a filter, we use a common text field.
			if ($keyprefix.$key.$keysuffix == 'pass_crypted') {
				$out = '<input type="'.($keyprefix == 'search_' ? 'text' : 'password').'" class="flat '.$morecss.'" name="pass" id="pass" value="" '.($moreparam ? $moreparam : '').'>';
				$out .= '<input type="hidden" name="pass_crypted" id="pass_crypted" value="'.$value.'" '.($moreparam ? $moreparam : '').'>';
			} else {
				$out = '<input type="'.($keyprefix == 'search_' ? 'text' : 'password').'" class="flat '.$morecss.'" name="'.$keyprefix.$key.$keysuffix.'" id="'.$keyprefix.$key.$keysuffix.'" value="'.$value.'" '.($moreparam ? $moreparam : '').'>';
			}
		} elseif ($type == 'array') {
			$newval = $val;
			$newval['type'] = 'varchar(256)';

			$out = '';
			if (!empty($value)) {
				foreach ($value as $option) {
					$out .= '<span><a class="'.dol_escape_htmltag($keyprefix.$key.$keysuffix).'_del" href="javascript:;"><span class="fa fa-minus-circle valignmiddle"></span></a> ';
					$out .= $this->showInputField($newval, $keyprefix.$key.$keysuffix.'[]', $option, $moreparam, '', '', $morecss).'<br></span>';
				}
			}
			$out .= '<a id="'.dol_escape_htmltag($keyprefix.$key.$keysuffix).'_add" href="javascript:;"><span class="fa fa-plus-circle valignmiddle"></span></a>';

			$newInput = '<span><a class="'.dol_escape_htmltag($keyprefix.$key.$keysuffix).'_del" href="javascript:;"><span class="fa fa-minus-circle valignmiddle"></span></a> ';
			$newInput .= $this->showInputField($newval, $keyprefix.$key.$keysuffix.'[]', '', $moreparam, '', '', $morecss).'<br></span>';

			if (!empty($conf->use_javascript_ajax)) {
				$out .= '
					<script nonce="'.getNonce().'">
					$(document).ready(function() {
						$("a#'.dol_escape_js($keyprefix.$key.$keysuffix).'_add").click(function() {
							$("'.dol_escape_js($newInput).'").insertBefore(this);
						});

						$(document).on("click", "a.'.dol_escape_js($keyprefix.$key.$keysuffix).'_del", function() {
							$(this).parent().remove();
						});
					});
					</script>';
			}
		}
		if (!empty($hidden)) {
			$out = '<input type="hidden" value="'.$value.'" name="'.$keyprefix.$key.$keysuffix.'" id="'.$keyprefix.$key.$keysuffix.'"/>';
		}

		if ($isDependList == 1) {
			$out .= $this->getJSListDependancies('_common');
		}
		/* Add comments
		 if ($type == 'date') $out.=' (YYYY-MM-DD)';
		 elseif ($type == 'datetime') $out.=' (YYYY-MM-DD HH:MM:SS)';
		 */

		// Display error message for field
		if (!empty($fieldValidationErrorMsg) && function_exists('getFieldErrorIcon')) {
			$out .= ' '.getFieldErrorIcon($fieldValidationErrorMsg);
		}

		return $out;
	}

	/**
	 * Return HTML string to show a field into a page
	 * Code very similar with showOutputField of extra fields
	 *
	 * @param  array   	$val		       	Array of properties of field to show
	 * @param  string  	$key            	Key of attribute
	 * @param  string  	$value          	Preselected value to show (for date type it must be in timestamp format, for amount or price it must be a php numeric value)
	 * @param  string  	$moreparam      	To add more parameters on html tag
	 * @param  string  	$keysuffix      	Prefix string to add into name and id of field (can be used to avoid duplicate names)
	 * @param  string  	$keyprefix      	Suffix string to add into name and id of field (can be used to avoid duplicate names)
	 * @param  mixed   	$morecss        	Value for CSS to use (Old usage: May also be a numeric to define a size).
	 * @return string
	 */
	public function showOutputField($val, $key, $value, $moreparam = '', $keysuffix = '', $keyprefix = '', $morecss = '')
	{
		global $conf, $langs, $form;

		if (!is_object($form)) {
			require_once DOL_DOCUMENT_ROOT.'/core/class/html.form.class.php';
			$form = new Form($this->db);
		}

		//$label = empty($val['label']) ? '' : $val['label'];
		$type  = empty($val['type']) ? '' : $val['type'];
		$size  = empty($val['css']) ? '' : $val['css'];
		$reg = array();

		// Convert var to be able to share same code than showOutputField of extrafields
		if (preg_match('/varchar\((\d+)\)/', $type, $reg)) {
			$type = 'varchar'; // convert varchar(xx) int varchar
			$size = $reg[1];
		} elseif (preg_match('/varchar/', $type)) {
			$type = 'varchar'; // convert varchar(xx) int varchar
		}
		if (!empty($val['arrayofkeyval']) && is_array($val['arrayofkeyval'])) {
			$type = (($this->fields[$key]['type'] == 'checkbox') ? $this->fields[$key]['type'] : 'select');
		}
		if (preg_match('/^integer:(.*):(.*)/i', $val['type'], $reg)) {
			$type = 'link';
		}

		$default = empty($val['default']) ? '' : $val['default'];
		$computed = empty($val['computed']) ? '' : $val['computed'];
		$unique = empty($val['unique']) ? '' : $val['unique'];
		$required = empty($val['required']) ? '' : $val['required'];
		$param = array();
		$param['options'] = array();

		if (!empty($val['arrayofkeyval']) && is_array($val['arrayofkeyval'])) {
			$param['options'] = $val['arrayofkeyval'];
		}
		if (preg_match('/^integer:([^:]*):([^:]*)/i', $val['type'], $reg)) {	// ex: integer:User:user/class/user.class.php
			$type = 'link';
			$stringforoptions = $reg[1].':'.$reg[2];
			// Special case: Force addition of getnomurlparam1 to -1 for users
			if ($reg[1] == 'User') {
				$stringforoptions .= ':#getnomurlparam1=-1';
			}
			$param['options'] = array($stringforoptions => $stringforoptions);
		} elseif (preg_match('/^sellist:(.*):(.*):(.*):(.*)/i', $val['type'], $reg)) {
			$param['options'] = array($reg[1].':'.$reg[2].':'.$reg[3].':'.$reg[4] => 'N');
			$type = 'sellist';
		} elseif (preg_match('/^sellist:(.*):(.*):(.*)/i', $val['type'], $reg)) {
			$param['options'] = array($reg[1].':'.$reg[2].':'.$reg[3] => 'N');
			$type = 'sellist';
		} elseif (preg_match('/^sellist:(.*):(.*)/i', $val['type'], $reg)) {
			$param['options'] = array($reg[1].':'.$reg[2] => 'N');
			$type = 'sellist';
		} elseif (preg_match('/^chkbxlst:(.*)/i', $val['type'], $reg)) {
			$param['options'] = array($reg[1] => 'N');
			$type = 'chkbxlst';
		}

		$langfile = empty($val['langfile']) ? '' : $val['langfile'];
		$list = (empty($val['list']) ? '' : $val['list']);
		$help = (empty($val['help']) ? '' : $val['help']);
		$hidden = (($val['visible'] == 0) ? 1 : 0); // If zero, we are sure it is hidden, otherwise we show. If it depends on mode (view/create/edit form or list, this must be filtered by caller)

		if ($hidden) {
			return '';
		}

		// If field is a computed field, value must become result of compute
		if ($computed) {
			// Make the eval of compute string
			//var_dump($computed);
			$value = dol_eval($computed, 1, 0, '2');
		}

		if (empty($morecss)) {
			if ($type == 'date') {
				$morecss = 'minwidth100imp';
			} elseif ($type == 'datetime' || $type == 'timestamp') {
				$morecss = 'minwidth200imp';
			} elseif (in_array($type, array('int', 'double', 'price'))) {
				$morecss = 'maxwidth75';
			} elseif ($type == 'url') {
				$morecss = 'minwidth400';
			} elseif ($type == 'boolean') {
				$morecss = '';
			} else {
				if (is_numeric($size) && round($size) < 12) {
					$morecss = 'minwidth100';
				} elseif (is_numeric($size) && round($size) <= 48) {
					$morecss = 'minwidth200';
				} else {
					$morecss = 'minwidth400';
				}
			}
		}

		// Format output value differently according to properties of field
		if (in_array($key, array('rowid', 'ref')) && method_exists($this, 'getNomUrl')) {
			if ($key != 'rowid' || empty($this->fields['ref'])) {	// If we want ref field or if we want ID and there is no ref field, we show the link.
				$value = $this->getNomUrl(1, '', 0, '', 1);
			}
		} elseif ($key == 'status' && method_exists($this, 'getLibStatut')) {
			$value = $this->getLibStatut(3);
		} elseif ($type == 'date') {
			if (!empty($value)) {
				$value = dol_print_date($value, 'day');	// We suppose dates without time are always gmt (storage of course + output)
			} else {
				$value = '';
			}
		} elseif ($type == 'datetime' || $type == 'timestamp') {
			if (!empty($value)) {
				$value = dol_print_date($value, 'dayhour', 'tzuserrel');
			} else {
				$value = '';
			}
		} elseif ($type == 'duration') {
			include_once DOL_DOCUMENT_ROOT.'/core/lib/date.lib.php';
			if (!is_null($value) && $value !== '') {
				$value = convertSecondToTime($value, 'allhourmin');
			}
		} elseif ($type == 'double' || $type == 'real') {
			if (!is_null($value) && $value !== '') {
				$value = price($value);
			}
		} elseif ($type == 'boolean') {
			$checked = '';
			if (!empty($value)) {
				$checked = ' checked ';
			}
			$value = '<input type="checkbox" '.$checked.' '.($moreparam ? $moreparam : '').' readonly disabled>';
		} elseif ($type == 'mail' || $type == 'email') {
			$value = dol_print_email($value, 0, 0, 0, 64, 1, 1);
		} elseif ($type == 'url') {
			$value = dol_print_url($value, '_blank', 32, 1);
		} elseif ($type == 'phone') {
			$value = dol_print_phone($value, '', 0, 0, '', '&nbsp;', 'phone');
		} elseif ($type == 'ip') {
			$value = dol_print_ip($value, 0);
		} elseif ($type == 'price') {
			if (!is_null($value) && $value !== '') {
				$value = price($value, 0, $langs, 0, 0, -1, $conf->currency);
			}
		} elseif ($type == 'select') {
			$value = isset($param['options'][$value]) ? $param['options'][$value] : '';
			if (strpos($value, "|") !== false) {
				$value = $langs->trans(explode('|', $value)[0]);
			}
		} elseif ($type == 'sellist') {
			$param_list = array_keys($param['options']);
			$InfoFieldList = explode(":", $param_list[0]);

			$selectkey = "rowid";
			$keyList = 'rowid';

			if (count($InfoFieldList) > 4 && !empty($InfoFieldList[4])) {
				$selectkey = $InfoFieldList[2];
				$keyList = $InfoFieldList[2].' as rowid';
			}

			$fields_label = explode('|', $InfoFieldList[1]);
			if (is_array($fields_label)) {
				$keyList .= ', ';
				$keyList .= implode(', ', $fields_label);
			}

			$filter_categorie = false;
			if (count($InfoFieldList) > 5) {
				if ($InfoFieldList[0] == 'categorie') {
					$filter_categorie = true;
				}
			}

			$sql = "SELECT ".$keyList;
			$sql .= ' FROM '.$this->db->prefix().$InfoFieldList[0];
			if (strpos($InfoFieldList[4], 'extra') !== false) {
				$sql .= ' as main';
			}
			if ($selectkey == 'rowid' && empty($value)) {
				$sql .= " WHERE ".$selectkey." = 0";
			} elseif ($selectkey == 'rowid') {
				$sql .= " WHERE ".$selectkey." = ".((int) $value);
			} else {
				$sql .= " WHERE ".$selectkey." = '".$this->db->escape($value)."'";
			}

			//$sql.= ' AND entity = '.$conf->entity;

			dol_syslog(get_class($this).':showOutputField:$type=sellist', LOG_DEBUG);
			$resql = $this->db->query($sql);
			if ($resql) {
				if ($filter_categorie === false) {
					$value = ''; // value was used, so now we reste it to use it to build final output
					$numrows = $this->db->num_rows($resql);
					if ($numrows) {
						$obj = $this->db->fetch_object($resql);

						// Several field into label (eq table:code|libelle:rowid)
						$fields_label = explode('|', $InfoFieldList[1]);

						if (is_array($fields_label) && count($fields_label) > 1) {
							foreach ($fields_label as $field_toshow) {
								$translabel = '';
								if (!empty($obj->$field_toshow)) {
									$translabel = $langs->trans($obj->$field_toshow);
								}
								if ($translabel != $field_toshow) {
									$value .= dol_trunc($translabel, 18) . ' ';
								} else {
									$value .= $obj->$field_toshow . ' ';
								}
							}
						} else {
							$translabel = '';
							if (!empty($obj->{$InfoFieldList[1]})) {
								$translabel = $langs->trans($obj->{$InfoFieldList[1]});
							}
							if ($translabel != $obj->{$InfoFieldList[1]}) {
								$value = dol_trunc($translabel, 18);
							} else {
								$value = $obj->{$InfoFieldList[1]};
							}
						}
					}
				} else {
					require_once DOL_DOCUMENT_ROOT . '/categories/class/categorie.class.php';

					$toprint = array();
					$obj = $this->db->fetch_object($resql);
					$c = new Categorie($this->db);
					$c->fetch($obj->rowid);
					$ways = $c->print_all_ways(); // $ways[0] = "ccc2 >> ccc2a >> ccc2a1" with html formatted text
					foreach ($ways as $way) {
						$toprint[] = '<li class="select2-search-choice-dolibarr noborderoncategories"' . ($c->color ? ' style="background: #' . $c->color . ';"' : ' style="background: #aaa"') . '>' . img_object('', 'category') . ' ' . $way . '</li>';
					}
					$value = '<div class="select2-container-multi-dolibarr" style="width: 90%;"><ul class="select2-choices-dolibarr">'.implode(' ', $toprint).'</ul></div>';
				}
			} else {
				dol_syslog(get_class($this).'::showOutputField error '.$this->db->lasterror(), LOG_WARNING);
			}
		} elseif ($type == 'radio') {
			$value = $param['options'][$value];
		} elseif ($type == 'checkbox') {
			$value_arr = explode(',', $value);
			$value = '';
			if (is_array($value_arr) && count($value_arr) > 0) {
				$toprint = array();
				foreach ($value_arr as $keyval => $valueval) {
					if (!empty($valueval)) {
						$toprint[] = '<li class="select2-search-choice-dolibarr noborderoncategories" style="background: #bbb">' . $param['options'][$valueval] . '</li>';
					}
				}
				if (!empty($toprint)) {
					$value = '<div class="select2-container-multi-dolibarr" style="width: 90%;"><ul class="select2-choices-dolibarr">' . implode(' ', $toprint) . '</ul></div>';
				}
			}
		} elseif ($type == 'chkbxlst') {
			$value_arr = (isset($value) ? explode(',', $value) : array());

			$param_list = array_keys($param['options']);
			$InfoFieldList = explode(":", $param_list[0]);

			$selectkey = "rowid";
			$keyList = 'rowid';

			if (count($InfoFieldList) >= 3) {
				$selectkey = $InfoFieldList[2];
				$keyList = $InfoFieldList[2].' as rowid';
			}

			$fields_label = explode('|', $InfoFieldList[1]);
			if (is_array($fields_label)) {
				$keyList .= ', ';
				$keyList .= implode(', ', $fields_label);
			}

			$filter_categorie = false;
			if (count($InfoFieldList) > 5) {
				if ($InfoFieldList[0] == 'categorie') {
					$filter_categorie = true;
				}
			}

			$sql = "SELECT ".$keyList;
			$sql .= ' FROM '.$this->db->prefix().$InfoFieldList[0];
			if (strpos($InfoFieldList[4], 'extra') !== false) {
				$sql .= ' as main';
			}
			// $sql.= " WHERE ".$selectkey."='".$this->db->escape($value)."'";
			// $sql.= ' AND entity = '.$conf->entity;

			dol_syslog(get_class($this).':showOutputField:$type=chkbxlst', LOG_DEBUG);
			$resql = $this->db->query($sql);
			if ($resql) {
				if ($filter_categorie === false) {
					$value = ''; // value was used, so now we reste it to use it to build final output
					$toprint = array();
					while ($obj = $this->db->fetch_object($resql)) {
						// Several field into label (eq table:code|libelle:rowid)
						$fields_label = explode('|', $InfoFieldList[1]);
						if (is_array($value_arr) && in_array($obj->rowid, $value_arr)) {
							if (is_array($fields_label) && count($fields_label) > 1) {
								foreach ($fields_label as $field_toshow) {
									$translabel = '';
									if (!empty($obj->$field_toshow)) {
										$translabel = $langs->trans($obj->$field_toshow);
									}
									if ($translabel != $field_toshow) {
										$toprint[] = '<li class="select2-search-choice-dolibarr noborderoncategories" style="background: #bbb">' . dol_trunc($translabel, 18) . '</li>';
									} else {
										$toprint[] = '<li class="select2-search-choice-dolibarr noborderoncategories" style="background: #bbb">' . $obj->$field_toshow . '</li>';
									}
								}
							} else {
								$translabel = '';
								if (!empty($obj->{$InfoFieldList[1]})) {
									$translabel = $langs->trans($obj->{$InfoFieldList[1]});
								}
								if ($translabel != $obj->{$InfoFieldList[1]}) {
									$toprint[] = '<li class="select2-search-choice-dolibarr noborderoncategories" style="background: #bbb">' . dol_trunc($translabel, 18) . '</li>';
								} else {
									$toprint[] = '<li class="select2-search-choice-dolibarr noborderoncategories" style="background: #bbb">' . $obj->{$InfoFieldList[1]} . '</li>';
								}
							}
						}
					}
				} else {
					require_once DOL_DOCUMENT_ROOT . '/categories/class/categorie.class.php';

					$toprint = array();
					while ($obj = $this->db->fetch_object($resql)) {
						if (is_array($value_arr) && in_array($obj->rowid, $value_arr)) {
							$c = new Categorie($this->db);
							$c->fetch($obj->rowid);
							$ways = $c->print_all_ways(); // $ways[0] = "ccc2 >> ccc2a >> ccc2a1" with html formatted text
							foreach ($ways as $way) {
								$toprint[] = '<li class="select2-search-choice-dolibarr noborderoncategories"' . ($c->color ? ' style="background: #' . $c->color . ';"' : ' style="background: #aaa"') . '>' . img_object('', 'category') . ' ' . $way . '</li>';
							}
						}
					}
				}
				$value = '<div class="select2-container-multi-dolibarr" style="width: 90%;"><ul class="select2-choices-dolibarr">'.implode(' ', $toprint).'</ul></div>';
			} else {
				dol_syslog(get_class($this).'::showOutputField error '.$this->db->lasterror(), LOG_WARNING);
			}
		} elseif ($type == 'link') {
			$out = '';

			// only if something to display (perf)
			if ($value) {
				$param_list = array_keys($param['options']);
				// Example: $param_list='ObjectClass:PathToClass[:AddCreateButtonOrNot[:Filter[:Sortfield]]]'
				// Example: $param_list='ObjectClass:PathToClass:#getnomurlparam1=-1#getnomurlparam2=customer'

				$InfoFieldList = explode(":", $param_list[0]);

				$classname = $InfoFieldList[0];
				$classpath = $InfoFieldList[1];

				// Set $getnomurlparam1 et getnomurlparam2
				$getnomurlparam = 3;
				$getnomurlparam2 = '';
				$regtmp = array();
				if (preg_match('/#getnomurlparam1=([^#]*)/', $param_list[0], $regtmp)) {
					$getnomurlparam = $regtmp[1];
				}
				if (preg_match('/#getnomurlparam2=([^#]*)/', $param_list[0], $regtmp)) {
					$getnomurlparam2 = $regtmp[1];
				}

				if (!empty($classpath)) {
					dol_include_once($InfoFieldList[1]);
					if ($classname && class_exists($classname)) {
						$object = new $classname($this->db);
						if ($object->element === 'product') {	// Special case for product because default valut of fetch are wrong
							$result = $object->fetch($value, '', '', '', 0, 1, 1);
						} else {
							$result = $object->fetch($value);
						}
						if ($result > 0) {
							if ($object->element === 'product') {
								$get_name_url_param_arr = array($getnomurlparam, $getnomurlparam2, 0, -1, 0, '', 0);
								if (isset($val['get_name_url_params'])) {
									$get_name_url_params = explode(':', $val['get_name_url_params']);
									if (!empty($get_name_url_params)) {
										$param_num_max = count($get_name_url_param_arr) - 1;
										foreach ($get_name_url_params as $param_num => $param_value) {
											if ($param_num > $param_num_max) {
												break;
											}
											$get_name_url_param_arr[$param_num] = $param_value;
										}
									}
								}

								/**
								 * @var Product $object
								 */
								$value = $object->getNomUrl($get_name_url_param_arr[0], $get_name_url_param_arr[1], $get_name_url_param_arr[2], $get_name_url_param_arr[3], $get_name_url_param_arr[4], $get_name_url_param_arr[5], $get_name_url_param_arr[6]);
							} else {
								$value = $object->getNomUrl($getnomurlparam, $getnomurlparam2);
							}
						} else {
							$value = '';
						}
					}
				} else {
					dol_syslog('Error bad setup of extrafield', LOG_WARNING);
					return 'Error bad setup of extrafield';
				}
			} else {
				$value = '';
			}
		} elseif ($type == 'password') {
			$value = '<span class="opacitymedium">'.$langs->trans("Encrypted").'</span>';
			//$value = preg_replace('/./i', '*', $value);
		} elseif ($type == 'array') {
			$value = implode('<br>', $value);
		} else {	// text|html|varchar
			$value = dol_htmlentitiesbr($value);
		}

		//print $type.'-'.$size.'-'.$value;
		$out = $value;

		return $out;
	}

	/**
	 * clear validation message result for a field
	 *
	 * @param string $fieldKey Key of attribute to clear
	 * @return void
	 */
	public function clearFieldError($fieldKey)
	{
		$this->error = '';
		unset($this->validateFieldsErrors[$fieldKey]);
	}

	/**
	 * set validation error message a field
	 *
	 * @param string $fieldKey Key of attribute
	 * @param string $msg the field error message
	 * @return void
	 */
	public function setFieldError($fieldKey, $msg = '')
	{
		global $langs;
		if (empty($msg)) {
			$msg = $langs->trans("UnknownError");
		}

		$this->error = $this->validateFieldsErrors[$fieldKey] = $msg;
	}

	/**
	 * get field error message
	 *
	 * @param  string  $fieldKey            Key of attribute
	 * @return string						Error message of validation ('' if no error)
	 */
	public function getFieldError($fieldKey)
	{
		if (!empty($this->validateFieldsErrors[$fieldKey])) {
			return $this->validateFieldsErrors[$fieldKey];
		}
		return '';
	}

	/**
	 * Return validation test result for a field
	 *
	 * @param  array   $fields	       		Array of properties of field to show
	 * @param  string  $fieldKey            Key of attribute
	 * @param  string  $fieldValue          value of attribute
	 * @return bool return false if fail true on success, see $this->error for error message
	 */
	public function validateField($fields, $fieldKey, $fieldValue)
	{
		global $langs;

		if (!class_exists('Validate')) {
			require_once DOL_DOCUMENT_ROOT . '/core/class/validate.class.php';
		}

		$this->clearFieldError($fieldKey);

		if (!isset($fields[$fieldKey])) {
			$this->setFieldError($fieldKey, $langs->trans('FieldNotFoundInObject'));
			return false;
		}

		$val = $fields[$fieldKey];

		$param = array();
		$param['options'] = array();
		$type  = $val['type'];

		$required = false;
		if (isset($val['notnull']) && $val['notnull'] === 1) {
			// 'notnull' is set to 1 if not null in database. Set to -1 if we must set data to null if empty ('' or 0).
			$required = true;
		}

		$maxSize = 0;
		$minSize = 0;

		//
		// PREPARE Elements
		//
		$reg = array();

		// Convert var to be able to share same code than showOutputField of extrafields
		if (preg_match('/varchar\((\d+)\)/', $type, $reg)) {
			$type = 'varchar'; // convert varchar(xx) int varchar
			$maxSize = $reg[1];
		} elseif (preg_match('/varchar/', $type)) {
			$type = 'varchar'; // convert varchar(xx) int varchar
		}

		if (!empty($val['arrayofkeyval']) && is_array($val['arrayofkeyval'])) {
			$type = 'select';
		}

		if (!empty($val['type']) && preg_match('/^integer:(.*):(.*)/i', $val['type'], $reg)) {
			$type = 'link';
		}

		if (!empty($val['arrayofkeyval']) && is_array($val['arrayofkeyval'])) {
			$param['options'] = $val['arrayofkeyval'];
		}

		if (preg_match('/^integer:(.*):(.*)/i', $val['type'], $reg)) {
			$type = 'link';
			$param['options'] = array($reg[1].':'.$reg[2] => $reg[1].':'.$reg[2]);
		} elseif (preg_match('/^sellist:(.*):(.*):(.*):(.*)/i', $val['type'], $reg)) {
			$param['options'] = array($reg[1].':'.$reg[2].':'.$reg[3].':'.$reg[4] => 'N');
			$type = 'sellist';
		} elseif (preg_match('/^sellist:(.*):(.*):(.*)/i', $val['type'], $reg)) {
			$param['options'] = array($reg[1].':'.$reg[2].':'.$reg[3] => 'N');
			$type = 'sellist';
		} elseif (preg_match('/^sellist:(.*):(.*)/i', $val['type'], $reg)) {
			$param['options'] = array($reg[1].':'.$reg[2] => 'N');
			$type = 'sellist';
		}

		//
		// TEST Value
		//

		// Use Validate class to allow external Modules to use data validation part instead of concentrate all test here (factoring) or just for reuse
		$validate = new Validate($this->db, $langs);


		// little trick : to perform tests with good performances sort tests by quick to low

		//
		// COMMON TESTS
		//

		// Required test and empty value
		if ($required && !$validate->isNotEmptyString($fieldValue)) {
			$this->setFieldError($fieldKey, $validate->error);
			return false;
		} elseif (!$required && !$validate->isNotEmptyString($fieldValue)) {
			// if no value sent and the field is not mandatory, no need to perform tests
			return true;
		}

		// MAX Size test
		if (!empty($maxSize) && !$validate->isMaxLength($fieldValue, $maxSize)) {
			$this->setFieldError($fieldKey, $validate->error);
			return false;
		}

		// MIN Size test
		if (!empty($minSize) && !$validate->isMinLength($fieldValue, $minSize)) {
			$this->setFieldError($fieldKey, $validate->error);
			return false;
		}

		//
		// TESTS for TYPE
		//

		if (in_array($type, array('date', 'datetime', 'timestamp'))) {
			if (!$validate->isTimestamp($fieldValue)) {
				$this->setFieldError($fieldKey, $validate->error);
				return false;
			} else {
				return true;
			}
		} elseif ($type == 'duration') {
			if (!$validate->isDuration($fieldValue)) {
				$this->setFieldError($fieldKey, $validate->error);
				return false;
			} else {
				return true;
			}
		} elseif (in_array($type, array('double', 'real', 'price'))) {
			// is numeric
			if (!$validate->isNumeric($fieldValue)) {
				$this->setFieldError($fieldKey, $validate->error);
				return false;
			} else {
				return true;
			}
		} elseif ($type == 'boolean') {
			if (!$validate->isBool($fieldValue)) {
				$this->setFieldError($fieldKey, $validate->error);
				return false;
			} else {
				return true;
			}
		} elseif ($type == 'mail') {
			if (!$validate->isEmail($fieldValue)) {
				$this->setFieldError($fieldKey, $validate->error);
				return false;
			}
		} elseif ($type == 'url') {
			if (!$validate->isUrl($fieldValue)) {
				$this->setFieldError($fieldKey, $validate->error);
				return false;
			} else {
				return true;
			}
		} elseif ($type == 'phone') {
			if (!$validate->isPhone($fieldValue)) {
				$this->setFieldError($fieldKey, $validate->error);
				return false;
			} else {
				return true;
			}
		} elseif ($type == 'select' || $type == 'radio') {
			if (!isset($param['options'][$fieldValue])) {
				$this->error = $langs->trans('RequireValidValue');
				return false;
			} else {
				return true;
			}
		} elseif ($type == 'sellist' || $type == 'chkbxlst') {
			$param_list = array_keys($param['options']);
			$InfoFieldList = explode(":", $param_list[0]);
			$value_arr = explode(',', $fieldValue);
			$value_arr = array_map(array($this->db, 'escape'), $value_arr);

			$selectkey = "rowid";
			if (count($InfoFieldList) > 4 && !empty($InfoFieldList[4])) {
				$selectkey = $InfoFieldList[2];
			}

			if (!$validate->isInDb($value_arr, $InfoFieldList[0], $selectkey)) {
				$this->setFieldError($fieldKey, $validate->error);
				return false;
			} else {
				return true;
			}
		} elseif ($type == 'link') {
			$param_list = array_keys($param['options']); // $param_list='ObjectName:classPath'
			$InfoFieldList = explode(":", $param_list[0]);
			$classname = $InfoFieldList[0];
			$classpath = $InfoFieldList[1];
			if (!$validate->isFetchable($fieldValue, $classname, $classpath)) {
				$this->setFieldError($fieldKey, $validate->error);
				return false;
			} else {
				return true;
			}
		}

		// if no test failed all is ok
		return true;
	}

	/**
	 * Function to show lines of extrafields with output data.
	 * This function is responsible to output the <tr> and <td> according to correct number of columns received into $params['colspan'] or <div> according to $display_type
	 *
	 * @param 	Extrafields $extrafields    Extrafield Object
	 * @param 	string      $mode           Show output ('view') or input ('create' or 'edit') for extrafield
	 * @param 	array       $params         Optional parameters. Example: array('style'=>'class="oddeven"', 'colspan'=>$colspan)
	 * @param 	string      $keysuffix      Suffix string to add after name and id of field (can be used to avoid duplicate names)
	 * @param 	string      $keyprefix      Prefix string to add before name and id of field (can be used to avoid duplicate names)
	 * @param	string		$onetrtd		All fields in same tr td. Used by objectline_create.tpl.php for example.
	 * @param	string		$display_type	"card" for form display, "line" for document line display (extrafields on propal line, order line, etc...)
	 * @return 	string						String with html content to show
	 */
	public function showOptionals($extrafields, $mode = 'view', $params = null, $keysuffix = '', $keyprefix = '', $onetrtd = '', $display_type = 'card')
	{
		global $db, $conf, $langs, $action, $form, $hookmanager;

		if (!is_object($form)) {
			$form = new Form($db);
		}
		if (!is_object($extrafields)) {
			dol_syslog('Bad parameter extrafields for showOptionals', LOG_ERR);
			return 'Bad parameter extrafields for showOptionals';
		}
		if (!is_array($extrafields->attributes[$this->table_element])) {
			dol_syslog("extrafields->attributes was not loaded with extrafields->fetch_name_optionals_label(table_element);", LOG_WARNING);
		}

		$out = '';

		$parameters = array('mode' => $mode, 'params' => $params, 'keysuffix' => $keysuffix, 'keyprefix' => $keyprefix, 'display_type' => $display_type);
		$reshook = $hookmanager->executeHooks('showOptionals', $parameters, $this, $action); // Note that $action and $object may have been modified by hook

		if (empty($reshook)) {
			if (is_array($extrafields->attributes[$this->table_element]) && array_key_exists('label', $extrafields->attributes[$this->table_element]) && is_array($extrafields->attributes[$this->table_element]['label']) && count($extrafields->attributes[$this->table_element]['label']) > 0) {
				$out .= "\n";
				$out .= '<!-- commonobject:showOptionals --> ';
				$out .= "\n";

				$nbofextrafieldsshown = 0;
				$e = 0;	// var to manage the modulo (odd/even)

				$lastseparatorkeyfound = '';
				$extrafields_collapse_num = '';
				$extrafields_collapse_num_old = '';
				$i = 0;

				foreach ($extrafields->attributes[$this->table_element]['label'] as $key => $label) {
					$i++;

					// Show only the key field in params
					if (is_array($params) && array_key_exists('onlykey', $params) && $key != $params['onlykey']) {
						continue;
					}

					// Test on 'enabled' ('enabled' is different than 'list' = 'visibility')
					$enabled = 1;
					if ($enabled && isset($extrafields->attributes[$this->table_element]['enabled'][$key])) {
						$enabled = (int) dol_eval($extrafields->attributes[$this->table_element]['enabled'][$key], 1, 1, '2');
					}
					if (empty($enabled)) {
						continue;
					}

					$visibility = 1;
					if (isset($extrafields->attributes[$this->table_element]['list'][$key])) {
						$visibility = (int) dol_eval($extrafields->attributes[$this->table_element]['list'][$key], 1, 1, '2');
					}

					$perms = 1;
					if ($perms && isset($extrafields->attributes[$this->table_element]['perms'][$key])) {
						$perms = (int) dol_eval($extrafields->attributes[$this->table_element]['perms'][$key], 1, 1, '2');
					}

					if (($mode == 'create') && !in_array(abs($visibility), array(1, 3))) {
						continue; // <> -1 and <> 1 and <> 3 = not visible on forms, only on list
					} elseif (($mode == 'edit') && !in_array(abs($visibility), array(1, 3, 4))) {
						continue; // <> -1 and <> 1 and <> 3 = not visible on forms, only on list and <> 4 = not visible at the creation
					} elseif ($mode == 'view' && empty($visibility)) {
						continue;
					}
					if (empty($perms)) {
						continue;
					}

					// Load language if required
					if (!empty($extrafields->attributes[$this->table_element]['langfile'][$key])) {
						$langs->load($extrafields->attributes[$this->table_element]['langfile'][$key]);
					}

					$colspan = 0;
					if (is_array($params) && count($params) > 0 && $display_type == 'card') {
						if (array_key_exists('cols', $params)) {
							$colspan = $params['cols'];
						} elseif (array_key_exists('colspan', $params)) {	// For backward compatibility. Use cols instead now.
							$reg = array();
							if (preg_match('/colspan="(\d+)"/', $params['colspan'], $reg)) {
								$colspan = $reg[1];
							} else {
								$colspan = $params['colspan'];
							}
						}
					}
					$colspan = intval($colspan);

					switch ($mode) {
						case "view":
							$value = ((!empty($this->array_options) && array_key_exists("options_".$key.$keysuffix, $this->array_options)) ? $this->array_options["options_".$key.$keysuffix] : null); // Value may be cleaned or formatted later
							break;
						case "create":
						case "edit":
							// We get the value of property found with GETPOST so it takes into account:
							// default values overwrite, restore back to list link, ... (but not 'default value in database' of field)
							$check = 'alphanohtml';
							if (in_array($extrafields->attributes[$this->table_element]['type'][$key], array('html', 'text'))) {
								$check = 'restricthtml';
							}
							$getposttemp = GETPOST($keyprefix.'options_'.$key.$keysuffix, $check, 3); // GETPOST can get value from GET, POST or setup of default values overwrite.
							// GETPOST("options_" . $key) can be 'abc' or array(0=>'abc')
							if (is_array($getposttemp) || $getposttemp != '' || GETPOSTISSET($keyprefix.'options_'.$key.$keysuffix)) {
								if (is_array($getposttemp)) {
									// $getposttemp is an array but following code expects a comma separated string
									$value = implode(",", $getposttemp);
								} else {
									$value = $getposttemp;
								}
							} else {
								$value = (!empty($this->array_options["options_".$key]) ? $this->array_options["options_".$key] : ''); // No GET, no POST, no default value, so we take value of object.
							}
							//var_dump($keyprefix.' - '.$key.' - '.$keysuffix.' - '.$keyprefix.'options_'.$key.$keysuffix.' - '.$this->array_options["options_".$key.$keysuffix].' - '.$getposttemp.' - '.$value);
							break;
					}

					$nbofextrafieldsshown++;

					// Output value of the current field
					if ($extrafields->attributes[$this->table_element]['type'][$key] == 'separate') {
						$extrafields_collapse_num = $key;
						/*
						$extrafield_param = $extrafields->attributes[$this->table_element]['param'][$key];
						if (!empty($extrafield_param) && is_array($extrafield_param)) {
							$extrafield_param_list = array_keys($extrafield_param['options']);

							if (count($extrafield_param_list) > 0) {
								$extrafield_collapse_display_value = intval($extrafield_param_list[0]);

								if ($extrafield_collapse_display_value == 1 || $extrafield_collapse_display_value == 2) {
									//$extrafields_collapse_num = $extrafields->attributes[$this->table_element]['pos'][$key];
									$extrafields_collapse_num = $key;
								}
							}
						}
						*/

						// if colspan=0 or 1, the second column is not extended, so the separator must be on 2 columns
						$out .= $extrafields->showSeparator($key, $this, ($colspan ? $colspan + 1 : 2), $display_type, $mode);

						$lastseparatorkeyfound = $key;
					} else {
						$collapse_group = $extrafields_collapse_num.(!empty($this->id) ? '_'.$this->id : '');

						$class = (!empty($extrafields->attributes[$this->table_element]['hidden'][$key]) ? 'hideobject ' : '');
						$csstyle = '';
						if (is_array($params) && count($params) > 0) {
							if (array_key_exists('class', $params)) {
								$class .= $params['class'].' ';
							}
							if (array_key_exists('style', $params)) {
								$csstyle = $params['style'];
							}
						}

						// add html5 elements
						$domData  = ' data-element="extrafield"';
						$domData .= ' data-targetelement="'.$this->element.'"';
						$domData .= ' data-targetid="'.$this->id.'"';

						$html_id = (empty($this->id) ? '' : 'extrarow-'.$this->element.'_'.$key.'_'.$this->id);
						if ($display_type == 'card') {
							if (getDolGlobalString('MAIN_EXTRAFIELDS_USE_TWO_COLUMS') && ($e % 2) == 0) {
								$colspan = 0;
							}

							if ($action == 'selectlines') {
								$colspan++;
							}
						}

						// Convert date into timestamp format (value in memory must be a timestamp)
						if (in_array($extrafields->attributes[$this->table_element]['type'][$key], array('date'))) {
							$datenotinstring = null;
							if (array_key_exists('options_'.$key, $this->array_options)) {
								$datenotinstring = $this->array_options['options_'.$key];
								if (!is_numeric($this->array_options['options_'.$key])) {	// For backward compatibility
									$datenotinstring = $this->db->jdate($datenotinstring);
								}
							}
							$datekey = $keyprefix.'options_'.$key.$keysuffix;
							$value = (GETPOSTISSET($datekey)) ? dol_mktime(12, 0, 0, GETPOSTINT($datekey.'month', 3), GETPOSTINT($datekey.'day', 3), GETPOSTINT($datekey.'year', 3)) : $datenotinstring;
						}
						if (in_array($extrafields->attributes[$this->table_element]['type'][$key], array('datetime'))) {
							$datenotinstring = null;
							if (array_key_exists('options_'.$key, $this->array_options)) {
								$datenotinstring = $this->array_options['options_'.$key];
								if (!is_numeric($this->array_options['options_'.$key])) {	// For backward compatibility
									$datenotinstring = $this->db->jdate($datenotinstring);
								}
							}
							$timekey = $keyprefix.'options_'.$key.$keysuffix;
							$value = (GETPOSTISSET($timekey)) ? dol_mktime(GETPOSTINT($timekey.'hour', 3), GETPOSTINT($timekey.'min', 3), GETPOSTINT($timekey.'sec', 3), GETPOSTINT($timekey.'month', 3), GETPOSTINT($timekey.'day', 3), GETPOSTINT($timekey.'year', 3), 'tzuserrel') : $datenotinstring;
						}
						// Convert float submitted string into real php numeric (value in memory must be a php numeric)
						if (in_array($extrafields->attributes[$this->table_element]['type'][$key], array('price', 'double'))) {
							if (GETPOSTISSET($keyprefix.'options_'.$key.$keysuffix) || $value) {
								$value = price2num($value);
							} elseif (isset($this->array_options['options_'.$key])) {
								$value = $this->array_options['options_'.$key];
							}
						}

						// HTML, text, select, integer and varchar: take into account default value in database if in create mode
						if (in_array($extrafields->attributes[$this->table_element]['type'][$key], array('html', 'text', 'varchar', 'select', 'radio', 'int', 'boolean'))) {
							if ($action == 'create' || $mode == 'create') {
								$value = (GETPOSTISSET($keyprefix.'options_'.$key.$keysuffix) || $value) ? $value : $extrafields->attributes[$this->table_element]['default'][$key];
							}
						}

						$labeltoshow = $langs->trans($label);
						$helptoshow = $langs->trans($extrafields->attributes[$this->table_element]['help'][$key]);

						if ($display_type == 'card') {
							$out .= '<tr '.($html_id ? 'id="'.$html_id.'" ' : '').$csstyle.' class="field_options_'.$key.' '.$class.$this->element.'_extras_'.$key.' trextrafields_collapse'.$collapse_group.'" '.$domData.' >';
							if (getDolGlobalString('MAIN_VIEW_LINE_NUMBER') && ($action == 'view' || $action == 'valid' || $action == 'editline' || $action == 'confirm_valid' || $action == 'confirm_cancel')) {
								$out .= '<td></td>';
							}
							$out .= '<td class="'.(empty($params['tdclass']) ? 'titlefieldcreate' : $params['tdclass']).' wordbreak';
						} elseif ($display_type == 'line') {
							$out .= '<div '.($html_id ? 'id="'.$html_id.'" ' : '').$csstyle.' class="fieldline_options_'.$key.' '.$class.$this->element.'_extras_'.$key.' trextrafields_collapse'.$collapse_group.'" '.$domData.' >';
							$out .= '<div style="display: inline-block; padding-right:4px" class="wordbreak';
						}
						//$out .= "titlefield";
						//if (GETPOST('action', 'restricthtml') == 'create') $out.='create';
						// BUG #11554 : For public page, use red dot for required fields, instead of bold label
						$tpl_context = isset($params["tpl_context"]) ? $params["tpl_context"] : "none";
						if ($tpl_context != "public") {	// Public page : red dot instead of fieldrequired characters
							if ($mode != 'view' && !empty($extrafields->attributes[$this->table_element]['required'][$key])) {
								$out .= ' fieldrequired';
							}
						}
						$out .= '">';
						if ($tpl_context == "public") {	// Public page : red dot instead of fieldrequired characters
							if (!empty($extrafields->attributes[$this->table_element]['help'][$key])) {
								$out .= $form->textwithpicto($labeltoshow, $helptoshow);
							} else {
								$out .= $labeltoshow;
							}
							if ($mode != 'view' && !empty($extrafields->attributes[$this->table_element]['required'][$key])) {
								$out .= '&nbsp;<span style="color: red">*</span>';
							}
						} else {
							if (!empty($extrafields->attributes[$this->table_element]['help'][$key])) {
								$out .= $form->textwithpicto($labeltoshow, $helptoshow);
							} else {
								$out .= $labeltoshow;
							}
						}

						$out .= ($display_type == 'card' ? '</td>' : '</div>');

						$html_id = !empty($this->id) ? $this->element.'_extras_'.$key.'_'.$this->id : '';
						if ($display_type == 'card') {
							// a first td column was already output (and may be another on before if MAIN_VIEW_LINE_NUMBER set), so this td is the next one
							$out .= '<td '.($html_id ? 'id="'.$html_id.'" ' : '').' class="valuefieldcreate '.$this->element.'_extras_'.$key.'" '.($colspan ? ' colspan="'.$colspan.'"' : '').'>';
						} elseif ($display_type == 'line') {
							$out .= '<div '.($html_id ? 'id="'.$html_id.'" ' : '').' style="display: inline-block" class="valuefieldcreate '.$this->element.'_extras_'.$key.' extra_inline_'.$extrafields->attributes[$this->table_element]['type'][$key].'">';
						}

						switch ($mode) {
							case "view":
								$out .= $extrafields->showOutputField($key, $value, '', $this->table_element);
								break;
							case "create":
								$out .= $extrafields->showInputField($key, $value, '', $keysuffix, '', 0, $this->id, $this->table_element);
								break;
							case "edit":
								$out .= $extrafields->showInputField($key, $value, '', $keysuffix, '', 0, $this->id, $this->table_element);
								break;
						}

						$out .= ($display_type == 'card' ? '</td>' : '</div>');
						$out .= ($display_type == 'card' ? '</tr>' : '</div>');
						$e++;
					}
				}
				$out .= "\n";
				// Add code to manage list depending on others
				if (!empty($conf->use_javascript_ajax)) {
					$out .= $this->getJSListDependancies();
				}

				$out .= '<!-- commonobject:showOptionals end --> '."\n";

				if (empty($nbofextrafieldsshown)) {
					$out = '';
				}
			}
		}

		$out .= $hookmanager->resPrint;

		return $out;
	}

	/**
	 * @param 	string 	$type	Type for prefix
	 * @return 	string			JavaScript code to manage dependency
	 */
	public function getJSListDependancies($type = '_extra')
	{
		$out = '
					<script nonce="'.getNonce().'">
					jQuery(document).ready(function() {
						function showOptions'.$type.'(child_list, parent_list, orig_select)
						{
							var val = $("select[name=\""+parent_list+"\"]").val();
							var parentVal = parent_list + ":" + val;
							if(typeof val == "string"){
								if(val != "") {
									var options = orig_select.find("option[parent=\""+parentVal+"\"]").clone();
									$("select[name=\""+child_list+"\"] option[parent]").remove();
									$("select[name=\""+child_list+"\"]").append(options);
								} else {
									var options = orig_select.find("option[parent]").clone();
									$("select[name=\""+child_list+"\"] option[parent]").remove();
									$("select[name=\""+child_list+"\"]").append(options);
								}
							} else if(val > 0) {
								var options = orig_select.find("option[parent=\""+parentVal+"\"]").clone();
								$("select[name=\""+child_list+"\"] option[parent]").remove();
								$("select[name=\""+child_list+"\"]").append(options);
							} else {
								var options = orig_select.find("option[parent]").clone();
								$("select[name=\""+child_list+"\"] option[parent]").remove();
								$("select[name=\""+child_list+"\"]").append(options);
							}
						}
						function setListDependencies'.$type.'() {
							jQuery("select option[parent]").parent().each(function() {
								var orig_select = {};
								var child_list = $(this).attr("name");
								orig_select[child_list] = $(this).clone();
								var parent = $(this).find("option[parent]:first").attr("parent");
								var infos = parent.split(":");
								var parent_list = infos[0];

								//Hide daughters lists
								if ($("#"+child_list).val() == 0 && $("#"+parent_list).val() == 0){
									$("#"+child_list).hide();
								//Show mother lists
								} else if ($("#"+parent_list).val() != 0){
									$("#"+parent_list).show();
								}
								//Show the child list if the parent list value is selected
								$("select[name=\""+parent_list+"\"]").click(function() {
									if ($(this).val() != 0){
										$("#"+child_list).show()
									}
								});

								//When we change parent list
								$("select[name=\""+parent_list+"\"]").change(function() {
									showOptions'.$type.'(child_list, parent_list, orig_select[child_list]);
									//Select the value 0 on child list after a change on the parent list
									$("#"+child_list).val(0).trigger("change");
									//Hide child lists if the parent value is set to 0
									if ($(this).val() == 0){
								   		$("#"+child_list).hide();
									}
								});
							});
						}

						setListDependencies'.$type.'();
					});
					</script>'."\n";
		return $out;
	}

	/**
	 * Returns the rights used for this class
	 *
	 * @return int|stdClass		Object of permission for the module
	 */
	public function getRights()
	{
		global $user;

		$module = empty($this->module) ? '' : $this->module;
		$element = $this->element;

		if ($element == 'facturerec') {
			$element = 'facture';
		} elseif ($element == 'invoice_supplier_rec') {
			return !$user->hasRight('fournisseur', 'facture') ? null : $user->hasRight('fournisseur', 'facture');
		} elseif ($module && $user->hasRight($module, $element)) {
			// for modules built with ModuleBuilder
			return $user->hasRight($module, $element);
		}

		return $user->rights->$element;
	}

	/**
	 * Function used to replace a thirdparty id with another one.
	 * This function is meant to be called from replaceThirdparty with the appropriate tables
	 * Column name fk_soc MUST be used to identify thirdparties
	 *
	 * @param  DoliDB 	   $dbs			  Database handler
	 * @param  int 		   $origin_id     Old thirdparty id (the thirdparty to delete)
	 * @param  int 		   $dest_id       New thirdparty id (the thirdparty that will received element of the other)
	 * @param  string[]    $tables        Tables that need to be changed
	 * @param  int         $ignoreerrors  Ignore errors. Return true even if errors. We need this when replacement can fails like for categories (categorie of old thirdparty may already exists on new one)
	 * @return bool						  True if success, False if error
	 */
	public static function commonReplaceThirdparty(DoliDB $dbs, $origin_id, $dest_id, array $tables, $ignoreerrors = 0)
	{
		foreach ($tables as $table) {
			$sql = 'UPDATE '.$dbs->prefix().$table.' SET fk_soc = '.((int) $dest_id).' WHERE fk_soc = '.((int) $origin_id);

			if (!$dbs->query($sql)) {
				if ($ignoreerrors) {
					return true; // TODO Not enough. If there is A-B on kept thirdparty and B-C on old one, we must get A-B-C after merge. Not A-B.
				}
				//$this->errors = $db->lasterror();
				return false;
			}
		}

		return true;
	}

	/**
	 * Function used to replace a product id with another one.
	 * This function is meant to be called from replaceProduct with the appropriate tables
	 * Column name fk_product MUST be used to identify products
	 *
	 * @param  DoliDB 	   $dbs			  Database handler
	 * @param  int 		   $origin_id     Old product id (the product to delete)
	 * @param  int 		   $dest_id       New product id (the product that will received element of the other)
	 * @param  string[]    $tables        Tables that need to be changed
	 * @param  int         $ignoreerrors  Ignore errors. Return true even if errors. We need this when replacement can fails like for categories (categorie of old product may already exists on new one)
	 * @return bool						  True if success, False if error
	 */
	public static function commonReplaceProduct(DoliDB $dbs, $origin_id, $dest_id, array $tables, $ignoreerrors = 0)
	{
		foreach ($tables as $table) {
			$sql = 'UPDATE '.MAIN_DB_PREFIX.$table.' SET fk_product = '.((int) $dest_id).' WHERE fk_product = '.((int) $origin_id);

			if (!$dbs->query($sql)) {
				if ($ignoreerrors) {
					return true; // TODO Not enough. If there is A-B on kept product and B-C on old one, we must get A-B-C after merge. Not A-B.
				}
				//$this->errors = $db->lasterror();
				return false;
			}
		}

		return true;
	}

	/**
	 * Get buy price to use for margin calculation. This function is called when buy price is unknown.
	 *	 Set buy price = sell price if ForceBuyingPriceIfNull configured,
	 *   elseif calculation MARGIN_TYPE = 'costprice' and costprice is defined, use costprice as buyprice
	 *	 elseif calculation MARGIN_TYPE = 'pmp' and pmp is calculated, use pmp as buyprice
	 *	 else set min buy price as buy price
	 *
	 * @param float		$unitPrice		 Product unit price
	 * @param float		$discountPercent Line discount percent
	 * @param int		$fk_product		 Product id
	 * @return float|int                 Return buy price if OK, integer <0 if KO
	 */
	public function defineBuyPrice($unitPrice = 0.0, $discountPercent = 0.0, $fk_product = 0)
	{
		global $conf;

		$buyPrice = 0;

		if (($unitPrice > 0) && (isset($conf->global->ForceBuyingPriceIfNull) && getDolGlobalInt('ForceBuyingPriceIfNull') > 0)) {
			// When ForceBuyingPriceIfNull is set
			$buyPrice = $unitPrice * (1 - $discountPercent / 100);
		} else {
			// Get cost price for margin calculation
			if (!empty($fk_product) && $fk_product > 0) {
				if (getDolGlobalString('MARGIN_TYPE') == 'costprice') {
					require_once DOL_DOCUMENT_ROOT.'/product/class/product.class.php';
					$product = new Product($this->db);
					$result = $product->fetch($fk_product);
					if ($result <= 0) {
						$this->errors[] = 'ErrorProductIdDoesNotExists';
						return -1;
					}
					if ($product->cost_price > 0) {
						$buyPrice = $product->cost_price;
					} elseif ($product->pmp > 0) {
						$buyPrice = $product->pmp;
					}
				} elseif (getDolGlobalString('MARGIN_TYPE') == 'pmp') {
					require_once DOL_DOCUMENT_ROOT.'/product/class/product.class.php';
					$product = new Product($this->db);
					$result = $product->fetch($fk_product);
					if ($result <= 0) {
						$this->errors[] = 'ErrorProductIdDoesNotExists';
						return -1;
					}
					if ($product->pmp > 0) {
						$buyPrice = $product->pmp;
					}
				}

				if (empty($buyPrice) && isset($conf->global->MARGIN_TYPE) && in_array($conf->global->MARGIN_TYPE, array('1', 'pmp', 'costprice'))) {
					require_once DOL_DOCUMENT_ROOT.'/fourn/class/fournisseur.product.class.php';
					$productFournisseur = new ProductFournisseur($this->db);
					if (($result = $productFournisseur->find_min_price_product_fournisseur($fk_product)) > 0) {
						$buyPrice = $productFournisseur->fourn_unitprice;
					} elseif ($result < 0) {
						$this->errors[] = $productFournisseur->error;
						return -2;
					}
				}
			}
		}
		return $buyPrice;
	}

	/**
	 * getDataToShowPhoto
	 *
	 * @param 	string	$modulepart		Module part
	 * @param 	string	$imagesize		Image size
	 * @return 	array					Array of data to show photo
	 */
	public function getDataToShowPhoto($modulepart, $imagesize)
	{
		global $conf;

		$file = '';
		$originalfile = '';
		$newmodulepart = $modulepart;
		if ($modulepart == 'unknown' && !empty($this->module)) {
			$newmodulepart = $this->module;
		}

		$id = $this->id;
		$dir = $conf->$newmodulepart->dir_output ?? '';
		if (!empty($this->photo)) {
			if (dolIsAllowedForPreview($this->photo)) {
				if ((string) $imagesize == 'mini') {
					$file = get_exdir(0, 0, 0, 0, $this, $newmodulepart) . 'photos/' . dol_sanitizeFileName(getImageFileNameForSize($this->photo, '_mini'));
				} elseif ((string) $imagesize == 'small') {
					$file = get_exdir(0, 0, 0, 0, $this, $newmodulepart) . 'photos/' . dol_sanitizeFileName(getImageFileNameForSize($this->photo, '_small'));
				} else {
					$file = get_exdir(0, 0, 0, 0, $this, $newmodulepart) . 'photos/' . dol_sanitizeFileName($this->photo);
				}
				$originalfile = get_exdir(0, 0, 0, 0, $this, $newmodulepart) . 'photos/' . dol_sanitizeFileName($this->photo);
			}
		}

		$altfile = '';
		$email = empty($this->email) ? '' : $this->email;
		$capture = '';

		return array('dir' => $dir, 'file' => $file, 'originalfile' => $originalfile, 'altfile' => $altfile, 'email' => $email, 'capture' => $capture);
	}

	// phpcs:disable PEAR.NamingConventions.ValidFunctionName.ScopeNotCamelCaps
	/**
	 *  Show photos of an object (nbmax maximum), into several columns
	 *
	 *  @param		string		$modulepart		'product', 'ticket', ...
	 *  @param      string		$sdir        	Directory to scan (full absolute path)
	 *  @param      int			$size        	0=original size, 1='small' use thumbnail if possible
	 *  @param      int			$nbmax       	Nombre maximum de photos (0=pas de max)
	 *  @param      int			$nbbyrow     	Number of image per line or -1 to use div separator or 0 to use no separator. Used only if size=1 or 'small'.
	 * 	@param		int			$showfilename	1=Show filename
	 * 	@param		int			$showaction		1=Show icon with action links (resize, delete)
	 * 	@param		int			$maxHeight		Max height of original image when size='small' (so we can use original even if small requested). If 0, always use 'small' thumb image.
	 * 	@param		int			$maxWidth		Max width of original image when size='small'
	 *  @param      int     	$nolink         Do not add a href link to view enlarged imaged into a new tab
	 *  @param      int|string  $overwritetitle Do not add title tag on image
	 *  @param		int			$usesharelink	Use the public shared link of image (if not available, the 'nophoto' image will be shown instead)
	 *  @param		string		$cache			A string if we want to use a cached version of image
	 *  @param		string		$addphotorefcss	Add CSS to img of photos
	 *  @return     string						Html code to show photo. Number of photos shown is saved in this->nbphoto
	 */
	public function show_photos($modulepart, $sdir, $size = 0, $nbmax = 0, $nbbyrow = 5, $showfilename = 0, $showaction = 0, $maxHeight = 120, $maxWidth = 160, $nolink = 0, $overwritetitle = 0, $usesharelink = 0, $cache = '', $addphotorefcss = 'photoref')
	{
		// phpcs:enable
		global $conf, $user, $langs;

		include_once DOL_DOCUMENT_ROOT.'/core/lib/files.lib.php';
		include_once DOL_DOCUMENT_ROOT.'/core/lib/images.lib.php';

		$sortfield = 'position_name';
		$sortorder = 'asc';

		$dir = $sdir.'/';
		$pdir = '/';

		$dir .= get_exdir(0, 0, 0, 0, $this, $modulepart);
		$pdir .= get_exdir(0, 0, 0, 0, $this, $modulepart);

		// For backward compatibility
		if ($modulepart == 'product') {
			if (getDolGlobalInt('PRODUCT_USE_OLD_PATH_FOR_PHOTO')) {
				$dir = $sdir.'/'.get_exdir($this->id, 2, 0, 0, $this, $modulepart).$this->id."/photos/";
				$pdir = '/'.get_exdir($this->id, 2, 0, 0, $this, $modulepart).$this->id."/photos/";
			}
		}
		if ($modulepart == 'category') {
			$dir = $sdir.'/'.get_exdir($this->id, 2, 0, 0, $this, $modulepart).$this->id."/photos/";
			$pdir = '/'.get_exdir($this->id, 2, 0, 0, $this, $modulepart).$this->id."/photos/";
		}

		// Defined relative dir to DOL_DATA_ROOT
		$relativedir = '';
		if ($dir) {
			$relativedir = preg_replace('/^'.preg_quote(DOL_DATA_ROOT, '/').'/', '', $dir);
			$relativedir = preg_replace('/^[\\/]/', '', $relativedir);
			$relativedir = preg_replace('/[\\/]$/', '', $relativedir);
		}

		$dirthumb = $dir.'thumbs/';
		$pdirthumb = $pdir.'thumbs/';

		$return = '<!-- Photo -->'."\n";
		$nbphoto = 0;

		$filearray = dol_dir_list($dir, "files", 0, '', '(\.meta|_preview.*\.png)$', $sortfield, (strtolower($sortorder) == 'desc' ? SORT_DESC : SORT_ASC), 1);

		/*if (getDolGlobalInt('PRODUCT_USE_OLD_PATH_FOR_PHOTO'))    // For backward compatibility, we scan also old dirs
		 {
		 $filearrayold=dol_dir_list($dirold,"files",0,'','(\.meta|_preview.*\.png)$',$sortfield,(strtolower($sortorder)=='desc'?SORT_DESC:SORT_ASC),1);
		 $filearray=array_merge($filearray, $filearrayold);
		 }*/

		completeFileArrayWithDatabaseInfo($filearray, $relativedir);

		if (count($filearray)) {
			if ($sortfield && $sortorder) {
				$filearray = dol_sort_array($filearray, $sortfield, $sortorder);
			}

			foreach ($filearray as $key => $val) {
				$photo = '';
				$file = $val['name'];

				//if (dol_is_file($dir.$file) && image_format_supported($file) >= 0)
				if (image_format_supported($file) >= 0) {
					$nbphoto++;
					$photo = $file;
					$viewfilename = $file;

					if ($size == 1 || $size == 'small') {   // Format vignette
						// Find name of thumb file
						$photo_vignette = basename(getImageFileNameForSize($dir.$file, '_small'));
						if (!dol_is_file($dirthumb.$photo_vignette)) {
							// The thumb does not exists, so we will use the original file
							$dirthumb = $dir;
							$pdirthumb = $pdir;
							$photo_vignette = basename($file);
						}

						// Get filesize of original file
						$imgarray = dol_getImageSize($dir.$photo);

						if ($nbbyrow > 0) {
							if ($nbphoto == 1) {
								$return .= '<table class="valigntop center centpercent" style="border: 0; padding: 2px; border-spacing: 2px; border-collapse: separate;">';
							}

							if ($nbphoto % $nbbyrow == 1) {
								$return .= '<tr class="center valignmiddle" style="border: 1px">';
							}
							$return .= '<td style="width: '.ceil(100 / $nbbyrow).'%" class="photo">'."\n";
						} elseif ($nbbyrow < 0) {
							$return .= '<div class="inline-block">'."\n";
						}

						$relativefile = preg_replace('/^\//', '', $pdir.$photo);
						if (empty($nolink)) {
							$urladvanced = getAdvancedPreviewUrl($modulepart, $relativefile, 0, 'entity='.$this->entity);
							if ($urladvanced) {
								$return .= '<a href="'.$urladvanced.'">';
							} else {
								$return .= '<a href="'.DOL_URL_ROOT.'/viewimage.php?modulepart='.$modulepart.'&entity='.$this->entity.'&file='.urlencode($pdir.$photo).'" class="aphoto" target="_blank" rel="noopener noreferrer">';
							}
						}

						// Show image (width height=$maxHeight)
						// Si fichier vignette disponible et image source trop grande, on utilise la vignette, sinon on utilise photo origine
						$alt = $langs->transnoentitiesnoconv('File').': '.$relativefile;
						$alt .= ' - '.$langs->transnoentitiesnoconv('Size').': '.$imgarray['width'].'x'.$imgarray['height'];
						if ($overwritetitle) {
							if (is_numeric($overwritetitle)) {
								$alt = '';
							} else {
								$alt = $overwritetitle;
							}
						}
						if (empty($cache) && !empty($val['label'])) {
							// label is md5 of file
							// use it in url to say we want to cache this version of the file
							$cache = $val['label'];
						}
						if ($usesharelink) {
							if ($val['share']) {
								if (empty($maxHeight) || ($photo_vignette && $imgarray['height'] > $maxHeight)) {
									$return .= '<!-- Show original file (thumb not yet available with shared links) -->';
									$return .= '<img class="photo photowithmargin'.($addphotorefcss ? ' '.$addphotorefcss : '').'"'.($maxHeight ? ' height="'.$maxHeight.'"' : '').' src="'.DOL_URL_ROOT.'/viewimage.php?hashp='.urlencode($val['share']).($cache ? '&cache='.urlencode($cache) : '').'" title="'.dol_escape_htmltag($alt).'">';
								} else {
									$return .= '<!-- Show original file -->';
									$return .= '<img class="photo photowithmargin'.($addphotorefcss ? ' '.$addphotorefcss : '').'" height="'.$maxHeight.'" src="'.DOL_URL_ROOT.'/viewimage.php?hashp='.urlencode($val['share']).($cache ? '&cache='.urlencode($cache) : '').'" title="'.dol_escape_htmltag($alt).'">';
								}
							} else {
								$return .= '<!-- Show nophoto file (because file is not shared) -->';
								$return .= '<img class="photo photowithmargin'.($addphotorefcss ? ' '.$addphotorefcss : '').'" height="'.$maxHeight.'" src="'.DOL_URL_ROOT.'/public/theme/common/nophoto.png" title="'.dol_escape_htmltag($alt).'">';
							}
						} else {
							if (empty($maxHeight) || ($photo_vignette && $imgarray['height'] > $maxHeight)) {
								$return .= '<!-- Show thumb -->';
								$return .= '<img class="photo photowithmargin'.($addphotorefcss ? ' '.$addphotorefcss : '').' maxwidth150onsmartphone maxwidth200"'.($maxHeight ? ' height="'.$maxHeight.'"' : '').' src="'.DOL_URL_ROOT.'/viewimage.php?modulepart='.$modulepart.'&entity='.$this->entity.($cache ? '&cache='.urlencode($cache) : '').'&file='.urlencode($pdirthumb.$photo_vignette).'" title="'.dol_escape_htmltag($alt).'">';
							} else {
								$return .= '<!-- Show original file -->';
								$return .= '<img class="photo photowithmargin'.($addphotorefcss ? ' '.$addphotorefcss : '').'" height="'.$maxHeight.'" src="'.DOL_URL_ROOT.'/viewimage.php?modulepart='.$modulepart.'&entity='.$this->entity.($cache ? '&cache='.urlencode($cache) : '').'&file='.urlencode($pdir.$photo).'" title="'.dol_escape_htmltag($alt).'">';
							}
						}

						if (empty($nolink)) {
							$return .= '</a>';
						}

						if ($showfilename) {
							$return .= '<br>'.$viewfilename;
						}
						if ($showaction) {
							$return .= '<br>';
							// If $photo_vignette set, we add link to generate thumbs if file is an image and ->imgWidth or->imgHeight higher than limits
							if ($photo_vignette && (image_format_supported($photo) > 0) && ((isset($this->imgWidth) && $this->imgWidth > $maxWidth) || (isset($this->imgHeight) && $this->imgHeight > $maxHeight))) {
								$return .= '<a href="'.$_SERVER["PHP_SELF"].'?id='.$this->id.'&action=addthumb&token='.newToken().'&file='.urlencode($pdir.$viewfilename).'">'.img_picto($langs->trans('GenerateThumb'), 'refresh').'&nbsp;&nbsp;</a>';
							}
							// Special case for product
							if ($modulepart == 'product' && ($user->hasRight('produit', 'creer') || $user->hasRight('service', 'creer'))) {
								// Link to resize
								$return .= '<a href="'.DOL_URL_ROOT.'/core/photos_resize.php?modulepart='.urlencode('produit|service').'&id='.$this->id.'&file='.urlencode($pdir.$viewfilename).'" title="'.dol_escape_htmltag($langs->trans("Resize")).'">'.img_picto($langs->trans("Resize"), 'resize', '').'</a> &nbsp; ';

								// Link to delete
								$return .= '<a href="'.$_SERVER["PHP_SELF"].'?id='.$this->id.'&action=delete&token='.newToken().'&file='.urlencode($pdir.$viewfilename).'">';
								$return .= img_delete().'</a>';
							}
						}
						$return .= "\n";

						if ($nbbyrow > 0) {
							$return .= '</td>';
							if (($nbphoto % $nbbyrow) == 0) {
								$return .= '</tr>';
							}
						} elseif ($nbbyrow < 0) {
							$return .= '</div>'."\n";
						}
					}

					if (empty($size)) {     // Format origine
						$return .= '<img class="photo photowithmargin" src="'.DOL_URL_ROOT.'/viewimage.php?modulepart='.$modulepart.'&entity='.$this->entity.'&file='.urlencode($pdir.$photo).'">';

						if ($showfilename) {
							$return .= '<br>'.$viewfilename;
						}
						if ($showaction) {
							// Special case for product
							if ($modulepart == 'product' && ($user->hasRight('produit', 'creer') || $user->hasRight('service', 'creer'))) {
								// Link to resize
								$return .= '<a href="'.DOL_URL_ROOT.'/core/photos_resize.php?modulepart='.urlencode('produit|service').'&id='.$this->id.'&file='.urlencode($pdir.$viewfilename).'" title="'.dol_escape_htmltag($langs->trans("Resize")).'">'.img_picto($langs->trans("Resize"), 'resize', '').'</a> &nbsp; ';

								// Link to delete
								$return .= '<a href="'.$_SERVER["PHP_SELF"].'?id='.$this->id.'&action=delete&token='.newToken().'&file='.urlencode($pdir.$viewfilename).'">';
								$return .= img_delete().'</a>';
							}
						}
					}

					// On continue ou on arrete de boucler ?
					if ($nbmax && $nbphoto >= $nbmax) {
						break;
					}
				}
			}

			if ($size == 1 || $size == 'small') {
				if ($nbbyrow > 0) {
					// Ferme tableau
					while ($nbphoto % $nbbyrow) {
						$return .= '<td style="width: '.ceil(100 / $nbbyrow).'%">&nbsp;</td>';
						$nbphoto++;
					}

					if ($nbphoto) {
						$return .= '</table>';
					}
				}
			}
		}

		$this->nbphoto = $nbphoto;

		return $return;
	}


	/**
	 * Function test if type is array
	 *
	 * @param   array   $info   content information of field
	 * @return  bool			true if array
	 */
	protected function isArray($info)
	{
		if (is_array($info)) {
			if (isset($info['type']) && $info['type'] == 'array') {
				return true;
			} else {
				return false;
			}
		}
		return false;
	}

	/**
	 * Function test if type is date
	 *
	 * @param   array   $info   content information of field
	 * @return  bool			true if date
	 */
	public function isDate($info)
	{
		if (isset($info['type']) && ($info['type'] == 'date' || $info['type'] == 'datetime' || $info['type'] == 'timestamp')) {
			return true;
		}
		return false;
	}

	/**
	 * Function test if type is duration
	 *
	 * @param   array   $info   content information of field
	 * @return  bool			true if field of type duration
	 */
	public function isDuration($info)
	{
		if (is_array($info)) {
			if (isset($info['type']) && ($info['type'] == 'duration')) {
				return true;
			} else {
				return false;
			}
		} else {
			return false;
		}
	}

	/**
	 * Function test if type is integer
	 *
	 * @param   array   $info   content information of field
	 * @return  bool			true if integer
	 */
	public function isInt($info)
	{
		if (is_array($info)) {
			if (isset($info['type']) && (preg_match('/(^int|int$)/i', $info['type']))) {
				return true;
			} else {
				return false;
			}
		} else {
			return false;
		}
	}

	/**
	 * Function test if type is float
	 *
	 * @param   array   $info   content information of field
	 * @return  bool			true if float
	 */
	public function isFloat($info)
	{
		if (is_array($info)) {
			if (isset($info['type']) && (preg_match('/^(double|real|price)/i', $info['type']))) {
				return true;
			} else {
				return false;
			}
		}
		return false;
	}

	/**
	 * Function test if type is text
	 *
	 * @param   array   $info   content information of field
	 * @return  bool			true if type text
	 */
	public function isText($info)
	{
		if (is_array($info)) {
			if (isset($info['type']) && $info['type'] == 'text') {
				return true;
			} else {
				return false;
			}
		}
		return false;
	}

	/**
	 * Function test if field can be null
	 *
	 * @param   array   $info   content information of field
	 * @return  bool			true if it can be null
	 */
	protected function canBeNull($info)
	{
		if (is_array($info)) {
			if (isset($info['notnull']) && $info['notnull'] != '1') {
				return true;
			} else {
				return false;
			}
		}
		return true;
	}

	/**
	 * Function test if field is forced to null if zero or empty
	 *
	 * @param   array   $info   content information of field
	 * @return  bool			true if forced to null
	 */
	protected function isForcedToNullIfZero($info)
	{
		if (is_array($info)) {
			if (isset($info['notnull']) && $info['notnull'] == '-1') {
				return true;
			} else {
				return false;
			}
		}
		return false;
	}

	/**
	 * Function test if is indexed
	 *
	 * @param   array   $info   content information of field
	 * @return                  bool
	 */
	protected function isIndex($info)
	{
		if (is_array($info)) {
			if (isset($info['index']) && $info['index'] == true) {
				return true;
			} else {
				return false;
			}
		}
		return false;
	}


	/**
	 * Function to return the array of data key-value from the ->fields and all the ->properties of an object.
	 *
	 * Note: $this->${field} are set by the page that make the createCommon() or the updateCommon().
	 * $this->${field} should be a clean and string value (so date are formatted for SQL insert).
	 *
	 * @return array		Array with all values of each properties to update
	 */
	protected function setSaveQuery()
	{
		global $conf;

		$queryarray = array();
		foreach ($this->fields as $field => $info) {	// Loop on definition of fields
			// Depending on field type ('datetime', ...)
			if ($this->isDate($info)) {
				if (empty($this->{$field})) {
					$queryarray[$field] = null;
				} else {
					$queryarray[$field] = $this->db->idate($this->{$field});
				}
			} elseif ($this->isDuration($info)) {
				// $this->{$field} may be null, '', 0, '0', 123, '123'
				if ((isset($this->{$field}) && $this->{$field} != '') || !empty($info['notnull'])) {
					if (!isset($this->{$field})) {
						if (!empty($info['default'])) {
							$queryarray[$field] = $info['default'];
						} else {
							$queryarray[$field] = 0;
						}
					} else {
						$queryarray[$field] = (int) $this->{$field};		// If '0', it may be set to null later if $info['notnull'] == -1
					}
				} else {
					$queryarray[$field] = null;
				}
			} elseif ($this->isInt($info) || $this->isFloat($info)) {
				if ($field == 'entity' && is_null($this->{$field})) {
					$queryarray[$field] = ((int) $conf->entity);
				} else {
					// $this->{$field} may be null, '', 0, '0', 123, '123'
					if ((isset($this->{$field}) && ((string) $this->{$field}) != '') || !empty($info['notnull'])) {
						if (!isset($this->{$field})) {
							$queryarray[$field] = 0;
						} elseif ($this->isInt($info)) {
							$queryarray[$field] = (int) $this->{$field};	// If '0', it may be set to null later if $info['notnull'] == -1
						} elseif ($this->isFloat($info)) {
							$queryarray[$field] = (float) $this->{$field};	// If '0', it may be set to null later if $info['notnull'] == -1
						}
					} else {
						$queryarray[$field] = null;
					}
				}
			} else {
				// Note: If $this->{$field} is not defined, it means there is a bug into definition of ->fields or a missing declaration of property
				// We should keep the warning generated by this because it is a bug somewhere else in code, not here.
				$queryarray[$field] = $this->{$field};
			}

			if ($info['type'] == 'timestamp' && empty($queryarray[$field])) {
				unset($queryarray[$field]);
			}
			if (!empty($info['notnull']) && $info['notnull'] == -1 && empty($queryarray[$field])) {
				$queryarray[$field] = null; // May force 0 to null
			}
		}

		return $queryarray;
	}

	/**
	 * Function to load data from a SQL pointer into properties of current object $this
	 *
	 * @param   stdClass    $obj    Contain data of object from database
	 * @return void
	 */
	public function setVarsFromFetchObj(&$obj)
	{
		global $db;

		foreach ($this->fields as $field => $info) {
			if ($this->isDate($info)) {
				if (!isset($obj->$field) || is_null($obj->$field) || $obj->$field === '' || $obj->$field === '0000-00-00 00:00:00' || $obj->$field === '1000-01-01 00:00:00') {
					$this->$field = '';
				} else {
					$this->$field = $db->jdate($obj->$field);
				}
			} elseif ($this->isInt($info)) {
				if ($field == 'rowid') {
					$this->id = (int) $obj->$field;
				} else {
					if ($this->isForcedToNullIfZero($info)) {
						if (empty($obj->$field)) {
							$this->$field = null;
						} else {
							$this->$field = (float) $obj->$field;
						}
					} else {
						if (isset($obj->$field) && (!is_null($obj->$field) || (isset($info['notnull']) && $info['notnull'] == 1))) {
							$this->$field = (int) $obj->$field;
						} else {
							$this->$field = null;
						}
					}
				}
			} elseif ($this->isFloat($info)) {
				if ($this->isForcedToNullIfZero($info)) {
					if (empty($obj->$field)) {
						$this->$field = null;
					} else {
						$this->$field = (float) $obj->$field;
					}
				} else {
					if (isset($obj->$field) && (!is_null($obj->$field) || (isset($info['notnull']) && $info['notnull'] == 1))) {
						$this->$field = (float) $obj->$field;
					} else {
						$this->$field = null;
					}
				}
			} else {
				$this->$field = isset($obj->$field) ? $obj->$field : null;
			}
		}

		// If there is no 'ref' field, we force property ->ref to ->id for a better compatibility with common functions.
		if (!isset($this->fields['ref']) && isset($this->id)) {
			$this->ref = (string) $this->id;
		}
	}

	/**
	 * Sets all object fields to null. Useful for example in lists, when printing multiple lines and a different object os fetched for each line.
	 * @return void
	 */
	public function emtpyObjectVars()
	{
		foreach ($this->fields as $field => $arr) {
			$this->$field = null;
		}
	}

	/**
	 * Function to concat keys of fields
	 *
	 * @param   string  $alias   		String of alias of table for fields. For example 't'. It is recommended to use '' and set alias into fields definition.
	 * @param	array	$excludefields	Array of fields to exclude
	 * @return  string					List of alias fields
	 */
	public function getFieldList($alias = '', $excludefields = array())
	{
		$keys = array_keys($this->fields);
		if (!empty($alias)) {
			$keys_with_alias = array();
			foreach ($keys as $fieldname) {
				if (!empty($excludefields)) {
					if (in_array($fieldname, $excludefields)) {	// The field is excluded and must not be in output
						continue;
					}
				}
				$keys_with_alias[] = $alias . '.' . $fieldname;
			}
			return implode(',', $keys_with_alias);
		} else {
			return implode(',', $keys);
		}
	}

	/**
	 * Add quote to field value if necessary
	 *
	 * @param 	string|int	$value			Value to protect
	 * @param	array		$fieldsentry	Properties of field
	 * @return 	string|int
	 */
	protected function quote($value, $fieldsentry)
	{
		if (is_null($value)) {
			return 'NULL';
		} elseif (preg_match('/^(int|double|real|price)/i', $fieldsentry['type'])) {
			return price2num("$value");
		} elseif (preg_match('/int$/i', $fieldsentry['type'])) {
			return (int) $value;
		} elseif ($fieldsentry['type'] == 'boolean') {
			if ($value) {
				return 'true';
			} else {
				return 'false';
			}
		} else {
			return "'".$this->db->escape($value)."'";
		}
	}


	/**
	 * Create object into database
	 *
	 * @param  User $user      User that creates
	 * @param  int 	$notrigger 0=launch triggers after, 1=disable triggers
	 * @return int             Return integer <0 if KO, Id of created object if OK
	 */
	public function createCommon(User $user, $notrigger = 0)
	{
		global $langs;

		dol_syslog(get_class($this)."::createCommon create", LOG_DEBUG);

		$error = 0;

		$now = dol_now();

		$fieldvalues = $this->setSaveQuery();

		// Note: Here, $fieldvalues contains same keys (or less) that are inside ->fields

		if (array_key_exists('date_creation', $fieldvalues) && empty($fieldvalues['date_creation'])) {
			$fieldvalues['date_creation'] = $this->db->idate($now);
		}
		if (array_key_exists('fk_user_creat', $fieldvalues) && !($fieldvalues['fk_user_creat'] > 0)) {
			$fieldvalues['fk_user_creat'] = $user->id;
			$this->fk_user_creat = $user->id;
		}
		if (array_key_exists('user_creation_id', $fieldvalues) && !($fieldvalues['user_creation_id'] > 0)) {
			$fieldvalues['user_creation_id'] = $user->id;
			$this->user_creation_id = $user->id;
		}
		if (array_key_exists('pass_crypted', $fieldvalues) && property_exists($this, 'pass')) {
			$fieldvalues['pass_crypted'] = dol_hash($this->pass);
		}
		if (array_key_exists('ref', $fieldvalues)) {
			$fieldvalues['ref'] = dol_string_nospecial($fieldvalues['ref']); // If field is a ref, we sanitize data
		}

		unset($fieldvalues['rowid']); // The field 'rowid' is reserved field name for autoincrement field so we don't need it into insert.

		$keys = array();
		$values = array(); // Array to store string forged for SQL syntax
		foreach ($fieldvalues as $k => $v) {
			$keys[$k] = $k;
			$value = $this->fields[$k];
			$values[$k] = $this->quote($v, $value); // May return string 'NULL' if $value is null
		}

		// Clean and check mandatory
		foreach ($keys as $key) {
			// If field is an implicit foreign key field (so type = 'integer:...')
			if (preg_match('/^integer:/i', $this->fields[$key]['type']) && $values[$key] == '-1') {
				$values[$key] = '';
			}
			if (!empty($this->fields[$key]['foreignkey']) && $values[$key] == '-1') {
				$values[$key] = '';
			}

			if (isset($this->fields[$key]['notnull']) && $this->fields[$key]['notnull'] == 1 && (!isset($values[$key]) || $values[$key] === 'NULL') && is_null($this->fields[$key]['default'])) {
				$error++;
				$langs->load("errors");
				dol_syslog("Mandatory field '".$key."' is empty and required into ->fields definition of class");
				$this->errors[] = $langs->trans("ErrorFieldRequired", $this->fields[$key]['label']);
			}

			// If value is null and there is a default value for field
			if (isset($this->fields[$key]['notnull']) && $this->fields[$key]['notnull'] == 1 && (!isset($values[$key]) || $values[$key] === 'NULL') && !is_null($this->fields[$key]['default'])) {
				$values[$key] = $this->quote($this->fields[$key]['default'], $this->fields[$key]);
			}

			// If field is an implicit foreign key field (so type = 'integer:...')
			if (preg_match('/^integer:/i', $this->fields[$key]['type']) && empty($values[$key])) {
				if (isset($this->fields[$key]['default'])) {
					$values[$key] = ((int) $this->fields[$key]['default']);
				} else {
					$values[$key] = 'null';
				}
			}
			if (!empty($this->fields[$key]['foreignkey']) && empty($values[$key])) {
				$values[$key] = 'null';
			}
		}

		if ($error) {
			return -1;
		}

		$this->db->begin();

		if (!$error) {
			$sql = "INSERT INTO ".$this->db->prefix().$this->table_element;
			$sql .= " (".implode(", ", $keys).')';
			$sql .= " VALUES (".implode(", ", $values).")";		// $values can contains 'abc' or 123

			$res = $this->db->query($sql);
			if (!$res) {
				$error++;
				if ($this->db->lasterrno() == 'DB_ERROR_RECORD_ALREADY_EXISTS') {
					$this->errors[] = "ErrorRefAlreadyExists";
				} else {
					$this->errors[] = $this->db->lasterror();
				}
			}
		}

		if (!$error) {
			$this->id = $this->db->last_insert_id($this->db->prefix().$this->table_element);
		}

		// If we have a field ref with a default value of (PROV)
		if (!$error) {
			if (array_key_exists('ref', $this->fields) && array_key_exists('notnull', $this->fields['ref']) && $this->fields['ref']['notnull'] > 0 && array_key_exists('default', $this->fields['ref']) && $this->fields['ref']['default'] == '(PROV)') {
				$sql = "UPDATE ".$this->db->prefix().$this->table_element." SET ref = '(PROV".((int) $this->id).")' WHERE (ref = '(PROV)' OR ref = '') AND rowid = ".((int) $this->id);
				$resqlupdate = $this->db->query($sql);

				if ($resqlupdate === false) {
					$error++;
					$this->errors[] = $this->db->lasterror();
				} else {
					$this->ref = '(PROV'.$this->id.')';
				}
			}
		}

		// Create extrafields
		if (!$error) {
			$result = $this->insertExtraFields();
			if ($result < 0) {
				$error++;
			}
		}

		// Create lines
		if (!empty($this->table_element_line) && !empty($this->fk_element)) {
			foreach ($this->lines as $line) {
				$keyforparent = $this->fk_element;
				$line->$keyforparent = $this->id;

				// Test and convert into object this->lines[$i]. When coming from REST API, we may still have an array
				//if (! is_object($line)) $line=json_decode(json_encode($line), false);  // convert recursively array into object.
				if (!is_object($line)) {
					$line = (object) $line;
				}

				$result = 0;
				if (method_exists($line, 'insert')) {
					$result = $line->insert($user, 1);
				} elseif (method_exists($line, 'create')) {
					$result = $line->create($user, 1);
				}
				if ($result < 0) {
					$this->error = $line->error;
					$this->db->rollback();
					return -1;
				}
			}
		}

		// Triggers
		if (!$error && !$notrigger) {
			// Call triggers
			$result = $this->call_trigger(strtoupper(get_class($this)).'_CREATE', $user);
			if ($result < 0) {
				$error++;
			}
			// End call triggers
		}

		// Commit or rollback
		if ($error) {
			$this->db->rollback();
			return -1;
		} else {
			$this->db->commit();
			return $this->id;
		}
	}


	/**
	 * Load object in memory from the database. This does not load line. This is done by parent fetch() that call fetchCommon
	 *
	 * @param	int    	$id				Id object
	 * @param	string 	$ref			Ref
	 * @param	string	$morewhere		More SQL filters (' AND ...')
	 * @param	int		$noextrafields	0=Default to load extrafields, 1=No extrafields
	 * @return 	int         			Return integer <0 if KO, 0 if not found, >0 if OK
	 */
	public function fetchCommon($id, $ref = null, $morewhere = '', $noextrafields = 0)
	{
		if (empty($id) && empty($ref) && empty($morewhere)) {
			return -1;
		}

		$fieldlist = $this->getFieldList('t');
		if (empty($fieldlist)) {
			return 0;
		}

		$sql = "SELECT ".$fieldlist;
		$sql .= " FROM ".$this->db->prefix().$this->table_element.' as t';

		if (!empty($id)) {
			$sql .= ' WHERE t.rowid = '.((int) $id);
		} elseif (!empty($ref)) {
			$sql .= " WHERE t.ref = '".$this->db->escape($ref)."'";
		} else {
			$sql .= ' WHERE 1 = 1'; // usage with empty id and empty ref is very rare
		}
		if (empty($id) && isset($this->ismultientitymanaged) && $this->ismultientitymanaged == 1) {
			$sql .= ' AND t.entity IN ('.getEntity($this->element).')';
		}
		if ($morewhere) {
			$sql .= $morewhere;
		}
		$sql .= ' LIMIT 1'; // This is a fetch, to be certain to get only one record

		$res = $this->db->query($sql);
		if ($res) {
			$obj = $this->db->fetch_object($res);
			if ($obj) {
				$this->setVarsFromFetchObj($obj);

				// Retrieve all extrafield
				// fetch optionals attributes and labels
				if (empty($noextrafields)) {
					$result = $this->fetch_optionals();
					if ($result < 0) {
						$this->error = $this->db->lasterror();
						$this->errors[] = $this->error;
						return -4;
					}
				}

				return $this->id;
			} else {
				return 0;
			}
		} else {
			$this->error = $this->db->lasterror();
			$this->errors[] = $this->error;
			return -1;
		}
	}

	/**
	 * Load object in memory from the database
	 *
	 * @param	string	$morewhere		More SQL filters (' AND ...')
	 * @param	int		$noextrafields	0=Default to load extrafields, 1=No extrafields
	 * @return 	int         			Return integer <0 if KO, 0 if not found, >0 if OK
	 */
	public function fetchLinesCommon($morewhere = '', $noextrafields = 0)
	{
		$objectlineclassname = get_class($this).'Line';
		if (!class_exists($objectlineclassname)) {
			$this->error = 'Error, class '.$objectlineclassname.' not found during call of fetchLinesCommon';
			return -1;
		}

		$objectline = new $objectlineclassname($this->db);

		$sql = "SELECT ".$objectline->getFieldList('l');
		$sql .= " FROM ".$this->db->prefix().$objectline->table_element." as l";
		$sql .= " WHERE l.fk_".$this->db->escape($this->element)." = ".((int) $this->id);
		if ($morewhere) {
			$sql .= $morewhere;
		}
		if (isset($objectline->fields['position'])) {
			$sql .= $this->db->order('position', 'ASC');
		}

		$resql = $this->db->query($sql);
		if ($resql) {
			$num_rows = $this->db->num_rows($resql);
			$i = 0;
			while ($i < $num_rows) {
				$obj = $this->db->fetch_object($resql);
				if ($obj) {
					$newline = new $objectlineclassname($this->db);
					$newline->setVarsFromFetchObj($obj);

					// Note: extrafields load of line not yet supported
					/*
					if (empty($noextrafields)) {
						// Load extrafields of line
					}*/

					$this->lines[] = $newline;
				}
				$i++;
			}

			return 1;
		} else {
			$this->error = $this->db->lasterror();
			$this->errors[] = $this->error;
			return -1;
		}
	}

	/**
	 * Update object into database
	 *
	 * @param  User $user      	User that modifies
	 * @param  int 	$notrigger 	0=launch triggers after, 1=disable triggers
	 * @return int             	Return integer <0 if KO, >0 if OK
	 */
	public function updateCommon(User $user, $notrigger = 0)
	{
		dol_syslog(get_class($this)."::updateCommon update", LOG_DEBUG);

		$error = 0;

		$now = dol_now();

		// $this->oldcopy should have been set by the caller of update
		//if (empty($this->oldcopy)) {
		//	$this->oldcopy = dol_clone($this);
		//}

		$fieldvalues = $this->setSaveQuery();

		// Note: Here, $fieldvalues contains same keys (or less) that are inside ->fields

		if (array_key_exists('date_modification', $fieldvalues) && empty($fieldvalues['date_modification'])) {
			$fieldvalues['date_modification'] = $this->db->idate($now);
		}
		if (array_key_exists('fk_user_modif', $fieldvalues) && !($fieldvalues['fk_user_modif'] > 0)) {
			$fieldvalues['fk_user_modif'] = $user->id;
		}
		if (array_key_exists('user_modification_id', $fieldvalues) && !($fieldvalues['user_modification_id'] > 0)) {
			$fieldvalues['user_modification_id'] = $user->id;
		}
		if (array_key_exists('ref', $fieldvalues)) {
			$fieldvalues['ref'] = dol_string_nospecial($fieldvalues['ref']); // If field is a ref, we sanitize data
		}

		unset($fieldvalues['rowid']); // The field 'rowid' is reserved field name for autoincrement field so we don't need it into update.

		// Add quotes and escape on fields with type string
		$keys = array();
		$values = array();
		$tmp = array();
		foreach ($fieldvalues as $k => $v) {
			$keys[$k] = $k;
			$value = $this->fields[$k];
			$values[$k] = $this->quote($v, $value);
			$tmp[] = $k.'='.$this->quote($v, $this->fields[$k]);
		}

		// Clean and check mandatory fields
		foreach ($keys as $key) {
			if (preg_match('/^integer:/i', $this->fields[$key]['type']) && $values[$key] == '-1') {
				$values[$key] = ''; // This is an implicit foreign key field
			}
			if (!empty($this->fields[$key]['foreignkey']) && $values[$key] == '-1') {
				$values[$key] = ''; // This is an explicit foreign key field
			}

			//var_dump($key.'-'.$values[$key].'-'.($this->fields[$key]['notnull'] == 1));
			/*
			if ($this->fields[$key]['notnull'] == 1 && empty($values[$key]))
			{
				$error++;
				$this->errors[]=$langs->trans("ErrorFieldRequired", $this->fields[$key]['label']);
			}*/
		}

		$sql = 'UPDATE '.$this->db->prefix().$this->table_element.' SET '.implode(', ', $tmp).' WHERE rowid='.((int) $this->id);

		$this->db->begin();

		if (!$error) {
			$res = $this->db->query($sql);
			if (!$res) {
				$error++;
				$this->errors[] = $this->db->lasterror();
			}
		}

		// Update extrafield
		if (!$error) {
			$result = $this->insertExtraFields();	// This delete and reinsert extrafields
			if ($result < 0) {
				$error++;
			}
		}

		// Triggers
		if (!$error && !$notrigger) {
			// Call triggers
			$result = $this->call_trigger(strtoupper(get_class($this)).'_MODIFY', $user);
			if ($result < 0) {
				$error++;
			} //Do also here what you must do to rollback action if trigger fail
			// End call triggers
		}

		// Commit or rollback
		if ($error) {
			$this->db->rollback();
			return -1;
		} else {
			$this->db->commit();
			return $this->id;
		}
	}

	/**
	 * Delete object in database
	 *
	 * @param 	User 	$user       			User that deletes
	 * @param 	int 	$notrigger  			0=launch triggers after, 1=disable triggers
	 * @param	int		$forcechilddeletion		0=no, 1=Force deletion of children
	 * @return 	int             				Return integer <0 if KO, 0=Nothing done because object has child, >0 if OK
	 */
	public function deleteCommon(User $user, $notrigger = 0, $forcechilddeletion = 0)
	{
		dol_syslog(get_class($this)."::deleteCommon delete", LOG_DEBUG);

		$error = 0;

		$this->db->begin();

		if ($forcechilddeletion) {	// Force also delete of childtables that should lock deletion in standard case when option force is off
			foreach ($this->childtables as $table) {
				$sql = "DELETE FROM ".$this->db->prefix().$table." WHERE ".$this->fk_element." = ".((int) $this->id);
				$resql = $this->db->query($sql);
				if (!$resql) {
					$this->error = $this->db->lasterror();
					$this->errors[] = $this->error;
					$this->db->rollback();
					return -1;
				}
			}
		} elseif (!empty($this->childtables)) {	// If object has children linked with a foreign key field, we check all child tables.
			$objectisused = $this->isObjectUsed($this->id);
			if (!empty($objectisused)) {
				dol_syslog(get_class($this)."::deleteCommon Can't delete record as it has some child", LOG_WARNING);
				$this->error = 'ErrorRecordHasChildren';
				$this->errors[] = $this->error;
				$this->db->rollback();
				return 0;
			}
		}

		// Delete cascade first
		if (is_array($this->childtablesoncascade) && !empty($this->childtablesoncascade)) {
			foreach ($this->childtablesoncascade as $tabletodelete) {
				$deleteFromObject = explode(':', $tabletodelete, 4);
				if (count($deleteFromObject) >= 2) {
					$className = str_replace('@', '', $deleteFromObject[0]);
					$filePath = $deleteFromObject[1];
					$columnName = $deleteFromObject[2];
					$filter = '';
					if (!empty($deleteFromObject[3])) {
						$filter = $deleteFromObject[3];
					}
					if (dol_include_once($filePath)) {
						$childObject = new $className($this->db);
						if (method_exists($childObject, 'deleteByParentField')) {
							$result = $childObject->deleteByParentField($this->id, $columnName, $filter);
							if ($result < 0) {
								$error++;
								$this->errors[] = $childObject->error;
								break;
							}
						} else {
							$error++;
							$this->errors[] = "You defined a cascade delete on an object $childObject but there is no method deleteByParentField for it";
							break;
						}
					} else {
						$error++;
						$this->errors[] = 'Cannot include child class file '.$filePath;
						break;
					}
				} else {
					// Delete record in child table
					$sql = "DELETE FROM ".$this->db->prefix().$tabletodelete." WHERE ".$this->fk_element." = ".((int) $this->id);

					$resql = $this->db->query($sql);
					if (!$resql) {
						$error++;
						$this->error = $this->db->lasterror();
						$this->errors[] = $this->error;
						break;
					}
				}
			}
		}

		if (!$error) {
			if (!$notrigger) {
				// Call triggers
				$result = $this->call_trigger(strtoupper(get_class($this)).'_DELETE', $user);
				if ($result < 0) {
					$error++;
				} // Do also here what you must do to rollback action if trigger fail
				// End call triggers
			}
		}

		// Delete llx_ecm_files
		if (!$error) {
			$res = $this->deleteEcmFiles(1); // Deleting files physically is done later with the dol_delete_dir_recursive
			if (!$res) {
				$error++;
			}
		}

		// Delete linked object
		$res = $this->deleteObjectLinked();
		if ($res < 0) {
			$error++;
		}

		if (!$error && !empty($this->isextrafieldmanaged)) {
			$result = $this->deleteExtraFields();
			if ($result < 0) {
				$error++;
			}
		}

		if (!$error) {
			$sql = 'DELETE FROM '.$this->db->prefix().$this->table_element.' WHERE rowid='.((int) $this->id);

			$resql = $this->db->query($sql);
			if (!$resql) {
				$error++;
				$this->errors[] = $this->db->lasterror();
			}
		}

		// Commit or rollback
		if ($error) {
			$this->db->rollback();
			return -1;
		} else {
			$this->db->commit();
			return 1;
		}
	}

	/**
	 * Delete all child object from a parent ID
	 *
	 * @param	int			$parentId      	Parent Id
	 * @param	string		$parentField   	Name of Foreign key parent column
	 * @param 	string		$filter       	Filter as an Universal Search string.
	 * 										Example: '((client:=:1) OR ((client:>=:2) AND (client:<=:3))) AND (client:!=:8) AND (nom:like:'a%')'
	 * @param  	string      $filtermode   	No more used
	 * @return	int							Return integer <0 if KO, >0 if OK
	 * @throws 	Exception
	 */
	public function deleteByParentField($parentId = 0, $parentField = '', $filter = '', $filtermode = "AND")
	{
		global $user;

		$error = 0;
		$deleted = 0;

		if (!empty($parentId) && !empty($parentField)) {
			$this->db->begin();

			$sql = "SELECT rowid FROM ".$this->db->prefix().$this->table_element;
			$sql .= " WHERE ".$this->db->sanitize($parentField)." = ".(int) $parentId;

			// Manage filter
			$errormessage = '';
			$sql .= forgeSQLFromUniversalSearchCriteria($filter, $errormessage);
			if ($errormessage) {
				$this->errors[] = $errormessage;
				dol_syslog(__METHOD__.' '.implode(',', $this->errors), LOG_ERR);
				return -1;
			}

			$resql = $this->db->query($sql);
			if (!$resql) {
				$this->errors[] = $this->db->lasterror();
				$error++;
			} else {
				while ($obj = $this->db->fetch_object($resql)) {
					$result = $this->fetch($obj->rowid);	// @phpstan-ignore-line
					if ($result < 0) {
						$error++;
						$this->errors[] = $this->error;
					} else {
						$result = $this->delete($user);	// @phpstan-ignore-line
						if ($result < 0) {
							$error++;
							$this->errors[] = $this->error;
						} else {
							$deleted++;
						}
					}
				}
			}

			if (empty($error)) {
				$this->db->commit();
				return $deleted;
			} else {
				$this->error = implode(', ', $this->errors);
				$this->db->rollback();
				return $error * -1;
			}
		}

		return $deleted;
	}

	/**
	 *  Delete a line of object in database
	 *
	 *	@param  User	$user       User that delete
	 *  @param	int		$idline		Id of line to delete
	 *  @param 	int 	$notrigger  0=launch triggers after, 1=disable triggers
	 *  @return int         		>0 if OK, <0 if KO
	 */
	public function deleteLineCommon(User $user, $idline, $notrigger = 0)
	{
		$error = 0;

		$tmpforobjectclass = get_class($this);
		$tmpforobjectlineclass = ucfirst($tmpforobjectclass).'Line';

		$this->db->begin();

		// Call trigger
		$result = $this->call_trigger('LINE'.strtoupper($tmpforobjectclass).'_DELETE', $user);
		if ($result < 0) {
			$error++;
		}
		// End call triggers

		if (empty($error)) {
			$sql = "DELETE FROM ".$this->db->prefix().$this->table_element_line;
			$sql .= " WHERE rowid = ".((int) $idline);

			$resql = $this->db->query($sql);
			if (!$resql) {
				$this->error = "Error ".$this->db->lasterror();
				$error++;
			}
		}

		if (empty($error)) {
			// Remove extrafields
			$tmpobjectline = new $tmpforobjectlineclass($this->db);
			if (!isset($tmpobjectline->isextrafieldmanaged) || !empty($tmpobjectline->isextrafieldmanaged)) {
				$tmpobjectline->id = $idline;
				$result = $tmpobjectline->deleteExtraFields();
				if ($result < 0) {
					$error++;
					$this->error = "Error ".get_class($this)."::deleteLineCommon deleteExtraFields error -4 ".$tmpobjectline->error;
				}
			}
		}

		if (empty($error)) {
			$this->db->commit();
			return 1;
		} else {
			dol_syslog(get_class($this)."::deleteLineCommon ERROR:".$this->error, LOG_ERR);
			$this->db->rollback();
			return -1;
		}
	}


	/**
	 *	Set to a status
	 *
	 *	@param	User	$user			Object user that modify
	 *  @param	int		$status			New status to set (often a constant like self::STATUS_XXX)
	 *  @param	int		$notrigger		1=Does not execute triggers, 0=Execute triggers
	 *  @param  string  $triggercode    Trigger code to use
	 *	@return	int						Return integer <0 if KO, >0 if OK
	 */
	public function setStatusCommon($user, $status, $notrigger = 0, $triggercode = '')
	{
		$error = 0;

		$this->db->begin();

		$statusfield = 'status';
		if (in_array($this->element, array('don', 'donation', 'shipping'))) {
			$statusfield = 'fk_statut';
		}

		$sql = "UPDATE ".$this->db->prefix().$this->table_element;
		$sql .= " SET ".$statusfield." = ".((int) $status);
		$sql .= " WHERE rowid = ".((int) $this->id);

		if ($this->db->query($sql)) {
			if (!$error) {
				$this->oldcopy = clone $this;
			}

			if (!$error && !$notrigger) {
				// Call trigger
				$result = $this->call_trigger($triggercode, $user);
				if ($result < 0) {
					$error++;
				}
			}

			if (!$error) {
				$this->status = $status;
				$this->db->commit();
				return 1;
			} else {
				$this->db->rollback();
				return -1;
			}
		} else {
			$this->error = $this->db->error();
			$this->db->rollback();
			return -1;
		}
	}


	/**
	 * Initialise object with example values
	 * Id must be 0 if object instance is a specimen
	 *
	 * @return int
	 */
	public function initAsSpecimenCommon()
	{
		global $user;

		$this->id = 0;
		$this->specimen = 1;
		$fields = array(
			'label' => 'This is label',
			'ref' => 'ABCD1234',
			'description' => 'This is a description',
			'qty' => 123.12,
			'note_public' => 'Public note',
			'note_private' => 'Private note',
			'date_creation' => (dol_now() - 3600 * 48),
			'date_modification' => (dol_now() - 3600 * 24),
			'fk_user_creat' => $user->id,
			'fk_user_modif' => $user->id,
			'date' => dol_now(),
		);
		foreach ($fields as $key => $value) {
			if (array_key_exists($key, $this->fields)) {
				$this->{$key} = $value;		// @phpstan-ignore-line
			}
		}

		// Force values to default values when known
		if (property_exists($this, 'fields')) {
			foreach ($this->fields as $key => $value) {
				// If fields are already set, do nothing
				if (array_key_exists($key, $fields)) {
					continue;
				}

				if (!empty($value['default'])) {
					$this->$key = $value['default'];
				}
			}
		}

		return 1;
	}


	/* Part for comments */

	/**
	 * Load comments linked with current task
	 *
	 * @return int<0,max>|-1        Returns the number of comments if OK, -1 if error
	 */
	public function fetchComments()
	{
		require_once DOL_DOCUMENT_ROOT.'/core/class/comment.class.php';

		$comment = new Comment($this->db);
		$result = $comment->fetchAllFor($this->element, $this->id);
		if ($result < 0) {
			$this->errors = array_merge($this->errors, $comment->errors);
			return -1;
		} else {
			$this->comments = $comment->comments;
		}
		return count($this->comments);
	}

	/**
	 * Return nb comments already posted
	 *
	 * @return int
	 */
	public function getNbComments()
	{
		return count($this->comments);
	}

	/**
	 * Trim object parameters
	 *
	 * @param string[] $parameters array of parameters to trim
	 * @return void
	 */
	public function trimParameters($parameters)
	{
		if (!is_array($parameters)) {
			return;
		}
		foreach ($parameters as $parameter) {
			if (isset($this->$parameter)) {
				$this->$parameter = trim($this->$parameter);
			}
		}
	}

	/* Part for categories/tags */

	/**
	 * Sets object to given categories.
	 *
	 * Deletes object from existing categories not supplied.
	 * Adds it to non existing supplied categories.
	 * Existing categories are left untouch.
	 *
	 * @param 	string 		$type_categ 	Category type ('customer', 'supplier', 'website_page', ...)
	 * @return	int							Array of category objects or < 0 if KO
	 */
	public function getCategoriesCommon($type_categ)
	{
		require_once DOL_DOCUMENT_ROOT.'/categories/class/categorie.class.php';

		// Get current categories
		$c = new Categorie($this->db);
		$existing = $c->containing($this->id, $type_categ, 'id');

		return $existing;
	}

	/**
	 * Sets object to given categories.
	 *
	 * Adds it to non existing supplied categories.
	 * Deletes object from existing categories not supplied (if remove_existing==true).
	 * Existing categories are left untouch.
	 *
	 * @param 	int[]|int 	$categories 		Category ID or array of Categories IDs
	 * @param 	string 		$type_categ 		Category type ('customer', 'supplier', 'website_page', ...) defined into const class Categorie type
	 * @param 	boolean		$remove_existing 	True: Remove existings categories from Object if not supplies by $categories, False: let them
	 * @return	int								Return integer <0 if KO, >0 if OK
	 */
	public function setCategoriesCommon($categories, $type_categ = '', $remove_existing = true)
	{
		// Handle single category
		if (!is_array($categories)) {
			$categories = array($categories);
		}

		dol_syslog(get_class($this)."::setCategoriesCommon Object Id:".$this->id.' type_categ:'.$type_categ.' nb tag add:'.count($categories), LOG_DEBUG);

		require_once DOL_DOCUMENT_ROOT.'/categories/class/categorie.class.php';

		if (empty($type_categ)) {
			dol_syslog(__METHOD__.': Type '.$type_categ.'is an unknown category type. Done nothing.', LOG_ERR);
			return -1;
		}

		// Get current categories
		$c = new Categorie($this->db);
		$existing = $c->containing($this->id, $type_categ, 'id');
		if ($remove_existing) {
			// Diff
			if (is_array($existing)) {
				$to_del = array_diff($existing, $categories);
				$to_add = array_diff($categories, $existing);
			} else {
				$to_del = array(); // Nothing to delete
				$to_add = $categories;
			}
		} else {
			$to_del = array(); // Nothing to delete
			$to_add = array_diff($categories, $existing);
		}

		$error = 0;
		$ok = 0;

		// Process
		foreach ($to_del as $del) {
			if ($c->fetch($del) > 0) {
				$result = $c->del_type($this, $type_categ);
				if ($result < 0) {
					$error++;
					$this->error = $c->error;
					$this->errors = $c->errors;
					break;
				} else {
					$ok += $result;
				}
			}
		}
		foreach ($to_add as $add) {
			if ($c->fetch($add) > 0) {
				$result = $c->add_type($this, $type_categ);
				if ($result < 0) {
					$error++;
					$this->error = $c->error;
					$this->errors = $c->errors;
					break;
				} else {
					$ok += $result;
				}
			}
		}

		return $error ? (-1 * $error) : $ok;
	}

	/**
	 * Copy related categories to another object
	 *
	 * @param  int		$fromId	Id object source
	 * @param  int		$toId	Id object cible
	 * @param  string	$type	Type of category ('product', ...)
	 * @return int      Return integer < 0 if error, > 0 if ok
	 */
	public function cloneCategories($fromId, $toId, $type = '')
	{
		$this->db->begin();

		if (empty($type)) {
			$type = $this->table_element;
		}

		require_once DOL_DOCUMENT_ROOT.'/categories/class/categorie.class.php';
		$categorystatic = new Categorie($this->db);

		$sql = "INSERT INTO ".$this->db->prefix()."categorie_".(empty($categorystatic->MAP_CAT_TABLE[$type]) ? $type : $categorystatic->MAP_CAT_TABLE[$type])." (fk_categorie, fk_product)";
		$sql .= " SELECT fk_categorie, $toId FROM ".$this->db->prefix()."categorie_".(empty($categorystatic->MAP_CAT_TABLE[$type]) ? $type : $categorystatic->MAP_CAT_TABLE[$type]);
		$sql .= " WHERE fk_product = ".((int) $fromId);

		if (!$this->db->query($sql)) {
			$this->error = $this->db->lasterror();
			$this->db->rollback();
			return -1;
		}

		$this->db->commit();
		return 1;
	}

	/**
	 * Delete related files of object in database
	 *
	 * @param	integer		$mode		0=Use path to find record, 1=Use src_object_xxx fields (Mode 1 is recommended for new objects)
	 * @return 	bool					True if OK, False if KO
	 */
	public function deleteEcmFiles($mode = 0)
	{
		global $conf;

		$this->db->begin();

		// Delete in database with mode 0
		if ($mode == 0) {
			switch ($this->element) {
				case 'propal':
					$element = 'propale';
					break;
				case 'product':
					$element = 'produit';
					break;
				case 'order_supplier':
					$element = 'fournisseur/commande';
					break;
				case 'invoice_supplier':
					// Special cases that need to use get_exdir to get real dir of object
					// In future, all object should use this to define path of documents.
					$element = 'fournisseur/facture/'.get_exdir($this->id, 2, 0, 1, $this, 'invoice_supplier');
					break;
				case 'shipping':
					$element = 'expedition/sending';
					break;
				case 'task':
				case 'project_task':
					require_once DOL_DOCUMENT_ROOT.'/projet/class/task.class.php';

					$project_result = $this->fetch_projet();
					if ($project_result >= 0) {
						$element = 'projet/'.dol_sanitizeFileName($this->project->ref).'/';
					}
					// no break
				default:
					$element = $this->element;
			}

			// Delete ecm_files_extrafields with mode 0 (using name)
			$sql = "DELETE FROM ".$this->db->prefix()."ecm_files_extrafields WHERE fk_object IN (";
			$sql .= " SELECT rowid FROM ".$this->db->prefix()."ecm_files WHERE filename LIKE '".$this->db->escape($this->ref)."%'";
			$sql .= " AND filepath = '".$this->db->escape($element)."/".$this->db->escape($this->ref)."' AND entity = ".((int) $conf->entity); // No need of getEntity here
			$sql .= ")";

			if (!$this->db->query($sql)) {
				$this->error = $this->db->lasterror();
				$this->db->rollback();
				return false;
			}

			// Delete ecm_files with mode 0 (using name)
			$sql = "DELETE FROM ".$this->db->prefix()."ecm_files";
			$sql .= " WHERE filename LIKE '".$this->db->escape($this->ref)."%'";
			$sql .= " AND filepath = '".$this->db->escape($element)."/".$this->db->escape($this->ref)."' AND entity = ".((int) $conf->entity); // No need of getEntity here

			if (!$this->db->query($sql)) {
				$this->error = $this->db->lasterror();
				$this->db->rollback();
				return false;
			}
		}

		// Delete in database with mode 1
		if ($mode == 1) {
			$sql = 'DELETE FROM '.$this->db->prefix()."ecm_files_extrafields";
			$sql .= " WHERE fk_object IN (SELECT rowid FROM ".$this->db->prefix()."ecm_files WHERE src_object_type = '".$this->db->escape($this->table_element.(empty($this->module) ? "" : "@".$this->module))."' AND src_object_id = ".((int) $this->id).")";
			$resql = $this->db->query($sql);
			if (!$resql) {
				$this->error = $this->db->lasterror();
				$this->db->rollback();
				return false;
			}

			$sql = 'DELETE FROM '.$this->db->prefix()."ecm_files";
			$sql .= " WHERE src_object_type = '".$this->db->escape($this->table_element.(empty($this->module) ? "" : "@".$this->module))."' AND src_object_id = ".((int) $this->id);
			$resql = $this->db->query($sql);
			if (!$resql) {
				$this->error = $this->db->lasterror();
				$this->db->rollback();
				return false;
			}
		}

		$this->db->commit();
		return true;
	}
}<|MERGE_RESOLUTION|>--- conflicted
+++ resolved
@@ -7391,18 +7391,13 @@
 				if (!empty($parent)) {
 					$isDependList = 1;
 				}
-<<<<<<< HEAD
 				$tmpselect .= (!empty($parent) ? ' parent="'.$parent.'"' : '');
-				$tmpselect .= '>'.$valb.'</option>';
+				$tmpselect .= '>'.$langs->trans($valb).'</option>';
 			}
 
 			$out .= '<select class="flat '.$morecss.' maxwidthonsmartphone" name="'.$keyprefix.$key.$keysuffix.'" id="'.$keyprefix.$key.$keysuffix.'" '.($moreparam ? $moreparam : '').'>';
 			if ((!isset($this->fields[$key]['default'])) || ($this->fields[$key]['notnull'] != 1) || $nbchoice >= 2) {
 				$out .= '<option value="0">&nbsp;</option>';
-=======
-				$out .= (!empty($parent) ? ' parent="'.$parent.'"' : '');
-				$out .= '>'.$langs->trans($valb).'</option>';
->>>>>>> ae7e8a97
 			}
 			$out .= $tmpselect;
 			$out .= '</select>';
