<?php
/* Copyright (C) 2006-2013 Laurent Destailleur  <eldy@users.sourceforge.net>
 * Copyright (C) 2005-2013 Regis Houssin        <regis.houssin@capnetworks.com>
 * Copyright (C) 2010-2013 Juanjo Menent        <jmenent@2byte.es>
 * Copyright (C) 2012      Christophe Battarel  <christophe.battarel@altairis.fr>
 * Copyright (C) 2010-2011 Juanjo Menent        <jmenent@2byte.es>
 * Copyright (C) 2012-2013 Christophe Battarel  <christophe.battarel@altairis.fr>
 * Copyright (C) 2011-2014 Philippe Grand	    <philippe.grand@atoo-net.com>
 * Copyright (C) 2012      Marcos García        <marcosgdf@gmail.com>
 *
 * This program is free software; you can redistribute it and/or modify
 * it under the terms of the GNU General Public License as published by
 * the Free Software Foundation; either version 3 of the License, or
 * (at your option) any later version.
 *
 * This program is distributed in the hope that it will be useful,
 * but WITHOUT ANY WARRANTY; without even the implied warranty of
 * MERCHANTABILITY or FITNESS FOR A PARTICULAR PURPOSE.  See the
 * GNU General Public License for more details.
 *
 * You should have received a copy of the GNU General Public License
 * along with this program. If not, see <http://www.gnu.org/licenses/>.
 */

/**
 *	\file       htdocs/core/class/commonobject.class.php
 *	\ingroup    core
 *	\brief      File of parent class of all other business classes (invoices, contracts, proposals, orders, ...)
 */


/**
 *	Parent class of all other business classes (invoices, contracts, proposals, orders, ...)
 */
abstract class CommonObject
{
    protected $db;
    public $error;
    public $errors;
    public $canvas;                // Contains canvas name if it is

    public $name;
    public $lastname;
    public $firstname;
    public $civility_id;
    public $import_key;

    public $array_options=array();

    public $linkedObjectsIds;	// Loaded by ->fetchObjectLinked
    public $linkedObjects;		// Loaded by ->fetchObjectLinked

    // No constructor as it is an abstract class


    /**
     * Check an object id/ref exists
     * If you don't need/want to instantiate object and just need to know if object exists, use this method instead of fetch
     *
	 *  @param	string	$element   	String of element ('product', 'facture', ...)
	 *  @param	int		$id      	Id of object
	 *  @param  string	$ref     	Ref of object to check
	 *  @param	string	$ref_ext	Ref ext of object to check
	 *  @return int     			<0 if KO, 0 if OK but not found, >0 if OK and exists
     */
    static function isExistingObject($element, $id, $ref='', $ref_ext='')
    {
    	global $db;

		$sql = "SELECT rowid, ref, ref_ext";
		$sql.= " FROM ".MAIN_DB_PREFIX.$element;
		if ($id > 0) $sql.= " WHERE rowid = ".$db->escape($id);
		else if ($ref) $sql.= " WHERE ref = '".$db->escape($ref)."'";
		else if ($ref_ext) $sql.= " WHERE ref_ext = '".$db->escape($ref_ext)."'";
		else {
			$error='ErrorWrongParameters';
			dol_print_error(get_class()."::isExistingObject ".$error, LOG_ERR);
			return -1;
		}

		dol_syslog(get_class()."::isExistingObject sql=".$sql);
		$resql = $db->query($sql);
		if ($resql)
		{
			$num=$db->num_rows($resql);
			if ($num > 0) return 1;
			else return 0;
		}
		return -1;
    }

    /**
     * Method to output saved errors
     *
     * @return	string		String with errors
     */
    function errorsToString()
    {
    	return $this->error.(is_array($this->errors)?(($this->error!=''?' ':'').join(',',$this->errors)):'');
    }

    /**
     *	Return full name (civility+' '+name+' '+lastname)
     *
     *	@param	Translate	$langs			Language object for translation of civility
     *	@param	int			$option			0=No option, 1=Add civility
     * 	@param	int			$nameorder		-1=Auto, 0=Lastname+Firstname, 1=Firstname+Lastname
     * 	@param	int			$maxlen			Maximum length
     * 	@return	string						String with full name
     */
    function getFullName($langs,$option=0,$nameorder=-1,$maxlen=0)
    {
        global $conf;

        //print "lastname=".$this->lastname." name=".$this->name." nom=".$this->nom."<br>\n";
        $lastname=$this->lastname;
        $firstname=$this->firstname;
        if (empty($lastname))  $lastname=(isset($this->lastname)?$this->lastname:(isset($this->name)?$this->name:(isset($this->nom)?$this->nom:'')));
        if (empty($firstname)) $firstname=$this->firstname;

        $ret='';
        if ($option && $this->civility_id)
        {
            if ($langs->transnoentitiesnoconv("Civility".$this->civility_id)!="Civility".$this->civility_id) $ret.=$langs->transnoentitiesnoconv("Civility".$this->civility_id).' ';
            else $ret.=$this->civility_id.' ';
        }

        $ret.=dolGetFirstLastname($firstname, $lastname, $nameorder);

        return dol_trunc($ret,$maxlen);
    }

    /**
     * 	Return full address of contact
     *
     * 	@param		int			$withcountry		1=Add country into address string
     *  @param		string		$sep				Separator to use to build string
     *	@return		string							Full address string
     */
    function getFullAddress($withcountry=0,$sep="\n")
    {
    	if ($withcountry && $this->country_id && (empty($this->country_code) || empty($this->country)))
    	{
    		require_once DOL_DOCUMENT_ROOT .'/core/lib/company.lib.php';
    		$tmparray=getCountry($this->country_id,'all');
    		$this->country_code=$tmparray['code'];
    		$this->country     =$tmparray['label'];
    	}

    	return dol_format_address($this, $withcountry, $sep);
    }


    /**
     *  Add a link between element $this->element and a contact
     *
     *  @param	int		$fk_socpeople       Id of contact to link
     *  @param 	int		$type_contact 		Type of contact (code or id)
     *  @param  int		$source             external=Contact extern (llx_socpeople), internal=Contact intern (llx_user)
     *  @param  int		$notrigger			Disable all triggers
     *  @return int                 		<0 if KO, >0 if OK
     */
    function add_contact($fk_socpeople, $type_contact, $source='external',$notrigger=0)
    {
        global $user,$conf,$langs;

		$error=0;

        dol_syslog(get_class($this)."::add_contact $fk_socpeople, $type_contact, $source");

        // Check parameters
        if ($fk_socpeople <= 0)
        {
            $this->error=$langs->trans("ErrorWrongValueForParameter","1");
            dol_syslog(get_class($this)."::add_contact ".$this->error,LOG_ERR);
            return -1;
        }
        if (! $type_contact)
        {
            $this->error=$langs->trans("ErrorWrongValueForParameter","2");
            dol_syslog(get_class($this)."::add_contact ".$this->error,LOG_ERR);
            return -2;
        }

        $id_type_contact=0;
        if (is_numeric($type_contact))
        {
            $id_type_contact=$type_contact;
        }
        else
        {
            // On recherche id type_contact
            $sql = "SELECT tc.rowid";
            $sql.= " FROM ".MAIN_DB_PREFIX."c_type_contact as tc";
            $sql.= " WHERE element='".$this->element."'";
            $sql.= " AND source='".$source."'";
            $sql.= " AND code='".$type_contact."' AND active=1";
            $resql=$this->db->query($sql);
            if ($resql)
            {
                $obj = $this->db->fetch_object($resql);
                $id_type_contact=$obj->rowid;
            }
        }

        $datecreate = dol_now();

        // Insertion dans la base
        $sql = "INSERT INTO ".MAIN_DB_PREFIX."element_contact";
        $sql.= " (element_id, fk_socpeople, datecreate, statut, fk_c_type_contact) ";
        $sql.= " VALUES (".$this->id.", ".$fk_socpeople." , " ;
        $sql.= "'".$this->db->idate($datecreate)."'";
        $sql.= ", 4, '". $id_type_contact . "' ";
        $sql.= ")";
        dol_syslog(get_class($this)."::add_contact sql=".$sql);

        $resql=$this->db->query($sql);
        if ($resql)
        {
            if (! $notrigger)
            {
                // Call triggers
                include_once DOL_DOCUMENT_ROOT . '/core/class/interfaces.class.php';
                $interface=new Interfaces($this->db);
                $result=$interface->run_triggers(strtoupper($this->element).'_ADD_CONTACT',$this,$user,$langs,$conf);
                if ($result < 0) {
                    $error++; $this->errors=$interface->errors;
                }
                // End call triggers
            }

            return 1;
        }
        else
        {
            if ($this->db->errno() == 'DB_ERROR_RECORD_ALREADY_EXISTS')
            {
                $this->error=$this->db->errno();
                return -2;
            }
            else
            {
                $this->error=$this->db->error();
                dol_syslog($this->error,LOG_ERR);
                return -1;
            }
        }
    }

    /**
     *    Copy contact from one element to current
     *
     *    @param    CommonObject    $objFrom    Source element
     *    @param    string          $source     Nature of contact ('internal' or 'external')
     *    @return   int                         >0 if OK, <0 if KO
     */
    function copy_linked_contact($objFrom, $source='internal')
    {
        global $user,$langs,$conf;

        $contacts = $objFrom->liste_contact(-1, $source);
        foreach($contacts as $contact)
        {
            if ($this->add_contact($contact['id'], $contact['fk_c_type_contact'], $contact['source']) < 0)
            {
                $this->error=$this->db->lasterror();
                dol_syslog(get_class($this)."::copy_contact error=".$this->error, LOG_ERR);
                return -1;
            }
        }
        return 1;
    }

    /**
     *      Update a link to contact line
     *
     *      @param	int		$rowid              Id of line contact-element
     * 		@param	int		$statut	            New status of link
     *      @param  int		$type_contact_id    Id of contact type (not modified if 0)
     *      @param  int		$fk_socpeople	    Id of soc_people to update (not modified if 0)
     *      @return int                 		<0 if KO, >= 0 if OK
     */
    function update_contact($rowid, $statut, $type_contact_id=0, $fk_socpeople=0)
    {
        // Insertion dans la base
        $sql = "UPDATE ".MAIN_DB_PREFIX."element_contact set";
        $sql.= " statut = ".$statut;
        if ($type_contact_id) $sql.= ", fk_c_type_contact = '".$type_contact_id ."'";
        if ($fk_socpeople) $sql.= ", fk_socpeople = '".$fk_socpeople ."'";
        $sql.= " where rowid = ".$rowid;
        $resql=$this->db->query($sql);
        if ($resql)
        {
            return 0;
        }
        else
        {
            $this->error=$this->db->lasterror();
            return -1;
        }
    }

    /**
     *    Delete a link to contact line
     *
     *    @param	int		$rowid			Id of contact link line to delete
     *    @param	int		$notrigger		Disable all triggers
     *    @return   int						>0 if OK, <0 if KO
     */
    function delete_contact($rowid, $notrigger=0)
    {
        global $user,$langs,$conf;

		$error=0;

        $sql = "DELETE FROM ".MAIN_DB_PREFIX."element_contact";
        $sql.= " WHERE rowid =".$rowid;

        dol_syslog(get_class($this)."::delete_contact sql=".$sql);
        if ($this->db->query($sql))
        {
            if (! $notrigger)
            {
                // Call triggers
                include_once DOL_DOCUMENT_ROOT . '/core/class/interfaces.class.php';
                $interface=new Interfaces($this->db);
                $result=$interface->run_triggers(strtoupper($this->element).'_DELETE_CONTACT',$this,$user,$langs,$conf);
                if ($result < 0) {
                    $error++; $this->errors=$interface->errors;
                }
                // End call triggers
            }

            return 1;
        }
        else
        {
            $this->error=$this->db->lasterror();
            dol_syslog(get_class($this)."::delete_contact error=".$this->error, LOG_ERR);
            return -1;
        }
    }

    /**
     *    Delete all links between an object $this and all its contacts
     *
     *    @return     int	>0 if OK, <0 if KO
     */
    function delete_linked_contact()
    {
        $temp = array();
        $typeContact = $this->liste_type_contact('');

        foreach($typeContact as $key => $value)
        {
            array_push($temp,$key);
        }
        $listId = implode(",", $temp);

        $sql = "DELETE FROM ".MAIN_DB_PREFIX."element_contact";
        $sql.= " WHERE element_id =".$this->id;
        $sql.= " AND fk_c_type_contact IN (".$listId.")";

        dol_syslog(get_class($this)."::delete_linked_contact sql=".$sql, LOG_DEBUG);
        if ($this->db->query($sql))
        {
            return 1;
        }
        else
        {
            $this->error=$this->db->lasterror();
            dol_syslog(get_class($this)."::delete_linked_contact error=".$this->error, LOG_ERR);
            return -1;
        }
    }

    /**
     *    Get array of all contacts for an object
     *
     *    @param	int			$statut		Status of lines to get (-1=all)
     *    @param	string		$source		Source of contact: external or thirdparty (llx_socpeople) or internal (llx_user)
     *    @param	int         $list       0:Return array contains all properties, 1:Return array contains just id
     *    @return	array		            Array of contacts
     */
    function liste_contact($statut=-1,$source='external',$list=0)
    {
        global $langs;

        $tab=array();

        $sql = "SELECT ec.rowid, ec.statut, ec.fk_socpeople as id, ec.fk_c_type_contact";    // This field contains id of llx_socpeople or id of llx_user
        if ($source == 'internal') $sql.=", '-1' as socid";
        if ($source == 'external' || $source == 'thirdparty') $sql.=", t.fk_soc as socid";
        $sql.= ", t.civilite as civility, t.lastname as lastname, t.firstname, t.email";
        $sql.= ", tc.source, tc.element, tc.code, tc.libelle";
        $sql.= " FROM ".MAIN_DB_PREFIX."c_type_contact tc";
        $sql.= ", ".MAIN_DB_PREFIX."element_contact ec";
        if ($source == 'internal') $sql.=" LEFT JOIN ".MAIN_DB_PREFIX."user t on ec.fk_socpeople = t.rowid";
        if ($source == 'external'|| $source == 'thirdparty') $sql.=" LEFT JOIN ".MAIN_DB_PREFIX."socpeople t on ec.fk_socpeople = t.rowid";
        $sql.= " WHERE ec.element_id =".$this->id;
        $sql.= " AND ec.fk_c_type_contact=tc.rowid";
        $sql.= " AND tc.element='".$this->element."'";
        if ($source == 'internal') $sql.= " AND tc.source = 'internal'";
        if ($source == 'external' || $source == 'thirdparty') $sql.= " AND tc.source = 'external'";
        $sql.= " AND tc.active=1";
        if ($statut >= 0) $sql.= " AND ec.statut = '".$statut."'";
        $sql.=" ORDER BY t.lastname ASC";

        dol_syslog(get_class($this)."::liste_contact sql=".$sql);
        $resql=$this->db->query($sql);
        if ($resql)
        {
            $num=$this->db->num_rows($resql);
            $i=0;
            while ($i < $num)
            {
                $obj = $this->db->fetch_object($resql);

                if (! $list)
                {
                    $transkey="TypeContact_".$obj->element."_".$obj->source."_".$obj->code;
                    $libelle_type=($langs->trans($transkey)!=$transkey ? $langs->trans($transkey) : $obj->libelle);
                    $tab[$i]=array('source'=>$obj->source,'socid'=>$obj->socid,'id'=>$obj->id,
					               'nom'=>$obj->lastname,      // For backward compatibility
					               'civility'=>$obj->civility, 'lastname'=>$obj->lastname, 'firstname'=>$obj->firstname, 'email'=>$obj->email,
					               'rowid'=>$obj->rowid,'code'=>$obj->code,'libelle'=>$libelle_type,'status'=>$obj->statut, 'fk_c_type_contact' => $obj->fk_c_type_contact);
                }
                else
                {
                    $tab[$i]=$obj->id;
                }

                $i++;
            }

            return $tab;
        }
        else
        {
            $this->error=$this->db->error();
            dol_print_error($this->db);
            return -1;
        }
    }


    /**
     * 		Update status of a contact linked to object
     *
     * 		@param	int		$rowid		Id of link between object and contact
     * 		@return	int					<0 if KO, >=0 if OK
     */
    function swapContactStatus($rowid)
    {
        $sql = "SELECT ec.datecreate, ec.statut, ec.fk_socpeople, ec.fk_c_type_contact,";
        $sql.= " tc.code, tc.libelle";
        //$sql.= ", s.fk_soc";
        $sql.= " FROM (".MAIN_DB_PREFIX."element_contact as ec, ".MAIN_DB_PREFIX."c_type_contact as tc)";
        //$sql.= " LEFT JOIN ".MAIN_DB_PREFIX."socpeople as s ON ec.fk_socpeople=s.rowid";	// Si contact de type external, alors il est lie a une societe
        $sql.= " WHERE ec.rowid =".$rowid;
        $sql.= " AND ec.fk_c_type_contact=tc.rowid";
        $sql.= " AND tc.element = '".$this->element."'";

        dol_syslog(get_class($this)."::swapContactStatus sql=".$sql);
        $resql=$this->db->query($sql);
        if ($resql)
        {
            $obj = $this->db->fetch_object($resql);
            $newstatut = ($obj->statut == 4) ? 5 : 4;
            $result = $this->update_contact($rowid, $newstatut);
            $this->db->free($resql);
            return $result;
        }
        else
        {
            $this->error=$this->db->error();
            dol_print_error($this->db);
            return -1;
        }

    }

    /**
     *      Return array with list of possible values for type of contacts
     *
     *      @param	string	$source     'internal', 'external' or 'all'
     *      @param	string	$order		Sort order by : 'code' or 'rowid'
     *      @param  string	$option     0=Return array id->label, 1=Return array code->label
     *      @param  string	$activeonly    0=all type of contact, 1=only the active
     *      @return array       		Array list of type of contacts (id->label if option=0, code->label if option=1)
     */
    function liste_type_contact($source='internal', $order='code', $option=0, $activeonly=0)
    {
        global $langs;

        $tab = array();
        $sql = "SELECT DISTINCT tc.rowid, tc.code, tc.libelle";
        $sql.= " FROM ".MAIN_DB_PREFIX."c_type_contact as tc";
        $sql.= " WHERE tc.element='".$this->element."'";
        if ($activeonly == 1)
        	$sql.= " AND tc.active=1"; // only the active type

        if (! empty($source)) $sql.= " AND tc.source='".$source."'";
        $sql.= " ORDER by tc.".$order;

        //print "sql=".$sql;
        $resql=$this->db->query($sql);
        if ($resql)
        {
            $num=$this->db->num_rows($resql);
            $i=0;
            while ($i < $num)
            {
                $obj = $this->db->fetch_object($resql);

                $transkey="TypeContact_".$this->element."_".$source."_".$obj->code;
                $libelle_type=($langs->trans($transkey)!=$transkey ? $langs->trans($transkey) : $obj->libelle);
                if (empty($option)) $tab[$obj->rowid]=$libelle_type;
                else $tab[$obj->code]=$libelle_type;
                $i++;
            }
            return $tab;
        }
        else
        {
            $this->error=$this->db->lasterror();
            //dol_print_error($this->db);
            return null;
        }
    }

    /**
     *      Return id of contacts for a source and a contact code.
     *      Example: contact client de facturation ('external', 'BILLING')
     *      Example: contact client de livraison ('external', 'SHIPPING')
     *      Example: contact interne suivi paiement ('internal', 'SALESREPFOLL')
     *
     *		@param	string	$source		'external' or 'internal'
     *		@param	string	$code		'BILLING', 'SHIPPING', 'SALESREPFOLL', ...
     *		@param	int		$status		limited to a certain status
     *      @return array       		List of id for such contacts
     */
    function getIdContact($source,$code,$status=0)
    {
        global $conf;

        $result=array();
        $i=0;

        $sql = "SELECT ec.fk_socpeople";
        $sql.= " FROM ".MAIN_DB_PREFIX."element_contact as ec,";
        if ($source == 'internal') $sql.= " ".MAIN_DB_PREFIX."user as c,";
        if ($source == 'external') $sql.= " ".MAIN_DB_PREFIX."socpeople as c,";
        $sql.= " ".MAIN_DB_PREFIX."c_type_contact as tc";
        $sql.= " WHERE ec.element_id = ".$this->id;
        $sql.= " AND ec.fk_socpeople = c.rowid";
        if ($source == 'internal') $sql.= " AND c.entity IN (0,".$conf->entity.")";
        if ($source == 'external') $sql.= " AND c.entity IN (".getEntity('societe', 1).")";
        $sql.= " AND ec.fk_c_type_contact = tc.rowid";
        $sql.= " AND tc.element = '".$this->element."'";
        $sql.= " AND tc.source = '".$source."'";
        $sql.= " AND tc.code = '".$code."'";
        $sql.= " AND tc.active = 1";
        if ($status) $sql.= " AND ec.statut = ".$status;

        dol_syslog(get_class($this)."::getIdContact sql=".$sql);
        $resql=$this->db->query($sql);
        if ($resql)
        {
            while ($obj = $this->db->fetch_object($resql))
            {
                $result[$i]=$obj->fk_socpeople;
                $i++;
            }
        }
        else
        {
            $this->error=$this->db->error();
            dol_syslog(get_class($this)."::getIdContact ".$this->error, LOG_ERR);
            return null;
        }

        return $result;
    }

    /**
     *		Charge le contact d'id $id dans this->contact
     *
     *		@param	int		$contactid      Id du contact
     *		@return	int						<0 if KO, >0 if OK
     */
    function fetch_contact($contactid)
    {
        require_once DOL_DOCUMENT_ROOT.'/contact/class/contact.class.php';
        $contact = new Contact($this->db);
        $result=$contact->fetch($contactid);
        $this->contact = $contact;
        return $result;
    }

    /**
     *    	Load the third party of object, from id $this->socid or $this->fk_soc, into this->thirdpary
     *
     *		@return		int					<0 if KO, >0 if OK
     */
    function fetch_thirdparty()
    {
        global $conf;

<<<<<<< HEAD
        if (empty($this->socid) && empty($this->fk_soc)) return 0;
=======
        if (empty($this->socid)) return 0;
        
        if (!class_exists('Societe'))
	    require_once DOL_DOCUMENT_ROOT.'/societe/class/societe.class.php';
>>>>>>> 606a3f99

        $thirdparty = new Societe($this->db);
        $result=$thirdparty->fetch(isset($this->socid)?$this->socid:$this->fk_soc);
        $this->client = $thirdparty;  // deprecated
        $this->thirdparty = $thirdparty;

        // Use first price level if level not defined for third party
        if (! empty($conf->global->PRODUIT_MULTIPRICES) && empty($this->thirdparty->price_level))
        {
            $this->client->price_level=1; // deprecated
            $this->thirdparty->price_level=1;
        }

        return $result;
    }


    /**
     *	Load data for barcode into properties ->barcode_type*
     *	Properties ->barcode_type that is id of barcode type is used to find other properties, but
     *  if it is not defined, ->element must be defined to know default barcode type.
     *
     *	@return		int			<0 if KO, 0 if can't guess type of barcode (ISBN, EAN13...), >0 if OK (all barcode properties loaded)
     */
    function fetch_barcode()
    {
        global $conf;

        dol_syslog(get_class($this).'::fetch_barcode this->element='.$this->element.' this->barcode_type='.$this->barcode_type);

        $idtype=$this->barcode_type;
        if (empty($idtype) && $idtype != '0')	// If type of barcode no set, we try to guess. If set to '0' it means we forced to have type remain not defined
        {
            if ($this->element == 'product')      $idtype = $conf->global->PRODUIT_DEFAULT_BARCODE_TYPE;
            else if ($this->element == 'societe') $idtype = $conf->global->GENBARCODE_BARCODETYPE_THIRDPARTY;
            else dol_syslog('Call fetch_barcode with barcode_type not defined and cant be guessed', LOG_WARNING);
        }

        if ($idtype > 0)
        {
            if (empty($this->barcode_type) || empty($this->barcode_type_code) || empty($this->barcode_type_label) || empty($this->barcode_type_coder))    // If data not already loaded
            {
                $sql = "SELECT rowid, code, libelle as label, coder";
                $sql.= " FROM ".MAIN_DB_PREFIX."c_barcode_type";
                $sql.= " WHERE rowid = ".$idtype;
                dol_syslog(get_class($this).'::fetch_barcode sql='.$sql);
                $resql = $this->db->query($sql);
            	if ($resql)
                {
                    $obj = $this->db->fetch_object($resql);
                    $this->barcode_type       = $obj->rowid;
                    $this->barcode_type_code  = $obj->code;
                    $this->barcode_type_label = $obj->label;
                    $this->barcode_type_coder = $obj->coder;
                    return 1;
                }
                else
                {
                    dol_print_error($this->db);
                    return -1;
                }
            }
        }
        else return 0;
    }

    /**
     *		Charge le projet d'id $this->fk_project dans this->projet
     *
     *		@return		int			<0 if KO, >=0 if OK
     */
    function fetch_projet()
    {
        if (empty($this->fk_project)) return 0;

        $project = new Project($this->db);
        $result = $project->fetch($this->fk_project);
        $this->projet = $project;
        return $result;
    }

    /**
     *		Charge le user d'id userid dans this->user
     *
     *		@param	int		$userid 		Id du contact
     *		@return	int						<0 if KO, >0 if OK
     */
    function fetch_user($userid)
    {
        $user = new User($this->db);
        $result=$user->fetch($userid);
        $this->user = $user;
        return $result;
    }

    /**
     *	Read linked origin object
     *
     *	@return		void
     */
    function fetch_origin()
    {
        // TODO uniformise code
        if ($this->origin == 'shipping') $this->origin = 'expedition';
        if ($this->origin == 'delivery') $this->origin = 'livraison';

        $origin = $this->origin;

        $classname = ucfirst($origin);
        $this->$origin = new $classname($this->db);
        $this->$origin->fetch($this->origin_id);
    }

    /**
     *    	Load object from specific field
     *
     *    	@param	string	$table		Table element or element line
     *    	@param	string	$field		Field selected
     *    	@param	string	$key		Import key
     *		@return	int					<0 if KO, >0 if OK
     */
    function fetchObjectFrom($table,$field,$key)
    {
        global $conf;

        $result=false;

        $sql = "SELECT rowid FROM ".MAIN_DB_PREFIX.$table;
        $sql.= " WHERE ".$field." = '".$key."'";
        $sql.= " AND entity = ".$conf->entity;

        dol_syslog(get_class($this).'::fetchObjectFrom sql='.$sql);
        $resql = $this->db->query($sql);
        if ($resql)
        {
            $row = $this->db->fetch_row($resql);
            $result = $this->fetch($row[0]);
        }

        return $result;
    }

    /**
     *	Load value from specific field
     *
     *	@param	string	$table		Table of element or element line
     *	@param	int		$id			Element id
     *	@param	string	$field		Field selected
     *	@return	int					<0 if KO, >0 if OK
     */
    function getValueFrom($table, $id, $field)
    {
        $result=false;

        $sql = "SELECT ".$field." FROM ".MAIN_DB_PREFIX.$table;
        $sql.= " WHERE rowid = ".$id;

        dol_syslog(get_class($this).'::getValueFrom sql='.$sql);
        $resql = $this->db->query($sql);
        if ($resql)
        {
            $row = $this->db->fetch_row($resql);
            $result = $row[0];
        }

        return $result;
    }

    /**
     *	Update a specific field into database
     *
     *	@param	string	$field		Field to update
     *	@param	mixte	$value		New value
     *	@param	string	$table		To force other table element or element line (should not be used)
     *	@param	int		$id			To force other object id (should not be used)
     *	@param	string	$format		Data format ('text', 'date'). 'text' is used if not defined
     *	@param	string	$id_field	To force rowid field name. 'rowid' is used it not defined
     *	@param	string	$user		Update last update fields also if user object provided
     *	@return	int					<0 if KO, >0 if OK
     */
    function setValueFrom($field, $value, $table='', $id='', $format='', $id_field='', $user='')
    {
        global $conf;

        if (empty($table)) 	$table=$this->table_element;
        if (empty($id))    	$id=$this->id;
		if (empty($format)) 	$format='text';
		if (empty($id_field)) 	$id_field='rowid';

        $this->db->begin();

        $sql = "UPDATE ".MAIN_DB_PREFIX.$table." SET ";
        if ($format == 'text') $sql.= $field." = '".$this->db->escape($value)."'";
        else if ($format == 'date') $sql.= $field." = '".$this->db->idate($value)."'";
        if (is_object($user)) $sql.=", fk_user_modif = ".$user->id;
        $sql.= " WHERE ".$id_field." = ".$id;

        dol_syslog(get_class($this)."::".__FUNCTION__." sql=".$sql, LOG_DEBUG);
        $resql = $this->db->query($sql);
        if ($resql)
        {
            $this->db->commit();
            return 1;
        }
        else
        {
            $this->error=$this->db->lasterror();
            $this->db->rollback();
            return -1;
        }
    }

    /**
     *      Load properties id_previous and id_next
     *
     *      @param	string	$filter		Optional filter
     *	 	@param  int		$fieldid   	Name of field to use for the select MAX and MIN
     *		@param	int		$nodbprefix	Do not include DB prefix to forge table name
     *      @return int         		<0 if KO, >0 if OK
     */
    function load_previous_next_ref($filter,$fieldid,$nodbprefix=0)
    {
        global $conf, $user;

        if (! $this->table_element)
        {
            dol_print_error('',get_class($this)."::load_previous_next_ref was called on objet with property table_element not defined", LOG_ERR);
            return -1;
        }

        // this->ismultientitymanaged contains
        // 0=No test on entity, 1=Test with field entity, 2=Test with link by societe
        $alias = 's';
        if ($this->element == 'societe') $alias = 'te';

        $sql = "SELECT MAX(te.".$fieldid.")";
        $sql.= " FROM ".(empty($nodbprefix)?MAIN_DB_PREFIX:'').$this->table_element." as te";
        if (isset($this->ismultientitymanaged) && $this->ismultientitymanaged == 2 || ($this->element != 'societe' && empty($this->isnolinkedbythird) && empty($user->rights->societe->client->voir))) $sql.= ", ".MAIN_DB_PREFIX."societe as s";	// If we need to link to societe to limit select to entity
        if (empty($this->isnolinkedbythird) && !$user->rights->societe->client->voir) $sql.= " LEFT JOIN ".MAIN_DB_PREFIX."societe_commerciaux as sc ON ".$alias.".rowid = sc.fk_soc";
        $sql.= " WHERE te.".$fieldid." < '".$this->db->escape($this->ref)."'";
        if (empty($this->isnolinkedbythird) && !$user->rights->societe->client->voir) $sql.= " AND sc.fk_user = " .$user->id;
        if (! empty($filter)) $sql.=" AND ".$filter;
        if (isset($this->ismultientitymanaged) && $this->ismultientitymanaged == 2 || ($this->element != 'societe' && empty($this->isnolinkedbythird) && !$user->rights->societe->client->voir)) $sql.= ' AND te.fk_soc = s.rowid';			// If we need to link to societe to limit select to entity
        if (isset($this->ismultientitymanaged) && $this->ismultientitymanaged == 1) $sql.= ' AND te.entity IN ('.getEntity($this->element, 1).')';

        //print $sql."<br>";
        $result = $this->db->query($sql);
        if (! $result)
        {
            $this->error=$this->db->lasterror();
            return -1;
        }
        $row = $this->db->fetch_row($result);
        $this->ref_previous = $row[0];


        $sql = "SELECT MIN(te.".$fieldid.")";
        $sql.= " FROM ".(empty($nodbprefix)?MAIN_DB_PREFIX:'').$this->table_element." as te";
        if (isset($this->ismultientitymanaged) && $this->ismultientitymanaged == 2 || ($this->element != 'societe' && empty($this->isnolinkedbythird) && !$user->rights->societe->client->voir)) $sql.= ", ".MAIN_DB_PREFIX."societe as s";	// If we need to link to societe to limit select to entity
        if (empty($this->isnolinkedbythird) && !$user->rights->societe->client->voir) $sql.= " LEFT JOIN ".MAIN_DB_PREFIX."societe_commerciaux as sc ON ".$alias.".rowid = sc.fk_soc";
        $sql.= " WHERE te.".$fieldid." > '".$this->db->escape($this->ref)."'";
        if (empty($this->isnolinkedbythird) && !$user->rights->societe->client->voir) $sql.= " AND sc.fk_user = " .$user->id;
        if (! empty($filter)) $sql.=" AND ".$filter;
        if (isset($this->ismultientitymanaged) && $this->ismultientitymanaged == 2 || ($this->element != 'societe' && empty($this->isnolinkedbythird) && !$user->rights->societe->client->voir)) $sql.= ' AND te.fk_soc = s.rowid';			// If we need to link to societe to limit select to entity
        if (isset($this->ismultientitymanaged) && $this->ismultientitymanaged == 1) $sql.= ' AND te.entity IN ('.getEntity($this->element, 1).')';
        // Rem: Bug in some mysql version: SELECT MIN(rowid) FROM llx_socpeople WHERE rowid > 1 when one row in database with rowid=1, returns 1 instead of null

        //print $sql."<br>";
        $result = $this->db->query($sql);
        if (! $result)
        {
            $this->error=$this->db->lasterror();
            return -2;
        }
        $row = $this->db->fetch_row($result);
        $this->ref_next = $row[0];

        return 1;
    }


    /**
     *      Return list of id of contacts of project
     *
     *      @param	string	$source     Source of contact: external (llx_socpeople) or internal (llx_user) or thirdparty (llx_societe)
     *      @return array				Array of id of contacts (if source=external or internal)
     * 									Array of id of third parties with at least one contact on project (if source=thirdparty)
     */
    function getListContactId($source='external')
    {
        $contactAlreadySelected = array();
        $tab = $this->liste_contact(-1,$source);
        $num=count($tab);
        $i = 0;
        while ($i < $num)
        {
            if ($source == 'thirdparty') $contactAlreadySelected[$i] = $tab[$i]['socid'];
            else  $contactAlreadySelected[$i] = $tab[$i]['id'];
            $i++;
        }
        return $contactAlreadySelected;
    }


    /**
     *	Link element with a project
     *
     *	@param     	int		$projectid		Project id to link element to
     *	@return		int						<0 if KO, >0 if OK
     */
    function setProject($projectid)
    {
        if (! $this->table_element)
        {
            dol_syslog(get_class($this)."::setProject was called on objet with property table_element not defined",LOG_ERR);
            return -1;
        }

        $sql = 'UPDATE '.MAIN_DB_PREFIX.$this->table_element;
        if ($projectid) $sql.= ' SET fk_projet = '.$projectid;
        else $sql.= ' SET fk_projet = NULL';
        $sql.= ' WHERE rowid = '.$this->id;

        dol_syslog(get_class($this)."::setProject sql=".$sql);
        if ($this->db->query($sql))
        {
            $this->fk_project = $projectid;
            return 1;
        }
        else
        {
            dol_print_error($this->db);
            return -1;
        }
    }

    /**
     *  Change the payments methods
     *
     *  @param		int		$id		Id of new payment method
     *  @return		int				>0 if OK, <0 if KO
     */
    function setPaymentMethods($id)
    {
    	dol_syslog(get_class($this).'::setPaymentMethods('.$id.')');
    	if ($this->statut >= 0 || $this->element == 'societe')
    	{
    		// TODO uniformize field name
    		$fieldname = 'fk_mode_reglement';
    		if ($this->element == 'societe') $fieldname = 'mode_reglement';
    		if (get_class($this) == 'Fournisseur') $fieldname = 'mode_reglement_supplier';

    		$sql = 'UPDATE '.MAIN_DB_PREFIX.$this->table_element;
    		$sql .= ' SET '.$fieldname.' = '.$id;
    		$sql .= ' WHERE rowid='.$this->id;

    		if ($this->db->query($sql))
    		{
    			$this->mode_reglement_id = $id;
    			return 1;
    		}
    		else
    		{
    			dol_syslog(get_class($this).'::setPaymentMethods Erreur '.$sql.' - '.$this->db->error());
    			$this->error=$this->db->error();
    			return -1;
    		}
    	}
    	else
    	{
    		dol_syslog(get_class($this).'::setPaymentMethods, status of the object is incompatible');
    		$this->error='Status of the object is incompatible '.$this->statut;
    		return -2;
    	}
    }

    /**
     *  Change the payments terms
     *
     *  @param		int		$id		Id of new payment terms
     *  @return		int				>0 if OK, <0 if KO
     */
    function setPaymentTerms($id)
    {
    	dol_syslog(get_class($this).'::setPaymentTerms('.$id.')');
    	if ($this->statut >= 0 || $this->element == 'societe')
    	{
    		// TODO uniformize field name
    		$fieldname = 'fk_cond_reglement';
    		if ($this->element == 'societe') $fieldname = 'cond_reglement';
    		if (get_class($this) == 'Fournisseur') $fieldname = 'cond_reglement_supplier';

    		$sql = 'UPDATE '.MAIN_DB_PREFIX.$this->table_element;
    		$sql .= ' SET '.$fieldname.' = '.$id;
    		$sql .= ' WHERE rowid='.$this->id;

    		if ($this->db->query($sql))
    		{
    			$this->cond_reglement_id = $id;
    			$this->cond_reglement = $id;	// for compatibility
    			return 1;
    		}
    		else
    		{
    			dol_syslog(get_class($this).'::setPaymentTerms Erreur '.$sql.' - '.$this->db->error());
    			$this->error=$this->db->error();
    			return -1;
    		}
    	}
    	else
    	{
    		dol_syslog(get_class($this).'::setPaymentTerms, status of the object is incompatible');
    		$this->error='Status of the object is incompatible '.$this->statut;
    		return -2;
    	}
    }

    /**
     *	Define delivery address
     *
     *	@param      int		$id		Address id
     *	@return     int				<0 si ko, >0 si ok
     */
    function setDeliveryAddress($id)
    {
    	$fieldname = 'fk_delivery_address';
    	if ($this->element == 'delivery' || $this->element == 'shipping') $fieldname = 'fk_address';

    	$sql = "UPDATE ".MAIN_DB_PREFIX.$this->table_element." SET ".$fieldname." = ".$id;
    	$sql.= " WHERE rowid = ".$this->id." AND fk_statut = 0";

    	if ($this->db->query($sql))
    	{
    		$this->fk_delivery_address = $id;
    		return 1;
    	}
    	else
    	{
    		$this->error=$this->db->error();
    		dol_syslog(get_class($this).'::setDeliveryAddress Erreur '.$sql.' - '.$this->error);
    		return -1;
    	}
    }

    /**
     *		Set last model used by doc generator
     *
     *		@param		User	$user		User object that make change
     *		@param		string	$modelpdf	Modele name
     *		@return		int					<0 if KO, >0 if OK
     */
    function setDocModel($user, $modelpdf)
    {
        if (! $this->table_element)
        {
            dol_syslog(get_class($this)."::setDocModel was called on objet with property table_element not defined",LOG_ERR);
            return -1;
        }

        $newmodelpdf=dol_trunc($modelpdf,255);

        $sql = "UPDATE ".MAIN_DB_PREFIX.$this->table_element;
        $sql.= " SET model_pdf = '".$this->db->escape($newmodelpdf)."'";
        $sql.= " WHERE rowid = ".$this->id;
        // if ($this->element == 'facture') $sql.= " AND fk_statut < 2";
        // if ($this->element == 'propal')  $sql.= " AND fk_statut = 0";

        dol_syslog(get_class($this)."::setDocModel sql=".$sql);
        $resql=$this->db->query($sql);
        if ($resql)
        {
            $this->modelpdf=$modelpdf;
            return 1;
        }
        else
        {
            dol_print_error($this->db);
            return 0;
        }
    }

    /**
     *  Save a new position (field rang) for details lines.
     *  You can choose to set position for lines with already a position or lines without any position defined.
     *
     * 	@param		boolean		$renum				true to renum all already ordered lines, false to renum only not already ordered lines.
     * 	@param		string		$rowidorder			ASC or DESC
     * 	@param		boolean		$fk_parent_line		Table with fk_parent_line field or not
     * 	@return		void
     */
    function line_order($renum=false, $rowidorder='ASC', $fk_parent_line=true)
    {
        if (! $this->table_element_line)
        {
            dol_syslog(get_class($this)."::line_order was called on objet with property table_element_line not defined",LOG_ERR);
            return -1;
        }
        if (! $this->fk_element)
        {
            dol_syslog(get_class($this)."::line_order was called on objet with property fk_element not defined",LOG_ERR);
            return -1;
        }

        // Count number of lines to reorder (according to choice $renum)
    	$nl=0;
        $sql = 'SELECT count(rowid) FROM '.MAIN_DB_PREFIX.$this->table_element_line;
		$sql.= ' WHERE '.$this->fk_element.'='.$this->id;
		if (! $renum) $sql.= ' AND rang = 0';
		if ($renum) $sql.= ' AND rang <> 0';

		dol_syslog(get_class($this)."::line_order sql=".$sql, LOG_DEBUG);
		$resql = $this->db->query($sql);
		if ($resql)
		{
			$row = $this->db->fetch_row($resql);
			$nl = $row[0];
		}
		else dol_print_error($this->db);
		if ($nl > 0)
		{
			// The goal of this part is to reorder all lines, with all children lines sharing the same
			// counter that parents.
			$rows=array();

			// We first search all lines that are parent lines (for multilevel details lines)
			$sql = 'SELECT rowid FROM '.MAIN_DB_PREFIX.$this->table_element_line;
			$sql.= ' WHERE '.$this->fk_element.' = '.$this->id;
			if ($fk_parent_line) $sql.= ' AND fk_parent_line IS NULL';
			$sql.= ' ORDER BY rang ASC, rowid '.$rowidorder;

			dol_syslog(get_class($this)."::line_order search all parent lines sql=".$sql, LOG_DEBUG);
			$resql = $this->db->query($sql);
			if ($resql)
			{
				$i=0;
				$num = $this->db->num_rows($resql);
				while ($i < $num)
				{
					$row = $this->db->fetch_row($resql);
					$rows[] = $row[0];	// Add parent line into array rows
					$childrens = $this->getChildrenOfLine($row[0]);
					if (! empty($childrens))
					{
						foreach($childrens as $child)
						{
							array_push($rows, $child);
						}
					}
					$i++;
				}

				// Now we set a new number for each lines (parent and children with children included into parent tree)
				if (! empty($rows))
				{
					foreach($rows as $key => $row)
					{
						$this->updateRangOfLine($row, ($key+1));
					}
				}
			}
			else
			{
				dol_print_error($this->db);
			}
		}
	}

	/**
	 * 	Get children of line
	 *
	 * 	@param	int		$id		Id of parent line
	 * 	@return	array			Array with list of children lines id
	 */
	function getChildrenOfLine($id)
	{
		$rows=array();

		$sql = 'SELECT rowid FROM '.MAIN_DB_PREFIX.$this->table_element_line;
		$sql.= ' WHERE '.$this->fk_element.' = '.$this->id;
		$sql.= ' AND fk_parent_line = '.$id;
		$sql.= ' ORDER BY rang ASC';

		dol_syslog(get_class($this)."::getChildrenOfLine search children lines for line ".$id." sql=".$sql, LOG_DEBUG);
		$resql = $this->db->query($sql);
		if ($resql)
		{
			$i=0;
			$num = $this->db->num_rows($resql);
			while ($i < $num)
			{
				$row = $this->db->fetch_row($resql);
				$rows[$i] = $row[0];
				$i++;
			}
		}

		return $rows;
	}

    /**
     * 	Update a line to have a lower rank
     *
     * 	@param 	int			$rowid				Id of line
     * 	@param	boolean		$fk_parent_line		Table with fk_parent_line field or not
     * 	@return	void
     */
    function line_up($rowid, $fk_parent_line=true)
    {
        $this->line_order(false, 'ASC', $fk_parent_line);

        // Get rang of line
        $rang = $this->getRangOfLine($rowid);

        // Update position of line
        $this->updateLineUp($rowid, $rang);
    }

    /**
     * 	Update a line to have a higher rank
     *
     * 	@param	int			$rowid				Id of line
     * 	@param	boolean		$fk_parent_line		Table with fk_parent_line field or not
     * 	@return	void
     */
    function line_down($rowid, $fk_parent_line=true)
    {
        $this->line_order(false, 'ASC', $fk_parent_line);

        // Get rang of line
        $rang = $this->getRangOfLine($rowid);

        // Get max value for rang
        $max = $this->line_max();

        // Update position of line
        $this->updateLineDown($rowid, $rang, $max);
    }

	/**
	 * 	Update position of line (rang)
	 *
	 * 	@param	int		$rowid		Id of line
	 * 	@param	int		$rang		Position
	 * 	@return	void
	 */
	function updateRangOfLine($rowid,$rang)
	{
		$sql = 'UPDATE '.MAIN_DB_PREFIX.$this->table_element_line.' SET rang  = '.$rang;
		$sql.= ' WHERE rowid = '.$rowid;

		dol_syslog(get_class($this)."::updateRangOfLine sql=".$sql, LOG_DEBUG);
		if (! $this->db->query($sql))
		{
			dol_print_error($this->db);
		}
	}

    /**
     * 	Update position of line with ajax (rang)
     *
     * 	@param	array	$rows	Array of rows
     * 	@return	void
     */
    function line_ajaxorder($rows)
    {
        $num = count($rows);
        for ($i = 0 ; $i < $num ; $i++)
        {
            $this->updateRangOfLine($rows[$i], ($i+1));
        }
    }

    /**
     * 	Update position of line up (rang)
     *
     * 	@param	int		$rowid		Id of line
     * 	@param	int		$rang		Position
     * 	@return	void
     */
    function updateLineUp($rowid,$rang)
    {
        if ($rang > 1 )
        {
            $sql = 'UPDATE '.MAIN_DB_PREFIX.$this->table_element_line.' SET rang = '.$rang ;
            $sql.= ' WHERE '.$this->fk_element.' = '.$this->id;
            $sql.= ' AND rang = '.($rang - 1);
            if ($this->db->query($sql) )
            {
                $sql = 'UPDATE '.MAIN_DB_PREFIX.$this->table_element_line.' SET rang  = '.($rang - 1);
                $sql.= ' WHERE rowid = '.$rowid;
                if (! $this->db->query($sql) )
                {
                    dol_print_error($this->db);
                }
            }
            else
            {
                dol_print_error($this->db);
            }
        }
    }

    /**
     * 	Update position of line down (rang)
     *
     * 	@param	int		$rowid		Id of line
     * 	@param	int		$rang		Position
     * 	@param	int		$max		Max
     * 	@return	void
     */
    function updateLineDown($rowid,$rang,$max)
    {
        if ($rang < $max)
        {
            $sql = 'UPDATE '.MAIN_DB_PREFIX.$this->table_element_line.' SET rang = '.$rang;
            $sql.= ' WHERE '.$this->fk_element.' = '.$this->id;
            $sql.= ' AND rang = '.($rang+1);
            if ($this->db->query($sql) )
            {
                $sql = 'UPDATE '.MAIN_DB_PREFIX.$this->table_element_line.' SET rang = '.($rang+1);
                $sql.= ' WHERE rowid = '.$rowid;
                if (! $this->db->query($sql) )
                {
                    dol_print_error($this->db);
                }
            }
            else
            {
                dol_print_error($this->db);
            }
        }
    }

    /**
     * 	Get position of line (rang)
     *
     * 	@param		int		$rowid		Id of line
     *  @return		int     			Value of rang in table of lines
     */
    function getRangOfLine($rowid)
    {
        $sql = 'SELECT rang FROM '.MAIN_DB_PREFIX.$this->table_element_line;
        $sql.= ' WHERE rowid ='.$rowid;

        dol_syslog(get_class($this)."::getRangOfLine sql=".$sql, LOG_DEBUG);
        $resql = $this->db->query($sql);
        if ($resql)
        {
            $row = $this->db->fetch_row($resql);
            return $row[0];
        }
    }

    /**
     * 	Get rowid of the line relative to its position
     *
     * 	@param		int		$rang		Rang value
     *  @return     int     			Rowid of the line
     */
    function getIdOfLine($rang)
    {
        $sql = 'SELECT rowid FROM '.MAIN_DB_PREFIX.$this->table_element_line;
        $sql.= ' WHERE '.$this->fk_element.' = '.$this->id;
        $sql.= ' AND rang = '.$rang;
        $resql = $this->db->query($sql);
        if ($resql)
        {
            $row = $this->db->fetch_row($resql);
            return $row[0];
        }
    }

    /**
     * 	Get max value used for position of line (rang)
     *
     * 	@param		int		$fk_parent_line		Parent line id
     *  @return     int  			   			Max value of rang in table of lines
     */
    function line_max($fk_parent_line=0)
    {
        // Search the last rang with fk_parent_line
        if ($fk_parent_line)
        {
            $sql = 'SELECT max(rang) FROM '.MAIN_DB_PREFIX.$this->table_element_line;
            $sql.= ' WHERE '.$this->fk_element.' = '.$this->id;
            $sql.= ' AND fk_parent_line = '.$fk_parent_line;

            dol_syslog(get_class($this)."::line_max sql=".$sql, LOG_DEBUG);
            $resql = $this->db->query($sql);
            if ($resql)
            {
                $row = $this->db->fetch_row($resql);
                if (! empty($row[0]))
                {
                    return $row[0];
                }
                else
                {
                    return $this->getRangOfLine($fk_parent_line);
                }
            }
        }
        // If not, search the last rang of element
        else
        {
            $sql = 'SELECT max(rang) FROM '.MAIN_DB_PREFIX.$this->table_element_line;
            $sql.= ' WHERE '.$this->fk_element.' = '.$this->id;

            dol_syslog(get_class($this)."::line_max sql=".$sql, LOG_DEBUG);
            $resql = $this->db->query($sql);
            if ($resql)
            {
                $row = $this->db->fetch_row($resql);
                return $row[0];
            }
        }
    }

    /**
     *  Update external ref of element
     *
     *  @param      string		$ref_ext	Update field ref_ext
     *  @return     int      		   		<0 if KO, >0 if OK
     */
    function update_ref_ext($ref_ext)
    {
        if (! $this->table_element)
        {
            dol_syslog(get_class($this)."::update_ref_ext was called on objet with property table_element not defined", LOG_ERR);
            return -1;
        }

        $sql = 'UPDATE '.MAIN_DB_PREFIX.$this->table_element;
        $sql.= " SET ref_ext = '".$this->db->escape($ref_ext)."'";
        $sql.= " WHERE ".(isset($this->table_rowid)?$this->table_rowid:'rowid')." = ". $this->id;

        dol_syslog(get_class($this)."::update_ref_ext sql=".$sql, LOG_DEBUG);
        if ($this->db->query($sql))
        {
            $this->ref_ext = $ref_ext;
            return 1;
        }
        else
        {
            $this->error=$this->db->error();
            dol_syslog(get_class($this)."::update_ref_ext error=".$this->error, LOG_ERR);
            return -1;
        }
    }

    /**
     *  Update note of element
     *
     *  @param      string		$note		New value for note
     *  @param		string		$suffix		'', '_public' or '_private'
     *  @return     int      		   		<0 if KO, >0 if OK
     */
    function update_note($note,$suffix='')
    {
    	if (! $this->table_element)
    	{
    		dol_syslog(get_class($this)."::update_note was called on objet with property table_element not defined", LOG_ERR);
    		return -1;
    	}
		if (! in_array($suffix,array('','_public','_private')))
		{
    		dol_syslog(get_class($this)."::upate_note Parameter suffix must be empty, '_private' or '_public'", LOG_ERR);
			return -2;
		}

    	$sql = 'UPDATE '.MAIN_DB_PREFIX.$this->table_element;
    	$sql.= " SET note".$suffix." = ".(!empty($note)?("'".$this->db->escape($note)."'"):"NULL");
    	$sql.= " WHERE rowid =". $this->id;

    	dol_syslog(get_class($this)."::update_note sql=".$sql, LOG_DEBUG);
    	if ($this->db->query($sql))
    	{
    		if ($suffix == '_public') $this->note_public = $note;
    		else if ($suffix == '_private') $this->note_private = $note;
    		else $this->note = $note;
    		return 1;
    	}
    	else
    	{
    		$this->error=$this->db->lasterror();
    		dol_syslog(get_class($this)."::update_note error=".$this->error, LOG_ERR);
    		return -1;
    	}
    }

    /**
     * 	Update public note (kept for backward compatibility)
     *
     *  @param      string		$note		New value for note
     *  @return     int      		   		<0 if KO, >0 if OK
     *  @deprecated
     */
    function update_note_public($note)
    {
    	return $this->update_note($note,'_public');
    }

    /**
     *	Update total_ht, total_ttc, total_vat, total_localtax1, total_localtax2 for an object (sum of lines).
     *  Must be called at end of methods addline or updateline.
     *
     *	@param	int		$exclspec          	>0 = Exclude special product (product_type=9)
     *  @param  string	$roundingadjust    	'none'=Do nothing, 'auto'=Use default method (MAIN_ROUNDOFTOTAL_NOT_TOTALOFROUND if defined, or '0'), '0'=Force use total of rounding, '1'=Force use rounding of total
     *  @param	int		$nodatabaseupdate	1=Do not update database. Update only properties of object.
     *  @param	Societe	$seller				If roundingadjust is '0' or '1', it means we recalculate total for lines before calculating total for object. For this, we need seller object.
     *	@return	int    			           	<0 if KO, >0 if OK
     */
    function update_price($exclspec=0,$roundingadjust='none',$nodatabaseupdate=0,$seller='')
    {
    	global $conf;

        include_once DOL_DOCUMENT_ROOT.'/core/lib/price.lib.php';

        if ($roundingadjust == '-1') $roundingadjust='auto';	// For backward compatibility

        $forcedroundingmode=$roundingadjust;
        if ($forcedroundingmode == 'auto' && isset($conf->global->MAIN_ROUNDOFTOTAL_NOT_TOTALOFROUND)) $forcedroundingmode=$conf->global->MAIN_ROUNDOFTOTAL_NOT_TOTALOFROUND;
        if ($forcedroundingmode == 'auto') $forcedroundingmode='0';

        $error=0;

        // Define constants to find lines to sum
        $fieldtva='total_tva';
        $fieldlocaltax1='total_localtax1';
        $fieldlocaltax2='total_localtax2';
        $fieldup='subprice';
        if ($this->element == 'facture_fourn' || $this->element == 'invoice_supplier')
        {
        	$fieldtva='tva';
        	$fieldup='pu_ht';
        }

        $sql = 'SELECT rowid, qty, '.$fieldup.' as up, remise_percent, total_ht, '.$fieldtva.' as total_tva, total_ttc, '.$fieldlocaltax1.' as total_localtax1, '.$fieldlocaltax2.' as total_localtax2,';
        $sql.= ' tva_tx as vatrate, localtax1_tx, localtax2_tx, localtax1_type, localtax2_type, info_bits, product_type';
        $sql.= ' FROM '.MAIN_DB_PREFIX.$this->table_element_line;
        $sql.= ' WHERE '.$this->fk_element.' = '.$this->id;
        if ($exclspec)
        {
            $product_field='product_type';
            if ($this->table_element_line == 'contratdet') $product_field='';    // contratdet table has no product_type field
            if ($product_field) $sql.= ' AND '.$product_field.' <> 9';
        }
        $sql.= ' ORDER by rowid';	// We want to be sure to always use same order of line to not change lines differently when option MAIN_ROUNDOFTOTAL_NOT_TOTALOFROUND is used

        dol_syslog(get_class($this)."::update_price sql=".$sql);
        $resql = $this->db->query($sql);
        if ($resql)
        {
            $this->total_ht  = 0;
            $this->total_tva = 0;
            $this->total_localtax1 = 0;
            $this->total_localtax2 = 0;
            $this->total_ttc = 0;
            $total_ht_by_vats  = array();
            $total_tva_by_vats = array();
            $total_ttc_by_vats = array();

            $num = $this->db->num_rows($resql);
            $i = 0;
            while ($i < $num)
            {
                $obj = $this->db->fetch_object($resql);

                // Note: There is no check on detail line and no check on total, if $forcedroundingmode = 'none'

                if ($forcedroundingmode == '0')	// Check if data on line are consistent. This may solve lines that were not consistent because set with $forcedroundingmode='auto'
                {
                	$localtax_array=array($obj->localtax1_type,$obj->localtax1_tx,$obj->localtax2_type,$obj->localtax2_tx);
                	$tmpcal=calcul_price_total($obj->qty, $obj->up, $obj->remise_percent, $obj->vatrate, $obj->localtax1_tx, $obj->localtax2_tx, 0, 'HT', $obj->info_bits, $obj->product_type, $seller, $localtax_array);
                	$diff=price2num($tmpcal[1] - $obj->total_tva, 'MT', 1);
                	if ($diff)
                	{
                		$sqlfix="UPDATE ".MAIN_DB_PREFIX.$this->table_element_line." SET ".$fieldtva." = ".$tmpcal[1].", total_ttc = ".$tmpcal[2]." WHERE rowid = ".$obj->rowid;
                		dol_syslog('We found unconsistent data into detailed line (difference of '.$diff.') for line rowid = '.$obj->rowid." (total vat of line calculated=".$tmpcal[1].", database=".$obj->total_tva."). We fix the total_vat and total_ttc of line by running sqlfix = ".$sqlfix);
						$resqlfix=$this->db->query($sqlfix);
						if (! $resqlfix) dol_print_error($this->db,'Failed to update line');
						$obj->total_tva = $tmpcal[1];
						$obj->total_ttc = $tmpcal[2];
                		//
                	}
                }

                $this->total_ht        += $obj->total_ht;		// The only field visible at end of line detail
                $this->total_tva       += $obj->total_tva;
                $this->total_localtax1 += $obj->total_localtax1;
                $this->total_localtax2 += $obj->total_localtax2;
                $this->total_ttc       += $obj->total_ttc;
                if (! isset($total_ht_by_vats[$obj->vatrate]))  $total_ht_by_vats[$obj->vatrate]=0;
                if (! isset($total_tva_by_vats[$obj->vatrate])) $total_tva_by_vats[$obj->vatrate]=0;
                if (! isset($total_ttc_by_vats[$obj->vatrate])) $total_ttc_by_vats[$obj->vatrate]=0;
                $total_ht_by_vats[$obj->vatrate]  += $obj->total_ht;
                $total_tva_by_vats[$obj->vatrate] += $obj->total_tva;
                $total_ttc_by_vats[$obj->vatrate] += $obj->total_ttc;

                if ($forcedroundingmode == '1')	// Check if we need adjustement onto line for vat
                {
                	$tmpvat=price2num($total_ht_by_vats[$obj->vatrate] * $obj->vatrate / 100, 'MT', 1);
                	$diff=price2num($total_tva_by_vats[$obj->vatrate]-$tmpvat, 'MT', 1);
                	//print 'Line '.$i.' rowid='.$obj->rowid.' vat_rate='.$obj->vatrate.' total_ht='.$obj->total_ht.' total_tva='.$obj->total_tva.' total_ttc='.$obj->total_ttc.' total_ht_by_vats='.$total_ht_by_vats[$obj->vatrate].' total_tva_by_vats='.$total_tva_by_vats[$obj->vatrate].' (new calculation = '.$tmpvat.') total_ttc_by_vats='.$total_ttc_by_vats[$obj->vatrate].($diff?" => DIFF":"")."<br>\n";
                	if ($diff)
                	{
                		if (abs($diff) > 0.1) { dol_syslog('A rounding difference was detected into TOTAL but is too high to be corrected', LOG_WARNING); exit; }
                		$sqlfix="UPDATE ".MAIN_DB_PREFIX.$this->table_element_line." SET ".$fieldtva." = ".($obj->total_tva - $diff).", total_ttc = ".($obj->total_ttc - $diff)." WHERE rowid = ".$obj->rowid;
                		dol_syslog('We found a difference of '.$diff.' for line rowid = '.$obj->rowid.". We fix the total_vat and total_ttc of line by running sqlfix = ".$sqlfix);
						$resqlfix=$this->db->query($sqlfix);
						if (! $resqlfix) dol_print_error($this->db,'Failed to update line');
						$this->total_tva -= $diff;
						$this->total_ttc -= $diff;
						$total_tva_by_vats[$obj->vatrate] -= $diff;
						$total_ttc_by_vats[$obj->vatrate] -= $diff;

                	}
                }

                $i++;
            }

            // Add revenue stamp to total
            $this->total_ttc       += isset($this->revenuestamp)?$this->revenuestamp:0;

            $this->db->free($resql);

            // Now update global field total_ht, total_ttc and tva
            $fieldht='total_ht';
            $fieldtva='tva';
            $fieldlocaltax1='localtax1';
            $fieldlocaltax2='localtax2';
            $fieldttc='total_ttc';
            // Specific code for backward compatibility with old field names
            if ($this->element == 'facture' || $this->element == 'facturerec')             $fieldht='total';
            if ($this->element == 'facture_fourn' || $this->element == 'invoice_supplier') $fieldtva='total_tva';
            if ($this->element == 'propal')                                                $fieldttc='total';

            if (empty($nodatabaseupdate))
            {
                $sql = 'UPDATE '.MAIN_DB_PREFIX.$this->table_element.' SET';
                $sql .= " ".$fieldht."='".price2num($this->total_ht)."',";
                $sql .= " ".$fieldtva."='".price2num($this->total_tva)."',";
                $sql .= " ".$fieldlocaltax1."='".price2num($this->total_localtax1)."',";
                $sql .= " ".$fieldlocaltax2."='".price2num($this->total_localtax2)."',";
                $sql .= " ".$fieldttc."='".price2num($this->total_ttc)."'";
                $sql .= ' WHERE rowid = '.$this->id;

                //print "xx".$sql;
                dol_syslog(get_class($this)."::update_price sql=".$sql);
                $resql=$this->db->query($sql);
                if (! $resql)
                {
                    $error++;
                    $this->error=$this->db->error();
                    dol_syslog(get_class($this)."::update_price error=".$this->error,LOG_ERR);
                }
            }

            if (! $error)
            {
                return 1;
            }
            else
            {
                return -1;
            }
        }
        else
        {
            dol_print_error($this->db,'Bad request in update_price');
            return -1;
        }
    }

    /**
     *	Add objects linked in llx_element_element.
     *
     *	@param		string	$origin		Linked element type
     *	@param		int		$origin_id	Linked element id
     *	@return		int					<=0 if KO, >0 if OK
     */
    function add_object_linked($origin=null, $origin_id=null)
    {
    	$origin = (! empty($origin) ? $origin : $this->origin);
    	$origin_id = (! empty($origin_id) ? $origin_id : $this->origin_id);

        $this->db->begin();

        $sql = "INSERT INTO ".MAIN_DB_PREFIX."element_element (";
        $sql.= "fk_source";
        $sql.= ", sourcetype";
        $sql.= ", fk_target";
        $sql.= ", targettype";
        $sql.= ") VALUES (";
        $sql.= $origin_id;
        $sql.= ", '".$origin."'";
        $sql.= ", ".$this->id;
        $sql.= ", '".$this->element."'";
        $sql.= ")";

        dol_syslog(get_class($this)."::add_object_linked sql=".$sql, LOG_DEBUG);
		if ($this->db->query($sql))
	  	{
	  		$this->db->commit();
	  		return 1;
	  	}
	  	else
	  	{
	  		$this->error=$this->db->lasterror();
	  		$this->db->rollback();
	  		return 0;
	  	}
	}

    /**
     *	Fetch array of objects linked to current object. Links are loaded into this->linkedObjects array and this->linkedObjectsIds
     *
     *	@param	int		$sourceid		Object source id
     *	@param  string	$sourcetype		Object source type
     *	@param  int		$targetid		Object target id
     *	@param  string	$targettype		Object target type
     *	@param  string	$clause			'OR' or 'AND' clause used when both source id and target id are provided
     *	@return	void
     */
	function fetchObjectLinked($sourceid='',$sourcetype='',$targetid='',$targettype='',$clause='OR')
    {
        global $conf;

        $this->linkedObjectsIds=array();
        $this->linkedObjects=array();

        $justsource=false;
        $justtarget=false;
        $withtargettype=false;
        $withsourcetype=false;

        if (! empty($sourceid) && ! empty($sourcetype) && empty($targetid))
        {
        	$justsource=true;
        	if (! empty($targettype)) $withtargettype=true;
        }
        if (! empty($targetid) && ! empty($targettype) && empty($sourceid))
        {
        	$justtarget=true;
        	if (! empty($sourcetype)) $withsourcetype=true;
        }

        $sourceid = (! empty($sourceid) ? $sourceid : $this->id);
        $targetid = (! empty($targetid) ? $targetid : $this->id);
        $sourcetype = (! empty($sourcetype) ? $sourcetype : $this->element);
        $targettype = (! empty($targettype) ? $targettype : $this->element);

        // Links beetween objects are stored in this table
        $sql = 'SELECT fk_source, sourcetype, fk_target, targettype';
        $sql.= ' FROM '.MAIN_DB_PREFIX.'element_element';
        $sql.= " WHERE ";
        if ($justsource || $justtarget)
        {
            if ($justsource)
            {
            	$sql.= "fk_source = '".$sourceid."' AND sourcetype = '".$sourcetype."'";
            	if ($withtargettype) $sql.= " AND targettype = '".$targettype."'";
            }
            else if ($justtarget)
            {
            	$sql.= "fk_target = '".$targetid."' AND targettype = '".$targettype."'";
            	if ($withsourcetype) $sql.= " AND sourcetype = '".$sourcetype."'";
            }
        }
        else
        {
            $sql.= "(fk_source = '".$sourceid."' AND sourcetype = '".$sourcetype."')";
            $sql.= " ".$clause." (fk_target = '".$targetid."' AND targettype = '".$targettype."')";
        }
        $sql .= ' ORDER BY sourcetype';
        //print $sql;

        dol_syslog(get_class($this)."::fetchObjectLink sql=".$sql);
        $resql = $this->db->query($sql);
        if ($resql)
        {
            $num = $this->db->num_rows($resql);
            $i = 0;
            while ($i < $num)
            {
                $obj = $this->db->fetch_object($resql);
                if ($obj->fk_source == $sourceid)
                {
                    $this->linkedObjectsIds[$obj->targettype][]=$obj->fk_target;
                }
                if ($obj->fk_target == $targetid)
                {
                    $this->linkedObjectsIds[$obj->sourcetype][]=$obj->fk_source;
                }
                $i++;
            }

            if (! empty($this->linkedObjectsIds))
            {
                foreach($this->linkedObjectsIds as $objecttype => $objectids)
                {
                    // Parse element/subelement (ex: project_task)
                    $module = $element = $subelement = $objecttype;
                    if ($objecttype != 'order_supplier' && $objecttype != 'invoice_supplier' && preg_match('/^([^_]+)_([^_]+)/i',$objecttype,$regs))
                    {
                        $module = $element = $regs[1];
                        $subelement = $regs[2];
                    }

                    $classpath = $element.'/class';

                    // To work with non standard path
                    if ($objecttype == 'facture')			{
                        $classpath = 'compta/facture/class';
                    }
                    else if ($objecttype == 'propal')			{
                        $classpath = 'comm/propal/class';
                    }
                    else if ($objecttype == 'shipping')			{
                        $classpath = 'expedition/class'; $subelement = 'expedition'; $module = 'expedition_bon';
                    }
                    else if ($objecttype == 'delivery')			{
                        $classpath = 'livraison/class'; $subelement = 'livraison'; $module = 'livraison_bon';
                    }
                    else if ($objecttype == 'invoice_supplier' || $objecttype == 'order_supplier')	{
                        $classpath = 'fourn/class'; $module = 'fournisseur';
                    }
                    else if ($objecttype == 'fichinter')			{
                        $classpath = 'fichinter/class'; $subelement = 'fichinter'; $module = 'ficheinter';
                    }

                    // TODO ajout temporaire - MAXIME MANGIN
                    else if ($objecttype == 'contratabonnement')	{
                        $classpath = 'contrat/class'; $subelement = 'contrat'; $module = 'contratabonnement';
                    }

                    $classfile = strtolower($subelement); $classname = ucfirst($subelement);
                    if ($objecttype == 'invoice_supplier') {
                        $classfile = 'fournisseur.facture'; $classname = 'FactureFournisseur';
                    }
                    else if ($objecttype == 'order_supplier')   {
                        $classfile = 'fournisseur.commande'; $classname = 'CommandeFournisseur';
                    }

                    if ($conf->$module->enabled && $element != $this->element)
                    {
                        dol_include_once('/'.$classpath.'/'.$classfile.'.class.php');

                        $num=count($objectids);

                        for ($i=0;$i<$num;$i++)
                        {
                            $object = new $classname($this->db);
                            $ret = $object->fetch($objectids[$i]);
                            if ($ret >= 0)
                            {
                                $this->linkedObjects[$objecttype][$i] = $object;
                            }
                        }
                    }
                }
            }
        }
        else
        {
            dol_print_error($this->db);
        }
    }

    /**
     *	Update object linked of a current object
     *
     *	@param	int		$sourceid		Object source id
     *	@param  string	$sourcetype		Object source type
     *	@param  int		$targetid		Object target id
     *	@param  string	$targettype		Object target type
     *	@return							int	>0 if OK, <0 if KO
     */
    function updateObjectLinked($sourceid='', $sourcetype='', $targetid='', $targettype='')
    {
    	$updatesource=false;
    	$updatetarget=false;

    	if (! empty($sourceid) && ! empty($sourcetype) && empty($targetid) && empty($targettype)) $updatesource=true;
    	else if (empty($sourceid) && empty($sourcetype) && ! empty($targetid) && ! empty($targettype)) $updatetarget=true;

    	$sql = "UPDATE ".MAIN_DB_PREFIX."element_element SET ";
    	if ($updatesource)
    	{
    		$sql.= "fk_source = ".$sourceid;
    		$sql.= ", sourcetype = '".$sourcetype."'";
    		$sql.= " WHERE fk_target = ".$this->id;
    		$sql.= " AND targettype = '".$this->element."'";
    	}
    	else if ($updatetarget)
    	{
    		$sql.= "fk_target = ".$targetid;
    		$sql.= ", targettype = '".$targettype."'";
    		$sql.= " WHERE fk_source = ".$this->id;
    		$sql.= " AND sourcetype = '".$this->element."'";
    	}

    	dol_syslog(get_class($this)."::updateObjectLinked sql=".$sql, LOG_DEBUG);
    	if ($this->db->query($sql))
    	{
    		return 1;
    	}
    	else
    	{
    		$this->error=$this->db->lasterror();
    		dol_syslog(get_class($this)."::updateObjectLinked error=".$this->error, LOG_ERR);
    		return -1;
    	}
    }

	/**
	 *	Delete all links between an object $this
	 *
	 *	@param	int		$sourceid		Object source id
     *	@param  string	$sourcetype		Object source type
     *	@param  int		$targetid		Object target id
     *	@param  string	$targettype		Object target type
	 *	@return     int	>0 if OK, <0 if KO
	 */
	function deleteObjectLinked($sourceid='', $sourcetype='', $targetid='', $targettype='')
	{
		$deletesource=false;
		$deletetarget=false;

		if (! empty($sourceid) && ! empty($sourcetype) && empty($targetid) && empty($targettype)) $deletesource=true;
		else if (empty($sourceid) && empty($sourcetype) && ! empty($targetid) && ! empty($targettype)) $deletetarget=true;

		$sourceid = (! empty($sourceid) ? $sourceid : $this->id);
		$sourcetype = (! empty($sourcetype) ? $sourcetype : $this->element);
		$targetid = (! empty($targetid) ? $targetid : $this->id);
		$targettype = (! empty($targettype) ? $targettype : $this->element);

		$sql = "DELETE FROM ".MAIN_DB_PREFIX."element_element";
		$sql.= " WHERE";
		if ($deletesource)
		{
			$sql.= " fk_source = ".$sourceid." AND sourcetype = '".$sourcetype."'";
			$sql.= " AND fk_target = ".$this->id." AND targettype = '".$this->element."'";
		}
		else if ($deletetarget)
		{
			$sql.= " fk_target = ".$targetid." AND targettype = '".$targettype."'";
			$sql.= " AND fk_source = ".$this->id." AND sourcetype = '".$this->element."'";
		}
		else
		{
			$sql.= " (fk_source = ".$this->id." AND sourcetype = '".$this->element."')";
			$sql.= " OR";
			$sql.= " (fk_target = ".$this->id." AND targettype = '".$this->element."')";
		}

		dol_syslog(get_class($this)."::deleteObjectLinked sql=".$sql, LOG_DEBUG);
		if ($this->db->query($sql))
		{
			return 1;
		}
		else
		{
			$this->error=$this->db->lasterror();
			dol_syslog(get_class($this)."::deleteObjectLinked error=".$this->error, LOG_ERR);
			return -1;
		}
	}

    /**
     *      Set status of an object
     *
     *      @param	int		$status			Status to set
     *      @param	int		$elementId		Id of element to force (use this->id by default)
     *      @param	string	$elementType	Type of element to force (use ->this->element by default)
     *      @return int						<0 if KO, >0 if OK
     */
    function setStatut($status,$elementId='',$elementType='')
    {
        $elementId = (!empty($elementId)?$elementId:$this->id);
        $elementTable = (!empty($elementType)?$elementType:$this->table_element);

        $this->db->begin();

        $fieldstatus="fk_statut";
        if ($elementTable == 'user') $fieldstatus="statut";

        $sql = "UPDATE ".MAIN_DB_PREFIX.$elementTable;
        $sql.= " SET ".$fieldstatus." = ".$status;
        $sql.= " WHERE rowid=".$elementId;

        dol_syslog(get_class($this)."::setStatut sql=".$sql, LOG_DEBUG);
        if ($this->db->query($sql))
        {
        	$this->db->commit();
        	$this->statut = $status;
        	return 1;
        }
        else
        {
        	$this->error=$this->db->lasterror();
        	dol_syslog(get_class($this)."::setStatut ".$this->error, LOG_ERR);
        	$this->db->rollback();
        	return -1;
        }
    }


    /**
     *  Load type of canvas of an object if it exists
     *
     *  @param      int		$id     Record id
     *  @param      string	$ref    Record ref
     *  @return		int				<0 if KO, 0 if nothing done, >0 if OK
     */
    function getCanvas($id=0,$ref='')
    {
        global $conf;

        if (empty($id) && empty($ref)) return 0;
        if (! empty($conf->global->MAIN_DISABLE_CANVAS)) return 0;    // To increase speed. Not enabled by default.

        // Clean parameters
        $ref = trim($ref);

        $sql = "SELECT rowid, canvas";
        $sql.= " FROM ".MAIN_DB_PREFIX.$this->table_element;
        $sql.= " WHERE entity IN (".getEntity($this->element, 1).")";
        if (! empty($id))  $sql.= " AND rowid = ".$id;
        if (! empty($ref)) $sql.= " AND ref = '".$this->db->escape($ref)."'";

        $resql = $this->db->query($sql);
        if ($resql)
        {
            $obj = $this->db->fetch_object($resql);
            if ($obj)
            {
                $this->id       = $obj->rowid;
                $this->canvas   = $obj->canvas;
                return 1;
            }
            else return 0;
        }
        else
        {
            dol_print_error($this->db);
            return -1;
        }
    }


    /**
     * 	Get special code of a line
     *
     * 	@param	int		$lineid		Id of line
     * 	@return	int					Special code
     */
    function getSpecialCode($lineid)
    {
        $sql = 'SELECT special_code FROM '.MAIN_DB_PREFIX.$this->table_element_line;
        $sql.= ' WHERE rowid = '.$lineid;
        $resql = $this->db->query($sql);
        if ($resql)
        {
            $row = $this->db->fetch_row($resql);
            return $row[0];
        }
    }


    /**
     *  Function to get extra fields of a member into $this->array_options
     *  This method is in most cases called by method fetch of objects but you can call it separately.
     *
     *  @param	int		$rowid			Id of line
     *  @param  array	$optionsArray   Array resulting of call of extrafields->fetch_name_optionals_label()
     *  @return	int						<0 if error, 0 if no optionals to find nor found, 1 if a line is found and optional loaded
     */
    function fetch_optionals($rowid,$optionsArray='')
    {
        if (! is_array($optionsArray))
        {
            // optionsArray not already loaded, so we load it
            require_once DOL_DOCUMENT_ROOT.'/core/class/extrafields.class.php';
            $extrafields = new ExtraFields($this->db);
            $optionsArray = $extrafields->fetch_name_optionals_label($this->table_element);
        }


        // Request to get complementary values
        if (count($optionsArray) > 0)
        {
            $sql = "SELECT rowid";
            foreach ($optionsArray as $name => $label)
            {
                $sql.= ", ".$name;
            }
            $sql.= " FROM ".MAIN_DB_PREFIX.$this->table_element."_extrafields";
            $sql.= " WHERE fk_object = ".$rowid;

            dol_syslog(get_class($this)."::fetch_optionals sql=".$sql, LOG_DEBUG);
            $resql=$this->db->query($sql);
            if ($resql)
            {
            	$numrows=$this->db->num_rows($resql);
                if ($numrows)
                {
                    $tab = $this->db->fetch_array($resql);

                    foreach ($tab as $key => $value)
                    {
                    	// Test fetch_array ! is_int($key) because fetch_array result is a mix table with some key as alpha and some key as int (depend db engine)
                        if ($key != 'rowid' && $key != 'tms' && ! is_int($key))
                        {
                            // we can add this attribute to object properties
                            $this->array_options["options_".$key]=$value;
                        }
                    }
                }

                $this->db->free($resql);

                if ($numrows) return $numrows;
                else return 0;
            }
            else
            {
                dol_print_error($this->db);
                return -1;
            }
        }
        return 0;
    }

    /**
     *	Delete all extra fields values for the current object.
     *
     *  @return	int		<0 if KO, >0 if OK
     */
	function deleteExtraFields()
	{
		global $langs;

		$error=0;

		$this->db->begin();

		$sql_del = "DELETE FROM ".MAIN_DB_PREFIX.$this->table_element."_extrafields WHERE fk_object = ".$this->id;
		dol_syslog(get_class($this)."::deleteExtraFields delete sql=".$sql_del);
		$resql=$this->db->query($sql_del);
		if (! $resql)
		{
			$this->error=$this->db->lasterror();
			dol_syslog(get_class($this)."::deleteExtraFields ".$this->error,LOG_ERR);
			$this->db->rollback();
			return -1;
		}
		else
		{
			$this->db->commit();
			return 1;
		}
	}

    /**
     *	Add/Update all extra fields values for the current object.
     *  All data to describe values to insert are stored into $this->array_options=array('keyextrafield'=>'valueextrafieldtoadd')
     *
     *  @return int -1=error, O=did nothing, 1=OK
     */
    function insertExtraFields()
    {
        global $conf,$langs;

		$error=0;

		if (! empty($conf->global->MAIN_EXTRAFIELDS_DISABLED)) return 0;	// For avoid conflicts if trigger used

        if (! empty($this->array_options))
        {
            // Check parameters
            $langs->load('admin');
            require_once DOL_DOCUMENT_ROOT.'/core/class/extrafields.class.php';
            $extrafields = new ExtraFields($this->db);
            $optionsArray = $extrafields->fetch_name_optionals_label($this->table_element);

            foreach($this->array_options as $key => $value)
            {
               	$attributeKey = substr($key,8);   // Remove 'options_' prefix
               	$attributeType  = $extrafields->attribute_type[$attributeKey];
               	$attributeSize  = $extrafields->attribute_size[$attributeKey];
               	$attributeLabel = $extrafields->attribute_label[$attributeKey];
               	switch ($attributeType)
               	{
               		case 'int':
              			if (!is_numeric($value) && $value!='')
               			{
               				$error++; $this->errors[]=$langs->trans("ExtraFieldHasWrongValue",$attributeLabel);
               				return -1;
              			}
               			elseif ($value=='')
               			{
               				$this->array_options[$key] = null;
               			}
             			break;
            		case 'price':
            			$this->array_options[$key] = price2num($this->array_options[$key]);
            			break;
            		case 'date':
            			$this->array_options[$key]=$this->db->idate($this->array_options[$key]);
            			break;
            		case 'datetime':
            			$this->array_options[$key]=$this->db->idate($this->array_options[$key]);
            			break;
               	}
            }
            $this->db->begin();

            $sql_del = "DELETE FROM ".MAIN_DB_PREFIX.$this->table_element."_extrafields WHERE fk_object = ".$this->id;
            dol_syslog(get_class($this)."::insertExtraFields delete sql=".$sql_del);
            $this->db->query($sql_del);
            $sql = "INSERT INTO ".MAIN_DB_PREFIX.$this->table_element."_extrafields (fk_object";
            foreach($this->array_options as $key => $value)
            {
            	$attributeKey = substr($key,8);   // Remove 'options_' prefix
                // Add field of attribut
            	if ($extrafields->attribute_type[$attributeKey] != 'separate') // Only for other type of separate
                	$sql.=",".$attributeKey;
            }
            $sql .= ") VALUES (".$this->id;
            foreach($this->array_options as $key => $value)
            {
            	$attributeKey = substr($key,8);   // Remove 'options_' prefix
                // Add field o fattribut
            	if($extrafields->attribute_type[$attributeKey] != 'separate') // Only for other type of separate)
            	{
	                if ($this->array_options[$key] != '')
	                {
	                    $sql.=",'".$this->db->escape($this->array_options[$key])."'";
	                }
	                else
	                {
	                    $sql.=",null";
	                }
            	}
            }
            $sql.=")";

            dol_syslog(get_class($this)."::insertExtraFields insert sql=".$sql);
            $resql = $this->db->query($sql);
            if (! $resql)
            {
                $this->error=$this->db->lasterror();
                dol_syslog(get_class($this)."::update ".$this->error,LOG_ERR);
                $this->db->rollback();
                return -1;
            }
            else
            {
                $this->db->commit();
                return 1;
            }
        }
        else return 0;
    }

   /**
     * Function to show lines of extrafields with output datas
     *
     * @param	object	$extrafields	Extrafield Object
     * @param	string	$mode			Show output (view) or input (edit) for extrafield
	 * @param	array	$params			Optionnal parameters
	 * @param	string	$keyprefix		Prefix string to add into name and id of field (can be used to avoid duplicate names)
     *
     * @return string
     */
    function showOptionals($extrafields, $mode='view', $params=0, $keyprefix='')
    {
		global $_POST, $conf;

		$out = '';

		if (count($extrafields->attribute_label) > 0)
		{
			$out .= "\n";
			$out .= '<!-- showOptionalsInput --> ';
			$out .= "\n";

			$e = 0;
			foreach($extrafields->attribute_label as $key=>$label)
			{
				if (is_array($params) && count($params)>0) {
					if (array_key_exists('colspan',$params)) {
						$colspan=$params['colspan'];
					}
				}else {
					$colspan='3';
				}
				switch($mode) {
					case "view":
						$value=$this->array_options["options_".$key];
						break;
					case "edit":
						$value=(isset($_POST["options_".$key])?$_POST["options_".$key]:$this->array_options["options_".$key]);
						break;
				}
				if ($extrafields->attribute_type[$key] == 'separate')
				{
					$out .= $extrafields->showSeparator($key);
				}
				else
				{
					$csstyle='';
					if (is_array($params) && count($params)>0) {
						if (array_key_exists('style',$params)) {
							$csstyle=$params['style'];
						}
					}
					if ( !empty($conf->global->MAIN_EXTRAFIELDS_USE_TWO_COLUMS) && ($e % 2) == 0)
					{
						$out .= '<tr '.$csstyle.'>';
						$colspan='0';
					}
					else
					{
						$out .= '<tr '.$csstyle.'>';
					}
					// Convert date into timestamp format
					if (in_array($extrafields->attribute_type[$key],array('date','datetime')))
					{
						$value = isset($_POST["options_".$key])?dol_mktime($_POST["options_".$key."hour"], $_POST["options_".$key."min"], 0, $_POST["options_".$key."month"], $_POST["options_".$key."day"], $_POST["options_".$key."year"]):$this->db->jdate($this->array_options['options_'.$key]);
					}

					if($extrafields->attribute_required[$key])
						$label = '<span class="fieldrequired">'.$label.'</span>';

					$out .= '<td>'.$label.'</td>';
					$out .='<td'.($colspan?' colspan="'.$colspan.'"':'').'>';

					switch($mode) {
					case "view":
						$out .= $extrafields->showOutputField($key,$value);
						break;
					case "edit":
						$out .= $extrafields->showInputField($key,$value,'',$keyprefix);
						break;
					}

					$out .= '</td>'."\n";

					if (! empty($conf->global->MAIN_EXTRAFIELDS_USE_TWO_COLUMS) && (($e % 2) == 1)) $out .= '</tr>';
					else $out .= '</tr>';
					$e++;
				}
			}
			$out .= "\n";
			$out .= '<!-- /showOptionalsInput --> ';
			$out .= '
				<script type="text/javascript">
				    jQuery(document).ready(function() {
				    	function showOptions(child_list, parent_list)
				    	{
				    		var val = $("select[name=\"options_"+parent_list+"\"]").val();
				    		var parentVal = parent_list + ":" + val;
							if(val > 0) {
					    		$("select[name=\""+child_list+"\"] option[parent]").hide();
					    		$("select[name=\""+child_list+"\"] option[parent=\""+parentVal+"\"]").show();
							} else {
								$("select[name=\""+child_list+"\"] option").show();
							}
				    	}
						function setListDependencies() {
					    	jQuery("select option[parent]").parent().each(function() {
					    		var child_list = $(this).attr("name");
								var parent = $(this).find("option[parent]:first").attr("parent");
								var infos = parent.split(":");
								var parent_list = infos[0];
								$("select[name=\"options_"+parent_list+"\"]").change(function() {
									showOptions(child_list, parent_list);
								});
					    	});
						}

						setListDependencies();
				    });
				</script>';
		}
		return $out;
	}


    /**
     *  Function to check if an object is used by others.
     *  Check is done into this->childtables. There is no check into llx_element_element.
     *
     *  @param	int		$id			Id of object
     *  @return	int					<0 if KO, 0 if not used, >0 if already used
     */
    function isObjectUsed($id)
    {
        // Check parameters
        if (! isset($this->childtables) || ! is_array($this->childtables) || count($this->childtables) == 0)
        {
            dol_print_error('Called isObjectUsed on a class with property this->childtables not defined');
            return -1;
        }

        // Test if child exists
        $haschild=0;
        foreach($this->childtables as $table)
        {
            // Check if third party can be deleted
            $nb=0;
            $sql = "SELECT COUNT(*) as nb from ".MAIN_DB_PREFIX.$table;
            $sql.= " WHERE ".$this->fk_element." = ".$id;
            $resql=$this->db->query($sql);
            if ($resql)
            {
                $obj=$this->db->fetch_object($resql);
                $haschild+=$obj->nb;
                //print 'Found into table '.$table;
                if ($haschild) break;    // We found at least on, we stop here
            }
            else
            {
                $this->error=$this->db->lasterror();
                dol_syslog(get_class($this)."::delete error -1 ".$this->error, LOG_ERR);
                return -1;
            }
        }
        if ($haschild > 0)
        {
            $this->error="ErrorRecordHasChildren";
            return $haschild;
        }
        else return 0;
    }

    /**
     *  Function to say how many lines object contains
     *
     *	@param	int		$predefined		-1=All, 0=Count free product/service only, 1=Count predefined product/service only, 2=Count predefined product, 3=Count predefined service
     *  @return	int						<0 if KO, 0 if no predefined products, nb of lines with predefined products if found
     */
    function hasProductsOrServices($predefined=-1)
    {
        $nb=0;

        foreach($this->lines as $key => $val)
        {
            $qualified=0;
            if ($predefined == -1) $qualified=1;
            if ($predefined == 1 && $val->fk_product > 0) $qualified=1;
            if ($predefined == 0 && $val->fk_product <= 0) $qualified=1;
            if ($predefined == 2 && $val->fk_product > 0 && $val->product_type==0) $qualified=1;
            if ($predefined == 3 && $val->fk_product > 0 && $val->product_type==1) $qualified=1;
            if ($qualified) $nb++;
        }
        dol_syslog(get_class($this).'::hasProductsOrServices we found '.$nb.' qualified lines of products/servcies');
        return $nb;
    }

    /**
     * Function that returns the total amount HT of discounts applied for all lines.
     *
     * @return 	float
     */
    function getTotalDiscount()
    {
    	$total_discount=0.00;

        $sql = "SELECT subprice as pu_ht, qty, remise_percent, total_ht";
        $sql.= " FROM ".MAIN_DB_PREFIX.$this->table_element."det";
        $sql.= " WHERE ".$this->fk_element." = ".$this->id;

        dol_syslog(get_class($this).'::getTotalDiscount sql='.$sql);
        $resql = $this->db->query($sql);
        if ($resql)
        {
        	$num=$this->db->num_rows($resql);
        	$i=0;
        	while ($i < $num)
        	{
            	$obj = $this->db->fetch_object($resql);

            	$pu_ht = $obj->pu_ht;
            	$qty= $obj->qty;
            	$discount_percent_line = $obj->remise_percent;
            	$total_ht = $obj->total_ht;

        		$total_discount_line = price2num(($pu_ht * $qty) - $total_ht, 'MT');
        		$total_discount += $total_discount_line;

        		$i++;
        	}
        }
        else dol_syslog(get_class($this).'::getTotalDiscount '.$this->db->lasterror(), LOG_ERR);

        //print $total_discount; exit;
        return price2num($total_discount);
    }

    /**
     *	Set extra parameters
     *
     *	@return	void
     */
    function setExtraParameters()
    {
    	$this->db->begin();

    	$extraparams = (! empty($this->extraparams) ? json_encode($this->extraparams) : null);

    	$sql = "UPDATE ".MAIN_DB_PREFIX.$this->table_element;
    	$sql.= " SET extraparams = ".(! empty($extraparams) ? "'".$this->db->escape($extraparams)."'" : "null");
    	$sql.= " WHERE rowid = ".$this->id;

    	dol_syslog(get_class($this)."::setExtraParameters sql=".$sql, LOG_DEBUG);
    	$resql = $this->db->query($sql);
    	if (! $resql)
    	{
    		$this->error=$this->db->lasterror();
    		dol_syslog(get_class($this)."::setExtraParameters ".$this->error, LOG_ERR);
    		$this->db->rollback();
    		return -1;
    	}
    	else
    	{
    		$this->db->commit();
    		return 1;
    	}
    }


    /**
     *  Return if a country is inside the EEC (European Economic Community)
     *
     *  @return     boolean		true = country inside EEC, false = country outside EEC
     */
    function isInEEC()
    {
        // List of all country codes that are in europe for european vat rules
        // List found on http://ec.europa.eu/taxation_customs/common/faq/faq_1179_en.htm#9
        $country_code_in_EEC=array(
    			'AT',	// Austria
    			'BE',	// Belgium
    			'BG',	// Bulgaria
    			'CY',	// Cyprus
    			'CZ',	// Czech republic
    			'DE',	// Germany
    			'DK',	// Danemark
    			'EE',	// Estonia
    			'ES',	// Spain
    			'FI',	// Finland
    			'FR',	// France
    			'GB',	// United Kingdom
    			'GR',	// Greece
    			'NL',	// Holland
    			'HU',	// Hungary
    			'IE',	// Ireland
    			'IM',	// Isle of Man - Included in UK
    			'IT',	// Italy
    			'LT',	// Lithuania
    			'LU',	// Luxembourg
    			'LV',	// Latvia
    			'MC',	// Monaco - Included in France
    			'MT',	// Malta
        //'NO',	// Norway
    			'PL',	// Poland
    			'PT',	// Portugal
    			'RO',	// Romania
    			'SE',	// Sweden
    			'SK',	// Slovakia
    			'SI',	// Slovenia
    			'UK',	// United Kingdom
        //'CH',	// Switzerland - No. Swizerland in not in EEC
        );
        //print "dd".$this->country_code;
        return in_array($this->country_code,$country_code_in_EEC);
    }


    // --------------------
    // TODO: All functions here must be redesigned and moved as they are not business functions but output functions
    // --------------------

    /* This is to show linked object block */

    /**
     *  Show linked object block
     *  TODO Move this into html.class.php
     *  But for the moment we don't know if it's possible as we keep a method available on overloaded objects.
     *
     *  @return	void
     */
    function showLinkedObjectBlock()
    {
        global $conf,$langs,$hookmanager;
        global $bc;

        $this->fetchObjectLinked();

        // Bypass the default method
        $hookmanager->initHooks(array('commonobject'));
        $parameters=array();
        $reshook=$hookmanager->executeHooks('showLinkedObjectBlock',$parameters,$this,$action);    // Note that $action and $object may have been modified by hook

        if (empty($reshook))
        {
        	$num = count($this->linkedObjects);

        	foreach($this->linkedObjects as $objecttype => $objects)
        	{
        		$tplpath = $element = $subelement = $objecttype;

        		if (preg_match('/^([^_]+)_([^_]+)/i',$objecttype,$regs))
        		{
        			$element = $regs[1];
        			$subelement = $regs[2];
        			$tplpath = $element.'/'.$subelement;
        		}

        		// To work with non standard path
        		if ($objecttype == 'facture')          {
        			$tplpath = 'compta/'.$element;
        			if (empty($conf->facture->enabled)) continue;	// Do not show if module disabled
        		}
        		else if ($objecttype == 'propal')           {
        			$tplpath = 'comm/'.$element;
        			if (empty($conf->propal->enabled)) continue;	// Do not show if module disabled
        		}
        		else if ($objecttype == 'shipping')         {
        			$tplpath = 'expedition';
        			if (empty($conf->expedition->enabled)) continue;	// Do not show if module disabled
        		}
        		else if ($objecttype == 'delivery')         {
        			$tplpath = 'livraison';
        		}
        		else if ($objecttype == 'invoice_supplier') {
        			$tplpath = 'fourn/facture';
        		}
        		else if ($objecttype == 'order_supplier')   {
        			$tplpath = 'fourn/commande';
        		}

        		global $linkedObjectBlock;
        		$linkedObjectBlock = $objects;

        		// Output template part (modules that overwrite templates must declare this into descriptor)
        		$dirtpls=array_merge($conf->modules_parts['tpl'],array('/'.$tplpath.'/tpl'));
        		foreach($dirtpls as $reldir)
        		{
        			$res=@include dol_buildpath($reldir.'/linkedobjectblock.tpl.php');
        			if ($res) break;
        		}
        	}

        	return $num;
        }
    }



    /* This is to show add lines */

    /**
     *	Show add free and predefined products/services form
     *
     *  @param	int		        $dateSelector       1=Show also date range input fields
     *  @param	Societe			$seller				Object thirdparty who sell
     *  @param	Societe			$buyer				Object thirdparty who buy
     *	@return	void
     */
	function formAddObjectLine($dateSelector,$seller,$buyer)
	{
		global $conf,$user,$langs,$object,$hookmanager;
		global $form,$bcnd,$var;

		//Line extrafield
		require_once DOL_DOCUMENT_ROOT.'/core/class/extrafields.class.php';
		$extrafieldsline = new ExtraFields($this->db);
		$extralabelslines=$extrafieldsline->fetch_name_optionals_label($this->table_element_line);

		// Output template part (modules that overwrite templates must declare this into descriptor)
        // Use global variables + $dateSelector + $seller and $buyer
		$dirtpls=array_merge($conf->modules_parts['tpl'],array('/core/tpl'));
		foreach($dirtpls as $reldir)
		{
			$tpl = dol_buildpath($reldir.'/objectline_create.tpl.php');
			if (empty($conf->file->strict_mode)) {
				$res=@include $tpl;
			} else {
				$res=include $tpl; // for debug
			}
		    if ($res) break;
		}
    }



    /* This is to show array of line of details */


	/**
	 *	Return HTML table for object lines
	 *	TODO Move this into an output class file (htmlline.class.php)
	 *	If lines are into a template, title must also be into a template
	 *	But for the moment we don't know if it'st possible as we keep a method available on overloaded objects.
	 *
	 *	@param	string		$action				Action code
	 *	@param  string		$seller            	Object of seller third party
	 *	@param  string  	$buyer             	Object of buyer third party
	 *	@param	string		$selected		   	Object line selected
	 *	@param  int	    	$dateSelector      	1=Show also date range input fields
	 *	@return	void
	 */
	function printObjectLines($action, $seller, $buyer, $selected=0, $dateSelector=0)
	{
		global $conf,$langs,$user,$object,$hookmanager;

		print '<tr class="liste_titre nodrag nodrop">';

		if (! empty($conf->global->MAIN_VIEW_LINE_NUMBER)) print '<td align="center" width="5">&nbsp;</td>';

		// Description
		print '<td>'.$langs->trans('Description').'</td>';

		// VAT
		print '<td align="right" width="50">'.$langs->trans('VAT').'</td>';

		// Price HT
		print '<td align="right" width="80">'.$langs->trans('PriceUHT').'</td>';

		if ($conf->global->MAIN_FEATURES_LEVEL > 1) print '<td align="right" width="80">&nbsp;</td>';

		// Qty
		print '<td align="right" width="50">'.$langs->trans('Qty').'</td>';

		// Reduction short
		print '<td align="right" width="50">'.$langs->trans('ReductionShort').'</td>';

		if (! empty($conf->margin->enabled) && empty($user->societe_id))
		{
			if ($conf->global->MARGIN_TYPE == "1")
				print '<td align="right" width="80">'.$langs->trans('BuyingPrice').'</td>';
			else
				print '<td align="right" width="80">'.$langs->trans('CostPrice').'</td>';

			if (! empty($conf->global->DISPLAY_MARGIN_RATES) && $user->rights->margins->liretous)
				print '<td align="right" width="50">'.$langs->trans('MarginRate').'</td>';
			if (! empty($conf->global->DISPLAY_MARK_RATES) && $user->rights->margins->liretous)
				print '<td align="right" width="50">'.$langs->trans('MarkRate').'</td>';
		}

		// Total HT
		print '<td align="right" width="50">'.$langs->trans('TotalHTShort').'</td>';

		print '<td></td>';  // No width to allow autodim

		print '<td width="10"></td>';

		print '<td width="10"></td>';

		print "</tr>\n";

		$num = count($this->lines);
		$var = true;
		$i	 = 0;

		//Line extrafield
		require_once DOL_DOCUMENT_ROOT.'/core/class/extrafields.class.php';
		$extrafieldsline = new ExtraFields($this->db);
		$extralabelslines=$extrafieldsline->fetch_name_optionals_label($this->table_element_line);

		foreach ($this->lines as $line)
		{
			//Line extrafield
			$line->fetch_optionals($line->id,$extralabelslines);

			$var=!$var;

			if (is_object($hookmanager) && (($line->product_type == 9 && ! empty($line->special_code)) || ! empty($line->fk_parent_line)))
			{
				if (empty($line->fk_parent_line))
				{
					$parameters = array('line'=>$line,'var'=>$var,'num'=>$num,'i'=>$i,'dateSelector'=>$dateSelector,'seller'=>$seller,'buyer'=>$buyer,'selected'=>$selected, 'extrafieldsline'=>$extrafieldsline);
					$reshook=$hookmanager->executeHooks('printObjectLine', $parameters, $this, $action);    // Note that $action and $object may have been modified by some hooks
				}
			}
			else
			{
				$this->printObjectLine($action,$line,$var,$num,$i,$dateSelector,$seller,$buyer,$selected,$extrafieldsline);
			}

			$i++;
		}
	}

	/**
	 *	Return HTML content of a detail line
	 *	TODO Move this into an output class file (htmlline.class.php)
	 *
	 *	@param	string		$action				GET/POST action
	 *	@param	array	    $line		       	Selected object line to output
	 *	@param  string	    $var               	Is it a an odd line (true)
	 *	@param  int		    $num               	Number of line (0)
	 *	@param  int		    $i					I
	 *	@param  int		    $dateSelector      	1=Show also date range input fields
	 *	@param  string	    $seller            	Object of seller third party
	 *	@param  string	    $buyer             	Object of buyer third party
	 *	@param	string		$selected		   	Object line selected
	 *  @param  object		$extrafieldsline	Object of extrafield line attribute
	 *	@return	void
	 */
	function printObjectLine($action,$line,$var,$num,$i,$dateSelector,$seller,$buyer,$selected=0,$extrafieldsline=0)
	{
		global $conf,$langs,$user,$object,$hookmanager;
		global $form,$bc,$bcdd;

		$element=$this->element;

		$text=''; $description=''; $type=0;

		// Show product and description
		$type=(! empty($line->product_type)?$line->product_type:$line->fk_product_type);
		// Try to enhance type detection using date_start and date_end for free lines where type was not saved.
		if (! empty($line->date_start)) $type=1; // deprecated
		if (! empty($line->date_end)) $type=1; // deprecated

		// Ligne en mode visu
		if ($action != 'editline' || $selected != $line->id)
		{
			// Product
			if ($line->fk_product > 0)
			{
				$product_static = new Product($this->db);

				$product_static->type=$line->fk_product_type;
				$product_static->id=$line->fk_product;
				$product_static->ref=$line->ref;
				$text=$product_static->getNomUrl(1);

				// Define output language and label
				if (! empty($conf->global->MAIN_MULTILANGS))
				{
					if (! is_object($this->thirdparty))
					{
						dol_print_error('','Error: Method printObjectLine was called on an object and object->fetch_thirdparty was not done before');
						return;
					}

					$prod = new Product($this->db);
					$prod->fetch($line->fk_product);

					$outputlangs = $langs;
					$newlang='';
					if (empty($newlang) && GETPOST('lang_id')) $newlang=GETPOST('lang_id');
					if (! empty($conf->global->PRODUIT_TEXTS_IN_THIRDPARTY_LANGUAGE) && empty($newlang)) $newlang=$this->thirdparty->default_lang;		// For language to language of customer
					if (! empty($newlang))
					{
						$outputlangs = new Translate("",$conf);
						$outputlangs->setDefaultLang($newlang);
					}

					$label = (! empty($prod->multilangs[$outputlangs->defaultlang]["label"])) ? $prod->multilangs[$outputlangs->defaultlang]["label"] : $line->product_label;
				}
				else
				{
					$label = $line->product_label;
				}

				$text.= ' - '.(! empty($line->label)?$line->label:$label);
				$description=(! empty($conf->global->PRODUIT_DESC_IN_FORM)?'':dol_htmlentitiesbr($line->description));
			}

			// Output template part (modules that overwrite templates must declare this into descriptor)
			// Use global variables + $dateSelector + $seller and $buyer
			$dirtpls=array_merge($conf->modules_parts['tpl'],array('/core/tpl'));
			foreach($dirtpls as $reldir)
			{
				$tpl = dol_buildpath($reldir.'/objectline_view.tpl.php');
				if (empty($conf->file->strict_mode)) {
					$res=@include $tpl;
				} else {
					$res=include $tpl; // for debug
				}
				if ($res) break;
			}
		}

		// Ligne en mode update
		if ($this->statut == 0 && $action == 'editline' && $selected == $line->id)
		{
			$label = (! empty($line->label) ? $line->label : (($line->fk_product > 0) ? $line->product_label : ''));
			if (! empty($conf->global->MAIN_HTML5_PLACEHOLDER)) $placeholder=' placeholder="'.$langs->trans("Label").'"';
			else $placeholder=' title="'.$langs->trans("Label").'"';

			$pu_ttc = price2num($line->subprice * (1 + ($line->tva_tx/100)), 'MU');

			// Output template part (modules that overwrite templates must declare this into descriptor)
			// Use global variables + $dateSelector + $seller and $buyer
			$dirtpls=array_merge($conf->modules_parts['tpl'],array('/core/tpl'));
			foreach($dirtpls as $reldir)
			{
				$tpl = dol_buildpath($reldir.'/objectline_edit.tpl.php');
				if (empty($conf->file->strict_mode)) {
					$res=@include $tpl;
				} else {
					$res=include $tpl; // for debug
				}
				if ($res) break;
			}
		}
	}


    /* This is to show array of line of details of source object */


    /**
     * 	Return HTML table table of source object lines
     *  TODO Move this and previous function into output html class file (htmlline.class.php).
     *  If lines are into a template, title must also be into a template
     *  But for the moment we don't know if it's possible as we keep a method available on overloaded objects.
     *
     *  @return	void
     */
    function printOriginLinesList()
    {
        global $langs, $hookmanager;

        print '<tr class="liste_titre">';
        print '<td>'.$langs->trans('Ref').'</td>';
        print '<td>'.$langs->trans('Description').'</td>';
        print '<td align="right">'.$langs->trans('VAT').'</td>';
        print '<td align="right">'.$langs->trans('PriceUHT').'</td>';
        print '<td align="right">'.$langs->trans('Qty').'</td>';
        print '<td align="right">'.$langs->trans('ReductionShort').'</td></tr>';

        $num = count($this->lines);
        $var = true;
        $i	 = 0;

        foreach ($this->lines as $line)
        {
            $var=!$var;

            if (is_object($hookmanager) && (($line->product_type == 9 && ! empty($line->special_code)) || ! empty($line->fk_parent_line)))
            {
                if (empty($line->fk_parent_line))
                {
                    $parameters=array('line'=>$line,'var'=>$var,'i'=>$i);
                    $action='';
                    $reshook=$hookmanager->executeHooks('printOriginObjectLine',$parameters,$this,$action);    // Note that $action and $object may have been modified by some hooks
                }
            }
            else
            {
                $this->printOriginLine($line,$var);
            }

            $i++;
        }
    }

    /**
     * 	Return HTML with a line of table array of source object lines
     *  TODO Move this and previous function into output html class file (htmlline.class.php).
     *  If lines are into a template, title must also be into a template
     *  But for the moment we don't know if it's possible as we keep a method available on overloaded objects.
     *
     * 	@param	array	$line		Line
     * 	@param	string	$var		Var
     * 	@return	void
     */
    function printOriginLine($line,$var)
    {
        global $conf,$langs,$bc;

        //var_dump($line);
		if (!empty($line->date_start))
		{
			$date_start=$line->date_start;
		}
		else
		{
			$date_start=$line->date_debut_prevue;
			if ($line->date_debut_reel) $date_start=$line->date_debut_reel;
		}
		if (!empty($line->date_end))
		{
			$date_end=$line->date_end;
		}
		else
		{
			$date_end=$line->date_fin_prevue;
			if ($line->date_fin_reel) $date_end=$line->date_fin_reel;
		}

        $this->tpl['label'] = '';
        if (! empty($line->fk_parent_line)) $this->tpl['label'].= img_picto('', 'rightarrow');

        if (($line->info_bits & 2) == 2)  // TODO Not sure this is used for source object
        {
            $discount=new DiscountAbsolute($this->db);
            $discount->fk_soc = $this->socid;
            $this->tpl['label'].= $discount->getNomUrl(0,'discount');
        }
        else if (! empty($line->fk_product))
        {
            $productstatic = new Product($this->db);
            $productstatic->id = $line->fk_product;
            $productstatic->ref = $line->ref;
            $productstatic->type = $line->fk_product_type;
            $this->tpl['label'].= $productstatic->getNomUrl(1);
            $this->tpl['label'].= ' - '.(! empty($line->label)?$line->label:$line->product_label);
            // Dates
            if ($line->product_type == 1 && ($date_start || $date_end))
            {
                $this->tpl['label'].= get_date_range($date_start,$date_end);
            }
        }
        else
        {
            $this->tpl['label'].= ($line->product_type == -1 ? '&nbsp;' : ($line->product_type == 1 ? img_object($langs->trans(''),'service') : img_object($langs->trans(''),'product')));
            if (!empty($line->desc)) {
            	$this->tpl['label'].=$line->desc;
            }else {
            	$this->tpl['label'].= ($line->label ? '&nbsp;'.$line->label : '');
            }
            // Dates
            if ($line->product_type == 1 && ($date_start || $date_end))
            {
                $this->tpl['label'].= get_date_range($date_start,$date_end);
            }
        }

        if (! empty($line->desc))
        {
            if ($line->desc == '(CREDIT_NOTE)')  // TODO Not sure this is used for source object
            {
                $discount=new DiscountAbsolute($this->db);
                $discount->fetch($line->fk_remise_except);
                $this->tpl['description'] = $langs->transnoentities("DiscountFromCreditNote",$discount->getNomUrl(0));
            }
            elseif ($line->desc == '(DEPOSIT)')  // TODO Not sure this is used for source object
            {
                $discount=new DiscountAbsolute($this->db);
                $discount->fetch($line->fk_remise_except);
                $this->tpl['description'] = $langs->transnoentities("DiscountFromDeposit",$discount->getNomUrl(0));
            }
            else
            {
                $this->tpl['description'] = dol_trunc($line->desc,60);
            }
        }
        else
        {
            $this->tpl['description'] = '&nbsp;';
        }

        $this->tpl['vat_rate'] = vatrate($line->tva_tx, true);
        $this->tpl['price'] = price($line->subprice);
        $this->tpl['qty'] = (($line->info_bits & 2) != 2) ? $line->qty : '&nbsp;';
        $this->tpl['remise_percent'] = (($line->info_bits & 2) != 2) ? vatrate($line->remise_percent, true) : '&nbsp;';

        // Output template part (modules that overwrite templates must declare this into descriptor)
        // Use global variables + $dateSelector + $seller and $buyer
        $dirtpls=array_merge($conf->modules_parts['tpl'],array('/core/tpl'));
        foreach($dirtpls as $reldir)
        {
            $tpl = dol_buildpath($reldir.'/originproductline.tpl.php');
            if (empty($conf->file->strict_mode)) {
            	$res=@include $tpl;
            } else {
            	$res=include $tpl; // for debug
            }
            if ($res) break;
        }
    }


	/**
	 *	get Margin info
	 *
	 * 	@param 	string 	$force_price	True of not
	 * 	@return mixed					Array with info
	 */
	function getMarginInfos($force_price=false)
	{
		global $conf;
		require_once DOL_DOCUMENT_ROOT.'/fourn/class/fournisseur.product.class.php';

		$marginInfos = array(
				'pa_products' => 0,
				'pv_products' => 0,
				'margin_on_products' => 0,
				'margin_rate_products' => '',
				'mark_rate_products' => '',
				'pa_services' => 0,
				'pv_services' => 0,
				'margin_on_services' => 0,
				'margin_rate_services' => '',
				'mark_rate_services' => '',
				'pa_total' => 0,
				'pv_total' => 0,
				'total_margin' => 0,
				'total_margin_rate' => '',
				'total_mark_rate' => ''
		);

		foreach($this->lines as $line) {
			if (empty($line->pa_ht) && isset($line->fk_fournprice) && !$force_price) {
				$product = new ProductFournisseur($this->db);
				if ($product->fetch_product_fournisseur_price($line->fk_fournprice))
					$line->pa_ht = $product->fourn_unitprice * (1 - $product->fourn_remise_percent / 100);
				if (isset($conf->global->MARGIN_TYPE) && $conf->global->MARGIN_TYPE == "2" && $product->fourn_unitcharges > 0)
					$line->pa_ht += $product->fourn_unitcharges;
			}
			// si prix d'achat non renseigné et devrait l'être, alors prix achat = prix vente
			if ((!isset($line->pa_ht) || $line->pa_ht == 0) && $line->subprice > 0 && (isset($conf->global->ForceBuyingPriceIfNull) && $conf->global->ForceBuyingPriceIfNull == 1)) {
				$line->pa_ht = $line->subprice * (1 - ($line->remise_percent / 100));
			}

			// calcul des marges
			if (isset($line->fk_remise_except) && isset($conf->global->MARGIN_METHODE_FOR_DISCOUNT)) {    // remise
			    $pa = $line->qty * $line->pa_ht;
			    $pv = $line->qty * $line->subprice * (1 - $line->remise_percent / 100);
				if ($conf->global->MARGIN_METHODE_FOR_DISCOUNT == '1') { // remise globale considérée comme produit
					$marginInfos['pa_products'] += $pa;
					$marginInfos['pv_products'] += $pv;
					$marginInfos['pa_total'] +=  $pa;
					$marginInfos['pv_total'] +=  $pv;
					// if credit note, margin = -1 * (abs(selling_price) - buying_price)
					if ($pv < 0)
						$marginInfos['margin_on_products'] += -1 * (abs($pv) - $pa);
					else
						$marginInfos['margin_on_products'] += $pv - $pa;
				}
				elseif ($conf->global->MARGIN_METHODE_FOR_DISCOUNT == '2') { // remise globale considérée comme service
					$marginInfos['pa_services'] += $pa;
					$marginInfos['pv_services'] += $pv;
					$marginInfos['pa_total'] +=  $pa;
					$marginInfos['pv_total'] +=  $pv;
					// if credit note, margin = -1 * (abs(selling_price) - buying_price)
					if ($pv < 0)
						$marginInfos['margin_on_services'] += -1 * (abs($pv) - $pa);
					else
						$marginInfos['margin_on_services'] += $pv - $pa;
				}
				elseif ($conf->global->MARGIN_METHODE_FOR_DISCOUNT == '3') { // remise globale prise en compte uniqt sur total
					$marginInfos['pa_total'] += $pa;
					$marginInfos['pv_total'] += $pv;
				}
			}
			else {
				$type=$line->product_type?$line->product_type:$line->fk_product_type;
				if ($type == 0) {  // product
				    $pa = $line->qty * $line->pa_ht;
				    $pv = $line->qty * $line->subprice * (1 - $line->remise_percent / 100);
					$marginInfos['pa_products'] += $pa;
					$marginInfos['pv_products'] += $pv;
					$marginInfos['pa_total'] +=  $pa;
					$marginInfos['pv_total'] +=  $pv;
					// if credit note, margin = -1 * (abs(selling_price) - buying_price)
					if ($pv < 0)
						$marginInfos['margin_on_products'] += -1 * (abs($pv) - $pa);
					else
						$marginInfos['margin_on_products'] += $pv - $pa;
				}
				elseif ($type == 1) {  // service
				    $pa = $line->qty * $line->pa_ht;
				    $pv = $line->qty * $line->subprice * (1 - $line->remise_percent / 100);
					$marginInfos['pa_services'] += $pa;
					$marginInfos['pv_services'] += $pv;
					$marginInfos['pa_total'] +=  $pa;
					$marginInfos['pv_total'] +=  $pv;
					// if credit note, margin = -1 * (abs(selling_price) - buying_price)
					if ($pv < 0)
						$marginInfos['margin_on_services'] += -1 * (abs($pv) - $pa);
					else
						$marginInfos['margin_on_services'] += $pv - $pa;
				}
			}
		}
		if ($marginInfos['pa_products'] > 0)
			$marginInfos['margin_rate_products'] = 100 * $marginInfos['margin_on_products'] / $marginInfos['pa_products'];
		if ($marginInfos['pv_products'] > 0)
			$marginInfos['mark_rate_products'] = 100 * $marginInfos['margin_on_products'] / $marginInfos['pv_products'];

		if ($marginInfos['pa_services'] > 0)
			$marginInfos['margin_rate_services'] = 100 * $marginInfos['margin_on_services'] / $marginInfos['pa_services'];
		if ($marginInfos['pv_services'] > 0)
			$marginInfos['mark_rate_services'] = 100 * $marginInfos['margin_on_services'] / $marginInfos['pv_services'];

		// if credit note, margin = -1 * (abs(selling_price) - buying_price)
		if ($marginInfos['pv_total'] < 0)
			$marginInfos['total_margin'] = -1 * (abs($marginInfos['pv_total']) - $marginInfos['pa_total']);
		else
			$marginInfos['total_margin'] = $marginInfos['pv_total'] - $marginInfos['pa_total'];
		if ($marginInfos['pa_total'] > 0)
			$marginInfos['total_margin_rate'] = 100 * $marginInfos['total_margin'] / $marginInfos['pa_total'];
		if ($marginInfos['pv_total'] > 0)
			$marginInfos['total_mark_rate'] = 100 * $marginInfos['total_margin'] / $marginInfos['pv_total'];

		return $marginInfos;
	}

	/**
	 * Show the array with all margin infos
	 *
	 * @param 	string 	$force_price	Force price
	 * @return	void
	 */
	function displayMarginInfos($force_price=false)
	{
		global $langs, $conf, $user;

    	if (! empty($user->societe_id)) return;

    	if (! $user->rights->margins->liretous) return;

        $rounding = min($conf->global->MAIN_MAX_DECIMALS_UNIT,$conf->global->MAIN_MAX_DECIMALS_TOT);

		$marginInfo = $this->getMarginInfos($force_price);

		print '<table class="nobordernopadding" width="100%">';

		print '<tr class="liste_titre">';
		print '<td width="30%">'.$langs->trans('Margins').'</td>';
		print '<td width="20%" align="right">'.$langs->trans('SellingPrice').'</td>';
		if ($conf->global->MARGIN_TYPE == "1")
			print '<td width="20%" align="right">'.$langs->trans('BuyingPrice').'</td>';
		else
			print '<td width="20%" align="right">'.$langs->trans('CostPrice').'</td>';
		print '<td width="20%" align="right">'.$langs->trans('Margin').'</td>';
		if (! empty($conf->global->DISPLAY_MARGIN_RATES))
			print '<td align="right">'.$langs->trans('MarginRate').'</td>';
		if (! empty($conf->global->DISPLAY_MARK_RATES))
			print '<td align="right">'.$langs->trans('MarkRate').'</td>';
		print '</tr>';

		if (! empty($conf->product->enabled))
		{
			//if ($marginInfo['margin_on_products'] != 0 && $marginInfo['margin_on_services'] != 0) {
			print '<tr class="impair">';
			print '<td>'.$langs->trans('MarginOnProducts').'</td>';
			print '<td align="right">'.price($marginInfo['pv_products'], null, null, null, null, $rounding).'</td>';
			print '<td align="right">'.price($marginInfo['pa_products'], null, null, null, null, $rounding).'</td>';
			print '<td align="right">'.price($marginInfo['margin_on_products'], null, null, null, null, $rounding).'</td>';
			if (! empty($conf->global->DISPLAY_MARGIN_RATES))
				print '<td align="right">'.(($marginInfo['margin_rate_products'] == '')?'':price($marginInfo['margin_rate_products'], null, null, null, null, $rounding).'%').'</td>';
			if (! empty($conf->global->DISPLAY_MARK_RATES))
				print '<td align="right">'.(($marginInfo['mark_rate_products'] == '')?'':price($marginInfo['mark_rate_products'], null, null, null, null, $rounding).'%').'</td>';
			print '</tr>';
		}

		if (! empty($conf->service->enabled))
		{
			print '<tr class="pair">';
			print '<td>'.$langs->trans('MarginOnServices').'</td>';
			print '<td align="right">'.price($marginInfo['pv_services'], null, null, null, null, $rounding).'</td>';
			print '<td align="right">'.price($marginInfo['pa_services'], null, null, null, null, $rounding).'</td>';
			print '<td align="right">'.price($marginInfo['margin_on_services'], null, null, null, null, $rounding).'</td>';
			if (! empty($conf->global->DISPLAY_MARGIN_RATES))
				print '<td align="right">'.(($marginInfo['margin_rate_services'] == '')?'':price($marginInfo['margin_rate_services'], null, null, null, null, $rounding).'%').'</td>';
			if (! empty($conf->global->DISPLAY_MARK_RATES))
				print '<td align="right">'.(($marginInfo['mark_rate_services'] == '')?'':price($marginInfo['mark_rate_services'], null, null, null, null, $rounding).'%').'</td>';
			print '</tr>';
		}

		if (! empty($conf->product->enabled) && ! empty($conf->service->enabled))
		{
			print '<tr class="impair">';
			print '<td>'.$langs->trans('TotalMargin').'</td>';
			print '<td align="right">'.price($marginInfo['pv_total'], null, null, null, null, $rounding).'</td>';
			print '<td align="right">'.price($marginInfo['pa_total'], null, null, null, null, $rounding).'</td>';
			print '<td align="right">'.price($marginInfo['total_margin'], null, null, null, null, $rounding).'</td>';
			if (! empty($conf->global->DISPLAY_MARGIN_RATES))
				print '<td align="right">'.(($marginInfo['total_margin_rate'] == '')?'':price($marginInfo['total_margin_rate'], null, null, null, null, $rounding).'%').'</td>';
			if (! empty($conf->global->DISPLAY_MARK_RATES))
				print '<td align="right">'.(($marginInfo['total_mark_rate'] == '')?'':price($marginInfo['total_mark_rate'], null, null, null, null, $rounding).'%').'</td>';
			print '</tr>';
		}
		print '</table>';
	}


	/**
	 *	Add resources to the current object : add entry into llx_element_resources
	 *Need $this->element & $this->id
	 *
	 *	@param		int		$resource_id		Resource id
	 *	@param		string	$resource_element	Resource element
	 *	@param		int		$busy				Busy or not
	 *	@param		int		$mandatory			Mandatory or not
	 *	@return		int							<=0 if KO, >0 if OK
	 */
	function add_element_resource($resource_id,$resource_element,$busy=0,$mandatory=0)
	{
		$this->db->begin();

		$sql = "INSERT INTO ".MAIN_DB_PREFIX."element_resources (";
		$sql.= "resource_id";
		$sql.= ", resource_type";
		$sql.= ", element_id";
		$sql.= ", element_type";
		$sql.= ", busy";
		$sql.= ", mandatory";
		$sql.= ") VALUES (";
		$sql.= $resource_id;
		$sql.= ", '".$resource_element."'";
		$sql.= ", '".$this->id."'";
		$sql.= ", '".$this->element."'";
		$sql.= ", '".$busy."'";
		$sql.= ", '".$mandatory."'";
		$sql.= ")";

		dol_syslog(get_class($this)."::add_element_resource sql=".$sql, LOG_DEBUG);
		if ($this->db->query($sql))
		{
			$this->db->commit();
			return 1;
		}
		else
		{
			$this->error=$this->db->lasterror();
			$this->db->rollback();
			return  0;
		}
	}

	/**
	 *    Delete a link to resource line
	 *
	 *    @param	int		$rowid			Id of resource line to delete
	 *    @param	int		$element		element name (for trigger) TODO: use $this->element into commonobject class
	 *    @param	int		$notrigger		Disable all triggers
	 *    @return   int						>0 if OK, <0 if KO
	 */
	function delete_resource($rowid, $element, $notrigger=0)
	{
	    global $user,$langs,$conf;

	    $error=0;

	    $sql = "DELETE FROM ".MAIN_DB_PREFIX."element_resources";
	    $sql.= " WHERE rowid =".$rowid;

	    dol_syslog(get_class($this)."::delete_resource sql=".$sql);
	    if ($this->db->query($sql))
	    {
	        if (! $notrigger)
	        {
	            // Call triggers
	            include_once DOL_DOCUMENT_ROOT . '/core/class/interfaces.class.php';
	            $interface=new Interfaces($this->db);
	            $result=$interface->run_triggers(strtoupper($element).'_DELETE_RESOURCE',$this,$user,$langs,$conf);
	            if ($result < 0) {
	                $error++; $this->errors=$interface->errors;
	            }
	            // End call triggers
	        }

	        return 1;
	    }
	    else
	    {
	        $this->error=$this->db->lasterror();
	        dol_syslog(get_class($this)."::delete_resource error=".$this->error, LOG_ERR);
	        return -1;
	    }
	}


	/**
	 * Overwrite magic function to solve problem of cloning object that are kept as references
	 *
	 * @return void
	 */
	function __clone()
    {
        // Force a copy of this->lines, otherwise it will point to same object.
        if (isset($this->lines) && is_array($this->lines))
        {
        	$nboflines=count($this->lines);
        	for($i=0; $i < $nboflines; $i++)
        	{
            	$this->lines[$i] = dol_clone($this->lines[$i]);
        	}
        }
    }

}<|MERGE_RESOLUTION|>--- conflicted
+++ resolved
@@ -607,14 +607,9 @@
     {
         global $conf;
 
-<<<<<<< HEAD
         if (empty($this->socid) && empty($this->fk_soc)) return 0;
-=======
-        if (empty($this->socid)) return 0;
-        
-        if (!class_exists('Societe'))
+
 	    require_once DOL_DOCUMENT_ROOT.'/societe/class/societe.class.php';
->>>>>>> 606a3f99
 
         $thirdparty = new Societe($this->db);
         $result=$thirdparty->fetch(isset($this->socid)?$this->socid:$this->fk_soc);
