<?php
/* Copyright (C) 2006-2015 Laurent Destailleur  <eldy@users.sourceforge.net>
 * Copyright (C) 2005-2013 Regis Houssin        <regis.houssin@inodbox.com>
 * Copyright (C) 2010-2015 Juanjo Menent        <jmenent@2byte.es>
 * Copyright (C) 2012-2013 Christophe Battarel  <christophe.battarel@altairis.fr>
 * Copyright (C) 2011-2019 Philippe Grand       <philippe.grand@atoo-net.com>
 * Copyright (C) 2012-2015 Marcos García        <marcosgdf@gmail.com>
 * Copyright (C) 2012-2015 Raphaël Doursenaud   <rdoursenaud@gpcsolutions.fr>
 * Copyright (C) 2012      Cedric Salvador      <csalvador@gpcsolutions.fr>
 * Copyright (C) 2015      Alexandre Spangaro   <aspangaro@open-dsi.fr>
 * Copyright (C) 2016      Bahfir abbes         <dolipar@dolipar.org>
 * Copyright (C) 2017      ATM Consulting       <support@atm-consulting.fr>
 * Copyright (C) 2017-2019 Nicolas ZABOURI      <info@inovea-conseil.com>
 * Copyright (C) 2017      Rui Strecht		    <rui.strecht@aliartalentos.com>
 * Copyright (C) 2018-2019 Frédéric France      <frederic.france@netlogic.fr>
 * Copyright (C) 2018      Josep Lluís Amador   <joseplluis@lliuretic.cat>
 *
 * This program is free software; you can redistribute it and/or modify
 * it under the terms of the GNU General Public License as published by
 * the Free Software Foundation; either version 3 of the License, or
 * (at your option) any later version.
 *
 * This program is distributed in the hope that it will be useful,
 * but WITHOUT ANY WARRANTY; without even the implied warranty of
 * MERCHANTABILITY or FITNESS FOR A PARTICULAR PURPOSE.  See the
 * GNU General Public License for more details.
 *
 * You should have received a copy of the GNU General Public License
 * along with this program. If not, see <https://www.gnu.org/licenses/>.
 */

/**
 *	\file       htdocs/core/class/commonobject.class.php
 *	\ingroup    core
 *	\brief      File of parent class of all other business classes (invoices, contracts, proposals, orders, ...)
 */


/**
 *	Parent class of all other business classes (invoices, contracts, proposals, orders, ...)
 */
abstract class CommonObject
{
	/**
	 * @var DoliDb		Database handler (result of a new DoliDB)
	 */
	public $db;

	/**
	 * @var int The object identifier
	 */
	public $id;

	/**
	 * @var string 		Error string
	 * @see             $errors
	 */
	public $error;

	/**
	 * @var string[]	Array of error strings
	 */
	public $errors = array();

	/**
	 * @var string ID to identify managed object
	 */
	public $element;

	/**
	 * @var string Name of table without prefix where object is stored
	 */
	public $table_element;

	/**
	 * @var string    Name of subtable line
	 */
	public $table_element_line = '';

	/**
	 * @var string		Key value used to track if data is coming from import wizard
	 */
	public $import_key;

	/**
	 * @var mixed		Contains data to manage extrafields
	 */
	public $array_options = array();

	/**
	 * @var int[][]		Array of linked objects ids. Loaded by ->fetchObjectLinked
	 */
	public $linkedObjectsIds;

	/**
	 * @var mixed		Array of linked objects. Loaded by ->fetchObjectLinked
	 */
	public $linkedObjects;

	/**
	 * @var Object      To store a cloned copy of object before to edit it and keep track of old properties
	 */
	public $oldcopy;

	/**
	 * @var string		Column name of the ref field.
	 */
	protected $table_ref_field = '';



	// Following vars are used by some objects only. We keep this property here in CommonObject to be able to provide common method using them.

	/**
	 * @var array<string,mixed>		Can be used to pass information when only object is provided to method
	 */
	public $context = array();

	/**
	 * @var string		Contains canvas name if record is an alternative canvas record
	 */
	public $canvas;

	/**
	 * @var Project The related project
	 * @see fetch_projet()
	 */
	public $project;

	/**
	 * @var int The related project ID
	 * @see setProject(), project
	 */
	public $fk_project;

	/**
	 * @deprecated
	 * @see project
	 */
	public $projet;

	/**
	 * @var Contact a related contact
	 * @see fetch_contact()
	 */
	public $contact;

	/**
	 * @var int The related contact ID
	 * @see fetch_contact()
	 */
	public $contact_id;

	/**
	 * @var Societe A related thirdparty
	 * @see fetch_thirdparty()
	 */
	public $thirdparty;

	/**
	 * @var User A related user
	 * @see fetch_user()
	 */
	public $user;

	/**
	 * @var string 	The type of originating object ('commande', 'facture', ...)
	 * @see fetch_origin()
	 */
	public $origin;

	/**
	 * @var int 	The id of originating object
	 * @see fetch_origin()
	 */
	public $origin_id;

	/**
	 * @var string The object's reference
	 */
	public $ref;

	/**
	 * @var string The object's previous reference
	 */
	public $ref_previous;

	/**
	 * @var string The object's next reference
	 */
	public $ref_next;

	/**
	 * @var string An external reference for the object
	 */
	public $ref_ext;

	/**
	 * @var int The object's status
	 * @see setStatut()
	 */
	public $statut;

	/**
	 * @var string
	 * @see getFullAddress()
	 */
	public $country;

	/**
	 * @var int
	 * @see getFullAddress(), country
	 */
	public $country_id;

	/**
	 * @var string
	 * @see getFullAddress(), isInEEC(), country
	 */
    public $country_code;

    /**
	 * @var string
	 * @see getFullAddress()
	 */
	public $state;

	/**
	 * @var int
	 * @see getFullAddress(), state
	 */
	public $state_id;

	/**
	 * @var string
	 * @see getFullAddress(), state
	 */
    public $state_code;

    /**
	 * @var string
	 * @see getFullAddress(), region
	 */
	public $region;

	/**
	 * @var string
	 * @see getFullAddress(), region
	 */
    public $region_code;

	/**
	 * @var int
	 * @see fetch_barcode()
	 */
	public $barcode_type;

	/**
	 * @var string
	 * @see fetch_barcode(), barcode_type
	 */
	public $barcode_type_code;

	/**
	 * @var string
	 * @see fetch_barcode(), barcode_type
	 */
	public $barcode_type_label;

	/**
	 * @var string
	 * @see fetch_barcode(), barcode_type
	 */
	public $barcode_type_coder;

	/**
	 * @var int Payment method ID (cheque, cash, ...)
	 * @see setPaymentMethods()
	 */
	public $mode_reglement_id;

	/**
	 * @var int Payment terms ID
	 * @see setPaymentTerms()
	 */
	public $cond_reglement_id;

    /**
     * @var int Transport mode ID (For module intracomm report)
     * @see setTransportMode()
     */
    public $transport_mode_id;

	/**
	 * @var int Payment terms ID
	 * @deprecated Kept for compatibility
	 * @see cond_reglement_id;
	 */
	public $cond_reglement;

	/**
	 * @var int Delivery address ID
	 * @see setDeliveryAddress()
	 * @deprecated
	 */
	public $fk_delivery_address;

	/**
	 * @var int Shipping method ID
	 * @see setShippingMethod()
	 */
	public $shipping_method_id;

	/**
	 * @var string
	 * @see SetDocModel()
	 */
	public $modelpdf;

	/**
	 * @var string
	 * Contains relative path of last generated main file
	 */
	public $last_main_doc;

	/**
	 * @var int Bank account ID
	 * @see SetBankAccount()
	 */
	public $fk_account;

	/**
	 * @var string Public note
	 * @see update_note()
	 */
	public $note_public;

	/**
	 * @var string Private note
	 * @see update_note()
	 */
	public $note_private;

	/**
	 * @deprecated
	 * @see $note_public
	 */
	public $note;

	/**
	 * @var float Total amount before taxes
	 * @see update_price()
	 */
	public $total_ht;

	/**
	 * @var float Total VAT amount
	 * @see update_price()
	 */
	public $total_tva;

	/**
	 * @var float Total local tax 1 amount
	 * @see update_price()
	 */
	public $total_localtax1;

	/**
	 * @var float Total local tax 2 amount
	 * @see update_price()
	 */
	public $total_localtax2;

	/**
	 * @var float Total amount with taxes
	 * @see update_price()
	 */
	public $total_ttc;

	/**
	 * @var CommonObjectLine[]
	 */
	public $lines;

	/**
	 * @var mixed		Contains comments
	 * @see fetchComments()
	 */
	public $comments = array();

	/**
	 * @var int
	 * @see setIncoterms()
	 */
	public $fk_incoterms;

	/**
	 * @var string
	 * @see SetIncoterms()
	 */
	public $label_incoterms;

	/**
	 * @var string
	 * @see display_incoterms()
	 */
	public $location_incoterms;

	/**
	 * @var string The name
	 */
	public $name;

    /**
     * @var string The lastname
     */
	public $lastname;

    /**
     * @var string The firstname
     */
	public $firstname;

    /**
     * @var string The civility code, not an integer
     */
	public $civility_id;

	// Dates
	/**
     * @var integer|string date_creation
     */
	public $date_creation;

	/**
	 * @var integer|string $date_validation;
	 */
	public $date_validation; // Date validation

	/**
	 * @var integer|string $date_modification;
	 */
	public $date_modification; // Date last change (tms field)

	public $next_prev_filter;



	// No constructor as it is an abstract class

	/**
	 * Check an object id/ref exists
	 * If you don't need/want to instantiate object and just need to know if object exists, use this method instead of fetch
	 *
	 *  @param	string	$element   	String of element ('product', 'facture', ...)
	 *  @param	int		$id      	Id of object
	 *  @param  string	$ref     	Ref of object to check
	 *  @param	string	$ref_ext	Ref ext of object to check
	 *  @return int     			<0 if KO, 0 if OK but not found, >0 if OK and exists
	 */
	public static function isExistingObject($element, $id, $ref = '', $ref_ext = '')
	{
		global $db, $conf;

		$sql = "SELECT rowid, ref, ref_ext";
		$sql .= " FROM ".MAIN_DB_PREFIX.$element;
		$sql .= " WHERE entity IN (".getEntity($element).")";

		if ($id > 0) $sql .= " AND rowid = ".$db->escape($id);
		elseif ($ref) $sql .= " AND ref = '".$db->escape($ref)."'";
		elseif ($ref_ext) $sql .= " AND ref_ext = '".$db->escape($ref_ext)."'";
		else {
			$error = 'ErrorWrongParameters';
			dol_print_error(get_class()."::isExistingObject ".$error, LOG_ERR);
			return -1;
		}
		if ($ref || $ref_ext) $sql .= " AND entity = ".$conf->entity;

		dol_syslog(get_class()."::isExistingObject", LOG_DEBUG);
		$resql = $db->query($sql);
		if ($resql)
		{
			$num = $db->num_rows($resql);
			if ($num > 0) return 1;
			else return 0;
		}
		return -1;
	}

	/**
	 * Method to output saved errors
	 *
	 * @return	string		String with errors
	 */
	public function errorsToString()
	{
		return $this->error.(is_array($this->errors) ? (($this->error != '' ? ', ' : '').join(', ', $this->errors)) : '');
	}

	/**
	 * Return customer ref for screen output.
	 *
	 * @param  string      $objref        Customer ref
	 * @return string                     Customer ref formated
	 */
	public function getFormatedCustomerRef($objref)
	{
	    global $hookmanager;

	    $parameters = array('objref'=>$objref);
	    $action = '';
	    $reshook = $hookmanager->executeHooks('getFormatedCustomerRef', $parameters, $this, $action); // Note that $action and $object may have been modified by some hooks
	    if ($reshook > 0)
	    {
	        return $hookmanager->resArray['objref'];
	    }
	    return $objref.(isset($hookmanager->resArray['objref']) ? $hookmanager->resArray['objref'] : '');
	}

	/**
	 * Return supplier ref for screen output.
	 *
	 * @param  string      $objref        Supplier ref
	 * @return string                     Supplier ref formated
	 */
	public function getFormatedSupplierRef($objref)
	{
	    global $hookmanager;

	    $parameters = array('objref'=>$objref);
	    $action = '';
	    $reshook = $hookmanager->executeHooks('getFormatedSupplierRef', $parameters, $this, $action); // Note that $action and $object may have been modified by some hooks
	    if ($reshook > 0)
	    {
	        return $hookmanager->resArray['objref'];
	    }
	    return $objref.(isset($hookmanager->resArray['objref']) ? $hookmanager->resArray['objref'] : '');
	}

	/**
	 *	Return full name (civility+' '+name+' '+lastname)
	 *
	 *	@param	Translate	$langs			Language object for translation of civility (used only if option is 1)
	 *	@param	int			$option			0=No option, 1=Add civility
	 * 	@param	int			$nameorder		-1=Auto, 0=Lastname+Firstname, 1=Firstname+Lastname, 2=Firstname, 3=Firstname if defined else lastname
	 * 	@param	int			$maxlen			Maximum length
	 * 	@return	string						String with full name
	 */
	public function getFullName($langs, $option = 0, $nameorder = -1, $maxlen = 0)
	{
		//print "lastname=".$this->lastname." name=".$this->name." nom=".$this->nom."<br>\n";
		$lastname = $this->lastname;
		$firstname = $this->firstname;
		if (empty($lastname))  $lastname = (isset($this->lastname) ? $this->lastname : (isset($this->name) ? $this->name : (isset($this->nom) ? $this->nom : (isset($this->societe) ? $this->societe : (isset($this->company) ? $this->company : '')))));

		$ret = '';
		if ($option && $this->civility_code)
		{
			if ($langs->transnoentitiesnoconv("Civility".$this->civility_code) != "Civility".$this->civility_code) $ret .= $langs->transnoentitiesnoconv("Civility".$this->civility_code).' ';
			else $ret .= $this->civility_code.' ';
		}

		$ret .= dolGetFirstLastname($firstname, $lastname, $nameorder);

		return dol_trunc($ret, $maxlen);
	}

	/**
	 * 	Return full address of contact
	 *
	 * 	@param		int			$withcountry		1=Add country into address string
	 *  @param		string		$sep				Separator to use to build string
	 *  @param		int		    $withregion			1=Add region into address string
	 *	@return		string							Full address string
	 */
	public function getFullAddress($withcountry = 0, $sep = "\n", $withregion = 0)
	{
		if ($withcountry && $this->country_id && (empty($this->country_code) || empty($this->country)))
		{
			require_once DOL_DOCUMENT_ROOT.'/core/lib/company.lib.php';
			$tmparray = getCountry($this->country_id, 'all');
			$this->country_code = $tmparray['code'];
			$this->country = $tmparray['label'];
		}

        if ($withregion && $this->state_id && (empty($this->state_code) || empty($this->state) || empty($this->region) || empty($this->region_code)))
    	{
    		require_once DOL_DOCUMENT_ROOT.'/core/lib/company.lib.php';
    		$tmparray = getState($this->state_id, 'all', 0, 1);
			$this->state_code   = $tmparray['code'];
			$this->state        = $tmparray['label'];
			$this->region_code  = $tmparray['region_code'];
			$this->region       = $tmparray['region'];
        }

		return dol_format_address($this, $withcountry, $sep);
	}


	/**
	 * 	Return full address for banner
	 *
	 * 	@param		string		$htmlkey            HTML id to make banner content unique
	 *  @param      Object      $object				Object (thirdparty, thirdparty of contact for contact, null for a member)
	 *	@return		string							Full address string
	 */
	public function getBannerAddress($htmlkey, $object)
	{
		global $conf, $langs;

		$countriesusingstate = array('AU', 'US', 'IN', 'GB', 'ES', 'UK', 'TR'); // See also option MAIN_FORCE_STATE_INTO_ADDRESS

		$contactid = 0;
		$thirdpartyid = 0;
		if ($this->element == 'societe')
		{
			$thirdpartyid = $this->id;
		}
		if ($this->element == 'contact')
		{
			$contactid = $this->id;
			$thirdpartyid = $object->fk_soc;
		}
		if ($this->element == 'user')
		{
			$contactid = $this->contact_id;
			$thirdpartyid = $object->fk_soc;
		}

		$out = '';

		$outdone = 0;
		$coords = $this->getFullAddress(1, ', ', $conf->global->MAIN_SHOW_REGION_IN_STATE_SELECT);
		if ($coords)
		{
			if (!empty($conf->use_javascript_ajax))
			{
				$namecoords = '';
				if ($this->element == 'contact' && !empty($conf->global->MAIN_SHOW_COMPANY_NAME_IN_BANNER_ADDRESS))
				{
					$namecoords .= $object->name.'<br>';
				}
				$namecoords .= $this->getFullName($langs, 1).'<br>'.$coords;
				// hideonsmatphone because copyToClipboard call jquery dialog that does not work with jmobile
				$out .= '<a href="#" class="hideonsmartphone" onclick="return copyToClipboard(\''.dol_escape_js($namecoords).'\',\''.dol_escape_js($langs->trans("HelpCopyToClipboard")).'\');">';
				$out .= img_picto($langs->trans("Address"), 'object_address.png');
				$out .= '</a> ';
			}
			$out .= dol_print_address($coords, 'address_'.$htmlkey.'_'.$this->id, $this->element, $this->id, 1, ', '); $outdone++;
			$outdone++;
		}

		if (!in_array($this->country_code, $countriesusingstate) && empty($conf->global->MAIN_FORCE_STATE_INTO_ADDRESS)   // If MAIN_FORCE_STATE_INTO_ADDRESS is on, state is already returned previously with getFullAddress
				&& empty($conf->global->SOCIETE_DISABLE_STATE) && $this->state)
		{
            if (!empty($conf->global->MAIN_SHOW_REGION_IN_STATE_SELECT) && $conf->global->MAIN_SHOW_REGION_IN_STATE_SELECT == 1 && $this->region) {
                $out .= ($outdone ? ' - ' : '').$this->region.' - '.$this->state;
            }
            else {
                $out .= ($outdone ? ' - ' : '').$this->state;
            }
			$outdone++;
		}

		if (!empty($this->phone) || !empty($this->phone_pro) || !empty($this->phone_mobile) || !empty($this->phone_perso) || !empty($this->fax) || !empty($this->office_phone) || !empty($this->user_mobile) || !empty($this->office_fax)) $out .= ($outdone ? '<br>' : '');
		if (!empty($this->phone) && empty($this->phone_pro)) {		// For objects that store pro phone into ->phone
			$out .= dol_print_phone($this->phone, $this->country_code, $contactid, $thirdpartyid, 'AC_TEL', '&nbsp;', 'phone', $langs->trans("PhonePro")); $outdone++;
		}
		if (!empty($this->phone_pro)) {
			$out .= dol_print_phone($this->phone_pro, $this->country_code, $contactid, $thirdpartyid, 'AC_TEL', '&nbsp;', 'phone', $langs->trans("PhonePro")); $outdone++;
		}
		if (!empty($this->phone_mobile)) {
			$out .= dol_print_phone($this->phone_mobile, $this->country_code, $contactid, $thirdpartyid, 'AC_TEL', '&nbsp;', 'mobile', $langs->trans("PhoneMobile")); $outdone++;
		}
		if (!empty($this->phone_perso)) {
			$out .= dol_print_phone($this->phone_perso, $this->country_code, $contactid, $thirdpartyid, 'AC_TEL', '&nbsp;', 'phone', $langs->trans("PhonePerso")); $outdone++;
		}
		if (!empty($this->office_phone)) {
			$out .= dol_print_phone($this->office_phone, $this->country_code, $contactid, $thirdpartyid, 'AC_TEL', '&nbsp;', 'phone', $langs->trans("PhonePro")); $outdone++;
		}
		if (!empty($this->user_mobile)) {
			$out .= dol_print_phone($this->user_mobile, $this->country_code, $contactid, $thirdpartyid, 'AC_TEL', '&nbsp;', 'mobile', $langs->trans("PhoneMobile")); $outdone++;
		}
		if (!empty($this->fax)) {
			$out .= dol_print_phone($this->fax, $this->country_code, $contactid, $thirdpartyid, 'AC_FAX', '&nbsp;', 'fax', $langs->trans("Fax")); $outdone++;
		}
		if (!empty($this->office_fax)) {
			$out .= dol_print_phone($this->office_fax, $this->country_code, $contactid, $thirdpartyid, 'AC_FAX', '&nbsp;', 'fax', $langs->trans("Fax")); $outdone++;
		}

		if ($out) $out .= '<div style="clear: both;"></div>';
		$outdone = 0;
		if (!empty($this->email))
		{
			$out .= dol_print_email($this->email, $this->id, $object->id, 'AC_EMAIL', 0, 0, 1);
			$outdone++;
		}
		if (!empty($this->url))
		{
            //$out.=dol_print_url($this->url,'_goout',0,1);//steve changed to blank
		    $out .= dol_print_url($this->url, '_blank', 0, 1);
			$outdone++;
		}

		if (!empty($conf->socialnetworks->enabled))
		{
			$outsocialnetwork = '';

			if (is_array($this->socialnetworks) && count($this->socialnetworks) > 0) {
				foreach ($this->socialnetworks as $key => $value) {
					$outsocialnetwork .= dol_print_socialnetworks($value, $this->id, $object->id, $key);
					$outdone++;
				}
			} else {
				if ($this->skype) $outsocialnetwork .= dol_print_socialnetworks($this->skype, $this->id, $object->id, 'skype');
				$outdone++;
				if ($this->jabberid) $outsocialnetwork .= dol_print_socialnetworks($this->jabberid, $this->id, $object->id, 'jabber');
				$outdone++;
				if ($this->twitter) $outsocialnetwork .= dol_print_socialnetworks($this->twitter, $this->id, $object->id, 'twitter');
				$outdone++;
				if ($this->facebook) $outsocialnetwork .= dol_print_socialnetworks($this->facebook, $this->id, $object->id, 'facebook');
				$outdone++;
				if ($this->linkedin) $outsocialnetwork .= dol_print_socialnetworks($this->linkedin, $this->id, $object->id, 'linkedin');
				$outdone++;
			}

			if ($outsocialnetwork) {
				$out .= '<div style="clear: both;">'.$outsocialnetwork.'</div>';
			}
		}

		if ($out) return '<!-- BEGIN part to show address block -->'."\n".$out.'<!-- END Part to show address block -->'."\n";
		else return '';
	}

	/**
	 * Return the link of last main doc file for direct public download.
	 *
	 * @param	string	$modulepart			Module related to document
	 * @param	int		$initsharekey		Init the share key if it was not yet defined
	 * @param	int		$relativelink		0=Return full external link, 1=Return link relative to root of file
	 * @return	string						Link or empty string if there is no download link
	 */
	public function getLastMainDocLink($modulepart, $initsharekey = 0, $relativelink = 0)
	{
		global $user, $dolibarr_main_url_root;

		if (empty($this->last_main_doc))
		{
			return ''; // No way to known which document name to use
		}

		include_once DOL_DOCUMENT_ROOT.'/ecm/class/ecmfiles.class.php';
		$ecmfile = new EcmFiles($this->db);
		$result = $ecmfile->fetch(0, '', $this->last_main_doc);
		if ($result < 0)
		{
			$this->error = $ecmfile->error;
			$this->errors = $ecmfile->errors;
			return -1;
		}

		if (empty($ecmfile->id))
		{
			// Add entry into index
			if ($initsharekey)
			{
				require_once DOL_DOCUMENT_ROOT.'/core/lib/security2.lib.php';
				// TODO We can't, we dont' have full path of file, only last_main_doc adn ->element, so we must rebuild full path first
				/*
				$ecmfile->filepath = $rel_dir;
				$ecmfile->filename = $filename;
				$ecmfile->label = md5_file(dol_osencode($destfull));	// hash of file content
				$ecmfile->fullpath_orig = '';
				$ecmfile->gen_or_uploaded = 'generated';
				$ecmfile->description = '';    // indexed content
				$ecmfile->keyword = '';        // keyword content
				$ecmfile->share = getRandomPassword(true);
				$result = $ecmfile->create($user);
				if ($result < 0)
				{
					$this->error = $ecmfile->error;
					$this->errors = $ecmfile->errors;
				}
				*/
			}
			else return '';
		}
		elseif (empty($ecmfile->share))
		{
			// Add entry into index
			if ($initsharekey)
			{
				require_once DOL_DOCUMENT_ROOT.'/core/lib/security2.lib.php';
				$ecmfile->share = getRandomPassword(true);
				$ecmfile->update($user);
			}
			else return '';
		}
		// Define $urlwithroot
		$urlwithouturlroot = preg_replace('/'.preg_quote(DOL_URL_ROOT, '/').'$/i', '', trim($dolibarr_main_url_root));
		// This is to use external domain name found into config file
		//if (DOL_URL_ROOT && ! preg_match('/\/$/', $urlwithouturlroot) && ! preg_match('/^\//', DOL_URL_ROOT)) $urlwithroot=$urlwithouturlroot.'/'.DOL_URL_ROOT;
		//else
		$urlwithroot = $urlwithouturlroot.DOL_URL_ROOT;
		//$urlwithroot=DOL_MAIN_URL_ROOT;					// This is to use same domain name than current

		$forcedownload = 0;

		$paramlink = '';
		//if (! empty($modulepart)) $paramlink.=($paramlink?'&':'').'modulepart='.$modulepart;		// For sharing with hash (so public files), modulepart is not required.
		//if (! empty($ecmfile->entity)) $paramlink.='&entity='.$ecmfile->entity; 					// For sharing with hash (so public files), entity is not required.
		//$paramlink.=($paramlink?'&':'').'file='.urlencode($filepath);								// No need of name of file for public link, we will use the hash
		if (!empty($ecmfile->share)) $paramlink .= ($paramlink ? '&' : '').'hashp='.$ecmfile->share; // Hash for public share
		if ($forcedownload) $paramlink .= ($paramlink ? '&' : '').'attachment=1';

		if ($relativelink)
		{
			$linktoreturn = 'document.php'.($paramlink ? '?'.$paramlink : '');
		}
		else
		{
			$linktoreturn = $urlwithroot.'/document.php'.($paramlink ? '?'.$paramlink : '');
		}

		// Here $ecmfile->share is defined
		return $linktoreturn;
	}


    // phpcs:disable PEAR.NamingConventions.ValidFunctionName.ScopeNotCamelCaps
	/**
	 *  Add a link between element $this->element and a contact
	 *
	 *  @param	int		$fk_socpeople       Id of thirdparty contact (if source = 'external') or id of user (if souce = 'internal') to link
	 *  @param 	int		$type_contact 		Type of contact (code or id). Must be id or code found into table llx_c_type_contact. For example: SALESREPFOLL
	 *  @param  string	$source             external=Contact extern (llx_socpeople), internal=Contact intern (llx_user)
	 *  @param  int		$notrigger			Disable all triggers
	 *  @return int                 		<0 if KO, >0 if OK
	 */
	public function add_contact($fk_socpeople, $type_contact, $source = 'external', $notrigger = 0)
	{
        // phpcs:enable
		global $user, $langs;


		dol_syslog(get_class($this)."::add_contact $fk_socpeople, $type_contact, $source, $notrigger");

		// Check parameters
		if ($fk_socpeople <= 0)
		{
			$langs->load("errors");
			$this->error = $langs->trans("ErrorWrongValueForParameterX", "1");
			dol_syslog(get_class($this)."::add_contact ".$this->error, LOG_ERR);
			return -1;
		}
		if (!$type_contact)
		{
			$langs->load("errors");
			$this->error = $langs->trans("ErrorWrongValueForParameterX", "2");
			dol_syslog(get_class($this)."::add_contact ".$this->error, LOG_ERR);
			return -2;
		}

		$id_type_contact = 0;
		if (is_numeric($type_contact))
		{
			$id_type_contact = $type_contact;
		}
		else
		{
			// We look for id type_contact
			$sql = "SELECT tc.rowid";
			$sql .= " FROM ".MAIN_DB_PREFIX."c_type_contact as tc";
			$sql .= " WHERE tc.element='".$this->db->escape($this->element)."'";
			$sql .= " AND tc.source='".$this->db->escape($source)."'";
			$sql .= " AND tc.code='".$this->db->escape($type_contact)."' AND tc.active=1";
			//print $sql;
			$resql = $this->db->query($sql);
			if ($resql)
			{
				$obj = $this->db->fetch_object($resql);
				if ($obj) $id_type_contact = $obj->rowid;
			}
		}

		if ($id_type_contact == 0)
		{
			$this->error = 'CODE_NOT_VALID_FOR_THIS_ELEMENT';
			dol_syslog("CODE_NOT_VALID_FOR_THIS_ELEMENT: Code type of contact '".$type_contact."' does not exists or is not active for element ".$this->element.", we can ignore it");
			return -3;
		}

		$datecreate = dol_now();

		// Socpeople must have already been added by some trigger, then we have to check it to avoid DB_ERROR_RECORD_ALREADY_EXISTS error
		$TListeContacts = $this->liste_contact(-1, $source);
		$already_added = false;
		if (is_array($TListeContacts) && !empty($TListeContacts)) {
			foreach ($TListeContacts as $array_contact) {
				if ($array_contact['status'] == 4 && $array_contact['id'] == $fk_socpeople && $array_contact['fk_c_type_contact'] == $id_type_contact) {
					$already_added = true;
					break;
				}
			}
		}

		if (!$already_added) {
			$this->db->begin();

			// Insert into database
			$sql = "INSERT INTO ".MAIN_DB_PREFIX."element_contact";
			$sql .= " (element_id, fk_socpeople, datecreate, statut, fk_c_type_contact) ";
			$sql .= " VALUES (".$this->id.", ".$fk_socpeople." , ";
			$sql .= "'".$this->db->idate($datecreate)."'";
			$sql .= ", 4, ".$id_type_contact;
			$sql .= ")";

			$resql = $this->db->query($sql);
			if ($resql)
			{
				if (!$notrigger)
				{
					$result = $this->call_trigger(strtoupper($this->element).'_ADD_CONTACT', $user);
					if ($result < 0)
					{
						$this->db->rollback();
						return -1;
					}
				}

				$this->db->commit();
				return 1;
			}
			else
			{
				if ($this->db->errno() == 'DB_ERROR_RECORD_ALREADY_EXISTS')
				{
					$this->error = $this->db->errno();
					$this->db->rollback();
					echo 'err rollback';
					return -2;
				}
				else
				{
					$this->error = $this->db->error();
					$this->db->rollback();
					return -1;
				}
			}
		} else return 0;
	}

    // phpcs:disable PEAR.NamingConventions.ValidFunctionName.ScopeNotCamelCaps
	/**
	 *    Copy contact from one element to current
	 *
	 *    @param    CommonObject    $objFrom    Source element
	 *    @param    string          $source     Nature of contact ('internal' or 'external')
	 *    @return   int                         >0 if OK, <0 if KO
	 */
	public function copy_linked_contact($objFrom, $source = 'internal')
	{
        // phpcs:enable
		$contacts = $objFrom->liste_contact(-1, $source);
		foreach ($contacts as $contact)
		{
			if ($this->add_contact($contact['id'], $contact['fk_c_type_contact'], $contact['source']) < 0)
			{
				$this->error = $this->db->lasterror();
				return -1;
			}
		}
		return 1;
	}

    // phpcs:disable PEAR.NamingConventions.ValidFunctionName.ScopeNotCamelCaps
	/**
	 *      Update a link to contact line
	 *
	 *      @param	int		$rowid              Id of line contact-element
	 * 		@param	int		$statut	            New status of link
	 *      @param  int		$type_contact_id    Id of contact type (not modified if 0)
	 *      @param  int		$fk_socpeople	    Id of soc_people to update (not modified if 0)
	 *      @return int                 		<0 if KO, >= 0 if OK
	 */
	public function update_contact($rowid, $statut, $type_contact_id = 0, $fk_socpeople = 0)
	{
        // phpcs:enable
		// Insert into database
		$sql = "UPDATE ".MAIN_DB_PREFIX."element_contact set";
		$sql .= " statut = ".$statut;
		if ($type_contact_id) $sql .= ", fk_c_type_contact = '".$type_contact_id."'";
		if ($fk_socpeople) $sql .= ", fk_socpeople = '".$fk_socpeople."'";
		$sql .= " where rowid = ".$rowid;
		$resql = $this->db->query($sql);
		if ($resql)
		{
			return 0;
		}
		else
		{
			$this->error = $this->db->lasterror();
			return -1;
		}
	}

    // phpcs:disable PEAR.NamingConventions.ValidFunctionName.ScopeNotCamelCaps
	/**
	 *    Delete a link to contact line
	 *
	 *    @param	int		$rowid			Id of contact link line to delete
	 *    @param	int		$notrigger		Disable all triggers
	 *    @return   int						>0 if OK, <0 if KO
	 */
	public function delete_contact($rowid, $notrigger = 0)
	{
        // phpcs:enable
		global $user;


		$this->db->begin();

		$sql = "DELETE FROM ".MAIN_DB_PREFIX."element_contact";
		$sql .= " WHERE rowid =".$rowid;

		dol_syslog(get_class($this)."::delete_contact", LOG_DEBUG);
		if ($this->db->query($sql))
		{
			if (!$notrigger)
			{
				$result = $this->call_trigger(strtoupper($this->element).'_DELETE_CONTACT', $user);
				if ($result < 0) { $this->db->rollback(); return -1; }
			}

			$this->db->commit();
			return 1;
		}
		else
		{
			$this->error = $this->db->lasterror();
			$this->db->rollback();
			return -1;
		}
	}

    // phpcs:disable PEAR.NamingConventions.ValidFunctionName.ScopeNotCamelCaps
	/**
	 *    Delete all links between an object $this and all its contacts
	 *
	 *	  @param	string	$source		'' or 'internal' or 'external'
	 *	  @param	string	$code		Type of contact (code or id)
	 *    @return   int					>0 if OK, <0 if KO
	 */
	public function delete_linked_contact($source = '', $code = '')
	{
        // phpcs:enable
		$temp = array();
		$typeContact = $this->liste_type_contact($source, '', 0, 0, $code);

		foreach ($typeContact as $key => $value)
		{
			array_push($temp, $key);
		}
		$listId = implode(",", $temp);

		$sql = "DELETE FROM ".MAIN_DB_PREFIX."element_contact";
		$sql .= " WHERE element_id = ".$this->id;
		if ($listId)
			$sql .= " AND fk_c_type_contact IN (".$listId.")";

		dol_syslog(get_class($this)."::delete_linked_contact", LOG_DEBUG);
		if ($this->db->query($sql))
		{
			return 1;
		}
		else
		{
			$this->error = $this->db->lasterror();
			return -1;
		}
	}

    // phpcs:disable PEAR.NamingConventions.ValidFunctionName.ScopeNotCamelCaps
	/**
	 *    Get array of all contacts for an object
	 *
	 *    @param	int			$status		Status of links to get (-1=all)
	 *    @param	string		$source		Source of contact: external or thirdparty (llx_socpeople) or internal (llx_user)
	 *    @param	int         $list       0:Return array contains all properties, 1:Return array contains just id
	 *    @param    string      $code       Filter on this code of contact type ('SHIPPING', 'BILLING', ...)
	 *    @return	array|int		        Array of contacts, -1 if error
	 */
	public function liste_contact($status = -1, $source = 'external', $list = 0, $code = '')
	{
        // phpcs:enable
		global $langs;

		$tab = array();

		$sql = "SELECT ec.rowid, ec.statut as statuslink, ec.fk_socpeople as id, ec.fk_c_type_contact"; // This field contains id of llx_socpeople or id of llx_user
		if ($source == 'internal') $sql .= ", '-1' as socid, t.statut as statuscontact, t.login, t.photo";
		if ($source == 'external' || $source == 'thirdparty') $sql .= ", t.fk_soc as socid, t.statut as statuscontact";
		$sql .= ", t.civility as civility, t.lastname as lastname, t.firstname, t.email";
		$sql .= ", tc.source, tc.element, tc.code, tc.libelle";
		$sql .= " FROM ".MAIN_DB_PREFIX."c_type_contact tc";
		$sql .= ", ".MAIN_DB_PREFIX."element_contact ec";
		if ($source == 'internal') $sql .= " LEFT JOIN ".MAIN_DB_PREFIX."user t on ec.fk_socpeople = t.rowid";
		if ($source == 'external' || $source == 'thirdparty') $sql .= " LEFT JOIN ".MAIN_DB_PREFIX."socpeople t on ec.fk_socpeople = t.rowid";
		$sql .= " WHERE ec.element_id =".$this->id;
		$sql .= " AND ec.fk_c_type_contact=tc.rowid";
		$sql .= " AND tc.element='".$this->db->escape($this->element)."'";
		if ($code) $sql .= " AND tc.code = '".$this->db->escape($code)."'";
		if ($source == 'internal') $sql .= " AND tc.source = 'internal'";
		if ($source == 'external' || $source == 'thirdparty') $sql .= " AND tc.source = 'external'";
		$sql .= " AND tc.active=1";
		if ($status >= 0) $sql .= " AND ec.statut = ".$status;
		$sql .= " ORDER BY t.lastname ASC";

		dol_syslog(get_class($this)."::liste_contact", LOG_DEBUG);
		$resql = $this->db->query($sql);
		if ($resql)
		{
			$num = $this->db->num_rows($resql);
			$i = 0;
			while ($i < $num)
			{
				$obj = $this->db->fetch_object($resql);

				if (!$list)
				{
					$transkey = "TypeContact_".$obj->element."_".$obj->source."_".$obj->code;
					$libelle_type = ($langs->trans($transkey) != $transkey ? $langs->trans($transkey) : $obj->libelle);
					$tab[$i] = array('source'=>$obj->source, 'socid'=>$obj->socid, 'id'=>$obj->id,
								   'nom'=>$obj->lastname, // For backward compatibility
								   'civility'=>$obj->civility, 'lastname'=>$obj->lastname, 'firstname'=>$obj->firstname, 'email'=>$obj->email, 'login'=>$obj->login, 'photo'=>$obj->photo, 'statuscontact'=>$obj->statuscontact,
								   'rowid'=>$obj->rowid, 'code'=>$obj->code, 'libelle'=>$libelle_type, 'status'=>$obj->statuslink, 'fk_c_type_contact'=>$obj->fk_c_type_contact);
				}
				else
				{
					$tab[$i] = $obj->id;
				}

				$i++;
			}

			return $tab;
		}
		else
		{
			$this->error = $this->db->lasterror();
			dol_print_error($this->db);
			return -1;
		}
	}


	/**
	 * 		Update status of a contact linked to object
	 *
	 * 		@param	int		$rowid		Id of link between object and contact
	 * 		@return	int					<0 if KO, >=0 if OK
	 */
	public function swapContactStatus($rowid)
	{
		$sql = "SELECT ec.datecreate, ec.statut, ec.fk_socpeople, ec.fk_c_type_contact,";
		$sql .= " tc.code, tc.libelle";
		//$sql.= ", s.fk_soc";
		$sql .= " FROM (".MAIN_DB_PREFIX."element_contact as ec, ".MAIN_DB_PREFIX."c_type_contact as tc)";
		//$sql.= " LEFT JOIN ".MAIN_DB_PREFIX."socpeople as s ON ec.fk_socpeople=s.rowid";	// Si contact de type external, alors il est lie a une societe
		$sql .= " WHERE ec.rowid =".$rowid;
		$sql .= " AND ec.fk_c_type_contact=tc.rowid";
		$sql .= " AND tc.element = '".$this->db->escape($this->element)."'";

		dol_syslog(get_class($this)."::swapContactStatus", LOG_DEBUG);
		$resql = $this->db->query($sql);
		if ($resql)
		{
			$obj = $this->db->fetch_object($resql);
			$newstatut = ($obj->statut == 4) ? 5 : 4;
			$result = $this->update_contact($rowid, $newstatut);
			$this->db->free($resql);
			return $result;
		}
		else
		{
			$this->error = $this->db->error();
			dol_print_error($this->db);
			return -1;
		}
	}

    // phpcs:disable PEAR.NamingConventions.ValidFunctionName.ScopeNotCamelCaps
	/**
	 *      Return array with list of possible values for type of contacts
	 *
	 *      @param	string	$source     'internal', 'external' or 'all'
	 *      @param	string	$order		Sort order by : 'position', 'code', 'rowid'...
	 *      @param  int		$option     0=Return array id->label, 1=Return array code->label
	 *      @param  int		$activeonly 0=all status of contact, 1=only the active
	 *		@param	string	$code		Type of contact (Example: 'CUSTOMER', 'SERVICE')
	 *      @return array       		Array list of type of contacts (id->label if option=0, code->label if option=1)
	 */
	public function liste_type_contact($source = 'internal', $order = 'position', $option = 0, $activeonly = 0, $code = '')
	{
        // phpcs:enable
		global $langs;

		if (empty($order)) $order = 'position';
		if ($order == 'position') $order .= ',code';

		$tab = array();
		$sql = "SELECT DISTINCT tc.rowid, tc.code, tc.libelle, tc.position";
		$sql .= " FROM ".MAIN_DB_PREFIX."c_type_contact as tc";
		$sql .= " WHERE tc.element='".$this->db->escape($this->element)."'";
		if ($activeonly == 1) $sql .= " AND tc.active=1"; // only the active types
		if (!empty($source) && $source != 'all') $sql .= " AND tc.source='".$this->db->escape($source)."'";
		if (!empty($code)) $sql .= " AND tc.code='".$this->db->escape($code)."'";
		$sql .= $this->db->order($order, 'ASC');

		//print "sql=".$sql;
		$resql = $this->db->query($sql);
		if ($resql)
		{
			$num = $this->db->num_rows($resql);
			$i = 0;
			while ($i < $num)
			{
				$obj = $this->db->fetch_object($resql);

				$transkey = "TypeContact_".$this->element."_".$source."_".$obj->code;
				$libelle_type = ($langs->trans($transkey) != $transkey ? $langs->trans($transkey) : $obj->libelle);
				if (empty($option)) $tab[$obj->rowid] = $libelle_type;
				else $tab[$obj->code] = $libelle_type;
				$i++;
			}
			return $tab;
		}
		else
		{
			$this->error = $this->db->lasterror();
			//dol_print_error($this->db);
			return null;
		}
	}

	// phpcs:disable PEAR.NamingConventions.ValidFunctionName.ScopeNotCamelCaps
	/**
	 *      Return array with list of possible values for type of contacts
	 *
	 *      @param	string	$source     'internal', 'external' or 'all'
	 *      @param  int		$option     0=Return array id->label, 1=Return array code->label
	 *      @param  int		$activeonly 0=all status of contact, 1=only the active
	 *		@param	string	$code		Type of contact (Example: 'CUSTOMER', 'SERVICE')
	 *		@param	string	$element	Filter Element Type
	 *      @return array       		Array list of type of contacts (id->label if option=0, code->label if option=1)
	 */
	public function listeTypeContacts($source = 'internal', $option = 0, $activeonly = 0, $code = '', $element = '')
	{
		// phpcs:enable
		global $langs, $conf;

		$tab = array();

		$sql = "SELECT DISTINCT tc.rowid, tc.code, tc.libelle, tc.position, tc.element";
		$sql .= " FROM ".MAIN_DB_PREFIX."c_type_contact as tc";

		$sqlWhere = array();
		if (!empty($element))
			$sqlWhere[] = " tc.element='".$this->db->escape($element)."'";

		if ($activeonly == 1)
			$sqlWhere[] = " tc.active=1"; // only the active types

		if (!empty($source) && $source != 'all')
			$sqlWhere[] = " tc.source='".$this->db->escape($source)."'";

		if (!empty($code))
			$sqlWhere[] = " tc.code='".$this->db->escape($code)."'";

		if (count($sqlWhere) > 0) {
			$sql .= " WHERE ".implode(' AND ', $sqlWhere);
		}

		$sql .= $this->db->order('tc.element, tc.position', 'ASC');

		dol_syslog(get_class($this)."::".__METHOD__, LOG_DEBUG);
		$resql = $this->db->query($sql);
		if ($resql) {
			$num = $this->db->num_rows($resql);
			if ($num > 0) {
				while ($obj = $this->db->fetch_object($resql)) {
					if (strpos($obj->element, 'project') !== false) {
						$element = 'projet';
					} elseif ($obj->element == 'contrat') {
						$element = 'contract';
					} elseif (strpos($obj->element, 'supplier') !== false && $obj->element != 'supplier_proposal') {
						$element = 'fournisseur';
					} elseif (strpos($obj->element, 'supplier') !== false && $obj->element != 'supplier_proposal') {
						$element = 'fournisseur';
					} else {
						$element = $obj->element;
					}
					if ($conf->{$element}->enabled) {
						$libelle_element = $langs->trans('ContactDefault_'.$obj->element);
						$transkey = "TypeContact_".$this->element."_".$source."_".$obj->code;
						$libelle_type = ($langs->trans($transkey) != $transkey ? $langs->trans($transkey) : $obj->libelle);
						if (empty($option))
							$tab[$obj->rowid] = $libelle_element.' - '.$libelle_type;
						else $tab[$obj->rowid] = $libelle_element.' - '.$libelle_type;
					}
				}
			}
			return $tab;
		}
		else
		{
			$this->error = $this->db->lasterror();
			return null;
		}
	}

	/**
	 *      Return id of contacts for a source and a contact code.
	 *      Example: contact client de facturation ('external', 'BILLING')
	 *      Example: contact client de livraison ('external', 'SHIPPING')
	 *      Example: contact interne suivi paiement ('internal', 'SALESREPFOLL')
	 *
	 *		@param	string	$source		'external' or 'internal'
	 *		@param	string	$code		'BILLING', 'SHIPPING', 'SALESREPFOLL', ...
	 *		@param	int		$status		limited to a certain status
	 *      @return array       		List of id for such contacts
	 */
	public function getIdContact($source, $code, $status = 0)
	{
		global $conf;

		$result = array();
		$i = 0;
		//cas particulier pour les expeditions
		if ($this->element == 'shipping' && $this->origin_id != 0) {
			$id = $this->origin_id;
			$element = 'commande';
		} elseif ($this->element == 'reception' && $this->origin_id != 0) {
			$id = $this->origin_id;
			$element = 'order_supplier';
		} else {
			$id = $this->id;
			$element = $this->element;
		}

		$sql = "SELECT ec.fk_socpeople";
		$sql .= " FROM ".MAIN_DB_PREFIX."element_contact as ec,";
		if ($source == 'internal') $sql .= " ".MAIN_DB_PREFIX."user as c,";
		if ($source == 'external') $sql .= " ".MAIN_DB_PREFIX."socpeople as c,";
		$sql .= " ".MAIN_DB_PREFIX."c_type_contact as tc";
		$sql .= " WHERE ec.element_id = ".$id;
		$sql .= " AND ec.fk_socpeople = c.rowid";
		if ($source == 'internal') $sql .= " AND c.entity IN (".getEntity('user').")";
		if ($source == 'external') $sql .= " AND c.entity IN (".getEntity('societe').")";
		$sql .= " AND ec.fk_c_type_contact = tc.rowid";
		$sql .= " AND tc.element = '".$element."'";
		$sql .= " AND tc.source = '".$source."'";
		if ($code) $sql .= " AND tc.code = '".$code."'";
		$sql .= " AND tc.active = 1";
		if ($status) $sql .= " AND ec.statut = ".$status;

		dol_syslog(get_class($this)."::getIdContact", LOG_DEBUG);
		$resql = $this->db->query($sql);
		if ($resql)
		{
			while ($obj = $this->db->fetch_object($resql))
			{
				$result[$i] = $obj->fk_socpeople;
				$i++;
			}
		}
		else
		{
			$this->error = $this->db->error();
			return null;
		}

		return $result;
	}

    // phpcs:disable PEAR.NamingConventions.ValidFunctionName.ScopeNotCamelCaps
	/**
	 *		Load object contact with id=$this->contactid into $this->contact
	 *
	 *		@param	int		$contactid      Id du contact. Use this->contactid if empty.
	 *		@return	int						<0 if KO, >0 if OK
	 */
	public function fetch_contact($contactid = null)
	{
        // phpcs:enable
		if (empty($contactid)) $contactid = $this->contactid;

		if (empty($contactid)) return 0;

		require_once DOL_DOCUMENT_ROOT.'/contact/class/contact.class.php';
		$contact = new Contact($this->db);
		$result = $contact->fetch($contactid);
		$this->contact = $contact;
		return $result;
	}

    // phpcs:disable PEAR.NamingConventions.ValidFunctionName.ScopeNotCamelCaps
	/**
	 *    	Load the third party of object, from id $this->socid or $this->fk_soc, into this->thirdparty
	 *
	 *		@param		int		$force_thirdparty_id	Force thirdparty id
	 *		@return		int								<0 if KO, >0 if OK
	 */
	public function fetch_thirdparty($force_thirdparty_id = 0)
	{
        // phpcs:enable
		global $conf;

		if (empty($this->socid) && empty($this->fk_soc) && empty($this->fk_thirdparty) && empty($force_thirdparty_id))
			return 0;

		require_once DOL_DOCUMENT_ROOT.'/societe/class/societe.class.php';

		$idtofetch = isset($this->socid) ? $this->socid : (isset($this->fk_soc) ? $this->fk_soc : $this->fk_thirdparty);
		if ($force_thirdparty_id)
			$idtofetch = $force_thirdparty_id;

		if ($idtofetch) {
			$thirdparty = new Societe($this->db);
			$result = $thirdparty->fetch($idtofetch);
			$this->thirdparty = $thirdparty;

			// Use first price level if level not defined for third party
			if (!empty($conf->global->PRODUIT_MULTIPRICES) && empty($this->thirdparty->price_level)) {
				$this->thirdparty->price_level = 1;
			}

			return $result;
		} else
			return -1;
	}


	/**
	 * Looks for an object with ref matching the wildcard provided
	 * It does only work when $this->table_ref_field is set
	 *
	 * @param string $ref Wildcard
	 * @return int >1 = OK, 0 = Not found or table_ref_field not defined, <0 = KO
	 */
	public function fetchOneLike($ref)
	{
		if (!$this->table_ref_field) {
			return 0;
		}

		$sql = 'SELECT rowid FROM '.MAIN_DB_PREFIX.$this->table_element.' WHERE '.$this->table_ref_field.' LIKE "'.$this->db->escape($ref).'" LIMIT 1';

		$query = $this->db->query($sql);

		if (!$this->db->num_rows($query)) {
			return 0;
		}

		$result = $this->db->fetch_object($query);

		return $this->fetch($result->rowid);
	}

    // phpcs:disable PEAR.NamingConventions.ValidFunctionName.ScopeNotCamelCaps
	/**
	 *	Load data for barcode into properties ->barcode_type*
	 *	Properties ->barcode_type that is id of barcode. Type is used to find other properties, but
	 *  if it is not defined, ->element must be defined to know default barcode type.
	 *
	 *	@return		int			<0 if KO, 0 if can't guess type of barcode (ISBN, EAN13...), >0 if OK (all barcode properties loaded)
	 */
	public function fetch_barcode()
	{
        // phpcs:enable
		global $conf;

		dol_syslog(get_class($this).'::fetch_barcode this->element='.$this->element.' this->barcode_type='.$this->barcode_type);

		$idtype = $this->barcode_type;
		if (empty($idtype) && $idtype != '0')	// If type of barcode no set, we try to guess. If set to '0' it means we forced to have type remain not defined
		{
			if ($this->element == 'product')      $idtype = $conf->global->PRODUIT_DEFAULT_BARCODE_TYPE;
			elseif ($this->element == 'societe') $idtype = $conf->global->GENBARCODE_BARCODETYPE_THIRDPARTY;
			else dol_syslog('Call fetch_barcode with barcode_type not defined and cant be guessed', LOG_WARNING);
		}

		if ($idtype > 0)
		{
			if (empty($this->barcode_type) || empty($this->barcode_type_code) || empty($this->barcode_type_label) || empty($this->barcode_type_coder))    // If data not already loaded
			{
				$sql = "SELECT rowid, code, libelle as label, coder";
				$sql .= " FROM ".MAIN_DB_PREFIX."c_barcode_type";
				$sql .= " WHERE rowid = ".$idtype;
				dol_syslog(get_class($this).'::fetch_barcode', LOG_DEBUG);
				$resql = $this->db->query($sql);
				if ($resql)
				{
					$obj = $this->db->fetch_object($resql);
					$this->barcode_type       = $obj->rowid;
					$this->barcode_type_code  = $obj->code;
					$this->barcode_type_label = $obj->label;
					$this->barcode_type_coder = $obj->coder;
					return 1;
				}
				else
				{
					dol_print_error($this->db);
					return -1;
				}
			}
		}
		return 0;
	}

    // phpcs:disable PEAR.NamingConventions.ValidFunctionName.ScopeNotCamelCaps
	/**
	 *		Load the project with id $this->fk_project into this->project
	 *
	 *		@return		int			<0 if KO, >=0 if OK
	 */
	public function fetch_projet()
	{
        // phpcs:enable
		include_once DOL_DOCUMENT_ROOT.'/projet/class/project.class.php';

		if (empty($this->fk_project) && !empty($this->fk_projet)) $this->fk_project = $this->fk_projet; // For backward compatibility
		if (empty($this->fk_project)) return 0;

		$project = new Project($this->db);
		$result = $project->fetch($this->fk_project);

		$this->projet = $project; // deprecated
		$this->project = $project;
		return $result;
	}

    // phpcs:disable PEAR.NamingConventions.ValidFunctionName.ScopeNotCamelCaps
	/**
	 *		Load the product with id $this->fk_product into this->product
	 *
	 *		@return		int			<0 if KO, >=0 if OK
	 */
	public function fetch_product()
	{
        // phpcs:enable
		include_once DOL_DOCUMENT_ROOT.'/product/class/product.class.php';

		if (empty($this->fk_product)) return 0;

		$product = new Product($this->db);
		$result = $product->fetch($this->fk_product);

		$this->product = $product;
		return $result;
	}

    // phpcs:disable PEAR.NamingConventions.ValidFunctionName.ScopeNotCamelCaps
	/**
	 *		Load the user with id $userid into this->user
	 *
	 *		@param	int		$userid 		Id du contact
	 *		@return	int						<0 if KO, >0 if OK
	 */
	public function fetch_user($userid)
	{
        // phpcs:enable
		$user = new User($this->db);
		$result = $user->fetch($userid);
		$this->user = $user;
		return $result;
	}

    // phpcs:disable PEAR.NamingConventions.ValidFunctionName.ScopeNotCamelCaps
	/**
	 *	Read linked origin object
	 *
	 *	@return		void
	 */
	public function fetch_origin()
	{
        // phpcs:enable
		if ($this->origin == 'shipping') $this->origin = 'expedition';
		if ($this->origin == 'delivery') $this->origin = 'livraison';
        if ($this->origin == 'order_supplier') $this->origin = 'commandeFournisseur';

		$origin = $this->origin;

		$classname = ucfirst($origin);
		$this->$origin = new $classname($this->db);
		$this->$origin->fetch($this->origin_id);
	}

	/**
     *  Load object from specific field
     *
     *  @param	string	$table		Table element or element line
     *  @param	string	$field		Field selected
     *  @param	string	$key		Import key
     *  @param	string	$element	Element name
     *	@return	int					<0 if KO, >0 if OK
     */
	public function fetchObjectFrom($table, $field, $key, $element = null)
	{
		global $conf;

		$result = false;

		$sql = "SELECT rowid FROM ".MAIN_DB_PREFIX.$table;
		$sql .= " WHERE ".$field." = '".$key."'";
		if (!empty($element)) {
			$sql .= " AND entity IN (".getEntity($element).")";
		} else {
			$sql .= " AND entity = ".$conf->entity;
		}

		dol_syslog(get_class($this).'::fetchObjectFrom', LOG_DEBUG);
		$resql = $this->db->query($sql);
		if ($resql)
		{
			$row = $this->db->fetch_row($resql);
			// Test for avoid error -1
			if ($row[0] > 0) {
				$result = $this->fetch($row[0]);
			}
		}

		return $result;
	}

	/**
	 *	Getter generic. Load value from a specific field
	 *
	 *	@param	string	$table		Table of element or element line
	 *	@param	int		$id			Element id
	 *	@param	string	$field		Field selected
	 *	@return	int					<0 if KO, >0 if OK
	 */
	public function getValueFrom($table, $id, $field)
	{
		$result = false;
		if (!empty($id) && !empty($field) && !empty($table)) {
			$sql = "SELECT ".$field." FROM ".MAIN_DB_PREFIX.$table;
			$sql .= " WHERE rowid = ".$id;

			dol_syslog(get_class($this).'::getValueFrom', LOG_DEBUG);
			$resql = $this->db->query($sql);
			if ($resql)
			{
				$row = $this->db->fetch_row($resql);
				$result = $row[0];
			}
		}
		return $result;
	}

	/**
	 *	Setter generic. Update a specific field into database.
	 *  Warning: Trigger is run only if param trigkey is provided.
	 *
	 *	@param	string		$field			Field to update
	 *	@param	mixed		$value			New value
	 *	@param	string		$table			To force other table element or element line (should not be used)
	 *	@param	int			$id				To force other object id (should not be used)
	 *	@param	string		$format			Data format ('text', 'date'). 'text' is used if not defined
	 *	@param	string		$id_field		To force rowid field name. 'rowid' is used if not defined
	 *	@param	User|string	$fuser			Update the user of last update field with this user. If not provided, current user is used except if value is 'none'
	 *  @param  string      $trigkey    	Trigger key to run (in most cases something like 'XXX_MODIFY')
	 *  @param	string		$fk_user_field	Name of field to save user id making change
	 *	@return	int							<0 if KO, >0 if OK
	 *  @see updateExtraField()
	 */
	public function setValueFrom($field, $value, $table = '', $id = null, $format = '', $id_field = '', $fuser = null, $trigkey = '', $fk_user_field = 'fk_user_modif')
	{
		global $user, $langs, $conf;

		if (empty($table)) 	  $table = $this->table_element;
		if (empty($id))    	  $id = $this->id;
		if (empty($format))   $format = 'text';
		if (empty($id_field)) $id_field = 'rowid';

		$error = 0;

		$this->db->begin();

		// Special case
		if ($table == 'product' && $field == 'note_private') $field = 'note';
		if (in_array($table, array('actioncomm', 'adherent', 'advtargetemailing', 'cronjob', 'establishment'))) $fk_user_field = 'fk_user_mod';

		$sql = "UPDATE ".MAIN_DB_PREFIX.$table." SET ";

		if ($format == 'text') $sql .= $field." = '".$this->db->escape($value)."'";
		elseif ($format == 'int') $sql .= $field." = ".$this->db->escape($value);
		elseif ($format == 'date') $sql .= $field." = ".($value ? "'".$this->db->idate($value)."'" : "null");

		if ($fk_user_field)
		{
			if (!empty($fuser) && is_object($fuser)) $sql .= ", ".$fk_user_field." = ".$fuser->id;
			elseif (empty($fuser) || $fuser != 'none') $sql .= ", ".$fk_user_field." = ".$user->id;
		}

		$sql .= " WHERE ".$id_field." = ".$id;

		dol_syslog(get_class($this)."::".__FUNCTION__."", LOG_DEBUG);
		$resql = $this->db->query($sql);
		if ($resql)
		{
			if ($trigkey)
			{
				// call trigger with updated object values
				if (empty($this->fields) && method_exists($this, 'fetch'))
				{
					$result = $this->fetch($id);
				}
				else
				{
					$result = $this->fetchCommon($id);
				}
				if ($result >= 0) $result = $this->call_trigger($trigkey, (!empty($fuser) && is_object($fuser)) ? $fuser : $user); // This may set this->errors
				if ($result < 0) $error++;
			}

			if (!$error)
			{
				if (property_exists($this, $field)) $this->$field = $value;
				$this->db->commit();
				return 1;
			}
			else
			{
				$this->db->rollback();
				return -2;
			}
		}
		else
		{
			$this->error = $this->db->lasterror();
			$this->db->rollback();
			return -1;
		}
	}

    // phpcs:disable PEAR.NamingConventions.ValidFunctionName.ScopeNotCamelCaps
	/**
	 *      Load properties id_previous and id_next by comparing $fieldid with $this->ref
	 *
	 *      @param	string	$filter		Optional filter. Example: " AND (t.field1 = 'aa' OR t.field2 = 'bb')"
	 *	 	@param  string	$fieldid   	Name of field to use for the select MAX and MIN
	 *		@param	int		$nodbprefix	Do not include DB prefix to forge table name
	 *      @return int         		<0 if KO, >0 if OK
	 */
	public function load_previous_next_ref($filter, $fieldid, $nodbprefix = 0)
	{
        // phpcs:enable
		global $conf, $user;

		if (!$this->table_element)
		{
			dol_print_error('', get_class($this)."::load_previous_next_ref was called on objet with property table_element not defined");
			return -1;
		}
		if ($fieldid == 'none') return 1;

		// Security on socid
		$socid = 0;
		if ($user->socid > 0) $socid = $user->socid;

		// this->ismultientitymanaged contains
		// 0=No test on entity, 1=Test with field entity, 2=Test with link by societe
		$alias = 's';
		if ($this->element == 'societe') $alias = 'te';

		$sql = "SELECT MAX(te.".$fieldid.")";
		$sql .= " FROM ".(empty($nodbprefix) ?MAIN_DB_PREFIX:'').$this->table_element." as te";
		if ($this->element == 'user' && !empty($conf->global->MULTICOMPANY_TRANSVERSE_MODE)) {
			$sql .= ",".MAIN_DB_PREFIX."usergroup_user as ug";
		}
		if (isset($this->ismultientitymanaged) && $this->ismultientitymanaged == 2) $sql .= ", ".MAIN_DB_PREFIX."societe as s"; // If we need to link to societe to limit select to entity
		elseif ($this->restrictiononfksoc == 1 && $this->element != 'societe' && !$user->rights->societe->client->voir && !$socid) $sql .= ", ".MAIN_DB_PREFIX."societe as s"; // If we need to link to societe to limit select to socid
		elseif ($this->restrictiononfksoc == 2 && $this->element != 'societe' && !$user->rights->societe->client->voir && !$socid) $sql .= " LEFT JOIN ".MAIN_DB_PREFIX."societe as s ON te.fk_soc = s.rowid"; // If we need to link to societe to limit select to socid
		if ($this->restrictiononfksoc && !$user->rights->societe->client->voir && !$socid)  $sql .= " LEFT JOIN ".MAIN_DB_PREFIX."societe_commerciaux as sc ON ".$alias.".rowid = sc.fk_soc";
		$sql .= " WHERE te.".$fieldid." < '".$this->db->escape($this->ref)."'"; // ->ref must always be defined (set to id if field does not exists)
		if ($this->restrictiononfksoc == 1 && !$user->rights->societe->client->voir && !$socid) $sql .= " AND sc.fk_user = ".$user->id;
		if ($this->restrictiononfksoc == 2 && !$user->rights->societe->client->voir && !$socid) $sql .= " AND (sc.fk_user = ".$user->id.' OR te.fk_soc IS NULL)';
		if (!empty($filter))
		{
			if (!preg_match('/^\s*AND/i', $filter)) $sql .= " AND "; // For backward compatibility
			$sql .= $filter;
		}
		if (isset($this->ismultientitymanaged) && $this->ismultientitymanaged == 2) $sql .= ' AND te.fk_soc = s.rowid'; // If we need to link to societe to limit select to entity
		elseif ($this->restrictiononfksoc == 1 && $this->element != 'societe' && !$user->rights->societe->client->voir && !$socid) $sql .= ' AND te.fk_soc = s.rowid'; // If we need to link to societe to limit select to socid
		if (isset($this->ismultientitymanaged) && $this->ismultientitymanaged == 1) {
			if ($this->element == 'user' && !empty($conf->global->MULTICOMPANY_TRANSVERSE_MODE)) {
				if (!empty($user->admin) && empty($user->entity) && $conf->entity == 1) {
					$sql .= " AND te.entity IS NOT NULL"; // Show all users
				} else {
					$sql .= " AND ug.fk_user = te.rowid";
					$sql .= " AND ug.entity IN (".getEntity($this->element).")";
				}
			} else {
				$sql .= ' AND te.entity IN ('.getEntity($this->element).')';
			}
		}
		if ($this->restrictiononfksoc == 1 && $socid && $this->element != 'societe') $sql .= ' AND te.fk_soc = '.$socid;
		if ($this->restrictiononfksoc == 2 && $socid && $this->element != 'societe') $sql .= ' AND (te.fk_soc = '.$socid.' OR te.fk_soc IS NULL)';
		if ($this->restrictiononfksoc && $socid && $this->element == 'societe') $sql .= ' AND te.rowid = '.$socid;
		//print 'socid='.$socid.' restrictiononfksoc='.$this->restrictiononfksoc.' ismultientitymanaged = '.$this->ismultientitymanaged.' filter = '.$filter.' -> '.$sql."<br>";

		$result = $this->db->query($sql);
		if (!$result)
		{
			$this->error = $this->db->lasterror();
			return -1;
		}
		$row = $this->db->fetch_row($result);
		$this->ref_previous = $row[0];


		$sql = "SELECT MIN(te.".$fieldid.")";
		$sql .= " FROM ".(empty($nodbprefix) ?MAIN_DB_PREFIX:'').$this->table_element." as te";
		if ($this->element == 'user' && !empty($conf->global->MULTICOMPANY_TRANSVERSE_MODE)) {
			$sql .= ",".MAIN_DB_PREFIX."usergroup_user as ug";
		}
		if (isset($this->ismultientitymanaged) && $this->ismultientitymanaged == 2) $sql .= ", ".MAIN_DB_PREFIX."societe as s"; // If we need to link to societe to limit select to entity
		elseif ($this->restrictiononfksoc == 1 && $this->element != 'societe' && !$user->rights->societe->client->voir && !$socid) $sql .= ", ".MAIN_DB_PREFIX."societe as s"; // If we need to link to societe to limit select to socid
		elseif ($this->restrictiononfksoc == 2 && $this->element != 'societe' && !$user->rights->societe->client->voir && !$socid) $sql .= " LEFT JOIN ".MAIN_DB_PREFIX."societe as s ON te.fk_soc = s.rowid"; // If we need to link to societe to limit select to socid
		if ($this->restrictiononfksoc && !$user->rights->societe->client->voir && !$socid) $sql .= " LEFT JOIN ".MAIN_DB_PREFIX."societe_commerciaux as sc ON ".$alias.".rowid = sc.fk_soc";
		$sql .= " WHERE te.".$fieldid." > '".$this->db->escape($this->ref)."'"; // ->ref must always be defined (set to id if field does not exists)
		if ($this->restrictiononfksoc == 1 && !$user->rights->societe->client->voir && !$socid) $sql .= " AND sc.fk_user = ".$user->id;
		if ($this->restrictiononfksoc == 2 && !$user->rights->societe->client->voir && !$socid) $sql .= " AND (sc.fk_user = ".$user->id.' OR te.fk_soc IS NULL)';
		if (!empty($filter))
		{
			if (!preg_match('/^\s*AND/i', $filter)) $sql .= " AND "; // For backward compatibility
			$sql .= $filter;
		}
		if (isset($this->ismultientitymanaged) && $this->ismultientitymanaged == 2) $sql .= ' AND te.fk_soc = s.rowid'; // If we need to link to societe to limit select to entity
		elseif ($this->restrictiononfksoc == 1 && $this->element != 'societe' && !$user->rights->societe->client->voir && !$socid) $sql .= ' AND te.fk_soc = s.rowid'; // If we need to link to societe to limit select to socid
		if (isset($this->ismultientitymanaged) && $this->ismultientitymanaged == 1) {
			if ($this->element == 'user' && !empty($conf->global->MULTICOMPANY_TRANSVERSE_MODE)) {
				if (!empty($user->admin) && empty($user->entity) && $conf->entity == 1) {
					$sql .= " AND te.entity IS NOT NULL"; // Show all users
				} else {
					$sql .= " AND ug.fk_user = te.rowid";
					$sql .= " AND ug.entity IN (".getEntity($this->element).")";
				}
			} else {
				$sql .= ' AND te.entity IN ('.getEntity($this->element).')';
			}
		}
		if ($this->restrictiononfksoc == 1 && $socid && $this->element != 'societe') $sql .= ' AND te.fk_soc = '.$socid;
		if ($this->restrictiononfksoc == 2 && $socid && $this->element != 'societe') $sql .= ' AND (te.fk_soc = '.$socid.' OR te.fk_soc IS NULL)';
		if ($this->restrictiononfksoc && $socid && $this->element == 'societe') $sql .= ' AND te.rowid = '.$socid;
		//print 'socid='.$socid.' restrictiononfksoc='.$this->restrictiononfksoc.' ismultientitymanaged = '.$this->ismultientitymanaged.' filter = '.$filter.' -> '.$sql."<br>";
		// Rem: Bug in some mysql version: SELECT MIN(rowid) FROM llx_socpeople WHERE rowid > 1 when one row in database with rowid=1, returns 1 instead of null

		$result = $this->db->query($sql);
		if (!$result)
		{
			$this->error = $this->db->lasterror();
			return -2;
		}
		$row = $this->db->fetch_row($result);
		$this->ref_next = $row[0];

		return 1;
	}


	/**
	 *      Return list of id of contacts of object
	 *
	 *      @param	string	$source     Source of contact: external (llx_socpeople) or internal (llx_user) or thirdparty (llx_societe)
	 *      @return array				Array of id of contacts (if source=external or internal)
	 * 									Array of id of third parties with at least one contact on object (if source=thirdparty)
	 */
	public function getListContactId($source = 'external')
	{
		$contactAlreadySelected = array();
		$tab = $this->liste_contact(-1, $source);
		$num = count($tab);
		$i = 0;
		while ($i < $num)
		{
			if ($source == 'thirdparty') $contactAlreadySelected[$i] = $tab[$i]['socid'];
			else  $contactAlreadySelected[$i] = $tab[$i]['id'];
			$i++;
		}
		return $contactAlreadySelected;
	}


	/**
	 *	Link element with a project
	 *
	 *	@param     	int		$projectid		Project id to link element to
	 *	@return		int						<0 if KO, >0 if OK
	 */
	public function setProject($projectid)
	{
		if (!$this->table_element)
		{
			dol_syslog(get_class($this)."::setProject was called on objet with property table_element not defined", LOG_ERR);
			return -1;
		}

		$sql = 'UPDATE '.MAIN_DB_PREFIX.$this->table_element;
		if (!empty($this->fields['fk_project']))		// Common case
		{
			if ($projectid) $sql .= ' SET fk_project = '.$projectid;
			else $sql .= ' SET fk_project = NULL';
			$sql .= ' WHERE rowid = '.$this->id;
		}
		elseif ($this->table_element == 'actioncomm')	// Special case for actioncomm
		{
			if ($projectid) $sql .= ' SET fk_project = '.$projectid;
			else $sql .= ' SET fk_project = NULL';
			$sql .= ' WHERE id = '.$this->id;
		}
		else											// Special case for old architecture objects
		{
			if ($projectid) $sql .= ' SET fk_projet = '.$projectid;
			else $sql .= ' SET fk_projet = NULL';
			$sql .= ' WHERE rowid = '.$this->id;
		}

		dol_syslog(get_class($this)."::setProject", LOG_DEBUG);
		if ($this->db->query($sql))
		{
			$this->fk_project = $projectid;
			return 1;
		}
		else
		{
			dol_print_error($this->db);
			return -1;
		}
	}

	/**
	 *  Change the payments methods
	 *
	 *  @param		int		$id		Id of new payment method
	 *  @return		int				>0 if OK, <0 if KO
	 */
	public function setPaymentMethods($id)
	{
		dol_syslog(get_class($this).'::setPaymentMethods('.$id.')');
		if ($this->statut >= 0 || $this->element == 'societe')
		{
			// TODO uniformize field name
			$fieldname = 'fk_mode_reglement';
			if ($this->element == 'societe') $fieldname = 'mode_reglement';
			if (get_class($this) == 'Fournisseur') $fieldname = 'mode_reglement_supplier';

			$sql = 'UPDATE '.MAIN_DB_PREFIX.$this->table_element;
			$sql .= ' SET '.$fieldname.' = '.(($id > 0 || $id == '0') ? $id : 'NULL');
			$sql .= ' WHERE rowid='.$this->id;

			if ($this->db->query($sql))
			{
				$this->mode_reglement_id = $id;
				// for supplier
				if (get_class($this) == 'Fournisseur') $this->mode_reglement_supplier_id = $id;
				return 1;
			}
			else
			{
				dol_syslog(get_class($this).'::setPaymentMethods Erreur '.$sql.' - '.$this->db->error());
				$this->error = $this->db->error();
				return -1;
			}
		}
		else
		{
			dol_syslog(get_class($this).'::setPaymentMethods, status of the object is incompatible');
			$this->error = 'Status of the object is incompatible '.$this->statut;
			return -2;
		}
	}

	/**
	 *  Change the multicurrency code
	 *
	 *  @param		string	$code	multicurrency code
	 *  @return		int				>0 if OK, <0 if KO
	 */
	public function setMulticurrencyCode($code)
	{
		dol_syslog(get_class($this).'::setMulticurrencyCode('.$code.')');
		if ($this->statut >= 0 || $this->element == 'societe')
		{
			$fieldname = 'multicurrency_code';

			$sql = 'UPDATE '.MAIN_DB_PREFIX.$this->table_element;
			$sql .= ' SET '.$fieldname." = '".$this->db->escape($code)."'";
			$sql .= ' WHERE rowid='.$this->id;

			if ($this->db->query($sql))
			{
				$this->multicurrency_code = $code;

				list($fk_multicurrency, $rate) = MultiCurrency::getIdAndTxFromCode($this->db, $code);
				if ($rate) $this->setMulticurrencyRate($rate, 2);

				return 1;
			}
			else
			{
				dol_syslog(get_class($this).'::setMulticurrencyCode Erreur '.$sql.' - '.$this->db->error());
				$this->error = $this->db->error();
				return -1;
			}
		}
		else
		{
			dol_syslog(get_class($this).'::setMulticurrencyCode, status of the object is incompatible');
			$this->error = 'Status of the object is incompatible '.$this->statut;
			return -2;
		}
	}

	/**
	 *  Change the multicurrency rate
	 *
	 *  @param		double	$rate	multicurrency rate
	 *  @param		int		$mode	mode 1 : amounts in company currency will be recalculated, mode 2 : amounts in foreign currency will be recalculated
	 *  @return		int				>0 if OK, <0 if KO
	 */
	public function setMulticurrencyRate($rate, $mode = 1)
	{
		dol_syslog(get_class($this).'::setMulticurrencyRate('.$rate.','.$mode.')');
		if ($this->statut >= 0 || $this->element == 'societe')
		{
			$fieldname = 'multicurrency_tx';

			$sql = 'UPDATE '.MAIN_DB_PREFIX.$this->table_element;
			$sql .= ' SET '.$fieldname.' = '.$rate;
			$sql .= ' WHERE rowid='.$this->id;

			if ($this->db->query($sql))
			{
				$this->multicurrency_tx = $rate;

				// Update line price
				if (!empty($this->lines))
				{
					foreach ($this->lines as &$line)
					{
						// Amounts in company currency will be recalculated
						if ($mode == 1) {
							$line->subprice = 0;
						}

						// Amounts in foreign currency will be recalculated
						if ($mode == 2) {
							$line->multicurrency_subprice = 0;
						}

						switch ($this->element) {
							case 'propal':
								$this->updateline(
									$line->id, $line->subprice, $line->qty, $line->remise_percent, $line->tva_tx, $line->localtax1_tx, $line->localtax2_tx,
									($line->description ? $line->description : $line->desc), 'HT', $line->info_bits, $line->special_code, $line->fk_parent_line,
									$line->skip_update_total, $line->fk_fournprice, $line->pa_ht, $line->label, $line->product_type, $line->date_start,
									$line->date_end, $line->array_options, $line->fk_unit, $line->multicurrency_subprice
								);
								break;
							case 'commande':
								$this->updateline(
									$line->id, ($line->description ? $line->description : $line->desc), $line->subprice, $line->qty, $line->remise_percent,
									$line->tva_tx, $line->localtax1_tx, $line->localtax2_tx, 'HT', $line->info_bits, $line->date_start, $line->date_end,
									$line->product_type, $line->fk_parent_line, $line->skip_update_total, $line->fk_fournprice, $line->pa_ht, $line->label,
									$line->special_code, $line->array_options, $line->fk_unit, $line->multicurrency_subprice
								);
								break;
							case 'facture':
								$this->updateline(
									$line->id, ($line->description ? $line->description : $line->desc), $line->subprice, $line->qty, $line->remise_percent,
									$line->date_start, $line->date_end, $line->tva_tx, $line->localtax1_tx, $line->localtax2_tx, 'HT', $line->info_bits,
									$line->product_type, $line->fk_parent_line, $line->skip_update_total, $line->fk_fournprice, $line->pa_ht, $line->label,
									$line->special_code, $line->array_options, $line->situation_percent, $line->fk_unit, $line->multicurrency_subprice
								);
								break;
							case 'supplier_proposal':
								$this->updateline(
									$line->id, $line->subprice, $line->qty, $line->remise_percent, $line->tva_tx, $line->localtax1_tx, $line->localtax2_tx,
									($line->description ? $line->description : $line->desc), 'HT', $line->info_bits, $line->special_code, $line->fk_parent_line,
									$line->skip_update_total, $line->fk_fournprice, $line->pa_ht, $line->label, $line->product_type, $line->array_options,
									$line->ref_fourn, $line->multicurrency_subprice
								);
								break;
							case 'order_supplier':
								$this->updateline(
									$line->id, ($line->description ? $line->description : $line->desc), $line->subprice, $line->qty, $line->remise_percent,
									$line->tva_tx, $line->localtax1_tx, $line->localtax2_tx, 'HT', $line->info_bits, $line->product_type, false,
									$line->date_start, $line->date_end, $line->array_options, $line->fk_unit, $line->multicurrency_subprice
								);
								break;
							case 'invoice_supplier':
								$this->updateline(
									$line->id, ($line->description ? $line->description : $line->desc), $line->subprice, $line->tva_tx, $line->localtax1_tx,
									$line->localtax2_tx, $line->qty, 0, 'HT', $line->info_bits, $line->product_type, $line->remise_percent, false,
									$line->date_start, $line->date_end, $line->array_options, $line->fk_unit, $line->multicurrency_subprice
								);
								break;
							default:
								dol_syslog(get_class($this).'::setMulticurrencyRate no updateline defined', LOG_DEBUG);
								break;
						}
					}
				}

				return 1;
			}
			else
			{
				dol_syslog(get_class($this).'::setMulticurrencyRate Erreur '.$sql.' - '.$this->db->error());
				$this->error = $this->db->error();
				return -1;
			}
		}
		else
		{
			dol_syslog(get_class($this).'::setMulticurrencyRate, status of the object is incompatible');
			$this->error = 'Status of the object is incompatible '.$this->statut;
			return -2;
		}
	}

	/**
	 *  Change the payments terms
	 *
	 *  @param		int		$id		Id of new payment terms
	 *  @return		int				>0 if OK, <0 if KO
	 */
	public function setPaymentTerms($id)
	{
		dol_syslog(get_class($this).'::setPaymentTerms('.$id.')');
		if ($this->statut >= 0 || $this->element == 'societe')
		{
			// TODO uniformize field name
			$fieldname = 'fk_cond_reglement';
			if ($this->element == 'societe') $fieldname = 'cond_reglement';
			if (get_class($this) == 'Fournisseur') $fieldname = 'cond_reglement_supplier';

			$sql = 'UPDATE '.MAIN_DB_PREFIX.$this->table_element;
			$sql .= ' SET '.$fieldname.' = '.(($id > 0 || $id == '0') ? $id : 'NULL');
			$sql .= ' WHERE rowid='.$this->id;

			if ($this->db->query($sql))
			{
				$this->cond_reglement_id = $id;
				// for supplier
				if (get_class($this) == 'Fournisseur') $this->cond_reglement_supplier_id = $id;
				$this->cond_reglement = $id; // for compatibility
				return 1;
			}
			else
			{
				dol_syslog(get_class($this).'::setPaymentTerms Erreur '.$sql.' - '.$this->db->error());
				$this->error = $this->db->error();
				return -1;
			}
		}
		else
		{
			dol_syslog(get_class($this).'::setPaymentTerms, status of the object is incompatible');
			$this->error = 'Status of the object is incompatible '.$this->statut;
			return -2;
		}
	}

<<<<<<< HEAD
    /**
     *  Change the transport mode methods
     *
     *  @param		int		$id		Id of new payment method
     *  @return		int				>0 if OK, <0 if KO
     */
    public function setTransportMode($id)
    {
        dol_syslog(get_class($this).'::setTransportMode('.$id.')');
        if ($this->statut >= 0 || $this->element == 'societe')
        {
            $fieldname = 'fk_transport_mode';
            if ($this->element == 'societe') $fieldname = 'transport_mode';
            if (get_class($this) == 'Fournisseur') $fieldname = 'transport_mode_supplier';

            $sql = 'UPDATE '.MAIN_DB_PREFIX.$this->table_element;
            $sql .= ' SET '.$fieldname.' = '.(($id > 0 || $id == '0') ? $id : 'NULL');
            $sql .= ' WHERE rowid='.$this->id;

            if ($this->db->query($sql))
            {
                $this->transport_mode_id = $id;
                // for supplier
                if (get_class($this) == 'Fournisseur') $this->transport_mode_supplier_id = $id;
                return 1;
            }
            else
            {
                dol_syslog(get_class($this).'::setTransportMode Error '.$sql.' - '.$this->db->error());
                $this->error=$this->db->error();
                return -1;
            }
        }
        else
        {
            dol_syslog(get_class($this).'::setTransportMode, status of the object is incompatible');
            $this->error='Status of the object is incompatible '.$this->statut;
            return -2;
        }
    }
=======

	/**
	 *  Change the retained warranty payments terms
	 *
	 *  @param		int		$id		Id of new payment terms
	 *  @return		int				>0 if OK, <0 if KO
	 */
	public function setRetainedWarrantyPaymentTerms($id)
	{
	    dol_syslog(get_class($this).'::setRetainedWarrantyPaymentTerms('.$id.')');
	    if ($this->statut >= 0 || $this->element == 'societe')
	    {
	        $fieldname = 'retained_warranty_fk_cond_reglement';

	        $sql = 'UPDATE '.MAIN_DB_PREFIX.$this->table_element;
	        $sql .= ' SET '.$fieldname.' = '.$id;
	        $sql .= ' WHERE rowid='.$this->id;

	        if ($this->db->query($sql))
	        {
	            $this->retained_warranty_fk_cond_reglement = $id;
	            return 1;
	        }
	        else
	        {
	            dol_syslog(get_class($this).'::setRetainedWarrantyPaymentTerms Erreur '.$sql.' - '.$this->db->error());
	            $this->error = $this->db->error();
	            return -1;
	        }
	    }
	    else
	    {
	        dol_syslog(get_class($this).'::setRetainedWarrantyPaymentTerms, status of the object is incompatible');
	        $this->error = 'Status of the object is incompatible '.$this->statut;
	        return -2;
	    }
	}
>>>>>>> 4ade8642

	/**
	 *	Define delivery address
	 *  @deprecated
	 *
	 *	@param      int		$id		Address id
	 *	@return     int				<0 si ko, >0 si ok
	 */
	public function setDeliveryAddress($id)
	{
		$fieldname = 'fk_delivery_address';
		if ($this->element == 'delivery' || $this->element == 'shipping') $fieldname = 'fk_address';

		$sql = "UPDATE ".MAIN_DB_PREFIX.$this->table_element." SET ".$fieldname." = ".$id;
		$sql .= " WHERE rowid = ".$this->id." AND fk_statut = 0";

		if ($this->db->query($sql))
		{
			$this->fk_delivery_address = $id;
			return 1;
		}
		else
		{
			$this->error = $this->db->error();
			dol_syslog(get_class($this).'::setDeliveryAddress Erreur '.$sql.' - '.$this->error);
			return -1;
		}
	}


	/**
	 *  Change the shipping method
	 *
	 *  @param      int     $shipping_method_id     Id of shipping method
	 *  @param      bool    $notrigger              false=launch triggers after, true=disable triggers
	 *  @param      User	$userused               Object user
	 *
	 *  @return     int              1 if OK, 0 if KO
	 */
	public function setShippingMethod($shipping_method_id, $notrigger = false, $userused = null)
	{
		global $user;

		if (empty($userused)) $userused = $user;

		$error = 0;

		if (!$this->table_element) {
			dol_syslog(get_class($this)."::setShippingMethod was called on objet with property table_element not defined", LOG_ERR);
			return -1;
		}

		$this->db->begin();

		if ($shipping_method_id < 0) $shipping_method_id = 'NULL';
		dol_syslog(get_class($this).'::setShippingMethod('.$shipping_method_id.')');

		$sql = "UPDATE ".MAIN_DB_PREFIX.$this->table_element;
		$sql .= " SET fk_shipping_method = ".$shipping_method_id;
		$sql .= " WHERE rowid=".$this->id;
		$resql = $this->db->query($sql);
		if (!$resql) {
			dol_syslog(get_class($this).'::setShippingMethod Error ', LOG_DEBUG);
			$this->error = $this->db->lasterror();
			$error++;
		} else {
			if (!$notrigger)
			{
				// Call trigger
				$this->context = array('shippingmethodupdate'=>1);
				$result = $this->call_trigger(strtoupper(get_class($this)).'_MODIFY', $userused);
				if ($result < 0) $error++;
				// End call trigger
			}
		}
		if ($error)
		{
			$this->db->rollback();
			return -1;
		} else {
			$this->shipping_method_id = ($shipping_method_id == 'NULL') ?null:$shipping_method_id;
			$this->db->commit();
			return 1;
		}
	}


	/**
	 *  Change the warehouse
	 *
	 *  @param      int     $warehouse_id     Id of warehouse
	 *  @return     int              1 if OK, 0 if KO
	 */
	public function setWarehouse($warehouse_id)
	{
		if (!$this->table_element) {
			dol_syslog(get_class($this)."::setWarehouse was called on objet with property table_element not defined", LOG_ERR);
			return -1;
		}
		if ($warehouse_id < 0) $warehouse_id = 'NULL';
		dol_syslog(get_class($this).'::setWarehouse('.$warehouse_id.')');

		$sql = "UPDATE ".MAIN_DB_PREFIX.$this->table_element;
		$sql .= " SET fk_warehouse = ".$warehouse_id;
		$sql .= " WHERE rowid=".$this->id;

		if ($this->db->query($sql)) {
			$this->warehouse_id = ($warehouse_id == 'NULL') ?null:$warehouse_id;
			return 1;
		} else {
			dol_syslog(get_class($this).'::setWarehouse Error ', LOG_DEBUG);
			$this->error = $this->db->error();
			return 0;
		}
	}


	/**
	 *		Set last model used by doc generator
	 *
	 *		@param		User	$user		User object that make change
	 *		@param		string	$modelpdf	Modele name
	 *		@return		int					<0 if KO, >0 if OK
	 */
	public function setDocModel($user, $modelpdf)
	{
		if (!$this->table_element)
		{
			dol_syslog(get_class($this)."::setDocModel was called on objet with property table_element not defined", LOG_ERR);
			return -1;
		}

		$newmodelpdf = dol_trunc($modelpdf, 255);

		$sql = "UPDATE ".MAIN_DB_PREFIX.$this->table_element;
		$sql .= " SET model_pdf = '".$this->db->escape($newmodelpdf)."'";
		$sql .= " WHERE rowid = ".$this->id;
		// if ($this->element == 'facture') $sql.= " AND fk_statut < 2";
		// if ($this->element == 'propal')  $sql.= " AND fk_statut = 0";

		dol_syslog(get_class($this)."::setDocModel", LOG_DEBUG);
		$resql = $this->db->query($sql);
		if ($resql)
		{
			$this->modelpdf = $modelpdf;
			return 1;
		}
		else
		{
			dol_print_error($this->db);
			return 0;
		}
	}


	/**
	 *  Change the bank account
	 *
	 *  @param		int		$fk_account		Id of bank account
	 *  @param      bool    $notrigger      false=launch triggers after, true=disable triggers
	 *  @param      User	$userused		Object user
	 *  @return		int				1 if OK, 0 if KO
	 */
	public function setBankAccount($fk_account, $notrigger = false, $userused = null)
	{
		global $user;

		if (empty($userused)) $userused = $user;

		$error = 0;

		if (!$this->table_element) {
			dol_syslog(get_class($this)."::setBankAccount was called on objet with property table_element not defined", LOG_ERR);
			return -1;
		}
		$this->db->begin();

		if ($fk_account < 0) $fk_account = 'NULL';
		dol_syslog(get_class($this).'::setBankAccount('.$fk_account.')');

		$sql = "UPDATE ".MAIN_DB_PREFIX.$this->table_element;
		$sql .= " SET fk_account = ".$fk_account;
		$sql .= " WHERE rowid=".$this->id;

		$resql = $this->db->query($sql);
		if (!$resql)
		{
			dol_syslog(get_class($this).'::setBankAccount Error '.$sql.' - '.$this->db->error());
			$this->error = $this->db->lasterror();
			$error++;
		}
		else
		{
			if (!$notrigger)
			{
				// Call trigger
				$this->context = array('bankaccountupdate'=>1);
				$result = $this->call_trigger(strtoupper(get_class($this)).'_MODIFY', $userused);
				if ($result < 0) $error++;
				// End call trigger
			}
		}
		if ($error)
		{
			$this->db->rollback();
			return -1;
		}
		else
		{
			$this->fk_account = ($fk_account == 'NULL') ?null:$fk_account;
			$this->db->commit();
			return 1;
		}
	}


	// TODO: Move line related operations to CommonObjectLine?

    // phpcs:disable PEAR.NamingConventions.ValidFunctionName.ScopeNotCamelCaps
	/**
	 *  Save a new position (field rang) for details lines.
	 *  You can choose to set position for lines with already a position or lines without any position defined.
	 *
	 * 	@param		boolean		$renum			   True to renum all already ordered lines, false to renum only not already ordered lines.
	 * 	@param		string		$rowidorder		   ASC or DESC
	 * 	@param		boolean		$fk_parent_line    Table with fk_parent_line field or not
	 * 	@return		int                            <0 if KO, >0 if OK
	 */
	public function line_order($renum = false, $rowidorder = 'ASC', $fk_parent_line = true)
	{
        // phpcs:enable
		if (!$this->table_element_line)
		{
			dol_syslog(get_class($this)."::line_order was called on objet with property table_element_line not defined", LOG_ERR);
			return -1;
		}
		if (!$this->fk_element)
		{
			dol_syslog(get_class($this)."::line_order was called on objet with property fk_element not defined", LOG_ERR);
			return -1;
		}

		// Count number of lines to reorder (according to choice $renum)
		$nl = 0;
		$sql = 'SELECT count(rowid) FROM '.MAIN_DB_PREFIX.$this->table_element_line;
		$sql .= ' WHERE '.$this->fk_element.'='.$this->id;
		if (!$renum) $sql .= ' AND rang = 0';
		if ($renum) $sql .= ' AND rang <> 0';

		dol_syslog(get_class($this)."::line_order", LOG_DEBUG);
		$resql = $this->db->query($sql);
		if ($resql)
		{
			$row = $this->db->fetch_row($resql);
			$nl = $row[0];
		}
		else dol_print_error($this->db);
		if ($nl > 0)
		{
			// The goal of this part is to reorder all lines, with all children lines sharing the same
			// counter that parents.
			$rows = array();

			// We first search all lines that are parent lines (for multilevel details lines)
			$sql = 'SELECT rowid FROM '.MAIN_DB_PREFIX.$this->table_element_line;
			$sql .= ' WHERE '.$this->fk_element.' = '.$this->id;
			if ($fk_parent_line) $sql .= ' AND fk_parent_line IS NULL';
			$sql .= ' ORDER BY rang ASC, rowid '.$rowidorder;

			dol_syslog(get_class($this)."::line_order search all parent lines", LOG_DEBUG);
			$resql = $this->db->query($sql);
			if ($resql)
			{
				$i = 0;
				$num = $this->db->num_rows($resql);
				while ($i < $num)
				{
					$row = $this->db->fetch_row($resql);
					$rows[] = $row[0]; // Add parent line into array rows
					$childrens = $this->getChildrenOfLine($row[0]);
					if (!empty($childrens))
					{
						foreach ($childrens as $child)
						{
							array_push($rows, $child);
						}
					}
					$i++;
				}

				// Now we set a new number for each lines (parent and children with children included into parent tree)
				if (!empty($rows))
				{
					foreach ($rows as $key => $row)
					{
						$this->updateRangOfLine($row, ($key + 1));
					}
				}
			}
			else
			{
				dol_print_error($this->db);
			}
		}
		return 1;
	}

	/**
	 * 	Get children of line
	 *
	 * 	@param	int		$id		Id of parent line
	 * 	@return	array			Array with list of children lines id
	 */
	public function getChildrenOfLine($id)
	{
		$rows = array();

		$sql = 'SELECT rowid FROM '.MAIN_DB_PREFIX.$this->table_element_line;
		$sql .= ' WHERE '.$this->fk_element.' = '.$this->id;
		$sql .= ' AND fk_parent_line = '.$id;
		$sql .= ' ORDER BY rang ASC';

		dol_syslog(get_class($this)."::getChildrenOfLine search children lines for line ".$id."", LOG_DEBUG);
		$resql = $this->db->query($sql);
		if ($resql)
		{
			$i = 0;
			$num = $this->db->num_rows($resql);
			while ($i < $num)
			{
				$row = $this->db->fetch_row($resql);
				$rows[$i] = $row[0];
				$i++;
			}
		}

		return $rows;
	}

    // phpcs:disable PEAR.NamingConventions.ValidFunctionName.ScopeNotCamelCaps
	/**
	 * 	Update a line to have a lower rank
	 *
	 * 	@param 	int			$rowid				Id of line
	 * 	@param	boolean		$fk_parent_line		Table with fk_parent_line field or not
	 * 	@return	void
	 */
	public function line_up($rowid, $fk_parent_line = true)
	{
        // phpcs:enable
		$this->line_order(false, 'ASC', $fk_parent_line);

		// Get rang of line
		$rang = $this->getRangOfLine($rowid);

		// Update position of line
		$this->updateLineUp($rowid, $rang);
	}

    // phpcs:disable PEAR.NamingConventions.ValidFunctionName.ScopeNotCamelCaps
	/**
	 * 	Update a line to have a higher rank
	 *
	 * 	@param	int			$rowid				Id of line
	 * 	@param	boolean		$fk_parent_line		Table with fk_parent_line field or not
	 * 	@return	void
	 */
	public function line_down($rowid, $fk_parent_line = true)
	{
        // phpcs:enable
		$this->line_order(false, 'ASC', $fk_parent_line);

		// Get rang of line
		$rang = $this->getRangOfLine($rowid);

		// Get max value for rang
		$max = $this->line_max();

		// Update position of line
		$this->updateLineDown($rowid, $rang, $max);
	}

	/**
	 * 	Update position of line (rang)
	 *
	 * 	@param	int		$rowid		Id of line
	 * 	@param	int		$rang		Position
	 * 	@return	void
	 */
	public function updateRangOfLine($rowid, $rang)
	{
		$fieldposition = 'rang'; // @todo Rename 'rang' into 'position'
		if (in_array($this->table_element_line, array('bom_bomline', 'ecm_files', 'emailcollector_emailcollectoraction'))) $fieldposition = 'position';

		$sql = 'UPDATE '.MAIN_DB_PREFIX.$this->table_element_line.' SET '.$fieldposition.' = '.$rang;
		$sql .= ' WHERE rowid = '.$rowid;

		dol_syslog(get_class($this)."::updateRangOfLine", LOG_DEBUG);
		if (!$this->db->query($sql))
		{
			dol_print_error($this->db);
		}
	}

    // phpcs:disable PEAR.NamingConventions.ValidFunctionName.ScopeNotCamelCaps
	/**
	 * 	Update position of line with ajax (rang)
	 *
	 * 	@param	array	$rows	Array of rows
	 * 	@return	void
	 */
	public function line_ajaxorder($rows)
	{
        // phpcs:enable
		$num = count($rows);
		for ($i = 0; $i < $num; $i++)
		{
			$this->updateRangOfLine($rows[$i], ($i + 1));
		}
	}

	/**
	 * 	Update position of line up (rang)
	 *
	 * 	@param	int		$rowid		Id of line
	 * 	@param	int		$rang		Position
	 * 	@return	void
	 */
	public function updateLineUp($rowid, $rang)
	{
		if ($rang > 1)
		{
			$fieldposition = 'rang';
			if (in_array($this->table_element_line, array('ecm_files', 'emailcollector_emailcollectoraction'))) $fieldposition = 'position';

			$sql = 'UPDATE '.MAIN_DB_PREFIX.$this->table_element_line.' SET '.$fieldposition.' = '.$rang;
			$sql .= ' WHERE '.$this->fk_element.' = '.$this->id;
			$sql .= ' AND rang = '.($rang - 1);
			if ($this->db->query($sql))
			{
				$sql = 'UPDATE '.MAIN_DB_PREFIX.$this->table_element_line.' SET '.$fieldposition.' = '.($rang - 1);
				$sql .= ' WHERE rowid = '.$rowid;
				if (!$this->db->query($sql))
				{
					dol_print_error($this->db);
				}
			}
			else
			{
				dol_print_error($this->db);
			}
		}
	}

	/**
	 * 	Update position of line down (rang)
	 *
	 * 	@param	int		$rowid		Id of line
	 * 	@param	int		$rang		Position
	 * 	@param	int		$max		Max
	 * 	@return	void
	 */
	public function updateLineDown($rowid, $rang, $max)
	{
		if ($rang < $max)
		{
			$fieldposition = 'rang';
			if (in_array($this->table_element_line, array('ecm_files', 'emailcollector_emailcollectoraction'))) $fieldposition = 'position';

			$sql = 'UPDATE '.MAIN_DB_PREFIX.$this->table_element_line.' SET '.$fieldposition.' = '.$rang;
			$sql .= ' WHERE '.$this->fk_element.' = '.$this->id;
			$sql .= ' AND rang = '.($rang + 1);
			if ($this->db->query($sql))
			{
				$sql = 'UPDATE '.MAIN_DB_PREFIX.$this->table_element_line.' SET '.$fieldposition.' = '.($rang + 1);
				$sql .= ' WHERE rowid = '.$rowid;
				if (!$this->db->query($sql))
				{
					dol_print_error($this->db);
				}
			}
			else
			{
				dol_print_error($this->db);
			}
		}
	}

	/**
	 * 	Get position of line (rang)
	 *
	 * 	@param		int		$rowid		Id of line
	 *  @return		int     			Value of rang in table of lines
	 */
	public function getRangOfLine($rowid)
	{
		$sql = 'SELECT rang FROM '.MAIN_DB_PREFIX.$this->table_element_line;
		$sql .= ' WHERE rowid ='.$rowid;

		dol_syslog(get_class($this)."::getRangOfLine", LOG_DEBUG);
		$resql = $this->db->query($sql);
		if ($resql)
		{
			$row = $this->db->fetch_row($resql);
			return $row[0];
		}
	}

	/**
	 * 	Get rowid of the line relative to its position
	 *
	 * 	@param		int		$rang		Rang value
	 *  @return     int     			Rowid of the line
	 */
	public function getIdOfLine($rang)
	{
		$sql = 'SELECT rowid FROM '.MAIN_DB_PREFIX.$this->table_element_line;
		$sql .= ' WHERE '.$this->fk_element.' = '.$this->id;
		$sql .= ' AND rang = '.$rang;
		$resql = $this->db->query($sql);
		if ($resql)
		{
			$row = $this->db->fetch_row($resql);
			return $row[0];
		}
	}

    // phpcs:disable PEAR.NamingConventions.ValidFunctionName.ScopeNotCamelCaps
	/**
	 * 	Get max value used for position of line (rang)
	 *
	 * 	@param		int		$fk_parent_line		Parent line id
	 *  @return     int  			   			Max value of rang in table of lines
	 */
	public function line_max($fk_parent_line = 0)
	{
        // phpcs:enable
		// Search the last rang with fk_parent_line
		if ($fk_parent_line)
		{
			$sql = 'SELECT max(rang) FROM '.MAIN_DB_PREFIX.$this->table_element_line;
			$sql .= ' WHERE '.$this->fk_element.' = '.$this->id;
			$sql .= ' AND fk_parent_line = '.$fk_parent_line;

			dol_syslog(get_class($this)."::line_max", LOG_DEBUG);
			$resql = $this->db->query($sql);
			if ($resql)
			{
				$row = $this->db->fetch_row($resql);
				if (!empty($row[0]))
				{
					return $row[0];
				}
				else
				{
					return $this->getRangOfLine($fk_parent_line);
				}
			}
		}
		// If not, search the last rang of element
		else
		{
			$sql = 'SELECT max(rang) FROM '.MAIN_DB_PREFIX.$this->table_element_line;
			$sql .= ' WHERE '.$this->fk_element.' = '.$this->id;

			dol_syslog(get_class($this)."::line_max", LOG_DEBUG);
			$resql = $this->db->query($sql);
			if ($resql)
			{
				$row = $this->db->fetch_row($resql);
				return $row[0];
			}
		}
	}

    // phpcs:disable PEAR.NamingConventions.ValidFunctionName.ScopeNotCamelCaps
	/**
	 *  Update external ref of element
	 *
	 *  @param      string		$ref_ext	Update field ref_ext
	 *  @return     int      		   		<0 if KO, >0 if OK
	 */
	public function update_ref_ext($ref_ext)
	{
        // phpcs:enable
		if (!$this->table_element)
		{
			dol_syslog(get_class($this)."::update_ref_ext was called on objet with property table_element not defined", LOG_ERR);
			return -1;
		}

		$sql = 'UPDATE '.MAIN_DB_PREFIX.$this->table_element;
		$sql .= " SET ref_ext = '".$this->db->escape($ref_ext)."'";
		$sql .= " WHERE ".(isset($this->table_rowid) ? $this->table_rowid : 'rowid')." = ".$this->id;

		dol_syslog(get_class($this)."::update_ref_ext", LOG_DEBUG);
		if ($this->db->query($sql))
		{
			$this->ref_ext = $ref_ext;
			return 1;
		}
		else
		{
			$this->error = $this->db->error();
			return -1;
		}
	}

    // phpcs:disable PEAR.NamingConventions.ValidFunctionName.ScopeNotCamelCaps
	/**
	 *  Update note of element
	 *
	 *  @param      string		$note		New value for note
	 *  @param		string		$suffix		'', '_public' or '_private'
	 *  @return     int      		   		<0 if KO, >0 if OK
	 */
	public function update_note($note, $suffix = '')
	{
        // phpcs:enable
		global $user;

		if (!$this->table_element)
		{
			$this->error = 'update_note was called on objet with property table_element not defined';
			dol_syslog(get_class($this)."::update_note was called on objet with property table_element not defined", LOG_ERR);
			return -1;
		}
		if (!in_array($suffix, array('', '_public', '_private')))
		{
			$this->error = 'update_note Parameter suffix must be empty, \'_private\' or \'_public\'';
			dol_syslog(get_class($this)."::update_note Parameter suffix must be empty, '_private' or '_public'", LOG_ERR);
			return -2;
		}
		// Special cas
		//var_dump($this->table_element);exit;
		if ($this->table_element == 'product') $suffix = '';

		$sql = 'UPDATE '.MAIN_DB_PREFIX.$this->table_element;
		$sql .= " SET note".$suffix." = ".(!empty($note) ? ("'".$this->db->escape($note)."'") : "NULL");
		$sql .= " ,".(in_array($this->table_element, array('actioncomm', 'adherent', 'advtargetemailing', 'cronjob', 'establishment')) ? "fk_user_mod" : "fk_user_modif")." = ".$user->id;
		$sql .= " WHERE rowid =".$this->id;

		dol_syslog(get_class($this)."::update_note", LOG_DEBUG);
		if ($this->db->query($sql))
		{
			if ($suffix == '_public') $this->note_public = $note;
			elseif ($suffix == '_private') $this->note_private = $note;
			else
			{
				$this->note = $note; // deprecated
				$this->note_private = $note;
			}
			return 1;
		}
		else
		{
			$this->error = $this->db->lasterror();
			return -1;
		}
	}

    // phpcs:disable PEAR.NamingConventions.ValidFunctionName.ScopeNotCamelCaps
	/**
	 * 	Update public note (kept for backward compatibility)
	 *
	 * @param      string		$note		New value for note
	 * @return     int      		   		<0 if KO, >0 if OK
	 * @deprecated
	 * @see update_note()
	 */
	public function update_note_public($note)
	{
        // phpcs:enable
		return $this->update_note($note, '_public');
	}

    // phpcs:disable PEAR.NamingConventions.ValidFunctionName.ScopeNotCamelCaps
	/**
	 *	Update total_ht, total_ttc, total_vat, total_localtax1, total_localtax2 for an object (sum of lines).
	 *  Must be called at end of methods addline or updateline.
	 *
	 *	@param	int		$exclspec          	>0 = Exclude special product (product_type=9)
	 *  @param  string	$roundingadjust    	'none'=Do nothing, 'auto'=Use default method (MAIN_ROUNDOFTOTAL_NOT_TOTALOFROUND if defined, or '0'), '0'=Force mode total of rounding, '1'=Force mode rounding of total
	 *  @param	int		$nodatabaseupdate	1=Do not update database. Update only properties of object.
	 *  @param	Societe	$seller				If roundingadjust is '0' or '1' or maybe 'auto', it means we recalculate total for lines before calculating total for object and for this, we need seller object.
	 *	@return	int    			           	<0 if KO, >0 if OK
	 */
	public function update_price($exclspec = 0, $roundingadjust = 'none', $nodatabaseupdate = 0, $seller = null)
	{
        // phpcs:enable
		global $conf, $hookmanager, $action;

		// Some external module want no update price after a trigger because they have another method to calculate the total (ex: with an extrafield)
		$MODULE = "";
		if ($this->element == 'propal')
			$MODULE = "MODULE_DISALLOW_UPDATE_PRICE_PROPOSAL";
		elseif ($this->element == 'commande' || $this->element == 'order')
			$MODULE = "MODULE_DISALLOW_UPDATE_PRICE_ORDER";
		elseif ($this->element == 'facture' || $this->element == 'invoice')
			$MODULE = "MODULE_DISALLOW_UPDATE_PRICE_INVOICE";
		elseif ($this->element == 'facture_fourn' || $this->element == 'supplier_invoice')
			$MODULE = "MODULE_DISALLOW_UPDATE_PRICE_SUPPLIER_INVOICE";
		elseif ($this->element == 'order_supplier' || $this->element == 'supplier_order')
			$MODULE = "MODULE_DISALLOW_UPDATE_PRICE_SUPPLIER_ORDER";
		elseif ($this->element == 'supplier_proposal')
			$MODULE = "MODULE_DISALLOW_UPDATE_PRICE_SUPPLIER_PROPOSAL";

		if (!empty($MODULE)) {
			if (!empty($conf->global->$MODULE)) {
				$modsactivated = explode(',', $conf->global->$MODULE);
				foreach ($modsactivated as $mod) {
					if ($conf->$mod->enabled)
						return 1; // update was disabled by specific setup
				}
			}
		}

		include_once DOL_DOCUMENT_ROOT.'/core/lib/price.lib.php';

		if ($roundingadjust == '-1') $roundingadjust = 'auto'; // For backward compatibility

		$forcedroundingmode = $roundingadjust;
		if ($forcedroundingmode == 'auto' && isset($conf->global->MAIN_ROUNDOFTOTAL_NOT_TOTALOFROUND)) $forcedroundingmode = $conf->global->MAIN_ROUNDOFTOTAL_NOT_TOTALOFROUND;
		elseif ($forcedroundingmode == 'auto') $forcedroundingmode = '0';

		$error = 0;

		$multicurrency_tx = !empty($this->multicurrency_tx) ? $this->multicurrency_tx : 1;

		// Define constants to find lines to sum
		$fieldtva = 'total_tva';
		$fieldlocaltax1 = 'total_localtax1';
		$fieldlocaltax2 = 'total_localtax2';
		$fieldup = 'subprice';
		if ($this->element == 'facture_fourn' || $this->element == 'invoice_supplier')
		{
			$fieldtva = 'tva';
			$fieldup = 'pu_ht';
		}
		if ($this->element == 'expensereport')
		{
			$fieldup = 'value_unit';
		}

		$sql = 'SELECT rowid, qty, '.$fieldup.' as up, remise_percent, total_ht, '.$fieldtva.' as total_tva, total_ttc, '.$fieldlocaltax1.' as total_localtax1, '.$fieldlocaltax2.' as total_localtax2,';
		$sql .= ' tva_tx as vatrate, localtax1_tx, localtax2_tx, localtax1_type, localtax2_type, info_bits, product_type';
			if ($this->table_element_line == 'facturedet') $sql .= ', situation_percent';
			$sql .= ', multicurrency_total_ht, multicurrency_total_tva, multicurrency_total_ttc';
		$sql .= ' FROM '.MAIN_DB_PREFIX.$this->table_element_line;
		$sql .= ' WHERE '.$this->fk_element.' = '.$this->id;
		if ($exclspec)
		{
			$product_field = 'product_type';
			if ($this->table_element_line == 'contratdet') $product_field = ''; // contratdet table has no product_type field
			if ($product_field) $sql .= ' AND '.$product_field.' <> 9';
		}
		$sql .= ' ORDER by rowid'; // We want to be sure to always use same order of line to not change lines differently when option MAIN_ROUNDOFTOTAL_NOT_TOTALOFROUND is used

		dol_syslog(get_class($this)."::update_price", LOG_DEBUG);
		$resql = $this->db->query($sql);
		if ($resql)
		{
			$this->total_ht  = 0;
			$this->total_tva = 0;
			$this->total_localtax1 = 0;
			$this->total_localtax2 = 0;
			$this->total_ttc = 0;
			$total_ht_by_vats  = array();
			$total_tva_by_vats = array();
			$total_ttc_by_vats = array();
			$this->multicurrency_total_ht = 0;
			$this->multicurrency_total_tva	= 0;
			$this->multicurrency_total_ttc	= 0;

			$num = $this->db->num_rows($resql);
			$i = 0;
			while ($i < $num)
			{
				$obj = $this->db->fetch_object($resql);

				// Note: There is no check on detail line and no check on total, if $forcedroundingmode = 'none'
				$parameters = array('fk_element' => $obj->rowid);
				$reshook = $hookmanager->executeHooks('changeRoundingMode', $parameters, $this, $action); // Note that $action and $object may have been modified by some hooks

				if (empty($reshook) && $forcedroundingmode == '0')	// Check if data on line are consistent. This may solve lines that were not consistent because set with $forcedroundingmode='auto'
				{
					$localtax_array = array($obj->localtax1_type, $obj->localtax1_tx, $obj->localtax2_type, $obj->localtax2_tx);
					$tmpcal = calcul_price_total($obj->qty, $obj->up, $obj->remise_percent, $obj->vatrate, $obj->localtax1_tx, $obj->localtax2_tx, 0, 'HT', $obj->info_bits, $obj->product_type, $seller, $localtax_array, (isset($obj->situation_percent) ? $obj->situation_percent : 100), $multicurrency_tx);
					$diff = price2num($tmpcal[1] - $obj->total_tva, 'MT', 1);
					if ($diff)
					{
						$sqlfix = "UPDATE ".MAIN_DB_PREFIX.$this->table_element_line." SET ".$fieldtva." = ".$tmpcal[1].", total_ttc = ".$tmpcal[2]." WHERE rowid = ".$obj->rowid;
						dol_syslog('We found unconsistent data into detailed line (difference of '.$diff.') for line rowid = '.$obj->rowid." (total vat of line calculated=".$tmpcal[1].", database=".$obj->total_tva."). We fix the total_vat and total_ttc of line by running sqlfix = ".$sqlfix);
								$resqlfix = $this->db->query($sqlfix);
								if (!$resqlfix) dol_print_error($this->db, 'Failed to update line');
								$obj->total_tva = $tmpcal[1];
								$obj->total_ttc = $tmpcal[2];
						//
					}
				}

				$this->total_ht        += $obj->total_ht; // The field visible at end of line detail
				$this->total_tva       += $obj->total_tva;
				$this->total_localtax1 += $obj->total_localtax1;
				$this->total_localtax2 += $obj->total_localtax2;
				$this->total_ttc       += $obj->total_ttc;
				$this->multicurrency_total_ht        += $obj->multicurrency_total_ht; // The field visible at end of line detail
				$this->multicurrency_total_tva       += $obj->multicurrency_total_tva;
				$this->multicurrency_total_ttc       += $obj->multicurrency_total_ttc;

				if (!isset($total_ht_by_vats[$obj->vatrate]))  $total_ht_by_vats[$obj->vatrate] = 0;
				if (!isset($total_tva_by_vats[$obj->vatrate])) $total_tva_by_vats[$obj->vatrate] = 0;
				if (!isset($total_ttc_by_vats[$obj->vatrate])) $total_ttc_by_vats[$obj->vatrate] = 0;
				$total_ht_by_vats[$obj->vatrate]  += $obj->total_ht;
				$total_tva_by_vats[$obj->vatrate] += $obj->total_tva;
				$total_ttc_by_vats[$obj->vatrate] += $obj->total_ttc;

				if ($forcedroundingmode == '1')	// Check if we need adjustement onto line for vat. TODO This works on the company currency but not on multicurrency
				{
					$tmpvat = price2num($total_ht_by_vats[$obj->vatrate] * $obj->vatrate / 100, 'MT', 1);
					$diff = price2num($total_tva_by_vats[$obj->vatrate] - $tmpvat, 'MT', 1);
					//print 'Line '.$i.' rowid='.$obj->rowid.' vat_rate='.$obj->vatrate.' total_ht='.$obj->total_ht.' total_tva='.$obj->total_tva.' total_ttc='.$obj->total_ttc.' total_ht_by_vats='.$total_ht_by_vats[$obj->vatrate].' total_tva_by_vats='.$total_tva_by_vats[$obj->vatrate].' (new calculation = '.$tmpvat.') total_ttc_by_vats='.$total_ttc_by_vats[$obj->vatrate].($diff?" => DIFF":"")."<br>\n";
					if ($diff)
					{
						if (abs($diff) > 0.1) { dol_syslog('A rounding difference was detected into TOTAL but is too high to be corrected', LOG_WARNING); exit; }
						$sqlfix = "UPDATE ".MAIN_DB_PREFIX.$this->table_element_line." SET ".$fieldtva." = ".($obj->total_tva - $diff).", total_ttc = ".($obj->total_ttc - $diff)." WHERE rowid = ".$obj->rowid;
						dol_syslog('We found a difference of '.$diff.' for line rowid = '.$obj->rowid.". We fix the total_vat and total_ttc of line by running sqlfix = ".$sqlfix);
								$resqlfix = $this->db->query($sqlfix);
								if (!$resqlfix) dol_print_error($this->db, 'Failed to update line');
								$this->total_tva -= $diff;
								$this->total_ttc -= $diff;
								$total_tva_by_vats[$obj->vatrate] -= $diff;
								$total_ttc_by_vats[$obj->vatrate] -= $diff;
					}
				}

				$i++;
			}

			// Add revenue stamp to total
			$this->total_ttc += isset($this->revenuestamp) ? $this->revenuestamp : 0;
			$this->multicurrency_total_ttc += isset($this->revenuestamp) ? ($this->revenuestamp * $multicurrency_tx) : 0;

			// Situations totals
			if ($this->situation_cycle_ref && $this->situation_counter > 1 && method_exists($this, 'get_prev_sits') && $this->type != $this::TYPE_CREDIT_NOTE)
			{
				$prev_sits = $this->get_prev_sits();

				foreach ($prev_sits as $sit) {				// $sit is an object Facture loaded with a fetch.
					$this->total_ht -= $sit->total_ht;
					$this->total_tva -= $sit->total_tva;
					$this->total_localtax1 -= $sit->total_localtax1;
					$this->total_localtax2 -= $sit->total_localtax2;
					$this->total_ttc -= $sit->total_ttc;
					$this->multicurrency_total_ht -= $sit->multicurrency_total_ht;
					$this->multicurrency_total_tva -= $sit->multicurrency_total_tva;
					$this->multicurrency_total_ttc -= $sit->multicurrency_total_ttc;
				}
			}

			$this->db->free($resql);

			// Now update global field total_ht, total_ttc and tva
			$fieldht = 'total_ht';
			$fieldtva = 'tva';
			$fieldlocaltax1 = 'localtax1';
			$fieldlocaltax2 = 'localtax2';
			$fieldttc = 'total_ttc';
			// Specific code for backward compatibility with old field names
			if ($this->element == 'facture' || $this->element == 'facturerec')             $fieldht = 'total';
			if ($this->element == 'facture_fourn' || $this->element == 'invoice_supplier') $fieldtva = 'total_tva';
			if ($this->element == 'propal')                                                $fieldttc = 'total';
			if ($this->element == 'expensereport')                                         $fieldtva = 'total_tva';
			if ($this->element == 'supplier_proposal')                                     $fieldttc = 'total';

			if (empty($nodatabaseupdate))
			{
				$sql = 'UPDATE '.MAIN_DB_PREFIX.$this->table_element.' SET';
				$sql .= " ".$fieldht."='".price2num($this->total_ht)."',";
				$sql .= " ".$fieldtva."='".price2num($this->total_tva)."',";
				$sql .= " ".$fieldlocaltax1."='".price2num($this->total_localtax1)."',";
				$sql .= " ".$fieldlocaltax2."='".price2num($this->total_localtax2)."',";
				$sql .= " ".$fieldttc."='".price2num($this->total_ttc)."'";
						$sql .= ", multicurrency_total_ht='".price2num($this->multicurrency_total_ht, 'MT', 1)."'";
						$sql .= ", multicurrency_total_tva='".price2num($this->multicurrency_total_tva, 'MT', 1)."'";
						$sql .= ", multicurrency_total_ttc='".price2num($this->multicurrency_total_ttc, 'MT', 1)."'";
				$sql .= ' WHERE rowid = '.$this->id;


				dol_syslog(get_class($this)."::update_price", LOG_DEBUG);
				$resql = $this->db->query($sql);
				if (!$resql)
				{
					$error++;
					$this->error = $this->db->lasterror();
					$this->errors[] = $this->db->lasterror();
				}
			}

			if (!$error)
			{
				return 1;
			}
			else
			{
				return -1;
			}
		}
		else
		{
			dol_print_error($this->db, 'Bad request in update_price');
			return -1;
		}
	}

	// phpcs:disable PEAR.NamingConventions.ValidFunctionName.ScopeNotCamelCaps
	/**
	 *	Add objects linked in llx_element_element.
	 *
	 *	@param		string	$origin		Linked element type
	 *	@param		int		$origin_id	Linked element id
	 *	@return		int					<=0 if KO, >0 if OK
	 *	@see		fetchObjectLinked(), updateObjectLinked(), deleteObjectLinked()
	 */
	public function add_object_linked($origin = null, $origin_id = null)
	{
		// phpcs:enable
		$origin = (!empty($origin) ? $origin : $this->origin);
		$origin_id = (!empty($origin_id) ? $origin_id : $this->origin_id);

		// Special case
		if ($origin == 'order') $origin = 'commande';
		if ($origin == 'invoice') $origin = 'facture';
		if ($origin == 'invoice_template') $origin = 'facturerec';
		if ($origin == 'supplierorder') $origin = 'order_supplier';
		$this->db->begin();

		$sql = "INSERT INTO ".MAIN_DB_PREFIX."element_element (";
		$sql .= "fk_source";
		$sql .= ", sourcetype";
		$sql .= ", fk_target";
		$sql .= ", targettype";
		$sql .= ") VALUES (";
		$sql .= $origin_id;
		$sql .= ", '".$this->db->escape($origin)."'";
		$sql .= ", ".$this->id;
		$sql .= ", '".$this->db->escape($this->element)."'";
		$sql .= ")";

		dol_syslog(get_class($this)."::add_object_linked", LOG_DEBUG);
		if ($this->db->query($sql))
		{
			$this->db->commit();
			return 1;
		}
		else
		{
			$this->error = $this->db->lasterror();
			$this->db->rollback();
			return 0;
		}
	}

	/**
	 *	Fetch array of objects linked to current object (object of enabled modules only). Links are loaded into
	 *		this->linkedObjectsIds array and
	 *		this->linkedObjects array if $loadalsoobjects = 1
	 *  Possible usage for parameters:
	 *  - all parameters empty -> we look all link to current object (current object can be source or target)
	 *  - source id+type -> will get target list linked to source
	 *  - target id+type -> will get source list linked to target
	 *  - source id+type + target type -> will get target list of the type
	 *  - target id+type + target source -> will get source list of the type
	 *
	 *	@param	int		$sourceid			Object source id (if not defined, id of object)
	 *	@param  string	$sourcetype			Object source type (if not defined, element name of object)
	 *	@param  int		$targetid			Object target id (if not defined, id of object)
	 *	@param  string	$targettype			Object target type (if not defined, elemennt name of object)
	 *	@param  string	$clause				'OR' or 'AND' clause used when both source id and target id are provided
	 *  @param  int		$alsosametype		0=Return only links to object that differs from source type. 1=Include also link to objects of same type.
	 *  @param  string	$orderby			SQL 'ORDER BY' clause
	 *  @param	int		$loadalsoobjects	Load also array this->linkedObjects (Use 0 to increase performances)
	 *	@return int							<0 if KO, >0 if OK
	 *  @see	add_object_linked(), updateObjectLinked(), deleteObjectLinked()
	 */
	public function fetchObjectLinked($sourceid = null, $sourcetype = '', $targetid = null, $targettype = '', $clause = 'OR', $alsosametype = 1, $orderby = 'sourcetype', $loadalsoobjects = 1)
	{
		global $conf;

		$this->linkedObjectsIds = array();
		$this->linkedObjects = array();

		$justsource = false;
		$justtarget = false;
		$withtargettype = false;
		$withsourcetype = false;

		if (!empty($sourceid) && !empty($sourcetype) && empty($targetid))
		{
			$justsource = true; // the source (id and type) is a search criteria
			if (!empty($targettype)) $withtargettype = true;
		}
		if (!empty($targetid) && !empty($targettype) && empty($sourceid))
		{
			$justtarget = true; // the target (id and type) is a search criteria
			if (!empty($sourcetype)) $withsourcetype = true;
		}

		$sourceid = (!empty($sourceid) ? $sourceid : $this->id);
		$targetid = (!empty($targetid) ? $targetid : $this->id);
		$sourcetype = (!empty($sourcetype) ? $sourcetype : $this->element);
		$targettype = (!empty($targettype) ? $targettype : $this->element);

		/*if (empty($sourceid) && empty($targetid))
		 {
		 dol_syslog('Bad usage of function. No source nor target id defined (nor as parameter nor as object id)', LOG_ERR);
		 return -1;
		 }*/

		// Links between objects are stored in table element_element
		$sql = 'SELECT rowid, fk_source, sourcetype, fk_target, targettype';
		$sql .= ' FROM '.MAIN_DB_PREFIX.'element_element';
		$sql .= " WHERE ";
		if ($justsource || $justtarget)
		{
			if ($justsource)
			{
				$sql .= "fk_source = ".$sourceid." AND sourcetype = '".$sourcetype."'";
				if ($withtargettype) $sql .= " AND targettype = '".$targettype."'";
			}
			elseif ($justtarget)
			{
				$sql .= "fk_target = ".$targetid." AND targettype = '".$targettype."'";
				if ($withsourcetype) $sql .= " AND sourcetype = '".$sourcetype."'";
			}
		}
		else
		{
			$sql .= "(fk_source = ".$sourceid." AND sourcetype = '".$sourcetype."')";
			$sql .= " ".$clause." (fk_target = ".$targetid." AND targettype = '".$targettype."')";
		}
		$sql .= ' ORDER BY '.$orderby;

		dol_syslog(get_class($this)."::fetchObjectLink", LOG_DEBUG);
		$resql = $this->db->query($sql);
		if ($resql)
		{
			$num = $this->db->num_rows($resql);
			$i = 0;
			while ($i < $num)
			{
				$obj = $this->db->fetch_object($resql);
				if ($justsource || $justtarget)
				{
					if ($justsource)
					{
						$this->linkedObjectsIds[$obj->targettype][$obj->rowid] = $obj->fk_target;
					}
					elseif ($justtarget)
					{
						$this->linkedObjectsIds[$obj->sourcetype][$obj->rowid] = $obj->fk_source;
					}
				}
				else
				{
					if ($obj->fk_source == $sourceid && $obj->sourcetype == $sourcetype)
					{
						$this->linkedObjectsIds[$obj->targettype][$obj->rowid] = $obj->fk_target;
					}
					if ($obj->fk_target == $targetid && $obj->targettype == $targettype)
					{
						$this->linkedObjectsIds[$obj->sourcetype][$obj->rowid] = $obj->fk_source;
					}
				}
				$i++;
			}

			if (!empty($this->linkedObjectsIds))
			{
				$tmparray = $this->linkedObjectsIds;
				foreach ($tmparray as $objecttype => $objectids)       // $objecttype is a module name ('facture', 'mymodule', ...) or a module name with a suffix ('project_task', 'mymodule_myobj', ...)
				{
					// Parse element/subelement (ex: project_task, cabinetmed_consultation, ...)
					$module = $element = $subelement = $objecttype;
					if ($objecttype != 'supplier_proposal' && $objecttype != 'order_supplier' && $objecttype != 'invoice_supplier'
						&& preg_match('/^([^_]+)_([^_]+)/i', $objecttype, $regs))
					{
						$module = $element = $regs[1];
						$subelement = $regs[2];
					}

					$classpath = $element.'/class';
					// To work with non standard classpath or module name
					if ($objecttype == 'facture') {
						$classpath = 'compta/facture/class';
					}
					elseif ($objecttype == 'facturerec') {
						$classpath = 'compta/facture/class'; $module = 'facture';
					}
					elseif ($objecttype == 'propal') {
						$classpath = 'comm/propal/class';
					}
					elseif ($objecttype == 'supplier_proposal') {
						$classpath = 'supplier_proposal/class';
					}
					elseif ($objecttype == 'shipping') {
						$classpath = 'expedition/class'; $subelement = 'expedition'; $module = 'expedition_bon';
					}
					elseif ($objecttype == 'delivery') {
						$classpath = 'livraison/class'; $subelement = 'livraison'; $module = 'livraison_bon';
					}
					elseif ($objecttype == 'invoice_supplier' || $objecttype == 'order_supplier') {
						$classpath = 'fourn/class'; $module = 'fournisseur';
					}
					elseif ($objecttype == 'fichinter') {
						$classpath = 'fichinter/class'; $subelement = 'fichinter'; $module = 'ficheinter';
					}
					elseif ($objecttype == 'subscription') {
						$classpath = 'adherents/class'; $module = 'adherent';
					}

					// Set classfile
					$classfile = strtolower($subelement); $classname = ucfirst($subelement);

					if ($objecttype == 'order') {
						$classfile = 'commande'; $classname = 'Commande';
					}
					elseif ($objecttype == 'invoice_supplier') {
						$classfile = 'fournisseur.facture'; $classname = 'FactureFournisseur';
					}
					elseif ($objecttype == 'order_supplier') {
						$classfile = 'fournisseur.commande'; $classname = 'CommandeFournisseur';
					}
					elseif ($objecttype == 'supplier_proposal') {
						$classfile = 'supplier_proposal'; $classname = 'SupplierProposal';
					}
					elseif ($objecttype == 'facturerec') {
						$classfile = 'facture-rec'; $classname = 'FactureRec';
					}
					elseif ($objecttype == 'subscription') {
						$classfile = 'subscription'; $classname = 'Subscription';
					}

					// Here $module, $classfile and $classname are set
					if ($conf->$module->enabled && (($element != $this->element) || $alsosametype))
					{
						if ($loadalsoobjects)
						{
							dol_include_once('/'.$classpath.'/'.$classfile.'.class.php');
							//print '/'.$classpath.'/'.$classfile.'.class.php '.class_exists($classname);
							if (class_exists($classname))
							{
								foreach ($objectids as $i => $objectid)	// $i is rowid into llx_element_element
								{
									$object = new $classname($this->db);
									$ret = $object->fetch($objectid);
									if ($ret >= 0)
									{
										$this->linkedObjects[$objecttype][$i] = $object;
									}
								}
							}
						}
					}
					else
					{
						unset($this->linkedObjectsIds[$objecttype]);
					}
				}
			}
			return 1;
		}
		else
		{
			dol_print_error($this->db);
			return -1;
		}
	}

	/**
	 *	Update object linked of a current object
	 *
	 *	@param	int		$sourceid		Object source id
	 *	@param  string	$sourcetype		Object source type
	 *	@param  int		$targetid		Object target id
	 *	@param  string	$targettype		Object target type
	 *	@return							int	>0 if OK, <0 if KO
	 *	@see	add_object_linked(), fetObjectLinked(), deleteObjectLinked()
	 */
	public function updateObjectLinked($sourceid = null, $sourcetype = '', $targetid = null, $targettype = '')
	{
		$updatesource = false;
		$updatetarget = false;

		if (!empty($sourceid) && !empty($sourcetype) && empty($targetid) && empty($targettype)) $updatesource = true;
		elseif (empty($sourceid) && empty($sourcetype) && !empty($targetid) && !empty($targettype)) $updatetarget = true;

		$sql = "UPDATE ".MAIN_DB_PREFIX."element_element SET ";
		if ($updatesource)
		{
			$sql .= "fk_source = ".$sourceid;
			$sql .= ", sourcetype = '".$this->db->escape($sourcetype)."'";
			$sql .= " WHERE fk_target = ".$this->id;
			$sql .= " AND targettype = '".$this->db->escape($this->element)."'";
		}
		elseif ($updatetarget)
		{
			$sql .= "fk_target = ".$targetid;
			$sql .= ", targettype = '".$this->db->escape($targettype)."'";
			$sql .= " WHERE fk_source = ".$this->id;
			$sql .= " AND sourcetype = '".$this->db->escape($this->element)."'";
		}

		dol_syslog(get_class($this)."::updateObjectLinked", LOG_DEBUG);
		if ($this->db->query($sql))
		{
			return 1;
		}
		else
		{
			$this->error = $this->db->lasterror();
			return -1;
		}
	}

	/**
	 *	Delete all links between an object $this
	 *
	 *	@param	int		$sourceid		Object source id
	 *	@param  string	$sourcetype		Object source type
	 *	@param  int		$targetid		Object target id
	 *	@param  string	$targettype		Object target type
	 *  @param	int		$rowid			Row id of line to delete. If defined, other parameters are not used.
	 *	@return     					int	>0 if OK, <0 if KO
	 *	@see	add_object_linked(), updateObjectLinked(), fetchObjectLinked()
	 */
	public function deleteObjectLinked($sourceid = null, $sourcetype = '', $targetid = null, $targettype = '', $rowid = '')
	{
		$deletesource = false;
		$deletetarget = false;

		if (!empty($sourceid) && !empty($sourcetype) && empty($targetid) && empty($targettype)) $deletesource = true;
		elseif (empty($sourceid) && empty($sourcetype) && !empty($targetid) && !empty($targettype)) $deletetarget = true;

		$sourceid = (!empty($sourceid) ? $sourceid : $this->id);
		$sourcetype = (!empty($sourcetype) ? $sourcetype : $this->element);
		$targetid = (!empty($targetid) ? $targetid : $this->id);
		$targettype = (!empty($targettype) ? $targettype : $this->element);

		$sql = "DELETE FROM ".MAIN_DB_PREFIX."element_element";
		$sql .= " WHERE";
		if ($rowid > 0)
		{
			$sql .= " rowid = ".$rowid;
		}
		else
		{
			if ($deletesource)
			{
				$sql .= " fk_source = ".$sourceid." AND sourcetype = '".$this->db->escape($sourcetype)."'";
				$sql .= " AND fk_target = ".$this->id." AND targettype = '".$this->db->escape($this->element)."'";
			}
			elseif ($deletetarget)
			{
				$sql .= " fk_target = ".$targetid." AND targettype = '".$this->db->escape($targettype)."'";
				$sql .= " AND fk_source = ".$this->id." AND sourcetype = '".$this->db->escape($this->element)."'";
			}
			else
			{
				$sql .= " (fk_source = ".$this->id." AND sourcetype = '".$this->db->escape($this->element)."')";
				$sql .= " OR";
				$sql .= " (fk_target = ".$this->id." AND targettype = '".$this->db->escape($this->element)."')";
			}
		}

		dol_syslog(get_class($this)."::deleteObjectLinked", LOG_DEBUG);
		if ($this->db->query($sql))
		{
			return 1;
		}
		else
		{
			$this->error = $this->db->lasterror();
			$this->errors[] = $this->error;
			return -1;
		}
	}

	/**
	 *      Set status of an object
	 *
	 *      @param	int		$status			Status to set
	 *      @param	int		$elementId		Id of element to force (use this->id by default)
	 *      @param	string	$elementType	Type of element to force (use this->table_element by default)
	 *      @param	string	$trigkey		Trigger key to use for trigger
	 *      @return int						<0 if KO, >0 if OK
	 */
	public function setStatut($status, $elementId = null, $elementType = '', $trigkey = '')
	{
		global $user, $langs, $conf;

		$savElementId = $elementId; // To be used later to know if we were using the method using the id of this or not.

		$elementId = (!empty($elementId) ? $elementId : $this->id);
		$elementTable = (!empty($elementType) ? $elementType : $this->table_element);

		$this->db->begin();

		$fieldstatus = "fk_statut";
		if ($elementTable == 'facture_rec') $fieldstatus = "suspended";
		if ($elementTable == 'mailing') $fieldstatus = "statut";
		if ($elementTable == 'cronjob') $fieldstatus = "status";
		if ($elementTable == 'user') $fieldstatus = "statut";
		if ($elementTable == 'expensereport') $fieldstatus = "fk_statut";
		if ($elementTable == 'commande_fournisseur_dispatch') $fieldstatus = "status";

		$sql = "UPDATE ".MAIN_DB_PREFIX.$elementTable;
		$sql .= " SET ".$fieldstatus." = ".$status;
		// If status = 1 = validated, update also fk_user_valid
		if ($status == 1 && $elementTable == 'expensereport') $sql .= ", fk_user_valid = ".$user->id;
		$sql .= " WHERE rowid=".$elementId;

		dol_syslog(get_class($this)."::setStatut", LOG_DEBUG);
		if ($this->db->query($sql))
		{
			$error = 0;

			// Try autoset of trigkey
			if (empty($trigkey))
			{
				if ($this->element == 'supplier_proposal' && $status == 2) $trigkey = 'SUPPLIER_PROPOSAL_SIGN'; // 2 = SupplierProposal::STATUS_SIGNED. Can't use constant into this generic class
				if ($this->element == 'supplier_proposal' && $status == 3) $trigkey = 'SUPPLIER_PROPOSAL_REFUSE'; // 3 = SupplierProposal::STATUS_REFUSED. Can't use constant into this generic class
				if ($this->element == 'supplier_proposal' && $status == 4) $trigkey = 'SUPPLIER_PROPOSAL_CLOSE'; // 4 = SupplierProposal::STATUS_CLOSED. Can't use constant into this generic class
				if ($this->element == 'fichinter' && $status == 3) $trigkey = 'FICHINTER_CLASSIFY_DONE';
				if ($this->element == 'fichinter' && $status == 2) $trigkey = 'FICHINTER_CLASSIFY_BILLED';
				if ($this->element == 'fichinter' && $status == 1) $trigkey = 'FICHINTER_CLASSIFY_UNBILLED';
			}

			if ($trigkey)
			{
				// Appel des triggers
				include_once DOL_DOCUMENT_ROOT.'/core/class/interfaces.class.php';
				$interface = new Interfaces($this->db);
				$result = $interface->run_triggers($trigkey, $this, $user, $langs, $conf);
				if ($result < 0) {
					$error++; $this->errors = $interface->errors;
				}
				// Fin appel triggers
			}

			if (!$error)
			{
				$this->db->commit();

				if (empty($savElementId))    // If the element we update was $this (so $elementId is null)
				{
					$this->statut = $status;
					$this->status = $status;
				}

				return 1;
			}
			else
			{
				$this->db->rollback();
				dol_syslog(get_class($this)."::setStatus ".$this->error, LOG_ERR);
				return -1;
			}
		}
		else
		{
			$this->error = $this->db->lasterror();
			$this->db->rollback();
			return -1;
		}
	}


	/**
	 *  Load type of canvas of an object if it exists
	 *
	 *  @param      int		$id     Record id
	 *  @param      string	$ref    Record ref
	 *  @return		int				<0 if KO, 0 if nothing done, >0 if OK
	 */
	public function getCanvas($id = 0, $ref = '')
	{
		global $conf;

		if (empty($id) && empty($ref)) return 0;
		if (!empty($conf->global->MAIN_DISABLE_CANVAS)) return 0; // To increase speed. Not enabled by default.

		// Clean parameters
		$ref = trim($ref);

		$sql = "SELECT rowid, canvas";
		$sql .= " FROM ".MAIN_DB_PREFIX.$this->table_element;
		$sql .= " WHERE entity IN (".getEntity($this->element).")";
		if (!empty($id))  $sql .= " AND rowid = ".$id;
		if (!empty($ref)) $sql .= " AND ref = '".$this->db->escape($ref)."'";

		$resql = $this->db->query($sql);
		if ($resql)
		{
			$obj = $this->db->fetch_object($resql);
			if ($obj)
			{
				$this->canvas = $obj->canvas;
				return 1;
			}
			else return 0;
		}
		else
		{
			dol_print_error($this->db);
			return -1;
		}
	}


	/**
	 * 	Get special code of a line
	 *
	 * 	@param	int		$lineid		Id of line
	 * 	@return	int					Special code
	 */
	public function getSpecialCode($lineid)
	{
		$sql = 'SELECT special_code FROM '.MAIN_DB_PREFIX.$this->table_element_line;
		$sql .= ' WHERE rowid = '.$lineid;
		$resql = $this->db->query($sql);
		if ($resql)
		{
			$row = $this->db->fetch_row($resql);
			return $row[0];
		}
	}

	/**
	 *  Function to check if an object is used by others.
	 *  Check is done into this->childtables. There is no check into llx_element_element.
	 *
	 *  @param	int		$id			Force id of object
	 *  @return	int					<0 if KO, 0 if not used, >0 if already used
	 */
	public function isObjectUsed($id = 0)
	{
		global $langs;

		if (empty($id)) $id = $this->id;

		// Check parameters
		if (!isset($this->childtables) || !is_array($this->childtables) || count($this->childtables) == 0)
		{
			dol_print_error('Called isObjectUsed on a class with property this->childtables not defined');
			return -1;
		}

		$arraytoscan = $this->childtables;
		// For backward compatibility, we check if array is old format array('table1', 'table2', ...)
		$tmparray = array_keys($this->childtables);
		if (is_numeric($tmparray[0]))
		{
			$arraytoscan = array_flip($this->childtables);
		}

		// Test if child exists
		$haschild = 0;
		foreach ($arraytoscan as $table => $elementname)
		{
			//print $id.'-'.$table.'-'.$elementname.'<br>';
			// Check if third party can be deleted
			$sql = "SELECT COUNT(*) as nb from ".MAIN_DB_PREFIX.$table;
			$sql .= " WHERE ".$this->fk_element." = ".$id;
			$resql = $this->db->query($sql);
			if ($resql)
			{
				$obj = $this->db->fetch_object($resql);
				if ($obj->nb > 0)
				{
					$langs->load("errors");
					//print 'Found into table '.$table.', type '.$langs->transnoentitiesnoconv($elementname).', haschild='.$haschild;
					$haschild += $obj->nb;
					if (is_numeric($elementname))	// old usage
					{
						$this->errors[] = $langs->trans("ErrorRecordHasAtLeastOneChildOfType", $table);
					}
					else	// new usage: $elementname=Translation key
					{
						$this->errors[] = $langs->trans("ErrorRecordHasAtLeastOneChildOfType", $langs->transnoentitiesnoconv($elementname));
					}
					break; // We found at least one, we stop here
				}
			}
			else
			{
				$this->errors[] = $this->db->lasterror();
				return -1;
			}
		}
		if ($haschild > 0)
		{
			$this->errors[] = "ErrorRecordHasChildren";
			return $haschild;
		}
		else return 0;
	}

	/**
	 *  Function to say how many lines object contains
	 *
	 *	@param	int		$predefined		-1=All, 0=Count free product/service only, 1=Count predefined product/service only, 2=Count predefined product, 3=Count predefined service
	 *  @return	int						<0 if KO, 0 if no predefined products, nb of lines with predefined products if found
	 */
	public function hasProductsOrServices($predefined = -1)
	{
		$nb = 0;

		foreach ($this->lines as $key => $val)
		{
			$qualified = 0;
			if ($predefined == -1) $qualified = 1;
			if ($predefined == 1 && $val->fk_product > 0) $qualified = 1;
			if ($predefined == 0 && $val->fk_product <= 0) $qualified = 1;
			if ($predefined == 2 && $val->fk_product > 0 && $val->product_type == 0) $qualified = 1;
			if ($predefined == 3 && $val->fk_product > 0 && $val->product_type == 1) $qualified = 1;
			if ($qualified) $nb++;
		}
		dol_syslog(get_class($this).'::hasProductsOrServices we found '.$nb.' qualified lines of products/servcies');
		return $nb;
	}

	/**
	 * Function that returns the total amount HT of discounts applied for all lines.
	 *
	 * @return 	float
	 */
	public function getTotalDiscount()
	{
		$total_discount = 0.00;

		$sql = "SELECT subprice as pu_ht, qty, remise_percent, total_ht";
		$sql .= " FROM ".MAIN_DB_PREFIX.$this->table_element."det";
		$sql .= " WHERE ".$this->fk_element." = ".$this->id;

		dol_syslog(get_class($this).'::getTotalDiscount', LOG_DEBUG);
		$resql = $this->db->query($sql);
		if ($resql)
		{
			$num = $this->db->num_rows($resql);
			$i = 0;
			while ($i < $num)
			{
				$obj = $this->db->fetch_object($resql);

				$pu_ht = $obj->pu_ht;
				$qty = $obj->qty;
				$total_ht = $obj->total_ht;

				$total_discount_line = floatval(price2num(($pu_ht * $qty) - $total_ht, 'MT'));
				$total_discount += $total_discount_line;

				$i++;
			}
		}

		//print $total_discount; exit;
		return price2num($total_discount);
	}


	/**
	 * Return into unit=0, the calculated total of weight and volume of all lines * qty
	 * Calculate by adding weight and volume of each product line, so properties ->volume/volume_units/weight/weight_units must be loaded on line.
	 *
	 * @return  array                           array('weight'=>...,'volume'=>...)
	 */
	public function getTotalWeightVolume()
	{
		$totalWeight = 0;
		$totalVolume = 0;
		// defined for shipment only
		$totalOrdered = '';
		// defined for shipment only
		$totalToShip = '';

		foreach ($this->lines as $line)
		{
			if (isset($line->qty_asked))
			{
				if (empty($totalOrdered)) $totalOrdered = 0; // Avoid warning because $totalOrdered is ''
				$totalOrdered += $line->qty_asked; // defined for shipment only
			}
			if (isset($line->qty_shipped))
			{
				if (empty($totalToShip)) $totalToShip = 0; // Avoid warning because $totalToShip is ''
				$totalToShip += $line->qty_shipped; // defined for shipment only
			}
			elseif ($line->element == 'commandefournisseurdispatch' && isset($line->qty))
			{
				if (empty($totalToShip)) $totalToShip = 0;
				$totalToShip += $line->qty; // defined for reception only
			}

			// Define qty, weight, volume, weight_units, volume_units
			if ($this->element == 'shipping') {
				// for shipments
				$qty = $line->qty_shipped ? $line->qty_shipped : 0;
			}
			else {
				$qty = $line->qty ? $line->qty : 0;
			}

			$weight = $line->weight ? $line->weight : 0;
            ($weight == 0 && !empty($line->product->weight)) ? $weight = $line->product->weight : 0;
			$volume = $line->volume ? $line->volume : 0;
			($volume == 0 && !empty($line->product->volume)) ? $volume = $line->product->volume : 0;

			$weight_units = $line->weight_units;
			($weight_units == 0 && !empty($line->product->weight_units)) ? $weight_units = $line->product->weight_units : 0;
			$volume_units = $line->volume_units;
			($volume_units == 0 && !empty($line->product->volume_units)) ? $volume_units = $line->product->volume_units : 0;

			$weightUnit = 0;
			$volumeUnit = 0;
			if (!empty($weight_units)) $weightUnit = $weight_units;
			if (!empty($volume_units)) $volumeUnit = $volume_units;

			if (empty($totalWeight)) $totalWeight = 0; // Avoid warning because $totalWeight is ''
			if (empty($totalVolume)) $totalVolume = 0; // Avoid warning because $totalVolume is ''

			//var_dump($line->volume_units);
			if ($weight_units < 50)   // < 50 means a standard unit (power of 10 of official unit), > 50 means an exotic unit (like inch)
			{
				$trueWeightUnit = pow(10, $weightUnit);
				$totalWeight += $weight * $qty * $trueWeightUnit;
			}
			else {
				if ($weight_units == 99) {
					// conversion 1 Pound = 0.45359237 KG
					$trueWeightUnit = 0.45359237;
					$totalWeight += $weight * $qty * $trueWeightUnit;
				} elseif ($weight_units == 98) {
					// conversion 1 Ounce = 0.0283495 KG
					$trueWeightUnit = 0.0283495;
					$totalWeight += $weight * $qty * $trueWeightUnit;
				}
				else {
					$totalWeight += $weight * $qty; // This may be wrong if we mix different units
				}
			}
			if ($volume_units < 50)   // >50 means a standard unit (power of 10 of official unit), > 50 means an exotic unit (like inch)
			{
				//print $line->volume."x".$line->volume_units."x".($line->volume_units < 50)."x".$volumeUnit;
				$trueVolumeUnit = pow(10, $volumeUnit);
				//print $line->volume;
				$totalVolume += $volume * $qty * $trueVolumeUnit;
			}
			else
			{
				$totalVolume += $volume * $qty; // This may be wrong if we mix different units
			}
		}

		return array('weight'=>$totalWeight, 'volume'=>$totalVolume, 'ordered'=>$totalOrdered, 'toship'=>$totalToShip);
	}


	/**
	 *	Set extra parameters
	 *
	 *	@return	int      <0 if KO, >0 if OK
	 */
	public function setExtraParameters()
	{
		$this->db->begin();

		$extraparams = (!empty($this->extraparams) ? json_encode($this->extraparams) : null);

		$sql = "UPDATE ".MAIN_DB_PREFIX.$this->table_element;
		$sql .= " SET extraparams = ".(!empty($extraparams) ? "'".$this->db->escape($extraparams)."'" : "null");
		$sql .= " WHERE rowid = ".$this->id;

		dol_syslog(get_class($this)."::setExtraParameters", LOG_DEBUG);
		$resql = $this->db->query($sql);
		if (!$resql)
		{
			$this->error = $this->db->lasterror();
			$this->db->rollback();
			return -1;
		}
		else
		{
			$this->db->commit();
			return 1;
		}
	}


    // phpcs:disable PEAR.NamingConventions.ValidFunctionName.ScopeNotCamelCaps
	/**
	 *    Return incoterms informations
	 *    TODO Use a cache for label get
	 *
	 *    @return	string	incoterms info
	 */
	public function display_incoterms()
	{
        // phpcs:enable
		$out = '';
		$this->label_incoterms = '';
		if (!empty($this->fk_incoterms))
		{
			$sql = 'SELECT code FROM '.MAIN_DB_PREFIX.'c_incoterms WHERE rowid = '.(int) $this->fk_incoterms;
			$result = $this->db->query($sql);
			if ($result)
			{
				$res = $this->db->fetch_object($result);
				$out .= $res->code;
			}
		}

		$out .= (($res->code && $this->location_incoterms) ? ' - ' : '').$this->location_incoterms;

		return $out;
	}

	/**
	 *    Return incoterms informations for pdf display
	 *
	 *    @return	string		incoterms info
	 */
	public function getIncotermsForPDF()
	{
		$sql = 'SELECT code FROM '.MAIN_DB_PREFIX.'c_incoterms WHERE rowid = '.(int) $this->fk_incoterms;
		$resql = $this->db->query($sql);
		if ($resql)
		{
			$num = $this->db->num_rows($resql);
			if ($num > 0)
			{
				$res = $this->db->fetch_object($resql);
				return 'Incoterm : '.$res->code.' - '.$this->location_incoterms;
			}
			else
			{
				return '';
			}
		}
		else
		{
			$this->errors[] = $this->db->lasterror();
			return false;
		}
	}

	/**
	 *    Define incoterms values of current object
	 *
	 *    @param	int		$id_incoterm     Id of incoterm to set or '' to remove
	 * 	  @param 	string  $location		 location of incoterm
	 *    @return	int     		<0 if KO, >0 if OK
	 */
	public function setIncoterms($id_incoterm, $location)
	{
		if ($this->id && $this->table_element)
		{
			$sql = "UPDATE ".MAIN_DB_PREFIX.$this->table_element;
			$sql .= " SET fk_incoterms = ".($id_incoterm > 0 ? $id_incoterm : "null");
			$sql .= ", location_incoterms = ".($id_incoterm > 0 ? "'".$this->db->escape($location)."'" : "null");
			$sql .= " WHERE rowid = ".$this->id;
			dol_syslog(get_class($this).'::setIncoterms', LOG_DEBUG);
			$resql = $this->db->query($sql);
			if ($resql)
			{
				$this->fk_incoterms = $id_incoterm;
				$this->location_incoterms = $location;

				$sql = 'SELECT libelle FROM '.MAIN_DB_PREFIX.'c_incoterms WHERE rowid = '.(int) $this->fk_incoterms;
				$res = $this->db->query($sql);
				if ($res)
				{
					$obj = $this->db->fetch_object($res);
					$this->label_incoterms = $obj->libelle;
				}
				return 1;
			}
			else
			{
				$this->errors[] = $this->db->lasterror();
				return -1;
			}
		}
		else return -1;
	}


	// --------------------
	// TODO: All functions here must be redesigned and moved as they are not business functions but output functions
	// --------------------

	/* This is to show add lines */

	/**
	 *	Show add free and predefined products/services form
	 *
	 *  @param	int		        $dateSelector       1=Show also date range input fields
	 *  @param	Societe			$seller				Object thirdparty who sell
	 *  @param	Societe			$buyer				Object thirdparty who buy
	 *  @param	string			$defaulttpldir		Directory where to find the template
	 *	@return	void
	 */
	public function formAddObjectLine($dateSelector, $seller, $buyer, $defaulttpldir = '/core/tpl')
	{
		global $conf, $user, $langs, $object, $hookmanager, $extrafields;
		global $form;

		// Line extrafield
		if (!is_object($extrafields))
		{
			require_once DOL_DOCUMENT_ROOT.'/core/class/extrafields.class.php';
			$extrafields = new ExtraFields($this->db);
		}
		$extrafields->fetch_name_optionals_label($this->table_element_line);

		// Output template part (modules that overwrite templates must declare this into descriptor)
		// Use global variables + $dateSelector + $seller and $buyer
		$dirtpls = array_merge($conf->modules_parts['tpl'], array($defaulttpldir));
		foreach ($dirtpls as $module => $reldir)
		{
			if (!empty($module))
			{
				$tpl = dol_buildpath($reldir.'/objectline_create.tpl.php');
			}
			else
			{
				$tpl = DOL_DOCUMENT_ROOT.$reldir.'/objectline_create.tpl.php';
			}

			if (empty($conf->file->strict_mode)) {
				$res = @include $tpl;
			} else {
				$res = include $tpl; // for debug
			}
			if ($res) break;
		}
	}



	/* This is to show array of line of details */


	/**
	 *	Return HTML table for object lines
	 *	TODO Move this into an output class file (htmlline.class.php)
	 *	If lines are into a template, title must also be into a template
	 *	But for the moment we don't know if it's possible as we keep a method available on overloaded objects.
	 *
	 *	@param	string		$action				Action code
	 *	@param  string		$seller            	Object of seller third party
	 *	@param  string  	$buyer             	Object of buyer third party
	 *	@param	int			$selected		   	Object line selected
	 *	@param  int	    	$dateSelector      	1=Show also date range input fields
	 *  @param	string		$defaulttpldir		Directory where to find the template
	 *	@return	void
	 */
	public function printObjectLines($action, $seller, $buyer, $selected = 0, $dateSelector = 0, $defaulttpldir = '/core/tpl')
	{
		global $conf, $hookmanager, $langs, $user, $object, $form, $extrafields;
		// TODO We should not use global var for this
		global $inputalsopricewithtax, $usemargins, $disableedit, $disablemove, $disableremove, $outputalsopricetotalwithtax;

		// Define usemargins
		$usemargins = 0;
		if (!empty($conf->margin->enabled) && !empty($this->element) && in_array($this->element, array('facture', 'facturerec', 'propal', 'commande'))) $usemargins = 1;

		$num = count($this->lines);

		// Line extrafield
		if (!is_object($extrafields))
		{
			require_once DOL_DOCUMENT_ROOT.'/core/class/extrafields.class.php';
			$extrafields = new ExtraFields($this->db);
		}
		$extrafields->fetch_name_optionals_label($this->table_element_line);

		$parameters = array('num'=>$num, 'dateSelector'=>$dateSelector, 'seller'=>$seller, 'buyer'=>$buyer, 'selected'=>$selected, 'table_element_line'=>$this->table_element_line);
		$reshook = $hookmanager->executeHooks('printObjectLineTitle', $parameters, $this, $action); // Note that $action and $object may have been modified by some hooks
		if (empty($reshook))
		{
			// Output template part (modules that overwrite templates must declare this into descriptor)
			// Use global variables + $dateSelector + $seller and $buyer
			$dirtpls = array_merge($conf->modules_parts['tpl'], array($defaulttpldir));
			foreach ($dirtpls as $module => $reldir)
			{
				if (!empty($module))
				{
					$tpl = dol_buildpath($reldir.'/objectline_title.tpl.php');
				}
				else
				{
					$tpl = DOL_DOCUMENT_ROOT.$reldir.'/objectline_title.tpl.php';
				}
				if (empty($conf->file->strict_mode)) {
					$res = @include $tpl;
				} else {
					$res = include $tpl; // for debug
				}
				if ($res) break;
			}
		}

		$i = 0;

		print "<!-- begin printObjectLines() --><tbody>\n";
		foreach ($this->lines as $line)
		{
			//Line extrafield
			$line->fetch_optionals();

			//if (is_object($hookmanager) && (($line->product_type == 9 && ! empty($line->special_code)) || ! empty($line->fk_parent_line)))
			if (is_object($hookmanager))   // Old code is commented on preceding line.
			{
				if (empty($line->fk_parent_line))
				{
					$parameters = array('line'=>$line, 'num'=>$num, 'i'=>$i, 'dateSelector'=>$dateSelector, 'seller'=>$seller, 'buyer'=>$buyer, 'selected'=>$selected, 'table_element_line'=>$line->table_element);
					$reshook = $hookmanager->executeHooks('printObjectLine', $parameters, $this, $action); // Note that $action and $object may have been modified by some hooks
				}
				else
				{
					$parameters = array('line'=>$line, 'num'=>$num, 'i'=>$i, 'dateSelector'=>$dateSelector, 'seller'=>$seller, 'buyer'=>$buyer, 'selected'=>$selected, 'table_element_line'=>$line->table_element, 'fk_parent_line'=>$line->fk_parent_line);
					$reshook = $hookmanager->executeHooks('printObjectSubLine', $parameters, $this, $action); // Note that $action and $object may have been modified by some hooks
				}
			}
			if (empty($reshook))
			{
				$this->printObjectLine($action, $line, '', $num, $i, $dateSelector, $seller, $buyer, $selected, $extrafields, $defaulttpldir);
			}

			$i++;
		}
		print "</tbody><!-- end printObjectLines() -->\n";
	}

	/**
	 *	Return HTML content of a detail line
	 *	TODO Move this into an output class file (htmlline.class.php)
	 *
	 *	@param	string      		$action				GET/POST action
	 *	@param  CommonObjectLine 	$line			    Selected object line to output
	 *	@param  string	    		$var               	Is it a an odd line (true)
	 *	@param  int		    		$num               	Number of line (0)
	 *	@param  int		    		$i					I
	 *	@param  int		    		$dateSelector      	1=Show also date range input fields
	 *	@param  string	    		$seller            	Object of seller third party
	 *	@param  string	    		$buyer             	Object of buyer third party
	 *	@param	int					$selected		   	Object line selected
	 *  @param  Extrafields			$extrafields		Object of extrafields
	 *  @param	string				$defaulttpldir		Directory where to find the template
	 *	@return	void
	 */
	public function printObjectLine($action, $line, $var, $num, $i, $dateSelector, $seller, $buyer, $selected = 0, $extrafields = null, $defaulttpldir = '/core/tpl')
	{
		global $conf, $langs, $user, $object, $hookmanager;
		global $form;
		global $object_rights, $disableedit, $disablemove, $disableremove; // TODO We should not use global var for this !

		$object_rights = $this->getRights();

		$element = $this->element;

		$text = ''; $description = ''; $type = 0;

		// Show product and description
		$type = (!empty($line->product_type) ? $line->product_type : $line->fk_product_type);
		// Try to enhance type detection using date_start and date_end for free lines where type was not saved.
		if (!empty($line->date_start)) $type = 1; // deprecated
		if (!empty($line->date_end)) $type = 1; // deprecated

		// Ligne en mode visu
		if ($action != 'editline' || $selected != $line->id)
		{
			// Product
			if ($line->fk_product > 0)
			{
				$product_static = new Product($this->db);
				$product_static->fetch($line->fk_product);

				$product_static->ref = $line->ref; //can change ref in hook
				$product_static->label = $line->label; //can change label in hook
				$text = $product_static->getNomUrl(1);

				// Define output language and label
				if (!empty($conf->global->MAIN_MULTILANGS))
				{
					if (property_exists($this, 'socid') && !is_object($this->thirdparty))
					{
						dol_print_error('', 'Error: Method printObjectLine was called on an object and object->fetch_thirdparty was not done before');
						return;
					}

					$prod = new Product($this->db);
					$prod->fetch($line->fk_product);

					$outputlangs = $langs;
					$newlang = '';
					if (empty($newlang) && GETPOST('lang_id', 'aZ09')) $newlang = GETPOST('lang_id', 'aZ09');
					if (!empty($conf->global->PRODUIT_TEXTS_IN_THIRDPARTY_LANGUAGE) && empty($newlang) && is_object($this->thirdparty)) $newlang = $this->thirdparty->default_lang; // To use language of customer
					if (!empty($newlang))
					{
						$outputlangs = new Translate("", $conf);
						$outputlangs->setDefaultLang($newlang);
					}

					$label = (!empty($prod->multilangs[$outputlangs->defaultlang]["label"])) ? $prod->multilangs[$outputlangs->defaultlang]["label"] : $line->product_label;
				}
				else
				{
					$label = $line->product_label;
				}

				$text .= ' - '.(!empty($line->label) ? $line->label : $label);
				$description .= (!empty($conf->global->PRODUIT_DESC_IN_FORM) ? '' : dol_htmlentitiesbr($line->description)); // Description is what to show on popup. We shown nothing if already into desc.
			}

			$line->pu_ttc = price2num($line->subprice * (1 + ($line->tva_tx / 100)), 'MU');

			// Output template part (modules that overwrite templates must declare this into descriptor)
			// Use global variables + $dateSelector + $seller and $buyer
			$dirtpls = array_merge($conf->modules_parts['tpl'], array($defaulttpldir));
			foreach ($dirtpls as $module => $reldir)
			{
				if (!empty($module))
				{
					$tpl = dol_buildpath($reldir.'/objectline_view.tpl.php');
				}
				else
				{
					$tpl = DOL_DOCUMENT_ROOT.$reldir.'/objectline_view.tpl.php';
				}

				if (empty($conf->file->strict_mode)) {
					$res = @include $tpl;
				} else {
					$res = include $tpl; // for debug
				}
				if ($res) break;
			}
		}

		// Line in update mode
		if ($this->statut == 0 && $action == 'editline' && $selected == $line->id)
		{
			$label = (!empty($line->label) ? $line->label : (($line->fk_product > 0) ? $line->product_label : ''));
			$placeholder = ' placeholder="'.$langs->trans("Label").'"';

			$line->pu_ttc = price2num($line->subprice * (1 + ($line->tva_tx / 100)), 'MU');

			// Output template part (modules that overwrite templates must declare this into descriptor)
			// Use global variables + $dateSelector + $seller and $buyer
			$dirtpls = array_merge($conf->modules_parts['tpl'], array($defaulttpldir));
			foreach ($dirtpls as $module => $reldir)
			{
				if (!empty($module))
				{
					$tpl = dol_buildpath($reldir.'/objectline_edit.tpl.php');
				}
				else
				{
					$tpl = DOL_DOCUMENT_ROOT.$reldir.'/objectline_edit.tpl.php';
				}

				if (empty($conf->file->strict_mode)) {
					$res = @include $tpl;
				} else {
					$res = include $tpl; // for debug
				}
				if ($res) break;
			}
		}
	}


	/* This is to show array of line of details of source object */


	/**
	 * 	Return HTML table table of source object lines
	 *  TODO Move this and previous function into output html class file (htmlline.class.php).
	 *  If lines are into a template, title must also be into a template
	 *  But for the moment we don't know if it's possible, so we keep the method available on overloaded objects.
	 *
	 *	@param	string		$restrictlist		''=All lines, 'services'=Restrict to services only
	 *  @param  array       $selectedLines      Array of lines id for selected lines
	 *  @return	void
	 */
	public function printOriginLinesList($restrictlist = '', $selectedLines = array())
	{
		global $langs, $hookmanager, $conf, $form;

		print '<tr class="liste_titre">';
		print '<td>'.$langs->trans('Ref').'</td>';
		print '<td>'.$langs->trans('Description').'</td>';
		print '<td class="right">'.$langs->trans('VATRate').'</td>';
		print '<td class="right">'.$langs->trans('PriceUHT').'</td>';
		if (!empty($conf->multicurrency->enabled)) print '<td class="right">'.$langs->trans('PriceUHTCurrency').'</td>';
		print '<td class="right">'.$langs->trans('Qty').'</td>';
		if ($conf->global->PRODUCT_USE_UNITS)
		{
			print '<td class="left">'.$langs->trans('Unit').'</td>';
		}
		print '<td class="right">'.$langs->trans('ReductionShort').'</td>';
        print '<td class="center">'.$form->showCheckAddButtons('checkforselect', 1).'</td>';
        print '</tr>';
		$i = 0;

		if (!empty($this->lines))
		{
			foreach ($this->lines as $line)
			{
				if (is_object($hookmanager) && (($line->product_type == 9 && !empty($line->special_code)) || !empty($line->fk_parent_line)))
				{
					if (empty($line->fk_parent_line))
					{
						$parameters = array('line'=>$line, 'i'=>$i);
						$action = '';
						$hookmanager->executeHooks('printOriginObjectLine', $parameters, $this, $action); // Note that $action and $object may have been modified by some hooks
					}
				}
				else
				{
					$this->printOriginLine($line, '', $restrictlist, '/core/tpl', $selectedLines);
				}

				$i++;
			}
		}
	}

	/**
	 * 	Return HTML with a line of table array of source object lines
	 *  TODO Move this and previous function into output html class file (htmlline.class.php).
	 *  If lines are into a template, title must also be into a template
	 *  But for the moment we don't know if it's possible as we keep a method available on overloaded objects.
	 *
	 * 	@param	CommonObjectLine	$line				Line
	 * 	@param	string				$var				Var
	 *	@param	string				$restrictlist		''=All lines, 'services'=Restrict to services only (strike line if not)
	 *  @param	string				$defaulttpldir		Directory where to find the template
	 *  @param  array       		$selectedLines      Array of lines id for selected lines
	 * 	@return	void
	 */
	public function printOriginLine($line, $var, $restrictlist = '', $defaulttpldir = '/core/tpl', $selectedLines = array())
	{
		global $langs, $conf;

		//var_dump($line);
		if (!empty($line->date_start))
		{
			$date_start = $line->date_start;
		}
		else
		{
			$date_start = $line->date_debut_prevue;
			if ($line->date_debut_reel) $date_start = $line->date_debut_reel;
		}
		if (!empty($line->date_end))
		{
			$date_end = $line->date_end;
		}
		else
		{
			$date_end = $line->date_fin_prevue;
			if ($line->date_fin_reel) $date_end = $line->date_fin_reel;
		}

        $this->tpl['id'] = $line->id;

		$this->tpl['label'] = '';
		if (!empty($line->fk_parent_line)) $this->tpl['label'] .= img_picto('', 'rightarrow');

		if (($line->info_bits & 2) == 2)  // TODO Not sure this is used for source object
		{
			$discount = new DiscountAbsolute($this->db);
			$discount->fk_soc = $this->socid;
			$this->tpl['label'] .= $discount->getNomUrl(0, 'discount');
		}
		elseif (!empty($line->fk_product))
		{
			$productstatic = new Product($this->db);
			$productstatic->id = $line->fk_product;
			$productstatic->ref = $line->ref;
			$productstatic->type = $line->fk_product_type;
			if (empty($productstatic->ref)) {
				$line->fetch_product();
				$productstatic = $line->product;
			}

			$this->tpl['label'] .= $productstatic->getNomUrl(1);
			$this->tpl['label'] .= ' - '.(!empty($line->label) ? $line->label : $line->product_label);
			// Dates
			if ($line->product_type == 1 && ($date_start || $date_end))
			{
				$this->tpl['label'] .= get_date_range($date_start, $date_end);
			}
		}
		else
		{
			$this->tpl['label'] .= ($line->product_type == -1 ? '&nbsp;' : ($line->product_type == 1 ? img_object($langs->trans(''), 'service') : img_object($langs->trans(''), 'product')));
			if (!empty($line->desc)) {
				$this->tpl['label'] .= $line->desc;
			} else {
				$this->tpl['label'] .= ($line->label ? '&nbsp;'.$line->label : '');
			}

			// Dates
			if ($line->product_type == 1 && ($date_start || $date_end))
			{
				$this->tpl['label'] .= get_date_range($date_start, $date_end);
			}
		}

		if (!empty($line->desc))
		{
			if ($line->desc == '(CREDIT_NOTE)')  // TODO Not sure this is used for source object
			{
				$discount = new DiscountAbsolute($this->db);
				$discount->fetch($line->fk_remise_except);
				$this->tpl['description'] = $langs->transnoentities("DiscountFromCreditNote", $discount->getNomUrl(0));
			}
			elseif ($line->desc == '(DEPOSIT)')  // TODO Not sure this is used for source object
			{
				$discount = new DiscountAbsolute($this->db);
				$discount->fetch($line->fk_remise_except);
				$this->tpl['description'] = $langs->transnoentities("DiscountFromDeposit", $discount->getNomUrl(0));
			}
			elseif ($line->desc == '(EXCESS RECEIVED)')
			{
				$discount = new DiscountAbsolute($this->db);
				$discount->fetch($line->fk_remise_except);
				$this->tpl['description'] = $langs->transnoentities("DiscountFromExcessReceived", $discount->getNomUrl(0));
			}
			elseif ($line->desc == '(EXCESS PAID)')
			{
				$discount = new DiscountAbsolute($this->db);
				$discount->fetch($line->fk_remise_except);
				$this->tpl['description'] = $langs->transnoentities("DiscountFromExcessPaid", $discount->getNomUrl(0));
			}
			else
			{
				$this->tpl['description'] = dol_trunc($line->desc, 60);
			}
		}
		else
		{
			$this->tpl['description'] = '&nbsp;';
		}

        // VAT Rate
        $this->tpl['vat_rate'] = vatrate($line->tva_tx, true);
        $this->tpl['vat_rate'] .= (($line->info_bits & 1) == 1) ? '*' : '';
        if (!empty($line->vat_src_code) && !preg_match('/\(/', $this->tpl['vat_rate'])) $this->tpl['vat_rate'] .= ' ('.$line->vat_src_code.')';

		$this->tpl['price'] = price($line->subprice);
		$this->tpl['multicurrency_price'] = price($line->multicurrency_subprice);
		$this->tpl['qty'] = (($line->info_bits & 2) != 2) ? $line->qty : '&nbsp;';
		if ($conf->global->PRODUCT_USE_UNITS) $this->tpl['unit'] = $langs->transnoentities($line->getLabelOfUnit('long'));
		$this->tpl['remise_percent'] = (($line->info_bits & 2) != 2) ? vatrate($line->remise_percent, true) : '&nbsp;';

		// Is the line strike or not
		$this->tpl['strike'] = 0;
		if ($restrictlist == 'services' && $line->product_type != Product::TYPE_SERVICE) $this->tpl['strike'] = 1;

		// Output template part (modules that overwrite templates must declare this into descriptor)
		// Use global variables + $dateSelector + $seller and $buyer
		$dirtpls = array_merge($conf->modules_parts['tpl'], array($defaulttpldir));
		foreach ($dirtpls as $module => $reldir)
		{
			if (!empty($module))
			{
				$tpl = dol_buildpath($reldir.'/originproductline.tpl.php');
			}
			else
			{
				$tpl = DOL_DOCUMENT_ROOT.$reldir.'/originproductline.tpl.php';
			}

			if (empty($conf->file->strict_mode)) {
				$res = @include $tpl;
			} else {
				$res = include $tpl; // for debug
			}
			if ($res) break;
		}
	}


    // phpcs:disable PEAR.NamingConventions.ValidFunctionName.ScopeNotCamelCaps
	/**
	 *	Add resources to the current object : add entry into llx_element_resources
	 *	Need $this->element & $this->id
	 *
	 *	@param		int		$resource_id		Resource id
	 *	@param		string	$resource_type		'resource'
	 *	@param		int		$busy				Busy or not
	 *	@param		int		$mandatory			Mandatory or not
	 *	@return		int							<=0 if KO, >0 if OK
	 */
	public function add_element_resource($resource_id, $resource_type, $busy = 0, $mandatory = 0)
	{
        // phpcs:enable
		$this->db->begin();

		$sql = "INSERT INTO ".MAIN_DB_PREFIX."element_resources (";
		$sql .= "resource_id";
		$sql .= ", resource_type";
		$sql .= ", element_id";
		$sql .= ", element_type";
		$sql .= ", busy";
		$sql .= ", mandatory";
		$sql .= ") VALUES (";
		$sql .= $resource_id;
		$sql .= ", '".$this->db->escape($resource_type)."'";
		$sql .= ", '".$this->db->escape($this->id)."'";
		$sql .= ", '".$this->db->escape($this->element)."'";
		$sql .= ", '".$this->db->escape($busy)."'";
		$sql .= ", '".$this->db->escape($mandatory)."'";
		$sql .= ")";

		dol_syslog(get_class($this)."::add_element_resource", LOG_DEBUG);
		if ($this->db->query($sql))
		{
			$this->db->commit();
			return 1;
		}
		else
		{
			$this->error = $this->db->lasterror();
			$this->db->rollback();
			return  0;
		}
	}

    // phpcs:disable PEAR.NamingConventions.ValidFunctionName.ScopeNotCamelCaps
	/**
	 *    Delete a link to resource line
	 *
	 *    @param	int		$rowid			Id of resource line to delete
	 *    @param	int		$element		element name (for trigger) TODO: use $this->element into commonobject class
	 *    @param	int		$notrigger		Disable all triggers
	 *    @return   int						>0 if OK, <0 if KO
	 */
	public function delete_resource($rowid, $element, $notrigger = 0)
	{
        // phpcs:enable
		global $user;

		$this->db->begin();

		$sql = "DELETE FROM ".MAIN_DB_PREFIX."element_resources";
		$sql .= " WHERE rowid=".$rowid;

		dol_syslog(get_class($this)."::delete_resource", LOG_DEBUG);

		$resql = $this->db->query($sql);
		if (!$resql)
		{
			$this->error = $this->db->lasterror();
			$this->db->rollback();
			return -1;
		}
		else
		{
			if (!$notrigger)
			{
				$result = $this->call_trigger(strtoupper($element).'_DELETE_RESOURCE', $user);
				if ($result < 0) { $this->db->rollback(); return -1; }
			}
			$this->db->commit();
			return 1;
		}
	}


	/**
	 * Overwrite magic function to solve problem of cloning object that are kept as references
	 *
	 * @return void
	 */
	public function __clone()
	{
		// Force a copy of this->lines, otherwise it will point to same object.
		if (isset($this->lines) && is_array($this->lines))
		{
			$nboflines = count($this->lines);
			for ($i = 0; $i < $nboflines; $i++)
			{
				$this->lines[$i] = clone $this->lines[$i];
			}
		}
	}

	/**
	 * Common function for all objects extending CommonObject for generating documents
	 *
	 * @param 	string 		$modelspath 	Relative folder where generators are placed
	 * @param 	string 		$modele 		Generator to use. Caller must set it to obj->modelpdf or GETPOST('modelpdf','alpha') for example.
	 * @param 	Translate 	$outputlangs 	Output language to use
	 * @param 	int 		$hidedetails 	1 to hide details. 0 by default
	 * @param 	int 		$hidedesc 		1 to hide product description. 0 by default
	 * @param 	int 		$hideref 		1 to hide product reference. 0 by default
	 * @param   null|array  $moreparams     Array to provide more information
	 * @return 	int 						>0 if OK, <0 if KO
	 * @see	addFileIntoDatabaseIndex()
	 */
	protected function commonGenerateDocument($modelspath, $modele, $outputlangs, $hidedetails, $hidedesc, $hideref, $moreparams = null)
	{
		global $conf, $langs, $user, $hookmanager, $action;

		$srctemplatepath = '';

		$parameters = array('modelspath'=>$modelspath, 'modele'=>$modele, 'outputlangs'=>$outputlangs, 'hidedetails'=>$hidedetails, 'hidedesc'=>$hidedesc, 'hideref'=>$hideref, 'moreparams'=>$moreparams);
		$reshook = $hookmanager->executeHooks('commonGenerateDocument', $parameters, $this, $action); // Note that $action and $object may have been modified by some hooks

		if (empty($reshook))
		{
		    dol_syslog("commonGenerateDocument modele=".$modele." outputlangs->defaultlang=".(is_object($outputlangs) ? $outputlangs->defaultlang : 'null'));

		    // Increase limit for PDF build
		    $err = error_reporting();
		    error_reporting(0);
		    @set_time_limit(120);
		    error_reporting($err);

		    // If selected model is a filename template (then $modele="modelname" or "modelname:filename")
		    $tmp = explode(':', $modele, 2);
		    if (!empty($tmp[1]))
		    {
			    $modele = $tmp[0];
			    $srctemplatepath = $tmp[1];
		    }

		    // Search template files
			$file = '';
			$classname = '';
			$filefound = 0;
		    $dirmodels = array('/');
		    if (is_array($conf->modules_parts['models'])) $dirmodels = array_merge($dirmodels, $conf->modules_parts['models']);
		    foreach ($dirmodels as $reldir)
		    {
			    foreach (array('doc', 'pdf') as $prefix)
			    {
				    if (in_array(get_class($this), array('Adherent'))) $file = $prefix."_".$modele.".class.php"; // Member module use prefix_module.class.php
				    else $file = $prefix."_".$modele.".modules.php";

				    // On verifie l'emplacement du modele
				    $file = dol_buildpath($reldir.$modelspath.$file, 0);
				    if (file_exists($file))
				    {
					    $filefound = 1;
					    $classname = $prefix.'_'.$modele;
					    break;
				    }
			    }
			    if ($filefound) break;
		    }

		    // If generator was found
		    if ($filefound)
		    {
			    global $db; // Required to solve a conception default making an include of code using $db instead of $this->db just after.

			    require_once $file;

			    $obj = new $classname($this->db);

			    // If generator is ODT, we must have srctemplatepath defined, if not we set it.
			    if ($obj->type == 'odt' && empty($srctemplatepath))
			    {
				    $varfortemplatedir = $obj->scandir;
				    if ($varfortemplatedir && !empty($conf->global->$varfortemplatedir))
				    {
					    $dirtoscan = $conf->global->$varfortemplatedir;

					    $listoffiles = array();

					    // Now we add first model found in directories scanned
					    $listofdir = explode(',', $dirtoscan);
					    foreach ($listofdir as $key => $tmpdir)
					    {
						    $tmpdir = trim($tmpdir);
						    $tmpdir = preg_replace('/DOL_DATA_ROOT/', DOL_DATA_ROOT, $tmpdir);
						    if (!$tmpdir) { unset($listofdir[$key]); continue; }
						    if (is_dir($tmpdir))
						    {
							    $tmpfiles = dol_dir_list($tmpdir, 'files', 0, '\.od(s|t)$', '', 'name', SORT_ASC, 0);
							    if (count($tmpfiles)) $listoffiles = array_merge($listoffiles, $tmpfiles);
						    }
					    }

					    if (count($listoffiles))
					    {
						    foreach ($listoffiles as $record)
						    {
							    $srctemplatepath = $record['fullname'];
							    break;
						    }
					    }
				    }

				    if (empty($srctemplatepath))
				    {
					    $this->error = 'ErrorGenerationAskedForOdtTemplateWithSrcFileNotDefined';
					    return -1;
				    }
			    }

			    if ($obj->type == 'odt' && !empty($srctemplatepath))
			    {
				    if (!dol_is_file($srctemplatepath))
				    {
					    $this->error = 'ErrorGenerationAskedForOdtTemplateWithSrcFileNotFound';
					    return -1;
				    }
			    }

			    // We save charset_output to restore it because write_file can change it if needed for
			    // output format that does not support UTF8.
			    $sav_charset_output = $outputlangs->charset_output;

			    if (in_array(get_class($this), array('Adherent')))
			    {
				    $arrayofrecords = array(); // The write_file of templates of adherent class need this var
				    $resultwritefile = $obj->write_file($this, $outputlangs, $srctemplatepath, 'member', 1, $moreparams);
			    }
			    else
			    {
				     $resultwritefile = $obj->write_file($this, $outputlangs, $srctemplatepath, $hidedetails, $hidedesc, $hideref, $moreparams);
			    }
			    // After call of write_file $obj->result['fullpath'] is set with generated file. It will be used to update the ECM database index.

			    if ($resultwritefile > 0)
			    {
				    $outputlangs->charset_output = $sav_charset_output;

				    // We delete old preview
				    require_once DOL_DOCUMENT_ROOT.'/core/lib/files.lib.php';
				    dol_delete_preview($this);

				    // Index file in database
				    if (!empty($obj->result['fullpath']))
				    {
					    $destfull = $obj->result['fullpath'];
					    $upload_dir = dirname($destfull);
					    $destfile = basename($destfull);
					    $rel_dir = preg_replace('/^'.preg_quote(DOL_DATA_ROOT, '/').'/', '', $upload_dir);

					    if (!preg_match('/[\\/]temp[\\/]|[\\/]thumbs|\.meta$/', $rel_dir))     // If not a tmp dir
					    {
						    $filename = basename($destfile);
						    $rel_dir = preg_replace('/[\\/]$/', '', $rel_dir);
						    $rel_dir = preg_replace('/^[\\/]/', '', $rel_dir);

						    include_once DOL_DOCUMENT_ROOT.'/ecm/class/ecmfiles.class.php';
						    $ecmfile = new EcmFiles($this->db);
						    $result = $ecmfile->fetch(0, '', ($rel_dir ? $rel_dir.'/' : '').$filename);

						     // Set the public "share" key
						    $setsharekey = false;
						    if ($this->element == 'propal')
						    {
							    $useonlinesignature = $conf->global->MAIN_FEATURES_LEVEL; // Replace this with 1 when feature to make online signature is ok
							    if ($useonlinesignature) $setsharekey = true;
							    if (!empty($conf->global->PROPOSAL_ALLOW_EXTERNAL_DOWNLOAD)) $setsharekey = true;
						    }
						    if ($this->element == 'commande' && !empty($conf->global->ORDER_ALLOW_EXTERNAL_DOWNLOAD)) {
							    $setsharekey = true;
						    }
						    if ($this->element == 'facture' && !empty($conf->global->INVOICE_ALLOW_EXTERNAL_DOWNLOAD)) {
							    $setsharekey = true;
						    }
						    if ($this->element == 'bank_account' && !empty($conf->global->BANK_ACCOUNT_ALLOW_EXTERNAL_DOWNLOAD)) {
							    $setsharekey = true;
						    }

						    if ($setsharekey) {
							    if (empty($ecmfile->share))	// Because object not found or share not set yet
							    {
								    require_once DOL_DOCUMENT_ROOT.'/core/lib/security2.lib.php';
								    $ecmfile->share = getRandomPassword(true);
							    }
						    }

						    if ($result > 0)
						     {
							    $ecmfile->label = md5_file(dol_osencode($destfull)); // hash of file content
							    $ecmfile->fullpath_orig = '';
							    $ecmfile->gen_or_uploaded = 'generated';
							    $ecmfile->description = ''; // indexed content
							    $ecmfile->keyword = ''; // keyword content
							    $result = $ecmfile->update($user);
							    if ($result < 0) {
								    setEventMessages($ecmfile->error, $ecmfile->errors, 'warnings');
							    }
						    }
						    else
						    {
							    $ecmfile->entity = $conf->entity;
							    $ecmfile->filepath = $rel_dir;
							    $ecmfile->filename = $filename;
							    $ecmfile->label = md5_file(dol_osencode($destfull)); // hash of file content
							    $ecmfile->fullpath_orig = '';
							    $ecmfile->gen_or_uploaded = 'generated';
							    $ecmfile->description = ''; // indexed content
							    $ecmfile->keyword = ''; // keyword content
							    $ecmfile->src_object_type = $this->table_element;
							    $ecmfile->src_object_id   = $this->id;

							    $result = $ecmfile->create($user);
							    if ($result < 0) {
								    setEventMessages($ecmfile->error, $ecmfile->errors, 'warnings');
							    }
						    }

						    /*$this->result['fullname']=$destfull;
						    $this->result['filepath']=$ecmfile->filepath;
						    $this->result['filename']=$ecmfile->filename;*/
						    //var_dump($obj->update_main_doc_field);exit;

						    // Update the last_main_doc field into main object (if documenent generator has property ->update_main_doc_field set)
						    $update_main_doc_field = 0;
						    if (!empty($obj->update_main_doc_field)) $update_main_doc_field = 1;
						    if ($update_main_doc_field && !empty($this->table_element))
						    {
							    $sql = 'UPDATE '.MAIN_DB_PREFIX.$this->table_element." SET last_main_doc = '".$this->db->escape($ecmfile->filepath.'/'.$ecmfile->filename)."'";
							    $sql .= ' WHERE rowid = '.$this->id;

							    $resql = $this->db->query($sql);
							    if (!$resql) {
									dol_print_error($this->db);
								} else {
							        $this->last_main_doc = $ecmfile->filepath.'/'.$ecmfile->filename;
							    }
						    }
					    }
				    }
				    else
				    {
					    dol_syslog('Method ->write_file was called on object '.get_class($obj).' and return a success but the return array ->result["fullpath"] was not set.', LOG_WARNING);
				    }

				    // Success in building document. We build meta file.
				    dol_meta_create($this);

				    return 1;
			    }
			    else
			    {
				    $outputlangs->charset_output = $sav_charset_output;
				    dol_print_error($this->db, "Error generating document for ".__CLASS__.". Error: ".$obj->error, $obj->errors);
				    return -1;
			    }
		    }
		    else
		    {
			    $this->error = $langs->trans("Error")." ".$langs->trans("ErrorFileDoesNotExists", $file);
			    dol_print_error('', $this->error);
			    return -1;
		    }
		}
		else return $reshook;
	}

	/**
	 *  Build thumb
	 *  @todo Move this into files.lib.php
	 *
	 *  @param      string	$file           Path file in UTF8 to original file to create thumbs from.
	 *	@return		void
	 */
	public function addThumbs($file)
	{
		global $maxwidthsmall, $maxheightsmall, $maxwidthmini, $maxheightmini, $quality;

		require_once DOL_DOCUMENT_ROOT.'/core/lib/images.lib.php'; // This define also $maxwidthsmall, $quality, ...

		$file_osencoded = dol_osencode($file);
		if (file_exists($file_osencoded))
		{
			// Create small thumbs for company (Ratio is near 16/9)
			// Used on logon for example
			vignette($file_osencoded, $maxwidthsmall, $maxheightsmall, '_small', $quality);

			// Create mini thumbs for company (Ratio is near 16/9)
			// Used on menu or for setup page for example
			vignette($file_osencoded, $maxwidthmini, $maxheightmini, '_mini', $quality);
		}
	}


	/* Functions common to commonobject and commonobjectline */

	/* For default values */

	/**
	 * Return the default value to use for a field when showing the create form of object.
	 * Return values in this order:
	 * 1) If parameter is available into POST, we return it first.
	 * 2) If not but an alternate value was provided as parameter of function, we return it.
	 * 3) If not but a constant $conf->global->OBJECTELEMENT_FIELDNAME is set, we return it (It is better to use the dedicated table).
	 * 4) Return value found into database (TODO No yet implemented)
	 *
	 * @param   string              $fieldname          Name of field
	 * @param   string              $alternatevalue     Alternate value to use
	 * @return  string|string[]                         Default value (can be an array if the GETPOST return an array)
	 **/
	public function getDefaultCreateValueFor($fieldname, $alternatevalue = null)
	{
		global $conf, $_POST;

		// If param here has been posted, we use this value first.
		if (isset($_POST[$fieldname])) return GETPOST($fieldname, 2);

		if (isset($alternatevalue)) return $alternatevalue;

		$newelement = $this->element;
		if ($newelement == 'facture') $newelement = 'invoice';
		if ($newelement == 'commande') $newelement = 'order';
		if (empty($newelement))
		{
			dol_syslog("Ask a default value using common method getDefaultCreateValueForField on an object with no property ->element defined. Return empty string.", LOG_WARNING);
			return '';
		}

		$keyforfieldname = strtoupper($newelement.'_DEFAULT_'.$fieldname);
		//var_dump($keyforfieldname);
		if (isset($conf->global->$keyforfieldname)) return $conf->global->$keyforfieldname;

		// TODO Ad here a scan into table llx_overwrite_default with a filter on $this->element and $fieldname
	}


	/* For triggers */


	// phpcs:disable PEAR.NamingConventions.ValidFunctionName.ScopeNotCamelCaps
	/**
	 * Call trigger based on this instance.
	 * Some context information may also be provided into array property this->context.
	 * NB:  Error from trigger are stacked in interface->errors
	 * NB2: If return code of triggers are < 0, action calling trigger should cancel all transaction.
	 *
	 * @param   string    $triggerName   trigger's name to execute
	 * @param   User      $user           Object user
	 * @return  int                       Result of run_triggers
	 */
	public function call_trigger($triggerName, $user)
	{
		// phpcs:enable
		global $langs, $conf;

		if (!is_object($langs)) {	// If lang was not defined, we set it. It is required by run_triggers.
			include_once DOL_DOCUMENT_ROOT.'/core/class/translate.class.php';
			$langs = new Translate('', $conf);
		}

		include_once DOL_DOCUMENT_ROOT.'/core/class/interfaces.class.php';
		$interface = new Interfaces($this->db);
		$result = $interface->run_triggers($triggerName, $this, $user, $langs, $conf);

		if ($result < 0)
		{
			if (!empty($this->errors))
			{
				$this->errors = array_unique(array_merge($this->errors, $interface->errors)); // We use array_unique because when a trigger call another trigger on same object, this->errors is added twice.
			}
			else
			{
				$this->errors = $interface->errors;
			}
		}
		return $result;
	}


	/* Functions for extrafields */


	// phpcs:disable PEAR.NamingConventions.ValidFunctionName.ScopeNotCamelCaps
	/**
	 *  Function to get extra fields of an object into $this->array_options
	 *  This method is in most cases called by method fetch of objects but you can call it separately.
	 *
	 *  @param	int		$rowid			Id of line. Use the id of object if not defined. Deprecated. Function must be called without parameters.
	 *  @param  array	$optionsArray   Array resulting of call of extrafields->fetch_name_optionals_label(). Deprecated. Function must be called without parameters.
	 *  @return	int						<0 if error, 0 if no values of extrafield to find nor found, 1 if an attribute is found and value loaded
	 */
	public function fetch_optionals($rowid = null, $optionsArray = null)
	{
		// phpcs:enable
		global $extrafields;

		if (empty($rowid)) $rowid = $this->id;

		// To avoid SQL errors. Probably not the better solution though
		if (!$this->table_element) {
			return 0;
		}

		$this->array_options = array();

		if (!is_array($optionsArray))
		{
			// If $extrafields is not a known object, we initialize it. Best practice is to have $extrafields defined into card.php or list.php page.
			if (!isset($extrafields) || !is_object($extrafields))
			{
				require_once DOL_DOCUMENT_ROOT.'/core/class/extrafields.class.php';
				$extrafields = new ExtraFields($this->db);
			}

			// Load array of extrafields for elementype = $this->table_element
			if (empty($extrafields->attributes[$this->table_element]['loaded']))
			{
				$extrafields->fetch_name_optionals_label($this->table_element);
			}
			$optionsArray = (!empty($extrafields->attributes[$this->table_element]['label']) ? $extrafields->attributes[$this->table_element]['label'] : null);
		}
		else
		{
			global $extrafields;
			dol_syslog("Warning: fetch_optionals was called with param optionsArray defined when you should pass null now", LOG_WARNING);
		}

		$table_element = $this->table_element;
		if ($table_element == 'categorie') $table_element = 'categories'; // For compatibility

		// Request to get complementary values
		if (is_array($optionsArray) && count($optionsArray) > 0)
		{
			$sql = "SELECT rowid";
			foreach ($optionsArray as $name => $label)
			{
				if (empty($extrafields->attributes[$this->table_element]['type'][$name]) || $extrafields->attributes[$this->table_element]['type'][$name] != 'separate')
				{
					$sql .= ", ".$name;
				}
			}
			$sql .= " FROM ".MAIN_DB_PREFIX.$table_element."_extrafields";
			$sql .= " WHERE fk_object = ".$rowid;

			//dol_syslog(get_class($this)."::fetch_optionals get extrafields data for ".$this->table_element, LOG_DEBUG);		// Too verbose
			$resql = $this->db->query($sql);
			if ($resql)
			{
				$this->array_options = array();
				$numrows = $this->db->num_rows($resql);
				if ($numrows)
				{
					$tab = $this->db->fetch_array($resql);

					foreach ($tab as $key => $value)
					{
						// Test fetch_array ! is_int($key) because fetch_array result is a mix table with Key as alpha and Key as int (depend db engine)
						if ($key != 'rowid' && $key != 'tms' && $key != 'fk_member' && !is_int($key))
						{
							// we can add this attribute to object
							if (!empty($extrafields) && in_array($extrafields->attributes[$this->table_element]['type'][$key], array('date', 'datetime')))
							{
								//var_dump($extrafields->attributes[$this->table_element]['type'][$key]);
								$this->array_options["options_".$key] = $this->db->jdate($value);
							}
							else
							{
								$this->array_options["options_".$key] = $value;
							}

							//var_dump('key '.$key.' '.$value.' type='.$extrafields->attributes[$this->table_element]['type'][$key].' '.$this->array_options["options_".$key]);
						}
					}

					// If field is a computed field, value must become result of compute
					foreach ($tab as $key => $value) {
						if (!empty($extrafields) && !empty($extrafields->attributes[$this->table_element]['computed'][$key]))
						{
							$this->array_options["options_".$key] = dol_eval($extrafields->attributes[$this->table_element]['computed'][$key], 1, 0);
						}
					}
				}

				$this->db->free($resql);

				if ($numrows) return $numrows;
				else return 0;
			}
			else
			{
				dol_print_error($this->db);
				return -1;
			}
		}
		return 0;
	}

	/**
	 *	Delete all extra fields values for the current object.
	 *
	 *  @return	int		<0 if KO, >0 if OK
	 */
	public function deleteExtraFields()
	{
		$this->db->begin();

		$table_element = $this->table_element;
		if ($table_element == 'categorie') $table_element = 'categories'; // For compatibility

		$sql_del = "DELETE FROM ".MAIN_DB_PREFIX.$table_element."_extrafields WHERE fk_object = ".$this->id;
		dol_syslog(get_class($this)."::deleteExtraFields delete", LOG_DEBUG);
		$resql = $this->db->query($sql_del);
		if (!$resql)
		{
			$this->error = $this->db->lasterror();
			$this->db->rollback();
			return -1;
		}
		else
		{
			$this->db->commit();
			return 1;
		}
	}

	/**
	 *	Add/Update all extra fields values for the current object.
	 *  Data to describe values to insert/update are stored into $this->array_options=array('options_codeforfield1'=>'valueforfield1', 'options_codeforfield2'=>'valueforfield2', ...)
	 *  This function delete record with all extrafields and insert them again from the array $this->array_options.
	 *
	 *  @param	string		$trigger		If defined, call also the trigger (for example COMPANY_MODIFY)
	 *  @param	User		$userused		Object user
	 *  @return int 						-1=error, O=did nothing, 1=OK
	 *  @see updateExtraField(), setValueFrom()
	 */
	public function insertExtraFields($trigger = '', $userused = null)
	{
		global $conf, $langs, $user;

		if (empty($userused)) $userused = $user;

		$error = 0;

		if (!empty($conf->global->MAIN_EXTRAFIELDS_DISABLED)) return 0; // For avoid conflicts if trigger used

		if (!empty($this->array_options))
		{
			// Check parameters
			$langs->load('admin');
			require_once DOL_DOCUMENT_ROOT.'/core/class/extrafields.class.php';
			$extrafields = new ExtraFields($this->db);
			$target_extrafields = $extrafields->fetch_name_optionals_label($this->table_element);

			//Eliminate copied source object extra_fields that do not exist in target object
			$new_array_options = array();
			foreach ($this->array_options as $key => $value) {
				if (in_array(substr($key, 8), array_keys($target_extrafields)))	// We remove the 'options_' from $key for test
					$new_array_options[$key] = $value;
				elseif (in_array($key, array_keys($target_extrafields)))		// We test on $key that does not contains the 'options_' prefix
					$new_array_options['options_'.$key] = $value;
			}

			foreach ($new_array_options as $key => $value)
			{
			   	$attributeKey      = substr($key, 8); // Remove 'options_' prefix
			   	$attributeType     = $extrafields->attributes[$this->table_element]['type'][$attributeKey];
			   	$attributeLabel    = $extrafields->attributes[$this->table_element]['label'][$attributeKey];
			   	$attributeParam    = $extrafields->attributes[$this->table_element]['param'][$attributeKey];
			   	$attributeRequired = $extrafields->attributes[$this->table_element]['required'][$attributeKey];
				$attrfieldcomputed = $extrafields->attributes[$this->table_element]['computed'][$attributeKey];


			   	if ($attributeRequired)
			   	{
			   		$mandatorypb = false;
			   		if ($attributeType == 'link' && $this->array_options[$key] == '-1') $mandatorypb = true;
			   		if ($this->array_options[$key] === '') $mandatorypb = true;
			   		if ($mandatorypb)
			   		{
			   		    dol_syslog("Mandatory extra field ".$key." is empty");
			   			$this->errors[] = $langs->trans('ErrorFieldRequired', $attributeLabel);
			   			return -1;
			   		}
			   	}

				//dol_syslog("attributeLabel=".$attributeLabel, LOG_DEBUG);
				//dol_syslog("attributeType=".$attributeType, LOG_DEBUG);

				if (!empty($attrfieldcomputed))
				{
					if (!empty($conf->global->MAIN_STORE_COMPUTED_EXTRAFIELDS))
					{
						$value = dol_eval($attrfieldcomputed, 1, 0);
					    dol_syslog($langs->trans("Extrafieldcomputed")." sur ".$attributeLabel."(".$value.")", LOG_DEBUG);
					    $new_array_options[$key] = $value;
					}
					else
					{
						$new_array_options[$key] = null;
					}
				}


			   	switch ($attributeType)
			   	{
			   		case 'int':
			  			if (!is_numeric($value) && $value != '')
			   			{
			   				$this->errors[] = $langs->trans("ExtraFieldHasWrongValue", $attributeLabel);
			   				return -1;
			  			}
			   			elseif ($value == '')
			   			{
			   				$new_array_options[$key] = null;
			   			}
			 			break;
					case 'double':
						$value = price2num($value);
						if (!is_numeric($value) && $value != '')
						{
							dol_syslog($langs->trans("ExtraFieldHasWrongValue")." sur ".$attributeLabel."(".$value."is not '".$attributeType."')", LOG_DEBUG);
							$this->errors[] = $langs->trans("ExtraFieldHasWrongValue", $attributeLabel);
							return -1;
						}
						elseif ($value == '')
						{
							$new_array_options[$key] = null;
						}
						//dol_syslog("double value"." sur ".$attributeLabel."(".$value." is '".$attributeType."')", LOG_DEBUG);
						$new_array_options[$key] = $value;
						break;
			 		/*case 'select':	// Not required, we chosed value='0' for undefined values
             			if ($value=='-1')
             			{
             				$this->array_options[$key] = null;
             			}
             			break;*/
			   		case 'password':
			   			$algo = '';
			   			if ($this->array_options[$key] != '' && is_array($extrafields->attributes[$this->table_element]['param'][$attributeKey]['options']))
			   			{
			   				// If there is an encryption choice, we use it to crypt data before insert
			   				$tmparrays = array_keys($extrafields->attributes[$this->table_element]['param'][$attributeKey]['options']);
			   				$algo = reset($tmparrays);
			   				if ($algo != '')
			   				{
			   					//global $action;		// $action may be 'create', 'update', 'update_extras'...
			   					//var_dump($action);
			   					//var_dump($this->oldcopy);exit;
			   					if (is_object($this->oldcopy))		// If this->oldcopy is not defined, we can't know if we change attribute or not, so we must keep value
			   					{
			   						//var_dump($this->oldcopy->array_options[$key]); var_dump($this->array_options[$key]);
				   					if ($this->array_options[$key] == $this->oldcopy->array_options[$key])	// If old value crypted in database is same than submited new value, it means we don't change it, so we don't update.
				   					{
				   						$new_array_options[$key] = $this->array_options[$key]; // Value is kept
				   					}
									else
									{
										// var_dump($algo);
										$newvalue = dol_hash($this->array_options[$key], $algo);
										$new_array_options[$key] = $newvalue;
									}
			   					}
			   					else
			   					{
			   						$new_array_options[$key] = $this->array_options[$key]; // Value is kept
			   					}
			   				}
			   			}
			   			else	// Common usage
			   			{
			   				$new_array_options[$key] = $this->array_options[$key];
			   			}
			   			break;
			   		case 'price':
						$new_array_options[$key] = price2num($this->array_options[$key]);
						break;
					case 'date':
					case 'datetime':
						// If data is a string instead of a timestamp, we convert it
						if (!is_int($this->array_options[$key])) {
							$this->array_options[$key] = strtotime($this->array_options[$key]);
						}
						$new_array_options[$key] = $this->db->idate($this->array_options[$key]);
						break;
		   			case 'link':
						$param_list = array_keys($attributeParam['options']);
						// 0 : ObjectName
						// 1 : classPath
						$InfoFieldList = explode(":", $param_list[0]);
						dol_include_once($InfoFieldList[1]);
						if ($InfoFieldList[0] && class_exists($InfoFieldList[0]))
						{
							if ($value == '-1')	// -1 is key for no defined in combo list of objects
							{
								$new_array_options[$key] = '';
							}
							elseif ($value)
							{
								$object = new $InfoFieldList[0]($this->db);
								if (is_numeric($value)) $res = $object->fetch($value);
								else $res = $object->fetch('', $value);

								if ($res > 0) $new_array_options[$key] = $object->id;
								else
								{
									$this->error = "Id/Ref '".$value."' for object '".$object->element."' not found";
									$this->db->rollback();
									return -1;
								}
							}
						}
						else
						{
							dol_syslog('Error bad setup of extrafield', LOG_WARNING);
						}
						break;
			   	}
			}

			$this->db->begin();

			$table_element = $this->table_element;
			if ($table_element == 'categorie') $table_element = 'categories'; // For compatibility

			dol_syslog(get_class($this)."::insertExtraFields delete then insert", LOG_DEBUG);

			$sql_del = "DELETE FROM ".MAIN_DB_PREFIX.$table_element."_extrafields WHERE fk_object = ".$this->id;
			$this->db->query($sql_del);

			$sql = "INSERT INTO ".MAIN_DB_PREFIX.$table_element."_extrafields (fk_object";
			foreach ($new_array_options as $key => $value)
			{
				$attributeKey = substr($key, 8); // Remove 'options_' prefix
				// Add field of attribut
				if ($extrafields->attributes[$this->table_element]['type'][$attributeKey] != 'separate') // Only for other type than separator
					$sql .= ",".$attributeKey;
			}
			// We must insert a default value for fields for other entities that are mandatory to avoid not null error
			if (is_array($extrafields->attributes[$this->table_element]['mandatoryfieldsofotherentities']))
			{
    			foreach ($extrafields->attributes[$this->table_element]['mandatoryfieldsofotherentities'] as  $tmpkey => $tmpval)
    			{
    			    if (!isset($extrafields->attributes[$this->table_element]['type'][$tmpkey]))    // If field not already added previously
    			    {
    			        $sql .= ",".$tmpkey;
    			    }
    			}
			}
			$sql .= ") VALUES (".$this->id;

			foreach ($new_array_options as $key => $value)
			{
				$attributeKey = substr($key, 8); // Remove 'options_' prefix
				// Add field of attribute
				if ($extrafields->attributes[$this->table_element]['type'][$attributeKey] != 'separate') // Only for other type than separator)
				{
					if ($new_array_options[$key] != '')
					{
						$sql .= ",'".$this->db->escape($new_array_options[$key])."'";
					}
					else
					{
						$sql .= ",null";
					}
				}
			}
			// We must insert a default value for fields for other entities that are mandatory to avoid not null error
			if (is_array($extrafields->attributes[$this->table_element]['mandatoryfieldsofotherentities']))
			{
			    foreach ($extrafields->attributes[$this->table_element]['mandatoryfieldsofotherentities'] as  $tmpkey => $tmpval)
    			{
    			    if (!isset($extrafields->attributes[$this->table_element]['type'][$tmpkey]))    // If field not already added previously
    			    {
                        if (in_array($tmpval, array('int', 'double'))) $sql .= ", 0";
                        else $sql .= ", ''";
    			    }
    			}
			}

			$sql .= ")";

			$resql = $this->db->query($sql);

			if (!$resql)
			{
				$this->error = $this->db->lasterror();
				$error++;
			}

			if (!$error && $trigger)
			{
				// Call trigger
				$this->context = array('extrafieldaddupdate'=>1);
				$result = $this->call_trigger($trigger, $userused);
				if ($result < 0) $error++;
				// End call trigger
			}

			if ($error)
			{
				$this->db->rollback();
				return -1;
			}
			else
			{
				$this->db->commit();
				return 1;
			}
		}
		else return 0;
	}

	/**
	 *	Update an extra field value for the current object.
	 *  Data to describe values to update are stored into $this->array_options=array('options_codeforfield1'=>'valueforfield1', 'options_codeforfield2'=>'valueforfield2', ...)
	 *
	 *  @param  string      $key    		Key of the extrafield (without starting 'options_')
	 *  @param	string		$trigger		If defined, call also the trigger (for example COMPANY_MODIFY)
	 *  @param	User		$userused		Object user
	 *  @return int                 		-1=error, O=did nothing, 1=OK
	 *  @see setValueFrom(), insertExtraFields()
	 */
	public function updateExtraField($key, $trigger = null, $userused = null)
	{
		global $conf, $langs, $user;

		if (empty($userused)) $userused = $user;

		$error = 0;

		if (!empty($conf->global->MAIN_EXTRAFIELDS_DISABLED)) return 0; // For avoid conflicts if trigger used

		if (!empty($this->array_options) && isset($this->array_options["options_".$key]))
		{
			// Check parameters
			$langs->load('admin');
			require_once DOL_DOCUMENT_ROOT.'/core/class/extrafields.class.php';
			$extrafields = new ExtraFields($this->db);
			$target_extrafields = $extrafields->fetch_name_optionals_label($this->table_element);

			$value = $this->array_options["options_".$key];

			$attributeType     = $extrafields->attributes[$this->table_element]['type'][$key];
			$attributeLabel    = $extrafields->attributes[$this->table_element]['label'][$key];
			$attributeParam    = $extrafields->attributes[$this->table_element]['param'][$key];
			$attributeRequired = $extrafields->attributes[$this->table_element]['required'][$key];

			//dol_syslog("attributeLabel=".$attributeLabel, LOG_DEBUG);
			//dol_syslog("attributeType=".$attributeType, LOG_DEBUG);

			switch ($attributeType)
			{
				case 'int':
					if (!is_numeric($value) && $value != '')
					{
						$this->errors[] = $langs->trans("ExtraFieldHasWrongValue", $attributeLabel);
						return -1;
					}
					elseif ($value == '')
					{
						$this->array_options["options_".$key] = null;
					}
					break;
				case 'double':
					$value = price2num($value);
					if (!is_numeric($value) && $value != '')
					{
						dol_syslog($langs->trans("ExtraFieldHasWrongValue")." sur ".$attributeLabel."(".$value."is not '".$attributeType."')", LOG_DEBUG);
						$this->errors[] = $langs->trans("ExtraFieldHasWrongValue", $attributeLabel);
						return -1;
					}
					elseif ($value == '')
					{
						$this->array_options["options_".$key] = null;
					}
					//dol_syslog("double value"." sur ".$attributeLabel."(".$value." is '".$attributeType."')", LOG_DEBUG);
					$this->array_options["options_".$key] = $value;
					break;
			 	/*case 'select':	// Not required, we chosed value='0' for undefined values
             		if ($value=='-1')
             		{
             			$this->array_options[$key] = null;
             		}
             		break;*/
				case 'price':
					$this->array_options["options_".$key] = price2num($this->array_options["options_".$key]);
					break;
				case 'date':
					$this->array_options["options_".$key] = $this->db->idate($this->array_options["options_".$key]);
					break;
				case 'datetime':
					$this->array_options["options_".$key] = $this->db->idate($this->array_options["options_".$key]);
					break;
				case 'link':
					$param_list = array_keys($attributeParam['options']);
					// 0 : ObjectName
					// 1 : classPath
					$InfoFieldList = explode(":", $param_list[0]);
					dol_include_once($InfoFieldList[1]);
					if ($value)
					{
						$object = new $InfoFieldList[0]($this->db);
						$object->fetch(0, $value);
						$this->array_options["options_".$key] = $object->id;
					}
					break;
			}

			$this->db->begin();
			$sql = "UPDATE ".MAIN_DB_PREFIX.$this->table_element."_extrafields SET ".$key."='".$this->db->escape($this->array_options["options_".$key])."'";
			$sql .= " WHERE fk_object = ".$this->id;
			$resql = $this->db->query($sql);
			if (!$resql)
			{
				$error++;
				$this->error = $this->db->lasterror();
			}

			if (!$error && $trigger)
			{
				// Call trigger
				$this->context = array('extrafieldupdate'=>1);
				$result = $this->call_trigger($trigger, $userused);
				if ($result < 0) $error++;
				// End call trigger
			}

			if ($error)
			{
				dol_syslog(get_class($this)."::".__METHOD__.$this->error, LOG_ERR);
				$this->db->rollback();
				return -1;
			}
			else
			{
				$this->db->commit();
				return 1;
			}
		}
		else return 0;
	}


	/**
	 * Return HTML string to put an input field into a page
	 * Code very similar with showInputField of extra fields
	 *
	 * @param  array   		$val	       Array of properties for field to show
	 * @param  string  		$key           Key of attribute
	 * @param  string  		$value         Preselected value to show (for date type it must be in timestamp format, for amount or price it must be a php numeric value)
	 * @param  string  		$moreparam     To add more parameters on html input tag
	 * @param  string  		$keysuffix     Prefix string to add into name and id of field (can be used to avoid duplicate names)
	 * @param  string  		$keyprefix     Suffix string to add into name and id of field (can be used to avoid duplicate names)
	 * @param  string|int	$morecss       Value for css to define style/length of field. May also be a numeric.
	 * @return string
	 */
	public function showInputField($val, $key, $value, $moreparam = '', $keysuffix = '', $keyprefix = '', $morecss = 0)
	{
		global $conf, $langs, $form;

		if (!is_object($form))
		{
			require_once DOL_DOCUMENT_ROOT.'/core/class/html.form.class.php';
			$form = new Form($this->db);
		}

		$val = $this->fields[$key];

		$out = '';
        $type = '';
        $param = array();
        $param['options'] = array();
        $reg = array();
        $size = $this->fields[$key]['size'];
        // Because we work on extrafields
        if (preg_match('/^(integer|link):(.*):(.*):(.*):(.*)/i', $val['type'], $reg)) {
        	$param['options'] = array($reg[2].':'.$reg[3].':'.$reg[4].':'.$reg[5] => 'N');
        	$type = 'link';
        } elseif (preg_match('/^(integer|link):(.*):(.*):(.*)/i', $val['type'], $reg)) {
        	$param['options'] = array($reg[2].':'.$reg[3].':'.$reg[4] => 'N');
        	$type = 'link';
        } elseif (preg_match('/^(integer|link):(.*):(.*)/i', $val['type'], $reg)) {
            $param['options'] = array($reg[2].':'.$reg[3] => 'N');
            $type = 'link';
        } elseif (preg_match('/^sellist:(.*):(.*):(.*):(.*)/i', $val['type'], $reg)) {
            $param['options'] = array($reg[1].':'.$reg[2].':'.$reg[3].':'.$reg[4] => 'N');
            $type = 'sellist';
        } elseif (preg_match('/varchar\((\d+)\)/', $val['type'], $reg)) {
            $param['options'] = array();
            $type = 'varchar';
            $size = $reg[1];
        } elseif (preg_match('/varchar/', $val['type'])) {
            $param['options'] = array();
            $type = 'varchar';
        } elseif (is_array($this->fields[$key]['arrayofkeyval'])) {
            $param['options'] = $this->fields[$key]['arrayofkeyval'];
            $type = 'select';
        } else {
            $param['options'] = array();
            $type = $this->fields[$key]['type'];
        }

		$label = $this->fields[$key]['label'];
		//$elementtype=$this->fields[$key]['elementtype'];	// Seems not used
		$default = $this->fields[$key]['default'];
		$computed = $this->fields[$key]['computed'];
		$unique = $this->fields[$key]['unique'];
		$required = $this->fields[$key]['required'];

		$langfile = $this->fields[$key]['langfile'];
		$list = $this->fields[$key]['list'];
		$hidden = (in_array(abs($this->fields[$key]['visible']), array(0, 2)) ? 1 : 0);

		$objectid = $this->id;

		if ($computed)
		{
			if (!preg_match('/^search_/', $keyprefix)) return '<span class="opacitymedium">'.$langs->trans("AutomaticallyCalculated").'</span>';
			else return '';
		}

		// Set value of $morecss. For this, we use in priority showsize from parameters, then $val['css'] then autodefine
		if (empty($morecss) && !empty($val['css']))
		{
		    $morecss = $val['css'];
		}
		elseif (empty($morecss))
		{
			if ($type == 'date')
			{
				$morecss = 'minwidth100imp';
			}
			elseif ($type == 'datetime' || $type == 'link')
			{
				$morecss = 'minwidth200imp';
			}
			elseif (in_array($type, array('int', 'integer', 'price')) || preg_match('/^double(\([0-9],[0-9]\)){0,1}/', $type))
			{
				$morecss = 'maxwidth75';
			} elseif ($type == 'url') {
				$morecss = 'minwidth400';
			}
			elseif ($type == 'boolean')
			{
				$morecss = '';
			}
			else
			{
				if (round($size) < 12)
				{
					$morecss = 'minwidth100';
				}
				elseif (round($size) <= 48)
				{
					$morecss = 'minwidth200';
				}
				else
				{
					$morecss = 'minwidth400';
				}
			}
		}

		if (in_array($type, array('date', 'datetime')))
		{
			$tmp = explode(',', $size);
			$newsize = $tmp[0];

			$showtime = in_array($type, array('datetime')) ? 1 : 0;

			// Do not show current date when field not required (see selectDate() method)
			if (!$required && $value == '') $value = '-1';

			// TODO Must also support $moreparam
			$out = $form->selectDate($value, $keyprefix.$key.$keysuffix, $showtime, $showtime, $required, '', 1, (($keyprefix != 'search_' && $keyprefix != 'search_options_') ? 1 : 0), 0, 1);
		}
		elseif (in_array($type, array('duration')))
		{
			$out = $form->select_duration($keyprefix.$key.$keysuffix, $value, 0, 'text', 0, 1);
		}
		elseif (in_array($type, array('int', 'integer')))
		{
			$tmp = explode(',', $size);
			$newsize = $tmp[0];
			$out = '<input type="text" class="flat '.$morecss.' maxwidthonsmartphone" name="'.$keyprefix.$key.$keysuffix.'" id="'.$keyprefix.$key.$keysuffix.'" maxlength="'.$newsize.'" value="'.dol_escape_htmltag($value).'"'.($moreparam ? $moreparam : '').'>';
		}
		elseif (in_array($type, array('real')))
		{
		    $out = '<input type="text" class="flat '.$morecss.' maxwidthonsmartphone" name="'.$keyprefix.$key.$keysuffix.'" id="'.$keyprefix.$key.$keysuffix.'" value="'.dol_escape_htmltag($value).'"'.($moreparam ? $moreparam : '').'>';
		}
		elseif (preg_match('/varchar/', $type))
		{
			$out = '<input type="text" class="flat '.$morecss.' maxwidthonsmartphone" name="'.$keyprefix.$key.$keysuffix.'" id="'.$keyprefix.$key.$keysuffix.'" maxlength="'.$size.'" value="'.dol_escape_htmltag($value).'"'.($moreparam ? $moreparam : '').'>';
		}
		elseif (in_array($type, array('mail', 'phone', 'url')))
		{
			$out = '<input type="text" class="flat '.$morecss.' maxwidthonsmartphone" name="'.$keyprefix.$key.$keysuffix.'" id="'.$keyprefix.$key.$keysuffix.'" value="'.dol_escape_htmltag($value).'" '.($moreparam ? $moreparam : '').'>';
		}
		elseif ($type == 'text')
		{
			if (!preg_match('/search_/', $keyprefix))		// If keyprefix is search_ or search_options_, we must just use a simple text field
			{
				require_once DOL_DOCUMENT_ROOT.'/core/class/doleditor.class.php';
				$doleditor = new DolEditor($keyprefix.$key.$keysuffix, $value, '', 200, 'dolibarr_notes', 'In', false, false, false, ROWS_5, '90%');
				$out = $doleditor->Create(1);
			}
			else
			{
				$out = '<input type="text" class="flat '.$morecss.' maxwidthonsmartphone" name="'.$keyprefix.$key.$keysuffix.'" id="'.$keyprefix.$key.$keysuffix.'" value="'.dol_escape_htmltag($value).'" '.($moreparam ? $moreparam : '').'>';
			}
		}
		elseif ($type == 'html')
		{
			if (!preg_match('/search_/', $keyprefix))		// If keyprefix is search_ or search_options_, we must just use a simple text field
			{
				require_once DOL_DOCUMENT_ROOT.'/core/class/doleditor.class.php';
				$doleditor = new DolEditor($keyprefix.$key.$keysuffix, $value, '', 200, 'dolibarr_notes', 'In', false, false, !empty($conf->fckeditor->enabled) && $conf->global->FCKEDITOR_ENABLE_SOCIETE, ROWS_5, '90%');
				$out = $doleditor->Create(1);
			}
			else
			{
				$out = '<input type="text" class="flat '.$morecss.' maxwidthonsmartphone" name="'.$keyprefix.$key.$keysuffix.'" id="'.$keyprefix.$key.$keysuffix.'" value="'.dol_escape_htmltag($value).'" '.($moreparam ? $moreparam : '').'>';
			}
		}
		elseif ($type == 'boolean')
		{
			$checked = '';
			if (!empty($value)) {
				$checked = ' checked value="1" ';
			} else {
				$checked = ' value="1" ';
			}
			$out = '<input type="checkbox" class="flat '.$morecss.' maxwidthonsmartphone" name="'.$keyprefix.$key.$keysuffix.'" id="'.$keyprefix.$key.$keysuffix.'" '.$checked.' '.($moreparam ? $moreparam : '').'>';
		}
		elseif ($type == 'price')
		{
			if (!empty($value)) {		// $value in memory is a php numeric, we format it into user number format.
				$value = price($value);
			}
			$out = '<input type="text" class="flat '.$morecss.' maxwidthonsmartphone" name="'.$keyprefix.$key.$keysuffix.'" id="'.$keyprefix.$key.$keysuffix.'" value="'.$value.'" '.($moreparam ? $moreparam : '').'> '.$langs->getCurrencySymbol($conf->currency);
		}
		elseif (preg_match('/^double(\([0-9],[0-9]\)){0,1}/', $type))
		{
			if (!empty($value)) {		// $value in memory is a php numeric, we format it into user number format.
				$value = price($value);
			}
			$out = '<input type="text" class="flat '.$morecss.' maxwidthonsmartphone" name="'.$keyprefix.$key.$keysuffix.'" id="'.$keyprefix.$key.$keysuffix.'" value="'.$value.'" '.($moreparam ? $moreparam : '').'> ';
		}
		elseif ($type == 'select')
		{
			$out = '';
			if (!empty($conf->use_javascript_ajax) && !empty($conf->global->MAIN_EXTRAFIELDS_USE_SELECT2))
			{
				include_once DOL_DOCUMENT_ROOT.'/core/lib/ajax.lib.php';
				$out .= ajax_combobox($keyprefix.$key.$keysuffix, array(), 0);
			}

			$out .= '<select class="flat '.$morecss.' maxwidthonsmartphone" name="'.$keyprefix.$key.$keysuffix.'" id="'.$keyprefix.$key.$keysuffix.'" '.($moreparam ? $moreparam : '').'>';
                if ((!isset($this->fields[$key]['default'])) || ($this->fields[$key]['notnull'] != 1))$out .= '<option value="0">&nbsp;</option>';
			foreach ($param['options'] as $key => $val)
			{
				if ((string) $key == '') continue;
				list($val, $parent) = explode('|', $val);
				$out .= '<option value="'.$key.'"';
				$out .= (((string) $value == (string) $key) ? ' selected' : '');
				$out .= (!empty($parent) ? ' parent="'.$parent.'"' : '');
				$out .= '>'.$val.'</option>';
			}
			$out .= '</select>';
		}
		elseif ($type == 'sellist')
		{
			$out = '';
			if (!empty($conf->use_javascript_ajax) && !empty($conf->global->MAIN_EXTRAFIELDS_USE_SELECT2))
			{
				include_once DOL_DOCUMENT_ROOT.'/core/lib/ajax.lib.php';
				$out .= ajax_combobox($keyprefix.$key.$keysuffix, array(), 0);
			}

			$out .= '<select class="flat '.$morecss.' maxwidthonsmartphone" name="'.$keyprefix.$key.$keysuffix.'" id="'.$keyprefix.$key.$keysuffix.'" '.($moreparam ? $moreparam : '').'>';
			if (is_array($param['options']))
			{
				$param_list = array_keys($param['options']);
				$InfoFieldList = explode(":", $param_list[0]);
				$parentName = '';
				$parentField = '';
				// 0 : tableName
				// 1 : label field name
				// 2 : key fields name (if differ of rowid)
				// 3 : key field parent (for dependent lists)
				// 4 : where clause filter on column or table extrafield, syntax field='value' or extra.field=value
				$keyList = (empty($InfoFieldList[2]) ? 'rowid' : $InfoFieldList[2].' as rowid');


				if (count($InfoFieldList) > 4 && !empty($InfoFieldList[4]))
				{
					if (strpos($InfoFieldList[4], 'extra.') !== false)
					{
						$keyList = 'main.'.$InfoFieldList[2].' as rowid';
					} else {
						$keyList = $InfoFieldList[2].' as rowid';
					}
				}
				if (count($InfoFieldList) > 3 && !empty($InfoFieldList[3]))
				{
					list($parentName, $parentField) = explode('|', $InfoFieldList[3]);
					$keyList .= ', '.$parentField;
				}

				$fields_label = explode('|', $InfoFieldList[1]);
				if (is_array($fields_label))
				{
					$keyList .= ', ';
					$keyList .= implode(', ', $fields_label);
				}

				$sqlwhere = '';
				$sql = 'SELECT '.$keyList;
				$sql .= ' FROM '.MAIN_DB_PREFIX.$InfoFieldList[0];
				if (!empty($InfoFieldList[4]))
				{
					// can use SELECT request
					if (strpos($InfoFieldList[4], '$SEL$') !== false) {
						$InfoFieldList[4] = str_replace('$SEL$', 'SELECT', $InfoFieldList[4]);
					}

					// current object id can be use into filter
					if (strpos($InfoFieldList[4], '$ID$') !== false && !empty($objectid)) {
						$InfoFieldList[4] = str_replace('$ID$', $objectid, $InfoFieldList[4]);
					} else {
						$InfoFieldList[4] = str_replace('$ID$', '0', $InfoFieldList[4]);
					}
					//We have to join on extrafield table
					if (strpos($InfoFieldList[4], 'extra') !== false)
					{
						$sql .= ' as main, '.MAIN_DB_PREFIX.$InfoFieldList[0].'_extrafields as extra';
						$sqlwhere .= ' WHERE extra.fk_object=main.'.$InfoFieldList[2].' AND '.$InfoFieldList[4];
					}
					else
					{
						$sqlwhere .= ' WHERE '.$InfoFieldList[4];
					}
				}
				else
				{
					$sqlwhere .= ' WHERE 1=1';
				}
				// Some tables may have field, some other not. For the moment we disable it.
				if (in_array($InfoFieldList[0], array('tablewithentity')))
				{
					$sqlwhere .= ' AND entity = '.$conf->entity;
				}
				$sql .= $sqlwhere;
				//print $sql;

				$sql .= ' ORDER BY '.implode(', ', $fields_label);

				dol_syslog(get_class($this).'::showInputField type=sellist', LOG_DEBUG);
				$resql = $this->db->query($sql);
				if ($resql)
				{
					$out .= '<option value="0">&nbsp;</option>';
					$num = $this->db->num_rows($resql);
					$i = 0;
					while ($i < $num)
					{
						$labeltoshow = '';
						$obj = $this->db->fetch_object($resql);

						// Several field into label (eq table:code|libelle:rowid)
						$notrans = false;
						$fields_label = explode('|', $InfoFieldList[1]);
						if (is_array($fields_label))
						{
							$notrans = true;
							foreach ($fields_label as $field_toshow)
							{
								$labeltoshow .= $obj->$field_toshow.' ';
							}
						}
						else
						{
							$labeltoshow = $obj->{$InfoFieldList[1]};
						}
						$labeltoshow = dol_trunc($labeltoshow, 45);

						if ($value == $obj->rowid)
						{
							foreach ($fields_label as $field_toshow)
							{
								$translabel = $langs->trans($obj->$field_toshow);
								if ($translabel != $obj->$field_toshow) {
									$labeltoshow = dol_trunc($translabel, 18).' ';
								} else {
									$labeltoshow = dol_trunc($obj->$field_toshow, 18).' ';
								}
							}
							$out .= '<option value="'.$obj->rowid.'" selected>'.$labeltoshow.'</option>';
						}
						else
						{
							if (!$notrans)
							{
								$translabel = $langs->trans($obj->{$InfoFieldList[1]});
								if ($translabel != $obj->{$InfoFieldList[1]}) {
									$labeltoshow = dol_trunc($translabel, 18);
								}
								else {
									$labeltoshow = dol_trunc($obj->{$InfoFieldList[1]}, 18);
								}
							}
							if (empty($labeltoshow)) $labeltoshow = '(not defined)';
							if ($value == $obj->rowid)
							{
								$out .= '<option value="'.$obj->rowid.'" selected>'.$labeltoshow.'</option>';
							}

							if (!empty($InfoFieldList[3]) && $parentField)
							{
								$parent = $parentName.':'.$obj->{$parentField};
							}

							$out .= '<option value="'.$obj->rowid.'"';
							$out .= ($value == $obj->rowid ? ' selected' : '');
							$out .= (!empty($parent) ? ' parent="'.$parent.'"' : '');
							$out .= '>'.$labeltoshow.'</option>';
						}

						$i++;
					}
					$this->db->free($resql);
				}
				else {
					print 'Error in request '.$sql.' '.$this->db->lasterror().'. Check setup of extra parameters.<br>';
				}
			}
			$out .= '</select>';
		}
		elseif ($type == 'checkbox')
		{
			$value_arr = explode(',', $value);
			$out = $form->multiselectarray($keyprefix.$key.$keysuffix, (empty($param['options']) ?null:$param['options']), $value_arr, '', 0, '', 0, '100%');
		}
		elseif ($type == 'radio')
		{
			$out = '';
			foreach ($param['options'] as $keyopt => $val)
			{
				$out .= '<input class="flat '.$morecss.'" type="radio" name="'.$keyprefix.$key.$keysuffix.'" id="'.$keyprefix.$key.$keysuffix.'" '.($moreparam ? $moreparam : '');
				$out .= ' value="'.$keyopt.'"';
				$out .= ' id="'.$keyprefix.$key.$keysuffix.'_'.$keyopt.'"';
				$out .= ($value == $keyopt ? 'checked' : '');
				$out .= '/><label for="'.$keyprefix.$key.$keysuffix.'_'.$keyopt.'">'.$val.'</label><br>';
			}
		}
		elseif ($type == 'chkbxlst')
		{
			if (is_array($value)) {
				$value_arr = $value;
			}
			else {
				$value_arr = explode(',', $value);
			}

			if (is_array($param['options'])) {
				$param_list = array_keys($param['options']);
				$InfoFieldList = explode(":", $param_list[0]);
				$parentName = '';
				$parentField = '';
				// 0 : tableName
				// 1 : label field name
				// 2 : key fields name (if differ of rowid)
				// 3 : key field parent (for dependent lists)
				// 4 : where clause filter on column or table extrafield, syntax field='value' or extra.field=value
				$keyList = (empty($InfoFieldList[2]) ? 'rowid' : $InfoFieldList[2].' as rowid');

				if (count($InfoFieldList) > 3 && !empty($InfoFieldList[3])) {
					list ($parentName, $parentField) = explode('|', $InfoFieldList[3]);
					$keyList .= ', '.$parentField;
				}
				if (count($InfoFieldList) > 4 && !empty($InfoFieldList[4])) {
					if (strpos($InfoFieldList[4], 'extra.') !== false) {
						$keyList = 'main.'.$InfoFieldList[2].' as rowid';
					} else {
						$keyList = $InfoFieldList[2].' as rowid';
					}
				}

				$fields_label = explode('|', $InfoFieldList[1]);
				if (is_array($fields_label)) {
					$keyList .= ', ';
					$keyList .= implode(', ', $fields_label);
				}

				$sqlwhere = '';
				$sql = 'SELECT '.$keyList;
				$sql .= ' FROM '.MAIN_DB_PREFIX.$InfoFieldList[0];
				if (!empty($InfoFieldList[4])) {
					// can use SELECT request
					if (strpos($InfoFieldList[4], '$SEL$') !== false) {
						$InfoFieldList[4] = str_replace('$SEL$', 'SELECT', $InfoFieldList[4]);
					}

					// current object id can be use into filter
					if (strpos($InfoFieldList[4], '$ID$') !== false && !empty($objectid)) {
						$InfoFieldList[4] = str_replace('$ID$', $objectid, $InfoFieldList[4]);
					} else {
						$InfoFieldList[4] = str_replace('$ID$', '0', $InfoFieldList[4]);
					}

					// We have to join on extrafield table
					if (strpos($InfoFieldList[4], 'extra') !== false) {
						$sql .= ' as main, '.MAIN_DB_PREFIX.$InfoFieldList[0].'_extrafields as extra';
						$sqlwhere .= ' WHERE extra.fk_object=main.'.$InfoFieldList[2].' AND '.$InfoFieldList[4];
					} else {
						$sqlwhere .= ' WHERE '.$InfoFieldList[4];
					}
				} else {
					$sqlwhere .= ' WHERE 1=1';
				}
				// Some tables may have field, some other not. For the moment we disable it.
				if (in_array($InfoFieldList[0], array('tablewithentity')))
				{
					$sqlwhere .= ' AND entity = '.$conf->entity;
				}
				// $sql.=preg_replace('/^ AND /','',$sqlwhere);
				// print $sql;

				$sql .= $sqlwhere;
				dol_syslog(get_class($this).'::showInputField type=chkbxlst', LOG_DEBUG);
				$resql = $this->db->query($sql);
				if ($resql) {
					$num = $this->db->num_rows($resql);
					$i = 0;

					$data = array();

					while ($i < $num) {
						$labeltoshow = '';
						$obj = $this->db->fetch_object($resql);

						$notrans = false;
						// Several field into label (eq table:code|libelle:rowid)
						$fields_label = explode('|', $InfoFieldList[1]);
						if (is_array($fields_label)) {
							$notrans = true;
							foreach ($fields_label as $field_toshow) {
								$labeltoshow .= $obj->$field_toshow.' ';
							}
						} else {
							$labeltoshow = $obj->{$InfoFieldList[1]};
						}
						$labeltoshow = dol_trunc($labeltoshow, 45);

						if (is_array($value_arr) && in_array($obj->rowid, $value_arr)) {
							foreach ($fields_label as $field_toshow) {
								$translabel = $langs->trans($obj->$field_toshow);
								if ($translabel != $obj->$field_toshow) {
									$labeltoshow = dol_trunc($translabel, 18).' ';
								} else {
									$labeltoshow = dol_trunc($obj->$field_toshow, 18).' ';
								}
							}

							$data[$obj->rowid] = $labeltoshow;
						} else {
							if (!$notrans) {
								$translabel = $langs->trans($obj->{$InfoFieldList[1]});
								if ($translabel != $obj->{$InfoFieldList[1]}) {
									$labeltoshow = dol_trunc($translabel, 18);
								} else {
									$labeltoshow = dol_trunc($obj->{$InfoFieldList[1]}, 18);
								}
							}
							if (empty($labeltoshow)) {
								$labeltoshow = '(not defined)';
							}

							if (is_array($value_arr) && in_array($obj->rowid, $value_arr)) {
								$data[$obj->rowid] = $labeltoshow;
							}

							if (!empty($InfoFieldList[3]) && $parentField) {
								$parent = $parentName.':'.$obj->{$parentField};
							}

							$data[$obj->rowid] = $labeltoshow;
						}

						$i++;
					}
					$this->db->free($resql);

					$out = $form->multiselectarray($keyprefix.$key.$keysuffix, $data, $value_arr, '', 0, '', 0, '100%');
				} else {
					print 'Error in request '.$sql.' '.$this->db->lasterror().'. Check setup of extra parameters.<br>';
				}
			}
		}
		elseif ($type == 'link')
		{
			$param_list = array_keys($param['options']); // $param_list='ObjectName:classPath[:AddCreateButtonOrNot[:Filter]]'
			$param_list_array = explode(':', $param_list[0]);
			$showempty = (($required && $default != '') ? 0 : 1);

			$out = $form->selectForForms($param_list[0], $keyprefix.$key.$keysuffix, $value, $showempty, '', '', $morecss, '', 0, empty($val['disabled']) ? 0 : 1);

			if (!empty($param_list_array[2]))		// If we set to add a create button
			{
				if (!GETPOSTISSET('backtopage') && empty($val['disabled']))	// To avoid to open several infinitely the 'Create Object' button and to avoid to have button if field is protected by a "disabled".
				{
		   			list($class, $classfile) = explode(':', $param_list[0]);
		   			if (file_exists(dol_buildpath(dirname(dirname($classfile)).'/card.php'))) $url_path = dol_buildpath(dirname(dirname($classfile)).'/card.php', 1);
		   			else $url_path = dol_buildpath(dirname(dirname($classfile)).'/'.strtolower($class).'_card.php', 1);
		   			$paramforthenewlink = '';
		   			$paramforthenewlink .= (GETPOSTISSET('action') ? '&action='.GETPOST('action', 'aZ09') : '');
		   			$paramforthenewlink .= (GETPOSTISSET('id') ? '&id='.GETPOST('id', 'int') : '');
		   			$paramforthenewlink .= '&fk_'.strtolower($class).'=--IDFORBACKTOPAGE--';
		   			// TODO Add Javascript code to add input fields already filled into $paramforthenewlink so we won't loose them when going back to main page
		   			$out .= '<a class="butActionNew" title="'.$langs->trans("New").'" href="'.$url_path.'?action=create&backtopage='.urlencode($_SERVER['PHP_SELF'].($paramforthenewlink ? '?'.$paramforthenewlink : '')).'"><span class="fa fa-plus-circle valignmiddle"></span></a>';
				}
			}
		}
		elseif ($type == 'password')
		{
			// If prefix is 'search_', field is used as a filter, we use a common text field.
			$out = '<input type="'.($keyprefix == 'search_' ? 'text' : 'password').'" class="flat '.$morecss.'" name="'.$keyprefix.$key.$keysuffix.'" id="'.$keyprefix.$key.$keysuffix.'" value="'.$value.'" '.($moreparam ? $moreparam : '').'>';
		}
		elseif ($type == 'array')
		{
			$newval = $val;
			$newval['type'] = 'varchar(256)';

			$out = '';

			$inputs = array();
			if (!empty($value)) {
				foreach ($value as $option) {
					$out .= '<span><a class="'.dol_escape_htmltag($keyprefix.$key.$keysuffix).'_del" href="javascript:;"><span class="fa fa-minus-circle valignmiddle"></span></a> ';
					$out .= $this->showInputField($newval, $keyprefix.$key.$keysuffix.'[]', $option, $moreparam, '', '', $morecss).'<br></span>';
				}
			}

			$out .= '<a id="'.dol_escape_htmltag($keyprefix.$key.$keysuffix).'_add" href="javascript:;"><span class="fa fa-plus-circle valignmiddle"></span></a>';

			$newInput = '<span><a class="'.dol_escape_htmltag($keyprefix.$key.$keysuffix).'_del" href="javascript:;"><span class="fa fa-minus-circle valignmiddle"></span></a> ';
			$newInput .= $this->showInputField($newval, $keyprefix.$key.$keysuffix.'[]', '', $moreparam, '', '', $morecss).'<br></span>';

			if (!empty($conf->use_javascript_ajax)) {
				$out .= '
					<script>
					$(document).ready(function() {
						$("a#'.dol_escape_js($keyprefix.$key.$keysuffix).'_add").click(function() {
							$("'.dol_escape_js($newInput).'").insertBefore(this);
						});

						$(document).on("click", "a.'.dol_escape_js($keyprefix.$key.$keysuffix).'_del", function() {
							$(this).parent().remove();
						});
					});
					</script>';
			}
		}
		if (!empty($hidden)) {
			$out = '<input type="hidden" value="'.$value.'" name="'.$keyprefix.$key.$keysuffix.'" id="'.$keyprefix.$key.$keysuffix.'"/>';
		}
		/* Add comments
		 if ($type == 'date') $out.=' (YYYY-MM-DD)';
		 elseif ($type == 'datetime') $out.=' (YYYY-MM-DD HH:MM:SS)';
		 */
		return $out;
	}

	/**
	 * Return HTML string to show a field into a page
	 * Code very similar with showOutputField of extra fields
	 *
	 * @param  array   $val		       Array of properties of field to show
	 * @param  string  $key            Key of attribute
	 * @param  string  $value          Preselected value to show (for date type it must be in timestamp format, for amount or price it must be a php numeric value)
	 * @param  string  $moreparam      To add more parametes on html input tag
	 * @param  string  $keysuffix      Prefix string to add into name and id of field (can be used to avoid duplicate names)
	 * @param  string  $keyprefix      Suffix string to add into name and id of field (can be used to avoid duplicate names)
	 * @param  mixed   $morecss        Value for css to define size. May also be a numeric.
	 * @return string
	 */
	public function showOutputField($val, $key, $value, $moreparam = '', $keysuffix = '', $keyprefix = '', $morecss = '')
	{
		global $conf, $langs, $form;

		if (!is_object($form))
		{
			require_once DOL_DOCUMENT_ROOT.'/core/class/html.form.class.php';
			$form = new Form($this->db);
		}

		$objectid = $this->id;
		$label = $val['label'];
		$type  = $val['type'];
		$size  = $val['css'];
		$reg = array();

		// Convert var to be able to share same code than showOutputField of extrafields
		if (preg_match('/varchar\((\d+)\)/', $type, $reg))
		{
			$type = 'varchar'; // convert varchar(xx) int varchar
			$size = $reg[1];
		}
		elseif (preg_match('/varchar/', $type)) $type = 'varchar'; // convert varchar(xx) int varchar
		if (is_array($val['arrayofkeyval'])) $type = 'select';
		if (preg_match('/^integer:(.*):(.*)/i', $val['type'], $reg)) $type = 'link';

		$default = $val['default'];
		$computed = $val['computed'];
		$unique = $val['unique'];
		$required = $val['required'];
		$param = array();
		$param['options'] = array();

		if (is_array($val['arrayofkeyval'])) $param['options'] = $val['arrayofkeyval'];
		if (preg_match('/^integer:(.*):(.*)/i', $val['type'], $reg))
		{
			$type = 'link';
			$param['options'] = array($reg[1].':'.$reg[2]=>$reg[1].':'.$reg[2]);
		}
        elseif (preg_match('/^sellist:(.*):(.*):(.*):(.*)/i', $val['type'], $reg)) {
            $param['options'] = array($reg[1].':'.$reg[2].':'.$reg[3].':'.$reg[4] => 'N');
            $type = 'sellist';
        }

		$langfile = $val['langfile'];
		$list = $val['list'];
		$help = $val['help'];
		$hidden = (($val['visible'] == 0) ? 1 : 0); // If zero, we are sure it is hidden, otherwise we show. If it depends on mode (view/create/edit form or list, this must be filtered by caller)

		if ($hidden) return '';

		// If field is a computed field, value must become result of compute
		if ($computed)
		{
			// Make the eval of compute string
			//var_dump($computed);
			$value = dol_eval($computed, 1, 0);
		}

		if (empty($morecss))
		{
			if ($type == 'date')
			{
				$morecss = 'minwidth100imp';
			}
			elseif ($type == 'datetime' || $type == 'timestamp')
			{
				$morecss = 'minwidth200imp';
			}
			elseif (in_array($type, array('int', 'double', 'price')))
			{
				$morecss = 'maxwidth75';
			}
			elseif ($type == 'url')
			{
				$morecss = 'minwidth400';
			}
			elseif ($type == 'boolean')
			{
				$morecss = '';
			}
			else
			{
				if (round($size) < 12)
				{
					$morecss = 'minwidth100';
				}
				elseif (round($size) <= 48)
				{
					$morecss = 'minwidth200';
				}
				else
				{
					$morecss = 'minwidth400';
				}
			}
		}

		// Format output value differently according to properties of field
		if ($key == 'ref' && method_exists($this, 'getNomUrl')) $value = $this->getNomUrl(1, '', 0, '', 1);
		elseif ($key == 'status' && method_exists($this, 'getLibStatut')) $value = $this->getLibStatut(3);
		elseif ($type == 'date')
		{
			if (!empty($value)) {
				$value = dol_print_date($value, 'day');
			} else {
				$value = '';
			}
		}
		elseif ($type == 'datetime' || $type == 'timestamp')
		{
			if (!empty($value)) {
				$value = dol_print_date($value, 'dayhour');
			} else {
				$value = '';
			}
		}
		elseif ($type == 'duration')
		{
			include_once DOL_DOCUMENT_ROOT.'/core/lib/date.lib.php';
			if (!is_null($value) && $value !== '') {
				$value = convertSecondToTime($value, 'allhourmin');
			}
		}
		elseif ($type == 'double' || $type == 'real')
		{
			if (!is_null($value) && $value !== '') {
				$value = price($value);
			}
		}
		elseif ($type == 'boolean')
		{
			$checked = '';
			if (!empty($value)) {
				$checked = ' checked ';
			}
			$value = '<input type="checkbox" '.$checked.' '.($moreparam ? $moreparam : '').' readonly disabled>';
		}
		elseif ($type == 'mail')
		{
			$value = dol_print_email($value, 0, 0, 0, 64, 1, 1);
		}
		elseif ($type == 'url')
		{
			$value = dol_print_url($value, '_blank', 32, 1);
		}
		elseif ($type == 'phone')
		{
			$value = dol_print_phone($value, '', 0, 0, '', '&nbsp;', 1);
		}
		elseif ($type == 'price')
		{
			if (!is_null($value) && $value !== '') {
				$value = price($value, 0, $langs, 0, 0, -1, $conf->currency);
			}
		}
		elseif ($type == 'select')
		{
			$value = $param['options'][$value];
		}
		elseif ($type == 'sellist')
		{
			$param_list = array_keys($param['options']);
			$InfoFieldList = explode(":", $param_list[0]);

			$selectkey = "rowid";
			$keyList = 'rowid';

			if (count($InfoFieldList) >= 3)
			{
				$selectkey = $InfoFieldList[2];
				$keyList = $InfoFieldList[2].' as rowid';
			}

			$fields_label = explode('|', $InfoFieldList[1]);
			if (is_array($fields_label)) {
				$keyList .= ', ';
				$keyList .= implode(', ', $fields_label);
			}

			$sql = 'SELECT '.$keyList;
			$sql .= ' FROM '.MAIN_DB_PREFIX.$InfoFieldList[0];
			if (strpos($InfoFieldList[4], 'extra') !== false)
			{
				$sql .= ' as main';
			}
			if ($selectkey == 'rowid' && empty($value)) {
				$sql .= " WHERE ".$selectkey."=0";
			} elseif ($selectkey == 'rowid') {
				$sql .= " WHERE ".$selectkey."=".$this->db->escape($value);
			} else {
				$sql .= " WHERE ".$selectkey."='".$this->db->escape($value)."'";
			}

			//$sql.= ' AND entity = '.$conf->entity;

			dol_syslog(get_class($this).':showOutputField:$type=sellist', LOG_DEBUG);
			$resql = $this->db->query($sql);
			if ($resql)
			{
				$value = ''; // value was used, so now we reste it to use it to build final output

				$obj = $this->db->fetch_object($resql);

				// Several field into label (eq table:code|libelle:rowid)
				$fields_label = explode('|', $InfoFieldList[1]);

				if (is_array($fields_label) && count($fields_label) > 1)
				{
					foreach ($fields_label as $field_toshow)
					{
						$translabel = '';
						if (!empty($obj->$field_toshow)) {
							$translabel = $langs->trans($obj->$field_toshow);
						}
						if ($translabel != $field_toshow) {
							$value .= dol_trunc($translabel, 18).' ';
						} else {
							$value .= $obj->$field_toshow.' ';
						}
					}
				}
				else
				{
					$translabel = '';
					if (!empty($obj->{$InfoFieldList[1]})) {
						$translabel = $langs->trans($obj->{$InfoFieldList[1]});
					}
					if ($translabel != $obj->{$InfoFieldList[1]}) {
						$value = dol_trunc($translabel, 18);
					} else {
						$value = $obj->{$InfoFieldList[1]};
					}
				}
			}
			else dol_syslog(get_class($this).'::showOutputField error '.$this->db->lasterror(), LOG_WARNING);
		}
		elseif ($type == 'radio')
		{
			$value = $param['options'][$value];
		}
		elseif ($type == 'checkbox')
		{
			$value_arr = explode(',', $value);
			$value = '';
			if (is_array($value_arr) && count($value_arr) > 0)
			{
				$toprint = array();
				foreach ($value_arr as $keyval=>$valueval) {
					$toprint[] = '<li class="select2-search-choice-dolibarr noborderoncategories" style="background: #aaa">'.$param['options'][$valueval].'</li>';
				}
				$value = '<div class="select2-container-multi-dolibarr" style="width: 90%;"><ul class="select2-choices-dolibarr">'.implode(' ', $toprint).'</ul></div>';
			}
		}
		elseif ($type == 'chkbxlst')
		{
			$value_arr = explode(',', $value);

			$param_list = array_keys($param['options']);
			$InfoFieldList = explode(":", $param_list[0]);

			$selectkey = "rowid";
			$keyList = 'rowid';

			if (count($InfoFieldList) >= 3) {
				$selectkey = $InfoFieldList[2];
				$keyList = $InfoFieldList[2].' as rowid';
			}

			$fields_label = explode('|', $InfoFieldList[1]);
			if (is_array($fields_label)) {
				$keyList .= ', ';
				$keyList .= implode(', ', $fields_label);
			}

			$sql = 'SELECT '.$keyList;
			$sql .= ' FROM '.MAIN_DB_PREFIX.$InfoFieldList[0];
			if (strpos($InfoFieldList[4], 'extra') !== false) {
				$sql .= ' as main';
			}
			// $sql.= " WHERE ".$selectkey."='".$this->db->escape($value)."'";
			// $sql.= ' AND entity = '.$conf->entity;

			dol_syslog(get_class($this).':showOutputField:$type=chkbxlst', LOG_DEBUG);
			$resql = $this->db->query($sql);
			if ($resql) {
				$value = ''; // value was used, so now we reste it to use it to build final output
				$toprint = array();
				while ($obj = $this->db->fetch_object($resql)) {
					// Several field into label (eq table:code|libelle:rowid)
					$fields_label = explode('|', $InfoFieldList[1]);
					if (is_array($value_arr) && in_array($obj->rowid, $value_arr)) {
						if (is_array($fields_label) && count($fields_label) > 1) {
							foreach ($fields_label as $field_toshow) {
								$translabel = '';
								if (!empty($obj->$field_toshow)) {
									$translabel = $langs->trans($obj->$field_toshow);
								}
								if ($translabel != $field_toshow) {
									$toprint[] = '<li class="select2-search-choice-dolibarr noborderoncategories" style="background: #aaa">'.dol_trunc($translabel, 18).'</li>';
								} else {
									$toprint[] = '<li class="select2-search-choice-dolibarr noborderoncategories" style="background: #aaa">'.$obj->$field_toshow.'</li>';
								}
							}
						} else {
							$translabel = '';
							if (!empty($obj->{$InfoFieldList[1]})) {
								$translabel = $langs->trans($obj->{$InfoFieldList[1]});
							}
							if ($translabel != $obj->{$InfoFieldList[1]}) {
								$toprint[] = '<li class="select2-search-choice-dolibarr noborderoncategories" style="background: #aaa">'.dol_trunc($translabel, 18).'</li>';
							} else {
								$toprint[] = '<li class="select2-search-choice-dolibarr noborderoncategories" style="background: #aaa">'.$obj->{$InfoFieldList[1]}.'</li>';
							}
						}
					}
				}
				$value = '<div class="select2-container-multi-dolibarr" style="width: 90%;"><ul class="select2-choices-dolibarr">'.implode(' ', $toprint).'</ul></div>';
			} else {
				dol_syslog(get_class($this).'::showOutputField error '.$this->db->lasterror(), LOG_WARNING);
			}
		}
		elseif ($type == 'link')
		{
			$out = '';

			// only if something to display (perf)
			if ($value)
			{
				$param_list = array_keys($param['options']); // $param_list='ObjectName:classPath'

				$InfoFieldList = explode(":", $param_list[0]);
				$classname = $InfoFieldList[0];
				$classpath = $InfoFieldList[1];
				$getnomurlparam = (empty($InfoFieldList[2]) ? 3 : $InfoFieldList[2]);
				if (!empty($classpath))
				{
					dol_include_once($InfoFieldList[1]);
					if ($classname && class_exists($classname))
					{
						$object = new $classname($this->db);
						$object->fetch($value);
						$value = $object->getNomUrl($getnomurlparam);
					}
				}
				else
				{
					dol_syslog('Error bad setup of extrafield', LOG_WARNING);
					return 'Error bad setup of extrafield';
				}
			}
			else $value = '';
		}
		elseif ($type == 'text' || $type == 'html')
		{
			$value = dol_htmlentitiesbr($value);
		}
		elseif ($type == 'password')
		{
			$value = preg_replace('/./i', '*', $value);
		}
		elseif ($type == 'array')
		{
			$value = implode('<br>', $value);
		}

		//print $type.'-'.$size;
		$out = $value;

		return $out;
	}


	/**
	 * Function to show lines of extrafields with output datas.
	 * This function is responsible to output the <tr> and <td> according to correct number of columns received into $params['colspan']
	 *
	 * @param 	Extrafields $extrafields    Extrafield Object
	 * @param 	string      $mode           Show output (view) or input (edit) for extrafield
	 * @param 	array       $params         Optional parameters. Example: array('style'=>'class="oddeven"', 'colspan'=>$colspan)
	 * @param 	string      $keysuffix      Suffix string to add after name and id of field (can be used to avoid duplicate names)
	 * @param 	string      $keyprefix      Prefix string to add before name and id of field (can be used to avoid duplicate names)
	 * @param	string		$onetrtd		All fields in same tr td (TODO field not used ?)
	 * @return 	string
	 */
	public function showOptionals($extrafields, $mode = 'view', $params = null, $keysuffix = '', $keyprefix = '', $onetrtd = 0)
	{
		global $db, $conf, $langs, $action, $form;

		if (!is_object($form)) $form = new Form($db);

		$out = '';

		if (is_array($extrafields->attributes[$this->table_element]['label']) && count($extrafields->attributes[$this->table_element]['label']) > 0)
		{
			$out .= "\n";
			$out .= '<!-- showOptionalsInput --> ';
			$out .= "\n";

            $extrafields_collapse_num = '';
			$e = 0;
			foreach ($extrafields->attributes[$this->table_element]['label'] as $key=>$label)
			{
				// Show only the key field in params
				if (is_array($params) && array_key_exists('onlykey', $params) && $key != $params['onlykey']) continue;

				// @todo Add test also on 'enabled' (different than 'list' that is 'visibility')
				$enabled = 1;

				$visibility = 1;
				if ($visibility && isset($extrafields->attributes[$this->table_element]['list'][$key]))
				{
				    $visibility = dol_eval($extrafields->attributes[$this->table_element]['list'][$key], 1);
				}

				$perms = 1;
				if ($perms && isset($extrafields->attributes[$this->table_element]['perms'][$key]))
				{
					$perms = dol_eval($extrafields->attributes[$this->table_element]['perms'][$key], 1);
				}

				if (($mode == 'create' || $mode == 'edit') && abs($visibility) != 1 && abs($visibility) != 3) continue; // <> -1 and <> 1 and <> 3 = not visible on forms, only on list
				elseif ($mode == 'view' && empty($visibility)) continue;
				if (empty($perms)) continue;

				// Load language if required
				if (!empty($extrafields->attributes[$this->table_element]['langfile'][$key])) $langs->load($extrafields->attributes[$this->table_element]['langfile'][$key]);

				$colspan = '';
				if (is_array($params) && count($params) > 0) {
					if (array_key_exists('cols', $params)) {
						$colspan = $params['cols'];
					}
					elseif (array_key_exists('colspan', $params)) {	// For backward compatibility. Use cols instead now.
						$reg = array();
						if (preg_match('/colspan="(\d+)"/', $params['colspan'], $reg)) {
							$colspan = $reg[1];
						}
						else {
							$colspan = $params['colspan'];
						}
					}
				}

				switch ($mode) {
					case "view":
						$value = $this->array_options["options_".$key.$keysuffix];
						break;
					case "edit":
						$getposttemp = GETPOST($keyprefix.'options_'.$key.$keysuffix, 'none'); // GETPOST can get value from GET, POST or setup of default values.
						// GETPOST("options_" . $key) can be 'abc' or array(0=>'abc')
						if (is_array($getposttemp) || $getposttemp != '' || GETPOSTISSET($keyprefix.'options_'.$key.$keysuffix))
						{
							if (is_array($getposttemp)) {
								// $getposttemp is an array but following code expects a comma separated string
								$value = implode(",", $getposttemp);
							} else {
								$value = $getposttemp;
							}
						} else {
							$value = $this->array_options["options_".$key]; // No GET, no POST, no default value, so we take value of object.
						}
						//var_dump($keyprefix.' - '.$key.' - '.$keysuffix.' - '.$keyprefix.'options_'.$key.$keysuffix.' - '.$this->array_options["options_".$key.$keysuffix].' - '.$getposttemp.' - '.$value);
						break;
				}

				if ($extrafields->attributes[$this->table_element]['type'][$key] == 'separate')
				{
                    $extrafields_collapse_num = '';
                    $extrafield_param = $extrafields->attributes[$this->table_element]['param'][$key];
                    if (!empty($extrafield_param) && is_array($extrafield_param)) {
                        $extrafield_param_list = array_keys($extrafield_param['options']);

                        if (count($extrafield_param_list) > 0) {
                            $extrafield_collapse_display_value = intval($extrafield_param_list[0]);

                            if ($extrafield_collapse_display_value == 1 || $extrafield_collapse_display_value == 2) {
                                $extrafields_collapse_num = $extrafields->attributes[$this->table_element]['pos'][$key];
                            }
                        }
                    }

					$out .= $extrafields->showSeparator($key, $this, ($colspan + 1));
				}
				else
				{
					$class = (!empty($extrafields->attributes[$this->table_element]['hidden'][$key]) ? 'hideobject ' : '');
					$csstyle = '';
					if (is_array($params) && count($params) > 0) {
						if (array_key_exists('class', $params)) {
							$class .= $params['class'].' ';
						}
						if (array_key_exists('style', $params)) {
							$csstyle = $params['style'];
						}
					}

					// add html5 elements
					$domData  = ' data-element="extrafield"';
					$domData .= ' data-targetelement="'.$this->element.'"';
					$domData .= ' data-targetid="'.$this->id.'"';

					$html_id = (empty($this->id) ? '' : 'extrarow-'.$this->element.'_'.$key.'_'.$this->id);

					$out .= '<tr '.($html_id ? 'id="'.$html_id.'" ' : '').$csstyle.' class="'.$class.$this->element.'_extras_'.$key.' trextrafields_collapse'.$extrafields_collapse_num.'" '.$domData.' >';

					if (!empty($conf->global->MAIN_EXTRAFIELDS_USE_TWO_COLUMS) && ($e % 2) == 0) { $colspan = '0'; }

					if ($action == 'selectlines') { $colspan++; }

					// Convert date into timestamp format (value in memory must be a timestamp)
					if (in_array($extrafields->attributes[$this->table_element]['type'][$key], array('date', 'datetime')))
					{
						$datenotinstring = $this->array_options['options_'.$key];
						if (!is_numeric($this->array_options['options_'.$key]))	// For backward compatibility
						{
							$datenotinstring = $this->db->jdate($datenotinstring);
						}
						$value = GETPOSTISSET($keyprefix.'options_'.$key.$keysuffix) ?dol_mktime(GETPOST($keyprefix.'options_'.$key.$keysuffix."hour", 'int', 3), GETPOST($keyprefix.'options_'.$key.$keysuffix."min", 'int', 3), 0, GETPOST($keyprefix.'options_'.$key.$keysuffix."month", 'int', 3), GETPOST($keyprefix.'options_'.$key.$keysuffix."day", 'int', 3), GETPOST($keyprefix.'options_'.$key.$keysuffix."year", 'int', 3)) : $datenotinstring;
					}
					// Convert float submited string into real php numeric (value in memory must be a php numeric)
					if (in_array($extrafields->attributes[$this->table_element]['type'][$key], array('price', 'double')))
					{
						$value = GETPOSTISSET($keyprefix.'options_'.$key.$keysuffix) ?price2num(GETPOST($keyprefix.'options_'.$key.$keysuffix, 'alpha', 3)) : $this->array_options['options_'.$key];
					}

					$labeltoshow = $langs->trans($label);

					$out .= '<td class="';
					//$out .= "titlefield";
					//if (GETPOST('action', 'none') == 'create') $out.='create';
					// BUG #11554 : For public page, use red dot for required fields, instead of bold label
					$tpl_context = isset($params["tpl_context"]) ? $params["tpl_context"] : "none";
					if ($tpl_context == "public") {	// Public page : red dot instead of fieldrequired characters
						$out .= '">';
						if (!empty($extrafields->attributes[$this->table_element]['help'][$key])) $out .= $form->textwithpicto($labeltoshow, $extrafields->attributes[$this->table_element]['help'][$key]);
						else $out .= $labeltoshow;
						if ($mode != 'view' && !empty($extrafields->attributes[$this->table_element]['required'][$key])) $out .= '&nbsp;<font color="red">*</font>';
					} else {
						if ($mode != 'view' && !empty($extrafields->attributes[$this->table_element]['required'][$key])) $out .= ' fieldrequired';
						$out .= '">';
						if (!empty($extrafields->attributes[$this->table_element]['help'][$key])) $out .= $form->textwithpicto($labeltoshow, $extrafields->attributes[$this->table_element]['help'][$key]);
						else $out .= $labeltoshow;
					}
					$out .= '</td>';

					$html_id = !empty($this->id) ? $this->element.'_extras_'.$key.'_'.$this->id : '';

					$out .= '<td '.($html_id ? 'id="'.$html_id.'" ' : '').'class="'.$this->element.'_extras_'.$key.'" '.($colspan ? ' colspan="'.$colspan.'"' : '').'>';

					switch ($mode) {
						case "view":
							$out .= $extrafields->showOutputField($key, $value);
							break;
						case "edit":
							$out .= $extrafields->showInputField($key, $value, '', $keysuffix, '', 0, $this->id, $this->table_element);
							break;
					}

					$out .= '</td>';

					/*for($ii = 0; $ii < ($colspan - 1); $ii++)
					{
						$out .='<td class="'.$this->element.'_extras_'.$key.'"></td>';
					}*/

					if (!empty($conf->global->MAIN_EXTRAFIELDS_USE_TWO_COLUMS) && (($e % 2) == 1)) $out .= '</tr>';
					else $out .= '</tr>';
					$e++;
				}
			}
			$out .= "\n";
			// Add code to manage list depending on others
			if (!empty($conf->use_javascript_ajax)) {
				$out .= '
				<script>
				    jQuery(document).ready(function() {
				    	function showOptions(child_list, parent_list)
				    	{
				    		var val = $("select[name=\""+parent_list+"\"]").val();
				    		var parentVal = parent_list + ":" + val;
							if(val > 0) {
					    		$("select[name=\""+child_list+"\"] option[parent]").hide();
					    		$("select[name=\""+child_list+"\"] option[parent=\""+parentVal+"\"]").show();
							} else {
								$("select[name=\""+child_list+"\"] option").show();
							}
				    	}
						function setListDependencies() {
					    	jQuery("select option[parent]").parent().each(function() {
					    		var child_list = $(this).attr("name");
								var parent = $(this).find("option[parent]:first").attr("parent");
								var infos = parent.split(":");
								var parent_list = infos[0];
								$("select[name=\""+parent_list+"\"]").change(function() {
									showOptions(child_list, parent_list);
								});
					    	});
						}

						setListDependencies();
				    });
				</script>'."\n";
				$out .= '<!-- /showOptionalsInput --> '."\n";
			}
		}
		return $out;
	}


	/**
	 * Returns the rights used for this class
	 * @return stdClass
	 */
	public function getRights()
	{
		global $user;

		$element = $this->element;
		if ($element == 'facturerec') $element = 'facture';

		return $user->rights->{$element};
	}

	/**
	 * Function used to replace a thirdparty id with another one.
	 * This function is meant to be called from replaceThirdparty with the appropiate tables
	 * Column name fk_soc MUST be used to identify thirdparties
	 *
	 * @param  DoliDB 	   $db 			  Database handler
	 * @param  int 		   $origin_id     Old thirdparty id (the thirdparty to delete)
	 * @param  int 		   $dest_id       New thirdparty id (the thirdparty that will received element of the other)
	 * @param  string[]    $tables        Tables that need to be changed
	 * @param  int         $ignoreerrors  Ignore errors. Return true even if errors. We need this when replacement can fails like for categories (categorie of old thirdparty may already exists on new one)
	 * @return bool						  True if success, False if error
	 */
	public static function commonReplaceThirdparty(DoliDB $db, $origin_id, $dest_id, array $tables, $ignoreerrors = 0)
	{
		foreach ($tables as $table)
		{
			$sql = 'UPDATE '.MAIN_DB_PREFIX.$table.' SET fk_soc = '.$dest_id.' WHERE fk_soc = '.$origin_id;

			if (!$db->query($sql))
			{
				if ($ignoreerrors) return true; // TODO Not enough. If there is A-B on kept thirdarty and B-C on old one, we must get A-B-C after merge. Not A-B.
				//$this->errors = $db->lasterror();
				return false;
			}
		}

		return true;
	}

	/**
	 * Get buy price to use for margin calculation. This function is called when buy price is unknown.
	 *	 Set buy price = sell price if ForceBuyingPriceIfNull configured,
	 *   else if calculation MARGIN_TYPE = 'costprice' and costprice is defined, use costprice as buyprice
	 *	 else if calculation MARGIN_TYPE = 'pmp' and pmp is calculated, use pmp as buyprice
	 *	 else set min buy price as buy price
	 *
	 * @param float		$unitPrice		 Product unit price
	 * @param float		$discountPercent Line discount percent
	 * @param int		$fk_product		 Product id
	 * @return	float                    <0 if KO, buyprice if OK
	 */
	public function defineBuyPrice($unitPrice = 0.0, $discountPercent = 0.0, $fk_product = 0)
	{
		global $conf;

		$buyPrice = 0;

		if (($unitPrice > 0) && (isset($conf->global->ForceBuyingPriceIfNull) && $conf->global->ForceBuyingPriceIfNull == 1)) // In most cases, test here is false
		{
			$buyPrice = $unitPrice * (1 - $discountPercent / 100);
		}
		else
		{
			// Get cost price for margin calculation
			if (!empty($fk_product))
			{
				if (isset($conf->global->MARGIN_TYPE) && $conf->global->MARGIN_TYPE == 'costprice')
				{
					require_once DOL_DOCUMENT_ROOT.'/product/class/product.class.php';
					$product = new Product($this->db);
					$result = $product->fetch($fk_product);
					if ($result <= 0)
					{
						$this->errors[] = 'ErrorProductIdDoesNotExists';
						return -1;
					}
					if ($product->cost_price > 0)
					{
						$buyPrice = $product->cost_price;
					}
					elseif ($product->pmp > 0)
					{
						$buyPrice = $product->pmp;
					}
				}
				elseif (isset($conf->global->MARGIN_TYPE) && $conf->global->MARGIN_TYPE == 'pmp')
				{
					require_once DOL_DOCUMENT_ROOT.'/product/class/product.class.php';
					$product = new Product($this->db);
					$result = $product->fetch($fk_product);
					if ($result <= 0)
					{
						$this->errors[] = 'ErrorProductIdDoesNotExists';
						return -1;
					}
					if ($product->pmp > 0)
					{
						$buyPrice = $product->pmp;
					}
				}

				if (empty($buyPrice) && isset($conf->global->MARGIN_TYPE) && in_array($conf->global->MARGIN_TYPE, array('1', 'pmp', 'costprice')))
				{
					require_once DOL_DOCUMENT_ROOT.'/fourn/class/fournisseur.product.class.php';
					$productFournisseur = new ProductFournisseur($this->db);
					if (($result = $productFournisseur->find_min_price_product_fournisseur($fk_product)) > 0)
					{
						$buyPrice = $productFournisseur->fourn_unitprice;
					}
					elseif ($result < 0)
					{
						$this->errors[] = $productFournisseur->error;
						return -2;
					}
				}
			}
		}
		return $buyPrice;
	}

    // phpcs:disable PEAR.NamingConventions.ValidFunctionName.ScopeNotCamelCaps
	/**
	 *  Show photos of an object (nbmax maximum), into several columns
	 *
	 *  @param		string	$modulepart		'product', 'ticket', ...
	 *  @param      string	$sdir        	Directory to scan (full absolute path)
	 *  @param      int		$size        	0=original size, 1='small' use thumbnail if possible
	 *  @param      int		$nbmax       	Nombre maximum de photos (0=pas de max)
	 *  @param      int		$nbbyrow     	Number of image per line or -1 to use div. Used only if size=1.
	 * 	@param		int		$showfilename	1=Show filename
	 * 	@param		int		$showaction		1=Show icon with action links (resize, delete)
	 * 	@param		int		$maxHeight		Max height of original image when size='small' (so we can use original even if small requested). If 0, always use 'small' thumb image.
	 * 	@param		int		$maxWidth		Max width of original image when size='small'
	 *  @param      int     $nolink         Do not add a href link to view enlarged imaged into a new tab
	 *  @param      int     $notitle        Do not add title tag on image
	 *  @param		int		$usesharelink	Use the public shared link of image (if not available, the 'nophoto' image will be shown instead)
	 *  @return     string					Html code to show photo. Number of photos shown is saved in this->nbphoto
	 */
	public function show_photos($modulepart, $sdir, $size = 0, $nbmax = 0, $nbbyrow = 5, $showfilename = 0, $showaction = 0, $maxHeight = 120, $maxWidth = 160, $nolink = 0, $notitle = 0, $usesharelink = 0)
	{
        // phpcs:enable
		global $conf, $user, $langs;

		include_once DOL_DOCUMENT_ROOT.'/core/lib/files.lib.php';
		include_once DOL_DOCUMENT_ROOT.'/core/lib/images.lib.php';

		$sortfield = 'position_name';
		$sortorder = 'asc';

		$dir = $sdir.'/';
		$pdir = '/';

		$dir .= get_exdir(0, 0, 0, 0, $this, $modulepart).$this->ref.'/';
		$pdir .= get_exdir(0, 0, 0, 0, $this, $modulepart).$this->ref.'/';

		// For backward compatibility
		if ($modulepart == 'product' && !empty($conf->global->PRODUCT_USE_OLD_PATH_FOR_PHOTO))
		{
			$dir = $sdir.'/'.get_exdir($this->id, 2, 0, 0, $this, $modulepart).$this->id."/photos/";
			$pdir = '/'.get_exdir($this->id, 2, 0, 0, $this, $modulepart).$this->id."/photos/";
		}

		// Defined relative dir to DOL_DATA_ROOT
		$relativedir = '';
		if ($dir)
		{
			$relativedir = preg_replace('/^'.preg_quote(DOL_DATA_ROOT, '/').'/', '', $dir);
			$relativedir = preg_replace('/^[\\/]/', '', $relativedir);
			$relativedir = preg_replace('/[\\/]$/', '', $relativedir);
		}

		$dirthumb = $dir.'thumbs/';
		$pdirthumb = $pdir.'thumbs/';

		$return = '<!-- Photo -->'."\n";
		$nbphoto = 0;

		$filearray = dol_dir_list($dir, "files", 0, '', '(\.meta|_preview.*\.png)$', $sortfield, (strtolower($sortorder) == 'desc' ?SORT_DESC:SORT_ASC), 1);

		/*if (! empty($conf->global->PRODUCT_USE_OLD_PATH_FOR_PHOTO))    // For backward compatiblity, we scan also old dirs
		 {
		 $filearrayold=dol_dir_list($dirold,"files",0,'','(\.meta|_preview.*\.png)$',$sortfield,(strtolower($sortorder)=='desc'?SORT_DESC:SORT_ASC),1);
		 $filearray=array_merge($filearray, $filearrayold);
		 }*/

		completeFileArrayWithDatabaseInfo($filearray, $relativedir);

		if (count($filearray))
		{
			if ($sortfield && $sortorder)
			{
				$filearray = dol_sort_array($filearray, $sortfield, $sortorder);
			}

			foreach ($filearray as $key => $val)
			{
				$photo = '';
				$file = $val['name'];

				//if (! utf8_check($file)) $file=utf8_encode($file);	// To be sure file is stored in UTF8 in memory

				//if (dol_is_file($dir.$file) && image_format_supported($file) >= 0)
				if (image_format_supported($file) >= 0)
				{
					$nbphoto++;
					$photo = $file;
					$viewfilename = $file;

					if ($size == 1 || $size == 'small') {   // Format vignette
						// Find name of thumb file
						$photo_vignette = basename(getImageFileNameForSize($dir.$file, '_small'));
						if (!dol_is_file($dirthumb.$photo_vignette)) $photo_vignette = '';

						// Get filesize of original file
						$imgarray = dol_getImageSize($dir.$photo);

						if ($nbbyrow > 0)
						{
							if ($nbphoto == 1) $return .= '<table class="valigntop center centpercent" style="border: 0; padding: 2px; border-spacing: 2px; border-collapse: separate;">';

							if ($nbphoto % $nbbyrow == 1) $return .= '<tr class="center valignmiddle" style="border: 1px">';
							$return .= '<td style="width: '.ceil(100 / $nbbyrow).'%" class="photo">';
						}
						elseif ($nbbyrow < 0) $return .= '<div class="inline-block">';

						$return .= "\n";

						$relativefile = preg_replace('/^\//', '', $pdir.$photo);
						if (empty($nolink))
						{
							$urladvanced = getAdvancedPreviewUrl($modulepart, $relativefile, 0, 'entity='.$this->entity);
							if ($urladvanced) $return .= '<a href="'.$urladvanced.'">';
							else $return .= '<a href="'.DOL_URL_ROOT.'/viewimage.php?modulepart='.$modulepart.'&entity='.$this->entity.'&file='.urlencode($pdir.$photo).'" class="aphoto" target="_blank">';
						}

						// Show image (width height=$maxHeight)
						// Si fichier vignette disponible et image source trop grande, on utilise la vignette, sinon on utilise photo origine
						$alt = $langs->transnoentitiesnoconv('File').': '.$relativefile;
						$alt .= ' - '.$langs->transnoentitiesnoconv('Size').': '.$imgarray['width'].'x'.$imgarray['height'];
						if ($notitle) $alt = '';

						if ($usesharelink)
						{
							if ($val['share'])
							{
								if (empty($maxHeight) || $photo_vignette && $imgarray['height'] > $maxHeight)
								{
									$return .= '<!-- Show original file (thumb not yet available with shared links) -->';
									$return .= '<img class="photo photowithmargin" height="'.$maxHeight.'" src="'.DOL_URL_ROOT.'/viewimage.php?hashp='.urlencode($val['share']).'" title="'.dol_escape_htmltag($alt).'">';
								}
								else {
									$return .= '<!-- Show original file -->';
									$return .= '<img class="photo photowithmargin" height="'.$maxHeight.'" src="'.DOL_URL_ROOT.'/viewimage.php?hashp='.urlencode($val['share']).'" title="'.dol_escape_htmltag($alt).'">';
								}
							}
							else
							{
								$return .= '<!-- Show nophoto file (because file is not shared) -->';
								$return .= '<img class="photo photowithmargin" height="'.$maxHeight.'" src="'.DOL_URL_ROOT.'/public/theme/common/nophoto.png" title="'.dol_escape_htmltag($alt).'">';
							}
						}
						else
						{
							if (empty($maxHeight) || $photo_vignette && $imgarray['height'] > $maxHeight)
							{
								$return .= '<!-- Show thumb -->';
								$return .= '<img class="photo photowithmargin"  height="'.$maxHeight.'" src="'.DOL_URL_ROOT.'/viewimage.php?modulepart='.$modulepart.'&entity='.$this->entity.'&file='.urlencode($pdirthumb.$photo_vignette).'" title="'.dol_escape_htmltag($alt).'">';
							}
							else {
								$return .= '<!-- Show original file -->';
								$return .= '<img class="photo photowithmargin" height="'.$maxHeight.'" src="'.DOL_URL_ROOT.'/viewimage.php?modulepart='.$modulepart.'&entity='.$this->entity.'&file='.urlencode($pdir.$photo).'" title="'.dol_escape_htmltag($alt).'">';
							}
						}

						if (empty($nolink)) $return .= '</a>';
						$return .= "\n";

						if ($showfilename) $return .= '<br>'.$viewfilename;
						if ($showaction)
						{
							$return .= '<br>';
							// On propose la generation de la vignette si elle n'existe pas et si la taille est superieure aux limites
							if ($photo_vignette && (image_format_supported($photo) > 0) && ($this->imgWidth > $maxWidth || $this->imgHeight > $maxHeight))
							{
								$return .= '<a href="'.$_SERVER["PHP_SELF"].'?id='.$this->id.'&amp;action=addthumb&amp;file='.urlencode($pdir.$viewfilename).'">'.img_picto($langs->trans('GenerateThumb'), 'refresh').'&nbsp;&nbsp;</a>';
							}
							// Special cas for product
							if ($modulepart == 'product' && ($user->rights->produit->creer || $user->rights->service->creer))
							{
								// Link to resize
								$return .= '<a href="'.DOL_URL_ROOT.'/core/photos_resize.php?modulepart='.urlencode('produit|service').'&id='.$this->id.'&amp;file='.urlencode($pdir.$viewfilename).'" title="'.dol_escape_htmltag($langs->trans("Resize")).'">'.img_picto($langs->trans("Resize"), 'resize', '').'</a> &nbsp; ';

								// Link to delete
								$return .= '<a href="'.$_SERVER["PHP_SELF"].'?id='.$this->id.'&amp;action=delete&amp;file='.urlencode($pdir.$viewfilename).'">';
								$return .= img_delete().'</a>';
							}
						}
						$return .= "\n";

						if ($nbbyrow > 0)
						{
							$return .= '</td>';
							if (($nbphoto % $nbbyrow) == 0) $return .= '</tr>';
						}
						elseif ($nbbyrow < 0) $return .= '</div>';
					}

					if (empty($size)) {     // Format origine
						$return .= '<img class="photo photowithmargin" src="'.DOL_URL_ROOT.'/viewimage.php?modulepart='.$modulepart.'&entity='.$this->entity.'&file='.urlencode($pdir.$photo).'">';

						if ($showfilename) $return .= '<br>'.$viewfilename;
						if ($showaction)
						{
							// Special case for product
							if ($modulepart == 'product' && ($user->rights->produit->creer || $user->rights->service->creer))
							{
								// Link to resize
								$return .= '<a href="'.DOL_URL_ROOT.'/core/photos_resize.php?modulepart='.urlencode('produit|service').'&id='.$this->id.'&amp;file='.urlencode($pdir.$viewfilename).'" title="'.dol_escape_htmltag($langs->trans("Resize")).'">'.img_picto($langs->trans("Resize"), 'resize', '').'</a> &nbsp; ';

								// Link to delete
								$return .= '<a href="'.$_SERVER["PHP_SELF"].'?id='.$this->id.'&amp;action=delete&amp;file='.urlencode($pdir.$viewfilename).'">';
								$return .= img_delete().'</a>';
							}
						}
					}

					// On continue ou on arrete de boucler ?
					if ($nbmax && $nbphoto >= $nbmax) break;
				}
			}

			if ($size == 1 || $size == 'small')
			{
				if ($nbbyrow > 0)
				{
					// Ferme tableau
					while ($nbphoto % $nbbyrow)
					{
						$return .= '<td style="width: '.ceil(100 / $nbbyrow).'%">&nbsp;</td>';
						$nbphoto++;
					}

					if ($nbphoto) $return .= '</table>';
				}
			}
		}

		$this->nbphoto = $nbphoto;

		return $return;
	}


	/**
	 * Function test if type is array
	 *
	 * @param   array   $info   content informations of field
	 * @return  bool			true if array
	 */
	protected function isArray($info)
	{
		if (is_array($info))
		{
			if (isset($info['type']) && $info['type'] == 'array') return true;
			else return false;
		}
		return false;
	}

	/**
	 * Function test if type is date
	 *
	 * @param   array   $info   content informations of field
	 * @return  bool			true if date
	 */
	public function isDate($info)
	{
		if (isset($info['type']) && ($info['type'] == 'date' || $info['type'] == 'datetime' || $info['type'] == 'timestamp')) return true;
		return false;
	}

	/**
	 * Function test if type is duration
	 *
	 * @param   array   $info   content informations of field
	 * @return  bool			true if field of type duration
	 */
	public function isDuration($info)
	{
		if (is_array($info))
		{
			if (isset($info['type']) && ($info['type'] == 'duration')) return true;
			else return false;
		}
		else return false;
	}

	/**
	 * Function test if type is integer
	 *
	 * @param   array   $info   content informations of field
	 * @return  bool			true if integer
	 */
	public function isInt($info)
	{
		if (is_array($info))
		{
			if (isset($info['type']) && ($info['type'] == 'int' || preg_match('/^integer/i', $info['type']))) return true;
			else return false;
		}
		else return false;
	}

	/**
	 * Function test if type is float
	 *
	 * @param   array   $info   content informations of field
	 * @return  bool			true if float
	 */
	public function isFloat($info)
	{
		if (is_array($info))
		{
			if (isset($info['type']) && (preg_match('/^(double|real|price)/i', $info['type']))) return true;
			else return false;
		}
		return false;
	}

	/**
	 * Function test if type is text
	 *
	 * @param   array   $info   content informations of field
	 * @return  bool			true if type text
	 */
	public function isText($info)
	{
		if (is_array($info))
		{
			if (isset($info['type']) && $info['type'] == 'text') return true;
			else return false;
		}
		return false;
	}

	/**
	 * Function test if field can be null
	 *
	 * @param   array   $info   content informations of field
	 * @return  bool			true if it can be null
	 */
	protected function canBeNull($info)
	{
		if (is_array($info))
		{
			if (isset($info['notnull']) && $info['notnull'] != '1') return true;
			else return false;
		}
		return true;
	}

	/**
	 * Function test if field is forced to null if zero or empty
	 *
	 * @param   array   $info   content informations of field
	 * @return  bool			true if forced to null
	 */
	protected function isForcedToNullIfZero($info)
	{
		if (is_array($info))
		{
			if (isset($info['notnull']) && $info['notnull'] == '-1') return true;
			else return false;
		}
		return false;
	}

	/**
	 * Function test if is indexed
	 *
	 * @param   array   $info   content informations of field
	 * @return                  bool
	 */
	protected function isIndex($info)
	{
		if (is_array($info))
		{
			if (isset($info['index']) && $info['index'] == true) return true;
			else return false;
		}
		return false;
	}


	/**
	 * Function to prepare a part of the query for insert.
	 * Note $this->${field} are set by the page that make the createCommon or the updateCommon.
	 * $this->${field} should be a clean value. The page can run
	 *
	 * @return array
	 */
	protected function setSaveQuery()
	{
		global $conf;

		$queryarray = array();
		foreach ($this->fields as $field => $info)	// Loop on definition of fields
		{
			// Depending on field type ('datetime', ...)
			if ($this->isDate($info))
			{
				if (empty($this->{$field}))
				{
					$queryarray[$field] = null;
				}
				else
				{
					$queryarray[$field] = $this->db->idate($this->{$field});
				}
			}
			elseif ($this->isArray($info))
			{
				if (!empty($this->{$field})) {
					if (!is_array($this->{$field})) {
						$this->{$field} = array($this->{$field});
					}
					$queryarray[$field] = serialize($this->{$field});
				} else {
					$queryarray[$field] = null;
				}
			}
			elseif ($this->isDuration($info))
			{
				// $this->{$field} may be null, '', 0, '0', 123, '123'
				if ($this->{$field} != '' || !empty($info['notnull'])) $queryarray[$field] = (int) $this->{$field};		// If '0', it may be set to null later if $info['notnull'] == -1
				else $queryarray[$field] = null;
			}
			elseif ($this->isInt($info) || $this->isFloat($info))
			{
				if ($field == 'entity' && is_null($this->{$field})) $queryarray[$field] = $conf->entity;
				else
				{
					// $this->{$field} may be null, '', 0, '0', 123, '123'
					if ($this->{$field} != '' || !empty($info['notnull'])) {
						if ($this->isInt($info)) $queryarray[$field] = (int) $this->{$field};	// If '0', it may be set to null later if $info['notnull'] == -1
						if ($this->isFloat($info)) $queryarray[$field] = (double) $this->{$field};	// If '0', it may be set to null later if $info['notnull'] == -1
					}
					else $queryarray[$field] = null;
				}
			}
			else
			{
				$queryarray[$field] = $this->{$field};
			}

			if ($info['type'] == 'timestamp' && empty($queryarray[$field])) unset($queryarray[$field]);
			if (!empty($info['notnull']) && $info['notnull'] == -1 && empty($queryarray[$field])) $queryarray[$field] = null; // May force 0 to null
		}

		return $queryarray;
	}

	/**
	 * Function to load data from a SQL pointer into properties of current object $this
	 *
	 * @param   stdClass    $obj    Contain data of object from database
     * @return void
	 */
	protected function setVarsFromFetchObj(&$obj)
	{
		foreach ($this->fields as $field => $info)
		{
			if ($this->isDate($info))
			{
				if (empty($obj->{$field}) || $obj->{$field} === '0000-00-00 00:00:00' || $obj->{$field} === '1000-01-01 00:00:00') $this->{$field} = 0;
				else $this->{$field} = strtotime($obj->{$field});
			}
			elseif ($this->isArray($info))
			{
				if (!empty($obj->{$field})) {
					$this->{$field} = @unserialize($obj->{$field});
					// Hack for data not in UTF8
					if ($this->{$field } === false) @unserialize(utf8_decode($obj->{$field}));
				} else {
					$this->{$field} = array();
				}
			}
			elseif ($this->isInt($info))
			{
				if ($field == 'rowid') $this->id = (int) $obj->{$field};
				else
				{
					if ($this->isForcedToNullIfZero($info))
					{
						if (empty($obj->{$field})) $this->{$field} = null;
						else $this->{$field} = (double) $obj->{$field};
					}
					else
					{
						if (!is_null($obj->{$field}) || (isset($info['notnull']) && $info['notnull'] == 1)) {
							$this->{$field} = (int) $obj->{$field};
						} else {
							$this->{$field} = null;
						}
					}
				}
			}
			elseif ($this->isFloat($info))
			{
				if ($this->isForcedToNullIfZero($info))
				{
					if (empty($obj->{$field})) $this->{$field} = null;
					else $this->{$field} = (double) $obj->{$field};
				}
				else
				{
					if (!is_null($obj->{$field}) || (isset($info['notnull']) && $info['notnull'] == 1)) {
						$this->{$field} = (double) $obj->{$field};
					} else {
						$this->{$field} = null;
					}
				}
			}
			else
			{
				$this->{$field} = $obj->{$field};
			}
		}

		// If there is no 'ref' field, we force property ->ref to ->id for a better compatibility with common functions.
		if (!isset($this->fields['ref']) && isset($this->id)) $this->ref = $this->id;
	}

	/**
	 * Function to concat keys of fields
	 *
	 * @return string
	 */
	protected function getFieldList()
	{
		$keys = array_keys($this->fields);
		return implode(',', $keys);
	}

	/**
	 * Add quote to field value if necessary
	 *
	 * @param 	string|int	$value			Value to protect
	 * @param	array		$fieldsentry	Properties of field
	 * @return 	string
	 */
	protected function quote($value, $fieldsentry)
	{
		if (is_null($value)) return 'NULL';
		elseif (preg_match('/^(int|double|real|price)/i', $fieldsentry['type'])) return $this->db->escape("$value");
		else return "'".$this->db->escape($value)."'";
	}


	/**
	 * Create object into database
	 *
	 * @param  User $user      User that creates
	 * @param  bool $notrigger false=launch triggers after, true=disable triggers
	 * @return int             <0 if KO, Id of created object if OK
	 */
	public function createCommon(User $user, $notrigger = false)
	{
		global $langs;

		$error = 0;

		$now = dol_now();

		$fieldvalues = $this->setSaveQuery();

		if (array_key_exists('date_creation', $fieldvalues) && empty($fieldvalues['date_creation'])) $fieldvalues['date_creation'] = $this->db->idate($now);
		if (array_key_exists('fk_user_creat', $fieldvalues) && !($fieldvalues['fk_user_creat'] > 0)) $fieldvalues['fk_user_creat'] = $user->id;
		unset($fieldvalues['rowid']); // The field 'rowid' is reserved field name for autoincrement field so we don't need it into insert.
		if (array_key_exists('ref', $fieldvalues)) $fieldvalues['ref'] = dol_string_nospecial($fieldvalues['ref']); // If field is a ref,we sanitize data

		$keys = array();
		$values = array();
		foreach ($fieldvalues as $k => $v) {
			$keys[$k] = $k;
			$value = $this->fields[$k];
			$values[$k] = $this->quote($v, $value);
		}

		// Clean and check mandatory
		foreach ($keys as $key)
		{
			// If field is an implicit foreign key field
			if (preg_match('/^integer:/i', $this->fields[$key]['type']) && $values[$key] == '-1') $values[$key] = '';
			if (!empty($this->fields[$key]['foreignkey']) && $values[$key] == '-1') $values[$key] = '';

			//var_dump($key.'-'.$values[$key].'-'.($this->fields[$key]['notnull'] == 1));
			if (isset($this->fields[$key]['notnull']) && $this->fields[$key]['notnull'] == 1 && !isset($values[$key]) && is_null($this->fields[$key]['default']))
			{
				$error++;
				$this->errors[] = $langs->trans("ErrorFieldRequired", $this->fields[$key]['label']);
			}

			// If field is an implicit foreign key field
			if (preg_match('/^integer:/i', $this->fields[$key]['type']) && empty($values[$key])) $values[$key] = 'null';
			if (!empty($this->fields[$key]['foreignkey']) && empty($values[$key])) $values[$key] = 'null';
		}

		if ($error) return -1;

		$this->db->begin();

		if (!$error)
		{
			$sql = 'INSERT INTO '.MAIN_DB_PREFIX.$this->table_element;
			$sql .= ' ('.implode(", ", $keys).')';
			$sql .= ' VALUES ('.implode(", ", $values).')';

			$res = $this->db->query($sql);
			if ($res === false) {
				$error++;
				$this->errors[] = $this->db->lasterror();
			}
		}

		if (!$error)
		{
			$this->id = $this->db->last_insert_id(MAIN_DB_PREFIX.$this->table_element);
		}

		// If we have a field ref with a default value of (PROV)
		if (!$error)
		{
		    if (key_exists('ref', $this->fields) && $this->fields['ref']['notnull'] > 0 && !is_null($this->fields['ref']['default']) && $this->fields['ref']['default'] == '(PROV)')
		    {
		        $sql = "UPDATE ".MAIN_DB_PREFIX.$this->table_element." SET ref = '(PROV".$this->id.")' WHERE (ref = '(PROV)' OR ref = '') AND rowid = ".$this->id;
		        $resqlupdate = $this->db->query($sql);

		        if ($resqlupdate === false)
		        {
		            $error++;
		            $this->errors[] = $this->db->lasterror();
		        } else {
		        	$this->ref = '(PROV'.$this->id.')';
		        }
		    }
		}

		// Create extrafields
		if (!$error)
		{
			$result = $this->insertExtraFields();
			if ($result < 0) $error++;
		}

		// Create lines
		if (!empty($this->table_element_line) && !empty($this->fk_element))
		{
			$num = (is_array($this->lines) ? count($this->lines) : 0);
			for ($i = 0; $i < $num; $i++)
			{
				$line = $this->lines[$i];

				$keyforparent = $this->fk_element;
				$line->$keyforparent = $this->id;

				// Test and convert into object this->lines[$i]. When coming from REST API, we may still have an array
				//if (! is_object($line)) $line=json_decode(json_encode($line), false);  // convert recursively array into object.
				if (!is_object($line)) $line = (object) $line;

				$result = $line->create($user, 1);
				if ($result < 0)
				{
					$this->error = $this->db->lasterror();
					$this->db->rollback();
					return -1;
				}
			}
		}

		// Triggers
		if (!$error && !$notrigger)
		{
			// Call triggers
			$result = $this->call_trigger(strtoupper(get_class($this)).'_CREATE', $user);
			if ($result < 0) { $error++; }
			// End call triggers
		}

		// Commit or rollback
		if ($error) {
			$this->db->rollback();
			return -1;
		} else {
			$this->db->commit();
			return $this->id;
		}
	}


	/**
	 * Load object in memory from the database
	 *
	 * @param	int    $id				Id object
	 * @param	string $ref				Ref
	 * @param	string	$morewhere		More SQL filters (' AND ...')
	 * @return 	int         			<0 if KO, 0 if not found, >0 if OK
	 */
	public function fetchCommon($id, $ref = null, $morewhere = '')
	{
		if (empty($id) && empty($ref) && empty($morewhere)) return -1;

		$sql = 'SELECT '.$this->getFieldList();
		$sql .= ' FROM '.MAIN_DB_PREFIX.$this->table_element;

		if (!empty($id))  $sql .= ' WHERE rowid = '.$id;
		elseif (!empty($ref)) $sql .= " WHERE ref = ".$this->quote($ref, $this->fields['ref']);
		else $sql .= ' WHERE 1 = 1'; // usage with empty id and empty ref is very rare
		if (empty($id) && isset($this->ismultientitymanaged) && $this->ismultientitymanaged == 1) $sql .= ' AND entity IN ('.getEntity($this->table_element).')';
		if ($morewhere)   $sql .= $morewhere;
		$sql .= ' LIMIT 1'; // This is a fetch, to be sure to get only one record

		$res = $this->db->query($sql);
		if ($res)
		{
			$obj = $this->db->fetch_object($res);
			if ($obj)
			{
				$this->setVarsFromFetchObj($obj);
				return $this->id;
			}
			else
			{
				return 0;
			}
		}
		else
		{
			$this->error = $this->db->lasterror();
			$this->errors[] = $this->error;
			return -1;
		}
	}

	/**
	 * Load object in memory from the database
	 *
	 * @param	string	$morewhere		More SQL filters (' AND ...')
	 * @return 	int         			<0 if KO, 0 if not found, >0 if OK
	 */
	public function fetchLinesCommon($morewhere = '')
	{
		$objectlineclassname = get_class($this).'Line';
		if (!class_exists($objectlineclassname))
		{
			$this->error = 'Error, class '.$objectlineclassname.' not found during call of fetchLinesCommon';
			return -1;
		}

		$objectline = new $objectlineclassname($this->db);

		$sql = 'SELECT '.$objectline->getFieldList();
		$sql .= ' FROM '.MAIN_DB_PREFIX.$objectline->table_element;
		$sql .= ' WHERE fk_'.$this->element.' = '.$this->id;
		if ($morewhere)   $sql .= $morewhere;

		$resql = $this->db->query($sql);
		if ($resql)
		{
			$num_rows = $this->db->num_rows($resql);
			$i = 0;
			while ($i < $num_rows)
			{
				$obj = $this->db->fetch_object($resql);
				if ($obj)
				{
					$newline = new $objectlineclassname($this->db);
					$newline->setVarsFromFetchObj($obj);

					$this->lines[] = $newline;
				}
				$i++;
			}

			return 1;
		}
		else
		{
			$this->error = $this->db->lasterror();
			$this->errors[] = $this->error;
			return -1;
		}
	}

	/**
	 * Update object into database
	 *
	 * @param  User $user      	User that modifies
	 * @param  bool $notrigger 	false=launch triggers after, true=disable triggers
	 * @return int             	<0 if KO, >0 if OK
	 */
	public function updateCommon(User $user, $notrigger = false)
	{
		global $conf, $langs;

		$error = 0;

		$now = dol_now();

		$fieldvalues = $this->setSaveQuery();

		if (array_key_exists('date_modification', $fieldvalues) && empty($fieldvalues['date_modification'])) $fieldvalues['date_modification'] = $this->db->idate($now);
		if (array_key_exists('fk_user_modif', $fieldvalues) && !($fieldvalues['fk_user_modif'] > 0)) $fieldvalues['fk_user_modif'] = $user->id;
		unset($fieldvalues['rowid']); // The field 'rowid' is reserved field name for autoincrement field so we don't need it into update.

		$keys = array();
		$values = array();
		$tmp = array();
		foreach ($fieldvalues as $k => $v) {
			$keys[$k] = $k;
			$value = $this->fields[$k];
			$values[$k] = $this->quote($v, $value);
			$tmp[] = $k.'='.$this->quote($v, $this->fields[$k]);
		}

		// Clean and check mandatory
		foreach ($keys as $key)
		{
			if (preg_match('/^integer:/i', $this->fields[$key]['type']) && $values[$key] == '-1') $values[$key] = ''; // This is an implicit foreign key field
			if (!empty($this->fields[$key]['foreignkey']) && $values[$key] == '-1') $values[$key] = ''; // This is an explicit foreign key field

			//var_dump($key.'-'.$values[$key].'-'.($this->fields[$key]['notnull'] == 1));
			/*
			if ($this->fields[$key]['notnull'] == 1 && empty($values[$key]))
			{
				$error++;
				$this->errors[]=$langs->trans("ErrorFieldRequired", $this->fields[$key]['label']);
			}*/
		}

		$sql = 'UPDATE '.MAIN_DB_PREFIX.$this->table_element.' SET '.implode(',', $tmp).' WHERE rowid='.$this->id;

		$this->db->begin();
		if (!$error)
		{
			$res = $this->db->query($sql);
			if ($res === false)
			{
				$error++;
				$this->errors[] = $this->db->lasterror();
			}
		}

		// Update extrafield
		if (!$error && empty($conf->global->MAIN_EXTRAFIELDS_DISABLED) && is_array($this->array_options) && count($this->array_options) > 0)
		{
			$result = $this->insertExtraFields();
			if ($result < 0)
			{
				$error++;
			}
		}

		// Triggers
		if (!$error && !$notrigger)
		{
			// Call triggers
			$result = $this->call_trigger(strtoupper(get_class($this)).'_MODIFY', $user);
			if ($result < 0) { $error++; } //Do also here what you must do to rollback action if trigger fail
			// End call triggers
		}

		// Commit or rollback
		if ($error) {
			$this->db->rollback();
			return -1;
		} else {
			$this->db->commit();
			return $this->id;
		}
	}

	/**
	 * Delete object in database
	 *
	 * @param 	User 	$user       			User that deletes
	 * @param 	bool 	$notrigger  			false=launch triggers after, true=disable triggers
	 * @param	int		$forcechilddeletion		0=no, 1=Force deletion of children
	 * @return 	int             				<=0 if KO, >0 if OK
	 */
	public function deleteCommon(User $user, $notrigger = false, $forcechilddeletion = 0)
	{
		$error = 0;

		$this->db->begin();

		if ($forcechilddeletion)	// Force also delete of childtables that should lock deletion in standard case when option force is off
		{
			foreach ($this->childtables as $table)
			{
				$sql = 'DELETE FROM '.MAIN_DB_PREFIX.$table.' WHERE '.$this->fk_element.' = '.$this->id;
				$resql = $this->db->query($sql);
				if (!$resql)
				{
					$this->error = $this->db->lasterror();
					$this->errors[] = $this->error;
					$this->db->rollback();
					return -1;
				}
			}
		}
		elseif (!empty($this->fk_element) && !empty($this->childtables))	// If object has childs linked with a foreign key field, we check all child tables.
		{
			$objectisused = $this->isObjectUsed($this->id);
			if (!empty($objectisused))
			{
				dol_syslog(get_class($this)."::deleteCommon Can't delete record as it has some child", LOG_WARNING);
				$this->error = 'ErrorRecordHasChildren';
				$this->errors[] = $this->error;
				$this->db->rollback();
				return 0;
			}
		}

		// Delete cascade first
		if (!empty($this->childtablesoncascade)) {
            foreach ($this->childtablesoncascade as $table)
            {
                $sql = 'DELETE FROM '.MAIN_DB_PREFIX.$table.' WHERE '.$this->fk_element.' = '.$this->id;
                $resql = $this->db->query($sql);
                if (!$resql)
                {
                    $this->error = $this->db->lasterror();
                    $this->errors[] = $this->error;
                    $this->db->rollback();
                    return -1;
                }
            }
        }

		if (!$error) {
			if (!$notrigger) {
				// Call triggers
				$result = $this->call_trigger(strtoupper(get_class($this)).'_DELETE', $user);
				if ($result < 0) { $error++; } // Do also here what you must do to rollback action if trigger fail
				// End call triggers
			}
		}

		if (!$error && !empty($this->isextrafieldmanaged))
		{
			$sql = "DELETE FROM ".MAIN_DB_PREFIX.$this->table_element."_extrafields";
			$sql .= " WHERE fk_object=".$this->id;

			$resql = $this->db->query($sql);
			if (!$resql)
			{
				$this->errors[] = $this->db->lasterror();
				$error++;
			}
		}

		if (!$error)
		{
			$sql = 'DELETE FROM '.MAIN_DB_PREFIX.$this->table_element.' WHERE rowid='.$this->id;

			$res = $this->db->query($sql);
			if ($res === false) {
				$error++;
				$this->errors[] = $this->db->lasterror();
			}
		}

		// Commit or rollback
		if ($error) {
			$this->db->rollback();
			return -1;
		} else {
			$this->db->commit();
			return 1;
		}
	}

	/**
	 *  Delete a line of object in database
	 *
	 *	@param  User	$user       User that delete
	 *  @param	int		$idline		Id of line to delete
	 *  @param 	bool 	$notrigger  false=launch triggers after, true=disable triggers
	 *  @return int         		>0 if OK, <0 if KO
	 */
	public function deleteLineCommon(User $user, $idline, $notrigger = false)
	{
		global $conf;

		$error = 0;

		$tmpforobjectclass = get_class($this);
		$tmpforobjectlineclass = ucfirst($tmpforobjectclass).'Line';

		// Call trigger
		$result = $this->call_trigger('LINE'.strtoupper($tmpforobjectclass).'_DELETE', $user);
		if ($result < 0) return -1;
		// End call triggers

		$this->db->begin();

		$sql = "DELETE FROM ".MAIN_DB_PREFIX.$this->table_element_line;
		$sql .= " WHERE rowid=".$idline;

		dol_syslog(get_class($this)."::deleteLineCommon", LOG_DEBUG);
		$resql = $this->db->query($sql);
		if (!$resql)
		{
			$this->error = "Error ".$this->db->lasterror();
			$error++;
		}

		if (empty($error)) {
			// Remove extrafields
			if (empty($conf->global->MAIN_EXTRAFIELDS_DISABLED)) // For avoid conflicts if trigger used
			{
				$tmpobjectline = new $tmpforobjectlineclass($this->db);
				$tmpobjectline->id = $idline;
				$result = $tmpobjectline->deleteExtraFields();
				if ($result < 0)
				{
					$error++;
					$this->error = "Error ".get_class($this)."::deleteLineCommon deleteExtraFields error -4 ".$tmpobjectline->error;
				}
			}
		}

		if (empty($error)) {
			$this->db->commit();
			return 1;
		} else {
			dol_syslog(get_class($this)."::deleteLineCommon ERROR:".$this->error, LOG_ERR);
			$this->db->rollback();
			return -1;
		}
	}


	/**
	 *	Set to a status
	 *
	 *	@param	User	$user			Object user that modify
	 *  @param	int		$status			New status to set (often a constant like self::STATUS_XXX)
	 *  @param	int		$notrigger		1=Does not execute triggers, 0=Execute triggers
	 *  @param  string  $triggercode    Trigger code to use
	 *	@return	int						<0 if KO, >0 if OK
	 */
	public function setStatusCommon($user, $status, $notrigger = 0, $triggercode = '')
	{
		$error = 0;

		$this->db->begin();

		$sql = "UPDATE ".MAIN_DB_PREFIX.$this->table_element;
		$sql .= " SET status = ".$status;
		$sql .= " WHERE rowid = ".$this->id;

		if ($this->db->query($sql))
		{
			if (!$error)
			{
				$this->oldcopy = clone $this;
			}

			if (!$error && !$notrigger) {
				// Call trigger
				$result = $this->call_trigger($triggercode, $user);
				if ($result < 0) $error++;
			}

			if (!$error) {
				$this->status = $status;
				$this->db->commit();
				return 1;
			} else {
				$this->db->rollback();
				return -1;
			}
		}
		else
		{
			$this->error = $this->db->error();
			$this->db->rollback();
			return -1;
		}
	}


	/**
	 * Initialise object with example values
	 * Id must be 0 if object instance is a specimen
	 *
	 * @return void
	 */
	public function initAsSpecimenCommon()
	{
	    global $user;

		$this->id = 0;
		if (array_key_exists('label', $this->fields)) $this->label = 'This is label';
		if (array_key_exists('note_public', $this->fields)) $this->note_public = 'Public note';
		if (array_key_exists('note_private', $this->fields)) $this->note_private = 'Private note';
		if (array_key_exists('date_creation', $this->fields)) $this->date_creation = (dol_now() - 3600 * 24);
		if (array_key_exists('date_modification', $this->fields)) $this->date_modification = (dol_now() - 3600 * 24);
		if (array_key_exists('fk_user_creat', $this->fields)) $this->fk_user_creat = $user->id;
		if (array_key_exists('fk_user_modif', $this->fields)) $this->fk_user_modif = $user->id;
		if (array_key_exists('date', $this->fields)) $this->date = dol_now();
		// ...
	}


	/* Part for comments */

	/**
	 * Load comments linked with current task
	 *	@return boolean	1 if ok
	 */
	public function fetchComments()
	{
		require_once DOL_DOCUMENT_ROOT.'/core/class/comment.class.php';

		$comment = new Comment($this->db);
		$result = $comment->fetchAllFor($this->element, $this->id);
		if ($result < 0) {
			$this->errors = array_merge($this->errors, $comment->errors);
			return -1;
		} else {
			$this->comments = $comment->comments;
		}
		return count($this->comments);
	}

    /**
     * Return nb comments already posted
     *
     * @return int
     */
    public function getNbComments()
    {
        return count($this->comments);
    }

    /**
     * Trim object parameters
     * @param string[] $parameters array of parameters to trim
     *
     * @return void
     */
    public function trimParameters($parameters)
    {
        if (!is_array($parameters)) return;
        foreach ($parameters as $parameter) {
            if (isset($this->$parameter)) {
                $this->$parameter = trim($this->$parameter);
            }
        }
    }

    /**
     *  copy related categories to another object
     *
     * @param  int		$fromId	Id object source
     * @param  int		$toId	Id object cible
     * @param  string	$type	Type of category ('product', ...)
     * @return int      < 0 si erreur, > 0 si ok
     */
	public function cloneCategories($fromId, $toId, $type = '')
	{
		$this->db->begin();

		if (empty($type)) $type = $this->table_element;

		require_once DOL_DOCUMENT_ROOT.'/categories/class/categorie.class.php';
		$categorystatic = new Categorie($this->db);

		$sql = "INSERT INTO ".MAIN_DB_PREFIX."categorie_".$categorystatic->MAP_CAT_TABLE[$type]." (fk_categorie, fk_product)";
		$sql .= " SELECT fk_categorie, $toId FROM ".MAIN_DB_PREFIX."categorie_".$categorystatic->MAP_CAT_TABLE[$type];
		$sql .= " WHERE fk_product = '".$fromId."'";

		if (!$this->db->query($sql))
		{
			$this->error = $this->db->lasterror();
			$this->db->rollback();
			return -1;
		}

		$this->db->commit();
		return 1;
	}
}<|MERGE_RESOLUTION|>--- conflicted
+++ resolved
@@ -2176,7 +2176,6 @@
 		}
 	}
 
-<<<<<<< HEAD
     /**
      *  Change the transport mode methods
      *
@@ -2217,7 +2216,6 @@
             return -2;
         }
     }
-=======
 
 	/**
 	 *  Change the retained warranty payments terms
@@ -2255,7 +2253,6 @@
 	        return -2;
 	    }
 	}
->>>>>>> 4ade8642
 
 	/**
 	 *	Define delivery address
