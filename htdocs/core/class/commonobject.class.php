--- conflicted
+++ resolved
@@ -1275,10 +1275,6 @@
 
 		$this->db->begin();
 
-<<<<<<< HEAD
-		$sql = "DELETE FROM ".$this->db->prefix()."element_contact";
-		$sql .= " WHERE rowid = ".((int) $rowid);
-=======
 		if (!$error && empty($notrigger)) {
 			// Call trigger
 			$this->context['contact_id'] = ((int) $rowid);
@@ -1288,7 +1284,6 @@
 			}
 			// End call triggers
 		}
->>>>>>> 997e14a2
 
 		if (!$error) {
 			dol_syslog(get_class($this)."::delete_contact", LOG_DEBUG);
