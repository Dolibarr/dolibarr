<?php
/* Copyright (C) 2006-2015 Laurent Destailleur  <eldy@users.sourceforge.net>
 * Copyright (C) 2005-2013 Regis Houssin        <regis.houssin@capnetworks.com>
 * Copyright (C) 2010-2013 Juanjo Menent        <jmenent@2byte.es>
 * Copyright (C) 2012      Christophe Battarel  <christophe.battarel@altairis.fr>
 * Copyright (C) 2010-2015 Juanjo Menent        <jmenent@2byte.es>
 * Copyright (C) 2012-2013 Christophe Battarel  <christophe.battarel@altairis.fr>
 * Copyright (C) 2011-2014 Philippe Grand	    <philippe.grand@atoo-net.com>
 * Copyright (C) 2012-2015 Marcos García        <marcosgdf@gmail.com>
 * Copyright (C) 2012-2015 Raphaël Doursenaud   <rdoursenaud@gpcsolutions.fr>
 * Copyright (C) 2012      Cedric Salvador      <csalvador@gpcsolutions.fr>
 * Copyright (C) 2015      Alexandre Spangaro   <aspangaro.dolibarr@gmail.com>
 * Copyright (C) 2016      Bahfir abbes         <dolipar@dolipar.org>
 * Copyright (C) 2017      ATM Consulting       <support@atm-consulting.fr>
 *
 * This program is free software; you can redistribute it and/or modify
 * it under the terms of the GNU General Public License as published by
 * the Free Software Foundation; either version 3 of the License, or
 * (at your option) any later version.
 *
 * This program is distributed in the hope that it will be useful,
 * but WITHOUT ANY WARRANTY; without even the implied warranty of
 * MERCHANTABILITY or FITNESS FOR A PARTICULAR PURPOSE.  See the
 * GNU General Public License for more details.
 *
 * You should have received a copy of the GNU General Public License
 * along with this program. If not, see <http://www.gnu.org/licenses/>.
 */

/**
 *	\file       htdocs/core/class/commonobject.class.php
 *	\ingroup    core
 *	\brief      File of parent class of all other business classes (invoices, contracts, proposals, orders, ...)
 */


/**
 *	Parent class of all other business classes (invoices, contracts, proposals, orders, ...)
 */
abstract class CommonObject
{
    /**
     * @var DoliDb		Database handler (result of a new DoliDB)
     */
	public $db;
	/**
	 * @var int The object identifier
	 */
	public $id;
    /**
     * @var string 		Error string
     * @deprecated		Use instead the array of error strings
     * @see             errors
     */
    public $error;
	/**
     * @var string[]	Array of error strings
     */
    public $errors=array();
	/**
	 * @var string
	 */
	public $element;
	/**
	 * @var string
	 */
	public $table_element;
	/**
	 * @var
	 */
	public $table_element_line;
    /**
     * @var string		Key value used to track if data is coming from import wizard
     */
    public $import_key;
    /**
     * @var mixed		Contains data to manage extrafields
     */
    public $array_options=array();
    /**
     * @var int[]		Array of linked objects ids. Loaded by ->fetchObjectLinked
     */
    public $linkedObjectsIds;
    /**
     * @var mixed		Array of linked objects. Loaded by ->fetchObjectLinked
     */
    public $linkedObjects;
    /**
     * @var Object      To store a cloned copy of object before to edit it and keep track of old properties
     */
    public $oldcopy;

    /**
     * @var string		Column name of the ref field.
     */
    protected $table_ref_field = '';



    // Following vars are used by some objects only. We keep this property here in CommonObject to be able to provide common method using them.

    /**
     * @var string[]	Can be used to pass information when only object is provided to method
     */
    public $context=array();

    /**
     * @var string		Contains canvas name if record is an alternative canvas record
     */
    public $canvas;

	/**
	 * @var Project The related project
	 * @see fetch_projet()
	 */
	public $project;
	/**
	 * @var int The related project ID
	 * @see setProject(), project
	 */
	public $fk_project;
	/**
	 * @deprecated
	 * @see project
	 */
	public $projet;

	/**
	 * @var Contact a related contact
	 * @see fetch_contact()
	 */
	public $contact;
	/**
	 * @var int The related contact ID
	 * @see fetch_contact()
	 */
	public $contact_id;

	/**
	 * @var Societe A related thirdparty
	 * @see fetch_thirdparty()
	 */
	public $thirdparty;

	/**
	 * @var User A related user
	 * @see fetch_user()
	 */
	public $user;

	/**
	 * @var CommonObject An originating object?
	 * @see fetch_origin()
	 */
	public $origin;
	/**
	 * @var int The originating object?
	 * @see fetch_origin(), origin
	 */
	public $origin_id;

	/**
	 * @var string The object's reference
	 */
	public $ref;
	/**
	 * @var string The object's previous reference
	 */
	public $ref_previous;
	/**
	 * @var string The object's next reference
	 */
	public $ref_next;
	/**
	 * @var string An external reference for the object
	 */
	public $ref_ext;

	/**
	 * @var int The object's status
	 * @see setStatut()
	 */
	public $statut;

	/**
	 * @var string
	 * @see getFullAddress()
	 */
	public $country;
	/**
	 * @var int
	 * @see getFullAddress(), country
	 */
	public $country_id;
	/**
	 * @var string
	 * @see getFullAddress(), isInEEC(), country
	 */
	public $country_code;

	/**
	 * @var int
	 * @see fetch_barcode()
	 */
	public $barcode_type;
	/**
	 * @var string
	 * @see fetch_barcode(), barcode_type
	 */
	public $barcode_type_code;
	/**
	 * @var string
	 * @see fetch_barcode(), barcode_type
	 */
	public $barcode_type_label;
	/**
	 * @var string
	 * @see fetch_barcode(), barcode_type
	 */
	public $barcode_type_coder;

	/**
	 * @var int Payment method ID (cheque, cash, ...)
	 * @see setPaymentMethods()
	 */
	public $mode_reglement_id;

	/**
	 * @var int Payment terms ID
	 * @see setPaymentTerms()
	 */
	public $cond_reglement_id;
	/**
	 * @var int Payment terms ID
	 * @deprecated Kept for compatibility
	 * @see cond_reglement_id;
	 */
	public $cond_reglement;

	/**
	 * @var int Delivery address ID
	 * @deprecated
	 * @see setDeliveryAddress()
	 */
	public $fk_delivery_address;

	/**
	 * @var int Shipping method ID
	 * @see setShippingMethod()
	 */
	public $shipping_method_id;

	/**
	 * @var string
	 * @see SetDocModel()
	 */
	public $modelpdf;

	/**
	 * @var int Bank account ID
	 * @see SetBankAccount()
	 */
	public $fk_account;

	/**
	 * @var string Public note
	 * @see update_note()
	 */
	public $note_public;
	/**
	 * @var string Private note
	 * @see update_note()
	 */
	public $note_private;
	/**
	 * @deprecated
	 * @see note_public
	 */
	public $note;

	/**
	 * @var float Total amount before taxes
	 * @see update_price()
	 */
	public $total_ht;
	/**
	 * @var float Total VAT amount
	 * @see update_price()
	 */
	public $total_tva;
	/**
	 * @var float Total local tax 1 amount
	 * @see update_price()
	 */
	public $total_localtax1;
	/**
	 * @var float Total local tax 2 amount
	 * @see update_price()
	 */
	public $total_localtax2;
	/**
	 * @var float Total amount with taxes
	 * @see update_price()
	 */
	public $total_ttc;

	/**
	 * @var CommonObjectLine[]
	 */
	public $lines;

	/**
	 * @var int
	 * @see setIncoterms()
	 */
	public $fk_incoterms;
	/**
	 * @var string
	 * @see SetIncoterms()
	 */
	public $libelle_incoterms;
	/**
	 * @var string
	 * @see display_incoterms()
	 */
	public $location_incoterms;

    public $name;
    public $lastname;
    public $firstname;
    public $civility_id;


    // No constructor as it is an abstract class


	/**
	 * Check an object id/ref exists
	 * If you don't need/want to instantiate object and just need to know if object exists, use this method instead of fetch
	 *
	 *  @param	string	$element   	String of element ('product', 'facture', ...)
	 *  @param	int		$id      	Id of object
	 *  @param  string	$ref     	Ref of object to check
	 *  @param	string	$ref_ext	Ref ext of object to check
	 *  @return int     			<0 if KO, 0 if OK but not found, >0 if OK and exists
	 */
	static function isExistingObject($element, $id, $ref='', $ref_ext='')
	{
		global $db,$conf;

		$sql = "SELECT rowid, ref, ref_ext";
		$sql.= " FROM ".MAIN_DB_PREFIX.$element;
		$sql.= " WHERE entity IN (".getEntity($element).")" ;

		if ($id > 0) $sql.= " AND rowid = ".$db->escape($id);
		else if ($ref) $sql.= " AND ref = '".$db->escape($ref)."'";
		else if ($ref_ext) $sql.= " AND ref_ext = '".$db->escape($ref_ext)."'";
		else {
			$error='ErrorWrongParameters';
			dol_print_error(get_class()."::isExistingObject ".$error, LOG_ERR);
			return -1;
		}
		if ($ref || $ref_ext) $sql.= " AND entity = ".$conf->entity;

		dol_syslog(get_class()."::isExistingObject", LOG_DEBUG);
		$resql = $db->query($sql);
		if ($resql)
		{
			$num=$db->num_rows($resql);
			if ($num > 0) return 1;
			else return 0;
		}
		return -1;
	}

	/**
	 * Method to output saved errors
	 *
	 * @return	string		String with errors
	 */
	function errorsToString()
	{
		return $this->error.(is_array($this->errors)?(($this->error!=''?', ':'').join(', ',$this->errors)):'');
	}

    /**
     *	Return full name (civility+' '+name+' '+lastname)
     *
     *	@param	Translate	$langs			Language object for translation of civility
     *	@param	int			$option			0=No option, 1=Add civility
     * 	@param	int			$nameorder		-1=Auto, 0=Lastname+Firstname, 1=Firstname+Lastname, 2=Firstname
     * 	@param	int			$maxlen			Maximum length
     * 	@return	string						String with full name
     */
    function getFullName($langs,$option=0,$nameorder=-1,$maxlen=0)
    {
        //print "lastname=".$this->lastname." name=".$this->name." nom=".$this->nom."<br>\n";
        $lastname=$this->lastname;
        $firstname=$this->firstname;
        if (empty($lastname))  $lastname=(isset($this->lastname)?$this->lastname:(isset($this->name)?$this->name:(isset($this->nom)?$this->nom:(isset($this->societe)?$this->societe:(isset($this->company)?$this->company:'')))));

        $ret='';
        if ($option && $this->civility_id)
        {
            if ($langs->transnoentitiesnoconv("Civility".$this->civility_id)!="Civility".$this->civility_id) $ret.=$langs->transnoentitiesnoconv("Civility".$this->civility_id).' ';
            else $ret.=$this->civility_id.' ';
        }

        $ret.=dolGetFirstLastname($firstname, $lastname, $nameorder);

        return dol_trunc($ret,$maxlen);
    }

    /**
     * 	Return full address of contact
     *
     * 	@param		int			$withcountry		1=Add country into address string
     *  @param		string		$sep				Separator to use to build string
     *	@return		string							Full address string
     */
    function getFullAddress($withcountry=0,$sep="\n")
    {
    	if ($withcountry && $this->country_id && (empty($this->country_code) || empty($this->country)))
    	{
    		require_once DOL_DOCUMENT_ROOT .'/core/lib/company.lib.php';
    		$tmparray=getCountry($this->country_id,'all');
    		$this->country_code=$tmparray['code'];
    		$this->country     =$tmparray['label'];
    	}

    	return dol_format_address($this, $withcountry, $sep);
    }


    /**
     * 	Return full address for banner
     *
     * 	@param		string		$htmlkey            HTML id to make banner content unique
     *  @param      Object      $object				Object (thirdparty, thirdparty of contact for contact, null for a member)
     *	@return		string							Full address string
     */
    function getBannerAddress($htmlkey, $object)
    {
    	global $conf, $langs;

    	$countriesusingstate=array('AU','US','IN','GB','ES','UK','TR');    // See also option MAIN_FORCE_STATE_INTO_ADDRESS

    	$contactid=0;
    	$thirdpartyid=0;
    	if ($this->element == 'societe')
    	{
    		$thirdpartyid=$this->id;
    	}
    	if ($this->element == 'contact')
    	{
    		$contactid=$this->id;
			$thirdpartyid=$object->fk_soc;
    	}
        if ($this->element == 'user')
    	{
    		$contactid=$this->contact_id;
			$thirdpartyid=$object->fk_soc;
    	}

		$out='<!-- BEGIN part to show address block -->';

		$outdone=0;
		$coords = $this->getFullAddress(1,', ');
		if ($coords)
		{
			if (! empty($conf->use_javascript_ajax))
			{
				$namecoords = $this->getFullName($langs,1).'<br>'.$coords;
				// hideonsmatphone because copyToClipboard call jquery dialog that does not work with jmobile
				$out.='<a href="#" class="hideonsmartphone" onclick="return copyToClipboard(\''.dol_escape_js($namecoords).'\',\''.dol_escape_js($langs->trans("HelpCopyToClipboard")).'\');">';
				$out.=img_picto($langs->trans("Address"), 'object_address.png');
				$out.='</a> ';
			}
			$out.=dol_print_address($coords, 'address_'.$htmlkey.'_'.$this->id, $this->element, $this->id, 1, ', '); $outdone++;
			$outdone++;
		}

		if (! in_array($this->country_code,$countriesusingstate) && empty($conf->global->MAIN_FORCE_STATE_INTO_ADDRESS)   // If MAIN_FORCE_STATE_INTO_ADDRESS is on, state is already returned previously with getFullAddress
				&& empty($conf->global->SOCIETE_DISABLE_STATE) && $this->state)
		{
			$out.=($outdone?' - ':'').$this->state;
			$outdone++;
		}

		if (! empty($this->phone) || ! empty($this->phone_pro) || ! empty($this->phone_mobile) || ! empty($this->phone_perso) || ! empty($this->fax) || ! empty($this->office_phone) || ! empty($this->user_mobile) || ! empty($this->office_fax)) $out.=($outdone?'<br>':'');
    	if (! empty($this->phone) && empty($this->phone_pro)) {		// For objects that store pro phone into ->phone
			$out.=dol_print_phone($this->phone,$this->country_code,$contactid,$thirdpartyid,'AC_TEL','&nbsp;','phone',$langs->trans("PhonePro")); $outdone++;
		}
		if (! empty($this->phone_pro)) {
			$out.=dol_print_phone($this->phone_pro,$this->country_code,$contactid,$thirdpartyid,'AC_TEL','&nbsp;','phone',$langs->trans("PhonePro")); $outdone++;
		}
		if (! empty($this->phone_mobile)) {
			$out.=dol_print_phone($this->phone_mobile,$this->country_code,$contactid,$thirdpartyid,'AC_TEL','&nbsp;','mobile',$langs->trans("PhoneMobile")); $outdone++;
		}
		if (! empty($this->phone_perso)) {
			$out.=dol_print_phone($this->phone_perso,$this->country_code,$contactid,$thirdpartyid,'AC_TEL','&nbsp;','phone',$langs->trans("PhonePerso")); $outdone++;
		}
		if (! empty($this->fax)) {
			$out.=dol_print_phone($this->fax,$this->country_code,$contactid,$thirdpartyid,'AC_FAX','&nbsp;','fax',$langs->trans("Fax")); $outdone++;
		}
    	if (! empty($this->office_phone)) {
			$out.=dol_print_phone($this->office_phone,$this->country_code,$contactid,$thirdpartyid,'AC_TEL','&nbsp;','phone',$langs->trans("PhonePro")); $outdone++;
		}
		if (! empty($this->user_mobile)) {
			$out.=dol_print_phone($this->user_mobile,$this->country_code,$contactid,$thirdpartyid,'AC_TEL','&nbsp;','mobile',$langs->trans("PhoneMobile")); $outdone++;
		}
		if (! empty($this->office_fax)) {
			$out.=dol_print_phone($this->fax,$this->country_code,$contactid,$thirdpartyid,'AC_FAX','&nbsp;','fax',$langs->trans("Fax")); $outdone++;
		}

		$out.='<div style="clear: both;"></div>';
		$outdone=0;
		if (! empty($this->email))
		{
			$out.=dol_print_email($this->email,$this->id,$object->id,'AC_EMAIL',0,0,1);
			$outdone++;
		}
    	if (! empty($this->url))
		{
			$out.=dol_print_url($this->url,'_goout',0,1);
			$outdone++;
		}
		if (! empty($conf->skype->enabled))
		{
			$out.='<div style="clear: both;"></div>';
			if ($this->skype) $out.=dol_print_skype($this->skype,$this->id,$object->id,'AC_SKYPE');
			$outdone++;
		}

		$out.='<!-- END Part to show address block -->';

		return $out;
    }

    /**
     *  Add a link between element $this->element and a contact
     *
     *  @param	int		$fk_socpeople       Id of thirdparty contact (if source = 'external') or id of user (if souce = 'internal') to link
     *  @param 	int		$type_contact 		Type of contact (code or id). Must be id or code found into table llx_c_type_contact. For example: SALESREPFOLL
     *  @param  string	$source             external=Contact extern (llx_socpeople), internal=Contact intern (llx_user)
     *  @param  int		$notrigger			Disable all triggers
     *  @return int                 		<0 if KO, >0 if OK
     */
    function add_contact($fk_socpeople, $type_contact, $source='external',$notrigger=0)
    {
        global $user,$langs;


        dol_syslog(get_class($this)."::add_contact $fk_socpeople, $type_contact, $source, $notrigger");

        // Check parameters
        if ($fk_socpeople <= 0)
        {
            $langs->load("errors");
            $this->error=$langs->trans("ErrorWrongValueForParameterX","1");
            dol_syslog(get_class($this)."::add_contact ".$this->error,LOG_ERR);
            return -1;
        }
        if (! $type_contact)
        {
            $langs->load("errors");
            $this->error=$langs->trans("ErrorWrongValueForParameterX","2");
            dol_syslog(get_class($this)."::add_contact ".$this->error,LOG_ERR);
            return -2;
        }

        $id_type_contact=0;
        if (is_numeric($type_contact))
        {
            $id_type_contact=$type_contact;
        }
        else
        {
            // On recherche id type_contact
            $sql = "SELECT tc.rowid";
            $sql.= " FROM ".MAIN_DB_PREFIX."c_type_contact as tc";
            $sql.= " WHERE tc.element='".$this->db->escape($this->element)."'";
            $sql.= " AND tc.source='".$source."'";
            $sql.= " AND tc.code='".$type_contact."' AND tc.active=1";
			//print $sql;
            $resql=$this->db->query($sql);
            if ($resql)
            {
                $obj = $this->db->fetch_object($resql);
                if ($obj) $id_type_contact=$obj->rowid;
            }
        }

        if ($id_type_contact == 0)
        {
            $this->error='CODE_NOT_VALID_FOR_THIS_ELEMENT';
            dol_syslog("CODE_NOT_VALID_FOR_THIS_ELEMENT");
            return -3;
        }

        $datecreate = dol_now();

        // Socpeople must have already been added by some a trigger, then we have to check it to avoid DB_ERROR_RECORD_ALREADY_EXISTS error
        $TListeContacts=$this->liste_contact(-1, $source);
        $already_added=false;
        if(!empty($TListeContacts)) {
	        foreach($TListeContacts as $array_contact) {
	        	if($array_contact['status'] == 4 && $array_contact['id'] == $fk_socpeople && $array_contact['fk_c_type_contact'] == $id_type_contact) {
	        		$already_added=true;
	        		break;
	        	}
	        }
        }

        if(!$already_added) {

        	$this->db->begin();

	        // Insertion dans la base
	        $sql = "INSERT INTO ".MAIN_DB_PREFIX."element_contact";
	        $sql.= " (element_id, fk_socpeople, datecreate, statut, fk_c_type_contact) ";
	        $sql.= " VALUES (".$this->id.", ".$fk_socpeople." , " ;
	        $sql.= "'".$this->db->idate($datecreate)."'";
	        $sql.= ", 4, ". $id_type_contact;
	        $sql.= ")";

	        $resql=$this->db->query($sql);
	        if ($resql)
	        {
	            if (! $notrigger)
	            {
	            	$result=$this->call_trigger(strtoupper($this->element).'_ADD_CONTACT', $user);
		            if ($result < 0)
		            {
		                $this->db->rollback();
		                return -1;
		            }
	            }

	            $this->db->commit();
	            return 1;
	        }
	        else
	        {
	            if ($this->db->errno() == 'DB_ERROR_RECORD_ALREADY_EXISTS')
	            {
	                $this->error=$this->db->errno();
	            	$this->db->rollback();
	            	echo 'err rollback';
	                return -2;
	            }
	            else
	            {
	                $this->error=$this->db->error();
	                $this->db->rollback();
	                return -1;
	            }
	        }
        } else return 0;
    }

    /**
     *    Copy contact from one element to current
     *
     *    @param    CommonObject    $objFrom    Source element
     *    @param    string          $source     Nature of contact ('internal' or 'external')
     *    @return   int                         >0 if OK, <0 if KO
     */
    function copy_linked_contact($objFrom, $source='internal')
    {
        $contacts = $objFrom->liste_contact(-1, $source);
        foreach($contacts as $contact)
        {
            if ($this->add_contact($contact['id'], $contact['fk_c_type_contact'], $contact['source']) < 0)
            {
                $this->error=$this->db->lasterror();
                return -1;
            }
        }
        return 1;
    }

    /**
     *      Update a link to contact line
     *
     *      @param	int		$rowid              Id of line contact-element
     * 		@param	int		$statut	            New status of link
     *      @param  int		$type_contact_id    Id of contact type (not modified if 0)
     *      @param  int		$fk_socpeople	    Id of soc_people to update (not modified if 0)
     *      @return int                 		<0 if KO, >= 0 if OK
     */
    function update_contact($rowid, $statut, $type_contact_id=0, $fk_socpeople=0)
    {
        // Insertion dans la base
        $sql = "UPDATE ".MAIN_DB_PREFIX."element_contact set";
        $sql.= " statut = ".$statut;
        if ($type_contact_id) $sql.= ", fk_c_type_contact = '".$type_contact_id ."'";
        if ($fk_socpeople) $sql.= ", fk_socpeople = '".$fk_socpeople ."'";
        $sql.= " where rowid = ".$rowid;
        $resql=$this->db->query($sql);
        if ($resql)
        {
            return 0;
        }
        else
        {
            $this->error=$this->db->lasterror();
            return -1;
        }
    }

    /**
     *    Delete a link to contact line
     *
     *    @param	int		$rowid			Id of contact link line to delete
     *    @param	int		$notrigger		Disable all triggers
     *    @return   int						>0 if OK, <0 if KO
     */
    function delete_contact($rowid, $notrigger=0)
    {
        global $user;


        $this->db->begin();

        $sql = "DELETE FROM ".MAIN_DB_PREFIX."element_contact";
        $sql.= " WHERE rowid =".$rowid;

        dol_syslog(get_class($this)."::delete_contact", LOG_DEBUG);
        if ($this->db->query($sql))
        {
            if (! $notrigger)
            {
            	$result=$this->call_trigger(strtoupper($this->element).'_DELETE_CONTACT', $user);
	            if ($result < 0) { $this->db->rollback(); return -1; }
            }

            $this->db->commit();
            return 1;
        }
        else
        {
            $this->error=$this->db->lasterror();
            $this->db->rollback();
            return -1;
        }
    }

    /**
     *    Delete all links between an object $this and all its contacts
     *
     *	  @param	string	$source		'' or 'internal' or 'external'
     *	  @param	string	$code		Type of contact (code or id)
     *    @return   int					>0 if OK, <0 if KO
     */
    function delete_linked_contact($source='',$code='')
    {
        $temp = array();
        $typeContact = $this->liste_type_contact($source,'',0,0,$code);

        foreach($typeContact as $key => $value)
        {
            array_push($temp,$key);
        }
        $listId = implode(",", $temp);

        $sql = "DELETE FROM ".MAIN_DB_PREFIX."element_contact";
        $sql.= " WHERE element_id = ".$this->id;
        if ($listId)
        	$sql.= " AND fk_c_type_contact IN (".$listId.")";

        dol_syslog(get_class($this)."::delete_linked_contact", LOG_DEBUG);
        if ($this->db->query($sql))
        {
            return 1;
        }
        else
		{
            $this->error=$this->db->lasterror();
            return -1;
        }
    }

    /**
     *    Get array of all contacts for an object
     *
     *    @param	int			$statut		Status of links to get (-1=all)
     *    @param	string		$source		Source of contact: external or thirdparty (llx_socpeople) or internal (llx_user)
     *    @param	int         $list       0:Return array contains all properties, 1:Return array contains just id
     *    @param    string      $code       Filter on this code of contact type ('SHIPPING', 'BILLING', ...)
     *    @return	array		            Array of contacts
     */
    function liste_contact($statut=-1,$source='external',$list=0,$code='')
    {
        global $langs;

        $tab=array();

        $sql = "SELECT ec.rowid, ec.statut as statuslink, ec.fk_socpeople as id, ec.fk_c_type_contact";    // This field contains id of llx_socpeople or id of llx_user
        if ($source == 'internal') $sql.=", '-1' as socid, t.statut as statuscontact, t.login, t.photo";
        if ($source == 'external' || $source == 'thirdparty') $sql.=", t.fk_soc as socid, t.statut as statuscontact";
        $sql.= ", t.civility as civility, t.lastname as lastname, t.firstname, t.email";
        $sql.= ", tc.source, tc.element, tc.code, tc.libelle";
        $sql.= " FROM ".MAIN_DB_PREFIX."c_type_contact tc";
        $sql.= ", ".MAIN_DB_PREFIX."element_contact ec";
        if ($source == 'internal') $sql.=" LEFT JOIN ".MAIN_DB_PREFIX."user t on ec.fk_socpeople = t.rowid";
        if ($source == 'external'|| $source == 'thirdparty') $sql.=" LEFT JOIN ".MAIN_DB_PREFIX."socpeople t on ec.fk_socpeople = t.rowid";
        $sql.= " WHERE ec.element_id =".$this->id;
        $sql.= " AND ec.fk_c_type_contact=tc.rowid";
        $sql.= " AND tc.element='".$this->db->escape($this->element)."'";
        if ($code) $sql.= " AND tc.code = '".$this->db->escape($code)."'";
        if ($source == 'internal') $sql.= " AND tc.source = 'internal'";
        if ($source == 'external' || $source == 'thirdparty') $sql.= " AND tc.source = 'external'";
        $sql.= " AND tc.active=1";
        if ($statut >= 0) $sql.= " AND ec.statut = '".$statut."'";
        $sql.=" ORDER BY t.lastname ASC";

        dol_syslog(get_class($this)."::liste_contact", LOG_DEBUG);
        $resql=$this->db->query($sql);
        if ($resql)
        {
            $num=$this->db->num_rows($resql);
            $i=0;
            while ($i < $num)
            {
                $obj = $this->db->fetch_object($resql);

                if (! $list)
                {
                    $transkey="TypeContact_".$obj->element."_".$obj->source."_".$obj->code;
                    $libelle_type=($langs->trans($transkey)!=$transkey ? $langs->trans($transkey) : $obj->libelle);
                    $tab[$i]=array('source'=>$obj->source,'socid'=>$obj->socid,'id'=>$obj->id,
					               'nom'=>$obj->lastname,      // For backward compatibility
					               'civility'=>$obj->civility, 'lastname'=>$obj->lastname, 'firstname'=>$obj->firstname, 'email'=>$obj->email, 'login'=>$obj->login, 'photo'=>$obj->photo, 'statuscontact'=>$obj->statuscontact,
					               'rowid'=>$obj->rowid, 'code'=>$obj->code, 'libelle'=>$libelle_type, 'status'=>$obj->statuslink, 'fk_c_type_contact'=>$obj->fk_c_type_contact);
                }
                else
                {
                    $tab[$i]=$obj->id;
                }

                $i++;
            }

            return $tab;
        }
        else
        {
            $this->error=$this->db->lasterror();
            dol_print_error($this->db);
            return -1;
        }
    }


    /**
     * 		Update status of a contact linked to object
     *
     * 		@param	int		$rowid		Id of link between object and contact
     * 		@return	int					<0 if KO, >=0 if OK
     */
    function swapContactStatus($rowid)
    {
        $sql = "SELECT ec.datecreate, ec.statut, ec.fk_socpeople, ec.fk_c_type_contact,";
        $sql.= " tc.code, tc.libelle";
        //$sql.= ", s.fk_soc";
        $sql.= " FROM (".MAIN_DB_PREFIX."element_contact as ec, ".MAIN_DB_PREFIX."c_type_contact as tc)";
        //$sql.= " LEFT JOIN ".MAIN_DB_PREFIX."socpeople as s ON ec.fk_socpeople=s.rowid";	// Si contact de type external, alors il est lie a une societe
        $sql.= " WHERE ec.rowid =".$rowid;
        $sql.= " AND ec.fk_c_type_contact=tc.rowid";
        $sql.= " AND tc.element = '".$this->db->escape($this->element)."'";

        dol_syslog(get_class($this)."::swapContactStatus", LOG_DEBUG);
        $resql=$this->db->query($sql);
        if ($resql)
        {
            $obj = $this->db->fetch_object($resql);
            $newstatut = ($obj->statut == 4) ? 5 : 4;
            $result = $this->update_contact($rowid, $newstatut);
            $this->db->free($resql);
            return $result;
        }
        else
        {
            $this->error=$this->db->error();
            dol_print_error($this->db);
            return -1;
        }

    }

    /**
     *      Return array with list of possible values for type of contacts
     *
     *      @param	string	$source     'internal', 'external' or 'all'
     *      @param	string	$order		Sort order by : 'position', 'code', 'rowid'...
     *      @param  int		$option     0=Return array id->label, 1=Return array code->label
     *      @param  int		$activeonly 0=all status of contact, 1=only the active
     *		@param	string	$code		Type of contact (Example: 'CUSTOMER', 'SERVICE')
     *      @return array       		Array list of type of contacts (id->label if option=0, code->label if option=1)
     */
    function liste_type_contact($source='internal', $order='position', $option=0, $activeonly=0, $code='')
    {
        global $langs;

        if (empty($order)) $order='position';
        if ($order == 'position') $order.=',code';

        $tab = array();
        $sql = "SELECT DISTINCT tc.rowid, tc.code, tc.libelle, tc.position";
        $sql.= " FROM ".MAIN_DB_PREFIX."c_type_contact as tc";
        $sql.= " WHERE tc.element='".$this->db->escape($this->element)."'";
        if ($activeonly == 1) $sql.= " AND tc.active=1"; // only the active types
        if (! empty($source) && $source != 'all') $sql.= " AND tc.source='".$this->db->escape($source)."'";
        if (! empty($code)) $sql.= " AND tc.code='".$this->db->escape($code)."'";
        $sql.= $this->db->order($order,'ASC');

        //print "sql=".$sql;
        $resql=$this->db->query($sql);
        if ($resql)
        {
            $num=$this->db->num_rows($resql);
            $i=0;
            while ($i < $num)
            {
                $obj = $this->db->fetch_object($resql);

                $transkey="TypeContact_".$this->element."_".$source."_".$obj->code;
                $libelle_type=($langs->trans($transkey)!=$transkey ? $langs->trans($transkey) : $obj->libelle);
                if (empty($option)) $tab[$obj->rowid]=$libelle_type;
                else $tab[$obj->code]=$libelle_type;
                $i++;
            }
            return $tab;
        }
        else
        {
            $this->error=$this->db->lasterror();
            //dol_print_error($this->db);
            return null;
        }
    }

    /**
     *      Return id of contacts for a source and a contact code.
     *      Example: contact client de facturation ('external', 'BILLING')
     *      Example: contact client de livraison ('external', 'SHIPPING')
     *      Example: contact interne suivi paiement ('internal', 'SALESREPFOLL')
     *
     *		@param	string	$source		'external' or 'internal'
     *		@param	string	$code		'BILLING', 'SHIPPING', 'SALESREPFOLL', ...
     *		@param	int		$status		limited to a certain status
     *      @return array       		List of id for such contacts
     */
    function getIdContact($source,$code,$status=0)
    {
        global $conf;

        $result=array();
        $i=0;
        //cas particulier pour les expeditions
        if($this->element=='shipping' && $this->origin_id != 0) {
            $id=$this->origin_id;
            $element='commande';
        } else {
            $id=$this->id;
            $element=$this->element;
        }

        $sql = "SELECT ec.fk_socpeople";
        $sql.= " FROM ".MAIN_DB_PREFIX."element_contact as ec,";
        if ($source == 'internal') $sql.= " ".MAIN_DB_PREFIX."user as c,";
        if ($source == 'external') $sql.= " ".MAIN_DB_PREFIX."socpeople as c,";
        $sql.= " ".MAIN_DB_PREFIX."c_type_contact as tc";
        $sql.= " WHERE ec.element_id = ".$id;
        $sql.= " AND ec.fk_socpeople = c.rowid";
        if ($source == 'internal') $sql.= " AND c.entity IN (0,".$conf->entity.")";
        if ($source == 'external') $sql.= " AND c.entity IN (".getEntity('societe').")";
        $sql.= " AND ec.fk_c_type_contact = tc.rowid";
        $sql.= " AND tc.element = '".$element."'";
        $sql.= " AND tc.source = '".$source."'";
        $sql.= " AND tc.code = '".$code."'";
        $sql.= " AND tc.active = 1";
        if ($status) $sql.= " AND ec.statut = ".$status;

        dol_syslog(get_class($this)."::getIdContact", LOG_DEBUG);
        $resql=$this->db->query($sql);
        if ($resql)
        {
            while ($obj = $this->db->fetch_object($resql))
            {
                $result[$i]=$obj->fk_socpeople;
                $i++;
            }
        }
        else
        {
            $this->error=$this->db->error();
            return null;
        }

        return $result;
    }

    /**
     *		Load object contact with id=$this->contactid into $this->contact
     *
     *		@param	int		$contactid      Id du contact. Use this->contactid if empty.
     *		@return	int						<0 if KO, >0 if OK
     */
    function fetch_contact($contactid=null)
    {
    	if (empty($contactid)) $contactid=$this->contactid;

    	if (empty($contactid)) return 0;

        require_once DOL_DOCUMENT_ROOT.'/contact/class/contact.class.php';
        $contact = new Contact($this->db);
        $result=$contact->fetch($contactid);
        $this->contact = $contact;
        return $result;
    }

    /**
     *    	Load the third party of object, from id $this->socid or $this->fk_soc, into this->thirdparty
     *
     *		@param		int		$force_thirdparty_id	Force thirdparty id
     *		@return		int								<0 if KO, >0 if OK
     */
    function fetch_thirdparty($force_thirdparty_id=0)
    {
        global $conf;

        if (empty($this->socid) && empty($this->fk_soc) && empty($this->fk_thirdparty) && empty($force_thirdparty_id))
            return 0;

        require_once DOL_DOCUMENT_ROOT . '/societe/class/societe.class.php';

        $idtofetch = isset($this->socid) ? $this->socid : (isset($this->fk_soc) ? $this->fk_soc : $this->fk_thirdparty);
        if ($force_thirdparty_id)
            $idtofetch = $force_thirdparty_id;

        if ($idtofetch) {
            $thirdparty = new Societe($this->db);
            $result = $thirdparty->fetch($idtofetch);
            $this->thirdparty = $thirdparty;

            // Use first price level if level not defined for third party
            if (!empty($conf->global->PRODUIT_MULTIPRICES) && empty($this->thirdparty->price_level)) {
                $this->thirdparty->price_level = 1;
            }

            return $result;
        } else
            return -1;
    }


    /**
     * Looks for an object with ref matching the wildcard provided
     * It does only work when $this->table_ref_field is set
     *
     * @param string $ref Wildcard
     * @return int >1 = OK, 0 = Not found or table_ref_field not defined, <0 = KO
     */
    public function fetchOneLike($ref)
    {
        if (!$this->table_ref_field) {
            return 0;
        }

        $sql = 'SELECT rowid FROM '.MAIN_DB_PREFIX.$this->table_element.' WHERE '.$this->table_ref_field.' LIKE "'.$this->db->escape($ref).'" LIMIT 1';

        $query = $this->db->query($sql);

        if (!$this->db->num_rows($query)) {
            return 0;
        }

        $result = $this->db->fetch_object($query);

        return $this->fetch($result->rowid);
    }

    /**
     *	Load data for barcode into properties ->barcode_type*
     *	Properties ->barcode_type that is id of barcode. Type is used to find other properties, but
     *  if it is not defined, ->element must be defined to know default barcode type.
     *
     *	@return		int			<0 if KO, 0 if can't guess type of barcode (ISBN, EAN13...), >0 if OK (all barcode properties loaded)
     */
    function fetch_barcode()
    {
        global $conf;

        dol_syslog(get_class($this).'::fetch_barcode this->element='.$this->element.' this->barcode_type='.$this->barcode_type);

        $idtype=$this->barcode_type;
        if (empty($idtype) && $idtype != '0')	// If type of barcode no set, we try to guess. If set to '0' it means we forced to have type remain not defined
        {
            if ($this->element == 'product')      $idtype = $conf->global->PRODUIT_DEFAULT_BARCODE_TYPE;
            else if ($this->element == 'societe') $idtype = $conf->global->GENBARCODE_BARCODETYPE_THIRDPARTY;
            else dol_syslog('Call fetch_barcode with barcode_type not defined and cant be guessed', LOG_WARNING);
        }

        if ($idtype > 0)
        {
            if (empty($this->barcode_type) || empty($this->barcode_type_code) || empty($this->barcode_type_label) || empty($this->barcode_type_coder))    // If data not already loaded
            {
                $sql = "SELECT rowid, code, libelle as label, coder";
                $sql.= " FROM ".MAIN_DB_PREFIX."c_barcode_type";
                $sql.= " WHERE rowid = ".$idtype;
                dol_syslog(get_class($this).'::fetch_barcode', LOG_DEBUG);
                $resql = $this->db->query($sql);
            	if ($resql)
                {
                    $obj = $this->db->fetch_object($resql);
                    $this->barcode_type       = $obj->rowid;
                    $this->barcode_type_code  = $obj->code;
                    $this->barcode_type_label = $obj->label;
                    $this->barcode_type_coder = $obj->coder;
                    return 1;
                }
                else
                {
                    dol_print_error($this->db);
                    return -1;
                }
            }
        }
        return 0;
    }

    /**
     *		Charge le projet d'id $this->fk_project dans this->projet
     *
     *		@return		int			<0 if KO, >=0 if OK
     */
    function fetch_projet()
    {
    	include_once DOL_DOCUMENT_ROOT.'/projet/class/project.class.php';

    	if (empty($this->fk_project) && ! empty($this->fk_projet)) $this->fk_project = $this->fk_projet;	// For backward compatibility
        if (empty($this->fk_project)) return 0;

        $project = new Project($this->db);
        $result = $project->fetch($this->fk_project);

        $this->projet = $project;	// deprecated
        $this->project = $project;
        return $result;
    }

    /**
     *		Charge le user d'id userid dans this->user
     *
     *		@param	int		$userid 		Id du contact
     *		@return	int						<0 if KO, >0 if OK
     */
    function fetch_user($userid)
    {
        $user = new User($this->db);
        $result=$user->fetch($userid);
        $this->user = $user;
        return $result;
    }

    /**
     *	Read linked origin object
     *
     *	@return		void
     */
    function fetch_origin()
    {
        if ($this->origin == 'shipping') $this->origin = 'expedition';
        if ($this->origin == 'delivery') $this->origin = 'livraison';

        $origin = $this->origin;

        $classname = ucfirst($origin);
        $this->$origin = new $classname($this->db);
        $this->$origin->fetch($this->origin_id);
    }

    /**
     *  Load object from specific field
     *
     *  @param	string	$table		Table element or element line
     *  @param	string	$field		Field selected
     *  @param	string	$key			Import key
     *  @param	string	$element		Element name
     *	@return	int					<0 if KO, >0 if OK
     */
	function fetchObjectFrom($table, $field, $key, $element = null)
	{
		global $conf;

		$result=false;

		$sql = "SELECT rowid FROM ".MAIN_DB_PREFIX.$table;
		$sql.= " WHERE ".$field." = '".$key."'";
		if (! empty($element)) {
			$sql.= " AND entity IN (".getEntity($element).")";
		} else {
			$sql.= " AND entity = ".$conf->entity;
		}

		dol_syslog(get_class($this).'::fetchObjectFrom', LOG_DEBUG);
		$resql = $this->db->query($sql);
		if ($resql)
		{
			$row = $this->db->fetch_row($resql);
			// Test for avoid error -1
			if ($row[0] > 0) {
				$result = $this->fetch($row[0]);
			}
		}

		return $result;
	}

    /**
     *	Getter generic. Load value from a specific field
     *
     *	@param	string	$table		Table of element or element line
     *	@param	int		$id			Element id
     *	@param	string	$field		Field selected
     *	@return	int					<0 if KO, >0 if OK
     */
    function getValueFrom($table, $id, $field)
    {
        $result=false;
		if (!empty($id) && !empty($field) && !empty($table)) {
	        $sql = "SELECT ".$field." FROM ".MAIN_DB_PREFIX.$table;
	        $sql.= " WHERE rowid = ".$id;

	        dol_syslog(get_class($this).'::getValueFrom', LOG_DEBUG);
	        $resql = $this->db->query($sql);
	        if ($resql)
	        {
	            $row = $this->db->fetch_row($resql);
	            $result = $row[0];
	        }
		}
        return $result;
    }

    /**
     *	Setter generic. Update a specific field into database.
     *  Warning: Trigger is run only if param trigkey is provided.
     *
     *	@param	string		$field		Field to update
     *	@param	mixed		$value		New value
     *	@param	string		$table		To force other table element or element line (should not be used)
     *	@param	int			$id			To force other object id (should not be used)
     *	@param	string		$format		Data format ('text', 'date'). 'text' is used if not defined
     *	@param	string		$id_field	To force rowid field name. 'rowid' is used if not defined
     *	@param	User|string	$fuser		Update the user of last update field with this user. If not provided, current user is used except if value is 'none'
     *  @param  string      $trigkey    Trigger key to run (in most cases something like 'XXX_MODIFY')
     *	@return	int						<0 if KO, >0 if OK
     */
    function setValueFrom($field, $value, $table='', $id=null, $format='', $id_field='', $fuser=null, $trigkey='')
    {
        global $user,$langs,$conf;

        if (empty($table)) 	  $table=$this->table_element;
        if (empty($id))    	  $id=$this->id;
		if (empty($format))   $format='text';
		if (empty($id_field)) $id_field='rowid';

		$error=0;

        $this->db->begin();

        // Special case
        if ($table == 'product' && $field == 'note_private') $field='note';

        $sql = "UPDATE ".MAIN_DB_PREFIX.$table." SET ";
        if ($format == 'text') $sql.= $field." = '".$this->db->escape($value)."'";
        else if ($format == 'int') $sql.= $field." = ".$this->db->escape($value);
        else if ($format == 'date') $sql.= $field." = ".($value ? "'".$this->db->idate($value)."'" : "null");
        if (! empty($fuser) && is_object($fuser)) $sql.=", fk_user_modif = ".$fuser->id;
        elseif (empty($fuser) || $fuser != 'none') $sql.=", fk_user_modif = ".$user->id;
        $sql.= " WHERE ".$id_field." = ".$id;

        dol_syslog(get_class($this)."::".__FUNCTION__."", LOG_DEBUG);
        $resql = $this->db->query($sql);
        if ($resql)
        {
            if ($trigkey)
            {
                $result=$this->call_trigger($trigkey, (! empty($fuser) && is_object($fuser)) ? $fuser : $user);   // This may set this->errors
                if ($result < 0) $error++;
            }

            if (! $error)
            {
                if (property_exists($this, $field)) $this->$field = $value;
                $this->db->commit();
                return 1;
            }
            else
            {
                $this->db->rollback();
                return -2;
            }
        }
        else
        {
            $this->error=$this->db->lasterror();
            $this->db->rollback();
            return -1;
        }
    }

    /**
     *      Load properties id_previous and id_next
     *
     *      @param	string	$filter		Optional filter. Example: " AND (t.field1 = 'aa' OR t.field2 = 'bb')"
     *	 	@param  int		$fieldid   	Name of field to use for the select MAX and MIN
     *		@param	int		$nodbprefix	Do not include DB prefix to forge table name
     *      @return int         		<0 if KO, >0 if OK
     */
    function load_previous_next_ref($filter, $fieldid, $nodbprefix=0)
    {
        global $user;

        if (! $this->table_element)
        {
            dol_print_error('',get_class($this)."::load_previous_next_ref was called on objet with property table_element not defined");
            return -1;
        }

        // this->ismultientitymanaged contains
        // 0=No test on entity, 1=Test with field entity, 2=Test with link by societe
        $alias = 's';
        if ($this->element == 'societe') $alias = 'te';

        $sql = "SELECT MAX(te.".$fieldid.")";
        $sql.= " FROM ".(empty($nodbprefix)?MAIN_DB_PREFIX:'').$this->table_element." as te";
        if (isset($this->ismultientitymanaged) && $this->ismultientitymanaged == 2 || ($this->element != 'societe' && empty($this->isnolinkedbythird) && empty($user->rights->societe->client->voir))) $sql.= ", ".MAIN_DB_PREFIX."societe as s";	// If we need to link to societe to limit select to entity
        if (empty($this->isnolinkedbythird) && !$user->rights->societe->client->voir) $sql.= " LEFT JOIN ".MAIN_DB_PREFIX."societe_commerciaux as sc ON ".$alias.".rowid = sc.fk_soc";
        $sql.= " WHERE te.".$fieldid." < '".$this->db->escape($this->ref)."'";  // ->ref must always be defined (set to id if field does not exists)
        if (empty($this->isnolinkedbythird) && !$user->rights->societe->client->voir) $sql.= " AND sc.fk_user = " .$user->id;
        if (! empty($filter))
        {
            if (! preg_match('/^\s*AND/i', $filter)) $sql.=" AND ";   // For backward compatibility
            $sql.=$filter;
        }
        if (isset($this->ismultientitymanaged) && $this->ismultientitymanaged == 2 || ($this->element != 'societe' && empty($this->isnolinkedbythird) && !$user->rights->societe->client->voir)) $sql.= ' AND te.fk_soc = s.rowid';			// If we need to link to societe to limit select to entity
        if (isset($this->ismultientitymanaged) && $this->ismultientitymanaged == 1) $sql.= ' AND te.entity IN ('.getEntity($this->element, 1).')';

        //print $filter.' '.$sql."<br>";
        $result = $this->db->query($sql);
        if (! $result)
        {
            $this->error=$this->db->lasterror();
            return -1;
        }
        $row = $this->db->fetch_row($result);
        $this->ref_previous = $row[0];


        $sql = "SELECT MIN(te.".$fieldid.")";
        $sql.= " FROM ".(empty($nodbprefix)?MAIN_DB_PREFIX:'').$this->table_element." as te";
        if (isset($this->ismultientitymanaged) && $this->ismultientitymanaged == 2 || ($this->element != 'societe' && empty($this->isnolinkedbythird) && !$user->rights->societe->client->voir)) $sql.= ", ".MAIN_DB_PREFIX."societe as s";	// If we need to link to societe to limit select to entity
        if (empty($this->isnolinkedbythird) && !$user->rights->societe->client->voir) $sql.= " LEFT JOIN ".MAIN_DB_PREFIX."societe_commerciaux as sc ON ".$alias.".rowid = sc.fk_soc";
        $sql.= " WHERE te.".$fieldid." > '".$this->db->escape($this->ref)."'";  // ->ref must always be defined (set to id if field does not exists)
        if (empty($this->isnolinkedbythird) && !$user->rights->societe->client->voir) $sql.= " AND sc.fk_user = " .$user->id;
        if (! empty($filter))
        {
            if (! preg_match('/^\s*AND/i', $filter)) $sql.=" AND ";   // For backward compatibility
            $sql.=$filter;
        }
        if (isset($this->ismultientitymanaged) && $this->ismultientitymanaged == 2 || ($this->element != 'societe' && empty($this->isnolinkedbythird) && !$user->rights->societe->client->voir)) $sql.= ' AND te.fk_soc = s.rowid';			// If we need to link to societe to limit select to entity
        if (isset($this->ismultientitymanaged) && $this->ismultientitymanaged == 1) $sql.= ' AND te.entity IN ('.getEntity($this->element, 1).')';
        // Rem: Bug in some mysql version: SELECT MIN(rowid) FROM llx_socpeople WHERE rowid > 1 when one row in database with rowid=1, returns 1 instead of null

        //print $sql."<br>";
        $result = $this->db->query($sql);
        if (! $result)
        {
            $this->error=$this->db->lasterror();
            return -2;
        }
        $row = $this->db->fetch_row($result);
        $this->ref_next = $row[0];

        return 1;
    }


    /**
     *      Return list of id of contacts of project
     *
     *      @param	string	$source     Source of contact: external (llx_socpeople) or internal (llx_user) or thirdparty (llx_societe)
     *      @return array				Array of id of contacts (if source=external or internal)
     * 									Array of id of third parties with at least one contact on project (if source=thirdparty)
     */
    function getListContactId($source='external')
    {
        $contactAlreadySelected = array();
        $tab = $this->liste_contact(-1,$source);
        $num=count($tab);
        $i = 0;
        while ($i < $num)
        {
            if ($source == 'thirdparty') $contactAlreadySelected[$i] = $tab[$i]['socid'];
            else  $contactAlreadySelected[$i] = $tab[$i]['id'];
            $i++;
        }
        return $contactAlreadySelected;
    }


    /**
     *	Link element with a project
     *
     *	@param     	int		$projectid		Project id to link element to
     *	@return		int						<0 if KO, >0 if OK
     */
    function setProject($projectid)
    {
        if (! $this->table_element)
        {
            dol_syslog(get_class($this)."::setProject was called on objet with property table_element not defined",LOG_ERR);
            return -1;
        }

        $sql = 'UPDATE '.MAIN_DB_PREFIX.$this->table_element;
        if ($this->table_element == 'actioncomm')
        {
            if ($projectid) $sql.= ' SET fk_project = '.$projectid;
            else $sql.= ' SET fk_project = NULL';
            $sql.= ' WHERE id = '.$this->id;
        }
        else
        {
            if ($projectid) $sql.= ' SET fk_projet = '.$projectid;
            else $sql.= ' SET fk_projet = NULL';
            $sql.= ' WHERE rowid = '.$this->id;
        }

        dol_syslog(get_class($this)."::setProject", LOG_DEBUG);
        if ($this->db->query($sql))
        {
            $this->fk_project = $projectid;
            return 1;
        }
        else
        {
            dol_print_error($this->db);
            return -1;
        }
    }

    /**
     *  Change the payments methods
     *
     *  @param		int		$id		Id of new payment method
     *  @return		int				>0 if OK, <0 if KO
     */
    function setPaymentMethods($id)
    {
    	dol_syslog(get_class($this).'::setPaymentMethods('.$id.')');
    	if ($this->statut >= 0 || $this->element == 'societe')
    	{
    		// TODO uniformize field name
    		$fieldname = 'fk_mode_reglement';
    		if ($this->element == 'societe') $fieldname = 'mode_reglement';
    		if (get_class($this) == 'Fournisseur') $fieldname = 'mode_reglement_supplier';

    		$sql = 'UPDATE '.MAIN_DB_PREFIX.$this->table_element;
    		$sql .= ' SET '.$fieldname.' = '.$id;
    		$sql .= ' WHERE rowid='.$this->id;

    		if ($this->db->query($sql))
    		{
    			$this->mode_reglement_id = $id;
    			// for supplier
    			if (get_class($this) == 'Fournisseur') $this->mode_reglement_supplier_id = $id;
    			return 1;
    		}
    		else
    		{
    			dol_syslog(get_class($this).'::setPaymentMethods Erreur '.$sql.' - '.$this->db->error());
    			$this->error=$this->db->error();
    			return -1;
    		}
    	}
    	else
    	{
    		dol_syslog(get_class($this).'::setPaymentMethods, status of the object is incompatible');
    		$this->error='Status of the object is incompatible '.$this->statut;
    		return -2;
    	}
    }

	/**
     *  Change the multicurrency code
     *
     *  @param		string	$code	multicurrency code
     *  @return		int				>0 if OK, <0 if KO
     */
    function setMulticurrencyCode($code)
    {
    	dol_syslog(get_class($this).'::setMulticurrencyCode('.$id.')');
    	if ($this->statut >= 0 || $this->element == 'societe')
    	{
    		$fieldname = 'multicurrency_code';

    		$sql = 'UPDATE '.MAIN_DB_PREFIX.$this->table_element;
    		$sql .= ' SET '.$fieldname." = '".$this->db->escape($code)."'";
    		$sql .= ' WHERE rowid='.$this->id;

    		if ($this->db->query($sql))
    		{
    			$this->multicurrency_code = $code;

				list($fk_multicurrency, $rate) = MultiCurrency::getIdAndTxFromCode($this->db, $code);
				if ($rate) $this->setMulticurrencyRate($rate);

    			return 1;
    		}
    		else
    		{
    			dol_syslog(get_class($this).'::setMulticurrencyCode Erreur '.$sql.' - '.$this->db->error());
    			$this->error=$this->db->error();
    			return -1;
    		}
    	}
    	else
    	{
    		dol_syslog(get_class($this).'::setMulticurrencyCode, status of the object is incompatible');
    		$this->error='Status of the object is incompatible '.$this->statut;
    		return -2;
    	}
    }

	/**
     *  Change the multicurrency rate
     *
     *  @param		double	$rate	multicurrency rate
	 *  @param		int		$mode	mode 1 : amounts in company currency will be recalculated, mode 2 : amounts in foreign currency
     *  @return		int				>0 if OK, <0 if KO
     */
    function setMulticurrencyRate($rate, $mode=1)
    {
    	dol_syslog(get_class($this).'::setMulticurrencyRate('.$id.')');
    	if ($this->statut >= 0 || $this->element == 'societe')
    	{
    		$fieldname = 'multicurrency_tx';

    		$sql = 'UPDATE '.MAIN_DB_PREFIX.$this->table_element;
    		$sql .= ' SET '.$fieldname.' = '.$rate;
    		$sql .= ' WHERE rowid='.$this->id;

    		if ($this->db->query($sql))
    		{
    			$this->multicurrency_tx = $rate;

				// Update line price
				if (!empty($this->lines))
				{
					foreach ($this->lines as &$line)
					{
						if($mode == 1) {
							$line->subprice = 0;
						}

						switch ($this->element) {
							case 'propal':
								$this->updateline($line->id, $line->subprice, $line->qty, $line->remise_percent, $line->tva_tx, $line->localtax1_tx, $line->localtax2_tx,  ($line->description?$line->description:$line->desc), 'HT', $line->info_bits, $line->special_code, $line->fk_parent_line, $line->skip_update_total, $line->fk_fournprice, $line->pa_ht, $line->label, $line->product_type, $line->date_start, $line->date_end, $line->array_options, $line->fk_unit, $line->multicurrency_subprice);
								break;
							case 'commande':
								$this->updateline($line->id,  ($line->description?$line->description:$line->desc), $line->subprice, $line->qty, $line->remise_percent, $line->tva_tx, $line->localtax1_tx, $line->localtax2_tx, 'HT', $line->info_bits, $line->date_start, $line->date_end, $line->product_type, $line->fk_parent_line, $line->skip_update_total, $line->fk_fournprice, $line->pa_ht, $line->label, $line->special_code, $line->array_options, $line->fk_unit, $line->multicurrency_subprice);
								break;
							case 'facture':
								$this->updateline($line->id,  ($line->description?$line->description:$line->desc), $line->subprice, $line->qty, $line->remise_percent, $line->date_start, $line->date_end, $line->tva_tx, $line->localtax1_tx, $line->localtax2_tx, 'HT', $line->info_bits, $line->product_type, $line->fk_parent_line, $line->skip_update_total, $line->fk_fournprice, $line->pa_ht, $line->label, $line->special_code, $line->array_options, $line->situation_percent, $line->fk_unit, $line->multicurrency_subprice);
								break;
							case 'supplier_proposal':
								$this->updateline($line->id, $line->subprice, $line->qty, $line->remise_percent, $line->tva_tx, $line->localtax1_tx, $line->localtax2_tx, ($line->description?$line->description:$line->desc), 'HT', $line->info_bits, $line->special_code, $line->fk_parent_line, $line->skip_update_total, $line->fk_fournprice, $line->pa_ht, $line->label, $line->product_type, $line->array_options, $line->ref_fourn, $line->multicurrency_subprice);
								break;
							case 'order_supplier':
								$this->updateline($line->id,  ($line->description?$line->description:$line->desc), $line->subprice, $line->qty, $line->remise_percent, $line->tva_tx, $line->localtax1_tx, $line->localtax2_tx, 'HT', $line->info_bits,  $line->product_type, false, $line->date_start, $line->date_end, $line->array_options, $line->fk_unit, $line->multicurrency_subprice);
								break;
							case 'invoice_supplier':
								$this->updateline($line->id, ($line->description?$line->description:$line->desc), $line->subprice, $line->tva_tx, $line->localtax1_tx, $line->localtax2_tx, $line->qty, 0, 'HT', $line->info_bits, $line->product_type, $line->remise_percent, false, $line->date_start, $line->date_end, $line->array_options, $line->fk_unit, $line->multicurrency_subprice);
								break;
							default:
								dol_syslog(get_class($this).'::setMulticurrencyRate no updateline defined', LOG_DEBUG);
								break;
						}

					}
				}

    			return 1;
    		}
    		else
    		{
    			dol_syslog(get_class($this).'::setMulticurrencyRate Erreur '.$sql.' - '.$this->db->error());
    			$this->error=$this->db->error();
    			return -1;
    		}
    	}
    	else
    	{
    		dol_syslog(get_class($this).'::setMulticurrencyRate, status of the object is incompatible');
    		$this->error='Status of the object is incompatible '.$this->statut;
    		return -2;
    	}
    }

    /**
     *  Change the payments terms
     *
     *  @param		int		$id		Id of new payment terms
     *  @return		int				>0 if OK, <0 if KO
     */
    function setPaymentTerms($id)
    {
    	dol_syslog(get_class($this).'::setPaymentTerms('.$id.')');
    	if ($this->statut >= 0 || $this->element == 'societe')
    	{
    		// TODO uniformize field name
    		$fieldname = 'fk_cond_reglement';
    		if ($this->element == 'societe') $fieldname = 'cond_reglement';
    		if (get_class($this) == 'Fournisseur') $fieldname = 'cond_reglement_supplier';

    		$sql = 'UPDATE '.MAIN_DB_PREFIX.$this->table_element;
    		$sql .= ' SET '.$fieldname.' = '.$id;
    		$sql .= ' WHERE rowid='.$this->id;

    		if ($this->db->query($sql))
    		{
    			$this->cond_reglement_id = $id;
    			// for supplier
    			if (get_class($this) == 'Fournisseur') $this->cond_reglement_supplier_id = $id;
    			$this->cond_reglement = $id;	// for compatibility
    			return 1;
    		}
    		else
    		{
    			dol_syslog(get_class($this).'::setPaymentTerms Erreur '.$sql.' - '.$this->db->error());
    			$this->error=$this->db->error();
    			return -1;
    		}
    	}
    	else
    	{
    		dol_syslog(get_class($this).'::setPaymentTerms, status of the object is incompatible');
    		$this->error='Status of the object is incompatible '.$this->statut;
    		return -2;
    	}
    }

    /**
     *	Define delivery address
     *  @deprecated
     *
     *	@param      int		$id		Address id
     *	@return     int				<0 si ko, >0 si ok
     */
    function setDeliveryAddress($id)
    {
    	$fieldname = 'fk_delivery_address';
    	if ($this->element == 'delivery' || $this->element == 'shipping') $fieldname = 'fk_address';

    	$sql = "UPDATE ".MAIN_DB_PREFIX.$this->table_element." SET ".$fieldname." = ".$id;
    	$sql.= " WHERE rowid = ".$this->id." AND fk_statut = 0";

    	if ($this->db->query($sql))
    	{
    		$this->fk_delivery_address = $id;
    		return 1;
    	}
    	else
    	{
    		$this->error=$this->db->error();
    		dol_syslog(get_class($this).'::setDeliveryAddress Erreur '.$sql.' - '.$this->error);
    		return -1;
    	}
    }


    /**
     *  Change the shipping method
     *
     *  @param      int     $shipping_method_id     Id of shipping method
     *  @return     int              1 if OK, 0 if KO
     */
    function setShippingMethod($shipping_method_id)
    {
        if (! $this->table_element) {
            dol_syslog(get_class($this)."::setShippingMethod was called on objet with property table_element not defined",LOG_ERR);
            return -1;
        }
        if ($shipping_method_id<0) $shipping_method_id='NULL';
        dol_syslog(get_class($this).'::setShippingMethod('.$shipping_method_id.')');

        $sql = "UPDATE ".MAIN_DB_PREFIX.$this->table_element;
        $sql.= " SET fk_shipping_method = ".$shipping_method_id;
        $sql.= " WHERE rowid=".$this->id;

        if ($this->db->query($sql)) {
            $this->shipping_method_id = ($shipping_method_id=='NULL')?null:$shipping_method_id;
            return 1;
        } else {
            dol_syslog(get_class($this).'::setShippingMethod Error ', LOG_DEBUG);
            $this->error=$this->db->error();
            return 0;
        }
    }


    /**
     *  Change the warehouse
     *
     *  @param      int     $warehouse_id     Id of warehouse
     *  @return     int              1 if OK, 0 if KO
     */
    function setWarehouse($warehouse_id)
    {
        if (! $this->table_element) {
            dol_syslog(get_class($this)."::setWarehouse was called on objet with property table_element not defined",LOG_ERR);
            return -1;
        }
        if ($warehouse_id<0) $warehouse_id='NULL';
        dol_syslog(get_class($this).'::setWarehouse('.$warehouse_id.')');

        $sql = "UPDATE ".MAIN_DB_PREFIX.$this->table_element;
        $sql.= " SET fk_warehouse = ".$warehouse_id;
        $sql.= " WHERE rowid=".$this->id;

        if ($this->db->query($sql)) {
            $this->warehouse_id = ($warehouse_id=='NULL')?null:$warehouse_id;
            return 1;
        } else {
            dol_syslog(get_class($this).'::setWarehouse Error ', LOG_DEBUG);
            $this->error=$this->db->error();
            return 0;
        }
    }


    /**
     *		Set last model used by doc generator
     *
     *		@param		User	$user		User object that make change
     *		@param		string	$modelpdf	Modele name
     *		@return		int					<0 if KO, >0 if OK
     */
    function setDocModel($user, $modelpdf)
    {
        if (! $this->table_element)
        {
            dol_syslog(get_class($this)."::setDocModel was called on objet with property table_element not defined",LOG_ERR);
            return -1;
        }

        $newmodelpdf=dol_trunc($modelpdf,255);

        $sql = "UPDATE ".MAIN_DB_PREFIX.$this->table_element;
        $sql.= " SET model_pdf = '".$this->db->escape($newmodelpdf)."'";
        $sql.= " WHERE rowid = ".$this->id;
        // if ($this->element == 'facture') $sql.= " AND fk_statut < 2";
        // if ($this->element == 'propal')  $sql.= " AND fk_statut = 0";

        dol_syslog(get_class($this)."::setDocModel", LOG_DEBUG);
        $resql=$this->db->query($sql);
        if ($resql)
        {
            $this->modelpdf=$modelpdf;
            return 1;
        }
        else
        {
            dol_print_error($this->db);
            return 0;
        }
    }


    /**
     *  Change the bank account
     *
     *  @param		int		$fk_account		Id of bank account
     *  @return		int				1 if OK, 0 if KO
     */
    function setBankAccount($fk_account)
    {
        if (! $this->table_element) {
            dol_syslog(get_class($this)."::setBankAccount was called on objet with property table_element not defined",LOG_ERR);
            return -1;
        }
        if ($fk_account<0) $fk_account='NULL';
        dol_syslog(get_class($this).'::setBankAccount('.$fk_account.')');

        $sql = "UPDATE ".MAIN_DB_PREFIX.$this->table_element;
        $sql.= " SET fk_account = ".$fk_account;
        $sql.= " WHERE rowid=".$this->id;

        if ($this->db->query($sql)) {
            $this->fk_account = ($fk_account=='NULL')?null:$fk_account;
            return 1;
        } else {
            dol_syslog(get_class($this).'::setBankAccount Error '.$sql.' - '.$this->db->error());
            $this->error=$this->db->error();
            return 0;
        }
    }

	// TODO: Move line related operations to CommonObjectLine?

    /**
     *  Save a new position (field rang) for details lines.
     *  You can choose to set position for lines with already a position or lines without any position defined.
     *
     * 	@param		boolean		$renum			   True to renum all already ordered lines, false to renum only not already ordered lines.
     * 	@param		string		$rowidorder		   ASC or DESC
     * 	@param		boolean		$fk_parent_line    Table with fk_parent_line field or not
     * 	@return		int                            <0 if KO, >0 if OK
     */
    function line_order($renum=false, $rowidorder='ASC', $fk_parent_line=true)
    {
        if (! $this->table_element_line)
        {
            dol_syslog(get_class($this)."::line_order was called on objet with property table_element_line not defined",LOG_ERR);
            return -1;
        }
        if (! $this->fk_element)
        {
            dol_syslog(get_class($this)."::line_order was called on objet with property fk_element not defined",LOG_ERR);
            return -1;
        }

        // Count number of lines to reorder (according to choice $renum)
    	$nl=0;
        $sql = 'SELECT count(rowid) FROM '.MAIN_DB_PREFIX.$this->table_element_line;
		$sql.= ' WHERE '.$this->fk_element.'='.$this->id;
		if (! $renum) $sql.= ' AND rang = 0';
		if ($renum) $sql.= ' AND rang <> 0';

		dol_syslog(get_class($this)."::line_order", LOG_DEBUG);
		$resql = $this->db->query($sql);
		if ($resql)
		{
			$row = $this->db->fetch_row($resql);
			$nl = $row[0];
		}
		else dol_print_error($this->db);
		if ($nl > 0)
		{
			// The goal of this part is to reorder all lines, with all children lines sharing the same
			// counter that parents.
			$rows=array();

			// We first search all lines that are parent lines (for multilevel details lines)
			$sql = 'SELECT rowid FROM '.MAIN_DB_PREFIX.$this->table_element_line;
			$sql.= ' WHERE '.$this->fk_element.' = '.$this->id;
			if ($fk_parent_line) $sql.= ' AND fk_parent_line IS NULL';
			$sql.= ' ORDER BY rang ASC, rowid '.$rowidorder;

			dol_syslog(get_class($this)."::line_order search all parent lines", LOG_DEBUG);
			$resql = $this->db->query($sql);
			if ($resql)
			{
				$i=0;
				$num = $this->db->num_rows($resql);
				while ($i < $num)
				{
					$row = $this->db->fetch_row($resql);
					$rows[] = $row[0];	// Add parent line into array rows
					$childrens = $this->getChildrenOfLine($row[0]);
					if (! empty($childrens))
					{
						foreach($childrens as $child)
						{
							array_push($rows, $child);
						}
					}
					$i++;
				}

				// Now we set a new number for each lines (parent and children with children included into parent tree)
				if (! empty($rows))
				{
					foreach($rows as $key => $row)
					{
						$this->updateRangOfLine($row, ($key+1));
					}
				}
			}
			else
			{
				dol_print_error($this->db);
			}
		}
		return 1;
	}

	/**
	 * 	Get children of line
	 *
	 * 	@param	int		$id		Id of parent line
	 * 	@return	array			Array with list of children lines id
	 */
	function getChildrenOfLine($id)
	{
		$rows=array();

		$sql = 'SELECT rowid FROM '.MAIN_DB_PREFIX.$this->table_element_line;
		$sql.= ' WHERE '.$this->fk_element.' = '.$this->id;
		$sql.= ' AND fk_parent_line = '.$id;
		$sql.= ' ORDER BY rang ASC';

		dol_syslog(get_class($this)."::getChildrenOfLine search children lines for line ".$id."", LOG_DEBUG);
		$resql = $this->db->query($sql);
		if ($resql)
		{
			$i=0;
			$num = $this->db->num_rows($resql);
			while ($i < $num)
			{
				$row = $this->db->fetch_row($resql);
				$rows[$i] = $row[0];
				$i++;
			}
		}

		return $rows;
	}

    /**
     * 	Update a line to have a lower rank
     *
     * 	@param 	int			$rowid				Id of line
     * 	@param	boolean		$fk_parent_line		Table with fk_parent_line field or not
     * 	@return	void
     */
    function line_up($rowid, $fk_parent_line=true)
    {
        $this->line_order(false, 'ASC', $fk_parent_line);

        // Get rang of line
        $rang = $this->getRangOfLine($rowid);

        // Update position of line
        $this->updateLineUp($rowid, $rang);
    }

    /**
     * 	Update a line to have a higher rank
     *
     * 	@param	int			$rowid				Id of line
     * 	@param	boolean		$fk_parent_line		Table with fk_parent_line field or not
     * 	@return	void
     */
    function line_down($rowid, $fk_parent_line=true)
    {
        $this->line_order(false, 'ASC', $fk_parent_line);

        // Get rang of line
        $rang = $this->getRangOfLine($rowid);

        // Get max value for rang
        $max = $this->line_max();

        // Update position of line
        $this->updateLineDown($rowid, $rang, $max);
    }

	/**
	 * 	Update position of line (rang)
	 *
	 * 	@param	int		$rowid		Id of line
	 * 	@param	int		$rang		Position
	 * 	@return	void
	 */
	function updateRangOfLine($rowid,$rang)
	{
	    $fieldposition = 'rang';
	    if ($this->table_element_line == 'ecm_files') $fieldposition = 'position';

		$sql = 'UPDATE '.MAIN_DB_PREFIX.$this->table_element_line.' SET '.$fieldposition.' = '.$rang;
		$sql.= ' WHERE rowid = '.$rowid;

		dol_syslog(get_class($this)."::updateRangOfLine", LOG_DEBUG);
		if (! $this->db->query($sql))
		{
			dol_print_error($this->db);
		}
	}

    /**
     * 	Update position of line with ajax (rang)
     *
     * 	@param	array	$rows	Array of rows
     * 	@return	void
     */
    function line_ajaxorder($rows)
    {
        $num = count($rows);
        for ($i = 0 ; $i < $num ; $i++)
        {
            $this->updateRangOfLine($rows[$i], ($i+1));
        }
    }

    /**
     * 	Update position of line up (rang)
     *
     * 	@param	int		$rowid		Id of line
     * 	@param	int		$rang		Position
     * 	@return	void
     */
    function updateLineUp($rowid,$rang)
    {
        if ($rang > 1 )
        {
            $sql = 'UPDATE '.MAIN_DB_PREFIX.$this->table_element_line.' SET rang = '.$rang ;
            $sql.= ' WHERE '.$this->fk_element.' = '.$this->id;
            $sql.= ' AND rang = '.($rang - 1);
            if ($this->db->query($sql) )
            {
                $sql = 'UPDATE '.MAIN_DB_PREFIX.$this->table_element_line.' SET rang  = '.($rang - 1);
                $sql.= ' WHERE rowid = '.$rowid;
                if (! $this->db->query($sql) )
                {
                    dol_print_error($this->db);
                }
            }
            else
            {
                dol_print_error($this->db);
            }
        }
    }

    /**
     * 	Update position of line down (rang)
     *
     * 	@param	int		$rowid		Id of line
     * 	@param	int		$rang		Position
     * 	@param	int		$max		Max
     * 	@return	void
     */
    function updateLineDown($rowid,$rang,$max)
    {
        if ($rang < $max)
        {
            $sql = 'UPDATE '.MAIN_DB_PREFIX.$this->table_element_line.' SET rang = '.$rang;
            $sql.= ' WHERE '.$this->fk_element.' = '.$this->id;
            $sql.= ' AND rang = '.($rang+1);
            if ($this->db->query($sql) )
            {
                $sql = 'UPDATE '.MAIN_DB_PREFIX.$this->table_element_line.' SET rang = '.($rang+1);
                $sql.= ' WHERE rowid = '.$rowid;
                if (! $this->db->query($sql) )
                {
                    dol_print_error($this->db);
                }
            }
            else
            {
                dol_print_error($this->db);
            }
        }
    }

    /**
     * 	Get position of line (rang)
     *
     * 	@param		int		$rowid		Id of line
     *  @return		int     			Value of rang in table of lines
     */
    function getRangOfLine($rowid)
    {
        $sql = 'SELECT rang FROM '.MAIN_DB_PREFIX.$this->table_element_line;
        $sql.= ' WHERE rowid ='.$rowid;

        dol_syslog(get_class($this)."::getRangOfLine", LOG_DEBUG);
        $resql = $this->db->query($sql);
        if ($resql)
        {
            $row = $this->db->fetch_row($resql);
            return $row[0];
        }
    }

    /**
     * 	Get rowid of the line relative to its position
     *
     * 	@param		int		$rang		Rang value
     *  @return     int     			Rowid of the line
     */
    function getIdOfLine($rang)
    {
        $sql = 'SELECT rowid FROM '.MAIN_DB_PREFIX.$this->table_element_line;
        $sql.= ' WHERE '.$this->fk_element.' = '.$this->id;
        $sql.= ' AND rang = '.$rang;
        $resql = $this->db->query($sql);
        if ($resql)
        {
            $row = $this->db->fetch_row($resql);
            return $row[0];
        }
    }

    /**
     * 	Get max value used for position of line (rang)
     *
     * 	@param		int		$fk_parent_line		Parent line id
     *  @return     int  			   			Max value of rang in table of lines
     */
    function line_max($fk_parent_line=0)
    {
        // Search the last rang with fk_parent_line
        if ($fk_parent_line)
        {
            $sql = 'SELECT max(rang) FROM '.MAIN_DB_PREFIX.$this->table_element_line;
            $sql.= ' WHERE '.$this->fk_element.' = '.$this->id;
            $sql.= ' AND fk_parent_line = '.$fk_parent_line;

            dol_syslog(get_class($this)."::line_max", LOG_DEBUG);
            $resql = $this->db->query($sql);
            if ($resql)
            {
                $row = $this->db->fetch_row($resql);
                if (! empty($row[0]))
                {
                    return $row[0];
                }
                else
                {
                    return $this->getRangOfLine($fk_parent_line);
                }
            }
        }
        // If not, search the last rang of element
        else
        {
            $sql = 'SELECT max(rang) FROM '.MAIN_DB_PREFIX.$this->table_element_line;
            $sql.= ' WHERE '.$this->fk_element.' = '.$this->id;

            dol_syslog(get_class($this)."::line_max", LOG_DEBUG);
            $resql = $this->db->query($sql);
            if ($resql)
            {
                $row = $this->db->fetch_row($resql);
                return $row[0];
            }
        }
    }

    /**
     *  Update external ref of element
     *
     *  @param      string		$ref_ext	Update field ref_ext
     *  @return     int      		   		<0 if KO, >0 if OK
     */
    function update_ref_ext($ref_ext)
    {
        if (! $this->table_element)
        {
            dol_syslog(get_class($this)."::update_ref_ext was called on objet with property table_element not defined", LOG_ERR);
            return -1;
        }

        $sql = 'UPDATE '.MAIN_DB_PREFIX.$this->table_element;
        $sql.= " SET ref_ext = '".$this->db->escape($ref_ext)."'";
        $sql.= " WHERE ".(isset($this->table_rowid)?$this->table_rowid:'rowid')." = ". $this->id;

        dol_syslog(get_class($this)."::update_ref_ext", LOG_DEBUG);
        if ($this->db->query($sql))
        {
            $this->ref_ext = $ref_ext;
            return 1;
        }
        else
        {
            $this->error=$this->db->error();
            return -1;
        }
    }

    /**
     *  Update note of element
     *
     *  @param      string		$note		New value for note
     *  @param		string		$suffix		'', '_public' or '_private'
     *  @return     int      		   		<0 if KO, >0 if OK
     */
    function update_note($note,$suffix='')
    {
        global $user;

    	if (! $this->table_element)
    	{
    		dol_syslog(get_class($this)."::update_note was called on objet with property table_element not defined", LOG_ERR);
    		return -1;
    	}
		if (! in_array($suffix,array('','_public','_private')))
		{
    		dol_syslog(get_class($this)."::update_note Parameter suffix must be empty, '_private' or '_public'", LOG_ERR);
			return -2;
		}
        // Special cas
        //var_dump($this->table_element);exit;
		if ($this->table_element == 'product') $suffix='';

    	$sql = 'UPDATE '.MAIN_DB_PREFIX.$this->table_element;
    	$sql.= " SET note".$suffix." = ".(!empty($note)?("'".$this->db->escape($note)."'"):"NULL");
    	$sql.= " ,".(in_array($this->table_element, array('actioncomm', 'adherent', 'advtargetemailing', 'cronjob', 'establishment'))?"fk_user_mod":"fk_user_modif")." = ".$user->id;
    	$sql.= " WHERE rowid =". $this->id;

    	dol_syslog(get_class($this)."::update_note", LOG_DEBUG);
    	if ($this->db->query($sql))
    	{
    		if ($suffix == '_public') $this->note_public = $note;
    		else if ($suffix == '_private') $this->note_private = $note;
    		else
    		{
    		    $this->note = $note;      // deprecated
    		    $this->note_private = $note;
    		}
    		return 1;
    	}
    	else
    	{
    		$this->error=$this->db->lasterror();
    		return -1;
    	}
    }

    /**
     * 	Update public note (kept for backward compatibility)
     *
     * @param      string		$note		New value for note
     * @return     int      		   		<0 if KO, >0 if OK
     * @deprecated
     * @see update_note()
     */
    function update_note_public($note)
    {
    	return $this->update_note($note,'_public');
    }

    /**
     *	Update total_ht, total_ttc, total_vat, total_localtax1, total_localtax2 for an object (sum of lines).
     *  Must be called at end of methods addline or updateline.
     *
     *	@param	int		$exclspec          	>0 = Exclude special product (product_type=9)
     *  @param  string	$roundingadjust    	'none'=Do nothing, 'auto'=Use default method (MAIN_ROUNDOFTOTAL_NOT_TOTALOFROUND if defined, or '0'), '0'=Force mode total of rounding, '1'=Force mode rounding of total
     *  @param	int		$nodatabaseupdate	1=Do not update database. Update only properties of object.
     *  @param	Societe	$seller				If roundingadjust is '0' or '1' or maybe 'auto', it means we recalculate total for lines before calculating total for object and for this, we need seller object.
     *	@return	int    			           	<0 if KO, >0 if OK
     */
    function update_price($exclspec=0,$roundingadjust='none',$nodatabaseupdate=0,$seller=null)
    {
    	global $conf;

        include_once DOL_DOCUMENT_ROOT.'/core/lib/price.lib.php';

        if ($roundingadjust == '-1') $roundingadjust='auto';	// For backward compatibility

        $forcedroundingmode=$roundingadjust;
        if ($forcedroundingmode == 'auto' && isset($conf->global->MAIN_ROUNDOFTOTAL_NOT_TOTALOFROUND)) $forcedroundingmode=$conf->global->MAIN_ROUNDOFTOTAL_NOT_TOTALOFROUND;
        elseif ($forcedroundingmode == 'auto') $forcedroundingmode='0';

        $error=0;

        $multicurrency_tx = !empty($this->multicurrency_tx) ? $this->multicurrency_tx : 1;

        // Define constants to find lines to sum
        $fieldtva='total_tva';
        $fieldlocaltax1='total_localtax1';
        $fieldlocaltax2='total_localtax2';
        $fieldup='subprice';
        if ($this->element == 'facture_fourn' || $this->element == 'invoice_supplier')
        {
        	$fieldtva='tva';
        	$fieldup='pu_ht';
        }
        if ($this->element == 'expensereport')
        {
        	$fieldup='value_unit';
        }

        $sql = 'SELECT rowid, qty, '.$fieldup.' as up, remise_percent, total_ht, '.$fieldtva.' as total_tva, total_ttc, '.$fieldlocaltax1.' as total_localtax1, '.$fieldlocaltax2.' as total_localtax2,';
        $sql.= ' tva_tx as vatrate, localtax1_tx, localtax2_tx, localtax1_type, localtax2_type, info_bits, product_type';
		if ($this->table_element_line == 'facturedet') $sql.= ', situation_percent';
		$sql.= ', multicurrency_total_ht, multicurrency_total_tva, multicurrency_total_ttc';
        $sql.= ' FROM '.MAIN_DB_PREFIX.$this->table_element_line;
        $sql.= ' WHERE '.$this->fk_element.' = '.$this->id;
        if ($exclspec)
        {
            $product_field='product_type';
            if ($this->table_element_line == 'contratdet') $product_field='';    // contratdet table has no product_type field
            if ($product_field) $sql.= ' AND '.$product_field.' <> 9';
        }
        $sql.= ' ORDER by rowid';	// We want to be sure to always use same order of line to not change lines differently when option MAIN_ROUNDOFTOTAL_NOT_TOTALOFROUND is used

        dol_syslog(get_class($this)."::update_price", LOG_DEBUG);
        $resql = $this->db->query($sql);
        if ($resql)
        {
            $this->total_ht  = 0;
            $this->total_tva = 0;
            $this->total_localtax1 = 0;
            $this->total_localtax2 = 0;
            $this->total_ttc = 0;
            $total_ht_by_vats  = array();
            $total_tva_by_vats = array();
            $total_ttc_by_vats = array();
			$this->multicurrency_total_ht	= 0;
            $this->multicurrency_total_tva	= 0;
           	$this->multicurrency_total_ttc	= 0;

            $num = $this->db->num_rows($resql);
            $i = 0;
            while ($i < $num)
            {
                $obj = $this->db->fetch_object($resql);

                // Note: There is no check on detail line and no check on total, if $forcedroundingmode = 'none'
                if ($forcedroundingmode == '0')	// Check if data on line are consistent. This may solve lines that were not consistent because set with $forcedroundingmode='auto'
                {
                	$localtax_array=array($obj->localtax1_type,$obj->localtax1_tx,$obj->localtax2_type,$obj->localtax2_tx);
                	$tmpcal=calcul_price_total($obj->qty, $obj->up, $obj->remise_percent, $obj->vatrate, $obj->localtax1_tx, $obj->localtax2_tx, 0, 'HT', $obj->info_bits, $obj->product_type, $seller, $localtax_array, (isset($obj->situation_percent) ? $obj->situation_percent : 100), $multicurrency_tx);
                	$diff=price2num($tmpcal[1] - $obj->total_tva, 'MT', 1);
                	if ($diff)
                	{
                		$sqlfix="UPDATE ".MAIN_DB_PREFIX.$this->table_element_line." SET ".$fieldtva." = ".$tmpcal[1].", total_ttc = ".$tmpcal[2]." WHERE rowid = ".$obj->rowid;
                		dol_syslog('We found unconsistent data into detailed line (difference of '.$diff.') for line rowid = '.$obj->rowid." (total vat of line calculated=".$tmpcal[1].", database=".$obj->total_tva."). We fix the total_vat and total_ttc of line by running sqlfix = ".$sqlfix);
						$resqlfix=$this->db->query($sqlfix);
						if (! $resqlfix) dol_print_error($this->db,'Failed to update line');
						$obj->total_tva = $tmpcal[1];
						$obj->total_ttc = $tmpcal[2];
                		//
                	}
                }

                $this->total_ht        += $obj->total_ht;		// The field visible at end of line detail
                $this->total_tva       += $obj->total_tva;
                $this->total_localtax1 += $obj->total_localtax1;
                $this->total_localtax2 += $obj->total_localtax2;
                $this->total_ttc       += $obj->total_ttc;
                $this->multicurrency_total_ht        += $obj->multicurrency_total_ht;		// The field visible at end of line detail
                $this->multicurrency_total_tva       += $obj->multicurrency_total_tva;
                $this->multicurrency_total_ttc       += $obj->multicurrency_total_ttc;

                if (! isset($total_ht_by_vats[$obj->vatrate]))  $total_ht_by_vats[$obj->vatrate]=0;
                if (! isset($total_tva_by_vats[$obj->vatrate])) $total_tva_by_vats[$obj->vatrate]=0;
                if (! isset($total_ttc_by_vats[$obj->vatrate])) $total_ttc_by_vats[$obj->vatrate]=0;
                $total_ht_by_vats[$obj->vatrate]  += $obj->total_ht;
                $total_tva_by_vats[$obj->vatrate] += $obj->total_tva;
                $total_ttc_by_vats[$obj->vatrate] += $obj->total_ttc;

                if ($forcedroundingmode == '1')	// Check if we need adjustement onto line for vat. TODO This works on the company currency but not on multicurrency
                {
                	$tmpvat=price2num($total_ht_by_vats[$obj->vatrate] * $obj->vatrate / 100, 'MT', 1);
                	$diff=price2num($total_tva_by_vats[$obj->vatrate]-$tmpvat, 'MT', 1);
                	//print 'Line '.$i.' rowid='.$obj->rowid.' vat_rate='.$obj->vatrate.' total_ht='.$obj->total_ht.' total_tva='.$obj->total_tva.' total_ttc='.$obj->total_ttc.' total_ht_by_vats='.$total_ht_by_vats[$obj->vatrate].' total_tva_by_vats='.$total_tva_by_vats[$obj->vatrate].' (new calculation = '.$tmpvat.') total_ttc_by_vats='.$total_ttc_by_vats[$obj->vatrate].($diff?" => DIFF":"")."<br>\n";
                	if ($diff)
                	{
                		if (abs($diff) > 0.1) { dol_syslog('A rounding difference was detected into TOTAL but is too high to be corrected', LOG_WARNING); exit; }
                		$sqlfix="UPDATE ".MAIN_DB_PREFIX.$this->table_element_line." SET ".$fieldtva." = ".($obj->total_tva - $diff).", total_ttc = ".($obj->total_ttc - $diff)." WHERE rowid = ".$obj->rowid;
                		dol_syslog('We found a difference of '.$diff.' for line rowid = '.$obj->rowid.". We fix the total_vat and total_ttc of line by running sqlfix = ".$sqlfix);
						$resqlfix=$this->db->query($sqlfix);
						if (! $resqlfix) dol_print_error($this->db,'Failed to update line');
						$this->total_tva -= $diff;
						$this->total_ttc -= $diff;
						$total_tva_by_vats[$obj->vatrate] -= $diff;
						$total_ttc_by_vats[$obj->vatrate] -= $diff;

                	}
                }

                $i++;
            }

            // Add revenue stamp to total
            $this->total_ttc       			+= isset($this->revenuestamp)?$this->revenuestamp:0;
            $this->multicurrency_total_ttc  += isset($this->revenuestamp)?($this->revenuestamp * $multicurrency_tx):0;

			// Situations totals
			if ($this->situation_cycle_ref && $this->situation_counter > 1 && method_exists($this, 'get_prev_sits')) {
				$prev_sits = $this->get_prev_sits();

				foreach ($prev_sits as $sit) {				// $sit is an object Facture loaded with a fetch.
					$this->total_ht -= $sit->total_ht;
					$this->total_tva -= $sit->total_tva;
					$this->total_localtax1 -= $sit->total_localtax1;
					$this->total_localtax2 -= $sit->total_localtax2;
					$this->total_ttc -= $sit->total_ttc;
					$this->multicurrency_total_ht -= $sit->multicurrency_total_ht;
					$this->multicurrency_total_tva -= $sit->multicurrency_total_tva;
					$this->multicurrency_total_ttc -= $sit->multicurrency_total_ttc;
				}
			}

            $this->db->free($resql);

            // Now update global field total_ht, total_ttc and tva
            $fieldht='total_ht';
            $fieldtva='tva';
            $fieldlocaltax1='localtax1';
            $fieldlocaltax2='localtax2';
            $fieldttc='total_ttc';
            // Specific code for backward compatibility with old field names
            if ($this->element == 'facture' || $this->element == 'facturerec')             $fieldht='total';
            if ($this->element == 'facture_fourn' || $this->element == 'invoice_supplier') $fieldtva='total_tva';
            if ($this->element == 'propal')                                                $fieldttc='total';
            if ($this->element == 'expensereport')                                         $fieldtva='total_tva';
            if ($this->element == 'supplier_proposal')                                     $fieldttc='total';

            if (empty($nodatabaseupdate))
            {
                $sql = 'UPDATE '.MAIN_DB_PREFIX.$this->table_element.' SET';
                $sql .= " ".$fieldht."='".price2num($this->total_ht)."',";
                $sql .= " ".$fieldtva."='".price2num($this->total_tva)."',";
                $sql .= " ".$fieldlocaltax1."='".price2num($this->total_localtax1)."',";
                $sql .= " ".$fieldlocaltax2."='".price2num($this->total_localtax2)."',";
                $sql .= " ".$fieldttc."='".price2num($this->total_ttc)."'";
				$sql .= ", multicurrency_total_ht='".price2num($this->multicurrency_total_ht, 'MT', 1)."'";
				$sql .= ", multicurrency_total_tva='".price2num($this->multicurrency_total_tva, 'MT', 1)."'";
				$sql .= ", multicurrency_total_ttc='".price2num($this->multicurrency_total_ttc, 'MT', 1)."'";
                $sql .= ' WHERE rowid = '.$this->id;

                //print "xx".$sql;
                dol_syslog(get_class($this)."::update_price", LOG_DEBUG);
                $resql=$this->db->query($sql);
                if (! $resql)
                {
                    $error++;
                    $this->error=$this->db->lasterror();
                    $this->errors[]=$this->db->lasterror();
                }
            }

            if (! $error)
            {
                return 1;
            }
            else
            {
                return -1;
            }
        }
        else
        {
            dol_print_error($this->db,'Bad request in update_price');
            return -1;
        }
    }

    /**
     *	Add objects linked in llx_element_element.
     *
     *	@param		string	$origin		Linked element type
     *	@param		int		$origin_id	Linked element id
     *	@return		int					<=0 if KO, >0 if OK
     *	@see		fetchObjectLinked, updateObjectLinked, deleteObjectLinked
     */
    function add_object_linked($origin=null, $origin_id=null)
    {
    	$origin = (! empty($origin) ? $origin : $this->origin);
    	$origin_id = (! empty($origin_id) ? $origin_id : $this->origin_id);

    	// Special case
    	if ($origin == 'order') $origin='commande';
    	if ($origin == 'invoice') $origin='facture';

        $this->db->begin();

        $sql = "INSERT INTO ".MAIN_DB_PREFIX."element_element (";
        $sql.= "fk_source";
        $sql.= ", sourcetype";
        $sql.= ", fk_target";
        $sql.= ", targettype";
        $sql.= ") VALUES (";
        $sql.= $origin_id;
        $sql.= ", '".$origin."'";
        $sql.= ", ".$this->id;
        $sql.= ", '".$this->element."'";
        $sql.= ")";

        dol_syslog(get_class($this)."::add_object_linked", LOG_DEBUG);
		if ($this->db->query($sql))
	  	{
	  		$this->db->commit();
	  		return 1;
	  	}
	  	else
	  	{
	  		$this->error=$this->db->lasterror();
	  		$this->db->rollback();
	  		return 0;
	  	}
	}

    /**
     *	Fetch array of objects linked to current object. Links are loaded into this->linkedObjects array and this->linkedObjectsIds
     *  Possible usage for parameters:
     *  - all parameters empty -> we look all link to current object (current object can be source or target)
     *  - source id+type -> will get target list linked to source
     *  - target id+type -> will get source list linked to target
     *  - source id+type + target type -> will get target list of the type
     *  - target id+type + target source -> will get source list of the type
     *
     *	@param	int		$sourceid		Object source id (if not defined, id of object)
     *	@param  string	$sourcetype		Object source type (if not defined, element name of object)
     *	@param  int		$targetid		Object target id (if not defined, id of object)
     *	@param  string	$targettype		Object target type (if not defined, elemennt name of object)
     *	@param  string	$clause			'OR' or 'AND' clause used when both source id and target id are provided
     *  @param	int		$alsosametype	0=Return only links to object that differs from source. 1=Include also link to objects of same type.
     *	@return	void
     *  @see	add_object_linked, updateObjectLinked, deleteObjectLinked
     */
	function fetchObjectLinked($sourceid=null,$sourcetype='',$targetid=null,$targettype='',$clause='OR',$alsosametype=1)
    {
        global $conf;

        $this->linkedObjectsIds=array();
        $this->linkedObjects=array();

        $justsource=false;
        $justtarget=false;
        $withtargettype=false;
        $withsourcetype=false;

        if (! empty($sourceid) && ! empty($sourcetype) && empty($targetid))
        {
        	$justsource=true;  // the source (id and type) is a search criteria
        	if (! empty($targettype)) $withtargettype=true;
        }
        if (! empty($targetid) && ! empty($targettype) && empty($sourceid))
        {
        	$justtarget=true;  // the target (id and type) is a search criteria
        	if (! empty($sourcetype)) $withsourcetype=true;
        }

        $sourceid = (! empty($sourceid) ? $sourceid : $this->id);
        $targetid = (! empty($targetid) ? $targetid : $this->id);
        $sourcetype = (! empty($sourcetype) ? $sourcetype : $this->element);
        $targettype = (! empty($targettype) ? $targettype : $this->element);

        /*if (empty($sourceid) && empty($targetid))
        {
        	dol_syslog('Bad usage of function. No source nor target id defined (nor as parameter nor as object id)', LOG_ERR);
        	return -1;
        }*/

        // Links between objects are stored in table element_element
        $sql = 'SELECT rowid, fk_source, sourcetype, fk_target, targettype';
        $sql.= ' FROM '.MAIN_DB_PREFIX.'element_element';
        $sql.= " WHERE ";
        if ($justsource || $justtarget)
        {
            if ($justsource)
            {
            	$sql.= "fk_source = ".$sourceid." AND sourcetype = '".$sourcetype."'";
            	if ($withtargettype) $sql.= " AND targettype = '".$targettype."'";
            }
            else if ($justtarget)
            {
            	$sql.= "fk_target = ".$targetid." AND targettype = '".$targettype."'";
            	if ($withsourcetype) $sql.= " AND sourcetype = '".$sourcetype."'";
            }
        }
        else
		{
            $sql.= "(fk_source = ".$sourceid." AND sourcetype = '".$sourcetype."')";
            $sql.= " ".$clause." (fk_target = ".$targetid." AND targettype = '".$targettype."')";
        }
        $sql .= ' ORDER BY sourcetype';
        //print $sql;

        dol_syslog(get_class($this)."::fetchObjectLink", LOG_DEBUG);
        $resql = $this->db->query($sql);
        if ($resql)
        {
            $num = $this->db->num_rows($resql);
            $i = 0;
            while ($i < $num)
            {
                $obj = $this->db->fetch_object($resql);
                if ($justsource || $justtarget)
                {
                    if ($justsource)
                    {
                        $this->linkedObjectsIds[$obj->targettype][$obj->rowid]=$obj->fk_target;
                    }
                    else if ($justtarget)
                    {
                        $this->linkedObjectsIds[$obj->sourcetype][$obj->rowid]=$obj->fk_source;
                    }
                }
                else
                {
                    if ($obj->fk_source == $sourceid && $obj->sourcetype == $sourcetype)
                    {
                        $this->linkedObjectsIds[$obj->targettype][$obj->rowid]=$obj->fk_target;
                    }
                    if ($obj->fk_target == $targetid && $obj->targettype == $targettype)
                    {
                        $this->linkedObjectsIds[$obj->sourcetype][$obj->rowid]=$obj->fk_source;
                    }
                }
                $i++;
            }

            if (! empty($this->linkedObjectsIds))
            {
                foreach($this->linkedObjectsIds as $objecttype => $objectids)       // $objecttype is a module name ('facture', 'mymodule', ...) or a module name with a suffix ('project_task', 'mymodule_myobj', ...)
                {
                    // Parse element/subelement (ex: project_task, cabinetmed_consultation, ...)
                    $module = $element = $subelement = $objecttype;
                    if ($objecttype != 'supplier_proposal' && $objecttype != 'order_supplier' && $objecttype != 'invoice_supplier'
                        && preg_match('/^([^_]+)_([^_]+)/i',$objecttype,$regs))
                    {
                        $module = $element = $regs[1];
                        $subelement = $regs[2];
                    }

                    $classpath = $element.'/class';
                    // To work with non standard classpath or module name
                    if ($objecttype == 'facture')			{
                        $classpath = 'compta/facture/class';
                    }
                    else if ($objecttype == 'facturerec')			{
                        $classpath = 'compta/facture/class'; $module = 'facture';
                    }
                    else if ($objecttype == 'propal')			{
                        $classpath = 'comm/propal/class';
                    }
                    else if ($objecttype == 'supplier_proposal')			{
                        $classpath = 'supplier_proposal/class';
                    }
                    else if ($objecttype == 'shipping')			{
                        $classpath = 'expedition/class'; $subelement = 'expedition'; $module = 'expedition_bon';
                    }
                    else if ($objecttype == 'delivery')			{
                        $classpath = 'livraison/class'; $subelement = 'livraison'; $module = 'livraison_bon';
                    }
                    else if ($objecttype == 'invoice_supplier' || $objecttype == 'order_supplier')	{
                        $classpath = 'fourn/class'; $module = 'fournisseur';
                    }
                    else if ($objecttype == 'fichinter')			{
                        $classpath = 'fichinter/class'; $subelement = 'fichinter'; $module = 'ficheinter';
                    }
                    else if ($objecttype == 'subscription')			{
                        $classpath = 'adherents/class'; $module = 'adherent';
                    }

                    // Set classfile
                    $classfile = strtolower($subelement); $classname = ucfirst($subelement);

                    if ($objecttype == 'order') {
                        $classfile = 'commande'; $classname = 'Commande';
                    }
                    else if ($objecttype == 'invoice_supplier') {
                        $classfile = 'fournisseur.facture'; $classname = 'FactureFournisseur';
                    }
                    else if ($objecttype == 'order_supplier')   {
                        $classfile = 'fournisseur.commande'; $classname = 'CommandeFournisseur';
                    }
                    else if ($objecttype == 'supplier_proposal')   {
                        $classfile = 'supplier_proposal'; $classname = 'SupplierProposal';
                    }
                    else if ($objecttype == 'facturerec')   {
                        $classfile = 'facture-rec'; $classname = 'FactureRec';
                    }
                    else if ($objecttype == 'subscription')   {
                        $classfile = 'subscription'; $classname = 'Subscription';
                    }

                    // Here $module, $classfile and $classname are set
                    if ($conf->$module->enabled && (($element != $this->element) || $alsosametype))
                    {
                        dol_include_once('/'.$classpath.'/'.$classfile.'.class.php');
                        //print '/'.$classpath.'/'.$classfile.'.class.php '.class_exists($classname);
                        if (class_exists($classname))
                        {
	                        foreach($objectids as $i => $objectid)	// $i is rowid into llx_element_element
	                        {
	                            $object = new $classname($this->db);
	                            $ret = $object->fetch($objectid);
	                            if ($ret >= 0)
	                            {
	                                $this->linkedObjects[$objecttype][$i] = $object;
	                            }
	                        }
                        }
                    }
                }
            }
        }
        else
        {
            dol_print_error($this->db);
        }
    }

    /**
     *	Update object linked of a current object
     *
     *	@param	int		$sourceid		Object source id
     *	@param  string	$sourcetype		Object source type
     *	@param  int		$targetid		Object target id
     *	@param  string	$targettype		Object target type
     *	@return							int	>0 if OK, <0 if KO
     *	@see	add_object_linked, fetObjectLinked, deleteObjectLinked
     */
    function updateObjectLinked($sourceid=null, $sourcetype='', $targetid=null, $targettype='')
    {
    	$updatesource=false;
    	$updatetarget=false;

    	if (! empty($sourceid) && ! empty($sourcetype) && empty($targetid) && empty($targettype)) $updatesource=true;
    	else if (empty($sourceid) && empty($sourcetype) && ! empty($targetid) && ! empty($targettype)) $updatetarget=true;

    	$sql = "UPDATE ".MAIN_DB_PREFIX."element_element SET ";
    	if ($updatesource)
    	{
    		$sql.= "fk_source = ".$sourceid;
    		$sql.= ", sourcetype = '".$this->db->escape($sourcetype)."'";
    		$sql.= " WHERE fk_target = ".$this->id;
    		$sql.= " AND targettype = '".$this->db->escape($this->element)."'";
    	}
    	else if ($updatetarget)
    	{
    		$sql.= "fk_target = ".$targetid;
    		$sql.= ", targettype = '".$this->db->escape($targettype)."'";
    		$sql.= " WHERE fk_source = ".$this->id;
    		$sql.= " AND sourcetype = '".$this->db->escape($this->element)."'";
    	}

    	dol_syslog(get_class($this)."::updateObjectLinked", LOG_DEBUG);
    	if ($this->db->query($sql))
    	{
    		return 1;
    	}
    	else
    	{
    		$this->error=$this->db->lasterror();
    		return -1;
    	}
    }

	/**
	 *	Delete all links between an object $this
	 *
	 *	@param	int		$sourceid		Object source id
     *	@param  string	$sourcetype		Object source type
     *	@param  int		$targetid		Object target id
     *	@param  string	$targettype		Object target type
     *  @param	int		$rowid			Row id of line to delete. If defined, other parameters are not used.
	 *	@return     					int	>0 if OK, <0 if KO
	 *	@see	add_object_linked, updateObjectLinked, fetchObjectLinked
	 */
	function deleteObjectLinked($sourceid=null, $sourcetype='', $targetid=null, $targettype='', $rowid='')
	{
		$deletesource=false;
		$deletetarget=false;

		if (! empty($sourceid) && ! empty($sourcetype) && empty($targetid) && empty($targettype)) $deletesource=true;
		else if (empty($sourceid) && empty($sourcetype) && ! empty($targetid) && ! empty($targettype)) $deletetarget=true;

		$sourceid = (! empty($sourceid) ? $sourceid : $this->id);
		$sourcetype = (! empty($sourcetype) ? $sourcetype : $this->element);
		$targetid = (! empty($targetid) ? $targetid : $this->id);
		$targettype = (! empty($targettype) ? $targettype : $this->element);

		$sql = "DELETE FROM ".MAIN_DB_PREFIX."element_element";
		$sql.= " WHERE";
		if ($rowid > 0)
		{
			$sql.=" rowid = ".$rowid;
		}
		else
		{
			if ($deletesource)
			{
				$sql.= " fk_source = ".$sourceid." AND sourcetype = '".$this->db->escape($sourcetype)."'";
				$sql.= " AND fk_target = ".$this->id." AND targettype = '".$this->db->escape($this->element)."'";
			}
			else if ($deletetarget)
			{
				$sql.= " fk_target = ".$targetid." AND targettype = '".$this->db->escape($targettype)."'";
				$sql.= " AND fk_source = ".$this->id." AND sourcetype = '".$this->db->escape($this->element)."'";
			}
			else
			{
				$sql.= " (fk_source = ".$this->id." AND sourcetype = '".$this->db->escape($this->element)."')";
				$sql.= " OR";
				$sql.= " (fk_target = ".$this->id." AND targettype = '".$this->db->escape($this->element)."')";
			}
		}

		dol_syslog(get_class($this)."::deleteObjectLinked", LOG_DEBUG);
		if ($this->db->query($sql))
		{
			return 1;
		}
		else
		{
			$this->error=$this->db->lasterror();
			$this->errors[]=$this->error;
			return -1;
		}
	}

    /**
     *      Set status of an object
     *
     *      @param	int		$status			Status to set
     *      @param	int		$elementId		Id of element to force (use this->id by default)
     *      @param	string	$elementType	Type of element to force (use this->table_element by default)
     *      @return int						<0 if KO, >0 if OK
     */
    function setStatut($status,$elementId=null,$elementType='')
    {
    	global $user,$langs,$conf;

    	$savElementId=$elementId;  // To be used later to know if we were using the method using the id of this or not.

        $elementId = (!empty($elementId)?$elementId:$this->id);
        $elementTable = (!empty($elementType)?$elementType:$this->table_element);

        $this->db->begin();

        $fieldstatus="fk_statut";
        if ($elementTable == 'mailing') $fieldstatus="statut";
        if ($elementTable == 'user') $fieldstatus="statut";
        if ($elementTable == 'expensereport') $fieldstatus="fk_statut";
		if ($elementTable == 'commande_fournisseur_dispatch') $fieldstatus="status";

        $sql = "UPDATE ".MAIN_DB_PREFIX.$elementTable;
        $sql.= " SET ".$fieldstatus." = ".$status;
        // If status = 1 = validated, update also fk_user_valid
        if ($status == 1 && $elementTable == 'expensereport') $sql.=", fk_user_valid = ".$user->id;
        $sql.= " WHERE rowid=".$elementId;

        dol_syslog(get_class($this)."::setStatut", LOG_DEBUG);
        if ($this->db->query($sql))
        {
            $error = 0;

            $trigkey='';
            if ($this->element == 'supplier_proposal' && $status == 2) $trigkey='SUPPLIER_PROPOSAL_SIGN';   // 2 = SupplierProposal::STATUS_SIGNED. Can't use constant into this generic class
            if ($this->element == 'supplier_proposal' && $status == 3) $trigkey='SUPPLIER_PROPOSAL_REFUSE'; // 3 = SupplierProposal::STATUS_REFUSED. Can't use constant into this generic class
            if ($this->element == 'supplier_proposal' && $status == 4) $trigkey='SUPPLIER_PROPOSAL_CLOSE';  // 4 = SupplierProposal::STATUS_CLOSED. Can't use constant into this generic class
            if ($this->element == 'fichinter' && $status == 3) $trigkey='FICHINTER_CLASSIFY_DONE';
            if ($this->element == 'fichinter' && $status == 2) $trigkey='FICHINTER_CLASSIFY_BILLED';
            if ($this->element == 'fichinter' && $status == 1) $trigkey='FICHINTER_CLASSIFY_UNBILLED';

            if ($trigkey)
            {
                // Appel des triggers
                include_once DOL_DOCUMENT_ROOT . '/core/class/interfaces.class.php';
                $interface=new Interfaces($this->db);
                $result=$interface->run_triggers($trigkey,$this,$user,$langs,$conf);
                if ($result < 0) {
                    $error++; $this->errors=$interface->errors;
                }
                // Fin appel triggers
            }

			if (! $error)
			{
				$this->db->commit();

        		if (empty($savElementId))    // If the element we update was $this (so $elementId is null)
        		{
        		    $this->statut = $status;
        		    $this->status = $status;
        		}

                return 1;
			}
			else
			{
				$this->db->rollback();
				dol_syslog(get_class($this)."::setStatus ".$this->error,LOG_ERR);
				return -1;
			}
        }
        else
        {
        	$this->error=$this->db->lasterror();
        	$this->db->rollback();
        	return -1;
        }
    }


    /**
     *  Load type of canvas of an object if it exists
     *
     *  @param      int		$id     Record id
     *  @param      string	$ref    Record ref
     *  @return		int				<0 if KO, 0 if nothing done, >0 if OK
     */
    function getCanvas($id=0,$ref='')
    {
        global $conf;

        if (empty($id) && empty($ref)) return 0;
        if (! empty($conf->global->MAIN_DISABLE_CANVAS)) return 0;    // To increase speed. Not enabled by default.

        // Clean parameters
        $ref = trim($ref);

        $sql = "SELECT rowid, canvas";
        $sql.= " FROM ".MAIN_DB_PREFIX.$this->table_element;
        $sql.= " WHERE entity IN (".getEntity($this->element, 1).")";
        if (! empty($id))  $sql.= " AND rowid = ".$id;
        if (! empty($ref)) $sql.= " AND ref = '".$this->db->escape($ref)."'";

        $resql = $this->db->query($sql);
        if ($resql)
        {
            $obj = $this->db->fetch_object($resql);
            if ($obj)
            {
                $this->canvas   = $obj->canvas;
                return 1;
            }
            else return 0;
        }
        else
        {
            dol_print_error($this->db);
            return -1;
        }
    }


    /**
     * 	Get special code of a line
     *
     * 	@param	int		$lineid		Id of line
     * 	@return	int					Special code
     */
    function getSpecialCode($lineid)
    {
        $sql = 'SELECT special_code FROM '.MAIN_DB_PREFIX.$this->table_element_line;
        $sql.= ' WHERE rowid = '.$lineid;
        $resql = $this->db->query($sql);
        if ($resql)
        {
            $row = $this->db->fetch_row($resql);
            return $row[0];
        }
    }

    /**
     *  Function to check if an object is used by others.
     *  Check is done into this->childtables. There is no check into llx_element_element.
     *
     *  @param	int		$id			Force id of object
     *  @return	int					<0 if KO, 0 if not used, >0 if already used
     */
    function isObjectUsed($id=0)
    {
        if (empty($id)) $id=$this->id;

        // Check parameters
        if (! isset($this->childtables) || ! is_array($this->childtables) || count($this->childtables) == 0)
        {
            dol_print_error('Called isObjectUsed on a class with property this->childtables not defined');
            return -1;
        }

        // Test if child exists
        $haschild=0;
        foreach($this->childtables as $table)
        {
            // Check if third party can be deleted
            $sql = "SELECT COUNT(*) as nb from ".MAIN_DB_PREFIX.$table;
            $sql.= " WHERE ".$this->fk_element." = ".$id;
            $resql=$this->db->query($sql);
            if ($resql)
            {
                $obj=$this->db->fetch_object($resql);
                $haschild+=$obj->nb;
                //print 'Found into table '.$table;
                if ($haschild) break;    // We found at least on, we stop here
            }
            else
            {
                $this->error=$this->db->lasterror();
                return -1;
            }
        }
        if ($haschild > 0)
        {
            $this->error="ErrorRecordHasChildren";
            return $haschild;
        }
        else return 0;
    }

    /**
     *  Function to say how many lines object contains
     *
     *	@param	int		$predefined		-1=All, 0=Count free product/service only, 1=Count predefined product/service only, 2=Count predefined product, 3=Count predefined service
     *  @return	int						<0 if KO, 0 if no predefined products, nb of lines with predefined products if found
     */
    function hasProductsOrServices($predefined=-1)
    {
        $nb=0;

        foreach($this->lines as $key => $val)
        {
            $qualified=0;
            if ($predefined == -1) $qualified=1;
            if ($predefined == 1 && $val->fk_product > 0) $qualified=1;
            if ($predefined == 0 && $val->fk_product <= 0) $qualified=1;
            if ($predefined == 2 && $val->fk_product > 0 && $val->product_type==0) $qualified=1;
            if ($predefined == 3 && $val->fk_product > 0 && $val->product_type==1) $qualified=1;
            if ($qualified) $nb++;
        }
        dol_syslog(get_class($this).'::hasProductsOrServices we found '.$nb.' qualified lines of products/servcies');
        return $nb;
    }

    /**
     * Function that returns the total amount HT of discounts applied for all lines.
     *
     * @return 	float
     */
    function getTotalDiscount()
    {
    	$total_discount=0.00;

        $sql = "SELECT subprice as pu_ht, qty, remise_percent, total_ht";
        $sql.= " FROM ".MAIN_DB_PREFIX.$this->table_element."det";
        $sql.= " WHERE ".$this->fk_element." = ".$this->id;

        dol_syslog(get_class($this).'::getTotalDiscount', LOG_DEBUG);
        $resql = $this->db->query($sql);
        if ($resql)
        {
        	$num=$this->db->num_rows($resql);
        	$i=0;
        	while ($i < $num)
        	{
            	$obj = $this->db->fetch_object($resql);

            	$pu_ht = $obj->pu_ht;
            	$qty= $obj->qty;
            	$total_ht = $obj->total_ht;

        		$total_discount_line = floatval(price2num(($pu_ht * $qty) - $total_ht, 'MT'));
        		$total_discount += $total_discount_line;

        		$i++;
        	}
        }

        //print $total_discount; exit;
        return price2num($total_discount);
    }


    /**
     * Return into unit=0, the calculated total of weight and volume of all lines * qty
     * Calculate by adding weight and volume of each product line, so properties ->volume/volume_units/weight/weight_units must be loaded on line.
     *
     * @return  array                           array('weight'=>...,'volume'=>...)
     */
    function getTotalWeightVolume()
    {
        $totalWeight = 0;
        $totalVolume = 0;
	    // defined for shipment only
        $totalOrdered = '';
	    // defined for shipment only
        $totalToShip = '';

        foreach ($this->lines as $line)
        {
            if (isset($line->qty_asked))
            {
                if (empty($totalOrdered)) $totalOrdered=0;  // Avoid warning because $totalOrdered is ''
                $totalOrdered+=$line->qty_asked;    // defined for shipment only
            }
            if (isset($line->qty_shipped))
            {
                if (empty($totalToShip)) $totalToShip=0;    // Avoid warning because $totalToShip is ''
                $totalToShip+=$line->qty_shipped;   // defined for shipment only
            }

	        // Define qty, weight, volume, weight_units, volume_units
	        if ($this->element == 'shipping') {
		        // for shipments
		        $qty = $line->qty_shipped ? $line->qty_shipped : 0;
	        }
	        else {
		        $qty = $line->qty ? $line->qty : 0;
	        }

            $weight = $line->weight ? $line->weight : 0;
            $volume = $line->volume ? $line->volume : 0;

            $weight_units=$line->weight_units;
            $volume_units=$line->volume_units;

            $weightUnit=0;
            $volumeUnit=0;
            if (! empty($weight_units)) $weightUnit = $weight_units;
            if (! empty($volume_units)) $volumeUnit = $volume_units;

            if (empty($totalWeight)) $totalWeight=0;  // Avoid warning because $totalWeight is ''
            if (empty($totalVolume)) $totalVolume=0;  // Avoid warning because $totalVolume is ''

            //var_dump($line->volume_units);
            if ($weight_units < 50)   // >50 means a standard unit (power of 10 of official unit), > 50 means an exotic unit (like inch)
            {
                $trueWeightUnit=pow(10, $weightUnit);
                $totalWeight += $weight * $qty * $trueWeightUnit;
            }
            else {
		if ($weight_units == 99) {
			// conversion 1 Pound = 0.45359237 KG
			$trueWeightUnit = 0.45359237;
			$totalWeight += $weight * $qty * $trueWeightUnit;
		} elseif ($weight_units == 98) {
			// conversion 1 Ounce = 0.0283495 KG
			$trueWeightUnit = 0.0283495;
			$totalWeight += $weight * $qty * $trueWeightUnit;
		}
		else
                	$totalWeight += $weight * $qty;   // This may be wrong if we mix different units
            }
            if ($volume_units < 50)   // >50 means a standard unit (power of 10 of official unit), > 50 means an exotic unit (like inch)
            {
                //print $line->volume."x".$line->volume_units."x".($line->volume_units < 50)."x".$volumeUnit;
                $trueVolumeUnit=pow(10, $volumeUnit);
                //print $line->volume;
                $totalVolume += $volume * $qty * $trueVolumeUnit;
            }
            else
            {
                $totalVolume += $volume * $qty;   // This may be wrong if we mix different units
            }
        }

        return array('weight'=>$totalWeight, 'volume'=>$totalVolume, 'ordered'=>$totalOrdered, 'toship'=>$totalToShip);
    }


    /**
     *	Set extra parameters
     *
     *	@return	int      <0 if KO, >0 if OK
     */
    function setExtraParameters()
    {
    	$this->db->begin();

    	$extraparams = (! empty($this->extraparams) ? json_encode($this->extraparams) : null);

    	$sql = "UPDATE ".MAIN_DB_PREFIX.$this->table_element;
    	$sql.= " SET extraparams = ".(! empty($extraparams) ? "'".$this->db->escape($extraparams)."'" : "null");
    	$sql.= " WHERE rowid = ".$this->id;

    	dol_syslog(get_class($this)."::setExtraParameters", LOG_DEBUG);
    	$resql = $this->db->query($sql);
    	if (! $resql)
    	{
    		$this->error=$this->db->lasterror();
    		$this->db->rollback();
    		return -1;
    	}
    	else
    	{
    		$this->db->commit();
    		return 1;
    	}
    }


	/**
     *    Return incoterms informations
     *    TODO Use a cache for label get
     *
     *    @return	string	incoterms info
     */
    function display_incoterms()
    {
        $out = '';
		$this->libelle_incoterms = '';
		if (!empty($this->fk_incoterms))
		{
			$sql = 'SELECT code FROM '.MAIN_DB_PREFIX.'c_incoterms WHERE rowid = '.(int) $this->fk_incoterms;
			$result = $this->db->query($sql);
			if ($result)
			{
				$res = $this->db->fetch_object($result);
				$out .= $res->code;
			}
		}

		$out .= (($res->code && $this->location_incoterms)?' - ':'').$this->location_incoterms;

		return $out;
    }

	/**
     *    Return incoterms informations for pdf display
     *
     *    @return	string		incoterms info
     */
	function getIncotermsForPDF()
	{
		$sql = 'SELECT code FROM '.MAIN_DB_PREFIX.'c_incoterms WHERE rowid = '.(int) $this->fk_incoterms;
		$resql = $this->db->query($sql);
		if ($resql)
		{
			$num = $this->db->num_rows($resql);
			if ($num > 0)
			{
				$res = $this->db->fetch_object($resql);
				return 'Incoterm : '.$res->code.' - '.$this->location_incoterms;
			}
			else
			{
				return '';
			}
		}
		else
		{
            $this->errors[] = $this->db->lasterror();
			return false;
		}
	}

	/**
     *    Define incoterms values of current object
     *
     *    @param	int		$id_incoterm     Id of incoterm to set or '' to remove
	 * 	  @param 	string  $location		 location of incoterm
     *    @return	int     		<0 if KO, >0 if OK
     */
    function setIncoterms($id_incoterm, $location)
    {
        if ($this->id && $this->table_element)
        {
            $sql = "UPDATE ".MAIN_DB_PREFIX.$this->table_element;
            $sql.= " SET fk_incoterms = ".($id_incoterm > 0 ? $id_incoterm : "null");
			$sql.= ", location_incoterms = ".($id_incoterm > 0 ? "'".$this->db->escape($location)."'" : "null");
            $sql.= " WHERE rowid = " . $this->id;
			dol_syslog(get_class($this).'::setIncoterms', LOG_DEBUG);
            $resql=$this->db->query($sql);
            if ($resql)
            {
            	$this->fk_incoterms = $id_incoterm;
				$this->location_incoterms = $location;

				$sql = 'SELECT libelle FROM '.MAIN_DB_PREFIX.'c_incoterms WHERE rowid = '.(int) $this->fk_incoterms;
				$res = $this->db->query($sql);
				if ($res)
				{
					$obj = $this->db->fetch_object($res);
					$this->libelle_incoterms = $obj->libelle;
				}
                return 1;
            }
            else
			{
                $this->errors[] = $this->db->lasterror();
                return -1;
            }
        }
        else return -1;
    }


    /**
     *  Return if a country is inside the EEC (European Economic Community)
     *  @deprecated
     *
     *  @return     boolean		true = country inside EEC, false = country outside EEC
     */
    function isInEEC()
    {
        require_once DOL_DOCUMENT_ROOT.'/core/lib/company.lib.php';
        return isInEEC($this);
    }


    // --------------------
    // TODO: All functions here must be redesigned and moved as they are not business functions but output functions
    // --------------------

    /* This is to show add lines */

    /**
     *	Show add free and predefined products/services form
     *
     *  @param	int		        $dateSelector       1=Show also date range input fields
     *  @param	Societe			$seller				Object thirdparty who sell
     *  @param	Societe			$buyer				Object thirdparty who buy
     *	@return	void
     */
	function formAddObjectLine($dateSelector,$seller,$buyer)
	{
		global $conf,$user,$langs,$object,$hookmanager;
		global $form,$bcnd,$var;

		//Line extrafield
		require_once DOL_DOCUMENT_ROOT.'/core/class/extrafields.class.php';
		$extrafieldsline = new ExtraFields($this->db);
		$extralabelslines=$extrafieldsline->fetch_name_optionals_label($this->table_element_line);

		// Output template part (modules that overwrite templates must declare this into descriptor)
        // Use global variables + $dateSelector + $seller and $buyer
		$dirtpls=array_merge($conf->modules_parts['tpl'],array('/core/tpl'));
		foreach($dirtpls as $reldir)
		{
			$tpl = dol_buildpath($reldir.'/objectline_create.tpl.php');
			if (empty($conf->file->strict_mode)) {
				$res=@include $tpl;
			} else {
				$res=include $tpl; // for debug
			}
		    if ($res) break;
		}
    }



    /* This is to show array of line of details */


	/**
	 *	Return HTML table for object lines
	 *	TODO Move this into an output class file (htmlline.class.php)
	 *	If lines are into a template, title must also be into a template
	 *	But for the moment we don't know if it'st possible as we keep a method available on overloaded objects.
	 *
	 *	@param	string		$action				Action code
	 *	@param  string		$seller            	Object of seller third party
	 *	@param  string  	$buyer             	Object of buyer third party
	 *	@param	int			$selected		   	Object line selected
	 *	@param  int	    	$dateSelector      	1=Show also date range input fields
	 *	@return	void
	 */
	function printObjectLines($action, $seller, $buyer, $selected=0, $dateSelector=0)
	{
		global $conf, $hookmanager, $langs, $user;
		// TODO We should not use global var for this !
		global $inputalsopricewithtax, $usemargins, $disableedit, $disablemove, $disableremove, $outputalsopricetotalwithtax;

		// Define usemargins
		$usemargins=0;
		if (! empty($conf->margin->enabled) && ! empty($this->element) && in_array($this->element,array('facture','propal','commande'))) $usemargins=1;

		$num = count($this->lines);

		//Line extrafield
		require_once DOL_DOCUMENT_ROOT.'/core/class/extrafields.class.php';
		$extrafieldsline = new ExtraFields($this->db);
		$extralabelslines=$extrafieldsline->fetch_name_optionals_label($this->table_element_line);

		$parameters = array('num'=>$num,'i'=>$i,'dateSelector'=>$dateSelector,'seller'=>$seller,'buyer'=>$buyer,'selected'=>$selected, 'extrafieldsline'=>$extrafieldsline);
		$reshook = $hookmanager->executeHooks('printObjectLineTitle', $parameters, $this, $action); // Note that $action and $object may have been modified by some hooks
		if (empty($reshook))
		{
    		print '<tr class="liste_titre nodrag nodrop">';

    		if (! empty($conf->global->MAIN_VIEW_LINE_NUMBER)) print '<td class="linecolnum" align="center" width="5">&nbsp;</td>';

    		// Description
    		print '<td class="linecoldescription">'.$langs->trans('Description').'</td>';

    		if ($this->element == 'supplier_proposal')
    		{
    			print '<td class="linerefsupplier" align="right"><span id="title_fourn_ref">'.$langs->trans("SupplierProposalRefFourn").'</span></td>';
    		}

    		// VAT
    		print '<td class="linecolvat" align="right" width="80">'.$langs->trans('VAT').'</td>';

    		// Price HT
    		print '<td class="linecoluht" align="right" width="80">'.$langs->trans('PriceUHT').'</td>';

    		// Multicurrency
    		if (!empty($conf->multicurrency->enabled)) print '<td class="linecoluht_currency" align="right" width="80">'.$langs->trans('PriceUHTCurrency', $this->multicurrency_code).'</td>';

    		if ($inputalsopricewithtax) print '<td align="right" width="80">'.$langs->trans('PriceUTTC').'</td>';

    		// Qty
    		print '<td class="linecolqty" align="right">'.$langs->trans('Qty').'</td>';

    		if($conf->global->PRODUCT_USE_UNITS)
    		{
    			print '<td class="linecoluseunit" align="left">'.$langs->trans('Unit').'</td>';
    		}

    		// Reduction short
    		print '<td class="linecoldiscount" align="right">'.$langs->trans('ReductionShort').'</td>';
<<<<<<< HEAD

    		if ($this->situation_cycle_ref) {
    			print '<td class="linecolcycleref" align="right">' . $langs->trans('Progress') . '</td>';
    		}

    		if ($usemargins && ! empty($conf->margin->enabled) && empty($user->societe_id))
    		{
    			if (!empty($user->rights->margins->creer))
    			{
    				if ($conf->global->MARGIN_TYPE == "1")
    					print '<td class="linecolmargin1 margininfos" align="right" width="80">'.$langs->trans('BuyingPrice').'</td>';
    				else
    					print '<td class="linecolmargin1 margininfos" align="right" width="80">'.$langs->trans('CostPrice').'</td>';
    			}

    			if (! empty($conf->global->DISPLAY_MARGIN_RATES) && $user->rights->margins->liretous)
    				print '<td class="linecolmargin2 margininfos" align="right" width="50">'.$langs->trans('MarginRate').'</td>';
    			if (! empty($conf->global->DISPLAY_MARK_RATES) && $user->rights->margins->liretous)
    				print '<td class="linecolmargin2 margininfos" align="right" width="50">'.$langs->trans('MarkRate').'</td>';
    		}

    		// Total HT
    		print '<td class="linecolht" align="right">'.$langs->trans('TotalHTShort').'</td>';

    		// Multicurrency
    		if (!empty($conf->multicurrency->enabled)) print '<td class="linecoltotalht_currency" align="right">'.$langs->trans('TotalHTShortCurrency', $this->multicurrency_code).'</td>';

            if ($outputalsopricetotalwithtax) print '<td align="right" width="80">'.$langs->trans('TotalTTCShort').'</td>';

    		print '<td class="linecoledit"></td>';  // No width to allow autodim

    		print '<td class="linecoldelete" width="10"></td>';

    		print '<td class="linecolmove" width="10"></td>';

=======

    		if ($this->situation_cycle_ref) {
    			print '<td class="linecolcycleref" align="right">' . $langs->trans('Progress') . '</td>';
    		}

    		if ($usemargins && ! empty($conf->margin->enabled) && empty($user->societe_id))
    		{
    			if (!empty($user->rights->margins->creer))
    			{
    				if ($conf->global->MARGIN_TYPE == "1")
    					print '<td class="linecolmargin1 margininfos" align="right" width="80">'.$langs->trans('BuyingPrice').'</td>';
    				else
    					print '<td class="linecolmargin1 margininfos" align="right" width="80">'.$langs->trans('CostPrice').'</td>';
    			}

    			if (! empty($conf->global->DISPLAY_MARGIN_RATES) && $user->rights->margins->liretous)
    				print '<td class="linecolmargin2 margininfos" align="right" width="50">'.$langs->trans('MarginRate').'</td>';
    			if (! empty($conf->global->DISPLAY_MARK_RATES) && $user->rights->margins->liretous)
    				print '<td class="linecolmargin2 margininfos" align="right" width="50">'.$langs->trans('MarkRate').'</td>';
    		}

    		// Total HT
    		print '<td class="linecolht" align="right">'.$langs->trans('TotalHTShort').'</td>';

    		// Multicurrency
    		if (!empty($conf->multicurrency->enabled)) print '<td class="linecoltotalht_currency" align="right">'.$langs->trans('TotalHTShortCurrency', $this->multicurrency_code).'</td>';

            if ($outputalsopricetotalwithtax) print '<td align="right" width="80">'.$langs->trans('TotalTTCShort').'</td>';

    		print '<td class="linecoledit"></td>';  // No width to allow autodim

    		print '<td class="linecoldelete" width="10"></td>';

    		print '<td class="linecolmove" width="10"></td>';

>>>>>>> 64dd6439
    		print "</tr>\n";
		}

		$var = true;
		$i	 = 0;

		foreach ($this->lines as $line)
		{
			//Line extrafield
			$line->fetch_optionals($line->id,$extralabelslines);



			//if (is_object($hookmanager) && (($line->product_type == 9 && ! empty($line->special_code)) || ! empty($line->fk_parent_line)))
            if (is_object($hookmanager))   // Old code is commented on preceding line.
			{
				if (empty($line->fk_parent_line))
				{
					$parameters = array('line'=>$line,'var'=>$var,'num'=>$num,'i'=>$i,'dateSelector'=>$dateSelector,'seller'=>$seller,'buyer'=>$buyer,'selected'=>$selected, 'extrafieldsline'=>$extrafieldsline);
                    $reshook = $hookmanager->executeHooks('printObjectLine', $parameters, $this, $action);    // Note that $action and $object may have been modified by some hooks
				}
				else
				{
					$parameters = array('line'=>$line,'var'=>$var,'num'=>$num,'i'=>$i,'dateSelector'=>$dateSelector,'seller'=>$seller,'buyer'=>$buyer,'selected'=>$selected, 'extrafieldsline'=>$extrafieldsline, 'fk_parent_line'=>$line->fk_parent_line);
                    $reshook = $hookmanager->executeHooks('printObjectSubLine', $parameters, $this, $action);    // Note that $action and $object may have been modified by some hooks
				}
			}
            if (empty($reshook))
			{
				$this->printObjectLine($action,$line,$var,$num,$i,$dateSelector,$seller,$buyer,$selected,$extrafieldsline);
			}

			$i++;
		}
	}

	/**
	 *	Return HTML content of a detail line
	 *	TODO Move this into an output class file (htmlline.class.php)
	 *
	 *	@param	string		$action				GET/POST action
	 *	@param CommonObjectLine $line		       	Selected object line to output
	 *	@param  string	    $var               	Is it a an odd line (true)
	 *	@param  int		    $num               	Number of line (0)
	 *	@param  int		    $i					I
	 *	@param  int		    $dateSelector      	1=Show also date range input fields
	 *	@param  string	    $seller            	Object of seller third party
	 *	@param  string	    $buyer             	Object of buyer third party
	 *	@param	int			$selected		   	Object line selected
	 *  @param  int			$extrafieldsline	Object of extrafield line attribute
	 *	@return	void
	 */
	function printObjectLine($action,$line,$var,$num,$i,$dateSelector,$seller,$buyer,$selected=0,$extrafieldsline=0)
	{
		global $conf,$langs,$user,$object,$hookmanager;
		global $form,$bc,$bcdd;
		global $object_rights, $disableedit, $disablemove;   // TODO We should not use global var for this !

		$object_rights = $this->getRights();

		$element=$this->element;

		$text=''; $description=''; $type=0;

		// Show product and description
		$type=(! empty($line->product_type)?$line->product_type:$line->fk_product_type);
		// Try to enhance type detection using date_start and date_end for free lines where type was not saved.
		if (! empty($line->date_start)) $type=1; // deprecated
		if (! empty($line->date_end)) $type=1; // deprecated

		// Ligne en mode visu
		if ($action != 'editline' || $selected != $line->id)
		{
			// Product
			if ($line->fk_product > 0)
			{
				$product_static = new Product($this->db);
				$product_static->fetch($line->fk_product);

                $product_static->ref = $line->ref; //can change ref in hook
                $product_static->label = $line->label; //can change label in hook
				$text=$product_static->getNomUrl(1);

				// Define output language and label
				if (! empty($conf->global->MAIN_MULTILANGS))
				{
					if (! is_object($this->thirdparty))
					{
						dol_print_error('','Error: Method printObjectLine was called on an object and object->fetch_thirdparty was not done before');
						return;
					}

					$prod = new Product($this->db);
					$prod->fetch($line->fk_product);

					$outputlangs = $langs;
					$newlang='';
					if (empty($newlang) && GETPOST('lang_id','aZ09')) $newlang=GETPOST('lang_id','aZ09');
					if (! empty($conf->global->PRODUIT_TEXTS_IN_THIRDPARTY_LANGUAGE) && empty($newlang)) $newlang=$this->thirdparty->default_lang;		// For language to language of customer
					if (! empty($newlang))
					{
						$outputlangs = new Translate("",$conf);
						$outputlangs->setDefaultLang($newlang);
					}

					$label = (! empty($prod->multilangs[$outputlangs->defaultlang]["label"])) ? $prod->multilangs[$outputlangs->defaultlang]["label"] : $line->product_label;
				}
				else
				{
					$label = $line->product_label;
				}

				$text.= ' - '.(! empty($line->label)?$line->label:$label);
				$description.=(! empty($conf->global->PRODUIT_DESC_IN_FORM)?'':dol_htmlentitiesbr($line->description));	// Description is what to show on popup. We shown nothing if already into desc.
			}

			$line->pu_ttc = price2num($line->subprice * (1 + ($line->tva_tx/100)), 'MU');

			// Output template part (modules that overwrite templates must declare this into descriptor)
			// Use global variables + $dateSelector + $seller and $buyer
			$dirtpls=array_merge($conf->modules_parts['tpl'],array('/core/tpl'));
			foreach($dirtpls as $reldir)
			{
				$tpl = dol_buildpath($reldir.'/objectline_view.tpl.php');
				if (empty($conf->file->strict_mode)) {
					$res=@include $tpl;
				} else {
					$res=include $tpl; // for debug
				}
				if ($res) break;
			}
		}

		// Ligne en mode update
		if ($this->statut == 0 && $action == 'editline' && $selected == $line->id)
		{
			$label = (! empty($line->label) ? $line->label : (($line->fk_product > 0) ? $line->product_label : ''));
			if (! empty($conf->global->MAIN_HTML5_PLACEHOLDER)) $placeholder=' placeholder="'.$langs->trans("Label").'"';
			else $placeholder=' title="'.$langs->trans("Label").'"';

			$line->pu_ttc = price2num($line->subprice * (1 + ($line->tva_tx/100)), 'MU');

			// Output template part (modules that overwrite templates must declare this into descriptor)
			// Use global variables + $dateSelector + $seller and $buyer
			$dirtpls=array_merge($conf->modules_parts['tpl'],array('/core/tpl'));
			foreach($dirtpls as $reldir)
			{
				$tpl = dol_buildpath($reldir.'/objectline_edit.tpl.php');
				if (empty($conf->file->strict_mode)) {
					$res=@include $tpl;
				} else {
					$res=include $tpl; // for debug
				}
				if ($res) break;
			}
		}
	}


    /* This is to show array of line of details of source object */


    /**
     * 	Return HTML table table of source object lines
     *  TODO Move this and previous function into output html class file (htmlline.class.php).
     *  If lines are into a template, title must also be into a template
     *  But for the moment we don't know if it's possible as we keep a method available on overloaded objects.
     *
     *  @return	void
     */
    function printOriginLinesList()
    {
        global $langs, $hookmanager, $conf;

        print '<tr class="liste_titre">';
        print '<td>'.$langs->trans('Ref').'</td>';
        print '<td>'.$langs->trans('Description').'</td>';
        print '<td align="right">'.$langs->trans('VATRate').'</td>';
        print '<td align="right">'.$langs->trans('PriceUHT').'</td>';
		if (!empty($conf->multicurrency->enabled)) print '<td align="right">'.$langs->trans('PriceUHTCurrency').'</td>';
        print '<td align="right">'.$langs->trans('Qty').'</td>';
	    if($conf->global->PRODUCT_USE_UNITS)
	    {
		    print '<td align="left">'.$langs->trans('Unit').'</td>';
	    }
        print '<td align="right">'.$langs->trans('ReductionShort').'</td></tr>';

        $var = true;
        $i	 = 0;

        foreach ($this->lines as $line)
        {


            if (is_object($hookmanager) && (($line->product_type == 9 && ! empty($line->special_code)) || ! empty($line->fk_parent_line)))
            {
                if (empty($line->fk_parent_line))
                {
                    $parameters=array('line'=>$line,'var'=>$var,'i'=>$i);
                    $action='';
                    $hookmanager->executeHooks('printOriginObjectLine',$parameters,$this,$action);    // Note that $action and $object may have been modified by some hooks
                }
            }
            else
            {
                $this->printOriginLine($line,$var);
            }

            $i++;
        }
    }

    /**
     * 	Return HTML with a line of table array of source object lines
     *  TODO Move this and previous function into output html class file (htmlline.class.php).
     *  If lines are into a template, title must also be into a template
     *  But for the moment we don't know if it's possible as we keep a method available on overloaded objects.
     *
     * 	@param	CommonObjectLine	$line		Line
     * 	@param	string				$var		Var
     * 	@return	void
     */
    function printOriginLine($line,$var)
    {
        global $langs, $conf;

        //var_dump($line);
		if (!empty($line->date_start))
		{
			$date_start=$line->date_start;
		}
		else
		{
			$date_start=$line->date_debut_prevue;
			if ($line->date_debut_reel) $date_start=$line->date_debut_reel;
		}
		if (!empty($line->date_end))
		{
			$date_end=$line->date_end;
		}
		else
		{
			$date_end=$line->date_fin_prevue;
			if ($line->date_fin_reel) $date_end=$line->date_fin_reel;
		}

        $this->tpl['label'] = '';
        if (! empty($line->fk_parent_line)) $this->tpl['label'].= img_picto('', 'rightarrow');

        if (($line->info_bits & 2) == 2)  // TODO Not sure this is used for source object
        {
            $discount=new DiscountAbsolute($this->db);
            $discount->fk_soc = $this->socid;
            $this->tpl['label'].= $discount->getNomUrl(0,'discount');
        }
        else if (! empty($line->fk_product))
        {
            $productstatic = new Product($this->db);
            $productstatic->id = $line->fk_product;
            $productstatic->ref = $line->ref;
            $productstatic->type = $line->fk_product_type;
            $this->tpl['label'].= $productstatic->getNomUrl(1);
            $this->tpl['label'].= ' - '.(! empty($line->label)?$line->label:$line->product_label);
            // Dates
            if ($line->product_type == 1 && ($date_start || $date_end))
            {
                $this->tpl['label'].= get_date_range($date_start,$date_end);
            }
        }
        else
        {
            $this->tpl['label'].= ($line->product_type == -1 ? '&nbsp;' : ($line->product_type == 1 ? img_object($langs->trans(''),'service') : img_object($langs->trans(''),'product')));
            if (!empty($line->desc)) {
            	$this->tpl['label'].=$line->desc;
            }else {
            	$this->tpl['label'].= ($line->label ? '&nbsp;'.$line->label : '');
            }
            // Dates
            if ($line->product_type == 1 && ($date_start || $date_end))
            {
                $this->tpl['label'].= get_date_range($date_start,$date_end);
            }
        }

        if (! empty($line->desc))
        {
            if ($line->desc == '(CREDIT_NOTE)')  // TODO Not sure this is used for source object
            {
                $discount=new DiscountAbsolute($this->db);
                $discount->fetch($line->fk_remise_except);
                $this->tpl['description'] = $langs->transnoentities("DiscountFromCreditNote",$discount->getNomUrl(0));
            }
            elseif ($line->desc == '(DEPOSIT)')  // TODO Not sure this is used for source object
            {
                $discount=new DiscountAbsolute($this->db);
                $discount->fetch($line->fk_remise_except);
                $this->tpl['description'] = $langs->transnoentities("DiscountFromDeposit",$discount->getNomUrl(0));
            }
            elseif ($line->desc == '(EXCESS RECEIVED)')
            {
                $discount=new DiscountAbsolute($this->db);
                $discount->fetch($line->fk_remise_except);
                $this->tpl['description'] = $langs->transnoentities("DiscountFromExcessReceived",$discount->getNomUrl(0));
            }
            else
            {
                $this->tpl['description'] = dol_trunc($line->desc,60);
            }
        }
        else
        {
            $this->tpl['description'] = '&nbsp;';
        }

        // VAT Rate
        $this->tpl['vat_rate'] = vatrate($line->tva_tx, true);
        $this->tpl['vat_rate'] .= (($line->info_bits & 1) == 1) ? '*' : '';
        if (! empty($line->vat_src_code) && ! preg_match('/\(/', $this->tpl['vat_rate'])) $this->tpl['vat_rate'].=' ('.$line->vat_src_code.')';

        $this->tpl['price'] = price($line->subprice);
		$this->tpl['multicurrency_price'] = price($line->multicurrency_subprice);
        $this->tpl['qty'] = (($line->info_bits & 2) != 2) ? $line->qty : '&nbsp;';
	    if($conf->global->PRODUCT_USE_UNITS) $this->tpl['unit'] = $line->getLabelOfUnit('long');
        $this->tpl['remise_percent'] = (($line->info_bits & 2) != 2) ? vatrate($line->remise_percent, true) : '&nbsp;';

        // Output template part (modules that overwrite templates must declare this into descriptor)
        // Use global variables + $dateSelector + $seller and $buyer
        $dirtpls=array_merge($conf->modules_parts['tpl'],array('/core/tpl'));
        foreach($dirtpls as $reldir)
        {
            $tpl = dol_buildpath($reldir.'/originproductline.tpl.php');
            if (empty($conf->file->strict_mode)) {
            	$res=@include $tpl;
            } else {
            	$res=include $tpl; // for debug
            }
            if ($res) break;
        }
    }


	/**
	 *	Add resources to the current object : add entry into llx_element_resources
	 *	Need $this->element & $this->id
	 *
	 *	@param		int		$resource_id		Resource id
	 *	@param		string	$resource_type		'resource'
	 *	@param		int		$busy				Busy or not
	 *	@param		int		$mandatory			Mandatory or not
	 *	@return		int							<=0 if KO, >0 if OK
	 */
	function add_element_resource($resource_id, $resource_type, $busy=0, $mandatory=0)
	{
		$this->db->begin();

		$sql = "INSERT INTO ".MAIN_DB_PREFIX."element_resources (";
		$sql.= "resource_id";
		$sql.= ", resource_type";
		$sql.= ", element_id";
		$sql.= ", element_type";
		$sql.= ", busy";
		$sql.= ", mandatory";
		$sql.= ") VALUES (";
		$sql.= $resource_id;
		$sql.= ", '".$resource_type."'";
		$sql.= ", '".$this->id."'";
		$sql.= ", '".$this->element."'";
		$sql.= ", '".$busy."'";
		$sql.= ", '".$mandatory."'";
		$sql.= ")";

		dol_syslog(get_class($this)."::add_element_resource", LOG_DEBUG);
		if ($this->db->query($sql))
		{
			$this->db->commit();
			return 1;
		}
		else
		{
			$this->error=$this->db->lasterror();
			$this->db->rollback();
			return  0;
		}
	}

	/**
	 *    Delete a link to resource line
	 *
	 *    @param	int		$rowid			Id of resource line to delete
	 *    @param	int		$element		element name (for trigger) TODO: use $this->element into commonobject class
	 *    @param	int		$notrigger		Disable all triggers
	 *    @return   int						>0 if OK, <0 if KO
	 */
	function delete_resource($rowid, $element, $notrigger=0)
	{
	    global $user;

	    $this->db->begin();

	    $sql = "DELETE FROM ".MAIN_DB_PREFIX."element_resources";
	    $sql.= " WHERE rowid=".$rowid;

	    dol_syslog(get_class($this)."::delete_resource", LOG_DEBUG);

	    $resql=$this->db->query($sql);
        if (! $resql)
        {
            $this->error=$this->db->lasterror();
            $this->db->rollback();
            return -1;
        }
        else
        {
            if (! $notrigger)
            {
                $result=$this->call_trigger(strtoupper($element).'_DELETE_RESOURCE', $user);
                if ($result < 0) { $this->db->rollback(); return -1; }
            }
            $this->db->commit();
            return 1;
        }
	}


	/**
	 * Overwrite magic function to solve problem of cloning object that are kept as references
	 *
	 * @return void
	 */
	function __clone()
    {
        // Force a copy of this->lines, otherwise it will point to same object.
        if (isset($this->lines) && is_array($this->lines))
        {
        	$nboflines=count($this->lines);
        	for($i=0; $i < $nboflines; $i++)
        	{
            	$this->lines[$i] = clone $this->lines[$i];
        	}
        }
    }

	/**
	 * Common function for all objects extending CommonObject for generating documents
	 *
	 * @param 	string 		$modelspath 	Relative folder where generators are placed
	 * @param 	string 		$modele 		Generator to use. Caller must set it to obj->modelpdf or GETPOST('modelpdf') for example.
	 * @param 	Translate 	$outputlangs 	Language to use
	 * @param 	int 		$hidedetails 	1 to hide details. 0 by default
	 * @param 	int 		$hidedesc 		1 to hide product description. 0 by default
	 * @param 	int 		$hideref 		1 to hide product reference. 0 by default
	 * @param   null|array  $moreparams     Array to provide more information
	 * @return 	int 						>0 if OK, <0 if KO
	 */
	protected function commonGenerateDocument($modelspath, $modele, $outputlangs, $hidedetails, $hidedesc, $hideref, $moreparams=null)
	{
		global $conf, $langs;

		$srctemplatepath='';

		// Increase limit for PDF build
		$err=error_reporting();
		error_reporting(0);
		@set_time_limit(120);
		error_reporting($err);

		// If selected model is a filename template (then $modele="modelname" or "modelname:filename")
		$tmp=explode(':',$modele,2);
		if (! empty($tmp[1]))
		{
			$modele=$tmp[0];
			$srctemplatepath=$tmp[1];
		}


		// Search template files
		$file=''; $classname=''; $filefound=0;
		$dirmodels=array('/');
		if (is_array($conf->modules_parts['models'])) $dirmodels=array_merge($dirmodels,$conf->modules_parts['models']);
		foreach($dirmodels as $reldir)
		{
			foreach(array('doc','pdf') as $prefix)
			{
			    if (in_array(get_class($this), array('Adherent'))) $file = $prefix."_".$modele.".class.php";     // Member module use prefix_module.class.php
				else $file = $prefix."_".$modele.".modules.php";

				// On verifie l'emplacement du modele
				$file=dol_buildpath($reldir.$modelspath.$file,0);
				if (file_exists($file))
				{
					$filefound=1;
					$classname=$prefix.'_'.$modele;
					break;
				}
			}
			if ($filefound) break;
		}

		// If generator was found
		if ($filefound)
		{
			global $db;  // Required to solve a conception default in commonstickergenerator.class.php making an include of code using $db

			require_once $file;

			$obj = new $classname($this->db);

			// If generator is ODT, we must have srctemplatepath defined, if not we set it.
			if ($obj->type == 'odt' && empty($srctemplatepath))
			{
				$varfortemplatedir=$obj->scandir;
				if ($varfortemplatedir && ! empty($conf->global->$varfortemplatedir))
				{
					$dirtoscan=$conf->global->$varfortemplatedir;

					$listoffiles=array();

					// Now we add first model found in directories scanned
	                $listofdir=explode(',',$dirtoscan);
	                foreach($listofdir as $key => $tmpdir)
	                {
	                    $tmpdir=trim($tmpdir);
	                    $tmpdir=preg_replace('/DOL_DATA_ROOT/',DOL_DATA_ROOT,$tmpdir);
	                    if (! $tmpdir) { unset($listofdir[$key]); continue; }
	                    if (is_dir($tmpdir))
	                    {
	                        $tmpfiles=dol_dir_list($tmpdir,'files',0,'\.od(s|t)$','','name',SORT_ASC,0);
	                        if (count($tmpfiles)) $listoffiles=array_merge($listoffiles,$tmpfiles);
	                    }
	                }

	                if (count($listoffiles))
	                {
	                	foreach($listoffiles as $record)
	                    {
	                    	$srctemplatepath=$record['fullname'];
	                    	break;
	                    }
	                }
				}

				if (empty($srctemplatepath))
				{
					$this->error='ErrorGenerationAskedForOdtTemplateWithSrcFileNotDefined';
					return -1;
				}
			}

            if ($obj->type == 'odt' && ! empty($srctemplatepath))
            {
                if (! dol_is_file($srctemplatepath))
                {
                    $this->error='ErrorGenerationAskedForOdtTemplateWithSrcFileNotFound';
                    return -1;
                }
            }

			// We save charset_output to restore it because write_file can change it if needed for
			// output format that does not support UTF8.
			$sav_charset_output=$outputlangs->charset_output;

			if (in_array(get_class($this), array('Adherent')))
			{
			    $arrayofrecords = array();   // The write_file of templates of adherent class need this
			    $resultwritefile = $obj->write_file($this, $outputlangs, $srctemplatepath, 'member', 1, $moreparams);
			}
			else $resultwritefile = $obj->write_file($this, $outputlangs, $srctemplatepath, $hidedetails, $hidedesc, $hideref, $moreparams);

			if ($resultwritefile > 0)
			{
				$outputlangs->charset_output=$sav_charset_output;

				// We delete old preview
				require_once DOL_DOCUMENT_ROOT.'/core/lib/files.lib.php';
				dol_delete_preview($this);

				// Success in building document. We build meta file.
				dol_meta_create($this);

				return 1;
			}
			else
			{
				$outputlangs->charset_output=$sav_charset_output;
				dol_print_error($this->db, "Error generating document for ".__CLASS__.". Error: ".$obj->error, $obj->errors);
				return -1;
			}

		}
		else
		{
			$this->error=$langs->trans("Error")." ".$langs->trans("ErrorFileDoesNotExists",$file);
			dol_print_error('',$this->error);
			return -1;
		}
	}

	/**
	 *  Build thumb
	 *
	 *  @param      string	$file           Path file in UTF8 to original file to create thumbs from.
	 *	@return		void
	 */
	function addThumbs($file)
	{
		global $maxwidthsmall, $maxheightsmall, $maxwidthmini, $maxheightmini, $quality;

		require_once DOL_DOCUMENT_ROOT .'/core/lib/images.lib.php';		// This define also $maxwidthsmall, $quality, ...

		$file_osencoded=dol_osencode($file);
		if (file_exists($file_osencoded))
		{
			// Create small thumbs for company (Ratio is near 16/9)
	        // Used on logon for example
	        vignette($file_osencoded, $maxwidthsmall, $maxheightsmall, '_small', $quality);

	        // Create mini thumbs for company (Ratio is near 16/9)
	        // Used on menu or for setup page for example
	        vignette($file_osencoded, $maxwidthmini, $maxheightmini, '_mini', $quality);
		}
	}


	/* Functions common to commonobject and commonobjectline */

    /* For default values */

    /**
     * Return the default value to use for a field when showing the create form of object.
     * Return values in this order:
     * 1) If parameter is available into POST, we return it first.
     * 2) If not but an alternate value was provided as parameter of function, we return it.
     * 3) If not but a constant $conf->global->OBJECTELEMENT_FIELDNAME is set, we return it (It is better to use the dedicated table).
     * 4) Return value found into database (TODO No yet implemented)
     *
     * @param   string              $fieldname          Name of field
     * @param   string              $alternatevalue     Alternate value to use
     * @return  string|string[]                         Default value (can be an array if the GETPOST return an array)
     **/
	function getDefaultCreateValueFor($fieldname, $alternatevalue=null)
    {
        global $conf, $_POST;

        // If param here has been posted, we use this value first.
        if (isset($_POST[$fieldname])) return GETPOST($fieldname, 2);

        if (isset($alternatevalue)) return $alternatevalue;

        $newelement=$this->element;
        if ($newelement == 'facture') $newelement='invoice';
        if ($newelement == 'commande') $newelement='order';
        if (empty($newelement))
        {
            dol_syslog("Ask a default value using common method getDefaultCreateValueForField on an object with no property ->element defined. Return empty string.", LOG_WARNING);
            return '';
        }

        $keyforfieldname=strtoupper($newelement.'_DEFAULT_'.$fieldname);
        //var_dump($keyforfieldname);
        if (isset($conf->global->$keyforfieldname)) return $conf->global->$keyforfieldname;

        // TODO Ad here a scan into table llx_overwrite_default with a filter on $this->element and $fieldname

    }


	/* For triggers */


    /**
     * Call trigger based on this instance.
     * Some context information may also be provided into array property this->context.
     * NB: Error from trigger are stacked in interface->errors
     * NB2: If return code of triggers are < 0, action calling trigger should cancel all transaction.
     *
     * @param   string    $trigger_name   trigger's name to execute
     * @param   User      $user           Object user
     * @return  int                       Result of run_triggers
     */
    function call_trigger($trigger_name, $user)
    {
    	global $langs,$conf;

    	include_once DOL_DOCUMENT_ROOT . '/core/class/interfaces.class.php';
    	$interface=new Interfaces($this->db);
    	$result=$interface->run_triggers($trigger_name,$this,$user,$langs,$conf);

    	if ($result < 0)
    	{
    		if (!empty($this->errors))
    		{
    			$this->errors=array_unique(array_merge($this->errors,$interface->errors));   // We use array_unique because when a trigger call another trigger on same object, this->errors is added twice.
    		}
    		else
    		{
    			$this->errors=$interface->errors;
    		}
    	}
    	return $result;
    }


    /* Functions for extrafields */


    /**
     *  Function to get extra fields of a member into $this->array_options
     *  This method is in most cases called by method fetch of objects but you can call it separately.
     *
     *  @param	int		$rowid			Id of line. Use the id of object if not defined. Deprecated. Function must be called without parameters.
     *  @param  array	$optionsArray   Array resulting of call of extrafields->fetch_name_optionals_label(). Deprecated. Function must be called without parameters.
     *  @return	int						<0 if error, 0 if no values of extrafield to find nor found, 1 if an attribute is found and value loaded
     */
    function fetch_optionals($rowid=null,$optionsArray=null)
    {
    	if (empty($rowid)) $rowid=$this->id;

        // To avoid SQL errors. Probably not the better solution though
        if (!$this->table_element) {
            return 0;
        }

        if (! is_array($optionsArray))
        {
            // $extrafields is not a known object, we initialize it. Best practice is to have $extrafields defined into card.php or list.php page.
            // TODO Use of existing extrafield is not yet ready (must mutualize code that use extrafields in form first)
            // global $extrafields;
            //if (! is_object($extrafields))
            //{
                require_once DOL_DOCUMENT_ROOT.'/core/class/extrafields.class.php';
                $extrafields = new ExtraFields($this->db);
            //}

            // Load array of extrafields for elementype = $this->table_element
            if (empty($extrafields->attributes[$this->table_element]['loaded']))
            {
                $extrafields->fetch_name_optionals_label($this->table_element);
            }
            $optionsArray = $extrafields->attributes[$this->table_element]['label'];
        }

        $table_element = $this->table_element;
        if ($table_element == 'categorie') $table_element = 'categories'; // For compatibility

        // Request to get complementary values
        if (is_array($optionsArray) && count($optionsArray) > 0)
        {
            $sql = "SELECT rowid";
            foreach ($optionsArray as $name => $label)
            {
                if (empty($extrafields->attributes[$this->table_element]['type'][$name]) || $extrafields->attributes[$this->table_element]['type'][$name] != 'separate')
                {
                    $sql.= ", ".$name;
                }
            }
            $sql.= " FROM ".MAIN_DB_PREFIX.$table_element."_extrafields";
            $sql.= " WHERE fk_object = ".$rowid;

            dol_syslog(get_class($this)."::fetch_optionals get extrafields data for ".$this->table_element, LOG_DEBUG);
            $resql=$this->db->query($sql);
            if ($resql)
            {
            	$numrows=$this->db->num_rows($resql);
                if ($numrows)
                {
                    $tab = $this->db->fetch_array($resql);

                    foreach ($tab as $key => $value)
                    {
                    	// Test fetch_array ! is_int($key) because fetch_array result is a mix table with Key as alpha and Key as int (depend db engine)
                        if ($key != 'rowid' && $key != 'tms' && $key != 'fk_member' && ! is_int($key))
                        {
                            // we can add this attribute to object
                            $this->array_options["options_".$key]=$value;
                        }
                    }
                }

                $this->db->free($resql);

                if ($numrows) return $numrows;
                else return 0;
            }
            else
            {
                dol_print_error($this->db);
                return -1;
            }
        }
        return 0;
    }

    /**
     *	Delete all extra fields values for the current object.
     *
     *  @return	int		<0 if KO, >0 if OK
     */
	function deleteExtraFields()
	{
		$this->db->begin();

		$table_element = $this->table_element;
		if ($table_element == 'categorie') $table_element = 'categories'; // For compatibility

		$sql_del = "DELETE FROM ".MAIN_DB_PREFIX.$table_element."_extrafields WHERE fk_object = ".$this->id;
		dol_syslog(get_class($this)."::deleteExtraFields delete", LOG_DEBUG);
		$resql=$this->db->query($sql_del);
		if (! $resql)
		{
			$this->error=$this->db->lasterror();
			$this->db->rollback();
			return -1;
		}
		else
		{
			$this->db->commit();
			return 1;
		}
	}

    /**
     *	Add/Update all extra fields values for the current object.
     *  Data to describe values to insert/update are stored into $this->array_options=array('options_codeforfield1'=>'valueforfield1', 'options_codeforfield2'=>'valueforfield2', ...)
     *  This function delete record with all extrafields and insert them again from the array $this->array_options.
     *
     *  @return int -1=error, O=did nothing, 1=OK
     */
    function insertExtraFields()
    {
        global $conf,$langs;

		$error=0;

		if (! empty($conf->global->MAIN_EXTRAFIELDS_DISABLED)) return 0;	// For avoid conflicts if trigger used

        if (! empty($this->array_options))
        {
            // Check parameters
            $langs->load('admin');
            require_once DOL_DOCUMENT_ROOT.'/core/class/extrafields.class.php';
            $extrafields = new ExtraFields($this->db);
            $target_extrafields=$extrafields->fetch_name_optionals_label($this->table_element);

            //Eliminate copied source object extra_fields that do not exist in target object
            $new_array_options=array();
            foreach ($this->array_options as $key => $value) {
                if (in_array(substr($key,8), array_keys($target_extrafields)))
                    $new_array_options[$key] = $value;
            }

            foreach($new_array_options as $key => $value)
            {
               	$attributeKey = substr($key,8);   // Remove 'options_' prefix
               	$attributeType  = $extrafields->attribute_type[$attributeKey];
               	$attributeLabel = $extrafields->attribute_label[$attributeKey];
               	$attributeParam = $extrafields->attribute_param[$attributeKey];
               	switch ($attributeType)
               	{
               		case 'int':
              			if (!is_numeric($value) && $value!='')
               			{
               				$this->errors[]=$langs->trans("ExtraFieldHasWrongValue",$attributeLabel);
               				return -1;
              			}
               			elseif ($value=='')
               			{
               				$new_array_options[$key] = null;
               			}
             			break;
             		/*case 'select':	// Not required, we chosed value='0' for undefined values
             			if ($value=='-1')
             			{
             				$this->array_options[$key] = null;
             			}
             			break;*/
            		case 'price':
            			$new_array_options[$key] = price2num($this->array_options[$key]);
            			break;
            		case 'date':
            			$new_array_options[$key] = $this->db->idate($this->array_options[$key]);
            			break;
            		case 'datetime':
            			$new_array_options[$key] = $this->db->idate($this->array_options[$key]);
            			break;
           			case 'link':
						$param_list=array_keys($attributeParam ['options']);
						// 0 : ObjectName
						// 1 : classPath
						$InfoFieldList = explode(":", $param_list[0]);
						dol_include_once($InfoFieldList[1]);
            			if ($InfoFieldList[0] && class_exists($InfoFieldList[0]))
            			{
    						$object = new $InfoFieldList[0]($this->db);
    						if ($value)
    						{
    							if (is_numeric($value)) $res=$object->fetch($value);
								else $res=$object->fetch('',$value);

    							if ($res > 0) $new_array_options[$key]=$object->id;
    							else
    							{
    							    $this->error="Ref '".$value."' for object '".$object->element."' not found";
                                    $this->db->rollback();
                                    return -1;
    							}
    						}
            			}
            			else
            			{
            			    dol_syslog('Error bad setup of extrafield', LOG_WARNING);
            			}
						break;
               	}
            }
            $this->db->begin();

            $table_element = $this->table_element;
            if ($table_element == 'categorie') $table_element = 'categories'; // For compatibility

            $sql_del = "DELETE FROM ".MAIN_DB_PREFIX.$table_element."_extrafields WHERE fk_object = ".$this->id;
            dol_syslog(get_class($this)."::insertExtraFields delete", LOG_DEBUG);
            $this->db->query($sql_del);

            $sql = "INSERT INTO ".MAIN_DB_PREFIX.$table_element."_extrafields (fk_object";
            foreach($new_array_options as $key => $value)
            {
            	$attributeKey = substr($key,8);   // Remove 'options_' prefix
                // Add field of attribut
            	if ($extrafields->attribute_type[$attributeKey] != 'separate') // Only for other type of separate
                	$sql.=",".$attributeKey;
            }
            $sql .= ") VALUES (".$this->id;
            foreach($new_array_options as $key => $value)
            {
            	$attributeKey = substr($key,8);   // Remove 'options_' prefix
                // Add field o fattribut
            	if($extrafields->attribute_type[$attributeKey] != 'separate') // Only for other type of separate)
            	{
	                if ($new_array_options[$key] != '')
	                {
	                    $sql.=",'".$this->db->escape($new_array_options[$key])."'";
	                }
	                else
	                {
	                    $sql.=",null";
	                }
            	}
            }
            $sql.=")";

            dol_syslog(get_class($this)."::insertExtraFields insert", LOG_DEBUG);
            $resql = $this->db->query($sql);
            if (! $resql)
            {
                $this->error=$this->db->lasterror();
                $this->db->rollback();
                return -1;
            }
            else
            {
                $this->db->commit();
                return 1;
            }
        }
        else return 0;
    }

    /**
     *	Update an exta field value for the current object.
     *  Data to describe values to insert/update are stored into $this->array_options=array('options_codeforfield1'=>'valueforfield1', 'options_codeforfield2'=>'valueforfield2', ...)
     *  This function delte record with all extrafields and insert them again from the array $this->array_options.
     *
     *  @param  string      $key    Key of the extrafield
     *  @return int                 -1=error, O=did nothing, 1=OK
     */
    function updateExtraField($key)
    {
        global $conf,$langs;

		$error=0;

		if (! empty($conf->global->MAIN_EXTRAFIELDS_DISABLED)) return 0;	// For avoid conflicts if trigger used

        if (! empty($this->array_options) && isset($this->array_options["options_".$key]))
        {
            // Check parameters
            $langs->load('admin');
            require_once DOL_DOCUMENT_ROOT.'/core/class/extrafields.class.php';
            $extrafields = new ExtraFields($this->db);
            $target_extrafields=$extrafields->fetch_name_optionals_label($this->table_element);

            $value=$this->array_options["options_".$key];
            $attributeType  = $extrafields->attribute_type[$key];
            $attributeLabel = $extrafields->attribute_label[$key];
            $attributeParam = $extrafields->attribute_param[$key];
            switch ($attributeType)
            {
                case 'int':
                    if (!is_numeric($value) && $value!='')
                    {
                        $this->errors[]=$langs->trans("ExtraFieldHasWrongValue",$attributeLabel);
                        return -1;
                    }
                    elseif ($value=='')
                    {
                        $this->array_options["options_".$key] = null;
                    }
                    break;
             	/*case 'select':	// Not required, we chosed value='0' for undefined values
             		if ($value=='-1')
             		{
             			$this->array_options[$key] = null;
             		}
             		break;*/
                case 'price':
                    $this->array_options["options_".$key] = price2num($this->array_options["options_".$key]);
                    break;
                case 'date':
                    $this->array_options["options_".$key]=$this->db->idate($this->array_options["options_".$key]);
                    break;
                case 'datetime':
                    $this->array_options["options_".$key]=$this->db->idate($this->array_options["options_".$key]);
                    break;
                case 'link':
                    $param_list=array_keys($attributeParam ['options']);
                    // 0 : ObjectName
                    // 1 : classPath
                    $InfoFieldList = explode(":", $param_list[0]);
                    dol_include_once($InfoFieldList[1]);
                    $object = new $InfoFieldList[0]($this->db);
                    if ($value)
                    {
                        $object->fetch(0,$value);
                        $this->array_options["options_".$key]=$object->id;
                    }
                    break;
            }

            $this->db->begin();
            $sql = "UPDATE ".MAIN_DB_PREFIX.$this->table_element."_extrafields SET ".$key."='".$this->db->escape($this->array_options["options_".$key])."'";
            $sql .= " WHERE fk_object = ".$this->id;
            $resql = $this->db->query($sql);
            if (! $resql)
            {
                $this->error=$this->db->lasterror();
                $this->db->rollback();
                return -1;
            }
            else
            {
                $this->db->commit();
                return 1;
            }
        }
        else return 0;
    }

   /**
     * Function to show lines of extrafields with output datas
     *
	 * @param Extrafields   $extrafields    Extrafield Object
	 * @param string        $mode           Show output (view) or input (edit) for extrafield
	 * @param array         $params         Optional parameters
	 * @param string        $keyprefix      Prefix string to add into name and id of field (can be used to avoid duplicate names)
     *
     * @return string
     */
    function showOptionals($extrafields, $mode='view', $params=null, $keyprefix='')
    {
		global $_POST, $conf, $langs;

		$out = '';

		if (count($extrafields->attribute_label) > 0)
		{
			$out .= "\n";
			$out .= '<!-- showOptionalsInput --> ';
			$out .= "\n";

			$e = 0;
			foreach($extrafields->attribute_label as $key=>$label)
			{
				if (is_array($params) && count($params)>0) {
					if (array_key_exists('colspan',$params)) {
						$colspan=$params['colspan'];
					}
				}else {
					$colspan='3';
				}
				switch($mode) {
					case "view":
						$value=$this->array_options["options_".$key];
						break;
					case "edit":
						if (isset($_POST["options_" . $key])) {
							if (is_array($_POST["options_" . $key])) {
								// $_POST["options"] is an array but following code expects a comma separated string
								$value = implode(",", $_POST["options_" . $key]);
							} else {
								$value = $_POST["options_" . $key];
							}
						} else {
							$value = $this->array_options["options_" . $key];
						}
						break;
				}
				if ($extrafields->attribute_type[$key] == 'separate')
				{
					$out .= $extrafields->showSeparator($key);
				}
				else
				{
					$csstyle='';
					$class=(!empty($extrafields->attribute_hidden[$key]) ? 'class="hideobject" ' : '');
					if (is_array($params) && count($params)>0) {
						if (array_key_exists('style',$params)) {
							$csstyle=$params['style'];
						}
					}
					if ( !empty($conf->global->MAIN_EXTRAFIELDS_USE_TWO_COLUMS) && ($e % 2) == 0)
					{
						$out .= '<tr '.$class.$csstyle.' class="'.$this->element.'_extras_'.$key.'">';
						$colspan='0';
					}
					else
					{
						$out .= '<tr '.$class.$csstyle.' class="'.$this->element.'_extras_'.$key.'">';
					}
					// Convert date into timestamp format (value in memory must be a timestamp)
					if (in_array($extrafields->attribute_type[$key],array('date','datetime')))
					{
						$value = isset($_POST["options_".$key])?dol_mktime($_POST["options_".$key."hour"], $_POST["options_".$key."min"], 0, $_POST["options_".$key."month"], $_POST["options_".$key."day"], $_POST["options_".$key."year"]):$this->db->jdate($this->array_options['options_'.$key]);
					}
					// Convert float submited string into real php numeric (value in memory must be a php numeric)
					if (in_array($extrafields->attribute_type[$key],array('price','double')))
					{
						$value = isset($_POST["options_".$key])?price2num($_POST["options_".$key]):$this->array_options['options_'.$key];
					}
					if($extrafields->attribute_required[$key])
						$label = '<span'.($mode != 'view' ? ' class="fieldrequired"':'').'>'.$label.'</span>';

					$out .= '<td>'.$langs->trans($label).'</td>';
					$html_id = !empty($this->id) ? $this->element.'_extras_'.$key.'_'.$this->id : '';
					$out .='<td id="'.$html_id.'" class="'.$this->element.'_extras_'.$key.'" '.($colspan?' colspan="'.$colspan.'"':'').'>';

					switch($mode) {
    					case "view":
    						$out .= $extrafields->showOutputField($key, $value);
    						break;
    					case "edit":
    						$out .= $extrafields->showInputField($key, $value, '', $keyprefix, '', 0, $this->id);
    						break;
					}

					$out .= '</td>';

					if (! empty($conf->global->MAIN_EXTRAFIELDS_USE_TWO_COLUMS) && (($e % 2) == 1)) $out .= '</tr>';
					else $out .= '</tr>';
					$e++;
				}
			}
			$out .= "\n";
			// Add code to manage list depending on others
			if (! empty($conf->use_javascript_ajax))
			$out .= '
				<script type="text/javascript">
				    jQuery(document).ready(function() {
				    	function showOptions(child_list, parent_list)
				    	{
				    		var val = $("select[name=\"options_"+parent_list+"\"]").val();
				    		var parentVal = parent_list + ":" + val;
							if(val > 0) {
					    		$("select[name=\""+child_list+"\"] option[parent]").hide();
					    		$("select[name=\""+child_list+"\"] option[parent=\""+parentVal+"\"]").show();
							} else {
								$("select[name=\""+child_list+"\"] option").show();
							}
				    	}
						function setListDependencies() {
					    	jQuery("select option[parent]").parent().each(function() {
					    		var child_list = $(this).attr("name");
								var parent = $(this).find("option[parent]:first").attr("parent");
								var infos = parent.split(":");
								var parent_list = infos[0];
								$("select[name=\""+parent_list+"\"]").change(function() {
									showOptions(child_list, parent_list);
								});
					    	});
						}

						setListDependencies();
				    });
				</script>'."\n";
			$out .= '<!-- /showOptionalsInput --> '."\n";
		}
		return $out;
	}

	/**
	 * Returns the rights used for this class
	 * @return stdClass
	 */
	public function getRights()
	{
		global $user;

		$element = $this->element;
		if ($element == 'facturerec') $element='facture';

		return $user->rights->{$element};
	}

	/**
	 * Function used to replace a thirdparty id with another one.
	 * This function is meant to be called from replaceThirdparty with the appropiate tables
	 * Column name fk_soc MUST be used to identify thirdparties
	 *
	 * @param  DoliDB 	   $db 			  Database handler
	 * @param  int 		   $origin_id     Old thirdparty id (the thirdparty to delete)
	 * @param  int 		   $dest_id       New thirdparty id (the thirdparty that will received element of the other)
	 * @param  string[]    $tables        Tables that need to be changed
	 * @param  int         $ignoreerrors  Ignore errors. Return true even if errors. We need this when replacement can fails like for categories (categorie of old thirdparty may already exists on new one)
	 * @return bool
	 */
	public static function commonReplaceThirdparty(DoliDB $db, $origin_id, $dest_id, array $tables, $ignoreerrors=0)
	{
		foreach ($tables as $table)
		{
			$sql = 'UPDATE '.MAIN_DB_PREFIX.$table.' SET fk_soc = '.$dest_id.' WHERE fk_soc = '.$origin_id;

			if (! $db->query($sql))
			{
			    if ($ignoreerrors) return true;		// TODO Not enough. If there is A-B on kept thirdarty and B-C on old one, we must get A-B-C after merge. Not A-B.
				//$this->errors = $db->lasterror();
			    return false;
			}
		}

		return true;
	}

	/**
	 * Get buy price to use for margin calculation. This function is called when buy price is unknown.
	 *	 Set buy price = sell price if ForceBuyingPriceIfNull configured,
	 *   else if calculation MARGIN_TYPE = 'costprice' and costprice is defined, use costprice as buyprice
	 *	 else if calculation MARGIN_TYPE = 'pmp' and pmp is calculated, use pmp as buyprice
	 *	 else set min buy price as buy price
	 *
	 * @param float		$unitPrice		 Product unit price
	 * @param float		$discountPercent Line discount percent
	 * @param int		$fk_product		 Product id
	 * @return	float                    <0 if KO, buyprice if OK
	 */
	public function defineBuyPrice($unitPrice = 0.0, $discountPercent = 0.0, $fk_product = 0)
	{
		global $conf;

		$buyPrice = 0;

		if (($unitPrice > 0) && (isset($conf->global->ForceBuyingPriceIfNull) && $conf->global->ForceBuyingPriceIfNull == 1)) // In most cases, test here is false
		{
			$buyPrice = $unitPrice * (1 - $discountPercent / 100);
		}
		else
		{
			// Get cost price for margin calculation
			if (! empty($fk_product))
			{
				if (isset($conf->global->MARGIN_TYPE) && $conf->global->MARGIN_TYPE == 'costprice')
				{
					require_once DOL_DOCUMENT_ROOT.'/product/class/product.class.php';
					$product = new Product($this->db);
					$result = $product->fetch($fk_product);
					if ($result <= 0)
					{
						$this->errors[] = 'ErrorProductIdDoesNotExists';
						return -1;
					}
					if ($product->cost_price > 0)
					{
						$buyPrice = $product->cost_price;
					}
					else if ($product->pmp > 0)
					{
						$buyPrice = $product->pmp;
					}
				}
				else if (isset($conf->global->MARGIN_TYPE) && $conf->global->MARGIN_TYPE == 'pmp')
				{
					require_once DOL_DOCUMENT_ROOT.'/product/class/product.class.php';
					$product = new Product($this->db);
					$result = $product->fetch($fk_product);
					if ($result <= 0)
					{
						$this->errors[] = 'ErrorProductIdDoesNotExists';
						return -1;
					}
					if ($product->pmp > 0)
					{
						$buyPrice = $product->pmp;
					}
				}

				if (empty($buyPrice) && isset($conf->global->MARGIN_TYPE) && in_array($conf->global->MARGIN_TYPE, array('1','pmp','costprice')))
				{
					require_once DOL_DOCUMENT_ROOT.'/fourn/class/fournisseur.product.class.php';
					$productFournisseur = new ProductFournisseur($this->db);
					if (($result = $productFournisseur->find_min_price_product_fournisseur($fk_product)) > 0)
					{
						$buyPrice = $productFournisseur->fourn_unitprice;
					}
					else if ($result < 0)
					{
						$this->errors[] = $productFournisseur->error;
						return -2;
					}
				}
			}
		}
		return $buyPrice;
	}




	/**
	 * Function test if type is date
	 *
	 * @param   array   $info   content informations of field
	 * @return                  bool
	 */
	protected function isDate($info)
	{
		if(isset($info['type']) && ($info['type']=='date' || $info['type']=='datetime' || $info['type']=='timestamp')) return true;
		else return false;
	}

	/**
	 * Function test if type is array
	 *
	 * @param   array   $info   content informations of field
	 * @return                  bool
	 */
	protected function isArray($info)
	{
		if(is_array($info))
		{
			if(isset($info['type']) && $info['type']=='array') return true;
			else return false;
		}
		else return false;
	}

	/**
	 * Function test if type is null
	 *
	 * @param   array   $info   content informations of field
	 * @return                  bool
	 */
	protected function isNull($info)
	{
		if(is_array($info))
		{
			if(isset($info['type']) && $info['type']=='null') return true;
			else return false;
		}
		else return false;
	}

	/**
	 * Function test if type is integer
	 *
	 * @param   array   $info   content informations of field
	 * @return                  bool
	 */
	protected function isInt($info)
	{
		if(is_array($info))
		{
			if(isset($info['type']) && ($info['type']=='int' || $info['type']=='integer' )) return true;
			else return false;
		}
		else return false;
	}

	/**
	 * Function test if type is float
	 *
	 * @param   array   $info   content informations of field
	 * @return                  bool
	 */
	protected function isFloat($info)
	{
		if(is_array($info))
		{
			if (isset($info['type']) && (preg_match('/^(double|real)/i', $info['type']))) return true;
			else return false;
		}
		else return false;
	}

	/**
	 * Function test if type is text
	 *
	 * @param   array   $info   content informations of field
	 * @return                  bool
	 */
	protected function isText($info)
	{
		if(is_array($info))
		{
			if(isset($info['type']) && $info['type']=='text') return true;
			else return false;
		}
		else return false;
	}

	/**
	 * Function test if is indexed
	 *
	 * @param   array   $info   content informations of field
	 * @return                  bool
	 */
	protected function isIndex($info)
	{
		if(is_array($info))
		{
			if(isset($info['index']) && $info['index']==true) return true;
			else return false;
		}
		else return false;
	}

	/**
	 * Function to prepare the values to insert.
	 * Note $this->${field} are set by the page that make the createCommon or the updateCommon.
	 *
	 * @return array
	 */
	private function set_save_query()
	{
		global $conf;

		$queryarray=array();
		foreach ($this->fields as $field=>$info)	// Loop on definition of fields
		{
			// Depending on field type ('datetime', ...)
			if($this->isDate($info))
			{
				if(empty($this->{$field}))
				{
					$queryarray[$field] = NULL;
				}
				else
				{
					$queryarray[$field] = $this->db->idate($this->{$field});
				}
			}
			else if($this->isArray($info))
			{
				$queryarray[$field] = serialize($this->{$field});
			}
			else if($this->isInt($info))
			{
				if ($field == 'entity' && is_null($this->{$field})) $queryarray[$field]=$conf->entity;
				else
				{
					$queryarray[$field] = (int) price2num($this->{$field});
					if (empty($queryarray[$field])) $queryarray[$field]=0;		// May be rest to null later if property 'nullifempty' is on for this field.
				}
			}
			else if($this->isFloat($info))
			{
				$queryarray[$field] = (double) price2num($this->{$field});
				if (empty($queryarray[$field])) $queryarray[$field]=0;
			}
			else
			{
				$queryarray[$field] = $this->{$field};
			}

			if ($info['type'] == 'timestamp' && empty($queryarray[$field])) unset($queryarray[$field]);
			if (! empty($info['nullifempty']) && empty($queryarray[$field])) $queryarray[$field] = null;
		}

		return $queryarray;
	}

	/**
	 * Function to load data into current object this
	 *
	 * @param   stdClass    $obj    Contain data of object from database
	 */
	private function set_vars_by_db(&$obj)
	{
	    foreach ($this->fields as $field => $info)
	    {
	        if($this->isDate($info))
	        {
	            if(empty($obj->{$field}) || $obj->{$field} === '0000-00-00 00:00:00' || $obj->{$field} === '1000-01-01 00:00:00') $this->{$field} = 0;
	            else $this->{$field} = strtotime($obj->{$field});
	        }
	        elseif($this->isArray($info))
	        {
	            $this->{$field} = @unserialize($obj->{$field});
	            // Hack for data not in UTF8
	            if($this->{$field } === FALSE) @unserialize(utf8_decode($obj->{$field}));
	        }
	        elseif($this->isInt($info))
	        {
	            $this->{$field} = (int) $obj->{$field};
	        }
	        elseif($this->isFloat($info))
	        {
	            $this->{$field} = (double) $obj->{$field};
	        }
	        elseif($this->isNull($info))
	        {
	            $val = $obj->{$field};
	            // zero is not null
	            $this->{$field} = (is_null($val) || (empty($val) && $val!==0 && $val!=='0') ? null : $val);
	        }
	        else
	        {
	            $this->{$field} = $obj->{$field};
	        }

	    }
	}

	/**
	 * Function to concat keys of fields
	 *
	 * @return string
	 */
	private function get_field_list()
	{
	    $keys = array_keys($this->fields);
	    return implode(',', $keys);
	}

	/**
	 * Add quote to field value if necessary
	 *
	 * @param 	string|int	$value			Value to protect
	 * @param	array		$fieldsentry	Properties of field
	 * @return 	string
	 */
	protected function quote($value, $fieldsentry) {
	    if (is_null($value)) return 'NULL';
	    else if (preg_match('/^(int|double|real)/i', $fieldsentry['type'])) return $this->db->escape("$value");
	    else return "'".$this->db->escape($value)."'";
	}


	/**
	 * Create object into database
	 *
	 * @param  User $user      User that creates
	 * @param  bool $notrigger false=launch triggers after, true=disable triggers
	 * @return int             <0 if KO, Id of created object if OK
	 */
	public function createCommon(User $user, $notrigger = false)
	{
        $error = 0;

        $now=dol_now();

	    $fieldvalues = $this->set_save_query();
		if (array_key_exists('date_creation', $fieldvalues) && empty($fieldvalues['date_creation'])) $fieldvalues['date_creation']=$this->db->idate($now);
		unset($fieldvalues['rowid']);	// We suppose the field rowid is reserved field for autoincrement field.

	    $keys=array();
	    $values = array();
	    foreach ($fieldvalues as $k => $v) {
	    	$keys[] = $k;
	    	$values[] = $this->quote($v, $this->fields[$k]);
	    }

	    $this->db->begin();

	    if (! $error)
	    {
    	    $sql = 'INSERT INTO '.MAIN_DB_PREFIX.$this->table_element;
    		$sql.= ' ('.implode( ", ", $keys ).')';
    		$sql.= ' VALUES ('.implode( ", ", $values ).')';

			$res = $this->db->query( $sql );
    	    if ($res===false) {
    	        $error++;
    	        $this->errors[] = $this->db->lasterror();
    	    }
	    }

        if (! $error && ! $notrigger) {
            $this->id = $this->db->last_insert_id(MAIN_DB_PREFIX . $this->table_element);

            if (!$notrigger) {
                // Call triggers
                $result=$this->call_trigger(strtoupper(get_class($this)).'_CREATE',$user);
                if ($result < 0) { $error++; }
                // End call triggers
            }
        }

		// Commit or rollback
		if ($error) {
			$this->db->rollback();
			return -1;
		} else {
			$this->db->commit();
			return $this->id;
		}
	}

	/**
	 * Load an object from its id and create a new one in database
	 *
	 * @param  User $user      User that creates
	 * @param  int $fromid     Id of object to clone
	 * @return int             New id of clone
	 */
	public function createFromCloneCommon(User $user, $fromid)
	{
	    global $user, $langs;

	    $error = 0;

	    dol_syslog(__METHOD__, LOG_DEBUG);

	    $object = new self($this->db);

	    $this->db->begin();

	    // Load source object
	    $object->fetchCommon($fromid);
	    // Reset object
	    $object->id = 0;

	    // Clear fields
	    $object->ref = "copy_of_".$object->ref;
	    $object->title = $langs->trans("CopyOf")." ".$object->title;
	    // ...

	    // Create clone
	    $result = $object->createCommon($user);

	    // Other options
	    if ($result < 0) {
	        $error++;
	        $this->error = $object->error;
	        $this->errors = $object->errors;
	        dol_syslog(__METHOD__ . ' ' . implode(',', $this->errors), LOG_ERR);
	    }

	    // End
	    if (!$error) {
	        $this->db->commit();
	        return $object->id;
	    } else {
	        $this->db->rollback();
	        return -1;
	    }
	}

	/**
	 * Load object in memory from the database
	 *
	 * @param int    $id   Id object
	 * @param string $ref  Ref
	 * @return int         <0 if KO, 0 if not found, >0 if OK
	 */
	public function fetchCommon($id, $ref = null)
	{
		if (empty($id) && empty($ref)) return false;

		$sql = 'SELECT '.$this->get_field_list().', date_creation, tms';
		$sql.= ' FROM '.MAIN_DB_PREFIX.$this->table_element;

		if(!empty($id)) $sql.= ' WHERE rowid = '.$id;
		else $sql.= " WHERE ref = ".$this->quote($ref, $this->fields['ref']);

		$res = $this->db->query($sql);
		if ($res)
		{
    		if ($obj = $this->db->fetch_object($res))
    		{
    		    if ($obj)
    		    {
        			$this->id = $id;
        			$this->set_vars_by_db($obj);

        			$this->date_creation = $this->db->idate($obj->date_creation);
        			$this->tms = $this->db->idate($obj->tms);

        			return $this->id;
    		    }
    		    else
    		    {
    		        return 0;
    		    }
    		}
    		else
    		{
    			$this->error = $this->db->lasterror();
    			$this->errors[] = $this->error;
    			return -1;
    		}
		}
		else
		{
		    $this->error = $this->db->lasterror();
		    $this->errors[] = $this->error;
		    return -1;
		}
	}

	/**
	 * Update object into database
	 *
	 * @param  User $user      User that modifies
	 * @param  bool $notrigger false=launch triggers after, true=disable triggers
	 * @return int             <0 if KO, >0 if OK
	 */
	public function updateCommon(User $user, $notrigger = false)
	{
	    $error = 0;

		$fieldvalues = $this->set_save_query();
		unset($fieldvalues['rowid']);	// We don't update this field, it is the key to define which record to update.

		foreach ($fieldvalues as $k => $v) {
			if (is_array($key)){
				$i=array_search($k, $key);
				if ( $i !== false) {
					$where[] = $key[$i].'=' . $this->quote($v, $this->fields[$k]);
					continue;
				}
			} else {
				if ( $k == $key) {
					$where[] = $k.'=' .$this->quote($v, $this->fields[$k]);
					continue;
				}
			}
			$tmp[] = $k.'='.$this->quote($v, $this->fields[$k]);
		}
		$sql = 'UPDATE '.MAIN_DB_PREFIX.$this->table_element.' SET '.implode( ',', $tmp ).' WHERE rowid='.$this->id ;

		$this->db->begin();
		if (! $error)
		{
    		$res = $this->db->query($sql);
    		if ($res===false)
    		{
    		    $error++;
    	        $this->errors[] = $this->db->lasterror();
    		}
		}

		if (! $error && ! $notrigger) {
		    // Call triggers
		    $result=$this->call_trigger(strtoupper(get_class($this)).'_MODIFY',$user);
		    if ($result < 0) { $error++; } //Do also here what you must do to rollback action if trigger fail
		    // End call triggers
		}

		// Commit or rollback
		if ($error) {
		    $this->db->rollback();
		    return -1;
		} else {
		    $this->db->commit();
		    return $this->id;
		}
	}

	/**
	 * Delete object in database
	 *
	 * @param User $user       User that deletes
	 * @param bool $notrigger  false=launch triggers after, true=disable triggers
	 * @return int             <0 if KO, >0 if OK
	 */
	public function deleteCommon(User $user, $notrigger = false)
	{
	    $error=0;

	    $this->db->begin();

	    if (! $error) {
	        if (! $notrigger) {
	            // Call triggers
	            $result=$this->call_trigger(strtoupper(get_class($this)).'_DELETE', $user);
	            if ($result < 0) { $error++; } // Do also here what you must do to rollback action if trigger fail
	            // End call triggers
	        }
	    }

	    if (! $error)
	    {
    		$sql = 'DELETE FROM '.MAIN_DB_PREFIX.$this->table_element.' WHERE rowid='.$this->id;

    		$res = $this->db->query($sql);
    		if($res===false) {
    		    $error++;
    		    $this->errors[] = $this->db->lasterror();
    		}
	    }

    	// Commit or rollback
		if ($error) {
		    $this->db->rollback();
		    return -1;
		} else {
		    $this->db->commit();
		    return 1;
		}
	}

	/**
	 * Initialise object with example values
	 * Id must be 0 if object instance is a specimen
	 *
	 * @return void
	 */
	public function initAsSpecimenCommon()
	{
	    $this->id = 0;

	    // TODO...
	}

}<|MERGE_RESOLUTION|>--- conflicted
+++ resolved
@@ -3405,7 +3405,6 @@
 
     		// Reduction short
     		print '<td class="linecoldiscount" align="right">'.$langs->trans('ReductionShort').'</td>';
-<<<<<<< HEAD
 
     		if ($this->situation_cycle_ref) {
     			print '<td class="linecolcycleref" align="right">' . $langs->trans('Progress') . '</td>';
@@ -3441,43 +3440,6 @@
 
     		print '<td class="linecolmove" width="10"></td>';
 
-=======
-
-    		if ($this->situation_cycle_ref) {
-    			print '<td class="linecolcycleref" align="right">' . $langs->trans('Progress') . '</td>';
-    		}
-
-    		if ($usemargins && ! empty($conf->margin->enabled) && empty($user->societe_id))
-    		{
-    			if (!empty($user->rights->margins->creer))
-    			{
-    				if ($conf->global->MARGIN_TYPE == "1")
-    					print '<td class="linecolmargin1 margininfos" align="right" width="80">'.$langs->trans('BuyingPrice').'</td>';
-    				else
-    					print '<td class="linecolmargin1 margininfos" align="right" width="80">'.$langs->trans('CostPrice').'</td>';
-    			}
-
-    			if (! empty($conf->global->DISPLAY_MARGIN_RATES) && $user->rights->margins->liretous)
-    				print '<td class="linecolmargin2 margininfos" align="right" width="50">'.$langs->trans('MarginRate').'</td>';
-    			if (! empty($conf->global->DISPLAY_MARK_RATES) && $user->rights->margins->liretous)
-    				print '<td class="linecolmargin2 margininfos" align="right" width="50">'.$langs->trans('MarkRate').'</td>';
-    		}
-
-    		// Total HT
-    		print '<td class="linecolht" align="right">'.$langs->trans('TotalHTShort').'</td>';
-
-    		// Multicurrency
-    		if (!empty($conf->multicurrency->enabled)) print '<td class="linecoltotalht_currency" align="right">'.$langs->trans('TotalHTShortCurrency', $this->multicurrency_code).'</td>';
-
-            if ($outputalsopricetotalwithtax) print '<td align="right" width="80">'.$langs->trans('TotalTTCShort').'</td>';
-
-    		print '<td class="linecoledit"></td>';  // No width to allow autodim
-
-    		print '<td class="linecoldelete" width="10"></td>';
-
-    		print '<td class="linecolmove" width="10"></td>';
-
->>>>>>> 64dd6439
     		print "</tr>\n";
 		}
 
