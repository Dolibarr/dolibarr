--- conflicted
+++ resolved
@@ -6271,15 +6271,8 @@
 			$e = 0;
 			foreach($extrafields->attributes[$this->table_element]['label'] as $key=>$label)
 			{
-<<<<<<< HEAD
-				//Show only the key field in params
+				// Show only the key field in params
 				if (is_array($params) && array_key_exists('onlykey',$params) && $key != $params['onlykey']) continue;
-=======
-			    if (isset($extrafields->attributes[$this->table_element]['list'][$key])
-			        && empty($extrafields->attributes[$this->table_element]['list'][$key]) && $mode == 'view'){
-			        continue;
-			    }
->>>>>>> 4b7f3738
 
 				$enabled = 1;
 				if ($enabled && isset($extrafields->attributes[$this->table_element]['list'][$key]))
