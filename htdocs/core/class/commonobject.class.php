<?php
/* Copyright (C) 2006-2015 Laurent Destailleur  <eldy@users.sourceforge.net>
 * Copyright (C) 2005-2013 Regis Houssin        <regis.houssin@capnetworks.com>
 * Copyright (C) 2010-2013 Juanjo Menent        <jmenent@2byte.es>
 * Copyright (C) 2012      Christophe Battarel  <christophe.battarel@altairis.fr>
 * Copyright (C) 2010-2015 Juanjo Menent        <jmenent@2byte.es>
 * Copyright (C) 2012-2013 Christophe Battarel  <christophe.battarel@altairis.fr>
 * Copyright (C) 2011-2018 Philippe Grand	    <philippe.grand@atoo-net.com>
 * Copyright (C) 2012-2015 Marcos García        <marcosgdf@gmail.com>
 * Copyright (C) 2012-2015 Raphaël Doursenaud   <rdoursenaud@gpcsolutions.fr>
 * Copyright (C) 2012      Cedric Salvador      <csalvador@gpcsolutions.fr>
 * Copyright (C) 2015      Alexandre Spangaro   <aspangaro.dolibarr@gmail.com>
 * Copyright (C) 2016      Bahfir abbes         <dolipar@dolipar.org>
 * Copyright (C) 2017      ATM Consulting       <support@atm-consulting.fr>
 * Copyright (C) 2017      Nicolas ZABOURI      <info@inovea-conseil.com>
 * Copyright (C) 2017      Rui Strecht		    <rui.strecht@aliartalentos.com>
 * Copyright (C) 2018      Frederic France      <frederic.france@netlogic.fr>
 *
 * This program is free software; you can redistribute it and/or modify
 * it under the terms of the GNU General Public License as published by
 * the Free Software Foundation; either version 3 of the License, or
 * (at your option) any later version.
 *
 * This program is distributed in the hope that it will be useful,
 * but WITHOUT ANY WARRANTY; without even the implied warranty of
 * MERCHANTABILITY or FITNESS FOR A PARTICULAR PURPOSE.  See the
 * GNU General Public License for more details.
 *
 * You should have received a copy of the GNU General Public License
 * along with this program. If not, see <http://www.gnu.org/licenses/>.
 */

/**
 *	\file       htdocs/core/class/commonobject.class.php
 *	\ingroup    core
 *	\brief      File of parent class of all other business classes (invoices, contracts, proposals, orders, ...)
 */


/**
 *	Parent class of all other business classes (invoices, contracts, proposals, orders, ...)
 */
abstract class CommonObject
{
	/**
	 * @var DoliDb		Database handler (result of a new DoliDB)
	 */
	public $db;
	/**
	 * @var int The object identifier
	 */
	public $id;
	/**
	 * @var string 		Error string
	 * @see             errors
	 */
	public $error;
	/**
	 * @var string[]	Array of error strings
	 */
	public $errors=array();
	/**
	 * @var string
	 */
	public $element;
	/**
	 * @var string
	 */
	public $table_element;
	/**
	 * @var
	 */
	public $table_element_line;
	/**
	 * @var string		Key value used to track if data is coming from import wizard
	 */
	public $import_key;
	/**
	 * @var mixed		Contains data to manage extrafields
	 */
	public $array_options=array();
	/**
	 * @var int[][]		Array of linked objects ids. Loaded by ->fetchObjectLinked
	 */
	public $linkedObjectsIds;
	/**
	 * @var mixed		Array of linked objects. Loaded by ->fetchObjectLinked
	 */
	public $linkedObjects;
	/**
	 * @var Object      To store a cloned copy of object before to edit it and keep track of old properties
	 */
	public $oldcopy;

	/**
	 * @var string		Column name of the ref field.
	 */
	protected $table_ref_field = '';



	// Following vars are used by some objects only. We keep this property here in CommonObject to be able to provide common method using them.

	/**
	 * @var array<string,mixed>		Can be used to pass information when only object is provided to method
	 */
	public $context=array();

	/**
	 * @var string		Contains canvas name if record is an alternative canvas record
	 */
	public $canvas;

	/**
	 * @var Project The related project
	 * @see fetch_projet()
	 */
	public $project;
	/**
	 * @var int The related project ID
	 * @see setProject(), project
	 */
	public $fk_project;
	/**
	 * @deprecated
	 * @see project
	 */
	public $projet;

	/**
	 * @var Contact a related contact
	 * @see fetch_contact()
	 */
	public $contact;
	/**
	 * @var int The related contact ID
	 * @see fetch_contact()
	 */
	public $contact_id;

	/**
	 * @var Societe A related thirdparty
	 * @see fetch_thirdparty()
	 */
	public $thirdparty;

	/**
	 * @var User A related user
	 * @see fetch_user()
	 */
	public $user;

	/**
	 * @var string 	The type of originating object ('commande', 'facture', ...)
	 * @see fetch_origin()
	 */
	public $origin;
	/**
	 * @var int 	The id of originating object
	 * @see fetch_origin()
	 */
	public $origin_id;

	/**
	 * @var string The object's reference
	 */
	public $ref;
	/**
	 * @var string The object's previous reference
	 */
	public $ref_previous;
	/**
	 * @var string The object's next reference
	 */
	public $ref_next;
	/**
	 * @var string An external reference for the object
	 */
	public $ref_ext;

	/**
	 * @var int The object's status
	 * @see setStatut()
	 */
	public $statut;

	/**
	 * @var string
	 * @see getFullAddress()
	 */
	public $country;
	/**
	 * @var int
	 * @see getFullAddress(), country
	 */
	public $country_id;
	/**
	 * @var string
	 * @see getFullAddress(), isInEEC(), country
	 */
    public $country_code;
    /**
	 * @var string
	 * @see getFullAddress()
	 */
	public $state;
	/**
	 * @var int
	 * @see getFullAddress(), state
	 */
	public $state_id;
	/**
	 * @var string
	 * @see getFullAddress(), state
	 */
    public $state_code;
    /**
	 * @var string
	 * @see getFullAddress(), region
	 */
	public $region;
	/**
	 * @var string
	 * @see getFullAddress(), region
	 */
    public $region_code;

	/**
	 * @var int
	 * @see fetch_barcode()
	 */
	public $barcode_type;
	/**
	 * @var string
	 * @see fetch_barcode(), barcode_type
	 */
	public $barcode_type_code;
	/**
	 * @var string
	 * @see fetch_barcode(), barcode_type
	 */
	public $barcode_type_label;
	/**
	 * @var string
	 * @see fetch_barcode(), barcode_type
	 */
	public $barcode_type_coder;

	/**
	 * @var int Payment method ID (cheque, cash, ...)
	 * @see setPaymentMethods()
	 */
	public $mode_reglement_id;

	/**
	 * @var int Payment terms ID
	 * @see setPaymentTerms()
	 */
	public $cond_reglement_id;
	/**
	 * @var int Payment terms ID
	 * @deprecated Kept for compatibility
	 * @see cond_reglement_id;
	 */
	public $cond_reglement;

	/**
	 * @var int Delivery address ID
	 * @deprecated
	 * @see setDeliveryAddress()
	 */
	public $fk_delivery_address;

	/**
	 * @var int Shipping method ID
	 * @see setShippingMethod()
	 */
	public $shipping_method_id;

	/**
	 * @var string
	 * @see SetDocModel()
	 */
	public $modelpdf;

	/**
	 * @var int Bank account ID
	 * @see SetBankAccount()
	 */
	public $fk_account;

	/**
	 * @var string Public note
	 * @see update_note()
	 */
	public $note_public;
	/**
	 * @var string Private note
	 * @see update_note()
	 */
	public $note_private;
	/**
	 * @deprecated
	 * @see note_public
	 */
	public $note;

	/**
	 * @var float Total amount before taxes
	 * @see update_price()
	 */
	public $total_ht;
	/**
	 * @var float Total VAT amount
	 * @see update_price()
	 */
	public $total_tva;
	/**
	 * @var float Total local tax 1 amount
	 * @see update_price()
	 */
	public $total_localtax1;
	/**
	 * @var float Total local tax 2 amount
	 * @see update_price()
	 */
	public $total_localtax2;
	/**
	 * @var float Total amount with taxes
	 * @see update_price()
	 */
	public $total_ttc;

	/**
	 * @var CommonObjectLine[]
	 */
	public $lines;

	/**
	 * @var mixed		Contains comments
	 * @see fetchComments()
	 */
	public $comments=array();

	/**
	 * @var int
	 * @see setIncoterms()
	 */
	public $fk_incoterms;
	/**
	 * @var string
	 * @see SetIncoterms()
	 */
	public $libelle_incoterms;
	/**
	 * @var string
	 * @see display_incoterms()
	 */
	public $location_incoterms;

	public $name;
	public $lastname;
	public $firstname;
	public $civility_id;


	// No constructor as it is an abstract class

	/**
	 * Check an object id/ref exists
	 * If you don't need/want to instantiate object and just need to know if object exists, use this method instead of fetch
	 *
	 *  @param	string	$element   	String of element ('product', 'facture', ...)
	 *  @param	int		$id      	Id of object
	 *  @param  string	$ref     	Ref of object to check
	 *  @param	string	$ref_ext	Ref ext of object to check
	 *  @return int     			<0 if KO, 0 if OK but not found, >0 if OK and exists
	 */
	static function isExistingObject($element, $id, $ref='', $ref_ext='')
	{
		global $db,$conf;

		$sql = "SELECT rowid, ref, ref_ext";
		$sql.= " FROM ".MAIN_DB_PREFIX.$element;
		$sql.= " WHERE entity IN (".getEntity($element).")" ;

		if ($id > 0) $sql.= " AND rowid = ".$db->escape($id);
		else if ($ref) $sql.= " AND ref = '".$db->escape($ref)."'";
		else if ($ref_ext) $sql.= " AND ref_ext = '".$db->escape($ref_ext)."'";
		else {
			$error='ErrorWrongParameters';
			dol_print_error(get_class()."::isExistingObject ".$error, LOG_ERR);
			return -1;
		}
		if ($ref || $ref_ext) $sql.= " AND entity = ".$conf->entity;

		dol_syslog(get_class()."::isExistingObject", LOG_DEBUG);
		$resql = $db->query($sql);
		if ($resql)
		{
			$num=$db->num_rows($resql);
			if ($num > 0) return 1;
			else return 0;
		}
		return -1;
	}

	/**
	 * Method to output saved errors
	 *
	 * @return	string		String with errors
	 */
	function errorsToString()
	{
		return $this->error.(is_array($this->errors)?(($this->error!=''?', ':'').join(', ',$this->errors)):'');
	}

	/**
	 *	Return full name (civility+' '+name+' '+lastname)
	 *
	 *	@param	Translate	$langs			Language object for translation of civility (used only if option is 1)
	 *	@param	int			$option			0=No option, 1=Add civility
	 * 	@param	int			$nameorder		-1=Auto, 0=Lastname+Firstname, 1=Firstname+Lastname, 2=Firstname
	 * 	@param	int			$maxlen			Maximum length
	 * 	@return	string						String with full name
	 */
	function getFullName($langs,$option=0,$nameorder=-1,$maxlen=0)
	{
		//print "lastname=".$this->lastname." name=".$this->name." nom=".$this->nom."<br>\n";
		$lastname=$this->lastname;
		$firstname=$this->firstname;
		if (empty($lastname))  $lastname=(isset($this->lastname)?$this->lastname:(isset($this->name)?$this->name:(isset($this->nom)?$this->nom:(isset($this->societe)?$this->societe:(isset($this->company)?$this->company:'')))));

		$ret='';
		if ($option && $this->civility_id)
		{
			if ($langs->transnoentitiesnoconv("Civility".$this->civility_id)!="Civility".$this->civility_id) $ret.=$langs->transnoentitiesnoconv("Civility".$this->civility_id).' ';
			else $ret.=$this->civility_id.' ';
		}

		$ret.=dolGetFirstLastname($firstname, $lastname, $nameorder);

		return dol_trunc($ret,$maxlen);
	}

	/**
	 * 	Return full address of contact
	 *
	 * 	@param		int			$withcountry		1=Add country into address string
	 *  @param		string		$sep				Separator to use to build string
	 *  @param		int		    $withregion			1=Add region into address string
	 *	@return		string							Full address string
	 */
	function getFullAddress($withcountry=0, $sep="\n", $withregion=0)
	{
		if ($withcountry && $this->country_id && (empty($this->country_code) || empty($this->country)))
		{
			require_once DOL_DOCUMENT_ROOT .'/core/lib/company.lib.php';
			$tmparray=getCountry($this->country_id,'all');
			$this->country_code=$tmparray['code'];
			$this->country     =$tmparray['label'];
		}

        if ($withregion && $this->state_id && (empty($this->state_code) || empty($this->state) || empty($this->region) || empty($this->region_cpde)))
    	{
    		require_once DOL_DOCUMENT_ROOT .'/core/lib/company.lib.php';
    		$tmparray=getState($this->state_id,'all',0,1);
			$this->state_code   =$tmparray['code'];
			$this->state        =$tmparray['label'];
			$this->region_code  =$tmparray['region_code'];
			$this->region       =$tmparray['region'];
        }

		return dol_format_address($this, $withcountry, $sep);
	}


	/**
	 * 	Return full address for banner
	 *
	 * 	@param		string		$htmlkey            HTML id to make banner content unique
	 *  @param      Object      $object				Object (thirdparty, thirdparty of contact for contact, null for a member)
	 *	@return		string							Full address string
	 */
	function getBannerAddress($htmlkey, $object)
	{
		global $conf, $langs;

		$countriesusingstate=array('AU','US','IN','GB','ES','UK','TR');    // See also option MAIN_FORCE_STATE_INTO_ADDRESS

		$contactid=0;
		$thirdpartyid=0;
		if ($this->element == 'societe')
		{
			$thirdpartyid=$this->id;
		}
		if ($this->element == 'contact')
		{
			$contactid=$this->id;
			$thirdpartyid=$object->fk_soc;
		}
		if ($this->element == 'user')
		{
			$contactid=$this->contact_id;
			$thirdpartyid=$object->fk_soc;
		}

		$out='<!-- BEGIN part to show address block -->';

		$outdone=0;
		$coords = $this->getFullAddress(1,', ',$conf->global->MAIN_SHOW_REGION_IN_STATE_SELECT);
		if ($coords)
		{
			if (! empty($conf->use_javascript_ajax))
			{
				$namecoords = $this->getFullName($langs,1).'<br>'.$coords;
				// hideonsmatphone because copyToClipboard call jquery dialog that does not work with jmobile
				$out.='<a href="#" class="hideonsmartphone" onclick="return copyToClipboard(\''.dol_escape_js($namecoords).'\',\''.dol_escape_js($langs->trans("HelpCopyToClipboard")).'\');">';
				$out.=img_picto($langs->trans("Address"), 'object_address.png');
				$out.='</a> ';
			}
			$out.=dol_print_address($coords, 'address_'.$htmlkey.'_'.$this->id, $this->element, $this->id, 1, ', '); $outdone++;
			$outdone++;
		}

		if (! in_array($this->country_code,$countriesusingstate) && empty($conf->global->MAIN_FORCE_STATE_INTO_ADDRESS)   // If MAIN_FORCE_STATE_INTO_ADDRESS is on, state is already returned previously with getFullAddress
				&& empty($conf->global->SOCIETE_DISABLE_STATE) && $this->state)
		{
            if (!empty($conf->global->MAIN_SHOW_REGION_IN_STATE_SELECT) && $conf->global->MAIN_SHOW_REGION_IN_STATE_SELECT == 1 && $this->region) {
                $out.=($outdone?' - ':'').$this->region.' - '.$this->state;
            }
            else {
                $out.=($outdone?' - ':'').$this->state;
            }
			$outdone++;
		}

		if (! empty($this->phone) || ! empty($this->phone_pro) || ! empty($this->phone_mobile) || ! empty($this->phone_perso) || ! empty($this->fax) || ! empty($this->office_phone) || ! empty($this->user_mobile) || ! empty($this->office_fax)) $out.=($outdone?'<br>':'');
		if (! empty($this->phone) && empty($this->phone_pro)) {		// For objects that store pro phone into ->phone
			$out.=dol_print_phone($this->phone,$this->country_code,$contactid,$thirdpartyid,'AC_TEL','&nbsp;','phone',$langs->trans("PhonePro")); $outdone++;
		}
		if (! empty($this->phone_pro)) {
			$out.=dol_print_phone($this->phone_pro,$this->country_code,$contactid,$thirdpartyid,'AC_TEL','&nbsp;','phone',$langs->trans("PhonePro")); $outdone++;
		}
		if (! empty($this->phone_mobile)) {
			$out.=dol_print_phone($this->phone_mobile,$this->country_code,$contactid,$thirdpartyid,'AC_TEL','&nbsp;','mobile',$langs->trans("PhoneMobile")); $outdone++;
		}
		if (! empty($this->phone_perso)) {
			$out.=dol_print_phone($this->phone_perso,$this->country_code,$contactid,$thirdpartyid,'AC_TEL','&nbsp;','phone',$langs->trans("PhonePerso")); $outdone++;
		}
		if (! empty($this->office_phone)) {
			$out.=dol_print_phone($this->office_phone,$this->country_code,$contactid,$thirdpartyid,'AC_TEL','&nbsp;','phone',$langs->trans("PhonePro")); $outdone++;
		}
		if (! empty($this->user_mobile)) {
			$out.=dol_print_phone($this->user_mobile,$this->country_code,$contactid,$thirdpartyid,'AC_TEL','&nbsp;','mobile',$langs->trans("PhoneMobile")); $outdone++;
		}
		if (! empty($this->fax)) {
			$out.=dol_print_phone($this->fax,$this->country_code,$contactid,$thirdpartyid,'AC_FAX','&nbsp;','fax',$langs->trans("Fax")); $outdone++;
		}
		if (! empty($this->office_fax)) {
			$out.=dol_print_phone($this->office_fax,$this->country_code,$contactid,$thirdpartyid,'AC_FAX','&nbsp;','fax',$langs->trans("Fax")); $outdone++;
		}

		$out.='<div style="clear: both;"></div>';
		$outdone=0;
		if (! empty($this->email))
		{
			$out.=dol_print_email($this->email,$this->id,$object->id,'AC_EMAIL',0,0,1);
			$outdone++;
		}
		if (! empty($this->url))
		{
			$out.=dol_print_url($this->url,'_goout',0,1);
			$outdone++;
		}
		if (! empty($conf->skype->enabled))
		{
			$out.='<div style="clear: both;"></div>';
			if ($this->skype) $out.=dol_print_skype($this->skype,$this->id,$object->id,'AC_SKYPE');
			$outdone++;
		}

		$out.='<!-- END Part to show address block -->';

		return $out;
	}

	/**
	 * Return the link of last main doc file for direct public download.
	 *
	 * @param	string	$modulepart			Module related to document
	 * @param	int		$initsharekey		Init the share key if it was not yet defined
	 * @param	int		$relativelink		0=Return full external link, 1=Return link relative to root of file
	 * @return	string						Link or empty string if there is no download link
	 */
	function getLastMainDocLink($modulepart, $initsharekey=0, $relativelink=0)
	{
		global $user, $dolibarr_main_url_root;

		if (empty($this->last_main_doc))
		{
			return '';		// No way to known which document name to use
		}

		include_once DOL_DOCUMENT_ROOT.'/ecm/class/ecmfiles.class.php';
		$ecmfile=new EcmFiles($this->db);
		$result = $ecmfile->fetch(0, '', $this->last_main_doc);
		if ($result < 0)
		{
			$this->error = $ecmfile->error;
			$this->errors = $ecmfile->errors;
			return -1;
		}

		if (empty($ecmfile->id))
		{
			// Add entry into index
			if ($initsharekey)
			{
				require_once DOL_DOCUMENT_ROOT.'/core/lib/security2.lib.php';
				// TODO We can't, we dont' have full path of file, only last_main_doc adn ->element, so we must rebuild full path first
				/*
				$ecmfile->filepath = $rel_dir;
				$ecmfile->filename = $filename;
				$ecmfile->label = md5_file(dol_osencode($destfull));	// hash of file content
				$ecmfile->fullpath_orig = '';
				$ecmfile->gen_or_uploaded = 'generated';
				$ecmfile->description = '';    // indexed content
				$ecmfile->keyword = '';        // keyword content
				$ecmfile->share = getRandomPassword(true);
				$result = $ecmfile->create($user);
				if ($result < 0)
				{
					$this->error = $ecmfile->error;
					$this->errors = $ecmfile->errors;
				}
				*/
			}
			else return '';
		}
		elseif (empty($ecmfile->share))
		{
			// Add entry into index
			if ($initsharekey)
			{
				require_once DOL_DOCUMENT_ROOT.'/core/lib/security2.lib.php';
				$ecmfile->share = getRandomPassword(true);
				$ecmfile->update($user);
			}
			else return '';
		}

		// Define $urlwithroot
		$urlwithouturlroot=preg_replace('/'.preg_quote(DOL_URL_ROOT,'/').'$/i','',trim($dolibarr_main_url_root));
		$urlwithroot=$urlwithouturlroot.DOL_URL_ROOT;		// This is to use external domain name found into config file
		//$urlwithroot=DOL_MAIN_URL_ROOT;					// This is to use same domain name than current

		$forcedownload=0;

		$paramlink='';
		//if (! empty($modulepart)) $paramlink.=($paramlink?'&':'').'modulepart='.$modulepart;		// For sharing with hash (so public files), modulepart is not required.
		//if (! empty($ecmfile->entity)) $paramlink.='&entity='.$ecmfile->entity; 					// For sharing with hash (so public files), entity is not required.
		//$paramlink.=($paramlink?'&':'').'file='.urlencode($filepath);								// No need of name of file for public link, we will use the hash
		if (! empty($ecmfile->share)) $paramlink.=($paramlink?'&':'').'hashp='.$ecmfile->share;			// Hash for public share
		if ($forcedownload) $paramlink.=($paramlink?'&':'').'attachment=1';

		if ($relativelink)
		{
			$linktoreturn='document.php'.($paramlink?'?'.$paramlink:'');
		}
		else
		{
			$linktoreturn=$urlwithroot.'/document.php'.($paramlink?'?'.$paramlink:'');
		}

		// Here $ecmfile->share is defined
		return $linktoreturn;
	}


	/**
	 *  Add a link between element $this->element and a contact
	 *
	 *  @param	int		$fk_socpeople       Id of thirdparty contact (if source = 'external') or id of user (if souce = 'internal') to link
	 *  @param 	int		$type_contact 		Type of contact (code or id). Must be id or code found into table llx_c_type_contact. For example: SALESREPFOLL
	 *  @param  string	$source             external=Contact extern (llx_socpeople), internal=Contact intern (llx_user)
	 *  @param  int		$notrigger			Disable all triggers
	 *  @return int                 		<0 if KO, >0 if OK
	 */
	function add_contact($fk_socpeople, $type_contact, $source='external',$notrigger=0)
	{
		global $user,$langs;


		dol_syslog(get_class($this)."::add_contact $fk_socpeople, $type_contact, $source, $notrigger");

		// Check parameters
		if ($fk_socpeople <= 0)
		{
			$langs->load("errors");
			$this->error=$langs->trans("ErrorWrongValueForParameterX","1");
			dol_syslog(get_class($this)."::add_contact ".$this->error,LOG_ERR);
			return -1;
		}
		if (! $type_contact)
		{
			$langs->load("errors");
			$this->error=$langs->trans("ErrorWrongValueForParameterX","2");
			dol_syslog(get_class($this)."::add_contact ".$this->error,LOG_ERR);
			return -2;
		}

		$id_type_contact=0;
		if (is_numeric($type_contact))
		{
			$id_type_contact=$type_contact;
		}
		else
		{
			// We look for id type_contact
			$sql = "SELECT tc.rowid";
			$sql.= " FROM ".MAIN_DB_PREFIX."c_type_contact as tc";
			$sql.= " WHERE tc.element='".$this->db->escape($this->element)."'";
			$sql.= " AND tc.source='".$this->db->escape($source)."'";
			$sql.= " AND tc.code='".$this->db->escape($type_contact)."' AND tc.active=1";
			//print $sql;
			$resql=$this->db->query($sql);
			if ($resql)
			{
				$obj = $this->db->fetch_object($resql);
				if ($obj) $id_type_contact=$obj->rowid;
			}
		}

		if ($id_type_contact == 0)
		{
			$this->error='CODE_NOT_VALID_FOR_THIS_ELEMENT';
			dol_syslog("CODE_NOT_VALID_FOR_THIS_ELEMENT: Code type of contact '".$type_contact."' does not exists or is not active for element ".$this->element.", we can ignore it");
			return -3;
		}

		$datecreate = dol_now();

		// Socpeople must have already been added by some trigger, then we have to check it to avoid DB_ERROR_RECORD_ALREADY_EXISTS error
		$TListeContacts=$this->liste_contact(-1, $source);
		$already_added=false;
		if(!empty($TListeContacts)) {
			foreach($TListeContacts as $array_contact) {
				if($array_contact['status'] == 4 && $array_contact['id'] == $fk_socpeople && $array_contact['fk_c_type_contact'] == $id_type_contact) {
					$already_added=true;
					break;
				}
			}
		}

		if(!$already_added) {

			$this->db->begin();

			// Insert into database
			$sql = "INSERT INTO ".MAIN_DB_PREFIX."element_contact";
			$sql.= " (element_id, fk_socpeople, datecreate, statut, fk_c_type_contact) ";
			$sql.= " VALUES (".$this->id.", ".$fk_socpeople." , " ;
			$sql.= "'".$this->db->idate($datecreate)."'";
			$sql.= ", 4, ". $id_type_contact;
			$sql.= ")";

			$resql=$this->db->query($sql);
			if ($resql)
			{
				if (! $notrigger)
				{
					$result=$this->call_trigger(strtoupper($this->element).'_ADD_CONTACT', $user);
					if ($result < 0)
					{
						$this->db->rollback();
						return -1;
					}
				}

				$this->db->commit();
				return 1;
			}
			else
			{
				if ($this->db->errno() == 'DB_ERROR_RECORD_ALREADY_EXISTS')
				{
					$this->error=$this->db->errno();
					$this->db->rollback();
					echo 'err rollback';
					return -2;
				}
				else
				{
					$this->error=$this->db->error();
					$this->db->rollback();
					return -1;
				}
			}
		} else return 0;
	}

	/**
	 *    Copy contact from one element to current
	 *
	 *    @param    CommonObject    $objFrom    Source element
	 *    @param    string          $source     Nature of contact ('internal' or 'external')
	 *    @return   int                         >0 if OK, <0 if KO
	 */
	function copy_linked_contact($objFrom, $source='internal')
	{
		$contacts = $objFrom->liste_contact(-1, $source);
		foreach($contacts as $contact)
		{
			if ($this->add_contact($contact['id'], $contact['fk_c_type_contact'], $contact['source']) < 0)
			{
				$this->error=$this->db->lasterror();
				return -1;
			}
		}
		return 1;
	}

	/**
	 *      Update a link to contact line
	 *
	 *      @param	int		$rowid              Id of line contact-element
	 * 		@param	int		$statut	            New status of link
	 *      @param  int		$type_contact_id    Id of contact type (not modified if 0)
	 *      @param  int		$fk_socpeople	    Id of soc_people to update (not modified if 0)
	 *      @return int                 		<0 if KO, >= 0 if OK
	 */
	function update_contact($rowid, $statut, $type_contact_id=0, $fk_socpeople=0)
	{
		// Insert into database
		$sql = "UPDATE ".MAIN_DB_PREFIX."element_contact set";
		$sql.= " statut = ".$statut;
		if ($type_contact_id) $sql.= ", fk_c_type_contact = '".$type_contact_id ."'";
		if ($fk_socpeople) $sql.= ", fk_socpeople = '".$fk_socpeople ."'";
		$sql.= " where rowid = ".$rowid;
		$resql=$this->db->query($sql);
		if ($resql)
		{
			return 0;
		}
		else
		{
			$this->error=$this->db->lasterror();
			return -1;
		}
	}

	/**
	 *    Delete a link to contact line
	 *
	 *    @param	int		$rowid			Id of contact link line to delete
	 *    @param	int		$notrigger		Disable all triggers
	 *    @return   int						>0 if OK, <0 if KO
	 */
	function delete_contact($rowid, $notrigger=0)
	{
		global $user;


		$this->db->begin();

		$sql = "DELETE FROM ".MAIN_DB_PREFIX."element_contact";
		$sql.= " WHERE rowid =".$rowid;

		dol_syslog(get_class($this)."::delete_contact", LOG_DEBUG);
		if ($this->db->query($sql))
		{
			if (! $notrigger)
			{
				$result=$this->call_trigger(strtoupper($this->element).'_DELETE_CONTACT', $user);
				if ($result < 0) { $this->db->rollback(); return -1; }
			}

			$this->db->commit();
			return 1;
		}
		else
		{
			$this->error=$this->db->lasterror();
			$this->db->rollback();
			return -1;
		}
	}

	/**
	 *    Delete all links between an object $this and all its contacts
	 *
	 *	  @param	string	$source		'' or 'internal' or 'external'
	 *	  @param	string	$code		Type of contact (code or id)
	 *    @return   int					>0 if OK, <0 if KO
	 */
	function delete_linked_contact($source='',$code='')
	{
		$temp = array();
		$typeContact = $this->liste_type_contact($source,'',0,0,$code);

		foreach($typeContact as $key => $value)
		{
			array_push($temp,$key);
		}
		$listId = implode(",", $temp);

		$sql = "DELETE FROM ".MAIN_DB_PREFIX."element_contact";
		$sql.= " WHERE element_id = ".$this->id;
		if ($listId)
			$sql.= " AND fk_c_type_contact IN (".$listId.")";

		dol_syslog(get_class($this)."::delete_linked_contact", LOG_DEBUG);
		if ($this->db->query($sql))
		{
			return 1;
		}
		else
		{
			$this->error=$this->db->lasterror();
			return -1;
		}
	}

	/**
	 *    Get array of all contacts for an object
	 *
	 *    @param	int			$statut		Status of links to get (-1=all)
	 *    @param	string		$source		Source of contact: external or thirdparty (llx_socpeople) or internal (llx_user)
	 *    @param	int         $list       0:Return array contains all properties, 1:Return array contains just id
	 *    @param    string      $code       Filter on this code of contact type ('SHIPPING', 'BILLING', ...)
	 *    @return	array		            Array of contacts
	 */
	function liste_contact($statut=-1,$source='external',$list=0,$code='')
	{
		global $langs;

		$tab=array();

		$sql = "SELECT ec.rowid, ec.statut as statuslink, ec.fk_socpeople as id, ec.fk_c_type_contact";    // This field contains id of llx_socpeople or id of llx_user
		if ($source == 'internal') $sql.=", '-1' as socid, t.statut as statuscontact, t.login, t.photo";
		if ($source == 'external' || $source == 'thirdparty') $sql.=", t.fk_soc as socid, t.statut as statuscontact";
		$sql.= ", t.civility as civility, t.lastname as lastname, t.firstname, t.email";
		$sql.= ", tc.source, tc.element, tc.code, tc.libelle";
		$sql.= " FROM ".MAIN_DB_PREFIX."c_type_contact tc";
		$sql.= ", ".MAIN_DB_PREFIX."element_contact ec";
		if ($source == 'internal') $sql.=" LEFT JOIN ".MAIN_DB_PREFIX."user t on ec.fk_socpeople = t.rowid";
		if ($source == 'external'|| $source == 'thirdparty') $sql.=" LEFT JOIN ".MAIN_DB_PREFIX."socpeople t on ec.fk_socpeople = t.rowid";
		$sql.= " WHERE ec.element_id =".$this->id;
		$sql.= " AND ec.fk_c_type_contact=tc.rowid";
		$sql.= " AND tc.element='".$this->db->escape($this->element)."'";
		if ($code) $sql.= " AND tc.code = '".$this->db->escape($code)."'";
		if ($source == 'internal') $sql.= " AND tc.source = 'internal'";
		if ($source == 'external' || $source == 'thirdparty') $sql.= " AND tc.source = 'external'";
		$sql.= " AND tc.active=1";
		if ($statut >= 0) $sql.= " AND ec.statut = '".$statut."'";
		$sql.=" ORDER BY t.lastname ASC";

		dol_syslog(get_class($this)."::liste_contact", LOG_DEBUG);
		$resql=$this->db->query($sql);
		if ($resql)
		{
			$num=$this->db->num_rows($resql);
			$i=0;
			while ($i < $num)
			{
				$obj = $this->db->fetch_object($resql);

				if (! $list)
				{
					$transkey="TypeContact_".$obj->element."_".$obj->source."_".$obj->code;
					$libelle_type=($langs->trans($transkey)!=$transkey ? $langs->trans($transkey) : $obj->libelle);
					$tab[$i]=array('source'=>$obj->source,'socid'=>$obj->socid,'id'=>$obj->id,
								   'nom'=>$obj->lastname,      // For backward compatibility
								   'civility'=>$obj->civility, 'lastname'=>$obj->lastname, 'firstname'=>$obj->firstname, 'email'=>$obj->email, 'login'=>$obj->login, 'photo'=>$obj->photo, 'statuscontact'=>$obj->statuscontact,
								   'rowid'=>$obj->rowid, 'code'=>$obj->code, 'libelle'=>$libelle_type, 'status'=>$obj->statuslink, 'fk_c_type_contact'=>$obj->fk_c_type_contact);
				}
				else
				{
					$tab[$i]=$obj->id;
				}

				$i++;
			}

			return $tab;
		}
		else
		{
			$this->error=$this->db->lasterror();
			dol_print_error($this->db);
			return -1;
		}
	}


	/**
	 * 		Update status of a contact linked to object
	 *
	 * 		@param	int		$rowid		Id of link between object and contact
	 * 		@return	int					<0 if KO, >=0 if OK
	 */
	function swapContactStatus($rowid)
	{
		$sql = "SELECT ec.datecreate, ec.statut, ec.fk_socpeople, ec.fk_c_type_contact,";
		$sql.= " tc.code, tc.libelle";
		//$sql.= ", s.fk_soc";
		$sql.= " FROM (".MAIN_DB_PREFIX."element_contact as ec, ".MAIN_DB_PREFIX."c_type_contact as tc)";
		//$sql.= " LEFT JOIN ".MAIN_DB_PREFIX."socpeople as s ON ec.fk_socpeople=s.rowid";	// Si contact de type external, alors il est lie a une societe
		$sql.= " WHERE ec.rowid =".$rowid;
		$sql.= " AND ec.fk_c_type_contact=tc.rowid";
		$sql.= " AND tc.element = '".$this->db->escape($this->element)."'";

		dol_syslog(get_class($this)."::swapContactStatus", LOG_DEBUG);
		$resql=$this->db->query($sql);
		if ($resql)
		{
			$obj = $this->db->fetch_object($resql);
			$newstatut = ($obj->statut == 4) ? 5 : 4;
			$result = $this->update_contact($rowid, $newstatut);
			$this->db->free($resql);
			return $result;
		}
		else
		{
			$this->error=$this->db->error();
			dol_print_error($this->db);
			return -1;
		}

	}

	/**
	 *      Return array with list of possible values for type of contacts
	 *
	 *      @param	string	$source     'internal', 'external' or 'all'
	 *      @param	string	$order		Sort order by : 'position', 'code', 'rowid'...
	 *      @param  int		$option     0=Return array id->label, 1=Return array code->label
	 *      @param  int		$activeonly 0=all status of contact, 1=only the active
	 *		@param	string	$code		Type of contact (Example: 'CUSTOMER', 'SERVICE')
	 *      @return array       		Array list of type of contacts (id->label if option=0, code->label if option=1)
	 */
	function liste_type_contact($source='internal', $order='position', $option=0, $activeonly=0, $code='')
	{
		global $langs;

		if (empty($order)) $order='position';
		if ($order == 'position') $order.=',code';

		$tab = array();
		$sql = "SELECT DISTINCT tc.rowid, tc.code, tc.libelle, tc.position";
		$sql.= " FROM ".MAIN_DB_PREFIX."c_type_contact as tc";
		$sql.= " WHERE tc.element='".$this->db->escape($this->element)."'";
		if ($activeonly == 1) $sql.= " AND tc.active=1"; // only the active types
		if (! empty($source) && $source != 'all') $sql.= " AND tc.source='".$this->db->escape($source)."'";
		if (! empty($code)) $sql.= " AND tc.code='".$this->db->escape($code)."'";
		$sql.= $this->db->order($order,'ASC');

		//print "sql=".$sql;
		$resql=$this->db->query($sql);
		if ($resql)
		{
			$num=$this->db->num_rows($resql);
			$i=0;
			while ($i < $num)
			{
				$obj = $this->db->fetch_object($resql);

				$transkey="TypeContact_".$this->element."_".$source."_".$obj->code;
				$libelle_type=($langs->trans($transkey)!=$transkey ? $langs->trans($transkey) : $obj->libelle);
				if (empty($option)) $tab[$obj->rowid]=$libelle_type;
				else $tab[$obj->code]=$libelle_type;
				$i++;
			}
			return $tab;
		}
		else
		{
			$this->error=$this->db->lasterror();
			//dol_print_error($this->db);
			return null;
		}
	}

	/**
	 *      Return id of contacts for a source and a contact code.
	 *      Example: contact client de facturation ('external', 'BILLING')
	 *      Example: contact client de livraison ('external', 'SHIPPING')
	 *      Example: contact interne suivi paiement ('internal', 'SALESREPFOLL')
	 *
	 *		@param	string	$source		'external' or 'internal'
	 *		@param	string	$code		'BILLING', 'SHIPPING', 'SALESREPFOLL', ...
	 *		@param	int		$status		limited to a certain status
	 *      @return array       		List of id for such contacts
	 */
	function getIdContact($source,$code,$status=0)
	{
		global $conf;

		$result=array();
		$i=0;
		//cas particulier pour les expeditions
		if($this->element=='shipping' && $this->origin_id != 0) {
			$id=$this->origin_id;
			$element='commande';
		} else {
			$id=$this->id;
			$element=$this->element;
		}

		$sql = "SELECT ec.fk_socpeople";
		$sql.= " FROM ".MAIN_DB_PREFIX."element_contact as ec,";
		if ($source == 'internal') $sql.= " ".MAIN_DB_PREFIX."user as c,";
		if ($source == 'external') $sql.= " ".MAIN_DB_PREFIX."socpeople as c,";
		$sql.= " ".MAIN_DB_PREFIX."c_type_contact as tc";
		$sql.= " WHERE ec.element_id = ".$id;
		$sql.= " AND ec.fk_socpeople = c.rowid";
		if ($source == 'internal') $sql.= " AND c.entity IN (0,".$conf->entity.")";
		if ($source == 'external') $sql.= " AND c.entity IN (".getEntity('socpeople').")";
		$sql.= " AND ec.fk_c_type_contact = tc.rowid";
		$sql.= " AND tc.element = '".$element."'";
		$sql.= " AND tc.source = '".$source."'";
		$sql.= " AND tc.code = '".$code."'";
		$sql.= " AND tc.active = 1";
		if ($status) $sql.= " AND ec.statut = ".$status;

		dol_syslog(get_class($this)."::getIdContact", LOG_DEBUG);
		$resql=$this->db->query($sql);
		if ($resql)
		{
			while ($obj = $this->db->fetch_object($resql))
			{
				$result[$i]=$obj->fk_socpeople;
				$i++;
			}
		}
		else
		{
			$this->error=$this->db->error();
			return null;
		}

		return $result;
	}

	/**
	 *		Load object contact with id=$this->contactid into $this->contact
	 *
	 *		@param	int		$contactid      Id du contact. Use this->contactid if empty.
	 *		@return	int						<0 if KO, >0 if OK
	 */
	function fetch_contact($contactid=null)
	{
		if (empty($contactid)) $contactid=$this->contactid;

		if (empty($contactid)) return 0;

		require_once DOL_DOCUMENT_ROOT.'/contact/class/contact.class.php';
		$contact = new Contact($this->db);
		$result=$contact->fetch($contactid);
		$this->contact = $contact;
		return $result;
	}

	/**
	 *    	Load the third party of object, from id $this->socid or $this->fk_soc, into this->thirdparty
	 *
	 *		@param		int		$force_thirdparty_id	Force thirdparty id
	 *		@return		int								<0 if KO, >0 if OK
	 */
	function fetch_thirdparty($force_thirdparty_id=0)
	{
		global $conf;

		if (empty($this->socid) && empty($this->fk_soc) && empty($this->fk_thirdparty) && empty($force_thirdparty_id))
			return 0;

		require_once DOL_DOCUMENT_ROOT . '/societe/class/societe.class.php';

		$idtofetch = isset($this->socid) ? $this->socid : (isset($this->fk_soc) ? $this->fk_soc : $this->fk_thirdparty);
		if ($force_thirdparty_id)
			$idtofetch = $force_thirdparty_id;

		if ($idtofetch) {
			$thirdparty = new Societe($this->db);
			$result = $thirdparty->fetch($idtofetch);
			$this->thirdparty = $thirdparty;

			// Use first price level if level not defined for third party
			if (!empty($conf->global->PRODUIT_MULTIPRICES) && empty($this->thirdparty->price_level)) {
				$this->thirdparty->price_level = 1;
			}

			return $result;
		} else
			return -1;
	}


	/**
	 * Looks for an object with ref matching the wildcard provided
	 * It does only work when $this->table_ref_field is set
	 *
	 * @param string $ref Wildcard
	 * @return int >1 = OK, 0 = Not found or table_ref_field not defined, <0 = KO
	 */
	public function fetchOneLike($ref)
	{
		if (!$this->table_ref_field) {
			return 0;
		}

		$sql = 'SELECT rowid FROM '.MAIN_DB_PREFIX.$this->table_element.' WHERE '.$this->table_ref_field.' LIKE "'.$this->db->escape($ref).'" LIMIT 1';

		$query = $this->db->query($sql);

		if (!$this->db->num_rows($query)) {
			return 0;
		}

		$result = $this->db->fetch_object($query);

		return $this->fetch($result->rowid);
	}

	/**
	 *	Load data for barcode into properties ->barcode_type*
	 *	Properties ->barcode_type that is id of barcode. Type is used to find other properties, but
	 *  if it is not defined, ->element must be defined to know default barcode type.
	 *
	 *	@return		int			<0 if KO, 0 if can't guess type of barcode (ISBN, EAN13...), >0 if OK (all barcode properties loaded)
	 */
	function fetch_barcode()
	{
		global $conf;

		dol_syslog(get_class($this).'::fetch_barcode this->element='.$this->element.' this->barcode_type='.$this->barcode_type);

		$idtype=$this->barcode_type;
		if (empty($idtype) && $idtype != '0')	// If type of barcode no set, we try to guess. If set to '0' it means we forced to have type remain not defined
		{
			if ($this->element == 'product')      $idtype = $conf->global->PRODUIT_DEFAULT_BARCODE_TYPE;
			else if ($this->element == 'societe') $idtype = $conf->global->GENBARCODE_BARCODETYPE_THIRDPARTY;
			else dol_syslog('Call fetch_barcode with barcode_type not defined and cant be guessed', LOG_WARNING);
		}

		if ($idtype > 0)
		{
			if (empty($this->barcode_type) || empty($this->barcode_type_code) || empty($this->barcode_type_label) || empty($this->barcode_type_coder))    // If data not already loaded
			{
				$sql = "SELECT rowid, code, libelle as label, coder";
				$sql.= " FROM ".MAIN_DB_PREFIX."c_barcode_type";
				$sql.= " WHERE rowid = ".$idtype;
				dol_syslog(get_class($this).'::fetch_barcode', LOG_DEBUG);
				$resql = $this->db->query($sql);
				if ($resql)
				{
					$obj = $this->db->fetch_object($resql);
					$this->barcode_type       = $obj->rowid;
					$this->barcode_type_code  = $obj->code;
					$this->barcode_type_label = $obj->label;
					$this->barcode_type_coder = $obj->coder;
					return 1;
				}
				else
				{
					dol_print_error($this->db);
					return -1;
				}
			}
		}
		return 0;
	}

	/**
	 *		Load the project with id $this->fk_project into this->project
	 *
	 *		@return		int			<0 if KO, >=0 if OK
	 */
	function fetch_projet()
	{
		include_once DOL_DOCUMENT_ROOT.'/projet/class/project.class.php';

		if (empty($this->fk_project) && ! empty($this->fk_projet)) $this->fk_project = $this->fk_projet;	// For backward compatibility
		if (empty($this->fk_project)) return 0;

		$project = new Project($this->db);
		$result = $project->fetch($this->fk_project);

		$this->projet = $project;	// deprecated
		$this->project = $project;
		return $result;
	}

	/**
	 *		Load the product with id $this->fk_product into this->product
	 *
	 *		@return		int			<0 if KO, >=0 if OK
	 */
	function fetch_product()
	{
		include_once DOL_DOCUMENT_ROOT.'/product/class/product.class.php';

		if (empty($this->fk_product)) return 0;

		$product = new Product($this->db);
		$result = $product->fetch($this->fk_product);

		$this->product = $product;
		return $result;
	}

	/**
	 *		Load the user with id $userid into this->user
	 *
	 *		@param	int		$userid 		Id du contact
	 *		@return	int						<0 if KO, >0 if OK
	 */
	function fetch_user($userid)
	{
		$user = new User($this->db);
		$result=$user->fetch($userid);
		$this->user = $user;
		return $result;
	}

	/**
	 *	Read linked origin object
	 *
	 *	@return		void
	 */
	function fetch_origin()
	{
		if ($this->origin == 'shipping') $this->origin = 'expedition';
		if ($this->origin == 'delivery') $this->origin = 'livraison';

		$origin = $this->origin;

		$classname = ucfirst($origin);
		$this->$origin = new $classname($this->db);
		$this->$origin->fetch($this->origin_id);
	}

	/**
     *  Load object from specific field
     *
     *  @param	string	$table		Table element or element line
     *  @param	string	$field		Field selected
     *  @param	string	$key		Import key
     *  @param	string	$element	Element name
     *	@return	int					<0 if KO, >0 if OK
     */
	function fetchObjectFrom($table, $field, $key, $element = null)
	{
		global $conf;

		$result=false;

		$sql = "SELECT rowid FROM ".MAIN_DB_PREFIX.$table;
		$sql.= " WHERE ".$field." = '".$key."'";
		if (! empty($element)) {
			$sql.= " AND entity IN (".getEntity($element).")";
		} else {
			$sql.= " AND entity = ".$conf->entity;
		}

		dol_syslog(get_class($this).'::fetchObjectFrom', LOG_DEBUG);
		$resql = $this->db->query($sql);
		if ($resql)
		{
			$row = $this->db->fetch_row($resql);
			// Test for avoid error -1
			if ($row[0] > 0) {
				$result = $this->fetch($row[0]);
			}
		}

		return $result;
	}

	/**
	 *	Getter generic. Load value from a specific field
	 *
	 *	@param	string	$table		Table of element or element line
	 *	@param	int		$id			Element id
	 *	@param	string	$field		Field selected
	 *	@return	int					<0 if KO, >0 if OK
	 */
	function getValueFrom($table, $id, $field)
	{
		$result=false;
		if (!empty($id) && !empty($field) && !empty($table)) {
			$sql = "SELECT ".$field." FROM ".MAIN_DB_PREFIX.$table;
			$sql.= " WHERE rowid = ".$id;

			dol_syslog(get_class($this).'::getValueFrom', LOG_DEBUG);
			$resql = $this->db->query($sql);
			if ($resql)
			{
				$row = $this->db->fetch_row($resql);
				$result = $row[0];
			}
		}
		return $result;
	}

	/**
	 *	Setter generic. Update a specific field into database.
	 *  Warning: Trigger is run only if param trigkey is provided.
	 *
	 *	@param	string		$field			Field to update
	 *	@param	mixed		$value			New value
	 *	@param	string		$table			To force other table element or element line (should not be used)
	 *	@param	int			$id				To force other object id (should not be used)
	 *	@param	string		$format			Data format ('text', 'date'). 'text' is used if not defined
	 *	@param	string		$id_field		To force rowid field name. 'rowid' is used if not defined
	 *	@param	User|string	$fuser			Update the user of last update field with this user. If not provided, current user is used except if value is 'none'
	 *  @param  string      $trigkey    	Trigger key to run (in most cases something like 'XXX_MODIFY')
	 *  @param	string		$fk_user_field	Name of field to save user id making change
	 *	@return	int							<0 if KO, >0 if OK
	 *  @see updateExtraField
	 */
	function setValueFrom($field, $value, $table='', $id=null, $format='', $id_field='', $fuser=null, $trigkey='', $fk_user_field='fk_user_modif')
	{
		global $user,$langs,$conf;

		if (empty($table)) 	  $table=$this->table_element;
		if (empty($id))    	  $id=$this->id;
		if (empty($format))   $format='text';
		if (empty($id_field)) $id_field='rowid';

		$error=0;

		$this->db->begin();

		// Special case
		if ($table == 'product' && $field == 'note_private') $field='note';
		if (in_array($table, array('actioncomm', 'adherent', 'advtargetemailing', 'cronjob', 'establishment'))) $fk_user_field = 'fk_user_mod';

		$sql = "UPDATE ".MAIN_DB_PREFIX.$table." SET ";

		if ($format == 'text') $sql.= $field." = '".$this->db->escape($value)."'";
		else if ($format == 'int') $sql.= $field." = ".$this->db->escape($value);
		else if ($format == 'date') $sql.= $field." = ".($value ? "'".$this->db->idate($value)."'" : "null");

		if ($fk_user_field)
		{
			if (! empty($fuser) && is_object($fuser)) $sql.=", ".$fk_user_field." = ".$fuser->id;
			elseif (empty($fuser) || $fuser != 'none') $sql.=", ".$fk_user_field." = ".$user->id;
		}

		$sql.= " WHERE ".$id_field." = ".$id;

		dol_syslog(get_class($this)."::".__FUNCTION__."", LOG_DEBUG);
		$resql = $this->db->query($sql);
		if ($resql)
		{
			if ($trigkey)
			{
				// call trigger with updated object values
				if (empty($this->fields) && method_exists($this, 'fetch'))
				{
					$result = $this->fetch($id);
				}
				else
				{
					$result = $this->fetchCommon($id);
				}
				if ($result >= 0) $result=$this->call_trigger($trigkey, (! empty($fuser) && is_object($fuser)) ? $fuser : $user);   // This may set this->errors
				if ($result < 0) $error++;
			}

			if (! $error)
			{
				if (property_exists($this, $field)) $this->$field = $value;
				$this->db->commit();
				return 1;
			}
			else
			{
				$this->db->rollback();
				return -2;
			}
		}
		else
		{
			$this->error=$this->db->lasterror();
			$this->db->rollback();
			return -1;
		}
	}

	/**
	 *      Load properties id_previous and id_next by comparing $fieldid with $this->ref
	 *
	 *      @param	string	$filter		Optional filter. Example: " AND (t.field1 = 'aa' OR t.field2 = 'bb')"
	 *	 	@param  string	$fieldid   	Name of field to use for the select MAX and MIN
	 *		@param	int		$nodbprefix	Do not include DB prefix to forge table name
	 *      @return int         		<0 if KO, >0 if OK
	 */
	function load_previous_next_ref($filter, $fieldid, $nodbprefix=0)
	{
		global $conf, $user;

		if (! $this->table_element)
		{
			dol_print_error('',get_class($this)."::load_previous_next_ref was called on objet with property table_element not defined");
			return -1;
		}
		if ($fieldid == 'none') return 1;

		// Security on socid
		$socid = 0;
		if ($user->societe_id > 0) $socid = $user->societe_id;

		// this->ismultientitymanaged contains
		// 0=No test on entity, 1=Test with field entity, 2=Test with link by societe
		$alias = 's';
		if ($this->element == 'societe') $alias = 'te';

		$sql = "SELECT MAX(te.".$fieldid.")";
		$sql.= " FROM ".(empty($nodbprefix)?MAIN_DB_PREFIX:'').$this->table_element." as te";
		if ($this->element == 'user' && ! empty($conf->global->MULTICOMPANY_TRANSVERSE_MODE)) {
			$sql.= ",".MAIN_DB_PREFIX."usergroup_user as ug";
		}
		if (isset($this->ismultientitymanaged) && $this->ismultientitymanaged == 2) $sql.= ", ".MAIN_DB_PREFIX."societe as s";	// If we need to link to societe to limit select to entity
		else if ($this->restrictiononfksoc == 1 && $this->element != 'societe' && !$user->rights->societe->client->voir && !$socid) $sql.= ", ".MAIN_DB_PREFIX."societe as s";	// If we need to link to societe to limit select to socid
		else if ($this->restrictiononfksoc == 2 && $this->element != 'societe' && !$user->rights->societe->client->voir && !$socid) $sql.= " LEFT JOIN ".MAIN_DB_PREFIX."societe as s ON te.fk_soc = s.rowid";	// If we need to link to societe to limit select to socid
		if ($this->restrictiononfksoc && !$user->rights->societe->client->voir && !$socid)  $sql.= " LEFT JOIN ".MAIN_DB_PREFIX."societe_commerciaux as sc ON ".$alias.".rowid = sc.fk_soc";
		$sql.= " WHERE te.".$fieldid." < '".$this->db->escape($this->ref)."'";  // ->ref must always be defined (set to id if field does not exists)
		if ($this->restrictiononfksoc == 1 && !$user->rights->societe->client->voir && !$socid) $sql.= " AND sc.fk_user = " .$user->id;
		if ($this->restrictiononfksoc == 2 && !$user->rights->societe->client->voir && !$socid) $sql.= " AND (sc.fk_user = " .$user->id.' OR te.fk_soc IS NULL)';
		if (! empty($filter))
		{
			if (! preg_match('/^\s*AND/i', $filter)) $sql.=" AND ";   // For backward compatibility
			$sql.=$filter;
		}
		if (isset($this->ismultientitymanaged) && $this->ismultientitymanaged == 2) $sql.= ' AND te.fk_soc = s.rowid';			// If we need to link to societe to limit select to entity
		else if ($this->restrictiononfksoc == 1 && $this->element != 'societe' && !$user->rights->societe->client->voir && !$socid) $sql.= ' AND te.fk_soc = s.rowid';			// If we need to link to societe to limit select to socid
		if (isset($this->ismultientitymanaged) && $this->ismultientitymanaged == 1) {
			if ($this->element == 'user' && ! empty($conf->global->MULTICOMPANY_TRANSVERSE_MODE)) {
				if (! empty($user->admin) && empty($user->entity) && $conf->entity == 1) {
					$sql.= " AND te.entity IS NOT NULL"; // Show all users
				} else {
					$sql.= " AND ug.fk_user = te.rowid";
					$sql.= " AND ug.entity IN (".getEntity($this->element).")";
				}
			} else {
				$sql.= ' AND te.entity IN ('.getEntity($this->element).')';
			}
		}
		if ($this->restrictiononfksoc == 1 && $socid && $this->element != 'societe') $sql.= ' AND te.fk_soc = ' . $socid;
		if ($this->restrictiononfksoc == 2 && $socid && $this->element != 'societe') $sql.= ' AND (te.fk_soc = ' . $socid.' OR te.fk_soc IS NULL)';
		if ($this->restrictiononfksoc && $socid && $this->element == 'societe') $sql.= ' AND te.rowid = ' . $socid;
		//print 'socid='.$socid.' restrictiononfksoc='.$this->restrictiononfksoc.' ismultientitymanaged = '.$this->ismultientitymanaged.' filter = '.$filter.' -> '.$sql."<br>";

		$result = $this->db->query($sql);
		if (! $result)
		{
			$this->error=$this->db->lasterror();
			return -1;
		}
		$row = $this->db->fetch_row($result);
		$this->ref_previous = $row[0];


		$sql = "SELECT MIN(te.".$fieldid.")";
		$sql.= " FROM ".(empty($nodbprefix)?MAIN_DB_PREFIX:'').$this->table_element." as te";
		if ($this->element == 'user' && ! empty($conf->global->MULTICOMPANY_TRANSVERSE_MODE)) {
			$sql.= ",".MAIN_DB_PREFIX."usergroup_user as ug";
		}
		if (isset($this->ismultientitymanaged) && $this->ismultientitymanaged == 2) $sql.= ", ".MAIN_DB_PREFIX."societe as s";	// If we need to link to societe to limit select to entity
		else if ($this->restrictiononfksoc == 1 && $this->element != 'societe' && !$user->rights->societe->client->voir && !$socid) $sql.= ", ".MAIN_DB_PREFIX."societe as s";	// If we need to link to societe to limit select to socid
		else if ($this->restrictiononfksoc == 2 && $this->element != 'societe' && !$user->rights->societe->client->voir && !$socid) $sql.= " LEFT JOIN ".MAIN_DB_PREFIX."societe as s ON te.fk_soc = s.rowid";	// If we need to link to societe to limit select to socid
		if ($this->restrictiononfksoc && !$user->rights->societe->client->voir && !$socid) $sql.= " LEFT JOIN ".MAIN_DB_PREFIX."societe_commerciaux as sc ON ".$alias.".rowid = sc.fk_soc";
		$sql.= " WHERE te.".$fieldid." > '".$this->db->escape($this->ref)."'";  // ->ref must always be defined (set to id if field does not exists)
		if ($this->restrictiononfksoc == 1 && !$user->rights->societe->client->voir && !$socid) $sql.= " AND sc.fk_user = " .$user->id;
		if ($this->restrictiononfksoc == 2 && !$user->rights->societe->client->voir && !$socid) $sql.= " AND (sc.fk_user = " .$user->id.' OR te.fk_soc IS NULL)';
		if (! empty($filter))
		{
			if (! preg_match('/^\s*AND/i', $filter)) $sql.=" AND ";   // For backward compatibility
			$sql.=$filter;
		}
		if (isset($this->ismultientitymanaged) && $this->ismultientitymanaged == 2) $sql.= ' AND te.fk_soc = s.rowid';			// If we need to link to societe to limit select to entity
		else if ($this->restrictiononfksoc == 1 && $this->element != 'societe' && !$user->rights->societe->client->voir && !$socid) $sql.= ' AND te.fk_soc = s.rowid';			// If we need to link to societe to limit select to socid
		if (isset($this->ismultientitymanaged) && $this->ismultientitymanaged == 1) {
			if ($this->element == 'user' && ! empty($conf->global->MULTICOMPANY_TRANSVERSE_MODE)) {
				if (! empty($user->admin) && empty($user->entity) && $conf->entity == 1) {
					$sql.= " AND te.entity IS NOT NULL"; // Show all users
				} else {
					$sql.= " AND ug.fk_user = te.rowid";
					$sql.= " AND ug.entity IN (".getEntity($this->element).")";
				}
			} else {
				$sql.= ' AND te.entity IN ('.getEntity($this->element).')';
			}
		}
		if ($this->restrictiononfksoc == 1 && $socid && $this->element != 'societe') $sql.= ' AND te.fk_soc = ' . $socid;
		if ($this->restrictiononfksoc == 2 && $socid && $this->element != 'societe') $sql.= ' AND (te.fk_soc = ' . $socid.' OR te.fk_soc IS NULL)';
		if ($this->restrictiononfksoc && $socid && $this->element == 'societe') $sql.= ' AND te.rowid = ' . $socid;
		//print 'socid='.$socid.' restrictiononfksoc='.$this->restrictiononfksoc.' ismultientitymanaged = '.$this->ismultientitymanaged.' filter = '.$filter.' -> '.$sql."<br>";
		// Rem: Bug in some mysql version: SELECT MIN(rowid) FROM llx_socpeople WHERE rowid > 1 when one row in database with rowid=1, returns 1 instead of null

		$result = $this->db->query($sql);
		if (! $result)
		{
			$this->error=$this->db->lasterror();
			return -2;
		}
		$row = $this->db->fetch_row($result);
		$this->ref_next = $row[0];

		return 1;
	}


	/**
	 *      Return list of id of contacts of object
	 *
	 *      @param	string	$source     Source of contact: external (llx_socpeople) or internal (llx_user) or thirdparty (llx_societe)
	 *      @return array				Array of id of contacts (if source=external or internal)
	 * 									Array of id of third parties with at least one contact on object (if source=thirdparty)
	 */
	function getListContactId($source='external')
	{
		$contactAlreadySelected = array();
		$tab = $this->liste_contact(-1,$source);
		$num=count($tab);
		$i = 0;
		while ($i < $num)
		{
			if ($source == 'thirdparty') $contactAlreadySelected[$i] = $tab[$i]['socid'];
			else  $contactAlreadySelected[$i] = $tab[$i]['id'];
			$i++;
		}
		return $contactAlreadySelected;
	}


	/**
	 *	Link element with a project
	 *
	 *	@param     	int		$projectid		Project id to link element to
	 *	@return		int						<0 if KO, >0 if OK
	 */
	function setProject($projectid)
	{
		if (! $this->table_element)
		{
			dol_syslog(get_class($this)."::setProject was called on objet with property table_element not defined",LOG_ERR);
			return -1;
		}

		$sql = 'UPDATE '.MAIN_DB_PREFIX.$this->table_element;
		if ($this->table_element == 'actioncomm')
		{
			if ($projectid) $sql.= ' SET fk_project = '.$projectid;
			else $sql.= ' SET fk_project = NULL';
			$sql.= ' WHERE id = '.$this->id;
		}
		else
		{
			if ($projectid) $sql.= ' SET fk_projet = '.$projectid;
			else $sql.= ' SET fk_projet = NULL';
			$sql.= ' WHERE rowid = '.$this->id;
		}

		dol_syslog(get_class($this)."::setProject", LOG_DEBUG);
		if ($this->db->query($sql))
		{
			$this->fk_project = $projectid;
			return 1;
		}
		else
		{
			dol_print_error($this->db);
			return -1;
		}
	}

	/**
	 *  Change the payments methods
	 *
	 *  @param		int		$id		Id of new payment method
	 *  @return		int				>0 if OK, <0 if KO
	 */
	function setPaymentMethods($id)
	{
		dol_syslog(get_class($this).'::setPaymentMethods('.$id.')');
		if ($this->statut >= 0 || $this->element == 'societe')
		{
			// TODO uniformize field name
			$fieldname = 'fk_mode_reglement';
			if ($this->element == 'societe') $fieldname = 'mode_reglement';
			if (get_class($this) == 'Fournisseur') $fieldname = 'mode_reglement_supplier';

			$sql = 'UPDATE '.MAIN_DB_PREFIX.$this->table_element;
			$sql .= ' SET '.$fieldname.' = '.$id;
			$sql .= ' WHERE rowid='.$this->id;

			if ($this->db->query($sql))
			{
				$this->mode_reglement_id = $id;
				// for supplier
				if (get_class($this) == 'Fournisseur') $this->mode_reglement_supplier_id = $id;
				return 1;
			}
			else
			{
				dol_syslog(get_class($this).'::setPaymentMethods Erreur '.$sql.' - '.$this->db->error());
				$this->error=$this->db->error();
				return -1;
			}
		}
		else
		{
			dol_syslog(get_class($this).'::setPaymentMethods, status of the object is incompatible');
			$this->error='Status of the object is incompatible '.$this->statut;
			return -2;
		}
	}

	/**
	 *  Change the multicurrency code
	 *
	 *  @param		string	$code	multicurrency code
	 *  @return		int				>0 if OK, <0 if KO
	 */
	function setMulticurrencyCode($code)
	{
		dol_syslog(get_class($this).'::setMulticurrencyCode('.$id.')');
		if ($this->statut >= 0 || $this->element == 'societe')
		{
			$fieldname = 'multicurrency_code';

			$sql = 'UPDATE '.MAIN_DB_PREFIX.$this->table_element;
			$sql .= ' SET '.$fieldname." = '".$this->db->escape($code)."'";
			$sql .= ' WHERE rowid='.$this->id;

			if ($this->db->query($sql))
			{
				$this->multicurrency_code = $code;

				list($fk_multicurrency, $rate) = MultiCurrency::getIdAndTxFromCode($this->db, $code);
				if ($rate) $this->setMulticurrencyRate($rate);

				return 1;
			}
			else
			{
				dol_syslog(get_class($this).'::setMulticurrencyCode Erreur '.$sql.' - '.$this->db->error());
				$this->error=$this->db->error();
				return -1;
			}
		}
		else
		{
			dol_syslog(get_class($this).'::setMulticurrencyCode, status of the object is incompatible');
			$this->error='Status of the object is incompatible '.$this->statut;
			return -2;
		}
	}

	/**
	 *  Change the multicurrency rate
	 *
	 *  @param		double	$rate	multicurrency rate
	 *  @param		int		$mode	mode 1 : amounts in company currency will be recalculated, mode 2 : amounts in foreign currency
	 *  @return		int				>0 if OK, <0 if KO
	 */
	function setMulticurrencyRate($rate, $mode=1)
	{
		dol_syslog(get_class($this).'::setMulticurrencyRate('.$id.')');
		if ($this->statut >= 0 || $this->element == 'societe')
		{
			$fieldname = 'multicurrency_tx';

			$sql = 'UPDATE '.MAIN_DB_PREFIX.$this->table_element;
			$sql .= ' SET '.$fieldname.' = '.$rate;
			$sql .= ' WHERE rowid='.$this->id;

			if ($this->db->query($sql))
			{
				$this->multicurrency_tx = $rate;

				// Update line price
				if (!empty($this->lines))
				{
					foreach ($this->lines as &$line)
					{
						if($mode == 1) {
							$line->subprice = 0;
						}

						switch ($this->element) {
							case 'propal':
								$this->updateline(
									$line->id, $line->subprice, $line->qty, $line->remise_percent, $line->tva_tx, $line->localtax1_tx, $line->localtax2_tx,
									($line->description?$line->description:$line->desc), 'HT', $line->info_bits, $line->special_code, $line->fk_parent_line,
									$line->skip_update_total, $line->fk_fournprice, $line->pa_ht, $line->label, $line->product_type, $line->date_start,
									$line->date_end, $line->array_options, $line->fk_unit, $line->multicurrency_subprice
								);
								break;
							case 'commande':
								$this->updateline(
									$line->id, ($line->description?$line->description:$line->desc), $line->subprice, $line->qty, $line->remise_percent,
									$line->tva_tx, $line->localtax1_tx, $line->localtax2_tx, 'HT', $line->info_bits, $line->date_start, $line->date_end,
									$line->product_type, $line->fk_parent_line, $line->skip_update_total, $line->fk_fournprice, $line->pa_ht, $line->label,
									$line->special_code, $line->array_options, $line->fk_unit, $line->multicurrency_subprice
								);
								break;
							case 'facture':
								$this->updateline(
									$line->id, ($line->description?$line->description:$line->desc), $line->subprice, $line->qty, $line->remise_percent,
									$line->date_start, $line->date_end, $line->tva_tx, $line->localtax1_tx, $line->localtax2_tx, 'HT', $line->info_bits,
									$line->product_type, $line->fk_parent_line, $line->skip_update_total, $line->fk_fournprice, $line->pa_ht, $line->label,
									$line->special_code, $line->array_options, $line->situation_percent, $line->fk_unit, $line->multicurrency_subprice
								);
								break;
							case 'supplier_proposal':
								$this->updateline(
									$line->id, $line->subprice, $line->qty, $line->remise_percent, $line->tva_tx, $line->localtax1_tx, $line->localtax2_tx,
									($line->description?$line->description:$line->desc), 'HT', $line->info_bits, $line->special_code, $line->fk_parent_line,
									$line->skip_update_total, $line->fk_fournprice, $line->pa_ht, $line->label, $line->product_type, $line->array_options,
									$line->ref_fourn, $line->multicurrency_subprice
								);
								break;
							case 'order_supplier':
								$this->updateline(
									$line->id, ($line->description?$line->description:$line->desc), $line->subprice, $line->qty, $line->remise_percent,
									$line->tva_tx, $line->localtax1_tx, $line->localtax2_tx, 'HT', $line->info_bits,  $line->product_type, false,
									$line->date_start, $line->date_end, $line->array_options, $line->fk_unit, $line->multicurrency_subprice
								);
								break;
							case 'invoice_supplier':
								$this->updateline(
									$line->id, ($line->description?$line->description:$line->desc), $line->subprice, $line->tva_tx, $line->localtax1_tx,
									$line->localtax2_tx, $line->qty, 0, 'HT', $line->info_bits, $line->product_type, $line->remise_percent, false,
									$line->date_start, $line->date_end, $line->array_options, $line->fk_unit, $line->multicurrency_subprice
								);
								break;
							default:
								dol_syslog(get_class($this).'::setMulticurrencyRate no updateline defined', LOG_DEBUG);
								break;
						}

					}
				}

				return 1;
			}
			else
			{
				dol_syslog(get_class($this).'::setMulticurrencyRate Erreur '.$sql.' - '.$this->db->error());
				$this->error=$this->db->error();
				return -1;
			}
		}
		else
		{
			dol_syslog(get_class($this).'::setMulticurrencyRate, status of the object is incompatible');
			$this->error='Status of the object is incompatible '.$this->statut;
			return -2;
		}
	}

	/**
	 *  Change the payments terms
	 *
	 *  @param		int		$id		Id of new payment terms
	 *  @return		int				>0 if OK, <0 if KO
	 */
	function setPaymentTerms($id)
	{
		dol_syslog(get_class($this).'::setPaymentTerms('.$id.')');
		if ($this->statut >= 0 || $this->element == 'societe')
		{
			// TODO uniformize field name
			$fieldname = 'fk_cond_reglement';
			if ($this->element == 'societe') $fieldname = 'cond_reglement';
			if (get_class($this) == 'Fournisseur') $fieldname = 'cond_reglement_supplier';

			$sql = 'UPDATE '.MAIN_DB_PREFIX.$this->table_element;
			$sql .= ' SET '.$fieldname.' = '.$id;
			$sql .= ' WHERE rowid='.$this->id;

			if ($this->db->query($sql))
			{
				$this->cond_reglement_id = $id;
				// for supplier
				if (get_class($this) == 'Fournisseur') $this->cond_reglement_supplier_id = $id;
				$this->cond_reglement = $id;	// for compatibility
				return 1;
			}
			else
			{
				dol_syslog(get_class($this).'::setPaymentTerms Erreur '.$sql.' - '.$this->db->error());
				$this->error=$this->db->error();
				return -1;
			}
		}
		else
		{
			dol_syslog(get_class($this).'::setPaymentTerms, status of the object is incompatible');
			$this->error='Status of the object is incompatible '.$this->statut;
			return -2;
		}
	}

	/**
	 *	Define delivery address
	 *  @deprecated
	 *
	 *	@param      int		$id		Address id
	 *	@return     int				<0 si ko, >0 si ok
	 */
	function setDeliveryAddress($id)
	{
		$fieldname = 'fk_delivery_address';
		if ($this->element == 'delivery' || $this->element == 'shipping') $fieldname = 'fk_address';

		$sql = "UPDATE ".MAIN_DB_PREFIX.$this->table_element." SET ".$fieldname." = ".$id;
		$sql.= " WHERE rowid = ".$this->id." AND fk_statut = 0";

		if ($this->db->query($sql))
		{
			$this->fk_delivery_address = $id;
			return 1;
		}
		else
		{
			$this->error=$this->db->error();
			dol_syslog(get_class($this).'::setDeliveryAddress Erreur '.$sql.' - '.$this->error);
			return -1;
		}
	}


	/**
	 *  Change the shipping method
	 *
	 *  @param      int     $shipping_method_id     Id of shipping method
     *  @param      bool    $notrigger              false=launch triggers after, true=disable triggers
     *  @param      User	$userused               Object user
	 *
	 *  @return     int              1 if OK, 0 if KO
	 */
	function setShippingMethod($shipping_method_id, $notrigger=false, $userused=null)
	{
        global $user;

        if (empty($userused)) $userused=$user;

        $error = 0;

		if (! $this->table_element) {
			dol_syslog(get_class($this)."::setShippingMethod was called on objet with property table_element not defined",LOG_ERR);
			return -1;
		}

        $this->db->begin();

		if ($shipping_method_id<0) $shipping_method_id='NULL';
		dol_syslog(get_class($this).'::setShippingMethod('.$shipping_method_id.')');

		$sql = "UPDATE ".MAIN_DB_PREFIX.$this->table_element;
		$sql.= " SET fk_shipping_method = ".$shipping_method_id;
		$sql.= " WHERE rowid=".$this->id;
        $resql = $this->db->query($sql);
		if (! $resql) {
			dol_syslog(get_class($this).'::setShippingMethod Error ', LOG_DEBUG);
			$this->error = $this->db->lasterror();
			$error++;
        } else {
            if (!$notrigger)
            {
                // Call trigger
                $this->context=array('shippingmethodupdate'=>1);
                $result = $this->call_trigger(strtoupper(get_class($this)) . '_MODIFY', $userused);
                if ($result < 0) $error++;
                // End call trigger
            }
        }
        if ($error)
        {
            $this->db->rollback();
            return -1;
        } else {
            $this->shipping_method_id = ($shipping_method_id=='NULL')?null:$shipping_method_id;
            $this->db->commit();
            return 1;
        }

	}


	/**
	 *  Change the warehouse
	 *
	 *  @param      int     $warehouse_id     Id of warehouse
	 *  @return     int              1 if OK, 0 if KO
	 */
	function setWarehouse($warehouse_id)
	{
		if (! $this->table_element) {
			dol_syslog(get_class($this)."::setWarehouse was called on objet with property table_element not defined",LOG_ERR);
			return -1;
		}
		if ($warehouse_id<0) $warehouse_id='NULL';
		dol_syslog(get_class($this).'::setWarehouse('.$warehouse_id.')');

		$sql = "UPDATE ".MAIN_DB_PREFIX.$this->table_element;
		$sql.= " SET fk_warehouse = ".$warehouse_id;
		$sql.= " WHERE rowid=".$this->id;

		if ($this->db->query($sql)) {
			$this->warehouse_id = ($warehouse_id=='NULL')?null:$warehouse_id;
			return 1;
		} else {
			dol_syslog(get_class($this).'::setWarehouse Error ', LOG_DEBUG);
			$this->error=$this->db->error();
			return 0;
		}
	}


	/**
	 *		Set last model used by doc generator
	 *
	 *		@param		User	$user		User object that make change
	 *		@param		string	$modelpdf	Modele name
	 *		@return		int					<0 if KO, >0 if OK
	 */
	function setDocModel($user, $modelpdf)
	{
		if (! $this->table_element)
		{
			dol_syslog(get_class($this)."::setDocModel was called on objet with property table_element not defined",LOG_ERR);
			return -1;
		}

		$newmodelpdf=dol_trunc($modelpdf,255);

		$sql = "UPDATE ".MAIN_DB_PREFIX.$this->table_element;
		$sql.= " SET model_pdf = '".$this->db->escape($newmodelpdf)."'";
		$sql.= " WHERE rowid = ".$this->id;
		// if ($this->element == 'facture') $sql.= " AND fk_statut < 2";
		// if ($this->element == 'propal')  $sql.= " AND fk_statut = 0";

		dol_syslog(get_class($this)."::setDocModel", LOG_DEBUG);
		$resql=$this->db->query($sql);
		if ($resql)
		{
			$this->modelpdf=$modelpdf;
			return 1;
		}
		else
		{
			dol_print_error($this->db);
			return 0;
		}
	}


	/**
	 *  Change the bank account
	 *
	 *  @param		int		$fk_account		Id of bank account
	 *  @param      bool    $notrigger      false=launch triggers after, true=disable triggers
	 *  @param      User	$userused		Object user
	 *  @return		int				1 if OK, 0 if KO
	 */
	function setBankAccount($fk_account, $notrigger=false, $userused=null)
	{
        global $user;

        if (empty($userused)) $userused=$user;

        $error = 0;

		if (! $this->table_element) {
			dol_syslog(get_class($this)."::setBankAccount was called on objet with property table_element not defined",LOG_ERR);
			return -1;
		}
        $this->db->begin();

		if ($fk_account<0) $fk_account='NULL';
		dol_syslog(get_class($this).'::setBankAccount('.$fk_account.')');

		$sql = "UPDATE ".MAIN_DB_PREFIX.$this->table_element;
		$sql.= " SET fk_account = ".$fk_account;
		$sql.= " WHERE rowid=".$this->id;

        $resql = $this->db->query($sql);
        if (! $resql)
        {
            dol_syslog(get_class($this).'::setBankAccount Error '.$sql.' - '.$this->db->error());
            $this->error = $this->db->lasterror();
            $error++;
        }
        else
        {
            if (!$notrigger)
            {
                // Call trigger
                $this->context=array('bankaccountupdate'=>1);
                $result = $this->call_trigger(strtoupper(get_class($this)) . '_MODIFY', $userused);
                if ($result < 0) $error++;
                // End call trigger
            }
        }
        if ($error)
        {
            $this->db->rollback();
            return -1;
        }
        else
        {
            $this->fk_account = ($fk_account=='NULL')?null:$fk_account;
            $this->db->commit();
            return 1;
        }
    }


	// TODO: Move line related operations to CommonObjectLine?

	/**
	 *  Save a new position (field rang) for details lines.
	 *  You can choose to set position for lines with already a position or lines without any position defined.
	 *
	 * 	@param		boolean		$renum			   True to renum all already ordered lines, false to renum only not already ordered lines.
	 * 	@param		string		$rowidorder		   ASC or DESC
	 * 	@param		boolean		$fk_parent_line    Table with fk_parent_line field or not
	 * 	@return		int                            <0 if KO, >0 if OK
	 */
	function line_order($renum=false, $rowidorder='ASC', $fk_parent_line=true)
	{
		if (! $this->table_element_line)
		{
			dol_syslog(get_class($this)."::line_order was called on objet with property table_element_line not defined",LOG_ERR);
			return -1;
		}
		if (! $this->fk_element)
		{
			dol_syslog(get_class($this)."::line_order was called on objet with property fk_element not defined",LOG_ERR);
			return -1;
		}

		// Count number of lines to reorder (according to choice $renum)
		$nl=0;
		$sql = 'SELECT count(rowid) FROM '.MAIN_DB_PREFIX.$this->table_element_line;
		$sql.= ' WHERE '.$this->fk_element.'='.$this->id;
		if (! $renum) $sql.= ' AND rang = 0';
		if ($renum) $sql.= ' AND rang <> 0';

		dol_syslog(get_class($this)."::line_order", LOG_DEBUG);
		$resql = $this->db->query($sql);
		if ($resql)
		{
			$row = $this->db->fetch_row($resql);
			$nl = $row[0];
		}
		else dol_print_error($this->db);
		if ($nl > 0)
		{
			// The goal of this part is to reorder all lines, with all children lines sharing the same
			// counter that parents.
			$rows=array();

			// We first search all lines that are parent lines (for multilevel details lines)
			$sql = 'SELECT rowid FROM '.MAIN_DB_PREFIX.$this->table_element_line;
			$sql.= ' WHERE '.$this->fk_element.' = '.$this->id;
			if ($fk_parent_line) $sql.= ' AND fk_parent_line IS NULL';
			$sql.= ' ORDER BY rang ASC, rowid '.$rowidorder;

			dol_syslog(get_class($this)."::line_order search all parent lines", LOG_DEBUG);
			$resql = $this->db->query($sql);
			if ($resql)
			{
				$i=0;
				$num = $this->db->num_rows($resql);
				while ($i < $num)
				{
					$row = $this->db->fetch_row($resql);
					$rows[] = $row[0];	// Add parent line into array rows
					$childrens = $this->getChildrenOfLine($row[0]);
					if (! empty($childrens))
					{
						foreach($childrens as $child)
						{
							array_push($rows, $child);
						}
					}
					$i++;
				}

				// Now we set a new number for each lines (parent and children with children included into parent tree)
				if (! empty($rows))
				{
					foreach($rows as $key => $row)
					{
						$this->updateRangOfLine($row, ($key+1));
					}
				}
			}
			else
			{
				dol_print_error($this->db);
			}
		}
		return 1;
	}

	/**
	 * 	Get children of line
	 *
	 * 	@param	int		$id		Id of parent line
	 * 	@return	array			Array with list of children lines id
	 */
	function getChildrenOfLine($id)
	{
		$rows=array();

		$sql = 'SELECT rowid FROM '.MAIN_DB_PREFIX.$this->table_element_line;
		$sql.= ' WHERE '.$this->fk_element.' = '.$this->id;
		$sql.= ' AND fk_parent_line = '.$id;
		$sql.= ' ORDER BY rang ASC';

		dol_syslog(get_class($this)."::getChildrenOfLine search children lines for line ".$id."", LOG_DEBUG);
		$resql = $this->db->query($sql);
		if ($resql)
		{
			$i=0;
			$num = $this->db->num_rows($resql);
			while ($i < $num)
			{
				$row = $this->db->fetch_row($resql);
				$rows[$i] = $row[0];
				$i++;
			}
		}

		return $rows;
	}

	/**
	 * 	Update a line to have a lower rank
	 *
	 * 	@param 	int			$rowid				Id of line
	 * 	@param	boolean		$fk_parent_line		Table with fk_parent_line field or not
	 * 	@return	void
	 */
	function line_up($rowid, $fk_parent_line=true)
	{
		$this->line_order(false, 'ASC', $fk_parent_line);

		// Get rang of line
		$rang = $this->getRangOfLine($rowid);

		// Update position of line
		$this->updateLineUp($rowid, $rang);
	}

	/**
	 * 	Update a line to have a higher rank
	 *
	 * 	@param	int			$rowid				Id of line
	 * 	@param	boolean		$fk_parent_line		Table with fk_parent_line field or not
	 * 	@return	void
	 */
	function line_down($rowid, $fk_parent_line=true)
	{
		$this->line_order(false, 'ASC', $fk_parent_line);

		// Get rang of line
		$rang = $this->getRangOfLine($rowid);

		// Get max value for rang
		$max = $this->line_max();

		// Update position of line
		$this->updateLineDown($rowid, $rang, $max);
	}

	/**
	 * 	Update position of line (rang)
	 *
	 * 	@param	int		$rowid		Id of line
	 * 	@param	int		$rang		Position
	 * 	@return	void
	 */
	function updateRangOfLine($rowid,$rang)
	{
		$fieldposition = 'rang';
		if ($this->table_element_line == 'ecm_files') $fieldposition = 'position';

		$sql = 'UPDATE '.MAIN_DB_PREFIX.$this->table_element_line.' SET '.$fieldposition.' = '.$rang;
		$sql.= ' WHERE rowid = '.$rowid;

		dol_syslog(get_class($this)."::updateRangOfLine", LOG_DEBUG);
		if (! $this->db->query($sql))
		{
			dol_print_error($this->db);
		}
	}

	/**
	 * 	Update position of line with ajax (rang)
	 *
	 * 	@param	array	$rows	Array of rows
	 * 	@return	void
	 */
	function line_ajaxorder($rows)
	{
		$num = count($rows);
		for ($i = 0 ; $i < $num ; $i++)
		{
			$this->updateRangOfLine($rows[$i], ($i+1));
		}
	}

	/**
	 * 	Update position of line up (rang)
	 *
	 * 	@param	int		$rowid		Id of line
	 * 	@param	int		$rang		Position
	 * 	@return	void
	 */
	function updateLineUp($rowid,$rang)
	{
		if ($rang > 1 )
		{
			$sql = 'UPDATE '.MAIN_DB_PREFIX.$this->table_element_line.' SET rang = '.$rang ;
			$sql.= ' WHERE '.$this->fk_element.' = '.$this->id;
			$sql.= ' AND rang = '.($rang - 1);
			if ($this->db->query($sql) )
			{
				$sql = 'UPDATE '.MAIN_DB_PREFIX.$this->table_element_line.' SET rang  = '.($rang - 1);
				$sql.= ' WHERE rowid = '.$rowid;
				if (! $this->db->query($sql) )
				{
					dol_print_error($this->db);
				}
			}
			else
			{
				dol_print_error($this->db);
			}
		}
	}

	/**
	 * 	Update position of line down (rang)
	 *
	 * 	@param	int		$rowid		Id of line
	 * 	@param	int		$rang		Position
	 * 	@param	int		$max		Max
	 * 	@return	void
	 */
	function updateLineDown($rowid,$rang,$max)
	{
		if ($rang < $max)
		{
			$sql = 'UPDATE '.MAIN_DB_PREFIX.$this->table_element_line.' SET rang = '.$rang;
			$sql.= ' WHERE '.$this->fk_element.' = '.$this->id;
			$sql.= ' AND rang = '.($rang+1);
			if ($this->db->query($sql) )
			{
				$sql = 'UPDATE '.MAIN_DB_PREFIX.$this->table_element_line.' SET rang = '.($rang+1);
				$sql.= ' WHERE rowid = '.$rowid;
				if (! $this->db->query($sql) )
				{
					dol_print_error($this->db);
				}
			}
			else
			{
				dol_print_error($this->db);
			}
		}
	}

	/**
	 * 	Get position of line (rang)
	 *
	 * 	@param		int		$rowid		Id of line
	 *  @return		int     			Value of rang in table of lines
	 */
	function getRangOfLine($rowid)
	{
		$sql = 'SELECT rang FROM '.MAIN_DB_PREFIX.$this->table_element_line;
		$sql.= ' WHERE rowid ='.$rowid;

		dol_syslog(get_class($this)."::getRangOfLine", LOG_DEBUG);
		$resql = $this->db->query($sql);
		if ($resql)
		{
			$row = $this->db->fetch_row($resql);
			return $row[0];
		}
	}

	/**
	 * 	Get rowid of the line relative to its position
	 *
	 * 	@param		int		$rang		Rang value
	 *  @return     int     			Rowid of the line
	 */
	function getIdOfLine($rang)
	{
		$sql = 'SELECT rowid FROM '.MAIN_DB_PREFIX.$this->table_element_line;
		$sql.= ' WHERE '.$this->fk_element.' = '.$this->id;
		$sql.= ' AND rang = '.$rang;
		$resql = $this->db->query($sql);
		if ($resql)
		{
			$row = $this->db->fetch_row($resql);
			return $row[0];
		}
	}

	/**
	 * 	Get max value used for position of line (rang)
	 *
	 * 	@param		int		$fk_parent_line		Parent line id
	 *  @return     int  			   			Max value of rang in table of lines
	 */
	function line_max($fk_parent_line=0)
	{
		// Search the last rang with fk_parent_line
		if ($fk_parent_line)
		{
			$sql = 'SELECT max(rang) FROM '.MAIN_DB_PREFIX.$this->table_element_line;
			$sql.= ' WHERE '.$this->fk_element.' = '.$this->id;
			$sql.= ' AND fk_parent_line = '.$fk_parent_line;

			dol_syslog(get_class($this)."::line_max", LOG_DEBUG);
			$resql = $this->db->query($sql);
			if ($resql)
			{
				$row = $this->db->fetch_row($resql);
				if (! empty($row[0]))
				{
					return $row[0];
				}
				else
				{
					return $this->getRangOfLine($fk_parent_line);
				}
			}
		}
		// If not, search the last rang of element
		else
		{
			$sql = 'SELECT max(rang) FROM '.MAIN_DB_PREFIX.$this->table_element_line;
			$sql.= ' WHERE '.$this->fk_element.' = '.$this->id;

			dol_syslog(get_class($this)."::line_max", LOG_DEBUG);
			$resql = $this->db->query($sql);
			if ($resql)
			{
				$row = $this->db->fetch_row($resql);
				return $row[0];
			}
		}
	}

	/**
	 *  Update external ref of element
	 *
	 *  @param      string		$ref_ext	Update field ref_ext
	 *  @return     int      		   		<0 if KO, >0 if OK
	 */
	function update_ref_ext($ref_ext)
	{
		if (! $this->table_element)
		{
			dol_syslog(get_class($this)."::update_ref_ext was called on objet with property table_element not defined", LOG_ERR);
			return -1;
		}

		$sql = 'UPDATE '.MAIN_DB_PREFIX.$this->table_element;
		$sql.= " SET ref_ext = '".$this->db->escape($ref_ext)."'";
		$sql.= " WHERE ".(isset($this->table_rowid)?$this->table_rowid:'rowid')." = ". $this->id;

		dol_syslog(get_class($this)."::update_ref_ext", LOG_DEBUG);
		if ($this->db->query($sql))
		{
			$this->ref_ext = $ref_ext;
			return 1;
		}
		else
		{
			$this->error=$this->db->error();
			return -1;
		}
	}

	/**
	 *  Update note of element
	 *
	 *  @param      string		$note		New value for note
	 *  @param		string		$suffix		'', '_public' or '_private'
	 *  @return     int      		   		<0 if KO, >0 if OK
	 */
	function update_note($note,$suffix='')
	{
		global $user;

		if (! $this->table_element)
		{
			$this->error='update_note was called on objet with property table_element not defined';
			dol_syslog(get_class($this)."::update_note was called on objet with property table_element not defined", LOG_ERR);
			return -1;
		}
		if (! in_array($suffix,array('','_public','_private')))
		{
			$this->error='update_note Parameter suffix must be empty, \'_private\' or \'_public\'';
			dol_syslog(get_class($this)."::update_note Parameter suffix must be empty, '_private' or '_public'", LOG_ERR);
			return -2;
		}
		// Special cas
		//var_dump($this->table_element);exit;
		if ($this->table_element == 'product') $suffix='';

		$sql = 'UPDATE '.MAIN_DB_PREFIX.$this->table_element;
		$sql.= " SET note".$suffix." = ".(!empty($note)?("'".$this->db->escape($note)."'"):"NULL");
		$sql.= " ,".(in_array($this->table_element, array('actioncomm', 'adherent', 'advtargetemailing', 'cronjob', 'establishment'))?"fk_user_mod":"fk_user_modif")." = ".$user->id;
		$sql.= " WHERE rowid =". $this->id;

		dol_syslog(get_class($this)."::update_note", LOG_DEBUG);
		if ($this->db->query($sql))
		{
			if ($suffix == '_public') $this->note_public = $note;
			else if ($suffix == '_private') $this->note_private = $note;
			else
			{
				$this->note = $note;      // deprecated
				$this->note_private = $note;
			}
			return 1;
		}
		else
		{
			$this->error=$this->db->lasterror();
			return -1;
		}
	}

	/**
	 * 	Update public note (kept for backward compatibility)
	 *
	 * @param      string		$note		New value for note
	 * @return     int      		   		<0 if KO, >0 if OK
	 * @deprecated
	 * @see update_note()
	 */
	function update_note_public($note)
	{
		return $this->update_note($note,'_public');
	}

	/**
	 *	Update total_ht, total_ttc, total_vat, total_localtax1, total_localtax2 for an object (sum of lines).
	 *  Must be called at end of methods addline or updateline.
	 *
	 *	@param	int		$exclspec          	>0 = Exclude special product (product_type=9)
	 *  @param  string	$roundingadjust    	'none'=Do nothing, 'auto'=Use default method (MAIN_ROUNDOFTOTAL_NOT_TOTALOFROUND if defined, or '0'), '0'=Force mode total of rounding, '1'=Force mode rounding of total
	 *  @param	int		$nodatabaseupdate	1=Do not update database. Update only properties of object.
	 *  @param	Societe	$seller				If roundingadjust is '0' or '1' or maybe 'auto', it means we recalculate total for lines before calculating total for object and for this, we need seller object.
	 *	@return	int    			           	<0 if KO, >0 if OK
	 */
	function update_price($exclspec=0,$roundingadjust='none',$nodatabaseupdate=0,$seller=null)
	{
		global $conf;

		// Some external module want no update price after a trigger because they have another method to calculate the total (ex: with an extrafield)
		$MODULE = "";
		if ($this->element == 'propal')
			$MODULE = "MODULE_DISALLOW_UPDATE_PRICE_PROPOSAL";
		elseif ($this->element == 'order')
			$MODULE = "MODULE_DISALLOW_UPDATE_PRICE_ORDER";
		elseif ($this->element == 'facture')
			$MODULE = "MODULE_DISALLOW_UPDATE_PRICE_INVOICE";
		elseif ($this->element == 'facture_fourn')
			$MODULE = "MODULE_DISALLOW_UPDATE_PRICE_SUPPLIER_INVOICE";
		elseif ($this->element == 'order_supplier')
			$MODULE = "MODULE_DISALLOW_UPDATE_PRICE_SUPPLIER_ORDER";
		elseif ($this->element == 'supplier_proposal')
			$MODULE = "MODULE_DISALLOW_UPDATE_PRICE_SUPPLIER_PROPOSAL";

		if (! empty($MODULE)) {
			if (! empty($conf->global->$MODULE)) {
				$modsactivated = explode(',', $conf->global->$MODULE);
				foreach ($modsactivated as $mod) {
					if ($conf->$mod->enabled)
						return 1; // update was disabled by specific setup
				}
			}
		}

		include_once DOL_DOCUMENT_ROOT.'/core/lib/price.lib.php';

		if ($roundingadjust == '-1') $roundingadjust='auto';	// For backward compatibility

		$forcedroundingmode=$roundingadjust;
		if ($forcedroundingmode == 'auto' && isset($conf->global->MAIN_ROUNDOFTOTAL_NOT_TOTALOFROUND)) $forcedroundingmode=$conf->global->MAIN_ROUNDOFTOTAL_NOT_TOTALOFROUND;
		elseif ($forcedroundingmode == 'auto') $forcedroundingmode='0';

		$error=0;

		$multicurrency_tx = !empty($this->multicurrency_tx) ? $this->multicurrency_tx : 1;

		// Define constants to find lines to sum
		$fieldtva='total_tva';
		$fieldlocaltax1='total_localtax1';
		$fieldlocaltax2='total_localtax2';
		$fieldup='subprice';
		if ($this->element == 'facture_fourn' || $this->element == 'invoice_supplier')
		{
			$fieldtva='tva';
			$fieldup='pu_ht';
		}
		if ($this->element == 'expensereport')
		{
			$fieldup='value_unit';
		}

		$sql = 'SELECT rowid, qty, '.$fieldup.' as up, remise_percent, total_ht, '.$fieldtva.' as total_tva, total_ttc, '.$fieldlocaltax1.' as total_localtax1, '.$fieldlocaltax2.' as total_localtax2,';
		$sql.= ' tva_tx as vatrate, localtax1_tx, localtax2_tx, localtax1_type, localtax2_type, info_bits, product_type';
			if ($this->table_element_line == 'facturedet') $sql.= ', situation_percent';
			$sql.= ', multicurrency_total_ht, multicurrency_total_tva, multicurrency_total_ttc';
		$sql.= ' FROM '.MAIN_DB_PREFIX.$this->table_element_line;
		$sql.= ' WHERE '.$this->fk_element.' = '.$this->id;
		if ($exclspec)
		{
			$product_field='product_type';
			if ($this->table_element_line == 'contratdet') $product_field='';    // contratdet table has no product_type field
			if ($product_field) $sql.= ' AND '.$product_field.' <> 9';
		}
		$sql.= ' ORDER by rowid';	// We want to be sure to always use same order of line to not change lines differently when option MAIN_ROUNDOFTOTAL_NOT_TOTALOFROUND is used

		dol_syslog(get_class($this)."::update_price", LOG_DEBUG);
		$resql = $this->db->query($sql);
		if ($resql)
		{
			$this->total_ht  = 0;
			$this->total_tva = 0;
			$this->total_localtax1 = 0;
			$this->total_localtax2 = 0;
			$this->total_ttc = 0;
			$total_ht_by_vats  = array();
			$total_tva_by_vats = array();
			$total_ttc_by_vats = array();
			$this->multicurrency_total_ht	= 0;
			$this->multicurrency_total_tva	= 0;
			$this->multicurrency_total_ttc	= 0;

			$num = $this->db->num_rows($resql);
			$i = 0;
			while ($i < $num)
			{
				$obj = $this->db->fetch_object($resql);

				// Note: There is no check on detail line and no check on total, if $forcedroundingmode = 'none'
				if ($forcedroundingmode == '0')	// Check if data on line are consistent. This may solve lines that were not consistent because set with $forcedroundingmode='auto'
				{
					$localtax_array=array($obj->localtax1_type,$obj->localtax1_tx,$obj->localtax2_type,$obj->localtax2_tx);
					$tmpcal=calcul_price_total($obj->qty, $obj->up, $obj->remise_percent, $obj->vatrate, $obj->localtax1_tx, $obj->localtax2_tx, 0, 'HT', $obj->info_bits, $obj->product_type, $seller, $localtax_array, (isset($obj->situation_percent) ? $obj->situation_percent : 100), $multicurrency_tx);
					$diff=price2num($tmpcal[1] - $obj->total_tva, 'MT', 1);
					if ($diff)
					{
						$sqlfix="UPDATE ".MAIN_DB_PREFIX.$this->table_element_line." SET ".$fieldtva." = ".$tmpcal[1].", total_ttc = ".$tmpcal[2]." WHERE rowid = ".$obj->rowid;
						dol_syslog('We found unconsistent data into detailed line (difference of '.$diff.') for line rowid = '.$obj->rowid." (total vat of line calculated=".$tmpcal[1].", database=".$obj->total_tva."). We fix the total_vat and total_ttc of line by running sqlfix = ".$sqlfix);
								$resqlfix=$this->db->query($sqlfix);
								if (! $resqlfix) dol_print_error($this->db,'Failed to update line');
								$obj->total_tva = $tmpcal[1];
								$obj->total_ttc = $tmpcal[2];
						//
					}
				}

				$this->total_ht        += $obj->total_ht;		// The field visible at end of line detail
				$this->total_tva       += $obj->total_tva;
				$this->total_localtax1 += $obj->total_localtax1;
				$this->total_localtax2 += $obj->total_localtax2;
				$this->total_ttc       += $obj->total_ttc;
				$this->multicurrency_total_ht        += $obj->multicurrency_total_ht;		// The field visible at end of line detail
				$this->multicurrency_total_tva       += $obj->multicurrency_total_tva;
				$this->multicurrency_total_ttc       += $obj->multicurrency_total_ttc;

				if (! isset($total_ht_by_vats[$obj->vatrate]))  $total_ht_by_vats[$obj->vatrate]=0;
				if (! isset($total_tva_by_vats[$obj->vatrate])) $total_tva_by_vats[$obj->vatrate]=0;
				if (! isset($total_ttc_by_vats[$obj->vatrate])) $total_ttc_by_vats[$obj->vatrate]=0;
				$total_ht_by_vats[$obj->vatrate]  += $obj->total_ht;
				$total_tva_by_vats[$obj->vatrate] += $obj->total_tva;
				$total_ttc_by_vats[$obj->vatrate] += $obj->total_ttc;

				if ($forcedroundingmode == '1')	// Check if we need adjustement onto line for vat. TODO This works on the company currency but not on multicurrency
				{
					$tmpvat=price2num($total_ht_by_vats[$obj->vatrate] * $obj->vatrate / 100, 'MT', 1);
					$diff=price2num($total_tva_by_vats[$obj->vatrate]-$tmpvat, 'MT', 1);
					//print 'Line '.$i.' rowid='.$obj->rowid.' vat_rate='.$obj->vatrate.' total_ht='.$obj->total_ht.' total_tva='.$obj->total_tva.' total_ttc='.$obj->total_ttc.' total_ht_by_vats='.$total_ht_by_vats[$obj->vatrate].' total_tva_by_vats='.$total_tva_by_vats[$obj->vatrate].' (new calculation = '.$tmpvat.') total_ttc_by_vats='.$total_ttc_by_vats[$obj->vatrate].($diff?" => DIFF":"")."<br>\n";
					if ($diff)
					{
						if (abs($diff) > 0.1) { dol_syslog('A rounding difference was detected into TOTAL but is too high to be corrected', LOG_WARNING); exit; }
						$sqlfix="UPDATE ".MAIN_DB_PREFIX.$this->table_element_line." SET ".$fieldtva." = ".($obj->total_tva - $diff).", total_ttc = ".($obj->total_ttc - $diff)." WHERE rowid = ".$obj->rowid;
						dol_syslog('We found a difference of '.$diff.' for line rowid = '.$obj->rowid.". We fix the total_vat and total_ttc of line by running sqlfix = ".$sqlfix);
								$resqlfix=$this->db->query($sqlfix);
								if (! $resqlfix) dol_print_error($this->db,'Failed to update line');
								$this->total_tva -= $diff;
								$this->total_ttc -= $diff;
								$total_tva_by_vats[$obj->vatrate] -= $diff;
								$total_ttc_by_vats[$obj->vatrate] -= $diff;

					}
				}

				$i++;
			}

			// Add revenue stamp to total
			$this->total_ttc       			+= isset($this->revenuestamp)?$this->revenuestamp:0;
			$this->multicurrency_total_ttc  += isset($this->revenuestamp)?($this->revenuestamp * $multicurrency_tx):0;

			// Situations totals
			if ($this->situation_cycle_ref && $this->situation_counter > 1 && method_exists($this, 'get_prev_sits') && $this->type != $this::TYPE_CREDIT_NOTE )
			{
				$prev_sits = $this->get_prev_sits();

				foreach ($prev_sits as $sit) {				// $sit is an object Facture loaded with a fetch.
					$this->total_ht -= $sit->total_ht;
					$this->total_tva -= $sit->total_tva;
					$this->total_localtax1 -= $sit->total_localtax1;
					$this->total_localtax2 -= $sit->total_localtax2;
					$this->total_ttc -= $sit->total_ttc;
					$this->multicurrency_total_ht -= $sit->multicurrency_total_ht;
					$this->multicurrency_total_tva -= $sit->multicurrency_total_tva;
					$this->multicurrency_total_ttc -= $sit->multicurrency_total_ttc;
				}
			}

			$this->db->free($resql);

			// Now update global field total_ht, total_ttc and tva
			$fieldht='total_ht';
			$fieldtva='tva';
			$fieldlocaltax1='localtax1';
			$fieldlocaltax2='localtax2';
			$fieldttc='total_ttc';
			// Specific code for backward compatibility with old field names
			if ($this->element == 'facture' || $this->element == 'facturerec')             $fieldht='total';
			if ($this->element == 'facture_fourn' || $this->element == 'invoice_supplier') $fieldtva='total_tva';
			if ($this->element == 'propal')                                                $fieldttc='total';
			if ($this->element == 'expensereport')                                         $fieldtva='total_tva';
			if ($this->element == 'supplier_proposal')                                     $fieldttc='total';

			if (empty($nodatabaseupdate))
			{
				$sql = 'UPDATE '.MAIN_DB_PREFIX.$this->table_element.' SET';
				$sql .= " ".$fieldht."='".price2num($this->total_ht)."',";
				$sql .= " ".$fieldtva."='".price2num($this->total_tva)."',";
				$sql .= " ".$fieldlocaltax1."='".price2num($this->total_localtax1)."',";
				$sql .= " ".$fieldlocaltax2."='".price2num($this->total_localtax2)."',";
				$sql .= " ".$fieldttc."='".price2num($this->total_ttc)."'";
						$sql .= ", multicurrency_total_ht='".price2num($this->multicurrency_total_ht, 'MT', 1)."'";
						$sql .= ", multicurrency_total_tva='".price2num($this->multicurrency_total_tva, 'MT', 1)."'";
						$sql .= ", multicurrency_total_ttc='".price2num($this->multicurrency_total_ttc, 'MT', 1)."'";
				$sql .= ' WHERE rowid = '.$this->id;


				dol_syslog(get_class($this)."::update_price", LOG_DEBUG);
				$resql=$this->db->query($sql);
				if (! $resql)
				{
					$error++;
					$this->error=$this->db->lasterror();
					$this->errors[]=$this->db->lasterror();
				}
			}

			if (! $error)
			{
				return 1;
			}
			else
			{
				return -1;
			}
		}
		else
		{
			dol_print_error($this->db,'Bad request in update_price');
			return -1;
		}
	}

	/**
	 *	Add objects linked in llx_element_element.
	 *
	 *	@param		string	$origin		Linked element type
	 *	@param		int		$origin_id	Linked element id
	 *	@return		int					<=0 if KO, >0 if OK
	 *	@see		fetchObjectLinked, updateObjectLinked, deleteObjectLinked
	 */
	function add_object_linked($origin=null, $origin_id=null)
	{
		$origin = (! empty($origin) ? $origin : $this->origin);
		$origin_id = (! empty($origin_id) ? $origin_id : $this->origin_id);

		// Special case
		if ($origin == 'order') $origin='commande';
		if ($origin == 'invoice') $origin='facture';

		$this->db->begin();

		$sql = "INSERT INTO ".MAIN_DB_PREFIX."element_element (";
		$sql.= "fk_source";
		$sql.= ", sourcetype";
		$sql.= ", fk_target";
		$sql.= ", targettype";
		$sql.= ") VALUES (";
		$sql.= $origin_id;
		$sql.= ", '".$this->db->escape($origin)."'";
		$sql.= ", ".$this->id;
		$sql.= ", '".$this->db->escape($this->element)."'";
		$sql.= ")";

		dol_syslog(get_class($this)."::add_object_linked", LOG_DEBUG);
		if ($this->db->query($sql))
	  	{
	  		$this->db->commit();
	  		return 1;
	  	}
	  	else
	  	{
	  		$this->error=$this->db->lasterror();
	  		$this->db->rollback();
	  		return 0;
	  	}
	}

	/**
	 *	Fetch array of objects linked to current object. Links are loaded into this->linkedObjects array and this->linkedObjectsIds
	 *  Possible usage for parameters:
	 *  - all parameters empty -> we look all link to current object (current object can be source or target)
	 *  - source id+type -> will get target list linked to source
	 *  - target id+type -> will get source list linked to target
	 *  - source id+type + target type -> will get target list of the type
	 *  - target id+type + target source -> will get source list of the type
	 *
	 *	@param	int		$sourceid		Object source id (if not defined, id of object)
	 *	@param  string	$sourcetype		Object source type (if not defined, element name of object)
	 *	@param  int		$targetid		Object target id (if not defined, id of object)
	 *	@param  string	$targettype		Object target type (if not defined, elemennt name of object)
	 *	@param  string	$clause			'OR' or 'AND' clause used when both source id and target id are provided
	 *  @param  int		$alsosametype	0=Return only links to object that differs from source. 1=Include also link to objects of same type.
	 *  @param  string	$orderby		SQL 'ORDER BY' clause
	 *	@return int						<0 if KO, >0 if OK
	 *  @see	add_object_linked, updateObjectLinked, deleteObjectLinked
	 */
	function fetchObjectLinked($sourceid=null,$sourcetype='',$targetid=null,$targettype='',$clause='OR',$alsosametype=1,$orderby='sourcetype')
	{
		global $conf;

		$this->linkedObjectsIds=array();
		$this->linkedObjects=array();

		$justsource=false;
		$justtarget=false;
		$withtargettype=false;
		$withsourcetype=false;

		if (! empty($sourceid) && ! empty($sourcetype) && empty($targetid))
		{
			$justsource=true;  // the source (id and type) is a search criteria
			if (! empty($targettype)) $withtargettype=true;
		}
		if (! empty($targetid) && ! empty($targettype) && empty($sourceid))
		{
			$justtarget=true;  // the target (id and type) is a search criteria
			if (! empty($sourcetype)) $withsourcetype=true;
		}

		$sourceid = (! empty($sourceid) ? $sourceid : $this->id);
		$targetid = (! empty($targetid) ? $targetid : $this->id);
		$sourcetype = (! empty($sourcetype) ? $sourcetype : $this->element);
		$targettype = (! empty($targettype) ? $targettype : $this->element);

		/*if (empty($sourceid) && empty($targetid))
        {
        	dol_syslog('Bad usage of function. No source nor target id defined (nor as parameter nor as object id)', LOG_ERR);
        	return -1;
        }*/

		// Links between objects are stored in table element_element
		$sql = 'SELECT rowid, fk_source, sourcetype, fk_target, targettype';
		$sql.= ' FROM '.MAIN_DB_PREFIX.'element_element';
		$sql.= " WHERE ";
		if ($justsource || $justtarget)
		{
			if ($justsource)
			{
				$sql.= "fk_source = ".$sourceid." AND sourcetype = '".$sourcetype."'";
				if ($withtargettype) $sql.= " AND targettype = '".$targettype."'";
			}
			else if ($justtarget)
			{
				$sql.= "fk_target = ".$targetid." AND targettype = '".$targettype."'";
				if ($withsourcetype) $sql.= " AND sourcetype = '".$sourcetype."'";
			}
		}
		else
		{
			$sql.= "(fk_source = ".$sourceid." AND sourcetype = '".$sourcetype."')";
			$sql.= " ".$clause." (fk_target = ".$targetid." AND targettype = '".$targettype."')";
		}
		$sql .= ' ORDER BY '.$orderby;

		dol_syslog(get_class($this)."::fetchObjectLink", LOG_DEBUG);
		$resql = $this->db->query($sql);
		if ($resql)
		{
			$num = $this->db->num_rows($resql);
			$i = 0;
			while ($i < $num)
			{
				$obj = $this->db->fetch_object($resql);
				if ($justsource || $justtarget)
				{
					if ($justsource)
					{
						$this->linkedObjectsIds[$obj->targettype][$obj->rowid]=$obj->fk_target;
					}
					else if ($justtarget)
					{
						$this->linkedObjectsIds[$obj->sourcetype][$obj->rowid]=$obj->fk_source;
					}
				}
				else
				{
					if ($obj->fk_source == $sourceid && $obj->sourcetype == $sourcetype)
					{
						$this->linkedObjectsIds[$obj->targettype][$obj->rowid]=$obj->fk_target;
					}
					if ($obj->fk_target == $targetid && $obj->targettype == $targettype)
					{
						$this->linkedObjectsIds[$obj->sourcetype][$obj->rowid]=$obj->fk_source;
					}
				}
				$i++;
			}

			if (! empty($this->linkedObjectsIds))
			{
				foreach($this->linkedObjectsIds as $objecttype => $objectids)       // $objecttype is a module name ('facture', 'mymodule', ...) or a module name with a suffix ('project_task', 'mymodule_myobj', ...)
				{
					// Parse element/subelement (ex: project_task, cabinetmed_consultation, ...)
					$module = $element = $subelement = $objecttype;
					if ($objecttype != 'supplier_proposal' && $objecttype != 'order_supplier' && $objecttype != 'invoice_supplier'
						&& preg_match('/^([^_]+)_([^_]+)/i',$objecttype,$regs))
					{
						$module = $element = $regs[1];
						$subelement = $regs[2];
					}

					$classpath = $element.'/class';
					// To work with non standard classpath or module name
					if ($objecttype == 'facture')			{
						$classpath = 'compta/facture/class';
					}
					else if ($objecttype == 'facturerec')			{
						$classpath = 'compta/facture/class'; $module = 'facture';
					}
					else if ($objecttype == 'propal')			{
						$classpath = 'comm/propal/class';
					}
					else if ($objecttype == 'supplier_proposal')			{
						$classpath = 'supplier_proposal/class';
					}
					else if ($objecttype == 'shipping')			{
						$classpath = 'expedition/class'; $subelement = 'expedition'; $module = 'expedition_bon';
					}
					else if ($objecttype == 'delivery')			{
						$classpath = 'livraison/class'; $subelement = 'livraison'; $module = 'livraison_bon';
					}
					else if ($objecttype == 'invoice_supplier' || $objecttype == 'order_supplier')	{
						$classpath = 'fourn/class'; $module = 'fournisseur';
					}
					else if ($objecttype == 'fichinter')			{
						$classpath = 'fichinter/class'; $subelement = 'fichinter'; $module = 'ficheinter';
					}
					else if ($objecttype == 'subscription')			{
						$classpath = 'adherents/class'; $module = 'adherent';
					}

					// Set classfile
					$classfile = strtolower($subelement); $classname = ucfirst($subelement);

					if ($objecttype == 'order') {
						$classfile = 'commande'; $classname = 'Commande';
					}
					else if ($objecttype == 'invoice_supplier') {
						$classfile = 'fournisseur.facture'; $classname = 'FactureFournisseur';
					}
					else if ($objecttype == 'order_supplier')   {
						$classfile = 'fournisseur.commande'; $classname = 'CommandeFournisseur';
					}
					else if ($objecttype == 'supplier_proposal')   {
						$classfile = 'supplier_proposal'; $classname = 'SupplierProposal';
					}
					else if ($objecttype == 'facturerec')   {
						$classfile = 'facture-rec'; $classname = 'FactureRec';
					}
					else if ($objecttype == 'subscription')   {
						$classfile = 'subscription'; $classname = 'Subscription';
					}

					// Here $module, $classfile and $classname are set
					if ($conf->$module->enabled && (($element != $this->element) || $alsosametype))
					{
						dol_include_once('/'.$classpath.'/'.$classfile.'.class.php');
						//print '/'.$classpath.'/'.$classfile.'.class.php '.class_exists($classname);
						if (class_exists($classname))
						{
							foreach($objectids as $i => $objectid)	// $i is rowid into llx_element_element
							{
								$object = new $classname($this->db);
								$ret = $object->fetch($objectid);
								if ($ret >= 0)
								{
									$this->linkedObjects[$objecttype][$i] = $object;
								}
							}
						}
					}
				}
			}
			return 1;
		}
		else
		{
			dol_print_error($this->db);
			return -1;
		}
	}

	/**
	 *	Update object linked of a current object
	 *
	 *	@param	int		$sourceid		Object source id
	 *	@param  string	$sourcetype		Object source type
	 *	@param  int		$targetid		Object target id
	 *	@param  string	$targettype		Object target type
	 *	@return							int	>0 if OK, <0 if KO
	 *	@see	add_object_linked, fetObjectLinked, deleteObjectLinked
	 */
	function updateObjectLinked($sourceid=null, $sourcetype='', $targetid=null, $targettype='')
	{
		$updatesource=false;
		$updatetarget=false;

		if (! empty($sourceid) && ! empty($sourcetype) && empty($targetid) && empty($targettype)) $updatesource=true;
		else if (empty($sourceid) && empty($sourcetype) && ! empty($targetid) && ! empty($targettype)) $updatetarget=true;

		$sql = "UPDATE ".MAIN_DB_PREFIX."element_element SET ";
		if ($updatesource)
		{
			$sql.= "fk_source = ".$sourceid;
			$sql.= ", sourcetype = '".$this->db->escape($sourcetype)."'";
			$sql.= " WHERE fk_target = ".$this->id;
			$sql.= " AND targettype = '".$this->db->escape($this->element)."'";
		}
		else if ($updatetarget)
		{
			$sql.= "fk_target = ".$targetid;
			$sql.= ", targettype = '".$this->db->escape($targettype)."'";
			$sql.= " WHERE fk_source = ".$this->id;
			$sql.= " AND sourcetype = '".$this->db->escape($this->element)."'";
		}

		dol_syslog(get_class($this)."::updateObjectLinked", LOG_DEBUG);
		if ($this->db->query($sql))
		{
			return 1;
		}
		else
		{
			$this->error=$this->db->lasterror();
			return -1;
		}
	}

	/**
	 *	Delete all links between an object $this
	 *
	 *	@param	int		$sourceid		Object source id
	 *	@param  string	$sourcetype		Object source type
	 *	@param  int		$targetid		Object target id
	 *	@param  string	$targettype		Object target type
	 *  @param	int		$rowid			Row id of line to delete. If defined, other parameters are not used.
	 *	@return     					int	>0 if OK, <0 if KO
	 *	@see	add_object_linked, updateObjectLinked, fetchObjectLinked
	 */
	function deleteObjectLinked($sourceid=null, $sourcetype='', $targetid=null, $targettype='', $rowid='')
	{
		$deletesource=false;
		$deletetarget=false;

		if (! empty($sourceid) && ! empty($sourcetype) && empty($targetid) && empty($targettype)) $deletesource=true;
		else if (empty($sourceid) && empty($sourcetype) && ! empty($targetid) && ! empty($targettype)) $deletetarget=true;

		$sourceid = (! empty($sourceid) ? $sourceid : $this->id);
		$sourcetype = (! empty($sourcetype) ? $sourcetype : $this->element);
		$targetid = (! empty($targetid) ? $targetid : $this->id);
		$targettype = (! empty($targettype) ? $targettype : $this->element);

		$sql = "DELETE FROM ".MAIN_DB_PREFIX."element_element";
		$sql.= " WHERE";
		if ($rowid > 0)
		{
			$sql.=" rowid = ".$rowid;
		}
		else
		{
			if ($deletesource)
			{
				$sql.= " fk_source = ".$sourceid." AND sourcetype = '".$this->db->escape($sourcetype)."'";
				$sql.= " AND fk_target = ".$this->id." AND targettype = '".$this->db->escape($this->element)."'";
			}
			else if ($deletetarget)
			{
				$sql.= " fk_target = ".$targetid." AND targettype = '".$this->db->escape($targettype)."'";
				$sql.= " AND fk_source = ".$this->id." AND sourcetype = '".$this->db->escape($this->element)."'";
			}
			else
			{
				$sql.= " (fk_source = ".$this->id." AND sourcetype = '".$this->db->escape($this->element)."')";
				$sql.= " OR";
				$sql.= " (fk_target = ".$this->id." AND targettype = '".$this->db->escape($this->element)."')";
			}
		}

		dol_syslog(get_class($this)."::deleteObjectLinked", LOG_DEBUG);
		if ($this->db->query($sql))
		{
			return 1;
		}
		else
		{
			$this->error=$this->db->lasterror();
			$this->errors[]=$this->error;
			return -1;
		}
	}

	/**
	 *      Set status of an object
	 *
	 *      @param	int		$status			Status to set
	 *      @param	int		$elementId		Id of element to force (use this->id by default)
	 *      @param	string	$elementType	Type of element to force (use this->table_element by default)
	 *      @param	string	$trigkey		Trigger key to use for trigger
	 *      @return int						<0 if KO, >0 if OK
	 */
	function setStatut($status, $elementId=null, $elementType='', $trigkey='')
	{
		global $user,$langs,$conf;

		$savElementId=$elementId;  // To be used later to know if we were using the method using the id of this or not.

		$elementId = (!empty($elementId)?$elementId:$this->id);
		$elementTable = (!empty($elementType)?$elementType:$this->table_element);

		$this->db->begin();

		$fieldstatus="fk_statut";
		if ($elementTable == 'facture_rec') $fieldstatus="suspended";
		if ($elementTable == 'mailing') $fieldstatus="statut";
		if ($elementTable == 'cronjob') $fieldstatus="status";
		if ($elementTable == 'user') $fieldstatus="statut";
		if ($elementTable == 'expensereport') $fieldstatus="fk_statut";
		if ($elementTable == 'commande_fournisseur_dispatch') $fieldstatus="status";

		$sql = "UPDATE ".MAIN_DB_PREFIX.$elementTable;
		$sql.= " SET ".$fieldstatus." = ".$status;
		// If status = 1 = validated, update also fk_user_valid
		if ($status == 1 && $elementTable == 'expensereport') $sql.=", fk_user_valid = ".$user->id;
		$sql.= " WHERE rowid=".$elementId;

		dol_syslog(get_class($this)."::setStatut", LOG_DEBUG);
		if ($this->db->query($sql))
		{
			$error = 0;

			// Try autoset of trigkey
			if (empty($trigkey))
			{
				if ($this->element == 'supplier_proposal' && $status == 2) $trigkey='SUPPLIER_PROPOSAL_SIGN';   // 2 = SupplierProposal::STATUS_SIGNED. Can't use constant into this generic class
				if ($this->element == 'supplier_proposal' && $status == 3) $trigkey='SUPPLIER_PROPOSAL_REFUSE'; // 3 = SupplierProposal::STATUS_REFUSED. Can't use constant into this generic class
				if ($this->element == 'supplier_proposal' && $status == 4) $trigkey='SUPPLIER_PROPOSAL_CLOSE';  // 4 = SupplierProposal::STATUS_CLOSED. Can't use constant into this generic class
				if ($this->element == 'fichinter' && $status == 3) $trigkey='FICHINTER_CLASSIFY_DONE';
				if ($this->element == 'fichinter' && $status == 2) $trigkey='FICHINTER_CLASSIFY_BILLED';
				if ($this->element == 'fichinter' && $status == 1) $trigkey='FICHINTER_CLASSIFY_UNBILLED';
			}

			if ($trigkey)
			{
				// Appel des triggers
				include_once DOL_DOCUMENT_ROOT . '/core/class/interfaces.class.php';
				$interface=new Interfaces($this->db);
				$result=$interface->run_triggers($trigkey,$this,$user,$langs,$conf);
				if ($result < 0) {
					$error++; $this->errors=$interface->errors;
				}
				// Fin appel triggers
			}

			if (! $error)
			{
				$this->db->commit();

				if (empty($savElementId))    // If the element we update was $this (so $elementId is null)
				{
					$this->statut = $status;
					$this->status = $status;
				}

				return 1;
			}
			else
			{
				$this->db->rollback();
				dol_syslog(get_class($this)."::setStatus ".$this->error,LOG_ERR);
				return -1;
			}
		}
		else
		{
			$this->error=$this->db->lasterror();
			$this->db->rollback();
			return -1;
		}
	}


	/**
	 *  Load type of canvas of an object if it exists
	 *
	 *  @param      int		$id     Record id
	 *  @param      string	$ref    Record ref
	 *  @return		int				<0 if KO, 0 if nothing done, >0 if OK
	 */
	function getCanvas($id=0,$ref='')
	{
		global $conf;

		if (empty($id) && empty($ref)) return 0;
		if (! empty($conf->global->MAIN_DISABLE_CANVAS)) return 0;    // To increase speed. Not enabled by default.

		// Clean parameters
		$ref = trim($ref);

		$sql = "SELECT rowid, canvas";
		$sql.= " FROM ".MAIN_DB_PREFIX.$this->table_element;
		$sql.= " WHERE entity IN (".getEntity($this->element).")";
		if (! empty($id))  $sql.= " AND rowid = ".$id;
		if (! empty($ref)) $sql.= " AND ref = '".$this->db->escape($ref)."'";

		$resql = $this->db->query($sql);
		if ($resql)
		{
			$obj = $this->db->fetch_object($resql);
			if ($obj)
			{
				$this->canvas   = $obj->canvas;
				return 1;
			}
			else return 0;
		}
		else
		{
			dol_print_error($this->db);
			return -1;
		}
	}


	/**
	 * 	Get special code of a line
	 *
	 * 	@param	int		$lineid		Id of line
	 * 	@return	int					Special code
	 */
	function getSpecialCode($lineid)
	{
		$sql = 'SELECT special_code FROM '.MAIN_DB_PREFIX.$this->table_element_line;
		$sql.= ' WHERE rowid = '.$lineid;
		$resql = $this->db->query($sql);
		if ($resql)
		{
			$row = $this->db->fetch_row($resql);
			return $row[0];
		}
	}

	/**
	 *  Function to check if an object is used by others.
	 *  Check is done into this->childtables. There is no check into llx_element_element.
	 *
	 *  @param	int		$id			Force id of object
	 *  @return	int					<0 if KO, 0 if not used, >0 if already used
	 */
	function isObjectUsed($id=0)
	{
		global $langs;

		if (empty($id)) $id=$this->id;

		// Check parameters
		if (! isset($this->childtables) || ! is_array($this->childtables) || count($this->childtables) == 0)
		{
			dol_print_error('Called isObjectUsed on a class with property this->childtables not defined');
			return -1;
		}

		$arraytoscan = $this->childtables;
		// For backward compatibility, we check if array is old format array('table1', 'table2', ...)
		$tmparray=array_keys($this->childtables);
		if (is_numeric($tmparray[0]))
		{
			$arraytoscan = array_flip($this->childtables);
		}

		// Test if child exists
		$haschild=0;
		foreach($arraytoscan as $table => $elementname)
		{
			//print $id.'-'.$table.'-'.$elementname.'<br>';
			// Check if third party can be deleted
			$sql = "SELECT COUNT(*) as nb from ".MAIN_DB_PREFIX.$table;
			$sql.= " WHERE ".$this->fk_element." = ".$id;
			$resql=$this->db->query($sql);
			if ($resql)
			{
				$obj=$this->db->fetch_object($resql);
				if ($obj->nb > 0)
				{
					$langs->load("errors");
					//print 'Found into table '.$table.', type '.$langs->transnoentitiesnoconv($elementname).', haschild='.$haschild;
					$haschild += $obj->nb;
					if (is_numeric($elementname))	// old usage
					{
						$this->errors[]=$langs->trans("ErrorRecordHasAtLeastOneChildOfType", $table);
					}
					else	// new usage: $elementname=Translation key
					{
						$this->errors[]=$langs->trans("ErrorRecordHasAtLeastOneChildOfType", $langs->transnoentitiesnoconv($elementname));
					}
					break;    // We found at least one, we stop here
				}
			}
			else
			{
				$this->errors[]=$this->db->lasterror();
				return -1;
			}
		}
		if ($haschild > 0)
		{
			$this->errors[]="ErrorRecordHasChildren";
			return $haschild;
		}
		else return 0;
	}

	/**
	 *  Function to say how many lines object contains
	 *
	 *	@param	int		$predefined		-1=All, 0=Count free product/service only, 1=Count predefined product/service only, 2=Count predefined product, 3=Count predefined service
	 *  @return	int						<0 if KO, 0 if no predefined products, nb of lines with predefined products if found
	 */
	function hasProductsOrServices($predefined=-1)
	{
		$nb=0;

		foreach($this->lines as $key => $val)
		{
			$qualified=0;
			if ($predefined == -1) $qualified=1;
			if ($predefined == 1 && $val->fk_product > 0) $qualified=1;
			if ($predefined == 0 && $val->fk_product <= 0) $qualified=1;
			if ($predefined == 2 && $val->fk_product > 0 && $val->product_type==0) $qualified=1;
			if ($predefined == 3 && $val->fk_product > 0 && $val->product_type==1) $qualified=1;
			if ($qualified) $nb++;
		}
		dol_syslog(get_class($this).'::hasProductsOrServices we found '.$nb.' qualified lines of products/servcies');
		return $nb;
	}

	/**
	 * Function that returns the total amount HT of discounts applied for all lines.
	 *
	 * @return 	float
	 */
	function getTotalDiscount()
	{
		$total_discount=0.00;

		$sql = "SELECT subprice as pu_ht, qty, remise_percent, total_ht";
		$sql.= " FROM ".MAIN_DB_PREFIX.$this->table_element."det";
		$sql.= " WHERE ".$this->fk_element." = ".$this->id;

		dol_syslog(get_class($this).'::getTotalDiscount', LOG_DEBUG);
		$resql = $this->db->query($sql);
		if ($resql)
		{
			$num=$this->db->num_rows($resql);
			$i=0;
			while ($i < $num)
			{
				$obj = $this->db->fetch_object($resql);

				$pu_ht = $obj->pu_ht;
				$qty= $obj->qty;
				$total_ht = $obj->total_ht;

				$total_discount_line = floatval(price2num(($pu_ht * $qty) - $total_ht, 'MT'));
				$total_discount += $total_discount_line;

				$i++;
			}
		}

		//print $total_discount; exit;
		return price2num($total_discount);
	}


	/**
	 * Return into unit=0, the calculated total of weight and volume of all lines * qty
	 * Calculate by adding weight and volume of each product line, so properties ->volume/volume_units/weight/weight_units must be loaded on line.
	 *
	 * @return  array                           array('weight'=>...,'volume'=>...)
	 */
	function getTotalWeightVolume()
	{
		$totalWeight = 0;
		$totalVolume = 0;
		// defined for shipment only
		$totalOrdered = '';
		// defined for shipment only
		$totalToShip = '';

		foreach ($this->lines as $line)
		{
			if (isset($line->qty_asked))
			{
				if (empty($totalOrdered)) $totalOrdered=0;  // Avoid warning because $totalOrdered is ''
				$totalOrdered+=$line->qty_asked;    // defined for shipment only
			}
			if (isset($line->qty_shipped))
			{
				if (empty($totalToShip)) $totalToShip=0;    // Avoid warning because $totalToShip is ''
				$totalToShip+=$line->qty_shipped;   // defined for shipment only
			}

			// Define qty, weight, volume, weight_units, volume_units
			if ($this->element == 'shipping') {
				// for shipments
				$qty = $line->qty_shipped ? $line->qty_shipped : 0;
			}
			else {
				$qty = $line->qty ? $line->qty : 0;
			}

			$weight = $line->weight ? $line->weight : 0;
			$volume = $line->volume ? $line->volume : 0;

			$weight_units=$line->weight_units;
			$volume_units=$line->volume_units;

			$weightUnit=0;
			$volumeUnit=0;
			if (! empty($weight_units)) $weightUnit = $weight_units;
			if (! empty($volume_units)) $volumeUnit = $volume_units;

			if (empty($totalWeight)) $totalWeight=0;  // Avoid warning because $totalWeight is ''
			if (empty($totalVolume)) $totalVolume=0;  // Avoid warning because $totalVolume is ''

			//var_dump($line->volume_units);
			if ($weight_units < 50)   // >50 means a standard unit (power of 10 of official unit), > 50 means an exotic unit (like inch)
			{
				$trueWeightUnit=pow(10, $weightUnit);
				$totalWeight += $weight * $qty * $trueWeightUnit;
			}
			else {
		if ($weight_units == 99) {
			// conversion 1 Pound = 0.45359237 KG
			$trueWeightUnit = 0.45359237;
			$totalWeight += $weight * $qty * $trueWeightUnit;
		} elseif ($weight_units == 98) {
			// conversion 1 Ounce = 0.0283495 KG
			$trueWeightUnit = 0.0283495;
			$totalWeight += $weight * $qty * $trueWeightUnit;
		}
		else
					$totalWeight += $weight * $qty;   // This may be wrong if we mix different units
			}
			if ($volume_units < 50)   // >50 means a standard unit (power of 10 of official unit), > 50 means an exotic unit (like inch)
			{
				//print $line->volume."x".$line->volume_units."x".($line->volume_units < 50)."x".$volumeUnit;
				$trueVolumeUnit=pow(10, $volumeUnit);
				//print $line->volume;
				$totalVolume += $volume * $qty * $trueVolumeUnit;
			}
			else
			{
				$totalVolume += $volume * $qty;   // This may be wrong if we mix different units
			}
		}

		return array('weight'=>$totalWeight, 'volume'=>$totalVolume, 'ordered'=>$totalOrdered, 'toship'=>$totalToShip);
	}


	/**
	 *	Set extra parameters
	 *
	 *	@return	int      <0 if KO, >0 if OK
	 */
	function setExtraParameters()
	{
		$this->db->begin();

		$extraparams = (! empty($this->extraparams) ? json_encode($this->extraparams) : null);

		$sql = "UPDATE ".MAIN_DB_PREFIX.$this->table_element;
		$sql.= " SET extraparams = ".(! empty($extraparams) ? "'".$this->db->escape($extraparams)."'" : "null");
		$sql.= " WHERE rowid = ".$this->id;

		dol_syslog(get_class($this)."::setExtraParameters", LOG_DEBUG);
		$resql = $this->db->query($sql);
		if (! $resql)
		{
			$this->error=$this->db->lasterror();
			$this->db->rollback();
			return -1;
		}
		else
		{
			$this->db->commit();
			return 1;
		}
	}


	/**
	 *    Return incoterms informations
	 *    TODO Use a cache for label get
	 *
	 *    @return	string	incoterms info
	 */
	function display_incoterms()
	{
		$out = '';
		$this->libelle_incoterms = '';
		if (!empty($this->fk_incoterms))
		{
			$sql = 'SELECT code FROM '.MAIN_DB_PREFIX.'c_incoterms WHERE rowid = '.(int) $this->fk_incoterms;
			$result = $this->db->query($sql);
			if ($result)
			{
				$res = $this->db->fetch_object($result);
				$out .= $res->code;
			}
		}

		$out .= (($res->code && $this->location_incoterms)?' - ':'').$this->location_incoterms;

		return $out;
	}

	/**
	 *    Return incoterms informations for pdf display
	 *
	 *    @return	string		incoterms info
	 */
	function getIncotermsForPDF()
	{
		$sql = 'SELECT code FROM '.MAIN_DB_PREFIX.'c_incoterms WHERE rowid = '.(int) $this->fk_incoterms;
		$resql = $this->db->query($sql);
		if ($resql)
		{
			$num = $this->db->num_rows($resql);
			if ($num > 0)
			{
				$res = $this->db->fetch_object($resql);
				return 'Incoterm : '.$res->code.' - '.$this->location_incoterms;
			}
			else
			{
				return '';
			}
		}
		else
		{
			$this->errors[] = $this->db->lasterror();
			return false;
		}
	}

	/**
	 *    Define incoterms values of current object
	 *
	 *    @param	int		$id_incoterm     Id of incoterm to set or '' to remove
	 * 	  @param 	string  $location		 location of incoterm
	 *    @return	int     		<0 if KO, >0 if OK
	 */
	function setIncoterms($id_incoterm, $location)
	{
		if ($this->id && $this->table_element)
		{
			$sql = "UPDATE ".MAIN_DB_PREFIX.$this->table_element;
			$sql.= " SET fk_incoterms = ".($id_incoterm > 0 ? $id_incoterm : "null");
			$sql.= ", location_incoterms = ".($id_incoterm > 0 ? "'".$this->db->escape($location)."'" : "null");
			$sql.= " WHERE rowid = " . $this->id;
			dol_syslog(get_class($this).'::setIncoterms', LOG_DEBUG);
			$resql=$this->db->query($sql);
			if ($resql)
			{
				$this->fk_incoterms = $id_incoterm;
				$this->location_incoterms = $location;

				$sql = 'SELECT libelle FROM '.MAIN_DB_PREFIX.'c_incoterms WHERE rowid = '.(int) $this->fk_incoterms;
				$res = $this->db->query($sql);
				if ($res)
				{
					$obj = $this->db->fetch_object($res);
					$this->libelle_incoterms = $obj->libelle;
				}
				return 1;
			}
			else
			{
				$this->errors[] = $this->db->lasterror();
				return -1;
			}
		}
		else return -1;
	}


	// --------------------
	// TODO: All functions here must be redesigned and moved as they are not business functions but output functions
	// --------------------

	/* This is to show add lines */

	/**
	 *	Show add free and predefined products/services form
	 *
	 *  @param	int		        $dateSelector       1=Show also date range input fields
	 *  @param	Societe			$seller				Object thirdparty who sell
	 *  @param	Societe			$buyer				Object thirdparty who buy
	 *	@return	void
	 */
	function formAddObjectLine($dateSelector, $seller, $buyer)
	{
		global $conf,$user,$langs,$object,$hookmanager;
		global $form,$bcnd,$var;

		// Line extrafield
		require_once DOL_DOCUMENT_ROOT.'/core/class/extrafields.class.php';
		$extrafieldsline = new ExtraFields($this->db);
		$extralabelslines=$extrafieldsline->fetch_name_optionals_label($this->table_element_line);

		// Output template part (modules that overwrite templates must declare this into descriptor)
		// Use global variables + $dateSelector + $seller and $buyer
		$dirtpls=array_merge($conf->modules_parts['tpl'],array('/core/tpl'));
		foreach($dirtpls as $reldir)
		{
			$tpl = dol_buildpath($reldir.'/objectline_create.tpl.php');
			if (empty($conf->file->strict_mode)) {
				$res=@include $tpl;
			} else {
				$res=include $tpl; // for debug
			}
			if ($res) break;
		}
	}



	/* This is to show array of line of details */


	/**
	 *	Return HTML table for object lines
	 *	TODO Move this into an output class file (htmlline.class.php)
	 *	If lines are into a template, title must also be into a template
	 *	But for the moment we don't know if it's possible as we keep a method available on overloaded objects.
	 *
	 *	@param	string		$action				Action code
	 *	@param  string		$seller            	Object of seller third party
	 *	@param  string  	$buyer             	Object of buyer third party
	 *	@param	int			$selected		   	Object line selected
	 *	@param  int	    	$dateSelector      	1=Show also date range input fields
	 *	@return	void
	 */
	function printObjectLines($action, $seller, $buyer, $selected=0, $dateSelector=0)
	{
		global $conf, $hookmanager, $langs, $user;
		// TODO We should not use global var for this !
		global $inputalsopricewithtax, $usemargins, $disableedit, $disablemove, $disableremove, $outputalsopricetotalwithtax;

		// Define usemargins
		$usemargins=0;
		if (! empty($conf->margin->enabled) && ! empty($this->element) && in_array($this->element,array('facture','propal','commande'))) $usemargins=1;

		$num = count($this->lines);

		//Line extrafield
		require_once DOL_DOCUMENT_ROOT.'/core/class/extrafields.class.php';
		$extrafieldsline = new ExtraFields($this->db);
		$extralabelslines=$extrafieldsline->fetch_name_optionals_label($this->table_element_line);

		$parameters = array('num'=>$num,'i'=>$i,'dateSelector'=>$dateSelector,'seller'=>$seller,'buyer'=>$buyer,'selected'=>$selected, 'extrafieldsline'=>$extrafieldsline);
		$reshook = $hookmanager->executeHooks('printObjectLineTitle', $parameters, $this, $action); // Note that $action and $object may have been modified by some hooks
		if (empty($reshook))
		{
		    print "<thead>\n";

			print '<tr class="liste_titre nodrag nodrop">';

			if (! empty($conf->global->MAIN_VIEW_LINE_NUMBER)) print '<td class="linecolnum" align="center" width="5">&nbsp;</td>';

			// Description
			print '<td class="linecoldescription">'.$langs->trans('Description').'</td>';

			if ($this->element == 'supplier_proposal' || $this->element == 'order_supplier' || $this->element == 'invoice_supplier')
			{
				print '<td class="linerefsupplier"><span id="title_fourn_ref">'.$langs->trans("SupplierRef").'</span></td>';
			}

			// VAT
			print '<td class="linecolvat" align="right" width="80">'.$langs->trans('VAT').'</td>';

			// Price HT
			print '<td class="linecoluht" align="right" width="80">'.$langs->trans('PriceUHT').'</td>';

			// Multicurrency
			if (!empty($conf->multicurrency->enabled) && $this->multicurrency_code != $conf->currency) print '<td class="linecoluht_currency" align="right" width="80">'.$langs->trans('PriceUHTCurrency', $this->multicurrency_code).'</td>';

			if ($inputalsopricewithtax) print '<td align="right" width="80">'.$langs->trans('PriceUTTC').'</td>';

			// Qty
			print '<td class="linecolqty" align="right">'.$langs->trans('Qty').'</td>';

			if($conf->global->PRODUCT_USE_UNITS)
			{
				print '<td class="linecoluseunit" align="left">'.$langs->trans('Unit').'</td>';
			}

			// Reduction short
			print '<td class="linecoldiscount" align="right">'.$langs->trans('ReductionShort').'</td>';

			if ($this->situation_cycle_ref) {
				print '<td class="linecolcycleref" align="right">' . $langs->trans('Progress') . '</td>';
			}

			if ($usemargins && ! empty($conf->margin->enabled) && empty($user->societe_id))
			{
				if (!empty($user->rights->margins->creer))
				{
					if ($conf->global->MARGIN_TYPE == "1")
						print '<td class="linecolmargin1 margininfos" align="right" width="80">'.$langs->trans('BuyingPrice').'</td>';
					else
						print '<td class="linecolmargin1 margininfos" align="right" width="80">'.$langs->trans('CostPrice').'</td>';
				}

				if (! empty($conf->global->DISPLAY_MARGIN_RATES) && $user->rights->margins->liretous)
					print '<td class="linecolmargin2 margininfos" align="right" width="50">'.$langs->trans('MarginRate').'</td>';
				if (! empty($conf->global->DISPLAY_MARK_RATES) && $user->rights->margins->liretous)
					print '<td class="linecolmargin2 margininfos" align="right" width="50">'.$langs->trans('MarkRate').'</td>';
			}

			// Total HT
			print '<td class="linecolht" align="right">'.$langs->trans('TotalHTShort').'</td>';

			// Multicurrency
			if (!empty($conf->multicurrency->enabled) && $this->multicurrency_code != $conf->currency) print '<td class="linecoltotalht_currency" align="right">'.$langs->trans('TotalHTShortCurrency', $this->multicurrency_code).'</td>';

			if ($outputalsopricetotalwithtax) print '<td align="right" width="80">'.$langs->trans('TotalTTCShort').'</td>';

			print '<td class="linecoledit"></td>';  // No width to allow autodim

			print '<td class="linecoldelete" width="10"></td>';

			print '<td class="linecolmove" width="10"></td>';

			if($action == 'selectlines')
			{
			    print '<td class="linecolcheckall" align="center">';
			    print '<input type="checkbox" class="linecheckboxtoggle" />';
			    print '<script type="text/javascript">$(document).ready(function() {$(".linecheckboxtoggle").click(function() {var checkBoxes = $(".linecheckbox");checkBoxes.prop("checked", this.checked);})});</script>';
			    print '</td>';
			}

			print "</tr>\n";
			print "</thead>\n";
		}

		$var = true;
		$i	 = 0;

		print "<tbody>\n";
		foreach ($this->lines as $line)
		{
			//Line extrafield
			$line->fetch_optionals();


			//if (is_object($hookmanager) && (($line->product_type == 9 && ! empty($line->special_code)) || ! empty($line->fk_parent_line)))
			if (is_object($hookmanager))   // Old code is commented on preceding line.
			{
				if (empty($line->fk_parent_line))
				{
					$parameters = array('line'=>$line,'var'=>$var,'num'=>$num,'i'=>$i,'dateSelector'=>$dateSelector,'seller'=>$seller,'buyer'=>$buyer,'selected'=>$selected, 'extrafieldsline'=>$extrafieldsline);
					$reshook = $hookmanager->executeHooks('printObjectLine', $parameters, $this, $action);    // Note that $action and $object may have been modified by some hooks
				}
				else
				{
					$parameters = array('line'=>$line,'var'=>$var,'num'=>$num,'i'=>$i,'dateSelector'=>$dateSelector,'seller'=>$seller,'buyer'=>$buyer,'selected'=>$selected, 'extrafieldsline'=>$extrafieldsline, 'fk_parent_line'=>$line->fk_parent_line);
					$reshook = $hookmanager->executeHooks('printObjectSubLine', $parameters, $this, $action);    // Note that $action and $object may have been modified by some hooks
				}
			}
			if (empty($reshook))
			{
				$this->printObjectLine($action,$line,$var,$num,$i,$dateSelector,$seller,$buyer,$selected,$extrafieldsline);
			}

			$i++;
		}
		print "</tbody>\n";
	}

	/**
	 *	Return HTML content of a detail line
	 *	TODO Move this into an output class file (htmlline.class.php)
	 *
	 *	@param	string		$action				GET/POST action
	 *	@param CommonObjectLine $line		       	Selected object line to output
	 *	@param  string	    $var               	Is it a an odd line (true)
	 *	@param  int		    $num               	Number of line (0)
	 *	@param  int		    $i					I
	 *	@param  int		    $dateSelector      	1=Show also date range input fields
	 *	@param  string	    $seller            	Object of seller third party
	 *	@param  string	    $buyer             	Object of buyer third party
	 *	@param	int			$selected		   	Object line selected
	 *  @param  int			$extrafieldsline	Object of extrafield line attribute
	 *	@return	void
	 */
	function printObjectLine($action,$line,$var,$num,$i,$dateSelector,$seller,$buyer,$selected=0,$extrafieldsline=0)
	{
		global $conf,$langs,$user,$object,$hookmanager;
		global $form,$bc,$bcdd;
		global $object_rights, $disableedit, $disablemove, $disableremove;   // TODO We should not use global var for this !

		$object_rights = $this->getRights();

		$element=$this->element;

		$text=''; $description=''; $type=0;

		// Show product and description
		$type=(! empty($line->product_type)?$line->product_type:$line->fk_product_type);
		// Try to enhance type detection using date_start and date_end for free lines where type was not saved.
		if (! empty($line->date_start)) $type=1; // deprecated
		if (! empty($line->date_end)) $type=1; // deprecated

		// Ligne en mode visu
		if ($action != 'editline' || $selected != $line->id)
		{
			// Product
			if ($line->fk_product > 0)
			{
				$product_static = new Product($this->db);
				$product_static->fetch($line->fk_product);

				$product_static->ref = $line->ref; //can change ref in hook
				$product_static->label = $line->label; //can change label in hook
				$text=$product_static->getNomUrl(1);

				// Define output language and label
				if (! empty($conf->global->MAIN_MULTILANGS))
				{
					if (! is_object($this->thirdparty))
					{
						dol_print_error('','Error: Method printObjectLine was called on an object and object->fetch_thirdparty was not done before');
						return;
					}

					$prod = new Product($this->db);
					$prod->fetch($line->fk_product);

					$outputlangs = $langs;
					$newlang='';
					if (empty($newlang) && GETPOST('lang_id','aZ09')) $newlang=GETPOST('lang_id','aZ09');
					if (! empty($conf->global->PRODUIT_TEXTS_IN_THIRDPARTY_LANGUAGE) && empty($newlang)) $newlang=$this->thirdparty->default_lang;		// For language to language of customer
					if (! empty($newlang))
					{
						$outputlangs = new Translate("",$conf);
						$outputlangs->setDefaultLang($newlang);
					}

					$label = (! empty($prod->multilangs[$outputlangs->defaultlang]["label"])) ? $prod->multilangs[$outputlangs->defaultlang]["label"] : $line->product_label;
				}
				else
				{
					$label = $line->product_label;
				}

				$text.= ' - '.(! empty($line->label)?$line->label:$label);
				$description.=(! empty($conf->global->PRODUIT_DESC_IN_FORM)?'':dol_htmlentitiesbr($line->description));	// Description is what to show on popup. We shown nothing if already into desc.
			}

			$line->pu_ttc = price2num($line->subprice * (1 + ($line->tva_tx/100)), 'MU');

			// Output template part (modules that overwrite templates must declare this into descriptor)
			// Use global variables + $dateSelector + $seller and $buyer
			$dirtpls=array_merge($conf->modules_parts['tpl'],array('/core/tpl'));
			foreach($dirtpls as $reldir)
			{
				$tpl = dol_buildpath($reldir.'/objectline_view.tpl.php');
				if (empty($conf->file->strict_mode)) {
					$res=@include $tpl;
				} else {
					$res=include $tpl; // for debug
				}
				if ($res) break;
			}
		}

		// Ligne en mode update
		if ($this->statut == 0 && $action == 'editline' && $selected == $line->id)
		{
			$label = (! empty($line->label) ? $line->label : (($line->fk_product > 0) ? $line->product_label : ''));
			$placeholder=' placeholder="'.$langs->trans("Label").'"';

			$line->pu_ttc = price2num($line->subprice * (1 + ($line->tva_tx/100)), 'MU');

			// Output template part (modules that overwrite templates must declare this into descriptor)
			// Use global variables + $dateSelector + $seller and $buyer
			$dirtpls=array_merge($conf->modules_parts['tpl'],array('/core/tpl'));
			foreach($dirtpls as $reldir)
			{
				$tpl = dol_buildpath($reldir.'/objectline_edit.tpl.php');
				if (empty($conf->file->strict_mode)) {
					$res=@include $tpl;
				} else {
					$res=include $tpl; // for debug
				}
				if ($res) break;
			}
		}
	}


	/* This is to show array of line of details of source object */


	/**
	 * 	Return HTML table table of source object lines
	 *  TODO Move this and previous function into output html class file (htmlline.class.php).
	 *  If lines are into a template, title must also be into a template
	 *  But for the moment we don't know if it's possible, so we keep the method available on overloaded objects.
	 *
	 *	@param	string		$restrictlist		''=All lines, 'services'=Restrict to services only
	 *  @return	void
	 */
	function printOriginLinesList($restrictlist='')
	{
		global $langs, $hookmanager, $conf;

		print '<tr class="liste_titre">';
		print '<td>'.$langs->trans('Ref').'</td>';
		print '<td>'.$langs->trans('Description').'</td>';
		print '<td align="right">'.$langs->trans('VATRate').'</td>';
		print '<td align="right">'.$langs->trans('PriceUHT').'</td>';
		if (!empty($conf->multicurrency->enabled)) print '<td align="right">'.$langs->trans('PriceUHTCurrency').'</td>';
		print '<td align="right">'.$langs->trans('Qty').'</td>';
		if($conf->global->PRODUCT_USE_UNITS)
		{
			print '<td align="left">'.$langs->trans('Unit').'</td>';
		}
		print '<td align="right">'.$langs->trans('ReductionShort').'</td></tr>';

		$var = true;
		$i	 = 0;

		if (! empty($this->lines))
		{
			foreach ($this->lines as $line)
			{
				if (is_object($hookmanager) && (($line->product_type == 9 && ! empty($line->special_code)) || ! empty($line->fk_parent_line)))
				{
					if (empty($line->fk_parent_line))
					{
						$parameters=array('line'=>$line,'var'=>$var,'i'=>$i);
						$action='';
						$hookmanager->executeHooks('printOriginObjectLine',$parameters,$this,$action);    // Note that $action and $object may have been modified by some hooks
					}
				}
				else
				{
					$this->printOriginLine($line, $var, $restrictlist);
				}

				$i++;
			}
		}
	}

	/**
	 * 	Return HTML with a line of table array of source object lines
	 *  TODO Move this and previous function into output html class file (htmlline.class.php).
	 *  If lines are into a template, title must also be into a template
	 *  But for the moment we don't know if it's possible as we keep a method available on overloaded objects.
	 *
	 * 	@param	CommonObjectLine	$line				Line
	 * 	@param	string				$var				Var
	 *	@param	string				$restrictlist		''=All lines, 'services'=Restrict to services only (strike line if not)
	 * 	@return	void
	 */
	function printOriginLine($line, $var, $restrictlist='')
	{
		global $langs, $conf;

		//var_dump($line);
		if (!empty($line->date_start))
		{
			$date_start=$line->date_start;
		}
		else
		{
			$date_start=$line->date_debut_prevue;
			if ($line->date_debut_reel) $date_start=$line->date_debut_reel;
		}
		if (!empty($line->date_end))
		{
			$date_end=$line->date_end;
		}
		else
		{
			$date_end=$line->date_fin_prevue;
			if ($line->date_fin_reel) $date_end=$line->date_fin_reel;
		}

		$this->tpl['label'] = '';
		if (! empty($line->fk_parent_line)) $this->tpl['label'].= img_picto('', 'rightarrow');

		if (($line->info_bits & 2) == 2)  // TODO Not sure this is used for source object
		{
			$discount=new DiscountAbsolute($this->db);
			$discount->fk_soc = $this->socid;
			$this->tpl['label'].= $discount->getNomUrl(0,'discount');
		}
		else if (! empty($line->fk_product))
		{
			$productstatic = new Product($this->db);
			$productstatic->id = $line->fk_product;
			$productstatic->ref = $line->ref;
			$productstatic->type = $line->fk_product_type;
			$this->tpl['label'].= $productstatic->getNomUrl(1);
			$this->tpl['label'].= ' - '.(! empty($line->label)?$line->label:$line->product_label);
			// Dates
			if ($line->product_type == 1 && ($date_start || $date_end))
			{
				$this->tpl['label'].= get_date_range($date_start,$date_end);
			}
		}
		else
		{
			$this->tpl['label'].= ($line->product_type == -1 ? '&nbsp;' : ($line->product_type == 1 ? img_object($langs->trans(''),'service') : img_object($langs->trans(''),'product')));
			if (!empty($line->desc)) {
				$this->tpl['label'].=$line->desc;
			}else {
				$this->tpl['label'].= ($line->label ? '&nbsp;'.$line->label : '');
			}
			// Dates
			if ($line->product_type == 1 && ($date_start || $date_end))
			{
				$this->tpl['label'].= get_date_range($date_start,$date_end);
			}
		}

		if (! empty($line->desc))
		{
			if ($line->desc == '(CREDIT_NOTE)')  // TODO Not sure this is used for source object
			{
				$discount=new DiscountAbsolute($this->db);
				$discount->fetch($line->fk_remise_except);
				$this->tpl['description'] = $langs->transnoentities("DiscountFromCreditNote",$discount->getNomUrl(0));
			}
			elseif ($line->desc == '(DEPOSIT)')  // TODO Not sure this is used for source object
			{
				$discount=new DiscountAbsolute($this->db);
				$discount->fetch($line->fk_remise_except);
				$this->tpl['description'] = $langs->transnoentities("DiscountFromDeposit",$discount->getNomUrl(0));
			}
			elseif ($line->desc == '(EXCESS RECEIVED)')
			{
				$discount=new DiscountAbsolute($this->db);
				$discount->fetch($line->fk_remise_except);
				$this->tpl['description'] = $langs->transnoentities("DiscountFromExcessReceived",$discount->getNomUrl(0));
			}
			elseif ($line->desc == '(EXCESS PAID)')
			{
				$discount=new DiscountAbsolute($this->db);
				$discount->fetch($line->fk_remise_except);
				$this->tpl['description'] = $langs->transnoentities("DiscountFromExcessPaid",$discount->getNomUrl(0));
			}
			else
			{
				$this->tpl['description'] = dol_trunc($line->desc,60);
			}
		}
		else
		{
			$this->tpl['description'] = '&nbsp;';
		}

        // VAT Rate
        $this->tpl['vat_rate'] = vatrate($line->tva_tx, true);
        $this->tpl['vat_rate'] .= (($line->info_bits & 1) == 1) ? '*' : '';
        if (! empty($line->vat_src_code) && ! preg_match('/\(/', $this->tpl['vat_rate'])) $this->tpl['vat_rate'].=' ('.$line->vat_src_code.')';

		$this->tpl['price'] = price($line->subprice);
		$this->tpl['multicurrency_price'] = price($line->multicurrency_subprice);
		$this->tpl['qty'] = (($line->info_bits & 2) != 2) ? $line->qty : '&nbsp;';
		if ($conf->global->PRODUCT_USE_UNITS) $this->tpl['unit'] = $langs->transnoentities($line->getLabelOfUnit('long'));
		$this->tpl['remise_percent'] = (($line->info_bits & 2) != 2) ? vatrate($line->remise_percent, true) : '&nbsp;';

		// Is the line strike or not
		$this->tpl['strike']=0;
		if ($restrictlist == 'services' && $line->product_type != Product::TYPE_SERVICE) $this->tpl['strike']=1;

		// Output template part (modules that overwrite templates must declare this into descriptor)
		// Use global variables + $dateSelector + $seller and $buyer
		$dirtpls=array_merge($conf->modules_parts['tpl'],array('/core/tpl'));
		foreach($dirtpls as $reldir)
		{
			$tpl = dol_buildpath($reldir.'/originproductline.tpl.php');
			if (empty($conf->file->strict_mode)) {
				$res=@include $tpl;
			} else {
				$res=include $tpl; // for debug
			}
			if ($res) break;
		}
	}


	/**
	 *	Add resources to the current object : add entry into llx_element_resources
	 *	Need $this->element & $this->id
	 *
	 *	@param		int		$resource_id		Resource id
	 *	@param		string	$resource_type		'resource'
	 *	@param		int		$busy				Busy or not
	 *	@param		int		$mandatory			Mandatory or not
	 *	@return		int							<=0 if KO, >0 if OK
	 */
	function add_element_resource($resource_id, $resource_type, $busy=0, $mandatory=0)
	{
		$this->db->begin();

		$sql = "INSERT INTO ".MAIN_DB_PREFIX."element_resources (";
		$sql.= "resource_id";
		$sql.= ", resource_type";
		$sql.= ", element_id";
		$sql.= ", element_type";
		$sql.= ", busy";
		$sql.= ", mandatory";
		$sql.= ") VALUES (";
		$sql.= $resource_id;
		$sql.= ", '".$this->db->escape($resource_type)."'";
		$sql.= ", '".$this->db->escape($this->id)."'";
		$sql.= ", '".$this->db->escape($this->element)."'";
		$sql.= ", '".$this->db->escape($busy)."'";
		$sql.= ", '".$this->db->escape($mandatory)."'";
		$sql.= ")";

		dol_syslog(get_class($this)."::add_element_resource", LOG_DEBUG);
		if ($this->db->query($sql))
		{
			$this->db->commit();
			return 1;
		}
		else
		{
			$this->error=$this->db->lasterror();
			$this->db->rollback();
			return  0;
		}
	}

	/**
	 *    Delete a link to resource line
	 *
	 *    @param	int		$rowid			Id of resource line to delete
	 *    @param	int		$element		element name (for trigger) TODO: use $this->element into commonobject class
	 *    @param	int		$notrigger		Disable all triggers
	 *    @return   int						>0 if OK, <0 if KO
	 */
	function delete_resource($rowid, $element, $notrigger=0)
	{
		global $user;

		$this->db->begin();

		$sql = "DELETE FROM ".MAIN_DB_PREFIX."element_resources";
		$sql.= " WHERE rowid=".$rowid;

		dol_syslog(get_class($this)."::delete_resource", LOG_DEBUG);

		$resql=$this->db->query($sql);
		if (! $resql)
		{
			$this->error=$this->db->lasterror();
			$this->db->rollback();
			return -1;
		}
		else
		{
			if (! $notrigger)
			{
				$result=$this->call_trigger(strtoupper($element).'_DELETE_RESOURCE', $user);
				if ($result < 0) { $this->db->rollback(); return -1; }
			}
			$this->db->commit();
			return 1;
		}
	}


	/**
	 * Overwrite magic function to solve problem of cloning object that are kept as references
	 *
	 * @return void
	 */
	function __clone()
	{
		// Force a copy of this->lines, otherwise it will point to same object.
		if (isset($this->lines) && is_array($this->lines))
		{
			$nboflines=count($this->lines);
			for($i=0; $i < $nboflines; $i++)
			{
				$this->lines[$i] = clone $this->lines[$i];
			}
		}
	}

	/**
	 * Common function for all objects extending CommonObject for generating documents
	 *
	 * @param 	string 		$modelspath 	Relative folder where generators are placed
	 * @param 	string 		$modele 		Generator to use. Caller must set it to obj->modelpdf or GETPOST('modelpdf') for example.
	 * @param 	Translate 	$outputlangs 	Output language to use
	 * @param 	int 		$hidedetails 	1 to hide details. 0 by default
	 * @param 	int 		$hidedesc 		1 to hide product description. 0 by default
	 * @param 	int 		$hideref 		1 to hide product reference. 0 by default
	 * @param   null|array  $moreparams     Array to provide more information
	 * @return 	int 						>0 if OK, <0 if KO
	 * @see	addFileIntoDatabaseIndex
	 */
	protected function commonGenerateDocument($modelspath, $modele, $outputlangs, $hidedetails, $hidedesc, $hideref, $moreparams=null)
	{
		global $conf, $langs, $user;

		$srctemplatepath='';

		// Increase limit for PDF build
		$err=error_reporting();
		error_reporting(0);
		@set_time_limit(120);
		error_reporting($err);

		// If selected model is a filename template (then $modele="modelname" or "modelname:filename")
		$tmp=explode(':',$modele,2);
		if (! empty($tmp[1]))
		{
			$modele=$tmp[0];
			$srctemplatepath=$tmp[1];
		}

		// Search template files
		$file=''; $classname=''; $filefound=0;
		$dirmodels=array('/');
		if (is_array($conf->modules_parts['models'])) $dirmodels=array_merge($dirmodels,$conf->modules_parts['models']);
		foreach($dirmodels as $reldir)
		{
			foreach(array('doc','pdf') as $prefix)
			{
				if (in_array(get_class($this), array('Adherent'))) $file = $prefix."_".$modele.".class.php";     // Member module use prefix_module.class.php
				else $file = $prefix."_".$modele.".modules.php";

				// On verifie l'emplacement du modele
				$file=dol_buildpath($reldir.$modelspath.$file,0);
				if (file_exists($file))
				{
					$filefound=1;
					$classname=$prefix.'_'.$modele;
					break;
				}
			}
			if ($filefound) break;
		}

		// If generator was found
		if ($filefound)
		{
			global $db;  // Required to solve a conception default in commonstickergenerator.class.php making an include of code using $db

			require_once $file;

			$obj = new $classname($this->db);

			// If generator is ODT, we must have srctemplatepath defined, if not we set it.
			if ($obj->type == 'odt' && empty($srctemplatepath))
			{
				$varfortemplatedir=$obj->scandir;
				if ($varfortemplatedir && ! empty($conf->global->$varfortemplatedir))
				{
					$dirtoscan=$conf->global->$varfortemplatedir;

					$listoffiles=array();

					// Now we add first model found in directories scanned
					$listofdir=explode(',',$dirtoscan);
					foreach($listofdir as $key => $tmpdir)
					{
						$tmpdir=trim($tmpdir);
						$tmpdir=preg_replace('/DOL_DATA_ROOT/',DOL_DATA_ROOT,$tmpdir);
						if (! $tmpdir) { unset($listofdir[$key]); continue; }
						if (is_dir($tmpdir))
						{
							$tmpfiles=dol_dir_list($tmpdir,'files',0,'\.od(s|t)$','','name',SORT_ASC,0);
							if (count($tmpfiles)) $listoffiles=array_merge($listoffiles,$tmpfiles);
						}
					}

					if (count($listoffiles))
					{
						foreach($listoffiles as $record)
						{
							$srctemplatepath=$record['fullname'];
							break;
						}
					}
				}

				if (empty($srctemplatepath))
				{
					$this->error='ErrorGenerationAskedForOdtTemplateWithSrcFileNotDefined';
					return -1;
				}
			}

			if ($obj->type == 'odt' && ! empty($srctemplatepath))
			{
				if (! dol_is_file($srctemplatepath))
				{
					$this->error='ErrorGenerationAskedForOdtTemplateWithSrcFileNotFound';
					return -1;
				}
			}

			// We save charset_output to restore it because write_file can change it if needed for
			// output format that does not support UTF8.
			$sav_charset_output=$outputlangs->charset_output;

			if (in_array(get_class($this), array('Adherent')))
			{
				$arrayofrecords = array();   // The write_file of templates of adherent class need this var
				$resultwritefile = $obj->write_file($this, $outputlangs, $srctemplatepath, 'member', 1, $moreparams);
			}
			else
			{
				$resultwritefile = $obj->write_file($this, $outputlangs, $srctemplatepath, $hidedetails, $hidedesc, $hideref, $moreparams);
			}
			// After call of write_file $obj->result['fullpath'] is set with generated file. It will be used to update the ECM database index.

			if ($resultwritefile > 0)
			{
				$outputlangs->charset_output=$sav_charset_output;

				// We delete old preview
				require_once DOL_DOCUMENT_ROOT.'/core/lib/files.lib.php';
				dol_delete_preview($this);

				// Index file in database
				if (! empty($obj->result['fullpath']))
				{
					$destfull = $obj->result['fullpath'];
					$upload_dir = dirname($destfull);
					$destfile = basename($destfull);
					$rel_dir = preg_replace('/^'.preg_quote(DOL_DATA_ROOT,'/').'/', '', $upload_dir);

					if (! preg_match('/[\\/]temp[\\/]|[\\/]thumbs|\.meta$/', $rel_dir))     // If not a tmp dir
					{
						$filename = basename($destfile);
						$rel_dir = preg_replace('/[\\/]$/', '', $rel_dir);
						$rel_dir = preg_replace('/^[\\/]/', '', $rel_dir);

						include_once DOL_DOCUMENT_ROOT.'/ecm/class/ecmfiles.class.php';
						$ecmfile=new EcmFiles($this->db);
						$result = $ecmfile->fetch(0, '', ($rel_dir?$rel_dir.'/':'').$filename);

						// Set the public "share" key
						$setsharekey = false;
						if ($this->element == 'propal')
						{
							$useonlinesignature = $conf->global->MAIN_FEATURES_LEVEL;	// Replace this with 1 when feature to make online signature is ok
							if ($useonlinesignature) $setsharekey=true;
							if (! empty($conf->global->PROPOSAL_ALLOW_EXTERNAL_DOWNLOAD)) $setsharekey=true;
						}
						if ($this->element == 'commande'     && ! empty($conf->global->ORDER_ALLOW_EXTERNAL_DOWNLOAD))        $setsharekey=true;
						if ($this->element == 'facture'      && ! empty($conf->global->INVOICE_ALLOW_EXTERNAL_DOWNLOAD))      $setsharekey=true;
						if ($this->element == 'bank_account' && ! empty($conf->global->BANK_ACCOUNT_ALLOW_EXTERNAL_DOWNLOAD)) $setsharekey=true;

						if ($setsharekey)
						{
							if (empty($ecmfile->share))	// Because object not found or share not set yet
							{
								require_once DOL_DOCUMENT_ROOT.'/core/lib/security2.lib.php';
								$ecmfile->share = getRandomPassword(true);
							}
						}

						if ($result > 0)
						{
							$ecmfile->label = md5_file(dol_osencode($destfull));	// hash of file content
							$ecmfile->fullpath_orig = '';
							$ecmfile->gen_or_uploaded = 'generated';
							$ecmfile->description = '';    // indexed content
							$ecmfile->keyword = '';        // keyword content
							$result = $ecmfile->update($user);
							if ($result < 0)
							{
								setEventMessages($ecmfile->error, $ecmfile->errors, 'warnings');
							}
						}
						else
						{
							$ecmfile->entity = $conf->entity;
							$ecmfile->filepath = $rel_dir;
							$ecmfile->filename = $filename;
							$ecmfile->label = md5_file(dol_osencode($destfull));	// hash of file content
							$ecmfile->fullpath_orig = '';
							$ecmfile->gen_or_uploaded = 'generated';
							$ecmfile->description = '';    // indexed content
							$ecmfile->keyword = '';        // keyword content
							$ecmfile->src_object_type = $this->table_element;
							$ecmfile->src_object_id   = $this->id;

							$result = $ecmfile->create($user);
							if ($result < 0)
							{
								setEventMessages($ecmfile->error, $ecmfile->errors, 'warnings');
							}
						}

						/*$this->result['fullname']=$destfull;
						$this->result['filepath']=$ecmfile->filepath;
						$this->result['filename']=$ecmfile->filename;*/
						//var_dump($obj->update_main_doc_field);exit;

						// Update the last_main_doc field into main object (if documenent generator has property ->update_main_doc_field set)
						$update_main_doc_field=0;
						if (! empty($obj->update_main_doc_field)) $update_main_doc_field=1;
						if ($update_main_doc_field && ! empty($this->table_element))
						{
							$sql = 'UPDATE '.MAIN_DB_PREFIX.$this->table_element." SET last_main_doc = '".($ecmfile->filepath.'/'.$ecmfile->filename)."'";
							$sql.= ' WHERE rowid = '.$this->id;
							$resql = $this->db->query($sql);
							if (! $resql) dol_print_error($this->db);
						}
					}
				}
				else
				{
					dol_syslog('Method ->write_file was called on object '.get_class($obj).' and return a success but the return array ->result["fullpath"] was not set.', LOG_WARNING);
				}

				// Success in building document. We build meta file.
				dol_meta_create($this);

				return 1;
			}
			else
			{
				$outputlangs->charset_output=$sav_charset_output;
				dol_print_error($this->db, "Error generating document for ".__CLASS__.". Error: ".$obj->error, $obj->errors);
				return -1;
			}

		}
		else
		{
			$this->error=$langs->trans("Error")." ".$langs->trans("ErrorFileDoesNotExists",$file);
			dol_print_error('',$this->error);
			return -1;
		}
	}

	/**
	 *  Build thumb
	 *  @TODO Move this into files.lib.php
	 *
	 *  @param      string	$file           Path file in UTF8 to original file to create thumbs from.
	 *	@return		void
	 */
	function addThumbs($file)
	{
		global $maxwidthsmall, $maxheightsmall, $maxwidthmini, $maxheightmini, $quality;

		require_once DOL_DOCUMENT_ROOT .'/core/lib/images.lib.php';		// This define also $maxwidthsmall, $quality, ...

		$file_osencoded=dol_osencode($file);
		if (file_exists($file_osencoded))
		{
			// Create small thumbs for company (Ratio is near 16/9)
			// Used on logon for example
			vignette($file_osencoded, $maxwidthsmall, $maxheightsmall, '_small', $quality);

			// Create mini thumbs for company (Ratio is near 16/9)
			// Used on menu or for setup page for example
			vignette($file_osencoded, $maxwidthmini, $maxheightmini, '_mini', $quality);
		}
	}


	/* Functions common to commonobject and commonobjectline */

	/* For default values */

	/**
	 * Return the default value to use for a field when showing the create form of object.
	 * Return values in this order:
	 * 1) If parameter is available into POST, we return it first.
	 * 2) If not but an alternate value was provided as parameter of function, we return it.
	 * 3) If not but a constant $conf->global->OBJECTELEMENT_FIELDNAME is set, we return it (It is better to use the dedicated table).
	 * 4) Return value found into database (TODO No yet implemented)
	 *
	 * @param   string              $fieldname          Name of field
	 * @param   string              $alternatevalue     Alternate value to use
	 * @return  string|string[]                         Default value (can be an array if the GETPOST return an array)
	 **/
	function getDefaultCreateValueFor($fieldname, $alternatevalue=null)
	{
		global $conf, $_POST;

		// If param here has been posted, we use this value first.
		if (isset($_POST[$fieldname])) return GETPOST($fieldname, 2);

		if (isset($alternatevalue)) return $alternatevalue;

		$newelement=$this->element;
		if ($newelement == 'facture') $newelement='invoice';
		if ($newelement == 'commande') $newelement='order';
		if (empty($newelement))
		{
			dol_syslog("Ask a default value using common method getDefaultCreateValueForField on an object with no property ->element defined. Return empty string.", LOG_WARNING);
			return '';
		}

		$keyforfieldname=strtoupper($newelement.'_DEFAULT_'.$fieldname);
		//var_dump($keyforfieldname);
		if (isset($conf->global->$keyforfieldname)) return $conf->global->$keyforfieldname;

		// TODO Ad here a scan into table llx_overwrite_default with a filter on $this->element and $fieldname

	}


	/* For triggers */


	/**
	 * Call trigger based on this instance.
	 * Some context information may also be provided into array property this->context.
	 * NB:  Error from trigger are stacked in interface->errors
	 * NB2: If return code of triggers are < 0, action calling trigger should cancel all transaction.
	 *
	 * @param   string    $trigger_name   trigger's name to execute
	 * @param   User      $user           Object user
	 * @return  int                       Result of run_triggers
	 */
	function call_trigger($trigger_name, $user)
	{
		global $langs,$conf;

		include_once DOL_DOCUMENT_ROOT . '/core/class/interfaces.class.php';
		$interface=new Interfaces($this->db);
		$result=$interface->run_triggers($trigger_name,$this,$user,$langs,$conf);

		if ($result < 0)
		{
			if (!empty($this->errors))
			{
				$this->errors=array_unique(array_merge($this->errors,$interface->errors));   // We use array_unique because when a trigger call another trigger on same object, this->errors is added twice.
			}
			else
			{
				$this->errors=$interface->errors;
			}
		}
		return $result;
	}


	/* Functions for extrafields */


	/**
	 *  Function to get extra fields of an object into $this->array_options
	 *  This method is in most cases called by method fetch of objects but you can call it separately.
	 *
	 *  @param	int		$rowid			Id of line. Use the id of object if not defined. Deprecated. Function must be called without parameters.
	 *  @param  array	$optionsArray   Array resulting of call of extrafields->fetch_name_optionals_label(). Deprecated. Function must be called without parameters.
	 *  @return	int						<0 if error, 0 if no values of extrafield to find nor found, 1 if an attribute is found and value loaded
	 */
	function fetch_optionals($rowid=null, $optionsArray=null)
	{
		if (empty($rowid)) $rowid=$this->id;

		// To avoid SQL errors. Probably not the better solution though
		if (!$this->table_element) {
			return 0;
		}

		$this->array_options=array();

		if (! is_array($optionsArray))
		{
			// If $extrafields is not a known object, we initialize it. Best practice is to have $extrafields defined into card.php or list.php page.
			// TODO Use of existing $extrafield is not yet ready (must mutualize code that use extrafields in form first)
			// global $extrafields;
			//if (! is_object($extrafields))
			//{
				require_once DOL_DOCUMENT_ROOT.'/core/class/extrafields.class.php';
				$extrafields = new ExtraFields($this->db);
			//}

			// Load array of extrafields for elementype = $this->table_element
			if (empty($extrafields->attributes[$this->table_element]['loaded']))
			{
				$extrafields->fetch_name_optionals_label($this->table_element);
			}
			$optionsArray = (! empty($extrafields->attributes[$this->table_element]['label'])?$extrafields->attributes[$this->table_element]['label']:null);
		}
		else
		{
			global $extrafields;
			dol_syslog("Warning: fetch_optionals was called with param optionsArray defined when you should pass null now", LOG_WARNING);
		}

		$table_element = $this->table_element;
		if ($table_element == 'categorie') $table_element = 'categories'; // For compatibility

		// Request to get complementary values
		if (is_array($optionsArray) && count($optionsArray) > 0)
		{
			$sql = "SELECT rowid";
			foreach ($optionsArray as $name => $label)
			{
				if (empty($extrafields->attributes[$this->table_element]['type'][$name]) || $extrafields->attributes[$this->table_element]['type'][$name] != 'separate')
				{
					$sql.= ", ".$name;
				}
			}
			$sql.= " FROM ".MAIN_DB_PREFIX.$table_element."_extrafields";
			$sql.= " WHERE fk_object = ".$rowid;

			//dol_syslog(get_class($this)."::fetch_optionals get extrafields data for ".$this->table_element, LOG_DEBUG);		// Too verbose
			$resql=$this->db->query($sql);
			if ($resql)
			{
				$numrows=$this->db->num_rows($resql);
				if ($numrows)
				{
					$tab = $this->db->fetch_array($resql);

					foreach ($tab as $key => $value)
					{
						// Test fetch_array ! is_int($key) because fetch_array result is a mix table with Key as alpha and Key as int (depend db engine)
						if ($key != 'rowid' && $key != 'tms' && $key != 'fk_member' && ! is_int($key))
						{
							// we can add this attribute to object
							if (! empty($extrafields) && in_array($extrafields->attributes[$this->table_element]['type'][$key], array('date','datetime')))
							{
								//var_dump($extrafields->attributes[$this->table_element]['type'][$key]);
								$this->array_options["options_".$key]=$this->db->jdate($value);
							}
							else
							{
								$this->array_options["options_".$key]=$value;
							}

							//var_dump('key '.$key.' '.$value.' type='.$extrafields->attributes[$this->table_element]['type'][$key].' '.$this->array_options["options_".$key]);
						}
					}
				}

				$this->db->free($resql);

				if ($numrows) return $numrows;
				else return 0;
			}
			else
			{
				dol_print_error($this->db);
				return -1;
			}
		}
		return 0;
	}

	/**
	 *	Delete all extra fields values for the current object.
	 *
	 *  @return	int		<0 if KO, >0 if OK
	 */
	function deleteExtraFields()
	{
		$this->db->begin();

		$table_element = $this->table_element;
		if ($table_element == 'categorie') $table_element = 'categories'; // For compatibility

		$sql_del = "DELETE FROM ".MAIN_DB_PREFIX.$table_element."_extrafields WHERE fk_object = ".$this->id;
		dol_syslog(get_class($this)."::deleteExtraFields delete", LOG_DEBUG);
		$resql=$this->db->query($sql_del);
		if (! $resql)
		{
			$this->error=$this->db->lasterror();
			$this->db->rollback();
			return -1;
		}
		else
		{
			$this->db->commit();
			return 1;
		}
	}

	/**
	 *	Add/Update all extra fields values for the current object.
	 *  Data to describe values to insert/update are stored into $this->array_options=array('options_codeforfield1'=>'valueforfield1', 'options_codeforfield2'=>'valueforfield2', ...)
	 *  This function delete record with all extrafields and insert them again from the array $this->array_options.
	 *
	 *  @param	string		$trigger		If defined, call also the trigger (for example COMPANY_MODIFY)
	 *  @param	User		$userused		Object user
	 *  @return int 						-1=error, O=did nothing, 1=OK
	 *  @see updateExtraField, setValueFrom
	 */
	function insertExtraFields($trigger='', $userused=null)
	{
		global $conf,$langs,$user;

		if (empty($userused)) $userused=$user;

		$error=0;

		if (! empty($conf->global->MAIN_EXTRAFIELDS_DISABLED)) return 0;	// For avoid conflicts if trigger used

		if (! empty($this->array_options))
		{
			// Check parameters
			$langs->load('admin');
			require_once DOL_DOCUMENT_ROOT.'/core/class/extrafields.class.php';
			$extrafields = new ExtraFields($this->db);
			$target_extrafields=$extrafields->fetch_name_optionals_label($this->table_element);

			//Eliminate copied source object extra_fields that do not exist in target object
			$new_array_options=array();
			foreach ($this->array_options as $key => $value) {
				if (in_array(substr($key,8), array_keys($target_extrafields)))	// We remove the 'options_' from $key for test
					$new_array_options[$key] = $value;
				elseif (in_array($key, array_keys($target_extrafields)))		// We test on $key that does not contains the 'options_' prefix
					$new_array_options['options_'.$key] = $value;
			}

			foreach($new_array_options as $key => $value)
			{
			   	$attributeKey      = substr($key,8);   // Remove 'options_' prefix
			   	$attributeType     = $extrafields->attributes[$this->table_element]['type'][$attributeKey];
			   	$attributeLabel    = $extrafields->attributes[$this->table_element]['label'][$attributeKey];
			   	$attributeParam    = $extrafields->attributes[$this->table_element]['param'][$attributeKey];
			   	$attributeRequired = $extrafields->attributes[$this->table_element]['required'][$attributeKey];

			   	if ($attributeRequired)
			   	{
			   		$mandatorypb=false;
			   		if ($attributeType == 'link' && $this->array_options[$key] == '-1') $mandatorypb=true;
			   		if ($this->array_options[$key] === '') $mandatorypb=true;
			   		if ($mandatorypb)
			   		{
			   			$this->errors[]=$langs->trans('ErrorFieldRequired', $attributeLabel);
			   			return -1;
			   		}
			   	}

			   	switch ($attributeType)
			   	{
			   		case 'int':
			  			if (!is_numeric($value) && $value!='')
			   			{
			   				$this->errors[]=$langs->trans("ExtraFieldHasWrongValue", $attributeLabel);
			   				return -1;
			  			}
			   			elseif ($value=='')
			   			{
			   				$new_array_options[$key] = null;
			   			}
			 			break;
			 		/*case 'select':	// Not required, we chosed value='0' for undefined values
             			if ($value=='-1')
             			{
             				$this->array_options[$key] = null;
             			}
             			break;*/
			   		case 'password':
			   			$algo='';
			   			if ($this->array_options[$key] != '' && is_array($extrafields->attributes[$this->table_element]['param'][$attributeKey]['options']))
			   			{
			   				// If there is an encryption choice, we use it to crypt data before insert
			   				$tmparrays = array_keys($extrafields->attributes[$this->table_element]['param'][$attributeKey]['options']);
			   				$algo=reset($tmparrays);
			   				if ($algo != '')
			   				{
			   					//global $action;		// $action may be 'create', 'update', 'update_extras'...
			   					//var_dump($action);
			   					//var_dump($this->oldcopy);exit;
			   					if (is_object($this->oldcopy))		// If this->oldcopy is not defined, we can't know if we change attribute or not, so we must keep value
			   					{
			   						//var_dump($this->oldcopy->array_options[$key]); var_dump($this->array_options[$key]);
				   					if ($this->array_options[$key] == $this->oldcopy->array_options[$key])	// If old value crypted in database is same than submited new value, it means we don't change it, so we don't update.
				   					{
				   						$new_array_options[$key] = $this->array_options[$key];	// Value is kept
				   					}
									else
									{
										// var_dump($algo);
										$newvalue = dol_hash($this->array_options[$key], $algo);
										$new_array_options[$key] = $newvalue;
									}
			   					}
			   					else
			   					{
			   						$new_array_options[$key] = $this->array_options[$key];	// Value is kept
			   					}
			   				}
			   			}
			   			else	// Common usage
			   			{
			   				$new_array_options[$key] = $this->array_options[$key];
			   			}
			   			break;
			   		case 'price':
						$new_array_options[$key] = price2num($this->array_options[$key]);
						break;
					case 'date':
						$new_array_options[$key] = $this->db->idate($this->array_options[$key]);
						break;
					case 'datetime':
						// If data is a string instead of a timestamp, we convert it
						if (! is_int($this->array_options[$key])) {
							$this->array_options[$key] = strtotime($this->array_options[$key]);
						}
						$new_array_options[$key] = $this->db->idate($this->array_options[$key]);
						break;
		   			case 'link':
						$param_list=array_keys($attributeParam['options']);
						// 0 : ObjectName
						// 1 : classPath
						$InfoFieldList = explode(":", $param_list[0]);
						dol_include_once($InfoFieldList[1]);
						if ($InfoFieldList[0] && class_exists($InfoFieldList[0]))
						{
							if ($value == '-1')	// -1 is key for no defined in combo list of objects
							{
								$new_array_options[$key]='';
							}
							elseif ($value)
							{
								$object = new $InfoFieldList[0]($this->db);
								if (is_numeric($value)) $res=$object->fetch($value);
								else $res=$object->fetch('',$value);

								if ($res > 0) $new_array_options[$key]=$object->id;
								else
								{
									$this->error="Id/Ref '".$value."' for object '".$object->element."' not found";
									$this->db->rollback();
									return -1;
								}
							}
						}
						else
						{
							dol_syslog('Error bad setup of extrafield', LOG_WARNING);
						}
						break;
			   	}
			}

			$this->db->begin();

			$table_element = $this->table_element;
			if ($table_element == 'categorie') $table_element = 'categories'; // For compatibility

			$sql_del = "DELETE FROM ".MAIN_DB_PREFIX.$table_element."_extrafields WHERE fk_object = ".$this->id;
			dol_syslog(get_class($this)."::insertExtraFields delete", LOG_DEBUG);
			$this->db->query($sql_del);

			$sql = "INSERT INTO ".MAIN_DB_PREFIX.$table_element."_extrafields (fk_object";
			foreach($new_array_options as $key => $value)
			{
				$attributeKey = substr($key,8);   // Remove 'options_' prefix
				// Add field of attribut
				if ($extrafields->attributes[$this->table_element]['type'][$attributeKey] != 'separate') // Only for other type than separator
					$sql.=",".$attributeKey;
			}
			$sql .= ") VALUES (".$this->id;

			foreach($new_array_options as $key => $value)
			{
				$attributeKey = substr($key,8);   // Remove 'options_' prefix
				// Add field of attribute
				if ($extrafields->attributes[$this->table_element]['type'][$attributeKey] != 'separate') // Only for other type than separator)
				{
					if ($new_array_options[$key] != '')
					{
						$sql.=",'".$this->db->escape($new_array_options[$key])."'";
					}
					else
					{
						$sql.=",null";
					}
				}
			}
			$sql.=")";

			dol_syslog(get_class($this)."::insertExtraFields insert", LOG_DEBUG);
			$resql = $this->db->query($sql);
			if (! $resql)
			{
				$this->error=$this->db->lasterror();
				$error++;
			}

			if (! $error && $trigger)
			{
				// Call trigger
				$this->context=array('extrafieldaddupdate'=>1);
				$result=$this->call_trigger($trigger, $userused);
				if ($result < 0) $error++;
				// End call trigger
			}

			if ($error)
			{
				$this->db->rollback();
				return -1;
			}
			else
			{
				$this->db->commit();
				return 1;
			}
		}
		else return 0;
	}

	/**
	 *	Update an extra field value for the current object.
	 *  Data to describe values to update are stored into $this->array_options=array('options_codeforfield1'=>'valueforfield1', 'options_codeforfield2'=>'valueforfield2', ...)
	 *
	 *  @param  string      $key    		Key of the extrafield (without starting 'options_')
	 *  @param	string		$trigger		If defined, call also the trigger (for example COMPANY_MODIFY)
	 *  @param	User		$userused		Object user
	 *  @return int                 		-1=error, O=did nothing, 1=OK
	 *  @see setValueFrom, insertExtraFields
	 */
	function updateExtraField($key, $trigger, $userused)
	{
		global $conf,$langs,$user;

		if (empty($userused)) $userused=$user;

		$error=0;

		if (! empty($conf->global->MAIN_EXTRAFIELDS_DISABLED)) return 0;	// For avoid conflicts if trigger used

		if (! empty($this->array_options) && isset($this->array_options["options_".$key]))
		{
			// Check parameters
			$langs->load('admin');
			require_once DOL_DOCUMENT_ROOT.'/core/class/extrafields.class.php';
			$extrafields = new ExtraFields($this->db);
			$target_extrafields=$extrafields->fetch_name_optionals_label($this->table_element);

			$value=$this->array_options["options_".$key];

			$attributeType     = $extrafields->attributes[$this->table_element]['type'][$key];
			$attributeLabel    = $extrafields->attributes[$this->table_element]['label'][$key];
			$attributeParam    = $extrafields->attributes[$this->table_element]['param'][$key];
			$attributeRequired = $extrafields->attributes[$this->table_element]['required'][$key];

			switch ($attributeType)
			{
				case 'int':
					if (!is_numeric($value) && $value!='')
					{
						$this->errors[]=$langs->trans("ExtraFieldHasWrongValue",$attributeLabel);
						return -1;
					}
					elseif ($value=='')
					{
						$this->array_options["options_".$key] = null;
					}
					break;
			 	/*case 'select':	// Not required, we chosed value='0' for undefined values
             		if ($value=='-1')
             		{
             			$this->array_options[$key] = null;
             		}
             		break;*/
				case 'price':
					$this->array_options["options_".$key] = price2num($this->array_options["options_".$key]);
					break;
				case 'date':
					$this->array_options["options_".$key]=$this->db->idate($this->array_options["options_".$key]);
					break;
				case 'datetime':
					$this->array_options["options_".$key]=$this->db->idate($this->array_options["options_".$key]);
					break;
				case 'link':
					$param_list=array_keys($attributeParam['options']);
					// 0 : ObjectName
					// 1 : classPath
					$InfoFieldList = explode(":", $param_list[0]);
					dol_include_once($InfoFieldList[1]);
					if ($value)
					{
						$object = new $InfoFieldList[0]($this->db);
						$object->fetch(0,$value);
						$this->array_options["options_".$key]=$object->id;
					}
					break;
			}

			$this->db->begin();
			$sql = "UPDATE ".MAIN_DB_PREFIX.$this->table_element."_extrafields SET ".$key."='".$this->db->escape($this->array_options["options_".$key])."'";
			$sql .= " WHERE fk_object = ".$this->id;
			$resql = $this->db->query($sql);
			if (! $resql)
			{
				$error++;
				$this->error=$this->db->lasterror();
			}

			if (! $error && $trigger)
			{
				// Call trigger
				$this->context=array('extrafieldupdate'=>1);
				$result=$this->call_trigger($trigger, $userused);
				if ($result < 0) $error++;
				// End call trigger
			}

			if ($error)
			{
				dol_syslog(get_class($this) . "::".__METHOD__ . $this->error, LOG_ERR);
				$this->db->rollback();
				return -1;
			}
			else
			{
				$this->db->commit();
				return 1;
			}
		}
		else return 0;
	}


	/**
	 * Return HTML string to put an input field into a page
	 * Code very similar with showInputField of extra fields
	 *
	 * @param  array   		$val	       Array of properties for field to show
	 * @param  string  		$key           Key of attribute
	 * @param  string  		$value         Preselected value to show (for date type it must be in timestamp format, for amount or price it must be a php numeric value)
	 * @param  string  		$moreparam     To add more parameters on html input tag
	 * @param  string  		$keysuffix     Prefix string to add into name and id of field (can be used to avoid duplicate names)
	 * @param  string  		$keyprefix     Suffix string to add into name and id of field (can be used to avoid duplicate names)
	 * @param  string|int		$morecss       Value for css to define style/length of field. May also be a numeric.
	 * @return string
	 */
	function showInputField($val, $key, $value, $moreparam='', $keysuffix='', $keyprefix='', $morecss=0)
	{
		global $conf,$langs,$form;

		if (! is_object($form))
		{
			require_once DOL_DOCUMENT_ROOT.'/core/class/html.form.class.php';
			$form=new Form($this->db);
		}

		$val=$this->fields[$key];

		$out='';
                $type='';
                $param['options']=array();
                $size =$this->fields[$key]['size'];
                // Because we work on extrafields
                if(preg_match('/^integer:(.*):(.*)/i', $val['type'], $reg)){
                    $param['options']=array($reg[1].':'.$reg[2]=>'N');
                    $type ='link';
                }else if(preg_match('/^link:(.*):(.*)/i', $val['type'], $reg)){
                    $param['options']=array($reg[1].':'.$reg[2]=>'N');
                    $type ='link';
                }else if(preg_match('/^sellist:(.*):(.*):(.*):(.*)/i', $val['type'], $reg)){

                    $param['options']=array($reg[1].':'.$reg[2].':'.$reg[3].':'.$reg[4]=>'N');
                    $type ='sellist';
                }else if(preg_match('/varchar\((\d+)\)/', $val['type'],$reg)){

                    $param['options']=array();
                    $type ='varchar';
                    $size=$reg[1];
                }else if(preg_match('/varchar/', $val['type'])){

                    $param['options']=array();
                    $type ='varchar';
                }else if(is_array($this->fields[$key]['arrayofkeyval'])){

                    $param['options']=$this->fields[$key]['arrayofkeyval'];
                    $type ='select';
                }else {
                    $param['options']=array();
                    $type =$this->fields[$key]['type'];
                }

		$label=$this->fields[$key]['label'];
		//$elementtype=$this->fields[$key]['elementtype'];	// Seems not used
		$default=$this->fields[$key]['default'];
		$computed=$this->fields[$key]['computed'];
		$unique=$this->fields[$key]['unique'];
		$required=$this->fields[$key]['required'];

		$langfile=$this->fields[$key]['langfile'];
		$list=$this->fields[$key]['list'];
		$hidden=abs($this->fields[$key]['visible'])!=1?1:0;

		$objectid = $this->id;

<<<<<<< HEAD
=======
		$label= $val['label'];
		$type = $val['type'];
		$size = $val['css'];

		// Convert var to be able to share same code than showInputField of extrafields
		if (preg_match('/varchar\((\d+)\)/', $type, $reg))
		{
			$type = 'varchar';		// convert varchar(xx) int varchar
			$size = $reg[1];
		}
		elseif (preg_match('/varchar/', $type)) $type = 'varchar';		// convert varchar(xx) into varchar
		elseif (preg_match('/double/', $type)) $type = 'double';		// convert double(xx) into double
		if (is_array($val['arrayofkeyval'])) $type='select';
		if (preg_match('/^integer:(.*):(.*)/i', $val['type'], $reg)) $type='link';

		$default=$val['default'];
		$computed=$val['computed'];
		$unique=$val['unique'];
		$required=$val['required'];
		$param=$val['param'];
		if (is_array($val['arrayofkeyval'])) $param['options'] = $val['arrayofkeyval'];
		if (preg_match('/^integer:(.*):(.*)/i', $val['type'], $reg))
		{
			$type='link';
			$param['options']=array($reg[1].':'.$reg[2]=>$reg[1].':'.$reg[2]);
		}
		$langfile=$val['langfile'];
		$list=$val['list'];
		$hidden=(abs($val['visible'])!=1 ? 1 : 0);
		$help=$val['help'];
>>>>>>> 8d54df42

		if ($computed)
		{
			if (! preg_match('/^search_/', $keyprefix)) return '<span class="opacitymedium">'.$langs->trans("AutomaticallyCalculated").'</span>';
			else return '';
		}

<<<<<<< HEAD

		// Use in priority showsize from parameters, then $val['css'] then autodefine
		if (empty($morecss) && ! empty($val['css']))
=======
		// Use in priority showsize from parameters, then $val['css'] then autodefine
		if (empty($showsize) && ! empty($val['css']))
>>>>>>> 8d54df42
		{
			$showsize = $val['css'];
		}
		if (empty($morecss))
		{
			if ($type == 'date')
			{
				$morecss = 'minwidth100imp';
			}
			elseif ($type == 'datetime')
			{
				$morecss = 'minwidth200imp';
			}
			elseif (in_array($type,array('int','integer','price')) || preg_match('/^double(\([0-9],[0-9]\)){0,1}/',$type))
			{
				$morecss = 'maxwidth75';
                        }elseif ($type == 'url')
			{
				$morecss='minwidth400';
			}
			elseif ($type == 'boolean')
			{
				$morecss='';
			}
			else
			{
				if (round($size) < 12)
				{
					$morecss = 'minwidth100';
				}
				else if (round($size) <= 48)
				{
					$morecss = 'minwidth200';
				}
				else
				{
					$morecss = 'minwidth400';
				}
			}
		}

		if (in_array($type,array('date','datetime')))
		{
			$tmp=explode(',',$size);
			$newsize=$tmp[0];

			$showtime = in_array($type,array('datetime')) ? 1 : 0;

			// Do not show current date when field not required (see select_date() method)
			if (!$required && $value == '') $value = '-1';

			// TODO Must also support $moreparam
			$out = $form->select_date($value, $keyprefix.$key.$keysuffix, $showtime, $showtime, $required, '', 1, (($keyprefix != 'search_' && $keyprefix != 'search_options_') ? 1 : 0), 1, 0, 1);
		}
		elseif (in_array($type,array('int','integer')))
		{
			$tmp=explode(',',$size);
			$newsize=$tmp[0];
			$out='<input type="text" class="flat '.$morecss.' maxwidthonsmartphone" name="'.$keyprefix.$key.$keysuffix.'" id="'.$keyprefix.$key.$keysuffix.'" maxlength="'.$newsize.'" value="'.dol_escape_htmltag($value).'"'.($moreparam?$moreparam:'').'>';
		}
		elseif (preg_match('/varchar/', $type))
		{
			$out='<input type="text" class="flat '.$morecss.' maxwidthonsmartphone" name="'.$keyprefix.$key.$keysuffix.'" id="'.$keyprefix.$key.$keysuffix.'" maxlength="'.$size.'" value="'.dol_escape_htmltag($value).'"'.($moreparam?$moreparam:'').'>';
		}
		elseif (in_array($type, array('mail', 'phone', 'url')))
		{
			$out='<input type="text" class="flat '.$morecss.' maxwidthonsmartphone" name="'.$keyprefix.$key.$keysuffix.'" id="'.$keyprefix.$key.$keysuffix.'" value="'.dol_escape_htmltag($value).'" '.($moreparam?$moreparam:'').'>';
		}
		elseif ($type == 'text')
		{
			if (! preg_match('/search_/', $keyprefix))		// If keyprefix is search_ or search_options_, we must just use a simple text field
			{
				require_once DOL_DOCUMENT_ROOT.'/core/class/doleditor.class.php';
				$doleditor=new DolEditor($keyprefix.$key.$keysuffix,$value,'',200,'dolibarr_notes','In',false,false,false,ROWS_5,'90%');
				$out=$doleditor->Create(1);
			}
			else
			{
				$out='<input type="text" class="flat '.$morecss.' maxwidthonsmartphone" name="'.$keyprefix.$key.$keysuffix.'" id="'.$keyprefix.$key.$keysuffix.'" value="'.dol_escape_htmltag($value).'" '.($moreparam?$moreparam:'').'>';
			}
		}
		elseif ($type == 'html')
		{
			if (! preg_match('/search_/', $keyprefix))		// If keyprefix is search_ or search_options_, we must just use a simple text field
			{
				require_once DOL_DOCUMENT_ROOT.'/core/class/doleditor.class.php';
				$doleditor=new DolEditor($keyprefix.$key.$keysuffix,$value,'',200,'dolibarr_notes','In',false,false,! empty($conf->fckeditor->enabled) && $conf->global->FCKEDITOR_ENABLE_SOCIETE,ROWS_5,'90%');
				$out=$doleditor->Create(1);
			}
			else
			{
				$out='<input type="text" class="flat '.$morecss.' maxwidthonsmartphone" name="'.$keyprefix.$key.$keysuffix.'" id="'.$keyprefix.$key.$keysuffix.'" value="'.dol_escape_htmltag($value).'" '.($moreparam?$moreparam:'').'>';
			}
		}
		elseif ($type == 'boolean')
		{
			$checked='';
			if (!empty($value)) {
				$checked=' checked value="1" ';
			} else {
				$checked=' value="1" ';
			}
			$out='<input type="checkbox" class="flat '.$morecss.' maxwidthonsmartphone" name="'.$keyprefix.$key.$keysuffix.'" id="'.$keyprefix.$key.$keysuffix.'" '.$checked.' '.($moreparam?$moreparam:'').'>';
		}
		elseif ($type == 'price')
		{
			if (!empty($value)) {		// $value in memory is a php numeric, we format it into user number format.
				$value=price($value);
			}
			$out='<input type="text" class="flat '.$morecss.' maxwidthonsmartphone" name="'.$keyprefix.$key.$keysuffix.'" id="'.$keyprefix.$key.$keysuffix.'" value="'.$value.'" '.($moreparam?$moreparam:'').'> '.$langs->getCurrencySymbol($conf->currency);
		}
		elseif (preg_match('/^double(\([0-9],[0-9]\)){0,1}/',$type))
		{
			if (!empty($value)) {		// $value in memory is a php numeric, we format it into user number format.
				$value=price($value);
			}
			$out='<input type="text" class="flat '.$morecss.' maxwidthonsmartphone" name="'.$keyprefix.$key.$keysuffix.'" id="'.$keyprefix.$key.$keysuffix.'" value="'.$value.'" '.($moreparam?$moreparam:'').'> ';
		}
		elseif ($type == 'select')
		{
			$out = '';
			if (! empty($conf->use_javascript_ajax) && ! empty($conf->global->MAIN_EXTRAFIELDS_USE_SELECT2))
			{
				include_once DOL_DOCUMENT_ROOT . '/core/lib/ajax.lib.php';
				$out.= ajax_combobox($keyprefix.$key.$keysuffix, array(), 0);
			}

			$out.='<select class="flat '.$morecss.' maxwidthonsmartphone" name="'.$keyprefix.$key.$keysuffix.'" id="'.$keyprefix.$key.$keysuffix.'" '.($moreparam?$moreparam:'').'>';
                if((! isset($this->fields[$key]['default'])) ||($this->fields[$key]['notnull']!=1))$out.='<option value="0">&nbsp;</option>';
			foreach ($param['options'] as $key => $val)
			{
				if ((string) $key == '') continue;
				list($val, $parent) = explode('|', $val);
				$out.='<option value="'.$key.'"';
				$out.= (((string) $value == (string) $key)?' selected':'');
				$out.= (!empty($parent)?' parent="'.$parent.'"':'');
				$out.='>'.$val.'</option>';
			}
			$out.='</select>';
		}
		elseif ($type == 'sellist')
		{
			$out = '';
			if (! empty($conf->use_javascript_ajax) && ! empty($conf->global->MAIN_EXTRAFIELDS_USE_SELECT2))
			{
				include_once DOL_DOCUMENT_ROOT . '/core/lib/ajax.lib.php';
				$out.= ajax_combobox($keyprefix.$key.$keysuffix, array(), 0);
			}

			$out.='<select class="flat '.$morecss.' maxwidthonsmartphone" name="'.$keyprefix.$key.$keysuffix.'" id="'.$keyprefix.$key.$keysuffix.'" '.($moreparam?$moreparam:'').'>';
			if (is_array($param['options']))
			{
				$param_list=array_keys($param['options']);
				$InfoFieldList = explode(":", $param_list[0]);
				$parentName='';
				$parentField='';
				// 0 : tableName
				// 1 : label field name
				// 2 : key fields name (if differ of rowid)
				// 3 : key field parent (for dependent lists)
				// 4 : where clause filter on column or table extrafield, syntax field='value' or extra.field=value
				$keyList=(empty($InfoFieldList[2])?'rowid':$InfoFieldList[2].' as rowid');


				if (count($InfoFieldList) > 4 && ! empty($InfoFieldList[4]))
				{
					if (strpos($InfoFieldList[4], 'extra.') !== false)
					{
						$keyList='main.'.$InfoFieldList[2].' as rowid';
					} else {
						$keyList=$InfoFieldList[2].' as rowid';
					}
				}
				if (count($InfoFieldList) > 3 && ! empty($InfoFieldList[3]))
				{
					list($parentName, $parentField) = explode('|', $InfoFieldList[3]);
					$keyList.= ', '.$parentField;
				}

				$fields_label = explode('|',$InfoFieldList[1]);
				if (is_array($fields_label))
				{
					$keyList .=', ';
					$keyList .= implode(', ', $fields_label);
				}

				$sqlwhere='';
				$sql = 'SELECT '.$keyList;
				$sql.= ' FROM '.MAIN_DB_PREFIX .$InfoFieldList[0];
				if (!empty($InfoFieldList[4]))
				{
					// can use SELECT request
					if (strpos($InfoFieldList[4], '$SEL$')!==false) {
						$InfoFieldList[4]=str_replace('$SEL$','SELECT',$InfoFieldList[4]);
					}

					// current object id can be use into filter
					if (strpos($InfoFieldList[4], '$ID$')!==false && !empty($objectid)) {
						$InfoFieldList[4]=str_replace('$ID$',$objectid,$InfoFieldList[4]);
					} else {
						$InfoFieldList[4]=str_replace('$ID$','0',$InfoFieldList[4]);
					}
					//We have to join on extrafield table
					if (strpos($InfoFieldList[4], 'extra')!==false)
					{
						$sql.= ' as main, '.MAIN_DB_PREFIX .$InfoFieldList[0].'_extrafields as extra';
						$sqlwhere.= ' WHERE extra.fk_object=main.'.$InfoFieldList[2]. ' AND '.$InfoFieldList[4];
					}
					else
					{
						$sqlwhere.= ' WHERE '.$InfoFieldList[4];
					}
				}
				else
				{
					$sqlwhere.= ' WHERE 1=1';
				}
				// Some tables may have field, some other not. For the moment we disable it.
				if (in_array($InfoFieldList[0],array('tablewithentity')))
				{
					$sqlwhere.= ' AND entity = '.$conf->entity;
				}
				$sql.=$sqlwhere;
				//print $sql;

				$sql .= ' ORDER BY ' . implode(', ', $fields_label);

				dol_syslog(get_class($this).'::showInputField type=sellist', LOG_DEBUG);
				$resql = $this->db->query($sql);
				if ($resql)
				{
					$out.='<option value="0">&nbsp;</option>';
					$num = $this->db->num_rows($resql);
					$i = 0;
					while ($i < $num)
					{
						$labeltoshow='';
						$obj = $this->db->fetch_object($resql);

						// Several field into label (eq table:code|libelle:rowid)
						$notrans = false;
						$fields_label = explode('|',$InfoFieldList[1]);
						if (is_array($fields_label))
						{
							$notrans = true;
							foreach ($fields_label as $field_toshow)
							{
								$labeltoshow.= $obj->$field_toshow.' ';
							}
						}
						else
						{
							$labeltoshow=$obj->{$InfoFieldList[1]};
						}
						$labeltoshow=dol_trunc($labeltoshow,45);

						if ($value == $obj->rowid)
						{
							foreach ($fields_label as $field_toshow)
							{
								$translabel=$langs->trans($obj->$field_toshow);
								if ($translabel!=$obj->$field_toshow) {
									$labeltoshow=dol_trunc($translabel,18).' ';
								}else {
									$labeltoshow=dol_trunc($obj->$field_toshow,18).' ';
								}
							}
							$out.='<option value="'.$obj->rowid.'" selected>'.$labeltoshow.'</option>';
						}
						else
						{
							if (! $notrans)
							{
								$translabel=$langs->trans($obj->{$InfoFieldList[1]});
								if ($translabel!=$obj->{$InfoFieldList[1]}) {
									$labeltoshow=dol_trunc($translabel,18);
								}
								else {
									$labeltoshow=dol_trunc($obj->{$InfoFieldList[1]},18);
								}
							}
							if (empty($labeltoshow)) $labeltoshow='(not defined)';
							if ($value==$obj->rowid)
							{
								$out.='<option value="'.$obj->rowid.'" selected>'.$labeltoshow.'</option>';
							}

							if (!empty($InfoFieldList[3]) && $parentField)
							{
								$parent = $parentName.':'.$obj->{$parentField};
							}

							$out.='<option value="'.$obj->rowid.'"';
							$out.= ($value==$obj->rowid?' selected':'');
							$out.= (!empty($parent)?' parent="'.$parent.'"':'');
							$out.='>'.$labeltoshow.'</option>';
						}

						$i++;
					}
					$this->db->free($resql);
				}
				else {
					print 'Error in request '.$sql.' '.$this->db->lasterror().'. Check setup of extra parameters.<br>';
				}
			}
			$out.='</select>';
		}
		elseif ($type == 'checkbox')
		{
			$value_arr=explode(',',$value);
			$out=$form->multiselectarray($keyprefix.$key.$keysuffix, (empty($param['options'])?null:$param['options']), $value_arr, '', 0, '', 0, '100%');
		}
		elseif ($type == 'radio')
		{
			$out='';
			foreach ($param['options'] as $keyopt => $val)
			{
				$out.='<input class="flat '.$morecss.'" type="radio" name="'.$keyprefix.$key.$keysuffix.'" id="'.$keyprefix.$key.$keysuffix.'" '.($moreparam?$moreparam:'');
				$out.=' value="'.$keyopt.'"';
				$out.=' id="'.$keyprefix.$key.$keysuffix.'_'.$keyopt.'"';
				$out.= ($value==$keyopt?'checked':'');
				$out.='/><label for="'.$keyprefix.$key.$keysuffix.'_'.$keyopt.'">'.$val.'</label><br>';
			}
		}
		elseif ($type == 'chkbxlst')
		{
			if (is_array($value)) {
				$value_arr = $value;
			}
			else {
				$value_arr = explode(',', $value);
			}

			if (is_array($param['options'])) {
				$param_list = array_keys($param['options']);
				$InfoFieldList = explode(":", $param_list[0]);
				$parentName='';
				$parentField='';
				// 0 : tableName
				// 1 : label field name
				// 2 : key fields name (if differ of rowid)
				// 3 : key field parent (for dependent lists)
				// 4 : where clause filter on column or table extrafield, syntax field='value' or extra.field=value
				$keyList = (empty($InfoFieldList[2]) ? 'rowid' : $InfoFieldList[2] . ' as rowid');

				if (count($InfoFieldList) > 3 && ! empty($InfoFieldList[3])) {
					list ( $parentName, $parentField ) = explode('|', $InfoFieldList[3]);
					$keyList .= ', ' . $parentField;
				}
				if (count($InfoFieldList) > 4 && ! empty($InfoFieldList[4])) {
					if (strpos($InfoFieldList[4], 'extra.') !== false) {
						$keyList = 'main.' . $InfoFieldList[2] . ' as rowid';
					} else {
						$keyList = $InfoFieldList[2] . ' as rowid';
					}
				}

				$fields_label = explode('|', $InfoFieldList[1]);
				if (is_array($fields_label)) {
					$keyList .= ', ';
					$keyList .= implode(', ', $fields_label);
				}

				$sqlwhere = '';
				$sql = 'SELECT ' . $keyList;
				$sql .= ' FROM ' . MAIN_DB_PREFIX . $InfoFieldList[0];
				if (! empty($InfoFieldList[4])) {

					// can use SELECT request
					if (strpos($InfoFieldList[4], '$SEL$')!==false) {
						$InfoFieldList[4]=str_replace('$SEL$','SELECT',$InfoFieldList[4]);
					}

					// current object id can be use into filter
					if (strpos($InfoFieldList[4], '$ID$')!==false && !empty($objectid)) {
						$InfoFieldList[4]=str_replace('$ID$',$objectid,$InfoFieldList[4]);
					} else {
						$InfoFieldList[4]=str_replace('$ID$','0',$InfoFieldList[4]);
					}

					// We have to join on extrafield table
					if (strpos($InfoFieldList[4], 'extra') !== false) {
						$sql .= ' as main, ' . MAIN_DB_PREFIX . $InfoFieldList[0] . '_extrafields as extra';
						$sqlwhere .= ' WHERE extra.fk_object=main.' . $InfoFieldList[2] . ' AND ' . $InfoFieldList[4];
					} else {
						$sqlwhere .= ' WHERE ' . $InfoFieldList[4];
					}
				} else {
					$sqlwhere .= ' WHERE 1=1';
				}
				// Some tables may have field, some other not. For the moment we disable it.
				if (in_array($InfoFieldList[0], array ('tablewithentity')))
				{
					$sqlwhere .= ' AND entity = ' . $conf->entity;
				}
				// $sql.=preg_replace('/^ AND /','',$sqlwhere);
				// print $sql;

				$sql .= $sqlwhere;
				dol_syslog(get_class($this) . '::showInputField type=chkbxlst',LOG_DEBUG);
				$resql = $this->db->query($sql);
				if ($resql) {
					$num = $this->db->num_rows($resql);
					$i = 0;

					$data=array();

					while ( $i < $num ) {
						$labeltoshow = '';
						$obj = $this->db->fetch_object($resql);

						$notrans = false;
						// Several field into label (eq table:code|libelle:rowid)
						$fields_label = explode('|', $InfoFieldList[1]);
						if (is_array($fields_label)) {
							$notrans = true;
							foreach ( $fields_label as $field_toshow ) {
								$labeltoshow .= $obj->$field_toshow . ' ';
							}
						} else {
							$labeltoshow = $obj->{$InfoFieldList[1]};
						}
						$labeltoshow = dol_trunc($labeltoshow, 45);

						if (is_array($value_arr) && in_array($obj->rowid, $value_arr)) {
							foreach ( $fields_label as $field_toshow ) {
								$translabel = $langs->trans($obj->$field_toshow);
								if ($translabel != $obj->$field_toshow) {
									$labeltoshow = dol_trunc($translabel, 18) . ' ';
								} else {
									$labeltoshow = dol_trunc($obj->$field_toshow, 18) . ' ';
								}
							}

							$data[$obj->rowid]=$labeltoshow;

						} else {
							if (! $notrans) {
								$translabel = $langs->trans($obj->{$InfoFieldList[1]});
								if ($translabel != $obj->{$InfoFieldList[1]}) {
									$labeltoshow = dol_trunc($translabel, 18);
								} else {
									$labeltoshow = dol_trunc($obj->{$InfoFieldList[1]}, 18);
								}
							}
							if (empty($labeltoshow))
								$labeltoshow = '(not defined)';

								if (is_array($value_arr) && in_array($obj->rowid, $value_arr)) {
									$data[$obj->rowid]=$labeltoshow;
								}

								if (! empty($InfoFieldList[3]) && $parentField) {
									$parent = $parentName . ':' . $obj->{$parentField};
								}

								$data[$obj->rowid]=$labeltoshow;
						}

						$i ++;
					}
					$this->db->free($resql);

					$out=$form->multiselectarray($keyprefix.$key.$keysuffix, $data, $value_arr, '', 0, '', 0, '100%');

				} else {
					print 'Error in request ' . $sql . ' ' . $this->db->lasterror() . '. Check setup of extra parameters.<br>';
				}
			}
		}
		elseif ($type == 'link')
		{
			$param_list=array_keys($param['options']);				// $param_list='ObjectName:classPath'
			$showempty=(($required && $default != '')?0:1);
			$out=$form->selectForForms($param_list[0], $keyprefix.$key.$keysuffix, $value, $showempty);
		}
		elseif ($type == 'password')
		{
			// If prefix is 'search_', field is used as a filter, we use a common text field.
			$out='<input type="'.($keyprefix=='search_'?'text':'password').'" class="flat '.$morecss.'" name="'.$keyprefix.$key.$keysuffix.'" id="'.$keyprefix.$key.$keysuffix.'" value="'.$value.'" '.($moreparam?$moreparam:'').'>';
		}
		elseif ($type == 'array')
		{
			$newval = $val;
			$newval['type'] = 'varchar(256)';

			$out='';

			$inputs = array();
			if(! empty($value)) {
				foreach($value as $option) {
					$out.= '<span><a class="'.dol_escape_htmltag($keyprefix.$key.$keysuffix).'_del" href="javascript:;"><span class="fa fa-minus-circle valignmiddle"></span></a> ';
					$out.= $this->showInputField($newval, $keyprefix.$key.$keysuffix.'[]', $option, $moreparam, '', '', $showsize).'<br></span>';
				}
			}

			$out.= '<a id="'.dol_escape_htmltag($keyprefix.$key.$keysuffix).'_add" href="javascript:;"><span class="fa fa-plus-circle valignmiddle"></span></a>';

			$newInput = '<span><a class="'.dol_escape_htmltag($keyprefix.$key.$keysuffix).'_del" href="javascript:;"><span class="fa fa-minus-circle valignmiddle"></span></a> ';
			$newInput.= $this->showInputField($newval, $keyprefix.$key.$keysuffix.'[]', '', $moreparam, '', '', $showsize).'<br></span>';

			if(! empty($conf->use_javascript_ajax)) {
				$out.= '
					<script type="text/javascript">
					$(document).ready(function() {
						$("a#'.dol_escape_js($keyprefix.$key.$keysuffix).'_add").click(function() {
							$("'.dol_escape_js($newInput).'").insertBefore(this);
						});

						$(document).on("click", "a.'.dol_escape_js($keyprefix.$key.$keysuffix).'_del", function() {
							$(this).parent().remove();
						});
					});
					</script>';
			}
		}
		elseif ($type == 'array')
		{
			$newval = $val;
			$newval['type'] = 'varchar(256)';

			$out='';

			$inputs = array();
			if(! empty($value)) {
				foreach($value as $option) {
					$out.= '<span><a class="'.dol_escape_htmltag($keyprefix.$key.$keysuffix).'_del" href="javascript:;"><span class="fa fa-minus-circle valignmiddle"></span></a> ';
					$out.= $this->showInputField($newval, $keyprefix.$key.$keysuffix.'[]', $option, $moreparam, '', '', $showsize).'<br></span>';
				}
			}

			$out.= '<a id="'.dol_escape_htmltag($keyprefix.$key.$keysuffix).'_add" href="javascript:;"><span class="fa fa-plus-circle valignmiddle"></span></a>';

			$newInput = '<span><a class="'.dol_escape_htmltag($keyprefix.$key.$keysuffix).'_del" href="javascript:;"><span class="fa fa-minus-circle valignmiddle"></span></a> ';
			$newInput.= $this->showInputField($newval, $keyprefix.$key.$keysuffix.'[]', '', $moreparam, '', '', $showsize).'<br></span>';

			if(! empty($conf->use_javascript_ajax)) {
				$out.= '
					<script type="text/javascript">
					$(document).ready(function() {
						$("a#'.dol_escape_js($keyprefix.$key.$keysuffix).'_add").click(function() {
							$("'.dol_escape_js($newInput).'").insertBefore(this);
						});

						$(document).on("click", "a.'.dol_escape_js($keyprefix.$key.$keysuffix).'_del", function() {
							$(this).parent().remove();
						});
					});
					</script>';
			}
		}
		if (!empty($hidden)) {
			$out='<input type="hidden" value="'.$value.'" name="'.$keyprefix.$key.$keysuffix.'" id="'.$keyprefix.$key.$keysuffix.'"/>';
		}
		/* Add comments
		 if ($type == 'date') $out.=' (YYYY-MM-DD)';
		 elseif ($type == 'datetime') $out.=' (YYYY-MM-DD HH:MM:SS)';
		 */
		return $out;
	}

	/**
	 * Return HTML string to show a field into a page
	 * Code very similar with showOutputField of extra fields
	 *
	 * @param  array   $val		       Array of properties of field to show
	 * @param  string  $key            Key of attribute
	 * @param  string  $value          Preselected value to show (for date type it must be in timestamp format, for amount or price it must be a php numeric value)
	 * @param  string  $moreparam      To add more parametes on html input tag
	 * @param  string  $keysuffix      Prefix string to add into name and id of field (can be used to avoid duplicate names)
	 * @param  string  $keyprefix      Suffix string to add into name and id of field (can be used to avoid duplicate names)
	 * @param  mixed   $showsize       Value for css to define size. May also be a numeric.
	 * @return string
	 */
	function showOutputField($val, $key, $value, $moreparam='', $keysuffix='', $keyprefix='', $showsize=0)
	{
		global $conf,$langs,$form;

		if (! is_object($form))
		{
			require_once DOL_DOCUMENT_ROOT.'/core/class/html.form.class.php';
			$form=new Form($this->db);
		}

		$objectid = $this->id;
		$label = $val['label'];
		$type  = $val['type'];
		$size  = $val['css'];

		// Convert var to be able to share same code than showOutputField of extrafields
		if (preg_match('/varchar\((\d+)\)/', $type, $reg))
		{
			$type = 'varchar';		// convert varchar(xx) int varchar
			$size = $reg[1];
		}
		elseif (preg_match('/varchar/', $type)) $type = 'varchar';		// convert varchar(xx) int varchar
		if (is_array($val['arrayofkeyval'])) $type='select';
		if (preg_match('/^integer:(.*):(.*)/i', $val['type'], $reg)) $type='link';

		$default=$val['default'];
		$computed=$val['computed'];
		$unique=$val['unique'];
		$required=$val['required'];
		$param=$val['param'];
		if (is_array($val['arrayofkeyval'])) $param['options'] = $val['arrayofkeyval'];
		if (preg_match('/^integer:(.*):(.*)/i', $val['type'], $reg))
		{
			$type='link';
			$param['options']=array($reg[1].':'.$reg[2]=>$reg[1].':'.$reg[2]);
		}
		$langfile=$val['langfile'];
		$list=$val['list'];
		$help=$val['help'];
		$hidden=(($val['visible'] == 0) ? 1 : 0);			// If zero, we are sure it is hidden, otherwise we show. If it depends on mode (view/create/edit form or list, this must be filtered by caller)

		if ($hidden) return '';

		// If field is a computed field, value must become result of compute
		if ($computed)
		{
			// Make the eval of compute string
			//var_dump($computed);
			$value = dol_eval($computed, 1, 0);
		}

		if (empty($showsize))
		{
			if ($type == 'date')
			{
				//$showsize=10;
				$showsize = 'minwidth100imp';
			}
			elseif ($type == 'datetime')
			{
				//$showsize=19;
				$showsize = 'minwidth200imp';
			}
			elseif (in_array($type,array('int','double','price')))
			{
				//$showsize=10;
				$showsize = 'maxwidth75';
			}
			elseif ($type == 'url')
			{
				$showsize='minwidth400';
			}
			elseif ($type == 'boolean')
			{
				$showsize='';
			}
			else
			{
				if (round($size) < 12)
				{
					$showsize = 'minwidth100';
				}
				else if (round($size) <= 48)
				{
					$showsize = 'minwidth200';
				}
				else
				{
					//$showsize=48;
					$showsize = 'minwidth400';
				}
			}
		}

		// Format output value differently according to properties of field
		if ($key == 'ref' && method_exists($this, 'getNomUrl')) $value=$this->getNomUrl(1, '', 0, '', 1);
		elseif ($key == 'status' && method_exists($this, 'getLibStatut')) $value=$this->getLibStatut(3);
		elseif ($type == 'date')
		{
			if(! empty($value)) {
				$value=dol_print_date($value,'day');
			} else {
				$value='';
			}
		}
		elseif ($type == 'datetime')
		{
			if(! empty($value)) {
				$value=dol_print_date($value,'dayhour');
			} else {
				$value='';
			}
		}
		elseif ($type == 'double')
		{
			if (!empty($value)) {
				$value=price($value);
			}
		}
		elseif ($type == 'boolean')
		{
			$checked='';
			if (!empty($value)) {
				$checked=' checked ';
			}
			$value='<input type="checkbox" '.$checked.' '.($moreparam?$moreparam:'').' readonly disabled>';
		}
		elseif ($type == 'mail')
		{
			$value=dol_print_email($value,0,0,0,64,1,1);
		}
		elseif ($type == 'url')
		{
			$value=dol_print_url($value,'_blank',32,1);
		}
		elseif ($type == 'phone')
		{
			$value=dol_print_phone($value, '', 0, 0, '', '&nbsp;', 1);
		}
		elseif ($type == 'price')
		{
			$value=price($value,0,$langs,0,0,-1,$conf->currency);
		}
		elseif ($type == 'select')
		{
			$value=$param['options'][$value];
		}
		elseif ($type == 'sellist')
		{
			$param_list=array_keys($param['options']);
			$InfoFieldList = explode(":", $param_list[0]);

			$selectkey="rowid";
			$keyList='rowid';

			if (count($InfoFieldList)>=3)
			{
				$selectkey = $InfoFieldList[2];
				$keyList=$InfoFieldList[2].' as rowid';
			}

			$fields_label = explode('|',$InfoFieldList[1]);
			if(is_array($fields_label)) {
				$keyList .=', ';
				$keyList .= implode(', ', $fields_label);
			}

			$sql = 'SELECT '.$keyList;
			$sql.= ' FROM '.MAIN_DB_PREFIX .$InfoFieldList[0];
			if (strpos($InfoFieldList[4], 'extra')!==false)
			{
				$sql.= ' as main';
			}
			if ($selectkey=='rowid' && empty($value)) {
				$sql.= " WHERE ".$selectkey."=0";
			} elseif ($selectkey=='rowid') {
				$sql.= " WHERE ".$selectkey."=".$this->db->escape($value);
			}else {
				$sql.= " WHERE ".$selectkey."='".$this->db->escape($value)."'";
			}

			//$sql.= ' AND entity = '.$conf->entity;

			dol_syslog(get_class($this).':showOutputField:$type=sellist', LOG_DEBUG);
			$resql = $this->db->query($sql);
			if ($resql)
			{
				$value='';	// value was used, so now we reste it to use it to build final output

				$obj = $this->db->fetch_object($resql);

				// Several field into label (eq table:code|libelle:rowid)
				$fields_label = explode('|',$InfoFieldList[1]);

				if(is_array($fields_label) && count($fields_label)>1)
				{
					foreach ($fields_label as $field_toshow)
					{
						$translabel='';
						if (!empty($obj->$field_toshow)) {
							$translabel=$langs->trans($obj->$field_toshow);
						}
						if ($translabel!=$field_toshow) {
							$value.=dol_trunc($translabel,18).' ';
						}else {
							$value.=$obj->$field_toshow.' ';
						}
					}
				}
				else
				{
					$translabel='';
					if (!empty($obj->{$InfoFieldList[1]})) {
						$translabel=$langs->trans($obj->{$InfoFieldList[1]});
					}
					if ($translabel!=$obj->{$InfoFieldList[1]}) {
						$value=dol_trunc($translabel,18);
					}else {
						$value=$obj->{$InfoFieldList[1]};
					}
				}
			}
			else dol_syslog(get_class($this).'::showOutputField error '.$this->db->lasterror(), LOG_WARNING);
		}
		elseif ($type == 'radio')
		{
			$value=$param['options'][$value];
		}
		elseif ($type == 'checkbox')
		{
			$value_arr=explode(',',$value);
			$value='';
			if (is_array($value_arr))
			{
				foreach ($value_arr as $keyval=>$valueval) {
					$toprint[]='<li class="select2-search-choice-dolibarr noborderoncategories" style="background: #aaa">'.$param['options'][$valueval].'</li>';
				}
			}
			$value='<div class="select2-container-multi-dolibarr" style="width: 90%;"><ul class="select2-choices-dolibarr">'.implode(' ', $toprint).'</ul></div>';
		}
		elseif ($type == 'chkbxlst')
		{
			$value_arr = explode(',', $value);

			$param_list = array_keys($param['options']);
			$InfoFieldList = explode(":", $param_list[0]);

			$selectkey = "rowid";
			$keyList = 'rowid';

			if (count($InfoFieldList) >= 3) {
				$selectkey = $InfoFieldList[2];
				$keyList = $InfoFieldList[2] . ' as rowid';
			}

			$fields_label = explode('|', $InfoFieldList[1]);
			if (is_array($fields_label)) {
				$keyList .= ', ';
				$keyList .= implode(', ', $fields_label);
			}

			$sql = 'SELECT ' . $keyList;
			$sql .= ' FROM ' . MAIN_DB_PREFIX . $InfoFieldList[0];
			if (strpos($InfoFieldList[4], 'extra') !== false) {
				$sql .= ' as main';
			}
			// $sql.= " WHERE ".$selectkey."='".$this->db->escape($value)."'";
			// $sql.= ' AND entity = '.$conf->entity;

			dol_syslog(get_class($this) . ':showOutputField:$type=chkbxlst',LOG_DEBUG);
			$resql = $this->db->query($sql);
			if ($resql) {
				$value = ''; // value was used, so now we reste it to use it to build final output
				$toprint=array();
				while ( $obj = $this->db->fetch_object($resql) ) {

					// Several field into label (eq table:code|libelle:rowid)
					$fields_label = explode('|', $InfoFieldList[1]);
					if (is_array($value_arr) && in_array($obj->rowid, $value_arr)) {
						if (is_array($fields_label) && count($fields_label) > 1) {
							foreach ( $fields_label as $field_toshow ) {
								$translabel = '';
								if (! empty($obj->$field_toshow)) {
									$translabel = $langs->trans($obj->$field_toshow);
								}
								if ($translabel != $field_toshow) {
									$toprint[]='<li class="select2-search-choice-dolibarr noborderoncategories" style="background: #aaa">'.dol_trunc($translabel, 18).'</li>';
								} else {
									$toprint[]='<li class="select2-search-choice-dolibarr noborderoncategories" style="background: #aaa">'.$obj->$field_toshow.'</li>';
								}
							}
						} else {
							$translabel = '';
							if (! empty($obj->{$InfoFieldList[1]})) {
								$translabel = $langs->trans($obj->{$InfoFieldList[1]});
							}
							if ($translabel != $obj->{$InfoFieldList[1]}) {
								$toprint[]='<li class="select2-search-choice-dolibarr noborderoncategories" style="background: #aaa">'.dol_trunc($translabel, 18).'</li>';
							} else {
								$toprint[]='<li class="select2-search-choice-dolibarr noborderoncategories" style="background: #aaa">'.$obj->{$InfoFieldList[1]}.'</li>';
							}
						}
					}
				}
				$value='<div class="select2-container-multi-dolibarr" style="width: 90%;"><ul class="select2-choices-dolibarr">'.implode(' ', $toprint).'</ul></div>';

			} else {
				dol_syslog(get_class($this) . '::showOutputField error ' . $this->db->lasterror(), LOG_WARNING);
			}
		}
		elseif ($type == 'link')
		{
			$out='';

			// only if something to display (perf)
			if ($value)
			{
				$param_list=array_keys($param['options']);				// $param_list='ObjectName:classPath'

				$InfoFieldList = explode(":", $param_list[0]);
				$classname=$InfoFieldList[0];
				$classpath=$InfoFieldList[1];
				if (! empty($classpath))
				{
					dol_include_once($InfoFieldList[1]);
					if ($classname && class_exists($classname))
					{
						$object = new $classname($this->db);
						$object->fetch($value);
						$value=$object->getNomUrl(3);
					}
				}
				else
				{
					dol_syslog('Error bad setup of extrafield', LOG_WARNING);
					return 'Error bad setup of extrafield';
				}
			}
		}
		elseif ($type == 'text' || $type == 'html')
		{
			$value=dol_htmlentitiesbr($value);
		}
		elseif ($type == 'password')
		{
			$value=preg_replace('/./i','*',$value);
		}
		elseif ($type == 'array')
		{
			$value = implode('<br>', $value);
		}

		//print $type.'-'.$size;
		$out=$value;

		return $out;
	}


	/**
	 * Function to show lines of extrafields with output datas
	 *
	 * @param 	Extrafields $extrafields    Extrafield Object
	 * @param 	string      $mode           Show output (view) or input (edit) for extrafield
	 * @param 	array       $params         Optional parameters
	 * @param 	string      $keysuffix      Suffix string to add after name and id of field (can be used to avoid duplicate names)
	 * @param 	string      $keyprefix      Prefix string to add before name and id of field (can be used to avoid duplicate names)
	 * @param	string		$onetrtd		All fields in same tr td
	 * @return 	string
	 */
	function showOptionals($extrafields, $mode='view', $params=null, $keysuffix='', $keyprefix='', $onetrtd=0)
	{
		global $db, $conf, $langs, $action, $form;

		if (! is_object($form)) $form=new Form($db);

		$out = '';

		if (is_array($extrafields->attributes[$this->table_element]['label']) && count($extrafields->attributes[$this->table_element]['label']) > 0)
		{
			$out .= "\n";
			$out .= '<!-- showOptionalsInput --> ';
			$out .= "\n";

			$e = 0;
			foreach($extrafields->attributes[$this->table_element]['label'] as $key=>$label)
			{
				$enabled = 1;
				if ($enabled && isset($extrafields->attributes[$this->table_element]['list'][$key]))
				{
					$enabled = dol_eval($extrafields->attributes[$this->table_element]['list'][$key], 1);
				}

				$perms = 1;
				if ($perms && isset($extrafields->attributes[$this->table_element]['perms'][$key]))
				{
					$perms = dol_eval($extrafields->attributes[$this->table_element]['perms'][$key], 1);
				}

				if (($mode == 'create' || $mode == 'edit') && abs($enabled) != 1 && abs($enabled) != 3) continue;	// <> -1 and <> 1 and <> 3 = not visible on forms, only on list
				if (empty($perms)) continue;

				// Load language if required
				if (! empty($extrafields->attributes[$this->table_element]['langfile'][$key])) $langs->load($extrafields->attributes[$this->table_element]['langfile'][$key]);

				if (is_array($params) && count($params)>0) {
					if (array_key_exists('colspan',$params)) {
						$colspan=$params['colspan'];
					}
				}else {
					$colspan='3';
				}

				switch($mode) {
					case "view":
						$value=$this->array_options["options_".$key.$keysuffix];
						break;
					case "edit":
						$getposttemp = GETPOST($keyprefix.'options_'.$key.$keysuffix, 'none');				// GETPOST can get value from GET, POST or setup of default values.
						// GETPOST("options_" . $key) can be 'abc' or array(0=>'abc')
						if (is_array($getposttemp) || $getposttemp != '' || GETPOSTISSET($keyprefix.'options_'.$key.$keysuffix))
						{
							if (is_array($getposttemp)) {
								// $getposttemp is an array but following code expects a comma separated string
								$value = implode(",", $getposttemp);
							} else {
								$value = $getposttemp;
							}
						} else {
							$value = $this->array_options["options_" . $key];			// No GET, no POST, no default value, so we take value of object.
						}
						//var_dump($keyprefix.' - '.$key.' - '.$keysuffix.' - '.$keyprefix.'options_'.$key.$keysuffix.' - '.$this->array_options["options_".$key.$keysuffix].' - '.$getposttemp.' - '.$value);
						break;
				}

				if ($extrafields->attributes[$this->table_element]['type'][$key] == 'separate')
				{
					$out .= $extrafields->showSeparator($key, $this);
				}
				else
				{
					$csstyle='';
					$class=(!empty($extrafields->attributes[$this->table_element]['hidden'][$key]) ? 'hideobject ' : '');
					if (is_array($params) && count($params)>0) {
						if (array_key_exists('style',$params)) {
							$csstyle=$params['style'];
						}
					}

					// add html5 elements
					$domData  = ' data-element="extrafield"';
					$domData .= ' data-targetelement="'.$this->element.'"';
					$domData .= ' data-targetid="'.$this->id.'"';

					$html_id = !empty($this->id) ? 'extrarow-'.$this->element.'_'.$key.'_'.$this->id : '';

					$out .= '<tr id="'.$html_id.'" '.$csstyle.' class="'.$class.$this->element.'_extras_'.$key.'" '.$domData.' >';

					if (! empty($conf->global->MAIN_EXTRAFIELDS_USE_TWO_COLUMS) && ($e % 2) == 0)
					{
						if (! empty($conf->global->MAIN_EXTRAFIELDS_USE_TWO_COLUMS) && ($e % 2) == 0) { $colspan='0'; }
					}

					if ($action == 'selectlines') { $colspan++; }

					// Convert date into timestamp format (value in memory must be a timestamp)
					if (in_array($extrafields->attributes[$this->table_element]['type'][$key],array('date','datetime')))
					{
						$datenotinstring = $this->array_options['options_' . $key];
						if (! is_numeric($this->array_options['options_' . $key]))	// For backward compatibility
						{
							$datenotinstring = $this->db->jdate($datenotinstring);
						}
						$value = GETPOSTISSET($keyprefix.'options_'.$key.$keysuffix)?dol_mktime(GETPOST($keyprefix.'options_'.$key.$keysuffix."hour", 'int', 3), GETPOST($keyprefix.'options_'.$key.$keysuffix."min",'int',3), 0, GETPOST($keyprefix.'options_'.$key.$keysuffix."month",'int',3), GETPOST($keyprefix.'options_'.$key.$keysuffix."day",'int',3), GETPOST($keyprefix.'options_'.$key.$keysuffix."year",'int',3)):$datenotinstring;
					}
					// Convert float submited string into real php numeric (value in memory must be a php numeric)
					if (in_array($extrafields->attributes[$this->table_element]['type'][$key],array('price','double')))
					{
						$value = GETPOSTISSET($keyprefix.'options_'.$key.$keysuffix)?price2num(GETPOST($keyprefix.'options_'.$key.$keysuffix, 'alpha', 3)):$this->array_options['options_'.$key];
					}

					$labeltoshow = $langs->trans($label);

					$out .= '<td class="titlefield';
					if (GETPOST('action','none') == 'create') $out.='create';
					if ($mode != 'view' && ! empty($extrafields->attributes[$this->table_element]['required'][$key])) $out .= ' fieldrequired';
					$out .= '">';
					if (! empty($extrafields->attributes[$object->table_element]['help'][$key])) $out .= $form->textwithpicto($labeltoshow, $extrafields->attributes[$object->table_element]['help'][$key]);
					else $out .= $labeltoshow;
					$out .= '</td>';

					$html_id = !empty($this->id) ? $this->element.'_extras_'.$key.'_'.$this->id : '';
					$out .='<td id="'.$html_id.'" class="'.$this->element.'_extras_'.$key.'" '.($colspan?' colspan="'.$colspan.'"':'').'>';

					switch($mode) {
						case "view":
							$out .= $extrafields->showOutputField($key, $value);
							break;
						case "edit":
							$out .= $extrafields->showInputField($key, $value, '', $keysuffix, '', 0, $this->id);
							break;
					}

					$out .= '</td>';

					if (! empty($conf->global->MAIN_EXTRAFIELDS_USE_TWO_COLUMS) && (($e % 2) == 1)) $out .= '</tr>';
					else $out .= '</tr>';
					$e++;
				}
			}
			$out .= "\n";
			// Add code to manage list depending on others
			if (! empty($conf->use_javascript_ajax)) {
				$out .= '
				<script type="text/javascript">
				    jQuery(document).ready(function() {
				    	function showOptions(child_list, parent_list)
				    	{
				    		var val = $("select[name=\"options_"+parent_list+"\"]").val();
				    		var parentVal = parent_list + ":" + val;
							if(val > 0) {
					    		$("select[name=\""+child_list+"\"] option[parent]").hide();
					    		$("select[name=\""+child_list+"\"] option[parent=\""+parentVal+"\"]").show();
							} else {
								$("select[name=\""+child_list+"\"] option").show();
							}
				    	}
						function setListDependencies() {
					    	jQuery("select option[parent]").parent().each(function() {
					    		var child_list = $(this).attr("name");
								var parent = $(this).find("option[parent]:first").attr("parent");
								var infos = parent.split(":");
								var parent_list = infos[0];
								$("select[name=\""+parent_list+"\"]").change(function() {
									showOptions(child_list, parent_list);
								});
					    	});
						}

						setListDependencies();
				    });
				</script>'."\n";
				$out .= '<!-- /showOptionalsInput --> '."\n";
			}
		}
		return $out;
	}


	/**
	 * Returns the rights used for this class
	 * @return stdClass
	 */
	public function getRights()
	{
		global $user;

		$element = $this->element;
		if ($element == 'facturerec') $element='facture';

		return $user->rights->{$element};
	}

	/**
	 * Function used to replace a thirdparty id with another one.
	 * This function is meant to be called from replaceThirdparty with the appropiate tables
	 * Column name fk_soc MUST be used to identify thirdparties
	 *
	 * @param  DoliDB 	   $db 			  Database handler
	 * @param  int 		   $origin_id     Old thirdparty id (the thirdparty to delete)
	 * @param  int 		   $dest_id       New thirdparty id (the thirdparty that will received element of the other)
	 * @param  string[]    $tables        Tables that need to be changed
	 * @param  int         $ignoreerrors  Ignore errors. Return true even if errors. We need this when replacement can fails like for categories (categorie of old thirdparty may already exists on new one)
	 * @return bool						  True if success, False if error
	 */
	public static function commonReplaceThirdparty(DoliDB $db, $origin_id, $dest_id, array $tables, $ignoreerrors=0)
	{
		foreach ($tables as $table)
		{
			$sql = 'UPDATE '.MAIN_DB_PREFIX.$table.' SET fk_soc = '.$dest_id.' WHERE fk_soc = '.$origin_id;

			if (! $db->query($sql))
			{
				if ($ignoreerrors) return true;		// TODO Not enough. If there is A-B on kept thirdarty and B-C on old one, we must get A-B-C after merge. Not A-B.
				//$this->errors = $db->lasterror();
				return false;
			}
		}

		return true;
	}

	/**
	 * Get buy price to use for margin calculation. This function is called when buy price is unknown.
	 *	 Set buy price = sell price if ForceBuyingPriceIfNull configured,
	 *   else if calculation MARGIN_TYPE = 'costprice' and costprice is defined, use costprice as buyprice
	 *	 else if calculation MARGIN_TYPE = 'pmp' and pmp is calculated, use pmp as buyprice
	 *	 else set min buy price as buy price
	 *
	 * @param float		$unitPrice		 Product unit price
	 * @param float		$discountPercent Line discount percent
	 * @param int		$fk_product		 Product id
	 * @return	float                    <0 if KO, buyprice if OK
	 */
	public function defineBuyPrice($unitPrice = 0.0, $discountPercent = 0.0, $fk_product = 0)
	{
		global $conf;

		$buyPrice = 0;

		if (($unitPrice > 0) && (isset($conf->global->ForceBuyingPriceIfNull) && $conf->global->ForceBuyingPriceIfNull == 1)) // In most cases, test here is false
		{
			$buyPrice = $unitPrice * (1 - $discountPercent / 100);
		}
		else
		{
			// Get cost price for margin calculation
			if (! empty($fk_product))
			{
				if (isset($conf->global->MARGIN_TYPE) && $conf->global->MARGIN_TYPE == 'costprice')
				{
					require_once DOL_DOCUMENT_ROOT.'/product/class/product.class.php';
					$product = new Product($this->db);
					$result = $product->fetch($fk_product);
					if ($result <= 0)
					{
						$this->errors[] = 'ErrorProductIdDoesNotExists';
						return -1;
					}
					if ($product->cost_price > 0)
					{
						$buyPrice = $product->cost_price;
					}
					else if ($product->pmp > 0)
					{
						$buyPrice = $product->pmp;
					}
				}
				else if (isset($conf->global->MARGIN_TYPE) && $conf->global->MARGIN_TYPE == 'pmp')
				{
					require_once DOL_DOCUMENT_ROOT.'/product/class/product.class.php';
					$product = new Product($this->db);
					$result = $product->fetch($fk_product);
					if ($result <= 0)
					{
						$this->errors[] = 'ErrorProductIdDoesNotExists';
						return -1;
					}
					if ($product->pmp > 0)
					{
						$buyPrice = $product->pmp;
					}
				}

				if (empty($buyPrice) && isset($conf->global->MARGIN_TYPE) && in_array($conf->global->MARGIN_TYPE, array('1','pmp','costprice')))
				{
					require_once DOL_DOCUMENT_ROOT.'/fourn/class/fournisseur.product.class.php';
					$productFournisseur = new ProductFournisseur($this->db);
					if (($result = $productFournisseur->find_min_price_product_fournisseur($fk_product)) > 0)
					{
						$buyPrice = $productFournisseur->fourn_unitprice;
					}
					else if ($result < 0)
					{
						$this->errors[] = $productFournisseur->error;
						return -2;
					}
				}
			}
		}
		return $buyPrice;
	}

	/**
	 *  Show photos of an object (nbmax maximum), into several columns
	 *
	 *  @param		string	$modulepart		'product', 'ticket', ...
	 *  @param      string	$sdir        	Directory to scan (full absolute path)
	 *  @param      int		$size        	0=original size, 1='small' use thumbnail if possible
	 *  @param      int		$nbmax       	Nombre maximum de photos (0=pas de max)
	 *  @param      int		$nbbyrow     	Number of image per line or -1 to use div. Used only if size=1.
	 * 	@param		int		$showfilename	1=Show filename
	 * 	@param		int		$showaction		1=Show icon with action links (resize, delete)
	 * 	@param		int		$maxHeight		Max height of original image when size='small' (so we can use original even if small requested). If 0, always use 'small' thumb image.
	 * 	@param		int		$maxWidth		Max width of original image when size='small'
	 *  @param      int     $nolink         Do not add a href link to view enlarged imaged into a new tab
	 *  @param      int     $notitle        Do not add title tag on image
	 *  @param		int		$usesharelink	Use the public shared link of image (if not available, the 'nophoto' image will be shown instead)
	 *  @return     string					Html code to show photo. Number of photos shown is saved in this->nbphoto
	 */
	function show_photos($modulepart, $sdir, $size=0, $nbmax=0, $nbbyrow=5, $showfilename=0, $showaction=0, $maxHeight=120, $maxWidth=160, $nolink=0, $notitle=0, $usesharelink=0)
	{
		global $conf,$user,$langs;

		include_once DOL_DOCUMENT_ROOT .'/core/lib/files.lib.php';
		include_once DOL_DOCUMENT_ROOT .'/core/lib/images.lib.php';

		$sortfield='position_name';
		$sortorder='asc';

		$dir = $sdir . '/';
		$pdir = '/';
		if ($modulepart == 'ticket')
		{
			$dir .= get_exdir(0, 0, 0, 0, $this, $modulepart).$this->track_id.'/';
			$pdir .= get_exdir(0, 0, 0, 0, $this, $modulepart).$this->track_id.'/';
		}
		else
		{
			$dir .= get_exdir(0, 0, 0, 0, $this, $modulepart).$this->ref.'/';
			$pdir .= get_exdir(0, 0, 0, 0, $this, $modulepart).$this->ref.'/';
		}

		// For backward compatibility
		if ($modulepart == 'product' && ! empty($conf->global->PRODUCT_USE_OLD_PATH_FOR_PHOTO))
		{
			$dir = $sdir . '/'. get_exdir($this->id,2,0,0,$this,$modulepart) . $this->id ."/photos/";
			$pdir = '/' . get_exdir($this->id,2,0,0,$this,$modulepart) . $this->id ."/photos/";
		}

		// Defined relative dir to DOL_DATA_ROOT
		$relativedir = '';
		if ($dir)
		{
			$relativedir = preg_replace('/^'.preg_quote(DOL_DATA_ROOT,'/').'/', '', $dir);
			$relativedir = preg_replace('/^[\\/]/','',$relativedir);
			$relativedir = preg_replace('/[\\/]$/','',$relativedir);
		}

		$dirthumb = $dir.'thumbs/';
		$pdirthumb = $pdir.'thumbs/';

		$return ='<!-- Photo -->'."\n";
		$nbphoto=0;

		$filearray=dol_dir_list($dir,"files",0,'','(\.meta|_preview.*\.png)$',$sortfield,(strtolower($sortorder)=='desc'?SORT_DESC:SORT_ASC),1);

		/*if (! empty($conf->global->PRODUCT_USE_OLD_PATH_FOR_PHOTO))    // For backward compatiblity, we scan also old dirs
		 {
		 $filearrayold=dol_dir_list($dirold,"files",0,'','(\.meta|_preview.*\.png)$',$sortfield,(strtolower($sortorder)=='desc'?SORT_DESC:SORT_ASC),1);
		 $filearray=array_merge($filearray, $filearrayold);
		 }*/

		completeFileArrayWithDatabaseInfo($filearray, $relativedir);

		if (count($filearray))
		{
			if ($sortfield && $sortorder)
			{
				$filearray=dol_sort_array($filearray, $sortfield, $sortorder);
			}

			foreach($filearray as $key => $val)
			{
				$photo='';
				$file = $val['name'];

				//if (! utf8_check($file)) $file=utf8_encode($file);	// To be sure file is stored in UTF8 in memory

				//if (dol_is_file($dir.$file) && image_format_supported($file) >= 0)
				if (image_format_supported($file) >= 0)
				{
					$nbphoto++;
					$photo = $file;
					$viewfilename = $file;

					if ($size == 1 || $size == 'small') {   // Format vignette

						// Find name of thumb file
						$photo_vignette=basename(getImageFileNameForSize($dir.$file, '_small'));
						if (! dol_is_file($dirthumb.$photo_vignette)) $photo_vignette='';

						// Get filesize of original file
						$imgarray=dol_getImageSize($dir.$photo);

						if ($nbbyrow > 0)
						{
							if ($nbphoto == 1) $return.= '<table width="100%" valign="top" align="center" border="0" cellpadding="2" cellspacing="2">';

							if ($nbphoto % $nbbyrow == 1) $return.= '<tr align=center valign=middle border=1>';
							$return.= '<td width="'.ceil(100/$nbbyrow).'%" class="photo">';
						}
						else if ($nbbyrow < 0) $return .= '<div class="inline-block">';

						$return.= "\n";

						$relativefile=preg_replace('/^\//', '', $pdir.$photo);
						if (empty($nolink))
						{
							$urladvanced=getAdvancedPreviewUrl($modulepart, $relativefile, 0, 'entity='.$this->entity);
							if ($urladvanced) $return.='<a href="'.$urladvanced.'">';
							else $return.= '<a href="'.DOL_URL_ROOT.'/viewimage.php?modulepart='.$modulepart.'&entity='.$this->entity.'&file='.urlencode($pdir.$photo).'" class="aphoto" target="_blank">';
						}

						// Show image (width height=$maxHeight)
						// Si fichier vignette disponible et image source trop grande, on utilise la vignette, sinon on utilise photo origine
						$alt=$langs->transnoentitiesnoconv('File').': '.$relativefile;
						$alt.=' - '.$langs->transnoentitiesnoconv('Size').': '.$imgarray['width'].'x'.$imgarray['height'];
						if ($notitle) $alt='';

						if ($usesharelink)
						{
							if ($val['share'])
							{
								if (empty($maxHeight) || $photo_vignette && $imgarray['height'] > $maxHeight)
								{
									$return.= '<!-- Show original file (thumb not yet available with shared links) -->';
									$return.= '<img class="photo photowithmargin" border="0" height="'.$maxHeight.'" src="'.DOL_URL_ROOT.'/viewimage.php?hashp='.urlencode($val['share']).'" title="'.dol_escape_htmltag($alt).'">';
								}
								else {
									$return.= '<!-- Show original file -->';
									$return.= '<img class="photo photowithmargin" border="0" height="'.$maxHeight.'" src="'.DOL_URL_ROOT.'/viewimage.php?hashp='.urlencode($val['share']).'" title="'.dol_escape_htmltag($alt).'">';
								}
							}
							else
							{
								$return.= '<!-- Show nophoto file (because file is not shared) -->';
								$return.= '<img class="photo photowithmargin" border="0" height="'.$maxHeight.'" src="'.DOL_URL_ROOT.'/public/theme/common/nophoto.png" title="'.dol_escape_htmltag($alt).'">';
							}
						}
						else
						{
							if (empty($maxHeight) || $photo_vignette && $imgarray['height'] > $maxHeight)
							{
								$return.= '<!-- Show thumb -->';
								$return.= '<img class="photo photowithmargin" border="0" height="'.$maxHeight.'" src="'.DOL_URL_ROOT.'/viewimage.php?modulepart='.$modulepart.'&entity='.$this->entity.'&file='.urlencode($pdirthumb.$photo_vignette).'" title="'.dol_escape_htmltag($alt).'">';
							}
							else {
								$return.= '<!-- Show original file -->';
								$return.= '<img class="photo photowithmargin" border="0" height="'.$maxHeight.'" src="'.DOL_URL_ROOT.'/viewimage.php?modulepart='.$modulepart.'&entity='.$this->entity.'&file='.urlencode($pdir.$photo).'" title="'.dol_escape_htmltag($alt).'">';
							}
						}

						if (empty($nolink)) $return.= '</a>';
						$return.="\n";

						if ($showfilename) $return.= '<br>'.$viewfilename;
						if ($showaction)
						{
							$return.= '<br>';
							// On propose la generation de la vignette si elle n'existe pas et si la taille est superieure aux limites
							if ($photo_vignette && (image_format_supported($photo) > 0) && ($this->imgWidth > $maxWidth || $this->imgHeight > $maxHeight))
							{
								$return.= '<a href="'.$_SERVER["PHP_SELF"].'?id='.$this->id.'&amp;action=addthumb&amp;file='.urlencode($pdir.$viewfilename).'">'.img_picto($langs->trans('GenerateThumb'),'refresh').'&nbsp;&nbsp;</a>';
							}
							// Special cas for product
							if ($modulepart == 'product' && ($user->rights->produit->creer || $user->rights->service->creer))
							{
								// Link to resize
								$return.= '<a href="'.DOL_URL_ROOT.'/core/photos_resize.php?modulepart='.urlencode('produit|service').'&id='.$this->id.'&amp;file='.urlencode($pdir.$viewfilename).'" title="'.dol_escape_htmltag($langs->trans("Resize")).'">'.img_picto($langs->trans("Resize"), 'resize', '').'</a> &nbsp; ';

								// Link to delete
								$return.= '<a href="'.$_SERVER["PHP_SELF"].'?id='.$this->id.'&amp;action=delete&amp;file='.urlencode($pdir.$viewfilename).'">';
								$return.= img_delete().'</a>';
							}
						}
						$return.= "\n";

						if ($nbbyrow > 0)
						{
							$return.= '</td>';
							if (($nbphoto % $nbbyrow) == 0) $return.= '</tr>';
						}
						else if ($nbbyrow < 0) $return.='</div>';
					}

					if (empty($size)) {     // Format origine
						$return.= '<img class="photo photowithmargin" border="0" src="'.DOL_URL_ROOT.'/viewimage.php?modulepart='.$modulepart.'&entity='.$this->entity.'&file='.urlencode($pdir.$photo).'">';

						if ($showfilename) $return.= '<br>'.$viewfilename;
						if ($showaction)
						{
							// Special case for product
							if ($modulepart == 'product' && ($user->rights->produit->creer || $user->rights->service->creer))
							{
								// Link to resize
								$return.= '<a href="'.DOL_URL_ROOT.'/core/photos_resize.php?modulepart='.urlencode('produit|service').'&id='.$this->id.'&amp;file='.urlencode($pdir.$viewfilename).'" title="'.dol_escape_htmltag($langs->trans("Resize")).'">'.img_picto($langs->trans("Resize"), 'resize', '').'</a> &nbsp; ';

								// Link to delete
								$return.= '<a href="'.$_SERVER["PHP_SELF"].'?id='.$this->id.'&amp;action=delete&amp;file='.urlencode($pdir.$viewfilename).'">';
								$return.= img_delete().'</a>';
							}
						}
					}

					// On continue ou on arrete de boucler ?
					if ($nbmax && $nbphoto >= $nbmax) break;
				}
			}

			if ($size==1 || $size=='small')
			{
				if ($nbbyrow > 0)
				{
					// Ferme tableau
					while ($nbphoto % $nbbyrow)
					{
						$return.= '<td width="'.ceil(100/$nbbyrow).'%">&nbsp;</td>';
						$nbphoto++;
					}

					if ($nbphoto) $return.= '</table>';
				}
			}
		}

		$this->nbphoto = $nbphoto;

		return $return;
	}


	/**
	 * Function test if type is array
	 *
	 * @param   array   $info   content informations of field
	 * @return                  bool
	 */
	protected function isArray($info)
	{
		if(is_array($info))
		{
			if(isset($info['type']) && $info['type']=='array') return true;
			else return false;
		}
		else return false;
	}

	/**
	 * Function test if type is null
	 *
	 * @param   array   $info   content informations of field
	 * @return                  bool
	 */
	protected function isNull($info)
	{
		if(is_array($info))
		{
			if(isset($info['type']) && $info['type']=='null') return true;
			else return false;
		}
		else return false;
	}

	/**
	 * Function test if type is date
	 *
	 * @param   array   $info   content informations of field
	 * @return                  bool
	 */
	public function isDate($info)
	{
		if(isset($info['type']) && ($info['type']=='date' || $info['type']=='datetime' || $info['type']=='timestamp')) return true;
		else return false;
	}

	/**
	 * Function test if type is integer
	 *
	 * @param   array   $info   content informations of field
	 * @return                  bool
	 */
	public function isInt($info)
	{
		if(is_array($info))
		{
			if(isset($info['type']) && ($info['type']=='int' || preg_match('/^integer/i',$info['type']) ) ) return true;
			else return false;
		}
		else return false;
	}

	/**
	 * Function test if type is float
	 *
	 * @param   array   $info   content informations of field
	 * @return                  bool
	 */
	public function isFloat($info)
	{
		if(is_array($info))
		{
			if (isset($info['type']) && (preg_match('/^(double|real)/i', $info['type']))) return true;
			else return false;
		}
		else return false;
	}

	/**
	 * Function test if type is text
	 *
	 * @param   array   $info   content informations of field
	 * @return                  bool
	 */
	public function isText($info)
	{
		if(is_array($info))
		{
			if(isset($info['type']) && $info['type']=='text') return true;
			else return false;
		}
		else return false;
	}

	/**
	 * Function test if is indexed
	 *
	 * @param   array   $info   content informations of field
	 * @return                  bool
	 */
	protected function isIndex($info)
	{
		if(is_array($info))
		{
			if(isset($info['index']) && $info['index']==true) return true;
			else return false;
		}
		else return false;
	}

	/**
	 * Function to prepare the values to insert.
	 * Note $this->${field} are set by the page that make the createCommon or the updateCommon.
	 *
	 * @return array
	 */
	protected function setSaveQuery()
	{
		global $conf;

		$queryarray=array();
		foreach ($this->fields as $field=>$info)	// Loop on definition of fields
		{
			// Depending on field type ('datetime', ...)
			if($this->isDate($info))
			{
				if(empty($this->{$field}))
				{
					$queryarray[$field] = null;
				}
				else
				{
					$queryarray[$field] = $this->db->idate($this->{$field});
				}
			}
			else if($this->isArray($info))
			{
				if(! empty($this->{$field})) {
					if(! is_array($this->{$field})) {
						$this->{$field} = array($this->{$field});
					}
					$queryarray[$field] = serialize($this->{$field});
				} else {
					$queryarray[$field] = null;
				}
			}
			else if($this->isInt($info))
			{
				if ($field == 'entity' && is_null($this->{$field})) $queryarray[$field]=$conf->entity;
				else
				{
					$queryarray[$field] = (int) price2num($this->{$field});
					if (empty($queryarray[$field])) $queryarray[$field]=0;		// May be reset to null later if property 'notnull' is -1 for this field.
				}
			}
			else if($this->isFloat($info))
			{
				$queryarray[$field] = (double) price2num($this->{$field});
				if (empty($queryarray[$field])) $queryarray[$field]=0;
			}
			else
			{
				$queryarray[$field] = $this->{$field};
			}

			if ($info['type'] == 'timestamp' && empty($queryarray[$field])) unset($queryarray[$field]);
			if (! empty($info['notnull']) && $info['notnull'] == -1 && empty($queryarray[$field])) $queryarray[$field] = null;
		}

		return $queryarray;
	}

	/**
	 * Function to load data from a SQL pointer into properties of current object $this
	 *
	 * @param   stdClass    $obj    Contain data of object from database
	 */
	protected function setVarsFromFetchObj(&$obj)
	{
		foreach ($this->fields as $field => $info)
		{
			if($this->isDate($info))
			{
				if(empty($obj->{$field}) || $obj->{$field} === '0000-00-00 00:00:00' || $obj->{$field} === '1000-01-01 00:00:00') $this->{$field} = 0;
				else $this->{$field} = strtotime($obj->{$field});
			}
			elseif($this->isArray($info))
			{
				if(! empty($obj->{$field})) {
					$this->{$field} = @unserialize($obj->{$field});
					// Hack for data not in UTF8
					if($this->{$field } === false) @unserialize(utf8_decode($obj->{$field}));
				} else {
					$this->{$field} = array();
				}
			}
			elseif($this->isInt($info))
			{
				if ($field == 'rowid') $this->id = (int) $obj->{$field};
				else $this->{$field} = (int) $obj->{$field};
			}
			elseif($this->isFloat($info))
			{
				$this->{$field} = (double) $obj->{$field};
			}
			elseif($this->isNull($info))
			{
				$val = $obj->{$field};
				// zero is not null
				$this->{$field} = (is_null($val) || (empty($val) && $val!==0 && $val!=='0') ? null : $val);
			}
			else
			{
				$this->{$field} = $obj->{$field};
			}
		}

		// If there is no 'ref' field, we force property ->ref to ->id for a better compatibility with common functions.
		if (! isset($this->fields['ref']) && isset($this->id)) $this->ref = $this->id;
	}

	/**
	 * Function to concat keys of fields
	 *
	 * @return string
	 */
	protected function getFieldList()
	{
		$keys = array_keys($this->fields);
		return implode(',', $keys);
	}

	/**
	 * Add quote to field value if necessary
	 *
	 * @param 	string|int	$value			Value to protect
	 * @param	array		$fieldsentry	Properties of field
	 * @return 	string
	 */
	protected function quote($value, $fieldsentry) {
		if (is_null($value)) return 'NULL';
		else if (preg_match('/^(int|double|real)/i', $fieldsentry['type'])) return $this->db->escape("$value");
		else return "'".$this->db->escape($value)."'";
	}


	/**
	 * Create object into database
	 *
	 * @param  User $user      User that creates
	 * @param  bool $notrigger false=launch triggers after, true=disable triggers
	 * @return int             <0 if KO, Id of created object if OK
	 */
	public function createCommon(User $user, $notrigger = false)
	{
		global $langs;

		$error = 0;

		$now=dol_now();

		$fieldvalues = $this->setSaveQuery();
		if (array_key_exists('date_creation', $fieldvalues) && empty($fieldvalues['date_creation'])) $fieldvalues['date_creation']=$this->db->idate($now);
		if (array_key_exists('fk_user_creat', $fieldvalues) && ! ($fieldvalues['fk_user_creat'] > 0)) $fieldvalues['fk_user_creat']=$user->id;
		unset($fieldvalues['rowid']);	// The field 'rowid' is reserved field name for autoincrement field so we don't need it into insert.

		$keys=array();
		$values = array();
		foreach ($fieldvalues as $k => $v) {
			$keys[$k] = $k;
			$value = $this->fields[$k];
			$values[$k] = $this->quote($v, $value);
		}

		// Clean and check mandatory
		foreach($keys as $key)
		{
			// If field is an implicit foreign key field
			if (preg_match('/^integer:/i', $this->fields[$key]['type']) && $values[$key] == '-1') $values[$key]='';
			if (! empty($this->fields[$key]['foreignkey']) && $values[$key] == '-1') $values[$key]='';

			//var_dump($key.'-'.$values[$key].'-'.($this->fields[$key]['notnull'] == 1));
			if (isset($this->fields[$key]['notnull']) && $this->fields[$key]['notnull'] == 1 && ! isset($values[$key]) && is_null($val['default']))
			{
				$error++;
				$this->errors[]=$langs->trans("ErrorFieldRequired", $this->fields[$key]['label']);
			}

			// If field is an implicit foreign key field
			if (preg_match('/^integer:/i', $this->fields[$key]['type']) && empty($values[$key])) $values[$key]='null';
			if (! empty($this->fields[$key]['foreignkey']) && empty($values[$key])) $values[$key]='null';
		}

		if ($error) return -1;

		$this->db->begin();

		if (! $error)
		{
			$sql = 'INSERT INTO '.MAIN_DB_PREFIX.$this->table_element;
			$sql.= ' ('.implode( ", ", $keys ).')';
			$sql.= ' VALUES ('.implode( ", ", $values ).')';

			$res = $this->db->query($sql);
			if ($res===false) {
				$error++;
				$this->errors[] = $this->db->lasterror();
			}
		}

		if (! $error)
		{
			$this->id = $this->db->last_insert_id(MAIN_DB_PREFIX . $this->table_element);
		}

		// Create extrafields
		if (! $error)
		{
			$result=$this->insertExtraFields();
			if ($result < 0) $error++;
		}

		// Triggers
		if (! $error && ! $notrigger)
		{
			// Call triggers
			$result=$this->call_trigger(strtoupper(get_class($this)).'_CREATE',$user);
			if ($result < 0) { $error++; }
			// End call triggers
		}

		// Commit or rollback
		if ($error) {
			$this->db->rollback();
			return -1;
		} else {
			$this->db->commit();
			return $this->id;
		}
	}


	/**
	 * Load object in memory from the database
	 *
	 * @param	int    $id				Id object
	 * @param	string $ref				Ref
	 * @param	string	$morewhere		More SQL filters (' AND ...')
	 * @return 	int         			<0 if KO, 0 if not found, >0 if OK
	 */
	public function fetchCommon($id, $ref = null, $morewhere = '')
	{
		if (empty($id) && empty($ref) && empty($morewhere)) return -1;

		$sql = 'SELECT '.$this->getFieldList();
		$sql.= ' FROM '.MAIN_DB_PREFIX.$this->table_element;

		if (!empty($id))  $sql.= ' WHERE rowid = '.$id;
		elseif (!empty($ref)) $sql.= " WHERE ref = ".$this->quote($ref, $this->fields['ref']);
		else $sql.=' WHERE 1 = 1';	// usage with empty id and empty ref is very rare
		if ($morewhere)   $sql.= $morewhere;
		$sql.=' LIMIT 1';	// This is a fetch, to be sure to get only one record

		$res = $this->db->query($sql);
		if ($res)
		{
			$obj = $this->db->fetch_object($res);
			if ($obj)
			{
				$this->setVarsFromFetchObj($obj);
				return $this->id;
			}
			else
			{
				return 0;
			}
		}
		else
		{
			$this->error = $this->db->lasterror();
			$this->errors[] = $this->error;
			return -1;
		}
	}

	/**
	 * Update object into database
	 *
	 * @param  User $user      	User that modifies
	 * @param  bool $notrigger 	false=launch triggers after, true=disable triggers
	 * @return int             	<0 if KO, >0 if OK
	 */
	public function updateCommon(User $user, $notrigger = false)
	{
		global $conf, $langs;

		$error = 0;

		$now=dol_now();

		$fieldvalues = $this->setSaveQuery();
		if (array_key_exists('date_modification', $fieldvalues) && empty($fieldvalues['date_modification'])) $fieldvalues['date_modification']=$this->db->idate($now);
		if (array_key_exists('fk_user_modif', $fieldvalues) && ! ($fieldvalues['fk_user_modif'] > 0)) $fieldvalues['fk_user_modif']=$user->id;
		unset($fieldvalues['rowid']);	// The field 'rowid' is reserved field name for autoincrement field so we don't need it into update.

		$keys=array();
		$values = array();
		foreach ($fieldvalues as $k => $v) {
			$keys[$k] = $k;
			$value = $this->fields[$k];
			$values[$k] = $this->quote($v, $value);
			$tmp[] = $k.'='.$this->quote($v, $this->fields[$k]);
		}

		// Clean and check mandatory
		foreach($keys as $key)
		{
			if (preg_match('/^integer:/i', $this->fields[$key]['type']) && $values[$key] == '-1') $values[$key]='';		// This is an implicit foreign key field
			if (! empty($this->fields[$key]['foreignkey']) && $values[$key] == '-1') $values[$key]='';					// This is an explicit foreign key field

			//var_dump($key.'-'.$values[$key].'-'.($this->fields[$key]['notnull'] == 1));
			/*
			if ($this->fields[$key]['notnull'] == 1 && empty($values[$key]))
			{
				$error++;
				$this->errors[]=$langs->trans("ErrorFieldRequired", $this->fields[$key]['label']);
			}*/
		}

		$sql = 'UPDATE '.MAIN_DB_PREFIX.$this->table_element.' SET '.implode( ',', $tmp ).' WHERE rowid='.$this->id ;

		$this->db->begin();
		if (! $error)
		{
			$res = $this->db->query($sql);
			if ($res===false)
			{
				$error++;
				$this->errors[] = $this->db->lasterror();
			}
		}

		// Update extrafield
		if (! $error)
		{
			if (empty($conf->global->MAIN_EXTRAFIELDS_DISABLED)) // For avoid conflicts if trigger used
			{
				$result=$this->insertExtraFields();
				if ($result < 0)
				{
					$error++;
				}
			}
		}

		// Triggers
		if (! $error && ! $notrigger)
		{
			// Call triggers
			$result=$this->call_trigger(strtoupper(get_class($this)).'_MODIFY',$user);
			if ($result < 0) { $error++; } //Do also here what you must do to rollback action if trigger fail
			// End call triggers
		}

		// Commit or rollback
		if ($error) {
			$this->db->rollback();
			return -1;
		} else {
			$this->db->commit();
			return $this->id;
		}
	}

	/**
	 * Delete object in database
	 *
	 * @param User $user       User that deletes
	 * @param bool $notrigger  false=launch triggers after, true=disable triggers
	 * @return int             <0 if KO, >0 if OK
	 */
	public function deleteCommon(User $user, $notrigger = false)
	{
		$error=0;

		$this->db->begin();

		if (! $error) {
			if (! $notrigger) {
				// Call triggers
				$result=$this->call_trigger(strtoupper(get_class($this)).'_DELETE', $user);
				if ($result < 0) { $error++; } // Do also here what you must do to rollback action if trigger fail
				// End call triggers
			}
		}

		if (! $error && ! empty($this->isextrafieldmanaged))
		{
			$sql = "DELETE FROM " . MAIN_DB_PREFIX . $this->table_element."_extrafields";
			$sql.= " WHERE fk_object=" . $this->id;

			$resql = $this->db->query($sql);
			if (! $resql)
			{
				$this->errors[] = $this->db->lasterror();
				$error++;
			}
		}

		if (! $error)
		{
			$sql = 'DELETE FROM '.MAIN_DB_PREFIX.$this->table_element.' WHERE rowid='.$this->id;

			$res = $this->db->query($sql);
			if($res===false) {
				$error++;
				$this->errors[] = $this->db->lasterror();
			}
		}

		// Commit or rollback
		if ($error) {
			$this->db->rollback();
			return -1;
		} else {
			$this->db->commit();
			return 1;
		}
	}

	/**
	 * Initialise object with example values
	 * Id must be 0 if object instance is a specimen
	 *
	 * @return void
	 */
	public function initAsSpecimenCommon()
	{
		$this->id = 0;

		// TODO...
	}


	/* Part for comments */

	/**
	 * Load comments linked with current task
	 *	@return boolean	1 if ok
	 */
	public function fetchComments()
	{
		require_once DOL_DOCUMENT_ROOT.'/core/class/comment.class.php';

		$comment = new Comment($this->db);
		$result=$comment->fetchAllFor($this->element, $this->id);
		if ($result<0) {
			$this->errors=array_merge($this->errors,$comment->errors);
			return -1;
		} else {
			$this->comments = $comment->comments;
		}
		return count($this->comments);
	}

	/**
	 * Return nb comments already posted
	 *
	 * @return int
	 */
	public function getNbComments()
	{
		return count($this->comments);
	}

}<|MERGE_RESOLUTION|>--- conflicted
+++ resolved
@@ -5171,39 +5171,6 @@
 
 		$objectid = $this->id;
 
-<<<<<<< HEAD
-=======
-		$label= $val['label'];
-		$type = $val['type'];
-		$size = $val['css'];
-
-		// Convert var to be able to share same code than showInputField of extrafields
-		if (preg_match('/varchar\((\d+)\)/', $type, $reg))
-		{
-			$type = 'varchar';		// convert varchar(xx) int varchar
-			$size = $reg[1];
-		}
-		elseif (preg_match('/varchar/', $type)) $type = 'varchar';		// convert varchar(xx) into varchar
-		elseif (preg_match('/double/', $type)) $type = 'double';		// convert double(xx) into double
-		if (is_array($val['arrayofkeyval'])) $type='select';
-		if (preg_match('/^integer:(.*):(.*)/i', $val['type'], $reg)) $type='link';
-
-		$default=$val['default'];
-		$computed=$val['computed'];
-		$unique=$val['unique'];
-		$required=$val['required'];
-		$param=$val['param'];
-		if (is_array($val['arrayofkeyval'])) $param['options'] = $val['arrayofkeyval'];
-		if (preg_match('/^integer:(.*):(.*)/i', $val['type'], $reg))
-		{
-			$type='link';
-			$param['options']=array($reg[1].':'.$reg[2]=>$reg[1].':'.$reg[2]);
-		}
-		$langfile=$val['langfile'];
-		$list=$val['list'];
-		$hidden=(abs($val['visible'])!=1 ? 1 : 0);
-		$help=$val['help'];
->>>>>>> 8d54df42
 
 		if ($computed)
 		{
@@ -5211,14 +5178,9 @@
 			else return '';
 		}
 
-<<<<<<< HEAD
 
 		// Use in priority showsize from parameters, then $val['css'] then autodefine
 		if (empty($morecss) && ! empty($val['css']))
-=======
-		// Use in priority showsize from parameters, then $val['css'] then autodefine
-		if (empty($showsize) && ! empty($val['css']))
->>>>>>> 8d54df42
 		{
 			$showsize = $val['css'];
 		}
@@ -5700,41 +5662,6 @@
 		{
 			// If prefix is 'search_', field is used as a filter, we use a common text field.
 			$out='<input type="'.($keyprefix=='search_'?'text':'password').'" class="flat '.$morecss.'" name="'.$keyprefix.$key.$keysuffix.'" id="'.$keyprefix.$key.$keysuffix.'" value="'.$value.'" '.($moreparam?$moreparam:'').'>';
-		}
-		elseif ($type == 'array')
-		{
-			$newval = $val;
-			$newval['type'] = 'varchar(256)';
-
-			$out='';
-
-			$inputs = array();
-			if(! empty($value)) {
-				foreach($value as $option) {
-					$out.= '<span><a class="'.dol_escape_htmltag($keyprefix.$key.$keysuffix).'_del" href="javascript:;"><span class="fa fa-minus-circle valignmiddle"></span></a> ';
-					$out.= $this->showInputField($newval, $keyprefix.$key.$keysuffix.'[]', $option, $moreparam, '', '', $showsize).'<br></span>';
-				}
-			}
-
-			$out.= '<a id="'.dol_escape_htmltag($keyprefix.$key.$keysuffix).'_add" href="javascript:;"><span class="fa fa-plus-circle valignmiddle"></span></a>';
-
-			$newInput = '<span><a class="'.dol_escape_htmltag($keyprefix.$key.$keysuffix).'_del" href="javascript:;"><span class="fa fa-minus-circle valignmiddle"></span></a> ';
-			$newInput.= $this->showInputField($newval, $keyprefix.$key.$keysuffix.'[]', '', $moreparam, '', '', $showsize).'<br></span>';
-
-			if(! empty($conf->use_javascript_ajax)) {
-				$out.= '
-					<script type="text/javascript">
-					$(document).ready(function() {
-						$("a#'.dol_escape_js($keyprefix.$key.$keysuffix).'_add").click(function() {
-							$("'.dol_escape_js($newInput).'").insertBefore(this);
-						});
-
-						$(document).on("click", "a.'.dol_escape_js($keyprefix.$key.$keysuffix).'_del", function() {
-							$(this).parent().remove();
-						});
-					});
-					</script>';
-			}
 		}
 		elseif ($type == 'array')
 		{
