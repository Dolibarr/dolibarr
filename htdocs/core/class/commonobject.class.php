--- conflicted
+++ resolved
@@ -6479,11 +6479,7 @@
 								if (is_object($this->oldcopy)) {	// If this->oldcopy is not defined, we can't know if we change attribute or not, so we must keep value
 									//var_dump('iii'.$algo.' '.$this->oldcopy->array_options[$key].' -> '.$this->array_options[$key]);
 									if (isset($this->oldcopy->array_options[$key]) && $this->array_options[$key] == $this->oldcopy->array_options[$key]) {
-<<<<<<< HEAD
 										// If old value encrypted in database is same than submited new value, it means we don't change it, so we don't update.
-=======
-										// If old value crypted in database is same than submitted new value, it means we don't change it, so we don't update.
->>>>>>> 5cb0da4b
 										if ($algo == 'dolcrypt') {	// dolibarr reversible encryption
 											if (!preg_match('/^dolcrypt:/', $this->array_options[$key])) {
 												$new_array_options[$key] = dolEncrypt($this->array_options[$key]);	// warning, must be called when on the master
@@ -6907,11 +6903,7 @@
 							//var_dump($key.' '.$this->array_options["options_".$key].' '.$algo);
 							if (is_object($this->oldcopy)) {		// If this->oldcopy is not defined, we can't know if we change attribute or not, so we must keep value
 								//var_dump($this->oldcopy->array_options["options_".$key]); var_dump($this->array_options["options_".$key]);
-<<<<<<< HEAD
 								if (isset($this->oldcopy->array_options["options_".$key]) && $this->array_options["options_".$key] == $this->oldcopy->array_options["options_".$key]) {	// If old value encrypted in database is same than submited new value, it means we don't change it, so we don't update.
-=======
-								if (isset($this->oldcopy->array_options["options_".$key]) && $this->array_options["options_".$key] == $this->oldcopy->array_options["options_".$key]) {	// If old value crypted in database is same than submitted new value, it means we don't change it, so we don't update.
->>>>>>> 5cb0da4b
 									if ($algo == 'dolcrypt') {	// dolibarr reversible encryption
 										if (!preg_match('/^dolcrypt:/', $this->array_options["options_".$key])) {
 											$new_array_options["options_".$key] = dolEncrypt($this->array_options["options_".$key]);	// warning, must be called when on the master
