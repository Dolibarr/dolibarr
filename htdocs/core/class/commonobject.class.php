--- conflicted
+++ resolved
@@ -3490,13 +3490,9 @@
 						}
 						$sqlfix = "UPDATE ".MAIN_DB_PREFIX.$this->table_element_line." SET ".$fieldtva." = ".($obj->total_tva - $diff).", total_ttc = ".($obj->total_ttc - $diff)." WHERE rowid = ".$obj->rowid;
 						dol_syslog('We found a difference of '.$diff.' for line rowid = '.$obj->rowid.". We fix the total_vat and total_ttc of line by running sqlfix = ".$sqlfix);
-<<<<<<< HEAD
-								$resqlfix = $this->db->query($sqlfix);
-=======
 
 						$resqlfix = $this->db->query($sqlfix);
 
->>>>>>> da3ae71a
 						if (!$resqlfix) {
 							dol_print_error($this->db, 'Failed to update line');
 						}
