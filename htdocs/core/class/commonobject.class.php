<?php
/* Copyright (C) 2006-2015 Laurent Destailleur  <eldy@users.sourceforge.net>
 * Copyright (C) 2005-2013 Regis Houssin        <regis.houssin@capnetworks.com>
 * Copyright (C) 2010-2013 Juanjo Menent        <jmenent@2byte.es>
 * Copyright (C) 2012      Christophe Battarel  <christophe.battarel@altairis.fr>
 * Copyright (C) 2010-2015 Juanjo Menent        <jmenent@2byte.es>
 * Copyright (C) 2012-2013 Christophe Battarel  <christophe.battarel@altairis.fr>
 * Copyright (C) 2011-2014 Philippe Grand	    <philippe.grand@atoo-net.com>
 * Copyright (C) 2012-2015 Marcos García        <marcosgdf@gmail.com>
 * Copyright (C) 2012-2015 Raphaël Doursenaud   <rdoursenaud@gpcsolutions.fr>
 * Copyright (C) 2012      Cedric Salvador      <csalvador@gpcsolutions.fr>
 * Copyright (C) 2015      Alexandre Spangaro   <aspangaro.dolibarr@gmail.com>
 *
 * This program is free software; you can redistribute it and/or modify
 * it under the terms of the GNU General Public License as published by
 * the Free Software Foundation; either version 3 of the License, or
 * (at your option) any later version.
 *
 * This program is distributed in the hope that it will be useful,
 * but WITHOUT ANY WARRANTY; without even the implied warranty of
 * MERCHANTABILITY or FITNESS FOR A PARTICULAR PURPOSE.  See the
 * GNU General Public License for more details.
 *
 * You should have received a copy of the GNU General Public License
 * along with this program. If not, see <http://www.gnu.org/licenses/>.
 */

/**
 *	\file       htdocs/core/class/commonobject.class.php
 *	\ingroup    core
 *	\brief      File of parent class of all other business classes (invoices, contracts, proposals, orders, ...)
 */


/**
 *	Parent class of all other business classes (invoices, contracts, proposals, orders, ...)
 */
abstract class CommonObject
{
    /**
     * @var DoliDb		Database handler (result of a new DoliDB)
     */
	public $db;

	/**
	 * @var int The object identifier
	 */
	public $id;

    /**
     * @var string 		Error string
     * @deprecated		Use instead the array of error strings
     * @see             errors
     */
    public $error;

	/**
     * @var string[]	Array of error strings
     */
    public $errors=array();

    /**
     * @var string		Key value used to track if data is coming from import wizard
     */
    public $import_key;

    /**
     * @var mixed		Contains data to manage extrafields
     */
    public $array_options=array();

    /**
     * @var int[]		Array of linked objects ids. Loaded by ->fetchObjectLinked
     */
    public $linkedObjectsIds;

    /**
     * @var mixed		Array of linked objects. Loaded by ->fetchObjectLinked
     */
    public $linkedObjects;

    /**
     * @var string		Column name of the ref field.
     */
    protected $table_ref_field = '';



    // Following vars are used by some objects only. We keep this property here in CommonObject to be able to provide common method using them.

    /**
     * @var string[]	Can be used to pass information when only object is provided to method
     */
    public $context=array();

    /**
     * @var string		Contains canvas name if record is an alternative canvas record
     */
    public $canvas;

	/**
	 * @var Project The related project
	 * @see fetch_projet()
	 */
	public $project;
	/**
	 * @var int The related project ID
	 * @see setProject(), project
	 */
	public $fk_project;
	/**
	 * @deprecated
	 * @see project
	 */
	public $projet;

	/**
	 * @var Contact a related contact
	 * @see fetch_contact()
	 */
	public $contact;
	/**
	 * @var int The related contact ID
	 * @see fetch_contact()
	 */
	public $contact_id;

	/**
	 * @var Societe A related thirdparty
	 * @see fetch_thirdparty()
	 */
	public $thirdparty;
	/**
	 * @deprecated
	 * @var Societe A related customer
	 * @see thirdparty
	 */
	public $client;

	/**
	 * @var User A related user
	 * @see fetch_user()
	 */
	public $user;

	/**
	 * @var CommonObject An originating object?
	 * @see fetch_origin()
	 */
	public $origin;
	/**
	 * @var int The originating object?
	 * @see fetch_origin(), origin
	 */
	public $origin_id;

	/**
	 * @var string The object's reference
	 */
	public $ref;
	/**
	 * @var string The object's previous reference
	 */
	public $ref_previous;
	/**
	 * @var string The object's next reference
	 */
	public $ref_next;
	/**
	 * @var string An external reference for the object
	 */
	public $ref_ext;

	/**
	 * @var string
	 */
	public $element;
	/**
	 * @var string
	 */
	public $table_element;
	/**
	 * @var
	 */
	public $table_element_line;

	/**
	 * @var int The object's status
	 * @see setStatut()
	 */
	public $statut;

	/**
	 * @var string
	 * @see getFullAddress()
	 */
	public $country;
	/**
	 * @var int
	 * @see getFullAddress(), country
	 */
	public $country_id;
	/**
	 * @var string
	 * @see getFullAddress(), isInEEC(), country
	 */
	public $country_code;

	/**
	 * @var int
	 * @see fetch_barcode()
	 */
	public $barcode_type;
	/**
	 * @var string
	 * @see fetch_barcode(), barcode_type
	 */
	public $barcode_type_code;
	/**
	 * @var string
	 * @see fetch_barcode(), barcode_type
	 */
	public $barcode_type_label;
	/**
	 * @var string
	 * @see fetch_barcode(), barcode_type
	 */
	public $barcode_type_coder;

	/**
	 * @var int Payment method ID?
	 * @see setPaymentMethods()
	 */
	public $mode_reglement_id;

	/**
	 * @var string Payment terms ID
	 * @see setPaymentTerms()
	 */
	public $cond_reglement_id;
	/**
	 * @deprecated
	 * @see cond_reglement_id;
	 */
	public $cond_reglement;

	/**
	 * @var int Delivery address ID
	 * @see setDeliveryAddress()
	 */
	public $fk_delivery_address;

	/**
	 * @var int Shipping method ID
	 * @see setShippingMethod()
	 */
	public $shipping_method_id;

	/**
	 * @var string
	 * @see SetDocModel()
	 */
	public $modelpdf;

	/**
	 * @var int Bank account ID
	 * @see SetBankAccount()
	 */
	public $fk_account;

	/**
	 * @var string Public note
	 * @see update_note()
	 */
	public $note_public;
	/**
	 * @var string Private note
	 * @see update_note()
	 */
	public $note_private;
	/**
	 * @deprecated
	 * @see note_public
	 */
	public $note;

	/**
	 * @var float Total amount before taxes
	 * @see update_price()
	 */
	public $total_ht;
	/**
	 * @var float Total VAT amount
	 * @see update_price()
	 */
	public $total_tva;
	/**
	 * @var float Total local tax 1 amount
	 * @see update_price()
	 */
	public $total_localtax1;
	/**
	 * @var float Total local tax 2 amount
	 * @see update_price()
	 */
	public $total_localtax2;
	/**
	 * @var float Total amount with taxes
	 * @see update_price()
	 */
	public $total_ttc;

	/**
	 * @var CommonObjectLine[]
	 */
	public $lines;

	/**
	 * @var int
	 * @see setIncoterms()
	 */
	public $fk_incoterms;
	/**
	 * @var string
	 * @see SetIncoterms()
	 */
	public $libelle_incoterms;
	/**
	 * @var string
	 * @see display_incoterms()
	 */
	public $location_incoterms;

    public $name;
    public $lastname;
    public $firstname;
    public $civility_id;

    // No constructor as it is an abstract class

    /**
     * Check an object id/ref exists
     * If you don't need/want to instantiate object and just need to know if object exists, use this method instead of fetch
     *
	 *  @param	string	$element   	String of element ('product', 'facture', ...)
	 *  @param	int		$id      	Id of object
	 *  @param  string	$ref     	Ref of object to check
	 *  @param	string	$ref_ext	Ref ext of object to check
	 *  @return int     			<0 if KO, 0 if OK but not found, >0 if OK and exists
     */
    static function isExistingObject($element, $id, $ref='', $ref_ext='')
    {
    	global $db,$conf;

		$sql = "SELECT rowid, ref, ref_ext";
		$sql.= " FROM ".MAIN_DB_PREFIX.$element;
		$sql.= " WHERE entity IN (".getEntity($element, true).")" ;

		if ($id > 0) $sql.= " AND rowid = ".$db->escape($id);
		else if ($ref) $sql.= " AND ref = '".$db->escape($ref)."'";
		else if ($ref_ext) $sql.= " AND ref_ext = '".$db->escape($ref_ext)."'";
		else {
			$error='ErrorWrongParameters';
			dol_print_error(get_class()."::isExistingObject ".$error, LOG_ERR);
			return -1;
		}
		if ($ref || $ref_ext) $sql.= " AND entity = ".$conf->entity;

		dol_syslog(get_class()."::isExistingObject", LOG_DEBUG);
		$resql = $db->query($sql);
		if ($resql)
		{
			$num=$db->num_rows($resql);
			if ($num > 0) return 1;
			else return 0;
		}
		return -1;
    }

    /**
     * Method to output saved errors
     *
     * @return	string		String with errors
     */
    function errorsToString()
    {
    	return $this->error.(is_array($this->errors)?(($this->error!=''?', ':'').join(', ',$this->errors)):'');
    }

    /**
     *	Return full name (civility+' '+name+' '+lastname)
     *
     *	@param	Translate	$langs			Language object for translation of civility
     *	@param	int			$option			0=No option, 1=Add civility
     * 	@param	int			$nameorder		-1=Auto, 0=Lastname+Firstname, 1=Firstname+Lastname, 2=Firstname
     * 	@param	int			$maxlen			Maximum length
     * 	@return	string						String with full name
     */
    function getFullName($langs,$option=0,$nameorder=-1,$maxlen=0)
    {
        //print "lastname=".$this->lastname." name=".$this->name." nom=".$this->nom."<br>\n";
        $lastname=$this->lastname;
        $firstname=$this->firstname;
        if (empty($lastname))  $lastname=(isset($this->lastname)?$this->lastname:(isset($this->name)?$this->name:(isset($this->nom)?$this->nom:'')));

        $ret='';
        if ($option && $this->civility_id)
        {
            if ($langs->transnoentitiesnoconv("Civility".$this->civility_id)!="Civility".$this->civility_id) $ret.=$langs->transnoentitiesnoconv("Civility".$this->civility_id).' ';
            else $ret.=$this->civility_id.' ';
        }

        $ret.=dolGetFirstLastname($firstname, $lastname, $nameorder);

        return dol_trunc($ret,$maxlen);
    }

    /**
     * 	Return full address of contact
     *
     * 	@param		int			$withcountry		1=Add country into address string
     *  @param		string		$sep				Separator to use to build string
     *	@return		string							Full address string
     */
    function getFullAddress($withcountry=0,$sep="\n")
    {
    	if ($withcountry && $this->country_id && (empty($this->country_code) || empty($this->country)))
    	{
    		require_once DOL_DOCUMENT_ROOT .'/core/lib/company.lib.php';
    		$tmparray=getCountry($this->country_id,'all');
    		$this->country_code=$tmparray['code'];
    		$this->country     =$tmparray['label'];
    	}

    	return dol_format_address($this, $withcountry, $sep);
    }


    /**
     * 	Return full address of contact
     *
     * 	@param		string		$htmlkey            HTML id to make banner content unique
     *  @param      Object      $object				Object (thirdparty, thirdparty of contact for contact, null for a member)
     *	@return		string							Full address string
     */
    function getBannerAddress($htmlkey, $object)
    {
    	global $conf, $langs;

    	$countriesusingstate=array('AU','US','IN','GB','ES','UK','TR');    // See also option MAIN_FORCE_STATE_INTO_ADDRESS
    	
    	$contactid=0;
    	$thirdpartyid=0;
    	if ($this->element == 'societe')
    	{
    		$thirdpartyid=$this->id;
    	}
    	if ($this->element == 'contact')
    	{
    		$contactid=$this->id;
			$thirdpartyid=$object->fk_soc;
    	}
        if ($this->element == 'user')
    	{
    		$contactid=$this->contact_id;
			$thirdpartyid=$object->fk_soc;
    	}
    	
		$out='<!-- BEGIN part to show address block -->';
		
		$outdone=0;
		$coords = $this->getFullAddress(1,', ');
		if ($coords) 
		{
			if (! empty($conf->use_javascript_ajax))
			{
				$namecoords = $this->getFullName($langs,1).'<br>'.$coords;
				// hideonsmatphone because copyToClipboard call jquery dialog that does not work with jmobile
				$out.='<a href="#" class="hideonsmartphone" onclick="return copyToClipboard(\''.dol_escape_js($namecoords).'\',\''.dol_escape_js($langs->trans("HelpCopyToClipboard")).'\');">';
				$out.=img_picto($langs->trans("Address"), 'object_address.png');
				$out.='</a> ';
			}
			$out.=dol_print_address($coords, 'address_'.$htmlkey.'_'.$this->id, $this->element, $this->id, 1); $outdone++;
			$outdone++;
		}

		if (! in_array($this->country_code,$countriesusingstate) && empty($conf->global->MAIN_FORCE_STATE_INTO_ADDRESS)   // If MAIN_FORCE_STATE_INTO_ADDRESS is on, state is already returned previously with getFullAddress
				&& empty($conf->global->SOCIETE_DISABLE_STATE) && $this->state) 
		{
			$out.=($outdone?' - ':'').$this->state;
			$outdone++;
		}

		if (! empty($this->phone) || ! empty($this->phone_pro) || ! empty($this->phone_mobile) || ! empty($this->phone_perso) || ! empty($this->fax) || ! empty($this->office_phone) || ! empty($this->user_mobile) || ! empty($this->office_fax)) $out.=($outdone?'<br>':'');
    	if (! empty($this->phone) && empty($this->phone_pro)) {		// For objects that store pro phone into ->phone
			$out.=dol_print_phone($this->phone,$this->country_code,$contactid,$thirdpartyid,'AC_TEL','&nbsp;','phone',$langs->trans("PhonePro")); $outdone++;
		}
		if (! empty($this->phone_pro)) {
			$out.=dol_print_phone($this->phone_pro,$this->country_code,$contactid,$thirdpartyid,'AC_TEL','&nbsp;','phone',$langs->trans("PhonePro")); $outdone++;
		}
		if (! empty($this->phone_mobile)) {
			$out.=dol_print_phone($this->phone_mobile,$this->country_code,$contactid,$thirdpartyid,'AC_TEL','&nbsp;','phone',$langs->trans("PhoneMobile")); $outdone++;
		}
		if (! empty($this->phone_perso)) {
			$out.=dol_print_phone($this->phone_perso,$this->country_code,$contactid,$thirdpartyid,'AC_TEL','&nbsp;','phone',$langs->trans("PhonePerso")); $outdone++;
		}
		if (! empty($this->fax)) {
			$out.=dol_print_phone($this->fax,$this->country_code,$contactid,$thirdpartyid,'AC_FAX','&nbsp;','fax',$langs->trans("Fax")); $outdone++;
		}
    	if (! empty($this->office_phone)) {
			$out.=dol_print_phone($this->office_phone,$this->country_code,$contactid,$thirdpartyid,'AC_TEL','&nbsp;','phone',$langs->trans("PhonePro")); $outdone++;
		}
		if (! empty($this->user_mobile)) {
			$out.=dol_print_phone($this->user_mobile,$this->country_code,$contactid,$thirdpartyid,'AC_TEL','&nbsp;','phone',$langs->trans("PhoneMobile")); $outdone++;
		}
		if (! empty($this->office_fax)) {
			$out.=dol_print_phone($this->fax,$this->country_code,$contactid,$thirdpartyid,'AC_FAX','&nbsp;','fax',$langs->trans("Fax")); $outdone++;
		}
		
		$out.='<div style="clear: both;"></div>';
		$outdone=0;
		if (! empty($this->email)) 
		{
			$out.=dol_print_email($this->email,$this->id,$object->id,'AC_EMAIL',0,0,1);
			$outdone++;
		}
    	if (! empty($this->url)) 
		{
			$out.=dol_print_url($this->url,'',0,1);
			$outdone++;
		}
		if (! empty($conf->skype->enabled))
		{
			$out.='<div style="clear: both;"></div>';
			if ($this->skype) $out.=dol_print_skype($this->skype,$this->id,$object->id,'AC_SKYPE');
			$outdone++;
		}
		
		$out.='<!-- END Part to show address block -->';
		
		return $out;
    }
        
    /**
     *  Add a link between element $this->element and a contact
     *
     *  @param	int		$fk_socpeople       Id of thirdparty contact (if source = 'external') or id of user (if souce = 'internal') to link
     *  @param 	int		$type_contact 		Type of contact (code or id). Must be if or code found into table llx_c_type_contact. For example: SALESREPFOLL
     *  @param  string	$source             external=Contact extern (llx_socpeople), internal=Contact intern (llx_user)
     *  @param  int		$notrigger			Disable all triggers
     *  @return int                 		<0 if KO, >0 if OK
     */
    function add_contact($fk_socpeople, $type_contact, $source='external',$notrigger=0)
    {
        global $user,$langs;


        dol_syslog(get_class($this)."::add_contact $fk_socpeople, $type_contact, $source");

        // Check parameters
        if ($fk_socpeople <= 0)
        {
            $langs->load("errors");
            $this->error=$langs->trans("ErrorWrongValueForParameterX","1");
            dol_syslog(get_class($this)."::add_contact ".$this->error,LOG_ERR);
            return -1;
        }
        if (! $type_contact)
        {
            $langs->load("errors");
            $this->error=$langs->trans("ErrorWrongValueForParameterX","2");
            dol_syslog(get_class($this)."::add_contact ".$this->error,LOG_ERR);
            return -2;
        }

        $id_type_contact=0;
        if (is_numeric($type_contact))
        {
            $id_type_contact=$type_contact;
        }
        else
        {
            // On recherche id type_contact
            $sql = "SELECT tc.rowid";
            $sql.= " FROM ".MAIN_DB_PREFIX."c_type_contact as tc";
            $sql.= " WHERE tc.element='".$this->element."'";
            $sql.= " AND tc.source='".$source."'";
            $sql.= " AND tc.code='".$type_contact."' AND tc.active=1";
			//print $sql;
            $resql=$this->db->query($sql);
            if ($resql)
            {
                $obj = $this->db->fetch_object($resql);
                $id_type_contact=$obj->rowid;
            }
        }

        $datecreate = dol_now();
        
        $this->db->begin();

        // Insertion dans la base
        $sql = "INSERT INTO ".MAIN_DB_PREFIX."element_contact";
        $sql.= " (element_id, fk_socpeople, datecreate, statut, fk_c_type_contact) ";
        $sql.= " VALUES (".$this->id.", ".$fk_socpeople." , " ;
        $sql.= "'".$this->db->idate($datecreate)."'";
        $sql.= ", 4, '". $id_type_contact . "' ";
        $sql.= ")";
        dol_syslog(get_class($this)."::add_contact", LOG_DEBUG);

        $resql=$this->db->query($sql);
        if ($resql)
        {
            if (! $notrigger)
            {
            	$result=$this->call_trigger(strtoupper($this->element).'_ADD_CONTACT', $user);
	            if ($result < 0) 
	            { 
	                $this->db->rollback(); 
	                return -1;
	            }
            }

            $this->db->commit();
            return 1;
        }
        else
        {
            if ($this->db->errno() == 'DB_ERROR_RECORD_ALREADY_EXISTS')
            {
                $this->error=$this->db->errno();
            	$this->db->rollback();
                return -2;
            }
            else
            {
                $this->error=$this->db->error();
                $this->db->rollback();
                return -1;
            }
        }
    }

    /**
     *    Copy contact from one element to current
     *
     *    @param    CommonObject    $objFrom    Source element
     *    @param    string          $source     Nature of contact ('internal' or 'external')
     *    @return   int                         >0 if OK, <0 if KO
     */
    function copy_linked_contact($objFrom, $source='internal')
    {
        $contacts = $objFrom->liste_contact(-1, $source);
        foreach($contacts as $contact)
        {
            if ($this->add_contact($contact['id'], $contact['fk_c_type_contact'], $contact['source']) < 0)
            {
                $this->error=$this->db->lasterror();
                return -1;
            }
        }
        return 1;
    }

    /**
     *      Update a link to contact line
     *
     *      @param	int		$rowid              Id of line contact-element
     * 		@param	int		$statut	            New status of link
     *      @param  int		$type_contact_id    Id of contact type (not modified if 0)
     *      @param  int		$fk_socpeople	    Id of soc_people to update (not modified if 0)
     *      @return int                 		<0 if KO, >= 0 if OK
     */
    function update_contact($rowid, $statut, $type_contact_id=0, $fk_socpeople=0)
    {
        // Insertion dans la base
        $sql = "UPDATE ".MAIN_DB_PREFIX."element_contact set";
        $sql.= " statut = ".$statut;
        if ($type_contact_id) $sql.= ", fk_c_type_contact = '".$type_contact_id ."'";
        if ($fk_socpeople) $sql.= ", fk_socpeople = '".$fk_socpeople ."'";
        $sql.= " where rowid = ".$rowid;
        $resql=$this->db->query($sql);
        if ($resql)
        {
            return 0;
        }
        else
        {
            $this->error=$this->db->lasterror();
            return -1;
        }
    }

    /**
     *    Delete a link to contact line
     *
     *    @param	int		$rowid			Id of contact link line to delete
     *    @param	int		$notrigger		Disable all triggers
     *    @return   int						>0 if OK, <0 if KO
     */
    function delete_contact($rowid, $notrigger=0)
    {
        global $user;


        $this->db->begin();

        $sql = "DELETE FROM ".MAIN_DB_PREFIX."element_contact";
        $sql.= " WHERE rowid =".$rowid;

        dol_syslog(get_class($this)."::delete_contact", LOG_DEBUG);
        if ($this->db->query($sql))
        {
            if (! $notrigger)
            {
            	$result=$this->call_trigger(strtoupper($this->element).'_DELETE_CONTACT', $user);
	            if ($result < 0) { $this->db->rollback(); return -1; }
            }

            $this->db->commit();
            return 1;
        }
        else
        {
            $this->error=$this->db->lasterror();
            $this->db->rollback();
            return -1;
        }
    }

    /**
     *    Delete all links between an object $this and all its contacts
     *
     *	  @param	string	$source		'' or 'internal' or 'external'
     *	  @param	string	$code		Type of contact (code or id)
     *    @return   int					>0 if OK, <0 if KO
     */
    function delete_linked_contact($source='',$code='')
    {
        $temp = array();
        $typeContact = $this->liste_type_contact($source,'',0,0,$code);

        foreach($typeContact as $key => $value)
        {
            array_push($temp,$key);
        }
        $listId = implode(",", $temp);

        $sql = "DELETE FROM ".MAIN_DB_PREFIX."element_contact";
        $sql.= " WHERE element_id = ".$this->id;
        $sql.= " AND fk_c_type_contact IN (".$listId.")";

        dol_syslog(get_class($this)."::delete_linked_contact", LOG_DEBUG);
        if ($this->db->query($sql))
        {
            return 1;
        }
        else
		{
            $this->error=$this->db->lasterror();
            return -1;
        }
    }

    /**
     *    Get array of all contacts for an object
     *
     *    @param	int			$statut		Status of links to get (-1=all)
     *    @param	string		$source		Source of contact: external or thirdparty (llx_socpeople) or internal (llx_user)
     *    @param	int         $list       0:Return array contains all properties, 1:Return array contains just id
     *    @param    string      $code       Filter on this code of contact type ('SHIPPING', 'BILLING', ...)
     *    @return	array		            Array of contacts
     */
    function liste_contact($statut=-1,$source='external',$list=0,$code='')
    {
        global $langs;

        $tab=array();

        $sql = "SELECT ec.rowid, ec.statut as statuslink, ec.fk_socpeople as id, ec.fk_c_type_contact";    // This field contains id of llx_socpeople or id of llx_user
        if ($source == 'internal') $sql.=", '-1' as socid, t.statut as statuscontact";
        if ($source == 'external' || $source == 'thirdparty') $sql.=", t.fk_soc as socid, t.statut as statuscontact";
        $sql.= ", t.civility as civility, t.lastname as lastname, t.firstname, t.email";
        $sql.= ", tc.source, tc.element, tc.code, tc.libelle";
        $sql.= " FROM ".MAIN_DB_PREFIX."c_type_contact tc";
        $sql.= ", ".MAIN_DB_PREFIX."element_contact ec";
        if ($source == 'internal') $sql.=" LEFT JOIN ".MAIN_DB_PREFIX."user t on ec.fk_socpeople = t.rowid";
        if ($source == 'external'|| $source == 'thirdparty') $sql.=" LEFT JOIN ".MAIN_DB_PREFIX."socpeople t on ec.fk_socpeople = t.rowid";
        $sql.= " WHERE ec.element_id =".$this->id;
        $sql.= " AND ec.fk_c_type_contact=tc.rowid";
        $sql.= " AND tc.element='".$this->element."'";
        if ($code) $sql.= " AND tc.code = '".$this->db->escape($code)."'";
        if ($source == 'internal') $sql.= " AND tc.source = 'internal'";
        if ($source == 'external' || $source == 'thirdparty') $sql.= " AND tc.source = 'external'";
        $sql.= " AND tc.active=1";
        if ($statut >= 0) $sql.= " AND ec.statut = '".$statut."'";
        $sql.=" ORDER BY t.lastname ASC";

        dol_syslog(get_class($this)."::liste_contact", LOG_DEBUG);
        $resql=$this->db->query($sql);
        if ($resql)
        {
            $num=$this->db->num_rows($resql);
            $i=0;
            while ($i < $num)
            {
                $obj = $this->db->fetch_object($resql);

                if (! $list)
                {
                    $transkey="TypeContact_".$obj->element."_".$obj->source."_".$obj->code;
                    $libelle_type=($langs->trans($transkey)!=$transkey ? $langs->trans($transkey) : $obj->libelle);
                    $tab[$i]=array('source'=>$obj->source,'socid'=>$obj->socid,'id'=>$obj->id,
					               'nom'=>$obj->lastname,      // For backward compatibility
					               'civility'=>$obj->civility, 'lastname'=>$obj->lastname, 'firstname'=>$obj->firstname, 'email'=>$obj->email, 'statuscontact'=>$obj->statuscontact,
					               'rowid'=>$obj->rowid, 'code'=>$obj->code, 'libelle'=>$libelle_type, 'status'=>$obj->statuslink, 'fk_c_type_contact'=>$obj->fk_c_type_contact);
                }
                else
                {
                    $tab[$i]=$obj->id;
                }

                $i++;
            }

            return $tab;
        }
        else
        {
            $this->error=$this->db->lasterror();
            dol_print_error($this->db);
            return -1;
        }
    }


    /**
     * 		Update status of a contact linked to object
     *
     * 		@param	int		$rowid		Id of link between object and contact
     * 		@return	int					<0 if KO, >=0 if OK
     */
    function swapContactStatus($rowid)
    {
        $sql = "SELECT ec.datecreate, ec.statut, ec.fk_socpeople, ec.fk_c_type_contact,";
        $sql.= " tc.code, tc.libelle";
        //$sql.= ", s.fk_soc";
        $sql.= " FROM (".MAIN_DB_PREFIX."element_contact as ec, ".MAIN_DB_PREFIX."c_type_contact as tc)";
        //$sql.= " LEFT JOIN ".MAIN_DB_PREFIX."socpeople as s ON ec.fk_socpeople=s.rowid";	// Si contact de type external, alors il est lie a une societe
        $sql.= " WHERE ec.rowid =".$rowid;
        $sql.= " AND ec.fk_c_type_contact=tc.rowid";
        $sql.= " AND tc.element = '".$this->element."'";

        dol_syslog(get_class($this)."::swapContactStatus", LOG_DEBUG);
        $resql=$this->db->query($sql);
        if ($resql)
        {
            $obj = $this->db->fetch_object($resql);
            $newstatut = ($obj->statut == 4) ? 5 : 4;
            $result = $this->update_contact($rowid, $newstatut);
            $this->db->free($resql);
            return $result;
        }
        else
        {
            $this->error=$this->db->error();
            dol_print_error($this->db);
            return -1;
        }

    }

    /**
     *      Return array with list of possible values for type of contacts
     *
     *      @param	string	$source     'internal', 'external' or 'all'
     *      @param	string	$order		Sort order by : 'code' or 'rowid'
     *      @param  int		$option     0=Return array id->label, 1=Return array code->label
     *      @param  int		$activeonly 0=all status of contact, 1=only the active
     *		@param	string	$code		Type of contact (Example: 'CUSTOMER', 'SERVICE')
     *      @return array       		Array list of type of contacts (id->label if option=0, code->label if option=1)
     */
    function liste_type_contact($source='internal', $order='', $option=0, $activeonly=0, $code='')
    {
        global $langs;

        if (empty($order)) $order='code';

        $tab = array();
        $sql = "SELECT DISTINCT tc.rowid, tc.code, tc.libelle";
        $sql.= " FROM ".MAIN_DB_PREFIX."c_type_contact as tc";
        $sql.= " WHERE tc.element='".$this->element."'";
        if ($activeonly == 1) $sql.= " AND tc.active=1"; // only the active types
        if (! empty($source) && $source != 'all') $sql.= " AND tc.source='".$source."'";
        if (! empty($code)) $sql.= " AND tc.code='".$code."'";
        $sql.= " ORDER by tc.".$order;

        //print "sql=".$sql;
        $resql=$this->db->query($sql);
        if ($resql)
        {
            $num=$this->db->num_rows($resql);
            $i=0;
            while ($i < $num)
            {
                $obj = $this->db->fetch_object($resql);

                $transkey="TypeContact_".$this->element."_".$source."_".$obj->code;
                $libelle_type=($langs->trans($transkey)!=$transkey ? $langs->trans($transkey) : $obj->libelle);
                if (empty($option)) $tab[$obj->rowid]=$libelle_type;
                else $tab[$obj->code]=$libelle_type;
                $i++;
            }
            return $tab;
        }
        else
        {
            $this->error=$this->db->lasterror();
            //dol_print_error($this->db);
            return null;
        }
    }

    /**
     *      Return id of contacts for a source and a contact code.
     *      Example: contact client de facturation ('external', 'BILLING')
     *      Example: contact client de livraison ('external', 'SHIPPING')
     *      Example: contact interne suivi paiement ('internal', 'SALESREPFOLL')
     *
     *		@param	string	$source		'external' or 'internal'
     *		@param	string	$code		'BILLING', 'SHIPPING', 'SALESREPFOLL', ...
     *		@param	int		$status		limited to a certain status
     *      @return array       		List of id for such contacts
     */
    function getIdContact($source,$code,$status=0)
    {
        global $conf;

        $result=array();
        $i=0;

        $sql = "SELECT ec.fk_socpeople";
        $sql.= " FROM ".MAIN_DB_PREFIX."element_contact as ec,";
        if ($source == 'internal') $sql.= " ".MAIN_DB_PREFIX."user as c,";
        if ($source == 'external') $sql.= " ".MAIN_DB_PREFIX."socpeople as c,";
        $sql.= " ".MAIN_DB_PREFIX."c_type_contact as tc";
        $sql.= " WHERE ec.element_id = ".$this->id;
        $sql.= " AND ec.fk_socpeople = c.rowid";
        if ($source == 'internal') $sql.= " AND c.entity IN (0,".$conf->entity.")";
        if ($source == 'external') $sql.= " AND c.entity IN (".getEntity('societe', 1).")";
        $sql.= " AND ec.fk_c_type_contact = tc.rowid";
        $sql.= " AND tc.element = '".$this->element."'";
        $sql.= " AND tc.source = '".$source."'";
        $sql.= " AND tc.code = '".$code."'";
        $sql.= " AND tc.active = 1";
        if ($status) $sql.= " AND ec.statut = ".$status;

        dol_syslog(get_class($this)."::getIdContact", LOG_DEBUG);
        $resql=$this->db->query($sql);
        if ($resql)
        {
            while ($obj = $this->db->fetch_object($resql))
            {
                $result[$i]=$obj->fk_socpeople;
                $i++;
            }
        }
        else
        {
            $this->error=$this->db->error();
            return null;
        }

        return $result;
    }

    /**
     *		Load object contact with id=$this->contactid into $this->contact
     *
     *		@param	int		$contactid      Id du contact. Use this->contactid if empty.
     *		@return	int						<0 if KO, >0 if OK
     */
    function fetch_contact($contactid=null)
    {
    	if (empty($contactid)) $contactid=$this->contactid;

    	if (empty($contactid)) return 0;

        require_once DOL_DOCUMENT_ROOT.'/contact/class/contact.class.php';
        $contact = new Contact($this->db);
        $result=$contact->fetch($contactid);
        $this->contact = $contact;
        return $result;
    }

    /**
     *    	Load the third party of object, from id $this->socid or $this->fk_soc, into this->thirdparty
     *
     *		@param		int		$force_thirdparty_id	Force thirdparty id
     *		@return		int								<0 if KO, >0 if OK
     */
    function fetch_thirdparty($force_thirdparty_id=0)
    {
        global $conf;

        if (empty($this->socid) && empty($this->fk_soc) && empty($this->fk_thirdparty) && empty($force_thirdparty_id)) return 0;

	    require_once DOL_DOCUMENT_ROOT.'/societe/class/societe.class.php';

	    $idtofetch=isset($this->socid)?$this->socid:(isset($this->fk_soc)?$this->fk_soc:$this->fk_thirdparty);
		if ($force_thirdparty_id) $idtofetch=$force_thirdparty_id;

        $thirdparty = new Societe($this->db);
        $result=$thirdparty->fetch($idtofetch);
        $this->client = $thirdparty;  // deprecated
        $this->thirdparty = $thirdparty;

        // Use first price level if level not defined for third party
        if (! empty($conf->global->PRODUIT_MULTIPRICES) && empty($this->thirdparty->price_level))
        {
            $this->client->price_level=1; // deprecated
            $this->thirdparty->price_level=1;
        }

        return $result;
    }


    /**
     * Looks for an object with ref matching the wildcard provided
     * It does only work when $this->table_ref_field is set
     *
     * @param string $ref Wildcard
     * @return int >1 = OK, 0 = Not found or table_ref_field not defined, <0 = KO
     */
    public function fetchOneLike($ref)
    {
        if (!$this->table_ref_field) {
            return 0;
        }

        $sql = 'SELECT rowid FROM '.MAIN_DB_PREFIX.$this->table_element.' WHERE '.$this->table_ref_field.' LIKE "'.$this->db->escape($ref).'" LIMIT 1';

        $query = $this->db->query($sql);

        if (!$this->db->num_rows($query)) {
            return 0;
        }

        $result = $this->db->fetch_object($query);

        return $this->fetch($result->rowid);
    }

    /**
     *	Load data for barcode into properties ->barcode_type*
     *	Properties ->barcode_type that is id of barcode. Type is used to find other properties, but
     *  if it is not defined, ->element must be defined to know default barcode type.
     *
     *	@return		int			<0 if KO, 0 if can't guess type of barcode (ISBN, EAN13...), >0 if OK (all barcode properties loaded)
     */
    function fetch_barcode()
    {
        global $conf;

        dol_syslog(get_class($this).'::fetch_barcode this->element='.$this->element.' this->barcode_type='.$this->barcode_type);

        $idtype=$this->barcode_type;
        if (empty($idtype) && $idtype != '0')	// If type of barcode no set, we try to guess. If set to '0' it means we forced to have type remain not defined
        {
            if ($this->element == 'product')      $idtype = $conf->global->PRODUIT_DEFAULT_BARCODE_TYPE;
            else if ($this->element == 'societe') $idtype = $conf->global->GENBARCODE_BARCODETYPE_THIRDPARTY;
            else dol_syslog('Call fetch_barcode with barcode_type not defined and cant be guessed', LOG_WARNING);
        }

        if ($idtype > 0)
        {
            if (empty($this->barcode_type) || empty($this->barcode_type_code) || empty($this->barcode_type_label) || empty($this->barcode_type_coder))    // If data not already loaded
            {
                $sql = "SELECT rowid, code, libelle as label, coder";
                $sql.= " FROM ".MAIN_DB_PREFIX."c_barcode_type";
                $sql.= " WHERE rowid = ".$idtype;
                dol_syslog(get_class($this).'::fetch_barcode', LOG_DEBUG);
                $resql = $this->db->query($sql);
            	if ($resql)
                {
                    $obj = $this->db->fetch_object($resql);
                    $this->barcode_type       = $obj->rowid;
                    $this->barcode_type_code  = $obj->code;
                    $this->barcode_type_label = $obj->label;
                    $this->barcode_type_coder = $obj->coder;
                    return 1;
                }
                else
                {
                    dol_print_error($this->db);
                    return -1;
                }
            }
        }
        return 0;
    }

    /**
     *		Charge le projet d'id $this->fk_project dans this->projet
     *
     *		@return		int			<0 if KO, >=0 if OK
     */
    function fetch_projet()
    {
    	include_once DOL_DOCUMENT_ROOT.'/projet/class/project.class.php';

    	if (empty($this->fk_project) && ! empty($this->fk_projet)) $this->fk_project = $this->fk_projet;	// For backward compatibility
        if (empty($this->fk_project)) return 0;

        $project = new Project($this->db);
        $result = $project->fetch($this->fk_project);

        $this->projet = $project;	// deprecated
        $this->project = $project;
        return $result;
    }

    /**
     *		Charge le user d'id userid dans this->user
     *
     *		@param	int		$userid 		Id du contact
     *		@return	int						<0 if KO, >0 if OK
     */
    function fetch_user($userid)
    {
        $user = new User($this->db);
        $result=$user->fetch($userid);
        $this->user = $user;
        return $result;
    }

    /**
     *	Read linked origin object
     *
     *	@return		void
     */
    function fetch_origin()
    {
        // TODO uniformise code
        if ($this->origin == 'shipping') $this->origin = 'expedition';
        if ($this->origin == 'delivery') $this->origin = 'livraison';

        $origin = $this->origin;

        $classname = ucfirst($origin);
        $this->$origin = new $classname($this->db);
        $this->$origin->fetch($this->origin_id);
    }

    /**
     *    	Load object from specific field
     *
     *    	@param	string	$table		Table element or element line
     *    	@param	string	$field		Field selected
     *    	@param	string	$key		Import key
     *		@return	int					<0 if KO, >0 if OK
     */
    function fetchObjectFrom($table,$field,$key)
    {
        global $conf;

        $result=false;

        $sql = "SELECT rowid FROM ".MAIN_DB_PREFIX.$table;
        $sql.= " WHERE ".$field." = '".$key."'";
        $sql.= " AND entity = ".$conf->entity;

        dol_syslog(get_class($this).'::fetchObjectFrom', LOG_DEBUG);
        $resql = $this->db->query($sql);
        if ($resql)
        {
            $row = $this->db->fetch_row($resql);
            $result = $this->fetch($row[0]);
        }

        return $result;
    }

    /**
     *	Load value from specific field
     *
     *	@param	string	$table		Table of element or element line
     *	@param	int		$id			Element id
     *	@param	string	$field		Field selected
     *	@return	int					<0 if KO, >0 if OK
     */
    function getValueFrom($table, $id, $field)
    {
        $result=false;
		if (!empty($id) && !empty($field) && !empty($table)) {
	        $sql = "SELECT ".$field." FROM ".MAIN_DB_PREFIX.$table;
	        $sql.= " WHERE rowid = ".$id;
	
	        dol_syslog(get_class($this).'::getValueFrom', LOG_DEBUG);
	        $resql = $this->db->query($sql);
	        if ($resql)
	        {
	            $row = $this->db->fetch_row($resql);
	            $result = $row[0];
	        }
		}
        return $result;
    }

    /**
     *	Update a specific field into database
     *
     *	@param	string		$field		Field to update
     *	@param	mixed		$value		New value
     *	@param	string		$table		To force other table element or element line (should not be used)
     *	@param	int			$id			To force other object id (should not be used)
     *	@param	string		$format		Data format ('text', 'date'). 'text' is used if not defined
     *	@param	string		$id_field	To force rowid field name. 'rowid' is used it not defined
     *	@param	User|string	$user		Update last update fields also if user object provided
     *	@return	int						<0 if KO, >0 if OK
     */
    function setValueFrom($field, $value, $table='', $id=null, $format='', $id_field='', $user='')
    {
        if (empty($table)) 	$table=$this->table_element;
        if (empty($id))    	$id=$this->id;
		if (empty($format)) 	$format='text';
		if (empty($id_field)) 	$id_field='rowid';

        $this->db->begin();

        $sql = "UPDATE ".MAIN_DB_PREFIX.$table." SET ";
        if ($format == 'text') $sql.= $field." = '".$this->db->escape($value)."'";
        else if ($format == 'date') $sql.= $field." = '".$this->db->idate($value)."'";
        if (is_object($user)) $sql.=", fk_user_modif = ".$user->id;
        $sql.= " WHERE ".$id_field." = ".$id;

        dol_syslog(get_class($this)."::".__FUNCTION__."", LOG_DEBUG);
        $resql = $this->db->query($sql);
        if ($resql)
        {
            $this->db->commit();
            return 1;
        }
        else
        {
            $this->error=$this->db->lasterror();
            $this->db->rollback();
            return -1;
        }
    }

    /**
     *      Load properties id_previous and id_next
     *
     *      @param	string	$filter		Optional filter
     *	 	@param  int		$fieldid   	Name of field to use for the select MAX and MIN
     *		@param	int		$nodbprefix	Do not include DB prefix to forge table name
     *      @return int         		<0 if KO, >0 if OK
     */
    function load_previous_next_ref($filter,$fieldid,$nodbprefix=0)
    {
        global $user;

        if (! $this->table_element)
        {
            dol_print_error('',get_class($this)."::load_previous_next_ref was called on objet with property table_element not defined");
            return -1;
        }

        // this->ismultientitymanaged contains
        // 0=No test on entity, 1=Test with field entity, 2=Test with link by societe
        $alias = 's';
        if ($this->element == 'societe') $alias = 'te';

        $sql = "SELECT MAX(te.".$fieldid.")";
        $sql.= " FROM ".(empty($nodbprefix)?MAIN_DB_PREFIX:'').$this->table_element." as te";
        if (isset($this->ismultientitymanaged) && $this->ismultientitymanaged == 2 || ($this->element != 'societe' && empty($this->isnolinkedbythird) && empty($user->rights->societe->client->voir))) $sql.= ", ".MAIN_DB_PREFIX."societe as s";	// If we need to link to societe to limit select to entity
        if (empty($this->isnolinkedbythird) && !$user->rights->societe->client->voir) $sql.= " LEFT JOIN ".MAIN_DB_PREFIX."societe_commerciaux as sc ON ".$alias.".rowid = sc.fk_soc";
        $sql.= " WHERE te.".$fieldid." < '".$this->db->escape($this->ref)."'";
        if (empty($this->isnolinkedbythird) && !$user->rights->societe->client->voir) $sql.= " AND sc.fk_user = " .$user->id;
        if (! empty($filter)) $sql.=" AND ".$filter;
        if (isset($this->ismultientitymanaged) && $this->ismultientitymanaged == 2 || ($this->element != 'societe' && empty($this->isnolinkedbythird) && !$user->rights->societe->client->voir)) $sql.= ' AND te.fk_soc = s.rowid';			// If we need to link to societe to limit select to entity
        if (isset($this->ismultientitymanaged) && $this->ismultientitymanaged == 1) $sql.= ' AND te.entity IN ('.getEntity($this->element, 1).')';

        //print $sql."<br>";
        $result = $this->db->query($sql);
        if (! $result)
        {
            $this->error=$this->db->lasterror();
            return -1;
        }
        $row = $this->db->fetch_row($result);
        $this->ref_previous = $row[0];


        $sql = "SELECT MIN(te.".$fieldid.")";
        $sql.= " FROM ".(empty($nodbprefix)?MAIN_DB_PREFIX:'').$this->table_element." as te";
        if (isset($this->ismultientitymanaged) && $this->ismultientitymanaged == 2 || ($this->element != 'societe' && empty($this->isnolinkedbythird) && !$user->rights->societe->client->voir)) $sql.= ", ".MAIN_DB_PREFIX."societe as s";	// If we need to link to societe to limit select to entity
        if (empty($this->isnolinkedbythird) && !$user->rights->societe->client->voir) $sql.= " LEFT JOIN ".MAIN_DB_PREFIX."societe_commerciaux as sc ON ".$alias.".rowid = sc.fk_soc";
        $sql.= " WHERE te.".$fieldid." > '".$this->db->escape($this->ref)."'";
        if (empty($this->isnolinkedbythird) && !$user->rights->societe->client->voir) $sql.= " AND sc.fk_user = " .$user->id;
        if (! empty($filter)) $sql.=" AND ".$filter;
        if (isset($this->ismultientitymanaged) && $this->ismultientitymanaged == 2 || ($this->element != 'societe' && empty($this->isnolinkedbythird) && !$user->rights->societe->client->voir)) $sql.= ' AND te.fk_soc = s.rowid';			// If we need to link to societe to limit select to entity
        if (isset($this->ismultientitymanaged) && $this->ismultientitymanaged == 1) $sql.= ' AND te.entity IN ('.getEntity($this->element, 1).')';
        // Rem: Bug in some mysql version: SELECT MIN(rowid) FROM llx_socpeople WHERE rowid > 1 when one row in database with rowid=1, returns 1 instead of null

        //print $sql."<br>";
        $result = $this->db->query($sql);
        if (! $result)
        {
            $this->error=$this->db->lasterror();
            return -2;
        }
        $row = $this->db->fetch_row($result);
        $this->ref_next = $row[0];

        return 1;
    }


    /**
     *      Return list of id of contacts of project
     *
     *      @param	string	$source     Source of contact: external (llx_socpeople) or internal (llx_user) or thirdparty (llx_societe)
     *      @return array				Array of id of contacts (if source=external or internal)
     * 									Array of id of third parties with at least one contact on project (if source=thirdparty)
     */
    function getListContactId($source='external')
    {
        $contactAlreadySelected = array();
        $tab = $this->liste_contact(-1,$source);
        $num=count($tab);
        $i = 0;
        while ($i < $num)
        {
            if ($source == 'thirdparty') $contactAlreadySelected[$i] = $tab[$i]['socid'];
            else  $contactAlreadySelected[$i] = $tab[$i]['id'];
            $i++;
        }
        return $contactAlreadySelected;
    }


    /**
     *	Link element with a project
     *
     *	@param     	int		$projectid		Project id to link element to
     *	@return		int						<0 if KO, >0 if OK
     */
    function setProject($projectid)
    {
        if (! $this->table_element)
        {
            dol_syslog(get_class($this)."::setProject was called on objet with property table_element not defined",LOG_ERR);
            return -1;
        }

        $sql = 'UPDATE '.MAIN_DB_PREFIX.$this->table_element;
        if ($projectid) $sql.= ' SET fk_projet = '.$projectid;
        else $sql.= ' SET fk_projet = NULL';
        $sql.= ' WHERE rowid = '.$this->id;

        dol_syslog(get_class($this)."::setProject", LOG_DEBUG);
        if ($this->db->query($sql))
        {
            $this->fk_project = $projectid;
            return 1;
        }
        else
        {
            dol_print_error($this->db);
            return -1;
        }
    }

    /**
     *  Change the payments methods
     *
     *  @param		int		$id		Id of new payment method
     *  @return		int				>0 if OK, <0 if KO
     */
    function setPaymentMethods($id)
    {
    	dol_syslog(get_class($this).'::setPaymentMethods('.$id.')');
    	if ($this->statut >= 0 || $this->element == 'societe')
    	{
    		// TODO uniformize field name
    		$fieldname = 'fk_mode_reglement';
    		if ($this->element == 'societe') $fieldname = 'mode_reglement';
    		if (get_class($this) == 'Fournisseur') $fieldname = 'mode_reglement_supplier';

    		$sql = 'UPDATE '.MAIN_DB_PREFIX.$this->table_element;
    		$sql .= ' SET '.$fieldname.' = '.$id;
    		$sql .= ' WHERE rowid='.$this->id;

    		if ($this->db->query($sql))
    		{
    			$this->mode_reglement_id = $id;
    			// for supplier
    			if (get_class($this) == 'Fournisseur') $this->mode_reglement_supplier_id = $id;
    			return 1;
    		}
    		else
    		{
    			dol_syslog(get_class($this).'::setPaymentMethods Erreur '.$sql.' - '.$this->db->error());
    			$this->error=$this->db->error();
    			return -1;
    		}
    	}
    	else
    	{
    		dol_syslog(get_class($this).'::setPaymentMethods, status of the object is incompatible');
    		$this->error='Status of the object is incompatible '.$this->statut;
    		return -2;
    	}
    }

    /**
     *  Change the payments terms
     *
     *  @param		int		$id		Id of new payment terms
     *  @return		int				>0 if OK, <0 if KO
     */
    function setPaymentTerms($id)
    {
    	dol_syslog(get_class($this).'::setPaymentTerms('.$id.')');
    	if ($this->statut >= 0 || $this->element == 'societe')
    	{
    		// TODO uniformize field name
    		$fieldname = 'fk_cond_reglement';
    		if ($this->element == 'societe') $fieldname = 'cond_reglement';
    		if (get_class($this) == 'Fournisseur') $fieldname = 'cond_reglement_supplier';

    		$sql = 'UPDATE '.MAIN_DB_PREFIX.$this->table_element;
    		$sql .= ' SET '.$fieldname.' = '.$id;
    		$sql .= ' WHERE rowid='.$this->id;

    		if ($this->db->query($sql))
    		{
    			$this->cond_reglement_id = $id;
    			// for supplier
    			if (get_class($this) == 'Fournisseur') $this->cond_reglement_supplier_id = $id;
    			$this->cond_reglement = $id;	// for compatibility
    			return 1;
    		}
    		else
    		{
    			dol_syslog(get_class($this).'::setPaymentTerms Erreur '.$sql.' - '.$this->db->error());
    			$this->error=$this->db->error();
    			return -1;
    		}
    	}
    	else
    	{
    		dol_syslog(get_class($this).'::setPaymentTerms, status of the object is incompatible');
    		$this->error='Status of the object is incompatible '.$this->statut;
    		return -2;
    	}
    }

    /**
     *	Define delivery address
     *
     *	@param      int		$id		Address id
     *	@return     int				<0 si ko, >0 si ok
     */
    function setDeliveryAddress($id)
    {
    	$fieldname = 'fk_delivery_address';
    	if ($this->element == 'delivery' || $this->element == 'shipping') $fieldname = 'fk_address';

    	$sql = "UPDATE ".MAIN_DB_PREFIX.$this->table_element." SET ".$fieldname." = ".$id;
    	$sql.= " WHERE rowid = ".$this->id." AND fk_statut = 0";

    	if ($this->db->query($sql))
    	{
    		$this->fk_delivery_address = $id;
    		return 1;
    	}
    	else
    	{
    		$this->error=$this->db->error();
    		dol_syslog(get_class($this).'::setDeliveryAddress Erreur '.$sql.' - '.$this->error);
    		return -1;
    	}
    }


    /**
     *  Change the shipping method
     *
     *  @param      int     $shipping_method_id     Id of shipping method
     *  @return     int              1 if OK, 0 if KO
     */
    function setShippingMethod($shipping_method_id)
    {
        if (! $this->table_element) {
            dol_syslog(get_class($this)."::setShippingMethod was called on objet with property table_element not defined",LOG_ERR);
            return -1;
        }
        if ($shipping_method_id<0) $shipping_method_id='NULL';
        dol_syslog(get_class($this).'::setShippingMethod('.$shipping_method_id.')');

        $sql = "UPDATE ".MAIN_DB_PREFIX.$this->table_element;
        $sql.= " SET fk_shipping_method = ".$shipping_method_id;
        $sql.= " WHERE rowid=".$this->id;

        if ($this->db->query($sql)) {
            $this->shipping_method_id = ($shipping_method_id=='NULL')?null:$shipping_method_id;
            return 1;
        } else {
            dol_syslog(get_class($this).'::setShippingMethod Error ', LOG_DEBUG);
            $this->error=$this->db->error();
            return 0;
        }
    }


    /**
     *  Change the warehouse
     *
     *  @param      int     $warehouse_id     Id of warehouse
     *  @return     int              1 if OK, 0 if KO
     */
    function setWarehouse($warehouse_id)
    {
        if (! $this->table_element) {
            dol_syslog(get_class($this)."::setWarehouse was called on objet with property table_element not defined",LOG_ERR);
            return -1;
        }
        if ($warehouse_id<0) $warehouse_id='NULL';
        dol_syslog(get_class($this).'::setWarehouse('.$warehouse_id.')');

        $sql = "UPDATE ".MAIN_DB_PREFIX.$this->table_element;
        $sql.= " SET fk_warehouse = ".$warehouse_id;
        $sql.= " WHERE rowid=".$this->id;

        if ($this->db->query($sql)) {
            $this->warehouse_id = ($warehouse_id=='NULL')?null:$warehouse_id;
            return 1;
        } else {
            dol_syslog(get_class($this).'::setWarehouse Error ', LOG_DEBUG);
            $this->error=$this->db->error();
            return 0;
        }
    }


    /**
     *		Set last model used by doc generator
     *
     *		@param		User	$user		User object that make change
     *		@param		string	$modelpdf	Modele name
     *		@return		int					<0 if KO, >0 if OK
     */
    function setDocModel($user, $modelpdf)
    {
        if (! $this->table_element)
        {
            dol_syslog(get_class($this)."::setDocModel was called on objet with property table_element not defined",LOG_ERR);
            return -1;
        }

        $newmodelpdf=dol_trunc($modelpdf,255);

        $sql = "UPDATE ".MAIN_DB_PREFIX.$this->table_element;
        $sql.= " SET model_pdf = '".$this->db->escape($newmodelpdf)."'";
        $sql.= " WHERE rowid = ".$this->id;
        // if ($this->element == 'facture') $sql.= " AND fk_statut < 2";
        // if ($this->element == 'propal')  $sql.= " AND fk_statut = 0";

        dol_syslog(get_class($this)."::setDocModel", LOG_DEBUG);
        $resql=$this->db->query($sql);
        if ($resql)
        {
            $this->modelpdf=$modelpdf;
            return 1;
        }
        else
        {
            dol_print_error($this->db);
            return 0;
        }
    }


    /**
     *  Change the bank account
     *
     *  @param		int		$fk_account		Id of bank account
     *  @return		int				1 if OK, 0 if KO
     */
    function setBankAccount($fk_account)
    {
        if (! $this->table_element) {
            dol_syslog(get_class($this)."::setBankAccount was called on objet with property table_element not defined",LOG_ERR);
            return -1;
        }
        if ($fk_account<0) $fk_account='NULL';
        dol_syslog(get_class($this).'::setBankAccount('.$fk_account.')');

        $sql = "UPDATE ".MAIN_DB_PREFIX.$this->table_element;
        $sql.= " SET fk_account = ".$fk_account;
        $sql.= " WHERE rowid=".$this->id;

        if ($this->db->query($sql)) {
            $this->fk_account = ($fk_account=='NULL')?null:$fk_account;
            return 1;
        } else {
            dol_syslog(get_class($this).'::setBankAccount Error '.$sql.' - '.$this->db->error());
            $this->error=$this->db->error();
            return 0;
        }
    }

	// TODO: Move line related operations to CommonObjectLine?

    /**
     *  Save a new position (field rang) for details lines.
     *  You can choose to set position for lines with already a position or lines without any position defined.
     *
     * 	@param		boolean		$renum				true to renum all already ordered lines, false to renum only not already ordered lines.
     * 	@param		string		$rowidorder			ASC or DESC
     * 	@param		boolean		$fk_parent_line		Table with fk_parent_line field or not
     * 	@return		void
     */
    function line_order($renum=false, $rowidorder='ASC', $fk_parent_line=true)
    {
        if (! $this->table_element_line)
        {
            dol_syslog(get_class($this)."::line_order was called on objet with property table_element_line not defined",LOG_ERR);
            return -1;
        }
        if (! $this->fk_element)
        {
            dol_syslog(get_class($this)."::line_order was called on objet with property fk_element not defined",LOG_ERR);
            return -1;
        }

        // Count number of lines to reorder (according to choice $renum)
    	$nl=0;
        $sql = 'SELECT count(rowid) FROM '.MAIN_DB_PREFIX.$this->table_element_line;
		$sql.= ' WHERE '.$this->fk_element.'='.$this->id;
		if (! $renum) $sql.= ' AND rang = 0';
		if ($renum) $sql.= ' AND rang <> 0';

		dol_syslog(get_class($this)."::line_order", LOG_DEBUG);
		$resql = $this->db->query($sql);
		if ($resql)
		{
			$row = $this->db->fetch_row($resql);
			$nl = $row[0];
		}
		else dol_print_error($this->db);
		if ($nl > 0)
		{
			// The goal of this part is to reorder all lines, with all children lines sharing the same
			// counter that parents.
			$rows=array();

			// We first search all lines that are parent lines (for multilevel details lines)
			$sql = 'SELECT rowid FROM '.MAIN_DB_PREFIX.$this->table_element_line;
			$sql.= ' WHERE '.$this->fk_element.' = '.$this->id;
			if ($fk_parent_line) $sql.= ' AND fk_parent_line IS NULL';
			$sql.= ' ORDER BY rang ASC, rowid '.$rowidorder;

			dol_syslog(get_class($this)."::line_order search all parent lines", LOG_DEBUG);
			$resql = $this->db->query($sql);
			if ($resql)
			{
				$i=0;
				$num = $this->db->num_rows($resql);
				while ($i < $num)
				{
					$row = $this->db->fetch_row($resql);
					$rows[] = $row[0];	// Add parent line into array rows
					$childrens = $this->getChildrenOfLine($row[0]);
					if (! empty($childrens))
					{
						foreach($childrens as $child)
						{
							array_push($rows, $child);
						}
					}
					$i++;
				}

				// Now we set a new number for each lines (parent and children with children included into parent tree)
				if (! empty($rows))
				{
					foreach($rows as $key => $row)
					{
						$this->updateRangOfLine($row, ($key+1));
					}
				}
			}
			else
			{
				dol_print_error($this->db);
			}
		}
	}

	/**
	 * 	Get children of line
	 *
	 * 	@param	int		$id		Id of parent line
	 * 	@return	array			Array with list of children lines id
	 */
	function getChildrenOfLine($id)
	{
		$rows=array();

		$sql = 'SELECT rowid FROM '.MAIN_DB_PREFIX.$this->table_element_line;
		$sql.= ' WHERE '.$this->fk_element.' = '.$this->id;
		$sql.= ' AND fk_parent_line = '.$id;
		$sql.= ' ORDER BY rang ASC';

		dol_syslog(get_class($this)."::getChildrenOfLine search children lines for line ".$id."", LOG_DEBUG);
		$resql = $this->db->query($sql);
		if ($resql)
		{
			$i=0;
			$num = $this->db->num_rows($resql);
			while ($i < $num)
			{
				$row = $this->db->fetch_row($resql);
				$rows[$i] = $row[0];
				$i++;
			}
		}

		return $rows;
	}

    /**
     * 	Update a line to have a lower rank
     *
     * 	@param 	int			$rowid				Id of line
     * 	@param	boolean		$fk_parent_line		Table with fk_parent_line field or not
     * 	@return	void
     */
    function line_up($rowid, $fk_parent_line=true)
    {
        $this->line_order(false, 'ASC', $fk_parent_line);

        // Get rang of line
        $rang = $this->getRangOfLine($rowid);

        // Update position of line
        $this->updateLineUp($rowid, $rang);
    }

    /**
     * 	Update a line to have a higher rank
     *
     * 	@param	int			$rowid				Id of line
     * 	@param	boolean		$fk_parent_line		Table with fk_parent_line field or not
     * 	@return	void
     */
    function line_down($rowid, $fk_parent_line=true)
    {
        $this->line_order(false, 'ASC', $fk_parent_line);

        // Get rang of line
        $rang = $this->getRangOfLine($rowid);

        // Get max value for rang
        $max = $this->line_max();

        // Update position of line
        $this->updateLineDown($rowid, $rang, $max);
    }

	/**
	 * 	Update position of line (rang)
	 *
	 * 	@param	int		$rowid		Id of line
	 * 	@param	int		$rang		Position
	 * 	@return	void
	 */
	function updateRangOfLine($rowid,$rang)
	{
		$sql = 'UPDATE '.MAIN_DB_PREFIX.$this->table_element_line.' SET rang  = '.$rang;
		$sql.= ' WHERE rowid = '.$rowid;

		dol_syslog(get_class($this)."::updateRangOfLine", LOG_DEBUG);
		if (! $this->db->query($sql))
		{
			dol_print_error($this->db);
		}
	}

    /**
     * 	Update position of line with ajax (rang)
     *
     * 	@param	array	$rows	Array of rows
     * 	@return	void
     */
    function line_ajaxorder($rows)
    {
        $num = count($rows);
        for ($i = 0 ; $i < $num ; $i++)
        {
            $this->updateRangOfLine($rows[$i], ($i+1));
        }
    }

    /**
     * 	Update position of line up (rang)
     *
     * 	@param	int		$rowid		Id of line
     * 	@param	int		$rang		Position
     * 	@return	void
     */
    function updateLineUp($rowid,$rang)
    {
        if ($rang > 1 )
        {
            $sql = 'UPDATE '.MAIN_DB_PREFIX.$this->table_element_line.' SET rang = '.$rang ;
            $sql.= ' WHERE '.$this->fk_element.' = '.$this->id;
            $sql.= ' AND rang = '.($rang - 1);
            if ($this->db->query($sql) )
            {
                $sql = 'UPDATE '.MAIN_DB_PREFIX.$this->table_element_line.' SET rang  = '.($rang - 1);
                $sql.= ' WHERE rowid = '.$rowid;
                if (! $this->db->query($sql) )
                {
                    dol_print_error($this->db);
                }
            }
            else
            {
                dol_print_error($this->db);
            }
        }
    }

    /**
     * 	Update position of line down (rang)
     *
     * 	@param	int		$rowid		Id of line
     * 	@param	int		$rang		Position
     * 	@param	int		$max		Max
     * 	@return	void
     */
    function updateLineDown($rowid,$rang,$max)
    {
        if ($rang < $max)
        {
            $sql = 'UPDATE '.MAIN_DB_PREFIX.$this->table_element_line.' SET rang = '.$rang;
            $sql.= ' WHERE '.$this->fk_element.' = '.$this->id;
            $sql.= ' AND rang = '.($rang+1);
            if ($this->db->query($sql) )
            {
                $sql = 'UPDATE '.MAIN_DB_PREFIX.$this->table_element_line.' SET rang = '.($rang+1);
                $sql.= ' WHERE rowid = '.$rowid;
                if (! $this->db->query($sql) )
                {
                    dol_print_error($this->db);
                }
            }
            else
            {
                dol_print_error($this->db);
            }
        }
    }

    /**
     * 	Get position of line (rang)
     *
     * 	@param		int		$rowid		Id of line
     *  @return		int     			Value of rang in table of lines
     */
    function getRangOfLine($rowid)
    {
        $sql = 'SELECT rang FROM '.MAIN_DB_PREFIX.$this->table_element_line;
        $sql.= ' WHERE rowid ='.$rowid;

        dol_syslog(get_class($this)."::getRangOfLine", LOG_DEBUG);
        $resql = $this->db->query($sql);
        if ($resql)
        {
            $row = $this->db->fetch_row($resql);
            return $row[0];
        }
    }

    /**
     * 	Get rowid of the line relative to its position
     *
     * 	@param		int		$rang		Rang value
     *  @return     int     			Rowid of the line
     */
    function getIdOfLine($rang)
    {
        $sql = 'SELECT rowid FROM '.MAIN_DB_PREFIX.$this->table_element_line;
        $sql.= ' WHERE '.$this->fk_element.' = '.$this->id;
        $sql.= ' AND rang = '.$rang;
        $resql = $this->db->query($sql);
        if ($resql)
        {
            $row = $this->db->fetch_row($resql);
            return $row[0];
        }
    }

    /**
     * 	Get max value used for position of line (rang)
     *
     * 	@param		int		$fk_parent_line		Parent line id
     *  @return     int  			   			Max value of rang in table of lines
     */
    function line_max($fk_parent_line=0)
    {
        // Search the last rang with fk_parent_line
        if ($fk_parent_line)
        {
            $sql = 'SELECT max(rang) FROM '.MAIN_DB_PREFIX.$this->table_element_line;
            $sql.= ' WHERE '.$this->fk_element.' = '.$this->id;
            $sql.= ' AND fk_parent_line = '.$fk_parent_line;

            dol_syslog(get_class($this)."::line_max", LOG_DEBUG);
            $resql = $this->db->query($sql);
            if ($resql)
            {
                $row = $this->db->fetch_row($resql);
                if (! empty($row[0]))
                {
                    return $row[0];
                }
                else
                {
                    return $this->getRangOfLine($fk_parent_line);
                }
            }
        }
        // If not, search the last rang of element
        else
        {
            $sql = 'SELECT max(rang) FROM '.MAIN_DB_PREFIX.$this->table_element_line;
            $sql.= ' WHERE '.$this->fk_element.' = '.$this->id;

            dol_syslog(get_class($this)."::line_max", LOG_DEBUG);
            $resql = $this->db->query($sql);
            if ($resql)
            {
                $row = $this->db->fetch_row($resql);
                return $row[0];
            }
        }
    }

    /**
     *  Update external ref of element
     *
     *  @param      string		$ref_ext	Update field ref_ext
     *  @return     int      		   		<0 if KO, >0 if OK
     */
    function update_ref_ext($ref_ext)
    {
        if (! $this->table_element)
        {
            dol_syslog(get_class($this)."::update_ref_ext was called on objet with property table_element not defined", LOG_ERR);
            return -1;
        }

        $sql = 'UPDATE '.MAIN_DB_PREFIX.$this->table_element;
        $sql.= " SET ref_ext = '".$this->db->escape($ref_ext)."'";
        $sql.= " WHERE ".(isset($this->table_rowid)?$this->table_rowid:'rowid')." = ". $this->id;

        dol_syslog(get_class($this)."::update_ref_ext", LOG_DEBUG);
        if ($this->db->query($sql))
        {
            $this->ref_ext = $ref_ext;
            return 1;
        }
        else
        {
            $this->error=$this->db->error();
            return -1;
        }
    }

    /**
     *  Update note of element
     *
     *  @param      string		$note		New value for note
     *  @param		string		$suffix		'', '_public' or '_private'
     *  @return     int      		   		<0 if KO, >0 if OK
     */
    function update_note($note,$suffix='')
    {
    	if (! $this->table_element)
    	{
    		dol_syslog(get_class($this)."::update_note was called on objet with property table_element not defined", LOG_ERR);
    		return -1;
    	}
		if (! in_array($suffix,array('','_public','_private')))
		{
    		dol_syslog(get_class($this)."::update_note Parameter suffix must be empty, '_private' or '_public'", LOG_ERR);
			return -2;
		}

    	$sql = 'UPDATE '.MAIN_DB_PREFIX.$this->table_element;
    	$sql.= " SET note".$suffix." = ".(!empty($note)?("'".$this->db->escape($note)."'"):"NULL");
    	$sql.= " WHERE rowid =". $this->id;

    	dol_syslog(get_class($this)."::update_note", LOG_DEBUG);
    	if ($this->db->query($sql))
    	{
    		if ($suffix == '_public') $this->note_public = $note;
    		else if ($suffix == '_private') $this->note_private = $note;
    		else $this->note = $note;
    		return 1;
    	}
    	else
    	{
    		$this->error=$this->db->lasterror();
    		return -1;
    	}
    }

    /**
     * 	Update public note (kept for backward compatibility)
     *
     * @param      string		$note		New value for note
     * @return     int      		   		<0 if KO, >0 if OK
     * @deprecated
     * @see update_note()
     */
    function update_note_public($note)
    {
    	return $this->update_note($note,'_public');
    }

    /**
     *	Update total_ht, total_ttc, total_vat, total_localtax1, total_localtax2 for an object (sum of lines).
     *  Must be called at end of methods addline or updateline.
     *
     *	@param	int		$exclspec          	>0 = Exclude special product (product_type=9)
     *  @param  string	$roundingadjust    	'none'=Do nothing, 'auto'=Use default method (MAIN_ROUNDOFTOTAL_NOT_TOTALOFROUND if defined, or '0'), '0'=Force use total of rounding, '1'=Force use rounding of total
     *  @param	int		$nodatabaseupdate	1=Do not update database. Update only properties of object.
     *  @param	Societe	$seller				If roundingadjust is '0' or '1', it means we recalculate total for lines before calculating total for object and for this, we need seller object.
     *	@return	int    			           	<0 if KO, >0 if OK
     */
    function update_price($exclspec=0,$roundingadjust='none',$nodatabaseupdate=0,$seller=null)
    {
    	global $conf;

        include_once DOL_DOCUMENT_ROOT.'/core/lib/price.lib.php';

        if ($roundingadjust == '-1') $roundingadjust='auto';	// For backward compatibility

        $forcedroundingmode=$roundingadjust;
        if ($forcedroundingmode == 'auto' && isset($conf->global->MAIN_ROUNDOFTOTAL_NOT_TOTALOFROUND)) $forcedroundingmode=$conf->global->MAIN_ROUNDOFTOTAL_NOT_TOTALOFROUND;
        elseif ($forcedroundingmode == 'auto') $forcedroundingmode='0';

        $error=0;

        // Define constants to find lines to sum
        $fieldtva='total_tva';
        $fieldlocaltax1='total_localtax1';
        $fieldlocaltax2='total_localtax2';
        $fieldup='subprice';
        if ($this->element == 'facture_fourn' || $this->element == 'invoice_supplier')
        {
        	$fieldtva='tva';
        	$fieldup='pu_ht';
        }
        if ($this->element == 'expensereport')
        {
        	$fieldup='value_unit';
        }

        $sql = 'SELECT rowid, qty, '.$fieldup.' as up, remise_percent, total_ht, '.$fieldtva.' as total_tva, total_ttc, '.$fieldlocaltax1.' as total_localtax1, '.$fieldlocaltax2.' as total_localtax2,';
        $sql.= ' tva_tx as vatrate, localtax1_tx, localtax2_tx, localtax1_type, localtax2_type, info_bits, product_type';
        $sql.= ' FROM '.MAIN_DB_PREFIX.$this->table_element_line;
        $sql.= ' WHERE '.$this->fk_element.' = '.$this->id;
        if ($exclspec)
        {
            $product_field='product_type';
            if ($this->table_element_line == 'contratdet') $product_field='';    // contratdet table has no product_type field
            if ($product_field) $sql.= ' AND '.$product_field.' <> 9';
        }
        $sql.= ' ORDER by rowid';	// We want to be sure to always use same order of line to not change lines differently when option MAIN_ROUNDOFTOTAL_NOT_TOTALOFROUND is used

        dol_syslog(get_class($this)."::update_price", LOG_DEBUG);
        $resql = $this->db->query($sql);
        if ($resql)
        {
            $this->total_ht  = 0;
            $this->total_tva = 0;
            $this->total_localtax1 = 0;
            $this->total_localtax2 = 0;
            $this->total_ttc = 0;
            $total_ht_by_vats  = array();
            $total_tva_by_vats = array();
            $total_ttc_by_vats = array();

            $num = $this->db->num_rows($resql);
            $i = 0;
            while ($i < $num)
            {
                $obj = $this->db->fetch_object($resql);

                // Note: There is no check on detail line and no check on total, if $forcedroundingmode = 'none'

                if ($forcedroundingmode == '0')	// Check if data on line are consistent. This may solve lines that were not consistent because set with $forcedroundingmode='auto'
                {
                	$localtax_array=array($obj->localtax1_type,$obj->localtax1_tx,$obj->localtax2_type,$obj->localtax2_tx);
                	$tmpcal=calcul_price_total($obj->qty, $obj->up, $obj->remise_percent, $obj->vatrate, $obj->localtax1_tx, $obj->localtax2_tx, 0, 'HT', $obj->info_bits, $obj->product_type, $seller, $localtax_array);
                	$diff=price2num($tmpcal[1] - $obj->total_tva, 'MT', 1);
                	if ($diff)
                	{
                		$sqlfix="UPDATE ".MAIN_DB_PREFIX.$this->table_element_line." SET ".$fieldtva." = ".$tmpcal[1].", total_ttc = ".$tmpcal[2]." WHERE rowid = ".$obj->rowid;
                		dol_syslog('We found unconsistent data into detailed line (difference of '.$diff.') for line rowid = '.$obj->rowid." (total vat of line calculated=".$tmpcal[1].", database=".$obj->total_tva."). We fix the total_vat and total_ttc of line by running sqlfix = ".$sqlfix);
						$resqlfix=$this->db->query($sqlfix);
						if (! $resqlfix) dol_print_error($this->db,'Failed to update line');
						$obj->total_tva = $tmpcal[1];
						$obj->total_ttc = $tmpcal[2];
                		//
                	}
                }

                $this->total_ht        += $obj->total_ht;		// The only field visible at end of line detail
                $this->total_tva       += $obj->total_tva;
                $this->total_localtax1 += $obj->total_localtax1;
                $this->total_localtax2 += $obj->total_localtax2;
                $this->total_ttc       += $obj->total_ttc;
                if (! isset($total_ht_by_vats[$obj->vatrate]))  $total_ht_by_vats[$obj->vatrate]=0;
                if (! isset($total_tva_by_vats[$obj->vatrate])) $total_tva_by_vats[$obj->vatrate]=0;
                if (! isset($total_ttc_by_vats[$obj->vatrate])) $total_ttc_by_vats[$obj->vatrate]=0;
                $total_ht_by_vats[$obj->vatrate]  += $obj->total_ht;
                $total_tva_by_vats[$obj->vatrate] += $obj->total_tva;
                $total_ttc_by_vats[$obj->vatrate] += $obj->total_ttc;

                if ($forcedroundingmode == '1')	// Check if we need adjustement onto line for vat
                {
                	$tmpvat=price2num($total_ht_by_vats[$obj->vatrate] * $obj->vatrate / 100, 'MT', 1);
                	$diff=price2num($total_tva_by_vats[$obj->vatrate]-$tmpvat, 'MT', 1);
                	//print 'Line '.$i.' rowid='.$obj->rowid.' vat_rate='.$obj->vatrate.' total_ht='.$obj->total_ht.' total_tva='.$obj->total_tva.' total_ttc='.$obj->total_ttc.' total_ht_by_vats='.$total_ht_by_vats[$obj->vatrate].' total_tva_by_vats='.$total_tva_by_vats[$obj->vatrate].' (new calculation = '.$tmpvat.') total_ttc_by_vats='.$total_ttc_by_vats[$obj->vatrate].($diff?" => DIFF":"")."<br>\n";
                	if ($diff)
                	{
                		if (abs($diff) > 0.1) { dol_syslog('A rounding difference was detected into TOTAL but is too high to be corrected', LOG_WARNING); exit; }
                		$sqlfix="UPDATE ".MAIN_DB_PREFIX.$this->table_element_line." SET ".$fieldtva." = ".($obj->total_tva - $diff).", total_ttc = ".($obj->total_ttc - $diff)." WHERE rowid = ".$obj->rowid;
                		dol_syslog('We found a difference of '.$diff.' for line rowid = '.$obj->rowid.". We fix the total_vat and total_ttc of line by running sqlfix = ".$sqlfix);
						$resqlfix=$this->db->query($sqlfix);
						if (! $resqlfix) dol_print_error($this->db,'Failed to update line');
						$this->total_tva -= $diff;
						$this->total_ttc -= $diff;
						$total_tva_by_vats[$obj->vatrate] -= $diff;
						$total_ttc_by_vats[$obj->vatrate] -= $diff;

                	}
                }

                $i++;
            }

            // Add revenue stamp to total
            $this->total_ttc       += isset($this->revenuestamp)?$this->revenuestamp:0;

			// Situations totals
			if ($this->situation_cycle_ref && $this->situation_counter > 1) {
				$prev_sits = $this->get_prev_sits();

				foreach ($prev_sits as $sit) {
					$this->total_ht -= $sit->total_ht;
					$this->total_tva -= $sit->total_tva;
					$this->total_localtax1 -= $sit->total_localtax1;
					$this->total_localtax2 -= $sit->total_localtax2;
					$this->total_ttc -= $sit->total_ttc;
				}
			}

            $this->db->free($resql);

            // Now update global field total_ht, total_ttc and tva
            $fieldht='total_ht';
            $fieldtva='tva';
            $fieldlocaltax1='localtax1';
            $fieldlocaltax2='localtax2';
            $fieldttc='total_ttc';
            // Specific code for backward compatibility with old field names
            if ($this->element == 'facture' || $this->element == 'facturerec')             $fieldht='total';
            if ($this->element == 'facture_fourn' || $this->element == 'invoice_supplier') $fieldtva='total_tva';
            if ($this->element == 'propal')                                                $fieldttc='total';
            if ($this->element == 'expensereport')                                         $fieldtva='total_tva';
            if ($this->element == 'supplier_proposal')                                      $fieldttc='total';

            if (empty($nodatabaseupdate))
            {
                $sql = 'UPDATE '.MAIN_DB_PREFIX.$this->table_element.' SET';
                $sql .= " ".$fieldht."='".price2num($this->total_ht)."',";
                $sql .= " ".$fieldtva."='".price2num($this->total_tva)."',";
                $sql .= " ".$fieldlocaltax1."='".price2num($this->total_localtax1)."',";
                $sql .= " ".$fieldlocaltax2."='".price2num($this->total_localtax2)."',";
                $sql .= " ".$fieldttc."='".price2num($this->total_ttc)."'";
                $sql .= ' WHERE rowid = '.$this->id;

                //print "xx".$sql;
                dol_syslog(get_class($this)."::update_price", LOG_DEBUG);
                $resql=$this->db->query($sql);
                if (! $resql)
                {
                    $error++;
                    $this->error=$this->db->lasterror();
                    $this->error[]=$this->db->lasterror();
                }
            }

            if (! $error)
            {
                return 1;
            }
            else
            {
                return -1;
            }
        }
        else
        {
            dol_print_error($this->db,'Bad request in update_price');
            return -1;
        }
    }

    /**
     *	Add objects linked in llx_element_element.
     *
     *	@param		string	$origin		Linked element type
     *	@param		int		$origin_id	Linked element id
     *	@return		int					<=0 if KO, >0 if OK
     *	@see		fetchObjectLinked, updateObjectLinked, deleteObjectLinked
     */
    function add_object_linked($origin=null, $origin_id=null)
    {
    	$origin = (! empty($origin) ? $origin : $this->origin);
    	$origin_id = (! empty($origin_id) ? $origin_id : $this->origin_id);

        $this->db->begin();

        $sql = "INSERT INTO ".MAIN_DB_PREFIX."element_element (";
        $sql.= "fk_source";
        $sql.= ", sourcetype";
        $sql.= ", fk_target";
        $sql.= ", targettype";
        $sql.= ") VALUES (";
        $sql.= $origin_id;
        $sql.= ", '".$origin."'";
        $sql.= ", ".$this->id;
        $sql.= ", '".$this->element."'";
        $sql.= ")";

        dol_syslog(get_class($this)."::add_object_linked", LOG_DEBUG);
		if ($this->db->query($sql))
	  	{
	  		$this->db->commit();
	  		return 1;
	  	}
	  	else
	  	{
	  		$this->error=$this->db->lasterror();
	  		$this->db->rollback();
	  		return 0;
	  	}
	}

    /**
     *	Fetch array of objects linked to current object. Links are loaded into this->linkedObjects array and this->linkedObjectsIds
     *  Possible usage for parameters:
     *  - all parameters empty -> we look all link to current object (current object can be source or target)
     *  - one couple id+type is provided -> this will set $justsource or $justtarget
     *  - one couple id+type is provided and other type is provided -> this will set $justsource or $justtarget + criteria on other type
     *  
     *  
     *	@param	int		$sourceid		Object source id (if not defined, id of object)
     *	@param  string	$sourcetype		Object source type (if not defined, element name of object)
     *	@param  int		$targetid		Object target id (if not defined, id of object)
     *	@param  string	$targettype		Object target type (if not defined, elemennt name of object)
     *	@param  string	$clause			'OR' or 'AND' clause used when both source id and target id are provided
     *  @param	int		$alsosametype	0=Return only links to object that differs from source. 1=Include also link to objects of same type.
     *	@return	void
     *  @see	add_object_linked, updateObjectLinked, deleteObjectLinked
     */
	function fetchObjectLinked($sourceid=null,$sourcetype='',$targetid=null,$targettype='',$clause='OR',$alsosametype=1)
    {
        global $conf;

        $this->linkedObjectsIds=array();
        $this->linkedObjects=array();

        $justsource=false;
        $justtarget=false;
        $withtargettype=false;
        $withsourcetype=false;

        if (! empty($sourceid) && ! empty($sourcetype) && empty($targetid))
        {
        	$justsource=true;  // the source (id and type) is a search criteria
        	if (! empty($targettype)) $withtargettype=true;
        }
        if (! empty($targetid) && ! empty($targettype) && empty($sourceid))
        {
        	$justtarget=true;  // the target (id and type) is a search criteria
        	if (! empty($sourcetype)) $withsourcetype=true;
        }

        $sourceid = (! empty($sourceid) ? $sourceid : $this->id);
        $targetid = (! empty($targetid) ? $targetid : $this->id);
        $sourcetype = (! empty($sourcetype) ? $sourcetype : $this->element);
        $targettype = (! empty($targettype) ? $targettype : $this->element);

        /*if (empty($sourceid) && empty($targetid))
        {
        	dol_syslog('Bad usage of function. No source nor target id defined (nor as parameter nor as object id)', LOG_ERR);
        	return -1;
        }*/

        // Links between objects are stored in table element_element
        $sql = 'SELECT rowid, fk_source, sourcetype, fk_target, targettype';
        $sql.= ' FROM '.MAIN_DB_PREFIX.'element_element';
        $sql.= " WHERE ";
        if ($justsource || $justtarget)
        {
            if ($justsource)
            {
            	$sql.= "fk_source = '".$sourceid."' AND sourcetype = '".$sourcetype."'";
            	if ($withtargettype) $sql.= " AND targettype = '".$targettype."'";
            }
            else if ($justtarget)
            {
            	$sql.= "fk_target = '".$targetid."' AND targettype = '".$targettype."'";
            	if ($withsourcetype) $sql.= " AND sourcetype = '".$sourcetype."'";
            }
        }
        else
		{
            $sql.= "(fk_source = '".$sourceid."' AND sourcetype = '".$sourcetype."')";
            $sql.= " ".$clause." (fk_target = '".$targetid."' AND targettype = '".$targettype."')";
        }
        $sql .= ' ORDER BY sourcetype';
        //print $sql;

        dol_syslog(get_class($this)."::fetchObjectLink", LOG_DEBUG);
        $resql = $this->db->query($sql);
        if ($resql)
        {
            $num = $this->db->num_rows($resql);
            $i = 0;
            while ($i < $num)
            {
                $obj = $this->db->fetch_object($resql);
                if ($justsource || $justtarget)
                {
                    if ($justsource)
                    {
                        $this->linkedObjectsIds[$obj->targettype][$obj->rowid]=$obj->fk_target;
                    }
                    else if ($justtarget)
                    {
                        $this->linkedObjectsIds[$obj->sourcetype][$obj->rowid]=$obj->fk_source;
                    }
                }
                else
                {
                    if ($obj->fk_source == $sourceid && $obj->sourcetype == $sourcetype)
                    {
                        $this->linkedObjectsIds[$obj->targettype][$obj->rowid]=$obj->fk_target;
                    }
                    if ($obj->fk_target == $targetid && $obj->targettype == $targettype)
                    {
                        $this->linkedObjectsIds[$obj->sourcetype][$obj->rowid]=$obj->fk_source;
                    }
                }
                $i++;
            }

            if (! empty($this->linkedObjectsIds))
            {
                foreach($this->linkedObjectsIds as $objecttype => $objectids)
                {
                    // Parse element/subelement (ex: project_task)
                    $module = $element = $subelement = $objecttype;
                    if ($objecttype != 'order_supplier' && $objecttype != 'invoice_supplier' && preg_match('/^([^_]+)_([^_]+)/i',$objecttype,$regs))
                    {
                        $module = $element = $regs[1];
                        $subelement = $regs[2];
                    }

                    $classpath = $element.'/class';

                    // To work with non standard classpath or module name
                    if ($objecttype == 'facture')			{
                        $classpath = 'compta/facture/class';
                    }
                    else if ($objecttype == 'propal')			{
                        $classpath = 'comm/propal/class';
                    }
                    else if ($objecttype == 'supplier_proposal')			{
                        $classpath = 'supplier_proposal/class';
                    }
                    else if ($objecttype == 'shipping')			{
                        $classpath = 'expedition/class'; $subelement = 'expedition'; $module = 'expedition_bon';
                    }
                    else if ($objecttype == 'delivery')			{
                        $classpath = 'livraison/class'; $subelement = 'livraison'; $module = 'livraison_bon';
                    }
                    else if ($objecttype == 'invoice_supplier' || $objecttype == 'order_supplier')	{
                        $classpath = 'fourn/class'; $module = 'fournisseur';
                    }
                    else if ($objecttype == 'fichinter')			{
                        $classpath = 'fichinter/class'; $subelement = 'fichinter'; $module = 'ficheinter';
                    }

                    // TODO ajout temporaire - MAXIME MANGIN
                    else if ($objecttype == 'contratabonnement')	{
                        $classpath = 'contrat/class'; $subelement = 'contrat'; $module = 'contratabonnement';
                    }

                    $classfile = strtolower($subelement); $classname = ucfirst($subelement);
                    if ($objecttype == 'invoice_supplier') {
                        $classfile = 'fournisseur.facture'; $classname = 'FactureFournisseur';
                    }
                    else if ($objecttype == 'order_supplier')   {
                        $classfile = 'fournisseur.commande'; $classname = 'CommandeFournisseur';
                    }

                    // Here $module, $classfile and $classname are set
                    if ($conf->$module->enabled && (($element != $this->element) || $alsosametype))
                    {
                        dol_include_once('/'.$classpath.'/'.$classfile.'.class.php');

                        foreach($objectids as $i => $objectid)	// $i is rowid into llx_element_element
                        {
                            $object = new $classname($this->db);
                            $ret = $object->fetch($objectid);
                            if ($ret >= 0)
                            {
                                $this->linkedObjects[$objecttype][$i] = $object;
                            }
                        }
                    }
                }
            }
        }
        else
        {
            dol_print_error($this->db);
        }
    }

    /**
     *	Update object linked of a current object
     *
     *	@param	int		$sourceid		Object source id
     *	@param  string	$sourcetype		Object source type
     *	@param  int		$targetid		Object target id
     *	@param  string	$targettype		Object target type
     *	@return							int	>0 if OK, <0 if KO
     *	@see	add_object_linked, fetObjectLinked, deleteObjectLinked
     */
    function updateObjectLinked($sourceid=null, $sourcetype='', $targetid=null, $targettype='')
    {
    	$updatesource=false;
    	$updatetarget=false;

    	if (! empty($sourceid) && ! empty($sourcetype) && empty($targetid) && empty($targettype)) $updatesource=true;
    	else if (empty($sourceid) && empty($sourcetype) && ! empty($targetid) && ! empty($targettype)) $updatetarget=true;

    	$sql = "UPDATE ".MAIN_DB_PREFIX."element_element SET ";
    	if ($updatesource)
    	{
    		$sql.= "fk_source = ".$sourceid;
    		$sql.= ", sourcetype = '".$sourcetype."'";
    		$sql.= " WHERE fk_target = ".$this->id;
    		$sql.= " AND targettype = '".$this->element."'";
    	}
    	else if ($updatetarget)
    	{
    		$sql.= "fk_target = ".$targetid;
    		$sql.= ", targettype = '".$targettype."'";
    		$sql.= " WHERE fk_source = ".$this->id;
    		$sql.= " AND sourcetype = '".$this->element."'";
    	}

    	dol_syslog(get_class($this)."::updateObjectLinked", LOG_DEBUG);
    	if ($this->db->query($sql))
    	{
    		return 1;
    	}
    	else
    	{
    		$this->error=$this->db->lasterror();
    		return -1;
    	}
    }

	/**
	 *	Delete all links between an object $this
	 *
	 *	@param	int		$sourceid		Object source id
     *	@param  string	$sourcetype		Object source type
     *	@param  int		$targetid		Object target id
     *	@param  string	$targettype		Object target type
     *  @param	int		$rowid			Row id of line to delete. If defined, other parameters are not used.
	 *	@return     					int	>0 if OK, <0 if KO
	 *	@see	add_object_linked, updateObjectLinked, fetchObjectLinked
	 */
	function deleteObjectLinked($sourceid=null, $sourcetype='', $targetid=null, $targettype='', $rowid='')
	{
		$deletesource=false;
		$deletetarget=false;

		if (! empty($sourceid) && ! empty($sourcetype) && empty($targetid) && empty($targettype)) $deletesource=true;
		else if (empty($sourceid) && empty($sourcetype) && ! empty($targetid) && ! empty($targettype)) $deletetarget=true;

		$sourceid = (! empty($sourceid) ? $sourceid : $this->id);
		$sourcetype = (! empty($sourcetype) ? $sourcetype : $this->element);
		$targetid = (! empty($targetid) ? $targetid : $this->id);
		$targettype = (! empty($targettype) ? $targettype : $this->element);

		$sql = "DELETE FROM ".MAIN_DB_PREFIX."element_element";
		$sql.= " WHERE";
		if ($rowid > 0)
		{
			$sql.=" rowid = ".$rowid;
		}
		else
		{
			if ($deletesource)
			{
				$sql.= " fk_source = ".$sourceid." AND sourcetype = '".$sourcetype."'";
				$sql.= " AND fk_target = ".$this->id." AND targettype = '".$this->element."'";
			}
			else if ($deletetarget)
			{
				$sql.= " fk_target = ".$targetid." AND targettype = '".$targettype."'";
				$sql.= " AND fk_source = ".$this->id." AND sourcetype = '".$this->element."'";
			}
			else
			{
				$sql.= " (fk_source = ".$this->id." AND sourcetype = '".$this->element."')";
				$sql.= " OR";
				$sql.= " (fk_target = ".$this->id." AND targettype = '".$this->element."')";
			}
		}

		dol_syslog(get_class($this)."::deleteObjectLinked", LOG_DEBUG);
		if ($this->db->query($sql))
		{
			return 1;
		}
		else
		{
			$this->error=$this->db->lasterror();
			$this->errors[]=$this->error;
			return -1;
		}
	}

    /**
     *      Set status of an object
     *
     *      @param	int		$status			Status to set
     *      @param	int		$elementId		Id of element to force (use this->id by default)
     *      @param	string	$elementType	Type of element to force (use this->table_element by default)
     *      @return int						<0 if KO, >0 if OK
     */
    function setStatut($status,$elementId=null,$elementType='')
    {
    	global $user,$langs,$conf;

        $elementId = (!empty($elementId)?$elementId:$this->id);
        $elementTable = (!empty($elementType)?$elementType:$this->table_element);

        $this->db->begin();

        $fieldstatus="fk_statut";
        if ($elementTable == 'user') $fieldstatus="statut";
        if ($elementTable == 'expensereport') $fieldstatus="fk_statut";
		if ($elementTable == 'commande_fournisseur_dispatch') $fieldstatus="status";

        $sql = "UPDATE ".MAIN_DB_PREFIX.$elementTable;
        $sql.= " SET ".$fieldstatus." = ".$status;
        // If status = 1 = validated, update also fk_user_valid
        if ($status == 1 && $elementTable == 'expensereport') $sql.=", fk_user_valid = ".$user->id;
        $sql.= " WHERE rowid=".$elementId;

        dol_syslog(get_class($this)."::setStatut", LOG_DEBUG);
        if ($this->db->query($sql))
        {
            $error = 0;

            $trigkey='';
            if ($this->element == 'fichinter' && $status == 2) $trigkey='FICHINTER_CLASSIFY_BILLED';
            if ($this->element == 'fichinter' && $status == 1) $trigkey='FICHINTER_CLASSIFY_UNBILLED';

            if ($trigkey)
            {
                // Appel des triggers
                include_once DOL_DOCUMENT_ROOT . '/core/class/interfaces.class.php';
                $interface=new Interfaces($this->db);
                $result=$interface->run_triggers($trigkey,$this,$user,$langs,$conf);
                if ($result < 0) {
                    $error++; $this->errors=$interface->errors;
                }
                // Fin appel triggers
            }

			if (! $error)
			{
				$this->db->commit();
        		$this->statut = $status;
				return 1;
			}
			else
			{
				$this->db->rollback();
				dol_syslog(get_class($this)."::setStatus ".$this->error,LOG_ERR);
				return -1;
			}
        }
        else
        {
        	$this->error=$this->db->lasterror();
        	$this->db->rollback();
        	return -1;
        }
    }


    /**
     *  Load type of canvas of an object if it exists
     *
     *  @param      int		$id     Record id
     *  @param      string	$ref    Record ref
     *  @return		int				<0 if KO, 0 if nothing done, >0 if OK
     */
    function getCanvas($id=0,$ref='')
    {
        global $conf;

        if (empty($id) && empty($ref)) return 0;
        if (! empty($conf->global->MAIN_DISABLE_CANVAS)) return 0;    // To increase speed. Not enabled by default.

        // Clean parameters
        $ref = trim($ref);

        $sql = "SELECT rowid, canvas";
        $sql.= " FROM ".MAIN_DB_PREFIX.$this->table_element;
        $sql.= " WHERE entity IN (".getEntity($this->element, 1).")";
        if (! empty($id))  $sql.= " AND rowid = ".$id;
        if (! empty($ref)) $sql.= " AND ref = '".$this->db->escape($ref)."'";

        $resql = $this->db->query($sql);
        if ($resql)
        {
            $obj = $this->db->fetch_object($resql);
            if ($obj)
            {
                $this->canvas   = $obj->canvas;
                return 1;
            }
            else return 0;
        }
        else
        {
            dol_print_error($this->db);
            return -1;
        }
    }


    /**
     * 	Get special code of a line
     *
     * 	@param	int		$lineid		Id of line
     * 	@return	int					Special code
     */
    function getSpecialCode($lineid)
    {
        $sql = 'SELECT special_code FROM '.MAIN_DB_PREFIX.$this->table_element_line;
        $sql.= ' WHERE rowid = '.$lineid;
        $resql = $this->db->query($sql);
        if ($resql)
        {
            $row = $this->db->fetch_row($resql);
            return $row[0];
        }
    }

    /**
     *  Function to check if an object is used by others.
     *  Check is done into this->childtables. There is no check into llx_element_element.
     *
     *  @param	int		$id			Id of object
     *  @return	int					<0 if KO, 0 if not used, >0 if already used
     */
    function isObjectUsed($id)
    {
        // Check parameters
        if (! isset($this->childtables) || ! is_array($this->childtables) || count($this->childtables) == 0)
        {
            dol_print_error('Called isObjectUsed on a class with property this->childtables not defined');
            return -1;
        }

        // Test if child exists
        $haschild=0;
        foreach($this->childtables as $table)
        {
            // Check if third party can be deleted
            $sql = "SELECT COUNT(*) as nb from ".MAIN_DB_PREFIX.$table;
            $sql.= " WHERE ".$this->fk_element." = ".$id;
            $resql=$this->db->query($sql);
            if ($resql)
            {
                $obj=$this->db->fetch_object($resql);
                $haschild+=$obj->nb;
                //print 'Found into table '.$table;
                if ($haschild) break;    // We found at least on, we stop here
            }
            else
            {
                $this->error=$this->db->lasterror();
                return -1;
            }
        }
        if ($haschild > 0)
        {
            $this->error="ErrorRecordHasChildren";
            return $haschild;
        }
        else return 0;
    }

    /**
     *  Function to say how many lines object contains
     *
     *	@param	int		$predefined		-1=All, 0=Count free product/service only, 1=Count predefined product/service only, 2=Count predefined product, 3=Count predefined service
     *  @return	int						<0 if KO, 0 if no predefined products, nb of lines with predefined products if found
     */
    function hasProductsOrServices($predefined=-1)
    {
        $nb=0;

        foreach($this->lines as $key => $val)
        {
            $qualified=0;
            if ($predefined == -1) $qualified=1;
            if ($predefined == 1 && $val->fk_product > 0) $qualified=1;
            if ($predefined == 0 && $val->fk_product <= 0) $qualified=1;
            if ($predefined == 2 && $val->fk_product > 0 && $val->product_type==0) $qualified=1;
            if ($predefined == 3 && $val->fk_product > 0 && $val->product_type==1) $qualified=1;
            if ($qualified) $nb++;
        }
        dol_syslog(get_class($this).'::hasProductsOrServices we found '.$nb.' qualified lines of products/servcies');
        return $nb;
    }

    /**
     * Function that returns the total amount HT of discounts applied for all lines.
     *
     * @return 	float
     */
    function getTotalDiscount()
    {
    	$total_discount=0.00;

        $sql = "SELECT subprice as pu_ht, qty, remise_percent, total_ht";
        $sql.= " FROM ".MAIN_DB_PREFIX.$this->table_element."det";
        $sql.= " WHERE ".$this->fk_element." = ".$this->id;

        dol_syslog(get_class($this).'::getTotalDiscount', LOG_DEBUG);
        $resql = $this->db->query($sql);
        if ($resql)
        {
        	$num=$this->db->num_rows($resql);
        	$i=0;
        	while ($i < $num)
        	{
            	$obj = $this->db->fetch_object($resql);

            	$pu_ht = $obj->pu_ht;
            	$qty= $obj->qty;
            	$total_ht = $obj->total_ht;

        		$total_discount_line = floatval(price2num(($pu_ht * $qty) - $total_ht, 'MT'));
        		$total_discount += $total_discount_line;

        		$i++;
        	}
        }

        //print $total_discount; exit;
        return price2num($total_discount);
    }

    /**
     *	Set extra parameters
     *
     *	@return	void
     */
    function setExtraParameters()
    {
    	$this->db->begin();

    	$extraparams = (! empty($this->extraparams) ? json_encode($this->extraparams) : null);

    	$sql = "UPDATE ".MAIN_DB_PREFIX.$this->table_element;
    	$sql.= " SET extraparams = ".(! empty($extraparams) ? "'".$this->db->escape($extraparams)."'" : "null");
    	$sql.= " WHERE rowid = ".$this->id;

    	dol_syslog(get_class($this)."::setExtraParameters", LOG_DEBUG);
    	$resql = $this->db->query($sql);
    	if (! $resql)
    	{
    		$this->error=$this->db->lasterror();
    		$this->db->rollback();
    		return -1;
    	}
    	else
    	{
    		$this->db->commit();
    		return 1;
    	}
    }


	/**
     *    Return incoterms informations
     *
     *    @return	string	incoterms info
     */
    function display_incoterms()
    {
        $out = '';
		$this->libelle_incoterms = '';
		if (!empty($this->fk_incoterms))
		{
			$sql = 'SELECT code FROM '.MAIN_DB_PREFIX.'c_incoterms WHERE rowid = '.(int) $this->fk_incoterms;
			$result = $this->db->query($sql);
			if ($result)
			{
				$res = $this->db->fetch_object($result);
				$out .= $res->code;
			}
		}

		$out .= ' - '.$this->location_incoterms;

		return $out;
    }

	/**
     *    Return incoterms informations for pdf display
     *
     *    @return	string		incoterms info
     */
	function getIncotermsForPDF()
	{
		$sql = 'SELECT code FROM '.MAIN_DB_PREFIX.'c_incoterms WHERE rowid = '.(int) $this->fk_incoterms;
		$resql = $this->db->query($sql);
		if ($resql)
		{
			$res = $this->db->fetch_object($resql);
			return 'Incoterm : '.$res->code.' - '.$this->location_incoterms;
		}
		else
		{
            $this->errors[] = $this->db->lasterror();
			return false;
		}
	}

	/**
     *    Define incoterms values of current object
     *
     *    @param	int		$id_incoterm     Id of incoterm to set or '' to remove
	 * 	  @param 	string  $location		 location of incoterm
     *    @return	int     		<0 if KO, >0 if OK
     */
    function setIncoterms($id_incoterm, $location)
    {
        if ($this->id && $this->table_element)
        {
            $sql = "UPDATE ".MAIN_DB_PREFIX.$this->table_element;
            $sql.= " SET fk_incoterms = ".($id_incoterm > 0 ? $id_incoterm : "null");
			$sql.= ", location_incoterms = ".($id_incoterm > 0 ? "'".$this->db->escape($location)."'" : "null");
            $sql.= " WHERE rowid = " . $this->id;
			dol_syslog(get_class($this).'::setIncoterms', LOG_DEBUG);
            $resql=$this->db->query($sql);
            if ($resql)
            {
            	$this->fk_incoterms = $id_incoterm;
				$this->location_incoterms = $location;

				$sql = 'SELECT libelle FROM '.MAIN_DB_PREFIX.'c_incoterms WHERE rowid = '.(int) $this->fk_incoterms;
				$res = $this->db->query($sql);
				if ($res)
				{
					$obj = $this->db->fetch_object($res);
					$this->libelle_incoterms = $obj->libelle;
				}
                return 1;
            }
            else
			{
                $this->errors[] = $this->db->lasterror();
                return -1;
            }
        }
        else return -1;
    }


    /**
     *  Return if a country is inside the EEC (European Economic Community)
     *  TODO Add a field into dictionary
     *
     *  @return     boolean		true = country inside EEC, false = country outside EEC
     */
    function isInEEC()
    {
        // List of all country codes that are in europe for european vat rules
        // List found on http://ec.europa.eu/taxation_customs/common/faq/faq_1179_en.htm#9
        $country_code_in_EEC=array(
    			'AT',	// Austria
    			'BE',	// Belgium
    			'BG',	// Bulgaria
    			'CY',	// Cyprus
    			'CZ',	// Czech republic
    			'DE',	// Germany
    			'DK',	// Danemark
    			'EE',	// Estonia
    			'ES',	// Spain
    			'FI',	// Finland
    			'FR',	// France
    			'GB',	// United Kingdom
    			'GR',	// Greece
    			'HR',   // Croatia
                'NL',	// Holland
    			'HU',	// Hungary
    			'IE',	// Ireland
    			'IM',	// Isle of Man - Included in UK
    			'IT',	// Italy
    			'LT',	// Lithuania
    			'LU',	// Luxembourg
    			'LV',	// Latvia
    			'MC',	// Monaco - Included in France
    			'MT',	// Malta
                //'NO',	// Norway
    			'PL',	// Poland
    			'PT',	// Portugal
    			'RO',	// Romania
    			'SE',	// Sweden
    			'SK',	// Slovakia
    			'SI',	// Slovenia
    			'UK',	// United Kingdom
        //'CH',	// Switzerland - No. Swizerland in not in EEC
        );
        //print "dd".$this->country_code;
        return in_array($this->country_code,$country_code_in_EEC);
    }


    // --------------------
    // TODO: All functions here must be redesigned and moved as they are not business functions but output functions
    // --------------------

    /**
     * Show linked object block.
     *
     * @return int <0 if KO, >0 if OK
     * @deprecated 3.8 Use instead $form->showLinkedObjectBlock($object)
     * @see Form::showLinkedObjectBlock
     */
    function showLinkedObjectBlock()
    {
    	global $form;
    	return $form->showLinkedObjectBlock($this);
    }


    /* This is to show add lines */

    /**
     *	Show add free and predefined products/services form
     *
     *  @param	int		        $dateSelector       1=Show also date range input fields
     *  @param	Societe			$seller				Object thirdparty who sell
     *  @param	Societe			$buyer				Object thirdparty who buy
     *	@return	void
     */
	function formAddObjectLine($dateSelector,$seller,$buyer)
	{
		global $conf,$user,$langs,$object,$hookmanager;
		global $form,$bcnd,$var;

		//Line extrafield
		require_once DOL_DOCUMENT_ROOT.'/core/class/extrafields.class.php';
		$extrafieldsline = new ExtraFields($this->db);
		$extralabelslines=$extrafieldsline->fetch_name_optionals_label($this->table_element_line);

		// Output template part (modules that overwrite templates must declare this into descriptor)
        // Use global variables + $dateSelector + $seller and $buyer
		$dirtpls=array_merge($conf->modules_parts['tpl'],array('/core/tpl'));
		foreach($dirtpls as $reldir)
		{
			$tpl = dol_buildpath($reldir.'/objectline_create.tpl.php');
			if (empty($conf->file->strict_mode)) {
				$res=@include $tpl;
			} else {
				$res=include $tpl; // for debug
			}
		    if ($res) break;
		}
    }



    /* This is to show array of line of details */


	/**
	 *	Return HTML table for object lines
	 *	TODO Move this into an output class file (htmlline.class.php)
	 *	If lines are into a template, title must also be into a template
	 *	But for the moment we don't know if it'st possible as we keep a method available on overloaded objects.
	 *
	 *	@param	string		$action				Action code
	 *	@param  string		$seller            	Object of seller third party
	 *	@param  string  	$buyer             	Object of buyer third party
	 *	@param	int			$selected		   	Object line selected
	 *	@param  int	    	$dateSelector      	1=Show also date range input fields
	 *	@return	void
	 */
	function printObjectLines($action, $seller, $buyer, $selected=0, $dateSelector=0)
	{
		global $conf, $hookmanager, $inputalsopricewithtax, $usemargins, $langs, $user;

		// Define usemargins
		$usemargins=0;
		if (! empty($conf->margin->enabled) && ! empty($this->element) && in_array($this->element,array('facture','propal','commande'))) $usemargins=1;

		print '<tr class="liste_titre nodrag nodrop">';

		if (! empty($conf->global->MAIN_VIEW_LINE_NUMBER)) print '<td class="linecolnum" align="center" width="5">&nbsp;</td>';

		// Description
		print '<td class="linecoldescription">'.$langs->trans('Description').'</td>';

		if ($this->element == 'supplier_proposal')
		{
			print '<td class="linerefsupplier" align="right"><span id="title_fourn_ref">'.$langs->trans("SupplierProposalRefFourn").'</span></td>';
		}

		// VAT
		print '<td class="linecolvat" align="right" width="50">'.$langs->trans('VAT').'</td>';

		// Price HT
		print '<td class="linecoluht" align="right" width="80">'.$langs->trans('PriceUHT').'</td>';

		if ($inputalsopricewithtax) print '<td align="right" width="80">'.$langs->trans('PriceUTTC').'</td>';

		// Qty
		print '<td class="linecolqty" align="right" width="50">'.$langs->trans('Qty').'</td>';

		if($conf->global->PRODUCT_USE_UNITS)
		{
			print '<td class="linecoluseunit" align="left" width="50">'.$langs->trans('Unit').'</td>';
		}

		// Reduction short
		print '<td class="linecoldiscount" align="right" width="50">'.$langs->trans('ReductionShort').'</td>';

		if ($this->situation_cycle_ref) {
			print '<td class="linecolcycleref" align="right" width="50">' . $langs->trans('Progress') . '</td>';
		}

		if ($usemargins && ! empty($conf->margin->enabled) && empty($user->societe_id))
		{
			if ($conf->global->MARGIN_TYPE == "1")
				print '<td class="linecolmargin1 margininfos" align="right" width="80">'.$langs->trans('BuyingPrice').'</td>';
			else
				print '<td class="linecolmargin1 margininfos" align="right" width="80">'.$langs->trans('CostPrice').'</td>';

			if (! empty($conf->global->DISPLAY_MARGIN_RATES) && $user->rights->margins->liretous)
				print '<td class="linecolmargin2 margininfos" align="right" width="50">'.$langs->trans('MarginRate').'</td>';
			if (! empty($conf->global->DISPLAY_MARK_RATES) && $user->rights->margins->liretous)
				print '<td class="linecolmargin2 margininfos" align="right" width="50">'.$langs->trans('MarkRate').'</td>';
		}

		// Total HT
		print '<td class="linecolht" align="right" width="50">'.$langs->trans('TotalHTShort').'</td>';

		print '<td class="linecoledit"></td>';  // No width to allow autodim

		print '<td class="linecoldelete" width="10"></td>';

		print '<td class="linecolmove" width="10"></td>';

		print "</tr>\n";

		$num = count($this->lines);
		$var = true;
		$i	 = 0;

		//Line extrafield
		require_once DOL_DOCUMENT_ROOT.'/core/class/extrafields.class.php';
		$extrafieldsline = new ExtraFields($this->db);
		$extralabelslines=$extrafieldsline->fetch_name_optionals_label($this->table_element_line);

		foreach ($this->lines as $line)
		{
			//Line extrafield
			$line->fetch_optionals($line->id,$extralabelslines);

			$var=!$var;

			//if (is_object($hookmanager) && (($line->product_type == 9 && ! empty($line->special_code)) || ! empty($line->fk_parent_line)))
            if (is_object($hookmanager))   // Old code is commented on preceding line.
			{
				if (empty($line->fk_parent_line))
				{
					$parameters = array('line'=>$line,'var'=>$var,'num'=>$num,'i'=>$i,'dateSelector'=>$dateSelector,'seller'=>$seller,'buyer'=>$buyer,'selected'=>$selected, 'extrafieldsline'=>$extrafieldsline);
                    $reshook = $hookmanager->executeHooks('printObjectLine', $parameters, $this, $action);    // Note that $action and $object may have been modified by some hooks
				}
				else
				{
					$parameters = array('line'=>$line,'var'=>$var,'num'=>$num,'i'=>$i,'dateSelector'=>$dateSelector,'seller'=>$seller,'buyer'=>$buyer,'selected'=>$selected, 'extrafieldsline'=>$extrafieldsline);
                    $reshook = $hookmanager->executeHooks('printObjectSubLine', $parameters, $this, $action);    // Note that $action and $object may have been modified by some hooks
				}
			}
            if (empty($reshook))
			{
				$this->printObjectLine($action,$line,$var,$num,$i,$dateSelector,$seller,$buyer,$selected,$extrafieldsline);
			}

			$i++;
		}
	}

	/**
	 *	Return HTML content of a detail line
	 *	TODO Move this into an output class file (htmlline.class.php)
	 *
	 *	@param	string		$action				GET/POST action
	 *	@param CommonObjectLine $line		       	Selected object line to output
	 *	@param  string	    $var               	Is it a an odd line (true)
	 *	@param  int		    $num               	Number of line (0)
	 *	@param  int		    $i					I
	 *	@param  int		    $dateSelector      	1=Show also date range input fields
	 *	@param  string	    $seller            	Object of seller third party
	 *	@param  string	    $buyer             	Object of buyer third party
	 *	@param	int			$selected		   	Object line selected
	 *  @param  int			$extrafieldsline	Object of extrafield line attribute
	 *	@return	void
	 */
	function printObjectLine($action,$line,$var,$num,$i,$dateSelector,$seller,$buyer,$selected=0,$extrafieldsline=0)
	{
		global $conf,$langs,$user,$object,$hookmanager;
		global $form,$bc,$bcdd, $object_rights;

		$object_rights = $this->getRights();

		$element=$this->element;

		$text=''; $description=''; $type=0;

		// Show product and description
		$type=(! empty($line->product_type)?$line->product_type:$line->fk_product_type);
		// Try to enhance type detection using date_start and date_end for free lines where type was not saved.
		if (! empty($line->date_start)) $type=1; // deprecated
		if (! empty($line->date_end)) $type=1; // deprecated

		// Ligne en mode visu
		if ($action != 'editline' || $selected != $line->id)
		{
			// Product
			if ($line->fk_product > 0)
			{
				$product_static = new Product($this->db);
				$product_static->fetch($line->fk_product);

                $product_static->ref = $line->ref; //can change ref in hook
                $product_static->label = $line->label; //can change label in hook
				$text=$product_static->getNomUrl(1);

				// Define output language and label
				if (! empty($conf->global->MAIN_MULTILANGS))
				{
					if (! is_object($this->thirdparty))
					{
						dol_print_error('','Error: Method printObjectLine was called on an object and object->fetch_thirdparty was not done before');
						return;
					}

					$prod = new Product($this->db);
					$prod->fetch($line->fk_product);

					$outputlangs = $langs;
					$newlang='';
					if (empty($newlang) && GETPOST('lang_id')) $newlang=GETPOST('lang_id');
					if (! empty($conf->global->PRODUIT_TEXTS_IN_THIRDPARTY_LANGUAGE) && empty($newlang)) $newlang=$this->thirdparty->default_lang;		// For language to language of customer
					if (! empty($newlang))
					{
						$outputlangs = new Translate("",$conf);
						$outputlangs->setDefaultLang($newlang);
					}

					$label = (! empty($prod->multilangs[$outputlangs->defaultlang]["label"])) ? $prod->multilangs[$outputlangs->defaultlang]["label"] : $line->product_label;
				}
				else
				{
					$label = $line->product_label;
				}

				$text.= ' - '.(! empty($line->label)?$line->label:$label);
				$description.=(! empty($conf->global->PRODUIT_DESC_IN_FORM)?'':dol_htmlentitiesbr($line->description));	// Description is what to show on popup. We shown nothing if already into desc.
			}
			
			$line->pu_ttc = price2num($line->subprice * (1 + ($line->tva_tx/100)), 'MU');

			// Output template part (modules that overwrite templates must declare this into descriptor)
			// Use global variables + $dateSelector + $seller and $buyer
			$dirtpls=array_merge($conf->modules_parts['tpl'],array('/core/tpl'));
			foreach($dirtpls as $reldir)
			{
				$tpl = dol_buildpath($reldir.'/objectline_view.tpl.php');
				if (empty($conf->file->strict_mode)) {
					$res=@include $tpl;
				} else {
					$res=include $tpl; // for debug
				}
				if ($res) break;
			}
		}

		// Ligne en mode update
		if ($this->statut == 0 && $action == 'editline' && $selected == $line->id)
		{
			$label = (! empty($line->label) ? $line->label : (($line->fk_product > 0) ? $line->product_label : ''));
			if (! empty($conf->global->MAIN_HTML5_PLACEHOLDER)) $placeholder=' placeholder="'.$langs->trans("Label").'"';
			else $placeholder=' title="'.$langs->trans("Label").'"';

			$line->pu_ttc = price2num($line->subprice * (1 + ($line->tva_tx/100)), 'MU');

			// Output template part (modules that overwrite templates must declare this into descriptor)
			// Use global variables + $dateSelector + $seller and $buyer
			$dirtpls=array_merge($conf->modules_parts['tpl'],array('/core/tpl'));
			foreach($dirtpls as $reldir)
			{
				$tpl = dol_buildpath($reldir.'/objectline_edit.tpl.php');
				if (empty($conf->file->strict_mode)) {
					$res=@include $tpl;
				} else {
					$res=include $tpl; // for debug
				}
				if ($res) break;
			}
		}
	}


    /* This is to show array of line of details of source object */


    /**
     * 	Return HTML table table of source object lines
     *  TODO Move this and previous function into output html class file (htmlline.class.php).
     *  If lines are into a template, title must also be into a template
     *  But for the moment we don't know if it's possible as we keep a method available on overloaded objects.
     *
     *  @return	void
     */
    function printOriginLinesList()
    {
        global $langs, $hookmanager, $conf;

        print '<tr class="liste_titre">';
        print '<td>'.$langs->trans('Ref').'</td>';
        print '<td>'.$langs->trans('Description').'</td>';
        print '<td align="right">'.$langs->trans('VAT').'</td>';
        print '<td align="right">'.$langs->trans('PriceUHT').'</td>';
        print '<td align="right">'.$langs->trans('Qty').'</td>';
	    if($conf->global->PRODUCT_USE_UNITS)
	    {
		    print '<td align="left">'.$langs->trans('Unit').'</td>';
	    }
        print '<td align="right">'.$langs->trans('ReductionShort').'</td></tr>';

        $var = true;
        $i	 = 0;

        foreach ($this->lines as $line)
        {
            $var=!$var;

            if (is_object($hookmanager) && (($line->product_type == 9 && ! empty($line->special_code)) || ! empty($line->fk_parent_line)))
            {
                if (empty($line->fk_parent_line))
                {
                    $parameters=array('line'=>$line,'var'=>$var,'i'=>$i);
                    $action='';
                    $hookmanager->executeHooks('printOriginObjectLine',$parameters,$this,$action);    // Note that $action and $object may have been modified by some hooks
                }
            }
            else
            {
                $this->printOriginLine($line,$var);
            }

            $i++;
        }
    }

    /**
     * 	Return HTML with a line of table array of source object lines
     *  TODO Move this and previous function into output html class file (htmlline.class.php).
     *  If lines are into a template, title must also be into a template
     *  But for the moment we don't know if it's possible as we keep a method available on overloaded objects.
     *
     * 	@param	CommonObjectLine	$line		Line
     * 	@param	string				$var		Var
     * 	@return	void
     */
    function printOriginLine($line,$var)
    {
        global $langs, $conf;

        //var_dump($line);
		if (!empty($line->date_start))
		{
			$date_start=$line->date_start;
		}
		else
		{
			$date_start=$line->date_debut_prevue;
			if ($line->date_debut_reel) $date_start=$line->date_debut_reel;
		}
		if (!empty($line->date_end))
		{
			$date_end=$line->date_end;
		}
		else
		{
			$date_end=$line->date_fin_prevue;
			if ($line->date_fin_reel) $date_end=$line->date_fin_reel;
		}

        $this->tpl['label'] = '';
        if (! empty($line->fk_parent_line)) $this->tpl['label'].= img_picto('', 'rightarrow');

        if (($line->info_bits & 2) == 2)  // TODO Not sure this is used for source object
        {
            $discount=new DiscountAbsolute($this->db);
            $discount->fk_soc = $this->socid;
            $this->tpl['label'].= $discount->getNomUrl(0,'discount');
        }
        else if (! empty($line->fk_product))
        {
            $productstatic = new Product($this->db);
            $productstatic->id = $line->fk_product;
            $productstatic->ref = $line->ref;
            $productstatic->type = $line->fk_product_type;
            $this->tpl['label'].= $productstatic->getNomUrl(1);
            $this->tpl['label'].= ' - '.(! empty($line->label)?$line->label:$line->product_label);
            // Dates
            if ($line->product_type == 1 && ($date_start || $date_end))
            {
                $this->tpl['label'].= get_date_range($date_start,$date_end);
            }
        }
        else
        {
            $this->tpl['label'].= ($line->product_type == -1 ? '&nbsp;' : ($line->product_type == 1 ? img_object($langs->trans(''),'service') : img_object($langs->trans(''),'product')));
            if (!empty($line->desc)) {
            	$this->tpl['label'].=$line->desc;
            }else {
            	$this->tpl['label'].= ($line->label ? '&nbsp;'.$line->label : '');
            }
            // Dates
            if ($line->product_type == 1 && ($date_start || $date_end))
            {
                $this->tpl['label'].= get_date_range($date_start,$date_end);
            }
        }

        if (! empty($line->desc))
        {
            if ($line->desc == '(CREDIT_NOTE)')  // TODO Not sure this is used for source object
            {
                $discount=new DiscountAbsolute($this->db);
                $discount->fetch($line->fk_remise_except);
                $this->tpl['description'] = $langs->transnoentities("DiscountFromCreditNote",$discount->getNomUrl(0));
            }
            elseif ($line->desc == '(DEPOSIT)')  // TODO Not sure this is used for source object
            {
                $discount=new DiscountAbsolute($this->db);
                $discount->fetch($line->fk_remise_except);
                $this->tpl['description'] = $langs->transnoentities("DiscountFromDeposit",$discount->getNomUrl(0));
            }
            else
            {
                $this->tpl['description'] = dol_trunc($line->desc,60);
            }
        }
        else
        {
            $this->tpl['description'] = '&nbsp;';
        }

        $this->tpl['vat_rate'] = vatrate($line->tva_tx, true);
        $this->tpl['price'] = price($line->subprice);
        $this->tpl['qty'] = (($line->info_bits & 2) != 2) ? $line->qty : '&nbsp;';
	    if($conf->global->PRODUCT_USE_UNITS) $this->tpl['unit'] = $line->getLabelOfUnit('long');
        $this->tpl['remise_percent'] = (($line->info_bits & 2) != 2) ? vatrate($line->remise_percent, true) : '&nbsp;';

        // Output template part (modules that overwrite templates must declare this into descriptor)
        // Use global variables + $dateSelector + $seller and $buyer
        $dirtpls=array_merge($conf->modules_parts['tpl'],array('/core/tpl'));
        foreach($dirtpls as $reldir)
        {
            $tpl = dol_buildpath($reldir.'/originproductline.tpl.php');
            if (empty($conf->file->strict_mode)) {
            	$res=@include $tpl;
            } else {
            	$res=include $tpl; // for debug
            }
            if ($res) break;
        }
    }


	/**
	 * Show the array with all margin infos
	 *
	 * @param 		bool	$force_price	Force price
	 * @return		void
	 * @deprecated	3.8 Load FormMargin class and make a direct call to displayMarginInfos
	 */
	function displayMarginInfos($force_price=false)
	{
		include_once DOL_DOCUMENT_ROOT.'/core/class/html.formmargin.class.php';
		$formmargin=new FormMargin($this->db);
		$formmargin->displayMarginInfos($this, $force_price);
	}


	/**
	 *	Add resources to the current object : add entry into llx_element_resources
	 *	Need $this->element & $this->id
	 *
	 *	@param		int		$resource_id		Resource id
	 *	@param		string	$resource_type		'resource'
	 *	@param		int		$busy				Busy or not
	 *	@param		int		$mandatory			Mandatory or not
	 *	@return		int							<=0 if KO, >0 if OK
	 */
	function add_element_resource($resource_id, $resource_type, $busy=0, $mandatory=0)
	{
		$this->db->begin();

		$sql = "INSERT INTO ".MAIN_DB_PREFIX."element_resources (";
		$sql.= "resource_id";
		$sql.= ", resource_type";
		$sql.= ", element_id";
		$sql.= ", element_type";
		$sql.= ", busy";
		$sql.= ", mandatory";
		$sql.= ") VALUES (";
		$sql.= $resource_id;
		$sql.= ", '".$resource_type."'";
		$sql.= ", '".$this->id."'";
		$sql.= ", '".$this->element."'";
		$sql.= ", '".$busy."'";
		$sql.= ", '".$mandatory."'";
		$sql.= ")";

		dol_syslog(get_class($this)."::add_element_resource", LOG_DEBUG);
		if ($this->db->query($sql))
		{
			$this->db->commit();
			return 1;
		}
		else
		{
			$this->error=$this->db->lasterror();
			$this->db->rollback();
			return  0;
		}
	}

	/**
	 *    Delete a link to resource line
	 *
	 *    @param	int		$rowid			Id of resource line to delete
	 *    @param	int		$element		element name (for trigger) TODO: use $this->element into commonobject class
	 *    @param	int		$notrigger		Disable all triggers
	 *    @return   int						>0 if OK, <0 if KO
	 */
	function delete_resource($rowid, $element, $notrigger=0)
	{
	    global $user;


	    $this->db->begin();

	    $sql = "DELETE FROM ".MAIN_DB_PREFIX."element_resources";
	    $sql.= " WHERE rowid=".$rowid;

	    dol_syslog(get_class($this)."::delete_resource", LOG_DEBUG);
            $resql=$this->db->query($sql);
            if (! $resql)
            {
                $this->error=$this->db->lasterror();
                $this->db->rollback();
                return -1;
            }
            else
            {
                if (! $notrigger)
	        {
	            $result=$this->call_trigger(strtoupper($element).'_DELETE_RESOURCE', $user);
	            if ($result < 0) { $this->db->rollback(); return -1; }
	        }
                $this->db->commit();
                return 1;
            }
	}


	/**
	 * Overwrite magic function to solve problem of cloning object that are kept as references
	 *
	 * @return void
	 */
	function __clone()
    {
        // Force a copy of this->lines, otherwise it will point to same object.
        if (isset($this->lines) && is_array($this->lines))
        {
        	$nboflines=count($this->lines);
        	for($i=0; $i < $nboflines; $i++)
        	{
            	$this->lines[$i] = clone $this->lines[$i];
        	}
        }
    }

	/**
	 * Common function for all objects extending CommonObject for generating documents
	 *
	 * @param 	string 		$modelspath 	Relative folder where generators are placed
	 * @param 	string 		$modele 		Generator to use. Caller must set it to obj->modelpdf or GETPOST('modelpdf') for example.
	 * @param 	Translate 	$outputlangs 	Language to use
	 * @param 	int 		$hidedetails 	1 to hide details. 0 by default
	 * @param 	int 		$hidedesc 		1 to hide product description. 0 by default
	 * @param 	int 		$hideref 		1 to hide product reference. 0 by default
	 * @return 	int 						>0 if OK, <0 if KO
	 */
	protected function commonGenerateDocument($modelspath, $modele, $outputlangs, $hidedetails, $hidedesc, $hideref)
	{
		global $conf, $langs;

		$srctemplatepath='';

		// Increase limit for PDF build
		$err=error_reporting();
		error_reporting(0);
		@set_time_limit(120);
		error_reporting($err);

		// If selected model is a filename template (then $modele="modelname" or "modelname:filename")
		$tmp=explode(':',$modele,2);
		if (! empty($tmp[1]))
		{
			$modele=$tmp[0];
			$srctemplatepath=$tmp[1];
		}

		// Search template files
		$file=''; $classname=''; $filefound=0;
		$dirmodels=array('/');
		if (is_array($conf->modules_parts['models'])) $dirmodels=array_merge($dirmodels,$conf->modules_parts['models']);
		foreach($dirmodels as $reldir)
		{
			foreach(array('doc','pdf') as $prefix)
			{
				$file = $prefix."_".$modele.".modules.php";

				// On verifie l'emplacement du modele
				$file=dol_buildpath($reldir.$modelspath.$file,0);
				if (file_exists($file))
				{
					$filefound=1;
					$classname=$prefix.'_'.$modele;
					break;
				}
			}
			if ($filefound) break;
		}

		// If generator was found
		if ($filefound)
		{
			require_once $file;

			$obj = new $classname($this->db);

			// If generator is ODT, we must have srctemplatepath defined, if not we set it.
			if ($obj->type == 'odt' && empty($srctemplatepath))
			{
				$varfortemplatedir=$obj->scandir;
				if ($varfortemplatedir && ! empty($conf->global->$varfortemplatedir))
				{
					$dirtoscan=$conf->global->$varfortemplatedir;

					$listoffiles=array();

					// Now we add first model found in directories scanned
	                $listofdir=explode(',',$dirtoscan);
	                foreach($listofdir as $key=>$tmpdir)
	                {
	                    $tmpdir=trim($tmpdir);
	                    $tmpdir=preg_replace('/DOL_DATA_ROOT/',DOL_DATA_ROOT,$tmpdir);
	                    if (! $tmpdir) { unset($listofdir[$key]); continue; }
	                    if (is_dir($tmpdir))
	                    {
	                        $tmpfiles=dol_dir_list($tmpdir,'files',0,'\.od(s|t)$','','name',SORT_ASC,0);
	                        if (count($tmpfiles)) $listoffiles=array_merge($listoffiles,$tmpfiles);
	                    }
	                }

	                if (count($listoffiles))
	                {
	                	foreach($listoffiles as $record)
	                    {
	                    	$srctemplatepath=$record['fullname'];
	                    	break;
	                    }
	                }
				}

				if (empty($srctemplatepath))
				{
					$this->error='ErrorGenerationAskedForOdtTemplateWithSrcFileNotDefined';
					return -1;
				}
			}

            if ($obj->type == 'odt' && ! empty($srctemplatepath))
            {
                if (! dol_is_file($srctemplatepath))
                {
                    $this->error='ErrorGenerationAskedForOdtTemplateWithSrcFileNotFound';
                    return -1;
                }
            }
    
			// We save charset_output to restore it because write_file can change it if needed for
			// output format that does not support UTF8.
			$sav_charset_output=$outputlangs->charset_output;
			if ($obj->write_file($this, $outputlangs, $srctemplatepath, $hidedetails, $hidedesc, $hideref) > 0)
			{
				$outputlangs->charset_output=$sav_charset_output;

				// We delete old preview
				require_once DOL_DOCUMENT_ROOT.'/core/lib/files.lib.php';
				dol_delete_preview($this);

				// Success in building document. We build meta file.
				dol_meta_create($this);

				return 1;
			}
			else
			{
				$outputlangs->charset_output=$sav_charset_output;
				dol_print_error($this->db, "Error generating document for ".__CLASS__.". Error: ".$obj->error, $obj->errors);
				return -1;
			}

		}
		else
		{
			$this->error=$langs->trans("Error")." ".$langs->trans("ErrorFileDoesNotExists",$file);
			dol_print_error('',$this->error);
			return -1;
		}
	}

	/**
	 *  Build thumb
	 *
	 *  @param      string	$file           Path file in UTF8 to original file to create thumbs from.
	 *	@return		void
	 */
	function add_thumb($file)
	{
		global $maxwidthsmall, $maxheightsmall, $maxwidthmini, $maxheightmini, $quality;

		require_once DOL_DOCUMENT_ROOT .'/core/lib/images.lib.php';		// This define also $maxwidthsmall, $quality, ...

		$file_osencoded=dol_osencode($file);
		if (file_exists($file_osencoded))
		{
			// Create small thumbs for company (Ratio is near 16/9)
	        // Used on logon for example
	        vignette($file_osencoded, $maxwidthsmall, $maxheightsmall, '_small', $quality);

	        // Create mini thumbs for company (Ratio is near 16/9)
	        // Used on menu or for setup page for example
	        vignette($file_osencoded, $maxwidthmini, $maxheightmini, '_mini', $quality);
		}
	}


	/* Functions common to commonobject and commonobjectline */

    /* For default values */

    /**
     * Return the default value to use for a field when showing the create form of object. 
     * Return values in this order:
     * 1) If parameter is available into POST, we return it first.
     * 2) If not but an alternate value was provided as parameter of function, we return it.
     * 3) If not but a constant $conf->global->OBJECTELEMENT_FIELDNAME is set, we return it (It is better to use the dedicated table). 
     * 4) Return value found into database (TODO No yet implemented)
     * 
     * @param   string      $fieldname          Name of field
     * @param   string      $alternatevalue     Alternate value to use
     * @return  string                          Default value
     **/
	function getDefaultCreateValueFor($fieldname, $alternatevalue=null)
    {
        global $conf, $_POST;

        // If param is has been posted with use this value first.
        if (isset($_POST[$fieldname])) return GETPOST($fieldname, 2);
        
        if (isset($alternatevalue)) return $alternatevalue;
        
        $newelement=$this->element;
        if ($newelement == 'facture') $newelement='invoice';
        if ($newelement == 'commande') $newelement='order';
        if (empty($newelement)) 
        {
            dol_syslog("Ask a default value using common method getDefaultCreateValueForField on an object with no property ->element defined. Return empty string.", LOG_WARNING);
            return '';
        }
        
        $keyforfieldname=strtoupper($newelement.'_DEFAULT_'.$fieldname);
        //var_dump($keyforfieldname);
        if (isset($conf->global->$keyforfieldname)) return $conf->global->$keyforfieldname;
        
        // TODO Ad here a scan into table llx_overwrite_default with a filter on $this->element and $fieldname 
        
    }
	
    
	/* For triggers */


    /**
     * Call trigger based on this instance.
     * Some context information may also be provided into array property this->context.
     * NB: Error from trigger are stacked in interface->errors
     * NB2: If return code of triggers are < 0, action calling trigger should cancel all transaction.
     *
     * @param   string    $trigger_name   trigger's name to execute
     * @param   User      $user           Object user
     * @return  int                       Result of run_triggers
     */
    function call_trigger($trigger_name, $user)
    {
    	global $langs,$conf;

    	include_once DOL_DOCUMENT_ROOT . '/core/class/interfaces.class.php';
    	$interface=new Interfaces($this->db);
    	$result=$interface->run_triggers($trigger_name,$this,$user,$langs,$conf);

    	if ($result < 0)
    	{
    		if (!empty($this->errors))
    		{
    			$this->errors=array_merge($this->errors,$interface->errors);
    		}
    		else
    		{
    			$this->errors=$interface->errors;
    		}
    	}

    	return $result;
    }


    /* Functions for extrafields */


    /**
     *  Function to get extra fields of a member into $this->array_options
     *  This method is in most cases called by method fetch of objects but you can call it separately.
     *
     *  @param	int		$rowid			Id of line
     *  @param  array	$optionsArray   Array resulting of call of extrafields->fetch_name_optionals_label()
     *  @return	int						<0 if error, 0 if no optionals to find nor found, 1 if a line is found and optional loaded
     */
    function fetch_optionals($rowid=null,$optionsArray=null)
    {
    	if (empty($rowid)) $rowid=$this->id;

        //To avoid SQL errors. Probably not the better solution though
        if (!$this->table_element) {
            return 0;
        }

        if (! is_array($optionsArray))
        {
            // optionsArray not already loaded, so we load it
            require_once DOL_DOCUMENT_ROOT.'/core/class/extrafields.class.php';
            $extrafields = new ExtraFields($this->db);
            $optionsArray = $extrafields->fetch_name_optionals_label($this->table_element);
        }

        // Request to get complementary values
        if (count($optionsArray) > 0)
        {
            $sql = "SELECT rowid";
            foreach ($optionsArray as $name => $label)
            {
                $sql.= ", ".$name;
            }
            $sql.= " FROM ".MAIN_DB_PREFIX.$this->table_element."_extrafields";
            $sql.= " WHERE fk_object = ".$rowid;

            dol_syslog(get_class($this)."::fetch_optionals", LOG_DEBUG);
            $resql=$this->db->query($sql);
            if ($resql)
            {
            	$numrows=$this->db->num_rows($resql);
                if ($numrows)
                {
                    $tab = $this->db->fetch_array($resql);

                    foreach ($tab as $key => $value)
                    {
                    	// Test fetch_array ! is_int($key) because fetch_array result is a mix table with Key as alpha and Key as int (depend db engine)
                        if ($key != 'rowid' && $key != 'tms' && $key != 'fk_member' && ! is_int($key))
                        {
                            // we can add this attribute to object
                            $this->array_options["options_".$key]=$value;
                        }
                    }
                }

                $this->db->free($resql);

                if ($numrows) return $numrows;
                else return 0;
            }
            else
            {
                dol_print_error($this->db);
                return -1;
            }
        }
        return 0;
    }

    /**
     *	Delete all extra fields values for the current object.
     *
     *  @return	int		<0 if KO, >0 if OK
     */
	function deleteExtraFields()
	{
		$this->db->begin();

		$sql_del = "DELETE FROM ".MAIN_DB_PREFIX.$this->table_element."_extrafields WHERE fk_object = ".$this->id;
		dol_syslog(get_class($this)."::deleteExtraFields delete", LOG_DEBUG);
		$resql=$this->db->query($sql_del);
		if (! $resql)
		{
			$this->error=$this->db->lasterror();
			$this->db->rollback();
			return -1;
		}
		else
		{
			$this->db->commit();
			return 1;
		}
	}

    /**
     *	Add/Update all extra fields values for the current object.
     *  Data to describe values to insert/update are stored into $this->array_options=array('options_codeforfield1'=>'valueforfield1', 'options_codeforfield2'=>'valueforfield2', ...)
     *  This function delete record with all extrafields and insert them again from the array $this->array_options.
     *
     *  @return int -1=error, O=did nothing, 1=OK
     */
    function insertExtraFields()
    {
        global $conf,$langs;

		$error=0;

		if (! empty($conf->global->MAIN_EXTRAFIELDS_DISABLED)) return 0;	// For avoid conflicts if trigger used

        if (! empty($this->array_options))
        {
            // Check parameters
            $langs->load('admin');
            require_once DOL_DOCUMENT_ROOT.'/core/class/extrafields.class.php';
            $extrafields = new ExtraFields($this->db);
            $extrafields->fetch_name_optionals_label($this->table_element);

            foreach($this->array_options as $key => $value)
            {
               	$attributeKey = substr($key,8);   // Remove 'options_' prefix
               	$attributeType  = $extrafields->attribute_type[$attributeKey];
               	$attributeLabel = $extrafields->attribute_label[$attributeKey];
               	$attributeParam = $extrafields->attribute_param[$attributeKey];
               	switch ($attributeType)
               	{
               		case 'int':
              			if (!is_numeric($value) && $value!='')
               			{
               				$this->errors[]=$langs->trans("ExtraFieldHasWrongValue",$attributeLabel);
               				return -1;
              			}
               			elseif ($value=='')
               			{
               				$this->array_options[$key] = null;
               			}
             			break;
            		case 'price':
            			$this->array_options[$key] = price2num($this->array_options[$key]);
            			break;
            		case 'date':
            			$this->array_options[$key]=$this->db->idate($this->array_options[$key]);
            			break;
            		case 'datetime':
            			$this->array_options[$key]=$this->db->idate($this->array_options[$key]);
            			break;
           			case 'link':
						$param_list=array_keys($attributeParam ['options']);
						// 0 : ObjectName
						// 1 : classPath
						$InfoFieldList = explode(":", $param_list[0]);
						dol_include_once($InfoFieldList[1]);
            			if ($InfoFieldList[0] && class_exists($InfoFieldList[0]))
            			{
    						$object = new $InfoFieldList[0]($this->db);
    						if ($value)
    						{
    							$res=$object->fetch(0,$value);
    							if ($res > 0) $this->array_options[$key]=$object->id;
    							else 
    							{
    							    $this->error="Ref '".$value."' for object '".$object->element."' not found";
                                    $this->db->rollback();
                                    return -1;
    							}
    						}
            			}
            			else
            			{
            			    dol_syslog('Error bad setup of extrafield', LOG_WARNING);
            			}
						break;
               	}
            }
            $this->db->begin();

            $sql_del = "DELETE FROM ".MAIN_DB_PREFIX.$this->table_element."_extrafields WHERE fk_object = ".$this->id;
            dol_syslog(get_class($this)."::insertExtraFields delete", LOG_DEBUG);
            $this->db->query($sql_del);

            $sql = "INSERT INTO ".MAIN_DB_PREFIX.$this->table_element."_extrafields (fk_object";
            foreach($this->array_options as $key => $value)
            {
            	$attributeKey = substr($key,8);   // Remove 'options_' prefix
                // Add field of attribut
            	if ($extrafields->attribute_type[$attributeKey] != 'separate') // Only for other type of separate
                	$sql.=",".$attributeKey;
            }
            $sql .= ") VALUES (".$this->id;
            foreach($this->array_options as $key => $value)
            {
            	$attributeKey = substr($key,8);   // Remove 'options_' prefix
                // Add field o fattribut
            	if($extrafields->attribute_type[$attributeKey] != 'separate') // Only for other type of separate)
            	{
	                if ($this->array_options[$key] != '')
	                {
	                    $sql.=",'".$this->db->escape($this->array_options[$key])."'";
	                }
	                else
	                {
	                    $sql.=",null";
	                }
            	}
            }
            $sql.=")";

            dol_syslog(get_class($this)."::insertExtraFields insert", LOG_DEBUG);
            $resql = $this->db->query($sql);
            if (! $resql)
            {
                $this->error=$this->db->lasterror();
                $this->db->rollback();
                return -1;
            }
            else
            {
                $this->db->commit();
                return 1;
            }
        }
        else return 0;
    }

   /**
     * Function to show lines of extrafields with output datas
     *
	 * @param Extrafields   $extrafields    Extrafield Object
	 * @param string        $mode           Show output (view) or input (edit) for extrafield
	 * @param array         $params         Optional parameters
	 * @param string        $keyprefix      Prefix string to add into name and id of field (can be used to avoid duplicate names)
     *
     * @return string
     */
    function showOptionals($extrafields, $mode='view', $params=null, $keyprefix='')
    {
		global $_POST, $conf, $langs;

		$out = '';

		if (count($extrafields->attribute_label) > 0)
		{
			$out .= "\n";
			$out .= '<!-- showOptionalsInput --> ';
			$out .= "\n";

			$e = 0;
			foreach($extrafields->attribute_label as $key=>$label)
			{
				if (is_array($params) && count($params)>0) {
					if (array_key_exists('colspan',$params)) {
						$colspan=$params['colspan'];
					}
				}else {
					$colspan='3';
				}
				switch($mode) {
					case "view":
						$value=$this->array_options["options_".$key];
						break;
					case "edit":
						if (isset($_POST["options_" . $key])) {
							if (is_array($_POST["options_" . $key])) {
								// $_POST["options"] is an array but following code expects a comma separated string
								$value = implode(",", $_POST["options_" . $key]);
							} else {
								$value = $_POST["options_" . $key];
							}
						} else {
							$value = $this->array_options["options_" . $key];
						}
						break;
				}
				if ($extrafields->attribute_type[$key] == 'separate')
				{
					$out .= $extrafields->showSeparator($key);
				}
				else
				{
					$csstyle='';
					if (is_array($params) && count($params)>0) {
						if (array_key_exists('style',$params)) {
							$csstyle=$params['style'];
						}
					}
					if ( !empty($conf->global->MAIN_EXTRAFIELDS_USE_TWO_COLUMS) && ($e % 2) == 0)
					{
						$out .= '<tr '.$csstyle.'>';
						$colspan='0';
					}
					else
					{
						$out .= '<tr '.$csstyle.'>';
					}
					// Convert date into timestamp format
					if (in_array($extrafields->attribute_type[$key],array('date','datetime')))
					{
						$value = isset($_POST["options_".$key])?dol_mktime($_POST["options_".$key."hour"], $_POST["options_".$key."min"], 0, $_POST["options_".$key."month"], $_POST["options_".$key."day"], $_POST["options_".$key."year"]):$this->db->jdate($this->array_options['options_'.$key]);
					}

					if($extrafields->attribute_required[$key])
						$label = '<span'.($mode != 'view' ? ' class="fieldrequired"':'').'>'.$label.'</span>';

					$out .= '<td>'.$langs->trans($label).'</td>';
					$out .='<td'.($colspan?' colspan="'.$colspan.'"':'').'>';

					switch($mode) {
					case "view":
						$out .= $extrafields->showOutputField($key,$value);
						break;
					case "edit":
						$out .= $extrafields->showInputField($key,$value,'',$keyprefix,'',0,$this->id);
						break;
					}

					$out .= '</td>';

					if (! empty($conf->global->MAIN_EXTRAFIELDS_USE_TWO_COLUMS) && (($e % 2) == 1)) $out .= '</tr>';
					else $out .= '</tr>';
					$e++;
				}
			}
			$out .= "\n";
			$out .= '
				<script type="text/javascript">
				    jQuery(document).ready(function() {
				    	function showOptions(child_list, parent_list)
				    	{
				    		var val = $("select[name=\"options_"+parent_list+"\"]").val();
				    		var parentVal = parent_list + ":" + val;
							if(val > 0) {
					    		$("select[name=\""+child_list+"\"] option[parent]").hide();
					    		$("select[name=\""+child_list+"\"] option[parent=\""+parentVal+"\"]").show();
							} else {
								$("select[name=\""+child_list+"\"] option").show();
							}
				    	}
						function setListDependencies() {
					    	jQuery("select option[parent]").parent().each(function() {
					    		var child_list = $(this).attr("name");
								var parent = $(this).find("option[parent]:first").attr("parent");
								var infos = parent.split(":");
								var parent_list = infos[0];
								$("select[name=\"options_"+parent_list+"\"]").change(function() {
									showOptions(child_list, parent_list);
								});
					    	});
						}

						setListDependencies();
				    });
				</script>'."\n";
			$out .= '<!-- /showOptionalsInput --> '."\n";
		}
		return $out;
	}

	/**
	 * Returns the rights used for this class
	 * @return stdClass
	 */
	public function getRights()
	{
		global $user;

		return $user->rights->{$this->element};
	}

	/**
	 * Function used to replace a thirdparty id with another one.
	 * This function is meant to be called from replaceThirdparty with the appropiate tables
	 * Column name fk_soc MUST be used to identify thirdparties
	 *
	 * @param DoliDB 	$db 			Database handler
	 * @param int 		$origin_id 		Old thirdparty id (the thirdparty to delete)
	 * @param int 		$dest_id 		New thirdparty id (the thirdparty that will received element of the other)
	 * @param array 	$tables 		Tables that need to be changed
	 * @return bool
	 */
	public static function commonReplaceThirdparty(DoliDB $db, $origin_id, $dest_id, array $tables)
	{
		foreach ($tables as $table)
		{
			$sql = 'UPDATE '.MAIN_DB_PREFIX.$table.' SET fk_soc = '.$dest_id.' WHERE fk_soc = '.$origin_id;

			if (!$db->query($sql)) {
				return false;
			}
		}

		return true;
	}
	
	 /**
	 * define buy price if not defined
	 *	set buy price = sell price if ForceBuyingPriceIfNull configured,
	 *	 else if calculation MARGIN_TYPE = 'pmp' and pmp is calculated, set pmp as buyprice
	 *	 else set min buy price as buy price
	 *	 
	 * @param float		$unitPrice		 product unit price
	 * @param float		$discountPercent line discount percent
	 * @param int		$fk_product		 product id
	 *
	 * @return	float <0 if ko, buyprice if ok
	 */
	public function defineBuyPrice($unitPrice = 0, $discountPercent = 0, $fk_product = 0) 
	{
		global $conf;
	
		$buyPrice = 0;
		
		if (($unitPrice > 0) && (isset($conf->global->ForceBuyingPriceIfNull) && $conf->global->ForceBuyingPriceIfNull == 1))
		{
			$buyPrice = $unitPrice * (1 - $discountPercent / 100);
		}
		else
		{
			// Get PMP
			if (! empty($fk_product))
			{
				if (isset($conf->global->MARGIN_TYPE) && $conf->global->MARGIN_TYPE == 'pmp')
				{
					require_once DOL_DOCUMENT_ROOT.'/product/class/product.class.php';
					$product = new Product($this->db);
					$result = $product->fetch($fk_product);
					if ($result <= 0)
					{
						$this->errors[] = 'ErrorProductIdDoesNotExists';
						return -1;
					}
					if (($product->pmp > 0))
					{
						$buyPrice = $product->pmp;
					}
					// TODO add option to set PMP of product
				}
				else if (isset($conf->global->MARGIN_TYPE) && $conf->global->MARGIN_TYPE == '1')
				{
					require_once DOL_DOCUMENT_ROOT.'/fourn/class/fournisseur.product.class.php';
					$productFournisseur = new ProductFournisseur($this->db);
					if (($result = $productFournisseur->find_min_price_product_fournisseur($fk_product)) > 0)
					{
<<<<<<< HEAD
						$buyPrice = $productFournisseur->fourn_price;
=======
						$buyPrice = $productFournisseur->fourn_unitprice;
>>>>>>> 9b5dc9da
					}
					else if ($result < 0)
					{
						$this->errors[] = $productFournisseur->error;
						return -2;
					}
				}
			}
		}
		return $buyPrice;
	}
}<|MERGE_RESOLUTION|>--- conflicted
+++ resolved
@@ -4246,11 +4246,7 @@
 					$productFournisseur = new ProductFournisseur($this->db);
 					if (($result = $productFournisseur->find_min_price_product_fournisseur($fk_product)) > 0)
 					{
-<<<<<<< HEAD
-						$buyPrice = $productFournisseur->fourn_price;
-=======
 						$buyPrice = $productFournisseur->fourn_unitprice;
->>>>>>> 9b5dc9da
 					}
 					else if ($result < 0)
 					{
