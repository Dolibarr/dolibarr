<?php
/* Copyright (C) 2006-2015 Laurent Destailleur  <eldy@users.sourceforge.net>
 * Copyright (C) 2005-2013 Regis Houssin        <regis.houssin@inodbox.com>
 * Copyright (C) 2010-2020 Juanjo Menent        <jmenent@2byte.es>
 * Copyright (C) 2012-2013 Christophe Battarel  <christophe.battarel@altairis.fr>
 * Copyright (C) 2011-2022 Philippe Grand       <philippe.grand@atoo-net.com>
 * Copyright (C) 2012-2015 Marcos García        <marcosgdf@gmail.com>
 * Copyright (C) 2012-2015 Raphaël Doursenaud   <rdoursenaud@gpcsolutions.fr>
 * Copyright (C) 2012      Cedric Salvador      <csalvador@gpcsolutions.fr>
 * Copyright (C) 2015-2022 Alexandre Spangaro   <aspangaro@open-dsi.fr>
 * Copyright (C) 2016      Bahfir abbes         <dolipar@dolipar.org>
 * Copyright (C) 2017      ATM Consulting       <support@atm-consulting.fr>
 * Copyright (C) 2017-2019 Nicolas ZABOURI      <info@inovea-conseil.com>
 * Copyright (C) 2017      Rui Strecht          <rui.strecht@aliartalentos.com>
 * Copyright (C) 2018-2023 Frédéric France      <frederic.france@netlogic.fr>
 * Copyright (C) 2018      Josep Lluís Amador   <joseplluis@lliuretic.cat>
 * Copyright (C) 2023      Gauthier VERDOL      <gauthier.verdol@atm-consulting.fr>
 * Copyright (C) 2021      Grégory Blémand      <gregory.blemand@atm-consulting.fr>
 * Copyright (C) 2023      Lenin Rivas      	<lenin.rivas777@gmail.com>
 *
 * This program is free software; you can redistribute it and/or modify
 * it under the terms of the GNU General Public License as published by
 * the Free Software Foundation; either version 3 of the License, or
 * (at your option) any later version.
 *
 * This program is distributed in the hope that it will be useful,
 * but WITHOUT ANY WARRANTY; without even the implied warranty of
 * MERCHANTABILITY or FITNESS FOR A PARTICULAR PURPOSE.  See the
 * GNU General Public License for more details.
 *
 * You should have received a copy of the GNU General Public License
 * along with this program. If not, see <https://www.gnu.org/licenses/>.
 */

/**
 *	\file       htdocs/core/class/commonobject.class.php
 *	\ingroup    core
 *	\brief      File of parent class of all other business classes (invoices, contracts, proposals, orders, ...)
 */


/**
 *	Parent class of all other business classes (invoices, contracts, proposals, orders, ...)
 */
abstract class CommonObject
{
	const TRIGGER_PREFIX = ''; // to be overriden in child class implementations, i.e. 'BILL', 'TASK', 'PROPAL', etc.

	/**
	 * @var string ID of module.
	 */
	public $module;

	/**
	 * @var DoliDb		Database handler (result of a new DoliDB)
	 */
	public $db;

	/**
	 * @var int 		The object identifier
	 */
	public $id;

	/**
	 * @var int 		The environment ID when using a multicompany module
	 */
	public $entity;

	/**
	 * @var string 		Error string
	 * @see             $errors
	 */
	public $error;

	/**
	 * @var string 		Error string that is hidden but can be used to store complementatry technical code.
	 */
	public $errorhidden;

	/**
	 * @var string[]	Array of error strings
	 */
	public $errors = array();

	/**
	 * @var array   	To store error results of ->validateField()
	 */
	private $validateFieldsErrors = array();

	/**
	 * @var string 		ID to identify managed object
	 */
	public $element;

	/**
	 * @var string    Fieldname with ID of parent key if this field has a parent
	 */
	public $fk_element;

	/**
	 * @var string 		Name to use for 'features' parameter to check module permissions user->rights->feature with restrictedArea().
	 * 					Undefined means same value than $element. Can be use to force a check on another element for example for class of line, we mention here the parent element.
	 */
	public $element_for_permission;

	/**
	 * @var string 		Name of table without prefix where object is stored
	 */
	public $table_element;

	/**
	 * @var string 		Name of subtable line
	 */
	public $table_element_line = '';

	/**
	 * @var int 		0=No test on entity, 1=Test with field entity, 'field@table'=Test with link by field@table
	 */
	public $ismultientitymanaged;

	/**
	 * @var string		Key value used to track if data is coming from import wizard
	 */
	public $import_key;

	/**
	 * @var mixed		Contains data to manage extrafields
	 */
	public $array_options = array();

	/**
	 * @var array  		Array with all fields and their property. Do not use it as a static var. It may be modified by constructor.
	 */
	public $fields = array();

	/**
	 * @var mixed		Array to store alternative languages values of object
	 */
	public $array_languages = null; // Value is array() when load already tried

	/**
	 * @var array		To store result of ->liste_contact()
	 */
	public $contacts_ids;

	/**
	 * @var mixed		Array of linked objects, set and used when calling ->create() to be able to create links during the creation of object
	 */
	public $linked_objects;

	/**
	 * @var int[][]		Array of linked objects ids. Loaded by ->fetchObjectLinked
	 */
	public $linkedObjectsIds;

	/**
	 * @var mixed		Array of linked objects. Loaded by ->fetchObjectLinked
	 */
	public $linkedObjects;

	/**
	 * @var boolean[]	Array of boolean with object id as key and value as true if linkedObjects full loaded for object id. Loaded by ->fetchObjectLinked. Important for pdf generation time reduction.
	 */
	private $linkedObjectsFullLoaded = array();

	/**
	 * @var CommonObject To store a cloned copy of object before to edit it and keep track of old properties
	 */
	public $oldcopy;

	/**
	 * @var string To store old value of a modified ref
	 */
	public $oldref;

	/**
	 * @var string		Column name of the ref field.
	 */
	protected $table_ref_field = '';

	/**
	 * @var integer 	0=Default, 1=View may be restricted to sales representative only if no permission to see all or to company of external user if external user
	 */
	public $restrictiononfksoc = 0;


	// Following vars are used by some objects only. We keep this property here in CommonObject to be able to provide common method using them.

	/**
	 * @var array<string,mixed>		Can be used to pass information when only object is provided to method
	 */
	public $context = array();

	// Properties set and used by Agenda trigger
	public $actionmsg;
	public $actionmsg2;

	/**
	 * @var string		Contains canvas name if record is an alternative canvas record
	 */
	public $canvas;

	/**
	 * @var Project 	The related project object
	 * @see fetch_projet()
	 */
	public $project;

	/**
	 * @var int 		The related project ID
	 * @see setProject(), project
	 */
	public $fk_project;

	/**
	 * @var Project 	The related project object
	 * @deprecated
	 * @see project
	 */
	public $projet;

	/**
	 * @deprecated
	 * @see $fk_project
	 */
	public $fk_projet;

	/**
	 * @var Contact 	A related contact object
	 * @see fetch_contact()
	 */
	public $contact;

	/**
	 * @var int 		The related contact ID
	 * @see fetch_contact()
	 */
	public $contact_id;

	/**
	 * @var Societe 	A related thirdparty object
	 * @see fetch_thirdparty()
	 */
	public $thirdparty;

	/**
	 * @var User 		A related user
	 * @see fetch_user()
	 */
	public $user;

	/**
	 * @var string 		The type of originating object ('commande', 'facture', ...). Note: on some object this field is called $origin_type
	 * @see fetch_origin()
	 */
	public $origin;

	/**
	 * @var int 		The id of originating object
	 * @see fetch_origin()
	 */
	public $origin_id;

	/**
	 * @var	Object		Origin object. This is set by fetch_origin() from this->origin and this->origin_id.
	 */
	public $origin_object;

	// TODO Remove this. Has been replaced with ->origin_object.
	// This is set by fetch_origin() from this->origin and this->origin_id
	/** @deprecated */
	public $expedition;
	/** @deprecated */
	public $livraison;
	/** @deprecated */
	public $commandeFournisseur;


	/**
	 * @var string 		The object's reference
	 */
	public $ref;

	/**
	 * @var string 		An external reference for the object
	 */
	public $ref_ext;

	/**
	 * @var string 		The object's previous reference
	 */
	public $ref_previous;

	/**
	 * @var string 		The object's next reference
	 */
	public $ref_next;

	/**
	 * @var string 		Ref to store on object to save the new ref to use for example when making a validate() of an object
	 */
	public $newref;

	/**
	 * @var int 		The object's status. Prefer use of status.
	 * @deprecated
	 * @see setStatut()
	 */
	public $statut;

	/**
	 * @var int 		The object's status
	 * @see setStatut()
	 */
	public $status;


	/**
	 * @var string
	 * @see getFullAddress()
	 */
	public $country;

	/**
	 * @var int
	 * @see getFullAddress(), country
	 */
	public $country_id;

	/**
	 * @var string		The ISO country code on 2 chars.
	 * @see getFullAddress(), isInEEC(), country
	 */
	public $country_code;

	/**
	 * @var string
	 * @see getFullAddress()
	 */
	public $state;

	/**
	 * @var int
	 * @see getFullAddress(), state
	 */
	public $state_id;

	/**
	 * @var string
	 * @see getFullAddress(), $state
	 */
	public $state_code;

	/**
	 * @var int
	 * @see getFullAddress(), $region_code, $region
	 */
	public $region_id;

	/**
	 * @var string
	 * @see getFullAddress(), $region_id, $region
	 */
	public $region_code;

	/**
	 * @var string
	 * @see getFullAddress(), $region_id, $region_code
	 */
	public $region;


	/**
	 * @var int
	 * @see fetch_barcode()
	 */
	public $barcode_type;

	/**
	 * @var string
	 * @see fetch_barcode(), barcode_type
	 */
	public $barcode_type_code;

	/**
	 * @var string
	 * @see fetch_barcode(), barcode_type
	 */
	public $barcode_type_label;

	/**
	 * @var string
	 * @see fetch_barcode(), barcode_type
	 */
	public $barcode_type_coder;

	/**
	 * @var int 		Payment method ID (cheque, cash, ...)
	 * @see setPaymentMethods()
	 */
	public $mode_reglement_id;

	/**
	 * @var int 		Payment terms ID
	 * @see setPaymentTerms()
	 */
	public $cond_reglement_id;

	/**
	 * @var int 		Demand reason ID
	 */
	public $demand_reason_id;

	/**
	 * @var int 		Transport mode ID (For module intracomm report)
	 * @see setTransportMode()
	 */
	public $transport_mode_id;

	/**
	 * @var int 		Payment terms ID
	 * @deprecated Kept for compatibility
	 * @see cond_reglement_id;
	 */
	public $cond_reglement;

	/**
	 * @var int 		Delivery address ID
	 * @see setDeliveryAddress()
	 * @deprecated
	 */
	public $fk_delivery_address;

	/**
	 * @var int 		Shipping method ID
	 * @see setShippingMethod()
	 */
	public $shipping_method_id;

	/**
	 * @var string 		Shipping method label
	 * @see setShippingMethod()
	 */
	public $shipping_method;

	// Multicurrency
	/**
	 * @var int ID
	 */
	public $fk_multicurrency;

	/**
	 * @var string Multicurrency code
	 */
	public $multicurrency_code;

	/**
	 * @var float Multicurrency rate
	 */
	public $multicurrency_tx;

	/**
	 * @var float Multicurrency total without tax
	 */
	public $multicurrency_total_ht;

	/**
	 * @var float Multicurrency total vat
	 */
	public $multicurrency_total_tva;

	/**
	 * @var float Multicurrency total with tax
	 */
	public $multicurrency_total_ttc;

	/**
	 * @var string
	 * @see SetDocModel()
	 */
	public $model_pdf;

	/**
	 * @var string
	 * @deprecated
	 * @see $model_pdf
	 */
	public $modelpdf;

	/**
	 * @var string
	 * Contains relative path of last generated main file
	 */
	public $last_main_doc;

	/**
	 * @var int 		Bank account ID sometimes, ID of record into llx_bank sometimes
	 * @deprecated
	 * @see $fk_account
	 */
	public $fk_bank;

	/**
	 * @var int 		Bank account ID
	 * @see SetBankAccount()
	 */
	public $fk_account;

	/**
	 * @var string 		Public note
	 * @see update_note()
	 */
	public $note_public;

	/**
	 * @var string 		Private note
	 * @see update_note()
	 */
	public $note_private;

	/**
	 * @deprecated
	 * @see $note_private
	 */
	public $note;

	/**
	 * @var float 		Total amount before taxes
	 * @see update_price()
	 */
	public $total_ht;

	/**
	 * @var float 		Total VAT amount
	 * @see update_price()
	 */
	public $total_tva;

	/**
	 * @var float 		Total local tax 1 amount
	 * @see update_price()
	 */
	public $total_localtax1;

	/**
	 * @var float 		Total local tax 2 amount
	 * @see update_price()
	 */
	public $total_localtax2;

	/**
	 * @var float 		Total amount with taxes
	 * @see update_price()
	 */
	public $total_ttc;

	/**
	 * @var CommonObjectLine[]
	 */
	public $lines;

	/**
	 * @var mixed		Contains comments
	 * @see fetchComments()
	 */
	public $comments = array();

	/**
	 * @var string 		The name
	 */
	public $name;

	/**
	 * @var string 		The lastname
	 */
	public $lastname;

	/**
	 * @var string 		The firstname
	 */
	public $firstname;

	/**
	 * @var string 		The civility code, not an integer
	 */
	public $civility_id;

	// Dates
	/**
	 * @var integer|string date_creation
	 */
	public $date_creation;

	/**
	 * @var integer|string $date_validation;
	 */
	public $date_validation; // Date validation

	/**
	 * @var integer|string $date_modification;
	 */
	public $date_modification; // Date last change (tms field)

	/**
	 * @var integer|string $date_modification;
	 * @deprecated 		Use date_modification
	 */
	public $date_update;

	/**
	 * @var integer|string $date_cloture;
	 */
	public $date_cloture; // Date closing (tms field)

	/**
	 * @var User	User author/creation
	 * @deprecated	Store only id in user_creation_id
	 */
	public $user_author;

	/**
	 * @var User	User author/creation
	 * @deprecated
	 */
	public $user_creation;

	/**
	 * @var int			User id author/creation
	 */
	public $user_creation_id;

	/**
	 * @var User	User of validation
	 * @deprecated
	 */
	public $user_valid;

	/**
	 * @var User	User of validation
	 * @deprecated
	 */
	public $user_validation;

	/**
	 * @var int			User id of validation
	 */
	public $user_validation_id;

	/**
	 * @var int			User id closing object
	 */
	public $user_closing_id;

	/**
	 * @var User	User last modifier
	 * @deprecated
	 */
	public $user_modification;

	/**
	 * @var int			User id last modifier
	 */
	public $user_modification_id;


	public $next_prev_filter;

	/**
	 * @var int 1 if object is specimen
	 */
	public $specimen = 0;

	/**
	 * @var	int			Id of contact to send object (used by the trigger of module Agenda)
	 */
	public $sendtoid;

	/**
	 * @var	float		Amount already paid from getSommePaiement() (used to show correct status)
	 * @deprecated		Duplicate of $totalpaid
	 */
	public $alreadypaid;
	/**
	 * @var	float		Amount already paid from getSommePaiement() (used to show correct status)
	 */
	public $totalpaid;

	/**
	 * @var array		Array with label of status
	 */
	public $labelStatus = array();

	/**
	 * @var array		Array with short label of status
	 */
	public $labelStatusShort = array();

	/**
	 * @var array		Array to store list of tpl
	 */
	public $tpl;


	/**
	 * @var int 		show photo on popup
	 */
	public $showphoto_on_popup;

	/**
	 * @var array 		nb used in load_stateboard
	 */
	public $nb = array();

	/**
	 * @var int			used for the return of show_photos()
	 */
	public $nbphoto;

	/**
	 * @var string output
	 */
	public $output;

	/**
	 * @var array 		extra parameters
	 */
	public $extraparams = array();

	/**
	 * @var array		List of child tables. To test if we can delete object.
	 */
	protected $childtables = array();

	/**
	 * @var array    List of child tables. To know object to delete on cascade.
	 *               If name is like '@ClassName:FilePathClass:ParentFkFieldName', it will
	 *               call method deleteByParentField(parentId, ParentFkFieldName) to fetch and delete child object.
	 */
	protected $childtablesoncascade = array();

	/**
	 * @var Product Populate by fetch_product()
	 */
	public $product;

	/**
	 * @var int Populate by setPaymentTerms()
	 */
	public $cond_reglement_supplier_id;

	/**
	 * @var string Populate by setPaymentTerms()
	 */
	public $deposit_percent;


	/**
	 * @var string Populate by setRetainedWarrantyPaymentTerms()
	 */
	public $retained_warranty_fk_cond_reglement;

	/**
	 * @var int Populate by setWarehouse()
	 */
	public $warehouse_id;

	// No constructor as it is an abstract class


	/**
	 * Check an object id/ref exists
	 * If you don't need/want to instantiate object and just need to know if object exists, use this method instead of fetch
	 *
	 *  @param	string	$element   	String of element ('product', 'facture', ...)
	 *  @param	int		$id      	Id of object
	 *  @param  string	$ref     	Ref of object to check
	 *  @param	string	$ref_ext	Ref ext of object to check
	 *  @return int     			Return integer <0 if KO, 0 if OK but not found, >0 if OK and exists
	 */
	public static function isExistingObject($element, $id, $ref = '', $ref_ext = '')
	{
		global $db, $conf;

		$sql = "SELECT rowid, ref, ref_ext";
		$sql .= " FROM ".$db->prefix().$element;
		$sql .= " WHERE entity IN (".getEntity($element).")";

		if ($id > 0) {
			$sql .= " AND rowid = ".((int) $id);
		} elseif ($ref) {
			$sql .= " AND ref = '".$db->escape($ref)."'";
		} elseif ($ref_ext) {
			$sql .= " AND ref_ext = '".$db->escape($ref_ext)."'";
		} else {
			$error = 'ErrorWrongParameters';
			dol_print_error(get_class()."::isExistingObject ".$error, LOG_ERR);
			return -1;
		}
		if ($ref || $ref_ext) {		// Because the same ref can exists in 2 different entities, we force the current one in priority
			$sql .= " AND entity = ".((int) $conf->entity);
		}

		dol_syslog(get_class()."::isExistingObject", LOG_DEBUG);
		$resql = $db->query($sql);
		if ($resql) {
			$num = $db->num_rows($resql);
			if ($num > 0) {
				return 1;
			} else {
				return 0;
			}
		}
		return -1;
	}

	/**
	 * setErrorsFromObject
	 *
	 * @param CommonObject $object commonobject
	 * @return void
	 */
	public function setErrorsFromObject($object)
	{
		if (!empty($object->error)) {
			$this->error = $object->error;
		}
		if (!empty($object->errors)) {
			$this->errors = array_merge($this->errors, $object->errors);
		}
	}

	/**
	 * Return array of datas to show into a tooltip. This method must be implemented in each object class.
	 *
	 * @since v18
	 * @param array $params params to construct tooltip data
	 * @return array
	 */
	public function getTooltipContentArray($params)
	{
		return [];
	}

	/**
	 * getTooltipContent
	 *
	 * @param array $params params
	 * @since v18
	 * @return string
	 */
	public function getTooltipContent($params)
	{
		global $action, $extrafields, $langs, $hookmanager;

		// If there is too much extrafields, we do not include them into tooltip
		$MAX_EXTRAFIELDS_TO_SHOW_IN_TOOLTIP = getDolGlobalInt('MAX_EXTRAFIELDS_TO_SHOW_IN_TOOLTIP', 3);

		$datas = $this->getTooltipContentArray($params);
		$count = 0;

		// Add extrafields
		if (!empty($extrafields->attributes[$this->table_element]['label'])) {
			$datas['opendivextra'] = '<div class="centpercent wordbreak divtooltipextra">';
			foreach ($extrafields->attributes[$this->table_element]['label'] as $key => $val) {
				if ($extrafields->attributes[$this->table_element]['type'][$key] == 'separate') {
					continue;
				}
				if ($count >= abs($MAX_EXTRAFIELDS_TO_SHOW_IN_TOOLTIP)) {
					$datas['more_extrafields'] = '<br>...';
					break;
				}
				$enabled = 1;
				if ($enabled && isset($extrafields->attributes[$this->table_element]['enabled'][$key])) {
					$enabled = dol_eval($extrafields->attributes[$this->table_element]['enabled'][$key], 1, 1, '2');
				}
				if ($enabled && isset($extrafields->attributes[$this->table_element]['list'][$key])) {
					$enabled = dol_eval($extrafields->attributes[$this->table_element]['list'][$key], 1, 1, '2');
				}
				$perms = 1;
				if ($perms && isset($extrafields->attributes[$this->table_element]['perms'][$key])) {
					$perms = dol_eval($extrafields->attributes[$this->table_element]['perms'][$key], 1, 1, '2');
				}
				if (empty($enabled)) {
					continue; // 0 = Never visible field
				}
				if (abs($enabled) != 1 && abs($enabled) != 3 && abs($enabled) != 5 && abs($enabled) != 4) {
					continue; // <> -1 and <> 1 and <> 3 = not visible on forms, only on list <> 4 = not visible at the creation
				}
				if (empty($perms)) {
					continue; // 0 = Not visible
				}
				if (!empty($extrafields->attributes[$this->table_element]['langfile'][$key])) {
					$langs->load($extrafields->attributes[$this->table_element]['langfile'][$key]);
				}
				$labelextra = $langs->trans((string) $extrafields->attributes[$this->table_element]['label'][$key]);
				if ($extrafields->attributes[$this->table_element]['type'][$key] == 'separate') {
					$datas[$key]= '<br><b><u>'. $labelextra . '</u></b>';
				} else {
					$value = (empty($this->array_options['options_' . $key]) ? '' : $this->array_options['options_' . $key]);
					$datas[$key]= '<br><b>'. $labelextra . ':</b> ' . $extrafields->showOutputField($key, $value, '', $this->table_element);
					$count++;
				}
			}
			$datas['closedivextra'] = '</div>';
		}

		$hookmanager->initHooks(array($this->element . 'dao'));
		$parameters = array(
			'tooltipcontentarray' => &$datas,
			'params' => $params,
		);
		// Note that $action and $object may have been modified by some hooks
		$hookmanager->executeHooks('getTooltipContent', $parameters, $this, $action);

		//var_dump($datas);
		$label = implode($datas);

		return $label;
	}


	/**
	 * Method to output saved errors
	 *
	 * @return	string		String with errors
	 */
	public function errorsToString()
	{
		return $this->error.(is_array($this->errors) ? (($this->error != '' ? ', ' : '').join(', ', $this->errors)) : '');
	}


	/**
	 * Return customer ref for screen output.
	 *
	 * @param  string      $objref        Customer ref
	 * @return string                     Customer ref formated
	 */
	public function getFormatedCustomerRef($objref)
	{
		global $hookmanager;

		$parameters = array('objref'=>$objref);
		$action = '';
		$reshook = $hookmanager->executeHooks('getFormatedCustomerRef', $parameters, $this, $action); // Note that $action and $object may have been modified by some hooks
		if ($reshook > 0) {
			return $hookmanager->resArray['objref'];
		}
		return $objref.(isset($hookmanager->resArray['objref']) ? $hookmanager->resArray['objref'] : '');
	}

	/**
	 * Return supplier ref for screen output.
	 *
	 * @param  string      $objref        Supplier ref
	 * @return string                     Supplier ref formated
	 */
	public function getFormatedSupplierRef($objref)
	{
		global $hookmanager;

		$parameters = array('objref'=>$objref);
		$action = '';
		$reshook = $hookmanager->executeHooks('getFormatedSupplierRef', $parameters, $this, $action); // Note that $action and $object may have been modified by some hooks
		if ($reshook > 0) {
			return $hookmanager->resArray['objref'];
		}
		return $objref.(isset($hookmanager->resArray['objref']) ? $hookmanager->resArray['objref'] : '');
	}

	/**
	 * 	Return full address of contact
	 *
	 * 	@param		int			$withcountry		1=Add country into address string
	 *  @param		string		$sep				Separator to use to build string
	 *  @param		int		    $withregion			1=Add region into address string
	 *  @param		string		$extralangcode		User extralanguages as value
	 *	@return		string							Full address string
	 */
	public function getFullAddress($withcountry = 0, $sep = "\n", $withregion = 0, $extralangcode = '')
	{
		if ($withcountry && $this->country_id && (empty($this->country_code) || empty($this->country))) {
			require_once DOL_DOCUMENT_ROOT.'/core/lib/company.lib.php';
			$tmparray = getCountry($this->country_id, 'all');
			$this->country_code = $tmparray['code'];
			$this->country = $tmparray['label'];
		}

		if ($withregion && $this->state_id && (empty($this->state_code) || empty($this->state) || empty($this->region) || empty($this->region_code))) {
			require_once DOL_DOCUMENT_ROOT.'/core/lib/company.lib.php';
			$tmparray = getState($this->state_id, 'all', 0, 1);
			$this->state_code   = $tmparray['code'];
			$this->state        = $tmparray['label'];
			$this->region_code  = $tmparray['region_code'];
			$this->region       = $tmparray['region'];
		}

		return dol_format_address($this, $withcountry, $sep, '', 0, $extralangcode);
	}


	/**
	 * Return the link of last main doc file for direct public download.
	 *
	 * @param	string	$modulepart			Module related to document
	 * @param	int		$initsharekey		Init the share key if it was not yet defined
	 * @param	int		$relativelink		0=Return full external link, 1=Return link relative to root of file
	 * @return	string						Link or empty string if there is no download link
	 */
	public function getLastMainDocLink($modulepart, $initsharekey = 0, $relativelink = 0)
	{
		global $user, $dolibarr_main_url_root;

		if (empty($this->last_main_doc)) {
			return ''; // No way to known which document name to use
		}

		include_once DOL_DOCUMENT_ROOT.'/ecm/class/ecmfiles.class.php';
		$ecmfile = new EcmFiles($this->db);
		$result = $ecmfile->fetch(0, '', $this->last_main_doc);
		if ($result < 0) {
			$this->error = $ecmfile->error;
			$this->errors = $ecmfile->errors;
			return -1;
		}

		if (empty($ecmfile->id)) {
			// Add entry into index
			if ($initsharekey) {
				require_once DOL_DOCUMENT_ROOT.'/core/lib/security2.lib.php';

				// TODO We can't, we dont' have full path of file, only last_main_doc and ->element, so we must first rebuild full path $destfull
				/*
				$ecmfile->filepath = $rel_dir;
				$ecmfile->filename = $filename;
				$ecmfile->label = md5_file(dol_osencode($destfull));	// hash of file content
				$ecmfile->fullpath_orig = '';
				$ecmfile->gen_or_uploaded = 'generated';
				$ecmfile->description = '';    // indexed content
				$ecmfile->keywords = '';        // keyword content
				$ecmfile->share = getRandomPassword(true);
				$result = $ecmfile->create($user);
				if ($result < 0)
				{
					$this->error = $ecmfile->error;
					$this->errors = $ecmfile->errors;
				}
				*/
			} else {
				return '';
			}
		} elseif (empty($ecmfile->share)) {
			// Add entry into index
			if ($initsharekey) {
				require_once DOL_DOCUMENT_ROOT.'/core/lib/security2.lib.php';
				$ecmfile->share = getRandomPassword(true);
				$ecmfile->update($user);
			} else {
				return '';
			}
		}
		// Define $urlwithroot
		$urlwithouturlroot = preg_replace('/'.preg_quote(DOL_URL_ROOT, '/').'$/i', '', trim($dolibarr_main_url_root));
		// This is to use external domain name found into config file
		//if (DOL_URL_ROOT && ! preg_match('/\/$/', $urlwithouturlroot) && ! preg_match('/^\//', DOL_URL_ROOT)) $urlwithroot=$urlwithouturlroot.'/'.DOL_URL_ROOT;
		//else
		$urlwithroot = $urlwithouturlroot.DOL_URL_ROOT;
		//$urlwithroot=DOL_MAIN_URL_ROOT;					// This is to use same domain name than current

		$forcedownload = 0;

		$paramlink = '';
		//if (!empty($modulepart)) $paramlink.=($paramlink?'&':'').'modulepart='.$modulepart;		// For sharing with hash (so public files), modulepart is not required.
		//if (!empty($ecmfile->entity)) $paramlink.='&entity='.$ecmfile->entity; 					// For sharing with hash (so public files), entity is not required.
		//$paramlink.=($paramlink?'&':'').'file='.urlencode($filepath);								// No need of name of file for public link, we will use the hash
		if (!empty($ecmfile->share)) {
			$paramlink .= ($paramlink ? '&' : '').'hashp='.$ecmfile->share; // Hash for public share
		}
		if ($forcedownload) {
			$paramlink .= ($paramlink ? '&' : '').'attachment=1';
		}

		if ($relativelink) {
			$linktoreturn = 'document.php'.($paramlink ? '?'.$paramlink : '');
		} else {
			$linktoreturn = $urlwithroot.'/document.php'.($paramlink ? '?'.$paramlink : '');
		}

		// Here $ecmfile->share is defined
		return $linktoreturn;
	}


	// phpcs:disable PEAR.NamingConventions.ValidFunctionName.ScopeNotCamelCaps
	/**
	 *  Add a link between element $this->element and a contact
	 *
	 *  @param	int			$fk_socpeople       Id of thirdparty contact (if source = 'external') or id of user (if souce = 'internal') to link
	 *  @param 	int|string	$type_contact 		Type of contact (code or id). Must be id or code found into table llx_c_type_contact. For example: SALESREPFOLL
	 *  @param  string		$source             external=Contact extern (llx_socpeople), internal=Contact intern (llx_user)
	 *  @param  int			$notrigger			Disable all triggers
	 *  @return int         	        		Return integer <0 if KO, 0 if already added or code not valid, >0 if OK
	 */
	public function add_contact($fk_socpeople, $type_contact, $source = 'external', $notrigger = 0)
	{
		// phpcs:enable
		global $user, $langs;


		dol_syslog(get_class($this)."::add_contact $fk_socpeople, $type_contact, $source, $notrigger");

		// Check parameters
		if ($fk_socpeople <= 0) {
			$langs->load("errors");
			$this->error = $langs->trans("ErrorWrongValueForParameterX", "1");
			dol_syslog(get_class($this)."::add_contact ".$this->error, LOG_ERR);
			return -1;
		}
		if (!$type_contact) {
			$langs->load("errors");
			$this->error = $langs->trans("ErrorWrongValueForParameterX", "2");
			dol_syslog(get_class($this)."::add_contact ".$this->error, LOG_ERR);
			return -2;
		}

		$id_type_contact = 0;
		if (is_numeric($type_contact)) {
			$id_type_contact = $type_contact;
		} else {
			// We look for id type_contact
			$sql = "SELECT tc.rowid";
			$sql .= " FROM ".$this->db->prefix()."c_type_contact as tc";
			$sql .= " WHERE tc.element='".$this->db->escape($this->element)."'";
			$sql .= " AND tc.source='".$this->db->escape($source)."'";
			$sql .= " AND tc.code='".$this->db->escape($type_contact)."' AND tc.active=1";
			//print $sql;
			$resql = $this->db->query($sql);
			if ($resql) {
				$obj = $this->db->fetch_object($resql);
				if ($obj) {
					$id_type_contact = $obj->rowid;
				}
			}
		}

		if ($id_type_contact == 0) {
			dol_syslog("CODE_NOT_VALID_FOR_THIS_ELEMENT: Code type of contact '".$type_contact."' does not exists or is not active for element ".$this->element.", we can ignore it");
			return 0;
		}

		$datecreate = dol_now();

		// Socpeople must have already been added by some trigger, then we have to check it to avoid DB_ERROR_RECORD_ALREADY_EXISTS error
		$TListeContacts = $this->liste_contact(-1, $source);
		$already_added = false;
		if (is_array($TListeContacts) && !empty($TListeContacts)) {
			foreach ($TListeContacts as $array_contact) {
				if ($array_contact['status'] == 4 && $array_contact['id'] == $fk_socpeople && $array_contact['fk_c_type_contact'] == $id_type_contact) {
					$already_added = true;
					break;
				}
			}
		}

		if (!$already_added) {
			$this->db->begin();

			// Insert into database
			$sql = "INSERT INTO ".$this->db->prefix()."element_contact";
			$sql .= " (element_id, fk_socpeople, datecreate, statut, fk_c_type_contact) ";
			$sql .= " VALUES (".$this->id.", ".((int) $fk_socpeople)." , ";
			$sql .= "'".$this->db->idate($datecreate)."'";
			$sql .= ", 4, ".((int) $id_type_contact);
			$sql .= ")";

			$resql = $this->db->query($sql);
			if ($resql) {
				if (!$notrigger) {
					$result = $this->call_trigger(strtoupper($this->element).'_ADD_CONTACT', $user);
					if ($result < 0) {
						$this->db->rollback();
						return -1;
					}
				}

				$this->db->commit();
				return 1;
			} else {
				if ($this->db->errno() == 'DB_ERROR_RECORD_ALREADY_EXISTS') {
					$this->error = $this->db->errno();
					$this->db->rollback();
					return -2;
				} else {
					$this->error = $this->db->lasterror();
					$this->db->rollback();
					return -1;
				}
			}
		} else {
			return 0;
		}
	}

	// phpcs:disable PEAR.NamingConventions.ValidFunctionName.ScopeNotCamelCaps
	/**
	 *    Copy contact from one element to current
	 *
	 *    @param    CommonObject    $objFrom    Source element
	 *    @param    string          $source     Nature of contact ('internal' or 'external')
	 *    @return   int                         >0 if OK, <0 if KO
	 */
	public function copy_linked_contact($objFrom, $source = 'internal')
	{
		// phpcs:enable
		$contacts = $objFrom->liste_contact(-1, $source);
		foreach ($contacts as $contact) {
			if ($this->add_contact($contact['id'], $contact['fk_c_type_contact'], $contact['source']) < 0) {
				return -1;
			}
		}
		return 1;
	}

	// phpcs:disable PEAR.NamingConventions.ValidFunctionName.ScopeNotCamelCaps
	/**
	 *      Update a link to contact line
	 *
	 *      @param	int		$rowid              Id of line contact-element
	 * 		@param	int		$statut	            New status of link
	 *      @param  int		$type_contact_id    Id of contact type (not modified if 0)
	 *      @param  int		$fk_socpeople	    Id of soc_people to update (not modified if 0)
	 *      @return int                 		Return integer <0 if KO, >= 0 if OK
	 */
	public function update_contact($rowid, $statut, $type_contact_id = 0, $fk_socpeople = 0)
	{
		// phpcs:enable
		// Insert into database
		$sql = "UPDATE ".$this->db->prefix()."element_contact set";
		$sql .= " statut = ".$statut;
		if ($type_contact_id) {
			$sql .= ", fk_c_type_contact = ".((int) $type_contact_id);
		}
		if ($fk_socpeople) {
			$sql .= ", fk_socpeople = ".((int) $fk_socpeople);
		}
		$sql .= " where rowid = ".((int) $rowid);
		$resql = $this->db->query($sql);
		if ($resql) {
			return 0;
		} else {
			$this->error = $this->db->lasterror();
			return -1;
		}
	}

	// phpcs:disable PEAR.NamingConventions.ValidFunctionName.ScopeNotCamelCaps
	/**
	 *    Delete a link to contact line
	 *
	 *    @param	int		$rowid			Id of contact link line to delete
	 *    @param	int		$notrigger		Disable all triggers
	 *    @return   int						>0 if OK, <0 if KO
	 */
	public function delete_contact($rowid, $notrigger = 0)
	{
		// phpcs:enable
		global $user;

		$error = 0;

		$this->db->begin();

		if (!$error && empty($notrigger)) {
			// Call trigger
			$this->context['contact_id'] = ((int) $rowid);
			$result = $this->call_trigger(strtoupper($this->element).'_DELETE_CONTACT', $user);
			if ($result < 0) {
				$error++;
			}
			// End call triggers
		}

		if (!$error) {
			dol_syslog(get_class($this)."::delete_contact", LOG_DEBUG);

			$sql = "DELETE FROM ".MAIN_DB_PREFIX."element_contact";
			$sql .= " WHERE rowid = ".((int) $rowid);

			$result = $this->db->query($sql);
			if (!$result) {
				$error++;
				$this->errors[] = $this->db->lasterror();
			}
		}

		if (!$error) {
			$this->db->commit();
			return 1;
		} else {
			$this->error = $this->db->lasterror();
			$this->db->rollback();
			return -1;
		}
	}

	// phpcs:disable PEAR.NamingConventions.ValidFunctionName.ScopeNotCamelCaps
	/**
	 *    Delete all links between an object $this and all its contacts in llx_element_contact
	 *
	 *	  @param	string	$source		'' or 'internal' or 'external'
	 *	  @param	string	$code		Type of contact (code or id)
	 *    @return   int					Return integer <0 if KO, 0=Nothing done, >0 if OK
	 */
	public function delete_linked_contact($source = '', $code = '')
	{
		// phpcs:enable
		$listId = '';
		$temp = array();
		$typeContact = $this->liste_type_contact($source, '', 0, 0, $code);

		if (!empty($typeContact)) {
			foreach ($typeContact as $key => $value) {
				array_push($temp, $key);
			}
			$listId = implode(",", $temp);
		}

		// If $listId is empty, we have not criteria on fk_c_type_contact so we will delete record on element_id for
		// any type or record instead of only the ones of the current object. So we do nothing in such a case.
		if (empty($listId)) {
			return 0;
		}

		$sql = "DELETE FROM ".$this->db->prefix()."element_contact";
		$sql .= " WHERE element_id = ".((int) $this->id);
		$sql .= " AND fk_c_type_contact IN (".$this->db->sanitize($listId).")";

		dol_syslog(get_class($this)."::delete_linked_contact", LOG_DEBUG);
		if ($this->db->query($sql)) {
			return 1;
		} else {
			$this->error = $this->db->lasterror();
			return -1;
		}
	}

	// phpcs:disable PEAR.NamingConventions.ValidFunctionName.ScopeNotCamelCaps
	/**
	 *    Get array of all contacts for an object
	 *
	 *    @param	int			$statusoflink	Status of links to get (-1=all). Not used.
	 *    @param	string		$source			Source of contact: 'external' or 'thirdparty' (llx_socpeople) or 'internal' (llx_user)
	 *    @param	int         $list       	0:Returned array contains all properties, 1:Return array contains just id
	 *    @param    string      $code       	Filter on this code of contact type ('SHIPPING', 'BILLING', ...)
	 *    @param	int			$status			Status of user or company
	 *    @param	array		$arrayoftcids	Array with ID of type of contacts. If we provide this, we can make a ec.fk_c_type_contact in ($arrayoftcids) to avoid link on tc table. TODO Not implemented.
	 *    @return	array|int		        	Array of contacts, -1 if error
	 */
	public function liste_contact($statusoflink = -1, $source = 'external', $list = 0, $code = '', $status = -1, $arrayoftcids = array())
	{
		// phpcs:enable
		global $langs;

		$tab = array();

		$sql = "SELECT ec.rowid, ec.statut as statuslink, ec.fk_socpeople as id, ec.fk_c_type_contact"; // This field contains id of llx_socpeople or id of llx_user
		if ($source == 'internal') {
			$sql .= ", '-1' as socid, t.statut as statuscontact, t.login, t.photo";
		}
		if ($source == 'external' || $source == 'thirdparty') {
			$sql .= ", t.fk_soc as socid, t.statut as statuscontact";
		}
		$sql .= ", t.civility as civility, t.lastname as lastname, t.firstname, t.email";
		$sql .= ", tc.source, tc.element, tc.code, tc.libelle as type_label";
		$sql .= " FROM ".$this->db->prefix()."c_type_contact tc,";
		$sql .= " ".$this->db->prefix()."element_contact ec";
		if ($source == 'internal') {	// internal contact (user)
			$sql .= " LEFT JOIN ".$this->db->prefix()."user t on ec.fk_socpeople = t.rowid";
		}
		if ($source == 'external' || $source == 'thirdparty') {	// external contact (socpeople)
			$sql .= " LEFT JOIN ".$this->db->prefix()."socpeople t on ec.fk_socpeople = t.rowid";
		}
		$sql .= " WHERE ec.element_id = ".((int) $this->id);
		$sql .= " AND ec.fk_c_type_contact = tc.rowid";
		$sql .= " AND tc.element = '".$this->db->escape($this->element)."'";
		if ($code) {
			$sql .= " AND tc.code = '".$this->db->escape($code)."'";
		}
		if ($source == 'internal') {
			$sql .= " AND tc.source = 'internal'";
			if ($status >= 0) {
				$sql .= " AND t.statut = ".((int) $status);
			}
		}
		if ($source == 'external' || $source == 'thirdparty') {
			$sql .= " AND tc.source = 'external'";
			if ($status >= 0) {
				$sql .= " AND t.statut = ".((int) $status);	// t is llx_socpeople
			}
		}
		$sql .= " AND tc.active = 1";
		if ($statusoflink >= 0) {
			$sql .= " AND ec.statut = ".((int) $statusoflink);
		}
		$sql .= " ORDER BY t.lastname ASC";

		dol_syslog(get_class($this)."::liste_contact", LOG_DEBUG);
		$resql = $this->db->query($sql);
		if ($resql) {
			$num = $this->db->num_rows($resql);
			$i = 0;
			while ($i < $num) {
				$obj = $this->db->fetch_object($resql);

				if (!$list) {
					$transkey = "TypeContact_".$obj->element."_".$obj->source."_".$obj->code;
					$libelle_type = ($langs->trans($transkey) != $transkey ? $langs->trans($transkey) : $obj->type_label);
					$tab[$i] = array(
						'parentId' => $this->id,
						'source' => $obj->source,
						'socid' => $obj->socid,
						'id' => $obj->id,
						'nom' => $obj->lastname, // For backward compatibility
						'civility' => $obj->civility,
						'lastname' => $obj->lastname,
						'firstname' => $obj->firstname,
						'email'=>$obj->email,
						'login'=> (empty($obj->login) ? '' : $obj->login),
						'photo' => (empty($obj->photo) ? '' : $obj->photo),
						'statuscontact' => $obj->statuscontact,
						'rowid' => $obj->rowid,
						'code' => $obj->code,
						'libelle' => $libelle_type,
						'status' => $obj->statuslink,
						'fk_c_type_contact' => $obj->fk_c_type_contact
					);
				} else {
					$tab[$i] = $obj->id;
				}

				$i++;
			}

			return $tab;
		} else {
			$this->error = $this->db->lasterror();
			dol_print_error($this->db);
			return -1;
		}
	}


	/**
	 * 		Update status of a contact linked to object
	 *
	 * 		@param	int		$rowid		Id of link between object and contact
	 * 		@return	int					Return integer <0 if KO, >=0 if OK
	 */
	public function swapContactStatus($rowid)
	{
		$sql = "SELECT ec.datecreate, ec.statut, ec.fk_socpeople, ec.fk_c_type_contact,";
		$sql .= " tc.code, tc.libelle as type_label";
		$sql .= " FROM (".$this->db->prefix()."element_contact as ec, ".$this->db->prefix()."c_type_contact as tc)";
		$sql .= " WHERE ec.rowid =".((int) $rowid);
		$sql .= " AND ec.fk_c_type_contact=tc.rowid";
		$sql .= " AND tc.element = '".$this->db->escape($this->element)."'";

		dol_syslog(get_class($this)."::swapContactStatus", LOG_DEBUG);
		$resql = $this->db->query($sql);
		if ($resql) {
			$obj = $this->db->fetch_object($resql);
			$newstatut = ($obj->statut == 4) ? 5 : 4;
			$result = $this->update_contact($rowid, $newstatut);
			$this->db->free($resql);
			return $result;
		} else {
			$this->error = $this->db->error();
			dol_print_error($this->db);
			return -1;
		}
	}

	// phpcs:disable PEAR.NamingConventions.ValidFunctionName.ScopeNotCamelCaps
	/**
	 *      Return array with list of possible values for type of contacts
	 *
	 *      @param	string	$source     'internal', 'external' or 'all'
	 *      @param	string	$order		Sort order by : 'position', 'code', 'rowid'...
	 *      @param  int		$option     0=Return array id->label, 1=Return array code->label
	 *      @param  int		$activeonly 0=all status of contact, 1=only the active
	 *		@param	string	$code		Type of contact (Example: 'CUSTOMER', 'SERVICE')
	 *      @return array       		Array list of type of contacts (id->label if option=0, code->label if option=1)
	 */
	public function liste_type_contact($source = 'internal', $order = 'position', $option = 0, $activeonly = 0, $code = '')
	{
		// phpcs:enable
		global $langs;

		if (empty($order)) {
			$order = 'position';
		}
		if ($order == 'position') {
			$order .= ',code';
		}

		$tab = array();
		$sql = "SELECT DISTINCT tc.rowid, tc.code, tc.libelle as type_label, tc.position";
		$sql .= " FROM ".$this->db->prefix()."c_type_contact as tc";
		$sql .= " WHERE tc.element='".$this->db->escape($this->element)."'";
		if ($activeonly == 1) {
			$sql .= " AND tc.active=1"; // only the active types
		}
		if (!empty($source) && $source != 'all') {
			$sql .= " AND tc.source='".$this->db->escape($source)."'";
		}
		if (!empty($code)) {
			$sql .= " AND tc.code='".$this->db->escape($code)."'";
		}
		$sql .= $this->db->order($order, 'ASC');

		//print "sql=".$sql;
		$resql = $this->db->query($sql);
		if ($resql) {
			$num = $this->db->num_rows($resql);
			$i = 0;
			while ($i < $num) {
				$obj = $this->db->fetch_object($resql);

				$transkey = "TypeContact_".$this->element."_".$source."_".$obj->code;
				$libelle_type = ($langs->trans($transkey) != $transkey ? $langs->trans($transkey) : $obj->type_label);
				if (empty($option)) {
					$tab[$obj->rowid] = $libelle_type;
				} else {
					$tab[$obj->code] = $libelle_type;
				}
				$i++;
			}
			return $tab;
		} else {
			$this->error = $this->db->lasterror();
			//dol_print_error($this->db);
			return null;
		}
	}

	/**
	 *      Return array with list of possible values for type of contacts
	 *
	 *      @param	string	$source     		'internal', 'external' or 'all'
	 *      @param  int		$option     		0=Return array id->label, 1=Return array code->label
	 *      @param  int		$activeonly 		0=all status of contact, 1=only the active
	 *		@param	string	$code				Type of contact (Example: 'CUSTOMER', 'SERVICE')
	 *		@param	string	$element			Filter on 1 element type
	 *      @param	string	$excludeelement		Exclude 1 element type. Example: 'agenda'
	 *      @return array       				Array list of type of contacts (id->label if option=0, code->label if option=1)
	 */
	public function listeTypeContacts($source = 'internal', $option = 0, $activeonly = 0, $code = '', $element = '', $excludeelement = '')
	{
		global $langs, $conf;

		$langs->loadLangs(array('bills', 'contracts', 'interventions', 'orders', 'projects', 'propal', 'ticket', 'agenda'));

		$tab = array();

		$sql = "SELECT DISTINCT tc.rowid, tc.code, tc.libelle as type_label, tc.position, tc.element";
		$sql .= " FROM ".$this->db->prefix()."c_type_contact as tc";

		$sqlWhere = array();
		if (!empty($element)) {
			$sqlWhere[] = " tc.element='".$this->db->escape($element)."'";
		}
		if (!empty($excludeelement)) {
			$sqlWhere[] = " tc.element <> '".$this->db->escape($excludeelement)."'";
		}

		if ($activeonly == 1) {
			$sqlWhere[] = " tc.active=1"; // only the active types
		}

		if (!empty($source) && $source != 'all') {
			$sqlWhere[] = " tc.source='".$this->db->escape($source)."'";
		}

		if (!empty($code)) {
			$sqlWhere[] = " tc.code='".$this->db->escape($code)."'";
		}

		if (count($sqlWhere) > 0) {
			$sql .= " WHERE ".implode(' AND ', $sqlWhere);
		}

		$sql .= $this->db->order('tc.element, tc.position', 'ASC');

		dol_syslog(__METHOD__, LOG_DEBUG);
		$resql = $this->db->query($sql);
		if ($resql) {
			$num = $this->db->num_rows($resql);
			if ($num > 0) {
				$langs->loadLangs(array("propal", "orders", "bills", "suppliers", "contracts", "supplier_proposal"));

				while ($obj = $this->db->fetch_object($resql)) {
					$modulename = $obj->element;
					if (strpos($obj->element, 'project') !== false) {
						$modulename = 'projet';
					} elseif ($obj->element == 'contrat') {
						$element = 'contract';
					} elseif ($obj->element == 'action') {
						$modulename = 'agenda';
					} elseif (strpos($obj->element, 'supplier') !== false && $obj->element != 'supplier_proposal') {
						$modulename = 'fournisseur';
					} elseif (strpos($obj->element, 'supplier') !== false && $obj->element != 'supplier_proposal') {
						$modulename = 'fournisseur';
					}
					if (!empty($conf->{$modulename}->enabled)) {
						$libelle_element = $langs->trans('ContactDefault_'.$obj->element);
						$tmpelement = $obj->element;
						$transkey = "TypeContact_".$tmpelement."_".$source."_".$obj->code;
						$libelle_type = ($langs->trans($transkey) != $transkey ? $langs->trans($transkey) : $obj->type_label);
						if (empty($option)) {
							$tab[$obj->rowid] = $libelle_element.' - '.$libelle_type;
						} else {
							$tab[$obj->rowid] = $libelle_element.' - '.$libelle_type;
						}
					}
				}
			}
			return $tab;
		} else {
			$this->error = $this->db->lasterror();
			return null;
		}
	}

	/**
	 *      Return id of contacts for a source and a contact code.
	 *      Example: contact client de facturation ('external', 'BILLING')
	 *      Example: contact client de livraison ('external', 'SHIPPING')
	 *      Example: contact interne suivi paiement ('internal', 'SALESREPFOLL')
	 *
	 *		@param	string	$source		'external' or 'internal'
	 *		@param	string	$code		'BILLING', 'SHIPPING', 'SALESREPFOLL', ...
	 *		@param	int		$status		limited to a certain status
	 *      @return array       		List of id for such contacts
	 */
	public function getIdContact($source, $code, $status = 0)
	{
		global $conf;

		$result = array();
		$i = 0;
		//cas particulier pour les expeditions
		if ($this->element == 'shipping' && $this->origin_id != 0) {
			$id = $this->origin_id;
			$element = 'commande';
		} elseif ($this->element == 'reception' && $this->origin_id != 0) {
			$id = $this->origin_id;
			$element = 'order_supplier';
		} else {
			$id = $this->id;
			$element = $this->element;
		}

		$sql = "SELECT ec.fk_socpeople";
		$sql .= " FROM ".$this->db->prefix()."element_contact as ec,";
		if ($source == 'internal') {
			$sql .= " ".$this->db->prefix()."user as c,";
		}
		if ($source == 'external') {
			$sql .= " ".$this->db->prefix()."socpeople as c,";
		}
		$sql .= " ".$this->db->prefix()."c_type_contact as tc";
		$sql .= " WHERE ec.element_id = ".((int) $id);
		$sql .= " AND ec.fk_socpeople = c.rowid";
		if ($source == 'internal') {
			$sql .= " AND c.entity IN (".getEntity('user').")";
		}
		if ($source == 'external') {
			$sql .= " AND c.entity IN (".getEntity('societe').")";
		}
		$sql .= " AND ec.fk_c_type_contact = tc.rowid";
		$sql .= " AND tc.element = '".$this->db->escape($element)."'";
		$sql .= " AND tc.source = '".$this->db->escape($source)."'";
		if ($code) {
			$sql .= " AND tc.code = '".$this->db->escape($code)."'";
		}
		$sql .= " AND tc.active = 1";
		if ($status) {
			$sql .= " AND ec.statut = ".((int) $status);
		}

		dol_syslog(get_class($this)."::getIdContact", LOG_DEBUG);
		$resql = $this->db->query($sql);
		if ($resql) {
			while ($obj = $this->db->fetch_object($resql)) {
				$result[$i] = $obj->fk_socpeople;
				$i++;
			}
		} else {
			$this->error = $this->db->error();
			return null;
		}

		return $result;
	}

	// phpcs:disable PEAR.NamingConventions.ValidFunctionName.ScopeNotCamelCaps
	/**
	 *		Load object contact with id=$this->contact_id into $this->contact
	 *
	 *		@param	int		$contactid      Id du contact. Use this->contact_id if empty.
	 *		@return	int						Return integer <0 if KO, >0 if OK
	 */
	public function fetch_contact($contactid = null)
	{
		// phpcs:enable
		if (empty($contactid)) {
			$contactid = $this->contact_id;
		}

		if (empty($contactid)) {
			return 0;
		}

		require_once DOL_DOCUMENT_ROOT.'/contact/class/contact.class.php';
		$contact = new Contact($this->db);
		$result = $contact->fetch($contactid);
		$this->contact = $contact;
		return $result;
	}

	// phpcs:disable PEAR.NamingConventions.ValidFunctionName.ScopeNotCamelCaps
	/**
	 *    	Load the third party of object, from id $this->socid or $this->fk_soc, into this->thirdparty
	 *
	 *		@param		int		$force_thirdparty_id	Force thirdparty id
	 *		@return		int								Return integer <0 if KO, >0 if OK
	 */
	public function fetch_thirdparty($force_thirdparty_id = 0)
	{
		// phpcs:enable
		if (empty($this->socid) && empty($this->fk_soc) && empty($force_thirdparty_id)) {
			return 0;
		}

		require_once DOL_DOCUMENT_ROOT.'/societe/class/societe.class.php';

		$idtofetch = isset($this->socid) ? $this->socid : (isset($this->fk_soc) ? $this->fk_soc : 0);
		if ($force_thirdparty_id) {
			$idtofetch = $force_thirdparty_id;
		}

		if ($idtofetch) {
			$thirdparty = new Societe($this->db);
			$result = $thirdparty->fetch($idtofetch);
			if ($result<0) {
				$this->errors=array_merge($this->errors, $thirdparty->errors);
			}
			$this->thirdparty = $thirdparty;

			// Use first price level if level not defined for third party
			if (getDolGlobalString('PRODUIT_MULTIPRICES') && empty($this->thirdparty->price_level)) {
				$this->thirdparty->price_level = 1;
			}

			return $result;
		} else {
			return -1;
		}
	}


	/**
	 * Looks for an object with ref matching the wildcard provided
	 * It does only work when $this->table_ref_field is set
	 *
	 * @param 	string 	$ref 	Wildcard
	 * @return 	int 			>1 = OK, 0 = Not found or table_ref_field not defined, <0 = KO
	 */
	public function fetchOneLike($ref)
	{
		if (!$this->table_ref_field) {
			return 0;
		}

		$sql = "SELECT rowid FROM ".$this->db->prefix().$this->table_element;
		$sql .= " WHERE ".$this->table_ref_field." LIKE '".$this->db->escape($ref)."'";	// no escapeforlike here
		$sql .= " LIMIT 1";

		$query = $this->db->query($sql);

		if (!$this->db->num_rows($query)) {
			return 0;
		}

		$result = $this->db->fetch_object($query);

		if (method_exists($this, 'fetch')) {
			return $this->fetch($result->rowid);
		} else {
			$this->error = 'Fetch method not implemented on '.get_class($this);
			dol_syslog(get_class($this).'::fetchOneLike Error='.$this->error, LOG_ERR);
			array_push($this->errors, $this->error);
			return -1;
		}
	}

	// phpcs:disable PEAR.NamingConventions.ValidFunctionName.ScopeNotCamelCaps
	/**
	 *	Load data for barcode into properties ->barcode_type*
	 *	Properties ->barcode_type that is id of barcode. Type is used to find other properties, but
	 *  if it is not defined, ->element must be defined to know default barcode type.
	 *
	 *	@return		int			Return integer <0 if KO, 0 if can't guess type of barcode (ISBN, EAN13...), >0 if OK (all barcode properties loaded)
	 */
	public function fetch_barcode()
	{
		// phpcs:enable
		global $conf;

		dol_syslog(get_class($this).'::fetch_barcode this->element='.$this->element.' this->barcode_type='.$this->barcode_type);

		$idtype = $this->barcode_type;
		if (empty($idtype) && $idtype != '0') {	// If type of barcode no set, we try to guess. If set to '0' it means we forced to have type remain not defined
			if ($this->element == 'product' && getDolGlobalString('PRODUIT_DEFAULT_BARCODE_TYPE')) {
				$idtype = $conf->global->PRODUIT_DEFAULT_BARCODE_TYPE;
			} elseif ($this->element == 'societe') {
				$idtype = $conf->global->GENBARCODE_BARCODETYPE_THIRDPARTY;
			} else {
				dol_syslog('Call fetch_barcode with barcode_type not defined and cant be guessed', LOG_WARNING);
			}
		}

		if ($idtype > 0) {
			if (empty($this->barcode_type) || empty($this->barcode_type_code) || empty($this->barcode_type_label) || empty($this->barcode_type_coder)) {    // If data not already loaded
				$sql = "SELECT rowid, code, libelle as label, coder";
				$sql .= " FROM ".$this->db->prefix()."c_barcode_type";
				$sql .= " WHERE rowid = ".((int) $idtype);
				dol_syslog(get_class($this).'::fetch_barcode', LOG_DEBUG);
				$resql = $this->db->query($sql);
				if ($resql) {
					$obj = $this->db->fetch_object($resql);
					$this->barcode_type       = $obj->rowid;
					$this->barcode_type_code  = $obj->code;
					$this->barcode_type_label = $obj->label;
					$this->barcode_type_coder = $obj->coder;
					return 1;
				} else {
					dol_print_error($this->db);
					return -1;
				}
			}
		}
		return 0;
	}

	// phpcs:disable PEAR.NamingConventions.ValidFunctionName.ScopeNotCamelCaps
	/**
	 *		Load the project with id $this->fk_project into this->project
	 *
	 *		@return		int			Return integer <0 if KO, >=0 if OK
	 */
	public function fetch_project()
	{
		// phpcs:enable
		return $this->fetch_projet();
	}

	// phpcs:disable PEAR.NamingConventions.ValidFunctionName.ScopeNotCamelCaps
	/**
	 *		Load the project with id $this->fk_project into this->project
	 *
	 *		@return		int			Return integer <0 if KO, >=0 if OK
	 */
	public function fetch_projet()
	{
		// phpcs:enable
		include_once DOL_DOCUMENT_ROOT.'/projet/class/project.class.php';

		if (empty($this->fk_project) && !empty($this->fk_projet)) {
			$this->fk_project = $this->fk_projet; // For backward compatibility
		}
		if (empty($this->fk_project)) {
			return 0;
		}

		$project = new Project($this->db);
		$result = $project->fetch($this->fk_project);

		$this->projet = $project; // deprecated
		$this->project = $project;
		return $result;
	}

	// phpcs:disable PEAR.NamingConventions.ValidFunctionName.ScopeNotCamelCaps
	/**
	 *		Load the product with id $this->fk_product into this->product
	 *
	 *		@return		int			Return integer <0 if KO, >=0 if OK
	 */
	public function fetch_product()
	{
		// phpcs:enable
		include_once DOL_DOCUMENT_ROOT.'/product/class/product.class.php';

		if (empty($this->fk_product)) {
			return 0;
		}

		$product = new Product($this->db);
		$result = $product->fetch($this->fk_product);

		$this->product = $product;
		return $result;
	}

	// phpcs:disable PEAR.NamingConventions.ValidFunctionName.ScopeNotCamelCaps
	/**
	 *		Load the user with id $userid into this->user
	 *
	 *		@param	int		$userid 		Id du contact
	 *		@return	int						Return integer <0 if KO, >0 if OK
	 */
	public function fetch_user($userid)
	{
		// phpcs:enable
		$user = new User($this->db);
		$result = $user->fetch($userid);
		$this->user = $user;
		return $result;
	}

	// phpcs:disable PEAR.NamingConventions.ValidFunctionName.ScopeNotCamelCaps
	/**
	 *	Read linked origin object.
	 *	Set ->origin_object
	 *	Set also ->expedition or ->livraison or ->commandFournisseur (deprecated)
	 *
	 *	@return		void
	 */
	public function fetch_origin()
	{
		// phpcs:enable
		if ($this->origin == 'shipping') {
			$this->origin = 'expedition';
		}
		if ($this->origin == 'delivery') {
			$this->origin = 'livraison';
		}
		if ($this->origin == 'order_supplier' || $this->origin == 'supplier_order') {
			$this->origin = 'commandeFournisseur';
		}

		$origin = $this->origin;

		$classname = ucfirst($origin);
		$this->origin_object = new $classname($this->db);
		$this->origin_object->fetch($this->origin_id);

		// TODO Remove this line
		$this->$origin = $this->origin_object;
	}

	/**
	 *  Load object from specific field
	 *
	 *  @param	string	$table		Table element or element line
	 *  @param	string	$field		Field selected
	 *  @param	string	$key		Import key
	 *  @param	string	$element	Element name
	 *	@return	int					Return integer <0 if KO, >0 if OK
	 */
	public function fetchObjectFrom($table, $field, $key, $element = null)
	{
		global $conf;

		$result = false;

		$sql = "SELECT rowid FROM ".$this->db->prefix().$table;
		$sql .= " WHERE ".$field." = '".$this->db->escape($key)."'";
		if (!empty($element)) {
			$sql .= " AND entity IN (".getEntity($element).")";
		} else {
			$sql .= " AND entity = ".((int) $conf->entity);
		}

		dol_syslog(get_class($this).'::fetchObjectFrom', LOG_DEBUG);
		$resql = $this->db->query($sql);
		if ($resql) {
			$obj = $this->db->fetch_object($resql);
			// Test for avoid error -1
			if ($obj) {
				if (method_exists($this, 'fetch')) {
					return $this->fetch($obj->rowid);
				} else {
					$this->error = 'fetch() method not implemented on '.get_class($this);
					dol_syslog(get_class($this).'::fetchOneLike Error='.$this->error, LOG_ERR);
					array_push($this->errors, $this->error);
					return -1;
				}
			}
		}

		return $result;
	}

	/**
	 *	Getter generic. Load value from a specific field
	 *
	 *	@param	string	$table		Table of element or element line
	 *	@param	int		$id			Element id
	 *	@param	string	$field		Field selected
	 *	@return	int					Return integer <0 if KO, >0 if OK
	 */
	public function getValueFrom($table, $id, $field)
	{
		$result = false;
		if (!empty($id) && !empty($field) && !empty($table)) {
			$sql = "SELECT ".$field." FROM ".$this->db->prefix().$table;
			$sql .= " WHERE rowid = ".((int) $id);

			dol_syslog(get_class($this).'::getValueFrom', LOG_DEBUG);
			$resql = $this->db->query($sql);
			if ($resql) {
				$row = $this->db->fetch_row($resql);
				$result = $row[0];
			}
		}
		return $result;
	}

	/**
	 *	Setter generic. Update a specific field into database.
	 *  Warning: Trigger is run only if param trigkey is provided.
	 *
	 *	@param	string		$field			Field to update
	 *	@param	mixed		$value			New value
	 *	@param	string		$table			To force other table element or element line (should not be used)
	 *	@param	int			$id				To force other object id (should not be used)
	 *	@param	string		$format			Data format ('text', 'int', 'date'). 'text' is used if not defined
	 *	@param	string		$id_field		To force rowid field name. 'rowid' is used if not defined
	 *	@param	User|string	$fuser			Update the user of last update field with this user. If not provided, current user is used except if value is 'none'
	 *  @param  string      $trigkey    	Trigger key to run (in most cases something like 'XXX_MODIFY')
	 *  @param	string		$fk_user_field	Name of field to save user id making change
	 *	@return	int							Return integer <0 if KO, >0 if OK
	 *  @see updateExtraField()
	 */
	public function setValueFrom($field, $value, $table = '', $id = null, $format = '', $id_field = '', $fuser = null, $trigkey = '', $fk_user_field = 'fk_user_modif')
	{
		global $user;

		if (empty($table)) {
			$table = $this->table_element;
		}
		if (empty($id)) {
			$id = $this->id;
		}
		if (empty($format)) {
			$format = 'text';
		}
		if (empty($id_field)) {
			$id_field = 'rowid';
		}

		// Special case
		if ($table == 'product' && $field == 'note_private') {
			$field = 'note';
		}

		if (in_array($table, array('actioncomm', 'adherent', 'advtargetemailing', 'cronjob', 'establishment'))) {
			$fk_user_field = 'fk_user_mod';
		}
		if (in_array($table, array('prelevement_bons'))) {	// TODO Add a field fk_user_modif into llx_prelevement_bons
			$fk_user_field = '';
		}

		if ($trigkey) {
			$oldvalue = null;

			$sql = "SELECT " . $field;
			$sql .= " FROM " . MAIN_DB_PREFIX . $table;
			$sql .= " WHERE " . $id_field . " = " . ((int) $id);

			$resql = $this->db->query($sql);
			if ($resql) {
				if ($obj = $this->db->fetch_object($resql)) {
					if ($format == 'date') {
						$oldvalue = $this->db->jdate($obj->$field);
					} else {
						$oldvalue = $obj->$field;
					}
				}
			} else {
				$this->error = $this->db->lasterror();
				return -1;
			}
		}

		$error = 0;

		dol_syslog(__METHOD__, LOG_DEBUG);

		$this->db->begin();

		$sql = "UPDATE ".$this->db->prefix().$table." SET ";

		if ($format == 'text') {
			$sql .= $field." = '".$this->db->escape($value)."'";
		} elseif ($format == 'int') {
			$sql .= $field." = ".((int) $value);
		} elseif ($format == 'date') {
			$sql .= $field." = ".($value ? "'".$this->db->idate($value)."'" : "null");
		} elseif ($format == 'dategmt') {
			$sql .= $field." = ".($value ? "'".$this->db->idate($value, 'gmt')."'" : "null");
		}

		if ($fk_user_field) {
			if (!empty($fuser) && is_object($fuser)) {
				$sql .= ", ".$fk_user_field." = ".((int) $fuser->id);
			} elseif (empty($fuser) || $fuser != 'none') {
				$sql .= ", ".$fk_user_field." = ".((int) $user->id);
			}
		}

		$sql .= " WHERE ".$id_field." = ".((int) $id);

		$resql = $this->db->query($sql);
		if ($resql) {
			if ($trigkey) {
				// call trigger with updated object values
				if (method_exists($this, 'fetch')) {
					$result = $this->fetch($id);
				} else {
					$result = $this->fetchCommon($id);
				}
				$this->oldcopy = clone $this;
				if (property_exists($this->oldcopy, $field)) {
					$this->oldcopy->$field = $oldvalue;
				}

				if ($result >= 0) {
					$result = $this->call_trigger($trigkey, (!empty($fuser) && is_object($fuser)) ? $fuser : $user); // This may set this->errors
				}
				if ($result < 0) {
					$error++;
				}
			}

			if (!$error) {
				if (property_exists($this, $field)) {
					$this->$field = $value;
				}
				$this->db->commit();
				return 1;
			} else {
				$this->db->rollback();
				return -2;
			}
		} else {
			if ($this->db->lasterrno() == 'DB_ERROR_RECORD_ALREADY_EXISTS') {
				$this->error = 'DB_ERROR_RECORD_ALREADY_EXISTS';
			} else {
				$this->error = $this->db->lasterror();
			}
			$this->db->rollback();
			return -1;
		}
	}

	// phpcs:disable PEAR.NamingConventions.ValidFunctionName.ScopeNotCamelCaps
	/**
	 *      Load properties id_previous and id_next by comparing $fieldid with $this->ref
	 *
	 *      @param	string	$filter		Optional SQL filter. Example: "(t.field1 = 'aa' OR t.field2 = 'bb')". Do not allow user input data here.
	 *      							Use SQL and not Universal Search Filter. @TODO Replace this with an USF string after changing all ->next_prev_filter
	 *	 	@param  string	$fieldid   	Name of field to use for the select MAX and MIN
	 *		@param	int		$nodbprefix	Do not include DB prefix to forge table name
	 *      @return int         		Return integer <0 if KO, >0 if OK
	 */
	public function load_previous_next_ref($filter, $fieldid, $nodbprefix = 0)
	{
		// phpcs:enable
		global $conf, $user;

		if (!$this->table_element) {
			dol_print_error('', get_class($this)."::load_previous_next_ref was called on objet with property table_element not defined");
			return -1;
		}
		if ($fieldid == 'none') {
			return 1;
		}

		// For backward compatibility
		if (in_array($this->table_element, array('facture_rec', 'facture_fourn_rec')) && $fieldid == 'title') {
			$fieldid = 'titre';
		}

		// Security on socid
		$socid = 0;
		if ($user->socid > 0) {
			$socid = $user->socid;
		}

		// this->ismultientitymanaged contains
		// 0=No test on entity, 1=Test with field entity, 'field@table'=Test with link by field@table
		$aliastablesociete = 's';
		if ($this->element == 'societe') {
			$aliastablesociete = 'te'; // te as table_element
		}
		$restrictiononfksoc = empty($this->restrictiononfksoc) ? 0 : $this->restrictiononfksoc;
		$sql = "SELECT MAX(te.".$fieldid.")";
		$sql .= " FROM ".(empty($nodbprefix) ? $this->db->prefix() : '').$this->table_element." as te";
		if (isset($this->ismultientitymanaged) && !is_numeric($this->ismultientitymanaged)) {
			$tmparray = explode('@', $this->ismultientitymanaged);
			$sql .= ", ".$this->db->prefix().$tmparray[1]." as ".($tmparray[1] == 'societe' ? 's' : 'parenttable'); // If we need to link to this table to limit select to entity
		} elseif ($restrictiononfksoc == 1 && $this->element != 'societe' && !$user->hasRight('societe', 'client', 'voir') && !$socid) {
			$sql .= ", ".$this->db->prefix()."societe as s"; // If we need to link to societe to limit select to socid
		} elseif ($restrictiononfksoc == 2 && $this->element != 'societe' && !$user->hasRight('societe', 'client', 'voir') && !$socid) {
			$sql .= " LEFT JOIN ".$this->db->prefix()."societe as s ON te.fk_soc = s.rowid"; // If we need to link to societe to limit select to socid
		}
		if ($restrictiononfksoc && !$user->hasRight('societe', 'client', 'voir') && !$socid) {
			$sql .= " LEFT JOIN ".$this->db->prefix()."societe_commerciaux as sc ON ".$aliastablesociete.".rowid = sc.fk_soc";
		}
		if ($fieldid == 'rowid') {
			$sql .= " WHERE te.".$fieldid." < ".((int) $this->id);
		} else {
			$sql .= " WHERE te.".$fieldid." < '".$this->db->escape($this->ref)."'"; // ->ref must always be defined (set to id if field does not exists)
		}
		if ($restrictiononfksoc == 1 && !$user->hasRight('societe', 'client', 'voir') && !$socid) {
			$sql .= " AND sc.fk_user = ".((int) $user->id);
		}
		if ($restrictiononfksoc == 2 && !$user->hasRight('societe', 'client', 'voir') && !$socid) {
			$sql .= " AND (sc.fk_user = ".((int) $user->id).' OR te.fk_soc IS NULL)';
		}
		if (!empty($filter)) {
			if (!preg_match('/^\s*AND/i', $filter)) {
				$sql .= " AND ";
			}
			$sql .= $filter;
		}
		if (isset($this->ismultientitymanaged) && !is_numeric($this->ismultientitymanaged)) {
			$tmparray = explode('@', $this->ismultientitymanaged);
			$sql .= " AND te.".$tmparray[0]." = ".($tmparray[1] == "societe" ? "s" : "parenttable").".rowid"; // If we need to link to this table to limit select to entity
		} elseif ($restrictiononfksoc == 1 && $this->element != 'societe' && !$user->hasRight('societe', 'client', 'voir') && !$socid) {
			$sql .= ' AND te.fk_soc = s.rowid'; // If we need to link to societe to limit select to socid
		}
		if (isset($this->ismultientitymanaged) && $this->ismultientitymanaged == 1) {
			if ($this->element == 'user' && getDolGlobalInt('MULTICOMPANY_TRANSVERSE_MODE')) {
				if (!empty($user->admin) && empty($user->entity) && $conf->entity == 1) {
					$sql .= " AND te.entity IS NOT NULL"; // Show all users
				} else {
					$sql .= " AND te.rowid IN (SELECT ug.fk_user FROM ".$this->db->prefix()."usergroup_user as ug WHERE ug.entity IN (".getEntity('usergroup')."))";
				}
			} else {
				$sql .= ' AND te.entity IN ('.getEntity($this->element).')';
			}
		}
		if (isset($this->ismultientitymanaged) && !is_numeric($this->ismultientitymanaged) && $this->element != 'societe') {
			$tmparray = explode('@', $this->ismultientitymanaged);
			$sql .= ' AND parenttable.entity IN ('.getEntity($tmparray[1]).')';
		}
		if ($restrictiononfksoc == 1 && $socid && $this->element != 'societe') {
			$sql .= ' AND te.fk_soc = '.((int) $socid);
		}
		if ($restrictiononfksoc == 2 && $socid && $this->element != 'societe') {
			$sql .= ' AND (te.fk_soc = '.((int) $socid).' OR te.fk_soc IS NULL)';
		}
		if ($restrictiononfksoc && $socid && $this->element == 'societe') {
			$sql .= ' AND te.rowid = '.((int) $socid);
		}
		//print 'socid='.$socid.' restrictiononfksoc='.$restrictiononfksoc.' ismultientitymanaged = '.$this->ismultientitymanaged.' filter = '.$filter.' -> '.$sql."<br>";

		$result = $this->db->query($sql);
		if (!$result) {
			$this->error = $this->db->lasterror();
			return -1;
		}
		$row = $this->db->fetch_row($result);
		$this->ref_previous = $row[0];

		$sql = "SELECT MIN(te.".$fieldid.")";
		$sql .= " FROM ".(empty($nodbprefix) ? $this->db->prefix() : '').$this->table_element." as te";
		if (isset($this->ismultientitymanaged) && !is_numeric($this->ismultientitymanaged)) {
			$tmparray = explode('@', $this->ismultientitymanaged);
			$sql .= ", ".$this->db->prefix().$tmparray[1]." as ".($tmparray[1] == 'societe' ? 's' : 'parenttable'); // If we need to link to this table to limit select to entity
		} elseif ($restrictiononfksoc == 1 && $this->element != 'societe' && !$user->hasRight('societe', 'client', 'voir') && !$socid) {
			$sql .= ", ".$this->db->prefix()."societe as s"; // If we need to link to societe to limit select to socid
		} elseif ($restrictiononfksoc == 2 && $this->element != 'societe' && !$user->hasRight('societe', 'client', 'voir') && !$socid) {
			$sql .= " LEFT JOIN ".$this->db->prefix()."societe as s ON te.fk_soc = s.rowid"; // If we need to link to societe to limit select to socid
		}
		if ($restrictiononfksoc && !$user->hasRight('societe', 'client', 'voir') && !$socid) {
			$sql .= " LEFT JOIN ".$this->db->prefix()."societe_commerciaux as sc ON ".$aliastablesociete.".rowid = sc.fk_soc";
		}
		if ($fieldid == 'rowid') {
			$sql .= " WHERE te.".$fieldid." > ".((int) $this->id);
		} else {
			$sql .= " WHERE te.".$fieldid." > '".$this->db->escape($this->ref)."'"; // ->ref must always be defined (set to id if field does not exists)
		}
		if ($restrictiononfksoc == 1 && !$user->hasRight('societe', 'client', 'voir') && !$socid) {
			$sql .= " AND sc.fk_user = ".((int) $user->id);
		}
		if ($restrictiononfksoc == 2 && !$user->hasRight('societe', 'client', 'voir') && !$socid) {
			$sql .= " AND (sc.fk_user = ".((int) $user->id).' OR te.fk_soc IS NULL)';
		}
		if (!empty($filter)) {
			if (!preg_match('/^\s*AND/i', $filter)) {
				$sql .= " AND "; // For backward compatibility
			}
			$sql .= $filter;
		}
		if (isset($this->ismultientitymanaged) && !is_numeric($this->ismultientitymanaged)) {
			$tmparray = explode('@', $this->ismultientitymanaged);
			$sql .= " AND te.".$tmparray[0]." = ".($tmparray[1] == "societe" ? "s" : "parenttable").".rowid"; // If we need to link to this table to limit select to entity
		} elseif ($restrictiononfksoc == 1 && $this->element != 'societe' && !$user->hasRight('societe', 'client', 'voir') && !$socid) {
			$sql .= ' AND te.fk_soc = s.rowid'; // If we need to link to societe to limit select to socid
		}
		if (isset($this->ismultientitymanaged) && $this->ismultientitymanaged == 1) {
			if ($this->element == 'user' && getDolGlobalInt('MULTICOMPANY_TRANSVERSE_MODE')) {
				if (!empty($user->admin) && empty($user->entity) && $conf->entity == 1) {
					$sql .= " AND te.entity IS NOT NULL"; // Show all users
				} else {
					$sql .= " AND te.rowid IN (SELECT ug.fk_user FROM ".$this->db->prefix()."usergroup_user as ug WHERE ug.entity IN (".getEntity('usergroup')."))";
				}
			} else {
				$sql .= ' AND te.entity IN ('.getEntity($this->element).')';
			}
		}
		if (isset($this->ismultientitymanaged) && !is_numeric($this->ismultientitymanaged) && $this->element != 'societe') {
			$tmparray = explode('@', $this->ismultientitymanaged);
			$sql .= ' AND parenttable.entity IN ('.getEntity($tmparray[1]).')';
		}
		if ($restrictiononfksoc == 1 && $socid && $this->element != 'societe') {
			$sql .= ' AND te.fk_soc = '.((int) $socid);
		}
		if ($restrictiononfksoc == 2 && $socid && $this->element != 'societe') {
			$sql .= ' AND (te.fk_soc = '.((int) $socid).' OR te.fk_soc IS NULL)';
		}
		if ($restrictiononfksoc && $socid && $this->element == 'societe') {
			$sql .= ' AND te.rowid = '.((int) $socid);
		}
		//print 'socid='.$socid.' restrictiononfksoc='.$restrictiononfksoc.' ismultientitymanaged = '.$this->ismultientitymanaged.' filter = '.$filter.' -> '.$sql."<br>";
		// Rem: Bug in some mysql version: SELECT MIN(rowid) FROM llx_socpeople WHERE rowid > 1 when one row in database with rowid=1, returns 1 instead of null

		$result = $this->db->query($sql);
		if (!$result) {
			$this->error = $this->db->lasterror();
			return -2;
		}
		$row = $this->db->fetch_row($result);
		$this->ref_next = $row[0];

		return 1;
	}


	/**
	 *      Return list of id of contacts of object
	 *
	 *      @param	string	$source     Source of contact: external (llx_socpeople) or internal (llx_user) or thirdparty (llx_societe)
	 *      @return array				Array of id of contacts (if source=external or internal)
	 * 									Array of id of third parties with at least one contact on object (if source=thirdparty)
	 */
	public function getListContactId($source = 'external')
	{
		$contactAlreadySelected = array();
		$tab = $this->liste_contact(-1, $source);
		$num = count($tab);
		$i = 0;
		while ($i < $num) {
			if ($source == 'thirdparty') {
				$contactAlreadySelected[$i] = $tab[$i]['socid'];
			} else {
				$contactAlreadySelected[$i] = $tab[$i]['id'];
			}
			$i++;
		}
		return $contactAlreadySelected;
	}


	/**
	 *	Link element with a project
	 *
	 *	@param     	int		$projectid		Project id to link element to
	 *  @param		int		$notrigger		Disable the trigger
	 *	@return		int						Return integer <0 if KO, >0 if OK
	 */
	public function setProject($projectid, $notrigger = 0)
	{
		global $user;
		$error = 0;

		if (!$this->table_element) {
			dol_syslog(get_class($this)."::setProject was called on objet with property table_element not defined", LOG_ERR);
			return -1;
		}

		$sql = "UPDATE ".$this->db->prefix().$this->table_element;
		if (!empty($this->fields['fk_project'])) {		// Common case
			if ($projectid) {
				$sql .= " SET fk_project = ".((int) $projectid);
			} else {
				$sql .= " SET fk_project = NULL";
			}
			$sql .= ' WHERE rowid = '.((int) $this->id);
		} elseif ($this->table_element == 'actioncomm') {	// Special case for actioncomm
			if ($projectid) {
				$sql .= " SET fk_project = ".((int) $projectid);
			} else {
				$sql .= " SET fk_project = NULL";
			}
			$sql .= ' WHERE id = '.((int) $this->id);
		} else { // Special case for old architecture objects
			if ($projectid) {
				$sql .= ' SET fk_projet = '.((int) $projectid);
			} else {
				$sql .= ' SET fk_projet = NULL';
			}
			$sql .= " WHERE rowid = ".((int) $this->id);
		}

		$this->db->begin();

		dol_syslog(get_class($this)."::setProject", LOG_DEBUG);
		if ($this->db->query($sql)) {
			$this->fk_project = ((int) $projectid);
		} else {
			dol_print_error($this->db);
			$error++;
		}

		// Triggers
		if (!$error && !$notrigger) {
			// Call triggers
			$result = $this->call_trigger(strtoupper($this->element) . '_MODIFY', $user);
			if ($result < 0) {
				$error++;
			} //Do also here what you must do to rollback action if trigger fail
			// End call triggers
		}

		// Commit or rollback
		if ($error) {
			$this->db->rollback();
			return -1;
		} else {
			$this->db->commit();
			return 1;
		}
	}

	/**
	 *  Change the payments methods
	 *
	 *  @param		int		$id		Id of new payment method
	 *  @return		int				>0 if OK, <0 if KO
	 */
	public function setPaymentMethods($id)
	{
		global $user;

		$error = 0;
		$notrigger = 0;

		dol_syslog(get_class($this).'::setPaymentMethods('.$id.')');

		if ($this->statut >= 0 || $this->element == 'societe') {
			// TODO uniformize field name
			$fieldname = 'fk_mode_reglement';
			if ($this->element == 'societe') {
				$fieldname = 'mode_reglement';
			}
			if (get_class($this) == 'Fournisseur') {
				$fieldname = 'mode_reglement_supplier';
			}
			if (get_class($this) == 'Tva') {
				$fieldname = 'fk_typepayment';
			}
			if (get_class($this) == 'Salary') {
				$fieldname = 'fk_typepayment';
			}

			$sql = "UPDATE ".$this->db->prefix().$this->table_element;
			$sql .= " SET ".$fieldname." = ".(($id > 0 || $id == '0') ? ((int) $id) : 'NULL');
			$sql .= ' WHERE rowid='.((int) $this->id);

			if ($this->db->query($sql)) {
				$this->mode_reglement_id = $id;
				// for supplier
				if (get_class($this) == 'Fournisseur') {
					$this->mode_reglement_supplier_id = $id;
				}
				// Triggers
				if (!$error && !$notrigger) {
					// Call triggers
					if (get_class($this) == 'Commande') {
						$result = $this->call_trigger('ORDER_MODIFY', $user);
					} else {
						$result = $this->call_trigger(strtoupper(get_class($this)).'_MODIFY', $user);
					}
					if ($result < 0) {
						$error++;
					}
					// End call triggers
				}
				return 1;
			} else {
				dol_syslog(get_class($this).'::setPaymentMethods Error '.$this->db->error());
				$this->error = $this->db->error();
				return -1;
			}
		} else {
			dol_syslog(get_class($this).'::setPaymentMethods, status of the object is incompatible');
			$this->error = 'Status of the object is incompatible '.$this->statut;
			return -2;
		}
	}

	/**
	 *  Change the multicurrency code
	 *
	 *  @param		string	$code	multicurrency code
	 *  @return		int				>0 if OK, <0 if KO
	 */
	public function setMulticurrencyCode($code)
	{
		dol_syslog(get_class($this).'::setMulticurrencyCode('.$code.')');
		if ($this->statut >= 0 || $this->element == 'societe') {
			$fieldname = 'multicurrency_code';

			$sql = 'UPDATE '.$this->db->prefix().$this->table_element;
			$sql .= " SET ".$fieldname." = '".$this->db->escape($code)."'";
			$sql .= ' WHERE rowid='.((int) $this->id);

			if ($this->db->query($sql)) {
				$this->multicurrency_code = $code;

				list($fk_multicurrency, $rate) = MultiCurrency::getIdAndTxFromCode($this->db, $code);
				if ($rate) {
					$this->setMulticurrencyRate($rate, 2);
				}

				return 1;
			} else {
				dol_syslog(get_class($this).'::setMulticurrencyCode Error '.$sql.' - '.$this->db->error());
				$this->error = $this->db->error();
				return -1;
			}
		} else {
			dol_syslog(get_class($this).'::setMulticurrencyCode, status of the object is incompatible');
			$this->error = 'Status of the object is incompatible '.$this->statut;
			return -2;
		}
	}

	/**
	 *  Change the multicurrency rate
	 *
	 *  @param		double	$rate	multicurrency rate
	 *  @param		int		$mode	mode 1 : amounts in company currency will be recalculated, mode 2 : amounts in foreign currency will be recalculated
	 *  @return		int				>0 if OK, <0 if KO
	 */
	public function setMulticurrencyRate($rate, $mode = 1)
	{
		dol_syslog(get_class($this).'::setMulticurrencyRate('.$rate.','.$mode.')');
		if ($this->statut >= 0 || $this->element == 'societe') {
			$fieldname = 'multicurrency_tx';

			$sql = 'UPDATE '.$this->db->prefix().$this->table_element;
			$sql .= " SET ".$fieldname." = ".((float) $rate);
			$sql .= ' WHERE rowid='.((int) $this->id);

			if ($this->db->query($sql)) {
				$this->multicurrency_tx = $rate;

				// Update line price
				if (!empty($this->lines)) {
					foreach ($this->lines as &$line) {
						// Amounts in company currency will be recalculated
						if ($mode == 1) {
							$line->subprice = 0;
						}

						// Amounts in foreign currency will be recalculated
						if ($mode == 2) {
							$line->multicurrency_subprice = 0;
						}

						switch ($this->element) {
							case 'propal':
								/** @var Propal $this */
								/** @var PropaleLigne $line */
								$this->updateline(
									$line->id,
									$line->subprice,
									$line->qty,
									$line->remise_percent,
									$line->tva_tx,
									$line->localtax1_tx,
									$line->localtax2_tx,
									($line->description ? $line->description : $line->desc),
									'HT',
									$line->info_bits,
									$line->special_code,
									$line->fk_parent_line,
									$line->skip_update_total,
									$line->fk_fournprice,
									$line->pa_ht,
									$line->label,
									$line->product_type,
									$line->date_start,
									$line->date_end,
									$line->array_options,
									$line->fk_unit,
									$line->multicurrency_subprice
								);
								break;
							case 'commande':
								/** @var Commande $this */
								/** @var OrderLine $line */
								$this->updateline(
									$line->id,
									($line->description ? $line->description : $line->desc),
									$line->subprice,
									$line->qty,
									$line->remise_percent,
									$line->tva_tx,
									$line->localtax1_tx,
									$line->localtax2_tx,
									'HT',
									$line->info_bits,
									$line->date_start,
									$line->date_end,
									$line->product_type,
									$line->fk_parent_line,
									$line->skip_update_total,
									$line->fk_fournprice,
									$line->pa_ht,
									$line->label,
									$line->special_code,
									$line->array_options,
									$line->fk_unit,
									$line->multicurrency_subprice
								);
								break;
							case 'facture':
								/** @var Facture $this */
								/** @var FactureLigne $line */
								$this->updateline(
									$line->id,
									($line->description ? $line->description : $line->desc),
									$line->subprice,
									$line->qty,
									$line->remise_percent,
									$line->date_start,
									$line->date_end,
									$line->tva_tx,
									$line->localtax1_tx,
									$line->localtax2_tx,
									'HT',
									$line->info_bits,
									$line->product_type,
									$line->fk_parent_line,
									$line->skip_update_total,
									$line->fk_fournprice,
									$line->pa_ht,
									$line->label,
									$line->special_code,
									$line->array_options,
									$line->situation_percent,
									$line->fk_unit,
									$line->multicurrency_subprice
								);
								break;
							case 'supplier_proposal':
								/** @var SupplierProposal $this */
								/** @var SupplierProposalLine $line */
								$this->updateline(
									$line->id,
									$line->subprice,
									$line->qty,
									$line->remise_percent,
									$line->tva_tx,
									$line->localtax1_tx,
									$line->localtax2_tx,
									($line->description ? $line->description : $line->desc),
									'HT',
									$line->info_bits,
									$line->special_code,
									$line->fk_parent_line,
									$line->skip_update_total,
									$line->fk_fournprice,
									$line->pa_ht,
									$line->label,
									$line->product_type,
									$line->array_options,
									$line->ref_fourn,
									$line->multicurrency_subprice
								);
								break;
							case 'order_supplier':
								/** @var CommandeFournisseur $this */
								/** @var CommandeFournisseurLigne $line */
								$this->updateline(
									$line->id,
									($line->description ? $line->description : $line->desc),
									$line->subprice,
									$line->qty,
									$line->remise_percent,
									$line->tva_tx,
									$line->localtax1_tx,
									$line->localtax2_tx,
									'HT',
									$line->info_bits,
									$line->product_type,
									false,
									$line->date_start,
									$line->date_end,
									$line->array_options,
									$line->fk_unit,
									$line->multicurrency_subprice,
									$line->ref_supplier
								);
								break;
							case 'invoice_supplier':
								/** @var FactureFournisseur $this */
								/** @var SupplierInvoiceLine $line */
								$this->updateline(
									$line->id,
									($line->description ? $line->description : $line->desc),
									$line->subprice,
									$line->tva_tx,
									$line->localtax1_tx,
									$line->localtax2_tx,
									$line->qty,
									0,
									'HT',
									$line->info_bits,
									$line->product_type,
									$line->remise_percent,
									false,
									$line->date_start,
									$line->date_end,
									$line->array_options,
									$line->fk_unit,
									$line->multicurrency_subprice,
									$line->ref_supplier
								);
								break;
							default:
								dol_syslog(get_class($this).'::setMulticurrencyRate no updateline defined', LOG_DEBUG);
								break;
						}
					}
				}

				return 1;
			} else {
				dol_syslog(get_class($this).'::setMulticurrencyRate Error '.$sql.' - '.$this->db->error());
				$this->error = $this->db->error();
				return -1;
			}
		} else {
			dol_syslog(get_class($this).'::setMulticurrencyRate, status of the object is incompatible');
			$this->error = 'Status of the object is incompatible '.$this->statut;
			return -2;
		}
	}

	/**
	 *  Change the payments terms
	 *
	 *  @param		int		$id					Id of new payment terms
	 *  @param		string	$deposit_percent	% of deposit if needed by payment terms
	 *  @return		int							>0 if OK, <0 if KO
	 */
	public function setPaymentTerms($id, $deposit_percent = null)
	{
		dol_syslog(get_class($this).'::setPaymentTerms('.$id.', '.var_export($deposit_percent, true).')');
		if ($this->statut >= 0 || $this->element == 'societe') {
			// TODO uniformize field name
			$fieldname = 'fk_cond_reglement';
			if ($this->element == 'societe') {
				$fieldname = 'cond_reglement';
			}
			if (get_class($this) == 'Fournisseur') {
				$fieldname = 'cond_reglement_supplier';
			}

			if (empty($deposit_percent) || $deposit_percent < 0) {
				$deposit_percent = getDictionaryValue('c_payment_term', 'deposit_percent', $id);
			}

			if ($deposit_percent > 100) {
				$deposit_percent = 100;
			}

			$sql = 'UPDATE '.$this->db->prefix().$this->table_element;
			$sql .= " SET ".$fieldname." = ".(($id > 0 || $id == '0') ? ((int) $id) : 'NULL');
			if (in_array($this->table_element, array('propal', 'commande', 'societe'))) {
				$sql .= " , deposit_percent = " . (empty($deposit_percent) ? 'NULL' : "'".$this->db->escape($deposit_percent)."'");
			}
			$sql .= ' WHERE rowid='.((int) $this->id);

			if ($this->db->query($sql)) {
				$this->cond_reglement_id = $id;
				// for supplier
				if (get_class($this) == 'Fournisseur') {
					$this->cond_reglement_supplier_id = $id;
				}
				$this->cond_reglement = $id; // for compatibility
				$this->deposit_percent = $deposit_percent;
				return 1;
			} else {
				dol_syslog(get_class($this).'::setPaymentTerms Error '.$sql.' - '.$this->db->error());
				$this->error = $this->db->error();
				return -1;
			}
		} else {
			dol_syslog(get_class($this).'::setPaymentTerms, status of the object is incompatible');
			$this->error = 'Status of the object is incompatible '.$this->statut;
			return -2;
		}
	}

	/**
	 *  Change the transport mode methods
	 *
	 *  @param		int		$id		Id of transport mode
	 *  @return		int				>0 if OK, <0 if KO
	 */
	public function setTransportMode($id)
	{
		dol_syslog(get_class($this).'::setTransportMode('.$id.')');
		if ($this->statut >= 0 || $this->element == 'societe') {
			$fieldname = 'fk_transport_mode';
			if ($this->element == 'societe') {
				$fieldname = 'transport_mode';
			}
			if (get_class($this) == 'Fournisseur') {
				$fieldname = 'transport_mode_supplier';
			}

			$sql = 'UPDATE '.$this->db->prefix().$this->table_element;
			$sql .= " SET ".$fieldname." = ".(($id > 0 || $id == '0') ? ((int) $id) : 'NULL');
			$sql .= ' WHERE rowid='.((int) $this->id);

			if ($this->db->query($sql)) {
				$this->transport_mode_id = $id;
				// for supplier
				if (get_class($this) == 'Fournisseur') {
					$this->transport_mode_supplier_id = $id;
				}
				return 1;
			} else {
				dol_syslog(get_class($this).'::setTransportMode Error '.$sql.' - '.$this->db->error());
				$this->error = $this->db->error();
				return -1;
			}
		} else {
			dol_syslog(get_class($this).'::setTransportMode, status of the object is incompatible');
			$this->error = 'Status of the object is incompatible '.$this->statut;
			return -2;
		}
	}

	/**
	 *  Change the retained warranty payments terms
	 *
	 *  @param		int		$id		Id of new payment terms
	 *  @return		int				>0 if OK, <0 if KO
	 */
	public function setRetainedWarrantyPaymentTerms($id)
	{
		dol_syslog(get_class($this).'::setRetainedWarrantyPaymentTerms('.$id.')');
		if ($this->statut >= 0 || $this->element == 'societe') {
			$fieldname = 'retained_warranty_fk_cond_reglement';

			$sql = 'UPDATE '.$this->db->prefix().$this->table_element;
			$sql .= " SET ".$fieldname." = ".((int) $id);
			$sql .= ' WHERE rowid='.((int) $this->id);

			if ($this->db->query($sql)) {
				$this->retained_warranty_fk_cond_reglement = $id;
				return 1;
			} else {
				dol_syslog(get_class($this).'::setRetainedWarrantyPaymentTerms Error '.$sql.' - '.$this->db->error());
				$this->error = $this->db->error();
				return -1;
			}
		} else {
			dol_syslog(get_class($this).'::setRetainedWarrantyPaymentTerms, status of the object is incompatible');
			$this->error = 'Status of the object is incompatible '.$this->statut;
			return -2;
		}
	}

	/**
	 *	Define delivery address
	 *  @deprecated
	 *
	 *	@param      int		$id		Address id
	 *	@return     int				Return integer <0 si ko, >0 si ok
	 */
	public function setDeliveryAddress($id)
	{
		$fieldname = 'fk_delivery_address';
		if ($this->element == 'delivery' || $this->element == 'shipping') {
			$fieldname = 'fk_address';
		}

		$sql = "UPDATE ".$this->db->prefix().$this->table_element." SET ".$fieldname." = ".((int) $id);
		$sql .= " WHERE rowid = ".((int) $this->id)." AND fk_statut = 0";

		if ($this->db->query($sql)) {
			$this->fk_delivery_address = $id;
			return 1;
		} else {
			$this->error = $this->db->error();
			dol_syslog(get_class($this).'::setDeliveryAddress Error '.$this->error);
			return -1;
		}
	}


	/**
	 *  Change the shipping method
	 *
	 *  @param      int     $shipping_method_id     Id of shipping method
	 *  @param      bool    $notrigger              false=launch triggers after, true=disable triggers
	 *  @param      User	$userused               Object user
	 *
	 *  @return     int              1 if OK, 0 if KO
	 */
	public function setShippingMethod($shipping_method_id, $notrigger = false, $userused = null)
	{
		global $user;

		if (empty($userused)) {
			$userused = $user;
		}

		$error = 0;

		if (!$this->table_element) {
			dol_syslog(get_class($this)."::setShippingMethod was called on objet with property table_element not defined", LOG_ERR);
			return -1;
		}

		$this->db->begin();

		if ($shipping_method_id < 0) {
			$shipping_method_id = 'NULL';
		}
		dol_syslog(get_class($this).'::setShippingMethod('.$shipping_method_id.')');

		$sql = "UPDATE ".$this->db->prefix().$this->table_element;
		$sql .= " SET fk_shipping_method = ".((int) $shipping_method_id);
		$sql .= " WHERE rowid=".((int) $this->id);
		$resql = $this->db->query($sql);
		if (!$resql) {
			dol_syslog(get_class($this).'::setShippingMethod Error ', LOG_DEBUG);
			$this->error = $this->db->lasterror();
			$error++;
		} else {
			if (!$notrigger) {
				// Call trigger
				$this->context = array('shippingmethodupdate'=>1);
				$result = $this->call_trigger(strtoupper(get_class($this)).'_MODIFY', $userused);
				if ($result < 0) {
					$error++;
				}
				// End call trigger
			}
		}
		if ($error) {
			$this->db->rollback();
			return -1;
		} else {
			$this->shipping_method_id = ($shipping_method_id == 'NULL') ? null : $shipping_method_id;
			$this->db->commit();
			return 1;
		}
	}


	/**
	 *  Change the warehouse
	 *
	 *  @param      int     $warehouse_id     Id of warehouse
	 *  @return     int              1 if OK, 0 if KO
	 */
	public function setWarehouse($warehouse_id)
	{
		if (!$this->table_element) {
			dol_syslog(get_class($this)."::setWarehouse was called on objet with property table_element not defined", LOG_ERR);
			return -1;
		}
		if ($warehouse_id < 0) {
			$warehouse_id = 'NULL';
		}
		dol_syslog(get_class($this).'::setWarehouse('.$warehouse_id.')');

		$sql = "UPDATE ".$this->db->prefix().$this->table_element;
		$sql .= " SET fk_warehouse = ".((int) $warehouse_id);
		$sql .= " WHERE rowid=".((int) $this->id);

		if ($this->db->query($sql)) {
			$this->warehouse_id = ($warehouse_id == 'NULL') ? null : $warehouse_id;
			return 1;
		} else {
			dol_syslog(get_class($this).'::setWarehouse Error ', LOG_DEBUG);
			$this->error = $this->db->error();
			return 0;
		}
	}


	/**
	 *		Set last model used by doc generator
	 *
	 *		@param		User	$user		User object that make change
	 *		@param		string	$modelpdf	Modele name
	 *		@return		int					Return integer <0 if KO, >0 if OK
	 */
	public function setDocModel($user, $modelpdf)
	{
		if (!$this->table_element) {
			dol_syslog(get_class($this)."::setDocModel was called on objet with property table_element not defined", LOG_ERR);
			return -1;
		}

		$newmodelpdf = dol_trunc($modelpdf, 255);

		$sql = "UPDATE ".$this->db->prefix().$this->table_element;
		$sql .= " SET model_pdf = '".$this->db->escape($newmodelpdf)."'";
		$sql .= " WHERE rowid = ".((int) $this->id);

		dol_syslog(get_class($this)."::setDocModel", LOG_DEBUG);
		$resql = $this->db->query($sql);
		if ($resql) {
			$this->model_pdf = $modelpdf;
			return 1;
		} else {
			dol_print_error($this->db);
			return 0;
		}
	}


	/**
	 *  Change the bank account
	 *
	 *  @param		int		$fk_account		Id of bank account
	 *  @param      bool    $notrigger      false=launch triggers after, true=disable triggers
	 *  @param      User	$userused		Object user
	 *  @return		int				1 if OK, 0 if KO
	 */
	public function setBankAccount($fk_account, $notrigger = false, $userused = null)
	{
		global $user;

		if (empty($userused)) {
			$userused = $user;
		}

		$error = 0;

		if (!$this->table_element) {
			dol_syslog(get_class($this)."::setBankAccount was called on objet with property table_element not defined", LOG_ERR);
			return -1;
		}
		$this->db->begin();

		if ($fk_account < 0) {
			$fk_account = 'NULL';
		}
		dol_syslog(get_class($this).'::setBankAccount('.$fk_account.')');

		$sql = "UPDATE ".$this->db->prefix().$this->table_element;
		$sql .= " SET fk_account = ".((int) $fk_account);
		$sql .= " WHERE rowid=".((int) $this->id);

		$resql = $this->db->query($sql);
		if (!$resql) {
			dol_syslog(get_class($this).'::setBankAccount Error '.$sql.' - '.$this->db->error());
			$this->error = $this->db->lasterror();
			$error++;
		} else {
			if (!$notrigger) {
				// Call trigger
				$this->context['bankaccountupdate'] = 1;
				$triggerName = strtoupper(get_class($this)).'_MODIFY';
				// Special cases
				if ($triggerName == 'FACTUREREC_MODIFY') {
					$triggerName = 'BILLREC_MODIFY';
				}
				$result = $this->call_trigger($triggerName, $userused);
				if ($result < 0) {
					$error++;
				}
				// End call trigger
			}
		}
		if ($error) {
			$this->db->rollback();
			return -1;
		} else {
			$this->fk_account = ($fk_account == 'NULL') ? null : $fk_account;
			$this->db->commit();
			return 1;
		}
	}


	// TODO: Move line related operations to CommonObjectLine?

	// phpcs:disable PEAR.NamingConventions.ValidFunctionName.ScopeNotCamelCaps
	/**
	 *  Save a new position (field rang) for details lines.
	 *  You can choose to set position for lines with already a position or lines without any position defined.
	 *
	 * 	@param		boolean		$renum			   True to renum all already ordered lines, false to renum only not already ordered lines.
	 * 	@param		string		$rowidorder		   ASC or DESC
	 * 	@param		boolean		$fk_parent_line    Table with fk_parent_line field or not
	 * 	@return		int                            Return integer <0 if KO, >0 if OK
	 */
	public function line_order($renum = false, $rowidorder = 'ASC', $fk_parent_line = true)
	{
		// phpcs:enable
		if (!$this->table_element_line) {
			dol_syslog(get_class($this)."::line_order was called on objet with property table_element_line not defined", LOG_ERR);
			return -1;
		}
		if (!$this->fk_element) {
			dol_syslog(get_class($this)."::line_order was called on objet with property fk_element not defined", LOG_ERR);
			return -1;
		}

		$fieldposition = 'rang'; // @todo Rename 'rang' into 'position'
		if (in_array($this->table_element_line, array('bom_bomline', 'ecm_files', 'emailcollector_emailcollectoraction', 'product_attribute_value'))) {
			$fieldposition = 'position';
		}

		// Count number of lines to reorder (according to choice $renum)
		$nl = 0;
		$sql = "SELECT count(rowid) FROM ".$this->db->prefix().$this->table_element_line;
		$sql .= " WHERE ".$this->fk_element." = ".((int) $this->id);
		if (!$renum) {
			$sql .= " AND " . $fieldposition . " = 0";
		}
		if ($renum) {
			$sql .= " AND " . $fieldposition . " <> 0";
		}

		dol_syslog(get_class($this)."::line_order", LOG_DEBUG);
		$resql = $this->db->query($sql);
		if ($resql) {
			$row = $this->db->fetch_row($resql);
			$nl = $row[0];
		} else {
			dol_print_error($this->db);
		}
		if ($nl > 0) {
			// The goal of this part is to reorder all lines, with all children lines sharing the same counter that parents.
			$rows = array();

			// We first search all lines that are parent lines (for multilevel details lines)
			$sql = "SELECT rowid FROM ".$this->db->prefix().$this->table_element_line;
			$sql .= " WHERE ".$this->fk_element." = ".((int) $this->id);
			if ($fk_parent_line) {
				$sql .= ' AND fk_parent_line IS NULL';
			}
			$sql .= " ORDER BY " . $fieldposition . " ASC, rowid " . $rowidorder;

			dol_syslog(get_class($this)."::line_order search all parent lines", LOG_DEBUG);
			$resql = $this->db->query($sql);
			if ($resql) {
				$i = 0;
				$num = $this->db->num_rows($resql);
				while ($i < $num) {
					$row = $this->db->fetch_row($resql);
					$rows[] = $row[0]; // Add parent line into array rows
					$childrens = $this->getChildrenOfLine($row[0]);
					if (!empty($childrens)) {
						foreach ($childrens as $child) {
							array_push($rows, $child);
						}
					}
					$i++;
				}

				// Now we set a new number for each lines (parent and children with children included into parent tree)
				if (!empty($rows)) {
					foreach ($rows as $key => $row) {
						$this->updateRangOfLine($row, ($key + 1));
					}
				}
			} else {
				dol_print_error($this->db);
			}
		}
		return 1;
	}

	/**
	 * 	Get children of line
	 *
	 * 	@param	int		$id		            Id of parent line
	 * 	@param	int		$includealltree		0 = 1st level child, 1 = All level child
	 * 	@return	array			            Array with list of children lines id
	 */
	public function getChildrenOfLine($id, $includealltree = 0)
	{
		$fieldposition = 'rang'; // @todo Rename 'rang' into 'position'
		if (in_array($this->table_element_line, array('bom_bomline', 'ecm_files', 'emailcollector_emailcollectoraction', 'product_attribute_value'))) {
			$fieldposition = 'position';
		}

		$rows = array();

		$sql = "SELECT rowid FROM ".$this->db->prefix().$this->table_element_line;
		$sql .= " WHERE ".$this->fk_element." = ".((int) $this->id);
		$sql .= ' AND fk_parent_line = '.((int) $id);
		$sql .= " ORDER BY " . $fieldposition . " ASC";

		dol_syslog(get_class($this)."::getChildrenOfLine search children lines for line ".$id, LOG_DEBUG);
		$resql = $this->db->query($sql);
		if ($resql) {
			if ($this->db->num_rows($resql) > 0) {
				while ($row = $this->db->fetch_row($resql)) {
					$rows[] = $row[0];
					if (!empty($includealltree)) {
						$rows = array_merge($rows, $this->getChildrenOfLine($row[0]), $includealltree);
					}
				}
			}
		}
		return $rows;
	}

	// phpcs:disable PEAR.NamingConventions.ValidFunctionName.ScopeNotCamelCaps
	/**
	 * 	Update a line to have a lower rank
	 *
	 * 	@param 	int			$rowid				Id of line
	 * 	@param	boolean		$fk_parent_line		Table with fk_parent_line field or not
	 * 	@return	void
	 */
	public function line_up($rowid, $fk_parent_line = true)
	{
		// phpcs:enable
		$this->line_order(false, 'ASC', $fk_parent_line);

		// Get rang of line
		$rang = $this->getRangOfLine($rowid);

		// Update position of line
		$this->updateLineUp($rowid, $rang);
	}

	// phpcs:disable PEAR.NamingConventions.ValidFunctionName.ScopeNotCamelCaps
	/**
	 * 	Update a line to have a higher rank
	 *
	 * 	@param	int			$rowid				Id of line
	 * 	@param	boolean		$fk_parent_line		Table with fk_parent_line field or not
	 * 	@return	void
	 */
	public function line_down($rowid, $fk_parent_line = true)
	{
		// phpcs:enable
		$this->line_order(false, 'ASC', $fk_parent_line);

		// Get rang of line
		$rang = $this->getRangOfLine($rowid);

		// Get max value for rang
		$max = $this->line_max();

		// Update position of line
		$this->updateLineDown($rowid, $rang, $max);
	}

	/**
	 * 	Update position of line (rang)
	 *
	 * 	@param	int		$rowid		Id of line
	 * 	@param	int		$rang		Position
	 * 	@return	int					Return integer <0 if KO, >0 if OK
	 */
	public function updateRangOfLine($rowid, $rang)
	{
		global $hookmanager;
		$fieldposition = 'rang'; // @todo Rename 'rang' into 'position'
		if (in_array($this->table_element_line, array('bom_bomline', 'ecm_files', 'emailcollector_emailcollectoraction', 'product_attribute_value'))) {
			$fieldposition = 'position';
		}

		$sql = "UPDATE ".$this->db->prefix().$this->table_element_line." SET ".$fieldposition." = ".((int) $rang);
		$sql .= ' WHERE rowid = '.((int) $rowid);

		dol_syslog(get_class($this)."::updateRangOfLine", LOG_DEBUG);
		if (!$this->db->query($sql)) {
			dol_print_error($this->db);
			return -1;
		} else {
			$parameters=array('rowid'=>$rowid, 'rang'=>$rang, 'fieldposition' => $fieldposition);
			$action='';
			$reshook = $hookmanager->executeHooks('afterRankOfLineUpdate', $parameters, $this, $action);
			return 1;
		}
	}

	// phpcs:disable PEAR.NamingConventions.ValidFunctionName.ScopeNotCamelCaps
	/**
	 * 	Update position of line with ajax (rang)
	 *
	 * 	@param	array	$rows	Array of rows
	 * 	@return	void
	 */
	public function line_ajaxorder($rows)
	{
		// phpcs:enable
		$num = count($rows);
		for ($i = 0; $i < $num; $i++) {
			$this->updateRangOfLine($rows[$i], ($i + 1));
		}
	}

	/**
	 * 	Update position of line up (rang)
	 *
	 * 	@param	int		$rowid		Id of line
	 * 	@param	int		$rang		Position
	 * 	@return	void
	 */
	public function updateLineUp($rowid, $rang)
	{
		if ($rang > 1) {
			$fieldposition = 'rang';
			if (in_array($this->table_element_line, array('ecm_files', 'emailcollector_emailcollectoraction', 'product_attribute_value'))) {
				$fieldposition = 'position';
			}

			$sql = "UPDATE ".$this->db->prefix().$this->table_element_line." SET ".$fieldposition." = ".((int) $rang);
			$sql .= " WHERE ".$this->fk_element." = ".((int) $this->id);
			$sql .= " AND " . $fieldposition . " = " . ((int) ($rang - 1));
			if ($this->db->query($sql)) {
				$sql = "UPDATE ".$this->db->prefix().$this->table_element_line." SET ".$fieldposition." = ".((int) ($rang - 1));
				$sql .= ' WHERE rowid = '.((int) $rowid);
				if (!$this->db->query($sql)) {
					dol_print_error($this->db);
				}
			} else {
				dol_print_error($this->db);
			}
		}
	}

	/**
	 * 	Update position of line down (rang)
	 *
	 * 	@param	int		$rowid		Id of line
	 * 	@param	int		$rang		Position
	 * 	@param	int		$max		Max
	 * 	@return	void
	 */
	public function updateLineDown($rowid, $rang, $max)
	{
		if ($rang < $max) {
			$fieldposition = 'rang';
			if (in_array($this->table_element_line, array('ecm_files', 'emailcollector_emailcollectoraction', 'product_attribute_value'))) {
				$fieldposition = 'position';
			}

			$sql = "UPDATE ".$this->db->prefix().$this->table_element_line." SET ".$fieldposition." = ".((int) $rang);
			$sql .= " WHERE ".$this->fk_element." = ".((int) $this->id);
			$sql .= " AND " . $fieldposition . " = " . ((int) ($rang + 1));
			if ($this->db->query($sql)) {
				$sql = "UPDATE ".$this->db->prefix().$this->table_element_line." SET ".$fieldposition." = ".((int) ($rang + 1));
				$sql .= ' WHERE rowid = '.((int) $rowid);
				if (!$this->db->query($sql)) {
					dol_print_error($this->db);
				}
			} else {
				dol_print_error($this->db);
			}
		}
	}

	/**
	 * 	Get position of line (rang)
	 *
	 * 	@param		int		$rowid		Id of line
	 *  @return		int     			Value of rang in table of lines
	 */
	public function getRangOfLine($rowid)
	{
		$fieldposition = 'rang';
		if (in_array($this->table_element_line, array('ecm_files', 'emailcollector_emailcollectoraction', 'product_attribute_value'))) {
			$fieldposition = 'position';
		}

		$sql = "SELECT " . $fieldposition . " FROM ".$this->db->prefix().$this->table_element_line;
		$sql .= " WHERE rowid = ".((int) $rowid);

		dol_syslog(get_class($this)."::getRangOfLine", LOG_DEBUG);
		$resql = $this->db->query($sql);
		if ($resql) {
			$row = $this->db->fetch_row($resql);
			return $row[0];
		}

		return 0;
	}

	/**
	 * 	Get rowid of the line relative to its position
	 *
	 * 	@param		int		$rang		Rang value
	 *  @return     int     			Rowid of the line
	 */
	public function getIdOfLine($rang)
	{
		$fieldposition = 'rang';
		if (in_array($this->table_element_line, array('ecm_files', 'emailcollector_emailcollectoraction', 'product_attribute_value'))) {
			$fieldposition = 'position';
		}

		$sql = "SELECT rowid FROM ".$this->db->prefix().$this->table_element_line;
		$sql .= " WHERE ".$this->fk_element." = ".((int) $this->id);
		$sql .= " AND " . $fieldposition . " = ".((int) $rang);
		$resql = $this->db->query($sql);
		if ($resql) {
			$row = $this->db->fetch_row($resql);
			return $row[0];
		}

		return 0;
	}

	// phpcs:disable PEAR.NamingConventions.ValidFunctionName.ScopeNotCamelCaps
	/**
	 * 	Get max value used for position of line (rang)
	 *
	 * 	@param		int		$fk_parent_line		Parent line id
	 *  @return     int  			   			Max value of rang in table of lines
	 */
	public function line_max($fk_parent_line = 0)
	{
		// phpcs:enable
		$positionfield = 'rang';
		if (in_array($this->table_element, array('bom_bom', 'product_attribute'))) {
			$positionfield = 'position';
		}

		// Search the last rang with fk_parent_line
		if ($fk_parent_line) {
			$sql = "SELECT max(".$positionfield.") FROM ".$this->db->prefix().$this->table_element_line;
			$sql .= " WHERE ".$this->fk_element." = ".((int) $this->id);
			$sql .= " AND fk_parent_line = ".((int) $fk_parent_line);

			dol_syslog(get_class($this)."::line_max", LOG_DEBUG);
			$resql = $this->db->query($sql);
			if ($resql) {
				$row = $this->db->fetch_row($resql);
				if (!empty($row[0])) {
					return $row[0];
				} else {
					return $this->getRangOfLine($fk_parent_line);
				}
			}
		} else {
			// If not, search the last rang of element
			$sql = "SELECT max(".$positionfield.") FROM ".$this->db->prefix().$this->table_element_line;
			$sql .= " WHERE ".$this->fk_element." = ".((int) $this->id);

			dol_syslog(get_class($this)."::line_max", LOG_DEBUG);
			$resql = $this->db->query($sql);
			if ($resql) {
				$row = $this->db->fetch_row($resql);
				return $row[0];
			}
		}

		return 0;
	}

	// phpcs:disable PEAR.NamingConventions.ValidFunctionName.ScopeNotCamelCaps
	/**
	 *  Update external ref of element
	 *
	 *  @param      string		$ref_ext	Update field ref_ext
	 *  @return     int      		   		Return integer <0 if KO, >0 if OK
	 */
	public function update_ref_ext($ref_ext)
	{
		// phpcs:enable
		if (!$this->table_element) {
			dol_syslog(get_class($this)."::update_ref_ext was called on objet with property table_element not defined", LOG_ERR);
			return -1;
		}

		$sql = "UPDATE ".$this->db->prefix().$this->table_element;
		$sql .= " SET ref_ext = '".$this->db->escape($ref_ext)."'";
		$sql .= " WHERE ".(isset($this->table_rowid) ? $this->table_rowid : 'rowid')." = ".((int) $this->id);

		dol_syslog(get_class($this)."::update_ref_ext", LOG_DEBUG);
		if ($this->db->query($sql)) {
			$this->ref_ext = $ref_ext;
			return 1;
		} else {
			$this->error = $this->db->error();
			return -1;
		}
	}

	// phpcs:disable PEAR.NamingConventions.ValidFunctionName.ScopeNotCamelCaps
	/**
	 *  Update note of element
	 *
	 *  @param      string		$note		New value for note
	 *  @param		string		$suffix		'', '_public' or '_private'
	 *  @param      int         $notrigger  1=Does not execute triggers, 0=execute triggers
	 *  @return     int      		   		Return integer <0 if KO, >0 if OK
	 */
	public function update_note($note, $suffix = '', $notrigger = 0)
	{
		// phpcs:enable
		global $user;

		if (!$this->table_element) {
			$this->error = 'update_note was called on objet with property table_element not defined';
			dol_syslog(get_class($this)."::update_note was called on objet with property table_element not defined", LOG_ERR);
			return -1;
		}
		if (!in_array($suffix, array('', '_public', '_private'))) {
			$this->error = 'update_note Parameter suffix must be empty, \'_private\' or \'_public\'';
			dol_syslog(get_class($this)."::update_note Parameter suffix must be empty, '_private' or '_public'", LOG_ERR);
			return -2;
		}

		$newsuffix = $suffix;

		// Special cas
		if ($this->table_element == 'product' && $newsuffix == '_private') {
			$newsuffix = '';
		}
		if (in_array($this->table_element, array('actioncomm', 'adherent', 'advtargetemailing', 'cronjob', 'establishment'))) {
			$fieldusermod =  "fk_user_mod";
		} elseif ($this->table_element == 'ecm_files') {
			$fieldusermod = "fk_user_m";
		} else {
			$fieldusermod = "fk_user_modif";
		}
		$sql = "UPDATE ".$this->db->prefix().$this->table_element;
		$sql .= " SET note".$newsuffix." = ".(!empty($note) ? ("'".$this->db->escape($note)."'") : "NULL");
		$sql .= ", ".$fieldusermod." = ".((int) $user->id);
		$sql .= " WHERE rowid = ".((int) $this->id);

		dol_syslog(get_class($this)."::update_note", LOG_DEBUG);
		if ($this->db->query($sql)) {
			if ($suffix == '_public') {
				$this->note_public = $note;
			} elseif ($suffix == '_private') {
				$this->note_private = $note;
			} else {
				$this->note = $note; // deprecated
				$this->note_private = $note;
			}
			if (empty($notrigger)) {
				switch ($this->element) {
					case 'societe':
						$trigger_name = 'COMPANY_MODIFY';
						break;
					case 'commande':
						$trigger_name = 'ORDER_MODIFY';
						break;
					case 'facture':
						$trigger_name = 'BILL_MODIFY';
						break;
					case 'invoice_supplier':
						$trigger_name = 'BILL_SUPPLIER_MODIFY';
						break;
					case 'facturerec':
						$trigger_name = 'BILLREC_MODIFIY';
						break;
					case 'expensereport':
						$trigger_name = 'EXPENSE_REPORT_MODIFY';
						break;
					default:
						$trigger_name = strtoupper($this->element) . '_MODIFY';
				}
				$ret = $this->call_trigger($trigger_name, $user);
				if ($ret < 0) {
					return -1;
				}
			}
			return 1;
		} else {
			$this->error = $this->db->lasterror();
			return -1;
		}
	}

	// phpcs:disable PEAR.NamingConventions.ValidFunctionName.ScopeNotCamelCaps
	/**
	 * 	Update public note (kept for backward compatibility)
	 *
	 * @param      string		$note		New value for note
	 * @return     int      		   		Return integer <0 if KO, >0 if OK
	 * @deprecated
	 * @see update_note()
	 */
	public function update_note_public($note)
	{
		// phpcs:enable
		return $this->update_note($note, '_public');
	}

	// phpcs:disable PEAR.NamingConventions.ValidFunctionName.ScopeNotCamelCaps
	/**
	 *	Update total_ht, total_ttc, total_vat, total_localtax1, total_localtax2 for an object (sum of lines).
	 *  Must be called at end of methods addline or updateline.
	 *
	 *	@param	int		$exclspec          	>0 = Exclude special product (product_type=9)
	 *  @param  string	$roundingadjust    	'none'=Do nothing, 'auto'=Use default method (MAIN_ROUNDOFTOTAL_NOT_TOTALOFROUND if defined, or '0'), '0'=Force mode Total of rounding, '1'=Force mode Rounding of total
	 *  @param	int		$nodatabaseupdate	1=Do not update database total fields of the main object. Update only properties in memory. Can be used to save SQL when this method is called several times, so we can do it only once at end.
	 *  @param	Societe	$seller				If roundingadjust is '0' or '1' or maybe 'auto', it means we recalculate total for lines before calculating total for object and for this, we need seller object (used to analyze lines to check corrupted data).
	 *	@return	int    			           	Return integer <0 if KO, >0 if OK
	 */
	public function update_price($exclspec = 0, $roundingadjust = 'none', $nodatabaseupdate = 0, $seller = null)
	{
		// phpcs:enable
		global $conf, $hookmanager, $action;

		$parameters = array('exclspec' => $exclspec, 'roundingadjust' => $roundingadjust, 'nodatabaseupdate' => $nodatabaseupdate, 'seller' => $seller);
		$reshook = $hookmanager->executeHooks('updateTotalPrice', $parameters, $this, $action); // Note that $action and $object may have been modified by some hooks
		if ($reshook > 0) {
			return 1; // replacement code
		} elseif ($reshook < 0) {
			return -1; // failure
		} // reshook = 0 => execute normal code

		// Some external module want no update price after a trigger because they have another method to calculate the total (ex: with an extrafield)
		$MODULE = "";
		if ($this->element == 'propal') {
			$MODULE = "MODULE_DISALLOW_UPDATE_PRICE_PROPOSAL";
		} elseif ($this->element == 'commande' || $this->element == 'order') {
			$MODULE = "MODULE_DISALLOW_UPDATE_PRICE_ORDER";
		} elseif ($this->element == 'facture' || $this->element == 'invoice') {
			$MODULE = "MODULE_DISALLOW_UPDATE_PRICE_INVOICE";
		} elseif ($this->element == 'facture_fourn' || $this->element == 'supplier_invoice' || $this->element == 'invoice_supplier' || $this->element == 'invoice_supplier_rec') {
			$MODULE = "MODULE_DISALLOW_UPDATE_PRICE_SUPPLIER_INVOICE";
		} elseif ($this->element == 'order_supplier' || $this->element == 'supplier_order') {
			$MODULE = "MODULE_DISALLOW_UPDATE_PRICE_SUPPLIER_ORDER";
		} elseif ($this->element == 'supplier_proposal') {
			$MODULE = "MODULE_DISALLOW_UPDATE_PRICE_SUPPLIER_PROPOSAL";
		}

		if (!empty($MODULE)) {
			if (getDolGlobalString($MODULE)) {
				$modsactivated = explode(',', getDolGlobalString($MODULE));
				foreach ($modsactivated as $mod) {
					if (isModEnabled($mod)) {
						return 1; // update was disabled by specific setup
					}
				}
			}
		}

		include_once DOL_DOCUMENT_ROOT.'/core/lib/price.lib.php';

		$forcedroundingmode = $roundingadjust;
		if ($forcedroundingmode == 'auto' && isset($conf->global->MAIN_ROUNDOFTOTAL_NOT_TOTALOFROUND)) {
			$forcedroundingmode = getDolGlobalString('MAIN_ROUNDOFTOTAL_NOT_TOTALOFROUND');
		} elseif ($forcedroundingmode == 'auto') {
			$forcedroundingmode = '0';
		}

		$error = 0;

		$multicurrency_tx = !empty($this->multicurrency_tx) ? $this->multicurrency_tx : 1;

		// Define constants to find lines to sum (field name int the table_element_line not into table_element)
		$fieldtva = 'total_tva';
		$fieldlocaltax1 = 'total_localtax1';
		$fieldlocaltax2 = 'total_localtax2';
		$fieldup = 'subprice';
		if ($this->element == 'facture_fourn' || $this->element == 'invoice_supplier') {
			$fieldtva = 'tva';
			$fieldup = 'pu_ht';
		}
		if ($this->element == 'invoice_supplier_rec') {
			$fieldup = 'pu_ht';
		}
		if ($this->element == 'expensereport') {
			$fieldup = 'value_unit';
		}

		$sql = "SELECT rowid, qty, ".$fieldup." as up, remise_percent, total_ht, ".$fieldtva." as total_tva, total_ttc, ".$fieldlocaltax1." as total_localtax1, ".$fieldlocaltax2." as total_localtax2,";
		$sql .= ' tva_tx as vatrate, localtax1_tx, localtax2_tx, localtax1_type, localtax2_type, info_bits, product_type';
		if ($this->table_element_line == 'facturedet') {
			$sql .= ', situation_percent';
		}
		$sql .= ', multicurrency_total_ht, multicurrency_total_tva, multicurrency_total_ttc';
		$sql .= " FROM ".$this->db->prefix().$this->table_element_line;
		$sql .= " WHERE ".$this->fk_element." = ".((int) $this->id);
		if ($exclspec) {
			$product_field = 'product_type';
			if ($this->table_element_line == 'contratdet') {
				$product_field = ''; // contratdet table has no product_type field
			}
			if ($product_field) {
				$sql .= " AND ".$product_field." <> 9";
			}
		}
		$sql .= ' ORDER by rowid'; // We want to be sure to always use same order of line to not change lines differently when option MAIN_ROUNDOFTOTAL_NOT_TOTALOFROUND is used

		dol_syslog(get_class($this)."::update_price", LOG_DEBUG);

		$resql = $this->db->query($sql);
		if ($resql) {
			$this->total_ht  = 0;
			$this->total_tva = 0;
			$this->total_localtax1 = 0;
			$this->total_localtax2 = 0;
			$this->total_ttc = 0;
			$total_ht_by_vats  = array();
			$total_tva_by_vats = array();
			$total_ttc_by_vats = array();
			$this->multicurrency_total_ht = 0;
			$this->multicurrency_total_tva	= 0;
			$this->multicurrency_total_ttc	= 0;

			$this->db->begin();

			$num = $this->db->num_rows($resql);
			$i = 0;
			while ($i < $num) {
				$obj = $this->db->fetch_object($resql);

				// Note: There is no check on detail line and no check on total, if $forcedroundingmode = 'none'
				$parameters = array('fk_element' => $obj->rowid);
				$reshook = $hookmanager->executeHooks('changeRoundingMode', $parameters, $this, $action); // Note that $action and $object may have been modified by some hooks

				if (empty($reshook) && $forcedroundingmode == '0') {	// Check if data on line are consistent. This may solve lines that were not consistent because set with $forcedroundingmode='auto'
					// This part of code is to fix data. We should not call it too often.
					$localtax_array = array($obj->localtax1_type, $obj->localtax1_tx, $obj->localtax2_type, $obj->localtax2_tx);
					$tmpcal = calcul_price_total($obj->qty, $obj->up, $obj->remise_percent, $obj->vatrate, $obj->localtax1_tx, $obj->localtax2_tx, 0, 'HT', $obj->info_bits, $obj->product_type, $seller, $localtax_array, (isset($obj->situation_percent) ? $obj->situation_percent : 100), $multicurrency_tx);

					$diff_when_using_price_ht = price2num($tmpcal[1] - $obj->total_tva, 'MT', 1); // If price was set with tax price and unit price HT has a low number of digits, then we may have a diff on recalculation from unit price HT.
					$diff_on_current_total = price2num($obj->total_ttc - $obj->total_ht - $obj->total_tva - $obj->total_localtax1 - $obj->total_localtax2, 'MT', 1);
					//var_dump($obj->total_ht.' '.$obj->total_tva.' '.$obj->total_localtax1.' '.$obj->total_localtax2.' => '.$obj->total_ttc);
					//var_dump($diff_when_using_price_ht.' '.$diff_on_current_total);

					if ($diff_on_current_total) {
						// This should not happen, we should always have in table: total_ttc = total_ht + total_vat + total_localtax1 + total_localtax2
						$sqlfix = "UPDATE ".$this->db->prefix().$this->table_element_line." SET ".$fieldtva." = ".price2num((float) $tmpcal[1]).", total_ttc = ".price2num((float) $tmpcal[2])." WHERE rowid = ".((int) $obj->rowid);
						dol_syslog('We found unconsistent data into detailed line (diff_on_current_total = '.$diff_on_current_total.') for line rowid = '.$obj->rowid." (ht=".$obj->total_ht." vat=".$obj->total_tva." tax1=".$obj->total_localtax1." tax2=".$obj->total_localtax2." ttc=".$obj->total_ttc."). We fix the total_vat and total_ttc of line by running sqlfix = ".$sqlfix, LOG_WARNING);
						$resqlfix = $this->db->query($sqlfix);
						if (!$resqlfix) {
							dol_print_error($this->db, 'Failed to update line');
						}
						$obj->total_tva = $tmpcal[1];
						$obj->total_ttc = $tmpcal[2];
					} elseif ($diff_when_using_price_ht && $roundingadjust == '0') {
						// After calculation from HT, total is consistent but we have found a difference between VAT part in calculation and into database and
						// we ask to force the use of rounding on line (like done on calculation) so we force update of line
						$sqlfix = "UPDATE ".$this->db->prefix().$this->table_element_line." SET ".$fieldtva." = ".price2num((float) $tmpcal[1]).", total_ttc = ".price2num((float) $tmpcal[2])." WHERE rowid = ".((int) $obj->rowid);
						dol_syslog('We found a line with different rounding data into detailed line (diff_when_using_price_ht = '.$diff_when_using_price_ht.' and diff_on_current_total = '.$diff_on_current_total.') for line rowid = '.$obj->rowid." (total vat of line calculated=".$tmpcal[1].", database=".$obj->total_tva."). We fix the total_vat and total_ttc of line by running sqlfix = ".$sqlfix);
						$resqlfix = $this->db->query($sqlfix);
						if (!$resqlfix) {
							dol_print_error($this->db, 'Failed to update line');
						}
						$obj->total_tva = $tmpcal[1];
						$obj->total_ttc = $tmpcal[2];
					}
				}

				$this->total_ht        += $obj->total_ht; // The field visible at end of line detail
				$this->total_tva       += $obj->total_tva;
				$this->total_localtax1 += $obj->total_localtax1;
				$this->total_localtax2 += $obj->total_localtax2;
				$this->total_ttc       += $obj->total_ttc;
				$this->multicurrency_total_ht        += $obj->multicurrency_total_ht; // The field visible at end of line detail
				$this->multicurrency_total_tva       += $obj->multicurrency_total_tva;
				$this->multicurrency_total_ttc       += $obj->multicurrency_total_ttc;

				if (!isset($total_ht_by_vats[$obj->vatrate])) {
					$total_ht_by_vats[$obj->vatrate] = 0;
				}
				if (!isset($total_tva_by_vats[$obj->vatrate])) {
					$total_tva_by_vats[$obj->vatrate] = 0;
				}
				if (!isset($total_ttc_by_vats[$obj->vatrate])) {
					$total_ttc_by_vats[$obj->vatrate] = 0;
				}
				$total_ht_by_vats[$obj->vatrate]  += $obj->total_ht;
				$total_tva_by_vats[$obj->vatrate] += $obj->total_tva;
				$total_ttc_by_vats[$obj->vatrate] += $obj->total_ttc;

				if ($forcedroundingmode == '1') {	// Check if we need adjustement onto line for vat. TODO This works on the company currency but not on foreign currency
					$tmpvat = price2num($total_ht_by_vats[$obj->vatrate] * $obj->vatrate / 100, 'MT', 1);
					$diff = price2num($total_tva_by_vats[$obj->vatrate] - $tmpvat, 'MT', 1);
					//print 'Line '.$i.' rowid='.$obj->rowid.' vat_rate='.$obj->vatrate.' total_ht='.$obj->total_ht.' total_tva='.$obj->total_tva.' total_ttc='.$obj->total_ttc.' total_ht_by_vats='.$total_ht_by_vats[$obj->vatrate].' total_tva_by_vats='.$total_tva_by_vats[$obj->vatrate].' (new calculation = '.$tmpvat.') total_ttc_by_vats='.$total_ttc_by_vats[$obj->vatrate].($diff?" => DIFF":"")."<br>\n";
					if ($diff) {
						if (abs($diff) > (10 * pow(10, -1 * getDolGlobalInt('MAIN_MAX_DECIMALS_TOT', 0)))) {
							// If error is more than 10 times the accurancy of rounding. This should not happen.
							$errmsg = 'A rounding difference was detected into TOTAL but is too high to be corrected. Some data in your lines may be corrupted. Try to edit each line manually to fix this before restarting.';
							dol_syslog($errmsg, LOG_WARNING);
							$this->error = $errmsg;
							$error++;
							break;
						}
						$sqlfix = "UPDATE ".$this->db->prefix().$this->table_element_line." SET ".$fieldtva." = ".price2num($obj->total_tva - $diff).", total_ttc = ".price2num($obj->total_ttc - $diff)." WHERE rowid = ".((int) $obj->rowid);
						dol_syslog('We found a difference of '.$diff.' for line rowid = '.$obj->rowid.". We fix the total_vat and total_ttc of line by running sqlfix = ".$sqlfix);

						$resqlfix = $this->db->query($sqlfix);

						if (!$resqlfix) {
							dol_print_error($this->db, 'Failed to update line');
						}

						$this->total_tva = (float) price2num($this->total_tva - $diff, '', 1);
						$this->total_ttc = (float) price2num($this->total_ttc - $diff, '', 1);
						$total_tva_by_vats[$obj->vatrate] = (float) price2num($total_tva_by_vats[$obj->vatrate] - $diff, '', 1);
						$total_ttc_by_vats[$obj->vatrate] = (float) price2num($total_ttc_by_vats[$obj->vatrate] - $diff, '', 1);
					}
				}

				$i++;
			}

			// Add revenue stamp to total
			$this->total_ttc += isset($this->revenuestamp) ? $this->revenuestamp : 0;
			$this->multicurrency_total_ttc += isset($this->revenuestamp) ? ($this->revenuestamp * $multicurrency_tx) : 0;

			// Situations totals
			if (!empty($this->situation_cycle_ref) && !empty($this->situation_counter) && $this->situation_counter > 1 && method_exists($this, 'get_prev_sits')) {
				include_once DOL_DOCUMENT_ROOT.'/compta/facture/class/facture.class.php';
				if ($this->type != Facture::TYPE_CREDIT_NOTE) {	// @phpstan-ignore-line
					$prev_sits = $this->get_prev_sits();

					foreach ($prev_sits as $sit) {				// $sit is an object Facture loaded with a fetch.
						$this->total_ht -= $sit->total_ht;
						$this->total_tva -= $sit->total_tva;
						$this->total_localtax1 -= $sit->total_localtax1;
						$this->total_localtax2 -= $sit->total_localtax2;
						$this->total_ttc -= $sit->total_ttc;
						$this->multicurrency_total_ht -= $sit->multicurrency_total_ht;
						$this->multicurrency_total_tva -= $sit->multicurrency_total_tva;
						$this->multicurrency_total_ttc -= $sit->multicurrency_total_ttc;
					}
				}
			}

			// Clean total
			$this->total_ht = (float) price2num($this->total_ht);
			$this->total_tva = (float) price2num($this->total_tva);
			$this->total_localtax1 = (float) price2num($this->total_localtax1);
			$this->total_localtax2 = (float) price2num($this->total_localtax2);
			$this->total_ttc = (float) price2num($this->total_ttc);

			$this->db->free($resql);

			// Now update global fields total_ht, total_ttc, total_tva, total_localtax1, total_localtax2, multicurrency_total_* of main object
			$fieldht = 'total_ht';
			$fieldtva = 'tva';
			$fieldlocaltax1 = 'localtax1';
			$fieldlocaltax2 = 'localtax2';
			$fieldttc = 'total_ttc';
			// Specific code for backward compatibility with old field names
			if (in_array($this->element, array('propal', 'commande', 'facture', 'facturerec', 'supplier_proposal', 'order_supplier', 'facture_fourn', 'invoice_supplier', 'invoice_supplier_rec', 'expensereport'))) {
				$fieldtva = 'total_tva';
			}

			if (!$error && empty($nodatabaseupdate)) {
				$sql = "UPDATE ".$this->db->prefix().$this->table_element.' SET';
				$sql .= " ".$fieldht." = ".((float) price2num($this->total_ht, 'MT', 1)).",";
				$sql .= " ".$fieldtva." = ".((float) price2num($this->total_tva, 'MT', 1)).",";
				$sql .= " ".$fieldlocaltax1." = ".((float) price2num($this->total_localtax1, 'MT', 1)).",";
				$sql .= " ".$fieldlocaltax2." = ".((float) price2num($this->total_localtax2, 'MT', 1)).",";
				$sql .= " ".$fieldttc." = ".((float) price2num($this->total_ttc, 'MT', 1));
				$sql .= ", multicurrency_total_ht = ".((float) price2num($this->multicurrency_total_ht, 'MT', 1));
				$sql .= ", multicurrency_total_tva = ".((float) price2num($this->multicurrency_total_tva, 'MT', 1));
				$sql .= ", multicurrency_total_ttc = ".((float) price2num($this->multicurrency_total_ttc, 'MT', 1));
				$sql .= " WHERE rowid = ".((int) $this->id);

				dol_syslog(get_class($this)."::update_price", LOG_DEBUG);
				$resql = $this->db->query($sql);

				if (!$resql) {
					$error++;
					$this->error = $this->db->lasterror();
					$this->errors[] = $this->db->lasterror();
				}
			}

			if (!$error) {
				$this->db->commit();
				return 1;
			} else {
				$this->db->rollback();
				return -1;
			}
		} else {
			dol_print_error($this->db, 'Bad request in update_price');
			return -1;
		}
	}

	// phpcs:disable PEAR.NamingConventions.ValidFunctionName.ScopeNotCamelCaps
	/**
	 *	Add an object link into llx_element_element.
	 *
	 *	@param		string	$origin		Linked element type
	 *	@param		int		$origin_id	Linked element id
	 * 	@param		User	$f_user		User that create
	 * 	@param		int		$notrigger	1=Does not execute triggers, 0=execute triggers
	 *	@return		int					Return integer <=0 if KO, >0 if OK
	 *	@see		fetchObjectLinked(), updateObjectLinked(), deleteObjectLinked()
	 */
	public function add_object_linked($origin = null, $origin_id = null, $f_user = null, $notrigger = 0)
	{
		// phpcs:enable
		global $user, $hookmanager, $action;
		$origin = (!empty($origin) ? $origin : $this->origin);
		$origin_id = (!empty($origin_id) ? $origin_id : $this->origin_id);
		$f_user = isset($f_user) ? $f_user : $user;

		// Special case
		if ($origin == 'order') {
			$origin = 'commande';
		}
		if ($origin == 'invoice') {
			$origin = 'facture';
		}
		if ($origin == 'invoice_template') {
			$origin = 'facturerec';
		}
		if ($origin == 'supplierorder') {
			$origin = 'order_supplier';
		}

		// Elements of the core modules which have `$module` property but may to which we don't want to prefix module part to the element name for finding the linked object in llx_element_element.
		// It's because an entry for this element may be exist in llx_element_element before this modification (version <=14.2) and ave named only with their element name in fk_source or fk_target.
		$coremodule = array('knowledgemanagement', 'partnership', 'workstation', 'ticket', 'recruitment', 'eventorganization', 'asset');
		// Add module part to target type if object has $module property and isn't in core modules.
		$targettype = ((!empty($this->module) && ! in_array($this->module, $coremodule)) ? $this->module.'_' : '').$this->element;

		$parameters = array('targettype'=>$targettype);
		// Hook for explicitly set the targettype if it must be differtent than $this->element
		$reshook = $hookmanager->executeHooks('setLinkedObjectSourceTargetType', $parameters, $this, $action); // Note that $action and $object may have been modified by some hooks
		if ($reshook > 0) {
			if (!empty($hookmanager->resArray['targettype'])) {
				$targettype = $hookmanager->resArray['targettype'];
			}
		}

		$this->db->begin();
		$error = 0;

		$sql = "INSERT INTO " . $this->db->prefix() . "element_element (";
		$sql .= "fk_source";
		$sql .= ", sourcetype";
		$sql .= ", fk_target";
		$sql .= ", targettype";
		$sql .= ") VALUES (";
		$sql .= ((int) $origin_id);
		$sql .= ", '" . $this->db->escape($origin) . "'";
		$sql .= ", " . ((int) $this->id);
		$sql .= ", '" . $this->db->escape($targettype) . "'";
		$sql .= ")";

		dol_syslog(get_class($this) . "::add_object_linked", LOG_DEBUG);
		if ($this->db->query($sql)) {
			if (!$notrigger) {
				// Call trigger
				$this->context['link_origin'] = $origin;
				$this->context['link_origin_id'] = $origin_id;
				$result = $this->call_trigger('OBJECT_LINK_INSERT', $f_user);
				if ($result < 0) {
					$error++;
				}
				// End call triggers
			}
		} else {
			$this->error = $this->db->lasterror();
			$error++;
		}

		if (!$error) {
			$this->db->commit();
			return 1;
		} else {
			$this->db->rollback();
			return 0;
		}
	}

	/**
	 *	Fetch array of objects linked to current object (object of enabled modules only). Links are loaded into
	 *		this->linkedObjectsIds array +
	 *		this->linkedObjects array if $loadalsoobjects = 1 or $loadalsoobjects = type
	 *  Possible usage for parameters:
	 *  - all parameters empty -> we look all link to current object (current object can be source or target)
	 *  - source id+type -> will get list of targets linked to source
	 *  - target id+type -> will get list of sources linked to target
	 *  - source id+type + target type -> will get list of targets of the type linked to source
	 *  - target id+type + source type -> will get list of sources of the type linked to target
	 *
	 *	@param	int			$sourceid			Object source id (if not defined, $this->id)
	 *	@param  string		$sourcetype			Object source type (if not defined, $this->element)
	 *	@param  int			$targetid			Object target id (if not defined, $this->id)
	 *	@param  string		$targettype			Object target type (if not defined, $this->element)
	 *	@param  string		$clause				'OR' or 'AND' clause used when both source id and target id are provided
	 *  @param  int			$alsosametype		0=Return only links to object that differs from source type. 1=Include also link to objects of same type.
	 *  @param  string		$orderby			SQL 'ORDER BY' clause
	 *  @param	int|string	$loadalsoobjects	Load also the array $this->linkedObjects. Use 0 to not load (increase performances), Use 1 to load all, Use value of type ('facture', 'facturerec', ...) to load only a type of object.
	 *	@return int								Return integer <0 if KO, >0 if OK
	 *  @see	add_object_linked(), updateObjectLinked(), deleteObjectLinked()
	 */
	public function fetchObjectLinked($sourceid = null, $sourcetype = '', $targetid = null, $targettype = '', $clause = 'OR', $alsosametype = 1, $orderby = 'sourcetype', $loadalsoobjects = 1)
	{
		global $conf, $hookmanager, $action;

		// Important for pdf generation time reduction
		// This boolean is true if $this->linkedObjects has already been loaded with all objects linked without filter
		// If you need to force the reload, you can call clearObjectLinkedCache() before calling fetchObjectLinked()
		if ($this->id > 0 && !empty($this->linkedObjectsFullLoaded[$this->id])) {
			return 1;
		}

		$this->linkedObjectsIds = array();
		$this->linkedObjects = array();

		$justsource = false;
		$justtarget = false;
		$withtargettype = false;
		$withsourcetype = false;

		$parameters = array('sourcetype'=>$sourcetype, 'sourceid'=>$sourceid, 'targettype'=>$targettype, 'targetid'=>$targetid);
		// Hook for explicitly set the targettype if it must be differtent than $this->element
		$reshook = $hookmanager->executeHooks('setLinkedObjectSourceTargetType', $parameters, $this, $action); // Note that $action and $object may have been modified by some hooks
		if ($reshook > 0) {
			if (!empty($hookmanager->resArray['sourcetype'])) {
				$sourcetype = $hookmanager->resArray['sourcetype'];
			}
			if (!empty($hookmanager->resArray['sourceid'])) {
				$sourceid = $hookmanager->resArray['sourceid'];
			}
			if (!empty($hookmanager->resArray['targettype'])) {
				$targettype = $hookmanager->resArray['targettype'];
			}
			if (!empty($hookmanager->resArray['targetid'])) {
				$targetid = $hookmanager->resArray['targetid'];
			}
		}

		if (!empty($sourceid) && !empty($sourcetype) && empty($targetid)) {
			$justsource = true; // the source (id and type) is a search criteria
			if (!empty($targettype)) {
				$withtargettype = true;
			}
		}
		if (!empty($targetid) && !empty($targettype) && empty($sourceid)) {
			$justtarget = true; // the target (id and type) is a search criteria
			if (!empty($sourcetype)) {
				$withsourcetype = true;
			}
		}

		$sourceid = (!empty($sourceid) ? $sourceid : $this->id);
		$targetid = (!empty($targetid) ? $targetid : $this->id);
		$sourcetype = (!empty($sourcetype) ? $sourcetype : $this->element);
		$targettype = (!empty($targettype) ? $targettype : $this->element);

		/*if (empty($sourceid) && empty($targetid))
		 {
		 dol_syslog('Bad usage of function. No source nor target id defined (nor as parameter nor as object id)', LOG_ERR);
		 return -1;
		 }*/

		// Links between objects are stored in table element_element
		$sql = "SELECT rowid, fk_source, sourcetype, fk_target, targettype";
		$sql .= " FROM ".$this->db->prefix()."element_element";
		$sql .= " WHERE ";
		if ($justsource || $justtarget) {
			if ($justsource) {
				$sql .= "fk_source = ".((int) $sourceid)." AND sourcetype = '".$this->db->escape($sourcetype)."'";
				if ($withtargettype) {
					$sql .= " AND targettype = '".$this->db->escape($targettype)."'";
				}
			} elseif ($justtarget) {
				$sql .= "fk_target = ".((int) $targetid)." AND targettype = '".$this->db->escape($targettype)."'";
				if ($withsourcetype) {
					$sql .= " AND sourcetype = '".$this->db->escape($sourcetype)."'";
				}
			}
		} else {
			$sql .= "(fk_source = ".((int) $sourceid)." AND sourcetype = '".$this->db->escape($sourcetype)."')";
			$sql .= " ".$clause." (fk_target = ".((int) $targetid)." AND targettype = '".$this->db->escape($targettype)."')";
			if ($loadalsoobjects && $this->id > 0 && $sourceid == $this->id && $sourcetype == $this->element && $targetid == $this->id && $targettype == $this->element && $clause == 'OR') {
				$this->linkedObjectsFullLoaded[$this->id] = true;
			}
		}
		$sql .= " ORDER BY ".$orderby;

		dol_syslog(get_class($this)."::fetchObjectLink", LOG_DEBUG);
		$resql = $this->db->query($sql);
		if ($resql) {
			$num = $this->db->num_rows($resql);
			$i = 0;
			while ($i < $num) {
				$obj = $this->db->fetch_object($resql);
				if ($justsource || $justtarget) {
					if ($justsource) {
						$this->linkedObjectsIds[$obj->targettype][$obj->rowid] = $obj->fk_target;
					} elseif ($justtarget) {
						$this->linkedObjectsIds[$obj->sourcetype][$obj->rowid] = $obj->fk_source;
					}
				} else {
					if ($obj->fk_source == $sourceid && $obj->sourcetype == $sourcetype) {
						$this->linkedObjectsIds[$obj->targettype][$obj->rowid] = $obj->fk_target;
					}
					if ($obj->fk_target == $targetid && $obj->targettype == $targettype) {
						$this->linkedObjectsIds[$obj->sourcetype][$obj->rowid] = $obj->fk_source;
					}
				}
				$i++;
			}

			if (!empty($this->linkedObjectsIds)) {
				$tmparray = $this->linkedObjectsIds;
				foreach ($tmparray as $objecttype => $objectids) {       // $objecttype is a module name ('facture', 'mymodule', ...) or a module name with a suffix ('project_task', 'mymodule_myobj', ...)
					// Parse element/subelement (ex: project_task, cabinetmed_consultation, ...)
					$module = $element = $subelement = $objecttype;
					$regs = array();
					if ($objecttype != 'supplier_proposal' && $objecttype != 'order_supplier' && $objecttype != 'invoice_supplier'
						&& preg_match('/^([^_]+)_([^_]+)/i', $objecttype, $regs)) {
						$module = $element = $regs[1];
						$subelement = $regs[2];
					}

					$classpath = $element.'/class';
					// To work with non standard classpath or module name
					if ($objecttype == 'facture') {
						$classpath = 'compta/facture/class';
					} elseif ($objecttype == 'facturerec') {
						$classpath = 'compta/facture/class';
						$module = 'facture';
					} elseif ($objecttype == 'propal') {
						$classpath = 'comm/propal/class';
					} elseif ($objecttype == 'supplier_proposal') {
						$classpath = 'supplier_proposal/class';
					} elseif ($objecttype == 'shipping') {
						$classpath = 'expedition/class';
						$subelement = 'expedition';
						$module = 'expedition';
					} elseif ($objecttype == 'delivery') {
						$classpath = 'delivery/class';
						$subelement = 'delivery';
						$module = 'delivery_note';
					} elseif ($objecttype == 'invoice_supplier' || $objecttype == 'order_supplier') {
						$classpath = 'fourn/class';
						$module = 'fournisseur';
					} elseif ($objecttype == 'fichinter') {
						$classpath = 'fichinter/class';
						$subelement = 'fichinter';
						$module = 'ficheinter';
					} elseif ($objecttype == 'subscription') {
						$classpath = 'adherents/class';
						$module = 'adherent';
					} elseif ($objecttype == 'contact') {
						$module = 'societe';
					}
					// Set classfile
					$classfile = strtolower($subelement);
					$classname = ucfirst($subelement);

					if ($objecttype == 'order') {
						$classfile = 'commande';
						$classname = 'Commande';
					} elseif ($objecttype == 'invoice_supplier') {
						$classfile = 'fournisseur.facture';
						$classname = 'FactureFournisseur';
					} elseif ($objecttype == 'order_supplier') {
						$classfile = 'fournisseur.commande';
						$classname = 'CommandeFournisseur';
					} elseif ($objecttype == 'supplier_proposal') {
						$classfile = 'supplier_proposal';
						$classname = 'SupplierProposal';
					} elseif ($objecttype == 'facturerec') {
						$classfile = 'facture-rec';
						$classname = 'FactureRec';
					} elseif ($objecttype == 'subscription') {
						$classfile = 'subscription';
						$classname = 'Subscription';
					} elseif ($objecttype == 'project' || $objecttype == 'projet') {
						$classpath = 'projet/class';
						$classfile = 'project';
						$classname = 'Project';
					} elseif ($objecttype == 'conferenceorboothattendee') {
						$classpath = 'eventorganization/class';
						$classfile = 'conferenceorboothattendee';
						$classname = 'ConferenceOrBoothAttendee';
						$module = 'eventorganization';
					} elseif ($objecttype == 'conferenceorbooth') {
						$classpath = 'eventorganization/class';
						$classfile = 'conferenceorbooth';
						$classname = 'ConferenceOrBooth';
						$module = 'eventorganization';
					} elseif ($objecttype == 'mo') {
						$classpath = 'mrp/class';
						$classfile = 'mo';
						$classname = 'Mo';
						$module = 'mrp';
					}

					// Here $module, $classfile and $classname are set, we can use them.
					if (isModEnabled($module) && (($element != $this->element) || $alsosametype)) {
						if ($loadalsoobjects && (is_numeric($loadalsoobjects) || ($loadalsoobjects === $objecttype))) {
							dol_include_once('/'.$classpath.'/'.$classfile.'.class.php');
							//print '/'.$classpath.'/'.$classfile.'.class.php '.class_exists($classname);
							if (class_exists($classname)) {
								foreach ($objectids as $i => $objectid) {	// $i is rowid into llx_element_element
									$object = new $classname($this->db);
									$ret = $object->fetch($objectid);
									if ($ret >= 0) {
										$this->linkedObjects[$objecttype][$i] = $object;
									}
								}
							}
						}
					} else {
						unset($this->linkedObjectsIds[$objecttype]);
					}
				}
			}
			return 1;
		} else {
			dol_print_error($this->db);
			return -1;
		}
	}

	/**
	 *	Clear the cache saying that all linked object were already loaded. So next fetchObjectLinked will reload all links.
	 *
	 *	@return int						Return integer <0 if KO, >0 if OK
	 *  @see	fetchObjectLinked()
	 */
	public function clearObjectLinkedCache()
	{
		if ($this->id > 0 && !empty($this->linkedObjectsFullLoaded[$this->id])) {
			unset($this->linkedObjectsFullLoaded[$this->id]);
		}

		return 1;
	}

	/**
	 *	Update object linked of a current object
	 *
	 *	@param	int		$sourceid		Object source id
	 *	@param  string	$sourcetype		Object source type
	 *	@param  int		$targetid		Object target id
	 *	@param  string	$targettype		Object target type
	 * 	@param	User	$f_user			User that create
	 * 	@param	int		$notrigger		1=Does not execute triggers, 0= execute triggers
	 *	@return							int	>0 if OK, <0 if KO
	 *	@see	add_object_linked(), fetObjectLinked(), deleteObjectLinked()
	 */
	public function updateObjectLinked($sourceid = null, $sourcetype = '', $targetid = null, $targettype = '', $f_user = null, $notrigger = 0)
	{
		global $user;
		$updatesource = false;
		$updatetarget = false;
		$f_user = isset($f_user) ? $f_user : $user;

		if (!empty($sourceid) && !empty($sourcetype) && empty($targetid) && empty($targettype)) {
			$updatesource = true;
		} elseif (empty($sourceid) && empty($sourcetype) && !empty($targetid) && !empty($targettype)) {
			$updatetarget = true;
		}

		$this->db->begin();
		$error = 0;

		$sql = "UPDATE " . $this->db->prefix() . "element_element SET ";
		if ($updatesource) {
			$sql .= "fk_source = " . ((int) $sourceid);
			$sql .= ", sourcetype = '" . $this->db->escape($sourcetype) . "'";
			$sql .= " WHERE fk_target = " . ((int) $this->id);
			$sql .= " AND targettype = '" . $this->db->escape($this->element) . "'";
		} elseif ($updatetarget) {
			$sql .= "fk_target = " . ((int) $targetid);
			$sql .= ", targettype = '" . $this->db->escape($targettype) . "'";
			$sql .= " WHERE fk_source = " . ((int) $this->id);
			$sql .= " AND sourcetype = '" . $this->db->escape($this->element) . "'";
		}

		dol_syslog(get_class($this) . "::updateObjectLinked", LOG_DEBUG);
		if ($this->db->query($sql)) {
			if (!$notrigger) {
				// Call trigger
				$this->context['link_source_id'] = $sourceid;
				$this->context['link_source_type'] = $sourcetype;
				$this->context['link_target_id'] = $targetid;
				$this->context['link_target_type'] = $targettype;
				$result = $this->call_trigger('OBJECT_LINK_MODIFY', $f_user);
				if ($result < 0) {
					$error++;
				}
				// End call triggers
			}
		} else {
			$this->error = $this->db->lasterror();
			$error++;
		}

		if (!$error) {
			$this->db->commit();
			return 1;
		} else {
			$this->db->rollback();
			return -1;
		}
	}

	/**
	 *	Delete all links between an object $this
	 *
	 *	@param	int		$sourceid		Object source id
	 *	@param  string	$sourcetype		Object source type
	 *	@param  int		$targetid		Object target id
	 *	@param  string	$targettype		Object target type
	 *  @param	int		$rowid			Row id of line to delete. If defined, other parameters are not used.
	 * 	@param	User	$f_user			User that create
	 * 	@param	int		$notrigger		1=Does not execute triggers, 0= execute triggers
	 *	@return     					int	>0 if OK, <0 if KO
	 *	@see	add_object_linked(), updateObjectLinked(), fetchObjectLinked()
	 */
	public function deleteObjectLinked($sourceid = null, $sourcetype = '', $targetid = null, $targettype = '', $rowid = 0, $f_user = null, $notrigger = 0)
	{
		global $user;
		$deletesource = false;
		$deletetarget = false;
		$f_user = isset($f_user) ? $f_user : $user;

		if (!empty($sourceid) && !empty($sourcetype) && empty($targetid) && empty($targettype)) {
			$deletesource = true;
		} elseif (empty($sourceid) && empty($sourcetype) && !empty($targetid) && !empty($targettype)) {
			$deletetarget = true;
		}

		$sourceid = (!empty($sourceid) ? $sourceid : $this->id);
		$sourcetype = (!empty($sourcetype) ? $sourcetype : $this->element);
		$targetid = (!empty($targetid) ? $targetid : $this->id);
		$targettype = (!empty($targettype) ? $targettype : $this->element);
		$this->db->begin();
		$error = 0;

		if (!$notrigger) {
			// Call trigger
			$this->context['link_id'] = $rowid;
			$this->context['link_source_id'] = $sourceid;
			$this->context['link_source_type'] = $sourcetype;
			$this->context['link_target_id'] = $targetid;
			$this->context['link_target_type'] = $targettype;
			$result = $this->call_trigger('OBJECT_LINK_DELETE', $f_user);
			if ($result < 0) {
				$error++;
			}
			// End call triggers
		}

		if (!$error) {
			$sql = "DELETE FROM " . $this->db->prefix() . "element_element";
			$sql .= " WHERE";
			if ($rowid > 0) {
				$sql .= " rowid = " . ((int) $rowid);
			} else {
				if ($deletesource) {
					$sql .= " fk_source = " . ((int) $sourceid) . " AND sourcetype = '" . $this->db->escape($sourcetype) . "'";
					$sql .= " AND fk_target = " . ((int) $this->id) . " AND targettype = '" . $this->db->escape($this->element) . "'";
				} elseif ($deletetarget) {
					$sql .= " fk_target = " . ((int) $targetid) . " AND targettype = '" . $this->db->escape($targettype) . "'";
					$sql .= " AND fk_source = " . ((int) $this->id) . " AND sourcetype = '" . $this->db->escape($this->element) . "'";
				} else {
					$sql .= " (fk_source = " . ((int) $this->id) . " AND sourcetype = '" . $this->db->escape($this->element) . "')";
					$sql .= " OR";
					$sql .= " (fk_target = " . ((int) $this->id) . " AND targettype = '" . $this->db->escape($this->element) . "')";
				}
			}

			dol_syslog(get_class($this) . "::deleteObjectLinked", LOG_DEBUG);
			if (!$this->db->query($sql)) {
				$this->error = $this->db->lasterror();
				$this->errors[] = $this->error;
				$error++;
			}
		}

		if (!$error) {
			$this->db->commit();
			return 1;
		} else {
			$this->db->rollback();
			return 0;
		}
	}

	/**
	 * Function used to get an array with all items linked to an object id in association table
	 *
	 * @param	int		$fk_object_where		id of object we need to get linked items
	 * @param	string	$field_select			name of field we need to get a list
	 * @param	string	$field_where			name of field of object we need to get linked items
	 * @param	string	$table_element			name of association table
	 * @return 	array|int						Array of record, -1 if empty
	 */
	public static function getAllItemsLinkedByObjectID($fk_object_where, $field_select, $field_where, $table_element)
	{
		if (empty($fk_object_where) || empty($field_where) || empty($table_element)) {
			return -1;
		}
		if (!preg_match('/^[_a-zA-Z0-9]+$/', $field_select)) {
			dol_syslog('Invalid value $field_select for parameter '.$field_select.' in call to getAllItemsLinkedByObjectID(). Must be a single field name.', LOG_ERR);
		}

		global $db;

		$sql = "SELECT ".$field_select." FROM ".$db->prefix().$table_element." WHERE ".$field_where." = ".((int) $fk_object_where);
		$resql = $db->query($sql);

		$TRes = array();
		if (!empty($resql)) {
			while ($res = $db->fetch_object($resql)) {
				$TRes[] = $res->{$field_select};
			}
		}

		return $TRes;
	}

	/**
	 * Count items linked to an object id in association table
	 *
	 * @param	int		$fk_object_where		id of object we need to get linked items
	 * @param	string	$field_where			name of field of object we need to get linked items
	 * @param	string	$table_element			name of association table
	 * @return 	array|int						Array of record, -1 if empty
	 */
	public static function getCountOfItemsLinkedByObjectID($fk_object_where, $field_where, $table_element)
	{
		if (empty($fk_object_where) || empty($field_where) || empty($table_element)) {
			return -1;
		}

		global $db;

		$sql = "SELECT COUNT(*) as nb FROM ".$db->prefix().$table_element." WHERE ".$field_where." = ".((int) $fk_object_where);
		$resql = $db->query($sql);
		$n = 0;
		if ($resql) {
			$res = $db->fetch_object($resql);
			if ($res) {
				$n = $res->nb;
			}
		}

		return $n;
	}

	/**
	 * Function used to remove all items linked to an object id in association table
	 *
	 * @param	int		$fk_object_where		id of object we need to remove linked items
	 * @param	string	$field_where			name of field of object we need to delete linked items
	 * @param	string	$table_element			name of association table
	 * @return 	int								Return integer <0 if KO, 0 if nothing done, >0 if OK and something done
	 */
	public static function deleteAllItemsLinkedByObjectID($fk_object_where, $field_where, $table_element)
	{
		if (empty($fk_object_where) || empty($field_where) || empty($table_element)) {
			return -1;
		}

		global $db;

		$sql = "DELETE FROM ".$db->prefix().$table_element." WHERE ".$field_where." = ".((int) $fk_object_where);
		$resql = $db->query($sql);

		if (empty($resql)) {
			return 0;
		}

		return 1;
	}

	/**
	 *      Set status of an object.
	 *
	 *      @param	int		$status			Status to set
	 *      @param	int		$elementId		Id of element to force (use this->id by default if null)
	 *      @param	string	$elementType	Type of element to force (use this->table_element by default)
	 *      @param	string	$trigkey		Trigger key to use for trigger. Use '' means automatic but it is not recommended and is deprecated.
	 *      @param	string	$fieldstatus	Name of status field in this->table_element
	 *      @return int						Return integer <0 if KO, >0 if OK
	 */
	public function setStatut($status, $elementId = null, $elementType = '', $trigkey = '', $fieldstatus = 'fk_statut')
	{
		global $user, $langs, $conf;

		$savElementId = $elementId; // To be used later to know if we were using the method using the id of this or not.

		$elementId = (!empty($elementId) ? $elementId : $this->id);
		$elementTable = (!empty($elementType) ? $elementType : $this->table_element);

		$this->db->begin();

		if ($elementTable == 'facture_rec') {
			$fieldstatus = "suspended";
		}
		if ($elementTable == 'mailing') {
			$fieldstatus = "statut";
		}
		if ($elementTable == 'cronjob') {
			$fieldstatus = "status";
		}
		if ($elementTable == 'user') {
			$fieldstatus = "statut";
		}
		if ($elementTable == 'expensereport') {
			$fieldstatus = "fk_statut";
		}
		if ($elementTable == 'commande_fournisseur_dispatch') {
			$fieldstatus = "status";
		}
		if ($elementTable == 'prelevement_bons') {
			$fieldstatus = "statut";
		}
		if (isset($this->fields) && is_array($this->fields) && array_key_exists('status', $this->fields)) {
			$fieldstatus = 'status';
		}

		$sql = "UPDATE ".$this->db->prefix().$elementTable;
		$sql .= " SET ".$fieldstatus." = ".((int) $status);
		// If status = 1 = validated, update also fk_user_valid
		// TODO Replace the test on $elementTable by doing a test on existence of the field in $this->fields
		if ($status == 1 && in_array($elementTable, array('expensereport', 'inventory'))) {
			$sql .= ", fk_user_valid = ".((int) $user->id);
		}
		if ($status == 1 && in_array($elementTable, array('expensereport'))) {
			$sql .= ", date_valid = '".$this->db->idate(dol_now())."'";
		}
		if ($status == 1 && in_array($elementTable, array('inventory'))) {
			$sql .= ", date_validation = '".$this->db->idate(dol_now())."'";
		}
		$sql .= " WHERE rowid = ".((int) $elementId);
		$sql .= " AND ".$fieldstatus." <> ".((int) $status);	// We avoid update if status already correct

		dol_syslog(get_class($this)."::setStatut", LOG_DEBUG);
		$resql = $this->db->query($sql);
		if ($resql) {
			$error = 0;

			$nb_rows_affected = $this->db->affected_rows($resql);	// should be 1 or 0 if status was already correct

			if ($nb_rows_affected > 0) {
				if (empty($trigkey)) {
					// Try to guess trigkey (for backward compatibility, now we should have trigkey defined into the call of setStatus)
					if ($this->element == 'supplier_proposal' && $status == 2) {
						$trigkey = 'SUPPLIER_PROPOSAL_SIGN'; // 2 = SupplierProposal::STATUS_SIGNED. Can't use constant into this generic class
					}
					if ($this->element == 'supplier_proposal' && $status == 3) {
						$trigkey = 'SUPPLIER_PROPOSAL_REFUSE'; // 3 = SupplierProposal::STATUS_REFUSED. Can't use constant into this generic class
					}
					if ($this->element == 'supplier_proposal' && $status == 4) {
						$trigkey = 'SUPPLIER_PROPOSAL_CLOSE'; // 4 = SupplierProposal::STATUS_CLOSED. Can't use constant into this generic class
					}
					if ($this->element == 'fichinter' && $status == 3) {
						$trigkey = 'FICHINTER_CLASSIFY_DONE';
					}
					if ($this->element == 'fichinter' && $status == 2) {
						$trigkey = 'FICHINTER_CLASSIFY_BILLED';
					}
					if ($this->element == 'fichinter' && $status == 1) {
						$trigkey = 'FICHINTER_CLASSIFY_UNBILLED';
					}
				}

				if ($trigkey) {
					// Call trigger
					$result = $this->call_trigger($trigkey, $user);
					if ($result < 0) {
						$error++;
					}
					// End call triggers
				}
			} else {
				// The status was probably already good. We do nothing more, no triggers.
			}

			if (!$error) {
				$this->db->commit();

				if (empty($savElementId)) {
					// If the element we update is $this (so $elementId was provided as null)
					if ($fieldstatus == 'tosell') {
						$this->status = $status;
					} elseif ($fieldstatus == 'tobuy') {
						$this->status_buy = $status;	// @phpstan-ignore-line
					} else {
						$this->statut = $status;
						$this->status = $status;
					}
				}

				return 1;
			} else {
				$this->db->rollback();
				dol_syslog(get_class($this)."::setStatut ".$this->error, LOG_ERR);
				return -1;
			}
		} else {
			$this->error = $this->db->lasterror();
			$this->db->rollback();
			return -1;
		}
	}


	/**
	 *  Load type of canvas of an object if it exists
	 *
	 *  @param      int		$id     Record id
	 *  @param      string	$ref    Record ref
	 *  @return		int				Return integer <0 if KO, 0 if nothing done, >0 if OK
	 */
	public function getCanvas($id = 0, $ref = '')
	{
		global $conf;

		if (empty($id) && empty($ref)) {
			return 0;
		}
		if (getDolGlobalString('MAIN_DISABLE_CANVAS')) {
			return 0; // To increase speed. Not enabled by default.
		}

		// Clean parameters
		$ref = trim($ref);

		$sql = "SELECT rowid, canvas";
		$sql .= " FROM ".$this->db->prefix().$this->table_element;
		$sql .= " WHERE entity IN (".getEntity($this->element).")";
		if (!empty($id)) {
			$sql .= " AND rowid = ".((int) $id);
		}
		if (!empty($ref)) {
			$sql .= " AND ref = '".$this->db->escape($ref)."'";
		}

		$resql = $this->db->query($sql);
		if ($resql) {
			$obj = $this->db->fetch_object($resql);
			if ($obj) {
				$this->canvas = $obj->canvas;
				return 1;
			} else {
				return 0;
			}
		} else {
			dol_print_error($this->db);
			return -1;
		}
	}


	/**
	 * 	Get special code of a line
	 *
	 * 	@param	int		$lineid		Id of line
	 * 	@return	int					Special code
	 */
	public function getSpecialCode($lineid)
	{
		$sql = "SELECT special_code FROM ".$this->db->prefix().$this->table_element_line;
		$sql .= " WHERE rowid = ".((int) $lineid);
		$resql = $this->db->query($sql);
		if ($resql) {
			$row = $this->db->fetch_row($resql);
			return $row[0];
		}

		return 0;
	}

	/**
	 *  Function to check if an object is used by others (by children).
	 *  Check is done into this->childtables. There is no check into llx_element_element.
	 *
	 *  @param	int		$id			Force id of object
	 *  @param	int		$entity		Force entity to check
	 *  @return	int					Return integer <0 if KO, 0 if not used, >0 if already used
	 */
	public function isObjectUsed($id = 0, $entity = 0)
	{
		global $langs;

		if (empty($id)) {
			$id = $this->id;
		}

		// Check parameters
		if (!isset($this->childtables) || !is_array($this->childtables) || count($this->childtables) == 0) {
			dol_print_error('Called isObjectUsed on a class with property this->childtables not defined');
			return -1;
		}

		$arraytoscan = $this->childtables;		// array('tablename'=>array('fk_element'=>'parentfield'), ...) or array('tablename'=>array('parent'=>table_parent, 'parentkey'=>'nameoffieldforparentfkkey'), ...)
		// For backward compatibility, we check if array is old format array('tablename1', 'tablename2', ...)
		$tmparray = array_keys($this->childtables);
		if (is_numeric($tmparray[0])) {
			$arraytoscan = array_flip($this->childtables);
		}

		// Test if child exists
		$haschild = 0;
		foreach ($arraytoscan as $table => $element) {
			//print $id.'-'.$table.'-'.$elementname.'<br>';
			// Check if element can be deleted
			$sql = "SELECT COUNT(*) as nb";
			$sql.= " FROM ".$this->db->prefix().$table." as c";
			if (!empty($element['parent']) && !empty($element['parentkey'])) {
				$sql.= ", ".$this->db->prefix().$element['parent']." as p";
			}
			if (!empty($element['fk_element'])) {
				$sql.= " WHERE c.".$element['fk_element']." = ".((int) $id);
			} else {
				$sql.= " WHERE c.".$this->fk_element." = ".((int) $id);
			}
			if (!empty($element['parent']) && !empty($element['parentkey'])) {
				$sql.= " AND c.".$element['parentkey']." = p.rowid";
			}
			if (!empty($element['parent']) && !empty($element['parenttypefield']) && !empty($element['parenttypevalue'])) {
				$sql.= " AND c.".$element['parenttypefield']." = '".$this->db->escape($element['parenttypevalue'])."'";
			}
			if (!empty($entity)) {
				if (!empty($element['parent']) && !empty($element['parentkey'])) {
					$sql.= " AND p.entity = ".((int) $entity);
				} else {
					$sql.= " AND c.entity = ".((int) $entity);
				}
			}

			$resql = $this->db->query($sql);
			if ($resql) {
				$obj = $this->db->fetch_object($resql);
				if ($obj->nb > 0) {
					$langs->load("errors");
					//print 'Found into table '.$table.', type '.$langs->transnoentitiesnoconv($elementname).', haschild='.$haschild;
					$haschild += $obj->nb;
					if (is_numeric($element)) {	// very old usage array('table1', 'table2', ...)
						$this->errors[] = $langs->transnoentitiesnoconv("ErrorRecordHasAtLeastOneChildOfType", method_exists($this, 'getNomUrl') ? $this->getNomUrl() : $this->ref, $table);
					} elseif (is_string($element)) { // old usage array('table1' => 'TranslateKey1', 'table2' => 'TranslateKey2', ...)
						$this->errors[] = $langs->transnoentitiesnoconv("ErrorRecordHasAtLeastOneChildOfType", method_exists($this, 'getNomUrl') ? $this->getNomUrl() : $this->ref, $langs->transnoentitiesnoconv($element));
					} else { // new usage: $element['name']=Translation key
						$this->errors[] = $langs->transnoentitiesnoconv("ErrorRecordHasAtLeastOneChildOfType", method_exists($this, 'getNomUrl') ? $this->getNomUrl() : $this->ref, $langs->transnoentitiesnoconv($element['name']));
					}
					break; // We found at least one, we stop here
				}
			} else {
				$this->errors[] = $this->db->lasterror();
				return -1;
			}
		}
		if ($haschild > 0) {
			$this->errors[] = "ErrorRecordHasChildren";
			return $haschild;
		} else {
			return 0;
		}
	}

	/**
	 *  Function to say how many lines object contains
	 *
	 *	@param	int		$predefined		-1=All, 0=Count free product/service only, 1=Count predefined product/service only, 2=Count predefined product, 3=Count predefined service
	 *  @return	int						Return integer <0 if KO, 0 if no predefined products, nb of lines with predefined products if found
	 */
	public function hasProductsOrServices($predefined = -1)
	{
		$nb = 0;

		foreach ($this->lines as $key => $val) {
			$qualified = 0;
			if ($predefined == -1) {
				$qualified = 1;
			}
			if ($predefined == 1 && $val->fk_product > 0) {
				$qualified = 1;
			}
			if ($predefined == 0 && $val->fk_product <= 0) {
				$qualified = 1;
			}
			if ($predefined == 2 && $val->fk_product > 0 && $val->product_type == 0) {
				$qualified = 1;
			}
			if ($predefined == 3 && $val->fk_product > 0 && $val->product_type == 1) {
				$qualified = 1;
			}
			if ($qualified) {
				$nb++;
			}
		}
		dol_syslog(get_class($this).'::hasProductsOrServices we found '.$nb.' qualified lines of products/servcies');
		return $nb;
	}

	/**
	 * Function that returns the total amount HT of discounts applied for all lines.
	 *
	 * @return 	float|string			Total amout of discount
	 */
	public function getTotalDiscount()
	{
		if (!empty($this->table_element_line)) {
			$total_discount = 0.00;

			$sql = "SELECT subprice as pu_ht, qty, remise_percent, total_ht";
			$sql .= " FROM ".$this->db->prefix().$this->table_element_line;
			$sql .= " WHERE ".$this->fk_element." = ".((int) $this->id);

			dol_syslog(get_class($this).'::getTotalDiscount', LOG_DEBUG);
			$resql = $this->db->query($sql);
			if ($resql) {
				$num = $this->db->num_rows($resql);
				$i = 0;
				while ($i < $num) {
					$obj = $this->db->fetch_object($resql);

					$pu_ht = $obj->pu_ht;
					$qty = $obj->qty;
					$total_ht = $obj->total_ht;

					$total_discount_line = (float) price2num(($pu_ht * $qty) - $total_ht, 'MT');
					$total_discount += $total_discount_line;

					$i++;
				}
			}

			//print $total_discount; exit;
			return price2num($total_discount);
		}

		return null;
	}


	/**
	 * Return into unit=0, the calculated total of weight and volume of all lines * qty
	 * Calculate by adding weight and volume of each product line, so properties ->volume/volume_units/weight/weight_units must be loaded on line.
	 *
	 * @return  array                           array('weight'=>...,'volume'=>...)
	 */
	public function getTotalWeightVolume()
	{
		$totalWeight = 0;
		$totalVolume = 0;
		// defined for shipment only
		$totalOrdered = '';
		// defined for shipment only
		$totalToShip = '';

		foreach ($this->lines as $line) {
			if (isset($line->qty_asked)) {
				if (empty($totalOrdered)) {
					$totalOrdered = 0; // Avoid warning because $totalOrdered is ''
				}
				$totalOrdered += $line->qty_asked; // defined for shipment only
			}
			if (isset($line->qty_shipped)) {
				if (empty($totalToShip)) {
					$totalToShip = 0; // Avoid warning because $totalToShip is ''
				}
				$totalToShip += $line->qty_shipped; // defined for shipment only
			} elseif ($line->element == 'commandefournisseurdispatch' && isset($line->qty)) {
				if (empty($totalToShip)) {
					$totalToShip = 0;
				}
				$totalToShip += $line->qty; // defined for reception only
			}

			// Define qty, weight, volume, weight_units, volume_units
			if ($this->element == 'shipping') {
				// for shipments
				$qty = $line->qty_shipped ? $line->qty_shipped : 0;
			} else {
				$qty = $line->qty ? $line->qty : 0;
			}

			$weight = !empty($line->weight) ? $line->weight : 0;
			($weight == 0 && !empty($line->product->weight)) ? $weight = $line->product->weight : 0;
			$volume = !empty($line->volume) ? $line->volume : 0;
			($volume == 0 && !empty($line->product->volume)) ? $volume = $line->product->volume : 0;

			$weight_units = !empty($line->weight_units) ? $line->weight_units : 0;
			($weight_units == 0 && !empty($line->product->weight_units)) ? $weight_units = $line->product->weight_units : 0;
			$volume_units = !empty($line->volume_units) ? $line->volume_units : 0;
			($volume_units == 0 && !empty($line->product->volume_units)) ? $volume_units = $line->product->volume_units : 0;

			$weightUnit = 0;
			$volumeUnit = 0;
			if (!empty($weight_units)) {
				$weightUnit = $weight_units;
			}
			if (!empty($volume_units)) {
				$volumeUnit = $volume_units;
			}

			if (empty($totalWeight)) {
				$totalWeight = 0; // Avoid warning because $totalWeight is ''
			}
			if (empty($totalVolume)) {
				$totalVolume = 0; // Avoid warning because $totalVolume is ''
			}

			//var_dump($line->volume_units);
			if ($weight_units < 50) {   // < 50 means a standard unit (power of 10 of official unit), > 50 means an exotic unit (like inch)
				$trueWeightUnit = pow(10, $weightUnit);
				$totalWeight += $weight * $qty * $trueWeightUnit;
			} else {
				if ($weight_units == 99) {
					// conversion 1 Pound = 0.45359237 KG
					$trueWeightUnit = 0.45359237;
					$totalWeight += $weight * $qty * $trueWeightUnit;
				} elseif ($weight_units == 98) {
					// conversion 1 Ounce = 0.0283495 KG
					$trueWeightUnit = 0.0283495;
					$totalWeight += $weight * $qty * $trueWeightUnit;
				} else {
					$totalWeight += $weight * $qty; // This may be wrong if we mix different units
				}
			}
			if ($volume_units < 50) {   // >50 means a standard unit (power of 10 of official unit), > 50 means an exotic unit (like inch)
				//print $line->volume."x".$line->volume_units."x".($line->volume_units < 50)."x".$volumeUnit;
				$trueVolumeUnit = pow(10, $volumeUnit);
				//print $line->volume;
				$totalVolume += $volume * $qty * $trueVolumeUnit;
			} else {
				$totalVolume += $volume * $qty; // This may be wrong if we mix different units
			}
		}

		return array('weight'=>$totalWeight, 'volume'=>$totalVolume, 'ordered'=>$totalOrdered, 'toship'=>$totalToShip);
	}


	/**
	 *	Set extra parameters
	 *
	 *	@return	int      Return integer <0 if KO, >0 if OK
	 */
	public function setExtraParameters()
	{
		$this->db->begin();

		$extraparams = (!empty($this->extraparams) ? json_encode($this->extraparams) : null);

		$sql = "UPDATE ".$this->db->prefix().$this->table_element;
		$sql .= " SET extraparams = ".(!empty($extraparams) ? "'".$this->db->escape($extraparams)."'" : "null");
		$sql .= " WHERE rowid = ".((int) $this->id);

		dol_syslog(get_class($this)."::setExtraParameters", LOG_DEBUG);
		$resql = $this->db->query($sql);
		if (!$resql) {
			$this->error = $this->db->lasterror();
			$this->db->rollback();
			return -1;
		} else {
			$this->db->commit();
			return 1;
		}
	}


	// --------------------
	// TODO: All functions here must be redesigned and moved as they are not business functions but output functions
	// --------------------

	/* This is to show add lines */

	/**
	 *	Show add free and predefined products/services form
	 *
	 *  @param	int		        $dateSelector       1=Show also date range input fields
	 *  @param	Societe			$seller				Object thirdparty who sell
	 *  @param	Societe			$buyer				Object thirdparty who buy
	 *  @param	string			$defaulttpldir		Directory where to find the template
	 *	@return	void
	 */
	public function formAddObjectLine($dateSelector, $seller, $buyer, $defaulttpldir = '/core/tpl')
	{
		global $conf, $user, $langs, $object, $hookmanager, $extrafields, $form;

		// Line extrafield
		if (!is_object($extrafields)) {
			require_once DOL_DOCUMENT_ROOT.'/core/class/extrafields.class.php';
			$extrafields = new ExtraFields($this->db);
		}
		$extrafields->fetch_name_optionals_label($this->table_element_line);

		// Output template part (modules that overwrite templates must declare this into descriptor)
		// Use global variables + $dateSelector + $seller and $buyer
		// Note: This is deprecated. If you need to overwrite the tpl file, use instead the hook 'formAddObjectLine'.
		$dirtpls = array_merge($conf->modules_parts['tpl'], array($defaulttpldir));
		foreach ($dirtpls as $module => $reldir) {
			if (!empty($module)) {
				$tpl = dol_buildpath($reldir.'/objectline_create.tpl.php');
			} else {
				$tpl = DOL_DOCUMENT_ROOT.$reldir.'/objectline_create.tpl.php';
			}

			if (empty($conf->file->strict_mode)) {
				$res = @include $tpl;
			} else {
				$res = include $tpl; // for debug
			}
			if ($res) {
				break;
			}
		}
	}



	/* This is to show array of line of details */


	/**
	 *	Return HTML table for object lines
	 *	TODO Move this into an output class file (htmlline.class.php)
	 *	If lines are into a template, title must also be into a template
	 *	But for the moment we don't know if it's possible as we keep a method available on overloaded objects.
	 *
	 *	@param	string		$action				Action code
	 *	@param  Societe		$seller            	Object of seller third party
	 *	@param  Societe  	$buyer             	Object of buyer third party
	 *	@param	int			$selected		   	ID line selected
	 *	@param  int	    	$dateSelector      	1=Show also date range input fields
	 *  @param	string		$defaulttpldir		Directory where to find the template
	 *	@return	void
	 */
	public function printObjectLines($action, $seller, $buyer, $selected = 0, $dateSelector = 0, $defaulttpldir = '/core/tpl')
	{
		global $conf, $hookmanager, $langs, $user, $form, $extrafields, $object;
		// TODO We should not use global var for this
		global $inputalsopricewithtax, $usemargins, $disableedit, $disablemove, $disableremove, $outputalsopricetotalwithtax;

		// Define usemargins
		$usemargins = 0;
		if (isModEnabled('margin') && !empty($this->element) && in_array($this->element, array('facture', 'facturerec', 'propal', 'commande'))) {
			$usemargins = 1;
		}

		$num = count($this->lines);

		// Line extrafield
		if (!is_object($extrafields)) {
			require_once DOL_DOCUMENT_ROOT.'/core/class/extrafields.class.php';
			$extrafields = new ExtraFields($this->db);
		}
		$extrafields->fetch_name_optionals_label($this->table_element_line);

		$parameters = array('num'=>$num, 'dateSelector'=>$dateSelector, 'seller'=>$seller, 'buyer'=>$buyer, 'selected'=>$selected, 'table_element_line'=>$this->table_element_line);
		$reshook = $hookmanager->executeHooks('printObjectLineTitle', $parameters, $this, $action); // Note that $action and $object may have been modified by some hooks
		if (empty($reshook)) {
			// Output template part (modules that overwrite templates must declare this into descriptor)
			// Use global variables + $dateSelector + $seller and $buyer
			// Note: This is deprecated. If you need to overwrite the tpl file, use instead the hook.
			$dirtpls = array_merge($conf->modules_parts['tpl'], array($defaulttpldir));
			foreach ($dirtpls as $module => $reldir) {
				$res = 0;
				if (!empty($module)) {
					$tpl = dol_buildpath($reldir.'/objectline_title.tpl.php');
				} else {
					$tpl = DOL_DOCUMENT_ROOT.$reldir.'/objectline_title.tpl.php';
				}
				if (file_exists($tpl)) {
					if (empty($conf->file->strict_mode)) {
						$res = @include $tpl;
					} else {
						$res = include $tpl; // for debug
					}
				}
				if ($res) {
					break;
				}
			}
		}

		$i = 0;

		print "<!-- begin printObjectLines() --><tbody>\n";
		foreach ($this->lines as $line) {
			//Line extrafield
			$line->fetch_optionals();

			//if (is_object($hookmanager) && (($line->product_type == 9 && !empty($line->special_code)) || !empty($line->fk_parent_line)))
			if (is_object($hookmanager)) {   // Old code is commented on preceding line.
				if (empty($line->fk_parent_line)) {
					$parameters = array('line'=>$line, 'num'=>$num, 'i'=>$i, 'dateSelector'=>$dateSelector, 'seller'=>$seller, 'buyer'=>$buyer, 'selected'=>$selected, 'table_element_line'=>$line->table_element, 'defaulttpldir'=>$defaulttpldir);
					$reshook = $hookmanager->executeHooks('printObjectLine', $parameters, $this, $action); // Note that $action and $object may have been modified by some hooks
				} else {
					$parameters = array('line'=>$line, 'num'=>$num, 'i'=>$i, 'dateSelector'=>$dateSelector, 'seller'=>$seller, 'buyer'=>$buyer, 'selected'=>$selected, 'table_element_line'=>$line->table_element, 'fk_parent_line'=>$line->fk_parent_line, 'defaulttpldir'=>$defaulttpldir);
					$reshook = $hookmanager->executeHooks('printObjectSubLine', $parameters, $this, $action); // Note that $action and $object may have been modified by some hooks
				}
			}
			if (empty($reshook)) {
				$this->printObjectLine($action, $line, '', $num, $i, $dateSelector, $seller, $buyer, $selected, $extrafields, $defaulttpldir);
			}

			$i++;
		}
		print "</tbody><!-- end printObjectLines() -->\n";
	}

	/**
	 *	Return HTML content of a detail line
	 *	TODO Move this into an output class file (htmlline.class.php)
	 *
	 *	@param	string      		$action				GET/POST action
	 *	@param  CommonObjectLine 	$line			    Selected object line to output
	 *	@param  string	    		$var               	Not used
	 *	@param  int		    		$num               	Number of line (0)
	 *	@param  int		    		$i					I
	 *	@param  int		    		$dateSelector      	1=Show also date range input fields
	 *	@param  Societe	    		$seller            	Object of seller third party
	 *	@param  Societe	    		$buyer             	Object of buyer third party
	 *	@param	int					$selected		   	ID line selected
	 *  @param  Extrafields			$extrafields		Object of extrafields
	 *  @param	string				$defaulttpldir		Directory where to find the template (deprecated)
	 *	@return	void
	 */
	public function printObjectLine($action, $line, $var, $num, $i, $dateSelector, $seller, $buyer, $selected = 0, $extrafields = null, $defaulttpldir = '/core/tpl')
	{
		global $conf, $langs, $user, $object, $hookmanager;
		global $form;
		global $object_rights, $disableedit, $disablemove, $disableremove; // TODO We should not use global var for this !

		$object_rights = $this->getRights();

		// var used into tpl
		$text = '';
		$description = '';

		// Line in view mode
		if ($action != 'editline' || $selected != $line->id) {
			// Product
			if (!empty($line->fk_product) && $line->fk_product > 0) {
				$product_static = new Product($this->db);
				$product_static->fetch($line->fk_product);

				$product_static->ref = $line->ref; //can change ref in hook
				$product_static->label = !empty($line->label) ? $line->label : ""; //can change label in hook

				$text = $product_static->getNomUrl(1);

				// Define output language and label
				if (getDolGlobalInt('MAIN_MULTILANGS')) {
					if (property_exists($this, 'socid') && !is_object($this->thirdparty)) {
						dol_print_error('', 'Error: Method printObjectLine was called on an object and object->fetch_thirdparty was not done before');
						return;
					}

					$prod = new Product($this->db);
					$prod->fetch($line->fk_product);

					$outputlangs = $langs;
					$newlang = '';
					if (empty($newlang) && GETPOST('lang_id', 'aZ09')) {
						$newlang = GETPOST('lang_id', 'aZ09');
					}
					if (getDolGlobalString('PRODUIT_TEXTS_IN_THIRDPARTY_LANGUAGE') && empty($newlang) && is_object($this->thirdparty)) {
						$newlang = $this->thirdparty->default_lang; // To use language of customer
					}
					if (!empty($newlang)) {
						$outputlangs = new Translate("", $conf);
						$outputlangs->setDefaultLang($newlang);
					}

					$label = (!empty($prod->multilangs[$outputlangs->defaultlang]["label"])) ? $prod->multilangs[$outputlangs->defaultlang]["label"] : $line->product_label;
				} else {
					$label = $line->product_label;
				}

				$text .= ' - '.(!empty($line->label) ? $line->label : $label);
				$description .= (getDolGlobalInt('PRODUIT_DESC_IN_FORM_ACCORDING_TO_DEVICE') ? '' : (!empty($line->description) ? dol_htmlentitiesbr($line->description) : '')); // Description is what to show on popup. We shown nothing if already into desc.
			}

			$line->pu_ttc = price2num((!empty($line->subprice) ? $line->subprice : 0) * (1 + ((!empty($line->tva_tx) ? $line->tva_tx : 0) / 100)), 'MU');

			// Output template part (modules that overwrite templates must declare this into descriptor)
			// Use global variables + $dateSelector + $seller and $buyer
			// Note: This is deprecated. If you need to overwrite the tpl file, use instead the hook printObjectLine and printObjectSubLine.
			$dirtpls = array_merge($conf->modules_parts['tpl'], array($defaulttpldir));
			foreach ($dirtpls as $module => $reldir) {
				$res = 0;
				if (!empty($module)) {
					$tpl = dol_buildpath($reldir.'/objectline_view.tpl.php');
				} else {
					$tpl = DOL_DOCUMENT_ROOT.$reldir.'/objectline_view.tpl.php';
				}
				//var_dump($tpl);
				if (file_exists($tpl)) {
					if (empty($conf->file->strict_mode)) {
						$res = @include $tpl;
					} else {
						$res = include $tpl; // for debug
					}
				}
				if ($res) {
					break;
				}
			}
		}

		// Line in update mode
		if ($this->statut == 0 && $action == 'editline' && $selected == $line->id) {
			$label = (!empty($line->label) ? $line->label : (($line->fk_product > 0) ? $line->product_label : ''));

			$line->pu_ttc = price2num($line->subprice * (1 + ($line->tva_tx / 100)), 'MU');

			// Output template part (modules that overwrite templates must declare this into descriptor)
			// Use global variables + $dateSelector + $seller and $buyer
			// Note: This is deprecated. If you need to overwrite the tpl file, use instead the hook printObjectLine and printObjectSubLine.
			$dirtpls = array_merge($conf->modules_parts['tpl'], array($defaulttpldir));
			foreach ($dirtpls as $module => $reldir) {
				if (!empty($module)) {
					$tpl = dol_buildpath($reldir.'/objectline_edit.tpl.php');
				} else {
					$tpl = DOL_DOCUMENT_ROOT.$reldir.'/objectline_edit.tpl.php';
				}

				if (empty($conf->file->strict_mode)) {
					$res = @include $tpl;
				} else {
					$res = include $tpl; // for debug
				}
				if ($res) {
					break;
				}
			}
		}
	}


	/* This is to show array of line of details of source object */


	/**
	 * 	Return HTML table table of source object lines
	 *  TODO Move this and previous function into output html class file (htmlline.class.php).
	 *  If lines are into a template, title must also be into a template
	 *  But for the moment we don't know if it's possible, so we keep the method available on overloaded objects.
	 *
	 *	@param	string		$restrictlist		''=All lines, 'services'=Restrict to services only
	 *  @param  array       $selectedLines      Array of lines id for selected lines
	 *  @return	void
	 */
	public function printOriginLinesList($restrictlist = '', $selectedLines = array())
	{
		global $langs, $hookmanager, $conf, $form, $action;

		print '<tr class="liste_titre">';
		print '<td class="linecolref">'.$langs->trans('Ref').'</td>';
		print '<td class="linecoldescription">'.$langs->trans('Description').'</td>';
		print '<td class="linecolvat right">'.$langs->trans('VATRate').'</td>';
		print '<td class="linecoluht right">'.$langs->trans('PriceUHT').'</td>';
		if (isModEnabled("multicurrency")) {
			print '<td class="linecoluht_currency right">'.$langs->trans('PriceUHTCurrency').'</td>';
		}
		print '<td class="linecolqty right">'.$langs->trans('Qty').'</td>';
		if (getDolGlobalInt('PRODUCT_USE_UNITS')) {
			print '<td class="linecoluseunit left">'.$langs->trans('Unit').'</td>';
		}
		print '<td class="linecoldiscount right">'.$langs->trans('ReductionShort').'</td>';
		print '<td class="linecolht right">'.$langs->trans('TotalHT').'</td>';
		print '<td class="center">'.$form->showCheckAddButtons('checkforselect', 1).'</td>';
		print '</tr>';
		$i = 0;

		if (!empty($this->lines)) {
			foreach ($this->lines as $line) {
				$reshook = 0;
				//if (is_object($hookmanager) && (($line->product_type == 9 && !empty($line->special_code)) || !empty($line->fk_parent_line))) {
				if (is_object($hookmanager)) {   // Old code is commented on preceding line.
					$parameters = array('line'=>$line, 'i'=>$i, 'restrictlist'=>$restrictlist, 'selectedLines'=> $selectedLines);
					if (!empty($line->fk_parent_line)) {
						$parameters['fk_parent_line'] = $line->fk_parent_line;
					}
					$reshook = $hookmanager->executeHooks('printOriginObjectLine', $parameters, $this, $action); // Note that $action and $object may have been modified by some hooks
				}
				if (empty($reshook)) {
					$this->printOriginLine($line, '', $restrictlist, '/core/tpl', $selectedLines);
				}

				$i++;
			}
		}
	}

	/**
	 * 	Return HTML with a line of table array of source object lines
	 *  TODO Move this and previous function into output html class file (htmlline.class.php).
	 *  If lines are into a template, title must also be into a template
	 *  But for the moment we don't know if it's possible as we keep a method available on overloaded objects.
	 *
	 * 	@param	CommonObjectLine	$line				Line
	 * 	@param	string				$var				Not used
	 *	@param	string				$restrictlist		''=All lines, 'services'=Restrict to services only (strike line if not)
	 *  @param	string				$defaulttpldir		Directory where to find the template
	 *  @param  array       		$selectedLines      Array of lines id for selected lines
	 * 	@return	void
	 */
	public function printOriginLine($line, $var, $restrictlist = '', $defaulttpldir = '/core/tpl', $selectedLines = array())
	{
		global $langs, $conf;

		//var_dump($line);
		if (!empty($line->date_start)) {
			$date_start = $line->date_start;
		} else {
			$date_start = $line->date_debut_prevue;
			if ($line->date_debut_reel) {
				$date_start = $line->date_debut_reel;
			}
		}
		if (!empty($line->date_end)) {
			$date_end = $line->date_end;
		} else {
			$date_end = $line->date_fin_prevue;
			if ($line->date_fin_reel) {
				$date_end = $line->date_fin_reel;
			}
		}

		$this->tpl['id'] = $line->id;

		$this->tpl['label'] = '';
		if (!empty($line->fk_parent_line)) {
			$this->tpl['label'] .= img_picto('', 'rightarrow');
		}

		if (($line->info_bits & 2) == 2) {  // TODO Not sure this is used for source object
			$discount = new DiscountAbsolute($this->db);
			if (property_exists($this, 'socid')) {
				$discount->fk_soc = $this->socid;
			}
			$this->tpl['label'] .= $discount->getNomUrl(0, 'discount');
		} elseif (!empty($line->fk_product)) {
			$productstatic = new Product($this->db);
			$productstatic->id = $line->fk_product;
			$productstatic->ref = $line->ref;
			$productstatic->type = $line->fk_product_type;
			if (empty($productstatic->ref)) {
				$line->fetch_product();
				$productstatic = $line->product;
			}

			$this->tpl['label'] .= $productstatic->getNomUrl(1);
			$this->tpl['label'] .= ' - '.(!empty($line->label) ? $line->label : $line->product_label);
			// Dates
			if ($line->product_type == 1 && ($date_start || $date_end)) {
				$this->tpl['label'] .= get_date_range($date_start, $date_end);
			}
		} else {
			$this->tpl['label'] .= ($line->product_type == -1 ? '&nbsp;' : ($line->product_type == 1 ? img_object($langs->trans(''), 'service') : img_object($langs->trans(''), 'product')));
			if (!empty($line->desc)) {
				$this->tpl['label'] .= $line->desc;
			} else {
				$this->tpl['label'] .= ($line->label ? '&nbsp;'.$line->label : '');
			}

			// Dates
			if ($line->product_type == 1 && ($date_start || $date_end)) {
				$this->tpl['label'] .= get_date_range($date_start, $date_end);
			}
		}

		if (!empty($line->desc)) {
			if ($line->desc == '(CREDIT_NOTE)') {  // TODO Not sure this is used for source object
				$discount = new DiscountAbsolute($this->db);
				$discount->fetch($line->fk_remise_except);
				$this->tpl['description'] = $langs->transnoentities("DiscountFromCreditNote", $discount->getNomUrl(0));
			} elseif ($line->desc == '(DEPOSIT)') {  // TODO Not sure this is used for source object
				$discount = new DiscountAbsolute($this->db);
				$discount->fetch($line->fk_remise_except);
				$this->tpl['description'] = $langs->transnoentities("DiscountFromDeposit", $discount->getNomUrl(0));
			} elseif ($line->desc == '(EXCESS RECEIVED)') {
				$discount = new DiscountAbsolute($this->db);
				$discount->fetch($line->fk_remise_except);
				$this->tpl['description'] = $langs->transnoentities("DiscountFromExcessReceived", $discount->getNomUrl(0));
			} elseif ($line->desc == '(EXCESS PAID)') {
				$discount = new DiscountAbsolute($this->db);
				$discount->fetch($line->fk_remise_except);
				$this->tpl['description'] = $langs->transnoentities("DiscountFromExcessPaid", $discount->getNomUrl(0));
			} else {
				$this->tpl['description'] = dol_trunc($line->desc, 60);
			}
		} else {
			$this->tpl['description'] = '&nbsp;';
		}

		// VAT Rate
		$this->tpl['vat_rate'] = vatrate($line->tva_tx, true);
		$this->tpl['vat_rate'] .= (($line->info_bits & 1) == 1) ? '*' : '';
		if (!empty($line->vat_src_code) && !preg_match('/\(/', $this->tpl['vat_rate'])) {
			$this->tpl['vat_rate'] .= ' ('.$line->vat_src_code.')';
		}

		$this->tpl['price'] = price($line->subprice);
		$this->tpl['total_ht'] = price($line->total_ht);
		$this->tpl['multicurrency_price'] = price($line->multicurrency_subprice);
		$this->tpl['qty'] = (($line->info_bits & 2) != 2) ? $line->qty : '&nbsp;';
		if (getDolGlobalInt('PRODUCT_USE_UNITS')) {
			$this->tpl['unit'] = $langs->transnoentities($line->getLabelOfUnit('long'));
		}
		$this->tpl['remise_percent'] = (($line->info_bits & 2) != 2) ? vatrate($line->remise_percent, true) : '&nbsp;';

		// Is the line strike or not
		$this->tpl['strike'] = 0;
		if ($restrictlist == 'services' && $line->product_type != Product::TYPE_SERVICE) {
			$this->tpl['strike'] = 1;
		}

		// Output template part (modules that overwrite templates must declare this into descriptor)
		// Use global variables + $dateSelector + $seller and $buyer
		$dirtpls = array_merge($conf->modules_parts['tpl'], array($defaulttpldir));
		foreach ($dirtpls as $module => $reldir) {
			if (!empty($module)) {
				$tpl = dol_buildpath($reldir.'/originproductline.tpl.php');
			} else {
				$tpl = DOL_DOCUMENT_ROOT.$reldir.'/originproductline.tpl.php';
			}

			if (empty($conf->file->strict_mode)) {
				$res = @include $tpl;
			} else {
				$res = include $tpl; // for debug
			}
			if ($res) {
				break;
			}
		}
	}


	// phpcs:disable PEAR.NamingConventions.ValidFunctionName.ScopeNotCamelCaps
	/**
	 *	Add resources to the current object : add entry into llx_element_resources
	 *	Need $this->element & $this->id
	 *
	 *	@param		int		$resource_id		Resource id
	 *	@param		string	$resource_type		'resource'
	 *	@param		int		$busy				Busy or not
	 *	@param		int		$mandatory			Mandatory or not
	 *	@return		int							Return integer <=0 if KO, >0 if OK
	 */
	public function add_element_resource($resource_id, $resource_type, $busy = 0, $mandatory = 0)
	{
		// phpcs:enable
		$this->db->begin();

		$sql = "INSERT INTO ".$this->db->prefix()."element_resources (";
		$sql .= "resource_id";
		$sql .= ", resource_type";
		$sql .= ", element_id";
		$sql .= ", element_type";
		$sql .= ", busy";
		$sql .= ", mandatory";
		$sql .= ") VALUES (";
		$sql .= ((int) $resource_id);
		$sql .= ", '".$this->db->escape($resource_type)."'";
		$sql .= ", '".$this->db->escape($this->id)."'";
		$sql .= ", '".$this->db->escape($this->element)."'";
		$sql .= ", '".$this->db->escape($busy)."'";
		$sql .= ", '".$this->db->escape($mandatory)."'";
		$sql .= ")";

		dol_syslog(get_class($this)."::add_element_resource", LOG_DEBUG);
		if ($this->db->query($sql)) {
			$this->db->commit();
			return 1;
		} else {
			$this->error = $this->db->lasterror();
			$this->db->rollback();
			return  0;
		}
	}

	// phpcs:disable PEAR.NamingConventions.ValidFunctionName.ScopeNotCamelCaps
	/**
	 *    Delete a link to resource line
	 *
	 *    @param	int		$rowid			Id of resource line to delete
	 *    @param	int		$element		element name (for trigger) TODO: use $this->element into commonobject class
	 *    @param	int		$notrigger		Disable all triggers
	 *    @return   int						>0 if OK, <0 if KO
	 */
	public function delete_resource($rowid, $element, $notrigger = 0)
	{
		// phpcs:enable
		global $user;

		$this->db->begin();

		$sql = "DELETE FROM ".$this->db->prefix()."element_resources";
		$sql .= " WHERE rowid = ".((int) $rowid);

		dol_syslog(get_class($this)."::delete_resource", LOG_DEBUG);

		$resql = $this->db->query($sql);
		if (!$resql) {
			$this->error = $this->db->lasterror();
			$this->db->rollback();
			return -1;
		} else {
			if (!$notrigger) {
				$result = $this->call_trigger(strtoupper($element).'_DELETE_RESOURCE', $user);
				if ($result < 0) {
					$this->db->rollback();
					return -1;
				}
			}
			$this->db->commit();
			return 1;
		}
	}


	/**
	 * Overwrite magic function to solve problem of cloning object that are kept as references
	 *
	 * @return void
	 */
	public function __clone()
	{
		// Force a copy of this->lines, otherwise it will point to same object.
		if (isset($this->lines) && is_array($this->lines)) {
			$nboflines = count($this->lines);
			for ($i = 0; $i < $nboflines; $i++) {
				if (is_object($this->lines[$i])) {
					$this->lines[$i] = clone $this->lines[$i];
				}
			}
		}
	}

	/**
	 * Common function for all objects extending CommonObject for generating documents
	 *
	 * @param 	string 		$modelspath 	Relative folder where generators are placed
	 * @param 	string 		$modele 		Generator to use. Caller must set it to obj->model_pdf or GETPOST('model_pdf','alpha') for example.
	 * @param 	Translate 	$outputlangs 	Output language to use
	 * @param 	int 		$hidedetails 	1 to hide details. 0 by default
	 * @param 	int 		$hidedesc 		1 to hide product description. 0 by default
	 * @param 	int 		$hideref 		1 to hide product reference. 0 by default
	 * @param   null|array  $moreparams     Array to provide more information
	 * @return 	int 						>0 if OK, <0 if KO
	 * @see	addFileIntoDatabaseIndex()
	 */
	protected function commonGenerateDocument($modelspath, $modele, $outputlangs, $hidedetails, $hidedesc, $hideref, $moreparams = null)
	{
		global $conf, $langs, $user, $hookmanager, $action;

		$srctemplatepath = '';

		$parameters = array('modelspath'=>$modelspath, 'modele'=>$modele, 'outputlangs'=>$outputlangs, 'hidedetails'=>$hidedetails, 'hidedesc'=>$hidedesc, 'hideref'=>$hideref, 'moreparams'=>$moreparams);
		$reshook = $hookmanager->executeHooks('commonGenerateDocument', $parameters, $this, $action); // Note that $action and $object may have been modified by some hooks

		if (!empty($reshook)) {
			return $reshook;
		}

		dol_syslog("commonGenerateDocument modele=".$modele." outputlangs->defaultlang=".(is_object($outputlangs) ? $outputlangs->defaultlang : 'null'));

		if (empty($modele)) {
			$this->error = 'BadValueForParameterModele';
			return -1;
		}

		// Increase limit for PDF build
		$err = error_reporting();
		error_reporting(0);
		@set_time_limit(120);
		error_reporting($err);

		// If selected model is a filename template (then $modele="modelname" or "modelname:filename")
		$tmp = explode(':', $modele, 2);
		$saved_model = $modele;
		if (!empty($tmp[1])) {
			$modele = $tmp[0];
			$srctemplatepath = $tmp[1];
		}

		// Search template files
		$file = '';
		$classname = '';
		$filefound = '';
		$dirmodels = array('/');
		if (is_array($conf->modules_parts['models'])) {
			$dirmodels = array_merge($dirmodels, $conf->modules_parts['models']);
		}
		foreach ($dirmodels as $reldir) {
			foreach (array('doc', 'pdf') as $prefix) {
				if (in_array(get_class($this), array('Adherent'))) {
					// Member module use prefix_modele.class.php
					$file = $prefix."_".$modele.".class.php";
				} else {
					// Other module use prefix_modele.modules.php
					$file = $prefix."_".$modele.".modules.php";
				}

				$file = dol_sanitizeFileName($file);

				// We chack if file exists
				$file = dol_buildpath($reldir.$modelspath.$file, 0);
				if (file_exists($file)) {
					$filefound = $file;
					$classname = $prefix.'_'.$modele;
					break;
				}
			}
			if ($filefound) {
				break;
			}
		}

		if (!$filefound) {
			$this->error = $langs->trans("Error").' Failed to load doc generator with modelpaths='.$modelspath.' - modele='.$modele;
			$this->errors[] = $this->error;
			dol_syslog($this->error, LOG_ERR);
			return -1;
		}

		// Sanitize $filefound
		$filefound = dol_sanitizePathName($filefound);

		// If generator was found
		global $db; // Required to solve a conception default making an include of some code that uses $db instead of $this->db just after.

		require_once $filefound;

		$obj = new $classname($this->db);

		// If generator is ODT, we must have srctemplatepath defined, if not we set it.
		if ($obj->type == 'odt' && empty($srctemplatepath)) {
			$varfortemplatedir = $obj->scandir;
			if ($varfortemplatedir && getDolGlobalString($varfortemplatedir)) {
				$dirtoscan = getDolGlobalString($varfortemplatedir);

				$listoffiles = array();

				// Now we add first model found in directories scanned
				$listofdir = explode(',', $dirtoscan);
				foreach ($listofdir as $key => $tmpdir) {
					$tmpdir = trim($tmpdir);
					$tmpdir = preg_replace('/DOL_DATA_ROOT/', DOL_DATA_ROOT, $tmpdir);
					if (!$tmpdir) {
						unset($listofdir[$key]);
						continue;
					}
					if (is_dir($tmpdir)) {
						$tmpfiles = dol_dir_list($tmpdir, 'files', 0, '\.od(s|t)$', '', 'name', SORT_ASC, 0);
						if (count($tmpfiles)) {
							$listoffiles = array_merge($listoffiles, $tmpfiles);
						}
					}
				}

				if (count($listoffiles)) {
					foreach ($listoffiles as $record) {
						$srctemplatepath = $record['fullname'];
						break;
					}
				}
			}

			if (empty($srctemplatepath)) {
				$this->error = 'ErrorGenerationAskedForOdtTemplateWithSrcFileNotDefined';
				return -1;
			}
		}

		if ($obj->type == 'odt' && !empty($srctemplatepath)) {
			if (!dol_is_file($srctemplatepath)) {
				dol_syslog("Failed to locate template file ".$srctemplatepath, LOG_WARNING);
				$this->error = 'ErrorGenerationAskedForOdtTemplateWithSrcFileNotFound';
				return -1;
			}
		}

		// We save charset_output to restore it because write_file can change it if needed for
		// output format that does not support UTF8.
		$sav_charset_output = empty($outputlangs->charset_output) ? '' : $outputlangs->charset_output;

		// update model_pdf in object
		$this->model_pdf = $saved_model;

		if (in_array(get_class($this), array('Adherent'))) {
			$resultwritefile = $obj->write_file($this, $outputlangs, $srctemplatepath, 'member', 1, 'tmp_cards', $moreparams);
		} else {
			$resultwritefile = $obj->write_file($this, $outputlangs, $srctemplatepath, $hidedetails, $hidedesc, $hideref, $moreparams);
		}
		// After call of write_file $obj->result['fullpath'] is set with generated file. It will be used to update the ECM database index.

		if ($resultwritefile > 0) {
			$outputlangs->charset_output = $sav_charset_output;

			// We delete old preview
			require_once DOL_DOCUMENT_ROOT.'/core/lib/files.lib.php';
			dol_delete_preview($this);

			// Index file in database
			if (!empty($obj->result['fullpath'])) {
				$destfull = $obj->result['fullpath'];

				// Update the last_main_doc field into main object (if document generator has property ->update_main_doc_field set)
				$update_main_doc_field = 0;
				if (!empty($obj->update_main_doc_field)) {
					$update_main_doc_field = 1;
				}

				// Check that the file exists, before indexing it.
				// Hint: It does not exist, if we create a PDF and auto delete the ODT File
				if (dol_is_file($destfull)) {
					$this->indexFile($destfull, $update_main_doc_field);
				}
			} else {
				dol_syslog('Method ->write_file was called on object '.get_class($obj).' and return a success but the return array ->result["fullpath"] was not set.', LOG_WARNING);
			}

			// Success in building document. We build meta file.
			dol_meta_create($this);

			return 1;
		} else {
			$outputlangs->charset_output = $sav_charset_output;
			$this->error = $obj->error;
			$this->errors = $obj->errors;
			dol_syslog("Error generating document for ".__CLASS__.". Error: ".$obj->error, LOG_ERR);
			return -1;
		}
	}

	/**
	 * Index a file into the ECM database
	 *
	 * @param	string	$destfull				Full path of file to index
	 * @param	int		$update_main_doc_field	Update field main_doc fied into the table of object.
	 * 											This param is set when called for a document generation if document generator hase
	 * 											->update_main_doc_field set and returns ->result['fullpath'].
	 * @return	int								Return integer <0 if KO, >0 if OK
	 */
	public function indexFile($destfull, $update_main_doc_field)
	{
		global $conf, $user;

		$upload_dir = dirname($destfull);
		$destfile = basename($destfull);
		$rel_dir = preg_replace('/^'.preg_quote(DOL_DATA_ROOT, '/').'/', '', $upload_dir);

		if (!preg_match('/[\\/]temp[\\/]|[\\/]thumbs|\.meta$/', $rel_dir)) {     // If not a tmp dir
			$filename = basename($destfile);
			$rel_dir = preg_replace('/[\\/]$/', '', $rel_dir);
			$rel_dir = preg_replace('/^[\\/]/', '', $rel_dir);

			include_once DOL_DOCUMENT_ROOT.'/ecm/class/ecmfiles.class.php';
			$ecmfile = new EcmFiles($this->db);
			$result = $ecmfile->fetch(0, '', ($rel_dir ? $rel_dir.'/' : '').$filename);

			// Set the public "share" key
			$setsharekey = false;
			if ($this->element == 'propal' || $this->element == 'proposal') {
				if (getDolGlobalInt("PROPOSAL_ALLOW_ONLINESIGN")) {
					$setsharekey = true;	// feature to make online signature is not set or set to on (default)
				}
				if (getDolGlobalInt("PROPOSAL_ALLOW_EXTERNAL_DOWNLOAD")) {
					$setsharekey = true;
				}
			}
			if ($this->element == 'commande' && getDolGlobalInt("ORDER_ALLOW_EXTERNAL_DOWNLOAD")) {
				$setsharekey = true;
			}
			if ($this->element == 'facture' && getDolGlobalInt("INVOICE_ALLOW_EXTERNAL_DOWNLOAD")) {
				$setsharekey = true;
			}
			if ($this->element == 'bank_account' && getDolGlobalInt("BANK_ACCOUNT_ALLOW_EXTERNAL_DOWNLOAD")) {
				$setsharekey = true;
			}
			if ($this->element == 'product' && getDolGlobalInt("PRODUCT_ALLOW_EXTERNAL_DOWNLOAD")) {
				$setsharekey = true;
			}
			if ($this->element == 'contrat' && getDolGlobalInt("CONTRACT_ALLOW_EXTERNAL_DOWNLOAD")) {
				$setsharekey = true;
			}
			if ($this->element == 'fichinter' && getDolGlobalInt("FICHINTER_ALLOW_EXTERNAL_DOWNLOAD")) {
				$setsharekey = true;
			}
			if ($this->element == 'supplier_proposal' && getDolGlobalInt("SUPPLIER_PROPOSAL_ALLOW_EXTERNAL_DOWNLOAD")) {
				$setsharekey = true;
			}
			if ($this->element == 'societe_rib' && getDolGlobalInt("SOCIETE_RIB_ALLOW_ONLINESIGN")) {
				$setsharekey = true;
			}

			if ($setsharekey) {
				if (empty($ecmfile->share)) {	// Because object not found or share not set yet
					require_once DOL_DOCUMENT_ROOT.'/core/lib/security2.lib.php';
					$ecmfile->share = getRandomPassword(true);
				}
			}

			if ($result > 0) {
				$ecmfile->label = md5_file(dol_osencode($destfull)); // hash of file content
				$ecmfile->fullpath_orig = '';
				$ecmfile->gen_or_uploaded = 'generated';
				$ecmfile->description = ''; // indexed content
				$ecmfile->keywords = ''; // keyword content
				$result = $ecmfile->update($user);
				if ($result < 0) {
					setEventMessages($ecmfile->error, $ecmfile->errors, 'warnings');
					return -1;
				}
			} else {
				$ecmfile->entity = $conf->entity;
				$ecmfile->filepath = $rel_dir;
				$ecmfile->filename = $filename;
				$ecmfile->label = md5_file(dol_osencode($destfull)); // hash of file content
				$ecmfile->fullpath_orig = '';
				$ecmfile->gen_or_uploaded = 'generated';
				$ecmfile->description = ''; // indexed content
				$ecmfile->keywords = ''; // keyword content
				$ecmfile->src_object_type = $this->table_element;	// $this->table_name is 'myobject' or 'mymodule_myobject'.
				$ecmfile->src_object_id   = $this->id;

				$result = $ecmfile->create($user);
				if ($result < 0) {
					setEventMessages($ecmfile->error, $ecmfile->errors, 'warnings');
					return -1;
				}
			}

			/*$this->result['fullname']=$destfull;
			 $this->result['filepath']=$ecmfile->filepath;
			 $this->result['filename']=$ecmfile->filename;*/
			//var_dump($obj->update_main_doc_field);exit;

			if ($update_main_doc_field && !empty($this->table_element)) {
				$sql = "UPDATE ".$this->db->prefix().$this->table_element." SET last_main_doc = '".$this->db->escape($ecmfile->filepath."/".$ecmfile->filename)."'";
				$sql .= " WHERE rowid = ".((int) $this->id);

				$resql = $this->db->query($sql);
				if (!$resql) {
					dol_print_error($this->db);
					return -1;
				} else {
					$this->last_main_doc = $ecmfile->filepath.'/'.$ecmfile->filename;
				}
			}
		}

		return 1;
	}

	/**
	 *  Build thumb
	 *  @todo Move this into files.lib.php
	 *
	 *  @param      string	$file           Path file in UTF8 to original file to create thumbs from.
	 *	@return		void
	 */
	public function addThumbs($file)
	{
		$file_osencoded = dol_osencode($file);

		if (file_exists($file_osencoded)) {
			require_once DOL_DOCUMENT_ROOT.'/core/lib/images.lib.php';

			$tmparraysize = getDefaultImageSizes();
			$maxwidthsmall = $tmparraysize['maxwidthsmall'];
			$maxheightsmall = $tmparraysize['maxheightsmall'];
			$maxwidthmini = $tmparraysize['maxwidthmini'];
			$maxheightmini = $tmparraysize['maxheightmini'];
			//$quality = $tmparraysize['quality'];
			$quality = 50;	// For thumbs, we force quality to 50

			// Create small thumbs for company (Ratio is near 16/9)
			// Used on logon for example
			vignette($file_osencoded, $maxwidthsmall, $maxheightsmall, '_small', $quality);

			// Create mini thumbs for company (Ratio is near 16/9)
			// Used on menu or for setup page for example
			vignette($file_osencoded, $maxwidthmini, $maxheightmini, '_mini', $quality);
		}
	}

	/**
	 *  Delete thumbs
	 *  @todo Move this into files.lib.php
	 *
	 *  @param      string	$file           Path file in UTF8 to original file to delete thumbs.
	 *	@return		void
	 */
	public function delThumbs($file)
	{
		$imgThumbName = getImageFileNameForSize($file, '_small'); // Full path of thumb file
		dol_delete_file($imgThumbName);
		$imgThumbName = getImageFileNameForSize($file, '_mini'); // Full path of thumb file
		dol_delete_file($imgThumbName);
	}


	/* Functions common to commonobject and commonobjectline */

	/* For default values */

	/**
	 * Return the default value to use for a field when showing the create form of object.
	 * Return values in this order:
	 * 1) If parameter is available into POST, we return it first.
	 * 2) If not but an alternate value was provided as parameter of function, we return it.
	 * 3) If not but a constant $conf->global->OBJECTELEMENT_FIELDNAME is set, we return it (It is better to use the dedicated table).
	 * 4) Return value found into database (TODO No yet implemented)
	 *
	 * @param   string              $fieldname          Name of field
	 * @param   string              $alternatevalue     Alternate value to use
	 * @param   string              $type    			Type of data
	 * @return  string|string[]                         Default value (can be an array if the GETPOST return an array)
	 **/
	public function getDefaultCreateValueFor($fieldname, $alternatevalue = null, $type = 'alphanohtml')
	{
		global $conf, $_POST;

		// If param here has been posted, we use this value first.
		if (GETPOSTISSET($fieldname)) {
			return GETPOST($fieldname, $type, 3);
		}

		if (isset($alternatevalue)) {
			return $alternatevalue;
		}

		$newelement = $this->element;
		if ($newelement == 'facture') {
			$newelement = 'invoice';
		}
		if ($newelement == 'commande') {
			$newelement = 'order';
		}
		if (empty($newelement)) {
			dol_syslog("Ask a default value using common method getDefaultCreateValueForField on an object with no property ->element defined. Return empty string.", LOG_WARNING);
			return '';
		}

		$keyforfieldname = strtoupper($newelement.'_DEFAULT_'.$fieldname);
		//var_dump($keyforfieldname);
		if (getDolGlobalString($keyforfieldname)) {
			return getDolGlobalString($keyforfieldname);
		}

		// TODO Ad here a scan into table llx_overwrite_default with a filter on $this->element and $fieldname
		// store content into $conf->cache['overwrite_default']

		return '';
	}


	/* For triggers */


	// phpcs:disable PEAR.NamingConventions.ValidFunctionName.ScopeNotCamelCaps
	/**
	 * Call trigger based on this instance.
	 * Some context information may also be provided into array property this->context.
	 * NB:  Error from trigger are stacked in interface->errors
	 * NB2: If return code of triggers are < 0, action calling trigger should cancel all transaction.
	 *
	 * @param   string    $triggerName   trigger's name to execute
	 * @param   User      $user           Object user
	 * @return  int                       Result of run_triggers
	 */
	public function call_trigger($triggerName, $user)
	{
		// phpcs:enable
		global $langs, $conf;

		if (!empty(self::TRIGGER_PREFIX) && strpos($triggerName, self::TRIGGER_PREFIX . '_') !== 0) {
			dol_print_error('', 'The trigger "' . $triggerName . '" does not start with "' . self::TRIGGER_PREFIX . '_" as required.');
			exit;
		}
		if (!is_object($langs)) {	// If lang was not defined, we set it. It is required by run_triggers().
			include_once DOL_DOCUMENT_ROOT.'/core/class/translate.class.php';
			$langs = new Translate('', $conf);
		}

		include_once DOL_DOCUMENT_ROOT.'/core/class/interfaces.class.php';
		$interface = new Interfaces($this->db);
		$result = $interface->run_triggers($triggerName, $this, $user, $langs, $conf);

		if ($result < 0) {
			if (!empty($this->errors)) {
				$this->errors = array_unique(array_merge($this->errors, $interface->errors)); // We use array_unique because when a trigger call another trigger on same object, this->errors is added twice.
			} else {
				$this->errors = $interface->errors;
			}
		}
		return $result;
	}


	/* Functions for data in other language */


	/**
	 *  Function to get alternative languages of a data into $this->array_languages
	 *  This method is NOT called by method fetch of objects but must be called separately.
	 *
	 *  @return	int						Return integer <0 if error, 0 if no values of alternative languages to find nor found, 1 if a value was found and loaded
	 *  @see fetch_optionnals()
	 */
	public function fetchValuesForExtraLanguages()
	{
		// To avoid SQL errors. Probably not the better solution though
		if (!$this->element) {
			return 0;
		}
		if (!($this->id > 0)) {
			return 0;
		}
		if (is_array($this->array_languages)) {
			return 1;
		}

		$this->array_languages = array();

		$element = $this->element;
		if ($element == 'categorie') {
			$element = 'categories'; // For compatibility
		}

		// Request to get translation values for object
		$sql = "SELECT rowid, property, lang , value";
		$sql .= " FROM ".$this->db->prefix()."object_lang";
		$sql .= " WHERE type_object = '".$this->db->escape($element)."'";
		$sql .= " AND fk_object = ".((int) $this->id);

		//dol_syslog(get_class($this)."::fetch_optionals get extrafields data for ".$this->table_element, LOG_DEBUG);		// Too verbose
		$resql = $this->db->query($sql);
		if ($resql) {
			$numrows = $this->db->num_rows($resql);
			if ($numrows) {
				$i = 0;
				while ($i < $numrows) {
					$obj = $this->db->fetch_object($resql);
					$key = $obj->property;
					$value = $obj->value;
					$codelang = $obj->lang;
					$type = $this->fields[$key]['type'];

					// we can add this attribute to object
					if (preg_match('/date/', $type)) {
						$this->array_languages[$key][$codelang] = $this->db->jdate($value);
					} else {
						$this->array_languages[$key][$codelang] = $value;
					}

					$i++;
				}
			}

			$this->db->free($resql);

			if ($numrows) {
				return $numrows;
			} else {
				return 0;
			}
		} else {
			dol_print_error($this->db);
			return -1;
		}
	}

	/**
	 * Fill array_options property of object by extrafields value (using for data sent by forms)
	 *
	 * @param	string	$onlykey		Only the following key is filled. When we make update of only one language field ($action = 'update_languages'), calling page must set this to avoid to have other languages being reset.
	 * @return	int						1 if array_options set, 0 if no value, -1 if error (field required missing for example)
	 */
	public function setValuesForExtraLanguages($onlykey = '')
	{
		global $_POST, $langs;

		// Get extra fields
		foreach ($_POST as $postfieldkey => $postfieldvalue) {
			$tmparray = explode('-', $postfieldkey);
			if ($tmparray[0] != 'field') {
				continue;
			}

			$element = $tmparray[1];
			$key = $tmparray[2];
			$codelang = $tmparray[3];
			//var_dump("postfieldkey=".$postfieldkey." element=".$element." key=".$key." codelang=".$codelang);

			if (!empty($onlykey) && $key != $onlykey) {
				continue;
			}
			if ($element != $this->element) {
				continue;
			}

			$key_type = $this->fields[$key]['type'];

			$enabled = 1;
			if (isset($this->fields[$key]['enabled'])) {
				$enabled = dol_eval($this->fields[$key]['enabled'], 1, 1, '1');
			}
			/*$perms = 1;
			if (isset($this->fields[$key]['perms']))
			{
				$perms = dol_eval($this->fields[$key]['perms'], 1, 1, '1');
			}*/
			if (empty($enabled)) {
				continue;
			}
			//if (empty($perms)) continue;

			if (in_array($key_type, array('date'))) {
				// Clean parameters
				// TODO GMT date in memory must be GMT so we should add gm=true in parameters
				$value_key = dol_mktime(0, 0, 0, GETPOST($postfieldkey."month", 'int'), GETPOST($postfieldkey."day", 'int'), GETPOST($postfieldkey."year", 'int'));
			} elseif (in_array($key_type, array('datetime'))) {
				// Clean parameters
				// TODO GMT date in memory must be GMT so we should add gm=true in parameters
				$value_key = dol_mktime(GETPOST($postfieldkey."hour", 'int'), GETPOST($postfieldkey."min", 'int'), 0, GETPOST($postfieldkey."month", 'int'), GETPOST($postfieldkey."day", 'int'), GETPOST($postfieldkey."year", 'int'));
			} elseif (in_array($key_type, array('checkbox', 'chkbxlst'))) {
				$value_arr = GETPOST($postfieldkey, 'array'); // check if an array
				if (!empty($value_arr)) {
					$value_key = implode(',', $value_arr);
				} else {
					$value_key = '';
				}
			} elseif (in_array($key_type, array('price', 'double'))) {
				$value_arr = GETPOST($postfieldkey, 'alpha');
				$value_key = price2num($value_arr);
			} else {
				$value_key = GETPOST($postfieldkey);
				if (in_array($key_type, array('link')) && $value_key == '-1') {
					$value_key = '';
				}
			}

			$this->array_languages[$key][$codelang] = $value_key;

			/*if ($nofillrequired) {
				$langs->load('errors');
				setEventMessages($langs->trans('ErrorFieldsRequired').' : '.implode(', ', $error_field_required), null, 'errors');
				return -1;
			}*/
		}

		return 1;
	}


	/* Functions for extrafields */

	/**
	 * Function to make a fetch but set environment to avoid to load computed values before.
	 *
	 * @param	int		$id			ID of object
	 * @return	int					>0 if OK, 0 if not found, <0 if KO
	 */
	public function fetchNoCompute($id)
	{
		global $conf;

		$savDisableCompute = $conf->disable_compute;
		$conf->disable_compute = 1;

		$ret = $this->fetch($id);	/* @phpstan-ignore-line */

		$conf->disable_compute = $savDisableCompute;

		return $ret;
	}

	// phpcs:disable PEAR.NamingConventions.ValidFunctionName.ScopeNotCamelCaps
	/**
	 *  Function to get extra fields of an object into $this->array_options
	 *  This method is in most cases called by method fetch of objects but you can call it separately.
	 *
	 *  @param	int		$rowid			Id of line. Use the id of object if not defined. Deprecated. Function must be called without parameters.
	 *  @param  array	$optionsArray   Array resulting of call of extrafields->fetch_name_optionals_label(). Deprecated. Function must be called without parameters.
	 *  @return	int						Return integer <0 if error, 0 if no values of extrafield to find nor found, 1 if an attribute is found and value loaded
	 *  @see fetchValuesForExtraLanguages()
	 */
	public function fetch_optionals($rowid = null, $optionsArray = null)
	{
		// phpcs:enable
		global $conf, $extrafields;

		if (empty($rowid)) {
			$rowid = $this->id;
		}
		if (empty($rowid) && isset($this->rowid)) {
			$rowid = $this->rowid; // deprecated
		}

		// To avoid SQL errors. Probably not the better solution though
		if (!$this->table_element) {
			return 0;
		}

		$this->array_options = array();

		if (!is_array($optionsArray)) {
			// If $extrafields is not a known object, we initialize it. Best practice is to have $extrafields defined into card.php or list.php page.
			if (!isset($extrafields) || !is_object($extrafields)) {
				require_once DOL_DOCUMENT_ROOT.'/core/class/extrafields.class.php';
				$extrafields = new ExtraFields($this->db);
			}

			// Load array of extrafields for elementype = $this->table_element
			if (empty($extrafields->attributes[$this->table_element]['loaded'])) {
				$extrafields->fetch_name_optionals_label($this->table_element);
			}
			$optionsArray = (!empty($extrafields->attributes[$this->table_element]['label']) ? $extrafields->attributes[$this->table_element]['label'] : null);
		} else {
			global $extrafields;
			dol_syslog("Warning: fetch_optionals was called with param optionsArray defined when you should pass null now", LOG_WARNING);
		}

		$table_element = $this->table_element;
		if ($table_element == 'categorie') {
			$table_element = 'categories'; // For compatibility
		}

		// Request to get complementary values
		if (is_array($optionsArray) && count($optionsArray) > 0) {
			$sql = "SELECT rowid";
			foreach ($optionsArray as $name => $label) {
				if (empty($extrafields->attributes[$this->table_element]['type'][$name]) || $extrafields->attributes[$this->table_element]['type'][$name] != 'separate') {
					$sql .= ", ".$name;
				}
			}
			$sql .= " FROM ".$this->db->prefix().$table_element."_extrafields";
			$sql .= " WHERE fk_object = ".((int) $rowid);

			//dol_syslog(get_class($this)."::fetch_optionals get extrafields data for ".$this->table_element, LOG_DEBUG);		// Too verbose
			$resql = $this->db->query($sql);
			if ($resql) {
				$numrows = $this->db->num_rows($resql);
				if ($numrows) {
					$tab = $this->db->fetch_array($resql);

					foreach ($tab as $key => $value) {
						// Test fetch_array ! is_int($key) because fetch_array result is a mix table with Key as alpha and Key as int (depend db engine)
						if ($key != 'rowid' && $key != 'tms' && $key != 'fk_member' && !is_int($key)) {
							// we can add this attribute to object
							if (!empty($extrafields->attributes[$this->table_element]) && in_array($extrafields->attributes[$this->table_element]['type'][$key], array('date', 'datetime'))) {
								//var_dump($extrafields->attributes[$this->table_element]['type'][$key]);
								$this->array_options["options_".$key] = $this->db->jdate($value);
							} else {
								$this->array_options["options_".$key] = $value;
							}

							//var_dump('key '.$key.' '.$value.' type='.$extrafields->attributes[$this->table_element]['type'][$key].' '.$this->array_options["options_".$key]);
						}
						if (!empty($extrafields->attributes[$this->table_element]['type'][$key]) && $extrafields->attributes[$this->table_element]['type'][$key] == 'password') {
							if (!empty($value) && preg_match('/^dolcrypt:/', $value)) {
								$this->array_options["options_".$key] = dolDecrypt($value);
							}
						}
					}
				}

				// If field is a computed field, value must become result of compute (regardless of whether a row exists
				// in the element's extrafields table)
				if (is_array($extrafields->attributes[$this->table_element]['label'])) {
					foreach ($extrafields->attributes[$this->table_element]['label'] as $key => $val) {
						if (!empty($extrafields->attributes[$this->table_element]) && !empty($extrafields->attributes[$this->table_element]['computed'][$key])) {
							//var_dump($conf->disable_compute);
							if (empty($conf->disable_compute)) {
								global $objectoffield;        // We set a global variable to $objectoffield so
								$objectoffield = $this;        // we can use it inside computed formula
								$this->array_options['options_' . $key] = dol_eval($extrafields->attributes[$this->table_element]['computed'][$key], 1, 0, '2');
							}
						}
					}
				}

				$this->db->free($resql);

				if ($numrows) {
					return $numrows;
				} else {
					return 0;
				}
			} else {
				$this->errors[]=$this->db->lasterror;
				return -1;
			}
		}
		return 0;
	}

	/**
	 *	Delete all extra fields values for the current object.
	 *
	 *  @return	int		Return integer <0 if KO, >0 if OK
	 *  @see deleteExtraLanguages(), insertExtraField(), updateExtraField(), setValueFrom()
	 */
	public function deleteExtraFields()
	{
		global $conf;

		if (getDolGlobalString('MAIN_EXTRAFIELDS_DISABLED')) {
			return 0;
		}

		$this->db->begin();

		$table_element = $this->table_element;
		if ($table_element == 'categorie') {
			$table_element = 'categories'; // For compatibility
		}

		dol_syslog(get_class($this)."::deleteExtraFields delete", LOG_DEBUG);

		$sql_del = "DELETE FROM ".$this->db->prefix().$table_element."_extrafields WHERE fk_object = ".((int) $this->id);

		$resql = $this->db->query($sql_del);
		if (!$resql) {
			$this->error = $this->db->lasterror();
			$this->db->rollback();
			return -1;
		} else {
			$this->db->commit();
			return 1;
		}
	}

	/**
	 *	Add/Update all extra fields values for the current object.
	 *  Data to describe values to insert/update are stored into $this->array_options=array('options_codeforfield1'=>'valueforfield1', 'options_codeforfield2'=>'valueforfield2', ...)
	 *  This function delete record with all extrafields and insert them again from the array $this->array_options.
	 *
	 *  @param	string		$trigger		If defined, call also the trigger (for example COMPANY_MODIFY)
	 *  @param	User		$userused		Object user
	 *  @return int 						-1=error, O=did nothing, 1=OK
	 *  @see insertExtraLanguages(), updateExtraField(), deleteExtraField(), setValueFrom()
	 */
	public function insertExtraFields($trigger = '', $userused = null)
	{
		global $conf, $langs, $user;

		if (getDolGlobalString('MAIN_EXTRAFIELDS_DISABLED')) {
			return 0;
		}

		if (empty($userused)) {
			$userused = $user;
		}

		$error = 0;

		if (!empty($this->array_options)) {
			// Check parameters
			$langs->load('admin');
			require_once DOL_DOCUMENT_ROOT.'/core/class/extrafields.class.php';
			$extrafields = new ExtraFields($this->db);
			$target_extrafields = $extrafields->fetch_name_optionals_label($this->table_element);

			// Eliminate copied source object extra fields that do not exist in target object
			$new_array_options = array();
			foreach ($this->array_options as $key => $value) {
				if (in_array(substr($key, 8), array_keys($target_extrafields))) {	// We remove the 'options_' from $key for test
					$new_array_options[$key] = $value;
				} elseif (in_array($key, array_keys($target_extrafields))) {		// We test on $key that does not contain the 'options_' prefix
					$new_array_options['options_'.$key] = $value;
				}
			}

			foreach ($new_array_options as $key => $value) {
				$attributeKey      = substr($key, 8); // Remove 'options_' prefix
				$attributeType     = $extrafields->attributes[$this->table_element]['type'][$attributeKey];
				$attributeLabel    = $extrafields->attributes[$this->table_element]['label'][$attributeKey];
				$attributeParam    = $extrafields->attributes[$this->table_element]['param'][$attributeKey];
				$attributeRequired = $extrafields->attributes[$this->table_element]['required'][$attributeKey];
				$attributeUnique   = $extrafields->attributes[$this->table_element]['unique'][$attributeKey];
				$attrfieldcomputed = $extrafields->attributes[$this->table_element]['computed'][$attributeKey];

				// If we clone, we have to clean unique extrafields to prevent duplicates.
				// This behaviour can be prevented by external code by changing $this->context['createfromclone'] value in createFrom hook
				if (!empty($this->context['createfromclone']) && $this->context['createfromclone'] == 'createfromclone' && !empty($attributeUnique)) {
					$new_array_options[$key] = null;
				}

				// Similar code than into insertExtraFields
				if ($attributeRequired) {
					$v = $this->array_options[$key];
					if (ExtraFields::isEmptyValue($v, $attributeType)) {
						$langs->load("errors");
						dol_syslog("Mandatory field '".$key."' is empty during create and set to required into definition of extrafields");
						$this->errors[] = $langs->trans('ErrorFieldRequired', $attributeLabel);
						return -1;
					}
				}

				//dol_syslog("attributeLabel=".$attributeLabel, LOG_DEBUG);
				//dol_syslog("attributeType=".$attributeType, LOG_DEBUG);

				if (!empty($attrfieldcomputed)) {
					if (getDolGlobalString('MAIN_STORE_COMPUTED_EXTRAFIELDS')) {
						$value = dol_eval($attrfieldcomputed, 1, 0, '2');
						dol_syslog($langs->trans("Extrafieldcomputed")." on ".$attributeLabel."(".$value.")", LOG_DEBUG);
						$new_array_options[$key] = $value;
					} else {
						$new_array_options[$key] = null;
					}
				}

				switch ($attributeType) {
					case 'int':
						if (!is_numeric($value) && $value != '') {
							$this->errors[] = $langs->trans("ExtraFieldHasWrongValue", $attributeLabel);
							return -1;
						} elseif ($value == '') {
							$new_array_options[$key] = null;
						}
						break;
					case 'price':
					case 'double':
						$value = price2num($value);
						if (!is_numeric($value) && $value != '') {
							dol_syslog($langs->trans("ExtraFieldHasWrongValue")." for ".$attributeLabel."(".$value."is not '".$attributeType."')", LOG_DEBUG);
							$this->errors[] = $langs->trans("ExtraFieldHasWrongValue", $attributeLabel);
							return -1;
						} elseif ($value == '') {
							$value = null;
						}
						//dol_syslog("double value"." sur ".$attributeLabel."(".$value." is '".$attributeType."')", LOG_DEBUG);
						$new_array_options[$key] = $value;
						break;
					/*case 'select':	// Not required, we chosed value='0' for undefined values
						 if ($value=='-1')
						 {
							 $this->array_options[$key] = null;
						 }
						 break;*/
					case 'password':
						$algo = '';
						if ($this->array_options[$key] != '' && is_array($extrafields->attributes[$this->table_element]['param'][$attributeKey]['options'])) {
							// If there is an encryption choice, we use it to crypt data before insert
							$tmparrays = array_keys($extrafields->attributes[$this->table_element]['param'][$attributeKey]['options']);
							$algo = reset($tmparrays);
							if ($algo != '') {
								//global $action;		// $action may be 'create', 'update', 'update_extras'...
								//var_dump($action);
								//var_dump($this->oldcopy);exit;
								if (is_object($this->oldcopy)) {	// If this->oldcopy is not defined, we can't know if we change attribute or not, so we must keep value
									//var_dump('iii'.$algo.' '.$this->oldcopy->array_options[$key].' -> '.$this->array_options[$key]);
									if (isset($this->oldcopy->array_options[$key]) && $this->array_options[$key] == $this->oldcopy->array_options[$key]) {
										// If old value crypted in database is same than submited new value, it means we don't change it, so we don't update.
										if ($algo == 'dolcrypt') {	// dolibarr reversible encryption
											if (!preg_match('/^dolcrypt:/', $this->array_options[$key])) {
												$new_array_options[$key] = dolEncrypt($this->array_options[$key]);	// warning, must be called when on the master
											} else {
												$new_array_options[$key] = $this->array_options[$key]; // Value is kept
											}
										} else {
											$new_array_options[$key] = $this->array_options[$key]; // Value is kept
										}
									} else {
										// If value has changed
										if ($algo == 'dolcrypt') {	// dolibarr reversible encryption
											if (!preg_match('/^dolcrypt:/', $this->array_options[$key])) {
												$new_array_options[$key] = dolEncrypt($this->array_options[$key]);	// warning, must be called when on the master
											} else {
												$new_array_options[$key] = $this->array_options[$key]; // Value is kept
											}
										} else {
											$new_array_options[$key] = dol_hash($this->array_options[$key], $algo);
										}
									}
								} else {
									//var_dump('jjj'.$algo.' '.$this->oldcopy->array_options[$key].' -> '.$this->array_options[$key]);
									// If this->oldcopy is not defined, we can't know if we change attribute or not, so we must keep value
									if ($algo == 'dolcrypt' && !preg_match('/^dolcrypt:/', $this->array_options[$key])) {	// dolibarr reversible encryption
										$new_array_options[$key] = dolEncrypt($this->array_options[$key]);	// warning, must be called when on the master
									} else {
										$new_array_options[$key] = $this->array_options[$key]; // Value is kept
									}
								}
							} else {
								// No encryption
								$new_array_options[$key] = $this->array_options[$key]; // Value is kept
							}
						} else { // Common usage
							$new_array_options[$key] = $this->array_options[$key]; // Value is kept
						}
						break;
					case 'date':
					case 'datetime':
						// If data is a string instead of a timestamp, we convert it
						if (!is_numeric($this->array_options[$key]) || $this->array_options[$key] != intval($this->array_options[$key])) {
							$this->array_options[$key] = strtotime($this->array_options[$key]);
						}
						$new_array_options[$key] = $this->db->idate($this->array_options[$key]);
						break;
					case 'datetimegmt':
						// If data is a string instead of a timestamp, we convert it
						if (!is_numeric($this->array_options[$key]) || $this->array_options[$key] != intval($this->array_options[$key])) {
							$this->array_options[$key] = strtotime($this->array_options[$key]);
						}
						$new_array_options[$key] = $this->db->idate($this->array_options[$key], 'gmt');
						break;
					case 'link':
						$param_list = array_keys($attributeParam['options']);
						// 0 : ObjectName
						// 1 : classPath
						$InfoFieldList = explode(":", $param_list[0]);
						dol_include_once($InfoFieldList[1]);
						if ($InfoFieldList[0] && class_exists($InfoFieldList[0])) {
							if ($value == '-1') {	// -1 is key for no defined in combo list of objects
								$new_array_options[$key] = '';
							} elseif ($value) {
								$object = new $InfoFieldList[0]($this->db);
								if (is_numeric($value)) {
									$res = $object->fetch($value); // Common case
								} else {
									$res = $object->fetch('', $value); // For compatibility
								}

								if ($res > 0) {
									$new_array_options[$key] = $object->id;
								} else {
									$this->error = "Id/Ref '".$value."' for object '".$object->element."' not found";
									return -1;
								}
							}
						} else {
							dol_syslog('Error bad setup of extrafield', LOG_WARNING);
						}
						break;
					case 'checkbox':
					case 'chkbxlst':
						if (is_array($this->array_options[$key])) {
							$new_array_options[$key] = implode(',', $this->array_options[$key]);
						} else {
							$new_array_options[$key] = $this->array_options[$key];
						}
						break;
				}
			}

			$this->db->begin();

			$table_element = $this->table_element;
			if ($table_element == 'categorie') {
				$table_element = 'categories'; // For compatibility
			}

			dol_syslog(get_class($this)."::insertExtraFields delete then insert", LOG_DEBUG);

			$sql_del = "DELETE FROM ".$this->db->prefix().$table_element."_extrafields WHERE fk_object = ".((int) $this->id);
			$this->db->query($sql_del);

			$sql = "INSERT INTO ".$this->db->prefix().$table_element."_extrafields (fk_object";
			foreach ($new_array_options as $key => $value) {
				$attributeKey = substr($key, 8); // Remove 'options_' prefix
				// Add field of attribut
				if ($extrafields->attributes[$this->table_element]['type'][$attributeKey] != 'separate') { // Only for other type than separator
					$sql .= ",".$attributeKey;
				}
			}
			// We must insert a default value for fields for other entities that are mandatory to avoid not null error
			if (!empty($extrafields->attributes[$this->table_element]['mandatoryfieldsofotherentities']) && is_array($extrafields->attributes[$this->table_element]['mandatoryfieldsofotherentities'])) {
				foreach ($extrafields->attributes[$this->table_element]['mandatoryfieldsofotherentities'] as $tmpkey => $tmpval) {
					if (!isset($extrafields->attributes[$this->table_element]['type'][$tmpkey])) {    // If field not already added previously
						$sql .= ",".$tmpkey;
					}
				}
			}
			$sql .= ") VALUES (".$this->id;

			foreach ($new_array_options as $key => $value) {
				$attributeKey = substr($key, 8); // Remove 'options_' prefix
				// Add field of attribute
				if ($extrafields->attributes[$this->table_element]['type'][$attributeKey] != 'separate') { // Only for other type than separator)
					if ($new_array_options[$key] != '' || $new_array_options[$key] == '0') {
						$sql .= ",'".$this->db->escape($new_array_options[$key])."'";
					} else {
						$sql .= ",null";
					}
				}
			}
			// We must insert a default value for fields for other entities that are mandatory to avoid not null error
			if (!empty($extrafields->attributes[$this->table_element]['mandatoryfieldsofotherentities']) && is_array($extrafields->attributes[$this->table_element]['mandatoryfieldsofotherentities'])) {
				foreach ($extrafields->attributes[$this->table_element]['mandatoryfieldsofotherentities'] as $tmpkey => $tmpval) {
					if (!isset($extrafields->attributes[$this->table_element]['type'][$tmpkey])) {   // If field not already added previously
						if (in_array($tmpval, array('int', 'double', 'price'))) {
							$sql .= ", 0";
						} else {
							$sql .= ", ''";
						}
					}
				}
			}

			$sql .= ")";

			$resql = $this->db->query($sql);
			if (!$resql) {
				$this->error = $this->db->lasterror();
				$error++;
			}

			if (!$error && $trigger) {
				// Call trigger
				$this->context = array('extrafieldaddupdate'=>1);
				$result = $this->call_trigger($trigger, $userused);
				if ($result < 0) {
					$error++;
				}
				// End call trigger
			}

			if ($error) {
				$this->db->rollback();
				return -1;
			} else {
				$this->db->commit();
				return 1;
			}
		} else {
			return 0;
		}
	}

	/**
	 *	Add/Update all extra fields values for the current object.
	 *  Data to describe values to insert/update are stored into $this->array_options=array('options_codeforfield1'=>'valueforfield1', 'options_codeforfield2'=>'valueforfield2', ...)
	 *  This function delete record with all extrafields and insert them again from the array $this->array_options.
	 *
	 *  @param	string		$trigger		If defined, call also the trigger (for example COMPANY_MODIFY)
	 *  @param	User		$userused		Object user
	 *  @return int 						-1=error, O=did nothing, 1=OK
	 *  @see insertExtraFields(), updateExtraField(), setValueFrom()
	 */
	public function insertExtraLanguages($trigger = '', $userused = null)
	{
		global $conf, $langs, $user;

		if (empty($userused)) {
			$userused = $user;
		}

		$error = 0;

		if (getDolGlobalString('MAIN_EXTRALANGUAGES_DISABLED')) {
			return 0; // For avoid conflicts if trigger used
		}

		if (is_array($this->array_languages)) {
			$new_array_languages = $this->array_languages;

			foreach ($new_array_languages as $key => $value) {
				$attributeKey      = $key;
				$attributeType     = $this->fields[$attributeKey]['type'];
				$attributeLabel    = $this->fields[$attributeKey]['label'];

				//dol_syslog("attributeLabel=".$attributeLabel, LOG_DEBUG);
				//dol_syslog("attributeType=".$attributeType, LOG_DEBUG);

				switch ($attributeType) {
					case 'int':
						if (!is_numeric($value) && $value != '') {
							$this->errors[] = $langs->trans("ExtraLanguageHasWrongValue", $attributeLabel);
							return -1;
						} elseif ($value == '') {
							$new_array_languages[$key] = null;
						}
						break;
					case 'double':
						$value = price2num($value);
						if (!is_numeric($value) && $value != '') {
							dol_syslog($langs->trans("ExtraLanguageHasWrongValue")." sur ".$attributeLabel."(".$value."is not '".$attributeType."')", LOG_DEBUG);
							$this->errors[] = $langs->trans("ExtraLanguageHasWrongValue", $attributeLabel);
							return -1;
						} elseif ($value == '') {
							$new_array_languages[$key] = null;
						} else {
							$new_array_languages[$key] = $value;
						}
						break;
						/*case 'select':	// Not required, we chosed value='0' for undefined values
						 if ($value=='-1')
						 {
						 $this->array_options[$key] = null;
						 }
						 break;*/
				}
			}

			$this->db->begin();

			$table_element = $this->table_element;
			if ($table_element == 'categorie') {
				$table_element = 'categories'; // For compatibility
			}

			dol_syslog(get_class($this)."::insertExtraLanguages delete then insert", LOG_DEBUG);

			foreach ($new_array_languages as $key => $langcodearray) {	// $key = 'name', 'town', ...
				foreach ($langcodearray as $langcode => $value) {
					$sql_del = "DELETE FROM ".$this->db->prefix()."object_lang";
					$sql_del .= " WHERE fk_object = ".((int) $this->id)." AND property = '".$this->db->escape($key)."' AND type_object = '".$this->db->escape($table_element)."'";
					$sql_del .= " AND lang = '".$this->db->escape($langcode)."'";
					$this->db->query($sql_del);

					if ($value !== '') {
						$sql = "INSERT INTO ".$this->db->prefix()."object_lang (fk_object, property, type_object, lang, value";
						$sql .= ") VALUES (".$this->id.", '".$this->db->escape($key)."', '".$this->db->escape($table_element)."', '".$this->db->escape($langcode)."', '".$this->db->escape($value)."'";
						$sql .= ")";

						$resql = $this->db->query($sql);
						if (!$resql) {
							$this->error = $this->db->lasterror();
							$error++;
							break;
						}
					}
				}
			}

			if (!$error && $trigger) {
				// Call trigger
				$this->context = array('extralanguagesaddupdate'=>1);
				$result = $this->call_trigger($trigger, $userused);
				if ($result < 0) {
					$error++;
				}
				// End call trigger
			}

			if ($error) {
				$this->db->rollback();
				return -1;
			} else {
				$this->db->commit();
				return 1;
			}
		} else {
			return 0;
		}
	}

	/**
	 *	Update 1 extra field value for the current object. Keep other fields unchanged.
	 *  Data to describe values to update are stored into $this->array_options=array('options_codeforfield1'=>'valueforfield1', 'options_codeforfield2'=>'valueforfield2', ...)
	 *
	 *  @param  string      $key    		Key of the extrafield to update (without starting 'options_')
	 *  @param	string		$trigger		If defined, call also the trigger (for example COMPANY_MODIFY)
	 *  @param	User		$userused		Object user
	 *  @return int                 		-1=error, O=did nothing, 1=OK
	 *  @see updateExtraLanguages(), insertExtraFields(), deleteExtraFields(), setValueFrom()
	 */
	public function updateExtraField($key, $trigger = null, $userused = null)
	{
		global $conf, $langs, $user;

		if (getDolGlobalString('MAIN_EXTRAFIELDS_DISABLED')) {
			return 0;
		}

		if (empty($userused)) {
			$userused = $user;
		}

		$error = 0;

		if (!empty($this->array_options) && isset($this->array_options["options_".$key])) {
			// Check parameters
			$langs->load('admin');
			require_once DOL_DOCUMENT_ROOT.'/core/class/extrafields.class.php';
			$extrafields = new ExtraFields($this->db);
			$extrafields->fetch_name_optionals_label($this->table_element);

			$value = $this->array_options["options_".$key];

			$attributeKey      = $key;
			$attributeType     = $extrafields->attributes[$this->table_element]['type'][$key];
			$attributeLabel    = $extrafields->attributes[$this->table_element]['label'][$key];
			$attributeParam    = $extrafields->attributes[$this->table_element]['param'][$key];
			$attributeRequired = $extrafields->attributes[$this->table_element]['required'][$key];
			$attributeUnique   = $extrafields->attributes[$this->table_element]['unique'][$attributeKey];
			$attrfieldcomputed = $extrafields->attributes[$this->table_element]['computed'][$key];

			// Similar code than into insertExtraFields
			if ($attributeRequired) {
				$mandatorypb = false;
				if ($attributeType == 'link' && $this->array_options["options_".$key] == '-1') {
					$mandatorypb = true;
				}
				if ($this->array_options["options_".$key] === '') {
					$mandatorypb = true;
				}
				if ($mandatorypb) {
					$langs->load("errors");
					dol_syslog("Mandatory field 'options_".$key."' is empty during update and set to required into definition of extrafields");
					$this->errors[] = $langs->trans('ErrorFieldRequired', $attributeLabel);
					return -1;
				}
			}

			// $new_array_options will be used for direct update, so must contains formated data for the UPDATE.
			$new_array_options = $this->array_options;

			//dol_syslog("attributeLabel=".$attributeLabel, LOG_DEBUG);
			//dol_syslog("attributeType=".$attributeType, LOG_DEBUG);
			if (!empty($attrfieldcomputed)) {
				if (getDolGlobalString('MAIN_STORE_COMPUTED_EXTRAFIELDS')) {
					$value = dol_eval($attrfieldcomputed, 1, 0, '2');
					dol_syslog($langs->trans("Extrafieldcomputed")." sur ".$attributeLabel."(".$value.")", LOG_DEBUG);

					$new_array_options["options_".$key] = $value;

					$this->array_options["options_".$key] = $new_array_options["options_".$key];
				} else {
					$new_array_options["options_".$key] = null;

					$this->array_options["options_".$key] = $new_array_options["options_".$key];
				}
			}

			switch ($attributeType) {
				case 'int':
					if (!is_numeric($value) && $value != '') {
						$this->errors[] = $langs->trans("ExtraFieldHasWrongValue", $attributeLabel);
						return -1;
					} elseif ($value === '') {
						$new_array_options["options_".$key] = null;

						$this->array_options["options_".$key] = $new_array_options["options_".$key];
					}
					break;
				case 'price':
				case 'double':
					$value = price2num($value);
					if (!is_numeric($value) && $value != '') {
						dol_syslog($langs->trans("ExtraFieldHasWrongValue")." sur ".$attributeLabel."(".$value."is not '".$attributeType."')", LOG_DEBUG);
						$this->errors[] = $langs->trans("ExtraFieldHasWrongValue", $attributeLabel);
						return -1;
					} elseif ($value === '') {
						$value = null;
					}
					//dol_syslog("double value"." sur ".$attributeLabel."(".$value." is '".$attributeType."')", LOG_DEBUG);
					$new_array_options["options_".$key] = $value;

					$this->array_options["options_".$key] = $new_array_options["options_".$key];
					break;
				/*case 'select':	// Not required, we chosed value='0' for undefined values
					 if ($value=='-1')
					 {
						$new_array_options["options_".$key] = $value;

						$this->array_options["options_".$key] = $new_array_options["options_".$key];
					 }
					 break;*/
				case 'password':
					$algo = '';
					if ($this->array_options["options_".$key] != '' && is_array($extrafields->attributes[$this->table_element]['param'][$attributeKey]['options'])) {
						// If there is an encryption choice, we use it to crypt data before insert
						$tmparrays = array_keys($extrafields->attributes[$this->table_element]['param'][$attributeKey]['options']);
						$algo = reset($tmparrays);
						if ($algo != '') {
							//global $action;		// $action may be 'create', 'update', 'update_extras'...
							//var_dump($action);
							//var_dump($this->oldcopy);exit;
							//var_dump($key.' '.$this->array_options["options_".$key].' '.$algo);
							if (is_object($this->oldcopy)) {		// If this->oldcopy is not defined, we can't know if we change attribute or not, so we must keep value
								//var_dump($this->oldcopy->array_options["options_".$key]); var_dump($this->array_options["options_".$key]);
								if (isset($this->oldcopy->array_options["options_".$key]) && $this->array_options["options_".$key] == $this->oldcopy->array_options["options_".$key]) {	// If old value crypted in database is same than submited new value, it means we don't change it, so we don't update.
									if ($algo == 'dolcrypt') {	// dolibarr reversible encryption
										if (!preg_match('/^dolcrypt:/', $this->array_options["options_".$key])) {
											$new_array_options["options_".$key] = dolEncrypt($this->array_options["options_".$key]);	// warning, must be called when on the master
										} else {
											$new_array_options["options_".$key] = $this->array_options["options_".$key]; // Value is kept
										}
									} else {
										$new_array_options["options_".$key] = $this->array_options["options_".$key]; // Value is kept
									}
								} else {
									if ($algo == 'dolcrypt') {	// dolibarr reversible encryption
										if (!preg_match('/^dolcrypt:/', $this->array_options["options_".$key])) {
											$new_array_options["options_".$key] = dolEncrypt($this->array_options["options_".$key]);
										} else {
											$new_array_options["options_".$key] = $this->array_options["options_".$key]; // Value is kept
										}
									} else {
										$new_array_options["options_".$key] = dol_hash($this->array_options["options_".$key], $algo);
									}
								}
							} else {
								if ($algo == 'dolcrypt' && !preg_match('/^dolcrypt:/', $this->array_options["options_".$key])) {	// dolibarr reversible encryption
									$new_array_options["options_".$key] = dolEncrypt($this->array_options["options_".$key]);	// warning, must be called when on the master
								} else {
									$new_array_options["options_".$key] = $this->array_options["options_".$key]; // Value is kept
								}
							}
						} else {
							// No encryption
							$new_array_options["options_".$key] = $this->array_options["options_".$key]; // Value is kept
						}
					} else { // Common usage
						$new_array_options["options_".$key] = $this->array_options["options_".$key]; // Value is kept
					}

					$this->array_options["options_".$key] = $new_array_options["options_".$key];
					break;
				case 'date':
				case 'datetime':
					if (empty($this->array_options["options_".$key])) {
						$new_array_options["options_".$key] = null;

						$this->array_options["options_".$key] = $new_array_options["options_".$key];
					} else {
						$new_array_options["options_".$key] = $this->db->idate($this->array_options["options_".$key]);
					}
					break;
				case 'datetimegmt':
					if (empty($this->array_options["options_".$key])) {
						$new_array_options["options_".$key] = null;

						$this->array_options["options_".$key] = $new_array_options["options_".$key];
					} else {
						$new_array_options["options_".$key] = $this->db->idate($this->array_options["options_".$key], 'gmt');
					}
					break;
				case 'boolean':
					if (empty($this->array_options["options_".$key])) {
						$new_array_options["options_".$key] = null;

						$this->array_options["options_".$key] = $new_array_options["options_".$key];
					}
					break;
				case 'link':
					if ($this->array_options["options_".$key] === '') {
						$new_array_options["options_".$key] = null;

						$this->array_options["options_".$key] = $new_array_options["options_".$key];
					}
					break;
				/*
				case 'link':
					$param_list = array_keys($attributeParam['options']);
					// 0 : ObjectName
					// 1 : classPath
					$InfoFieldList = explode(":", $param_list[0]);
					dol_include_once($InfoFieldList[1]);
					if ($InfoFieldList[0] && class_exists($InfoFieldList[0]))
					{
						if ($value == '-1')	// -1 is key for no defined in combo list of objects
						{
							$new_array_options[$key] = '';
						} elseif ($value) {
							$object = new $InfoFieldList[0]($this->db);
							if (is_numeric($value)) $res = $object->fetch($value);	// Common case
							else $res = $object->fetch('', $value);					// For compatibility

							if ($res > 0) $new_array_options[$key] = $object->id;
							else {
								$this->error = "Id/Ref '".$value."' for object '".$object->element."' not found";
								$this->db->rollback();
								return -1;
							}
						}
					} else {
						dol_syslog('Error bad setup of extrafield', LOG_WARNING);
					}
					break;
				*/
				case 'checkbox':
				case 'chkbxlst':
					$new_array_options = array();
					if (is_array($this->array_options["options_".$key])) {
						$new_array_options["options_".$key] = implode(',', $this->array_options["options_".$key]);
					} else {
						$new_array_options["options_".$key] = $this->array_options["options_".$key];
					}

					$this->array_options["options_".$key] = $new_array_options["options_".$key];
					break;
			}

			$this->db->begin();

			$linealreadyfound = 0;

			// Check if there is already a line for this object (in most cases, it is, but sometimes it is not, for example when extra field has been created after), so we must keep this overload)
			$sql = "SELECT COUNT(rowid) as nb FROM ".$this->db->prefix().$this->table_element."_extrafields WHERE fk_object = ".((int) $this->id);
			$resql = $this->db->query($sql);
			if ($resql) {
				$tmpobj = $this->db->fetch_object($resql);
				if ($tmpobj) {
					$linealreadyfound = $tmpobj->nb;
				}
			}

			//var_dump('linealreadyfound='.$linealreadyfound.' sql='.$sql); exit;
			if ($linealreadyfound) {
				if ($this->array_options["options_".$key] === null) {
					$sql = "UPDATE ".$this->db->prefix().$this->table_element."_extrafields SET ".$key." = null";
				} else {
					$sql = "UPDATE ".$this->db->prefix().$this->table_element."_extrafields SET ".$key." = '".$this->db->escape($new_array_options["options_".$key])."'";
				}
				$sql .= " WHERE fk_object = ".((int) $this->id);

				$resql = $this->db->query($sql);
				if (!$resql) {
					$error++;
					$this->error = $this->db->lasterror();
				}
			} else {
				$result = $this->insertExtraFields('', $user);
				if ($result < 0) {
					$error++;
				}
			}

			if (!$error && $trigger) {
				// Call trigger
				$this->context = array('extrafieldupdate'=>1);
				$result = $this->call_trigger($trigger, $userused);
				if ($result < 0) {
					$error++;
				}
				// End call trigger
			}

			if ($error) {
				dol_syslog(__METHOD__.$this->error, LOG_ERR);
				$this->db->rollback();
				return -1;
			} else {
				$this->db->commit();
				return 1;
			}
		} else {
			return 0;
		}
	}

	/**
	 *	Update an extra language value for the current object.
	 *  Data to describe values to update are stored into $this->array_options=array('options_codeforfield1'=>'valueforfield1', 'options_codeforfield2'=>'valueforfield2', ...)
	 *
	 *  @param  string      $key    		Key of the extrafield (without starting 'options_')
	 *  @param	string		$trigger		If defined, call also the trigger (for example COMPANY_MODIFY)
	 *  @param	User		$userused		Object user
	 *  @return int                 		-1=error, O=did nothing, 1=OK
	 *  @see updateExtraField(), insertExtraLanguages()
	 */
	public function updateExtraLanguages($key, $trigger = null, $userused = null)
	{
		global $conf, $langs, $user;

		if (empty($userused)) {
			$userused = $user;
		}

		$error = 0;

		if (getDolGlobalString('MAIN_EXTRALANGUAGES_DISABLED')) {
			return 0; // For avoid conflicts if trigger used
		}

		return 0;
	}


	/**
	 * Return HTML string to put an input field into a page
	 * Code very similar with showInputField of extra fields
	 *
	 * @param  array|null	$val	       Array of properties for field to show (used only if ->fields not defined)
	 * @param  string  		$key           Key of attribute
	 * @param  string|array	$value         Preselected value to show (for date type it must be in timestamp format, for amount or price it must be a php numeric value, for array type must be array)
	 * @param  string  		$moreparam     To add more parameters on html input tag
	 * @param  string  		$keysuffix     Prefix string to add into name and id of field (can be used to avoid duplicate names)
	 * @param  string  		$keyprefix     Suffix string to add into name and id of field (can be used to avoid duplicate names)
	 * @param  string|int	$morecss       Value for css to define style/length of field. May also be a numeric.
	 * @param  int			$nonewbutton   Force to not show the new button on field that are links to object
	 * @return string
	 */
	public function showInputField($val, $key, $value, $moreparam = '', $keysuffix = '', $keyprefix = '', $morecss = 0, $nonewbutton = 0)
	{
		global $conf, $langs, $form;

		if (!is_object($form)) {
			require_once DOL_DOCUMENT_ROOT.'/core/class/html.form.class.php';
			$form = new Form($this->db);
		}

		if (!empty($this->fields)) {
			$val = $this->fields[$key];
		}

		// Validation tests and output
		$fieldValidationErrorMsg = '';
		$validationClass = '';
		$fieldValidationErrorMsg = $this->getFieldError($key);
		if (!empty($fieldValidationErrorMsg)) {
			$validationClass = ' --error'; // the -- is use as class state in css :  .--error can't be be defined alone it must be define with another class like .my-class.--error or input.--error
		} else {
			$validationClass = ' --success'; // the -- is use as class state in css :  .--success can't be be defined alone it must be define with another class like .my-class.--success or input.--success
		}

		$out = '';
		$type = '';
		$isDependList = 0;
		$param = array();
		$param['options'] = array();
		$reg = array();
		$size = !empty($this->fields[$key]['size']) ? $this->fields[$key]['size'] : 0;
		// Because we work on extrafields
		if (preg_match('/^(integer|link):(.*):(.*):(.*):(.*)/i', $val['type'], $reg)) {
			$param['options'] = array($reg[2].':'.$reg[3].':'.$reg[4].':'.$reg[5] => 'N');
			$type = 'link';
		} elseif (preg_match('/^(integer|link):(.*):(.*):(.*)/i', $val['type'], $reg)) {
			$param['options'] = array($reg[2].':'.$reg[3].':'.$reg[4] => 'N');
			$type = 'link';
		} elseif (preg_match('/^(integer|link):(.*):(.*)/i', $val['type'], $reg)) {
			$param['options'] = array($reg[2].':'.$reg[3] => 'N');
			$type = 'link';
		} elseif (preg_match('/^(sellist):(.*):(.*):(.*):(.*)/i', $val['type'], $reg)) {
			$param['options'] = array($reg[2].':'.$reg[3].':'.$reg[4].':'.$reg[5] => 'N');
			$type = 'sellist';
		} elseif (preg_match('/^(sellist):(.*):(.*):(.*)/i', $val['type'], $reg)) {
			$param['options'] = array($reg[2].':'.$reg[3].':'.$reg[4] => 'N');
			$type = 'sellist';
		} elseif (preg_match('/^(sellist):(.*):(.*)/i', $val['type'], $reg)) {
			$param['options'] = array($reg[2].':'.$reg[3] => 'N');
			$type = 'sellist';
		} elseif (preg_match('/^chkbxlst:(.*)/i', $val['type'], $reg)) {
			$param['options'] = array($reg[1] => 'N');
			$type = 'chkbxlst';
		} elseif (preg_match('/varchar\((\d+)\)/', $val['type'], $reg)) {
			$param['options'] = array();
			$type = 'varchar';
			$size = $reg[1];
		} elseif (preg_match('/varchar/', $val['type'])) {
			$param['options'] = array();
			$type = 'varchar';
		} else {
			$param['options'] = array();
			$type = $this->fields[$key]['type'];
		}
		//var_dump($type); var_dump($param['options']);

		// Special case that force options and type ($type can be integer, varchar, ...)
		if (!empty($this->fields[$key]['arrayofkeyval']) && is_array($this->fields[$key]['arrayofkeyval'])) {
			$param['options'] = $this->fields[$key]['arrayofkeyval'];
			$type = (($this->fields[$key]['type']=='checkbox') ? $this->fields[$key]['type'] : 'select');
		}

		$label = $this->fields[$key]['label'];
		//$elementtype=$this->fields[$key]['elementtype'];	// Seems not used
		$default = (!empty($this->fields[$key]['default']) ? $this->fields[$key]['default'] : '');
		$computed = (!empty($this->fields[$key]['computed']) ? $this->fields[$key]['computed'] : '');
		$unique = (!empty($this->fields[$key]['unique']) ? $this->fields[$key]['unique'] : 0);
		$required = (!empty($this->fields[$key]['required']) ? $this->fields[$key]['required'] : 0);
		$autofocusoncreate = (!empty($this->fields[$key]['autofocusoncreate']) ? $this->fields[$key]['autofocusoncreate'] : 0);

		$langfile = (!empty($this->fields[$key]['langfile']) ? $this->fields[$key]['langfile'] : '');
		$list = (!empty($this->fields[$key]['list']) ? $this->fields[$key]['list'] : 0);
		$hidden = (in_array(abs($this->fields[$key]['visible']), array(0, 2)) ? 1 : 0);

		$objectid = $this->id;

		if ($computed) {
			if (!preg_match('/^search_/', $keyprefix)) {
				return '<span class="opacitymedium">'.$langs->trans("AutomaticallyCalculated").'</span>';
			} else {
				return '';
			}
		}

		// Set value of $morecss. For this, we use in priority showsize from parameters, then $val['css'] then autodefine
		if (empty($morecss) && !empty($val['css'])) {
			$morecss = $val['css'];
		} elseif (empty($morecss)) {
			if ($type == 'date') {
				$morecss = 'minwidth100imp';
			} elseif ($type == 'datetime' || $type == 'link') {	// link means an foreign key to another primary id
				$morecss = 'minwidth200imp';
			} elseif (in_array($type, array('int', 'integer', 'price')) || preg_match('/^double(\([0-9],[0-9]\)){0,1}/', $type)) {
				$morecss = 'maxwidth75';
			} elseif ($type == 'url') {
				$morecss = 'minwidth400';
			} elseif ($type == 'boolean') {
				$morecss = '';
			} else {
				if (round($size) < 12) {
					$morecss = 'minwidth100';
				} elseif (round($size) <= 48) {
					$morecss = 'minwidth200';
				} else {
					$morecss = 'minwidth400';
				}
			}
		}

		// Add validation state class
		if (!empty($validationClass)) {
			$morecss.= $validationClass;
		}

		if (in_array($type, array('date'))) {
			$tmp = explode(',', $size);
			$newsize = $tmp[0];
			$showtime = 0;

			// Do not show current date when field not required (see selectDate() method)
			if (!$required && $value == '') {
				$value = '-1';
			}

			// TODO Must also support $moreparam
			$out = $form->selectDate($value, $keyprefix.$key.$keysuffix, $showtime, $showtime, $required, '', 1, (($keyprefix != 'search_' && $keyprefix != 'search_options_') ? 1 : 0), 0, 1);
		} elseif (in_array($type, array('datetime'))) {
			$tmp = explode(',', $size);
			$newsize = $tmp[0];
			$showtime = 1;

			// Do not show current date when field not required (see selectDate() method)
			if (!$required && $value == '') {
				$value = '-1';
			}

			// TODO Must also support $moreparam
			$out = $form->selectDate($value, $keyprefix.$key.$keysuffix, $showtime, $showtime, $required, '', 1, (($keyprefix != 'search_' && $keyprefix != 'search_options_') ? 1 : 0), 0, 1, '', '', '', 1, '', '', 'tzuserrel');
		} elseif (in_array($type, array('duration'))) {
			$out = $form->select_duration($keyprefix.$key.$keysuffix, $value, 0, 'text', 0, 1);
		} elseif (in_array($type, array('int', 'integer'))) {
			$tmp = explode(',', $size);
			$newsize = $tmp[0];
			$out = '<input type="text" class="flat '.$morecss.'" name="'.$keyprefix.$key.$keysuffix.'" id="'.$keyprefix.$key.$keysuffix.'"'.($newsize > 0 ? ' maxlength="'.$newsize.'"' : '').' value="'.dol_escape_htmltag($value).'"'.($moreparam ? $moreparam : '').($autofocusoncreate ? ' autofocus' : '').'>';
		} elseif (in_array($type, array('real'))) {
			$out = '<input type="text" class="flat '.$morecss.'" name="'.$keyprefix.$key.$keysuffix.'" id="'.$keyprefix.$key.$keysuffix.'" value="'.dol_escape_htmltag($value).'"'.($moreparam ? $moreparam : '').($autofocusoncreate ? ' autofocus' : '').'>';
		} elseif (preg_match('/varchar/', $type)) {
			$out = '<input type="text" class="flat '.$morecss.'" name="'.$keyprefix.$key.$keysuffix.'" id="'.$keyprefix.$key.$keysuffix.'"'.($size > 0 ? ' maxlength="'.$size.'"' : '').' value="'.dol_escape_htmltag($value).'"'.($moreparam ? $moreparam : '').($autofocusoncreate ? ' autofocus' : '').'>';
		} elseif (in_array($type, array('email', 'mail', 'phone', 'url', 'ip'))) {
			$out = '<input type="text" class="flat '.$morecss.'" name="'.$keyprefix.$key.$keysuffix.'" id="'.$keyprefix.$key.$keysuffix.'" value="'.dol_escape_htmltag($value).'" '.($moreparam ? $moreparam : '').($autofocusoncreate ? ' autofocus' : '').'>';
		} elseif (preg_match('/^text/', $type)) {
			if (!preg_match('/search_/', $keyprefix)) {		// If keyprefix is search_ or search_options_, we must just use a simple text field
				require_once DOL_DOCUMENT_ROOT.'/core/class/doleditor.class.php';
				$doleditor = new DolEditor($keyprefix.$key.$keysuffix, $value, '', 200, 'dolibarr_notes', 'In', false, false, false, ROWS_5, '90%');
				$out = $doleditor->Create(1);
			} else {
				$out = '<input type="text" class="flat '.$morecss.' maxwidthonsmartphone" name="'.$keyprefix.$key.$keysuffix.'" id="'.$keyprefix.$key.$keysuffix.'" value="'.dol_escape_htmltag($value).'" '.($moreparam ? $moreparam : '').'>';
			}
		} elseif (preg_match('/^html/', $type)) {
			if (!preg_match('/search_/', $keyprefix)) {		// If keyprefix is search_ or search_options_, we must just use a simple text field
				require_once DOL_DOCUMENT_ROOT.'/core/class/doleditor.class.php';
				$doleditor = new DolEditor($keyprefix.$key.$keysuffix, $value, '', 200, 'dolibarr_notes', 'In', false, false, isModEnabled('fckeditor') && $conf->global->FCKEDITOR_ENABLE_SOCIETE, ROWS_5, '90%');
				$out = $doleditor->Create(1, '', true, '', '', $moreparam, $morecss);
			} else {
				$out = '<input type="text" class="flat '.$morecss.' maxwidthonsmartphone" name="'.$keyprefix.$key.$keysuffix.'" id="'.$keyprefix.$key.$keysuffix.'" value="'.dol_escape_htmltag($value).'" '.($moreparam ? $moreparam : '').'>';
			}
		} elseif ($type == 'boolean') {
			$checked = '';
			if (!empty($value)) {
				$checked = ' checked value="1" ';
			} else {
				$checked = ' value="1" ';
			}
			$out = '<input type="checkbox" class="flat '.$morecss.' maxwidthonsmartphone" name="'.$keyprefix.$key.$keysuffix.'" id="'.$keyprefix.$key.$keysuffix.'" '.$checked.' '.($moreparam ? $moreparam : '').'>';
		} elseif ($type == 'price') {
			if (!empty($value)) {		// $value in memory is a php numeric, we format it into user number format.
				$value = price($value);
			}
			$out = '<input type="text" class="flat '.$morecss.' maxwidthonsmartphone" name="'.$keyprefix.$key.$keysuffix.'" id="'.$keyprefix.$key.$keysuffix.'" value="'.$value.'" '.($moreparam ? $moreparam : '').'> '.$langs->getCurrencySymbol($conf->currency);
		} elseif (preg_match('/^double(\([0-9],[0-9]\)){0,1}/', $type)) {
			if (!empty($value)) {		// $value in memory is a php numeric, we format it into user number format.
				$value = price($value);
			}
			$out = '<input type="text" class="flat '.$morecss.' maxwidthonsmartphone" name="'.$keyprefix.$key.$keysuffix.'" id="'.$keyprefix.$key.$keysuffix.'" value="'.$value.'" '.($moreparam ? $moreparam : '').'> ';
		} elseif ($type == 'select') {	// combo list
			$out = '';
			if (!empty($conf->use_javascript_ajax) && !getDolGlobalString('MAIN_EXTRAFIELDS_DISABLE_SELECT2')) {
				include_once DOL_DOCUMENT_ROOT.'/core/lib/ajax.lib.php';
				$out .= ajax_combobox($keyprefix.$key.$keysuffix, array(), 0);
			}

			$out .= '<select class="flat '.$morecss.' maxwidthonsmartphone" name="'.$keyprefix.$key.$keysuffix.'" id="'.$keyprefix.$key.$keysuffix.'" '.($moreparam ? $moreparam : '').'>';
			if ((!isset($this->fields[$key]['default'])) || ($this->fields[$key]['notnull'] != 1)) {
				$out .= '<option value="0">&nbsp;</option>';
			}
			foreach ($param['options'] as $keyb => $valb) {
				if ((string) $keyb == '') {
					continue;
				}
				if (strpos($valb, "|") !== false) {
					list($valb, $parent) = explode('|', $valb);
				}
				$out .= '<option value="'.$keyb.'"';
				$out .= (((string) $value == (string) $keyb) ? ' selected' : '');
<<<<<<< HEAD
				if (!empty($parent)) $isDependList =1;
=======
				if (!empty($parent)) {
					$isDependList = 1;
				}
>>>>>>> f1aa2950
				$out .= (!empty($parent) ? ' parent="'.$parent.'"' : '');
				$out .= '>'.$langs->trans($valb).'</option>';
			}
			$out .= '</select>';
		} elseif ($type == 'sellist') {
			$out = '';
			if (!empty($conf->use_javascript_ajax) && !getDolGlobalString('MAIN_EXTRAFIELDS_DISABLE_SELECT2')) {
				include_once DOL_DOCUMENT_ROOT.'/core/lib/ajax.lib.php';
				$out .= ajax_combobox($keyprefix.$key.$keysuffix, array(), 0);
			}

			$out .= '<select class="flat '.$morecss.' maxwidthonsmartphone" name="'.$keyprefix.$key.$keysuffix.'" id="'.$keyprefix.$key.$keysuffix.'" '.($moreparam ? $moreparam : '').'>';
			if (is_array($param['options'])) {
				$param_list = array_keys($param['options']);
				$InfoFieldList = explode(":", $param_list[0], 5);
				if (! empty($InfoFieldList[4])) {
					$pos = 0;
					$parenthesisopen = 0;
					while (substr($InfoFieldList[4], $pos, 1) !== '' && ($parenthesisopen || $pos == 0 || substr($InfoFieldList[4], $pos, 1) != ':')) {
						if (substr($InfoFieldList[4], $pos, 1) == '(') {
							$parenthesisopen++;
						}
						if (substr($InfoFieldList[4], $pos, 1) == ')') {
							$parenthesisopen--;
						}
						$pos++;
					}
					$tmpbefore = substr($InfoFieldList[4], 0, $pos);
					$tmpafter = substr($InfoFieldList[4], $pos+1);
					//var_dump($InfoFieldList[4].' -> '.$pos); var_dump($tmpafter);
					$InfoFieldList[4] = $tmpbefore;
					if ($tmpafter !== '') {
						$InfoFieldList = array_merge($InfoFieldList, explode(':', $tmpafter));
					}
					//var_dump($InfoFieldList);
				}
				$parentName = '';
				$parentField = '';

				// 0 : tableName
				// 1 : label field name
				// 2 : key fields name (if differ of rowid)
				// 3 : key field parent (for dependent lists)
				// 4 : where clause filter on column or table extrafield, syntax field='value' or extra.field=value
				// 5 : id category type
				// 6 : ids categories list separated by comma for category root
				// 7 : sort field
				$keyList = (empty($InfoFieldList[2]) ? 'rowid' : $InfoFieldList[2].' as rowid');

				if (count($InfoFieldList) > 4 && !empty($InfoFieldList[4])) {
					if (strpos($InfoFieldList[4], 'extra.') !== false) {
						$keyList = 'main.'.$InfoFieldList[2].' as rowid';
					} else {
						$keyList = $InfoFieldList[2].' as rowid';
					}
				}
				if (count($InfoFieldList) > 3 && !empty($InfoFieldList[3])) {
					list($parentName, $parentField) = explode('|', $InfoFieldList[3]);
					$keyList .= ', '.$parentField;
				}

				$filter_categorie = false;
				if (count($InfoFieldList) > 5) {
					if ($InfoFieldList[0] == 'categorie') {
						$filter_categorie = true;
					}
				}

				if ($filter_categorie === false) {
					$fields_label = explode('|', $InfoFieldList[1]);
					if (is_array($fields_label)) {
						$keyList .= ', ';
						$keyList .= implode(', ', $fields_label);
					}

					$sqlwhere = '';
					$sql = "SELECT " . $keyList;
					$sql .= " FROM " . $this->db->prefix() . $InfoFieldList[0];
					if (!empty($InfoFieldList[4])) {
						// can use SELECT request
						if (strpos($InfoFieldList[4], '$SEL$') !== false) {
							$InfoFieldList[4] = str_replace('$SEL$', 'SELECT', $InfoFieldList[4]);
						}

						// current object id can be use into filter
						if (strpos($InfoFieldList[4], '$ID$') !== false && !empty($objectid)) {
							$InfoFieldList[4] = str_replace('$ID$', $objectid, $InfoFieldList[4]);
						} else {
							$InfoFieldList[4] = str_replace('$ID$', '0', $InfoFieldList[4]);
						}

						// We have to join on extrafield table
						$errstr = '';
						if (strpos($InfoFieldList[4], 'extra') !== false) {
							$sql .= " as main, " . $this->db->prefix() . $InfoFieldList[0] . "_extrafields as extra";
							$sqlwhere .= " WHERE extra.fk_object=main." . $InfoFieldList[2];
							$sqlwhere .= " AND " . forgeSQLFromUniversalSearchCriteria($InfoFieldList[4], $errstr, 1);
						} else {
							$sqlwhere .= " WHERE " . forgeSQLFromUniversalSearchCriteria($InfoFieldList[4], $errstr, 1);
						}
					} else {
						$sqlwhere .= ' WHERE 1=1';
					}
					// Some tables may have field, some other not. For the moment we disable it.
					if (in_array($InfoFieldList[0], array('tablewithentity'))) {
						$sqlwhere .= " AND entity = " . ((int) $conf->entity);
					}
					$sql .= $sqlwhere;
					//print $sql;

					// Note: $InfoFieldList can be 'sellist:TableName:LabelFieldName[:KeyFieldName[:KeyFieldParent[:Filter[:CategoryIdType[:CategoryIdList[:Sortfield]]]]]]'
					if (isset($InfoFieldList[7]) && preg_match('/^[a-z0-9_\-,]+$/i', $InfoFieldList[7])) {
						$sql .= " ORDER BY ".$this->db->escape($InfoFieldList[7]);
					} else {
						$sql .= " ORDER BY ".$this->db->sanitize(implode(', ', $fields_label));
					}

					dol_syslog(get_class($this) . '::showInputField type=sellist', LOG_DEBUG);
					$resql = $this->db->query($sql);
					if ($resql) {
						$out .= '<option value="0">&nbsp;</option>';
						$num = $this->db->num_rows($resql);
						$i = 0;
						while ($i < $num) {
							$labeltoshow = '';
							$obj = $this->db->fetch_object($resql);

							// Several field into label (eq table:code|libelle:rowid)
							$notrans = false;
							$fields_label = explode('|', $InfoFieldList[1]);
							if (count($fields_label) > 1) {
								$notrans = true;
								foreach ($fields_label as $field_toshow) {
									$labeltoshow .= $obj->$field_toshow . ' ';
								}
							} else {
								$labeltoshow = $obj->{$InfoFieldList[1]};
							}
							$labeltoshow = dol_trunc($labeltoshow, 45);

							if ($value == $obj->rowid) {
								foreach ($fields_label as $field_toshow) {
									$translabel = $langs->trans($obj->$field_toshow);
									if ($translabel != $obj->$field_toshow) {
										$labeltoshow = dol_trunc($translabel) . ' ';
									} else {
										$labeltoshow = dol_trunc($obj->$field_toshow) . ' ';
									}
								}
								$out .= '<option value="' . $obj->rowid . '" selected>' . $labeltoshow . '</option>';
							} else {
								if (!$notrans) {
									$translabel = $langs->trans($obj->{$InfoFieldList[1]});
									if ($translabel != $obj->{$InfoFieldList[1]}) {
										$labeltoshow = dol_trunc($translabel, 18);
									} else {
										$labeltoshow = dol_trunc($obj->{$InfoFieldList[1]});
									}
								}
								if (empty($labeltoshow)) {
									$labeltoshow = '(not defined)';
								}
								if ($value == $obj->rowid) {
									$out .= '<option value="' . $obj->rowid . '" selected>' . $labeltoshow . '</option>';
								}

								if (!empty($InfoFieldList[3]) && $parentField) {
									$parent = $parentName . ':' . $obj->{$parentField};
									$isDependList = 1;
								}

								$out .= '<option value="' . $obj->rowid . '"';
								$out .= ($value == $obj->rowid ? ' selected' : '');
								$out .= (!empty($parent) ? ' parent="' . $parent . '"' : '');
								$out .= '>' . $labeltoshow . '</option>';
							}

							$i++;
						}
						$this->db->free($resql);
					} else {
						print 'Error in request ' . $sql . ' ' . $this->db->lasterror() . '. Check setup of extra parameters.<br>';
					}
				} else {
					require_once DOL_DOCUMENT_ROOT.'/categories/class/categorie.class.php';
					$data = $form->select_all_categories(Categorie::$MAP_ID_TO_CODE[$InfoFieldList[5]], '', 'parent', 64, $InfoFieldList[6], 1, 1);
					$out .= '<option value="0">&nbsp;</option>';
					foreach ($data as $data_key => $data_value) {
						$out .= '<option value="' . $data_key . '"';
						$out .= ($value == $data_key ? ' selected' : '');
						$out .= '>' . $data_value . '</option>';
					}
				}
			}
			$out .= '</select>';
		} elseif ($type == 'checkbox') {
			$value_arr = explode(',', $value);
			$out = $form->multiselectarray($keyprefix.$key.$keysuffix, (empty($param['options']) ? null : $param['options']), $value_arr, '', 0, $morecss, 0, '100%');
		} elseif ($type == 'radio') {
			$out = '';
			foreach ($param['options'] as $keyopt => $valopt) {
				$out .= '<input class="flat '.$morecss.'" type="radio" name="'.$keyprefix.$key.$keysuffix.'" id="'.$keyprefix.$key.$keysuffix.'" '.($moreparam ? $moreparam : '');
				$out .= ' value="'.$keyopt.'"';
				$out .= ' id="'.$keyprefix.$key.$keysuffix.'_'.$keyopt.'"';
				$out .= ($value == $keyopt ? 'checked' : '');
				$out .= '/><label for="'.$keyprefix.$key.$keysuffix.'_'.$keyopt.'">'.$valopt.'</label><br>';
			}
		} elseif ($type == 'chkbxlst') {
			if (is_array($value)) {
				$value_arr = $value;
			} else {
				$value_arr = explode(',', $value);
			}

			if (is_array($param['options'])) {
				$param_list = array_keys($param['options']);
				$InfoFieldList = explode(":", $param_list[0]);
				$parentName = '';
				$parentField = '';
				// 0 : tableName
				// 1 : label field name
				// 2 : key fields name (if differ of rowid)
				// 3 : key field parent (for dependent lists)
				// 4 : where clause filter on column or table extrafield, syntax field='value' or extra.field=value
				// 5 : id category type
				// 6 : ids categories list separated by comma for category root
				$keyList = (empty($InfoFieldList[2]) ? 'rowid' : $InfoFieldList[2].' as rowid');

				if (count($InfoFieldList) > 3 && !empty($InfoFieldList[3])) {
					list($parentName, $parentField) = explode('|', $InfoFieldList[3]);
					$keyList .= ', '.$parentField;
				}
				if (count($InfoFieldList) > 4 && !empty($InfoFieldList[4])) {
					if (strpos($InfoFieldList[4], 'extra.') !== false) {
						$keyList = 'main.'.$InfoFieldList[2].' as rowid';
					} else {
						$keyList = $InfoFieldList[2].' as rowid';
					}
				}

				$filter_categorie = false;
				if (count($InfoFieldList) > 5) {
					if ($InfoFieldList[0] == 'categorie') {
						$filter_categorie = true;
					}
				}

				if ($filter_categorie === false) {
					$fields_label = explode('|', $InfoFieldList[1]);
					if (is_array($fields_label)) {
						$keyList .= ', ';
						$keyList .= implode(', ', $fields_label);
					}

					$sqlwhere = '';
					$sql = "SELECT " . $keyList;
					$sql .= ' FROM ' . $this->db->prefix() . $InfoFieldList[0];
					if (!empty($InfoFieldList[4])) {
						// can use SELECT request
						if (strpos($InfoFieldList[4], '$SEL$') !== false) {
							$InfoFieldList[4] = str_replace('$SEL$', 'SELECT', $InfoFieldList[4]);
						}

						// current object id can be use into filter
						if (strpos($InfoFieldList[4], '$ID$') !== false && !empty($objectid)) {
							$InfoFieldList[4] = str_replace('$ID$', $objectid, $InfoFieldList[4]);
						} else {
							$InfoFieldList[4] = str_replace('$ID$', '0', $InfoFieldList[4]);
						}

						// We have to join on extrafield table
						if (strpos($InfoFieldList[4], 'extra') !== false) {
							$sql .= ' as main, ' . $this->db->prefix() . $InfoFieldList[0] . '_extrafields as extra';
							$sqlwhere .= " WHERE extra.fk_object=main." . $InfoFieldList[2] . " AND " . $InfoFieldList[4];
						} else {
							$sqlwhere .= " WHERE " . $InfoFieldList[4];
						}
					} else {
						$sqlwhere .= ' WHERE 1=1';
					}
					// Some tables may have field, some other not. For the moment we disable it.
					if (in_array($InfoFieldList[0], array('tablewithentity'))) {
						$sqlwhere .= " AND entity = " . ((int) $conf->entity);
					}
					// $sql.=preg_replace('/^ AND /','',$sqlwhere);
					// print $sql;

					$sql .= $sqlwhere;
					dol_syslog(get_class($this) . '::showInputField type=chkbxlst', LOG_DEBUG);
					$resql = $this->db->query($sql);
					if ($resql) {
						$num = $this->db->num_rows($resql);
						$i = 0;

						$data = array();

						while ($i < $num) {
							$labeltoshow = '';
							$obj = $this->db->fetch_object($resql);

							$notrans = false;
							// Several field into label (eq table:code|libelle:rowid)
							$fields_label = explode('|', $InfoFieldList[1]);
							if (count($fields_label) > 1) {
								$notrans = true;
								foreach ($fields_label as $field_toshow) {
									$labeltoshow .= $obj->$field_toshow . ' ';
								}
							} else {
								$labeltoshow = $obj->{$InfoFieldList[1]};
							}
							$labeltoshow = dol_trunc($labeltoshow, 45);

							if (is_array($value_arr) && in_array($obj->rowid, $value_arr)) {
								foreach ($fields_label as $field_toshow) {
									$translabel = $langs->trans($obj->$field_toshow);
									if ($translabel != $obj->$field_toshow) {
										$labeltoshow = dol_trunc($translabel, 18) . ' ';
									} else {
										$labeltoshow = dol_trunc($obj->$field_toshow, 18) . ' ';
									}
								}

								$data[$obj->rowid] = $labeltoshow;
							} else {
								if (!$notrans) {
									$translabel = $langs->trans($obj->{$InfoFieldList[1]});
									if ($translabel != $obj->{$InfoFieldList[1]}) {
										$labeltoshow = dol_trunc($translabel, 18);
									} else {
										$labeltoshow = dol_trunc($obj->{$InfoFieldList[1]}, 18);
									}
								}
								if (empty($labeltoshow)) {
									$labeltoshow = '(not defined)';
								}

								if (is_array($value_arr) && in_array($obj->rowid, $value_arr)) {
									$data[$obj->rowid] = $labeltoshow;
								}

								if (!empty($InfoFieldList[3]) && $parentField) {
									$parent = $parentName . ':' . $obj->{$parentField};
									$isDependList = 1;
								}

								$data[$obj->rowid] = $labeltoshow;
							}

							$i++;
						}
						$this->db->free($resql);

						$out = $form->multiselectarray($keyprefix . $key . $keysuffix, $data, $value_arr, '', 0, $morecss, 0, '100%');
					} else {
						print 'Error in request ' . $sql . ' ' . $this->db->lasterror() . '. Check setup of extra parameters.<br>';
					}
				} else {
					require_once DOL_DOCUMENT_ROOT.'/categories/class/categorie.class.php';
					$data = $form->select_all_categories(Categorie::$MAP_ID_TO_CODE[$InfoFieldList[5]], '', 'parent', 64, $InfoFieldList[6], 1, 1);
					$out = $form->multiselectarray($keyprefix . $key . $keysuffix, $data, $value_arr, '', 0, $morecss, 0, '100%');
				}
			}
		} elseif ($type == 'link') {
			// $param_list='ObjectName:classPath[:AddCreateButtonOrNot[:Filter[:Sortfield]]]'
			// Filter can contains some ':' inside.
			$param_list = array_keys($param['options']);
			$param_list_array = explode(':', $param_list[0], 4);

			$showempty = (($required && $default != '') ? 0 : 1);

			if (!preg_match('/search_/', $keyprefix)) {
				if (!empty($param_list_array[2])) {		// If the entry into $fields is set to add a create button
					if (!empty($this->fields[$key]['picto'])) {
						$morecss .= ' widthcentpercentminusxx';
					} else {
						$morecss .= ' widthcentpercentminusx';
					}
				} else {
					if (!empty($this->fields[$key]['picto'])) {
						$morecss .= ' widthcentpercentminusx';
					}
				}
			}
			$objectfield = $this->element.($this->module ? '@'.$this->module : '').':'.$key.$keysuffix;
			$out = $form->selectForForms($param_list_array[0], $keyprefix.$key.$keysuffix, $value, $showempty, '', '', $morecss, $moreparam, 0, (empty($val['disabled']) ? 0 : 1), '', $objectfield);

			if (!empty($param_list_array[2])) {		// If the entry into $fields is set, we must add a create button
				if ((!GETPOSTISSET('backtopage') || strpos(GETPOST('backtopage'), $_SERVER['PHP_SELF']) === 0)	// // To avoid to open several times the 'Plus' button (we accept only one level)
					&& empty($val['disabled']) && empty($nonewbutton)) {	// and to avoid to show the button if the field is protected by a "disabled".
					list($class, $classfile) = explode(':', $param_list[0]);
					if (file_exists(dol_buildpath(dirname(dirname($classfile)).'/card.php'))) {
						$url_path = dol_buildpath(dirname(dirname($classfile)).'/card.php', 1);
					} else {
						$url_path = dol_buildpath(dirname(dirname($classfile)).'/'.strtolower($class).'_card.php', 1);
					}
					$paramforthenewlink = '';
					$paramforthenewlink .= (GETPOSTISSET('action') ? '&action='.GETPOST('action', 'aZ09') : '');
					$paramforthenewlink .= (GETPOSTISSET('id') ? '&id='.GETPOST('id', 'int') : '');
					$paramforthenewlink .= (GETPOSTISSET('origin') ? '&origin='.GETPOST('origin', 'aZ09') : '');
					$paramforthenewlink .= (GETPOSTISSET('originid') ? '&originid='.GETPOST('originid', 'int') : '');
					$paramforthenewlink .= '&fk_'.strtolower($class).'=--IDFORBACKTOPAGE--';
					// TODO Add Javascript code to add input fields already filled into $paramforthenewlink so we won't loose them when going back to main page
					$out .= '<a class="butActionNew" title="'.$langs->trans("New").'" href="'.$url_path.'?action=create&backtopage='.urlencode($_SERVER['PHP_SELF'].($paramforthenewlink ? '?'.$paramforthenewlink : '')).'"><span class="fa fa-plus-circle valignmiddle"></span></a>';
				}
			}
		} elseif ($type == 'password') {
			// If prefix is 'search_', field is used as a filter, we use a common text field.
			if ($keyprefix.$key.$keysuffix == 'pass_crypted') {
				$out = '<input type="'.($keyprefix == 'search_' ? 'text' : 'password').'" class="flat '.$morecss.'" name="pass" id="pass" value="" '.($moreparam ? $moreparam : '').'>';
				$out .= '<input type="hidden" name="pass_crypted" id="pass_crypted" value="'.$value.'" '.($moreparam ? $moreparam : '').'>';
			} else {
				$out = '<input type="'.($keyprefix == 'search_' ? 'text' : 'password').'" class="flat '.$morecss.'" name="'.$keyprefix.$key.$keysuffix.'" id="'.$keyprefix.$key.$keysuffix.'" value="'.$value.'" '.($moreparam ? $moreparam : '').'>';
			}
		} elseif ($type == 'array') {
			$newval = $val;
			$newval['type'] = 'varchar(256)';

			$out = '';
			if (!empty($value)) {
				foreach ($value as $option) {
					$out .= '<span><a class="'.dol_escape_htmltag($keyprefix.$key.$keysuffix).'_del" href="javascript:;"><span class="fa fa-minus-circle valignmiddle"></span></a> ';
					$out .= $this->showInputField($newval, $keyprefix.$key.$keysuffix.'[]', $option, $moreparam, '', '', $morecss).'<br></span>';
				}
			}
			$out .= '<a id="'.dol_escape_htmltag($keyprefix.$key.$keysuffix).'_add" href="javascript:;"><span class="fa fa-plus-circle valignmiddle"></span></a>';

			$newInput = '<span><a class="'.dol_escape_htmltag($keyprefix.$key.$keysuffix).'_del" href="javascript:;"><span class="fa fa-minus-circle valignmiddle"></span></a> ';
			$newInput .= $this->showInputField($newval, $keyprefix.$key.$keysuffix.'[]', '', $moreparam, '', '', $morecss).'<br></span>';

			if (!empty($conf->use_javascript_ajax)) {
				$out .= '
					<script nonce="'.getNonce().'">
					$(document).ready(function() {
						$("a#'.dol_escape_js($keyprefix.$key.$keysuffix).'_add").click(function() {
							$("'.dol_escape_js($newInput).'").insertBefore(this);
						});

						$(document).on("click", "a.'.dol_escape_js($keyprefix.$key.$keysuffix).'_del", function() {
							$(this).parent().remove();
						});
					});
					</script>';
			}
		}
		if (!empty($hidden)) {
			$out = '<input type="hidden" value="'.$value.'" name="'.$keyprefix.$key.$keysuffix.'" id="'.$keyprefix.$key.$keysuffix.'"/>';
		}

		if ($isDependList == 1) {
			$out .= $this->getJSListDependancies('_common');
		}
		/* Add comments
		 if ($type == 'date') $out.=' (YYYY-MM-DD)';
		 elseif ($type == 'datetime') $out.=' (YYYY-MM-DD HH:MM:SS)';
		 */

		// Display error message for field
		if (!empty($fieldValidationErrorMsg) && function_exists('getFieldErrorIcon')) {
			$out .= ' '.getFieldErrorIcon($fieldValidationErrorMsg);
		}

		return $out;
	}

	/**
	 * Return HTML string to show a field into a page
	 * Code very similar with showOutputField of extra fields
	 *
	 * @param  array   	$val		       	Array of properties of field to show
	 * @param  string  	$key            	Key of attribute
	 * @param  string  	$value          	Preselected value to show (for date type it must be in timestamp format, for amount or price it must be a php numeric value)
	 * @param  string  	$moreparam      	To add more parameters on html tag
	 * @param  string  	$keysuffix      	Prefix string to add into name and id of field (can be used to avoid duplicate names)
	 * @param  string  	$keyprefix      	Suffix string to add into name and id of field (can be used to avoid duplicate names)
	 * @param  mixed   	$morecss        	Value for CSS to use (Old usage: May also be a numeric to define a size).
	 * @return string
	 */
	public function showOutputField($val, $key, $value, $moreparam = '', $keysuffix = '', $keyprefix = '', $morecss = '')
	{
		global $conf, $langs, $form;

		if (!is_object($form)) {
			require_once DOL_DOCUMENT_ROOT.'/core/class/html.form.class.php';
			$form = new Form($this->db);
		}

		$label = empty($val['label']) ? '' : $val['label'];
		$type  = empty($val['type']) ? '' : $val['type'];
		$size  = empty($val['css']) ? '' : $val['css'];
		$reg = array();

		// Convert var to be able to share same code than showOutputField of extrafields
		if (preg_match('/varchar\((\d+)\)/', $type, $reg)) {
			$type = 'varchar'; // convert varchar(xx) int varchar
			$size = $reg[1];
		} elseif (preg_match('/varchar/', $type)) {
			$type = 'varchar'; // convert varchar(xx) int varchar
		}
		if (!empty($val['arrayofkeyval']) && is_array($val['arrayofkeyval'])) {
			$type = (($this->fields[$key]['type']=='checkbox') ? $this->fields[$key]['type'] : 'select');
		}
		if (preg_match('/^integer:(.*):(.*)/i', $val['type'], $reg)) {
			$type = 'link';
		}

		$default = empty($val['default']) ? '' : $val['default'];
		$computed = empty($val['computed']) ? '' : $val['computed'];
		$unique = empty($val['unique']) ? '' : $val['unique'];
		$required = empty($val['required']) ? '' : $val['required'];
		$param = array();
		$param['options'] = array();

		if (!empty($val['arrayofkeyval']) && is_array($val['arrayofkeyval'])) {
			$param['options'] = $val['arrayofkeyval'];
		}
		if (preg_match('/^integer:([^:]*):([^:]*)/i', $val['type'], $reg)) {	// ex: integer:User:user/class/user.class.php
			$type = 'link';
			$stringforoptions = $reg[1].':'.$reg[2];
			// Special case: Force addition of getnomurlparam1 to -1 for users
			if ($reg[1] == 'User') {
				$stringforoptions .= ':#getnomurlparam1=-1';
			}
			$param['options'] = array($stringforoptions => $stringforoptions);
		} elseif (preg_match('/^sellist:(.*):(.*):(.*):(.*)/i', $val['type'], $reg)) {
			$param['options'] = array($reg[1].':'.$reg[2].':'.$reg[3].':'.$reg[4] => 'N');
			$type = 'sellist';
		} elseif (preg_match('/^sellist:(.*):(.*):(.*)/i', $val['type'], $reg)) {
			$param['options'] = array($reg[1].':'.$reg[2].':'.$reg[3] => 'N');
			$type = 'sellist';
		} elseif (preg_match('/^sellist:(.*):(.*)/i', $val['type'], $reg)) {
			$param['options'] = array($reg[1].':'.$reg[2] => 'N');
			$type = 'sellist';
		} elseif (preg_match('/^chkbxlst:(.*)/i', $val['type'], $reg)) {
			$param['options'] = array($reg[1] => 'N');
			$type = 'chkbxlst';
		}

		$langfile = empty($val['langfile']) ? '' : $val['langfile'];
		$list = (empty($val['list']) ? '' : $val['list']);
		$help = (empty($val['help']) ? '' : $val['help']);
		$hidden = (($val['visible'] == 0) ? 1 : 0); // If zero, we are sure it is hidden, otherwise we show. If it depends on mode (view/create/edit form or list, this must be filtered by caller)

		if ($hidden) {
			return '';
		}

		// If field is a computed field, value must become result of compute
		if ($computed) {
			// Make the eval of compute string
			//var_dump($computed);
			$value = dol_eval($computed, 1, 0, '2');
		}

		if (empty($morecss)) {
			if ($type == 'date') {
				$morecss = 'minwidth100imp';
			} elseif ($type == 'datetime' || $type == 'timestamp') {
				$morecss = 'minwidth200imp';
			} elseif (in_array($type, array('int', 'double', 'price'))) {
				$morecss = 'maxwidth75';
			} elseif ($type == 'url') {
				$morecss = 'minwidth400';
			} elseif ($type == 'boolean') {
				$morecss = '';
			} else {
				if (is_numeric($size) && round($size) < 12) {
					$morecss = 'minwidth100';
				} elseif (is_numeric($size) && round($size) <= 48) {
					$morecss = 'minwidth200';
				} else {
					$morecss = 'minwidth400';
				}
			}
		}

		// Format output value differently according to properties of field
		if (in_array($key, array('rowid', 'ref')) && method_exists($this, 'getNomUrl')) {
			if ($key != 'rowid' || empty($this->fields['ref'])) {	// If we want ref field or if we want ID and there is no ref field, we show the link.
				$value = $this->getNomUrl(1, '', 0, '', 1);
			}
		} elseif ($key == 'status' && method_exists($this, 'getLibStatut')) {
			$value = $this->getLibStatut(3);
		} elseif ($type == 'date') {
			if (!empty($value)) {
				$value = dol_print_date($value, 'day');	// We suppose dates without time are always gmt (storage of course + output)
			} else {
				$value = '';
			}
		} elseif ($type == 'datetime' || $type == 'timestamp') {
			if (!empty($value)) {
				$value = dol_print_date($value, 'dayhour', 'tzuserrel');
			} else {
				$value = '';
			}
		} elseif ($type == 'duration') {
			include_once DOL_DOCUMENT_ROOT.'/core/lib/date.lib.php';
			if (!is_null($value) && $value !== '') {
				$value = convertSecondToTime($value, 'allhourmin');
			}
		} elseif ($type == 'double' || $type == 'real') {
			if (!is_null($value) && $value !== '') {
				$value = price($value);
			}
		} elseif ($type == 'boolean') {
			$checked = '';
			if (!empty($value)) {
				$checked = ' checked ';
			}
			$value = '<input type="checkbox" '.$checked.' '.($moreparam ? $moreparam : '').' readonly disabled>';
		} elseif ($type == 'mail' || $type == 'email') {
			$value = dol_print_email($value, 0, 0, 0, 64, 1, 1);
		} elseif ($type == 'url') {
			$value = dol_print_url($value, '_blank', 32, 1);
		} elseif ($type == 'phone') {
			$value = dol_print_phone($value, '', 0, 0, '', '&nbsp;', 'phone');
		} elseif ($type == 'ip') {
			$value = dol_print_ip($value, 0);
		} elseif ($type == 'price') {
			if (!is_null($value) && $value !== '') {
				$value = price($value, 0, $langs, 0, 0, -1, $conf->currency);
			}
		} elseif ($type == 'select') {
			$value = isset($param['options'][$value]) ? $param['options'][$value] : '';
			if (strpos($value, "|") !== false) {
<<<<<<< HEAD
				$value = $langs->trans(explode('|', $value)[0]);
=======
				$value = explode('|', $value)[0];
>>>>>>> f1aa2950
			}
		} elseif ($type == 'sellist') {
			$param_list = array_keys($param['options']);
			$InfoFieldList = explode(":", $param_list[0]);

			$selectkey = "rowid";
			$keyList = 'rowid';

			if (count($InfoFieldList) > 4 && !empty($InfoFieldList[4])) {
				$selectkey = $InfoFieldList[2];
				$keyList = $InfoFieldList[2].' as rowid';
			}

			$fields_label = explode('|', $InfoFieldList[1]);
			if (is_array($fields_label)) {
				$keyList .= ', ';
				$keyList .= implode(', ', $fields_label);
			}

			$filter_categorie = false;
			if (count($InfoFieldList) > 5) {
				if ($InfoFieldList[0] == 'categorie') {
					$filter_categorie = true;
				}
			}

			$sql = "SELECT ".$keyList;
			$sql .= ' FROM '.$this->db->prefix().$InfoFieldList[0];
			if (strpos($InfoFieldList[4], 'extra') !== false) {
				$sql .= ' as main';
			}
			if ($selectkey == 'rowid' && empty($value)) {
				$sql .= " WHERE ".$selectkey." = 0";
			} elseif ($selectkey == 'rowid') {
				$sql .= " WHERE ".$selectkey." = ".((int) $value);
			} else {
				$sql .= " WHERE ".$selectkey." = '".$this->db->escape($value)."'";
			}

			//$sql.= ' AND entity = '.$conf->entity;

			dol_syslog(get_class($this).':showOutputField:$type=sellist', LOG_DEBUG);
			$resql = $this->db->query($sql);
			if ($resql) {
				if ($filter_categorie === false) {
					$value = ''; // value was used, so now we reste it to use it to build final output
					$numrows = $this->db->num_rows($resql);
					if ($numrows) {
						$obj = $this->db->fetch_object($resql);

						// Several field into label (eq table:code|libelle:rowid)
						$fields_label = explode('|', $InfoFieldList[1]);

						if (is_array($fields_label) && count($fields_label) > 1) {
							foreach ($fields_label as $field_toshow) {
								$translabel = '';
								if (!empty($obj->$field_toshow)) {
									$translabel = $langs->trans($obj->$field_toshow);
								}
								if ($translabel != $field_toshow) {
									$value .= dol_trunc($translabel, 18) . ' ';
								} else {
									$value .= $obj->$field_toshow . ' ';
								}
							}
						} else {
							$translabel = '';
							if (!empty($obj->{$InfoFieldList[1]})) {
								$translabel = $langs->trans($obj->{$InfoFieldList[1]});
							}
							if ($translabel != $obj->{$InfoFieldList[1]}) {
								$value = dol_trunc($translabel, 18);
							} else {
								$value = $obj->{$InfoFieldList[1]};
							}
						}
					}
				} else {
					require_once DOL_DOCUMENT_ROOT . '/categories/class/categorie.class.php';

					$toprint = array();
					$obj = $this->db->fetch_object($resql);
					$c = new Categorie($this->db);
					$c->fetch($obj->rowid);
					$ways = $c->print_all_ways(); // $ways[0] = "ccc2 >> ccc2a >> ccc2a1" with html formatted text
					foreach ($ways as $way) {
						$toprint[] = '<li class="select2-search-choice-dolibarr noborderoncategories"' . ($c->color ? ' style="background: #' . $c->color . ';"' : ' style="background: #aaa"') . '>' . img_object('', 'category') . ' ' . $way . '</li>';
					}
					$value = '<div class="select2-container-multi-dolibarr" style="width: 90%;"><ul class="select2-choices-dolibarr">'.implode(' ', $toprint).'</ul></div>';
				}
			} else {
				dol_syslog(get_class($this).'::showOutputField error '.$this->db->lasterror(), LOG_WARNING);
			}
		} elseif ($type == 'radio') {
			$value = $param['options'][$value];
		} elseif ($type == 'checkbox') {
			$value_arr = explode(',', $value);
			$value = '';
			if (is_array($value_arr) && count($value_arr) > 0) {
				$toprint = array();
				foreach ($value_arr as $keyval => $valueval) {
					if (!empty($valueval)) {
						$toprint[] = '<li class="select2-search-choice-dolibarr noborderoncategories" style="background: #bbb">' . $param['options'][$valueval] . '</li>';
					}
				}
				if (!empty($toprint)) {
					$value = '<div class="select2-container-multi-dolibarr" style="width: 90%;"><ul class="select2-choices-dolibarr">' . implode(' ', $toprint) . '</ul></div>';
				}
			}
		} elseif ($type == 'chkbxlst') {
			$value_arr = explode(',', $value);

			$param_list = array_keys($param['options']);
			$InfoFieldList = explode(":", $param_list[0]);

			$selectkey = "rowid";
			$keyList = 'rowid';

			if (count($InfoFieldList) >= 3) {
				$selectkey = $InfoFieldList[2];
				$keyList = $InfoFieldList[2].' as rowid';
			}

			$fields_label = explode('|', $InfoFieldList[1]);
			if (is_array($fields_label)) {
				$keyList .= ', ';
				$keyList .= implode(', ', $fields_label);
			}

			$filter_categorie = false;
			if (count($InfoFieldList) > 5) {
				if ($InfoFieldList[0] == 'categorie') {
					$filter_categorie = true;
				}
			}

			$sql = "SELECT ".$keyList;
			$sql .= ' FROM '.$this->db->prefix().$InfoFieldList[0];
			if (strpos($InfoFieldList[4], 'extra') !== false) {
				$sql .= ' as main';
			}
			// $sql.= " WHERE ".$selectkey."='".$this->db->escape($value)."'";
			// $sql.= ' AND entity = '.$conf->entity;

			dol_syslog(get_class($this).':showOutputField:$type=chkbxlst', LOG_DEBUG);
			$resql = $this->db->query($sql);
			if ($resql) {
				if ($filter_categorie === false) {
					$value = ''; // value was used, so now we reste it to use it to build final output
					$toprint = array();
					while ($obj = $this->db->fetch_object($resql)) {
						// Several field into label (eq table:code|libelle:rowid)
						$fields_label = explode('|', $InfoFieldList[1]);
						if (is_array($value_arr) && in_array($obj->rowid, $value_arr)) {
							if (is_array($fields_label) && count($fields_label) > 1) {
								foreach ($fields_label as $field_toshow) {
									$translabel = '';
									if (!empty($obj->$field_toshow)) {
										$translabel = $langs->trans($obj->$field_toshow);
									}
									if ($translabel != $field_toshow) {
										$toprint[] = '<li class="select2-search-choice-dolibarr noborderoncategories" style="background: #bbb">' . dol_trunc($translabel, 18) . '</li>';
									} else {
										$toprint[] = '<li class="select2-search-choice-dolibarr noborderoncategories" style="background: #bbb">' . $obj->$field_toshow . '</li>';
									}
								}
							} else {
								$translabel = '';
								if (!empty($obj->{$InfoFieldList[1]})) {
									$translabel = $langs->trans($obj->{$InfoFieldList[1]});
								}
								if ($translabel != $obj->{$InfoFieldList[1]}) {
									$toprint[] = '<li class="select2-search-choice-dolibarr noborderoncategories" style="background: #bbb">' . dol_trunc($translabel, 18) . '</li>';
								} else {
									$toprint[] = '<li class="select2-search-choice-dolibarr noborderoncategories" style="background: #bbb">' . $obj->{$InfoFieldList[1]} . '</li>';
								}
							}
						}
					}
				} else {
					require_once DOL_DOCUMENT_ROOT . '/categories/class/categorie.class.php';

					$toprint = array();
					while ($obj = $this->db->fetch_object($resql)) {
						if (is_array($value_arr) && in_array($obj->rowid, $value_arr)) {
							$c = new Categorie($this->db);
							$c->fetch($obj->rowid);
							$ways = $c->print_all_ways(); // $ways[0] = "ccc2 >> ccc2a >> ccc2a1" with html formatted text
							foreach ($ways as $way) {
								$toprint[] = '<li class="select2-search-choice-dolibarr noborderoncategories"' . ($c->color ? ' style="background: #' . $c->color . ';"' : ' style="background: #aaa"') . '>' . img_object('', 'category') . ' ' . $way . '</li>';
							}
						}
					}
				}
				$value = '<div class="select2-container-multi-dolibarr" style="width: 90%;"><ul class="select2-choices-dolibarr">'.implode(' ', $toprint).'</ul></div>';
			} else {
				dol_syslog(get_class($this).'::showOutputField error '.$this->db->lasterror(), LOG_WARNING);
			}
		} elseif ($type == 'link') {
			$out = '';

			// only if something to display (perf)
			if ($value) {
				$param_list = array_keys($param['options']);
				// Example: $param_list='ObjectClass:PathToClass[:AddCreateButtonOrNot[:Filter[:Sortfield]]]'
				// Example: $param_list='ObjectClass:PathToClass:#getnomurlparam1=-1#getnomurlparam2=customer'

				$InfoFieldList = explode(":", $param_list[0]);

				$classname = $InfoFieldList[0];
				$classpath = $InfoFieldList[1];

				// Set $getnomurlparam1 et getnomurlparam2
				$getnomurlparam = 3;
				$getnomurlparam2 = '';
				$regtmp = array();
				if (preg_match('/#getnomurlparam1=([^#]*)/', $param_list[0], $regtmp)) {
					$getnomurlparam = $regtmp[1];
				}
				if (preg_match('/#getnomurlparam2=([^#]*)/', $param_list[0], $regtmp)) {
					$getnomurlparam2 = $regtmp[1];
				}

				if (!empty($classpath)) {
					dol_include_once($InfoFieldList[1]);
					if ($classname && class_exists($classname)) {
						$object = new $classname($this->db);
						if ($object->element === 'product') {	// Special case for product because default valut of fetch are wrong
							$result = $object->fetch($value, '', '', '', 0, 1, 1);
						} else {
							$result = $object->fetch($value);
						}
						if ($result > 0) {
							if ($object->element === 'product') {
								$get_name_url_param_arr = array($getnomurlparam, $getnomurlparam2, 0, -1, 0, '', 0);
								if (isset($val['get_name_url_params'])) {
									$get_name_url_params = explode(':', $val['get_name_url_params']);
									if (!empty($get_name_url_params)) {
										$param_num_max = count($get_name_url_param_arr) - 1;
										foreach ($get_name_url_params as $param_num => $param_value) {
											if ($param_num > $param_num_max) {
												break;
											}
											$get_name_url_param_arr[$param_num] = $param_value;
										}
									}
								}

								/**
								 * @var Product $object
								 */
								$value = $object->getNomUrl($get_name_url_param_arr[0], $get_name_url_param_arr[1], $get_name_url_param_arr[2], $get_name_url_param_arr[3], $get_name_url_param_arr[4], $get_name_url_param_arr[5], $get_name_url_param_arr[6]);
							} else {
								$value = $object->getNomUrl($getnomurlparam, $getnomurlparam2);
							}
						} else {
							$value = '';
						}
					}
				} else {
					dol_syslog('Error bad setup of extrafield', LOG_WARNING);
					return 'Error bad setup of extrafield';
				}
			} else {
				$value = '';
			}
		} elseif ($type == 'password') {
			$value = preg_replace('/./i', '*', $value);
		} elseif ($type == 'array') {
			$value = implode('<br>', $value);
		} else {	// text|html|varchar
			$value = dol_htmlentitiesbr($value);
		}

		//print $type.'-'.$size.'-'.$value;
		$out = $value;

		return $out;
	}

	/**
	 * clear validation message result for a field
	 *
	 * @param string $fieldKey Key of attribute to clear
	 * @return void
	 */
	public function clearFieldError($fieldKey)
	{
		$this->error = '';
		unset($this->validateFieldsErrors[$fieldKey]);
	}

	/**
	 * set validation error message a field
	 *
	 * @param string $fieldKey Key of attribute
	 * @param string $msg the field error message
	 * @return void
	 */
	public function setFieldError($fieldKey, $msg = '')
	{
		global $langs;
		if (empty($msg)) {
			$msg = $langs->trans("UnknowError");
		}

		$this->error = $this->validateFieldsErrors[$fieldKey] = $msg;
	}

	/**
	 * get field error message
	 *
	 * @param  string  $fieldKey            Key of attribute
	 * @return string						Error message of validation ('' if no error)
	 */
	public function getFieldError($fieldKey)
	{
		if (!empty($this->validateFieldsErrors[$fieldKey])) {
			return $this->validateFieldsErrors[$fieldKey];
		}
		return '';
	}

	/**
	 * Return validation test result for a field
	 *
	 * @param  array   $fields	       		Array of properties of field to show
	 * @param  string  $fieldKey            Key of attribute
	 * @param  string  $fieldValue          value of attribute
	 * @return bool return false if fail true on success, see $this->error for error message
	 */
	public function validateField($fields, $fieldKey, $fieldValue)
	{
		global $langs;

		if (!class_exists('Validate')) {
			require_once DOL_DOCUMENT_ROOT . '/core/class/validate.class.php';
		}

		$this->clearFieldError($fieldKey);

		if (!isset($fields[$fieldKey])) {
			$this->setFieldError($fieldKey, $langs->trans('FieldNotFoundInObject'));
			return false;
		}

		$val = $fields[$fieldKey];

		$param = array();
		$param['options'] = array();
		$type  = $val['type'];

		$required = false;
		if (isset($val['notnull']) && $val['notnull'] === 1) {
			// 'notnull' is set to 1 if not null in database. Set to -1 if we must set data to null if empty ('' or 0).
			$required = true;
		}

		$maxSize = 0;
		$minSize = 0;

		//
		// PREPARE Elements
		//
		$reg = array();

		// Convert var to be able to share same code than showOutputField of extrafields
		if (preg_match('/varchar\((\d+)\)/', $type, $reg)) {
			$type = 'varchar'; // convert varchar(xx) int varchar
			$maxSize = $reg[1];
		} elseif (preg_match('/varchar/', $type)) {
			$type = 'varchar'; // convert varchar(xx) int varchar
		}

		if (!empty($val['arrayofkeyval']) && is_array($val['arrayofkeyval'])) {
			$type = 'select';
		}

		if (!empty($val['type']) && preg_match('/^integer:(.*):(.*)/i', $val['type'], $reg)) {
			$type = 'link';
		}

		if (!empty($val['arrayofkeyval']) && is_array($val['arrayofkeyval'])) {
			$param['options'] = $val['arrayofkeyval'];
		}

		if (preg_match('/^integer:(.*):(.*)/i', $val['type'], $reg)) {
			$type = 'link';
			$param['options'] = array($reg[1].':'.$reg[2]=>$reg[1].':'.$reg[2]);
		} elseif (preg_match('/^sellist:(.*):(.*):(.*):(.*)/i', $val['type'], $reg)) {
			$param['options'] = array($reg[1].':'.$reg[2].':'.$reg[3].':'.$reg[4] => 'N');
			$type = 'sellist';
		} elseif (preg_match('/^sellist:(.*):(.*):(.*)/i', $val['type'], $reg)) {
			$param['options'] = array($reg[1].':'.$reg[2].':'.$reg[3] => 'N');
			$type = 'sellist';
		} elseif (preg_match('/^sellist:(.*):(.*)/i', $val['type'], $reg)) {
			$param['options'] = array($reg[1].':'.$reg[2] => 'N');
			$type = 'sellist';
		}

		//
		// TEST Value
		//

		// Use Validate class to allow external Modules to use data validation part instead of concentrate all test here (factoring) or just for reuse
		$validate = new Validate($this->db, $langs);


		// little trick : to perform tests with good performances sort tests by quick to low

		//
		// COMMON TESTS
		//

		// Required test and empty value
		if ($required && !$validate->isNotEmptyString($fieldValue)) {
			$this->setFieldError($fieldKey, $validate->error);
			return false;
		} elseif (!$required && !$validate->isNotEmptyString($fieldValue)) {
			// if no value sent and the field is not mandatory, no need to perform tests
			return true;
		}

		// MAX Size test
		if (!empty($maxSize) && !$validate->isMaxLength($fieldValue, $maxSize)) {
			$this->setFieldError($fieldKey, $validate->error);
			return false;
		}

		// MIN Size test
		if (!empty($minSize) && !$validate->isMinLength($fieldValue, $minSize)) {
			$this->setFieldError($fieldKey, $validate->error);
			return false;
		}

		//
		// TESTS for TYPE
		//

		if (in_array($type, array('date', 'datetime', 'timestamp'))) {
			if (!$validate->isTimestamp($fieldValue)) {
				$this->setFieldError($fieldKey, $validate->error);
				return false;
			} else {
				return true;
			}
		} elseif ($type == 'duration') {
			if (!$validate->isDuration($fieldValue)) {
				$this->setFieldError($fieldKey, $validate->error);
				return false;
			} else {
				return true;
			}
		} elseif (in_array($type, array('double', 'real', 'price'))) {
			// is numeric
			if (!$validate->isNumeric($fieldValue)) {
				$this->setFieldError($fieldKey, $validate->error);
				return false;
			} else {
				return true;
			}
		} elseif ($type == 'boolean') {
			if (!$validate->isBool($fieldValue)) {
				$this->setFieldError($fieldKey, $validate->error);
				return false;
			} else {
				return true;
			}
		} elseif ($type == 'mail') {
			if (!$validate->isEmail($fieldValue)) {
				$this->setFieldError($fieldKey, $validate->error);
				return false;
			}
		} elseif ($type == 'url') {
			if (!$validate->isUrl($fieldValue)) {
				$this->setFieldError($fieldKey, $validate->error);
				return false;
			} else {
				return true;
			}
		} elseif ($type == 'phone') {
			if (!$validate->isPhone($fieldValue)) {
				$this->setFieldError($fieldKey, $validate->error);
				return false;
			} else {
				return true;
			}
		} elseif ($type == 'select' || $type == 'radio') {
			if (!isset($param['options'][$fieldValue])) {
				$this->error = $langs->trans('RequireValidValue');
				return false;
			} else {
				return true;
			}
		} elseif ($type == 'sellist' || $type == 'chkbxlst') {
			$param_list = array_keys($param['options']);
			$InfoFieldList = explode(":", $param_list[0]);
			$value_arr = explode(',', $fieldValue);
			$value_arr = array_map(array($this->db, 'escape'), $value_arr);

			$selectkey = "rowid";
			if (count($InfoFieldList) > 4 && !empty($InfoFieldList[4])) {
				$selectkey = $InfoFieldList[2];
			}

			if (!$validate->isInDb($value_arr, $InfoFieldList[0], $selectkey)) {
				$this->setFieldError($fieldKey, $validate->error);
				return false;
			} else {
				return true;
			}
		} elseif ($type == 'link') {
			$param_list = array_keys($param['options']); // $param_list='ObjectName:classPath'
			$InfoFieldList = explode(":", $param_list[0]);
			$classname = $InfoFieldList[0];
			$classpath = $InfoFieldList[1];
			if (!$validate->isFetchable($fieldValue, $classname, $classpath)) {
				$this->setFieldError($fieldKey, $validate->error);
				return false;
			} else {
				return true;
			}
		}

		// if no test failled all is ok
		return true;
	}

	/**
	 * Function to show lines of extrafields with output datas.
	 * This function is responsible to output the <tr> and <td> according to correct number of columns received into $params['colspan'] or <div> according to $display_type
	 *
	 * @param 	Extrafields $extrafields    Extrafield Object
	 * @param 	string      $mode           Show output ('view') or input ('create' or 'edit') for extrafield
	 * @param 	array       $params         Optional parameters. Example: array('style'=>'class="oddeven"', 'colspan'=>$colspan)
	 * @param 	string      $keysuffix      Suffix string to add after name and id of field (can be used to avoid duplicate names)
	 * @param 	string      $keyprefix      Prefix string to add before name and id of field (can be used to avoid duplicate names)
	 * @param	string		$onetrtd		All fields in same tr td. Used by objectline_create.tpl.php for example.
	 * @param	string		$display_type	"card" for form display, "line" for document line display (extrafields on propal line, order line, etc...)
	 * @return 	string						String with html content to show
	 */
	public function showOptionals($extrafields, $mode = 'view', $params = null, $keysuffix = '', $keyprefix = '', $onetrtd = '', $display_type = 'card')
	{
		global $db, $conf, $langs, $action, $form, $hookmanager;

		if (!is_object($form)) {
			$form = new Form($db);
		}
		if (!is_object($extrafields)) {
			dol_syslog('Bad parameter extrafields for showOptionals', LOG_ERR);
			return 'Bad parameter extrafields for showOptionals';
		}
		if (!is_array($extrafields->attributes[$this->table_element])) {
			dol_syslog("extrafields->attributes was not loaded with extrafields->fetch_name_optionals_label(table_element);", LOG_WARNING);
		}

		$out = '';

		$parameters = array('mode'=>$mode, 'params'=>$params, 'keysuffix'=>$keysuffix, 'keyprefix'=>$keyprefix, 'display_type'=>$display_type);
		$reshook = $hookmanager->executeHooks('showOptionals', $parameters, $this, $action); // Note that $action and $object may have been modified by hook

		if (empty($reshook)) {
			if (is_array($extrafields->attributes[$this->table_element]) && key_exists('label', $extrafields->attributes[$this->table_element]) && is_array($extrafields->attributes[$this->table_element]['label']) && count($extrafields->attributes[$this->table_element]['label']) > 0) {
				$out .= "\n";
				$out .= '<!-- commonobject:showOptionals --> ';
				$out .= "\n";

				$nbofextrafieldsshown = 0;
				$e = 0;	// var to manage the modulo (odd/even)

				$lastseparatorkeyfound = '';
				$extrafields_collapse_num = '';
				$extrafields_collapse_num_old = '';
				$i = 0;

				foreach ($extrafields->attributes[$this->table_element]['label'] as $key => $label) {
					$i++;

					// Show only the key field in params
					if (is_array($params) && array_key_exists('onlykey', $params) && $key != $params['onlykey']) {
						continue;
					}

					// Test on 'enabled' ('enabled' is different than 'list' = 'visibility')
					$enabled = 1;
					if ($enabled && isset($extrafields->attributes[$this->table_element]['enabled'][$key])) {
						$enabled = dol_eval($extrafields->attributes[$this->table_element]['enabled'][$key], 1, 1, '2');
					}
					if (empty($enabled)) {
						continue;
					}

					$visibility = 1;
					if ($visibility && isset($extrafields->attributes[$this->table_element]['list'][$key])) {
						$visibility = dol_eval($extrafields->attributes[$this->table_element]['list'][$key], 1, 1, '2');
					}

					$perms = 1;
					if ($perms && isset($extrafields->attributes[$this->table_element]['perms'][$key])) {
						$perms = dol_eval($extrafields->attributes[$this->table_element]['perms'][$key], 1, 1, '2');
					}

					if (($mode == 'create') && abs($visibility) != 1 && abs($visibility) != 3) {
						continue; // <> -1 and <> 1 and <> 3 = not visible on forms, only on list
					} elseif (($mode == 'edit') && abs($visibility) != 1 && abs($visibility) != 3 && abs($visibility) != 4) {
						continue; // <> -1 and <> 1 and <> 3 = not visible on forms, only on list and <> 4 = not visible at the creation
					} elseif ($mode == 'view' && empty($visibility)) {
						continue;
					}
					if (empty($perms)) {
						continue;
					}

					// Load language if required
					if (!empty($extrafields->attributes[$this->table_element]['langfile'][$key])) {
						$langs->load($extrafields->attributes[$this->table_element]['langfile'][$key]);
					}

					$colspan = 0;
					if (is_array($params) && count($params) > 0 && $display_type=='card') {
						if (array_key_exists('cols', $params)) {
							$colspan = $params['cols'];
						} elseif (array_key_exists('colspan', $params)) {	// For backward compatibility. Use cols instead now.
							$reg = array();
							if (preg_match('/colspan="(\d+)"/', $params['colspan'], $reg)) {
								$colspan = $reg[1];
							} else {
								$colspan = $params['colspan'];
							}
						}
					}
					$colspan = intval($colspan);

					switch ($mode) {
						case "view":
							$value = ((!empty($this->array_options) && array_key_exists("options_".$key.$keysuffix, $this->array_options)) ? $this->array_options["options_".$key.$keysuffix] : null); // Value may be cleaned or formated later
							break;
						case "create":
						case "edit":
							// We get the value of property found with GETPOST so it takes into account:
							// default values overwrite, restore back to list link, ... (but not 'default value in database' of field)
							$check = 'alphanohtml';
							if (in_array($extrafields->attributes[$this->table_element]['type'][$key], array('html', 'text'))) {
								$check = 'restricthtml';
							}
							$getposttemp = GETPOST($keyprefix.'options_'.$key.$keysuffix, $check, 3); // GETPOST can get value from GET, POST or setup of default values overwrite.
							// GETPOST("options_" . $key) can be 'abc' or array(0=>'abc')
							if (is_array($getposttemp) || $getposttemp != '' || GETPOSTISSET($keyprefix.'options_'.$key.$keysuffix)) {
								if (is_array($getposttemp)) {
									// $getposttemp is an array but following code expects a comma separated string
									$value = implode(",", $getposttemp);
								} else {
									$value = $getposttemp;
								}
							} else {
								$value = (!empty($this->array_options["options_".$key]) ? $this->array_options["options_".$key] : ''); // No GET, no POST, no default value, so we take value of object.
							}
							//var_dump($keyprefix.' - '.$key.' - '.$keysuffix.' - '.$keyprefix.'options_'.$key.$keysuffix.' - '.$this->array_options["options_".$key.$keysuffix].' - '.$getposttemp.' - '.$value);
							break;
					}

					$nbofextrafieldsshown++;

					// Output value of the current field
					if ($extrafields->attributes[$this->table_element]['type'][$key] == 'separate') {
						$extrafields_collapse_num = $key;
						/*
						$extrafield_param = $extrafields->attributes[$this->table_element]['param'][$key];
						if (!empty($extrafield_param) && is_array($extrafield_param)) {
							$extrafield_param_list = array_keys($extrafield_param['options']);

							if (count($extrafield_param_list) > 0) {
								$extrafield_collapse_display_value = intval($extrafield_param_list[0]);

								if ($extrafield_collapse_display_value == 1 || $extrafield_collapse_display_value == 2) {
									//$extrafields_collapse_num = $extrafields->attributes[$this->table_element]['pos'][$key];
									$extrafields_collapse_num = $key;
								}
							}
						}
						*/

						// if colspan=0 or 1, the second column is not extended, so the separator must be on 2 columns
						$out .= $extrafields->showSeparator($key, $this, ($colspan ? $colspan + 1 : 2), $display_type, $mode);

						$lastseparatorkeyfound = $key;
					} else {
						$collapse_group = $extrafields_collapse_num.(!empty($this->id) ? '_'.$this->id : '');

						$class = (!empty($extrafields->attributes[$this->table_element]['hidden'][$key]) ? 'hideobject ' : '');
						$csstyle = '';
						if (is_array($params) && count($params) > 0) {
							if (array_key_exists('class', $params)) {
								$class .= $params['class'].' ';
							}
							if (array_key_exists('style', $params)) {
								$csstyle = $params['style'];
							}
						}

						// add html5 elements
						$domData  = ' data-element="extrafield"';
						$domData .= ' data-targetelement="'.$this->element.'"';
						$domData .= ' data-targetid="'.$this->id.'"';

						$html_id = (empty($this->id) ? '' : 'extrarow-'.$this->element.'_'.$key.'_'.$this->id);
						if ($display_type=='card') {
							if (getDolGlobalString('MAIN_EXTRAFIELDS_USE_TWO_COLUMS') && ($e % 2) == 0) {
								$colspan = 0;
							}

							if ($action == 'selectlines') {
								$colspan++;
							}
						}

						// Convert date into timestamp format (value in memory must be a timestamp)
						if (in_array($extrafields->attributes[$this->table_element]['type'][$key], array('date'))) {
							$datenotinstring = null;
							if (array_key_exists('options_'.$key, $this->array_options)) {
								$datenotinstring = $this->array_options['options_'.$key];
								if (!is_numeric($this->array_options['options_'.$key])) {	// For backward compatibility
									$datenotinstring = $this->db->jdate($datenotinstring);
								}
							}
							$datekey = $keyprefix.'options_'.$key.$keysuffix;
							$value = (GETPOSTISSET($datekey)) ? dol_mktime(12, 0, 0, GETPOST($datekey.'month', 'int', 3), GETPOST($datekey.'day', 'int', 3), GETPOST($datekey.'year', 'int', 3)) : $datenotinstring;
						}
						if (in_array($extrafields->attributes[$this->table_element]['type'][$key], array('datetime'))) {
							$datenotinstring = null;
							if (array_key_exists('options_'.$key, $this->array_options)) {
								$datenotinstring = $this->array_options['options_'.$key];
								if (!is_numeric($this->array_options['options_'.$key])) {	// For backward compatibility
									$datenotinstring = $this->db->jdate($datenotinstring);
								}
							}
							$timekey = $keyprefix.'options_'.$key.$keysuffix;
							$value = (GETPOSTISSET($timekey)) ? dol_mktime(GETPOST($timekey.'hour', 'int', 3), GETPOST($timekey.'min', 'int', 3), GETPOST($timekey.'sec', 'int', 3), GETPOST($timekey.'month', 'int', 3), GETPOST($timekey.'day', 'int', 3), GETPOST($timekey.'year', 'int', 3), 'tzuserrel') : $datenotinstring;
						}
						// Convert float submited string into real php numeric (value in memory must be a php numeric)
						if (in_array($extrafields->attributes[$this->table_element]['type'][$key], array('price', 'double'))) {
							if (GETPOSTISSET($keyprefix.'options_'.$key.$keysuffix) || $value) {
								$value = price2num($value);
							} elseif (isset($this->array_options['options_'.$key])) {
								$value = $this->array_options['options_'.$key];
							}
						}

						// HTML, text, select, integer and varchar: take into account default value in database if in create mode
						if (in_array($extrafields->attributes[$this->table_element]['type'][$key], array('html', 'text', 'varchar', 'select', 'radio', 'int', 'boolean'))) {
							if ($action == 'create' || $mode == 'create') {
								$value = (GETPOSTISSET($keyprefix.'options_'.$key.$keysuffix) || $value) ? $value : $extrafields->attributes[$this->table_element]['default'][$key];
							}
						}

						$labeltoshow = $langs->trans($label);
						$helptoshow = $langs->trans($extrafields->attributes[$this->table_element]['help'][$key]);

						if ($display_type == 'card') {
							$out .= '<tr '.($html_id ? 'id="'.$html_id.'" ' : '').$csstyle.' class="field_options_'.$key.' '.$class.$this->element.'_extras_'.$key.' trextrafields_collapse'.$collapse_group.'" '.$domData.' >';
							if (getDolGlobalString('MAIN_VIEW_LINE_NUMBER') && ($action == 'view' || $action == 'valid' || $action == 'editline' || $action == 'confirm_valid' || $action == 'confirm_cancel')) {
								$out .= '<td></td>';
							}
							$out .= '<td class="'.(empty($params['tdclass']) ? 'titlefieldcreate' : $params['tdclass']).' wordbreak';
						} elseif ($display_type == 'line') {
							$out .= '<div '.($html_id ? 'id="'.$html_id.'" ' : '').$csstyle.' class="fieldline_options_'.$key.' '.$class.$this->element.'_extras_'.$key.' trextrafields_collapse'.$collapse_group.'" '.$domData.' >';
							$out .= '<div style="display: inline-block; padding-right:4px" class="wordbreak';
						}
						//$out .= "titlefield";
						//if (GETPOST('action', 'restricthtml') == 'create') $out.='create';
						// BUG #11554 : For public page, use red dot for required fields, instead of bold label
						$tpl_context = isset($params["tpl_context"]) ? $params["tpl_context"] : "none";
						if ($tpl_context != "public") {	// Public page : red dot instead of fieldrequired characters
							if ($mode != 'view' && !empty($extrafields->attributes[$this->table_element]['required'][$key])) {
								$out .= ' fieldrequired';
							}
						}
						$out .= '">';
						if ($tpl_context == "public") {	// Public page : red dot instead of fieldrequired characters
							if (!empty($extrafields->attributes[$this->table_element]['help'][$key])) {
								$out .= $form->textwithpicto($labeltoshow, $helptoshow);
							} else {
								$out .= $labeltoshow;
							}
							if ($mode != 'view' && !empty($extrafields->attributes[$this->table_element]['required'][$key])) {
								$out .= '&nbsp;<span style="color: red">*</span>';
							}
						} else {
							if (!empty($extrafields->attributes[$this->table_element]['help'][$key])) {
								$out .= $form->textwithpicto($labeltoshow, $helptoshow);
							} else {
								$out .= $labeltoshow;
							}
						}

						$out .= ($display_type == 'card' ? '</td>' : '</div>');

						$html_id = !empty($this->id) ? $this->element.'_extras_'.$key.'_'.$this->id : '';
						if ($display_type == 'card') {
							// a first td column was already output (and may be another on before if MAIN_VIEW_LINE_NUMBER set), so this td is the next one
							$out .= '<td '.($html_id ? 'id="'.$html_id.'" ' : '').' class="valuefieldcreate '.$this->element.'_extras_'.$key.'" '.($colspan ? ' colspan="'.$colspan.'"' : '').'>';
						} elseif ($display_type == 'line') {
							$out .= '<div '.($html_id ? 'id="'.$html_id.'" ' : '').' style="display: inline-block" class="valuefieldcreate '.$this->element.'_extras_'.$key.' extra_inline_'.$extrafields->attributes[$this->table_element]['type'][$key].'">';
						}

						switch ($mode) {
							case "view":
								$out .= $extrafields->showOutputField($key, $value, '', $this->table_element);
								break;
							case "create":
								$out .= $extrafields->showInputField($key, $value, '', $keysuffix, '', 0, $this->id, $this->table_element);
								break;
							case "edit":
								$out .= $extrafields->showInputField($key, $value, '', $keysuffix, '', 0, $this->id, $this->table_element);
								break;
						}

						$out .= ($display_type=='card' ? '</td>' : '</div>');

						if (getDolGlobalString('MAIN_EXTRAFIELDS_USE_TWO_COLUMS') && (($e % 2) == 1)) {
							$out .= ($display_type=='card' ? '</tr>' : '</div>');
						} else {
							$out .= ($display_type=='card' ? '</tr>' : '</div>');
						}

						$e++;
					}
				}
				$out .= "\n";
				// Add code to manage list depending on others
				if (!empty($conf->use_javascript_ajax)) {
					$out .= $this->getJSListDependancies();
				}

				$out .= '<!-- commonobject:showOptionals end --> '."\n";

				if (empty($nbofextrafieldsshown)) {
					$out = '';
				}
			}
		}

		$out .= $hookmanager->resPrint;

		return $out;
	}

	/**
	 * @param 	string 	$type	Type for prefix
	 * @return 	string			Javacript code to manage dependency
	 */
	public function getJSListDependancies($type = '_extra')
	{
		$out = '
					<script nonce="'.getNonce().'">
					jQuery(document).ready(function() {
						function showOptions'.$type.'(child_list, parent_list, orig_select)
						{
							var val = $("select[name=\""+parent_list+"\"]").val();
							var parentVal = parent_list + ":" + val;
							if(typeof val == "string"){
								if(val != "") {
									var options = orig_select.find("option[parent=\""+parentVal+"\"]").clone();
									$("select[name=\""+child_list+"\"] option[parent]").remove();
									$("select[name=\""+child_list+"\"]").append(options);
								} else {
									var options = orig_select.find("option[parent]").clone();
									$("select[name=\""+child_list+"\"] option[parent]").remove();
									$("select[name=\""+child_list+"\"]").append(options);
								}
							} else if(val > 0) {
								var options = orig_select.find("option[parent=\""+parentVal+"\"]").clone();
								$("select[name=\""+child_list+"\"] option[parent]").remove();
								$("select[name=\""+child_list+"\"]").append(options);
							} else {
								var options = orig_select.find("option[parent]").clone();
								$("select[name=\""+child_list+"\"] option[parent]").remove();
								$("select[name=\""+child_list+"\"]").append(options);
							}
						}
						function setListDependencies'.$type.'() {
							jQuery("select option[parent]").parent().each(function() {
								var orig_select = {};
								var child_list = $(this).attr("name");
								orig_select[child_list] = $(this).clone();
								var parent = $(this).find("option[parent]:first").attr("parent");
								var infos = parent.split(":");
								var parent_list = infos[0];

								//Hide daughters lists
								if ($("#"+child_list).val() == 0 && $("#"+parent_list).val() == 0){
									$("#"+child_list).hide();
								//Show mother lists
								} else if ($("#"+parent_list).val() != 0){
									$("#"+parent_list).show();
								}
								//Show the child list if the parent list value is selected
								$("select[name=\""+parent_list+"\"]").click(function() {
									if ($(this).val() != 0){
										$("#"+child_list).show()
									}
								});

								//When we change parent list
								$("select[name=\""+parent_list+"\"]").change(function() {
									showOptions'.$type.'(child_list, parent_list, orig_select[child_list]);
									//Select the value 0 on child list after a change on the parent list
									$("#"+child_list).val(0).trigger("change");
									//Hide child lists if the parent value is set to 0
									if ($(this).val() == 0){
								   		$("#"+child_list).hide();
									}
								});
							});
						}

						setListDependencies'.$type.'();
					});
					</script>'."\n";
		return $out;
	}

	/**
	 * Returns the rights used for this class
	 *
	 * @return stdClass		Object of permission for the module
	 */
	public function getRights()
	{
		global $user;

		$module = empty($this->module) ? '' : $this->module;
		$element = $this->element;

		if ($element == 'facturerec') {
			$element = 'facture';
		} elseif ($element == 'invoice_supplier_rec') {
			return !$user->hasRight('fournisseur', 'facture') ? null : $user->hasRight('fournisseur', 'facture');
		} elseif ($module && $user->hasRight($module, $element)) {
			// for modules built with ModuleBuilder
			return $user->hasRight($module, $element);
		}

		return $user->rights->$element;
	}

	/**
	 * Function used to replace a thirdparty id with another one.
	 * This function is meant to be called from replaceThirdparty with the appropriate tables
	 * Column name fk_soc MUST be used to identify thirdparties
	 *
	 * @param  DoliDB 	   $dbs			  Database handler
	 * @param  int 		   $origin_id     Old thirdparty id (the thirdparty to delete)
	 * @param  int 		   $dest_id       New thirdparty id (the thirdparty that will received element of the other)
	 * @param  string[]    $tables        Tables that need to be changed
	 * @param  int         $ignoreerrors  Ignore errors. Return true even if errors. We need this when replacement can fails like for categories (categorie of old thirdparty may already exists on new one)
	 * @return bool						  True if success, False if error
	 */
	public static function commonReplaceThirdparty(DoliDB $dbs, $origin_id, $dest_id, array $tables, $ignoreerrors = 0)
	{
		foreach ($tables as $table) {
			$sql = 'UPDATE '.$dbs->prefix().$table.' SET fk_soc = '.((int) $dest_id).' WHERE fk_soc = '.((int) $origin_id);

			if (!$dbs->query($sql)) {
				if ($ignoreerrors) {
					return true; // TODO Not enough. If there is A-B on kept thirdparty and B-C on old one, we must get A-B-C after merge. Not A-B.
				}
				//$this->errors = $db->lasterror();
				return false;
			}
		}

		return true;
	}

	/**
	 * Function used to replace a product id with another one.
	 * This function is meant to be called from replaceProduct with the appropriate tables
	 * Column name fk_product MUST be used to identify products
	 *
	 * @param  DoliDB 	   $dbs			  Database handler
	 * @param  int 		   $origin_id     Old product id (the product to delete)
	 * @param  int 		   $dest_id       New product id (the product that will received element of the other)
	 * @param  string[]    $tables        Tables that need to be changed
	 * @param  int         $ignoreerrors  Ignore errors. Return true even if errors. We need this when replacement can fails like for categories (categorie of old product may already exists on new one)
	 * @return bool						  True if success, False if error
	 */
	public static function commonReplaceProduct(DoliDB $dbs, $origin_id, $dest_id, array $tables, $ignoreerrors = 0)
	{
		foreach ($tables as $table) {
			$sql = 'UPDATE '.MAIN_DB_PREFIX.$table.' SET fk_product = '.((int) $dest_id).' WHERE fk_product = '.((int) $origin_id);

			if (!$dbs->query($sql)) {
				if ($ignoreerrors) {
					return true; // TODO Not enough. If there is A-B on kept product and B-C on old one, we must get A-B-C after merge. Not A-B.
				}
				//$this->errors = $db->lasterror();
				return false;
			}
		}

		return true;
	}

	/**
	 * Get buy price to use for margin calculation. This function is called when buy price is unknown.
	 *	 Set buy price = sell price if ForceBuyingPriceIfNull configured,
	 *   elseif calculation MARGIN_TYPE = 'costprice' and costprice is defined, use costprice as buyprice
	 *	 elseif calculation MARGIN_TYPE = 'pmp' and pmp is calculated, use pmp as buyprice
	 *	 else set min buy price as buy price
	 *
	 * @param float		$unitPrice		 Product unit price
	 * @param float		$discountPercent Line discount percent
	 * @param int		$fk_product		 Product id
	 * @return	float                    Return integer <0 if KO, buyprice if OK
	 */
	public function defineBuyPrice($unitPrice = 0.0, $discountPercent = 0.0, $fk_product = 0)
	{
		global $conf;

		$buyPrice = 0;

		if (($unitPrice > 0) && (isset($conf->global->ForceBuyingPriceIfNull) && getDolGlobalInt('ForceBuyingPriceIfNull') > 0)) {
			// When ForceBuyingPriceIfNull is set
			$buyPrice = $unitPrice * (1 - $discountPercent / 100);
		} else {
			// Get cost price for margin calculation
			if (!empty($fk_product) && $fk_product > 0) {
				if (getDolGlobalString('MARGIN_TYPE') == 'costprice') {
					require_once DOL_DOCUMENT_ROOT.'/product/class/product.class.php';
					$product = new Product($this->db);
					$result = $product->fetch($fk_product);
					if ($result <= 0) {
						$this->errors[] = 'ErrorProductIdDoesNotExists';
						return -1;
					}
					if ($product->cost_price > 0) {
						$buyPrice = $product->cost_price;
					} elseif ($product->pmp > 0) {
						$buyPrice = $product->pmp;
					}
				} elseif (getDolGlobalString('MARGIN_TYPE') == 'pmp') {
					require_once DOL_DOCUMENT_ROOT.'/product/class/product.class.php';
					$product = new Product($this->db);
					$result = $product->fetch($fk_product);
					if ($result <= 0) {
						$this->errors[] = 'ErrorProductIdDoesNotExists';
						return -1;
					}
					if ($product->pmp > 0) {
						$buyPrice = $product->pmp;
					}
				}

				if (empty($buyPrice) && isset($conf->global->MARGIN_TYPE) && in_array($conf->global->MARGIN_TYPE, array('1', 'pmp', 'costprice'))) {
					require_once DOL_DOCUMENT_ROOT.'/fourn/class/fournisseur.product.class.php';
					$productFournisseur = new ProductFournisseur($this->db);
					if (($result = $productFournisseur->find_min_price_product_fournisseur($fk_product)) > 0) {
						$buyPrice = $productFournisseur->fourn_unitprice;
					} elseif ($result < 0) {
						$this->errors[] = $productFournisseur->error;
						return -2;
					}
				}
			}
		}
		return $buyPrice;
	}

	// phpcs:disable PEAR.NamingConventions.ValidFunctionName.ScopeNotCamelCaps
	/**
	 *  Show photos of an object (nbmax maximum), into several columns
	 *
	 *  @param		string		$modulepart		'product', 'ticket', ...
	 *  @param      string		$sdir        	Directory to scan (full absolute path)
	 *  @param      int			$size        	0=original size, 1='small' use thumbnail if possible
	 *  @param      int			$nbmax       	Nombre maximum de photos (0=pas de max)
	 *  @param      int			$nbbyrow     	Number of image per line or -1 to use div separator or 0 to use no separator. Used only if size=1 or 'small'.
	 * 	@param		int			$showfilename	1=Show filename
	 * 	@param		int			$showaction		1=Show icon with action links (resize, delete)
	 * 	@param		int			$maxHeight		Max height of original image when size='small' (so we can use original even if small requested). If 0, always use 'small' thumb image.
	 * 	@param		int			$maxWidth		Max width of original image when size='small'
	 *  @param      int     	$nolink         Do not add a href link to view enlarged imaged into a new tab
	 *  @param      int|string  $overwritetitle Do not add title tag on image
	 *  @param		int			$usesharelink	Use the public shared link of image (if not available, the 'nophoto' image will be shown instead)
	 *  @param		string		$cache			A string if we want to use a cached version of image
	 *  @param		string		$addphotorefcss	Add CSS to img of photos
	 *  @return     string						Html code to show photo. Number of photos shown is saved in this->nbphoto
	 */
	public function show_photos($modulepart, $sdir, $size = 0, $nbmax = 0, $nbbyrow = 5, $showfilename = 0, $showaction = 0, $maxHeight = 120, $maxWidth = 160, $nolink = 0, $overwritetitle = 0, $usesharelink = 0, $cache = '', $addphotorefcss = 'photoref')
	{
		// phpcs:enable
		global $conf, $user, $langs;

		include_once DOL_DOCUMENT_ROOT.'/core/lib/files.lib.php';
		include_once DOL_DOCUMENT_ROOT.'/core/lib/images.lib.php';

		$sortfield = 'position_name';
		$sortorder = 'asc';

		$dir = $sdir.'/';
		$pdir = '/';

		$dir .= get_exdir(0, 0, 0, 0, $this, $modulepart);
		$pdir .= get_exdir(0, 0, 0, 0, $this, $modulepart);

		// For backward compatibility
		if ($modulepart == 'product') {
			if (getDolGlobalInt('PRODUCT_USE_OLD_PATH_FOR_PHOTO')) {
				$dir = $sdir.'/'.get_exdir($this->id, 2, 0, 0, $this, $modulepart).$this->id."/photos/";
				$pdir = '/'.get_exdir($this->id, 2, 0, 0, $this, $modulepart).$this->id."/photos/";
			}
		}

		// Defined relative dir to DOL_DATA_ROOT
		$relativedir = '';
		if ($dir) {
			$relativedir = preg_replace('/^'.preg_quote(DOL_DATA_ROOT, '/').'/', '', $dir);
			$relativedir = preg_replace('/^[\\/]/', '', $relativedir);
			$relativedir = preg_replace('/[\\/]$/', '', $relativedir);
		}

		$dirthumb = $dir.'thumbs/';
		$pdirthumb = $pdir.'thumbs/';

		$return = '<!-- Photo -->'."\n";
		$nbphoto = 0;

		$filearray = dol_dir_list($dir, "files", 0, '', '(\.meta|_preview.*\.png)$', $sortfield, (strtolower($sortorder) == 'desc' ? SORT_DESC : SORT_ASC), 1);

		/*if (getDolGlobalInt('PRODUCT_USE_OLD_PATH_FOR_PHOTO'))    // For backward compatiblity, we scan also old dirs
		 {
		 $filearrayold=dol_dir_list($dirold,"files",0,'','(\.meta|_preview.*\.png)$',$sortfield,(strtolower($sortorder)=='desc'?SORT_DESC:SORT_ASC),1);
		 $filearray=array_merge($filearray, $filearrayold);
		 }*/

		completeFileArrayWithDatabaseInfo($filearray, $relativedir);

		if (count($filearray)) {
			if ($sortfield && $sortorder) {
				$filearray = dol_sort_array($filearray, $sortfield, $sortorder);
			}

			foreach ($filearray as $key => $val) {
				$photo = '';
				$file = $val['name'];

				//if (dol_is_file($dir.$file) && image_format_supported($file) >= 0)
				if (image_format_supported($file) >= 0) {
					$nbphoto++;
					$photo = $file;
					$viewfilename = $file;

					if ($size == 1 || $size == 'small') {   // Format vignette
						// Find name of thumb file
						$photo_vignette = basename(getImageFileNameForSize($dir.$file, '_small'));
						if (!dol_is_file($dirthumb.$photo_vignette)) {
							// The thumb does not exists, so we will use the original file
							$dirthumb = $dir;
							$pdirthumb = $pdir;
							$photo_vignette = basename($file);
						}

						// Get filesize of original file
						$imgarray = dol_getImageSize($dir.$photo);

						if ($nbbyrow > 0) {
							if ($nbphoto == 1) {
								$return .= '<table class="valigntop center centpercent" style="border: 0; padding: 2px; border-spacing: 2px; border-collapse: separate;">';
							}

							if ($nbphoto % $nbbyrow == 1) {
								$return .= '<tr class="center valignmiddle" style="border: 1px">';
							}
							$return .= '<td style="width: '.ceil(100 / $nbbyrow).'%" class="photo">'."\n";
						} elseif ($nbbyrow < 0) {
							$return .= '<div class="inline-block">'."\n";
						}

						$relativefile = preg_replace('/^\//', '', $pdir.$photo);
						if (empty($nolink)) {
							$urladvanced = getAdvancedPreviewUrl($modulepart, $relativefile, 0, 'entity='.$this->entity);
							if ($urladvanced) {
								$return .= '<a href="'.$urladvanced.'">';
							} else {
								$return .= '<a href="'.DOL_URL_ROOT.'/viewimage.php?modulepart='.$modulepart.'&entity='.$this->entity.'&file='.urlencode($pdir.$photo).'" class="aphoto" target="_blank" rel="noopener noreferrer">';
							}
						}

						// Show image (width height=$maxHeight)
						// Si fichier vignette disponible et image source trop grande, on utilise la vignette, sinon on utilise photo origine
						$alt = $langs->transnoentitiesnoconv('File').': '.$relativefile;
						$alt .= ' - '.$langs->transnoentitiesnoconv('Size').': '.$imgarray['width'].'x'.$imgarray['height'];
						if ($overwritetitle) {
							if (is_numeric($overwritetitle)) {
								$alt = '';
							} else {
								$alt = $overwritetitle;
							}
						}

						if ($usesharelink) {
							if ($val['share']) {
								if (empty($maxHeight) || ($photo_vignette && $imgarray['height'] > $maxHeight)) {
									$return .= '<!-- Show original file (thumb not yet available with shared links) -->';
									$return .= '<img class="photo photowithmargin'.($addphotorefcss ? ' '.$addphotorefcss : '').'"'.($maxHeight ? ' height="'.$maxHeight.'"' : '').' src="'.DOL_URL_ROOT.'/viewimage.php?hashp='.urlencode($val['share']).($cache ? '&cache='.urlencode($cache) : '').'" title="'.dol_escape_htmltag($alt).'">';
								} else {
									$return .= '<!-- Show original file -->';
									$return .= '<img class="photo photowithmargin'.($addphotorefcss ? ' '.$addphotorefcss : '').'" height="'.$maxHeight.'" src="'.DOL_URL_ROOT.'/viewimage.php?hashp='.urlencode($val['share']).($cache ? '&cache='.urlencode($cache) : '').'" title="'.dol_escape_htmltag($alt).'">';
								}
							} else {
								$return .= '<!-- Show nophoto file (because file is not shared) -->';
								$return .= '<img class="photo photowithmargin'.($addphotorefcss ? ' '.$addphotorefcss : '').'" height="'.$maxHeight.'" src="'.DOL_URL_ROOT.'/public/theme/common/nophoto.png" title="'.dol_escape_htmltag($alt).'">';
							}
						} else {
							if (empty($maxHeight) || ($photo_vignette && $imgarray['height'] > $maxHeight)) {
								$return .= '<!-- Show thumb -->';
								$return .= '<img class="photo photowithmargin'.($addphotorefcss ? ' '.$addphotorefcss : '').' maxwidth150onsmartphone maxwidth200"'.($maxHeight ? ' height="'.$maxHeight.'"' : '').' src="'.DOL_URL_ROOT.'/viewimage.php?modulepart='.$modulepart.'&entity='.$this->entity.($cache ? '&cache='.urlencode($cache) : '').'&file='.urlencode($pdirthumb.$photo_vignette).'" title="'.dol_escape_htmltag($alt).'">';
							} else {
								$return .= '<!-- Show original file -->';
								$return .= '<img class="photo photowithmargin'.($addphotorefcss ? ' '.$addphotorefcss : '').'" height="'.$maxHeight.'" src="'.DOL_URL_ROOT.'/viewimage.php?modulepart='.$modulepart.'&entity='.$this->entity.($cache ? '&cache='.urlencode($cache) : '').'&file='.urlencode($pdir.$photo).'" title="'.dol_escape_htmltag($alt).'">';
							}
						}

						if (empty($nolink)) {
							$return .= '</a>';
						}

						if ($showfilename) {
							$return .= '<br>'.$viewfilename;
						}
						if ($showaction) {
							$return .= '<br>';
							// If $photo_vignette set, we add link to generate thumbs if file is an image and ->imgWidth or->imgHeight higher than limits
							if ($photo_vignette && (image_format_supported($photo) > 0) && ((isset($this->imgWidth) && $this->imgWidth > $maxWidth) || (isset($this->imgHeight) && $this->imgHeight > $maxHeight))) {
								$return .= '<a href="'.$_SERVER["PHP_SELF"].'?id='.$this->id.'&action=addthumb&token='.newToken().'&file='.urlencode($pdir.$viewfilename).'">'.img_picto($langs->trans('GenerateThumb'), 'refresh').'&nbsp;&nbsp;</a>';
							}
							// Special cas for product
							if ($modulepart == 'product' && ($user->hasRight('produit', 'creer') || $user->hasRight('service', 'creer'))) {
								// Link to resize
								$return .= '<a href="'.DOL_URL_ROOT.'/core/photos_resize.php?modulepart='.urlencode('produit|service').'&id='.$this->id.'&file='.urlencode($pdir.$viewfilename).'" title="'.dol_escape_htmltag($langs->trans("Resize")).'">'.img_picto($langs->trans("Resize"), 'resize', '').'</a> &nbsp; ';

								// Link to delete
								$return .= '<a href="'.$_SERVER["PHP_SELF"].'?id='.$this->id.'&action=delete&token='.newToken().'&file='.urlencode($pdir.$viewfilename).'">';
								$return .= img_delete().'</a>';
							}
						}
						$return .= "\n";

						if ($nbbyrow > 0) {
							$return .= '</td>';
							if (($nbphoto % $nbbyrow) == 0) {
								$return .= '</tr>';
							}
						} elseif ($nbbyrow < 0) {
							$return .= '</div>'."\n";
						}
					}

					if (empty($size)) {     // Format origine
						$return .= '<img class="photo photowithmargin" src="'.DOL_URL_ROOT.'/viewimage.php?modulepart='.$modulepart.'&entity='.$this->entity.'&file='.urlencode($pdir.$photo).'">';

						if ($showfilename) {
							$return .= '<br>'.$viewfilename;
						}
						if ($showaction) {
							// Special case for product
							if ($modulepart == 'product' && ($user->hasRight('produit', 'creer') || $user->hasRight('service', 'creer'))) {
								// Link to resize
								$return .= '<a href="'.DOL_URL_ROOT.'/core/photos_resize.php?modulepart='.urlencode('produit|service').'&id='.$this->id.'&file='.urlencode($pdir.$viewfilename).'" title="'.dol_escape_htmltag($langs->trans("Resize")).'">'.img_picto($langs->trans("Resize"), 'resize', '').'</a> &nbsp; ';

								// Link to delete
								$return .= '<a href="'.$_SERVER["PHP_SELF"].'?id='.$this->id.'&action=delete&token='.newToken().'&file='.urlencode($pdir.$viewfilename).'">';
								$return .= img_delete().'</a>';
							}
						}
					}

					// On continue ou on arrete de boucler ?
					if ($nbmax && $nbphoto >= $nbmax) {
						break;
					}
				}
			}

			if ($size == 1 || $size == 'small') {
				if ($nbbyrow > 0) {
					// Ferme tableau
					while ($nbphoto % $nbbyrow) {
						$return .= '<td style="width: '.ceil(100 / $nbbyrow).'%">&nbsp;</td>';
						$nbphoto++;
					}

					if ($nbphoto) {
						$return .= '</table>';
					}
				}
			}
		}

		$this->nbphoto = $nbphoto;

		return $return;
	}


	/**
	 * Function test if type is array
	 *
	 * @param   array   $info   content informations of field
	 * @return  bool			true if array
	 */
	protected function isArray($info)
	{
		if (is_array($info)) {
			if (isset($info['type']) && $info['type'] == 'array') {
				return true;
			} else {
				return false;
			}
		}
		return false;
	}

	/**
	 * Function test if type is date
	 *
	 * @param   array   $info   content informations of field
	 * @return  bool			true if date
	 */
	public function isDate($info)
	{
		if (isset($info['type']) && ($info['type'] == 'date' || $info['type'] == 'datetime' || $info['type'] == 'timestamp')) {
			return true;
		}
		return false;
	}

	/**
	 * Function test if type is duration
	 *
	 * @param   array   $info   content informations of field
	 * @return  bool			true if field of type duration
	 */
	public function isDuration($info)
	{
		if (is_array($info)) {
			if (isset($info['type']) && ($info['type'] == 'duration')) {
				return true;
			} else {
				return false;
			}
		} else {
			return false;
		}
	}

	/**
	 * Function test if type is integer
	 *
	 * @param   array   $info   content informations of field
	 * @return  bool			true if integer
	 */
	public function isInt($info)
	{
		if (is_array($info)) {
			if (isset($info['type']) && (preg_match('/(^int|int$)/i', $info['type']))) {
				return true;
			} else {
				return false;
			}
		} else {
			return false;
		}
	}

	/**
	 * Function test if type is float
	 *
	 * @param   array   $info   content informations of field
	 * @return  bool			true if float
	 */
	public function isFloat($info)
	{
		if (is_array($info)) {
			if (isset($info['type']) && (preg_match('/^(double|real|price)/i', $info['type']))) {
				return true;
			} else {
				return false;
			}
		}
		return false;
	}

	/**
	 * Function test if type is text
	 *
	 * @param   array   $info   content informations of field
	 * @return  bool			true if type text
	 */
	public function isText($info)
	{
		if (is_array($info)) {
			if (isset($info['type']) && $info['type'] == 'text') {
				return true;
			} else {
				return false;
			}
		}
		return false;
	}

	/**
	 * Function test if field can be null
	 *
	 * @param   array   $info   content informations of field
	 * @return  bool			true if it can be null
	 */
	protected function canBeNull($info)
	{
		if (is_array($info)) {
			if (isset($info['notnull']) && $info['notnull'] != '1') {
				return true;
			} else {
				return false;
			}
		}
		return true;
	}

	/**
	 * Function test if field is forced to null if zero or empty
	 *
	 * @param   array   $info   content informations of field
	 * @return  bool			true if forced to null
	 */
	protected function isForcedToNullIfZero($info)
	{
		if (is_array($info)) {
			if (isset($info['notnull']) && $info['notnull'] == '-1') {
				return true;
			} else {
				return false;
			}
		}
		return false;
	}

	/**
	 * Function test if is indexed
	 *
	 * @param   array   $info   content informations of field
	 * @return                  bool
	 */
	protected function isIndex($info)
	{
		if (is_array($info)) {
			if (isset($info['index']) && $info['index'] == true) {
				return true;
			} else {
				return false;
			}
		}
		return false;
	}


	/**
	 * Function to return the array of data key-value from the ->fields and all the ->properties of an object.
	 *
	 * Note: $this->${field} are set by the page that make the createCommon() or the updateCommon().
	 * $this->${field} should be a clean and string value (so date are formated for SQL insert).
	 *
	 * @return array		Array with all values of each properties to update
	 */
	protected function setSaveQuery()
	{
		global $conf;

		$queryarray = array();
		foreach ($this->fields as $field => $info) {	// Loop on definition of fields
			// Depending on field type ('datetime', ...)
			if ($this->isDate($info)) {
				if (empty($this->{$field})) {
					$queryarray[$field] = null;
				} else {
					$queryarray[$field] = $this->db->idate($this->{$field});
				}
			} elseif ($this->isDuration($info)) {
				// $this->{$field} may be null, '', 0, '0', 123, '123'
				if ((isset($this->{$field}) && $this->{$field} != '') || !empty($info['notnull'])) {
					if (!isset($this->{$field})) {
						if (!empty($info['default'])) {
							$queryarray[$field] = $info['default'];
						} else {
							$queryarray[$field] = 0;
						}
					} else {
						$queryarray[$field] = (int) $this->{$field};		// If '0', it may be set to null later if $info['notnull'] == -1
					}
				} else {
					$queryarray[$field] = null;
				}
			} elseif ($this->isInt($info) || $this->isFloat($info)) {
				if ($field == 'entity' && is_null($this->{$field})) {
					$queryarray[$field] = ((int) $conf->entity);
				} else {
					// $this->{$field} may be null, '', 0, '0', 123, '123'
					if ((isset($this->{$field}) && ((string) $this->{$field}) != '') || !empty($info['notnull'])) {
						if (!isset($this->{$field})) {
							$queryarray[$field] = 0;
						} elseif ($this->isInt($info)) {
							$queryarray[$field] = (int) $this->{$field};	// If '0', it may be set to null later if $info['notnull'] == -1
						} elseif ($this->isFloat($info)) {
							$queryarray[$field] = (float) $this->{$field};	// If '0', it may be set to null later if $info['notnull'] == -1
						}
					} else {
						$queryarray[$field] = null;
					}
				}
			} else {
				// Note: If $this->{$field} is not defined, it means there is a bug into definition of ->fields or a missing declaration of property
				// We should keep the warning generated by this because it is a bug somewhere else in code, not here.
				$queryarray[$field] = $this->{$field};
			}

			if ($info['type'] == 'timestamp' && empty($queryarray[$field])) {
				unset($queryarray[$field]);
			}
			if (!empty($info['notnull']) && $info['notnull'] == -1 && empty($queryarray[$field])) {
				$queryarray[$field] = null; // May force 0 to null
			}
		}

		return $queryarray;
	}

	/**
	 * Function to load data from a SQL pointer into properties of current object $this
	 *
	 * @param   stdClass    $obj    Contain data of object from database
	 * @return void
	 */
	public function setVarsFromFetchObj(&$obj)
	{
		global $db;

		foreach ($this->fields as $field => $info) {
			if ($this->isDate($info)) {
				if (!isset($obj->$field) || is_null($obj->$field) || $obj->$field === '' || $obj->$field === '0000-00-00 00:00:00' || $obj->$field === '1000-01-01 00:00:00') {
					$this->$field = '';
				} else {
					$this->$field = $db->jdate($obj->$field);
				}
			} elseif ($this->isInt($info)) {
				if ($field == 'rowid') {
					$this->id = (int) $obj->$field;
				} else {
					if ($this->isForcedToNullIfZero($info)) {
						if (empty($obj->$field)) {
							$this->$field = null;
						} else {
							$this->$field = (float) $obj->$field;
						}
					} else {
						if (isset($obj->$field) && (!is_null($obj->$field) || (isset($info['notnull']) && $info['notnull'] == 1))) {
							$this->$field = (int) $obj->$field;
						} else {
							$this->$field = null;
						}
					}
				}
			} elseif ($this->isFloat($info)) {
				if ($this->isForcedToNullIfZero($info)) {
					if (empty($obj->$field)) {
						$this->$field = null;
					} else {
						$this->$field = (float) $obj->$field;
					}
				} else {
					if (isset($obj->$field) && (!is_null($obj->$field) || (isset($info['notnull']) && $info['notnull'] == 1))) {
						$this->$field = (float) $obj->$field;
					} else {
						$this->$field = null;
					}
				}
			} else {
				$this->$field = isset($obj->$field) ? $obj->$field : null;
			}
		}

		// If there is no 'ref' field, we force property ->ref to ->id for a better compatibility with common functions.
		if (!isset($this->fields['ref']) && isset($this->id)) {
			$this->ref = $this->id;
		}
	}

	/**
	 * Sets all object fields to null. Useful for example in lists, when printing multiple lines and a different object os fetched for each line.
	 * @return void
	 */
	public function emtpyObjectVars()
	{
		foreach ($this->fields as $field => $arr) {
			$this->$field = null;
		}
	}

	/**
	 * Function to concat keys of fields
	 *
	 * @param   string  $alias   		String of alias of table for fields. For example 't'. It is recommended to use '' and set alias into fields defintion.
	 * @param	array	$excludefields	Array of fields to exclude
	 * @return  string					List of alias fields
	 */
	public function getFieldList($alias = '', $excludefields = array())
	{
		$keys = array_keys($this->fields);
		if (!empty($alias)) {
			$keys_with_alias = array();
			foreach ($keys as $fieldname) {
				if (!empty($excludefields)) {
					if (in_array($fieldname, $excludefields)) {	// The field is excluded and must not be in output
						continue;
					}
				}
				$keys_with_alias[] = $alias . '.' . $fieldname;
			}
			return implode(',', $keys_with_alias);
		} else {
			return implode(',', $keys);
		}
	}

	/**
	 * Add quote to field value if necessary
	 *
	 * @param 	string|int	$value			Value to protect
	 * @param	array		$fieldsentry	Properties of field
	 * @return 	string
	 */
	protected function quote($value, $fieldsentry)
	{
		if (is_null($value)) {
			return 'NULL';
		} elseif (preg_match('/^(int|double|real|price)/i', $fieldsentry['type'])) {
			return price2num("$value");
		} elseif (preg_match('/int$/i', $fieldsentry['type'])) {
			return (int) $value;
		} elseif ($fieldsentry['type'] == 'boolean') {
			if ($value) {
				return 'true';
			} else {
				return 'false';
			}
		} else {
			return "'".$this->db->escape($value)."'";
		}
	}


	/**
	 * Create object into database
	 *
	 * @param  User $user      User that creates
	 * @param  bool $notrigger false=launch triggers after, true=disable triggers
	 * @return int             Return integer <0 if KO, Id of created object if OK
	 */
	public function createCommon(User $user, $notrigger = false)
	{
		global $langs;

		dol_syslog(get_class($this)."::createCommon create", LOG_DEBUG);

		$error = 0;

		$now = dol_now();

		$fieldvalues = $this->setSaveQuery();

		if (array_key_exists('date_creation', $fieldvalues) && empty($fieldvalues['date_creation'])) {
			$fieldvalues['date_creation'] = $this->db->idate($now);
		}
		if (array_key_exists('fk_user_creat', $fieldvalues) && !($fieldvalues['fk_user_creat'] > 0)) {
			$fieldvalues['fk_user_creat'] = $user->id;
		}
		if (array_key_exists('pass_crypted', $fieldvalues) && property_exists($this, 'pass')) {
			$fieldvalues['pass_crypted'] = dol_hash($this->pass);
		}
		unset($fieldvalues['rowid']); // The field 'rowid' is reserved field name for autoincrement field so we don't need it into insert.
		if (array_key_exists('ref', $fieldvalues)) {
			$fieldvalues['ref'] = dol_string_nospecial($fieldvalues['ref']); // If field is a ref, we sanitize data
		}

		$keys = array();
		$values = array(); // Array to store string forged for SQL syntax
		foreach ($fieldvalues as $k => $v) {
			$keys[$k] = $k;
			$value = $this->fields[$k];
			$values[$k] = $this->quote($v, $value); // May return string 'NULL' if $value is null
		}

		// Clean and check mandatory
		foreach ($keys as $key) {
			// If field is an implicit foreign key field (so type = 'integer:...')
			if (preg_match('/^integer:/i', $this->fields[$key]['type']) && $values[$key] == '-1') {
				$values[$key] = '';
			}
			if (!empty($this->fields[$key]['foreignkey']) && $values[$key] == '-1') {
				$values[$key] = '';
			}

			if (isset($this->fields[$key]['notnull']) && $this->fields[$key]['notnull'] == 1 && (!isset($values[$key]) || $values[$key] === 'NULL') && is_null($this->fields[$key]['default'])) {
				$error++;
				$langs->load("errors");
				dol_syslog("Mandatory field '".$key."' is empty and required into ->fields definition of class");
				$this->errors[] = $langs->trans("ErrorFieldRequired", $this->fields[$key]['label']);
			}

			// If value is null and there is a default value for field
			if (isset($this->fields[$key]['notnull']) && $this->fields[$key]['notnull'] == 1 && (!isset($values[$key]) || $values[$key] === 'NULL') && !is_null($this->fields[$key]['default'])) {
				$values[$key] = $this->quote($this->fields[$key]['default'], $this->fields[$key]);
			}

			// If field is an implicit foreign key field (so type = 'integer:...')
			if (preg_match('/^integer:/i', $this->fields[$key]['type']) && empty($values[$key])) {
				if (isset($this->fields[$key]['default'])) {
					$values[$key] = ((int) $this->fields[$key]['default']);
				} else {
					$values[$key] = 'null';
				}
			}
			if (!empty($this->fields[$key]['foreignkey']) && empty($values[$key])) {
				$values[$key] = 'null';
			}
		}

		if ($error) {
			return -1;
		}

		$this->db->begin();

		if (!$error) {
			$sql = "INSERT INTO ".$this->db->prefix().$this->table_element;
			$sql .= " (".implode(", ", $keys).')';
			$sql .= " VALUES (".implode(", ", $values).")";		// $values can contains 'abc' or 123

			$res = $this->db->query($sql);
			if (!$res) {
				$error++;
				if ($this->db->lasterrno() == 'DB_ERROR_RECORD_ALREADY_EXISTS') {
					$this->errors[] = "ErrorRefAlreadyExists";
				} else {
					$this->errors[] = $this->db->lasterror();
				}
			}
		}

		if (!$error) {
			$this->id = $this->db->last_insert_id($this->db->prefix().$this->table_element);
		}

		// If we have a field ref with a default value of (PROV)
		if (!$error) {
			if (key_exists('ref', $this->fields) && key_exists('notnull', $this->fields['ref']) && $this->fields['ref']['notnull'] > 0 && key_exists('default', $this->fields['ref']) && $this->fields['ref']['default'] == '(PROV)') {
				$sql = "UPDATE ".$this->db->prefix().$this->table_element." SET ref = '(PROV".((int) $this->id).")' WHERE (ref = '(PROV)' OR ref = '') AND rowid = ".((int) $this->id);
				$resqlupdate = $this->db->query($sql);

				if ($resqlupdate === false) {
					$error++;
					$this->errors[] = $this->db->lasterror();
				} else {
					$this->ref = '(PROV'.$this->id.')';
				}
			}
		}

		// Create extrafields
		if (!$error) {
			$result = $this->insertExtraFields();
			if ($result < 0) {
				$error++;
			}
		}

		// Create lines
		if (!empty($this->table_element_line) && !empty($this->fk_element)) {
			foreach ($this->lines as $line) {
				$keyforparent = $this->fk_element;
				$line->$keyforparent = $this->id;

				// Test and convert into object this->lines[$i]. When coming from REST API, we may still have an array
				//if (! is_object($line)) $line=json_decode(json_encode($line), false);  // convert recursively array into object.
				if (!is_object($line)) {
					$line = (object) $line;
				}

				$result = 0;
				if (method_exists($line, 'insert')) {
					$result = $line->insert($user, 1);
				} elseif (method_exists($line, 'create')) {
					$result = $line->create($user, 1);
				}
				if ($result < 0) {
					$this->error = $line->error;
					$this->db->rollback();
					return -1;
				}
			}
		}

		// Triggers
		if (!$error && !$notrigger) {
			// Call triggers
			$result = $this->call_trigger(strtoupper(get_class($this)).'_CREATE', $user);
			if ($result < 0) {
				$error++;
			}
			// End call triggers
		}

		// Commit or rollback
		if ($error) {
			$this->db->rollback();
			return -1;
		} else {
			$this->db->commit();
			return $this->id;
		}
	}


	/**
	 * Load object in memory from the database. This does not load line. This is done by parent fetch() that call fetchCommon
	 *
	 * @param	int    	$id				Id object
	 * @param	string 	$ref			Ref
	 * @param	string	$morewhere		More SQL filters (' AND ...')
	 * @param	int		$noextrafields	0=Default to load extrafields, 1=No extrafields
	 * @return 	int         			Return integer <0 if KO, 0 if not found, >0 if OK
	 */
	public function fetchCommon($id, $ref = null, $morewhere = '', $noextrafields = 0)
	{
		if (empty($id) && empty($ref) && empty($morewhere)) {
			return -1;
		}

		$fieldlist = $this->getFieldList('t');
		if (empty($fieldlist)) {
			return 0;
		}

		$sql = "SELECT ".$fieldlist;
		$sql .= " FROM ".$this->db->prefix().$this->table_element.' as t';

		if (!empty($id)) {
			$sql .= ' WHERE t.rowid = '.((int) $id);
		} elseif (!empty($ref)) {
			$sql .= " WHERE t.ref = '".$this->db->escape($ref)."'";
		} else {
			$sql .= ' WHERE 1 = 1'; // usage with empty id and empty ref is very rare
		}
		if (empty($id) && isset($this->ismultientitymanaged) && $this->ismultientitymanaged == 1) {
			$sql .= ' AND t.entity IN ('.getEntity($this->element).')';
		}
		if ($morewhere) {
			$sql .= $morewhere;
		}
		$sql .= ' LIMIT 1'; // This is a fetch, to be sure to get only one record

		$res = $this->db->query($sql);
		if ($res) {
			$obj = $this->db->fetch_object($res);
			if ($obj) {
				$this->setVarsFromFetchObj($obj);

				// Retrieve all extrafield
				// fetch optionals attributes and labels
				if (empty($noextrafields)) {
					$result = $this->fetch_optionals();
					if ($result < 0) {
						$this->error = $this->db->lasterror();
						$this->errors[] = $this->error;
						return -4;
					}
				}

				return $this->id;
			} else {
				return 0;
			}
		} else {
			$this->error = $this->db->lasterror();
			$this->errors[] = $this->error;
			return -1;
		}
	}

	/**
	 * Load object in memory from the database
	 *
	 * @param	string	$morewhere		More SQL filters (' AND ...')
	 * @param	int		$noextrafields	0=Default to load extrafields, 1=No extrafields
	 * @return 	int         			Return integer <0 if KO, 0 if not found, >0 if OK
	 */
	public function fetchLinesCommon($morewhere = '', $noextrafields = 0)
	{
		$objectlineclassname = get_class($this).'Line';
		if (!class_exists($objectlineclassname)) {
			$this->error = 'Error, class '.$objectlineclassname.' not found during call of fetchLinesCommon';
			return -1;
		}

		$objectline = new $objectlineclassname($this->db);

		$sql = "SELECT ".$objectline->getFieldList('l');
		$sql .= " FROM ".$this->db->prefix().$objectline->table_element." as l";
		$sql .= " WHERE l.fk_".$this->db->escape($this->element)." = ".((int) $this->id);
		if ($morewhere) {
			$sql .= $morewhere;
		}
		if (isset($objectline->fields['position'])) {
			$sql .= $this->db->order('position', 'ASC');
		}

		$resql = $this->db->query($sql);
		if ($resql) {
			$num_rows = $this->db->num_rows($resql);
			$i = 0;
			while ($i < $num_rows) {
				$obj = $this->db->fetch_object($resql);
				if ($obj) {
					$newline = new $objectlineclassname($this->db);
					$newline->setVarsFromFetchObj($obj);

					// Note: extrafields load of line not yet supported
					/*
					if (empty($noextrafields)) {
						// Load extrafields of line
					}*/

					$this->lines[] = $newline;
				}
				$i++;
			}

			return 1;
		} else {
			$this->error = $this->db->lasterror();
			$this->errors[] = $this->error;
			return -1;
		}
	}

	/**
	 * Update object into database
	 *
	 * @param  User $user      	User that modifies
	 * @param  bool $notrigger 	false=launch triggers after, true=disable triggers
	 * @return int             	Return integer <0 if KO, >0 if OK
	 */
	public function updateCommon(User $user, $notrigger = false)
	{
		dol_syslog(get_class($this)."::updateCommon update", LOG_DEBUG);

		$error = 0;

		$now = dol_now();

		// $this->oldcopy should have been set by the caller of update
		//if (empty($this->oldcopy)) {
		//	$this->oldcopy = dol_clone($this);
		//}

		$fieldvalues = $this->setSaveQuery();

		if (array_key_exists('date_modification', $fieldvalues) && empty($fieldvalues['date_modification'])) {
			$fieldvalues['date_modification'] = $this->db->idate($now);
		}
		if (array_key_exists('fk_user_modif', $fieldvalues) && !($fieldvalues['fk_user_modif'] > 0)) {
			$fieldvalues['fk_user_modif'] = $user->id;
		}
		unset($fieldvalues['rowid']); // The field 'rowid' is reserved field name for autoincrement field so we don't need it into update.
		if (array_key_exists('ref', $fieldvalues)) {
			$fieldvalues['ref'] = dol_string_nospecial($fieldvalues['ref']); // If field is a ref, we sanitize data
		}

		// Add quotes and escape on fields with type string
		$keys = array();
		$values = array();
		$tmp = array();
		foreach ($fieldvalues as $k => $v) {
			$keys[$k] = $k;
			$value = $this->fields[$k];
			$values[$k] = $this->quote($v, $value);
			$tmp[] = $k.'='.$this->quote($v, $this->fields[$k]);
		}

		// Clean and check mandatory fields
		foreach ($keys as $key) {
			if (preg_match('/^integer:/i', $this->fields[$key]['type']) && $values[$key] == '-1') {
				$values[$key] = ''; // This is an implicit foreign key field
			}
			if (!empty($this->fields[$key]['foreignkey']) && $values[$key] == '-1') {
				$values[$key] = ''; // This is an explicit foreign key field
			}

			//var_dump($key.'-'.$values[$key].'-'.($this->fields[$key]['notnull'] == 1));
			/*
			if ($this->fields[$key]['notnull'] == 1 && empty($values[$key]))
			{
				$error++;
				$this->errors[]=$langs->trans("ErrorFieldRequired", $this->fields[$key]['label']);
			}*/
		}

		$sql = 'UPDATE '.$this->db->prefix().$this->table_element.' SET '.implode(', ', $tmp).' WHERE rowid='.((int) $this->id);

		$this->db->begin();

		if (!$error) {
			$res = $this->db->query($sql);
			if (!$res) {
				$error++;
				$this->errors[] = $this->db->lasterror();
			}
		}

		// Update extrafield
		if (!$error) {
			$result = $this->insertExtraFields();	// This delete and reinsert extrafields
			if ($result < 0) {
				$error++;
			}
		}

		// Triggers
		if (!$error && !$notrigger) {
			// Call triggers
			$result = $this->call_trigger(strtoupper(get_class($this)).'_MODIFY', $user);
			if ($result < 0) {
				$error++;
			} //Do also here what you must do to rollback action if trigger fail
			// End call triggers
		}

		// Commit or rollback
		if ($error) {
			$this->db->rollback();
			return -1;
		} else {
			$this->db->commit();
			return $this->id;
		}
	}

	/**
	 * Delete object in database
	 *
	 * @param 	User 	$user       			User that deletes
	 * @param 	bool 	$notrigger  			false=launch triggers after, true=disable triggers
	 * @param	int		$forcechilddeletion		0=no, 1=Force deletion of children
	 * @return 	int             				Return integer <0 if KO, 0=Nothing done because object has child, >0 if OK
	 */
	public function deleteCommon(User $user, $notrigger = false, $forcechilddeletion = 0)
	{
		dol_syslog(get_class($this)."::deleteCommon delete", LOG_DEBUG);

		$error = 0;

		$this->db->begin();

		if ($forcechilddeletion) {	// Force also delete of childtables that should lock deletion in standard case when option force is off
			foreach ($this->childtables as $table) {
				$sql = "DELETE FROM ".$this->db->prefix().$table." WHERE ".$this->fk_element." = ".((int) $this->id);
				$resql = $this->db->query($sql);
				if (!$resql) {
					$this->error = $this->db->lasterror();
					$this->errors[] = $this->error;
					$this->db->rollback();
					return -1;
				}
			}
		} elseif (!empty($this->childtables)) {	// If object has childs linked with a foreign key field, we check all child tables.
			$objectisused = $this->isObjectUsed($this->id);
			if (!empty($objectisused)) {
				dol_syslog(get_class($this)."::deleteCommon Can't delete record as it has some child", LOG_WARNING);
				$this->error = 'ErrorRecordHasChildren';
				$this->errors[] = $this->error;
				$this->db->rollback();
				return 0;
			}
		}

		// Delete cascade first
		if (is_array($this->childtablesoncascade) && !empty($this->childtablesoncascade)) {
			foreach ($this->childtablesoncascade as $table) {
				$deleteFromObject = explode(':', $table);
				if (count($deleteFromObject) >= 2) {
					$className = str_replace('@', '', $deleteFromObject[0]);
					$filePath = $deleteFromObject[1];
					$columnName = $deleteFromObject[2];
					$TMoreSQL = array();
					if (!empty($deleteFromObject[3])) {
						$TMoreSQL['customsql'] = $deleteFromObject[3];
					}
					if (dol_include_once($filePath)) {
						$childObject = new $className($this->db);
						if (method_exists($childObject, 'deleteByParentField')) {
							$result = $childObject->deleteByParentField($this->id, $columnName, $TMoreSQL);
							if ($result < 0) {
								$error++;
								$this->errors[] = $childObject->error;
								break;
							}
						} else {
							$error++;
							$this->errors[] = "You defined a cascade delete on an object $childObject but there is no method deleteByParentField for it";
							break;
						}
					} else {
						$error++;
						$this->errors[] = 'Cannot include child class file '.$filePath;
						break;
					}
				} else {
					// Delete record in child table
					$sql = "DELETE FROM ".$this->db->prefix().$table." WHERE ".$this->fk_element." = ".((int) $this->id);

					$resql = $this->db->query($sql);
					if (!$resql) {
						$error++;
						$this->error = $this->db->lasterror();
						$this->errors[] = $this->error;
						break;
					}
				}
			}
		}

		if (!$error) {
			if (!$notrigger) {
				// Call triggers
				$result = $this->call_trigger(strtoupper(get_class($this)).'_DELETE', $user);
				if ($result < 0) {
					$error++;
				} // Do also here what you must do to rollback action if trigger fail
				// End call triggers
			}
		}

		// Delete llx_ecm_files
		if (!$error) {
			$res = $this->deleteEcmFiles(1); // Deleting files physically is done later with the dol_delete_dir_recursive
			if (!$res) {
				$error++;
			}
		}

		// Delete linked object
		$res = $this->deleteObjectLinked();
		if ($res < 0) {
			$error++;
		}

		if (!$error && !empty($this->isextrafieldmanaged)) {
			$result = $this->deleteExtraFields();
			if ($result < 0) {
				$error++;
			}
		}

		if (!$error) {
			$sql = 'DELETE FROM '.$this->db->prefix().$this->table_element.' WHERE rowid='.((int) $this->id);

			$resql = $this->db->query($sql);
			if (!$resql) {
				$error++;
				$this->errors[] = $this->db->lasterror();
			}
		}

		// Commit or rollback
		if ($error) {
			$this->db->rollback();
			return -1;
		} else {
			$this->db->commit();
			return 1;
		}
	}

	/**
	 * Delete all child object from a parent ID
	 *
	 * @param		int		$parentId      Parent Id
	 * @param		string	$parentField   Name of Foreign key parent column
	 * @param 		array 	$filter		an array filter
	 * @param		string	$filtermode	AND or OR
	 * @return		int						Return integer <0 if KO, >0 if OK
	 * @throws Exception
	 */
	public function deleteByParentField($parentId = 0, $parentField = '', $filter = array(), $filtermode = "AND")
	{
		global $user;

		$error = 0;
		$deleted = 0;

		if (!empty($parentId) && !empty($parentField)) {
			$this->db->begin();

			$sql = "SELECT rowid FROM ".$this->db->prefix().$this->table_element;
			$sql .= " WHERE ".$parentField." = ".(int) $parentId;

			// Manage filters
			$sqlwhere = array();
			if (count($filter) > 0) {
				foreach ($filter as $key => $value) {
					if ($key == 'customsql') {
						$sqlwhere[] = $value;
					} elseif (strpos($value, '%') === false) {
						$sqlwhere[] = $key." IN (".$this->db->sanitize($this->db->escape($value)).")";
					} else {
						$sqlwhere[] = $key." LIKE '%".$this->db->escape($value)."%'";
					}
				}
			}
			if (count($sqlwhere) > 0) {
				$sql .= " AND (".implode(" ".$filtermode." ", $sqlwhere).")";
			}

			$resql = $this->db->query($sql);
			if (!$resql) {
				$this->errors[] = $this->db->lasterror();
				$error++;
			} else {
				while ($obj = $this->db->fetch_object($resql)) {
					$result = $this->fetch($obj->rowid);	// @phpstan-ignore-line
					if ($result < 0) {
						$error++;
						$this->errors[] = $this->error;
					} else {
						$result = $this->delete($user);	// @phpstan-ignore-line
						if ($result < 0) {
							$error++;
							$this->errors[] = $this->error;
						} else {
							$deleted++;
						}
					}
				}
			}

			if (empty($error)) {
				$this->db->commit();
				return $deleted;
			} else {
				$this->error = implode(', ', $this->errors);
				$this->db->rollback();
				return $error * -1;
			}
		}

		return $deleted;
	}

	/**
	 *  Delete a line of object in database
	 *
	 *	@param  User	$user       User that delete
	 *  @param	int		$idline		Id of line to delete
	 *  @param 	bool 	$notrigger  false=launch triggers after, true=disable triggers
	 *  @return int         		>0 if OK, <0 if KO
	 */
	public function deleteLineCommon(User $user, $idline, $notrigger = false)
	{
		global $conf;

		$error = 0;

		$tmpforobjectclass = get_class($this);
		$tmpforobjectlineclass = ucfirst($tmpforobjectclass).'Line';

		$this->db->begin();

		// Call trigger
		$result = $this->call_trigger('LINE'.strtoupper($tmpforobjectclass).'_DELETE', $user);
		if ($result < 0) {
			$error++;
		}
		// End call triggers

		if (empty($error)) {
			$sql = "DELETE FROM ".$this->db->prefix().$this->table_element_line;
			$sql .= " WHERE rowid = ".((int) $idline);

			$resql = $this->db->query($sql);
			if (!$resql) {
				$this->error = "Error ".$this->db->lasterror();
				$error++;
			}
		}

		if (empty($error)) {
			// Remove extrafields
			$tmpobjectline = new $tmpforobjectlineclass($this->db);
			if (!isset($tmpobjectline->isextrafieldmanaged) || !empty($tmpobjectline->isextrafieldmanaged)) {
				$tmpobjectline->id = $idline;
				$result = $tmpobjectline->deleteExtraFields();
				if ($result < 0) {
					$error++;
					$this->error = "Error ".get_class($this)."::deleteLineCommon deleteExtraFields error -4 ".$tmpobjectline->error;
				}
			}
		}

		if (empty($error)) {
			$this->db->commit();
			return 1;
		} else {
			dol_syslog(get_class($this)."::deleteLineCommon ERROR:".$this->error, LOG_ERR);
			$this->db->rollback();
			return -1;
		}
	}


	/**
	 *	Set to a status
	 *
	 *	@param	User	$user			Object user that modify
	 *  @param	int		$status			New status to set (often a constant like self::STATUS_XXX)
	 *  @param	int		$notrigger		1=Does not execute triggers, 0=Execute triggers
	 *  @param  string  $triggercode    Trigger code to use
	 *	@return	int						Return integer <0 if KO, >0 if OK
	 */
	public function setStatusCommon($user, $status, $notrigger = 0, $triggercode = '')
	{
		$error = 0;

		$this->db->begin();

		$statusfield = 'status';
		if (in_array($this->element, array('don', 'donation', 'shipping'))) {
			$statusfield = 'fk_statut';
		}

		$sql = "UPDATE ".$this->db->prefix().$this->table_element;
		$sql .= " SET ".$statusfield." = ".((int) $status);
		$sql .= " WHERE rowid = ".((int) $this->id);

		if ($this->db->query($sql)) {
			if (!$error) {
				$this->oldcopy = clone $this;
			}

			if (!$error && !$notrigger) {
				// Call trigger
				$result = $this->call_trigger($triggercode, $user);
				if ($result < 0) {
					$error++;
				}
			}

			if (!$error) {
				$this->status = $status;
				$this->db->commit();
				return 1;
			} else {
				$this->db->rollback();
				return -1;
			}
		} else {
			$this->error = $this->db->error();
			$this->db->rollback();
			return -1;
		}
	}


	/**
	 * Initialise object with example values
	 * Id must be 0 if object instance is a specimen
	 *
	 * @return int
	 */
	public function initAsSpecimenCommon()
	{
		global $user;

		$this->id = 0;
		$this->specimen = 1;
		$fields = array(
			'label' => 'This is label',
			'ref' => 'ABCD1234',
			'description' => 'This is a description',
			'qty' => 123.12,
			'note_public' => 'Public note',
			'note_private' => 'Private note',
			'date_creation' => (dol_now() - 3600 * 48),
			'date_modification' => (dol_now() - 3600 * 24),
			'fk_user_creat' => $user->id,
			'fk_user_modif' => $user->id,
			'date' => dol_now(),
		);
		foreach ($fields as $key => $value) {
			if (array_key_exists($key, $this->fields)) {
				$this->{$key} = $value;		// @phpstan-ignore-line
			}
		}

		// Force values to default values when known
		if (property_exists($this, 'fields')) {
			foreach ($this->fields as $key => $value) {
				// If fields are already set, do nothing
				if (array_key_exists($key, $fields)) {
					continue;
				}

				if (!empty($value['default'])) {
					$this->$key = $value['default'];
				}
			}
		}

		return 1;
	}


	/* Part for comments */

	/**
	 * Load comments linked with current task
	 *	@return boolean	1 if ok
	 */
	public function fetchComments()
	{
		require_once DOL_DOCUMENT_ROOT.'/core/class/comment.class.php';

		$comment = new Comment($this->db);
		$result = $comment->fetchAllFor($this->element, $this->id);
		if ($result < 0) {
			$this->errors = array_merge($this->errors, $comment->errors);
			return -1;
		} else {
			$this->comments = $comment->comments;
		}
		return count($this->comments);
	}

	/**
	 * Return nb comments already posted
	 *
	 * @return int
	 */
	public function getNbComments()
	{
		return count($this->comments);
	}

	/**
	 * Trim object parameters
	 *
	 * @param string[] $parameters array of parameters to trim
	 * @return void
	 */
	public function trimParameters($parameters)
	{
		if (!is_array($parameters)) {
			return;
		}
		foreach ($parameters as $parameter) {
			if (isset($this->$parameter)) {
				$this->$parameter = trim($this->$parameter);
			}
		}
	}

	/* Part for categories/tags */

	/**
	 * Sets object to given categories.
	 *
	 * Deletes object from existing categories not supplied.
	 * Adds it to non existing supplied categories.
	 * Existing categories are left untouch.
	 *
	 * @param 	string 		$type_categ 	Category type ('customer', 'supplier', 'website_page', ...)
	 * @return	int							Array of category objects or < 0 if KO
	 */
	public function getCategoriesCommon($type_categ)
	{
		require_once DOL_DOCUMENT_ROOT.'/categories/class/categorie.class.php';

		// Get current categories
		$c = new Categorie($this->db);
		$existing = $c->containing($this->id, $type_categ, 'id');

		return $existing;
	}

	/**
	 * Sets object to given categories.
	 *
	 * Adds it to non existing supplied categories.
	 * Deletes object from existing categories not supplied (if remove_existing==true).
	 * Existing categories are left untouch.
	 *
	 * @param 	int[]|int 	$categories 		Category ID or array of Categories IDs
	 * @param 	string 		$type_categ 		Category type ('customer', 'supplier', 'website_page', ...) definied into const class Categorie type
	 * @param 	boolean		$remove_existing 	True: Remove existings categories from Object if not supplies by $categories, False: let them
	 * @return	int								Return integer <0 if KO, >0 if OK
	 */
	public function setCategoriesCommon($categories, $type_categ = '', $remove_existing = true)
	{
		// Handle single category
		if (!is_array($categories)) {
			$categories = array($categories);
		}

		dol_syslog(get_class($this)."::setCategoriesCommon Oject Id:".$this->id.' type_categ:'.$type_categ.' nb tag add:'.count($categories), LOG_DEBUG);

		require_once DOL_DOCUMENT_ROOT.'/categories/class/categorie.class.php';

		if (empty($type_categ)) {
			dol_syslog(__METHOD__.': Type '.$type_categ.'is an unknown category type. Done nothing.', LOG_ERR);
			return -1;
		}

		// Get current categories
		$c = new Categorie($this->db);
		$existing = $c->containing($this->id, $type_categ, 'id');
		if ($remove_existing) {
			// Diff
			if (is_array($existing)) {
				$to_del = array_diff($existing, $categories);
				$to_add = array_diff($categories, $existing);
			} else {
				$to_del = array(); // Nothing to delete
				$to_add = $categories;
			}
		} else {
			$to_del = array(); // Nothing to delete
			$to_add = array_diff($categories, $existing);
		}

		$error = 0;
		$ok = 0;

		// Process
		foreach ($to_del as $del) {
			if ($c->fetch($del) > 0) {
				$result=$c->del_type($this, $type_categ);
				if ($result < 0) {
					$error++;
					$this->error = $c->error;
					$this->errors = $c->errors;
					break;
				} else {
					$ok += $result;
				}
			}
		}
		foreach ($to_add as $add) {
			if ($c->fetch($add) > 0) {
				$result = $c->add_type($this, $type_categ);
				if ($result < 0) {
					$error++;
					$this->error = $c->error;
					$this->errors = $c->errors;
					break;
				} else {
					$ok += $result;
				}
			}
		}

		return $error ? (-1 * $error) : $ok;
	}

	/**
	 * Copy related categories to another object
	 *
	 * @param  int		$fromId	Id object source
	 * @param  int		$toId	Id object cible
	 * @param  string	$type	Type of category ('product', ...)
	 * @return int      Return integer < 0 if error, > 0 if ok
	 */
	public function cloneCategories($fromId, $toId, $type = '')
	{
		$this->db->begin();

		if (empty($type)) {
			$type = $this->table_element;
		}

		require_once DOL_DOCUMENT_ROOT.'/categories/class/categorie.class.php';
		$categorystatic = new Categorie($this->db);

		$sql = "INSERT INTO ".$this->db->prefix()."categorie_".(empty($categorystatic->MAP_CAT_TABLE[$type]) ? $type : $categorystatic->MAP_CAT_TABLE[$type])." (fk_categorie, fk_product)";
		$sql .= " SELECT fk_categorie, $toId FROM ".$this->db->prefix()."categorie_".(empty($categorystatic->MAP_CAT_TABLE[$type]) ? $type : $categorystatic->MAP_CAT_TABLE[$type]);
		$sql .= " WHERE fk_product = ".((int) $fromId);

		if (!$this->db->query($sql)) {
			$this->error = $this->db->lasterror();
			$this->db->rollback();
			return -1;
		}

		$this->db->commit();
		return 1;
	}

	/**
	 * Delete related files of object in database
	 *
	 * @param	integer		$mode		0=Use path to find record, 1=Use src_object_xxx fields (Mode 1 is recommanded for new objects)
	 * @return 	bool					True if OK, False if KO
	 */
	public function deleteEcmFiles($mode = 0)
	{
		global $conf;

		$this->db->begin();

		// Delete in database with mode 0
		if ($mode == 0) {
			switch ($this->element) {
				case 'propal':
					$element = 'propale';
					break;
				case 'product':
					$element = 'produit';
					break;
				case 'order_supplier':
					$element = 'fournisseur/commande';
					break;
				case 'invoice_supplier':
					// Special cases that need to use get_exdir to get real dir of object
					// In future, all object should use this to define path of documents.
					$element = 'fournisseur/facture/'.get_exdir($this->id, 2, 0, 1, $this, 'invoice_supplier');
					break;
				case 'shipping':
					$element = 'expedition/sending';
					break;
				case 'task':
				case 'project_task':
					require_once DOL_DOCUMENT_ROOT.'/projet/class/task.class.php';

					$project_result = $this->fetch_projet();
					if ($project_result >= 0) {
						$element = 'projet/'.dol_sanitizeFileName($this->project->ref).'/';
					}
					// no break
				default:
					$element = $this->element;
			}

			// Delete ecm_files_extrafields with mode 0 (using name)
			$sql = "DELETE FROM ".$this->db->prefix()."ecm_files_extrafields WHERE fk_object IN (";
			$sql .= " SELECT rowid FROM ".$this->db->prefix()."ecm_files WHERE filename LIKE '".$this->db->escape($this->ref)."%'";
			$sql .= " AND filepath = '".$this->db->escape($element)."/".$this->db->escape($this->ref)."' AND entity = ".((int) $conf->entity); // No need of getEntity here
			$sql .= ")";

			if (!$this->db->query($sql)) {
				$this->error = $this->db->lasterror();
				$this->db->rollback();
				return false;
			}

			// Delete ecm_files with mode 0 (using name)
			$sql = "DELETE FROM ".$this->db->prefix()."ecm_files";
			$sql .= " WHERE filename LIKE '".$this->db->escape($this->ref)."%'";
			$sql .= " AND filepath = '".$this->db->escape($element)."/".$this->db->escape($this->ref)."' AND entity = ".((int) $conf->entity); // No need of getEntity here

			if (!$this->db->query($sql)) {
				$this->error = $this->db->lasterror();
				$this->db->rollback();
				return false;
			}
		}

		// Delete in database with mode 1
		if ($mode == 1) {
			$sql = 'DELETE FROM '.$this->db->prefix()."ecm_files_extrafields";
			$sql .= " WHERE fk_object IN (SELECT rowid FROM ".$this->db->prefix()."ecm_files WHERE src_object_type = '".$this->db->escape($this->table_element.(empty($this->module) ? "" : "@".$this->module))."' AND src_object_id = ".((int) $this->id).")";
			$resql = $this->db->query($sql);
			if (!$resql) {
				$this->error = $this->db->lasterror();
				$this->db->rollback();
				return false;
			}

			$sql = 'DELETE FROM '.$this->db->prefix()."ecm_files";
			$sql .= " WHERE src_object_type = '".$this->db->escape($this->table_element.(empty($this->module) ? "" : "@".$this->module))."' AND src_object_id = ".((int) $this->id);
			$resql = $this->db->query($sql);
			if (!$resql) {
				$this->error = $this->db->lasterror();
				$this->db->rollback();
				return false;
			}
		}

		$this->db->commit();
		return true;
	}
}<|MERGE_RESOLUTION|>--- conflicted
+++ resolved
@@ -7326,13 +7326,9 @@
 				}
 				$out .= '<option value="'.$keyb.'"';
 				$out .= (((string) $value == (string) $keyb) ? ' selected' : '');
-<<<<<<< HEAD
-				if (!empty($parent)) $isDependList =1;
-=======
 				if (!empty($parent)) {
 					$isDependList = 1;
 				}
->>>>>>> f1aa2950
 				$out .= (!empty($parent) ? ' parent="'.$parent.'"' : '');
 				$out .= '>'.$langs->trans($valb).'</option>';
 			}
@@ -7958,11 +7954,7 @@
 		} elseif ($type == 'select') {
 			$value = isset($param['options'][$value]) ? $param['options'][$value] : '';
 			if (strpos($value, "|") !== false) {
-<<<<<<< HEAD
 				$value = $langs->trans(explode('|', $value)[0]);
-=======
-				$value = explode('|', $value)[0];
->>>>>>> f1aa2950
 			}
 		} elseif ($type == 'sellist') {
 			$param_list = array_keys($param['options']);
