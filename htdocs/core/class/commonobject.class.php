<?php
/* Copyright (C) 2006-2015 Laurent Destailleur  <eldy@users.sourceforge.net>
 * Copyright (C) 2005-2013 Regis Houssin        <regis.houssin@inodbox.com>
 * Copyright (C) 2010-2020 Juanjo Menent        <jmenent@2byte.es>
 * Copyright (C) 2012-2013 Christophe Battarel  <christophe.battarel@altairis.fr>
 * Copyright (C) 2011-2022 Philippe Grand       <philippe.grand@atoo-net.com>
 * Copyright (C) 2012-2015 Marcos García        <marcosgdf@gmail.com>
 * Copyright (C) 2012-2015 Raphaël Doursenaud   <rdoursenaud@gpcsolutions.fr>
 * Copyright (C) 2012      Cedric Salvador      <csalvador@gpcsolutions.fr>
 * Copyright (C) 2015-2022 Alexandre Spangaro   <aspangaro@open-dsi.fr>
 * Copyright (C) 2016      Bahfir abbes         <dolipar@dolipar.org>
 * Copyright (C) 2017      ATM Consulting       <support@atm-consulting.fr>
 * Copyright (C) 2017-2019 Nicolas ZABOURI      <info@inovea-conseil.com>
 * Copyright (C) 2017      Rui Strecht          <rui.strecht@aliartalentos.com>
 * Copyright (C) 2018-2023 Frédéric France      <frederic.france@netlogic.fr>
 * Copyright (C) 2018      Josep Lluís Amador   <joseplluis@lliuretic.cat>
 * Copyright (C) 2023      Gauthier VERDOL      <gauthier.verdol@atm-consulting.fr>
 * Copyright (C) 2021      Grégory Blémand      <gregory.blemand@atm-consulting.fr>
 * Copyright (C) 2023      Lenin Rivas      	<lenin.rivas777@gmail.com>
 *
 * This program is free software; you can redistribute it and/or modify
 * it under the terms of the GNU General Public License as published by
 * the Free Software Foundation; either version 3 of the License, or
 * (at your option) any later version.
 *
 * This program is distributed in the hope that it will be useful,
 * but WITHOUT ANY WARRANTY; without even the implied warranty of
 * MERCHANTABILITY or FITNESS FOR A PARTICULAR PURPOSE.  See the
 * GNU General Public License for more details.
 *
 * You should have received a copy of the GNU General Public License
 * along with this program. If not, see <https://www.gnu.org/licenses/>.
 */

/**
 *	\file       htdocs/core/class/commonobject.class.php
 *	\ingroup    core
 *	\brief      File of parent class of all other business classes (invoices, contracts, proposals, orders, ...)
 */


/**
 *	Parent class of all other business classes (invoices, contracts, proposals, orders, ...)
 */
abstract class CommonObject
{
	const TRIGGER_PREFIX = ''; // to be overriden in child class implementations, i.e. 'BILL', 'TASK', 'PROPAL', etc.

	/**
	 * @var string ID of module.
	 */
	public $module;

	/**
	 * @var DoliDb		Database handler (result of a new DoliDB)
	 */
	public $db;

	/**
	 * @var int 		The object identifier
	 */
	public $id;

	/**
	 * @var int 		The environment ID when using a multicompany module
	 */
	public $entity;

	/**
	 * @var string 		Error string
	 * @see             $errors
	 */
	public $error;

	/**
	 * @var string 		Error string that is hidden but can be used to store complementatry technical code.
	 */
	public $errorhidden;

	/**
	 * @var string[]	Array of error strings
	 */
	public $errors = array();

	/**
	 * @var array   	To store error results of ->validateField()
	 */
	private $validateFieldsErrors = array();

	/**
	 * @var string 		ID to identify managed object
	 */
	public $element;

	/**
	 * @var string    Fieldname with ID of parent key if this field has a parent
	 */
	public $fk_element;

	/**
	 * @var string 		Name to use for 'features' parameter to check module permissions user->rights->feature with restrictedArea().
	 * 					Undefined means same value than $element. Can be use to force a check on another element for example for class of line, we mention here the parent element.
	 */
	public $element_for_permission;

	/**
	 * @var string 		Name of table without prefix where object is stored
	 */
	public $table_element;

	/**
	 * @var string 		Name of subtable line
	 */
	public $table_element_line = '';

	/**
	 * @var int 		0=No test on entity, 1=Test with field entity, 'field@table'=Test with link by field@table
	 */
	public $ismultientitymanaged;

	/**
	 * @var string		Key value used to track if data is coming from import wizard
	 */
	public $import_key;

	/**
	 * @var mixed		Contains data to manage extrafields
	 */
	public $array_options = array();

	/**
	 * @var array  		Array with all fields and their property. Do not use it as a static var. It may be modified by constructor.
	 */
	public $fields = array();

	/**
	 * @var mixed		Array to store alternative languages values of object
	 */
	public $array_languages = null; // Value is array() when load already tried

	/**
	 * @var array		To store result of ->liste_contact()
	 */
	public $contacts_ids;

	/**
	 * @var mixed		Array of linked objects, set and used when calling ->create() to be able to create links during the creation of object
	 */
	public $linked_objects;

	/**
	 * @var int[][]		Array of linked objects ids. Loaded by ->fetchObjectLinked
	 */
	public $linkedObjectsIds;

	/**
	 * @var mixed		Array of linked objects. Loaded by ->fetchObjectLinked
	 */
	public $linkedObjects;

	/**
	 * @var boolean[]	Array of boolean with object id as key and value as true if linkedObjects full loaded for object id. Loaded by ->fetchObjectLinked. Important for pdf generation time reduction.
	 */
	private $linkedObjectsFullLoaded = array();

	/**
	 * @var CommonObject To store a cloned copy of object before to edit it and keep track of old properties
	 */
	public $oldcopy;

	/**
	 * @var string To store old value of a modified ref
	 */
	public $oldref;

	/**
	 * @var string		Column name of the ref field.
	 */
	protected $table_ref_field = '';

	/**
	 * @var integer 	0=Default, 1=View may be restricted to sales representative only if no permission to see all or to company of external user if external user
	 */
	public $restrictiononfksoc = 0;


	// Following vars are used by some objects only. We keep this property here in CommonObject to be able to provide common method using them.

	/**
	 * @var array<string,mixed>		Can be used to pass information when only object is provided to method
	 */
	public $context = array();

	// Properties set and used by Agenda trigger
	public $actionmsg;
	public $actionmsg2;

	/**
	 * @var string		Contains canvas name if record is an alternative canvas record
	 */
	public $canvas;

	/**
	 * @var Project 	The related project object
	 * @see fetch_projet()
	 */
	public $project;

	/**
	 * @var int 		The related project ID
	 * @see setProject(), project
	 */
	public $fk_project;

	/**
	 * @var Project 	The related project object
	 * @deprecated
	 * @see project
	 */
	public $projet;

	/**
	 * @deprecated
	 * @see $fk_project
	 */
	public $fk_projet;

	/**
	 * @var Contact 	A related contact object
	 * @see fetch_contact()
	 */
	public $contact;

	/**
	 * @var int 		The related contact ID
	 * @see fetch_contact()
	 */
	public $contact_id;

	/**
	 * @var Societe 	A related thirdparty object
	 * @see fetch_thirdparty()
	 */
	public $thirdparty;

	/**
	 * @var User 		A related user
	 * @see fetch_user()
	 */
	public $user;

	/**
	 * @var string 		The type of originating object ('commande', 'facture', ...). Note: on some object this field is called $origin_type
	 * @see fetch_origin()
	 */
	public $origin;

	/**
	 * @var int 		The id of originating object
	 * @see fetch_origin()
	 */
	public $origin_id;

	/**
	 * @var	Object		Origin object. This is set by fetch_origin() from this->origin and this->origin_id.
	 */
	public $origin_object;

	// TODO Remove this. Has been replaced with ->origin_object.
	// This is set by fetch_origin() from this->origin and this->origin_id
	/** @deprecated */
	public $expedition;
	/** @deprecated */
	public $livraison;
	/** @deprecated */
	public $commandeFournisseur;


	/**
	 * @var string 		The object's reference
	 */
	public $ref;

	/**
	 * @var string 		An external reference for the object
	 */
	public $ref_ext;

	/**
	 * @var string 		The object's previous reference
	 */
	public $ref_previous;

	/**
	 * @var string 		The object's next reference
	 */
	public $ref_next;

	/**
	 * @var string 		Ref to store on object to save the new ref to use for example when making a validate() of an object
	 */
	public $newref;

	/**
	 * @var int 		The object's status. Prefer use of status.
	 * @deprecated
	 * @see setStatut()
	 */
	public $statut;

	/**
	 * @var int 		The object's status
	 * @see setStatut()
	 */
	public $status;


	/**
	 * @var string
	 * @see getFullAddress()
	 */
	public $country;

	/**
	 * @var int
	 * @see getFullAddress(), country
	 */
	public $country_id;

	/**
	 * @var string		The ISO country code on 2 chars.
	 * @see getFullAddress(), isInEEC(), country
	 */
	public $country_code;

	/**
	 * @var string
	 * @see getFullAddress()
	 */
	public $state;

	/**
	 * @var int
	 * @see getFullAddress(), state
	 */
	public $state_id;

	/**
	 * @var string
	 * @see getFullAddress(), $state
	 */
	public $state_code;

	/**
	 * @var int
	 * @see getFullAddress(), $region_code, $region
	 */
	public $region_id;

	/**
	 * @var string
	 * @see getFullAddress(), $region_id, $region
	 */
	public $region_code;

	/**
	 * @var string
	 * @see getFullAddress(), $region_id, $region_code
	 */
	public $region;


	/**
	 * @var int
	 * @see fetch_barcode()
	 */
	public $barcode_type;

	/**
	 * @var string
	 * @see fetch_barcode(), barcode_type
	 */
	public $barcode_type_code;

	/**
	 * @var string
	 * @see fetch_barcode(), barcode_type
	 */
	public $barcode_type_label;

	/**
	 * @var string
	 * @see fetch_barcode(), barcode_type
	 */
	public $barcode_type_coder;

	/**
	 * @var int 		Payment method ID (cheque, cash, ...)
	 * @see setPaymentMethods()
	 */
	public $mode_reglement_id;

	/**
	 * @var int 		Payment terms ID
	 * @see setPaymentTerms()
	 */
	public $cond_reglement_id;

	/**
	 * @var int 		Demand reason ID
	 */
	public $demand_reason_id;

	/**
	 * @var int 		Transport mode ID (For module intracomm report)
	 * @see setTransportMode()
	 */
	public $transport_mode_id;

	/**
	 * @var int 		Payment terms ID
	 * @deprecated Kept for compatibility
	 * @see cond_reglement_id;
	 */
	public $cond_reglement;

	/**
	 * @var int 		Delivery address ID
	 * @see setDeliveryAddress()
	 * @deprecated
	 */
	public $fk_delivery_address;

	/**
	 * @var int 		Shipping method ID
	 * @see setShippingMethod()
	 */
	public $shipping_method_id;

	/**
	 * @var string 		Shipping method label
	 * @see setShippingMethod()
	 */
	public $shipping_method;

	// Multicurrency
	/**
	 * @var int ID
	 */
	public $fk_multicurrency;

	/**
	 * @var string Multicurrency code
	 */
	public $multicurrency_code;

	/**
	 * @var float Multicurrency rate
	 */
	public $multicurrency_tx;

	/**
	 * @var float Multicurrency total without tax
	 */
	public $multicurrency_total_ht;

	/**
	 * @var float Multicurrency total vat
	 */
	public $multicurrency_total_tva;

	/**
	 * @var float Multicurrency total with tax
	 */
	public $multicurrency_total_ttc;

	/**
	 * @var string
	 * @see SetDocModel()
	 */
	public $model_pdf;

	/**
	 * @var string
	 * @deprecated
	 * @see $model_pdf
	 */
	public $modelpdf;

	/**
	 * @var string
	 * Contains relative path of last generated main file
	 */
	public $last_main_doc;

	/**
	 * @var int 		Bank account ID sometimes, ID of record into llx_bank sometimes
	 * @deprecated
	 * @see $fk_account
	 */
	public $fk_bank;

	/**
	 * @var int 		Bank account ID
	 * @see SetBankAccount()
	 */
	public $fk_account;

	/**
	 * @var string 		Public note
	 * @see update_note()
	 */
	public $note_public;

	/**
	 * @var string 		Private note
	 * @see update_note()
	 */
	public $note_private;

	/**
	 * @deprecated
	 * @see $note_private
	 */
	public $note;

	/**
	 * @var float 		Total amount before taxes
	 * @see update_price()
	 */
	public $total_ht;

	/**
	 * @var float 		Total VAT amount
	 * @see update_price()
	 */
	public $total_tva;

	/**
	 * @var float 		Total local tax 1 amount
	 * @see update_price()
	 */
	public $total_localtax1;

	/**
	 * @var float 		Total local tax 2 amount
	 * @see update_price()
	 */
	public $total_localtax2;

	/**
	 * @var float 		Total amount with taxes
	 * @see update_price()
	 */
	public $total_ttc;

	/**
	 * @var CommonObjectLine[]
	 */
	public $lines;

	/**
	 * @var mixed		Contains comments
	 * @see fetchComments()
	 */
	public $comments = array();

	/**
	 * @var string 		The name
	 */
	public $name;

	/**
	 * @var string 		The lastname
	 */
	public $lastname;

	/**
	 * @var string 		The firstname
	 */
	public $firstname;

	/**
	 * @var string 		The civility code, not an integer
	 */
	public $civility_id;

	// Dates
	/**
	 * @var integer|string date_creation
	 */
	public $date_creation;

	/**
	 * @var integer|string $date_validation;
	 */
	public $date_validation; // Date validation

	/**
	 * @var integer|string $date_modification;
	 */
	public $date_modification; // Date last change (tms field)

	/**
	 * @var integer|string $date_modification;
	 * @deprecated 		Use date_modification
	 */
	public $date_update;

	/**
	 * @var integer|string $date_cloture;
	 */
	public $date_cloture; // Date closing (tms field)

	/**
	 * @var User	User author/creation
	 * @deprecated	Store only id in user_creation_id
	 */
	public $user_author;

	/**
	 * @var User	User author/creation
	 * @deprecated
	 */
	public $user_creation;

	/**
	 * @var int			User id author/creation
	 */
	public $user_creation_id;

	/**
	 * @var User	User of validation
	 * @deprecated
	 */
	public $user_valid;

	/**
	 * @var User	User of validation
	 * @deprecated
	 */
	public $user_validation;

	/**
	 * @var int			User id of validation
	 */
	public $user_validation_id;

	/**
	 * @var int			User id closing object
	 */
	public $user_closing_id;

	/**
	 * @var User	User last modifier
	 * @deprecated
	 */
	public $user_modification;

	/**
	 * @var int			User id last modifier
	 */
	public $user_modification_id;


	public $next_prev_filter;

	/**
	 * @var int 1 if object is specimen
	 */
	public $specimen = 0;

	/**
	 * @var	int			Id of contact to send object (used by the trigger of module Agenda)
	 */
	public $sendtoid;

	/**
	 * @var	float		Amount already paid from getSommePaiement() (used to show correct status)
	 * @deprecated		Duplicate of $totalpaid
	 */
	public $alreadypaid;
	/**
	 * @var	float		Amount already paid from getSommePaiement() (used to show correct status)
	 */
	public $totalpaid;

	/**
	 * @var array		Array with label of status
	 */
	public $labelStatus = array();

	/**
	 * @var array		Array with short label of status
	 */
	public $labelStatusShort = array();

	/**
	 * @var array		Array to store list of tpl
	 */
	public $tpl;


	/**
	 * @var int 		show photo on popup
	 */
	public $showphoto_on_popup;

	/**
	 * @var array 		nb used in load_stateboard
	 */
	public $nb = array();

	/**
	 * @var int			used for the return of show_photos()
	 */
	public $nbphoto;

	/**
	 * @var string output
	 */
	public $output;

	/**
	 * @var array 		extra parameters
	 */
	public $extraparams = array();

	/**
	 * @var array		List of child tables. To test if we can delete object.
	 */
	protected $childtables = array();

	/**
	 * @var array    List of child tables. To know object to delete on cascade.
	 *               If name is like '@ClassName:FilePathClass:ParentFkFieldName', it will
	 *               call method deleteByParentField(parentId, ParentFkFieldName) to fetch and delete child object.
	 */
	protected $childtablesoncascade = array();

	/**
	 * @var Product Populate by fetch_product()
	 */
	public $product;

	/**
	 * @var int Populate by setPaymentTerms()
	 */
	public $cond_reglement_supplier_id;

	/**
	 * @var string Populate by setPaymentTerms()
	 */
	public $deposit_percent;


	/**
	 * @var string Populate by setRetainedWarrantyPaymentTerms()
	 */
	public $retained_warranty_fk_cond_reglement;

	/**
	 * @var int Populate by setWarehouse()
	 */
	public $warehouse_id;

	// No constructor as it is an abstract class


	/**
	 * Check an object id/ref exists
	 * If you don't need/want to instantiate object and just need to know if object exists, use this method instead of fetch
	 *
	 *  @param	string	$element   	String of element ('product', 'facture', ...)
	 *  @param	int		$id      	Id of object
	 *  @param  string	$ref     	Ref of object to check
	 *  @param	string	$ref_ext	Ref ext of object to check
	 *  @return int     			Return integer <0 if KO, 0 if OK but not found, >0 if OK and exists
	 */
	public static function isExistingObject($element, $id, $ref = '', $ref_ext = '')
	{
		global $db, $conf;

		$sql = "SELECT rowid, ref, ref_ext";
		$sql .= " FROM ".$db->prefix().$element;
		$sql .= " WHERE entity IN (".getEntity($element).")";

		if ($id > 0) {
			$sql .= " AND rowid = ".((int) $id);
		} elseif ($ref) {
			$sql .= " AND ref = '".$db->escape($ref)."'";
		} elseif ($ref_ext) {
			$sql .= " AND ref_ext = '".$db->escape($ref_ext)."'";
		} else {
			$error = 'ErrorWrongParameters';
			dol_print_error(get_class()."::isExistingObject ".$error, LOG_ERR);
			return -1;
		}
		if ($ref || $ref_ext) {		// Because the same ref can exists in 2 different entities, we force the current one in priority
			$sql .= " AND entity = ".((int) $conf->entity);
		}

		dol_syslog(get_class()."::isExistingObject", LOG_DEBUG);
		$resql = $db->query($sql);
		if ($resql) {
			$num = $db->num_rows($resql);
			if ($num > 0) {
				return 1;
			} else {
				return 0;
			}
		}
		return -1;
	}

	/**
	 * setErrorsFromObject
	 *
	 * @param CommonObject $object commonobject
	 * @return void
	 */
	public function setErrorsFromObject($object)
	{
		if (!empty($object->error)) {
			$this->error = $object->error;
		}
		if (!empty($object->errors)) {
			$this->errors = array_merge($this->errors, $object->errors);
		}
	}

	/**
	 * Return array of datas to show into a tooltip. This method must be implemented in each object class.
	 *
	 * @since v18
	 * @param array $params params to construct tooltip data
	 * @return array
	 */
	public function getTooltipContentArray($params)
	{
		return [];
	}

	/**
	 * getTooltipContent
	 *
	 * @param array $params params
	 * @since v18
	 * @return string
	 */
	public function getTooltipContent($params)
	{
		global $action, $extrafields, $langs, $hookmanager;

		// If there is too much extrafields, we do not include them into tooltip
		$MAX_EXTRAFIELDS_TO_SHOW_IN_TOOLTIP = getDolGlobalInt('MAX_EXTRAFIELDS_TO_SHOW_IN_TOOLTIP', 3);

		$datas = $this->getTooltipContentArray($params);
		$count = 0;

		// Add extrafields
		if (!empty($extrafields->attributes[$this->table_element]['label'])) {
			$datas['opendivextra'] = '<div class="centpercent wordbreak divtooltipextra">';
			foreach ($extrafields->attributes[$this->table_element]['label'] as $key => $val) {
				if ($extrafields->attributes[$this->table_element]['type'][$key] == 'separate') {
					continue;
				}
				if ($count >= abs($MAX_EXTRAFIELDS_TO_SHOW_IN_TOOLTIP)) {
					$datas['more_extrafields'] = '<br>...';
					break;
				}
				$enabled = 1;
				if ($enabled && isset($extrafields->attributes[$this->table_element]['enabled'][$key])) {
					$enabled = dol_eval($extrafields->attributes[$this->table_element]['enabled'][$key], 1, 1, '2');
				}
				if ($enabled && isset($extrafields->attributes[$this->table_element]['list'][$key])) {
					$enabled = dol_eval($extrafields->attributes[$this->table_element]['list'][$key], 1, 1, '2');
				}
				$perms = 1;
				if ($perms && isset($extrafields->attributes[$this->table_element]['perms'][$key])) {
					$perms = dol_eval($extrafields->attributes[$this->table_element]['perms'][$key], 1, 1, '2');
				}
				if (empty($enabled)) {
					continue; // 0 = Never visible field
				}
				if (abs($enabled) != 1 && abs($enabled) != 3 && abs($enabled) != 5 && abs($enabled) != 4) {
					continue; // <> -1 and <> 1 and <> 3 = not visible on forms, only on list <> 4 = not visible at the creation
				}
				if (empty($perms)) {
					continue; // 0 = Not visible
				}
				if (!empty($extrafields->attributes[$this->table_element]['langfile'][$key])) {
					$langs->load($extrafields->attributes[$this->table_element]['langfile'][$key]);
				}
				$labelextra = $langs->trans((string) $extrafields->attributes[$this->table_element]['label'][$key]);
				if ($extrafields->attributes[$this->table_element]['type'][$key] == 'separate') {
					$datas[$key]= '<br><b><u>'. $labelextra . '</u></b>';
				} else {
					$value = (empty($this->array_options['options_' . $key]) ? '' : $this->array_options['options_' . $key]);
					$datas[$key]= '<br><b>'. $labelextra . ':</b> ' . $extrafields->showOutputField($key, $value, '', $this->table_element);
					$count++;
				}
			}
			$datas['closedivextra'] = '</div>';
		}

		$hookmanager->initHooks(array($this->element . 'dao'));
		$parameters = array(
			'tooltipcontentarray' => &$datas,
			'params' => $params,
		);
		// Note that $action and $object may have been modified by some hooks
		$hookmanager->executeHooks('getTooltipContent', $parameters, $this, $action);

		//var_dump($datas);
		$label = implode($datas);

		return $label;
	}


	/**
	 * Method to output saved errors
	 *
	 * @return	string		String with errors
	 */
	public function errorsToString()
	{
		return $this->error.(is_array($this->errors) ? (($this->error != '' ? ', ' : '').join(', ', $this->errors)) : '');
	}


	/**
	 * Return customer ref for screen output.
	 *
	 * @param  string      $objref        Customer ref
	 * @return string                     Customer ref formated
	 */
	public function getFormatedCustomerRef($objref)
	{
		global $hookmanager;

		$parameters = array('objref'=>$objref);
		$action = '';
		$reshook = $hookmanager->executeHooks('getFormatedCustomerRef', $parameters, $this, $action); // Note that $action and $object may have been modified by some hooks
		if ($reshook > 0) {
			return $hookmanager->resArray['objref'];
		}
		return $objref.(isset($hookmanager->resArray['objref']) ? $hookmanager->resArray['objref'] : '');
	}

	/**
	 * Return supplier ref for screen output.
	 *
	 * @param  string      $objref        Supplier ref
	 * @return string                     Supplier ref formated
	 */
	public function getFormatedSupplierRef($objref)
	{
		global $hookmanager;

		$parameters = array('objref'=>$objref);
		$action = '';
		$reshook = $hookmanager->executeHooks('getFormatedSupplierRef', $parameters, $this, $action); // Note that $action and $object may have been modified by some hooks
		if ($reshook > 0) {
			return $hookmanager->resArray['objref'];
		}
		return $objref.(isset($hookmanager->resArray['objref']) ? $hookmanager->resArray['objref'] : '');
	}

	/**
	 * 	Return full address of contact
	 *
	 * 	@param		int			$withcountry		1=Add country into address string
	 *  @param		string		$sep				Separator to use to build string
	 *  @param		int		    $withregion			1=Add region into address string
	 *  @param		string		$extralangcode		User extralanguages as value
	 *	@return		string							Full address string
	 */
	public function getFullAddress($withcountry = 0, $sep = "\n", $withregion = 0, $extralangcode = '')
	{
		if ($withcountry && $this->country_id && (empty($this->country_code) || empty($this->country))) {
			require_once DOL_DOCUMENT_ROOT.'/core/lib/company.lib.php';
			$tmparray = getCountry($this->country_id, 'all');
			$this->country_code = $tmparray['code'];
			$this->country = $tmparray['label'];
		}

		if ($withregion && $this->state_id && (empty($this->state_code) || empty($this->state) || empty($this->region) || empty($this->region_code))) {
			require_once DOL_DOCUMENT_ROOT.'/core/lib/company.lib.php';
			$tmparray = getState($this->state_id, 'all', 0, 1);
			$this->state_code   = $tmparray['code'];
			$this->state        = $tmparray['label'];
			$this->region_code  = $tmparray['region_code'];
			$this->region       = $tmparray['region'];
		}

		return dol_format_address($this, $withcountry, $sep, '', 0, $extralangcode);
	}


	/**
	 * Return the link of last main doc file for direct public download.
	 *
	 * @param	string	$modulepart			Module related to document
	 * @param	int		$initsharekey		Init the share key if it was not yet defined
	 * @param	int		$relativelink		0=Return full external link, 1=Return link relative to root of file
	 * @return	string						Link or empty string if there is no download link
	 */
	public function getLastMainDocLink($modulepart, $initsharekey = 0, $relativelink = 0)
	{
		global $user, $dolibarr_main_url_root;

		if (empty($this->last_main_doc)) {
			return ''; // No way to known which document name to use
		}

		include_once DOL_DOCUMENT_ROOT.'/ecm/class/ecmfiles.class.php';
		$ecmfile = new EcmFiles($this->db);
		$result = $ecmfile->fetch(0, '', $this->last_main_doc);
		if ($result < 0) {
			$this->error = $ecmfile->error;
			$this->errors = $ecmfile->errors;
			return -1;
		}

		if (empty($ecmfile->id)) {
			// Add entry into index
			if ($initsharekey) {
				require_once DOL_DOCUMENT_ROOT.'/core/lib/security2.lib.php';

				// TODO We can't, we dont' have full path of file, only last_main_doc and ->element, so we must first rebuild full path $destfull
				/*
				$ecmfile->filepath = $rel_dir;
				$ecmfile->filename = $filename;
				$ecmfile->label = md5_file(dol_osencode($destfull));	// hash of file content
				$ecmfile->fullpath_orig = '';
				$ecmfile->gen_or_uploaded = 'generated';
				$ecmfile->description = '';    // indexed content
				$ecmfile->keywords = '';        // keyword content
				$ecmfile->share = getRandomPassword(true);
				$result = $ecmfile->create($user);
				if ($result < 0)
				{
					$this->error = $ecmfile->error;
					$this->errors = $ecmfile->errors;
				}
				*/
			} else {
				return '';
			}
		} elseif (empty($ecmfile->share)) {
			// Add entry into index
			if ($initsharekey) {
				require_once DOL_DOCUMENT_ROOT.'/core/lib/security2.lib.php';
				$ecmfile->share = getRandomPassword(true);
				$ecmfile->update($user);
			} else {
				return '';
			}
		}
		// Define $urlwithroot
		$urlwithouturlroot = preg_replace('/'.preg_quote(DOL_URL_ROOT, '/').'$/i', '', trim($dolibarr_main_url_root));
		// This is to use external domain name found into config file
		//if (DOL_URL_ROOT && ! preg_match('/\/$/', $urlwithouturlroot) && ! preg_match('/^\//', DOL_URL_ROOT)) $urlwithroot=$urlwithouturlroot.'/'.DOL_URL_ROOT;
		//else
		$urlwithroot = $urlwithouturlroot.DOL_URL_ROOT;
		//$urlwithroot=DOL_MAIN_URL_ROOT;					// This is to use same domain name than current

		$forcedownload = 0;

		$paramlink = '';
		//if (!empty($modulepart)) $paramlink.=($paramlink?'&':'').'modulepart='.$modulepart;		// For sharing with hash (so public files), modulepart is not required.
		//if (!empty($ecmfile->entity)) $paramlink.='&entity='.$ecmfile->entity; 					// For sharing with hash (so public files), entity is not required.
		//$paramlink.=($paramlink?'&':'').'file='.urlencode($filepath);								// No need of name of file for public link, we will use the hash
		if (!empty($ecmfile->share)) {
			$paramlink .= ($paramlink ? '&' : '').'hashp='.$ecmfile->share; // Hash for public share
		}
		if ($forcedownload) {
			$paramlink .= ($paramlink ? '&' : '').'attachment=1';
		}

		if ($relativelink) {
			$linktoreturn = 'document.php'.($paramlink ? '?'.$paramlink : '');
		} else {
			$linktoreturn = $urlwithroot.'/document.php'.($paramlink ? '?'.$paramlink : '');
		}

		// Here $ecmfile->share is defined
		return $linktoreturn;
	}


	// phpcs:disable PEAR.NamingConventions.ValidFunctionName.ScopeNotCamelCaps
	/**
	 *  Add a link between element $this->element and a contact
	 *
	 *  @param	int			$fk_socpeople       Id of thirdparty contact (if source = 'external') or id of user (if souce = 'internal') to link
	 *  @param 	int|string	$type_contact 		Type of contact (code or id). Must be id or code found into table llx_c_type_contact. For example: SALESREPFOLL
	 *  @param  string		$source             external=Contact extern (llx_socpeople), internal=Contact intern (llx_user)
	 *  @param  int			$notrigger			Disable all triggers
	 *  @return int         	        		Return integer <0 if KO, 0 if already added or code not valid, >0 if OK
	 */
	public function add_contact($fk_socpeople, $type_contact, $source = 'external', $notrigger = 0)
	{
		// phpcs:enable
		global $user, $langs;


		dol_syslog(get_class($this)."::add_contact $fk_socpeople, $type_contact, $source, $notrigger");

		// Check parameters
		if ($fk_socpeople <= 0) {
			$langs->load("errors");
			$this->error = $langs->trans("ErrorWrongValueForParameterX", "1");
			dol_syslog(get_class($this)."::add_contact ".$this->error, LOG_ERR);
			return -1;
		}
		if (!$type_contact) {
			$langs->load("errors");
			$this->error = $langs->trans("ErrorWrongValueForParameterX", "2");
			dol_syslog(get_class($this)."::add_contact ".$this->error, LOG_ERR);
			return -2;
		}

		$id_type_contact = 0;
		if (is_numeric($type_contact)) {
			$id_type_contact = $type_contact;
		} else {
			// We look for id type_contact
			$sql = "SELECT tc.rowid";
			$sql .= " FROM ".$this->db->prefix()."c_type_contact as tc";
			$sql .= " WHERE tc.element='".$this->db->escape($this->element)."'";
			$sql .= " AND tc.source='".$this->db->escape($source)."'";
			$sql .= " AND tc.code='".$this->db->escape($type_contact)."' AND tc.active=1";
			//print $sql;
			$resql = $this->db->query($sql);
			if ($resql) {
				$obj = $this->db->fetch_object($resql);
				if ($obj) {
					$id_type_contact = $obj->rowid;
				}
			}
		}

		if ($id_type_contact == 0) {
			dol_syslog("CODE_NOT_VALID_FOR_THIS_ELEMENT: Code type of contact '".$type_contact."' does not exists or is not active for element ".$this->element.", we can ignore it");
			return 0;
		}

		$datecreate = dol_now();

		// Socpeople must have already been added by some trigger, then we have to check it to avoid DB_ERROR_RECORD_ALREADY_EXISTS error
		$TListeContacts = $this->liste_contact(-1, $source);
		$already_added = false;
		if (is_array($TListeContacts) && !empty($TListeContacts)) {
			foreach ($TListeContacts as $array_contact) {
				if ($array_contact['status'] == 4 && $array_contact['id'] == $fk_socpeople && $array_contact['fk_c_type_contact'] == $id_type_contact) {
					$already_added = true;
					break;
				}
			}
		}

		if (!$already_added) {
			$this->db->begin();

			// Insert into database
			$sql = "INSERT INTO ".$this->db->prefix()."element_contact";
			$sql .= " (element_id, fk_socpeople, datecreate, statut, fk_c_type_contact) ";
			$sql .= " VALUES (".$this->id.", ".((int) $fk_socpeople)." , ";
			$sql .= "'".$this->db->idate($datecreate)."'";
			$sql .= ", 4, ".((int) $id_type_contact);
			$sql .= ")";

			$resql = $this->db->query($sql);
			if ($resql) {
				if (!$notrigger) {
					$result = $this->call_trigger(strtoupper($this->element).'_ADD_CONTACT', $user);
					if ($result < 0) {
						$this->db->rollback();
						return -1;
					}
				}

				$this->db->commit();
				return 1;
			} else {
				if ($this->db->errno() == 'DB_ERROR_RECORD_ALREADY_EXISTS') {
					$this->error = $this->db->errno();
					$this->db->rollback();
					return -2;
				} else {
					$this->error = $this->db->lasterror();
					$this->db->rollback();
					return -1;
				}
			}
		} else {
			return 0;
		}
	}

	// phpcs:disable PEAR.NamingConventions.ValidFunctionName.ScopeNotCamelCaps
	/**
	 *    Copy contact from one element to current
	 *
	 *    @param    CommonObject    $objFrom    Source element
	 *    @param    string          $source     Nature of contact ('internal' or 'external')
	 *    @return   int                         >0 if OK, <0 if KO
	 */
	public function copy_linked_contact($objFrom, $source = 'internal')
	{
		// phpcs:enable
		$contacts = $objFrom->liste_contact(-1, $source);
		foreach ($contacts as $contact) {
			if ($this->add_contact($contact['id'], $contact['fk_c_type_contact'], $contact['source']) < 0) {
				return -1;
			}
		}
		return 1;
	}

	// phpcs:disable PEAR.NamingConventions.ValidFunctionName.ScopeNotCamelCaps
	/**
	 *      Update a link to contact line
	 *
	 *      @param	int		$rowid              Id of line contact-element
	 * 		@param	int		$statut	            New status of link
	 *      @param  int		$type_contact_id    Id of contact type (not modified if 0)
	 *      @param  int		$fk_socpeople	    Id of soc_people to update (not modified if 0)
	 *      @return int                 		Return integer <0 if KO, >= 0 if OK
	 */
	public function update_contact($rowid, $statut, $type_contact_id = 0, $fk_socpeople = 0)
	{
		// phpcs:enable
		// Insert into database
		$sql = "UPDATE ".$this->db->prefix()."element_contact set";
		$sql .= " statut = ".$statut;
		if ($type_contact_id) {
			$sql .= ", fk_c_type_contact = ".((int) $type_contact_id);
		}
		if ($fk_socpeople) {
			$sql .= ", fk_socpeople = ".((int) $fk_socpeople);
		}
		$sql .= " where rowid = ".((int) $rowid);
		$resql = $this->db->query($sql);
		if ($resql) {
			return 0;
		} else {
			$this->error = $this->db->lasterror();
			return -1;
		}
	}

	// phpcs:disable PEAR.NamingConventions.ValidFunctionName.ScopeNotCamelCaps
	/**
	 *    Delete a link to contact line
	 *
	 *    @param	int		$rowid			Id of contact link line to delete
	 *    @param	int		$notrigger		Disable all triggers
	 *    @return   int						>0 if OK, <0 if KO
	 */
	public function delete_contact($rowid, $notrigger = 0)
	{
		// phpcs:enable
		global $user;

		$error = 0;

		$this->db->begin();

		if (!$error && empty($notrigger)) {
			// Call trigger
			$this->context['contact_id'] = ((int) $rowid);
			$result = $this->call_trigger(strtoupper($this->element).'_DELETE_CONTACT', $user);
			if ($result < 0) {
				$error++;
			}
			// End call triggers
		}

		if (!$error) {
			dol_syslog(get_class($this)."::delete_contact", LOG_DEBUG);

			$sql = "DELETE FROM ".MAIN_DB_PREFIX."element_contact";
			$sql .= " WHERE rowid = ".((int) $rowid);

			$result = $this->db->query($sql);
			if (!$result) {
				$error++;
				$this->errors[] = $this->db->lasterror();
			}
		}

		if (!$error) {
			$this->db->commit();
			return 1;
		} else {
			$this->error = $this->db->lasterror();
			$this->db->rollback();
			return -1;
		}
	}

	// phpcs:disable PEAR.NamingConventions.ValidFunctionName.ScopeNotCamelCaps
	/**
	 *    Delete all links between an object $this and all its contacts in llx_element_contact
	 *
	 *	  @param	string	$source		'' or 'internal' or 'external'
	 *	  @param	string	$code		Type of contact (code or id)
	 *    @return   int					Return integer <0 if KO, 0=Nothing done, >0 if OK
	 */
	public function delete_linked_contact($source = '', $code = '')
	{
		// phpcs:enable
		$listId = '';
		$temp = array();
		$typeContact = $this->liste_type_contact($source, '', 0, 0, $code);

		if (!empty($typeContact)) {
			foreach ($typeContact as $key => $value) {
				array_push($temp, $key);
			}
			$listId = implode(",", $temp);
		}

		// If $listId is empty, we have not criteria on fk_c_type_contact so we will delete record on element_id for
		// any type or record instead of only the ones of the current object. So we do nothing in such a case.
		if (empty($listId)) {
			return 0;
		}

		$sql = "DELETE FROM ".$this->db->prefix()."element_contact";
		$sql .= " WHERE element_id = ".((int) $this->id);
		$sql .= " AND fk_c_type_contact IN (".$this->db->sanitize($listId).")";

		dol_syslog(get_class($this)."::delete_linked_contact", LOG_DEBUG);
		if ($this->db->query($sql)) {
			return 1;
		} else {
			$this->error = $this->db->lasterror();
			return -1;
		}
	}

	// phpcs:disable PEAR.NamingConventions.ValidFunctionName.ScopeNotCamelCaps
	/**
	 *    Get array of all contacts for an object
	 *
	 *    @param	int			$statusoflink	Status of links to get (-1=all). Not used.
	 *    @param	string		$source			Source of contact: 'external' or 'thirdparty' (llx_socpeople) or 'internal' (llx_user)
	 *    @param	int         $list       	0:Returned array contains all properties, 1:Return array contains just id
	 *    @param    string      $code       	Filter on this code of contact type ('SHIPPING', 'BILLING', ...)
	 *    @param	int			$status			Status of user or company
	 *    @param	array		$arrayoftcids	Array with ID of type of contacts. If we provide this, we can make a ec.fk_c_type_contact in ($arrayoftcids) to avoid link on tc table. TODO Not implemented.
	 *    @return	array|int		        	Array of contacts, -1 if error
	 */
	public function liste_contact($statusoflink = -1, $source = 'external', $list = 0, $code = '', $status = -1, $arrayoftcids = array())
	{
		// phpcs:enable
		global $langs;

		$tab = array();

		$sql = "SELECT ec.rowid, ec.statut as statuslink, ec.fk_socpeople as id, ec.fk_c_type_contact"; // This field contains id of llx_socpeople or id of llx_user
		if ($source == 'internal') {
			$sql .= ", '-1' as socid, t.statut as statuscontact, t.login, t.photo";
		}
		if ($source == 'external' || $source == 'thirdparty') {
			$sql .= ", t.fk_soc as socid, t.statut as statuscontact";
		}
		$sql .= ", t.civility as civility, t.lastname as lastname, t.firstname, t.email";
		$sql .= ", tc.source, tc.element, tc.code, tc.libelle as type_label";
		$sql .= " FROM ".$this->db->prefix()."c_type_contact tc,";
		$sql .= " ".$this->db->prefix()."element_contact ec";
		if ($source == 'internal') {	// internal contact (user)
			$sql .= " LEFT JOIN ".$this->db->prefix()."user t on ec.fk_socpeople = t.rowid";
		}
		if ($source == 'external' || $source == 'thirdparty') {	// external contact (socpeople)
			$sql .= " LEFT JOIN ".$this->db->prefix()."socpeople t on ec.fk_socpeople = t.rowid";
		}
		$sql .= " WHERE ec.element_id = ".((int) $this->id);
		$sql .= " AND ec.fk_c_type_contact = tc.rowid";
		$sql .= " AND tc.element = '".$this->db->escape($this->element)."'";
		if ($code) {
			$sql .= " AND tc.code = '".$this->db->escape($code)."'";
		}
		if ($source == 'internal') {
			$sql .= " AND tc.source = 'internal'";
			if ($status >= 0) {
				$sql .= " AND t.statut = ".((int) $status);
			}
		}
		if ($source == 'external' || $source == 'thirdparty') {
			$sql .= " AND tc.source = 'external'";
			if ($status >= 0) {
				$sql .= " AND t.statut = ".((int) $status);	// t is llx_socpeople
			}
		}
		$sql .= " AND tc.active = 1";
		if ($statusoflink >= 0) {
			$sql .= " AND ec.statut = ".((int) $statusoflink);
		}
		$sql .= " ORDER BY t.lastname ASC";

		dol_syslog(get_class($this)."::liste_contact", LOG_DEBUG);
		$resql = $this->db->query($sql);
		if ($resql) {
			$num = $this->db->num_rows($resql);
			$i = 0;
			while ($i < $num) {
				$obj = $this->db->fetch_object($resql);

				if (!$list) {
					$transkey = "TypeContact_".$obj->element."_".$obj->source."_".$obj->code;
					$libelle_type = ($langs->trans($transkey) != $transkey ? $langs->trans($transkey) : $obj->type_label);
					$tab[$i] = array(
						'parentId' => $this->id,
						'source' => $obj->source,
						'socid' => $obj->socid,
						'id' => $obj->id,
						'nom' => $obj->lastname, // For backward compatibility
						'civility' => $obj->civility,
						'lastname' => $obj->lastname,
						'firstname' => $obj->firstname,
						'email'=>$obj->email,
						'login'=> (empty($obj->login) ? '' : $obj->login),
						'photo' => (empty($obj->photo) ? '' : $obj->photo),
						'statuscontact' => $obj->statuscontact,
						'rowid' => $obj->rowid,
						'code' => $obj->code,
						'libelle' => $libelle_type,
						'status' => $obj->statuslink,
						'fk_c_type_contact' => $obj->fk_c_type_contact
					);
				} else {
					$tab[$i] = $obj->id;
				}

				$i++;
			}

			return $tab;
		} else {
			$this->error = $this->db->lasterror();
			dol_print_error($this->db);
			return -1;
		}
	}


	/**
	 * 		Update status of a contact linked to object
	 *
	 * 		@param	int		$rowid		Id of link between object and contact
	 * 		@return	int					Return integer <0 if KO, >=0 if OK
	 */
	public function swapContactStatus($rowid)
	{
		$sql = "SELECT ec.datecreate, ec.statut, ec.fk_socpeople, ec.fk_c_type_contact,";
		$sql .= " tc.code, tc.libelle as type_label";
		$sql .= " FROM (".$this->db->prefix()."element_contact as ec, ".$this->db->prefix()."c_type_contact as tc)";
		$sql .= " WHERE ec.rowid =".((int) $rowid);
		$sql .= " AND ec.fk_c_type_contact=tc.rowid";
		$sql .= " AND tc.element = '".$this->db->escape($this->element)."'";

		dol_syslog(get_class($this)."::swapContactStatus", LOG_DEBUG);
		$resql = $this->db->query($sql);
		if ($resql) {
			$obj = $this->db->fetch_object($resql);
			$newstatut = ($obj->statut == 4) ? 5 : 4;
			$result = $this->update_contact($rowid, $newstatut);
			$this->db->free($resql);
			return $result;
		} else {
			$this->error = $this->db->error();
			dol_print_error($this->db);
			return -1;
		}
	}

	// phpcs:disable PEAR.NamingConventions.ValidFunctionName.ScopeNotCamelCaps
	/**
	 *      Return array with list of possible values for type of contacts
	 *
	 *      @param	string	$source     'internal', 'external' or 'all'
	 *      @param	string	$order		Sort order by : 'position', 'code', 'rowid'...
	 *      @param  int		$option     0=Return array id->label, 1=Return array code->label
	 *      @param  int		$activeonly 0=all status of contact, 1=only the active
	 *		@param	string	$code		Type of contact (Example: 'CUSTOMER', 'SERVICE')
	 *      @return array       		Array list of type of contacts (id->label if option=0, code->label if option=1)
	 */
	public function liste_type_contact($source = 'internal', $order = 'position', $option = 0, $activeonly = 0, $code = '')
	{
		// phpcs:enable
		global $langs;

		if (empty($order)) {
			$order = 'position';
		}
		if ($order == 'position') {
			$order .= ',code';
		}

		$tab = array();
		$sql = "SELECT DISTINCT tc.rowid, tc.code, tc.libelle as type_label, tc.position";
		$sql .= " FROM ".$this->db->prefix()."c_type_contact as tc";
		$sql .= " WHERE tc.element='".$this->db->escape($this->element)."'";
		if ($activeonly == 1) {
			$sql .= " AND tc.active=1"; // only the active types
		}
		if (!empty($source) && $source != 'all') {
			$sql .= " AND tc.source='".$this->db->escape($source)."'";
		}
		if (!empty($code)) {
			$sql .= " AND tc.code='".$this->db->escape($code)."'";
		}
		$sql .= $this->db->order($order, 'ASC');

		//print "sql=".$sql;
		$resql = $this->db->query($sql);
		if ($resql) {
			$num = $this->db->num_rows($resql);
			$i = 0;
			while ($i < $num) {
				$obj = $this->db->fetch_object($resql);

				$transkey = "TypeContact_".$this->element."_".$source."_".$obj->code;
				$libelle_type = ($langs->trans($transkey) != $transkey ? $langs->trans($transkey) : $obj->type_label);
				if (empty($option)) {
					$tab[$obj->rowid] = $libelle_type;
				} else {
					$tab[$obj->code] = $libelle_type;
				}
				$i++;
			}
			return $tab;
		} else {
			$this->error = $this->db->lasterror();
			//dol_print_error($this->db);
			return null;
		}
	}

	/**
	 *      Return array with list of possible values for type of contacts
	 *
	 *      @param	string	$source     		'internal', 'external' or 'all'
	 *      @param  int		$option     		0=Return array id->label, 1=Return array code->label
	 *      @param  int		$activeonly 		0=all status of contact, 1=only the active
	 *		@param	string	$code				Type of contact (Example: 'CUSTOMER', 'SERVICE')
	 *		@param	string	$element			Filter on 1 element type
	 *      @param	string	$excludeelement		Exclude 1 element type. Example: 'agenda'
	 *      @return array       				Array list of type of contacts (id->label if option=0, code->label if option=1)
	 */
	public function listeTypeContacts($source = 'internal', $option = 0, $activeonly = 0, $code = '', $element = '', $excludeelement = '')
	{
		global $langs, $conf;

		$langs->loadLangs(array('bills', 'contracts', 'interventions', 'orders', 'projects', 'propal', 'ticket', 'agenda'));

		$tab = array();

		$sql = "SELECT DISTINCT tc.rowid, tc.code, tc.libelle as type_label, tc.position, tc.element";
		$sql .= " FROM ".$this->db->prefix()."c_type_contact as tc";

		$sqlWhere = array();
		if (!empty($element)) {
			$sqlWhere[] = " tc.element='".$this->db->escape($element)."'";
		}
		if (!empty($excludeelement)) {
			$sqlWhere[] = " tc.element <> '".$this->db->escape($excludeelement)."'";
		}

		if ($activeonly == 1) {
			$sqlWhere[] = " tc.active=1"; // only the active types
		}

		if (!empty($source) && $source != 'all') {
			$sqlWhere[] = " tc.source='".$this->db->escape($source)."'";
		}

		if (!empty($code)) {
			$sqlWhere[] = " tc.code='".$this->db->escape($code)."'";
		}

		if (count($sqlWhere) > 0) {
			$sql .= " WHERE ".implode(' AND ', $sqlWhere);
		}

		$sql .= $this->db->order('tc.element, tc.position', 'ASC');

		dol_syslog(__METHOD__, LOG_DEBUG);
		$resql = $this->db->query($sql);
		if ($resql) {
			$num = $this->db->num_rows($resql);
			if ($num > 0) {
				$langs->loadLangs(array("propal", "orders", "bills", "suppliers", "contracts", "supplier_proposal"));

				while ($obj = $this->db->fetch_object($resql)) {
					$modulename = $obj->element;
					if (strpos($obj->element, 'project') !== false) {
						$modulename = 'projet';
					} elseif ($obj->element == 'contrat') {
						$element = 'contract';
					} elseif ($obj->element == 'action') {
						$modulename = 'agenda';
					} elseif (strpos($obj->element, 'supplier') !== false && $obj->element != 'supplier_proposal') {
						$modulename = 'fournisseur';
					} elseif (strpos($obj->element, 'supplier') !== false && $obj->element != 'supplier_proposal') {
						$modulename = 'fournisseur';
					}
					if (!empty($conf->{$modulename}->enabled)) {
						$libelle_element = $langs->trans('ContactDefault_'.$obj->element);
						$tmpelement = $obj->element;
						$transkey = "TypeContact_".$tmpelement."_".$source."_".$obj->code;
						$libelle_type = ($langs->trans($transkey) != $transkey ? $langs->trans($transkey) : $obj->type_label);
						if (empty($option)) {
							$tab[$obj->rowid] = $libelle_element.' - '.$libelle_type;
						} else {
							$tab[$obj->rowid] = $libelle_element.' - '.$libelle_type;
						}
					}
				}
			}
			return $tab;
		} else {
			$this->error = $this->db->lasterror();
			return null;
		}
	}

	/**
	 *      Return id of contacts for a source and a contact code.
	 *      Example: contact client de facturation ('external', 'BILLING')
	 *      Example: contact client de livraison ('external', 'SHIPPING')
	 *      Example: contact interne suivi paiement ('internal', 'SALESREPFOLL')
	 *
	 *		@param	string	$source		'external' or 'internal'
	 *		@param	string	$code		'BILLING', 'SHIPPING', 'SALESREPFOLL', ...
	 *		@param	int		$status		limited to a certain status
	 *      @return array       		List of id for such contacts
	 */
	public function getIdContact($source, $code, $status = 0)
	{
		global $conf;

		$result = array();
		$i = 0;
		//cas particulier pour les expeditions
		if ($this->element == 'shipping' && $this->origin_id != 0) {
			$id = $this->origin_id;
			$element = 'commande';
		} elseif ($this->element == 'reception' && $this->origin_id != 0) {
			$id = $this->origin_id;
			$element = 'order_supplier';
		} else {
			$id = $this->id;
			$element = $this->element;
		}

		$sql = "SELECT ec.fk_socpeople";
		$sql .= " FROM ".$this->db->prefix()."element_contact as ec,";
		if ($source == 'internal') {
			$sql .= " ".$this->db->prefix()."user as c,";
		}
		if ($source == 'external') {
			$sql .= " ".$this->db->prefix()."socpeople as c,";
		}
		$sql .= " ".$this->db->prefix()."c_type_contact as tc";
		$sql .= " WHERE ec.element_id = ".((int) $id);
		$sql .= " AND ec.fk_socpeople = c.rowid";
		if ($source == 'internal') {
			$sql .= " AND c.entity IN (".getEntity('user').")";
		}
		if ($source == 'external') {
			$sql .= " AND c.entity IN (".getEntity('societe').")";
		}
		$sql .= " AND ec.fk_c_type_contact = tc.rowid";
		$sql .= " AND tc.element = '".$this->db->escape($element)."'";
		$sql .= " AND tc.source = '".$this->db->escape($source)."'";
		if ($code) {
			$sql .= " AND tc.code = '".$this->db->escape($code)."'";
		}
		$sql .= " AND tc.active = 1";
		if ($status) {
			$sql .= " AND ec.statut = ".((int) $status);
		}

		dol_syslog(get_class($this)."::getIdContact", LOG_DEBUG);
		$resql = $this->db->query($sql);
		if ($resql) {
			while ($obj = $this->db->fetch_object($resql)) {
				$result[$i] = $obj->fk_socpeople;
				$i++;
			}
		} else {
			$this->error = $this->db->error();
			return null;
		}

		return $result;
	}

	// phpcs:disable PEAR.NamingConventions.ValidFunctionName.ScopeNotCamelCaps
	/**
	 *		Load object contact with id=$this->contact_id into $this->contact
	 *
	 *		@param	int		$contactid      Id du contact. Use this->contact_id if empty.
	 *		@return	int						Return integer <0 if KO, >0 if OK
	 */
	public function fetch_contact($contactid = null)
	{
		// phpcs:enable
		if (empty($contactid)) {
			$contactid = $this->contact_id;
		}

		if (empty($contactid)) {
			return 0;
		}

		require_once DOL_DOCUMENT_ROOT.'/contact/class/contact.class.php';
		$contact = new Contact($this->db);
		$result = $contact->fetch($contactid);
		$this->contact = $contact;
		return $result;
	}

	// phpcs:disable PEAR.NamingConventions.ValidFunctionName.ScopeNotCamelCaps
	/**
	 *    	Load the third party of object, from id $this->socid or $this->fk_soc, into this->thirdparty
	 *
	 *		@param		int		$force_thirdparty_id	Force thirdparty id
	 *		@return		int								Return integer <0 if KO, >0 if OK
	 */
	public function fetch_thirdparty($force_thirdparty_id = 0)
	{
		// phpcs:enable
		if (empty($this->socid) && empty($this->fk_soc) && empty($force_thirdparty_id)) {
			return 0;
		}

		require_once DOL_DOCUMENT_ROOT.'/societe/class/societe.class.php';

		$idtofetch = isset($this->socid) ? $this->socid : (isset($this->fk_soc) ? $this->fk_soc : 0);
		if ($force_thirdparty_id) {
			$idtofetch = $force_thirdparty_id;
		}

		if ($idtofetch) {
			$thirdparty = new Societe($this->db);
			$result = $thirdparty->fetch($idtofetch);
			if ($result<0) {
				$this->errors=array_merge($this->errors, $thirdparty->errors);
			}
			$this->thirdparty = $thirdparty;

			// Use first price level if level not defined for third party
			if (getDolGlobalString('PRODUIT_MULTIPRICES') && empty($this->thirdparty->price_level)) {
				$this->thirdparty->price_level = 1;
			}

			return $result;
		} else {
			return -1;
		}
	}


	/**
	 * Looks for an object with ref matching the wildcard provided
	 * It does only work when $this->table_ref_field is set
	 *
	 * @param 	string 	$ref 	Wildcard
	 * @return 	int 			>1 = OK, 0 = Not found or table_ref_field not defined, <0 = KO
	 */
	public function fetchOneLike($ref)
	{
		if (!$this->table_ref_field) {
			return 0;
		}

		$sql = "SELECT rowid FROM ".$this->db->prefix().$this->table_element;
		$sql .= " WHERE ".$this->table_ref_field." LIKE '".$this->db->escape($ref)."'";	// no escapeforlike here
		$sql .= " LIMIT 1";

		$query = $this->db->query($sql);

		if (!$this->db->num_rows($query)) {
			return 0;
		}

		$result = $this->db->fetch_object($query);

		if (method_exists($this, 'fetch')) {
			return $this->fetch($result->rowid);
		} else {
			$this->error = 'Fetch method not implemented on '.get_class($this);
			dol_syslog(get_class($this).'::fetchOneLike Error='.$this->error, LOG_ERR);
			array_push($this->errors, $this->error);
			return -1;
		}
	}

	// phpcs:disable PEAR.NamingConventions.ValidFunctionName.ScopeNotCamelCaps
	/**
	 *	Load data for barcode into properties ->barcode_type*
	 *	Properties ->barcode_type that is id of barcode. Type is used to find other properties, but
	 *  if it is not defined, ->element must be defined to know default barcode type.
	 *
	 *	@return		int			Return integer <0 if KO, 0 if can't guess type of barcode (ISBN, EAN13...), >0 if OK (all barcode properties loaded)
	 */
	public function fetch_barcode()
	{
		// phpcs:enable
		global $conf;

		dol_syslog(get_class($this).'::fetch_barcode this->element='.$this->element.' this->barcode_type='.$this->barcode_type);

		$idtype = $this->barcode_type;
		if (empty($idtype) && $idtype != '0') {	// If type of barcode no set, we try to guess. If set to '0' it means we forced to have type remain not defined
			if ($this->element == 'product' && getDolGlobalString('PRODUIT_DEFAULT_BARCODE_TYPE')) {
				$idtype = $conf->global->PRODUIT_DEFAULT_BARCODE_TYPE;
			} elseif ($this->element == 'societe') {
				$idtype = $conf->global->GENBARCODE_BARCODETYPE_THIRDPARTY;
			} else {
				dol_syslog('Call fetch_barcode with barcode_type not defined and cant be guessed', LOG_WARNING);
			}
		}

		if ($idtype > 0) {
			if (empty($this->barcode_type) || empty($this->barcode_type_code) || empty($this->barcode_type_label) || empty($this->barcode_type_coder)) {    // If data not already loaded
				$sql = "SELECT rowid, code, libelle as label, coder";
				$sql .= " FROM ".$this->db->prefix()."c_barcode_type";
				$sql .= " WHERE rowid = ".((int) $idtype);
				dol_syslog(get_class($this).'::fetch_barcode', LOG_DEBUG);
				$resql = $this->db->query($sql);
				if ($resql) {
					$obj = $this->db->fetch_object($resql);
					$this->barcode_type       = $obj->rowid;
					$this->barcode_type_code  = $obj->code;
					$this->barcode_type_label = $obj->label;
					$this->barcode_type_coder = $obj->coder;
					return 1;
				} else {
					dol_print_error($this->db);
					return -1;
				}
			}
		}
		return 0;
	}

	// phpcs:disable PEAR.NamingConventions.ValidFunctionName.ScopeNotCamelCaps
	/**
	 *		Load the project with id $this->fk_project into this->project
	 *
	 *		@return		int			Return integer <0 if KO, >=0 if OK
	 */
	public function fetch_project()
	{
		// phpcs:enable
		return $this->fetch_projet();
	}

	// phpcs:disable PEAR.NamingConventions.ValidFunctionName.ScopeNotCamelCaps
	/**
	 *		Load the project with id $this->fk_project into this->project
	 *
	 *		@return		int			Return integer <0 if KO, >=0 if OK
	 */
	public function fetch_projet()
	{
		// phpcs:enable
		include_once DOL_DOCUMENT_ROOT.'/projet/class/project.class.php';

		if (empty($this->fk_project) && !empty($this->fk_projet)) {
			$this->fk_project = $this->fk_projet; // For backward compatibility
		}
		if (empty($this->fk_project)) {
			return 0;
		}

		$project = new Project($this->db);
		$result = $project->fetch($this->fk_project);

		$this->projet = $project; // deprecated
		$this->project = $project;
		return $result;
	}

	// phpcs:disable PEAR.NamingConventions.ValidFunctionName.ScopeNotCamelCaps
	/**
	 *		Load the product with id $this->fk_product into this->product
	 *
	 *		@return		int			Return integer <0 if KO, >=0 if OK
	 */
	public function fetch_product()
	{
		// phpcs:enable
		include_once DOL_DOCUMENT_ROOT.'/product/class/product.class.php';

		if (empty($this->fk_product)) {
			return 0;
		}

		$product = new Product($this->db);
		$result = $product->fetch($this->fk_product);

		$this->product = $product;
		return $result;
	}

	// phpcs:disable PEAR.NamingConventions.ValidFunctionName.ScopeNotCamelCaps
	/**
	 *		Load the user with id $userid into this->user
	 *
	 *		@param	int		$userid 		Id du contact
	 *		@return	int						Return integer <0 if KO, >0 if OK
	 */
	public function fetch_user($userid)
	{
		// phpcs:enable
		$user = new User($this->db);
		$result = $user->fetch($userid);
		$this->user = $user;
		return $result;
	}

	// phpcs:disable PEAR.NamingConventions.ValidFunctionName.ScopeNotCamelCaps
	/**
	 *	Read linked origin object.
	 *	Set ->origin_object
	 *	Set also ->expedition or ->livraison or ->commandFournisseur (deprecated)
	 *
	 *	@return		void
	 */
	public function fetch_origin()
	{
		// phpcs:enable
		if ($this->origin == 'shipping') {
			$this->origin = 'expedition';
		}
		if ($this->origin == 'delivery') {
			$this->origin = 'livraison';
		}
		if ($this->origin == 'order_supplier' || $this->origin == 'supplier_order') {
			$this->origin = 'commandeFournisseur';
		}

		$origin = $this->origin;

		$classname = ucfirst($origin);
		$this->origin_object = new $classname($this->db);
		$this->origin_object->fetch($this->origin_id);

		// TODO Remove this line
		$this->$origin = $this->origin_object;
	}

	/**
	 *  Load object from specific field
	 *
	 *  @param	string	$table		Table element or element line
	 *  @param	string	$field		Field selected
	 *  @param	string	$key		Import key
	 *  @param	string	$element	Element name
	 *	@return	int					Return integer <0 if KO, >0 if OK
	 */
	public function fetchObjectFrom($table, $field, $key, $element = null)
	{
		global $conf;

		$result = false;

		$sql = "SELECT rowid FROM ".$this->db->prefix().$table;
		$sql .= " WHERE ".$field." = '".$this->db->escape($key)."'";
		if (!empty($element)) {
			$sql .= " AND entity IN (".getEntity($element).")";
		} else {
			$sql .= " AND entity = ".((int) $conf->entity);
		}

		dol_syslog(get_class($this).'::fetchObjectFrom', LOG_DEBUG);
		$resql = $this->db->query($sql);
		if ($resql) {
			$obj = $this->db->fetch_object($resql);
			// Test for avoid error -1
			if ($obj) {
				if (method_exists($this, 'fetch')) {
					return $this->fetch($obj->rowid);
				} else {
					$this->error = 'fetch() method not implemented on '.get_class($this);
					dol_syslog(get_class($this).'::fetchOneLike Error='.$this->error, LOG_ERR);
					array_push($this->errors, $this->error);
					return -1;
				}
			}
		}

		return $result;
	}

	/**
	 *	Getter generic. Load value from a specific field
	 *
	 *	@param	string	$table		Table of element or element line
	 *	@param	int		$id			Element id
	 *	@param	string	$field		Field selected
	 *	@return	int					Return integer <0 if KO, >0 if OK
	 */
	public function getValueFrom($table, $id, $field)
	{
		$result = false;
		if (!empty($id) && !empty($field) && !empty($table)) {
			$sql = "SELECT ".$field." FROM ".$this->db->prefix().$table;
			$sql .= " WHERE rowid = ".((int) $id);

			dol_syslog(get_class($this).'::getValueFrom', LOG_DEBUG);
			$resql = $this->db->query($sql);
			if ($resql) {
				$row = $this->db->fetch_row($resql);
				$result = $row[0];
			}
		}
		return $result;
	}

	/**
	 *	Setter generic. Update a specific field into database.
	 *  Warning: Trigger is run only if param trigkey is provided.
	 *
	 *	@param	string		$field			Field to update
	 *	@param	mixed		$value			New value
	 *	@param	string		$table			To force other table element or element line (should not be used)
	 *	@param	int			$id				To force other object id (should not be used)
	 *	@param	string		$format			Data format ('text', 'int', 'date'). 'text' is used if not defined
	 *	@param	string		$id_field		To force rowid field name. 'rowid' is used if not defined
	 *	@param	User|string	$fuser			Update the user of last update field with this user. If not provided, current user is used except if value is 'none'
	 *  @param  string      $trigkey    	Trigger key to run (in most cases something like 'XXX_MODIFY')
	 *  @param	string		$fk_user_field	Name of field to save user id making change
	 *	@return	int							Return integer <0 if KO, >0 if OK
	 *  @see updateExtraField()
	 */
	public function setValueFrom($field, $value, $table = '', $id = null, $format = '', $id_field = '', $fuser = null, $trigkey = '', $fk_user_field = 'fk_user_modif')
	{
		global $user;

		if (empty($table)) {
			$table = $this->table_element;
		}
		if (empty($id)) {
			$id = $this->id;
		}
		if (empty($format)) {
			$format = 'text';
		}
		if (empty($id_field)) {
			$id_field = 'rowid';
		}

		// Special case
		if ($table == 'product' && $field == 'note_private') {
			$field = 'note';
		}

		if (in_array($table, array('actioncomm', 'adherent', 'advtargetemailing', 'cronjob', 'establishment'))) {
			$fk_user_field = 'fk_user_mod';
		}
		if (in_array($table, array('prelevement_bons'))) {	// TODO Add a field fk_user_modif into llx_prelevement_bons
			$fk_user_field = '';
		}

		if ($trigkey) {
			$oldvalue = null;

			$sql = "SELECT " . $field;
			$sql .= " FROM " . MAIN_DB_PREFIX . $table;
			$sql .= " WHERE " . $id_field . " = " . ((int) $id);

			$resql = $this->db->query($sql);
			if ($resql) {
				if ($obj = $this->db->fetch_object($resql)) {
					if ($format == 'date') {
						$oldvalue = $this->db->jdate($obj->$field);
					} else {
						$oldvalue = $obj->$field;
					}
				}
			} else {
				$this->error = $this->db->lasterror();
				return -1;
			}
		}

		$error = 0;

		dol_syslog(__METHOD__, LOG_DEBUG);

		$this->db->begin();

		$sql = "UPDATE ".$this->db->prefix().$table." SET ";

		if ($format == 'text') {
			$sql .= $field." = '".$this->db->escape($value)."'";
		} elseif ($format == 'int') {
			$sql .= $field." = ".((int) $value);
		} elseif ($format == 'date') {
			$sql .= $field." = ".($value ? "'".$this->db->idate($value)."'" : "null");
		} elseif ($format == 'dategmt') {
			$sql .= $field." = ".($value ? "'".$this->db->idate($value, 'gmt')."'" : "null");
		}

		if ($fk_user_field) {
			if (!empty($fuser) && is_object($fuser)) {
				$sql .= ", ".$fk_user_field." = ".((int) $fuser->id);
			} elseif (empty($fuser) || $fuser != 'none') {
				$sql .= ", ".$fk_user_field." = ".((int) $user->id);
			}
		}

		$sql .= " WHERE ".$id_field." = ".((int) $id);

		$resql = $this->db->query($sql);
		if ($resql) {
			if ($trigkey) {
				// call trigger with updated object values
				if (method_exists($this, 'fetch')) {
					$result = $this->fetch($id);
				} else {
					$result = $this->fetchCommon($id);
				}
				$this->oldcopy = clone $this;
				if (property_exists($this->oldcopy, $field)) {
					$this->oldcopy->$field = $oldvalue;
				}

				if ($result >= 0) {
					$result = $this->call_trigger($trigkey, (!empty($fuser) && is_object($fuser)) ? $fuser : $user); // This may set this->errors
				}
				if ($result < 0) {
					$error++;
				}
			}

			if (!$error) {
				if (property_exists($this, $field)) {
					$this->$field = $value;
				}
				$this->db->commit();
				return 1;
			} else {
				$this->db->rollback();
				return -2;
			}
		} else {
			if ($this->db->lasterrno() == 'DB_ERROR_RECORD_ALREADY_EXISTS') {
				$this->error = 'DB_ERROR_RECORD_ALREADY_EXISTS';
			} else {
				$this->error = $this->db->lasterror();
			}
			$this->db->rollback();
			return -1;
		}
	}

	// phpcs:disable PEAR.NamingConventions.ValidFunctionName.ScopeNotCamelCaps
	/**
	 *      Load properties id_previous and id_next by comparing $fieldid with $this->ref
	 *
	 *      @param	string	$filter		Optional SQL filter. Example: "(t.field1 = 'aa' OR t.field2 = 'bb')". Do not allow user input data here.
	 *      							Use SQL and not Universal Search Filter. @TODO Replace this with an USF string after changing all ->next_prev_filter
	 *	 	@param  string	$fieldid   	Name of field to use for the select MAX and MIN
	 *		@param	int		$nodbprefix	Do not include DB prefix to forge table name
	 *      @return int         		Return integer <0 if KO, >0 if OK
	 */
	public function load_previous_next_ref($filter, $fieldid, $nodbprefix = 0)
	{
		// phpcs:enable
		global $conf, $user;

		if (!$this->table_element) {
			dol_print_error('', get_class($this)."::load_previous_next_ref was called on objet with property table_element not defined");
			return -1;
		}
		if ($fieldid == 'none') {
			return 1;
		}

		// For backward compatibility
		if (in_array($this->table_element, array('facture_rec', 'facture_fourn_rec')) && $fieldid == 'title') {
			$fieldid = 'titre';
		}

		// Security on socid
		$socid = 0;
		if ($user->socid > 0) {
			$socid = $user->socid;
		}

		// this->ismultientitymanaged contains
		// 0=No test on entity, 1=Test with field entity, 'field@table'=Test with link by field@table
		$aliastablesociete = 's';
		if ($this->element == 'societe') {
			$aliastablesociete = 'te'; // te as table_element
		}
		$restrictiononfksoc = empty($this->restrictiononfksoc) ? 0 : $this->restrictiononfksoc;
		$sql = "SELECT MAX(te.".$fieldid.")";
		$sql .= " FROM ".(empty($nodbprefix) ? $this->db->prefix() : '').$this->table_element." as te";
		if (isset($this->ismultientitymanaged) && !is_numeric($this->ismultientitymanaged)) {
			$tmparray = explode('@', $this->ismultientitymanaged);
			$sql .= ", ".$this->db->prefix().$tmparray[1]." as ".($tmparray[1] == 'societe' ? 's' : 'parenttable'); // If we need to link to this table to limit select to entity
		} elseif ($restrictiononfksoc == 1 && $this->element != 'societe' && !$user->hasRight('societe', 'client', 'voir') && !$socid) {
			$sql .= ", ".$this->db->prefix()."societe as s"; // If we need to link to societe to limit select to socid
		} elseif ($restrictiononfksoc == 2 && $this->element != 'societe' && !$user->hasRight('societe', 'client', 'voir') && !$socid) {
			$sql .= " LEFT JOIN ".$this->db->prefix()."societe as s ON te.fk_soc = s.rowid"; // If we need to link to societe to limit select to socid
		}
		if ($restrictiononfksoc && !$user->hasRight('societe', 'client', 'voir') && !$socid) {
			$sql .= " LEFT JOIN ".$this->db->prefix()."societe_commerciaux as sc ON ".$aliastablesociete.".rowid = sc.fk_soc";
		}
		if ($fieldid == 'rowid') {
			$sql .= " WHERE te.".$fieldid." < ".((int) $this->id);
		} else {
			$sql .= " WHERE te.".$fieldid." < '".$this->db->escape($this->ref)."'"; // ->ref must always be defined (set to id if field does not exists)
		}
		if ($restrictiononfksoc == 1 && !$user->hasRight('societe', 'client', 'voir') && !$socid) {
			$sql .= " AND sc.fk_user = ".((int) $user->id);
		}
		if ($restrictiononfksoc == 2 && !$user->hasRight('societe', 'client', 'voir') && !$socid) {
			$sql .= " AND (sc.fk_user = ".((int) $user->id).' OR te.fk_soc IS NULL)';
		}
		if (!empty($filter)) {
			if (!preg_match('/^\s*AND/i', $filter)) {
				$sql .= " AND ";
			}
			$sql .= $filter;
		}
		if (isset($this->ismultientitymanaged) && !is_numeric($this->ismultientitymanaged)) {
			$tmparray = explode('@', $this->ismultientitymanaged);
			$sql .= " AND te.".$tmparray[0]." = ".($tmparray[1] == "societe" ? "s" : "parenttable").".rowid"; // If we need to link to this table to limit select to entity
		} elseif ($restrictiononfksoc == 1 && $this->element != 'societe' && !$user->hasRight('societe', 'client', 'voir') && !$socid) {
			$sql .= ' AND te.fk_soc = s.rowid'; // If we need to link to societe to limit select to socid
		}
		if (isset($this->ismultientitymanaged) && $this->ismultientitymanaged == 1) {
			if ($this->element == 'user' && getDolGlobalInt('MULTICOMPANY_TRANSVERSE_MODE')) {
				if (!empty($user->admin) && empty($user->entity) && $conf->entity == 1) {
					$sql .= " AND te.entity IS NOT NULL"; // Show all users
				} else {
					$sql .= " AND te.rowid IN (SELECT ug.fk_user FROM ".$this->db->prefix()."usergroup_user as ug WHERE ug.entity IN (".getEntity('usergroup')."))";
				}
			} else {
				$sql .= ' AND te.entity IN ('.getEntity($this->element).')';
			}
		}
		if (isset($this->ismultientitymanaged) && !is_numeric($this->ismultientitymanaged) && $this->element != 'societe') {
			$tmparray = explode('@', $this->ismultientitymanaged);
			$sql .= ' AND parenttable.entity IN ('.getEntity($tmparray[1]).')';
		}
		if ($restrictiononfksoc == 1 && $socid && $this->element != 'societe') {
			$sql .= ' AND te.fk_soc = '.((int) $socid);
		}
		if ($restrictiononfksoc == 2 && $socid && $this->element != 'societe') {
			$sql .= ' AND (te.fk_soc = '.((int) $socid).' OR te.fk_soc IS NULL)';
		}
		if ($restrictiononfksoc && $socid && $this->element == 'societe') {
			$sql .= ' AND te.rowid = '.((int) $socid);
		}
		//print 'socid='.$socid.' restrictiononfksoc='.$restrictiononfksoc.' ismultientitymanaged = '.$this->ismultientitymanaged.' filter = '.$filter.' -> '.$sql."<br>";

		$result = $this->db->query($sql);
		if (!$result) {
			$this->error = $this->db->lasterror();
			return -1;
		}
		$row = $this->db->fetch_row($result);
		$this->ref_previous = $row[0];

		$sql = "SELECT MIN(te.".$fieldid.")";
		$sql .= " FROM ".(empty($nodbprefix) ? $this->db->prefix() : '').$this->table_element." as te";
		if (isset($this->ismultientitymanaged) && !is_numeric($this->ismultientitymanaged)) {
			$tmparray = explode('@', $this->ismultientitymanaged);
			$sql .= ", ".$this->db->prefix().$tmparray[1]." as ".($tmparray[1] == 'societe' ? 's' : 'parenttable'); // If we need to link to this table to limit select to entity
		} elseif ($restrictiononfksoc == 1 && $this->element != 'societe' && !$user->hasRight('societe', 'client', 'voir') && !$socid) {
			$sql .= ", ".$this->db->prefix()."societe as s"; // If we need to link to societe to limit select to socid
		} elseif ($restrictiononfksoc == 2 && $this->element != 'societe' && !$user->hasRight('societe', 'client', 'voir') && !$socid) {
			$sql .= " LEFT JOIN ".$this->db->prefix()."societe as s ON te.fk_soc = s.rowid"; // If we need to link to societe to limit select to socid
		}
		if ($restrictiononfksoc && !$user->hasRight('societe', 'client', 'voir') && !$socid) {
			$sql .= " LEFT JOIN ".$this->db->prefix()."societe_commerciaux as sc ON ".$aliastablesociete.".rowid = sc.fk_soc";
		}
		if ($fieldid == 'rowid') {
			$sql .= " WHERE te.".$fieldid." > ".((int) $this->id);
		} else {
			$sql .= " WHERE te.".$fieldid." > '".$this->db->escape($this->ref)."'"; // ->ref must always be defined (set to id if field does not exists)
		}
		if ($restrictiononfksoc == 1 && !$user->hasRight('societe', 'client', 'voir') && !$socid) {
			$sql .= " AND sc.fk_user = ".((int) $user->id);
		}
		if ($restrictiononfksoc == 2 && !$user->hasRight('societe', 'client', 'voir') && !$socid) {
			$sql .= " AND (sc.fk_user = ".((int) $user->id).' OR te.fk_soc IS NULL)';
		}
		if (!empty($filter)) {
			if (!preg_match('/^\s*AND/i', $filter)) {
				$sql .= " AND "; // For backward compatibility
			}
			$sql .= $filter;
		}
		if (isset($this->ismultientitymanaged) && !is_numeric($this->ismultientitymanaged)) {
			$tmparray = explode('@', $this->ismultientitymanaged);
			$sql .= " AND te.".$tmparray[0]." = ".($tmparray[1] == "societe" ? "s" : "parenttable").".rowid"; // If we need to link to this table to limit select to entity
		} elseif ($restrictiononfksoc == 1 && $this->element != 'societe' && !$user->hasRight('societe', 'client', 'voir') && !$socid) {
			$sql .= ' AND te.fk_soc = s.rowid'; // If we need to link to societe to limit select to socid
		}
		if (isset($this->ismultientitymanaged) && $this->ismultientitymanaged == 1) {
			if ($this->element == 'user' && getDolGlobalInt('MULTICOMPANY_TRANSVERSE_MODE')) {
				if (!empty($user->admin) && empty($user->entity) && $conf->entity == 1) {
					$sql .= " AND te.entity IS NOT NULL"; // Show all users
				} else {
					$sql .= " AND te.rowid IN (SELECT ug.fk_user FROM ".$this->db->prefix()."usergroup_user as ug WHERE ug.entity IN (".getEntity('usergroup')."))";
				}
			} else {
				$sql .= ' AND te.entity IN ('.getEntity($this->element).')';
			}
		}
		if (isset($this->ismultientitymanaged) && !is_numeric($this->ismultientitymanaged) && $this->element != 'societe') {
			$tmparray = explode('@', $this->ismultientitymanaged);
			$sql .= ' AND parenttable.entity IN ('.getEntity($tmparray[1]).')';
		}
		if ($restrictiononfksoc == 1 && $socid && $this->element != 'societe') {
			$sql .= ' AND te.fk_soc = '.((int) $socid);
		}
		if ($restrictiononfksoc == 2 && $socid && $this->element != 'societe') {
			$sql .= ' AND (te.fk_soc = '.((int) $socid).' OR te.fk_soc IS NULL)';
		}
		if ($restrictiononfksoc && $socid && $this->element == 'societe') {
			$sql .= ' AND te.rowid = '.((int) $socid);
		}
		//print 'socid='.$socid.' restrictiononfksoc='.$restrictiononfksoc.' ismultientitymanaged = '.$this->ismultientitymanaged.' filter = '.$filter.' -> '.$sql."<br>";
		// Rem: Bug in some mysql version: SELECT MIN(rowid) FROM llx_socpeople WHERE rowid > 1 when one row in database with rowid=1, returns 1 instead of null

		$result = $this->db->query($sql);
		if (!$result) {
			$this->error = $this->db->lasterror();
			return -2;
		}
		$row = $this->db->fetch_row($result);
		$this->ref_next = $row[0];

		return 1;
	}


	/**
	 *      Return list of id of contacts of object
	 *
	 *      @param	string	$source     Source of contact: external (llx_socpeople) or internal (llx_user) or thirdparty (llx_societe)
	 *      @return array				Array of id of contacts (if source=external or internal)
	 * 									Array of id of third parties with at least one contact on object (if source=thirdparty)
	 */
	public function getListContactId($source = 'external')
	{
		$contactAlreadySelected = array();
		$tab = $this->liste_contact(-1, $source);
		$num = count($tab);
		$i = 0;
		while ($i < $num) {
			if ($source == 'thirdparty') {
				$contactAlreadySelected[$i] = $tab[$i]['socid'];
			} else {
				$contactAlreadySelected[$i] = $tab[$i]['id'];
			}
			$i++;
		}
		return $contactAlreadySelected;
	}


	/**
	 *	Link element with a project
	 *
	 *	@param     	int		$projectid		Project id to link element to
	 *  @param		int		$notrigger		Disable the trigger
	 *	@return		int						Return integer <0 if KO, >0 if OK
	 */
	public function setProject($projectid, $notrigger = 0)
	{
		global $user;
		$error = 0;

		if (!$this->table_element) {
			dol_syslog(get_class($this)."::setProject was called on objet with property table_element not defined", LOG_ERR);
			return -1;
		}

		$sql = "UPDATE ".$this->db->prefix().$this->table_element;
		if (!empty($this->fields['fk_project'])) {		// Common case
			if ($projectid) {
				$sql .= " SET fk_project = ".((int) $projectid);
			} else {
				$sql .= " SET fk_project = NULL";
			}
			$sql .= ' WHERE rowid = '.((int) $this->id);
		} elseif ($this->table_element == 'actioncomm') {	// Special case for actioncomm
			if ($projectid) {
				$sql .= " SET fk_project = ".((int) $projectid);
			} else {
				$sql .= " SET fk_project = NULL";
			}
			$sql .= ' WHERE id = '.((int) $this->id);
		} else { // Special case for old architecture objects
			if ($projectid) {
				$sql .= ' SET fk_projet = '.((int) $projectid);
			} else {
				$sql .= ' SET fk_projet = NULL';
			}
			$sql .= " WHERE rowid = ".((int) $this->id);
		}

		$this->db->begin();

		dol_syslog(get_class($this)."::setProject", LOG_DEBUG);
		if ($this->db->query($sql)) {
			$this->fk_project = ((int) $projectid);
		} else {
			dol_print_error($this->db);
			$error++;
		}

		// Triggers
		if (!$error && !$notrigger) {
			// Call triggers
			$result = $this->call_trigger(strtoupper($this->element) . '_MODIFY', $user);
			if ($result < 0) {
				$error++;
			} //Do also here what you must do to rollback action if trigger fail
			// End call triggers
		}

		// Commit or rollback
		if ($error) {
			$this->db->rollback();
			return -1;
		} else {
			$this->db->commit();
			return 1;
		}
	}

	/**
	 *  Change the payments methods
	 *
	 *  @param		int		$id		Id of new payment method
	 *  @return		int				>0 if OK, <0 if KO
	 */
	public function setPaymentMethods($id)
	{
		global $user;

		$error = 0;
		$notrigger = 0;

		dol_syslog(get_class($this).'::setPaymentMethods('.$id.')');

		if ($this->statut >= 0 || $this->element == 'societe') {
			// TODO uniformize field name
			$fieldname = 'fk_mode_reglement';
			if ($this->element == 'societe') {
				$fieldname = 'mode_reglement';
			}
			if (get_class($this) == 'Fournisseur') {
				$fieldname = 'mode_reglement_supplier';
			}
			if (get_class($this) == 'Tva') {
				$fieldname = 'fk_typepayment';
			}
			if (get_class($this) == 'Salary') {
				$fieldname = 'fk_typepayment';
			}

			$sql = "UPDATE ".$this->db->prefix().$this->table_element;
			$sql .= " SET ".$fieldname." = ".(($id > 0 || $id == '0') ? ((int) $id) : 'NULL');
			$sql .= ' WHERE rowid='.((int) $this->id);

			if ($this->db->query($sql)) {
				$this->mode_reglement_id = $id;
				// for supplier
				if (get_class($this) == 'Fournisseur') {
					$this->mode_reglement_supplier_id = $id;
				}
				// Triggers
				if (!$error && !$notrigger) {
					// Call triggers
					if (get_class($this) == 'Commande') {
						$result = $this->call_trigger('ORDER_MODIFY', $user);
					} else {
						$result = $this->call_trigger(strtoupper(get_class($this)).'_MODIFY', $user);
					}
					if ($result < 0) {
						$error++;
					}
					// End call triggers
				}
				return 1;
			} else {
				dol_syslog(get_class($this).'::setPaymentMethods Error '.$this->db->error());
				$this->error = $this->db->error();
				return -1;
			}
		} else {
			dol_syslog(get_class($this).'::setPaymentMethods, status of the object is incompatible');
			$this->error = 'Status of the object is incompatible '.$this->statut;
			return -2;
		}
	}

	/**
	 *  Change the multicurrency code
	 *
	 *  @param		string	$code	multicurrency code
	 *  @return		int				>0 if OK, <0 if KO
	 */
	public function setMulticurrencyCode($code)
	{
		dol_syslog(get_class($this).'::setMulticurrencyCode('.$code.')');
		if ($this->statut >= 0 || $this->element == 'societe') {
			$fieldname = 'multicurrency_code';

			$sql = 'UPDATE '.$this->db->prefix().$this->table_element;
			$sql .= " SET ".$fieldname." = '".$this->db->escape($code)."'";
			$sql .= ' WHERE rowid='.((int) $this->id);

			if ($this->db->query($sql)) {
				$this->multicurrency_code = $code;

				list($fk_multicurrency, $rate) = MultiCurrency::getIdAndTxFromCode($this->db, $code);
				if ($rate) {
					$this->setMulticurrencyRate($rate, 2);
				}

				return 1;
			} else {
				dol_syslog(get_class($this).'::setMulticurrencyCode Error '.$sql.' - '.$this->db->error());
				$this->error = $this->db->error();
				return -1;
			}
		} else {
			dol_syslog(get_class($this).'::setMulticurrencyCode, status of the object is incompatible');
			$this->error = 'Status of the object is incompatible '.$this->statut;
			return -2;
		}
	}

	/**
	 *  Change the multicurrency rate
	 *
	 *  @param		double	$rate	multicurrency rate
	 *  @param		int		$mode	mode 1 : amounts in company currency will be recalculated, mode 2 : amounts in foreign currency will be recalculated
	 *  @return		int				>0 if OK, <0 if KO
	 */
	public function setMulticurrencyRate($rate, $mode = 1)
	{
		dol_syslog(get_class($this).'::setMulticurrencyRate('.$rate.','.$mode.')');
		if ($this->statut >= 0 || $this->element == 'societe') {
			$fieldname = 'multicurrency_tx';

			$sql = 'UPDATE '.$this->db->prefix().$this->table_element;
			$sql .= " SET ".$fieldname." = ".((float) $rate);
			$sql .= ' WHERE rowid='.((int) $this->id);

			if ($this->db->query($sql)) {
				$this->multicurrency_tx = $rate;

				// Update line price
				if (!empty($this->lines)) {
					foreach ($this->lines as &$line) {
						// Amounts in company currency will be recalculated
						if ($mode == 1) {
							$line->subprice = 0;
						}

						// Amounts in foreign currency will be recalculated
						if ($mode == 2) {
							$line->multicurrency_subprice = 0;
						}

						switch ($this->element) {
							case 'propal':
								/** @var Propal $this */
								/** @var PropaleLigne $line */
								$this->updateline(
									$line->id,
									$line->subprice,
									$line->qty,
									$line->remise_percent,
									$line->tva_tx,
									$line->localtax1_tx,
									$line->localtax2_tx,
									($line->description ? $line->description : $line->desc),
									'HT',
									$line->info_bits,
									$line->special_code,
									$line->fk_parent_line,
									$line->skip_update_total,
									$line->fk_fournprice,
									$line->pa_ht,
									$line->label,
									$line->product_type,
									$line->date_start,
									$line->date_end,
									$line->array_options,
									$line->fk_unit,
									$line->multicurrency_subprice
								);
								break;
							case 'commande':
								/** @var Commande $this */
								/** @var OrderLine $line */
								$this->updateline(
									$line->id,
									($line->description ? $line->description : $line->desc),
									$line->subprice,
									$line->qty,
									$line->remise_percent,
									$line->tva_tx,
									$line->localtax1_tx,
									$line->localtax2_tx,
									'HT',
									$line->info_bits,
									$line->date_start,
									$line->date_end,
									$line->product_type,
									$line->fk_parent_line,
									$line->skip_update_total,
									$line->fk_fournprice,
									$line->pa_ht,
									$line->label,
									$line->special_code,
									$line->array_options,
									$line->fk_unit,
									$line->multicurrency_subprice
								);
								break;
							case 'facture':
								/** @var Facture $this */
								/** @var FactureLigne $line */
								$this->updateline(
									$line->id,
									($line->description ? $line->description : $line->desc),
									$line->subprice,
									$line->qty,
									$line->remise_percent,
									$line->date_start,
									$line->date_end,
									$line->tva_tx,
									$line->localtax1_tx,
									$line->localtax2_tx,
									'HT',
									$line->info_bits,
									$line->product_type,
									$line->fk_parent_line,
									$line->skip_update_total,
									$line->fk_fournprice,
									$line->pa_ht,
									$line->label,
									$line->special_code,
									$line->array_options,
									$line->situation_percent,
									$line->fk_unit,
									$line->multicurrency_subprice
								);
								break;
							case 'supplier_proposal':
								/** @var SupplierProposal $this */
								/** @var SupplierProposalLine $line */
								$this->updateline(
									$line->id,
									$line->subprice,
									$line->qty,
									$line->remise_percent,
									$line->tva_tx,
									$line->localtax1_tx,
									$line->localtax2_tx,
									($line->description ? $line->description : $line->desc),
									'HT',
									$line->info_bits,
									$line->special_code,
									$line->fk_parent_line,
									$line->skip_update_total,
									$line->fk_fournprice,
									$line->pa_ht,
									$line->label,
									$line->product_type,
									$line->array_options,
									$line->ref_fourn,
									$line->multicurrency_subprice
								);
								break;
							case 'order_supplier':
								/** @var CommandeFournisseur $this */
								/** @var CommandeFournisseurLigne $line */
								$this->updateline(
									$line->id,
									($line->description ? $line->description : $line->desc),
									$line->subprice,
									$line->qty,
									$line->remise_percent,
									$line->tva_tx,
									$line->localtax1_tx,
									$line->localtax2_tx,
									'HT',
									$line->info_bits,
									$line->product_type,
									false,
									$line->date_start,
									$line->date_end,
									$line->array_options,
									$line->fk_unit,
									$line->multicurrency_subprice,
									$line->ref_supplier
								);
								break;
							case 'invoice_supplier':
								/** @var FactureFournisseur $this */
								/** @var SupplierInvoiceLine $line */
								$this->updateline(
									$line->id,
									($line->description ? $line->description : $line->desc),
									$line->subprice,
									$line->tva_tx,
									$line->localtax1_tx,
									$line->localtax2_tx,
									$line->qty,
									0,
									'HT',
									$line->info_bits,
									$line->product_type,
									$line->remise_percent,
									false,
									$line->date_start,
									$line->date_end,
									$line->array_options,
									$line->fk_unit,
									$line->multicurrency_subprice,
									$line->ref_supplier
								);
								break;
							default:
								dol_syslog(get_class($this).'::setMulticurrencyRate no updateline defined', LOG_DEBUG);
								break;
						}
					}
				}

				return 1;
			} else {
				dol_syslog(get_class($this).'::setMulticurrencyRate Error '.$sql.' - '.$this->db->error());
				$this->error = $this->db->error();
				return -1;
			}
		} else {
			dol_syslog(get_class($this).'::setMulticurrencyRate, status of the object is incompatible');
			$this->error = 'Status of the object is incompatible '.$this->statut;
			return -2;
		}
	}

	/**
	 *  Change the payments terms
	 *
	 *  @param		int		$id					Id of new payment terms
	 *  @param		string	$deposit_percent	% of deposit if needed by payment terms
	 *  @return		int							>0 if OK, <0 if KO
	 */
	public function setPaymentTerms($id, $deposit_percent = null)
	{
		dol_syslog(get_class($this).'::setPaymentTerms('.$id.', '.var_export($deposit_percent, true).')');
		if ($this->statut >= 0 || $this->element == 'societe') {
			// TODO uniformize field name
			$fieldname = 'fk_cond_reglement';
			if ($this->element == 'societe') {
				$fieldname = 'cond_reglement';
			}
			if (get_class($this) == 'Fournisseur') {
				$fieldname = 'cond_reglement_supplier';
			}

			if (empty($deposit_percent) || $deposit_percent < 0) {
				$deposit_percent = getDictionaryValue('c_payment_term', 'deposit_percent', $id);
			}

			if ($deposit_percent > 100) {
				$deposit_percent = 100;
			}

			$sql = 'UPDATE '.$this->db->prefix().$this->table_element;
			$sql .= " SET ".$fieldname." = ".(($id > 0 || $id == '0') ? ((int) $id) : 'NULL');
			if (in_array($this->table_element, array('propal', 'commande', 'societe'))) {
				$sql .= " , deposit_percent = " . (empty($deposit_percent) ? 'NULL' : "'".$this->db->escape($deposit_percent)."'");
			}
			$sql .= ' WHERE rowid='.((int) $this->id);

			if ($this->db->query($sql)) {
				$this->cond_reglement_id = $id;
				// for supplier
				if (get_class($this) == 'Fournisseur') {
					$this->cond_reglement_supplier_id = $id;
				}
				$this->cond_reglement = $id; // for compatibility
				$this->deposit_percent = $deposit_percent;
				return 1;
			} else {
				dol_syslog(get_class($this).'::setPaymentTerms Error '.$sql.' - '.$this->db->error());
				$this->error = $this->db->error();
				return -1;
			}
		} else {
			dol_syslog(get_class($this).'::setPaymentTerms, status of the object is incompatible');
			$this->error = 'Status of the object is incompatible '.$this->statut;
			return -2;
		}
	}

	/**
	 *  Change the transport mode methods
	 *
	 *  @param		int		$id		Id of transport mode
	 *  @return		int				>0 if OK, <0 if KO
	 */
	public function setTransportMode($id)
	{
		dol_syslog(get_class($this).'::setTransportMode('.$id.')');
		if ($this->statut >= 0 || $this->element == 'societe') {
			$fieldname = 'fk_transport_mode';
			if ($this->element == 'societe') {
				$fieldname = 'transport_mode';
			}
			if (get_class($this) == 'Fournisseur') {
				$fieldname = 'transport_mode_supplier';
			}

			$sql = 'UPDATE '.$this->db->prefix().$this->table_element;
			$sql .= " SET ".$fieldname." = ".(($id > 0 || $id == '0') ? ((int) $id) : 'NULL');
			$sql .= ' WHERE rowid='.((int) $this->id);

			if ($this->db->query($sql)) {
				$this->transport_mode_id = $id;
				// for supplier
				if (get_class($this) == 'Fournisseur') {
					$this->transport_mode_supplier_id = $id;
				}
				return 1;
			} else {
				dol_syslog(get_class($this).'::setTransportMode Error '.$sql.' - '.$this->db->error());
				$this->error = $this->db->error();
				return -1;
			}
		} else {
			dol_syslog(get_class($this).'::setTransportMode, status of the object is incompatible');
			$this->error = 'Status of the object is incompatible '.$this->statut;
			return -2;
		}
	}

	/**
	 *  Change the retained warranty payments terms
	 *
	 *  @param		int		$id		Id of new payment terms
	 *  @return		int				>0 if OK, <0 if KO
	 */
	public function setRetainedWarrantyPaymentTerms($id)
	{
		dol_syslog(get_class($this).'::setRetainedWarrantyPaymentTerms('.$id.')');
		if ($this->statut >= 0 || $this->element == 'societe') {
			$fieldname = 'retained_warranty_fk_cond_reglement';

			$sql = 'UPDATE '.$this->db->prefix().$this->table_element;
			$sql .= " SET ".$fieldname." = ".((int) $id);
			$sql .= ' WHERE rowid='.((int) $this->id);

			if ($this->db->query($sql)) {
				$this->retained_warranty_fk_cond_reglement = $id;
				return 1;
			} else {
				dol_syslog(get_class($this).'::setRetainedWarrantyPaymentTerms Error '.$sql.' - '.$this->db->error());
				$this->error = $this->db->error();
				return -1;
			}
		} else {
			dol_syslog(get_class($this).'::setRetainedWarrantyPaymentTerms, status of the object is incompatible');
			$this->error = 'Status of the object is incompatible '.$this->statut;
			return -2;
		}
	}

	/**
	 *	Define delivery address
	 *  @deprecated
	 *
	 *	@param      int		$id		Address id
	 *	@return     int				Return integer <0 si ko, >0 si ok
	 */
	public function setDeliveryAddress($id)
	{
		$fieldname = 'fk_delivery_address';
		if ($this->element == 'delivery' || $this->element == 'shipping') {
			$fieldname = 'fk_address';
		}

		$sql = "UPDATE ".$this->db->prefix().$this->table_element." SET ".$fieldname." = ".((int) $id);
		$sql .= " WHERE rowid = ".((int) $this->id)." AND fk_statut = 0";

		if ($this->db->query($sql)) {
			$this->fk_delivery_address = $id;
			return 1;
		} else {
			$this->error = $this->db->error();
			dol_syslog(get_class($this).'::setDeliveryAddress Error '.$this->error);
			return -1;
		}
	}


	/**
	 *  Change the shipping method
	 *
	 *  @param      int     $shipping_method_id     Id of shipping method
	 *  @param      bool    $notrigger              false=launch triggers after, true=disable triggers
	 *  @param      User	$userused               Object user
	 *
	 *  @return     int              1 if OK, 0 if KO
	 */
	public function setShippingMethod($shipping_method_id, $notrigger = false, $userused = null)
	{
		global $user;

		if (empty($userused)) {
			$userused = $user;
		}

		$error = 0;

		if (!$this->table_element) {
			dol_syslog(get_class($this)."::setShippingMethod was called on objet with property table_element not defined", LOG_ERR);
			return -1;
		}

		$this->db->begin();

		if ($shipping_method_id < 0) {
			$shipping_method_id = 'NULL';
		}
		dol_syslog(get_class($this).'::setShippingMethod('.$shipping_method_id.')');

		$sql = "UPDATE ".$this->db->prefix().$this->table_element;
		$sql .= " SET fk_shipping_method = ".((int) $shipping_method_id);
		$sql .= " WHERE rowid=".((int) $this->id);
		$resql = $this->db->query($sql);
		if (!$resql) {
			dol_syslog(get_class($this).'::setShippingMethod Error ', LOG_DEBUG);
			$this->error = $this->db->lasterror();
			$error++;
		} else {
			if (!$notrigger) {
				// Call trigger
				$this->context = array('shippingmethodupdate'=>1);
				$result = $this->call_trigger(strtoupper(get_class($this)).'_MODIFY', $userused);
				if ($result < 0) {
					$error++;
				}
				// End call trigger
			}
		}
		if ($error) {
			$this->db->rollback();
			return -1;
		} else {
			$this->shipping_method_id = ($shipping_method_id == 'NULL') ? null : $shipping_method_id;
			$this->db->commit();
			return 1;
		}
	}


	/**
	 *  Change the warehouse
	 *
	 *  @param      int     $warehouse_id     Id of warehouse
	 *  @return     int              1 if OK, 0 if KO
	 */
	public function setWarehouse($warehouse_id)
	{
		if (!$this->table_element) {
			dol_syslog(get_class($this)."::setWarehouse was called on objet with property table_element not defined", LOG_ERR);
			return -1;
		}
		if ($warehouse_id < 0) {
			$warehouse_id = 'NULL';
		}
		dol_syslog(get_class($this).'::setWarehouse('.$warehouse_id.')');

		$sql = "UPDATE ".$this->db->prefix().$this->table_element;
		$sql .= " SET fk_warehouse = ".((int) $warehouse_id);
		$sql .= " WHERE rowid=".((int) $this->id);

		if ($this->db->query($sql)) {
			$this->warehouse_id = ($warehouse_id == 'NULL') ? null : $warehouse_id;
			return 1;
		} else {
			dol_syslog(get_class($this).'::setWarehouse Error ', LOG_DEBUG);
			$this->error = $this->db->error();
			return 0;
		}
	}


	/**
	 *		Set last model used by doc generator
	 *
	 *		@param		User	$user		User object that make change
	 *		@param		string	$modelpdf	Modele name
	 *		@return		int					Return integer <0 if KO, >0 if OK
	 */
	public function setDocModel($user, $modelpdf)
	{
		if (!$this->table_element) {
			dol_syslog(get_class($this)."::setDocModel was called on objet with property table_element not defined", LOG_ERR);
			return -1;
		}

		$newmodelpdf = dol_trunc($modelpdf, 255);

		$sql = "UPDATE ".$this->db->prefix().$this->table_element;
		$sql .= " SET model_pdf = '".$this->db->escape($newmodelpdf)."'";
		$sql .= " WHERE rowid = ".((int) $this->id);

		dol_syslog(get_class($this)."::setDocModel", LOG_DEBUG);
		$resql = $this->db->query($sql);
		if ($resql) {
			$this->model_pdf = $modelpdf;
			return 1;
		} else {
			dol_print_error($this->db);
			return 0;
		}
	}


	/**
	 *  Change the bank account
	 *
	 *  @param		int		$fk_account		Id of bank account
	 *  @param      bool    $notrigger      false=launch triggers after, true=disable triggers
	 *  @param      User	$userused		Object user
	 *  @return		int				1 if OK, 0 if KO
	 */
	public function setBankAccount($fk_account, $notrigger = false, $userused = null)
	{
		global $user;

		if (empty($userused)) {
			$userused = $user;
		}

		$error = 0;

		if (!$this->table_element) {
			dol_syslog(get_class($this)."::setBankAccount was called on objet with property table_element not defined", LOG_ERR);
			return -1;
		}
		$this->db->begin();

		if ($fk_account < 0) {
			$fk_account = 'NULL';
		}
		dol_syslog(get_class($this).'::setBankAccount('.$fk_account.')');

		$sql = "UPDATE ".$this->db->prefix().$this->table_element;
		$sql .= " SET fk_account = ".((int) $fk_account);
		$sql .= " WHERE rowid=".((int) $this->id);

		$resql = $this->db->query($sql);
		if (!$resql) {
			dol_syslog(get_class($this).'::setBankAccount Error '.$sql.' - '.$this->db->error());
			$this->error = $this->db->lasterror();
			$error++;
		} else {
			if (!$notrigger) {
				// Call trigger
				$this->context['bankaccountupdate'] = 1;
				$triggerName = strtoupper(get_class($this)).'_MODIFY';
				// Special cases
				if ($triggerName == 'FACTUREREC_MODIFY') {
					$triggerName = 'BILLREC_MODIFY';
				}
				$result = $this->call_trigger($triggerName, $userused);
				if ($result < 0) {
					$error++;
				}
				// End call trigger
			}
		}
		if ($error) {
			$this->db->rollback();
			return -1;
		} else {
			$this->fk_account = ($fk_account == 'NULL') ? null : $fk_account;
			$this->db->commit();
			return 1;
		}
	}


	// TODO: Move line related operations to CommonObjectLine?

	// phpcs:disable PEAR.NamingConventions.ValidFunctionName.ScopeNotCamelCaps
	/**
	 *  Save a new position (field rang) for details lines.
	 *  You can choose to set position for lines with already a position or lines without any position defined.
	 *
	 * 	@param		boolean		$renum			   True to renum all already ordered lines, false to renum only not already ordered lines.
	 * 	@param		string		$rowidorder		   ASC or DESC
	 * 	@param		boolean		$fk_parent_line    Table with fk_parent_line field or not
	 * 	@return		int                            Return integer <0 if KO, >0 if OK
	 */
	public function line_order($renum = false, $rowidorder = 'ASC', $fk_parent_line = true)
	{
		// phpcs:enable
		if (!$this->table_element_line) {
			dol_syslog(get_class($this)."::line_order was called on objet with property table_element_line not defined", LOG_ERR);
			return -1;
		}
		if (!$this->fk_element) {
			dol_syslog(get_class($this)."::line_order was called on objet with property fk_element not defined", LOG_ERR);
			return -1;
		}

		$fieldposition = 'rang'; // @todo Rename 'rang' into 'position'
		if (in_array($this->table_element_line, array('bom_bomline', 'ecm_files', 'emailcollector_emailcollectoraction', 'product_attribute_value'))) {
			$fieldposition = 'position';
		}

		// Count number of lines to reorder (according to choice $renum)
		$nl = 0;
		$sql = "SELECT count(rowid) FROM ".$this->db->prefix().$this->table_element_line;
		$sql .= " WHERE ".$this->fk_element." = ".((int) $this->id);
		if (!$renum) {
			$sql .= " AND " . $fieldposition . " = 0";
		}
		if ($renum) {
			$sql .= " AND " . $fieldposition . " <> 0";
		}

		dol_syslog(get_class($this)."::line_order", LOG_DEBUG);
		$resql = $this->db->query($sql);
		if ($resql) {
			$row = $this->db->fetch_row($resql);
			$nl = $row[0];
		} else {
			dol_print_error($this->db);
		}
		if ($nl > 0) {
			// The goal of this part is to reorder all lines, with all children lines sharing the same counter that parents.
			$rows = array();

			// We first search all lines that are parent lines (for multilevel details lines)
			$sql = "SELECT rowid FROM ".$this->db->prefix().$this->table_element_line;
			$sql .= " WHERE ".$this->fk_element." = ".((int) $this->id);
			if ($fk_parent_line) {
				$sql .= ' AND fk_parent_line IS NULL';
			}
			$sql .= " ORDER BY " . $fieldposition . " ASC, rowid " . $rowidorder;

			dol_syslog(get_class($this)."::line_order search all parent lines", LOG_DEBUG);
			$resql = $this->db->query($sql);
			if ($resql) {
				$i = 0;
				$num = $this->db->num_rows($resql);
				while ($i < $num) {
					$row = $this->db->fetch_row($resql);
					$rows[] = $row[0]; // Add parent line into array rows
					$childrens = $this->getChildrenOfLine($row[0]);
					if (!empty($childrens)) {
						foreach ($childrens as $child) {
							array_push($rows, $child);
						}
					}
					$i++;
				}

				// Now we set a new number for each lines (parent and children with children included into parent tree)
				if (!empty($rows)) {
					foreach ($rows as $key => $row) {
						$this->updateRangOfLine($row, ($key + 1));
					}
				}
			} else {
				dol_print_error($this->db);
			}
		}
		return 1;
	}

	/**
	 * 	Get children of line
	 *
	 * 	@param	int		$id		            Id of parent line
	 * 	@param	int		$includealltree		0 = 1st level child, 1 = All level child
	 * 	@return	array			            Array with list of children lines id
	 */
	public function getChildrenOfLine($id, $includealltree = 0)
	{
		$fieldposition = 'rang'; // @todo Rename 'rang' into 'position'
		if (in_array($this->table_element_line, array('bom_bomline', 'ecm_files', 'emailcollector_emailcollectoraction', 'product_attribute_value'))) {
			$fieldposition = 'position';
		}

		$rows = array();

		$sql = "SELECT rowid FROM ".$this->db->prefix().$this->table_element_line;
		$sql .= " WHERE ".$this->fk_element." = ".((int) $this->id);
		$sql .= ' AND fk_parent_line = '.((int) $id);
		$sql .= " ORDER BY " . $fieldposition . " ASC";

		dol_syslog(get_class($this)."::getChildrenOfLine search children lines for line ".$id, LOG_DEBUG);
		$resql = $this->db->query($sql);
		if ($resql) {
			if ($this->db->num_rows($resql) > 0) {
				while ($row = $this->db->fetch_row($resql)) {
					$rows[] = $row[0];
					if (!empty($includealltree)) {
						$rows = array_merge($rows, $this->getChildrenOfLine($row[0]), $includealltree);
					}
				}
			}
		}
		return $rows;
	}

	// phpcs:disable PEAR.NamingConventions.ValidFunctionName.ScopeNotCamelCaps
	/**
	 * 	Update a line to have a lower rank
	 *
	 * 	@param 	int			$rowid				Id of line
	 * 	@param	boolean		$fk_parent_line		Table with fk_parent_line field or not
	 * 	@return	void
	 */
	public function line_up($rowid, $fk_parent_line = true)
	{
		// phpcs:enable
		$this->line_order(false, 'ASC', $fk_parent_line);

		// Get rang of line
		$rang = $this->getRangOfLine($rowid);

		// Update position of line
		$this->updateLineUp($rowid, $rang);
	}

	// phpcs:disable PEAR.NamingConventions.ValidFunctionName.ScopeNotCamelCaps
	/**
	 * 	Update a line to have a higher rank
	 *
	 * 	@param	int			$rowid				Id of line
	 * 	@param	boolean		$fk_parent_line		Table with fk_parent_line field or not
	 * 	@return	void
	 */
	public function line_down($rowid, $fk_parent_line = true)
	{
		// phpcs:enable
		$this->line_order(false, 'ASC', $fk_parent_line);

		// Get rang of line
		$rang = $this->getRangOfLine($rowid);

		// Get max value for rang
		$max = $this->line_max();

		// Update position of line
		$this->updateLineDown($rowid, $rang, $max);
	}

	/**
	 * 	Update position of line (rang)
	 *
	 * 	@param	int		$rowid		Id of line
	 * 	@param	int		$rang		Position
	 * 	@return	int					Return integer <0 if KO, >0 if OK
	 */
	public function updateRangOfLine($rowid, $rang)
	{
		global $hookmanager;
		$fieldposition = 'rang'; // @todo Rename 'rang' into 'position'
		if (in_array($this->table_element_line, array('bom_bomline', 'ecm_files', 'emailcollector_emailcollectoraction', 'product_attribute_value'))) {
			$fieldposition = 'position';
		}

		$sql = "UPDATE ".$this->db->prefix().$this->table_element_line." SET ".$fieldposition." = ".((int) $rang);
		$sql .= ' WHERE rowid = '.((int) $rowid);

		dol_syslog(get_class($this)."::updateRangOfLine", LOG_DEBUG);
		if (!$this->db->query($sql)) {
			dol_print_error($this->db);
			return -1;
		} else {
			$parameters=array('rowid'=>$rowid, 'rang'=>$rang, 'fieldposition' => $fieldposition);
			$action='';
			$reshook = $hookmanager->executeHooks('afterRankOfLineUpdate', $parameters, $this, $action);
			return 1;
		}
	}

	// phpcs:disable PEAR.NamingConventions.ValidFunctionName.ScopeNotCamelCaps
	/**
	 * 	Update position of line with ajax (rang)
	 *
	 * 	@param	array	$rows	Array of rows
	 * 	@return	void
	 */
	public function line_ajaxorder($rows)
	{
		// phpcs:enable
		$num = count($rows);
		for ($i = 0; $i < $num; $i++) {
			$this->updateRangOfLine($rows[$i], ($i + 1));
		}
	}

	/**
	 * 	Update position of line up (rang)
	 *
	 * 	@param	int		$rowid		Id of line
	 * 	@param	int		$rang		Position
	 * 	@return	void
	 */
	public function updateLineUp($rowid, $rang)
	{
		if ($rang > 1) {
			$fieldposition = 'rang';
			if (in_array($this->table_element_line, array('ecm_files', 'emailcollector_emailcollectoraction', 'product_attribute_value'))) {
				$fieldposition = 'position';
			}

			$sql = "UPDATE ".$this->db->prefix().$this->table_element_line." SET ".$fieldposition." = ".((int) $rang);
			$sql .= " WHERE ".$this->fk_element." = ".((int) $this->id);
			$sql .= " AND " . $fieldposition . " = " . ((int) ($rang - 1));
			if ($this->db->query($sql)) {
				$sql = "UPDATE ".$this->db->prefix().$this->table_element_line." SET ".$fieldposition." = ".((int) ($rang - 1));
				$sql .= ' WHERE rowid = '.((int) $rowid);
				if (!$this->db->query($sql)) {
					dol_print_error($this->db);
				}
			} else {
				dol_print_error($this->db);
			}
		}
	}

	/**
	 * 	Update position of line down (rang)
	 *
	 * 	@param	int		$rowid		Id of line
	 * 	@param	int		$rang		Position
	 * 	@param	int		$max		Max
	 * 	@return	void
	 */
	public function updateLineDown($rowid, $rang, $max)
	{
		if ($rang < $max) {
			$fieldposition = 'rang';
			if (in_array($this->table_element_line, array('ecm_files', 'emailcollector_emailcollectoraction', 'product_attribute_value'))) {
				$fieldposition = 'position';
			}

			$sql = "UPDATE ".$this->db->prefix().$this->table_element_line." SET ".$fieldposition." = ".((int) $rang);
			$sql .= " WHERE ".$this->fk_element." = ".((int) $this->id);
			$sql .= " AND " . $fieldposition . " = " . ((int) ($rang + 1));
			if ($this->db->query($sql)) {
				$sql = "UPDATE ".$this->db->prefix().$this->table_element_line." SET ".$fieldposition." = ".((int) ($rang + 1));
				$sql .= ' WHERE rowid = '.((int) $rowid);
				if (!$this->db->query($sql)) {
					dol_print_error($this->db);
				}
			} else {
				dol_print_error($this->db);
			}
		}
	}

	/**
	 * 	Get position of line (rang)
	 *
	 * 	@param		int		$rowid		Id of line
	 *  @return		int     			Value of rang in table of lines
	 */
	public function getRangOfLine($rowid)
	{
		$fieldposition = 'rang';
		if (in_array($this->table_element_line, array('ecm_files', 'emailcollector_emailcollectoraction', 'product_attribute_value'))) {
			$fieldposition = 'position';
		}

		$sql = "SELECT " . $fieldposition . " FROM ".$this->db->prefix().$this->table_element_line;
		$sql .= " WHERE rowid = ".((int) $rowid);

		dol_syslog(get_class($this)."::getRangOfLine", LOG_DEBUG);
		$resql = $this->db->query($sql);
		if ($resql) {
			$row = $this->db->fetch_row($resql);
			return $row[0];
		}

		return 0;
	}

	/**
	 * 	Get rowid of the line relative to its position
	 *
	 * 	@param		int		$rang		Rang value
	 *  @return     int     			Rowid of the line
	 */
	public function getIdOfLine($rang)
	{
		$fieldposition = 'rang';
		if (in_array($this->table_element_line, array('ecm_files', 'emailcollector_emailcollectoraction', 'product_attribute_value'))) {
			$fieldposition = 'position';
		}

		$sql = "SELECT rowid FROM ".$this->db->prefix().$this->table_element_line;
		$sql .= " WHERE ".$this->fk_element." = ".((int) $this->id);
		$sql .= " AND " . $fieldposition . " = ".((int) $rang);
		$resql = $this->db->query($sql);
		if ($resql) {
			$row = $this->db->fetch_row($resql);
			return $row[0];
		}

		return 0;
	}

	// phpcs:disable PEAR.NamingConventions.ValidFunctionName.ScopeNotCamelCaps
	/**
	 * 	Get max value used for position of line (rang)
	 *
	 * 	@param		int		$fk_parent_line		Parent line id
	 *  @return     int  			   			Max value of rang in table of lines
	 */
	public function line_max($fk_parent_line = 0)
	{
		// phpcs:enable
		$positionfield = 'rang';
		if (in_array($this->table_element, array('bom_bom', 'product_attribute'))) {
			$positionfield = 'position';
		}

		// Search the last rang with fk_parent_line
		if ($fk_parent_line) {
			$sql = "SELECT max(".$positionfield.") FROM ".$this->db->prefix().$this->table_element_line;
			$sql .= " WHERE ".$this->fk_element." = ".((int) $this->id);
			$sql .= " AND fk_parent_line = ".((int) $fk_parent_line);

			dol_syslog(get_class($this)."::line_max", LOG_DEBUG);
			$resql = $this->db->query($sql);
			if ($resql) {
				$row = $this->db->fetch_row($resql);
				if (!empty($row[0])) {
					return $row[0];
				} else {
					return $this->getRangOfLine($fk_parent_line);
				}
			}
		} else {
			// If not, search the last rang of element
			$sql = "SELECT max(".$positionfield.") FROM ".$this->db->prefix().$this->table_element_line;
			$sql .= " WHERE ".$this->fk_element." = ".((int) $this->id);

			dol_syslog(get_class($this)."::line_max", LOG_DEBUG);
			$resql = $this->db->query($sql);
			if ($resql) {
				$row = $this->db->fetch_row($resql);
				return $row[0];
			}
		}

		return 0;
	}

	// phpcs:disable PEAR.NamingConventions.ValidFunctionName.ScopeNotCamelCaps
	/**
	 *  Update external ref of element
	 *
	 *  @param      string		$ref_ext	Update field ref_ext
	 *  @return     int      		   		Return integer <0 if KO, >0 if OK
	 */
	public function update_ref_ext($ref_ext)
	{
		// phpcs:enable
		if (!$this->table_element) {
			dol_syslog(get_class($this)."::update_ref_ext was called on objet with property table_element not defined", LOG_ERR);
			return -1;
		}

		$sql = "UPDATE ".$this->db->prefix().$this->table_element;
		$sql .= " SET ref_ext = '".$this->db->escape($ref_ext)."'";
		$sql .= " WHERE ".(isset($this->table_rowid) ? $this->table_rowid : 'rowid')." = ".((int) $this->id);

		dol_syslog(get_class($this)."::update_ref_ext", LOG_DEBUG);
		if ($this->db->query($sql)) {
			$this->ref_ext = $ref_ext;
			return 1;
		} else {
			$this->error = $this->db->error();
			return -1;
		}
	}

	// phpcs:disable PEAR.NamingConventions.ValidFunctionName.ScopeNotCamelCaps
	/**
	 *  Update note of element
	 *
	 *  @param      string		$note		New value for note
	 *  @param		string		$suffix		'', '_public' or '_private'
	 *  @param      int         $notrigger  1=Does not execute triggers, 0=execute triggers
	 *  @return     int      		   		Return integer <0 if KO, >0 if OK
	 */
	public function update_note($note, $suffix = '', $notrigger = 0)
	{
		// phpcs:enable
		global $user;

		if (!$this->table_element) {
			$this->error = 'update_note was called on objet with property table_element not defined';
			dol_syslog(get_class($this)."::update_note was called on objet with property table_element not defined", LOG_ERR);
			return -1;
		}
		if (!in_array($suffix, array('', '_public', '_private'))) {
			$this->error = 'update_note Parameter suffix must be empty, \'_private\' or \'_public\'';
			dol_syslog(get_class($this)."::update_note Parameter suffix must be empty, '_private' or '_public'", LOG_ERR);
			return -2;
		}

		$newsuffix = $suffix;

		// Special cas
		if ($this->table_element == 'product' && $newsuffix == '_private') {
			$newsuffix = '';
		}
		if (in_array($this->table_element, array('actioncomm', 'adherent', 'advtargetemailing', 'cronjob', 'establishment'))) {
			$fieldusermod =  "fk_user_mod";
		} elseif ($this->table_element == 'ecm_files') {
			$fieldusermod = "fk_user_m";
		} else {
			$fieldusermod = "fk_user_modif";
		}
		$sql = "UPDATE ".$this->db->prefix().$this->table_element;
		$sql .= " SET note".$newsuffix." = ".(!empty($note) ? ("'".$this->db->escape($note)."'") : "NULL");
		$sql .= ", ".$fieldusermod." = ".((int) $user->id);
		$sql .= " WHERE rowid = ".((int) $this->id);

		dol_syslog(get_class($this)."::update_note", LOG_DEBUG);
		if ($this->db->query($sql)) {
			if ($suffix == '_public') {
				$this->note_public = $note;
			} elseif ($suffix == '_private') {
				$this->note_private = $note;
			} else {
				$this->note = $note; // deprecated
				$this->note_private = $note;
			}
			if (empty($notrigger)) {
				switch ($this->element) {
					case 'societe':
						$trigger_name = 'COMPANY_MODIFY';
						break;
					case 'commande':
						$trigger_name = 'ORDER_MODIFY';
						break;
					case 'facture':
						$trigger_name = 'BILL_MODIFY';
						break;
					case 'invoice_supplier':
						$trigger_name = 'BILL_SUPPLIER_MODIFY';
						break;
					case 'facturerec':
						$trigger_name = 'BILLREC_MODIFIY';
						break;
					case 'expensereport':
						$trigger_name = 'EXPENSE_REPORT_MODIFY';
						break;
					default:
						$trigger_name = strtoupper($this->element) . '_MODIFY';
				}
				$ret = $this->call_trigger($trigger_name, $user);
				if ($ret < 0) {
					return -1;
				}
			}
			return 1;
		} else {
			$this->error = $this->db->lasterror();
			return -1;
		}
	}

	// phpcs:disable PEAR.NamingConventions.ValidFunctionName.ScopeNotCamelCaps
	/**
	 * 	Update public note (kept for backward compatibility)
	 *
	 * @param      string		$note		New value for note
	 * @return     int      		   		Return integer <0 if KO, >0 if OK
	 * @deprecated
	 * @see update_note()
	 */
	public function update_note_public($note)
	{
		// phpcs:enable
		return $this->update_note($note, '_public');
	}

	// phpcs:disable PEAR.NamingConventions.ValidFunctionName.ScopeNotCamelCaps
	/**
	 *	Update total_ht, total_ttc, total_vat, total_localtax1, total_localtax2 for an object (sum of lines).
	 *  Must be called at end of methods addline or updateline.
	 *
	 *	@param	int		$exclspec          	>0 = Exclude special product (product_type=9)
	 *  @param  string	$roundingadjust    	'none'=Do nothing, 'auto'=Use default method (MAIN_ROUNDOFTOTAL_NOT_TOTALOFROUND if defined, or '0'), '0'=Force mode Total of rounding, '1'=Force mode Rounding of total
	 *  @param	int		$nodatabaseupdate	1=Do not update database total fields of the main object. Update only properties in memory. Can be used to save SQL when this method is called several times, so we can do it only once at end.
	 *  @param	Societe	$seller				If roundingadjust is '0' or '1' or maybe 'auto', it means we recalculate total for lines before calculating total for object and for this, we need seller object (used to analyze lines to check corrupted data).
	 *	@return	int    			           	Return integer <0 if KO, >0 if OK
	 */
	public function update_price($exclspec = 0, $roundingadjust = 'none', $nodatabaseupdate = 0, $seller = null)
	{
		// phpcs:enable
		global $conf, $hookmanager, $action;

		$parameters = array('exclspec' => $exclspec, 'roundingadjust' => $roundingadjust, 'nodatabaseupdate' => $nodatabaseupdate, 'seller' => $seller);
		$reshook = $hookmanager->executeHooks('updateTotalPrice', $parameters, $this, $action); // Note that $action and $object may have been modified by some hooks
		if ($reshook > 0) {
			return 1; // replacement code
		} elseif ($reshook < 0) {
			return -1; // failure
		} // reshook = 0 => execute normal code

		// Some external module want no update price after a trigger because they have another method to calculate the total (ex: with an extrafield)
		$MODULE = "";
		if ($this->element == 'propal') {
			$MODULE = "MODULE_DISALLOW_UPDATE_PRICE_PROPOSAL";
		} elseif ($this->element == 'commande' || $this->element == 'order') {
			$MODULE = "MODULE_DISALLOW_UPDATE_PRICE_ORDER";
		} elseif ($this->element == 'facture' || $this->element == 'invoice') {
			$MODULE = "MODULE_DISALLOW_UPDATE_PRICE_INVOICE";
		} elseif ($this->element == 'facture_fourn' || $this->element == 'supplier_invoice' || $this->element == 'invoice_supplier' || $this->element == 'invoice_supplier_rec') {
			$MODULE = "MODULE_DISALLOW_UPDATE_PRICE_SUPPLIER_INVOICE";
		} elseif ($this->element == 'order_supplier' || $this->element == 'supplier_order') {
			$MODULE = "MODULE_DISALLOW_UPDATE_PRICE_SUPPLIER_ORDER";
		} elseif ($this->element == 'supplier_proposal') {
			$MODULE = "MODULE_DISALLOW_UPDATE_PRICE_SUPPLIER_PROPOSAL";
		}

		if (!empty($MODULE)) {
			if (getDolGlobalString($MODULE)) {
				$modsactivated = explode(',', getDolGlobalString($MODULE));
				foreach ($modsactivated as $mod) {
					if (isModEnabled($mod)) {
						return 1; // update was disabled by specific setup
					}
				}
			}
		}

		include_once DOL_DOCUMENT_ROOT.'/core/lib/price.lib.php';

		$forcedroundingmode = $roundingadjust;
		if ($forcedroundingmode == 'auto' && isset($conf->global->MAIN_ROUNDOFTOTAL_NOT_TOTALOFROUND)) {
			$forcedroundingmode = getDolGlobalString('MAIN_ROUNDOFTOTAL_NOT_TOTALOFROUND');
		} elseif ($forcedroundingmode == 'auto') {
			$forcedroundingmode = '0';
		}

		$error = 0;

		$multicurrency_tx = !empty($this->multicurrency_tx) ? $this->multicurrency_tx : 1;

		// Define constants to find lines to sum (field name int the table_element_line not into table_element)
		$fieldtva = 'total_tva';
		$fieldlocaltax1 = 'total_localtax1';
		$fieldlocaltax2 = 'total_localtax2';
		$fieldup = 'subprice';
		if ($this->element == 'facture_fourn' || $this->element == 'invoice_supplier') {
			$fieldtva = 'tva';
			$fieldup = 'pu_ht';
		}
		if ($this->element == 'invoice_supplier_rec') {
			$fieldup = 'pu_ht';
		}
		if ($this->element == 'expensereport') {
			$fieldup = 'value_unit';
		}

		$sql = "SELECT rowid, qty, ".$fieldup." as up, remise_percent, total_ht, ".$fieldtva." as total_tva, total_ttc, ".$fieldlocaltax1." as total_localtax1, ".$fieldlocaltax2." as total_localtax2,";
		$sql .= ' tva_tx as vatrate, localtax1_tx, localtax2_tx, localtax1_type, localtax2_type, info_bits, product_type';
		if ($this->table_element_line == 'facturedet') {
			$sql .= ', situation_percent';
		}
		$sql .= ', multicurrency_total_ht, multicurrency_total_tva, multicurrency_total_ttc';
		$sql .= " FROM ".$this->db->prefix().$this->table_element_line;
		$sql .= " WHERE ".$this->fk_element." = ".((int) $this->id);
		if ($exclspec) {
			$product_field = 'product_type';
			if ($this->table_element_line == 'contratdet') {
				$product_field = ''; // contratdet table has no product_type field
			}
			if ($product_field) {
				$sql .= " AND ".$product_field." <> 9";
			}
		}
		$sql .= ' ORDER by rowid'; // We want to be sure to always use same order of line to not change lines differently when option MAIN_ROUNDOFTOTAL_NOT_TOTALOFROUND is used

		dol_syslog(get_class($this)."::update_price", LOG_DEBUG);

		$resql = $this->db->query($sql);
		if ($resql) {
			$this->total_ht  = 0;
			$this->total_tva = 0;
			$this->total_localtax1 = 0;
			$this->total_localtax2 = 0;
			$this->total_ttc = 0;
			$total_ht_by_vats  = array();
			$total_tva_by_vats = array();
			$total_ttc_by_vats = array();
			$this->multicurrency_total_ht = 0;
			$this->multicurrency_total_tva	= 0;
			$this->multicurrency_total_ttc	= 0;

			$this->db->begin();

			$num = $this->db->num_rows($resql);
			$i = 0;
			while ($i < $num) {
				$obj = $this->db->fetch_object($resql);

				// Note: There is no check on detail line and no check on total, if $forcedroundingmode = 'none'
				$parameters = array('fk_element' => $obj->rowid);
				$reshook = $hookmanager->executeHooks('changeRoundingMode', $parameters, $this, $action); // Note that $action and $object may have been modified by some hooks

				if (empty($reshook) && $forcedroundingmode == '0') {	// Check if data on line are consistent. This may solve lines that were not consistent because set with $forcedroundingmode='auto'
					// This part of code is to fix data. We should not call it too often.
					$localtax_array = array($obj->localtax1_type, $obj->localtax1_tx, $obj->localtax2_type, $obj->localtax2_tx);
					$tmpcal = calcul_price_total($obj->qty, $obj->up, $obj->remise_percent, $obj->vatrate, $obj->localtax1_tx, $obj->localtax2_tx, 0, 'HT', $obj->info_bits, $obj->product_type, $seller, $localtax_array, (isset($obj->situation_percent) ? $obj->situation_percent : 100), $multicurrency_tx);

					$diff_when_using_price_ht = price2num($tmpcal[1] - $obj->total_tva, 'MT', 1); // If price was set with tax price and unit price HT has a low number of digits, then we may have a diff on recalculation from unit price HT.
					$diff_on_current_total = price2num($obj->total_ttc - $obj->total_ht - $obj->total_tva - $obj->total_localtax1 - $obj->total_localtax2, 'MT', 1);
					//var_dump($obj->total_ht.' '.$obj->total_tva.' '.$obj->total_localtax1.' '.$obj->total_localtax2.' => '.$obj->total_ttc);
					//var_dump($diff_when_using_price_ht.' '.$diff_on_current_total);

					if ($diff_on_current_total) {
						// This should not happen, we should always have in table: total_ttc = total_ht + total_vat + total_localtax1 + total_localtax2
						$sqlfix = "UPDATE ".$this->db->prefix().$this->table_element_line." SET ".$fieldtva." = ".price2num((float) $tmpcal[1]).", total_ttc = ".price2num((float) $tmpcal[2])." WHERE rowid = ".((int) $obj->rowid);
						dol_syslog('We found unconsistent data into detailed line (diff_on_current_total = '.$diff_on_current_total.') for line rowid = '.$obj->rowid." (ht=".$obj->total_ht." vat=".$obj->total_tva." tax1=".$obj->total_localtax1." tax2=".$obj->total_localtax2." ttc=".$obj->total_ttc."). We fix the total_vat and total_ttc of line by running sqlfix = ".$sqlfix, LOG_WARNING);
						$resqlfix = $this->db->query($sqlfix);
						if (!$resqlfix) {
							dol_print_error($this->db, 'Failed to update line');
						}
						$obj->total_tva = $tmpcal[1];
						$obj->total_ttc = $tmpcal[2];
					} elseif ($diff_when_using_price_ht && $roundingadjust == '0') {
						// After calculation from HT, total is consistent but we have found a difference between VAT part in calculation and into database and
						// we ask to force the use of rounding on line (like done on calculation) so we force update of line
						$sqlfix = "UPDATE ".$this->db->prefix().$this->table_element_line." SET ".$fieldtva." = ".price2num((float) $tmpcal[1]).", total_ttc = ".price2num((float) $tmpcal[2])." WHERE rowid = ".((int) $obj->rowid);
						dol_syslog('We found a line with different rounding data into detailed line (diff_when_using_price_ht = '.$diff_when_using_price_ht.' and diff_on_current_total = '.$diff_on_current_total.') for line rowid = '.$obj->rowid." (total vat of line calculated=".$tmpcal[1].", database=".$obj->total_tva."). We fix the total_vat and total_ttc of line by running sqlfix = ".$sqlfix);
						$resqlfix = $this->db->query($sqlfix);
						if (!$resqlfix) {
							dol_print_error($this->db, 'Failed to update line');
						}
						$obj->total_tva = $tmpcal[1];
						$obj->total_ttc = $tmpcal[2];
					}
				}

				$this->total_ht        += $obj->total_ht; // The field visible at end of line detail
				$this->total_tva       += $obj->total_tva;
				$this->total_localtax1 += $obj->total_localtax1;
				$this->total_localtax2 += $obj->total_localtax2;
				$this->total_ttc       += $obj->total_ttc;
				$this->multicurrency_total_ht        += $obj->multicurrency_total_ht; // The field visible at end of line detail
				$this->multicurrency_total_tva       += $obj->multicurrency_total_tva;
				$this->multicurrency_total_ttc       += $obj->multicurrency_total_ttc;

				if (!isset($total_ht_by_vats[$obj->vatrate])) {
					$total_ht_by_vats[$obj->vatrate] = 0;
				}
				if (!isset($total_tva_by_vats[$obj->vatrate])) {
					$total_tva_by_vats[$obj->vatrate] = 0;
				}
				if (!isset($total_ttc_by_vats[$obj->vatrate])) {
					$total_ttc_by_vats[$obj->vatrate] = 0;
				}
				$total_ht_by_vats[$obj->vatrate]  += $obj->total_ht;
				$total_tva_by_vats[$obj->vatrate] += $obj->total_tva;
				$total_ttc_by_vats[$obj->vatrate] += $obj->total_ttc;

				if ($forcedroundingmode == '1') {	// Check if we need adjustement onto line for vat. TODO This works on the company currency but not on foreign currency
					$tmpvat = price2num($total_ht_by_vats[$obj->vatrate] * $obj->vatrate / 100, 'MT', 1);
					$diff = price2num($total_tva_by_vats[$obj->vatrate] - $tmpvat, 'MT', 1);
					//print 'Line '.$i.' rowid='.$obj->rowid.' vat_rate='.$obj->vatrate.' total_ht='.$obj->total_ht.' total_tva='.$obj->total_tva.' total_ttc='.$obj->total_ttc.' total_ht_by_vats='.$total_ht_by_vats[$obj->vatrate].' total_tva_by_vats='.$total_tva_by_vats[$obj->vatrate].' (new calculation = '.$tmpvat.') total_ttc_by_vats='.$total_ttc_by_vats[$obj->vatrate].($diff?" => DIFF":"")."<br>\n";
					if ($diff) {
						if (abs($diff) > (10 * pow(10, -1 * getDolGlobalInt('MAIN_MAX_DECIMALS_TOT', 0)))) {
							// If error is more than 10 times the accurancy of rounding. This should not happen.
							$errmsg = 'A rounding difference was detected into TOTAL but is too high to be corrected. Some data in your lines may be corrupted. Try to edit each line manually to fix this before restarting.';
							dol_syslog($errmsg, LOG_WARNING);
							$this->error = $errmsg;
							$error++;
							break;
						}
						$sqlfix = "UPDATE ".$this->db->prefix().$this->table_element_line." SET ".$fieldtva." = ".price2num($obj->total_tva - $diff).", total_ttc = ".price2num($obj->total_ttc - $diff)." WHERE rowid = ".((int) $obj->rowid);
						dol_syslog('We found a difference of '.$diff.' for line rowid = '.$obj->rowid.". We fix the total_vat and total_ttc of line by running sqlfix = ".$sqlfix);

						$resqlfix = $this->db->query($sqlfix);

						if (!$resqlfix) {
							dol_print_error($this->db, 'Failed to update line');
						}

						$this->total_tva = (float) price2num($this->total_tva - $diff, '', 1);
						$this->total_ttc = (float) price2num($this->total_ttc - $diff, '', 1);
						$total_tva_by_vats[$obj->vatrate] = (float) price2num($total_tva_by_vats[$obj->vatrate] - $diff, '', 1);
						$total_ttc_by_vats[$obj->vatrate] = (float) price2num($total_ttc_by_vats[$obj->vatrate] - $diff, '', 1);
					}
				}

				$i++;
			}

			// Add revenue stamp to total
			$this->total_ttc += isset($this->revenuestamp) ? $this->revenuestamp : 0;
			$this->multicurrency_total_ttc += isset($this->revenuestamp) ? ($this->revenuestamp * $multicurrency_tx) : 0;

			// Situations totals
			if (!empty($this->situation_cycle_ref) && !empty($this->situation_counter) && $this->situation_counter > 1 && method_exists($this, 'get_prev_sits')) {
				include_once DOL_DOCUMENT_ROOT.'/compta/facture/class/facture.class.php';
				if ($this->type != Facture::TYPE_CREDIT_NOTE) {	// @phpstan-ignore-line
					$prev_sits = $this->get_prev_sits();

					foreach ($prev_sits as $sit) {				// $sit is an object Facture loaded with a fetch.
						$this->total_ht -= $sit->total_ht;
						$this->total_tva -= $sit->total_tva;
						$this->total_localtax1 -= $sit->total_localtax1;
						$this->total_localtax2 -= $sit->total_localtax2;
						$this->total_ttc -= $sit->total_ttc;
						$this->multicurrency_total_ht -= $sit->multicurrency_total_ht;
						$this->multicurrency_total_tva -= $sit->multicurrency_total_tva;
						$this->multicurrency_total_ttc -= $sit->multicurrency_total_ttc;
					}
				}
			}

			// Clean total
			$this->total_ht = (float) price2num($this->total_ht);
			$this->total_tva = (float) price2num($this->total_tva);
			$this->total_localtax1 = (float) price2num($this->total_localtax1);
			$this->total_localtax2 = (float) price2num($this->total_localtax2);
			$this->total_ttc = (float) price2num($this->total_ttc);

			$this->db->free($resql);

			// Now update global fields total_ht, total_ttc, total_tva, total_localtax1, total_localtax2, multicurrency_total_* of main object
			$fieldht = 'total_ht';
			$fieldtva = 'tva';
			$fieldlocaltax1 = 'localtax1';
			$fieldlocaltax2 = 'localtax2';
			$fieldttc = 'total_ttc';
			// Specific code for backward compatibility with old field names
			if (in_array($this->element, array('propal', 'commande', 'facture', 'facturerec', 'supplier_proposal', 'order_supplier', 'facture_fourn', 'invoice_supplier', 'invoice_supplier_rec', 'expensereport'))) {
				$fieldtva = 'total_tva';
			}

			if (!$error && empty($nodatabaseupdate)) {
				$sql = "UPDATE ".$this->db->prefix().$this->table_element.' SET';
				$sql .= " ".$fieldht." = ".((float) price2num($this->total_ht, 'MT', 1)).",";
				$sql .= " ".$fieldtva." = ".((float) price2num($this->total_tva, 'MT', 1)).",";
				$sql .= " ".$fieldlocaltax1." = ".((float) price2num($this->total_localtax1, 'MT', 1)).",";
				$sql .= " ".$fieldlocaltax2." = ".((float) price2num($this->total_localtax2, 'MT', 1)).",";
				$sql .= " ".$fieldttc." = ".((float) price2num($this->total_ttc, 'MT', 1));
				$sql .= ", multicurrency_total_ht = ".((float) price2num($this->multicurrency_total_ht, 'MT', 1));
				$sql .= ", multicurrency_total_tva = ".((float) price2num($this->multicurrency_total_tva, 'MT', 1));
				$sql .= ", multicurrency_total_ttc = ".((float) price2num($this->multicurrency_total_ttc, 'MT', 1));
				$sql .= " WHERE rowid = ".((int) $this->id);

				dol_syslog(get_class($this)."::update_price", LOG_DEBUG);
				$resql = $this->db->query($sql);

				if (!$resql) {
					$error++;
					$this->error = $this->db->lasterror();
					$this->errors[] = $this->db->lasterror();
				}
			}

			if (!$error) {
				$this->db->commit();
				return 1;
			} else {
				$this->db->rollback();
				return -1;
			}
		} else {
			dol_print_error($this->db, 'Bad request in update_price');
			return -1;
		}
	}

	// phpcs:disable PEAR.NamingConventions.ValidFunctionName.ScopeNotCamelCaps
	/**
	 *	Add an object link into llx_element_element.
	 *
	 *	@param		string	$origin		Linked element type
	 *	@param		int		$origin_id	Linked element id
	 * 	@param		User	$f_user		User that create
	 * 	@param		int		$notrigger	1=Does not execute triggers, 0=execute triggers
	 *	@return		int					Return integer <=0 if KO, >0 if OK
	 *	@see		fetchObjectLinked(), updateObjectLinked(), deleteObjectLinked()
	 */
	public function add_object_linked($origin = null, $origin_id = null, $f_user = null, $notrigger = 0)
	{
		// phpcs:enable
		global $user, $hookmanager, $action;
		$origin = (!empty($origin) ? $origin : $this->origin);
		$origin_id = (!empty($origin_id) ? $origin_id : $this->origin_id);
		$f_user = isset($f_user) ? $f_user : $user;

		// Special case
		if ($origin == 'order') {
			$origin = 'commande';
		}
		if ($origin == 'invoice') {
			$origin = 'facture';
		}
		if ($origin == 'invoice_template') {
			$origin = 'facturerec';
		}
		if ($origin == 'supplierorder') {
			$origin = 'order_supplier';
		}

		// Elements of the core modules which have `$module` property but may to which we don't want to prefix module part to the element name for finding the linked object in llx_element_element.
		// It's because an entry for this element may be exist in llx_element_element before this modification (version <=14.2) and ave named only with their element name in fk_source or fk_target.
		$coremodule = array('knowledgemanagement', 'partnership', 'workstation', 'ticket', 'recruitment', 'eventorganization', 'asset');
		// Add module part to target type if object has $module property and isn't in core modules.
		$targettype = ((!empty($this->module) && ! in_array($this->module, $coremodule)) ? $this->module.'_' : '').$this->element;

		$parameters = array('targettype'=>$targettype);
		// Hook for explicitly set the targettype if it must be differtent than $this->element
		$reshook = $hookmanager->executeHooks('setLinkedObjectSourceTargetType', $parameters, $this, $action); // Note that $action and $object may have been modified by some hooks
		if ($reshook > 0) {
			if (!empty($hookmanager->resArray['targettype'])) {
				$targettype = $hookmanager->resArray['targettype'];
			}
		}

		$this->db->begin();
		$error = 0;

		$sql = "INSERT INTO " . $this->db->prefix() . "element_element (";
		$sql .= "fk_source";
		$sql .= ", sourcetype";
		$sql .= ", fk_target";
		$sql .= ", targettype";
		$sql .= ") VALUES (";
		$sql .= ((int) $origin_id);
		$sql .= ", '" . $this->db->escape($origin) . "'";
		$sql .= ", " . ((int) $this->id);
		$sql .= ", '" . $this->db->escape($targettype) . "'";
		$sql .= ")";

		dol_syslog(get_class($this) . "::add_object_linked", LOG_DEBUG);
		if ($this->db->query($sql)) {
			if (!$notrigger) {
				// Call trigger
				$this->context['link_origin'] = $origin;
				$this->context['link_origin_id'] = $origin_id;
				$result = $this->call_trigger('OBJECT_LINK_INSERT', $f_user);
				if ($result < 0) {
					$error++;
				}
				// End call triggers
			}
		} else {
			$this->error = $this->db->lasterror();
			$error++;
		}

		if (!$error) {
			$this->db->commit();
			return 1;
		} else {
			$this->db->rollback();
			return 0;
		}
	}

	/**
	 *	Fetch array of objects linked to current object (object of enabled modules only). Links are loaded into
	 *		this->linkedObjectsIds array +
	 *		this->linkedObjects array if $loadalsoobjects = 1 or $loadalsoobjects = type
	 *  Possible usage for parameters:
	 *  - all parameters empty -> we look all link to current object (current object can be source or target)
	 *  - source id+type -> will get list of targets linked to source
	 *  - target id+type -> will get list of sources linked to target
	 *  - source id+type + target type -> will get list of targets of the type linked to source
	 *  - target id+type + source type -> will get list of sources of the type linked to target
	 *
	 *	@param	int			$sourceid			Object source id (if not defined, $this->id)
	 *	@param  string		$sourcetype			Object source type (if not defined, $this->element)
	 *	@param  int			$targetid			Object target id (if not defined, $this->id)
	 *	@param  string		$targettype			Object target type (if not defined, $this->element)
	 *	@param  string		$clause				'OR' or 'AND' clause used when both source id and target id are provided
	 *  @param  int			$alsosametype		0=Return only links to object that differs from source type. 1=Include also link to objects of same type.
	 *  @param  string		$orderby			SQL 'ORDER BY' clause
	 *  @param	int|string	$loadalsoobjects	Load also the array $this->linkedObjects. Use 0 to not load (increase performances), Use 1 to load all, Use value of type ('facture', 'facturerec', ...) to load only a type of object.
	 *	@return int								Return integer <0 if KO, >0 if OK
	 *  @see	add_object_linked(), updateObjectLinked(), deleteObjectLinked()
	 */
	public function fetchObjectLinked($sourceid = null, $sourcetype = '', $targetid = null, $targettype = '', $clause = 'OR', $alsosametype = 1, $orderby = 'sourcetype', $loadalsoobjects = 1)
	{
		global $conf, $hookmanager, $action;

		// Important for pdf generation time reduction
		// This boolean is true if $this->linkedObjects has already been loaded with all objects linked without filter
		// If you need to force the reload, you can call clearObjectLinkedCache() before calling fetchObjectLinked()
		if ($this->id > 0 && !empty($this->linkedObjectsFullLoaded[$this->id])) {
			return 1;
		}

		$this->linkedObjectsIds = array();
		$this->linkedObjects = array();

		$justsource = false;
		$justtarget = false;
		$withtargettype = false;
		$withsourcetype = false;

		$parameters = array('sourcetype'=>$sourcetype, 'sourceid'=>$sourceid, 'targettype'=>$targettype, 'targetid'=>$targetid);
		// Hook for explicitly set the targettype if it must be differtent than $this->element
		$reshook = $hookmanager->executeHooks('setLinkedObjectSourceTargetType', $parameters, $this, $action); // Note that $action and $object may have been modified by some hooks
		if ($reshook > 0) {
			if (!empty($hookmanager->resArray['sourcetype'])) {
				$sourcetype = $hookmanager->resArray['sourcetype'];
			}
			if (!empty($hookmanager->resArray['sourceid'])) {
				$sourceid = $hookmanager->resArray['sourceid'];
			}
			if (!empty($hookmanager->resArray['targettype'])) {
				$targettype = $hookmanager->resArray['targettype'];
			}
			if (!empty($hookmanager->resArray['targetid'])) {
				$targetid = $hookmanager->resArray['targetid'];
			}
		}

		if (!empty($sourceid) && !empty($sourcetype) && empty($targetid)) {
			$justsource = true; // the source (id and type) is a search criteria
			if (!empty($targettype)) {
				$withtargettype = true;
			}
		}
		if (!empty($targetid) && !empty($targettype) && empty($sourceid)) {
			$justtarget = true; // the target (id and type) is a search criteria
			if (!empty($sourcetype)) {
				$withsourcetype = true;
			}
		}

		$sourceid = (!empty($sourceid) ? $sourceid : $this->id);
		$targetid = (!empty($targetid) ? $targetid : $this->id);
		$sourcetype = (!empty($sourcetype) ? $sourcetype : $this->element);
		$targettype = (!empty($targettype) ? $targettype : $this->element);

		/*if (empty($sourceid) && empty($targetid))
		 {
		 dol_syslog('Bad usage of function. No source nor target id defined (nor as parameter nor as object id)', LOG_ERR);
		 return -1;
		 }*/

		// Links between objects are stored in table element_element
		$sql = "SELECT rowid, fk_source, sourcetype, fk_target, targettype";
		$sql .= " FROM ".$this->db->prefix()."element_element";
		$sql .= " WHERE ";
		if ($justsource || $justtarget) {
			if ($justsource) {
				$sql .= "fk_source = ".((int) $sourceid)." AND sourcetype = '".$this->db->escape($sourcetype)."'";
				if ($withtargettype) {
					$sql .= " AND targettype = '".$this->db->escape($targettype)."'";
				}
			} elseif ($justtarget) {
				$sql .= "fk_target = ".((int) $targetid)." AND targettype = '".$this->db->escape($targettype)."'";
				if ($withsourcetype) {
					$sql .= " AND sourcetype = '".$this->db->escape($sourcetype)."'";
				}
			}
		} else {
			$sql .= "(fk_source = ".((int) $sourceid)." AND sourcetype = '".$this->db->escape($sourcetype)."')";
			$sql .= " ".$clause." (fk_target = ".((int) $targetid)." AND targettype = '".$this->db->escape($targettype)."')";
			if ($loadalsoobjects && $this->id > 0 && $sourceid == $this->id && $sourcetype == $this->element && $targetid == $this->id && $targettype == $this->element && $clause == 'OR') {
				$this->linkedObjectsFullLoaded[$this->id] = true;
			}
		}
		$sql .= " ORDER BY ".$orderby;

		dol_syslog(get_class($this)."::fetchObjectLink", LOG_DEBUG);
		$resql = $this->db->query($sql);
		if ($resql) {
			$num = $this->db->num_rows($resql);
			$i = 0;
			while ($i < $num) {
				$obj = $this->db->fetch_object($resql);
				if ($justsource || $justtarget) {
					if ($justsource) {
						$this->linkedObjectsIds[$obj->targettype][$obj->rowid] = $obj->fk_target;
					} elseif ($justtarget) {
						$this->linkedObjectsIds[$obj->sourcetype][$obj->rowid] = $obj->fk_source;
					}
				} else {
					if ($obj->fk_source == $sourceid && $obj->sourcetype == $sourcetype) {
						$this->linkedObjectsIds[$obj->targettype][$obj->rowid] = $obj->fk_target;
					}
					if ($obj->fk_target == $targetid && $obj->targettype == $targettype) {
						$this->linkedObjectsIds[$obj->sourcetype][$obj->rowid] = $obj->fk_source;
					}
				}
				$i++;
			}

			if (!empty($this->linkedObjectsIds)) {
				$tmparray = $this->linkedObjectsIds;
				foreach ($tmparray as $objecttype => $objectids) {       // $objecttype is a module name ('facture', 'mymodule', ...) or a module name with a suffix ('project_task', 'mymodule_myobj', ...)
					// Parse element/subelement (ex: project_task, cabinetmed_consultation, ...)
					$module = $element = $subelement = $objecttype;
					$regs = array();
					if ($objecttype != 'supplier_proposal' && $objecttype != 'order_supplier' && $objecttype != 'invoice_supplier'
						&& preg_match('/^([^_]+)_([^_]+)/i', $objecttype, $regs)) {
						$module = $element = $regs[1];
						$subelement = $regs[2];
					}

					$classpath = $element.'/class';
					// To work with non standard classpath or module name
					if ($objecttype == 'facture') {
						$classpath = 'compta/facture/class';
					} elseif ($objecttype == 'facturerec') {
						$classpath = 'compta/facture/class';
						$module = 'facture';
					} elseif ($objecttype == 'propal') {
						$classpath = 'comm/propal/class';
					} elseif ($objecttype == 'supplier_proposal') {
						$classpath = 'supplier_proposal/class';
					} elseif ($objecttype == 'shipping') {
						$classpath = 'expedition/class';
						$subelement = 'expedition';
						$module = 'expedition';
					} elseif ($objecttype == 'delivery') {
						$classpath = 'delivery/class';
						$subelement = 'delivery';
						$module = 'delivery_note';
					} elseif ($objecttype == 'invoice_supplier' || $objecttype == 'order_supplier') {
						$classpath = 'fourn/class';
						$module = 'fournisseur';
					} elseif ($objecttype == 'fichinter') {
						$classpath = 'fichinter/class';
						$subelement = 'fichinter';
						$module = 'ficheinter';
					} elseif ($objecttype == 'subscription') {
						$classpath = 'adherents/class';
						$module = 'adherent';
					} elseif ($objecttype == 'contact') {
						$module = 'societe';
					}
					// Set classfile
					$classfile = strtolower($subelement);
					$classname = ucfirst($subelement);

					if ($objecttype == 'order') {
						$classfile = 'commande';
						$classname = 'Commande';
					} elseif ($objecttype == 'invoice_supplier') {
						$classfile = 'fournisseur.facture';
						$classname = 'FactureFournisseur';
					} elseif ($objecttype == 'order_supplier') {
						$classfile = 'fournisseur.commande';
						$classname = 'CommandeFournisseur';
					} elseif ($objecttype == 'supplier_proposal') {
						$classfile = 'supplier_proposal';
						$classname = 'SupplierProposal';
					} elseif ($objecttype == 'facturerec') {
						$classfile = 'facture-rec';
						$classname = 'FactureRec';
					} elseif ($objecttype == 'subscription') {
						$classfile = 'subscription';
						$classname = 'Subscription';
					} elseif ($objecttype == 'project' || $objecttype == 'projet') {
						$classpath = 'projet/class';
						$classfile = 'project';
						$classname = 'Project';
					} elseif ($objecttype == 'conferenceorboothattendee') {
						$classpath = 'eventorganization/class';
						$classfile = 'conferenceorboothattendee';
						$classname = 'ConferenceOrBoothAttendee';
						$module = 'eventorganization';
					} elseif ($objecttype == 'conferenceorbooth') {
						$classpath = 'eventorganization/class';
						$classfile = 'conferenceorbooth';
						$classname = 'ConferenceOrBooth';
						$module = 'eventorganization';
					} elseif ($objecttype == 'mo') {
						$classpath = 'mrp/class';
						$classfile = 'mo';
						$classname = 'Mo';
						$module = 'mrp';
					}

					// Here $module, $classfile and $classname are set, we can use them.
					if (isModEnabled($module) && (($element != $this->element) || $alsosametype)) {
						if ($loadalsoobjects && (is_numeric($loadalsoobjects) || ($loadalsoobjects === $objecttype))) {
							dol_include_once('/'.$classpath.'/'.$classfile.'.class.php');
							//print '/'.$classpath.'/'.$classfile.'.class.php '.class_exists($classname);
							if (class_exists($classname)) {
								foreach ($objectids as $i => $objectid) {	// $i is rowid into llx_element_element
									$object = new $classname($this->db);
									$ret = $object->fetch($objectid);
									if ($ret >= 0) {
										$this->linkedObjects[$objecttype][$i] = $object;
									}
								}
							}
						}
					} else {
						unset($this->linkedObjectsIds[$objecttype]);
					}
				}
			}
			return 1;
		} else {
			dol_print_error($this->db);
			return -1;
		}
	}

	/**
	 *	Clear the cache saying that all linked object were already loaded. So next fetchObjectLinked will reload all links.
	 *
	 *	@return int						Return integer <0 if KO, >0 if OK
	 *  @see	fetchObjectLinked()
	 */
	public function clearObjectLinkedCache()
	{
		if ($this->id > 0 && !empty($this->linkedObjectsFullLoaded[$this->id])) {
			unset($this->linkedObjectsFullLoaded[$this->id]);
		}

		return 1;
	}

	/**
	 *	Update object linked of a current object
	 *
	 *	@param	int		$sourceid		Object source id
	 *	@param  string	$sourcetype		Object source type
	 *	@param  int		$targetid		Object target id
	 *	@param  string	$targettype		Object target type
	 * 	@param	User	$f_user			User that create
	 * 	@param	int		$notrigger		1=Does not execute triggers, 0= execute triggers
	 *	@return							int	>0 if OK, <0 if KO
	 *	@see	add_object_linked(), fetObjectLinked(), deleteObjectLinked()
	 */
	public function updateObjectLinked($sourceid = null, $sourcetype = '', $targetid = null, $targettype = '', $f_user = null, $notrigger = 0)
	{
		global $user;
		$updatesource = false;
		$updatetarget = false;
		$f_user = isset($f_user) ? $f_user : $user;

		if (!empty($sourceid) && !empty($sourcetype) && empty($targetid) && empty($targettype)) {
			$updatesource = true;
		} elseif (empty($sourceid) && empty($sourcetype) && !empty($targetid) && !empty($targettype)) {
			$updatetarget = true;
		}

		$this->db->begin();
		$error = 0;

		$sql = "UPDATE " . $this->db->prefix() . "element_element SET ";
		if ($updatesource) {
			$sql .= "fk_source = " . ((int) $sourceid);
			$sql .= ", sourcetype = '" . $this->db->escape($sourcetype) . "'";
			$sql .= " WHERE fk_target = " . ((int) $this->id);
			$sql .= " AND targettype = '" . $this->db->escape($this->element) . "'";
		} elseif ($updatetarget) {
			$sql .= "fk_target = " . ((int) $targetid);
			$sql .= ", targettype = '" . $this->db->escape($targettype) . "'";
			$sql .= " WHERE fk_source = " . ((int) $this->id);
			$sql .= " AND sourcetype = '" . $this->db->escape($this->element) . "'";
		}

		dol_syslog(get_class($this) . "::updateObjectLinked", LOG_DEBUG);
		if ($this->db->query($sql)) {
			if (!$notrigger) {
				// Call trigger
				$this->context['link_source_id'] = $sourceid;
				$this->context['link_source_type'] = $sourcetype;
				$this->context['link_target_id'] = $targetid;
				$this->context['link_target_type'] = $targettype;
				$result = $this->call_trigger('OBJECT_LINK_MODIFY', $f_user);
				if ($result < 0) {
					$error++;
				}
				// End call triggers
			}
		} else {
			$this->error = $this->db->lasterror();
			$error++;
		}

		if (!$error) {
			$this->db->commit();
			return 1;
		} else {
			$this->db->rollback();
			return -1;
		}
	}

	/**
	 *	Delete all links between an object $this
	 *
	 *	@param	int		$sourceid		Object source id
	 *	@param  string	$sourcetype		Object source type
	 *	@param  int		$targetid		Object target id
	 *	@param  string	$targettype		Object target type
	 *  @param	int		$rowid			Row id of line to delete. If defined, other parameters are not used.
	 * 	@param	User	$f_user			User that create
	 * 	@param	int		$notrigger		1=Does not execute triggers, 0= execute triggers
	 *	@return     					int	>0 if OK, <0 if KO
	 *	@see	add_object_linked(), updateObjectLinked(), fetchObjectLinked()
	 */
	public function deleteObjectLinked($sourceid = null, $sourcetype = '', $targetid = null, $targettype = '', $rowid = 0, $f_user = null, $notrigger = 0)
	{
		global $user;
		$deletesource = false;
		$deletetarget = false;
		$f_user = isset($f_user) ? $f_user : $user;

		if (!empty($sourceid) && !empty($sourcetype) && empty($targetid) && empty($targettype)) {
			$deletesource = true;
		} elseif (empty($sourceid) && empty($sourcetype) && !empty($targetid) && !empty($targettype)) {
			$deletetarget = true;
		}

		$sourceid = (!empty($sourceid) ? $sourceid : $this->id);
		$sourcetype = (!empty($sourcetype) ? $sourcetype : $this->element);
		$targetid = (!empty($targetid) ? $targetid : $this->id);
		$targettype = (!empty($targettype) ? $targettype : $this->element);
		$this->db->begin();
		$error = 0;

		if (!$notrigger) {
			// Call trigger
			$this->context['link_id'] = $rowid;
			$this->context['link_source_id'] = $sourceid;
			$this->context['link_source_type'] = $sourcetype;
			$this->context['link_target_id'] = $targetid;
			$this->context['link_target_type'] = $targettype;
			$result = $this->call_trigger('OBJECT_LINK_DELETE', $f_user);
			if ($result < 0) {
				$error++;
			}
			// End call triggers
		}

		if (!$error) {
			$sql = "DELETE FROM " . $this->db->prefix() . "element_element";
			$sql .= " WHERE";
			if ($rowid > 0) {
				$sql .= " rowid = " . ((int) $rowid);
			} else {
				if ($deletesource) {
					$sql .= " fk_source = " . ((int) $sourceid) . " AND sourcetype = '" . $this->db->escape($sourcetype) . "'";
					$sql .= " AND fk_target = " . ((int) $this->id) . " AND targettype = '" . $this->db->escape($this->element) . "'";
				} elseif ($deletetarget) {
					$sql .= " fk_target = " . ((int) $targetid) . " AND targettype = '" . $this->db->escape($targettype) . "'";
					$sql .= " AND fk_source = " . ((int) $this->id) . " AND sourcetype = '" . $this->db->escape($this->element) . "'";
				} else {
					$sql .= " (fk_source = " . ((int) $this->id) . " AND sourcetype = '" . $this->db->escape($this->element) . "')";
					$sql .= " OR";
					$sql .= " (fk_target = " . ((int) $this->id) . " AND targettype = '" . $this->db->escape($this->element) . "')";
				}
			}

			dol_syslog(get_class($this) . "::deleteObjectLinked", LOG_DEBUG);
			if (!$this->db->query($sql)) {
				$this->error = $this->db->lasterror();
				$this->errors[] = $this->error;
				$error++;
			}
		}

		if (!$error) {
			$this->db->commit();
			return 1;
		} else {
			$this->db->rollback();
			return 0;
		}
	}

	/**
	 * Function used to get an array with all items linked to an object id in association table
	 *
	 * @param	int		$fk_object_where		id of object we need to get linked items
	 * @param	string	$field_select			name of field we need to get a list
	 * @param	string	$field_where			name of field of object we need to get linked items
	 * @param	string	$table_element			name of association table
	 * @return 	array|int						Array of record, -1 if empty
	 */
	public static function getAllItemsLinkedByObjectID($fk_object_where, $field_select, $field_where, $table_element)
	{
		if (empty($fk_object_where) || empty($field_where) || empty($table_element)) {
			return -1;
		}
		if (!preg_match('/^[_a-zA-Z0-9]+$/', $field_select)) {
			dol_syslog('Invalid value $field_select for parameter '.$field_select.' in call to getAllItemsLinkedByObjectID(). Must be a single field name.', LOG_ERR);
		}

		global $db;

		$sql = "SELECT ".$field_select." FROM ".$db->prefix().$table_element." WHERE ".$field_where." = ".((int) $fk_object_where);
		$resql = $db->query($sql);

		$TRes = array();
		if (!empty($resql)) {
			while ($res = $db->fetch_object($resql)) {
				$TRes[] = $res->{$field_select};
			}
		}

		return $TRes;
	}

	/**
	 * Count items linked to an object id in association table
	 *
	 * @param	int		$fk_object_where		id of object we need to get linked items
	 * @param	string	$field_where			name of field of object we need to get linked items
	 * @param	string	$table_element			name of association table
	 * @return 	array|int						Array of record, -1 if empty
	 */
	public static function getCountOfItemsLinkedByObjectID($fk_object_where, $field_where, $table_element)
	{
		if (empty($fk_object_where) || empty($field_where) || empty($table_element)) {
			return -1;
		}

		global $db;

		$sql = "SELECT COUNT(*) as nb FROM ".$db->prefix().$table_element." WHERE ".$field_where." = ".((int) $fk_object_where);
		$resql = $db->query($sql);
		$n = 0;
		if ($resql) {
			$res = $db->fetch_object($resql);
			if ($res) {
				$n = $res->nb;
			}
		}

		return $n;
	}

	/**
	 * Function used to remove all items linked to an object id in association table
	 *
	 * @param	int		$fk_object_where		id of object we need to remove linked items
	 * @param	string	$field_where			name of field of object we need to delete linked items
	 * @param	string	$table_element			name of association table
	 * @return 	int								Return integer <0 if KO, 0 if nothing done, >0 if OK and something done
	 */
	public static function deleteAllItemsLinkedByObjectID($fk_object_where, $field_where, $table_element)
	{
		if (empty($fk_object_where) || empty($field_where) || empty($table_element)) {
			return -1;
		}

		global $db;

		$sql = "DELETE FROM ".$db->prefix().$table_element." WHERE ".$field_where." = ".((int) $fk_object_where);
		$resql = $db->query($sql);

		if (empty($resql)) {
			return 0;
		}

		return 1;
	}

	/**
	 *      Set status of an object.
	 *
	 *      @param	int		$status			Status to set
	 *      @param	int		$elementId		Id of element to force (use this->id by default if null)
	 *      @param	string	$elementType	Type of element to force (use this->table_element by default)
	 *      @param	string	$trigkey		Trigger key to use for trigger. Use '' means automatic but it is not recommended and is deprecated.
	 *      @param	string	$fieldstatus	Name of status field in this->table_element
	 *      @return int						Return integer <0 if KO, >0 if OK
	 */
	public function setStatut($status, $elementId = null, $elementType = '', $trigkey = '', $fieldstatus = 'fk_statut')
	{
		global $user, $langs, $conf;

		$savElementId = $elementId; // To be used later to know if we were using the method using the id of this or not.

		$elementId = (!empty($elementId) ? $elementId : $this->id);
		$elementTable = (!empty($elementType) ? $elementType : $this->table_element);

		$this->db->begin();

		if ($elementTable == 'facture_rec') {
			$fieldstatus = "suspended";
		}
		if ($elementTable == 'mailing') {
			$fieldstatus = "statut";
		}
		if ($elementTable == 'cronjob') {
			$fieldstatus = "status";
		}
		if ($elementTable == 'user') {
			$fieldstatus = "statut";
		}
		if ($elementTable == 'expensereport') {
			$fieldstatus = "fk_statut";
		}
		if ($elementTable == 'commande_fournisseur_dispatch') {
			$fieldstatus = "status";
		}
		if ($elementTable == 'prelevement_bons') {
			$fieldstatus = "statut";
		}
		if (isset($this->fields) && is_array($this->fields) && array_key_exists('status', $this->fields)) {
			$fieldstatus = 'status';
		}

		$sql = "UPDATE ".$this->db->prefix().$elementTable;
		$sql .= " SET ".$fieldstatus." = ".((int) $status);
		// If status = 1 = validated, update also fk_user_valid
		// TODO Replace the test on $elementTable by doing a test on existence of the field in $this->fields
		if ($status == 1 && in_array($elementTable, array('expensereport', 'inventory'))) {
			$sql .= ", fk_user_valid = ".((int) $user->id);
		}
		if ($status == 1 && in_array($elementTable, array('expensereport'))) {
			$sql .= ", date_valid = '".$this->db->idate(dol_now())."'";
		}
		if ($status == 1 && in_array($elementTable, array('inventory'))) {
			$sql .= ", date_validation = '".$this->db->idate(dol_now())."'";
		}
		$sql .= " WHERE rowid = ".((int) $elementId);
		$sql .= " AND ".$fieldstatus." <> ".((int) $status);	// We avoid update if status already correct

		dol_syslog(get_class($this)."::setStatut", LOG_DEBUG);
		$resql = $this->db->query($sql);
		if ($resql) {
			$error = 0;

			$nb_rows_affected = $this->db->affected_rows($resql);	// should be 1 or 0 if status was already correct

			if ($nb_rows_affected > 0) {
				if (empty($trigkey)) {
					// Try to guess trigkey (for backward compatibility, now we should have trigkey defined into the call of setStatus)
					if ($this->element == 'supplier_proposal' && $status == 2) {
						$trigkey = 'SUPPLIER_PROPOSAL_SIGN'; // 2 = SupplierProposal::STATUS_SIGNED. Can't use constant into this generic class
					}
					if ($this->element == 'supplier_proposal' && $status == 3) {
						$trigkey = 'SUPPLIER_PROPOSAL_REFUSE'; // 3 = SupplierProposal::STATUS_REFUSED. Can't use constant into this generic class
					}
					if ($this->element == 'supplier_proposal' && $status == 4) {
						$trigkey = 'SUPPLIER_PROPOSAL_CLOSE'; // 4 = SupplierProposal::STATUS_CLOSED. Can't use constant into this generic class
					}
					if ($this->element == 'fichinter' && $status == 3) {
						$trigkey = 'FICHINTER_CLASSIFY_DONE';
					}
					if ($this->element == 'fichinter' && $status == 2) {
						$trigkey = 'FICHINTER_CLASSIFY_BILLED';
					}
					if ($this->element == 'fichinter' && $status == 1) {
						$trigkey = 'FICHINTER_CLASSIFY_UNBILLED';
					}
				}

				if ($trigkey) {
					// Call trigger
					$result = $this->call_trigger($trigkey, $user);
					if ($result < 0) {
						$error++;
					}
					// End call triggers
				}
			} else {
				// The status was probably already good. We do nothing more, no triggers.
			}

			if (!$error) {
				$this->db->commit();

				if (empty($savElementId)) {
					// If the element we update is $this (so $elementId was provided as null)
					if ($fieldstatus == 'tosell') {
						$this->status = $status;
					} elseif ($fieldstatus == 'tobuy') {
						$this->status_buy = $status;	// @phpstan-ignore-line
					} else {
						$this->statut = $status;
						$this->status = $status;
					}
				}

				return 1;
			} else {
				$this->db->rollback();
				dol_syslog(get_class($this)."::setStatut ".$this->error, LOG_ERR);
				return -1;
			}
		} else {
			$this->error = $this->db->lasterror();
			$this->db->rollback();
			return -1;
		}
	}


	/**
	 *  Load type of canvas of an object if it exists
	 *
	 *  @param      int		$id     Record id
	 *  @param      string	$ref    Record ref
	 *  @return		int				Return integer <0 if KO, 0 if nothing done, >0 if OK
	 */
	public function getCanvas($id = 0, $ref = '')
	{
		global $conf;

		if (empty($id) && empty($ref)) {
			return 0;
		}
		if (getDolGlobalString('MAIN_DISABLE_CANVAS')) {
			return 0; // To increase speed. Not enabled by default.
		}

		// Clean parameters
		$ref = trim($ref);

		$sql = "SELECT rowid, canvas";
		$sql .= " FROM ".$this->db->prefix().$this->table_element;
		$sql .= " WHERE entity IN (".getEntity($this->element).")";
		if (!empty($id)) {
			$sql .= " AND rowid = ".((int) $id);
		}
		if (!empty($ref)) {
			$sql .= " AND ref = '".$this->db->escape($ref)."'";
		}

		$resql = $this->db->query($sql);
		if ($resql) {
			$obj = $this->db->fetch_object($resql);
			if ($obj) {
				$this->canvas = $obj->canvas;
				return 1;
			} else {
				return 0;
			}
		} else {
			dol_print_error($this->db);
			return -1;
		}
	}


	/**
	 * 	Get special code of a line
	 *
	 * 	@param	int		$lineid		Id of line
	 * 	@return	int					Special code
	 */
	public function getSpecialCode($lineid)
	{
		$sql = "SELECT special_code FROM ".$this->db->prefix().$this->table_element_line;
		$sql .= " WHERE rowid = ".((int) $lineid);
		$resql = $this->db->query($sql);
		if ($resql) {
			$row = $this->db->fetch_row($resql);
			return $row[0];
		}

		return 0;
	}

	/**
	 *  Function to check if an object is used by others (by children).
	 *  Check is done into this->childtables. There is no check into llx_element_element.
	 *
	 *  @param	int		$id			Force id of object
	 *  @param	int		$entity		Force entity to check
	 *  @return	int					Return integer <0 if KO, 0 if not used, >0 if already used
	 */
	public function isObjectUsed($id = 0, $entity = 0)
	{
		global $langs;

		if (empty($id)) {
			$id = $this->id;
		}

		// Check parameters
		if (!isset($this->childtables) || !is_array($this->childtables) || count($this->childtables) == 0) {
			dol_print_error('Called isObjectUsed on a class with property this->childtables not defined');
			return -1;
		}

		$arraytoscan = $this->childtables;		// array('tablename'=>array('fk_element'=>'parentfield'), ...) or array('tablename'=>array('parent'=>table_parent, 'parentkey'=>'nameoffieldforparentfkkey'), ...)
		// For backward compatibility, we check if array is old format array('tablename1', 'tablename2', ...)
		$tmparray = array_keys($this->childtables);
		if (is_numeric($tmparray[0])) {
			$arraytoscan = array_flip($this->childtables);
		}

		// Test if child exists
		$haschild = 0;
		foreach ($arraytoscan as $table => $element) {
			//print $id.'-'.$table.'-'.$elementname.'<br>';
			// Check if element can be deleted
			$sql = "SELECT COUNT(*) as nb";
			$sql.= " FROM ".$this->db->prefix().$table." as c";
			if (!empty($element['parent']) && !empty($element['parentkey'])) {
				$sql.= ", ".$this->db->prefix().$element['parent']." as p";
			}
			if (!empty($element['fk_element'])) {
				$sql.= " WHERE c.".$element['fk_element']." = ".((int) $id);
			} else {
				$sql.= " WHERE c.".$this->fk_element." = ".((int) $id);
			}
			if (!empty($element['parent']) && !empty($element['parentkey'])) {
				$sql.= " AND c.".$element['parentkey']." = p.rowid";
			}
			if (!empty($element['parent']) && !empty($element['parenttypefield']) && !empty($element['parenttypevalue'])) {
				$sql.= " AND c.".$element['parenttypefield']." = '".$this->db->escape($element['parenttypevalue'])."'";
			}
			if (!empty($entity)) {
				if (!empty($element['parent']) && !empty($element['parentkey'])) {
					$sql.= " AND p.entity = ".((int) $entity);
				} else {
					$sql.= " AND c.entity = ".((int) $entity);
				}
			}

			$resql = $this->db->query($sql);
			if ($resql) {
				$obj = $this->db->fetch_object($resql);
				if ($obj->nb > 0) {
					$langs->load("errors");
					//print 'Found into table '.$table.', type '.$langs->transnoentitiesnoconv($elementname).', haschild='.$haschild;
					$haschild += $obj->nb;
					if (is_numeric($element)) {	// very old usage array('table1', 'table2', ...)
						$this->errors[] = $langs->transnoentitiesnoconv("ErrorRecordHasAtLeastOneChildOfType", method_exists($this, 'getNomUrl') ? $this->getNomUrl() : $this->ref, $table);
					} elseif (is_string($element)) { // old usage array('table1' => 'TranslateKey1', 'table2' => 'TranslateKey2', ...)
						$this->errors[] = $langs->transnoentitiesnoconv("ErrorRecordHasAtLeastOneChildOfType", method_exists($this, 'getNomUrl') ? $this->getNomUrl() : $this->ref, $langs->transnoentitiesnoconv($element));
					} else { // new usage: $element['name']=Translation key
						$this->errors[] = $langs->transnoentitiesnoconv("ErrorRecordHasAtLeastOneChildOfType", method_exists($this, 'getNomUrl') ? $this->getNomUrl() : $this->ref, $langs->transnoentitiesnoconv($element['name']));
					}
					break; // We found at least one, we stop here
				}
			} else {
				$this->errors[] = $this->db->lasterror();
				return -1;
			}
		}
		if ($haschild > 0) {
			$this->errors[] = "ErrorRecordHasChildren";
			return $haschild;
		} else {
			return 0;
		}
	}

	/**
	 *  Function to say how many lines object contains
	 *
	 *	@param	int		$predefined		-1=All, 0=Count free product/service only, 1=Count predefined product/service only, 2=Count predefined product, 3=Count predefined service
	 *  @return	int						Return integer <0 if KO, 0 if no predefined products, nb of lines with predefined products if found
	 */
	public function hasProductsOrServices($predefined = -1)
	{
		$nb = 0;

		foreach ($this->lines as $key => $val) {
			$qualified = 0;
			if ($predefined == -1) {
				$qualified = 1;
			}
			if ($predefined == 1 && $val->fk_product > 0) {
				$qualified = 1;
			}
			if ($predefined == 0 && $val->fk_product <= 0) {
				$qualified = 1;
			}
			if ($predefined == 2 && $val->fk_product > 0 && $val->product_type == 0) {
				$qualified = 1;
			}
			if ($predefined == 3 && $val->fk_product > 0 && $val->product_type == 1) {
				$qualified = 1;
			}
			if ($qualified) {
				$nb++;
			}
		}
		dol_syslog(get_class($this).'::hasProductsOrServices we found '.$nb.' qualified lines of products/servcies');
		return $nb;
	}

	/**
	 * Function that returns the total amount HT of discounts applied for all lines.
	 *
	 * @return 	float|string			Total amout of discount
	 */
	public function getTotalDiscount()
	{
		if (!empty($this->table_element_line)) {
			$total_discount = 0.00;

			$sql = "SELECT subprice as pu_ht, qty, remise_percent, total_ht";
			$sql .= " FROM ".$this->db->prefix().$this->table_element_line;
			$sql .= " WHERE ".$this->fk_element." = ".((int) $this->id);

			dol_syslog(get_class($this).'::getTotalDiscount', LOG_DEBUG);
			$resql = $this->db->query($sql);
			if ($resql) {
				$num = $this->db->num_rows($resql);
				$i = 0;
				while ($i < $num) {
					$obj = $this->db->fetch_object($resql);

					$pu_ht = $obj->pu_ht;
					$qty = $obj->qty;
					$total_ht = $obj->total_ht;

					$total_discount_line = (float) price2num(($pu_ht * $qty) - $total_ht, 'MT');
					$total_discount += $total_discount_line;

					$i++;
				}
			}

			//print $total_discount; exit;
			return price2num($total_discount);
		}

		return null;
	}


	/**
	 * Return into unit=0, the calculated total of weight and volume of all lines * qty
	 * Calculate by adding weight and volume of each product line, so properties ->volume/volume_units/weight/weight_units must be loaded on line.
	 *
	 * @return  array                           array('weight'=>...,'volume'=>...)
	 */
	public function getTotalWeightVolume()
	{
		$totalWeight = 0;
		$totalVolume = 0;
		// defined for shipment only
		$totalOrdered = '';
		// defined for shipment only
		$totalToShip = '';

		foreach ($this->lines as $line) {
			if (isset($line->qty_asked)) {
				if (empty($totalOrdered)) {
					$totalOrdered = 0; // Avoid warning because $totalOrdered is ''
				}
				$totalOrdered += $line->qty_asked; // defined for shipment only
			}
			if (isset($line->qty_shipped)) {
				if (empty($totalToShip)) {
					$totalToShip = 0; // Avoid warning because $totalToShip is ''
				}
				$totalToShip += $line->qty_shipped; // defined for shipment only
			} elseif ($line->element == 'commandefournisseurdispatch' && isset($line->qty)) {
				if (empty($totalToShip)) {
					$totalToShip = 0;
				}
				$totalToShip += $line->qty; // defined for reception only
			}

			// Define qty, weight, volume, weight_units, volume_units
			if ($this->element == 'shipping') {
				// for shipments
				$qty = $line->qty_shipped ? $line->qty_shipped : 0;
			} else {
				$qty = $line->qty ? $line->qty : 0;
			}

			$weight = !empty($line->weight) ? $line->weight : 0;
			($weight == 0 && !empty($line->product->weight)) ? $weight = $line->product->weight : 0;
			$volume = !empty($line->volume) ? $line->volume : 0;
			($volume == 0 && !empty($line->product->volume)) ? $volume = $line->product->volume : 0;

			$weight_units = !empty($line->weight_units) ? $line->weight_units : 0;
			($weight_units == 0 && !empty($line->product->weight_units)) ? $weight_units = $line->product->weight_units : 0;
			$volume_units = !empty($line->volume_units) ? $line->volume_units : 0;
			($volume_units == 0 && !empty($line->product->volume_units)) ? $volume_units = $line->product->volume_units : 0;

			$weightUnit = 0;
			$volumeUnit = 0;
			if (!empty($weight_units)) {
				$weightUnit = $weight_units;
			}
			if (!empty($volume_units)) {
				$volumeUnit = $volume_units;
			}

			if (empty($totalWeight)) {
				$totalWeight = 0; // Avoid warning because $totalWeight is ''
			}
			if (empty($totalVolume)) {
				$totalVolume = 0; // Avoid warning because $totalVolume is ''
			}

			//var_dump($line->volume_units);
			if ($weight_units < 50) {   // < 50 means a standard unit (power of 10 of official unit), > 50 means an exotic unit (like inch)
				$trueWeightUnit = pow(10, $weightUnit);
				$totalWeight += $weight * $qty * $trueWeightUnit;
			} else {
				if ($weight_units == 99) {
					// conversion 1 Pound = 0.45359237 KG
					$trueWeightUnit = 0.45359237;
					$totalWeight += $weight * $qty * $trueWeightUnit;
				} elseif ($weight_units == 98) {
					// conversion 1 Ounce = 0.0283495 KG
					$trueWeightUnit = 0.0283495;
					$totalWeight += $weight * $qty * $trueWeightUnit;
				} else {
					$totalWeight += $weight * $qty; // This may be wrong if we mix different units
				}
			}
			if ($volume_units < 50) {   // >50 means a standard unit (power of 10 of official unit), > 50 means an exotic unit (like inch)
				//print $line->volume."x".$line->volume_units."x".($line->volume_units < 50)."x".$volumeUnit;
				$trueVolumeUnit = pow(10, $volumeUnit);
				//print $line->volume;
				$totalVolume += $volume * $qty * $trueVolumeUnit;
			} else {
				$totalVolume += $volume * $qty; // This may be wrong if we mix different units
			}
		}

		return array('weight'=>$totalWeight, 'volume'=>$totalVolume, 'ordered'=>$totalOrdered, 'toship'=>$totalToShip);
	}


	/**
	 *	Set extra parameters
	 *
	 *	@return	int      Return integer <0 if KO, >0 if OK
	 */
	public function setExtraParameters()
	{
		$this->db->begin();

		$extraparams = (!empty($this->extraparams) ? json_encode($this->extraparams) : null);

		$sql = "UPDATE ".$this->db->prefix().$this->table_element;
		$sql .= " SET extraparams = ".(!empty($extraparams) ? "'".$this->db->escape($extraparams)."'" : "null");
		$sql .= " WHERE rowid = ".((int) $this->id);

		dol_syslog(get_class($this)."::setExtraParameters", LOG_DEBUG);
		$resql = $this->db->query($sql);
		if (!$resql) {
			$this->error = $this->db->lasterror();
			$this->db->rollback();
			return -1;
		} else {
			$this->db->commit();
			return 1;
		}
	}


	// --------------------
	// TODO: All functions here must be redesigned and moved as they are not business functions but output functions
	// --------------------

	/* This is to show add lines */

	/**
	 *	Show add free and predefined products/services form
	 *
	 *  @param	int		        $dateSelector       1=Show also date range input fields
	 *  @param	Societe			$seller				Object thirdparty who sell
	 *  @param	Societe			$buyer				Object thirdparty who buy
	 *  @param	string			$defaulttpldir		Directory where to find the template
	 *	@return	void
	 */
	public function formAddObjectLine($dateSelector, $seller, $buyer, $defaulttpldir = '/core/tpl')
	{
		global $conf, $user, $langs, $object, $hookmanager, $extrafields, $form;

		// Line extrafield
		if (!is_object($extrafields)) {
			require_once DOL_DOCUMENT_ROOT.'/core/class/extrafields.class.php';
			$extrafields = new ExtraFields($this->db);
		}
		$extrafields->fetch_name_optionals_label($this->table_element_line);

		// Output template part (modules that overwrite templates must declare this into descriptor)
		// Use global variables + $dateSelector + $seller and $buyer
		// Note: This is deprecated. If you need to overwrite the tpl file, use instead the hook 'formAddObjectLine'.
		$dirtpls = array_merge($conf->modules_parts['tpl'], array($defaulttpldir));
		foreach ($dirtpls as $module => $reldir) {
			if (!empty($module)) {
				$tpl = dol_buildpath($reldir.'/objectline_create.tpl.php');
			} else {
				$tpl = DOL_DOCUMENT_ROOT.$reldir.'/objectline_create.tpl.php';
			}

			if (empty($conf->file->strict_mode)) {
				$res = @include $tpl;
			} else {
				$res = include $tpl; // for debug
			}
			if ($res) {
				break;
			}
		}
	}



	/* This is to show array of line of details */


	/**
	 *	Return HTML table for object lines
	 *	TODO Move this into an output class file (htmlline.class.php)
	 *	If lines are into a template, title must also be into a template
	 *	But for the moment we don't know if it's possible as we keep a method available on overloaded objects.
	 *
	 *	@param	string		$action				Action code
	 *	@param  Societe		$seller            	Object of seller third party
	 *	@param  Societe  	$buyer             	Object of buyer third party
	 *	@param	int			$selected		   	ID line selected
	 *	@param  int	    	$dateSelector      	1=Show also date range input fields
	 *  @param	string		$defaulttpldir		Directory where to find the template
	 *	@return	void
	 */
	public function printObjectLines($action, $seller, $buyer, $selected = 0, $dateSelector = 0, $defaulttpldir = '/core/tpl')
	{
		global $conf, $hookmanager, $langs, $user, $form, $extrafields, $object;
		// TODO We should not use global var for this
		global $inputalsopricewithtax, $usemargins, $disableedit, $disablemove, $disableremove, $outputalsopricetotalwithtax;

		// Define usemargins
		$usemargins = 0;
		if (isModEnabled('margin') && !empty($this->element) && in_array($this->element, array('facture', 'facturerec', 'propal', 'commande'))) {
			$usemargins = 1;
		}

		$num = count($this->lines);

		// Line extrafield
		if (!is_object($extrafields)) {
			require_once DOL_DOCUMENT_ROOT.'/core/class/extrafields.class.php';
			$extrafields = new ExtraFields($this->db);
		}
		$extrafields->fetch_name_optionals_label($this->table_element_line);

		$parameters = array('num'=>$num, 'dateSelector'=>$dateSelector, 'seller'=>$seller, 'buyer'=>$buyer, 'selected'=>$selected, 'table_element_line'=>$this->table_element_line);
		$reshook = $hookmanager->executeHooks('printObjectLineTitle', $parameters, $this, $action); // Note that $action and $object may have been modified by some hooks
		if (empty($reshook)) {
			// Output template part (modules that overwrite templates must declare this into descriptor)
			// Use global variables + $dateSelector + $seller and $buyer
			// Note: This is deprecated. If you need to overwrite the tpl file, use instead the hook.
			$dirtpls = array_merge($conf->modules_parts['tpl'], array($defaulttpldir));
			foreach ($dirtpls as $module => $reldir) {
				$res = 0;
				if (!empty($module)) {
					$tpl = dol_buildpath($reldir.'/objectline_title.tpl.php');
				} else {
					$tpl = DOL_DOCUMENT_ROOT.$reldir.'/objectline_title.tpl.php';
				}
				if (file_exists($tpl)) {
					if (empty($conf->file->strict_mode)) {
						$res = @include $tpl;
					} else {
						$res = include $tpl; // for debug
					}
				}
				if ($res) {
					break;
				}
			}
		}

		$i = 0;

		print "<!-- begin printObjectLines() --><tbody>\n";
		foreach ($this->lines as $line) {
			//Line extrafield
			$line->fetch_optionals();

			//if (is_object($hookmanager) && (($line->product_type == 9 && !empty($line->special_code)) || !empty($line->fk_parent_line)))
			if (is_object($hookmanager)) {   // Old code is commented on preceding line.
				if (empty($line->fk_parent_line)) {
					$parameters = array('line'=>$line, 'num'=>$num, 'i'=>$i, 'dateSelector'=>$dateSelector, 'seller'=>$seller, 'buyer'=>$buyer, 'selected'=>$selected, 'table_element_line'=>$line->table_element, 'defaulttpldir'=>$defaulttpldir);
					$reshook = $hookmanager->executeHooks('printObjectLine', $parameters, $this, $action); // Note that $action and $object may have been modified by some hooks
				} else {
					$parameters = array('line'=>$line, 'num'=>$num, 'i'=>$i, 'dateSelector'=>$dateSelector, 'seller'=>$seller, 'buyer'=>$buyer, 'selected'=>$selected, 'table_element_line'=>$line->table_element, 'fk_parent_line'=>$line->fk_parent_line, 'defaulttpldir'=>$defaulttpldir);
					$reshook = $hookmanager->executeHooks('printObjectSubLine', $parameters, $this, $action); // Note that $action and $object may have been modified by some hooks
				}
			}
			if (empty($reshook)) {
				$this->printObjectLine($action, $line, '', $num, $i, $dateSelector, $seller, $buyer, $selected, $extrafields, $defaulttpldir);
			}

			$i++;
		}
		print "</tbody><!-- end printObjectLines() -->\n";
	}

	/**
	 *	Return HTML content of a detail line
	 *	TODO Move this into an output class file (htmlline.class.php)
	 *
	 *	@param	string      		$action				GET/POST action
	 *	@param  CommonObjectLine 	$line			    Selected object line to output
	 *	@param  string	    		$var               	Not used
	 *	@param  int		    		$num               	Number of line (0)
	 *	@param  int		    		$i					I
	 *	@param  int		    		$dateSelector      	1=Show also date range input fields
	 *	@param  Societe	    		$seller            	Object of seller third party
	 *	@param  Societe	    		$buyer             	Object of buyer third party
	 *	@param	int					$selected		   	ID line selected
	 *  @param  Extrafields			$extrafields		Object of extrafields
	 *  @param	string				$defaulttpldir		Directory where to find the template (deprecated)
	 *	@return	void
	 */
	public function printObjectLine($action, $line, $var, $num, $i, $dateSelector, $seller, $buyer, $selected = 0, $extrafields = null, $defaulttpldir = '/core/tpl')
	{
		global $conf, $langs, $user, $object, $hookmanager;
		global $form;
		global $object_rights, $disableedit, $disablemove, $disableremove; // TODO We should not use global var for this !

		$object_rights = $this->getRights();

		// var used into tpl
		$text = '';
		$description = '';

		// Line in view mode
		if ($action != 'editline' || $selected != $line->id) {
			// Product
			if (!empty($line->fk_product) && $line->fk_product > 0) {
				$product_static = new Product($this->db);
				$product_static->fetch($line->fk_product);

				$product_static->ref = $line->ref; //can change ref in hook
				$product_static->label = !empty($line->label) ? $line->label : ""; //can change label in hook

				$text = $product_static->getNomUrl(1);

				// Define output language and label
				if (getDolGlobalInt('MAIN_MULTILANGS')) {
					if (property_exists($this, 'socid') && !is_object($this->thirdparty)) {
						dol_print_error('', 'Error: Method printObjectLine was called on an object and object->fetch_thirdparty was not done before');
						return;
					}

					$prod = new Product($this->db);
					$prod->fetch($line->fk_product);

					$outputlangs = $langs;
					$newlang = '';
					if (empty($newlang) && GETPOST('lang_id', 'aZ09')) {
						$newlang = GETPOST('lang_id', 'aZ09');
					}
					if (getDolGlobalString('PRODUIT_TEXTS_IN_THIRDPARTY_LANGUAGE') && empty($newlang) && is_object($this->thirdparty)) {
						$newlang = $this->thirdparty->default_lang; // To use language of customer
					}
					if (!empty($newlang)) {
						$outputlangs = new Translate("", $conf);
						$outputlangs->setDefaultLang($newlang);
					}

					$label = (!empty($prod->multilangs[$outputlangs->defaultlang]["label"])) ? $prod->multilangs[$outputlangs->defaultlang]["label"] : $line->product_label;
				} else {
					$label = $line->product_label;
				}

				$text .= ' - '.(!empty($line->label) ? $line->label : $label);
				$description .= (getDolGlobalInt('PRODUIT_DESC_IN_FORM_ACCORDING_TO_DEVICE') ? '' : (!empty($line->description) ? dol_htmlentitiesbr($line->description) : '')); // Description is what to show on popup. We shown nothing if already into desc.
			}

			$line->pu_ttc = price2num((!empty($line->subprice) ? $line->subprice : 0) * (1 + ((!empty($line->tva_tx) ? $line->tva_tx : 0) / 100)), 'MU');

			// Output template part (modules that overwrite templates must declare this into descriptor)
			// Use global variables + $dateSelector + $seller and $buyer
			// Note: This is deprecated. If you need to overwrite the tpl file, use instead the hook printObjectLine and printObjectSubLine.
			$dirtpls = array_merge($conf->modules_parts['tpl'], array($defaulttpldir));
			foreach ($dirtpls as $module => $reldir) {
				$res = 0;
				if (!empty($module)) {
					$tpl = dol_buildpath($reldir.'/objectline_view.tpl.php');
				} else {
					$tpl = DOL_DOCUMENT_ROOT.$reldir.'/objectline_view.tpl.php';
				}
				//var_dump($tpl);
				if (file_exists($tpl)) {
					if (empty($conf->file->strict_mode)) {
						$res = @include $tpl;
					} else {
						$res = include $tpl; // for debug
					}
				}
				if ($res) {
					break;
				}
			}
		}

		// Line in update mode
		if ($this->statut == 0 && $action == 'editline' && $selected == $line->id) {
			$label = (!empty($line->label) ? $line->label : (($line->fk_product > 0) ? $line->product_label : ''));

			$line->pu_ttc = price2num($line->subprice * (1 + ($line->tva_tx / 100)), 'MU');

			// Output template part (modules that overwrite templates must declare this into descriptor)
			// Use global variables + $dateSelector + $seller and $buyer
			// Note: This is deprecated. If you need to overwrite the tpl file, use instead the hook printObjectLine and printObjectSubLine.
			$dirtpls = array_merge($conf->modules_parts['tpl'], array($defaulttpldir));
			foreach ($dirtpls as $module => $reldir) {
				if (!empty($module)) {
					$tpl = dol_buildpath($reldir.'/objectline_edit.tpl.php');
				} else {
					$tpl = DOL_DOCUMENT_ROOT.$reldir.'/objectline_edit.tpl.php';
				}

				if (empty($conf->file->strict_mode)) {
					$res = @include $tpl;
				} else {
					$res = include $tpl; // for debug
				}
				if ($res) {
					break;
				}
			}
		}
	}


	/* This is to show array of line of details of source object */


	/**
	 * 	Return HTML table table of source object lines
	 *  TODO Move this and previous function into output html class file (htmlline.class.php).
	 *  If lines are into a template, title must also be into a template
	 *  But for the moment we don't know if it's possible, so we keep the method available on overloaded objects.
	 *
	 *	@param	string		$restrictlist		''=All lines, 'services'=Restrict to services only
	 *  @param  array       $selectedLines      Array of lines id for selected lines
	 *  @return	void
	 */
	public function printOriginLinesList($restrictlist = '', $selectedLines = array())
	{
		global $langs, $hookmanager, $conf, $form, $action;

		print '<tr class="liste_titre">';
		print '<td class="linecolref">'.$langs->trans('Ref').'</td>';
		print '<td class="linecoldescription">'.$langs->trans('Description').'</td>';
		print '<td class="linecolvat right">'.$langs->trans('VATRate').'</td>';
		print '<td class="linecoluht right">'.$langs->trans('PriceUHT').'</td>';
		if (isModEnabled("multicurrency")) {
			print '<td class="linecoluht_currency right">'.$langs->trans('PriceUHTCurrency').'</td>';
		}
		print '<td class="linecolqty right">'.$langs->trans('Qty').'</td>';
		if (getDolGlobalInt('PRODUCT_USE_UNITS')) {
			print '<td class="linecoluseunit left">'.$langs->trans('Unit').'</td>';
		}
		print '<td class="linecoldiscount right">'.$langs->trans('ReductionShort').'</td>';
		print '<td class="linecolht right">'.$langs->trans('TotalHT').'</td>';
		print '<td class="center">'.$form->showCheckAddButtons('checkforselect', 1).'</td>';
		print '</tr>';
		$i = 0;

		if (!empty($this->lines)) {
			foreach ($this->lines as $line) {
				$reshook = 0;
				//if (is_object($hookmanager) && (($line->product_type == 9 && !empty($line->special_code)) || !empty($line->fk_parent_line))) {
				if (is_object($hookmanager)) {   // Old code is commented on preceding line.
					$parameters = array('line'=>$line, 'i'=>$i, 'restrictlist'=>$restrictlist, 'selectedLines'=> $selectedLines);
					if (!empty($line->fk_parent_line)) {
						$parameters['fk_parent_line'] = $line->fk_parent_line;
					}
					$reshook = $hookmanager->executeHooks('printOriginObjectLine', $parameters, $this, $action); // Note that $action and $object may have been modified by some hooks
				}
				if (empty($reshook)) {
					$this->printOriginLine($line, '', $restrictlist, '/core/tpl', $selectedLines);
				}

				$i++;
			}
		}
	}

	/**
	 * 	Return HTML with a line of table array of source object lines
	 *  TODO Move this and previous function into output html class file (htmlline.class.php).
	 *  If lines are into a template, title must also be into a template
	 *  But for the moment we don't know if it's possible as we keep a method available on overloaded objects.
	 *
	 * 	@param	CommonObjectLine	$line				Line
	 * 	@param	string				$var				Not used
	 *	@param	string				$restrictlist		''=All lines, 'services'=Restrict to services only (strike line if not)
	 *  @param	string				$defaulttpldir		Directory where to find the template
	 *  @param  array       		$selectedLines      Array of lines id for selected lines
	 * 	@return	void
	 */
	public function printOriginLine($line, $var, $restrictlist = '', $defaulttpldir = '/core/tpl', $selectedLines = array())
	{
		global $langs, $conf;

		//var_dump($line);
		if (!empty($line->date_start)) {
			$date_start = $line->date_start;
		} else {
			$date_start = $line->date_debut_prevue;
			if ($line->date_debut_reel) {
				$date_start = $line->date_debut_reel;
			}
		}
		if (!empty($line->date_end)) {
			$date_end = $line->date_end;
		} else {
			$date_end = $line->date_fin_prevue;
			if ($line->date_fin_reel) {
				$date_end = $line->date_fin_reel;
			}
		}

		$this->tpl['id'] = $line->id;

		$this->tpl['label'] = '';
		if (!empty($line->fk_parent_line)) {
			$this->tpl['label'] .= img_picto('', 'rightarrow');
		}

		if (($line->info_bits & 2) == 2) {  // TODO Not sure this is used for source object
			$discount = new DiscountAbsolute($this->db);
			if (property_exists($this, 'socid')) {
				$discount->fk_soc = $this->socid;
			}
			$this->tpl['label'] .= $discount->getNomUrl(0, 'discount');
		} elseif (!empty($line->fk_product)) {
			$productstatic = new Product($this->db);
			$productstatic->id = $line->fk_product;
			$productstatic->ref = $line->ref;
			$productstatic->type = $line->fk_product_type;
			if (empty($productstatic->ref)) {
				$line->fetch_product();
				$productstatic = $line->product;
			}

			$this->tpl['label'] .= $productstatic->getNomUrl(1);
			$this->tpl['label'] .= ' - '.(!empty($line->label) ? $line->label : $line->product_label);
			// Dates
			if ($line->product_type == 1 && ($date_start || $date_end)) {
				$this->tpl['label'] .= get_date_range($date_start, $date_end);
			}
		} else {
			$this->tpl['label'] .= ($line->product_type == -1 ? '&nbsp;' : ($line->product_type == 1 ? img_object($langs->trans(''), 'service') : img_object($langs->trans(''), 'product')));
			if (!empty($line->desc)) {
				$this->tpl['label'] .= $line->desc;
			} else {
				$this->tpl['label'] .= ($line->label ? '&nbsp;'.$line->label : '');
			}

			// Dates
			if ($line->product_type == 1 && ($date_start || $date_end)) {
				$this->tpl['label'] .= get_date_range($date_start, $date_end);
			}
		}

		if (!empty($line->desc)) {
			if ($line->desc == '(CREDIT_NOTE)') {  // TODO Not sure this is used for source object
				$discount = new DiscountAbsolute($this->db);
				$discount->fetch($line->fk_remise_except);
				$this->tpl['description'] = $langs->transnoentities("DiscountFromCreditNote", $discount->getNomUrl(0));
			} elseif ($line->desc == '(DEPOSIT)') {  // TODO Not sure this is used for source object
				$discount = new DiscountAbsolute($this->db);
				$discount->fetch($line->fk_remise_except);
				$this->tpl['description'] = $langs->transnoentities("DiscountFromDeposit", $discount->getNomUrl(0));
			} elseif ($line->desc == '(EXCESS RECEIVED)') {
				$discount = new DiscountAbsolute($this->db);
				$discount->fetch($line->fk_remise_except);
				$this->tpl['description'] = $langs->transnoentities("DiscountFromExcessReceived", $discount->getNomUrl(0));
			} elseif ($line->desc == '(EXCESS PAID)') {
				$discount = new DiscountAbsolute($this->db);
				$discount->fetch($line->fk_remise_except);
				$this->tpl['description'] = $langs->transnoentities("DiscountFromExcessPaid", $discount->getNomUrl(0));
			} else {
				$this->tpl['description'] = dol_trunc($line->desc, 60);
			}
		} else {
			$this->tpl['description'] = '&nbsp;';
		}

		// VAT Rate
		$this->tpl['vat_rate'] = vatrate($line->tva_tx, true);
		$this->tpl['vat_rate'] .= (($line->info_bits & 1) == 1) ? '*' : '';
		if (!empty($line->vat_src_code) && !preg_match('/\(/', $this->tpl['vat_rate'])) {
			$this->tpl['vat_rate'] .= ' ('.$line->vat_src_code.')';
		}

		$this->tpl['price'] = price($line->subprice);
		$this->tpl['total_ht'] = price($line->total_ht);
		$this->tpl['multicurrency_price'] = price($line->multicurrency_subprice);
		$this->tpl['qty'] = (($line->info_bits & 2) != 2) ? $line->qty : '&nbsp;';
		if (getDolGlobalInt('PRODUCT_USE_UNITS')) {
			$this->tpl['unit'] = $langs->transnoentities($line->getLabelOfUnit('long'));
		}
		$this->tpl['remise_percent'] = (($line->info_bits & 2) != 2) ? vatrate($line->remise_percent, true) : '&nbsp;';

		// Is the line strike or not
		$this->tpl['strike'] = 0;
		if ($restrictlist == 'services' && $line->product_type != Product::TYPE_SERVICE) {
			$this->tpl['strike'] = 1;
		}

		// Output template part (modules that overwrite templates must declare this into descriptor)
		// Use global variables + $dateSelector + $seller and $buyer
		$dirtpls = array_merge($conf->modules_parts['tpl'], array($defaulttpldir));
		foreach ($dirtpls as $module => $reldir) {
			if (!empty($module)) {
				$tpl = dol_buildpath($reldir.'/originproductline.tpl.php');
			} else {
				$tpl = DOL_DOCUMENT_ROOT.$reldir.'/originproductline.tpl.php';
			}

			if (empty($conf->file->strict_mode)) {
				$res = @include $tpl;
			} else {
				$res = include $tpl; // for debug
			}
			if ($res) {
				break;
			}
		}
	}


	// phpcs:disable PEAR.NamingConventions.ValidFunctionName.ScopeNotCamelCaps
	/**
	 *	Add resources to the current object : add entry into llx_element_resources
	 *	Need $this->element & $this->id
	 *
	 *	@param		int		$resource_id		Resource id
	 *	@param		string	$resource_type		'resource'
	 *	@param		int		$busy				Busy or not
	 *	@param		int		$mandatory			Mandatory or not
	 *	@return		int							Return integer <=0 if KO, >0 if OK
	 */
	public function add_element_resource($resource_id, $resource_type, $busy = 0, $mandatory = 0)
	{
		// phpcs:enable
		$this->db->begin();

		$sql = "INSERT INTO ".$this->db->prefix()."element_resources (";
		$sql .= "resource_id";
		$sql .= ", resource_type";
		$sql .= ", element_id";
		$sql .= ", element_type";
		$sql .= ", busy";
		$sql .= ", mandatory";
		$sql .= ") VALUES (";
		$sql .= ((int) $resource_id);
		$sql .= ", '".$this->db->escape($resource_type)."'";
		$sql .= ", '".$this->db->escape($this->id)."'";
		$sql .= ", '".$this->db->escape($this->element)."'";
		$sql .= ", '".$this->db->escape($busy)."'";
		$sql .= ", '".$this->db->escape($mandatory)."'";
		$sql .= ")";

		dol_syslog(get_class($this)."::add_element_resource", LOG_DEBUG);
		if ($this->db->query($sql)) {
			$this->db->commit();
			return 1;
		} else {
			$this->error = $this->db->lasterror();
			$this->db->rollback();
			return  0;
		}
	}

	// phpcs:disable PEAR.NamingConventions.ValidFunctionName.ScopeNotCamelCaps
	/**
	 *    Delete a link to resource line
	 *
	 *    @param	int		$rowid			Id of resource line to delete
	 *    @param	int		$element		element name (for trigger) TODO: use $this->element into commonobject class
	 *    @param	int		$notrigger		Disable all triggers
	 *    @return   int						>0 if OK, <0 if KO
	 */
	public function delete_resource($rowid, $element, $notrigger = 0)
	{
		// phpcs:enable
		global $user;

		$this->db->begin();

		$sql = "DELETE FROM ".$this->db->prefix()."element_resources";
		$sql .= " WHERE rowid = ".((int) $rowid);

		dol_syslog(get_class($this)."::delete_resource", LOG_DEBUG);

		$resql = $this->db->query($sql);
		if (!$resql) {
			$this->error = $this->db->lasterror();
			$this->db->rollback();
			return -1;
		} else {
			if (!$notrigger) {
				$result = $this->call_trigger(strtoupper($element).'_DELETE_RESOURCE', $user);
				if ($result < 0) {
					$this->db->rollback();
					return -1;
				}
			}
			$this->db->commit();
			return 1;
		}
	}


	/**
	 * Overwrite magic function to solve problem of cloning object that are kept as references
	 *
	 * @return void
	 */
	public function __clone()
	{
		// Force a copy of this->lines, otherwise it will point to same object.
		if (isset($this->lines) && is_array($this->lines)) {
			$nboflines = count($this->lines);
			for ($i = 0; $i < $nboflines; $i++) {
				if (is_object($this->lines[$i])) {
					$this->lines[$i] = clone $this->lines[$i];
				}
			}
		}
	}

	/**
	 * Common function for all objects extending CommonObject for generating documents
	 *
	 * @param 	string 		$modelspath 	Relative folder where generators are placed
	 * @param 	string 		$modele 		Generator to use. Caller must set it to obj->model_pdf or GETPOST('model_pdf','alpha') for example.
	 * @param 	Translate 	$outputlangs 	Output language to use
	 * @param 	int 		$hidedetails 	1 to hide details. 0 by default
	 * @param 	int 		$hidedesc 		1 to hide product description. 0 by default
	 * @param 	int 		$hideref 		1 to hide product reference. 0 by default
	 * @param   null|array  $moreparams     Array to provide more information
	 * @return 	int 						>0 if OK, <0 if KO
	 * @see	addFileIntoDatabaseIndex()
	 */
	protected function commonGenerateDocument($modelspath, $modele, $outputlangs, $hidedetails, $hidedesc, $hideref, $moreparams = null)
	{
		global $conf, $langs, $user, $hookmanager, $action;

		$srctemplatepath = '';

		$parameters = array('modelspath'=>$modelspath, 'modele'=>$modele, 'outputlangs'=>$outputlangs, 'hidedetails'=>$hidedetails, 'hidedesc'=>$hidedesc, 'hideref'=>$hideref, 'moreparams'=>$moreparams);
		$reshook = $hookmanager->executeHooks('commonGenerateDocument', $parameters, $this, $action); // Note that $action and $object may have been modified by some hooks

		if (!empty($reshook)) {
			return $reshook;
		}

		dol_syslog("commonGenerateDocument modele=".$modele." outputlangs->defaultlang=".(is_object($outputlangs) ? $outputlangs->defaultlang : 'null'));

		if (empty($modele)) {
			$this->error = 'BadValueForParameterModele';
			return -1;
		}

		// Increase limit for PDF build
		$err = error_reporting();
		error_reporting(0);
		@set_time_limit(120);
		error_reporting($err);

		// If selected model is a filename template (then $modele="modelname" or "modelname:filename")
		$tmp = explode(':', $modele, 2);
		$saved_model = $modele;
		if (!empty($tmp[1])) {
			$modele = $tmp[0];
			$srctemplatepath = $tmp[1];
		}

		// Search template files
		$file = '';
		$classname = '';
		$filefound = '';
		$dirmodels = array('/');
		if (is_array($conf->modules_parts['models'])) {
			$dirmodels = array_merge($dirmodels, $conf->modules_parts['models']);
		}
		foreach ($dirmodels as $reldir) {
			foreach (array('doc', 'pdf') as $prefix) {
				if (in_array(get_class($this), array('Adherent'))) {
					// Member module use prefix_modele.class.php
					$file = $prefix."_".$modele.".class.php";
				} else {
					// Other module use prefix_modele.modules.php
					$file = $prefix."_".$modele.".modules.php";
				}

				$file = dol_sanitizeFileName($file);

				// We chack if file exists
				$file = dol_buildpath($reldir.$modelspath.$file, 0);
				if (file_exists($file)) {
					$filefound = $file;
					$classname = $prefix.'_'.$modele;
					break;
				}
			}
			if ($filefound) {
				break;
			}
		}

		if (!$filefound) {
			$this->error = $langs->trans("Error").' Failed to load doc generator with modelpaths='.$modelspath.' - modele='.$modele;
			$this->errors[] = $this->error;
			dol_syslog($this->error, LOG_ERR);
			return -1;
		}

		// Sanitize $filefound
		$filefound = dol_sanitizePathName($filefound);

		// If generator was found
		global $db; // Required to solve a conception default making an include of some code that uses $db instead of $this->db just after.

		require_once $filefound;

		$obj = new $classname($this->db);

		// If generator is ODT, we must have srctemplatepath defined, if not we set it.
		if ($obj->type == 'odt' && empty($srctemplatepath)) {
			$varfortemplatedir = $obj->scandir;
			if ($varfortemplatedir && getDolGlobalString($varfortemplatedir)) {
				$dirtoscan = getDolGlobalString($varfortemplatedir);

				$listoffiles = array();

				// Now we add first model found in directories scanned
				$listofdir = explode(',', $dirtoscan);
				foreach ($listofdir as $key => $tmpdir) {
					$tmpdir = trim($tmpdir);
					$tmpdir = preg_replace('/DOL_DATA_ROOT/', DOL_DATA_ROOT, $tmpdir);
					if (!$tmpdir) {
						unset($listofdir[$key]);
						continue;
					}
					if (is_dir($tmpdir)) {
						$tmpfiles = dol_dir_list($tmpdir, 'files', 0, '\.od(s|t)$', '', 'name', SORT_ASC, 0);
						if (count($tmpfiles)) {
							$listoffiles = array_merge($listoffiles, $tmpfiles);
						}
					}
				}

				if (count($listoffiles)) {
					foreach ($listoffiles as $record) {
						$srctemplatepath = $record['fullname'];
						break;
					}
				}
			}

			if (empty($srctemplatepath)) {
				$this->error = 'ErrorGenerationAskedForOdtTemplateWithSrcFileNotDefined';
				return -1;
			}
		}

		if ($obj->type == 'odt' && !empty($srctemplatepath)) {
			if (!dol_is_file($srctemplatepath)) {
				dol_syslog("Failed to locate template file ".$srctemplatepath, LOG_WARNING);
				$this->error = 'ErrorGenerationAskedForOdtTemplateWithSrcFileNotFound';
				return -1;
			}
		}

		// We save charset_output to restore it because write_file can change it if needed for
		// output format that does not support UTF8.
		$sav_charset_output = empty($outputlangs->charset_output) ? '' : $outputlangs->charset_output;

		// update model_pdf in object
		$this->model_pdf = $saved_model;

		if (in_array(get_class($this), array('Adherent'))) {
			$resultwritefile = $obj->write_file($this, $outputlangs, $srctemplatepath, 'member', 1, 'tmp_cards', $moreparams);
		} else {
			$resultwritefile = $obj->write_file($this, $outputlangs, $srctemplatepath, $hidedetails, $hidedesc, $hideref, $moreparams);
		}
		// After call of write_file $obj->result['fullpath'] is set with generated file. It will be used to update the ECM database index.

		if ($resultwritefile > 0) {
			$outputlangs->charset_output = $sav_charset_output;

			// We delete old preview
			require_once DOL_DOCUMENT_ROOT.'/core/lib/files.lib.php';
			dol_delete_preview($this);

			// Index file in database
			if (!empty($obj->result['fullpath'])) {
				$destfull = $obj->result['fullpath'];

				// Update the last_main_doc field into main object (if document generator has property ->update_main_doc_field set)
				$update_main_doc_field = 0;
				if (!empty($obj->update_main_doc_field)) {
					$update_main_doc_field = 1;
				}

				// Check that the file exists, before indexing it.
				// Hint: It does not exist, if we create a PDF and auto delete the ODT File
				if (dol_is_file($destfull)) {
					$this->indexFile($destfull, $update_main_doc_field);
				}
			} else {
				dol_syslog('Method ->write_file was called on object '.get_class($obj).' and return a success but the return array ->result["fullpath"] was not set.', LOG_WARNING);
			}

			// Success in building document. We build meta file.
			dol_meta_create($this);

			return 1;
		} else {
			$outputlangs->charset_output = $sav_charset_output;
			$this->error = $obj->error;
			$this->errors = $obj->errors;
			dol_syslog("Error generating document for ".__CLASS__.". Error: ".$obj->error, LOG_ERR);
			return -1;
		}
	}

	/**
	 * Index a file into the ECM database
	 *
	 * @param	string	$destfull				Full path of file to index
	 * @param	int		$update_main_doc_field	Update field main_doc fied into the table of object.
	 * 											This param is set when called for a document generation if document generator hase
	 * 											->update_main_doc_field set and returns ->result['fullpath'].
	 * @return	int								Return integer <0 if KO, >0 if OK
	 */
	public function indexFile($destfull, $update_main_doc_field)
	{
		global $conf, $user;

		$upload_dir = dirname($destfull);
		$destfile = basename($destfull);
		$rel_dir = preg_replace('/^'.preg_quote(DOL_DATA_ROOT, '/').'/', '', $upload_dir);

		if (!preg_match('/[\\/]temp[\\/]|[\\/]thumbs|\.meta$/', $rel_dir)) {     // If not a tmp dir
			$filename = basename($destfile);
			$rel_dir = preg_replace('/[\\/]$/', '', $rel_dir);
			$rel_dir = preg_replace('/^[\\/]/', '', $rel_dir);

			include_once DOL_DOCUMENT_ROOT.'/ecm/class/ecmfiles.class.php';
			$ecmfile = new EcmFiles($this->db);
			$result = $ecmfile->fetch(0, '', ($rel_dir ? $rel_dir.'/' : '').$filename);

			// Set the public "share" key
			$setsharekey = false;
			if ($this->element == 'propal' || $this->element == 'proposal') {
				if (getDolGlobalInt("PROPOSAL_ALLOW_ONLINESIGN")) {
					$setsharekey = true;	// feature to make online signature is not set or set to on (default)
				}
				if (getDolGlobalInt("PROPOSAL_ALLOW_EXTERNAL_DOWNLOAD")) {
					$setsharekey = true;
				}
			}
			if ($this->element == 'commande' && getDolGlobalInt("ORDER_ALLOW_EXTERNAL_DOWNLOAD")) {
				$setsharekey = true;
			}
			if ($this->element == 'facture' && getDolGlobalInt("INVOICE_ALLOW_EXTERNAL_DOWNLOAD")) {
				$setsharekey = true;
			}
			if ($this->element == 'bank_account' && getDolGlobalInt("BANK_ACCOUNT_ALLOW_EXTERNAL_DOWNLOAD")) {
				$setsharekey = true;
			}
			if ($this->element == 'product' && getDolGlobalInt("PRODUCT_ALLOW_EXTERNAL_DOWNLOAD")) {
				$setsharekey = true;
			}
			if ($this->element == 'contrat' && getDolGlobalInt("CONTRACT_ALLOW_EXTERNAL_DOWNLOAD")) {
				$setsharekey = true;
			}
			if ($this->element == 'fichinter' && getDolGlobalInt("FICHINTER_ALLOW_EXTERNAL_DOWNLOAD")) {
				$setsharekey = true;
			}
			if ($this->element == 'supplier_proposal' && getDolGlobalInt("SUPPLIER_PROPOSAL_ALLOW_EXTERNAL_DOWNLOAD")) {
				$setsharekey = true;
			}
			if ($this->element == 'societe_rib' && getDolGlobalInt("SOCIETE_RIB_ALLOW_ONLINESIGN")) {
				$setsharekey = true;
			}

			if ($setsharekey) {
				if (empty($ecmfile->share)) {	// Because object not found or share not set yet
					require_once DOL_DOCUMENT_ROOT.'/core/lib/security2.lib.php';
					$ecmfile->share = getRandomPassword(true);
				}
			}

			if ($result > 0) {
				$ecmfile->label = md5_file(dol_osencode($destfull)); // hash of file content
				$ecmfile->fullpath_orig = '';
				$ecmfile->gen_or_uploaded = 'generated';
				$ecmfile->description = ''; // indexed content
				$ecmfile->keywords = ''; // keyword content
				$result = $ecmfile->update($user);
				if ($result < 0) {
					setEventMessages($ecmfile->error, $ecmfile->errors, 'warnings');
					return -1;
				}
			} else {
				$ecmfile->entity = $conf->entity;
				$ecmfile->filepath = $rel_dir;
				$ecmfile->filename = $filename;
				$ecmfile->label = md5_file(dol_osencode($destfull)); // hash of file content
				$ecmfile->fullpath_orig = '';
				$ecmfile->gen_or_uploaded = 'generated';
				$ecmfile->description = ''; // indexed content
				$ecmfile->keywords = ''; // keyword content
				$ecmfile->src_object_type = $this->table_element;	// $this->table_name is 'myobject' or 'mymodule_myobject'.
				$ecmfile->src_object_id   = $this->id;

				$result = $ecmfile->create($user);
				if ($result < 0) {
					setEventMessages($ecmfile->error, $ecmfile->errors, 'warnings');
					return -1;
				}
			}

			/*$this->result['fullname']=$destfull;
			 $this->result['filepath']=$ecmfile->filepath;
			 $this->result['filename']=$ecmfile->filename;*/
			//var_dump($obj->update_main_doc_field);exit;

			if ($update_main_doc_field && !empty($this->table_element)) {
				$sql = "UPDATE ".$this->db->prefix().$this->table_element." SET last_main_doc = '".$this->db->escape($ecmfile->filepath."/".$ecmfile->filename)."'";
				$sql .= " WHERE rowid = ".((int) $this->id);

				$resql = $this->db->query($sql);
				if (!$resql) {
					dol_print_error($this->db);
					return -1;
				} else {
					$this->last_main_doc = $ecmfile->filepath.'/'.$ecmfile->filename;
				}
			}
		}

		return 1;
	}

	/**
	 *  Build thumb
	 *  @todo Move this into files.lib.php
	 *
	 *  @param      string	$file           Path file in UTF8 to original file to create thumbs from.
	 *	@return		void
	 */
	public function addThumbs($file)
	{
		$file_osencoded = dol_osencode($file);

		if (file_exists($file_osencoded)) {
			require_once DOL_DOCUMENT_ROOT.'/core/lib/images.lib.php';

			$tmparraysize = getDefaultImageSizes();
			$maxwidthsmall = $tmparraysize['maxwidthsmall'];
			$maxheightsmall = $tmparraysize['maxheightsmall'];
			$maxwidthmini = $tmparraysize['maxwidthmini'];
			$maxheightmini = $tmparraysize['maxheightmini'];
			//$quality = $tmparraysize['quality'];
			$quality = 50;	// For thumbs, we force quality to 50

			// Create small thumbs for company (Ratio is near 16/9)
			// Used on logon for example
			vignette($file_osencoded, $maxwidthsmall, $maxheightsmall, '_small', $quality);

			// Create mini thumbs for company (Ratio is near 16/9)
			// Used on menu or for setup page for example
			vignette($file_osencoded, $maxwidthmini, $maxheightmini, '_mini', $quality);
		}
	}

	/**
	 *  Delete thumbs
	 *  @todo Move this into files.lib.php
	 *
	 *  @param      string	$file           Path file in UTF8 to original file to delete thumbs.
	 *	@return		void
	 */
	public function delThumbs($file)
	{
		$imgThumbName = getImageFileNameForSize($file, '_small'); // Full path of thumb file
		dol_delete_file($imgThumbName);
		$imgThumbName = getImageFileNameForSize($file, '_mini'); // Full path of thumb file
		dol_delete_file($imgThumbName);
	}


	/* Functions common to commonobject and commonobjectline */

	/* For default values */

	/**
	 * Return the default value to use for a field when showing the create form of object.
	 * Return values in this order:
	 * 1) If parameter is available into POST, we return it first.
	 * 2) If not but an alternate value was provided as parameter of function, we return it.
	 * 3) If not but a constant $conf->global->OBJECTELEMENT_FIELDNAME is set, we return it (It is better to use the dedicated table).
	 * 4) Return value found into database (TODO No yet implemented)
	 *
	 * @param   string              $fieldname          Name of field
	 * @param   string              $alternatevalue     Alternate value to use
	 * @param   string              $type    			Type of data
	 * @return  string|string[]                         Default value (can be an array if the GETPOST return an array)
	 **/
	public function getDefaultCreateValueFor($fieldname, $alternatevalue = null, $type = 'alphanohtml')
	{
		global $conf, $_POST;

		// If param here has been posted, we use this value first.
		if (GETPOSTISSET($fieldname)) {
			return GETPOST($fieldname, $type, 3);
		}

		if (isset($alternatevalue)) {
			return $alternatevalue;
		}

		$newelement = $this->element;
		if ($newelement == 'facture') {
			$newelement = 'invoice';
		}
		if ($newelement == 'commande') {
			$newelement = 'order';
		}
		if (empty($newelement)) {
			dol_syslog("Ask a default value using common method getDefaultCreateValueForField on an object with no property ->element defined. Return empty string.", LOG_WARNING);
			return '';
		}

		$keyforfieldname = strtoupper($newelement.'_DEFAULT_'.$fieldname);
		//var_dump($keyforfieldname);
		if (getDolGlobalString($keyforfieldname)) {
			return getDolGlobalString($keyforfieldname);
		}

		// TODO Ad here a scan into table llx_overwrite_default with a filter on $this->element and $fieldname
		// store content into $conf->cache['overwrite_default']

		return '';
	}


	/* For triggers */


	// phpcs:disable PEAR.NamingConventions.ValidFunctionName.ScopeNotCamelCaps
	/**
	 * Call trigger based on this instance.
	 * Some context information may also be provided into array property this->context.
	 * NB:  Error from trigger are stacked in interface->errors
	 * NB2: If return code of triggers are < 0, action calling trigger should cancel all transaction.
	 *
	 * @param   string    $triggerName   trigger's name to execute
	 * @param   User      $user           Object user
	 * @return  int                       Result of run_triggers
	 */
	public function call_trigger($triggerName, $user)
	{
		// phpcs:enable
		global $langs, $conf;

		if (!empty(self::TRIGGER_PREFIX) && strpos($triggerName, self::TRIGGER_PREFIX . '_') !== 0) {
			dol_print_error('', 'The trigger "' . $triggerName . '" does not start with "' . self::TRIGGER_PREFIX . '_" as required.');
			exit;
		}
		if (!is_object($langs)) {	// If lang was not defined, we set it. It is required by run_triggers().
			include_once DOL_DOCUMENT_ROOT.'/core/class/translate.class.php';
			$langs = new Translate('', $conf);
		}

		include_once DOL_DOCUMENT_ROOT.'/core/class/interfaces.class.php';
		$interface = new Interfaces($this->db);
		$result = $interface->run_triggers($triggerName, $this, $user, $langs, $conf);

		if ($result < 0) {
			if (!empty($this->errors)) {
				$this->errors = array_unique(array_merge($this->errors, $interface->errors)); // We use array_unique because when a trigger call another trigger on same object, this->errors is added twice.
			} else {
				$this->errors = $interface->errors;
			}
		}
		return $result;
	}


	/* Functions for data in other language */


	/**
	 *  Function to get alternative languages of a data into $this->array_languages
	 *  This method is NOT called by method fetch of objects but must be called separately.
	 *
	 *  @return	int						Return integer <0 if error, 0 if no values of alternative languages to find nor found, 1 if a value was found and loaded
	 *  @see fetch_optionnals()
	 */
	public function fetchValuesForExtraLanguages()
	{
		// To avoid SQL errors. Probably not the better solution though
		if (!$this->element) {
			return 0;
		}
		if (!($this->id > 0)) {
			return 0;
		}
		if (is_array($this->array_languages)) {
			return 1;
		}

		$this->array_languages = array();

		$element = $this->element;
		if ($element == 'categorie') {
			$element = 'categories'; // For compatibility
		}

		// Request to get translation values for object
		$sql = "SELECT rowid, property, lang , value";
		$sql .= " FROM ".$this->db->prefix()."object_lang";
		$sql .= " WHERE type_object = '".$this->db->escape($element)."'";
		$sql .= " AND fk_object = ".((int) $this->id);

		//dol_syslog(get_class($this)."::fetch_optionals get extrafields data for ".$this->table_element, LOG_DEBUG);		// Too verbose
		$resql = $this->db->query($sql);
		if ($resql) {
			$numrows = $this->db->num_rows($resql);
			if ($numrows) {
				$i = 0;
				while ($i < $numrows) {
					$obj = $this->db->fetch_object($resql);
					$key = $obj->property;
					$value = $obj->value;
					$codelang = $obj->lang;
					$type = $this->fields[$key]['type'];

					// we can add this attribute to object
					if (preg_match('/date/', $type)) {
						$this->array_languages[$key][$codelang] = $this->db->jdate($value);
					} else {
						$this->array_languages[$key][$codelang] = $value;
					}

					$i++;
				}
			}

			$this->db->free($resql);

			if ($numrows) {
				return $numrows;
			} else {
				return 0;
			}
		} else {
			dol_print_error($this->db);
			return -1;
		}
	}

	/**
	 * Fill array_options property of object by extrafields value (using for data sent by forms)
	 *
	 * @param	string	$onlykey		Only the following key is filled. When we make update of only one language field ($action = 'update_languages'), calling page must set this to avoid to have other languages being reset.
	 * @return	int						1 if array_options set, 0 if no value, -1 if error (field required missing for example)
	 */
	public function setValuesForExtraLanguages($onlykey = '')
	{
		global $_POST, $langs;

		// Get extra fields
		foreach ($_POST as $postfieldkey => $postfieldvalue) {
			$tmparray = explode('-', $postfieldkey);
			if ($tmparray[0] != 'field') {
				continue;
			}

			$element = $tmparray[1];
			$key = $tmparray[2];
			$codelang = $tmparray[3];
			//var_dump("postfieldkey=".$postfieldkey." element=".$element." key=".$key." codelang=".$codelang);

			if (!empty($onlykey) && $key != $onlykey) {
				continue;
			}
			if ($element != $this->element) {
				continue;
			}

			$key_type = $this->fields[$key]['type'];

			$enabled = 1;
			if (isset($this->fields[$key]['enabled'])) {
				$enabled = dol_eval($this->fields[$key]['enabled'], 1, 1, '1');
			}
			/*$perms = 1;
			if (isset($this->fields[$key]['perms']))
			{
				$perms = dol_eval($this->fields[$key]['perms'], 1, 1, '1');
			}*/
			if (empty($enabled)) {
				continue;
			}
			//if (empty($perms)) continue;

			if (in_array($key_type, array('date'))) {
				// Clean parameters
				// TODO GMT date in memory must be GMT so we should add gm=true in parameters
				$value_key = dol_mktime(0, 0, 0, GETPOST($postfieldkey."month", 'int'), GETPOST($postfieldkey."day", 'int'), GETPOST($postfieldkey."year", 'int'));
			} elseif (in_array($key_type, array('datetime'))) {
				// Clean parameters
				// TODO GMT date in memory must be GMT so we should add gm=true in parameters
				$value_key = dol_mktime(GETPOST($postfieldkey."hour", 'int'), GETPOST($postfieldkey."min", 'int'), 0, GETPOST($postfieldkey."month", 'int'), GETPOST($postfieldkey."day", 'int'), GETPOST($postfieldkey."year", 'int'));
			} elseif (in_array($key_type, array('checkbox', 'chkbxlst'))) {
				$value_arr = GETPOST($postfieldkey, 'array'); // check if an array
				if (!empty($value_arr)) {
					$value_key = implode(',', $value_arr);
				} else {
					$value_key = '';
				}
			} elseif (in_array($key_type, array('price', 'double'))) {
				$value_arr = GETPOST($postfieldkey, 'alpha');
				$value_key = price2num($value_arr);
			} else {
				$value_key = GETPOST($postfieldkey);
				if (in_array($key_type, array('link')) && $value_key == '-1') {
					$value_key = '';
				}
			}

			$this->array_languages[$key][$codelang] = $value_key;

			/*if ($nofillrequired) {
				$langs->load('errors');
				setEventMessages($langs->trans('ErrorFieldsRequired').' : '.implode(', ', $error_field_required), null, 'errors');
				return -1;
			}*/
		}

		return 1;
	}


	/* Functions for extrafields */

	/**
	 * Function to make a fetch but set environment to avoid to load computed values before.
	 *
	 * @param	int		$id			ID of object
	 * @return	int					>0 if OK, 0 if not found, <0 if KO
	 */
	public function fetchNoCompute($id)
	{
		global $conf;

		$savDisableCompute = $conf->disable_compute;
		$conf->disable_compute = 1;

		$ret = $this->fetch($id);	/* @phpstan-ignore-line */

		$conf->disable_compute = $savDisableCompute;

		return $ret;
	}

	// phpcs:disable PEAR.NamingConventions.ValidFunctionName.ScopeNotCamelCaps
	/**
	 *  Function to get extra fields of an object into $this->array_options
	 *  This method is in most cases called by method fetch of objects but you can call it separately.
	 *
	 *  @param	int		$rowid			Id of line. Use the id of object if not defined. Deprecated. Function must be called without parameters.
	 *  @param  array	$optionsArray   Array resulting of call of extrafields->fetch_name_optionals_label(). Deprecated. Function must be called without parameters.
	 *  @return	int						Return integer <0 if error, 0 if no values of extrafield to find nor found, 1 if an attribute is found and value loaded
	 *  @see fetchValuesForExtraLanguages()
	 */
	public function fetch_optionals($rowid = null, $optionsArray = null)
	{
		// phpcs:enable
		global $conf, $extrafields;

		if (empty($rowid)) {
			$rowid = $this->id;
		}
		if (empty($rowid) && isset($this->rowid)) {
			$rowid = $this->rowid; // deprecated
		}

		// To avoid SQL errors. Probably not the better solution though
		if (!$this->table_element) {
			return 0;
		}

		$this->array_options = array();

		if (!is_array($optionsArray)) {
			// If $extrafields is not a known object, we initialize it. Best practice is to have $extrafields defined into card.php or list.php page.
			if (!isset($extrafields) || !is_object($extrafields)) {
				require_once DOL_DOCUMENT_ROOT.'/core/class/extrafields.class.php';
				$extrafields = new ExtraFields($this->db);
			}

			// Load array of extrafields for elementype = $this->table_element
			if (empty($extrafields->attributes[$this->table_element]['loaded'])) {
				$extrafields->fetch_name_optionals_label($this->table_element);
			}
			$optionsArray = (!empty($extrafields->attributes[$this->table_element]['label']) ? $extrafields->attributes[$this->table_element]['label'] : null);
		} else {
			global $extrafields;
			dol_syslog("Warning: fetch_optionals was called with param optionsArray defined when you should pass null now", LOG_WARNING);
		}

		$table_element = $this->table_element;
		if ($table_element == 'categorie') {
			$table_element = 'categories'; // For compatibility
		}

		// Request to get complementary values
		if (is_array($optionsArray) && count($optionsArray) > 0) {
			$sql = "SELECT rowid";
			foreach ($optionsArray as $name => $label) {
				if (empty($extrafields->attributes[$this->table_element]['type'][$name]) || $extrafields->attributes[$this->table_element]['type'][$name] != 'separate') {
					$sql .= ", ".$name;
				}
			}
			$sql .= " FROM ".$this->db->prefix().$table_element."_extrafields";
			$sql .= " WHERE fk_object = ".((int) $rowid);

			//dol_syslog(get_class($this)."::fetch_optionals get extrafields data for ".$this->table_element, LOG_DEBUG);		// Too verbose
			$resql = $this->db->query($sql);
			if ($resql) {
				$numrows = $this->db->num_rows($resql);
				if ($numrows) {
					$tab = $this->db->fetch_array($resql);

					foreach ($tab as $key => $value) {
						// Test fetch_array ! is_int($key) because fetch_array result is a mix table with Key as alpha and Key as int (depend db engine)
						if ($key != 'rowid' && $key != 'tms' && $key != 'fk_member' && !is_int($key)) {
							// we can add this attribute to object
							if (!empty($extrafields->attributes[$this->table_element]) && in_array($extrafields->attributes[$this->table_element]['type'][$key], array('date', 'datetime'))) {
								//var_dump($extrafields->attributes[$this->table_element]['type'][$key]);
								$this->array_options["options_".$key] = $this->db->jdate($value);
							} else {
								$this->array_options["options_".$key] = $value;
							}

							//var_dump('key '.$key.' '.$value.' type='.$extrafields->attributes[$this->table_element]['type'][$key].' '.$this->array_options["options_".$key]);
						}
						if (!empty($extrafields->attributes[$this->table_element]['type'][$key]) && $extrafields->attributes[$this->table_element]['type'][$key] == 'password') {
							if (!empty($value) && preg_match('/^dolcrypt:/', $value)) {
								$this->array_options["options_".$key] = dolDecrypt($value);
							}
						}
					}
				}

				// If field is a computed field, value must become result of compute (regardless of whether a row exists
				// in the element's extrafields table)
				if (is_array($extrafields->attributes[$this->table_element]['label'])) {
					foreach ($extrafields->attributes[$this->table_element]['label'] as $key => $val) {
						if (!empty($extrafields->attributes[$this->table_element]) && !empty($extrafields->attributes[$this->table_element]['computed'][$key])) {
							//var_dump($conf->disable_compute);
							if (empty($conf->disable_compute)) {
								global $objectoffield;        // We set a global variable to $objectoffield so
								$objectoffield = $this;        // we can use it inside computed formula
								$this->array_options['options_' . $key] = dol_eval($extrafields->attributes[$this->table_element]['computed'][$key], 1, 0, '2');
							}
						}
					}
				}

				$this->db->free($resql);

				if ($numrows) {
					return $numrows;
				} else {
					return 0;
				}
			} else {
				$this->errors[]=$this->db->lasterror;
				return -1;
			}
		}
		return 0;
	}

	/**
	 *	Delete all extra fields values for the current object.
	 *
	 *  @return	int		Return integer <0 if KO, >0 if OK
	 *  @see deleteExtraLanguages(), insertExtraField(), updateExtraField(), setValueFrom()
	 */
	public function deleteExtraFields()
	{
		global $conf;

		if (getDolGlobalString('MAIN_EXTRAFIELDS_DISABLED')) {
			return 0;
		}

		$this->db->begin();

		$table_element = $this->table_element;
		if ($table_element == 'categorie') {
			$table_element = 'categories'; // For compatibility
		}

		dol_syslog(get_class($this)."::deleteExtraFields delete", LOG_DEBUG);

		$sql_del = "DELETE FROM ".$this->db->prefix().$table_element."_extrafields WHERE fk_object = ".((int) $this->id);

		$resql = $this->db->query($sql_del);
		if (!$resql) {
			$this->error = $this->db->lasterror();
			$this->db->rollback();
			return -1;
		} else {
			$this->db->commit();
			return 1;
		}
	}

	/**
	 *	Add/Update all extra fields values for the current object.
	 *  Data to describe values to insert/update are stored into $this->array_options=array('options_codeforfield1'=>'valueforfield1', 'options_codeforfield2'=>'valueforfield2', ...)
	 *  This function delete record with all extrafields and insert them again from the array $this->array_options.
	 *
	 *  @param	string		$trigger		If defined, call also the trigger (for example COMPANY_MODIFY)
	 *  @param	User		$userused		Object user
	 *  @return int 						-1=error, O=did nothing, 1=OK
	 *  @see insertExtraLanguages(), updateExtraField(), deleteExtraField(), setValueFrom()
	 */
	public function insertExtraFields($trigger = '', $userused = null)
	{
		global $conf, $langs, $user;

		if (getDolGlobalString('MAIN_EXTRAFIELDS_DISABLED')) {
			return 0;
		}

		if (empty($userused)) {
			$userused = $user;
		}

		$error = 0;

		if (!empty($this->array_options)) {
			// Check parameters
			$langs->load('admin');
			require_once DOL_DOCUMENT_ROOT.'/core/class/extrafields.class.php';
			$extrafields = new ExtraFields($this->db);
			$target_extrafields = $extrafields->fetch_name_optionals_label($this->table_element);

			// Eliminate copied source object extra fields that do not exist in target object
			$new_array_options = array();
			foreach ($this->array_options as $key => $value) {
				if (in_array(substr($key, 8), array_keys($target_extrafields))) {	// We remove the 'options_' from $key for test
					$new_array_options[$key] = $value;
				} elseif (in_array($key, array_keys($target_extrafields))) {		// We test on $key that does not contain the 'options_' prefix
					$new_array_options['options_'.$key] = $value;
				}
			}

			foreach ($new_array_options as $key => $value) {
				$attributeKey      = substr($key, 8); // Remove 'options_' prefix
				$attributeType     = $extrafields->attributes[$this->table_element]['type'][$attributeKey];
				$attributeLabel    = $extrafields->attributes[$this->table_element]['label'][$attributeKey];
				$attributeParam    = $extrafields->attributes[$this->table_element]['param'][$attributeKey];
				$attributeRequired = $extrafields->attributes[$this->table_element]['required'][$attributeKey];
				$attributeUnique   = $extrafields->attributes[$this->table_element]['unique'][$attributeKey];
				$attrfieldcomputed = $extrafields->attributes[$this->table_element]['computed'][$attributeKey];

				// If we clone, we have to clean unique extrafields to prevent duplicates.
				// This behaviour can be prevented by external code by changing $this->context['createfromclone'] value in createFrom hook
				if (!empty($this->context['createfromclone']) && $this->context['createfromclone'] == 'createfromclone' && !empty($attributeUnique)) {
					$new_array_options[$key] = null;
				}

				// Similar code than into insertExtraFields
				if ($attributeRequired) {
					$v = $this->array_options[$key];
					if (ExtraFields::isEmptyValue($v, $attributeType)) {
						$langs->load("errors");
						dol_syslog("Mandatory field '".$key."' is empty during create and set to required into definition of extrafields");
						$this->errors[] = $langs->trans('ErrorFieldRequired', $attributeLabel);
						return -1;
					}
				}

				//dol_syslog("attributeLabel=".$attributeLabel, LOG_DEBUG);
				//dol_syslog("attributeType=".$attributeType, LOG_DEBUG);

				if (!empty($attrfieldcomputed)) {
					if (getDolGlobalString('MAIN_STORE_COMPUTED_EXTRAFIELDS')) {
						$value = dol_eval($attrfieldcomputed, 1, 0, '2');
						dol_syslog($langs->trans("Extrafieldcomputed")." on ".$attributeLabel."(".$value.")", LOG_DEBUG);
						$new_array_options[$key] = $value;
					} else {
						$new_array_options[$key] = null;
					}
				}

				switch ($attributeType) {
					case 'int':
						if (!is_numeric($value) && $value != '') {
							$this->errors[] = $langs->trans("ExtraFieldHasWrongValue", $attributeLabel);
							return -1;
						} elseif ($value == '') {
							$new_array_options[$key] = null;
						}
						break;
					case 'price':
					case 'double':
						$value = price2num($value);
						if (!is_numeric($value) && $value != '') {
							dol_syslog($langs->trans("ExtraFieldHasWrongValue")." for ".$attributeLabel."(".$value."is not '".$attributeType."')", LOG_DEBUG);
							$this->errors[] = $langs->trans("ExtraFieldHasWrongValue", $attributeLabel);
							return -1;
						} elseif ($value == '') {
							$value = null;
						}
						//dol_syslog("double value"." sur ".$attributeLabel."(".$value." is '".$attributeType."')", LOG_DEBUG);
						$new_array_options[$key] = $value;
						break;
					/*case 'select':	// Not required, we chosed value='0' for undefined values
						 if ($value=='-1')
						 {
							 $this->array_options[$key] = null;
						 }
						 break;*/
					case 'password':
						$algo = '';
						if ($this->array_options[$key] != '' && is_array($extrafields->attributes[$this->table_element]['param'][$attributeKey]['options'])) {
							// If there is an encryption choice, we use it to crypt data before insert
							$tmparrays = array_keys($extrafields->attributes[$this->table_element]['param'][$attributeKey]['options']);
							$algo = reset($tmparrays);
							if ($algo != '') {
								//global $action;		// $action may be 'create', 'update', 'update_extras'...
								//var_dump($action);
								//var_dump($this->oldcopy);exit;
								if (is_object($this->oldcopy)) {	// If this->oldcopy is not defined, we can't know if we change attribute or not, so we must keep value
									//var_dump('iii'.$algo.' '.$this->oldcopy->array_options[$key].' -> '.$this->array_options[$key]);
									if (isset($this->oldcopy->array_options[$key]) && $this->array_options[$key] == $this->oldcopy->array_options[$key]) {
										// If old value crypted in database is same than submited new value, it means we don't change it, so we don't update.
										if ($algo == 'dolcrypt') {	// dolibarr reversible encryption
											if (!preg_match('/^dolcrypt:/', $this->array_options[$key])) {
												$new_array_options[$key] = dolEncrypt($this->array_options[$key]);	// warning, must be called when on the master
											} else {
												$new_array_options[$key] = $this->array_options[$key]; // Value is kept
											}
										} else {
											$new_array_options[$key] = $this->array_options[$key]; // Value is kept
										}
									} else {
										// If value has changed
										if ($algo == 'dolcrypt') {	// dolibarr reversible encryption
											if (!preg_match('/^dolcrypt:/', $this->array_options[$key])) {
												$new_array_options[$key] = dolEncrypt($this->array_options[$key]);	// warning, must be called when on the master
											} else {
												$new_array_options[$key] = $this->array_options[$key]; // Value is kept
											}
										} else {
											$new_array_options[$key] = dol_hash($this->array_options[$key], $algo);
										}
									}
								} else {
									//var_dump('jjj'.$algo.' '.$this->oldcopy->array_options[$key].' -> '.$this->array_options[$key]);
									// If this->oldcopy is not defined, we can't know if we change attribute or not, so we must keep value
									if ($algo == 'dolcrypt' && !preg_match('/^dolcrypt:/', $this->array_options[$key])) {	// dolibarr reversible encryption
										$new_array_options[$key] = dolEncrypt($this->array_options[$key]);	// warning, must be called when on the master
									} else {
										$new_array_options[$key] = $this->array_options[$key]; // Value is kept
									}
								}
							} else {
								// No encryption
								$new_array_options[$key] = $this->array_options[$key]; // Value is kept
							}
						} else { // Common usage
							$new_array_options[$key] = $this->array_options[$key]; // Value is kept
						}
						break;
					case 'date':
					case 'datetime':
						// If data is a string instead of a timestamp, we convert it
						if (!is_numeric($this->array_options[$key]) || $this->array_options[$key] != intval($this->array_options[$key])) {
							$this->array_options[$key] = strtotime($this->array_options[$key]);
						}
						$new_array_options[$key] = $this->db->idate($this->array_options[$key]);
						break;
					case 'datetimegmt':
						// If data is a string instead of a timestamp, we convert it
						if (!is_numeric($this->array_options[$key]) || $this->array_options[$key] != intval($this->array_options[$key])) {
							$this->array_options[$key] = strtotime($this->array_options[$key]);
						}
						$new_array_options[$key] = $this->db->idate($this->array_options[$key], 'gmt');
						break;
					case 'link':
						$param_list = array_keys($attributeParam['options']);
						// 0 : ObjectName
						// 1 : classPath
						$InfoFieldList = explode(":", $param_list[0]);
						dol_include_once($InfoFieldList[1]);
						if ($InfoFieldList[0] && class_exists($InfoFieldList[0])) {
							if ($value == '-1') {	// -1 is key for no defined in combo list of objects
								$new_array_options[$key] = '';
							} elseif ($value) {
								$object = new $InfoFieldList[0]($this->db);
								if (is_numeric($value)) {
									$res = $object->fetch($value); // Common case
								} else {
									$res = $object->fetch('', $value); // For compatibility
								}

								if ($res > 0) {
									$new_array_options[$key] = $object->id;
								} else {
									$this->error = "Id/Ref '".$value."' for object '".$object->element."' not found";
									return -1;
								}
							}
						} else {
							dol_syslog('Error bad setup of extrafield', LOG_WARNING);
						}
						break;
					case 'checkbox':
					case 'chkbxlst':
						if (is_array($this->array_options[$key])) {
							$new_array_options[$key] = implode(',', $this->array_options[$key]);
						} else {
							$new_array_options[$key] = $this->array_options[$key];
						}
						break;
				}
			}

			$this->db->begin();

			$table_element = $this->table_element;
			if ($table_element == 'categorie') {
				$table_element = 'categories'; // For compatibility
			}

			dol_syslog(get_class($this)."::insertExtraFields delete then insert", LOG_DEBUG);

			$sql_del = "DELETE FROM ".$this->db->prefix().$table_element."_extrafields WHERE fk_object = ".((int) $this->id);
			$this->db->query($sql_del);

			$sql = "INSERT INTO ".$this->db->prefix().$table_element."_extrafields (fk_object";
			foreach ($new_array_options as $key => $value) {
				$attributeKey = substr($key, 8); // Remove 'options_' prefix
				// Add field of attribut
				if ($extrafields->attributes[$this->table_element]['type'][$attributeKey] != 'separate') { // Only for other type than separator
					$sql .= ",".$attributeKey;
				}
			}
			// We must insert a default value for fields for other entities that are mandatory to avoid not null error
			if (!empty($extrafields->attributes[$this->table_element]['mandatoryfieldsofotherentities']) && is_array($extrafields->attributes[$this->table_element]['mandatoryfieldsofotherentities'])) {
				foreach ($extrafields->attributes[$this->table_element]['mandatoryfieldsofotherentities'] as $tmpkey => $tmpval) {
					if (!isset($extrafields->attributes[$this->table_element]['type'][$tmpkey])) {    // If field not already added previously
						$sql .= ",".$tmpkey;
					}
				}
			}
			$sql .= ") VALUES (".$this->id;

			foreach ($new_array_options as $key => $value) {
				$attributeKey = substr($key, 8); // Remove 'options_' prefix
				// Add field of attribute
				if ($extrafields->attributes[$this->table_element]['type'][$attributeKey] != 'separate') { // Only for other type than separator)
					if ($new_array_options[$key] != '' || $new_array_options[$key] == '0') {
						$sql .= ",'".$this->db->escape($new_array_options[$key])."'";
					} else {
						$sql .= ",null";
					}
				}
			}
			// We must insert a default value for fields for other entities that are mandatory to avoid not null error
			if (!empty($extrafields->attributes[$this->table_element]['mandatoryfieldsofotherentities']) && is_array($extrafields->attributes[$this->table_element]['mandatoryfieldsofotherentities'])) {
				foreach ($extrafields->attributes[$this->table_element]['mandatoryfieldsofotherentities'] as $tmpkey => $tmpval) {
					if (!isset($extrafields->attributes[$this->table_element]['type'][$tmpkey])) {   // If field not already added previously
						if (in_array($tmpval, array('int', 'double', 'price'))) {
							$sql .= ", 0";
						} else {
							$sql .= ", ''";
						}
					}
				}
			}

			$sql .= ")";

			$resql = $this->db->query($sql);
			if (!$resql) {
				$this->error = $this->db->lasterror();
				$error++;
			}

			if (!$error && $trigger) {
				// Call trigger
				$this->context = array('extrafieldaddupdate'=>1);
				$result = $this->call_trigger($trigger, $userused);
				if ($result < 0) {
					$error++;
				}
				// End call trigger
			}

			if ($error) {
				$this->db->rollback();
				return -1;
			} else {
				$this->db->commit();
				return 1;
			}
		} else {
			return 0;
		}
	}

	/**
	 *	Add/Update all extra fields values for the current object.
	 *  Data to describe values to insert/update are stored into $this->array_options=array('options_codeforfield1'=>'valueforfield1', 'options_codeforfield2'=>'valueforfield2', ...)
	 *  This function delete record with all extrafields and insert them again from the array $this->array_options.
	 *
	 *  @param	string		$trigger		If defined, call also the trigger (for example COMPANY_MODIFY)
	 *  @param	User		$userused		Object user
	 *  @return int 						-1=error, O=did nothing, 1=OK
	 *  @see insertExtraFields(), updateExtraField(), setValueFrom()
	 */
	public function insertExtraLanguages($trigger = '', $userused = null)
	{
		global $conf, $langs, $user;

		if (empty($userused)) {
			$userused = $user;
		}

		$error = 0;

		if (getDolGlobalString('MAIN_EXTRALANGUAGES_DISABLED')) {
			return 0; // For avoid conflicts if trigger used
		}

		if (is_array($this->array_languages)) {
			$new_array_languages = $this->array_languages;

			foreach ($new_array_languages as $key => $value) {
				$attributeKey      = $key;
				$attributeType     = $this->fields[$attributeKey]['type'];
				$attributeLabel    = $this->fields[$attributeKey]['label'];

				//dol_syslog("attributeLabel=".$attributeLabel, LOG_DEBUG);
				//dol_syslog("attributeType=".$attributeType, LOG_DEBUG);

				switch ($attributeType) {
					case 'int':
						if (!is_numeric($value) && $value != '') {
							$this->errors[] = $langs->trans("ExtraLanguageHasWrongValue", $attributeLabel);
							return -1;
						} elseif ($value == '') {
							$new_array_languages[$key] = null;
						}
						break;
					case 'double':
						$value = price2num($value);
						if (!is_numeric($value) && $value != '') {
							dol_syslog($langs->trans("ExtraLanguageHasWrongValue")." sur ".$attributeLabel."(".$value."is not '".$attributeType."')", LOG_DEBUG);
							$this->errors[] = $langs->trans("ExtraLanguageHasWrongValue", $attributeLabel);
							return -1;
						} elseif ($value == '') {
							$new_array_languages[$key] = null;
						} else {
							$new_array_languages[$key] = $value;
						}
						break;
						/*case 'select':	// Not required, we chosed value='0' for undefined values
						 if ($value=='-1')
						 {
						 $this->array_options[$key] = null;
						 }
						 break;*/
				}
			}

			$this->db->begin();

			$table_element = $this->table_element;
			if ($table_element == 'categorie') {
				$table_element = 'categories'; // For compatibility
			}

			dol_syslog(get_class($this)."::insertExtraLanguages delete then insert", LOG_DEBUG);

			foreach ($new_array_languages as $key => $langcodearray) {	// $key = 'name', 'town', ...
				foreach ($langcodearray as $langcode => $value) {
					$sql_del = "DELETE FROM ".$this->db->prefix()."object_lang";
					$sql_del .= " WHERE fk_object = ".((int) $this->id)." AND property = '".$this->db->escape($key)."' AND type_object = '".$this->db->escape($table_element)."'";
					$sql_del .= " AND lang = '".$this->db->escape($langcode)."'";
					$this->db->query($sql_del);

					if ($value !== '') {
						$sql = "INSERT INTO ".$this->db->prefix()."object_lang (fk_object, property, type_object, lang, value";
						$sql .= ") VALUES (".$this->id.", '".$this->db->escape($key)."', '".$this->db->escape($table_element)."', '".$this->db->escape($langcode)."', '".$this->db->escape($value)."'";
						$sql .= ")";

						$resql = $this->db->query($sql);
						if (!$resql) {
							$this->error = $this->db->lasterror();
							$error++;
							break;
						}
					}
				}
			}

			if (!$error && $trigger) {
				// Call trigger
				$this->context = array('extralanguagesaddupdate'=>1);
				$result = $this->call_trigger($trigger, $userused);
				if ($result < 0) {
					$error++;
				}
				// End call trigger
			}

			if ($error) {
				$this->db->rollback();
				return -1;
			} else {
				$this->db->commit();
				return 1;
			}
		} else {
			return 0;
		}
	}

	/**
	 *	Update 1 extra field value for the current object. Keep other fields unchanged.
	 *  Data to describe values to update are stored into $this->array_options=array('options_codeforfield1'=>'valueforfield1', 'options_codeforfield2'=>'valueforfield2', ...)
	 *
	 *  @param  string      $key    		Key of the extrafield to update (without starting 'options_')
	 *  @param	string		$trigger		If defined, call also the trigger (for example COMPANY_MODIFY)
	 *  @param	User		$userused		Object user
	 *  @return int                 		-1=error, O=did nothing, 1=OK
	 *  @see updateExtraLanguages(), insertExtraFields(), deleteExtraFields(), setValueFrom()
	 */
	public function updateExtraField($key, $trigger = null, $userused = null)
	{
		global $conf, $langs, $user;

		if (getDolGlobalString('MAIN_EXTRAFIELDS_DISABLED')) {
			return 0;
		}

		if (empty($userused)) {
			$userused = $user;
		}

		$error = 0;

		if (!empty($this->array_options) && isset($this->array_options["options_".$key])) {
			// Check parameters
			$langs->load('admin');
			require_once DOL_DOCUMENT_ROOT.'/core/class/extrafields.class.php';
			$extrafields = new ExtraFields($this->db);
			$extrafields->fetch_name_optionals_label($this->table_element);

			$value = $this->array_options["options_".$key];

			$attributeKey      = $key;
			$attributeType     = $extrafields->attributes[$this->table_element]['type'][$key];
			$attributeLabel    = $extrafields->attributes[$this->table_element]['label'][$key];
			$attributeParam    = $extrafields->attributes[$this->table_element]['param'][$key];
			$attributeRequired = $extrafields->attributes[$this->table_element]['required'][$key];
			$attributeUnique   = $extrafields->attributes[$this->table_element]['unique'][$attributeKey];
			$attrfieldcomputed = $extrafields->attributes[$this->table_element]['computed'][$key];

			// Similar code than into insertExtraFields
			if ($attributeRequired) {
				$mandatorypb = false;
				if ($attributeType == 'link' && $this->array_options["options_".$key] == '-1') {
					$mandatorypb = true;
				}
				if ($this->array_options["options_".$key] === '') {
					$mandatorypb = true;
				}
				if ($mandatorypb) {
					$langs->load("errors");
					dol_syslog("Mandatory field 'options_".$key."' is empty during update and set to required into definition of extrafields");
					$this->errors[] = $langs->trans('ErrorFieldRequired', $attributeLabel);
					return -1;
				}
			}

			// $new_array_options will be used for direct update, so must contains formated data for the UPDATE.
			$new_array_options = $this->array_options;

			//dol_syslog("attributeLabel=".$attributeLabel, LOG_DEBUG);
			//dol_syslog("attributeType=".$attributeType, LOG_DEBUG);
			if (!empty($attrfieldcomputed)) {
				if (getDolGlobalString('MAIN_STORE_COMPUTED_EXTRAFIELDS')) {
					$value = dol_eval($attrfieldcomputed, 1, 0, '2');
					dol_syslog($langs->trans("Extrafieldcomputed")." sur ".$attributeLabel."(".$value.")", LOG_DEBUG);

					$new_array_options["options_".$key] = $value;

					$this->array_options["options_".$key] = $new_array_options["options_".$key];
				} else {
					$new_array_options["options_".$key] = null;

					$this->array_options["options_".$key] = $new_array_options["options_".$key];
				}
			}

			switch ($attributeType) {
				case 'int':
					if (!is_numeric($value) && $value != '') {
						$this->errors[] = $langs->trans("ExtraFieldHasWrongValue", $attributeLabel);
						return -1;
					} elseif ($value === '') {
						$new_array_options["options_".$key] = null;

						$this->array_options["options_".$key] = $new_array_options["options_".$key];
					}
					break;
				case 'price':
				case 'double':
					$value = price2num($value);
					if (!is_numeric($value) && $value != '') {
						dol_syslog($langs->trans("ExtraFieldHasWrongValue")." sur ".$attributeLabel."(".$value."is not '".$attributeType."')", LOG_DEBUG);
						$this->errors[] = $langs->trans("ExtraFieldHasWrongValue", $attributeLabel);
						return -1;
					} elseif ($value === '') {
						$value = null;
					}
					//dol_syslog("double value"." sur ".$attributeLabel."(".$value." is '".$attributeType."')", LOG_DEBUG);
					$new_array_options["options_".$key] = $value;

					$this->array_options["options_".$key] = $new_array_options["options_".$key];
					break;
				/*case 'select':	// Not required, we chosed value='0' for undefined values
					 if ($value=='-1')
					 {
						$new_array_options["options_".$key] = $value;

						$this->array_options["options_".$key] = $new_array_options["options_".$key];
					 }
					 break;*/
				case 'password':
					$algo = '';
					if ($this->array_options["options_".$key] != '' && is_array($extrafields->attributes[$this->table_element]['param'][$attributeKey]['options'])) {
						// If there is an encryption choice, we use it to crypt data before insert
						$tmparrays = array_keys($extrafields->attributes[$this->table_element]['param'][$attributeKey]['options']);
						$algo = reset($tmparrays);
						if ($algo != '') {
							//global $action;		// $action may be 'create', 'update', 'update_extras'...
							//var_dump($action);
							//var_dump($this->oldcopy);exit;
							//var_dump($key.' '.$this->array_options["options_".$key].' '.$algo);
							if (is_object($this->oldcopy)) {		// If this->oldcopy is not defined, we can't know if we change attribute or not, so we must keep value
								//var_dump($this->oldcopy->array_options["options_".$key]); var_dump($this->array_options["options_".$key]);
								if (isset($this->oldcopy->array_options["options_".$key]) && $this->array_options["options_".$key] == $this->oldcopy->array_options["options_".$key]) {	// If old value crypted in database is same than submited new value, it means we don't change it, so we don't update.
									if ($algo == 'dolcrypt') {	// dolibarr reversible encryption
										if (!preg_match('/^dolcrypt:/', $this->array_options["options_".$key])) {
											$new_array_options["options_".$key] = dolEncrypt($this->array_options["options_".$key]);	// warning, must be called when on the master
										} else {
											$new_array_options["options_".$key] = $this->array_options["options_".$key]; // Value is kept
										}
									} else {
										$new_array_options["options_".$key] = $this->array_options["options_".$key]; // Value is kept
									}
								} else {
									if ($algo == 'dolcrypt') {	// dolibarr reversible encryption
										if (!preg_match('/^dolcrypt:/', $this->array_options["options_".$key])) {
											$new_array_options["options_".$key] = dolEncrypt($this->array_options["options_".$key]);
										} else {
											$new_array_options["options_".$key] = $this->array_options["options_".$key]; // Value is kept
										}
									} else {
										$new_array_options["options_".$key] = dol_hash($this->array_options["options_".$key], $algo);
									}
								}
							} else {
								if ($algo == 'dolcrypt' && !preg_match('/^dolcrypt:/', $this->array_options["options_".$key])) {	// dolibarr reversible encryption
									$new_array_options["options_".$key] = dolEncrypt($this->array_options["options_".$key]);	// warning, must be called when on the master
								} else {
									$new_array_options["options_".$key] = $this->array_options["options_".$key]; // Value is kept
								}
							}
						} else {
							// No encryption
							$new_array_options["options_".$key] = $this->array_options["options_".$key]; // Value is kept
						}
					} else { // Common usage
						$new_array_options["options_".$key] = $this->array_options["options_".$key]; // Value is kept
					}

					$this->array_options["options_".$key] = $new_array_options["options_".$key];
					break;
				case 'date':
				case 'datetime':
					if (empty($this->array_options["options_".$key])) {
						$new_array_options["options_".$key] = null;

						$this->array_options["options_".$key] = $new_array_options["options_".$key];
					} else {
						$new_array_options["options_".$key] = $this->db->idate($this->array_options["options_".$key]);
					}
					break;
				case 'datetimegmt':
					if (empty($this->array_options["options_".$key])) {
						$new_array_options["options_".$key] = null;

						$this->array_options["options_".$key] = $new_array_options["options_".$key];
					} else {
						$new_array_options["options_".$key] = $this->db->idate($this->array_options["options_".$key], 'gmt');
					}
					break;
				case 'boolean':
					if (empty($this->array_options["options_".$key])) {
						$new_array_options["options_".$key] = null;

						$this->array_options["options_".$key] = $new_array_options["options_".$key];
					}
					break;
				case 'link':
					if ($this->array_options["options_".$key] === '') {
						$new_array_options["options_".$key] = null;

						$this->array_options["options_".$key] = $new_array_options["options_".$key];
					}
					break;
				/*
				case 'link':
					$param_list = array_keys($attributeParam['options']);
					// 0 : ObjectName
					// 1 : classPath
					$InfoFieldList = explode(":", $param_list[0]);
					dol_include_once($InfoFieldList[1]);
					if ($InfoFieldList[0] && class_exists($InfoFieldList[0]))
					{
						if ($value == '-1')	// -1 is key for no defined in combo list of objects
						{
							$new_array_options[$key] = '';
						} elseif ($value) {
							$object = new $InfoFieldList[0]($this->db);
							if (is_numeric($value)) $res = $object->fetch($value);	// Common case
							else $res = $object->fetch('', $value);					// For compatibility

							if ($res > 0) $new_array_options[$key] = $object->id;
							else {
								$this->error = "Id/Ref '".$value."' for object '".$object->element."' not found";
								$this->db->rollback();
								return -1;
							}
						}
					} else {
						dol_syslog('Error bad setup of extrafield', LOG_WARNING);
					}
					break;
				*/
				case 'checkbox':
				case 'chkbxlst':
					$new_array_options = array();
					if (is_array($this->array_options["options_".$key])) {
						$new_array_options["options_".$key] = implode(',', $this->array_options["options_".$key]);
					} else {
						$new_array_options["options_".$key] = $this->array_options["options_".$key];
					}

					$this->array_options["options_".$key] = $new_array_options["options_".$key];
					break;
			}

			$this->db->begin();

			$linealreadyfound = 0;

			// Check if there is already a line for this object (in most cases, it is, but sometimes it is not, for example when extra field has been created after), so we must keep this overload)
			$sql = "SELECT COUNT(rowid) as nb FROM ".$this->db->prefix().$this->table_element."_extrafields WHERE fk_object = ".((int) $this->id);
			$resql = $this->db->query($sql);
			if ($resql) {
				$tmpobj = $this->db->fetch_object($resql);
				if ($tmpobj) {
					$linealreadyfound = $tmpobj->nb;
				}
			}

			//var_dump('linealreadyfound='.$linealreadyfound.' sql='.$sql); exit;
			if ($linealreadyfound) {
				if ($this->array_options["options_".$key] === null) {
					$sql = "UPDATE ".$this->db->prefix().$this->table_element."_extrafields SET ".$key." = null";
				} else {
					$sql = "UPDATE ".$this->db->prefix().$this->table_element."_extrafields SET ".$key." = '".$this->db->escape($new_array_options["options_".$key])."'";
				}
				$sql .= " WHERE fk_object = ".((int) $this->id);

				$resql = $this->db->query($sql);
				if (!$resql) {
					$error++;
					$this->error = $this->db->lasterror();
				}
			} else {
				$result = $this->insertExtraFields('', $user);
				if ($result < 0) {
					$error++;
				}
			}

			if (!$error && $trigger) {
				// Call trigger
				$this->context = array('extrafieldupdate'=>1);
				$result = $this->call_trigger($trigger, $userused);
				if ($result < 0) {
					$error++;
				}
				// End call trigger
			}

			if ($error) {
				dol_syslog(__METHOD__.$this->error, LOG_ERR);
				$this->db->rollback();
				return -1;
			} else {
				$this->db->commit();
				return 1;
			}
		} else {
			return 0;
		}
	}

	/**
	 *	Update an extra language value for the current object.
	 *  Data to describe values to update are stored into $this->array_options=array('options_codeforfield1'=>'valueforfield1', 'options_codeforfield2'=>'valueforfield2', ...)
	 *
	 *  @param  string      $key    		Key of the extrafield (without starting 'options_')
	 *  @param	string		$trigger		If defined, call also the trigger (for example COMPANY_MODIFY)
	 *  @param	User		$userused		Object user
	 *  @return int                 		-1=error, O=did nothing, 1=OK
	 *  @see updateExtraField(), insertExtraLanguages()
	 */
	public function updateExtraLanguages($key, $trigger = null, $userused = null)
	{
		global $conf, $langs, $user;

		if (empty($userused)) {
			$userused = $user;
		}

		$error = 0;

		if (getDolGlobalString('MAIN_EXTRALANGUAGES_DISABLED')) {
			return 0; // For avoid conflicts if trigger used
		}

		return 0;
	}


	/**
	 * Return HTML string to put an input field into a page
	 * Code very similar with showInputField of extra fields
	 *
	 * @param  array|null	$val	       Array of properties for field to show (used only if ->fields not defined)
	 * @param  string  		$key           Key of attribute
	 * @param  string|array	$value         Preselected value to show (for date type it must be in timestamp format, for amount or price it must be a php numeric value, for array type must be array)
	 * @param  string  		$moreparam     To add more parameters on html input tag
	 * @param  string  		$keysuffix     Prefix string to add into name and id of field (can be used to avoid duplicate names)
	 * @param  string  		$keyprefix     Suffix string to add into name and id of field (can be used to avoid duplicate names)
	 * @param  string|int	$morecss       Value for css to define style/length of field. May also be a numeric.
	 * @param  int			$nonewbutton   Force to not show the new button on field that are links to object
	 * @return string
	 */
	public function showInputField($val, $key, $value, $moreparam = '', $keysuffix = '', $keyprefix = '', $morecss = 0, $nonewbutton = 0)
	{
		global $conf, $langs, $form;

		if (!is_object($form)) {
			require_once DOL_DOCUMENT_ROOT.'/core/class/html.form.class.php';
			$form = new Form($this->db);
		}

		if (!empty($this->fields)) {
			$val = $this->fields[$key];
		}

		// Validation tests and output
		$fieldValidationErrorMsg = '';
		$validationClass = '';
		$fieldValidationErrorMsg = $this->getFieldError($key);
		if (!empty($fieldValidationErrorMsg)) {
			$validationClass = ' --error'; // the -- is use as class state in css :  .--error can't be be defined alone it must be define with another class like .my-class.--error or input.--error
		} else {
			$validationClass = ' --success'; // the -- is use as class state in css :  .--success can't be be defined alone it must be define with another class like .my-class.--success or input.--success
		}

		$out = '';
		$type = '';
		$isDependList = 0;
		$param = array();
		$param['options'] = array();
		$reg = array();
		$size = !empty($this->fields[$key]['size']) ? $this->fields[$key]['size'] : 0;
		// Because we work on extrafields
		if (preg_match('/^(integer|link):(.*):(.*):(.*):(.*)/i', $val['type'], $reg)) {
			$param['options'] = array($reg[2].':'.$reg[3].':'.$reg[4].':'.$reg[5] => 'N');
			$type = 'link';
		} elseif (preg_match('/^(integer|link):(.*):(.*):(.*)/i', $val['type'], $reg)) {
			$param['options'] = array($reg[2].':'.$reg[3].':'.$reg[4] => 'N');
			$type = 'link';
		} elseif (preg_match('/^(integer|link):(.*):(.*)/i', $val['type'], $reg)) {
			$param['options'] = array($reg[2].':'.$reg[3] => 'N');
			$type = 'link';
		} elseif (preg_match('/^(sellist):(.*):(.*):(.*):(.*)/i', $val['type'], $reg)) {
			$param['options'] = array($reg[2].':'.$reg[3].':'.$reg[4].':'.$reg[5] => 'N');
			$type = 'sellist';
		} elseif (preg_match('/^(sellist):(.*):(.*):(.*)/i', $val['type'], $reg)) {
			$param['options'] = array($reg[2].':'.$reg[3].':'.$reg[4] => 'N');
			$type = 'sellist';
		} elseif (preg_match('/^(sellist):(.*):(.*)/i', $val['type'], $reg)) {
			$param['options'] = array($reg[2].':'.$reg[3] => 'N');
			$type = 'sellist';
		} elseif (preg_match('/^chkbxlst:(.*)/i', $val['type'], $reg)) {
			$param['options'] = array($reg[1] => 'N');
			$type = 'chkbxlst';
		} elseif (preg_match('/varchar\((\d+)\)/', $val['type'], $reg)) {
			$param['options'] = array();
			$type = 'varchar';
			$size = $reg[1];
		} elseif (preg_match('/varchar/', $val['type'])) {
			$param['options'] = array();
			$type = 'varchar';
		} else {
			$param['options'] = array();
			$type = $this->fields[$key]['type'];
		}
		//var_dump($type); var_dump($param['options']);

		// Special case that force options and type ($type can be integer, varchar, ...)
		if (!empty($this->fields[$key]['arrayofkeyval']) && is_array($this->fields[$key]['arrayofkeyval'])) {
			$param['options'] = $this->fields[$key]['arrayofkeyval'];
			$type = (($this->fields[$key]['type']=='checkbox') ? $this->fields[$key]['type'] : 'select');
		}

		$label = $this->fields[$key]['label'];
		//$elementtype=$this->fields[$key]['elementtype'];	// Seems not used
		$default = (!empty($this->fields[$key]['default']) ? $this->fields[$key]['default'] : '');
		$computed = (!empty($this->fields[$key]['computed']) ? $this->fields[$key]['computed'] : '');
		$unique = (!empty($this->fields[$key]['unique']) ? $this->fields[$key]['unique'] : 0);
		$required = (!empty($this->fields[$key]['required']) ? $this->fields[$key]['required'] : 0);
		$autofocusoncreate = (!empty($this->fields[$key]['autofocusoncreate']) ? $this->fields[$key]['autofocusoncreate'] : 0);

		$langfile = (!empty($this->fields[$key]['langfile']) ? $this->fields[$key]['langfile'] : '');
		$list = (!empty($this->fields[$key]['list']) ? $this->fields[$key]['list'] : 0);
		$hidden = (in_array(abs($this->fields[$key]['visible']), array(0, 2)) ? 1 : 0);

		$objectid = $this->id;

		if ($computed) {
			if (!preg_match('/^search_/', $keyprefix)) {
				return '<span class="opacitymedium">'.$langs->trans("AutomaticallyCalculated").'</span>';
			} else {
				return '';
			}
		}

		// Set value of $morecss. For this, we use in priority showsize from parameters, then $val['css'] then autodefine
		if (empty($morecss) && !empty($val['css'])) {
			$morecss = $val['css'];
		} elseif (empty($morecss)) {
			if ($type == 'date') {
				$morecss = 'minwidth100imp';
			} elseif ($type == 'datetime' || $type == 'link') {	// link means an foreign key to another primary id
				$morecss = 'minwidth200imp';
			} elseif (in_array($type, array('int', 'integer', 'price')) || preg_match('/^double(\([0-9],[0-9]\)){0,1}/', $type)) {
				$morecss = 'maxwidth75';
			} elseif ($type == 'url') {
				$morecss = 'minwidth400';
			} elseif ($type == 'boolean') {
				$morecss = '';
			} else {
				if (round($size) < 12) {
					$morecss = 'minwidth100';
				} elseif (round($size) <= 48) {
					$morecss = 'minwidth200';
				} else {
					$morecss = 'minwidth400';
				}
			}
		}

		// Add validation state class
		if (!empty($validationClass)) {
			$morecss.= $validationClass;
		}

		if (in_array($type, array('date'))) {
			$tmp = explode(',', $size);
			$newsize = $tmp[0];
			$showtime = 0;

			// Do not show current date when field not required (see selectDate() method)
			if (!$required && $value == '') {
				$value = '-1';
			}

			// TODO Must also support $moreparam
			$out = $form->selectDate($value, $keyprefix.$key.$keysuffix, $showtime, $showtime, $required, '', 1, (($keyprefix != 'search_' && $keyprefix != 'search_options_') ? 1 : 0), 0, 1);
		} elseif (in_array($type, array('datetime'))) {
			$tmp = explode(',', $size);
			$newsize = $tmp[0];
			$showtime = 1;

			// Do not show current date when field not required (see selectDate() method)
			if (!$required && $value == '') {
				$value = '-1';
			}

			// TODO Must also support $moreparam
			$out = $form->selectDate($value, $keyprefix.$key.$keysuffix, $showtime, $showtime, $required, '', 1, (($keyprefix != 'search_' && $keyprefix != 'search_options_') ? 1 : 0), 0, 1, '', '', '', 1, '', '', 'tzuserrel');
		} elseif (in_array($type, array('duration'))) {
			$out = $form->select_duration($keyprefix.$key.$keysuffix, $value, 0, 'text', 0, 1);
		} elseif (in_array($type, array('int', 'integer'))) {
			$tmp = explode(',', $size);
			$newsize = $tmp[0];
			$out = '<input type="text" class="flat '.$morecss.'" name="'.$keyprefix.$key.$keysuffix.'" id="'.$keyprefix.$key.$keysuffix.'"'.($newsize > 0 ? ' maxlength="'.$newsize.'"' : '').' value="'.dol_escape_htmltag($value).'"'.($moreparam ? $moreparam : '').($autofocusoncreate ? ' autofocus' : '').'>';
		} elseif (in_array($type, array('real'))) {
			$out = '<input type="text" class="flat '.$morecss.'" name="'.$keyprefix.$key.$keysuffix.'" id="'.$keyprefix.$key.$keysuffix.'" value="'.dol_escape_htmltag($value).'"'.($moreparam ? $moreparam : '').($autofocusoncreate ? ' autofocus' : '').'>';
		} elseif (preg_match('/varchar/', $type)) {
			$out = '<input type="text" class="flat '.$morecss.'" name="'.$keyprefix.$key.$keysuffix.'" id="'.$keyprefix.$key.$keysuffix.'"'.($size > 0 ? ' maxlength="'.$size.'"' : '').' value="'.dol_escape_htmltag($value).'"'.($moreparam ? $moreparam : '').($autofocusoncreate ? ' autofocus' : '').'>';
		} elseif (in_array($type, array('email', 'mail', 'phone', 'url', 'ip'))) {
			$out = '<input type="text" class="flat '.$morecss.'" name="'.$keyprefix.$key.$keysuffix.'" id="'.$keyprefix.$key.$keysuffix.'" value="'.dol_escape_htmltag($value).'" '.($moreparam ? $moreparam : '').($autofocusoncreate ? ' autofocus' : '').'>';
		} elseif (preg_match('/^text/', $type)) {
			if (!preg_match('/search_/', $keyprefix)) {		// If keyprefix is search_ or search_options_, we must just use a simple text field
				require_once DOL_DOCUMENT_ROOT.'/core/class/doleditor.class.php';
				$doleditor = new DolEditor($keyprefix.$key.$keysuffix, $value, '', 200, 'dolibarr_notes', 'In', false, false, false, ROWS_5, '90%');
				$out = $doleditor->Create(1);
			} else {
				$out = '<input type="text" class="flat '.$morecss.' maxwidthonsmartphone" name="'.$keyprefix.$key.$keysuffix.'" id="'.$keyprefix.$key.$keysuffix.'" value="'.dol_escape_htmltag($value).'" '.($moreparam ? $moreparam : '').'>';
			}
		} elseif (preg_match('/^html/', $type)) {
			if (!preg_match('/search_/', $keyprefix)) {		// If keyprefix is search_ or search_options_, we must just use a simple text field
				require_once DOL_DOCUMENT_ROOT.'/core/class/doleditor.class.php';
				$doleditor = new DolEditor($keyprefix.$key.$keysuffix, $value, '', 200, 'dolibarr_notes', 'In', false, false, isModEnabled('fckeditor') && $conf->global->FCKEDITOR_ENABLE_SOCIETE, ROWS_5, '90%');
				$out = $doleditor->Create(1, '', true, '', '', $moreparam, $morecss);
			} else {
				$out = '<input type="text" class="flat '.$morecss.' maxwidthonsmartphone" name="'.$keyprefix.$key.$keysuffix.'" id="'.$keyprefix.$key.$keysuffix.'" value="'.dol_escape_htmltag($value).'" '.($moreparam ? $moreparam : '').'>';
			}
		} elseif ($type == 'boolean') {
			$checked = '';
			if (!empty($value)) {
				$checked = ' checked value="1" ';
			} else {
				$checked = ' value="1" ';
			}
			$out = '<input type="checkbox" class="flat '.$morecss.' maxwidthonsmartphone" name="'.$keyprefix.$key.$keysuffix.'" id="'.$keyprefix.$key.$keysuffix.'" '.$checked.' '.($moreparam ? $moreparam : '').'>';
		} elseif ($type == 'price') {
			if (!empty($value)) {		// $value in memory is a php numeric, we format it into user number format.
				$value = price($value);
			}
			$out = '<input type="text" class="flat '.$morecss.' maxwidthonsmartphone" name="'.$keyprefix.$key.$keysuffix.'" id="'.$keyprefix.$key.$keysuffix.'" value="'.$value.'" '.($moreparam ? $moreparam : '').'> '.$langs->getCurrencySymbol($conf->currency);
		} elseif (preg_match('/^double(\([0-9],[0-9]\)){0,1}/', $type)) {
			if (!empty($value)) {		// $value in memory is a php numeric, we format it into user number format.
				$value = price($value);
			}
			$out = '<input type="text" class="flat '.$morecss.' maxwidthonsmartphone" name="'.$keyprefix.$key.$keysuffix.'" id="'.$keyprefix.$key.$keysuffix.'" value="'.$value.'" '.($moreparam ? $moreparam : '').'> ';
		} elseif ($type == 'select') {	// combo list
			$out = '';
			if (!empty($conf->use_javascript_ajax) && !getDolGlobalString('MAIN_EXTRAFIELDS_DISABLE_SELECT2')) {
				include_once DOL_DOCUMENT_ROOT.'/core/lib/ajax.lib.php';
				$out .= ajax_combobox($keyprefix.$key.$keysuffix, array(), 0);
			}

			$out .= '<select class="flat '.$morecss.' maxwidthonsmartphone" name="'.$keyprefix.$key.$keysuffix.'" id="'.$keyprefix.$key.$keysuffix.'" '.($moreparam ? $moreparam : '').'>';
			if ((!isset($this->fields[$key]['default'])) || ($this->fields[$key]['notnull'] != 1)) {
				$out .= '<option value="0">&nbsp;</option>';
			}
			foreach ($param['options'] as $keyb => $valb) {
				if ((string) $keyb == '') {
					continue;
				}
				if (strpos($valb, "|") !== false) {
					list($valb, $parent) = explode('|', $valb);
				}
				$out .= '<option value="'.$keyb.'"';
				$out .= (((string) $value == (string) $keyb) ? ' selected' : '');
				$out .= (!empty($parent) ? ' parent="'.$parent.'"' : '');
				$out .= '>'.$valb.'</option>';
			}
			$out .= '</select>';
		} elseif ($type == 'sellist') {
			$out = '';
			if (!empty($conf->use_javascript_ajax) && !getDolGlobalString('MAIN_EXTRAFIELDS_DISABLE_SELECT2')) {
				include_once DOL_DOCUMENT_ROOT.'/core/lib/ajax.lib.php';
				$out .= ajax_combobox($keyprefix.$key.$keysuffix, array(), 0);
			}

			$out .= '<select class="flat '.$morecss.' maxwidthonsmartphone" name="'.$keyprefix.$key.$keysuffix.'" id="'.$keyprefix.$key.$keysuffix.'" '.($moreparam ? $moreparam : '').'>';
			if (is_array($param['options'])) {
				$param_list = array_keys($param['options']);
				$InfoFieldList = explode(":", $param_list[0], 5);
				if (! empty($InfoFieldList[4])) {
					$pos = 0;
					$parenthesisopen = 0;
					while (substr($InfoFieldList[4], $pos, 1) !== '' && ($parenthesisopen || $pos == 0 || substr($InfoFieldList[4], $pos, 1) != ':')) {
						if (substr($InfoFieldList[4], $pos, 1) == '(') {
							$parenthesisopen++;
						}
						if (substr($InfoFieldList[4], $pos, 1) == ')') {
							$parenthesisopen--;
						}
						$pos++;
					}
					$tmpbefore = substr($InfoFieldList[4], 0, $pos);
					$tmpafter = substr($InfoFieldList[4], $pos+1);
					//var_dump($InfoFieldList[4].' -> '.$pos); var_dump($tmpafter);
					$InfoFieldList[4] = $tmpbefore;
					if ($tmpafter !== '') {
						$InfoFieldList = array_merge($InfoFieldList, explode(':', $tmpafter));
					}
					//var_dump($InfoFieldList);
				}
				$parentName = '';
				$parentField = '';

				// 0 : tableName
				// 1 : label field name
				// 2 : key fields name (if differ of rowid)
				// 3 : key field parent (for dependent lists)
				// 4 : where clause filter on column or table extrafield, syntax field='value' or extra.field=value
				// 5 : id category type
				// 6 : ids categories list separated by comma for category root
				// 7 : sort field
				$keyList = (empty($InfoFieldList[2]) ? 'rowid' : $InfoFieldList[2].' as rowid');

				if (count($InfoFieldList) > 4 && !empty($InfoFieldList[4])) {
					if (strpos($InfoFieldList[4], 'extra.') !== false) {
						$keyList = 'main.'.$InfoFieldList[2].' as rowid';
					} else {
						$keyList = $InfoFieldList[2].' as rowid';
					}
				}
				if (count($InfoFieldList) > 3 && !empty($InfoFieldList[3])) {
					list($parentName, $parentField) = explode('|', $InfoFieldList[3]);
					$keyList .= ', '.$parentField;
				}

				$filter_categorie = false;
				if (count($InfoFieldList) > 5) {
					if ($InfoFieldList[0] == 'categorie') {
						$filter_categorie = true;
					}
				}

				if ($filter_categorie === false) {
					$fields_label = explode('|', $InfoFieldList[1]);
					if (is_array($fields_label)) {
						$keyList .= ', ';
						$keyList .= implode(', ', $fields_label);
					}

					$sqlwhere = '';
					$sql = "SELECT " . $keyList;
					$sql .= " FROM " . $this->db->prefix() . $InfoFieldList[0];
					if (!empty($InfoFieldList[4])) {
						// can use SELECT request
						if (strpos($InfoFieldList[4], '$SEL$') !== false) {
							$InfoFieldList[4] = str_replace('$SEL$', 'SELECT', $InfoFieldList[4]);
						}

						// current object id can be use into filter
						if (strpos($InfoFieldList[4], '$ID$') !== false && !empty($objectid)) {
							$InfoFieldList[4] = str_replace('$ID$', $objectid, $InfoFieldList[4]);
						} else {
							$InfoFieldList[4] = str_replace('$ID$', '0', $InfoFieldList[4]);
						}

						// We have to join on extrafield table
						$errstr = '';
						if (strpos($InfoFieldList[4], 'extra') !== false) {
							$sql .= " as main, " . $this->db->prefix() . $InfoFieldList[0] . "_extrafields as extra";
							$sqlwhere .= " WHERE extra.fk_object=main." . $InfoFieldList[2];
							$sqlwhere .= " AND " . forgeSQLFromUniversalSearchCriteria($InfoFieldList[4], $errstr, 1);
						} else {
							$sqlwhere .= " WHERE " . forgeSQLFromUniversalSearchCriteria($InfoFieldList[4], $errstr, 1);
						}
					} else {
						$sqlwhere .= ' WHERE 1=1';
					}
					// Some tables may have field, some other not. For the moment we disable it.
					if (in_array($InfoFieldList[0], array('tablewithentity'))) {
						$sqlwhere .= " AND entity = " . ((int) $conf->entity);
					}
					$sql .= $sqlwhere;
					//print $sql;

					// Note: $InfoFieldList can be 'sellist:TableName:LabelFieldName[:KeyFieldName[:KeyFieldParent[:Filter[:CategoryIdType[:CategoryIdList[:Sortfield]]]]]]'
					if (isset($InfoFieldList[7]) && preg_match('/^[a-z0-9_\-,]+$/i', $InfoFieldList[7])) {
						$sql .= " ORDER BY ".$this->db->escape($InfoFieldList[7]);
					} else {
						$sql .= " ORDER BY ".$this->db->sanitize(implode(', ', $fields_label));
					}

					dol_syslog(get_class($this) . '::showInputField type=sellist', LOG_DEBUG);
					$resql = $this->db->query($sql);
					if ($resql) {
						$out .= '<option value="0">&nbsp;</option>';
						$num = $this->db->num_rows($resql);
						$i = 0;
						while ($i < $num) {
							$labeltoshow = '';
							$obj = $this->db->fetch_object($resql);

							// Several field into label (eq table:code|libelle:rowid)
							$notrans = false;
							$fields_label = explode('|', $InfoFieldList[1]);
							if (count($fields_label) > 1) {
								$notrans = true;
								foreach ($fields_label as $field_toshow) {
									$labeltoshow .= $obj->$field_toshow . ' ';
								}
							} else {
								$labeltoshow = $obj->{$InfoFieldList[1]};
							}
							$labeltoshow = dol_trunc($labeltoshow, 45);

							if ($value == $obj->rowid) {
								foreach ($fields_label as $field_toshow) {
									$translabel = $langs->trans($obj->$field_toshow);
									if ($translabel != $obj->$field_toshow) {
										$labeltoshow = dol_trunc($translabel) . ' ';
									} else {
										$labeltoshow = dol_trunc($obj->$field_toshow) . ' ';
									}
								}
								$out .= '<option value="' . $obj->rowid . '" selected>' . $labeltoshow . '</option>';
							} else {
								if (!$notrans) {
									$translabel = $langs->trans($obj->{$InfoFieldList[1]});
									if ($translabel != $obj->{$InfoFieldList[1]}) {
										$labeltoshow = dol_trunc($translabel, 18);
									} else {
										$labeltoshow = dol_trunc($obj->{$InfoFieldList[1]});
									}
								}
								if (empty($labeltoshow)) {
									$labeltoshow = '(not defined)';
								}
								if ($value == $obj->rowid) {
									$out .= '<option value="' . $obj->rowid . '" selected>' . $labeltoshow . '</option>';
								}

								if (!empty($InfoFieldList[3]) && $parentField) {
									$parent = $parentName . ':' . $obj->{$parentField};
									$isDependList = 1;
								}

								$out .= '<option value="' . $obj->rowid . '"';
								$out .= ($value == $obj->rowid ? ' selected' : '');
								$out .= (!empty($parent) ? ' parent="' . $parent . '"' : '');
								$out .= '>' . $labeltoshow . '</option>';
							}

							$i++;
						}
						$this->db->free($resql);
					} else {
						print 'Error in request ' . $sql . ' ' . $this->db->lasterror() . '. Check setup of extra parameters.<br>';
					}
				} else {
					require_once DOL_DOCUMENT_ROOT.'/categories/class/categorie.class.php';
					$data = $form->select_all_categories(Categorie::$MAP_ID_TO_CODE[$InfoFieldList[5]], '', 'parent', 64, $InfoFieldList[6], 1, 1);
					$out .= '<option value="0">&nbsp;</option>';
					foreach ($data as $data_key => $data_value) {
						$out .= '<option value="' . $data_key . '"';
						$out .= ($value == $data_key ? ' selected' : '');
						$out .= '>' . $data_value . '</option>';
					}
				}
			}
			$out .= '</select>';
		} elseif ($type == 'checkbox') {
			$value_arr = explode(',', $value);
			$out = $form->multiselectarray($keyprefix.$key.$keysuffix, (empty($param['options']) ? null : $param['options']), $value_arr, '', 0, $morecss, 0, '100%');
		} elseif ($type == 'radio') {
			$out = '';
			foreach ($param['options'] as $keyopt => $valopt) {
				$out .= '<input class="flat '.$morecss.'" type="radio" name="'.$keyprefix.$key.$keysuffix.'" id="'.$keyprefix.$key.$keysuffix.'" '.($moreparam ? $moreparam : '');
				$out .= ' value="'.$keyopt.'"';
				$out .= ' id="'.$keyprefix.$key.$keysuffix.'_'.$keyopt.'"';
				$out .= ($value == $keyopt ? 'checked' : '');
				$out .= '/><label for="'.$keyprefix.$key.$keysuffix.'_'.$keyopt.'">'.$valopt.'</label><br>';
			}
		} elseif ($type == 'chkbxlst') {
			if (is_array($value)) {
				$value_arr = $value;
			} else {
				$value_arr = explode(',', $value);
			}

			if (is_array($param['options'])) {
				$param_list = array_keys($param['options']);
				$InfoFieldList = explode(":", $param_list[0]);
				$parentName = '';
				$parentField = '';
				// 0 : tableName
				// 1 : label field name
				// 2 : key fields name (if differ of rowid)
				// 3 : key field parent (for dependent lists)
				// 4 : where clause filter on column or table extrafield, syntax field='value' or extra.field=value
				// 5 : id category type
				// 6 : ids categories list separated by comma for category root
				$keyList = (empty($InfoFieldList[2]) ? 'rowid' : $InfoFieldList[2].' as rowid');

				if (count($InfoFieldList) > 3 && !empty($InfoFieldList[3])) {
					list($parentName, $parentField) = explode('|', $InfoFieldList[3]);
					$keyList .= ', '.$parentField;
				}
				if (count($InfoFieldList) > 4 && !empty($InfoFieldList[4])) {
					if (strpos($InfoFieldList[4], 'extra.') !== false) {
						$keyList = 'main.'.$InfoFieldList[2].' as rowid';
					} else {
						$keyList = $InfoFieldList[2].' as rowid';
					}
				}

				$filter_categorie = false;
				if (count($InfoFieldList) > 5) {
					if ($InfoFieldList[0] == 'categorie') {
						$filter_categorie = true;
					}
				}

				if ($filter_categorie === false) {
					$fields_label = explode('|', $InfoFieldList[1]);
					if (is_array($fields_label)) {
						$keyList .= ', ';
						$keyList .= implode(', ', $fields_label);
					}

					$sqlwhere = '';
					$sql = "SELECT " . $keyList;
					$sql .= ' FROM ' . $this->db->prefix() . $InfoFieldList[0];
					if (!empty($InfoFieldList[4])) {
						// can use SELECT request
						if (strpos($InfoFieldList[4], '$SEL$') !== false) {
							$InfoFieldList[4] = str_replace('$SEL$', 'SELECT', $InfoFieldList[4]);
						}

						// current object id can be use into filter
						if (strpos($InfoFieldList[4], '$ID$') !== false && !empty($objectid)) {
							$InfoFieldList[4] = str_replace('$ID$', $objectid, $InfoFieldList[4]);
						} else {
							$InfoFieldList[4] = str_replace('$ID$', '0', $InfoFieldList[4]);
						}

						// We have to join on extrafield table
						if (strpos($InfoFieldList[4], 'extra') !== false) {
							$sql .= ' as main, ' . $this->db->prefix() . $InfoFieldList[0] . '_extrafields as extra';
							$sqlwhere .= " WHERE extra.fk_object=main." . $InfoFieldList[2] . " AND " . $InfoFieldList[4];
						} else {
							$sqlwhere .= " WHERE " . $InfoFieldList[4];
						}
					} else {
						$sqlwhere .= ' WHERE 1=1';
					}
					// Some tables may have field, some other not. For the moment we disable it.
					if (in_array($InfoFieldList[0], array('tablewithentity'))) {
						$sqlwhere .= " AND entity = " . ((int) $conf->entity);
					}
					// $sql.=preg_replace('/^ AND /','',$sqlwhere);
					// print $sql;

					$sql .= $sqlwhere;
					dol_syslog(get_class($this) . '::showInputField type=chkbxlst', LOG_DEBUG);
					$resql = $this->db->query($sql);
					if ($resql) {
						$num = $this->db->num_rows($resql);
						$i = 0;

						$data = array();

						while ($i < $num) {
							$labeltoshow = '';
							$obj = $this->db->fetch_object($resql);

							$notrans = false;
							// Several field into label (eq table:code|libelle:rowid)
							$fields_label = explode('|', $InfoFieldList[1]);
							if (count($fields_label) > 1) {
								$notrans = true;
								foreach ($fields_label as $field_toshow) {
									$labeltoshow .= $obj->$field_toshow . ' ';
								}
							} else {
								$labeltoshow = $obj->{$InfoFieldList[1]};
							}
							$labeltoshow = dol_trunc($labeltoshow, 45);

							if (is_array($value_arr) && in_array($obj->rowid, $value_arr)) {
								foreach ($fields_label as $field_toshow) {
									$translabel = $langs->trans($obj->$field_toshow);
									if ($translabel != $obj->$field_toshow) {
										$labeltoshow = dol_trunc($translabel, 18) . ' ';
									} else {
										$labeltoshow = dol_trunc($obj->$field_toshow, 18) . ' ';
									}
								}

								$data[$obj->rowid] = $labeltoshow;
							} else {
								if (!$notrans) {
									$translabel = $langs->trans($obj->{$InfoFieldList[1]});
									if ($translabel != $obj->{$InfoFieldList[1]}) {
										$labeltoshow = dol_trunc($translabel, 18);
									} else {
										$labeltoshow = dol_trunc($obj->{$InfoFieldList[1]}, 18);
									}
								}
								if (empty($labeltoshow)) {
									$labeltoshow = '(not defined)';
								}

								if (is_array($value_arr) && in_array($obj->rowid, $value_arr)) {
									$data[$obj->rowid] = $labeltoshow;
								}

								if (!empty($InfoFieldList[3]) && $parentField) {
									$parent = $parentName . ':' . $obj->{$parentField};
									$isDependList = 1;
								}

								$data[$obj->rowid] = $labeltoshow;
							}

							$i++;
						}
						$this->db->free($resql);

						$out = $form->multiselectarray($keyprefix . $key . $keysuffix, $data, $value_arr, '', 0, $morecss, 0, '100%');
					} else {
						print 'Error in request ' . $sql . ' ' . $this->db->lasterror() . '. Check setup of extra parameters.<br>';
					}
				} else {
					require_once DOL_DOCUMENT_ROOT.'/categories/class/categorie.class.php';
					$data = $form->select_all_categories(Categorie::$MAP_ID_TO_CODE[$InfoFieldList[5]], '', 'parent', 64, $InfoFieldList[6], 1, 1);
					$out = $form->multiselectarray($keyprefix . $key . $keysuffix, $data, $value_arr, '', 0, $morecss, 0, '100%');
				}
			}
		} elseif ($type == 'link') {
			// $param_list='ObjectName:classPath[:AddCreateButtonOrNot[:Filter[:Sortfield]]]'
			// Filter can contains some ':' inside.
			$param_list = array_keys($param['options']);
			$param_list_array = explode(':', $param_list[0], 4);

			$showempty = (($required && $default != '') ? 0 : 1);

			if (!preg_match('/search_/', $keyprefix)) {
				if (!empty($param_list_array[2])) {		// If the entry into $fields is set to add a create button
					if (!empty($this->fields[$key]['picto'])) {
						$morecss .= ' widthcentpercentminusxx';
					} else {
						$morecss .= ' widthcentpercentminusx';
					}
				} else {
					if (!empty($this->fields[$key]['picto'])) {
						$morecss .= ' widthcentpercentminusx';
					}
				}
			}
			$objectfield = $this->element.($this->module ? '@'.$this->module : '').':'.$key.$keysuffix;
			$out = $form->selectForForms($param_list_array[0], $keyprefix.$key.$keysuffix, $value, $showempty, '', '', $morecss, $moreparam, 0, (empty($val['disabled']) ? 0 : 1), '', $objectfield);

			if (!empty($param_list_array[2])) {		// If the entry into $fields is set, we must add a create button
				if ((!GETPOSTISSET('backtopage') || strpos(GETPOST('backtopage'), $_SERVER['PHP_SELF']) === 0)	// // To avoid to open several times the 'Plus' button (we accept only one level)
					&& empty($val['disabled']) && empty($nonewbutton)) {	// and to avoid to show the button if the field is protected by a "disabled".
					list($class, $classfile) = explode(':', $param_list[0]);
					if (file_exists(dol_buildpath(dirname(dirname($classfile)).'/card.php'))) {
						$url_path = dol_buildpath(dirname(dirname($classfile)).'/card.php', 1);
					} else {
						$url_path = dol_buildpath(dirname(dirname($classfile)).'/'.strtolower($class).'_card.php', 1);
					}
					$paramforthenewlink = '';
					$paramforthenewlink .= (GETPOSTISSET('action') ? '&action='.GETPOST('action', 'aZ09') : '');
					$paramforthenewlink .= (GETPOSTISSET('id') ? '&id='.GETPOST('id', 'int') : '');
					$paramforthenewlink .= (GETPOSTISSET('origin') ? '&origin='.GETPOST('origin', 'aZ09') : '');
					$paramforthenewlink .= (GETPOSTISSET('originid') ? '&originid='.GETPOST('originid', 'int') : '');
					$paramforthenewlink .= '&fk_'.strtolower($class).'=--IDFORBACKTOPAGE--';
					// TODO Add Javascript code to add input fields already filled into $paramforthenewlink so we won't loose them when going back to main page
					$out .= '<a class="butActionNew" title="'.$langs->trans("New").'" href="'.$url_path.'?action=create&backtopage='.urlencode($_SERVER['PHP_SELF'].($paramforthenewlink ? '?'.$paramforthenewlink : '')).'"><span class="fa fa-plus-circle valignmiddle"></span></a>';
				}
			}
		} elseif ($type == 'password') {
			// If prefix is 'search_', field is used as a filter, we use a common text field.
			if ($keyprefix.$key.$keysuffix == 'pass_crypted') {
				$out = '<input type="'.($keyprefix == 'search_' ? 'text' : 'password').'" class="flat '.$morecss.'" name="pass" id="pass" value="" '.($moreparam ? $moreparam : '').'>';
				$out .= '<input type="hidden" name="pass_crypted" id="pass_crypted" value="'.$value.'" '.($moreparam ? $moreparam : '').'>';
			} else {
				$out = '<input type="'.($keyprefix == 'search_' ? 'text' : 'password').'" class="flat '.$morecss.'" name="'.$keyprefix.$key.$keysuffix.'" id="'.$keyprefix.$key.$keysuffix.'" value="'.$value.'" '.($moreparam ? $moreparam : '').'>';
			}
		} elseif ($type == 'array') {
			$newval = $val;
			$newval['type'] = 'varchar(256)';

			$out = '';
			if (!empty($value)) {
				foreach ($value as $option) {
					$out .= '<span><a class="'.dol_escape_htmltag($keyprefix.$key.$keysuffix).'_del" href="javascript:;"><span class="fa fa-minus-circle valignmiddle"></span></a> ';
					$out .= $this->showInputField($newval, $keyprefix.$key.$keysuffix.'[]', $option, $moreparam, '', '', $morecss).'<br></span>';
				}
			}
			$out .= '<a id="'.dol_escape_htmltag($keyprefix.$key.$keysuffix).'_add" href="javascript:;"><span class="fa fa-plus-circle valignmiddle"></span></a>';

			$newInput = '<span><a class="'.dol_escape_htmltag($keyprefix.$key.$keysuffix).'_del" href="javascript:;"><span class="fa fa-minus-circle valignmiddle"></span></a> ';
			$newInput .= $this->showInputField($newval, $keyprefix.$key.$keysuffix.'[]', '', $moreparam, '', '', $morecss).'<br></span>';

			if (!empty($conf->use_javascript_ajax)) {
				$out .= '
					<script nonce="'.getNonce().'">
					$(document).ready(function() {
						$("a#'.dol_escape_js($keyprefix.$key.$keysuffix).'_add").click(function() {
							$("'.dol_escape_js($newInput).'").insertBefore(this);
						});

						$(document).on("click", "a.'.dol_escape_js($keyprefix.$key.$keysuffix).'_del", function() {
							$(this).parent().remove();
						});
					});
					</script>';
			}
		}
		if (!empty($hidden)) {
			$out = '<input type="hidden" value="'.$value.'" name="'.$keyprefix.$key.$keysuffix.'" id="'.$keyprefix.$key.$keysuffix.'"/>';
		}

		if ($isDependList==1) {
			$out .= $this->getJSListDependancies('_common');
		}
		/* Add comments
		 if ($type == 'date') $out.=' (YYYY-MM-DD)';
		 elseif ($type == 'datetime') $out.=' (YYYY-MM-DD HH:MM:SS)';
		 */

		// Display error message for field
		if (!empty($fieldValidationErrorMsg) && function_exists('getFieldErrorIcon')) {
			$out .= ' '.getFieldErrorIcon($fieldValidationErrorMsg);
		}

		return $out;
	}

	/**
	 * Return HTML string to show a field into a page
	 * Code very similar with showOutputField of extra fields
	 *
	 * @param  array   	$val		       	Array of properties of field to show
	 * @param  string  	$key            	Key of attribute
	 * @param  string  	$value          	Preselected value to show (for date type it must be in timestamp format, for amount or price it must be a php numeric value)
	 * @param  string  	$moreparam      	To add more parameters on html tag
	 * @param  string  	$keysuffix      	Prefix string to add into name and id of field (can be used to avoid duplicate names)
	 * @param  string  	$keyprefix      	Suffix string to add into name and id of field (can be used to avoid duplicate names)
	 * @param  mixed   	$morecss        	Value for CSS to use (Old usage: May also be a numeric to define a size).
	 * @return string
	 */
	public function showOutputField($val, $key, $value, $moreparam = '', $keysuffix = '', $keyprefix = '', $morecss = '')
	{
		global $conf, $langs, $form;

		if (!is_object($form)) {
			require_once DOL_DOCUMENT_ROOT.'/core/class/html.form.class.php';
			$form = new Form($this->db);
		}

		$label = empty($val['label']) ? '' : $val['label'];
		$type  = empty($val['type']) ? '' : $val['type'];
		$size  = empty($val['css']) ? '' : $val['css'];
		$reg = array();

		// Convert var to be able to share same code than showOutputField of extrafields
		if (preg_match('/varchar\((\d+)\)/', $type, $reg)) {
			$type = 'varchar'; // convert varchar(xx) int varchar
			$size = $reg[1];
		} elseif (preg_match('/varchar/', $type)) {
			$type = 'varchar'; // convert varchar(xx) int varchar
		}
		if (!empty($val['arrayofkeyval']) && is_array($val['arrayofkeyval'])) {
			$type = (($this->fields[$key]['type']=='checkbox') ? $this->fields[$key]['type'] : 'select');
		}
		if (preg_match('/^integer:(.*):(.*)/i', $val['type'], $reg)) {
			$type = 'link';
		}

		$default = empty($val['default']) ? '' : $val['default'];
		$computed = empty($val['computed']) ? '' : $val['computed'];
		$unique = empty($val['unique']) ? '' : $val['unique'];
		$required = empty($val['required']) ? '' : $val['required'];
		$param = array();
		$param['options'] = array();

		if (!empty($val['arrayofkeyval']) && is_array($val['arrayofkeyval'])) {
			$param['options'] = $val['arrayofkeyval'];
		}
		if (preg_match('/^integer:([^:]*):([^:]*)/i', $val['type'], $reg)) {	// ex: integer:User:user/class/user.class.php
			$type = 'link';
			$stringforoptions = $reg[1].':'.$reg[2];
			// Special case: Force addition of getnomurlparam1 to -1 for users
			if ($reg[1] == 'User') {
				$stringforoptions .= ':#getnomurlparam1=-1';
			}
			$param['options'] = array($stringforoptions => $stringforoptions);
		} elseif (preg_match('/^sellist:(.*):(.*):(.*):(.*)/i', $val['type'], $reg)) {
			$param['options'] = array($reg[1].':'.$reg[2].':'.$reg[3].':'.$reg[4] => 'N');
			$type = 'sellist';
		} elseif (preg_match('/^sellist:(.*):(.*):(.*)/i', $val['type'], $reg)) {
			$param['options'] = array($reg[1].':'.$reg[2].':'.$reg[3] => 'N');
			$type = 'sellist';
		} elseif (preg_match('/^sellist:(.*):(.*)/i', $val['type'], $reg)) {
			$param['options'] = array($reg[1].':'.$reg[2] => 'N');
			$type = 'sellist';
		} elseif (preg_match('/^chkbxlst:(.*)/i', $val['type'], $reg)) {
			$param['options'] = array($reg[1] => 'N');
			$type = 'chkbxlst';
		}

		$langfile = empty($val['langfile']) ? '' : $val['langfile'];
		$list = (empty($val['list']) ? '' : $val['list']);
		$help = (empty($val['help']) ? '' : $val['help']);
		$hidden = (($val['visible'] == 0) ? 1 : 0); // If zero, we are sure it is hidden, otherwise we show. If it depends on mode (view/create/edit form or list, this must be filtered by caller)

		if ($hidden) {
			return '';
		}

		// If field is a computed field, value must become result of compute
		if ($computed) {
			// Make the eval of compute string
			//var_dump($computed);
			$value = dol_eval($computed, 1, 0, '2');
		}

		if (empty($morecss)) {
			if ($type == 'date') {
				$morecss = 'minwidth100imp';
			} elseif ($type == 'datetime' || $type == 'timestamp') {
				$morecss = 'minwidth200imp';
			} elseif (in_array($type, array('int', 'double', 'price'))) {
				$morecss = 'maxwidth75';
			} elseif ($type == 'url') {
				$morecss = 'minwidth400';
			} elseif ($type == 'boolean') {
				$morecss = '';
			} else {
				if (is_numeric($size) && round($size) < 12) {
					$morecss = 'minwidth100';
				} elseif (is_numeric($size) && round($size) <= 48) {
					$morecss = 'minwidth200';
				} else {
					$morecss = 'minwidth400';
				}
			}
		}

		// Format output value differently according to properties of field
		if (in_array($key, array('rowid', 'ref')) && method_exists($this, 'getNomUrl')) {
			if ($key != 'rowid' || empty($this->fields['ref'])) {	// If we want ref field or if we want ID and there is no ref field, we show the link.
				$value = $this->getNomUrl(1, '', 0, '', 1);
			}
		} elseif ($key == 'status' && method_exists($this, 'getLibStatut')) {
			$value = $this->getLibStatut(3);
		} elseif ($type == 'date') {
			if (!empty($value)) {
				$value = dol_print_date($value, 'day');	// We suppose dates without time are always gmt (storage of course + output)
			} else {
				$value = '';
			}
		} elseif ($type == 'datetime' || $type == 'timestamp') {
			if (!empty($value)) {
				$value = dol_print_date($value, 'dayhour', 'tzuserrel');
			} else {
				$value = '';
			}
		} elseif ($type == 'duration') {
			include_once DOL_DOCUMENT_ROOT.'/core/lib/date.lib.php';
			if (!is_null($value) && $value !== '') {
				$value = convertSecondToTime($value, 'allhourmin');
			}
		} elseif ($type == 'double' || $type == 'real') {
			if (!is_null($value) && $value !== '') {
				$value = price($value);
			}
		} elseif ($type == 'boolean') {
			$checked = '';
			if (!empty($value)) {
				$checked = ' checked ';
			}
			$value = '<input type="checkbox" '.$checked.' '.($moreparam ? $moreparam : '').' readonly disabled>';
		} elseif ($type == 'mail' || $type == 'email') {
			$value = dol_print_email($value, 0, 0, 0, 64, 1, 1);
		} elseif ($type == 'url') {
			$value = dol_print_url($value, '_blank', 32, 1);
		} elseif ($type == 'phone') {
			$value = dol_print_phone($value, '', 0, 0, '', '&nbsp;', 'phone');
		} elseif ($type == 'ip') {
			$value = dol_print_ip($value, 0);
		} elseif ($type == 'price') {
			if (!is_null($value) && $value !== '') {
				$value = price($value, 0, $langs, 0, 0, -1, $conf->currency);
			}
		} elseif ($type == 'select') {
			$value = isset($param['options'][$value]) ? $param['options'][$value] : '';
		} elseif ($type == 'sellist') {
			$param_list = array_keys($param['options']);
			$InfoFieldList = explode(":", $param_list[0]);

			$selectkey = "rowid";
			$keyList = 'rowid';

			if (count($InfoFieldList) > 4 && !empty($InfoFieldList[4])) {
				$selectkey = $InfoFieldList[2];
				$keyList = $InfoFieldList[2].' as rowid';
			}

			$fields_label = explode('|', $InfoFieldList[1]);
			if (is_array($fields_label)) {
				$keyList .= ', ';
				$keyList .= implode(', ', $fields_label);
			}

			$filter_categorie = false;
			if (count($InfoFieldList) > 5) {
				if ($InfoFieldList[0] == 'categorie') {
					$filter_categorie = true;
				}
			}

			$sql = "SELECT ".$keyList;
			$sql .= ' FROM '.$this->db->prefix().$InfoFieldList[0];
			if (strpos($InfoFieldList[4], 'extra') !== false) {
				$sql .= ' as main';
			}
			if ($selectkey == 'rowid' && empty($value)) {
				$sql .= " WHERE ".$selectkey." = 0";
			} elseif ($selectkey == 'rowid') {
				$sql .= " WHERE ".$selectkey." = ".((int) $value);
			} else {
				$sql .= " WHERE ".$selectkey." = '".$this->db->escape($value)."'";
			}

			//$sql.= ' AND entity = '.$conf->entity;

			dol_syslog(get_class($this).':showOutputField:$type=sellist', LOG_DEBUG);
			$resql = $this->db->query($sql);
			if ($resql) {
				if ($filter_categorie === false) {
					$value = ''; // value was used, so now we reste it to use it to build final output
					$numrows = $this->db->num_rows($resql);
					if ($numrows) {
						$obj = $this->db->fetch_object($resql);

						// Several field into label (eq table:code|libelle:rowid)
						$fields_label = explode('|', $InfoFieldList[1]);

						if (is_array($fields_label) && count($fields_label) > 1) {
							foreach ($fields_label as $field_toshow) {
								$translabel = '';
								if (!empty($obj->$field_toshow)) {
									$translabel = $langs->trans($obj->$field_toshow);
								}
								if ($translabel != $field_toshow) {
									$value .= dol_trunc($translabel, 18) . ' ';
								} else {
									$value .= $obj->$field_toshow . ' ';
								}
							}
						} else {
							$translabel = '';
							if (!empty($obj->{$InfoFieldList[1]})) {
								$translabel = $langs->trans($obj->{$InfoFieldList[1]});
							}
							if ($translabel != $obj->{$InfoFieldList[1]}) {
								$value = dol_trunc($translabel, 18);
							} else {
								$value = $obj->{$InfoFieldList[1]};
							}
						}
					}
				} else {
					require_once DOL_DOCUMENT_ROOT . '/categories/class/categorie.class.php';

					$toprint = array();
					$obj = $this->db->fetch_object($resql);
					$c = new Categorie($this->db);
					$c->fetch($obj->rowid);
					$ways = $c->print_all_ways(); // $ways[0] = "ccc2 >> ccc2a >> ccc2a1" with html formatted text
					foreach ($ways as $way) {
						$toprint[] = '<li class="select2-search-choice-dolibarr noborderoncategories"' . ($c->color ? ' style="background: #' . $c->color . ';"' : ' style="background: #aaa"') . '>' . img_object('', 'category') . ' ' . $way . '</li>';
					}
					$value = '<div class="select2-container-multi-dolibarr" style="width: 90%;"><ul class="select2-choices-dolibarr">'.implode(' ', $toprint).'</ul></div>';
				}
			} else {
				dol_syslog(get_class($this).'::showOutputField error '.$this->db->lasterror(), LOG_WARNING);
			}
		} elseif ($type == 'radio') {
			$value = $param['options'][$value];
		} elseif ($type == 'checkbox') {
			$value_arr = explode(',', $value);
			$value = '';
			if (is_array($value_arr) && count($value_arr) > 0) {
				$toprint = array();
				foreach ($value_arr as $keyval => $valueval) {
					if (!empty($valueval)) {
						$toprint[] = '<li class="select2-search-choice-dolibarr noborderoncategories" style="background: #bbb">' . $param['options'][$valueval] . '</li>';
					}
				}
				if (!empty($toprint)) {
					$value = '<div class="select2-container-multi-dolibarr" style="width: 90%;"><ul class="select2-choices-dolibarr">' . implode(' ', $toprint) . '</ul></div>';
				}
			}
		} elseif ($type == 'chkbxlst') {
			$value_arr = explode(',', $value);

			$param_list = array_keys($param['options']);
			$InfoFieldList = explode(":", $param_list[0]);

			$selectkey = "rowid";
			$keyList = 'rowid';

			if (count($InfoFieldList) >= 3) {
				$selectkey = $InfoFieldList[2];
				$keyList = $InfoFieldList[2].' as rowid';
			}

			$fields_label = explode('|', $InfoFieldList[1]);
			if (is_array($fields_label)) {
				$keyList .= ', ';
				$keyList .= implode(', ', $fields_label);
			}

			$filter_categorie = false;
			if (count($InfoFieldList) > 5) {
				if ($InfoFieldList[0] == 'categorie') {
					$filter_categorie = true;
				}
			}

			$sql = "SELECT ".$keyList;
			$sql .= ' FROM '.$this->db->prefix().$InfoFieldList[0];
			if (strpos($InfoFieldList[4], 'extra') !== false) {
				$sql .= ' as main';
			}
			// $sql.= " WHERE ".$selectkey."='".$this->db->escape($value)."'";
			// $sql.= ' AND entity = '.$conf->entity;

			dol_syslog(get_class($this).':showOutputField:$type=chkbxlst', LOG_DEBUG);
			$resql = $this->db->query($sql);
			if ($resql) {
				if ($filter_categorie === false) {
					$value = ''; // value was used, so now we reste it to use it to build final output
					$toprint = array();
					while ($obj = $this->db->fetch_object($resql)) {
						// Several field into label (eq table:code|libelle:rowid)
						$fields_label = explode('|', $InfoFieldList[1]);
						if (is_array($value_arr) && in_array($obj->rowid, $value_arr)) {
							if (is_array($fields_label) && count($fields_label) > 1) {
								foreach ($fields_label as $field_toshow) {
									$translabel = '';
									if (!empty($obj->$field_toshow)) {
										$translabel = $langs->trans($obj->$field_toshow);
									}
									if ($translabel != $field_toshow) {
										$toprint[] = '<li class="select2-search-choice-dolibarr noborderoncategories" style="background: #bbb">' . dol_trunc($translabel, 18) . '</li>';
									} else {
										$toprint[] = '<li class="select2-search-choice-dolibarr noborderoncategories" style="background: #bbb">' . $obj->$field_toshow . '</li>';
									}
								}
							} else {
								$translabel = '';
								if (!empty($obj->{$InfoFieldList[1]})) {
									$translabel = $langs->trans($obj->{$InfoFieldList[1]});
								}
								if ($translabel != $obj->{$InfoFieldList[1]}) {
									$toprint[] = '<li class="select2-search-choice-dolibarr noborderoncategories" style="background: #bbb">' . dol_trunc($translabel, 18) . '</li>';
								} else {
									$toprint[] = '<li class="select2-search-choice-dolibarr noborderoncategories" style="background: #bbb">' . $obj->{$InfoFieldList[1]} . '</li>';
								}
							}
						}
					}
				} else {
					require_once DOL_DOCUMENT_ROOT . '/categories/class/categorie.class.php';

					$toprint = array();
					while ($obj = $this->db->fetch_object($resql)) {
						if (is_array($value_arr) && in_array($obj->rowid, $value_arr)) {
							$c = new Categorie($this->db);
							$c->fetch($obj->rowid);
							$ways = $c->print_all_ways(); // $ways[0] = "ccc2 >> ccc2a >> ccc2a1" with html formatted text
							foreach ($ways as $way) {
								$toprint[] = '<li class="select2-search-choice-dolibarr noborderoncategories"' . ($c->color ? ' style="background: #' . $c->color . ';"' : ' style="background: #aaa"') . '>' . img_object('', 'category') . ' ' . $way . '</li>';
							}
						}
					}
				}
				$value = '<div class="select2-container-multi-dolibarr" style="width: 90%;"><ul class="select2-choices-dolibarr">'.implode(' ', $toprint).'</ul></div>';
			} else {
				dol_syslog(get_class($this).'::showOutputField error '.$this->db->lasterror(), LOG_WARNING);
			}
		} elseif ($type == 'link') {
			$out = '';

			// only if something to display (perf)
			if ($value) {
				$param_list = array_keys($param['options']);
				// Example: $param_list='ObjectClass:PathToClass[:AddCreateButtonOrNot[:Filter[:Sortfield]]]'
				// Example: $param_list='ObjectClass:PathToClass:#getnomurlparam1=-1#getnomurlparam2=customer'

				$InfoFieldList = explode(":", $param_list[0]);

				$classname = $InfoFieldList[0];
				$classpath = $InfoFieldList[1];

				// Set $getnomurlparam1 et getnomurlparam2
				$getnomurlparam = 3;
				$getnomurlparam2 = '';
				$regtmp = array();
				if (preg_match('/#getnomurlparam1=([^#]*)/', $param_list[0], $regtmp)) {
					$getnomurlparam = $regtmp[1];
				}
				if (preg_match('/#getnomurlparam2=([^#]*)/', $param_list[0], $regtmp)) {
					$getnomurlparam2 = $regtmp[1];
				}

				if (!empty($classpath)) {
					dol_include_once($InfoFieldList[1]);
					if ($classname && class_exists($classname)) {
						$object = new $classname($this->db);
						if ($object->element === 'product') {	// Special case for product because default valut of fetch are wrong
							$result = $object->fetch($value, '', '', '', 0, 1, 1);
						} else {
							$result = $object->fetch($value);
						}
						if ($result > 0) {
							if ($object->element === 'product') {
								$get_name_url_param_arr = array($getnomurlparam, $getnomurlparam2, 0, -1, 0, '', 0);
								if (isset($val['get_name_url_params'])) {
									$get_name_url_params = explode(':', $val['get_name_url_params']);
									if (!empty($get_name_url_params)) {
										$param_num_max = count($get_name_url_param_arr) - 1;
										foreach ($get_name_url_params as $param_num => $param_value) {
											if ($param_num > $param_num_max) {
												break;
											}
											$get_name_url_param_arr[$param_num] = $param_value;
										}
									}
								}

								/**
								 * @var Product $object
								 */
								$value = $object->getNomUrl($get_name_url_param_arr[0], $get_name_url_param_arr[1], $get_name_url_param_arr[2], $get_name_url_param_arr[3], $get_name_url_param_arr[4], $get_name_url_param_arr[5], $get_name_url_param_arr[6]);
							} else {
								$value = $object->getNomUrl($getnomurlparam, $getnomurlparam2);
							}
						} else {
							$value = '';
						}
					}
				} else {
					dol_syslog('Error bad setup of extrafield', LOG_WARNING);
					return 'Error bad setup of extrafield';
				}
			} else {
				$value = '';
			}
		} elseif ($type == 'password') {
			$value = preg_replace('/./i', '*', $value);
		} elseif ($type == 'array') {
			$value = implode('<br>', $value);
		} else {	// text|html|varchar
			$value = dol_htmlentitiesbr($value);
		}

		//print $type.'-'.$size.'-'.$value;
		$out = $value;

		return $out;
	}

	/**
	 * clear validation message result for a field
	 *
	 * @param string $fieldKey Key of attribute to clear
	 * @return void
	 */
	public function clearFieldError($fieldKey)
	{
		$this->error = '';
		unset($this->validateFieldsErrors[$fieldKey]);
	}

	/**
	 * set validation error message a field
	 *
	 * @param string $fieldKey Key of attribute
	 * @param string $msg the field error message
	 * @return void
	 */
	public function setFieldError($fieldKey, $msg = '')
	{
		global $langs;
		if (empty($msg)) {
			$msg = $langs->trans("UnknowError");
		}

		$this->error = $this->validateFieldsErrors[$fieldKey] = $msg;
	}

	/**
	 * get field error message
	 *
	 * @param  string  $fieldKey            Key of attribute
	 * @return string						Error message of validation ('' if no error)
	 */
	public function getFieldError($fieldKey)
	{
		if (!empty($this->validateFieldsErrors[$fieldKey])) {
			return $this->validateFieldsErrors[$fieldKey];
		}
		return '';
	}

	/**
	 * Return validation test result for a field
	 *
	 * @param  array   $fields	       		Array of properties of field to show
	 * @param  string  $fieldKey            Key of attribute
	 * @param  string  $fieldValue          value of attribute
	 * @return bool return false if fail true on success, see $this->error for error message
	 */
	public function validateField($fields, $fieldKey, $fieldValue)
	{
		global $langs;

		if (!class_exists('Validate')) {
			require_once DOL_DOCUMENT_ROOT . '/core/class/validate.class.php';
		}

		$this->clearFieldError($fieldKey);

		if (!isset($fields[$fieldKey])) {
			$this->setFieldError($fieldKey, $langs->trans('FieldNotFoundInObject'));
			return false;
		}

		$val = $fields[$fieldKey];

		$param = array();
		$param['options'] = array();
		$type  = $val['type'];

		$required = false;
		if (isset($val['notnull']) && $val['notnull'] === 1) {
			// 'notnull' is set to 1 if not null in database. Set to -1 if we must set data to null if empty ('' or 0).
			$required = true;
		}

		$maxSize = 0;
		$minSize = 0;

		//
		// PREPARE Elements
		//
		$reg = array();

		// Convert var to be able to share same code than showOutputField of extrafields
		if (preg_match('/varchar\((\d+)\)/', $type, $reg)) {
			$type = 'varchar'; // convert varchar(xx) int varchar
			$maxSize = $reg[1];
		} elseif (preg_match('/varchar/', $type)) {
			$type = 'varchar'; // convert varchar(xx) int varchar
		}

		if (!empty($val['arrayofkeyval']) && is_array($val['arrayofkeyval'])) {
			$type = 'select';
		}

		if (!empty($val['type']) && preg_match('/^integer:(.*):(.*)/i', $val['type'], $reg)) {
			$type = 'link';
		}

		if (!empty($val['arrayofkeyval']) && is_array($val['arrayofkeyval'])) {
			$param['options'] = $val['arrayofkeyval'];
		}

		if (preg_match('/^integer:(.*):(.*)/i', $val['type'], $reg)) {
			$type = 'link';
			$param['options'] = array($reg[1].':'.$reg[2]=>$reg[1].':'.$reg[2]);
		} elseif (preg_match('/^sellist:(.*):(.*):(.*):(.*)/i', $val['type'], $reg)) {
			$param['options'] = array($reg[1].':'.$reg[2].':'.$reg[3].':'.$reg[4] => 'N');
			$type = 'sellist';
		} elseif (preg_match('/^sellist:(.*):(.*):(.*)/i', $val['type'], $reg)) {
			$param['options'] = array($reg[1].':'.$reg[2].':'.$reg[3] => 'N');
			$type = 'sellist';
		} elseif (preg_match('/^sellist:(.*):(.*)/i', $val['type'], $reg)) {
			$param['options'] = array($reg[1].':'.$reg[2] => 'N');
			$type = 'sellist';
		}

		//
		// TEST Value
		//

		// Use Validate class to allow external Modules to use data validation part instead of concentrate all test here (factoring) or just for reuse
		$validate = new Validate($this->db, $langs);


		// little trick : to perform tests with good performances sort tests by quick to low

		//
		// COMMON TESTS
		//

		// Required test and empty value
		if ($required && !$validate->isNotEmptyString($fieldValue)) {
			$this->setFieldError($fieldKey, $validate->error);
			return false;
		} elseif (!$required && !$validate->isNotEmptyString($fieldValue)) {
			// if no value sent and the field is not mandatory, no need to perform tests
			return true;
		}

		// MAX Size test
		if (!empty($maxSize) && !$validate->isMaxLength($fieldValue, $maxSize)) {
			$this->setFieldError($fieldKey, $validate->error);
			return false;
		}

		// MIN Size test
		if (!empty($minSize) && !$validate->isMinLength($fieldValue, $minSize)) {
			$this->setFieldError($fieldKey, $validate->error);
			return false;
		}

		//
		// TESTS for TYPE
		//

		if (in_array($type, array('date', 'datetime', 'timestamp'))) {
			if (!$validate->isTimestamp($fieldValue)) {
				$this->setFieldError($fieldKey, $validate->error);
				return false;
			} else {
				return true;
			}
		} elseif ($type == 'duration') {
			if (!$validate->isDuration($fieldValue)) {
				$this->setFieldError($fieldKey, $validate->error);
				return false;
			} else {
				return true;
			}
		} elseif (in_array($type, array('double', 'real', 'price'))) {
			// is numeric
			if (!$validate->isNumeric($fieldValue)) {
				$this->setFieldError($fieldKey, $validate->error);
				return false;
			} else {
				return true;
			}
		} elseif ($type == 'boolean') {
			if (!$validate->isBool($fieldValue)) {
				$this->setFieldError($fieldKey, $validate->error);
				return false;
			} else {
				return true;
			}
		} elseif ($type == 'mail') {
			if (!$validate->isEmail($fieldValue)) {
				$this->setFieldError($fieldKey, $validate->error);
				return false;
			}
		} elseif ($type == 'url') {
			if (!$validate->isUrl($fieldValue)) {
				$this->setFieldError($fieldKey, $validate->error);
				return false;
			} else {
				return true;
			}
		} elseif ($type == 'phone') {
			if (!$validate->isPhone($fieldValue)) {
				$this->setFieldError($fieldKey, $validate->error);
				return false;
			} else {
				return true;
			}
		} elseif ($type == 'select' || $type == 'radio') {
			if (!isset($param['options'][$fieldValue])) {
				$this->error = $langs->trans('RequireValidValue');
				return false;
			} else {
				return true;
			}
		} elseif ($type == 'sellist' || $type == 'chkbxlst') {
			$param_list = array_keys($param['options']);
			$InfoFieldList = explode(":", $param_list[0]);
			$value_arr = explode(',', $fieldValue);
			$value_arr = array_map(array($this->db, 'escape'), $value_arr);

			$selectkey = "rowid";
			if (count($InfoFieldList) > 4 && !empty($InfoFieldList[4])) {
				$selectkey = $InfoFieldList[2];
			}

			if (!$validate->isInDb($value_arr, $InfoFieldList[0], $selectkey)) {
				$this->setFieldError($fieldKey, $validate->error);
				return false;
			} else {
				return true;
			}
		} elseif ($type == 'link') {
			$param_list = array_keys($param['options']); // $param_list='ObjectName:classPath'
			$InfoFieldList = explode(":", $param_list[0]);
			$classname = $InfoFieldList[0];
			$classpath = $InfoFieldList[1];
			if (!$validate->isFetchable($fieldValue, $classname, $classpath)) {
				$this->setFieldError($fieldKey, $validate->error);
				return false;
			} else {
				return true;
			}
		}

		// if no test failled all is ok
		return true;
	}

	/**
	 * Function to show lines of extrafields with output datas.
	 * This function is responsible to output the <tr> and <td> according to correct number of columns received into $params['colspan'] or <div> according to $display_type
	 *
	 * @param 	Extrafields $extrafields    Extrafield Object
	 * @param 	string      $mode           Show output ('view') or input ('create' or 'edit') for extrafield
	 * @param 	array       $params         Optional parameters. Example: array('style'=>'class="oddeven"', 'colspan'=>$colspan)
	 * @param 	string      $keysuffix      Suffix string to add after name and id of field (can be used to avoid duplicate names)
	 * @param 	string      $keyprefix      Prefix string to add before name and id of field (can be used to avoid duplicate names)
	 * @param	string		$onetrtd		All fields in same tr td. Used by objectline_create.tpl.php for example.
	 * @param	string		$display_type	"card" for form display, "line" for document line display (extrafields on propal line, order line, etc...)
	 * @return 	string						String with html content to show
	 */
	public function showOptionals($extrafields, $mode = 'view', $params = null, $keysuffix = '', $keyprefix = '', $onetrtd = '', $display_type = 'card')
	{
		global $db, $conf, $langs, $action, $form, $hookmanager;

		if (!is_object($form)) {
			$form = new Form($db);
		}
		if (!is_object($extrafields)) {
			dol_syslog('Bad parameter extrafields for showOptionals', LOG_ERR);
			return 'Bad parameter extrafields for showOptionals';
		}
		if (!is_array($extrafields->attributes[$this->table_element])) {
			dol_syslog("extrafields->attributes was not loaded with extrafields->fetch_name_optionals_label(table_element);", LOG_WARNING);
		}

		$out = '';

		$parameters = array('mode'=>$mode, 'params'=>$params, 'keysuffix'=>$keysuffix, 'keyprefix'=>$keyprefix, 'display_type'=>$display_type);
		$reshook = $hookmanager->executeHooks('showOptionals', $parameters, $this, $action); // Note that $action and $object may have been modified by hook

		if (empty($reshook)) {
			if (is_array($extrafields->attributes[$this->table_element]) && key_exists('label', $extrafields->attributes[$this->table_element]) && is_array($extrafields->attributes[$this->table_element]['label']) && count($extrafields->attributes[$this->table_element]['label']) > 0) {
				$out .= "\n";
				$out .= '<!-- commonobject:showOptionals --> ';
				$out .= "\n";

				$nbofextrafieldsshown = 0;
				$e = 0;	// var to manage the modulo (odd/even)

				$lastseparatorkeyfound = '';
				$extrafields_collapse_num = '';
				$extrafields_collapse_num_old = '';
				$i = 0;

				foreach ($extrafields->attributes[$this->table_element]['label'] as $key => $label) {
					$i++;

					// Show only the key field in params
					if (is_array($params) && array_key_exists('onlykey', $params) && $key != $params['onlykey']) {
						continue;
					}

					// Test on 'enabled' ('enabled' is different than 'list' = 'visibility')
					$enabled = 1;
					if ($enabled && isset($extrafields->attributes[$this->table_element]['enabled'][$key])) {
						$enabled = dol_eval($extrafields->attributes[$this->table_element]['enabled'][$key], 1, 1, '2');
					}
					if (empty($enabled)) {
						continue;
					}

					$visibility = 1;
					if ($visibility && isset($extrafields->attributes[$this->table_element]['list'][$key])) {
						$visibility = dol_eval($extrafields->attributes[$this->table_element]['list'][$key], 1, 1, '2');
					}

					$perms = 1;
					if ($perms && isset($extrafields->attributes[$this->table_element]['perms'][$key])) {
						$perms = dol_eval($extrafields->attributes[$this->table_element]['perms'][$key], 1, 1, '2');
					}

					if (($mode == 'create') && abs($visibility) != 1 && abs($visibility) != 3) {
						continue; // <> -1 and <> 1 and <> 3 = not visible on forms, only on list
					} elseif (($mode == 'edit') && abs($visibility) != 1 && abs($visibility) != 3 && abs($visibility) != 4) {
						continue; // <> -1 and <> 1 and <> 3 = not visible on forms, only on list and <> 4 = not visible at the creation
					} elseif ($mode == 'view' && empty($visibility)) {
						continue;
					}
					if (empty($perms)) {
						continue;
					}

					// Load language if required
					if (!empty($extrafields->attributes[$this->table_element]['langfile'][$key])) {
						$langs->load($extrafields->attributes[$this->table_element]['langfile'][$key]);
					}

					$colspan = 0;
					if (is_array($params) && count($params) > 0 && $display_type=='card') {
						if (array_key_exists('cols', $params)) {
							$colspan = $params['cols'];
						} elseif (array_key_exists('colspan', $params)) {	// For backward compatibility. Use cols instead now.
							$reg = array();
							if (preg_match('/colspan="(\d+)"/', $params['colspan'], $reg)) {
								$colspan = $reg[1];
							} else {
								$colspan = $params['colspan'];
							}
						}
					}
					$colspan = intval($colspan);

					switch ($mode) {
						case "view":
							$value = ((!empty($this->array_options) && array_key_exists("options_".$key.$keysuffix, $this->array_options)) ? $this->array_options["options_".$key.$keysuffix] : null); // Value may be cleaned or formated later
							break;
						case "create":
						case "edit":
							// We get the value of property found with GETPOST so it takes into account:
							// default values overwrite, restore back to list link, ... (but not 'default value in database' of field)
							$check = 'alphanohtml';
							if (in_array($extrafields->attributes[$this->table_element]['type'][$key], array('html', 'text'))) {
								$check = 'restricthtml';
							}
							$getposttemp = GETPOST($keyprefix.'options_'.$key.$keysuffix, $check, 3); // GETPOST can get value from GET, POST or setup of default values overwrite.
							// GETPOST("options_" . $key) can be 'abc' or array(0=>'abc')
							if (is_array($getposttemp) || $getposttemp != '' || GETPOSTISSET($keyprefix.'options_'.$key.$keysuffix)) {
								if (is_array($getposttemp)) {
									// $getposttemp is an array but following code expects a comma separated string
									$value = implode(",", $getposttemp);
								} else {
									$value = $getposttemp;
								}
							} else {
								$value = (!empty($this->array_options["options_".$key]) ? $this->array_options["options_".$key] : ''); // No GET, no POST, no default value, so we take value of object.
							}
							//var_dump($keyprefix.' - '.$key.' - '.$keysuffix.' - '.$keyprefix.'options_'.$key.$keysuffix.' - '.$this->array_options["options_".$key.$keysuffix].' - '.$getposttemp.' - '.$value);
							break;
					}

					$nbofextrafieldsshown++;

					// Output value of the current field
					if ($extrafields->attributes[$this->table_element]['type'][$key] == 'separate') {
						$extrafields_collapse_num = $key;
						/*
						$extrafield_param = $extrafields->attributes[$this->table_element]['param'][$key];
						if (!empty($extrafield_param) && is_array($extrafield_param)) {
							$extrafield_param_list = array_keys($extrafield_param['options']);

							if (count($extrafield_param_list) > 0) {
								$extrafield_collapse_display_value = intval($extrafield_param_list[0]);

								if ($extrafield_collapse_display_value == 1 || $extrafield_collapse_display_value == 2) {
									//$extrafields_collapse_num = $extrafields->attributes[$this->table_element]['pos'][$key];
									$extrafields_collapse_num = $key;
								}
							}
						}
						*/

						// if colspan=0 or 1, the second column is not extended, so the separator must be on 2 columns
						$out .= $extrafields->showSeparator($key, $this, ($colspan ? $colspan + 1 : 2), $display_type, $mode);

						$lastseparatorkeyfound = $key;
					} else {
						$collapse_group = $extrafields_collapse_num.(!empty($this->id) ? '_'.$this->id : '');

						$class = (!empty($extrafields->attributes[$this->table_element]['hidden'][$key]) ? 'hideobject ' : '');
						$csstyle = '';
						if (is_array($params) && count($params) > 0) {
							if (array_key_exists('class', $params)) {
								$class .= $params['class'].' ';
							}
							if (array_key_exists('style', $params)) {
								$csstyle = $params['style'];
							}
						}

						// add html5 elements
						$domData  = ' data-element="extrafield"';
						$domData .= ' data-targetelement="'.$this->element.'"';
						$domData .= ' data-targetid="'.$this->id.'"';

						$html_id = (empty($this->id) ? '' : 'extrarow-'.$this->element.'_'.$key.'_'.$this->id);
						if ($display_type=='card') {
							if (getDolGlobalString('MAIN_EXTRAFIELDS_USE_TWO_COLUMS') && ($e % 2) == 0) {
								$colspan = 0;
							}

							if ($action == 'selectlines') {
								$colspan++;
							}
						}

						// Convert date into timestamp format (value in memory must be a timestamp)
						if (in_array($extrafields->attributes[$this->table_element]['type'][$key], array('date'))) {
							$datenotinstring = null;
							if (array_key_exists('options_'.$key, $this->array_options)) {
								$datenotinstring = $this->array_options['options_'.$key];
								if (!is_numeric($this->array_options['options_'.$key])) {	// For backward compatibility
									$datenotinstring = $this->db->jdate($datenotinstring);
								}
							}
							$datekey = $keyprefix.'options_'.$key.$keysuffix;
							$value = (GETPOSTISSET($datekey)) ? dol_mktime(12, 0, 0, GETPOST($datekey.'month', 'int', 3), GETPOST($datekey.'day', 'int', 3), GETPOST($datekey.'year', 'int', 3)) : $datenotinstring;
						}
						if (in_array($extrafields->attributes[$this->table_element]['type'][$key], array('datetime'))) {
							$datenotinstring = null;
							if (array_key_exists('options_'.$key, $this->array_options)) {
								$datenotinstring = $this->array_options['options_'.$key];
								if (!is_numeric($this->array_options['options_'.$key])) {	// For backward compatibility
									$datenotinstring = $this->db->jdate($datenotinstring);
								}
							}
							$timekey = $keyprefix.'options_'.$key.$keysuffix;
							$value = (GETPOSTISSET($timekey)) ? dol_mktime(GETPOST($timekey.'hour', 'int', 3), GETPOST($timekey.'min', 'int', 3), GETPOST($timekey.'sec', 'int', 3), GETPOST($timekey.'month', 'int', 3), GETPOST($timekey.'day', 'int', 3), GETPOST($timekey.'year', 'int', 3), 'tzuserrel') : $datenotinstring;
						}
						// Convert float submited string into real php numeric (value in memory must be a php numeric)
						if (in_array($extrafields->attributes[$this->table_element]['type'][$key], array('price', 'double'))) {
							if (GETPOSTISSET($keyprefix.'options_'.$key.$keysuffix) || $value) {
								$value = price2num($value);
							} elseif (isset($this->array_options['options_'.$key])) {
								$value = $this->array_options['options_'.$key];
							}
						}

						// HTML, text, select, integer and varchar: take into account default value in database if in create mode
<<<<<<< HEAD
						if (in_array($extrafields->attributes[$this->table_element]['type'][$key], array('html', 'text', 'varchar', 'select', 'int', 'boolean'))) {
							if ($action == 'create' || $mode == 'create') {
=======
						if (in_array($extrafields->attributes[$this->table_element]['type'][$key], array('html', 'text', 'varchar', 'select', 'radio', 'int', 'boolean'))) {
							if ($action == 'create') {
>>>>>>> 2e620c9a
								$value = (GETPOSTISSET($keyprefix.'options_'.$key.$keysuffix) || $value) ? $value : $extrafields->attributes[$this->table_element]['default'][$key];
							}
						}

						$labeltoshow = $langs->trans($label);
						$helptoshow = $langs->trans($extrafields->attributes[$this->table_element]['help'][$key]);

						if ($display_type == 'card') {
							$out .= '<tr '.($html_id ? 'id="'.$html_id.'" ' : '').$csstyle.' class="field_options_'.$key.' '.$class.$this->element.'_extras_'.$key.' trextrafields_collapse'.$collapse_group.'" '.$domData.' >';
							if (getDolGlobalString('MAIN_VIEW_LINE_NUMBER') && ($action == 'view' || $action == 'valid' || $action == 'editline' || $action == 'confirm_valid' || $action == 'confirm_cancel')) {
								$out .= '<td></td>';
							}
							$out .= '<td class="'.(empty($params['tdclass']) ? 'titlefieldcreate' : $params['tdclass']).' wordbreak';
						} elseif ($display_type == 'line') {
							$out .= '<div '.($html_id ? 'id="'.$html_id.'" ' : '').$csstyle.' class="fieldline_options_'.$key.' '.$class.$this->element.'_extras_'.$key.' trextrafields_collapse'.$collapse_group.'" '.$domData.' >';
							$out .= '<div style="display: inline-block; padding-right:4px" class="wordbreak';
						}
						//$out .= "titlefield";
						//if (GETPOST('action', 'restricthtml') == 'create') $out.='create';
						// BUG #11554 : For public page, use red dot for required fields, instead of bold label
						$tpl_context = isset($params["tpl_context"]) ? $params["tpl_context"] : "none";
						if ($tpl_context != "public") {	// Public page : red dot instead of fieldrequired characters
							if ($mode != 'view' && !empty($extrafields->attributes[$this->table_element]['required'][$key])) {
								$out .= ' fieldrequired';
							}
						}
						$out .= '">';
						if ($tpl_context == "public") {	// Public page : red dot instead of fieldrequired characters
							if (!empty($extrafields->attributes[$this->table_element]['help'][$key])) {
								$out .= $form->textwithpicto($labeltoshow, $helptoshow);
							} else {
								$out .= $labeltoshow;
							}
							if ($mode != 'view' && !empty($extrafields->attributes[$this->table_element]['required'][$key])) {
								$out .= '&nbsp;<span style="color: red">*</span>';
							}
						} else {
							if (!empty($extrafields->attributes[$this->table_element]['help'][$key])) {
								$out .= $form->textwithpicto($labeltoshow, $helptoshow);
							} else {
								$out .= $labeltoshow;
							}
						}

						$out .= ($display_type == 'card' ? '</td>' : '</div>');

						$html_id = !empty($this->id) ? $this->element.'_extras_'.$key.'_'.$this->id : '';
						if ($display_type == 'card') {
							// a first td column was already output (and may be another on before if MAIN_VIEW_LINE_NUMBER set), so this td is the next one
							$out .= '<td '.($html_id ? 'id="'.$html_id.'" ' : '').' class="valuefieldcreate '.$this->element.'_extras_'.$key.'" '.($colspan ? ' colspan="'.$colspan.'"' : '').'>';
						} elseif ($display_type == 'line') {
							$out .= '<div '.($html_id ? 'id="'.$html_id.'" ' : '').' style="display: inline-block" class="valuefieldcreate '.$this->element.'_extras_'.$key.' extra_inline_'.$extrafields->attributes[$this->table_element]['type'][$key].'">';
						}

						switch ($mode) {
							case "view":
								$out .= $extrafields->showOutputField($key, $value, '', $this->table_element);
								break;
							case "create":
								$out .= $extrafields->showInputField($key, $value, '', $keysuffix, '', 0, $this->id, $this->table_element);
								break;
							case "edit":
								$out .= $extrafields->showInputField($key, $value, '', $keysuffix, '', 0, $this->id, $this->table_element);
								break;
						}

						$out .= ($display_type=='card' ? '</td>' : '</div>');

						if (getDolGlobalString('MAIN_EXTRAFIELDS_USE_TWO_COLUMS') && (($e % 2) == 1)) {
							$out .= ($display_type=='card' ? '</tr>' : '</div>');
						} else {
							$out .= ($display_type=='card' ? '</tr>' : '</div>');
						}

						$e++;
					}
				}
				$out .= "\n";
				// Add code to manage list depending on others
				if (!empty($conf->use_javascript_ajax)) {
					$out .= $this->getJSListDependancies();
				}

				$out .= '<!-- commonobject:showOptionals end --> '."\n";

				if (empty($nbofextrafieldsshown)) {
					$out = '';
				}
			}
		}

		$out .= $hookmanager->resPrint;

		return $out;
	}

	/**
	 * @param 	string 	$type	Type for prefix
	 * @return 	string			Javacript code to manage dependency
	 */
	public function getJSListDependancies($type = '_extra')
	{
		$out = '
					<script nonce="'.getNonce().'">
					jQuery(document).ready(function() {
						function showOptions'.$type.'(child_list, parent_list, orig_select)
						{
							var val = $("select[name=\""+parent_list+"\"]").val();
							var parentVal = parent_list + ":" + val;
							if(typeof val == "string"){
								if(val != "") {
									var options = orig_select.find("option[parent=\""+parentVal+"\"]").clone();
									$("select[name=\""+child_list+"\"] option[parent]").remove();
									$("select[name=\""+child_list+"\"]").append(options);
								} else {
									var options = orig_select.find("option[parent]").clone();
									$("select[name=\""+child_list+"\"] option[parent]").remove();
									$("select[name=\""+child_list+"\"]").append(options);
								}
							} else if(val > 0) {
								var options = orig_select.find("option[parent=\""+parentVal+"\"]").clone();
								$("select[name=\""+child_list+"\"] option[parent]").remove();
								$("select[name=\""+child_list+"\"]").append(options);
							} else {
								var options = orig_select.find("option[parent]").clone();
								$("select[name=\""+child_list+"\"] option[parent]").remove();
								$("select[name=\""+child_list+"\"]").append(options);
							}
						}
						function setListDependencies'.$type.'() {
							jQuery("select option[parent]").parent().each(function() {
								var orig_select = {};
								var child_list = $(this).attr("name");
								orig_select[child_list] = $(this).clone();
								var parent = $(this).find("option[parent]:first").attr("parent");
								var infos = parent.split(":");
								var parent_list = infos[0];

								//Hide daughters lists
								if ($("#"+child_list).val() == 0 && $("#"+parent_list).val() == 0){
									$("#"+child_list).hide();
								//Show mother lists
								} else if ($("#"+parent_list).val() != 0){
									$("#"+parent_list).show();
								}
								//Show the child list if the parent list value is selected
								$("select[name=\""+parent_list+"\"]").click(function() {
									if ($(this).val() != 0){
										$("#"+child_list).show()
									}
								});

								//When we change parent list
								$("select[name=\""+parent_list+"\"]").change(function() {
									showOptions'.$type.'(child_list, parent_list, orig_select[child_list]);
									//Select the value 0 on child list after a change on the parent list
									$("#"+child_list).val(0).trigger("change");
									//Hide child lists if the parent value is set to 0
									if ($(this).val() == 0){
								   		$("#"+child_list).hide();
									}
								});
							});
						}

						setListDependencies'.$type.'();
					});
					</script>'."\n";
		return $out;
	}

	/**
	 * Returns the rights used for this class
	 *
	 * @return stdClass		Object of permission for the module
	 */
	public function getRights()
	{
		global $user;

		$module = empty($this->module) ? '' : $this->module;
		$element = $this->element;

		if ($element == 'facturerec') {
			$element = 'facture';
		} elseif ($element == 'invoice_supplier_rec') {
			return !$user->hasRight('fournisseur', 'facture') ? null : $user->hasRight('fournisseur', 'facture');
		} elseif ($module && $user->hasRight($module, $element)) {
			// for modules built with ModuleBuilder
			return $user->hasRight($module, $element);
		}

		return $user->rights->$element;
	}

	/**
	 * Function used to replace a thirdparty id with another one.
	 * This function is meant to be called from replaceThirdparty with the appropriate tables
	 * Column name fk_soc MUST be used to identify thirdparties
	 *
	 * @param  DoliDB 	   $dbs			  Database handler
	 * @param  int 		   $origin_id     Old thirdparty id (the thirdparty to delete)
	 * @param  int 		   $dest_id       New thirdparty id (the thirdparty that will received element of the other)
	 * @param  string[]    $tables        Tables that need to be changed
	 * @param  int         $ignoreerrors  Ignore errors. Return true even if errors. We need this when replacement can fails like for categories (categorie of old thirdparty may already exists on new one)
	 * @return bool						  True if success, False if error
	 */
	public static function commonReplaceThirdparty(DoliDB $dbs, $origin_id, $dest_id, array $tables, $ignoreerrors = 0)
	{
		foreach ($tables as $table) {
			$sql = 'UPDATE '.$dbs->prefix().$table.' SET fk_soc = '.((int) $dest_id).' WHERE fk_soc = '.((int) $origin_id);

			if (!$dbs->query($sql)) {
				if ($ignoreerrors) {
					return true; // TODO Not enough. If there is A-B on kept thirdparty and B-C on old one, we must get A-B-C after merge. Not A-B.
				}
				//$this->errors = $db->lasterror();
				return false;
			}
		}

		return true;
	}

	/**
	 * Function used to replace a product id with another one.
	 * This function is meant to be called from replaceProduct with the appropriate tables
	 * Column name fk_product MUST be used to identify products
	 *
	 * @param  DoliDB 	   $dbs			  Database handler
	 * @param  int 		   $origin_id     Old product id (the product to delete)
	 * @param  int 		   $dest_id       New product id (the product that will received element of the other)
	 * @param  string[]    $tables        Tables that need to be changed
	 * @param  int         $ignoreerrors  Ignore errors. Return true even if errors. We need this when replacement can fails like for categories (categorie of old product may already exists on new one)
	 * @return bool						  True if success, False if error
	 */
	public static function commonReplaceProduct(DoliDB $dbs, $origin_id, $dest_id, array $tables, $ignoreerrors = 0)
	{
		foreach ($tables as $table) {
			$sql = 'UPDATE '.MAIN_DB_PREFIX.$table.' SET fk_product = '.((int) $dest_id).' WHERE fk_product = '.((int) $origin_id);

			if (!$dbs->query($sql)) {
				if ($ignoreerrors) {
					return true; // TODO Not enough. If there is A-B on kept product and B-C on old one, we must get A-B-C after merge. Not A-B.
				}
				//$this->errors = $db->lasterror();
				return false;
			}
		}

		return true;
	}

	/**
	 * Get buy price to use for margin calculation. This function is called when buy price is unknown.
	 *	 Set buy price = sell price if ForceBuyingPriceIfNull configured,
	 *   elseif calculation MARGIN_TYPE = 'costprice' and costprice is defined, use costprice as buyprice
	 *	 elseif calculation MARGIN_TYPE = 'pmp' and pmp is calculated, use pmp as buyprice
	 *	 else set min buy price as buy price
	 *
	 * @param float		$unitPrice		 Product unit price
	 * @param float		$discountPercent Line discount percent
	 * @param int		$fk_product		 Product id
	 * @return	float                    Return integer <0 if KO, buyprice if OK
	 */
	public function defineBuyPrice($unitPrice = 0.0, $discountPercent = 0.0, $fk_product = 0)
	{
		global $conf;

		$buyPrice = 0;

		if (($unitPrice > 0) && (isset($conf->global->ForceBuyingPriceIfNull) && getDolGlobalInt('ForceBuyingPriceIfNull') > 0)) {
			// When ForceBuyingPriceIfNull is set
			$buyPrice = $unitPrice * (1 - $discountPercent / 100);
		} else {
			// Get cost price for margin calculation
			if (!empty($fk_product) && $fk_product > 0) {
				if (getDolGlobalString('MARGIN_TYPE') == 'costprice') {
					require_once DOL_DOCUMENT_ROOT.'/product/class/product.class.php';
					$product = new Product($this->db);
					$result = $product->fetch($fk_product);
					if ($result <= 0) {
						$this->errors[] = 'ErrorProductIdDoesNotExists';
						return -1;
					}
					if ($product->cost_price > 0) {
						$buyPrice = $product->cost_price;
					} elseif ($product->pmp > 0) {
						$buyPrice = $product->pmp;
					}
				} elseif (getDolGlobalString('MARGIN_TYPE') == 'pmp') {
					require_once DOL_DOCUMENT_ROOT.'/product/class/product.class.php';
					$product = new Product($this->db);
					$result = $product->fetch($fk_product);
					if ($result <= 0) {
						$this->errors[] = 'ErrorProductIdDoesNotExists';
						return -1;
					}
					if ($product->pmp > 0) {
						$buyPrice = $product->pmp;
					}
				}

				if (empty($buyPrice) && isset($conf->global->MARGIN_TYPE) && in_array($conf->global->MARGIN_TYPE, array('1', 'pmp', 'costprice'))) {
					require_once DOL_DOCUMENT_ROOT.'/fourn/class/fournisseur.product.class.php';
					$productFournisseur = new ProductFournisseur($this->db);
					if (($result = $productFournisseur->find_min_price_product_fournisseur($fk_product)) > 0) {
						$buyPrice = $productFournisseur->fourn_unitprice;
					} elseif ($result < 0) {
						$this->errors[] = $productFournisseur->error;
						return -2;
					}
				}
			}
		}
		return $buyPrice;
	}

	// phpcs:disable PEAR.NamingConventions.ValidFunctionName.ScopeNotCamelCaps
	/**
	 *  Show photos of an object (nbmax maximum), into several columns
	 *
	 *  @param		string		$modulepart		'product', 'ticket', ...
	 *  @param      string		$sdir        	Directory to scan (full absolute path)
	 *  @param      int			$size        	0=original size, 1='small' use thumbnail if possible
	 *  @param      int			$nbmax       	Nombre maximum de photos (0=pas de max)
	 *  @param      int			$nbbyrow     	Number of image per line or -1 to use div separator or 0 to use no separator. Used only if size=1 or 'small'.
	 * 	@param		int			$showfilename	1=Show filename
	 * 	@param		int			$showaction		1=Show icon with action links (resize, delete)
	 * 	@param		int			$maxHeight		Max height of original image when size='small' (so we can use original even if small requested). If 0, always use 'small' thumb image.
	 * 	@param		int			$maxWidth		Max width of original image when size='small'
	 *  @param      int     	$nolink         Do not add a href link to view enlarged imaged into a new tab
	 *  @param      int|string  $overwritetitle Do not add title tag on image
	 *  @param		int			$usesharelink	Use the public shared link of image (if not available, the 'nophoto' image will be shown instead)
	 *  @param		string		$cache			A string if we want to use a cached version of image
	 *  @param		string		$addphotorefcss	Add CSS to img of photos
	 *  @return     string						Html code to show photo. Number of photos shown is saved in this->nbphoto
	 */
	public function show_photos($modulepart, $sdir, $size = 0, $nbmax = 0, $nbbyrow = 5, $showfilename = 0, $showaction = 0, $maxHeight = 120, $maxWidth = 160, $nolink = 0, $overwritetitle = 0, $usesharelink = 0, $cache = '', $addphotorefcss = 'photoref')
	{
		// phpcs:enable
		global $conf, $user, $langs;

		include_once DOL_DOCUMENT_ROOT.'/core/lib/files.lib.php';
		include_once DOL_DOCUMENT_ROOT.'/core/lib/images.lib.php';

		$sortfield = 'position_name';
		$sortorder = 'asc';

		$dir = $sdir.'/';
		$pdir = '/';

		$dir .= get_exdir(0, 0, 0, 0, $this, $modulepart);
		$pdir .= get_exdir(0, 0, 0, 0, $this, $modulepart);

		// For backward compatibility
		if ($modulepart == 'product') {
			if (getDolGlobalInt('PRODUCT_USE_OLD_PATH_FOR_PHOTO')) {
				$dir = $sdir.'/'.get_exdir($this->id, 2, 0, 0, $this, $modulepart).$this->id."/photos/";
				$pdir = '/'.get_exdir($this->id, 2, 0, 0, $this, $modulepart).$this->id."/photos/";
			}
		}

		// Defined relative dir to DOL_DATA_ROOT
		$relativedir = '';
		if ($dir) {
			$relativedir = preg_replace('/^'.preg_quote(DOL_DATA_ROOT, '/').'/', '', $dir);
			$relativedir = preg_replace('/^[\\/]/', '', $relativedir);
			$relativedir = preg_replace('/[\\/]$/', '', $relativedir);
		}

		$dirthumb = $dir.'thumbs/';
		$pdirthumb = $pdir.'thumbs/';

		$return = '<!-- Photo -->'."\n";
		$nbphoto = 0;

		$filearray = dol_dir_list($dir, "files", 0, '', '(\.meta|_preview.*\.png)$', $sortfield, (strtolower($sortorder) == 'desc' ? SORT_DESC : SORT_ASC), 1);

		/*if (getDolGlobalInt('PRODUCT_USE_OLD_PATH_FOR_PHOTO'))    // For backward compatiblity, we scan also old dirs
		 {
		 $filearrayold=dol_dir_list($dirold,"files",0,'','(\.meta|_preview.*\.png)$',$sortfield,(strtolower($sortorder)=='desc'?SORT_DESC:SORT_ASC),1);
		 $filearray=array_merge($filearray, $filearrayold);
		 }*/

		completeFileArrayWithDatabaseInfo($filearray, $relativedir);

		if (count($filearray)) {
			if ($sortfield && $sortorder) {
				$filearray = dol_sort_array($filearray, $sortfield, $sortorder);
			}

			foreach ($filearray as $key => $val) {
				$photo = '';
				$file = $val['name'];

				//if (dol_is_file($dir.$file) && image_format_supported($file) >= 0)
				if (image_format_supported($file) >= 0) {
					$nbphoto++;
					$photo = $file;
					$viewfilename = $file;

					if ($size == 1 || $size == 'small') {   // Format vignette
						// Find name of thumb file
						$photo_vignette = basename(getImageFileNameForSize($dir.$file, '_small'));
						if (!dol_is_file($dirthumb.$photo_vignette)) {
							// The thumb does not exists, so we will use the original file
							$dirthumb = $dir;
							$pdirthumb = $pdir;
							$photo_vignette = basename($file);
						}

						// Get filesize of original file
						$imgarray = dol_getImageSize($dir.$photo);

						if ($nbbyrow > 0) {
							if ($nbphoto == 1) {
								$return .= '<table class="valigntop center centpercent" style="border: 0; padding: 2px; border-spacing: 2px; border-collapse: separate;">';
							}

							if ($nbphoto % $nbbyrow == 1) {
								$return .= '<tr class="center valignmiddle" style="border: 1px">';
							}
							$return .= '<td style="width: '.ceil(100 / $nbbyrow).'%" class="photo">'."\n";
						} elseif ($nbbyrow < 0) {
							$return .= '<div class="inline-block">'."\n";
						}

						$relativefile = preg_replace('/^\//', '', $pdir.$photo);
						if (empty($nolink)) {
							$urladvanced = getAdvancedPreviewUrl($modulepart, $relativefile, 0, 'entity='.$this->entity);
							if ($urladvanced) {
								$return .= '<a href="'.$urladvanced.'">';
							} else {
								$return .= '<a href="'.DOL_URL_ROOT.'/viewimage.php?modulepart='.$modulepart.'&entity='.$this->entity.'&file='.urlencode($pdir.$photo).'" class="aphoto" target="_blank" rel="noopener noreferrer">';
							}
						}

						// Show image (width height=$maxHeight)
						// Si fichier vignette disponible et image source trop grande, on utilise la vignette, sinon on utilise photo origine
						$alt = $langs->transnoentitiesnoconv('File').': '.$relativefile;
						$alt .= ' - '.$langs->transnoentitiesnoconv('Size').': '.$imgarray['width'].'x'.$imgarray['height'];
						if ($overwritetitle) {
							if (is_numeric($overwritetitle)) {
								$alt = '';
							} else {
								$alt = $overwritetitle;
							}
						}

						if ($usesharelink) {
							if ($val['share']) {
								if (empty($maxHeight) || ($photo_vignette && $imgarray['height'] > $maxHeight)) {
									$return .= '<!-- Show original file (thumb not yet available with shared links) -->';
									$return .= '<img class="photo photowithmargin'.($addphotorefcss ? ' '.$addphotorefcss : '').'"'.($maxHeight ? ' height="'.$maxHeight.'"' : '').' src="'.DOL_URL_ROOT.'/viewimage.php?hashp='.urlencode($val['share']).($cache ? '&cache='.urlencode($cache) : '').'" title="'.dol_escape_htmltag($alt).'">';
								} else {
									$return .= '<!-- Show original file -->';
									$return .= '<img class="photo photowithmargin'.($addphotorefcss ? ' '.$addphotorefcss : '').'" height="'.$maxHeight.'" src="'.DOL_URL_ROOT.'/viewimage.php?hashp='.urlencode($val['share']).($cache ? '&cache='.urlencode($cache) : '').'" title="'.dol_escape_htmltag($alt).'">';
								}
							} else {
								$return .= '<!-- Show nophoto file (because file is not shared) -->';
								$return .= '<img class="photo photowithmargin'.($addphotorefcss ? ' '.$addphotorefcss : '').'" height="'.$maxHeight.'" src="'.DOL_URL_ROOT.'/public/theme/common/nophoto.png" title="'.dol_escape_htmltag($alt).'">';
							}
						} else {
							if (empty($maxHeight) || ($photo_vignette && $imgarray['height'] > $maxHeight)) {
								$return .= '<!-- Show thumb -->';
								$return .= '<img class="photo photowithmargin'.($addphotorefcss ? ' '.$addphotorefcss : '').' maxwidth150onsmartphone maxwidth200"'.($maxHeight ? ' height="'.$maxHeight.'"' : '').' src="'.DOL_URL_ROOT.'/viewimage.php?modulepart='.$modulepart.'&entity='.$this->entity.($cache ? '&cache='.urlencode($cache) : '').'&file='.urlencode($pdirthumb.$photo_vignette).'" title="'.dol_escape_htmltag($alt).'">';
							} else {
								$return .= '<!-- Show original file -->';
								$return .= '<img class="photo photowithmargin'.($addphotorefcss ? ' '.$addphotorefcss : '').'" height="'.$maxHeight.'" src="'.DOL_URL_ROOT.'/viewimage.php?modulepart='.$modulepart.'&entity='.$this->entity.($cache ? '&cache='.urlencode($cache) : '').'&file='.urlencode($pdir.$photo).'" title="'.dol_escape_htmltag($alt).'">';
							}
						}

						if (empty($nolink)) {
							$return .= '</a>';
						}

						if ($showfilename) {
							$return .= '<br>'.$viewfilename;
						}
						if ($showaction) {
							$return .= '<br>';
							// If $photo_vignette set, we add link to generate thumbs if file is an image and ->imgWidth or->imgHeight higher than limits
							if ($photo_vignette && (image_format_supported($photo) > 0) && ((isset($this->imgWidth) && $this->imgWidth > $maxWidth) || (isset($this->imgHeight) && $this->imgHeight > $maxHeight))) {
								$return .= '<a href="'.$_SERVER["PHP_SELF"].'?id='.$this->id.'&action=addthumb&token='.newToken().'&file='.urlencode($pdir.$viewfilename).'">'.img_picto($langs->trans('GenerateThumb'), 'refresh').'&nbsp;&nbsp;</a>';
							}
							// Special cas for product
							if ($modulepart == 'product' && ($user->hasRight('produit', 'creer') || $user->hasRight('service', 'creer'))) {
								// Link to resize
								$return .= '<a href="'.DOL_URL_ROOT.'/core/photos_resize.php?modulepart='.urlencode('produit|service').'&id='.$this->id.'&file='.urlencode($pdir.$viewfilename).'" title="'.dol_escape_htmltag($langs->trans("Resize")).'">'.img_picto($langs->trans("Resize"), 'resize', '').'</a> &nbsp; ';

								// Link to delete
								$return .= '<a href="'.$_SERVER["PHP_SELF"].'?id='.$this->id.'&action=delete&token='.newToken().'&file='.urlencode($pdir.$viewfilename).'">';
								$return .= img_delete().'</a>';
							}
						}
						$return .= "\n";

						if ($nbbyrow > 0) {
							$return .= '</td>';
							if (($nbphoto % $nbbyrow) == 0) {
								$return .= '</tr>';
							}
						} elseif ($nbbyrow < 0) {
							$return .= '</div>'."\n";
						}
					}

					if (empty($size)) {     // Format origine
						$return .= '<img class="photo photowithmargin" src="'.DOL_URL_ROOT.'/viewimage.php?modulepart='.$modulepart.'&entity='.$this->entity.'&file='.urlencode($pdir.$photo).'">';

						if ($showfilename) {
							$return .= '<br>'.$viewfilename;
						}
						if ($showaction) {
							// Special case for product
							if ($modulepart == 'product' && ($user->hasRight('produit', 'creer') || $user->hasRight('service', 'creer'))) {
								// Link to resize
								$return .= '<a href="'.DOL_URL_ROOT.'/core/photos_resize.php?modulepart='.urlencode('produit|service').'&id='.$this->id.'&file='.urlencode($pdir.$viewfilename).'" title="'.dol_escape_htmltag($langs->trans("Resize")).'">'.img_picto($langs->trans("Resize"), 'resize', '').'</a> &nbsp; ';

								// Link to delete
								$return .= '<a href="'.$_SERVER["PHP_SELF"].'?id='.$this->id.'&action=delete&token='.newToken().'&file='.urlencode($pdir.$viewfilename).'">';
								$return .= img_delete().'</a>';
							}
						}
					}

					// On continue ou on arrete de boucler ?
					if ($nbmax && $nbphoto >= $nbmax) {
						break;
					}
				}
			}

			if ($size == 1 || $size == 'small') {
				if ($nbbyrow > 0) {
					// Ferme tableau
					while ($nbphoto % $nbbyrow) {
						$return .= '<td style="width: '.ceil(100 / $nbbyrow).'%">&nbsp;</td>';
						$nbphoto++;
					}

					if ($nbphoto) {
						$return .= '</table>';
					}
				}
			}
		}

		$this->nbphoto = $nbphoto;

		return $return;
	}


	/**
	 * Function test if type is array
	 *
	 * @param   array   $info   content informations of field
	 * @return  bool			true if array
	 */
	protected function isArray($info)
	{
		if (is_array($info)) {
			if (isset($info['type']) && $info['type'] == 'array') {
				return true;
			} else {
				return false;
			}
		}
		return false;
	}

	/**
	 * Function test if type is date
	 *
	 * @param   array   $info   content informations of field
	 * @return  bool			true if date
	 */
	public function isDate($info)
	{
		if (isset($info['type']) && ($info['type'] == 'date' || $info['type'] == 'datetime' || $info['type'] == 'timestamp')) {
			return true;
		}
		return false;
	}

	/**
	 * Function test if type is duration
	 *
	 * @param   array   $info   content informations of field
	 * @return  bool			true if field of type duration
	 */
	public function isDuration($info)
	{
		if (is_array($info)) {
			if (isset($info['type']) && ($info['type'] == 'duration')) {
				return true;
			} else {
				return false;
			}
		} else {
			return false;
		}
	}

	/**
	 * Function test if type is integer
	 *
	 * @param   array   $info   content informations of field
	 * @return  bool			true if integer
	 */
	public function isInt($info)
	{
		if (is_array($info)) {
			if (isset($info['type']) && (preg_match('/(^int|int$)/i', $info['type']))) {
				return true;
			} else {
				return false;
			}
		} else {
			return false;
		}
	}

	/**
	 * Function test if type is float
	 *
	 * @param   array   $info   content informations of field
	 * @return  bool			true if float
	 */
	public function isFloat($info)
	{
		if (is_array($info)) {
			if (isset($info['type']) && (preg_match('/^(double|real|price)/i', $info['type']))) {
				return true;
			} else {
				return false;
			}
		}
		return false;
	}

	/**
	 * Function test if type is text
	 *
	 * @param   array   $info   content informations of field
	 * @return  bool			true if type text
	 */
	public function isText($info)
	{
		if (is_array($info)) {
			if (isset($info['type']) && $info['type'] == 'text') {
				return true;
			} else {
				return false;
			}
		}
		return false;
	}

	/**
	 * Function test if field can be null
	 *
	 * @param   array   $info   content informations of field
	 * @return  bool			true if it can be null
	 */
	protected function canBeNull($info)
	{
		if (is_array($info)) {
			if (isset($info['notnull']) && $info['notnull'] != '1') {
				return true;
			} else {
				return false;
			}
		}
		return true;
	}

	/**
	 * Function test if field is forced to null if zero or empty
	 *
	 * @param   array   $info   content informations of field
	 * @return  bool			true if forced to null
	 */
	protected function isForcedToNullIfZero($info)
	{
		if (is_array($info)) {
			if (isset($info['notnull']) && $info['notnull'] == '-1') {
				return true;
			} else {
				return false;
			}
		}
		return false;
	}

	/**
	 * Function test if is indexed
	 *
	 * @param   array   $info   content informations of field
	 * @return                  bool
	 */
	protected function isIndex($info)
	{
		if (is_array($info)) {
			if (isset($info['index']) && $info['index'] == true) {
				return true;
			} else {
				return false;
			}
		}
		return false;
	}


	/**
	 * Function to prepare a part of the query for insert by returning an array with all properties of object.
	 *
	 * Note $this->${field} are set by the page that make the createCommon() or the updateCommon().
	 * $this->${field} should be a clean and string value (so date are formated for SQL insert).
	 *
	 * @return array		Array with all values of each properties to update
	 */
	protected function setSaveQuery()
	{
		global $conf;

		$queryarray = array();
		foreach ($this->fields as $field => $info) {	// Loop on definition of fields
			// Depending on field type ('datetime', ...)
			if ($this->isDate($info)) {
				if (empty($this->{$field})) {
					$queryarray[$field] = null;
				} else {
					$queryarray[$field] = $this->db->idate($this->{$field});
				}
			} elseif ($this->isDuration($info)) {
				// $this->{$field} may be null, '', 0, '0', 123, '123'
				if ((isset($this->{$field}) && $this->{$field} != '') || !empty($info['notnull'])) {
					if (!isset($this->{$field})) {
						if (!empty($info['default'])) {
							$queryarray[$field] = $info['default'];
						} else {
							$queryarray[$field] = 0;
						}
					} else {
						$queryarray[$field] = (int) $this->{$field};		// If '0', it may be set to null later if $info['notnull'] == -1
					}
				} else {
					$queryarray[$field] = null;
				}
			} elseif ($this->isInt($info) || $this->isFloat($info)) {
				if ($field == 'entity' && is_null($this->{$field})) {
					$queryarray[$field] = ((int) $conf->entity);
				} else {
					// $this->{$field} may be null, '', 0, '0', 123, '123'
					if ((isset($this->{$field}) && $this->{$field} != '') || !empty($info['notnull'])) {
						if (!isset($this->{$field})) {
							$queryarray[$field] = 0;
						} elseif ($this->isInt($info)) {
							$queryarray[$field] = (int) $this->{$field};	// If '0', it may be set to null later if $info['notnull'] == -1
						} elseif ($this->isFloat($info)) {
							$queryarray[$field] = (float) $this->{$field};	// If '0', it may be set to null later if $info['notnull'] == -1
						}
					} else {
						$queryarray[$field] = null;
					}
				}
			} else {
				// Note: If $this->{$field} is not defined, it means there is a bug into definition of ->fields or a missing declaration of property
				// We should keep the warning generated by this because it is a bug somewhere else in code, not here.
				$queryarray[$field] = $this->{$field};
			}

			if ($info['type'] == 'timestamp' && empty($queryarray[$field])) {
				unset($queryarray[$field]);
			}
			if (!empty($info['notnull']) && $info['notnull'] == -1 && empty($queryarray[$field])) {
				$queryarray[$field] = null; // May force 0 to null
			}
		}

		return $queryarray;
	}

	/**
	 * Function to load data from a SQL pointer into properties of current object $this
	 *
	 * @param   stdClass    $obj    Contain data of object from database
	 * @return void
	 */
	public function setVarsFromFetchObj(&$obj)
	{
		global $db;

		foreach ($this->fields as $field => $info) {
			if ($this->isDate($info)) {
				if (!isset($obj->$field) || is_null($obj->$field) || $obj->$field === '' || $obj->$field === '0000-00-00 00:00:00' || $obj->$field === '1000-01-01 00:00:00') {
					$this->$field = '';
				} else {
					$this->$field = $db->jdate($obj->$field);
				}
			} elseif ($this->isInt($info)) {
				if ($field == 'rowid') {
					$this->id = (int) $obj->$field;
				} else {
					if ($this->isForcedToNullIfZero($info)) {
						if (empty($obj->$field)) {
							$this->$field = null;
						} else {
							$this->$field = (float) $obj->$field;
						}
					} else {
						if (isset($obj->$field) && (!is_null($obj->$field) || (isset($info['notnull']) && $info['notnull'] == 1))) {
							$this->$field = (int) $obj->$field;
						} else {
							$this->$field = null;
						}
					}
				}
			} elseif ($this->isFloat($info)) {
				if ($this->isForcedToNullIfZero($info)) {
					if (empty($obj->$field)) {
						$this->$field = null;
					} else {
						$this->$field = (float) $obj->$field;
					}
				} else {
					if (isset($obj->$field) && (!is_null($obj->$field) || (isset($info['notnull']) && $info['notnull'] == 1))) {
						$this->$field = (float) $obj->$field;
					} else {
						$this->$field = null;
					}
				}
			} else {
				$this->$field = isset($obj->$field) ? $obj->$field : null;
			}
		}

		// If there is no 'ref' field, we force property ->ref to ->id for a better compatibility with common functions.
		if (!isset($this->fields['ref']) && isset($this->id)) {
			$this->ref = $this->id;
		}
	}

	/**
	 * Sets all object fields to null. Useful for example in lists, when printing multiple lines and a different object os fetched for each line.
	 * @return void
	 */
	public function emtpyObjectVars()
	{
		foreach ($this->fields as $field => $arr) {
			$this->$field = null;
		}
	}

	/**
	 * Function to concat keys of fields
	 *
	 * @param   string  $alias   		String of alias of table for fields. For example 't'. It is recommended to use '' and set alias into fields defintion.
	 * @param	array	$excludefields	Array of fields to exclude
	 * @return  string					List of alias fields
	 */
	public function getFieldList($alias = '', $excludefields = array())
	{
		$keys = array_keys($this->fields);
		if (!empty($alias)) {
			$keys_with_alias = array();
			foreach ($keys as $fieldname) {
				if (!empty($excludefields)) {
					if (in_array($fieldname, $excludefields)) {	// The field is excluded and must not be in output
						continue;
					}
				}
				$keys_with_alias[] = $alias . '.' . $fieldname;
			}
			return implode(',', $keys_with_alias);
		} else {
			return implode(',', $keys);
		}
	}

	/**
	 * Add quote to field value if necessary
	 *
	 * @param 	string|int	$value			Value to protect
	 * @param	array		$fieldsentry	Properties of field
	 * @return 	string
	 */
	protected function quote($value, $fieldsentry)
	{
		if (is_null($value)) {
			return 'NULL';
		} elseif (preg_match('/^(int|double|real|price)/i', $fieldsentry['type'])) {
			return price2num("$value");
		} elseif (preg_match('/int$/i', $fieldsentry['type'])) {
			return (int) $value;
		} elseif ($fieldsentry['type'] == 'boolean') {
			if ($value) {
				return 'true';
			} else {
				return 'false';
			}
		} else {
			return "'".$this->db->escape($value)."'";
		}
	}


	/**
	 * Create object into database
	 *
	 * @param  User $user      User that creates
	 * @param  bool $notrigger false=launch triggers after, true=disable triggers
	 * @return int             Return integer <0 if KO, Id of created object if OK
	 */
	public function createCommon(User $user, $notrigger = false)
	{
		global $langs;

		dol_syslog(get_class($this)."::createCommon create", LOG_DEBUG);

		$error = 0;

		$now = dol_now();

		$fieldvalues = $this->setSaveQuery();

		if (array_key_exists('date_creation', $fieldvalues) && empty($fieldvalues['date_creation'])) {
			$fieldvalues['date_creation'] = $this->db->idate($now);
		}
		if (array_key_exists('fk_user_creat', $fieldvalues) && !($fieldvalues['fk_user_creat'] > 0)) {
			$fieldvalues['fk_user_creat'] = $user->id;
		}
		if (array_key_exists('pass_crypted', $fieldvalues) && property_exists($this, 'pass')) {
			$fieldvalues['pass_crypted'] = dol_hash($this->pass);
		}
		unset($fieldvalues['rowid']); // The field 'rowid' is reserved field name for autoincrement field so we don't need it into insert.
		if (array_key_exists('ref', $fieldvalues)) {
			$fieldvalues['ref'] = dol_string_nospecial($fieldvalues['ref']); // If field is a ref, we sanitize data
		}

		$keys = array();
		$values = array(); // Array to store string forged for SQL syntax
		foreach ($fieldvalues as $k => $v) {
			$keys[$k] = $k;
			$value = $this->fields[$k];
			$values[$k] = $this->quote($v, $value); // May return string 'NULL' if $value is null
		}

		// Clean and check mandatory
		foreach ($keys as $key) {
			// If field is an implicit foreign key field (so type = 'integer:...')
			if (preg_match('/^integer:/i', $this->fields[$key]['type']) && $values[$key] == '-1') {
				$values[$key] = '';
			}
			if (!empty($this->fields[$key]['foreignkey']) && $values[$key] == '-1') {
				$values[$key] = '';
			}

			if (isset($this->fields[$key]['notnull']) && $this->fields[$key]['notnull'] == 1 && (!isset($values[$key]) || $values[$key] === 'NULL') && is_null($this->fields[$key]['default'])) {
				$error++;
				$langs->load("errors");
				dol_syslog("Mandatory field '".$key."' is empty and required into ->fields definition of class");
				$this->errors[] = $langs->trans("ErrorFieldRequired", $this->fields[$key]['label']);
			}

			// If value is null and there is a default value for field
			if (isset($this->fields[$key]['notnull']) && $this->fields[$key]['notnull'] == 1 && (!isset($values[$key]) || $values[$key] === 'NULL') && !is_null($this->fields[$key]['default'])) {
				$values[$key] = $this->quote($this->fields[$key]['default'], $this->fields[$key]);
			}

			// If field is an implicit foreign key field (so type = 'integer:...')
			if (preg_match('/^integer:/i', $this->fields[$key]['type']) && empty($values[$key])) {
				if (isset($this->fields[$key]['default'])) {
					$values[$key] = ((int) $this->fields[$key]['default']);
				} else {
					$values[$key] = 'null';
				}
			}
			if (!empty($this->fields[$key]['foreignkey']) && empty($values[$key])) {
				$values[$key] = 'null';
			}
		}

		if ($error) {
			return -1;
		}

		$this->db->begin();

		if (!$error) {
			$sql = "INSERT INTO ".$this->db->prefix().$this->table_element;
			$sql .= " (".implode(", ", $keys).')';
			$sql .= " VALUES (".implode(", ", $values).")";		// $values can contains 'abc' or 123

			$res = $this->db->query($sql);
			if (!$res) {
				$error++;
				if ($this->db->lasterrno() == 'DB_ERROR_RECORD_ALREADY_EXISTS') {
					$this->errors[] = "ErrorRefAlreadyExists";
				} else {
					$this->errors[] = $this->db->lasterror();
				}
			}
		}

		if (!$error) {
			$this->id = $this->db->last_insert_id($this->db->prefix().$this->table_element);
		}

		// If we have a field ref with a default value of (PROV)
		if (!$error) {
			if (key_exists('ref', $this->fields) && key_exists('notnull', $this->fields['ref']) && $this->fields['ref']['notnull'] > 0 && key_exists('default', $this->fields['ref']) && $this->fields['ref']['default'] == '(PROV)') {
				$sql = "UPDATE ".$this->db->prefix().$this->table_element." SET ref = '(PROV".((int) $this->id).")' WHERE (ref = '(PROV)' OR ref = '') AND rowid = ".((int) $this->id);
				$resqlupdate = $this->db->query($sql);

				if ($resqlupdate === false) {
					$error++;
					$this->errors[] = $this->db->lasterror();
				} else {
					$this->ref = '(PROV'.$this->id.')';
				}
			}
		}

		// Create extrafields
		if (!$error) {
			$result = $this->insertExtraFields();
			if ($result < 0) {
				$error++;
			}
		}

		// Create lines
		if (!empty($this->table_element_line) && !empty($this->fk_element)) {
			foreach ($this->lines as $line) {
				$keyforparent = $this->fk_element;
				$line->$keyforparent = $this->id;

				// Test and convert into object this->lines[$i]. When coming from REST API, we may still have an array
				//if (! is_object($line)) $line=json_decode(json_encode($line), false);  // convert recursively array into object.
				if (!is_object($line)) {
					$line = (object) $line;
				}

				$result = 0;
				if (method_exists($line, 'insert')) {
					$result = $line->insert($user, 1);
				} elseif (method_exists($line, 'create')) {
					$result = $line->create($user, 1);
				}
				if ($result < 0) {
					$this->error = $line->error;
					$this->db->rollback();
					return -1;
				}
			}
		}

		// Triggers
		if (!$error && !$notrigger) {
			// Call triggers
			$result = $this->call_trigger(strtoupper(get_class($this)).'_CREATE', $user);
			if ($result < 0) {
				$error++;
			}
			// End call triggers
		}

		// Commit or rollback
		if ($error) {
			$this->db->rollback();
			return -1;
		} else {
			$this->db->commit();
			return $this->id;
		}
	}


	/**
	 * Load object in memory from the database. This does not load line. This is done by parent fetch() that call fetchCommon
	 *
	 * @param	int    	$id				Id object
	 * @param	string 	$ref			Ref
	 * @param	string	$morewhere		More SQL filters (' AND ...')
	 * @param	int		$noextrafields	0=Default to load extrafields, 1=No extrafields
	 * @return 	int         			Return integer <0 if KO, 0 if not found, >0 if OK
	 */
	public function fetchCommon($id, $ref = null, $morewhere = '', $noextrafields = 0)
	{
		if (empty($id) && empty($ref) && empty($morewhere)) {
			return -1;
		}

		$fieldlist = $this->getFieldList('t');
		if (empty($fieldlist)) {
			return 0;
		}

		$sql = "SELECT ".$fieldlist;
		$sql .= " FROM ".$this->db->prefix().$this->table_element.' as t';

		if (!empty($id)) {
			$sql .= ' WHERE t.rowid = '.((int) $id);
		} elseif (!empty($ref)) {
			$sql .= " WHERE t.ref = '".$this->db->escape($ref)."'";
		} else {
			$sql .= ' WHERE 1 = 1'; // usage with empty id and empty ref is very rare
		}
		if (empty($id) && isset($this->ismultientitymanaged) && $this->ismultientitymanaged == 1) {
			$sql .= ' AND t.entity IN ('.getEntity($this->element).')';
		}
		if ($morewhere) {
			$sql .= $morewhere;
		}
		$sql .= ' LIMIT 1'; // This is a fetch, to be sure to get only one record

		$res = $this->db->query($sql);
		if ($res) {
			$obj = $this->db->fetch_object($res);
			if ($obj) {
				$this->setVarsFromFetchObj($obj);

				// Retrieve all extrafield
				// fetch optionals attributes and labels
				if (empty($noextrafields)) {
					$result = $this->fetch_optionals();
					if ($result < 0) {
						$this->error = $this->db->lasterror();
						$this->errors[] = $this->error;
						return -4;
					}
				}

				return $this->id;
			} else {
				return 0;
			}
		} else {
			$this->error = $this->db->lasterror();
			$this->errors[] = $this->error;
			return -1;
		}
	}

	/**
	 * Load object in memory from the database
	 *
	 * @param	string	$morewhere		More SQL filters (' AND ...')
	 * @param	int		$noextrafields	0=Default to load extrafields, 1=No extrafields
	 * @return 	int         			Return integer <0 if KO, 0 if not found, >0 if OK
	 */
	public function fetchLinesCommon($morewhere = '', $noextrafields = 0)
	{
		$objectlineclassname = get_class($this).'Line';
		if (!class_exists($objectlineclassname)) {
			$this->error = 'Error, class '.$objectlineclassname.' not found during call of fetchLinesCommon';
			return -1;
		}

		$objectline = new $objectlineclassname($this->db);

		$sql = "SELECT ".$objectline->getFieldList('l');
		$sql .= " FROM ".$this->db->prefix().$objectline->table_element." as l";
		$sql .= " WHERE l.fk_".$this->db->escape($this->element)." = ".((int) $this->id);
		if ($morewhere) {
			$sql .= $morewhere;
		}
		if (isset($objectline->fields['position'])) {
			$sql .= $this->db->order('position', 'ASC');
		}

		$resql = $this->db->query($sql);
		if ($resql) {
			$num_rows = $this->db->num_rows($resql);
			$i = 0;
			while ($i < $num_rows) {
				$obj = $this->db->fetch_object($resql);
				if ($obj) {
					$newline = new $objectlineclassname($this->db);
					$newline->setVarsFromFetchObj($obj);

					// Note: extrafields load of line not yet supported
					/*
					if (empty($noextrafields)) {
						// Load extrafields of line
					}*/

					$this->lines[] = $newline;
				}
				$i++;
			}

			return 1;
		} else {
			$this->error = $this->db->lasterror();
			$this->errors[] = $this->error;
			return -1;
		}
	}

	/**
	 * Update object into database
	 *
	 * @param  User $user      	User that modifies
	 * @param  bool $notrigger 	false=launch triggers after, true=disable triggers
	 * @return int             	Return integer <0 if KO, >0 if OK
	 */
	public function updateCommon(User $user, $notrigger = false)
	{
		dol_syslog(get_class($this)."::updateCommon update", LOG_DEBUG);

		$error = 0;

		$now = dol_now();

		// $this->oldcopy should have been set by the caller of update
		//if (empty($this->oldcopy)) {
		//	$this->oldcopy = dol_clone($this);
		//}

		$fieldvalues = $this->setSaveQuery();

		if (array_key_exists('date_modification', $fieldvalues) && empty($fieldvalues['date_modification'])) {
			$fieldvalues['date_modification'] = $this->db->idate($now);
		}
		if (array_key_exists('fk_user_modif', $fieldvalues) && !($fieldvalues['fk_user_modif'] > 0)) {
			$fieldvalues['fk_user_modif'] = $user->id;
		}
		unset($fieldvalues['rowid']); // The field 'rowid' is reserved field name for autoincrement field so we don't need it into update.
		if (array_key_exists('ref', $fieldvalues)) {
			$fieldvalues['ref'] = dol_string_nospecial($fieldvalues['ref']); // If field is a ref, we sanitize data
		}

		// Add quotes and escape on fields with type string
		$keys = array();
		$values = array();
		$tmp = array();
		foreach ($fieldvalues as $k => $v) {
			$keys[$k] = $k;
			$value = $this->fields[$k];
			$values[$k] = $this->quote($v, $value);
			$tmp[] = $k.'='.$this->quote($v, $this->fields[$k]);
		}

		// Clean and check mandatory fields
		foreach ($keys as $key) {
			if (preg_match('/^integer:/i', $this->fields[$key]['type']) && $values[$key] == '-1') {
				$values[$key] = ''; // This is an implicit foreign key field
			}
			if (!empty($this->fields[$key]['foreignkey']) && $values[$key] == '-1') {
				$values[$key] = ''; // This is an explicit foreign key field
			}

			//var_dump($key.'-'.$values[$key].'-'.($this->fields[$key]['notnull'] == 1));
			/*
			if ($this->fields[$key]['notnull'] == 1 && empty($values[$key]))
			{
				$error++;
				$this->errors[]=$langs->trans("ErrorFieldRequired", $this->fields[$key]['label']);
			}*/
		}

		$sql = 'UPDATE '.$this->db->prefix().$this->table_element.' SET '.implode(', ', $tmp).' WHERE rowid='.((int) $this->id);

		$this->db->begin();

		if (!$error) {
			$res = $this->db->query($sql);
			if (!$res) {
				$error++;
				$this->errors[] = $this->db->lasterror();
			}
		}

		// Update extrafield
		if (!$error) {
			$result = $this->insertExtraFields();	// This delete and reinsert extrafields
			if ($result < 0) {
				$error++;
			}
		}

		// Triggers
		if (!$error && !$notrigger) {
			// Call triggers
			$result = $this->call_trigger(strtoupper(get_class($this)).'_MODIFY', $user);
			if ($result < 0) {
				$error++;
			} //Do also here what you must do to rollback action if trigger fail
			// End call triggers
		}

		// Commit or rollback
		if ($error) {
			$this->db->rollback();
			return -1;
		} else {
			$this->db->commit();
			return $this->id;
		}
	}

	/**
	 * Delete object in database
	 *
	 * @param 	User 	$user       			User that deletes
	 * @param 	bool 	$notrigger  			false=launch triggers after, true=disable triggers
	 * @param	int		$forcechilddeletion		0=no, 1=Force deletion of children
	 * @return 	int             				Return integer <0 if KO, 0=Nothing done because object has child, >0 if OK
	 */
	public function deleteCommon(User $user, $notrigger = false, $forcechilddeletion = 0)
	{
		dol_syslog(get_class($this)."::deleteCommon delete", LOG_DEBUG);

		$error = 0;

		$this->db->begin();

		if ($forcechilddeletion) {	// Force also delete of childtables that should lock deletion in standard case when option force is off
			foreach ($this->childtables as $table) {
				$sql = "DELETE FROM ".$this->db->prefix().$table." WHERE ".$this->fk_element." = ".((int) $this->id);
				$resql = $this->db->query($sql);
				if (!$resql) {
					$this->error = $this->db->lasterror();
					$this->errors[] = $this->error;
					$this->db->rollback();
					return -1;
				}
			}
		} elseif (!empty($this->childtables)) {	// If object has childs linked with a foreign key field, we check all child tables.
			$objectisused = $this->isObjectUsed($this->id);
			if (!empty($objectisused)) {
				dol_syslog(get_class($this)."::deleteCommon Can't delete record as it has some child", LOG_WARNING);
				$this->error = 'ErrorRecordHasChildren';
				$this->errors[] = $this->error;
				$this->db->rollback();
				return 0;
			}
		}

		// Delete cascade first
		if (is_array($this->childtablesoncascade) && !empty($this->childtablesoncascade)) {
			foreach ($this->childtablesoncascade as $table) {
				$deleteFromObject = explode(':', $table);
				if (count($deleteFromObject) >= 2) {
					$className = str_replace('@', '', $deleteFromObject[0]);
					$filePath = $deleteFromObject[1];
					$columnName = $deleteFromObject[2];
					$TMoreSQL = array();
					if (!empty($deleteFromObject[3])) {
						$TMoreSQL['customsql'] = $deleteFromObject[3];
					}
					if (dol_include_once($filePath)) {
						$childObject = new $className($this->db);
						if (method_exists($childObject, 'deleteByParentField')) {
							$result = $childObject->deleteByParentField($this->id, $columnName, $TMoreSQL);
							if ($result < 0) {
								$error++;
								$this->errors[] = $childObject->error;
								break;
							}
						} else {
							$error++;
							$this->errors[] = "You defined a cascade delete on an object $childObject but there is no method deleteByParentField for it";
							break;
						}
					} else {
						$error++;
						$this->errors[] = 'Cannot include child class file '.$filePath;
						break;
					}
				} else {
					// Delete record in child table
					$sql = "DELETE FROM ".$this->db->prefix().$table." WHERE ".$this->fk_element." = ".((int) $this->id);

					$resql = $this->db->query($sql);
					if (!$resql) {
						$error++;
						$this->error = $this->db->lasterror();
						$this->errors[] = $this->error;
						break;
					}
				}
			}
		}

		if (!$error) {
			if (!$notrigger) {
				// Call triggers
				$result = $this->call_trigger(strtoupper(get_class($this)).'_DELETE', $user);
				if ($result < 0) {
					$error++;
				} // Do also here what you must do to rollback action if trigger fail
				// End call triggers
			}
		}

		// Delete llx_ecm_files
		if (!$error) {
			$res = $this->deleteEcmFiles(1); // Deleting files physically is done later with the dol_delete_dir_recursive
			if (!$res) {
				$error++;
			}
		}

		// Delete linked object
		$res = $this->deleteObjectLinked();
		if ($res < 0) {
			$error++;
		}

		if (!$error && !empty($this->isextrafieldmanaged)) {
			$result = $this->deleteExtraFields();
			if ($result < 0) {
				$error++;
			}
		}

		if (!$error) {
			$sql = 'DELETE FROM '.$this->db->prefix().$this->table_element.' WHERE rowid='.((int) $this->id);

			$resql = $this->db->query($sql);
			if (!$resql) {
				$error++;
				$this->errors[] = $this->db->lasterror();
			}
		}

		// Commit or rollback
		if ($error) {
			$this->db->rollback();
			return -1;
		} else {
			$this->db->commit();
			return 1;
		}
	}

	/**
	 * Delete all child object from a parent ID
	 *
	 * @param		int		$parentId      Parent Id
	 * @param		string	$parentField   Name of Foreign key parent column
	 * @param 		array 	$filter		an array filter
	 * @param		string	$filtermode	AND or OR
	 * @return		int						Return integer <0 if KO, >0 if OK
	 * @throws Exception
	 */
	public function deleteByParentField($parentId = 0, $parentField = '', $filter = array(), $filtermode = "AND")
	{
		global $user;

		$error = 0;
		$deleted = 0;

		if (!empty($parentId) && !empty($parentField)) {
			$this->db->begin();

			$sql = "SELECT rowid FROM ".$this->db->prefix().$this->table_element;
			$sql .= " WHERE ".$parentField." = ".(int) $parentId;

			// Manage filters
			$sqlwhere = array();
			if (count($filter) > 0) {
				foreach ($filter as $key => $value) {
					if ($key == 'customsql') {
						$sqlwhere[] = $value;
					} elseif (strpos($value, '%') === false) {
						$sqlwhere[] = $key." IN (".$this->db->sanitize($this->db->escape($value)).")";
					} else {
						$sqlwhere[] = $key." LIKE '%".$this->db->escape($value)."%'";
					}
				}
			}
			if (count($sqlwhere) > 0) {
				$sql .= " AND (".implode(" ".$filtermode." ", $sqlwhere).")";
			}

			$resql = $this->db->query($sql);
			if (!$resql) {
				$this->errors[] = $this->db->lasterror();
				$error++;
			} else {
				while ($obj = $this->db->fetch_object($resql)) {
					$result = $this->fetch($obj->rowid);	// @phpstan-ignore-line
					if ($result < 0) {
						$error++;
						$this->errors[] = $this->error;
					} else {
						$result = $this->delete($user);	// @phpstan-ignore-line
						if ($result < 0) {
							$error++;
							$this->errors[] = $this->error;
						} else {
							$deleted++;
						}
					}
				}
			}

			if (empty($error)) {
				$this->db->commit();
				return $deleted;
			} else {
				$this->error = implode(', ', $this->errors);
				$this->db->rollback();
				return $error * -1;
			}
		}

		return $deleted;
	}

	/**
	 *  Delete a line of object in database
	 *
	 *	@param  User	$user       User that delete
	 *  @param	int		$idline		Id of line to delete
	 *  @param 	bool 	$notrigger  false=launch triggers after, true=disable triggers
	 *  @return int         		>0 if OK, <0 if KO
	 */
	public function deleteLineCommon(User $user, $idline, $notrigger = false)
	{
		global $conf;

		$error = 0;

		$tmpforobjectclass = get_class($this);
		$tmpforobjectlineclass = ucfirst($tmpforobjectclass).'Line';

		$this->db->begin();

		// Call trigger
		$result = $this->call_trigger('LINE'.strtoupper($tmpforobjectclass).'_DELETE', $user);
		if ($result < 0) {
			$error++;
		}
		// End call triggers

		if (empty($error)) {
			$sql = "DELETE FROM ".$this->db->prefix().$this->table_element_line;
			$sql .= " WHERE rowid = ".((int) $idline);

			$resql = $this->db->query($sql);
			if (!$resql) {
				$this->error = "Error ".$this->db->lasterror();
				$error++;
			}
		}

		if (empty($error)) {
			// Remove extrafields
			$tmpobjectline = new $tmpforobjectlineclass($this->db);
			if (!isset($tmpobjectline->isextrafieldmanaged) || !empty($tmpobjectline->isextrafieldmanaged)) {
				$tmpobjectline->id = $idline;
				$result = $tmpobjectline->deleteExtraFields();
				if ($result < 0) {
					$error++;
					$this->error = "Error ".get_class($this)."::deleteLineCommon deleteExtraFields error -4 ".$tmpobjectline->error;
				}
			}
		}

		if (empty($error)) {
			$this->db->commit();
			return 1;
		} else {
			dol_syslog(get_class($this)."::deleteLineCommon ERROR:".$this->error, LOG_ERR);
			$this->db->rollback();
			return -1;
		}
	}


	/**
	 *	Set to a status
	 *
	 *	@param	User	$user			Object user that modify
	 *  @param	int		$status			New status to set (often a constant like self::STATUS_XXX)
	 *  @param	int		$notrigger		1=Does not execute triggers, 0=Execute triggers
	 *  @param  string  $triggercode    Trigger code to use
	 *	@return	int						Return integer <0 if KO, >0 if OK
	 */
	public function setStatusCommon($user, $status, $notrigger = 0, $triggercode = '')
	{
		$error = 0;

		$this->db->begin();

		$statusfield = 'status';
		if (in_array($this->element, array('don', 'donation', 'shipping'))) {
			$statusfield = 'fk_statut';
		}

		$sql = "UPDATE ".$this->db->prefix().$this->table_element;
		$sql .= " SET ".$statusfield." = ".((int) $status);
		$sql .= " WHERE rowid = ".((int) $this->id);

		if ($this->db->query($sql)) {
			if (!$error) {
				$this->oldcopy = clone $this;
			}

			if (!$error && !$notrigger) {
				// Call trigger
				$result = $this->call_trigger($triggercode, $user);
				if ($result < 0) {
					$error++;
				}
			}

			if (!$error) {
				$this->status = $status;
				$this->db->commit();
				return 1;
			} else {
				$this->db->rollback();
				return -1;
			}
		} else {
			$this->error = $this->db->error();
			$this->db->rollback();
			return -1;
		}
	}


	/**
	 * Initialise object with example values
	 * Id must be 0 if object instance is a specimen
	 *
	 * @return int
	 */
	public function initAsSpecimenCommon()
	{
		global $user;

		$this->id = 0;
		$this->specimen = 1;
		$fields = array(
			'label' => 'This is label',
			'ref' => 'ABCD1234',
			'description' => 'This is a description',
			'qty' => 123.12,
			'note_public' => 'Public note',
			'note_private' => 'Private note',
			'date_creation' => (dol_now() - 3600 * 48),
			'date_modification' => (dol_now() - 3600 * 24),
			'fk_user_creat' => $user->id,
			'fk_user_modif' => $user->id,
			'date' => dol_now(),
		);
		foreach ($fields as $key => $value) {
			if (array_key_exists($key, $this->fields)) {
				$this->{$key} = $value;		// @phpstan-ignore-line
			}
		}

		// Force values to default values when known
		if (property_exists($this, 'fields')) {
			foreach ($this->fields as $key => $value) {
				// If fields are already set, do nothing
				if (array_key_exists($key, $fields)) {
					continue;
				}

				if (!empty($value['default'])) {
					$this->$key = $value['default'];
				}
			}
		}

		return 1;
	}


	/* Part for comments */

	/**
	 * Load comments linked with current task
	 *	@return boolean	1 if ok
	 */
	public function fetchComments()
	{
		require_once DOL_DOCUMENT_ROOT.'/core/class/comment.class.php';

		$comment = new Comment($this->db);
		$result = $comment->fetchAllFor($this->element, $this->id);
		if ($result < 0) {
			$this->errors = array_merge($this->errors, $comment->errors);
			return -1;
		} else {
			$this->comments = $comment->comments;
		}
		return count($this->comments);
	}

	/**
	 * Return nb comments already posted
	 *
	 * @return int
	 */
	public function getNbComments()
	{
		return count($this->comments);
	}

	/**
	 * Trim object parameters
	 *
	 * @param string[] $parameters array of parameters to trim
	 * @return void
	 */
	public function trimParameters($parameters)
	{
		if (!is_array($parameters)) {
			return;
		}
		foreach ($parameters as $parameter) {
			if (isset($this->$parameter)) {
				$this->$parameter = trim($this->$parameter);
			}
		}
	}

	/* Part for categories/tags */

	/**
	 * Sets object to given categories.
	 *
	 * Deletes object from existing categories not supplied.
	 * Adds it to non existing supplied categories.
	 * Existing categories are left untouch.
	 *
	 * @param 	string 		$type_categ 	Category type ('customer', 'supplier', 'website_page', ...)
	 * @return	int							Array of category objects or < 0 if KO
	 */
	public function getCategoriesCommon($type_categ)
	{
		require_once DOL_DOCUMENT_ROOT.'/categories/class/categorie.class.php';

		// Get current categories
		$c = new Categorie($this->db);
		$existing = $c->containing($this->id, $type_categ, 'id');

		return $existing;
	}

	/**
	 * Sets object to given categories.
	 *
	 * Adds it to non existing supplied categories.
	 * Deletes object from existing categories not supplied (if remove_existing==true).
	 * Existing categories are left untouch.
	 *
	 * @param 	int[]|int 	$categories 		Category ID or array of Categories IDs
	 * @param 	string 		$type_categ 		Category type ('customer', 'supplier', 'website_page', ...) definied into const class Categorie type
	 * @param 	boolean		$remove_existing 	True: Remove existings categories from Object if not supplies by $categories, False: let them
	 * @return	int								Return integer <0 if KO, >0 if OK
	 */
	public function setCategoriesCommon($categories, $type_categ = '', $remove_existing = true)
	{
		// Handle single category
		if (!is_array($categories)) {
			$categories = array($categories);
		}

		dol_syslog(get_class($this)."::setCategoriesCommon Oject Id:".$this->id.' type_categ:'.$type_categ.' nb tag add:'.count($categories), LOG_DEBUG);

		require_once DOL_DOCUMENT_ROOT.'/categories/class/categorie.class.php';

		if (empty($type_categ)) {
			dol_syslog(__METHOD__.': Type '.$type_categ.'is an unknown category type. Done nothing.', LOG_ERR);
			return -1;
		}

		// Get current categories
		$c = new Categorie($this->db);
		$existing = $c->containing($this->id, $type_categ, 'id');
		if ($remove_existing) {
			// Diff
			if (is_array($existing)) {
				$to_del = array_diff($existing, $categories);
				$to_add = array_diff($categories, $existing);
			} else {
				$to_del = array(); // Nothing to delete
				$to_add = $categories;
			}
		} else {
			$to_del = array(); // Nothing to delete
			$to_add = array_diff($categories, $existing);
		}

		$error = 0;
		$ok = 0;

		// Process
		foreach ($to_del as $del) {
			if ($c->fetch($del) > 0) {
				$result=$c->del_type($this, $type_categ);
				if ($result < 0) {
					$error++;
					$this->error = $c->error;
					$this->errors = $c->errors;
					break;
				} else {
					$ok += $result;
				}
			}
		}
		foreach ($to_add as $add) {
			if ($c->fetch($add) > 0) {
				$result = $c->add_type($this, $type_categ);
				if ($result < 0) {
					$error++;
					$this->error = $c->error;
					$this->errors = $c->errors;
					break;
				} else {
					$ok += $result;
				}
			}
		}

		return $error ? (-1 * $error) : $ok;
	}

	/**
	 * Copy related categories to another object
	 *
	 * @param  int		$fromId	Id object source
	 * @param  int		$toId	Id object cible
	 * @param  string	$type	Type of category ('product', ...)
	 * @return int      Return integer < 0 if error, > 0 if ok
	 */
	public function cloneCategories($fromId, $toId, $type = '')
	{
		$this->db->begin();

		if (empty($type)) {
			$type = $this->table_element;
		}

		require_once DOL_DOCUMENT_ROOT.'/categories/class/categorie.class.php';
		$categorystatic = new Categorie($this->db);

		$sql = "INSERT INTO ".$this->db->prefix()."categorie_".(empty($categorystatic->MAP_CAT_TABLE[$type]) ? $type : $categorystatic->MAP_CAT_TABLE[$type])." (fk_categorie, fk_product)";
		$sql .= " SELECT fk_categorie, $toId FROM ".$this->db->prefix()."categorie_".(empty($categorystatic->MAP_CAT_TABLE[$type]) ? $type : $categorystatic->MAP_CAT_TABLE[$type]);
		$sql .= " WHERE fk_product = ".((int) $fromId);

		if (!$this->db->query($sql)) {
			$this->error = $this->db->lasterror();
			$this->db->rollback();
			return -1;
		}

		$this->db->commit();
		return 1;
	}

	/**
	 * Delete related files of object in database
	 *
	 * @param	integer		$mode		0=Use path to find record, 1=Use src_object_xxx fields (Mode 1 is recommanded for new objects)
	 * @return 	bool					True if OK, False if KO
	 */
	public function deleteEcmFiles($mode = 0)
	{
		global $conf;

		$this->db->begin();

		// Delete in database with mode 0
		if ($mode == 0) {
			switch ($this->element) {
				case 'propal':
					$element = 'propale';
					break;
				case 'product':
					$element = 'produit';
					break;
				case 'order_supplier':
					$element = 'fournisseur/commande';
					break;
				case 'invoice_supplier':
					// Special cases that need to use get_exdir to get real dir of object
					// In future, all object should use this to define path of documents.
					$element = 'fournisseur/facture/'.get_exdir($this->id, 2, 0, 1, $this, 'invoice_supplier');
					break;
				case 'shipping':
					$element = 'expedition/sending';
					break;
				case 'task':
				case 'project_task':
					require_once DOL_DOCUMENT_ROOT.'/projet/class/task.class.php';

					$project_result = $this->fetch_projet();
					if ($project_result >= 0) {
						$element = 'projet/'.dol_sanitizeFileName($this->project->ref).'/';
					}
					// no break
				default:
					$element = $this->element;
			}

			// Delete ecm_files_extrafields with mode 0 (using name)
			$sql = "DELETE FROM ".$this->db->prefix()."ecm_files_extrafields WHERE fk_object IN (";
			$sql .= " SELECT rowid FROM ".$this->db->prefix()."ecm_files WHERE filename LIKE '".$this->db->escape($this->ref)."%'";
			$sql .= " AND filepath = '".$this->db->escape($element)."/".$this->db->escape($this->ref)."' AND entity = ".((int) $conf->entity); // No need of getEntity here
			$sql .= ")";

			if (!$this->db->query($sql)) {
				$this->error = $this->db->lasterror();
				$this->db->rollback();
				return false;
			}

			// Delete ecm_files with mode 0 (using name)
			$sql = "DELETE FROM ".$this->db->prefix()."ecm_files";
			$sql .= " WHERE filename LIKE '".$this->db->escape($this->ref)."%'";
			$sql .= " AND filepath = '".$this->db->escape($element)."/".$this->db->escape($this->ref)."' AND entity = ".((int) $conf->entity); // No need of getEntity here

			if (!$this->db->query($sql)) {
				$this->error = $this->db->lasterror();
				$this->db->rollback();
				return false;
			}
		}

		// Delete in database with mode 1
		if ($mode == 1) {
			$sql = 'DELETE FROM '.$this->db->prefix()."ecm_files_extrafields";
			$sql .= " WHERE fk_object IN (SELECT rowid FROM ".$this->db->prefix()."ecm_files WHERE src_object_type = '".$this->db->escape($this->table_element.(empty($this->module) ? "" : "@".$this->module))."' AND src_object_id = ".((int) $this->id).")";
			$resql = $this->db->query($sql);
			if (!$resql) {
				$this->error = $this->db->lasterror();
				$this->db->rollback();
				return false;
			}

			$sql = 'DELETE FROM '.$this->db->prefix()."ecm_files";
			$sql .= " WHERE src_object_type = '".$this->db->escape($this->table_element.(empty($this->module) ? "" : "@".$this->module))."' AND src_object_id = ".((int) $this->id);
			$resql = $this->db->query($sql);
			if (!$resql) {
				$this->error = $this->db->lasterror();
				$this->db->rollback();
				return false;
			}
		}

		$this->db->commit();
		return true;
	}
}<|MERGE_RESOLUTION|>--- conflicted
+++ resolved
@@ -8698,13 +8698,8 @@
 						}
 
 						// HTML, text, select, integer and varchar: take into account default value in database if in create mode
-<<<<<<< HEAD
-						if (in_array($extrafields->attributes[$this->table_element]['type'][$key], array('html', 'text', 'varchar', 'select', 'int', 'boolean'))) {
+						if (in_array($extrafields->attributes[$this->table_element]['type'][$key], array('html', 'text', 'varchar', 'select', 'radio', 'int', 'boolean'))) {
 							if ($action == 'create' || $mode == 'create') {
-=======
-						if (in_array($extrafields->attributes[$this->table_element]['type'][$key], array('html', 'text', 'varchar', 'select', 'radio', 'int', 'boolean'))) {
-							if ($action == 'create') {
->>>>>>> 2e620c9a
 								$value = (GETPOSTISSET($keyprefix.'options_'.$key.$keysuffix) || $value) ? $value : $extrafields->attributes[$this->table_element]['default'][$key];
 							}
 						}
