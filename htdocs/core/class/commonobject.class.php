<?php
/* Copyright (C) 2006-2015 Laurent Destailleur  <eldy@users.sourceforge.net>
 * Copyright (C) 2005-2013 Regis Houssin        <regis.houssin@inodbox.com>
 * Copyright (C) 2010-2020 Juanjo Menent        <jmenent@2byte.es>
 * Copyright (C) 2012-2013 Christophe Battarel  <christophe.battarel@altairis.fr>
 * Copyright (C) 2011-2022 Philippe Grand       <philippe.grand@atoo-net.com>
 * Copyright (C) 2012-2015 Marcos García        <marcosgdf@gmail.com>
 * Copyright (C) 2012-2015 Raphaël Doursenaud   <rdoursenaud@gpcsolutions.fr>
 * Copyright (C) 2012      Cedric Salvador      <csalvador@gpcsolutions.fr>
 * Copyright (C) 2015-2022 Alexandre Spangaro   <aspangaro@open-dsi.fr>
 * Copyright (C) 2016      Bahfir abbes         <dolipar@dolipar.org>
 * Copyright (C) 2017      ATM Consulting       <support@atm-consulting.fr>
 * Copyright (C) 2017-2019 Nicolas ZABOURI      <info@inovea-conseil.com>
 * Copyright (C) 2017      Rui Strecht          <rui.strecht@aliartalentos.com>
 * Copyright (C) 2018-2024 Frédéric France      <frederic.france@free.fr>
 * Copyright (C) 2018      Josep Lluís Amador   <joseplluis@lliuretic.cat>
 * Copyright (C) 2023      Gauthier VERDOL      <gauthier.verdol@atm-consulting.fr>
 * Copyright (C) 2021      Grégory Blémand      <gregory.blemand@atm-consulting.fr>
 * Copyright (C) 2023      Lenin Rivas      	<lenin.rivas777@gmail.com>
 * Copyright (C) 2024		MDW							<mdeweerd@users.noreply.github.com>
 *
 * This program is free software; you can redistribute it and/or modify
 * it under the terms of the GNU General Public License as published by
 * the Free Software Foundation; either version 3 of the License, or
 * (at your option) any later version.
 *
 * This program is distributed in the hope that it will be useful,
 * but WITHOUT ANY WARRANTY; without even the implied warranty of
 * MERCHANTABILITY or FITNESS FOR A PARTICULAR PURPOSE.  See the
 * GNU General Public License for more details.
 *
 * You should have received a copy of the GNU General Public License
 * along with this program. If not, see <https://www.gnu.org/licenses/>.
 */

/**
 *	\file       htdocs/core/class/commonobject.class.php
 *	\ingroup    core
 *	\brief      File of parent class of all other business classes (invoices, contracts, proposals, orders, ...)
 */


/**
 *	Parent class of all other business classes (invoices, contracts, proposals, orders, ...)
 */
abstract class CommonObject
{
	const TRIGGER_PREFIX = ''; // to be overridden in child class implementations, i.e. 'BILL', 'TASK', 'PROPAL', etc.

	/**
	 * @var string		ID of module.
	 */
	public $module;

	/**
	 * @var DoliDB		Database handler (result of a new DoliDB)
	 */
	public $db;

	/**
	 * @var int 		The object identifier
	 */
	public $id;

	/**
	 * @var int			Another ID that is the $id but with an offset so that ID of the website start at 1
	 */
	public $newid;

	/**
	 * @var int 		The environment ID when using a multicompany module
	 */
	public $entity;

	/**
	 * @var string 		Error string
	 * @see             $errors
	 */
	public $error;

	/**
	 * @var string 		Error string that is hidden but can be used to store additional technical code
	 */
	public $errorhidden;

	/**
	 * @var string[]	Array of error strings
	 */
	public $errors = array();

	/**
	 * @var array   	To store error results of ->validateField()
	 */
	private $validateFieldsErrors = array();

	/**
	 * @var string 		ID to identify managed object
	 */
	public $element;

	/**
	 * @var string|int	Field with ID of parent key if this field has a parent (a string). For example 'fk_product'.
	 *					ID of parent key itself (an int). For example in few classes like 'Comment', 'ActionComm' or 'AdvanceTargetingMailing'.
	 */
	public $fk_element;

	/**
	 * @var string 		Name to use for 'features' parameter to check module permissions user->rights->feature with restrictedArea().
	 * 					Undefined means same value than $element.
	 *					Can be use to force a check on another element (for example for class of a line, we mention here its parent element).
	 */
	public $element_for_permission;

	/**
	 * @var string 		Name of table without prefix where object is stored
	 */
	public $table_element;

	/**
	 * @var string 		Name of subtable line
	 */
	public $table_element_line = '';

	/**
	 * Does this object supports the multicompany module ?
	 *
	 * @var int|string 		0 if no test on entity, 1 if test with field entity, 2 if test with link by fk_soc, 'field@table' if test with link by field@table
	 */
	public $ismultientitymanaged;

	/**
	 * @var string		Key value used to track if data is coming from import wizard
	 */
	public $import_key;

	/**
	 * @var mixed		Contains data to manage extrafields
	 */
	public $array_options = array();

	/**
	 * @var array  		Array with all fields and their property. Do not use it as a static var. It may be modified by constructor.
	 */
	public $fields = array();

	/**
	 * @var mixed		Array to store alternative languages values of object
	 */
	public $array_languages = null; // Value is array() when load already tried

	/**
	 * @var array		To store result of ->liste_contact()
	 */
	public $contacts_ids;

	/**
	 * @var mixed		Array of linked objects, set and used when calling ->create() to be able to create links during the creation of object
	 */
	public $linked_objects;

	/**
	 * @var int[][]		Array of linked objects ids. Loaded by ->fetchObjectLinked
	 */
	public $linkedObjectsIds;

	/**
	 * @var mixed		Array of linked objects. Loaded by ->fetchObjectLinked
	 */
	public $linkedObjects;

	/**
	 * @var boolean[]	Array of boolean with object id as key and value as true if linkedObjects full loaded for object id. Loaded by ->fetchObjectLinked. Important for pdf generation time reduction.
	 */
	private $linkedObjectsFullLoaded = array();

	/**
	 * @var CommonObject	To store a cloned copy of the object before editing it (to keep track of its former properties)
	 */
	public $oldcopy;

	/**
	 * @var string 		To store the old value of a modified reference
	 */
	public $oldref;

	/**
	 * @var string		Column name of the ref field.
	 */
	protected $table_ref_field = '';

	/**
	 * @var integer 	0=Default, 1=View may be restricted to sales representative only if no permission to see all or to company of external user if external user
	 */
	public $restrictiononfksoc = 0;


	// The following vars are used by some objects only.
	// We keep these properties in CommonObject in order to provide common methods using them.

	/**
	 * @var array<string,mixed>		Can be used to pass information when only the object is provided to the method
	 */
	public $context = array();

	// Properties set and used by Agenda trigger
	public $actionmsg;
	public $actionmsg2;

	/**
	 * @var string			Contains canvas name if record is an alternative canvas record
	 */
	public $canvas;

	/**
	 * @var Project|null 	The related project object
	 * @see fetch_projet()
	 */
	public $project;

	/**
	 * @var int 			The related project ID
	 * @see setProject(), project
	 */
	public $fk_project;

	/**
	 * @var Project 		The related project object
	 * @deprecated
	 * @see project
	 */
	public $projet;

	/**
	 * @deprecated
	 * @see $fk_project
	 */
	public $fk_projet;

	/**
	 * @var Contact|null 	A related contact object
	 * @see fetch_contact()
	 */
	public $contact;

	/**
	 * @var int 			The related contact ID
	 * @see fetch_contact()
	 */
	public $contact_id;

	/**
	 * @var Societe|null 	A related thirdparty object
	 * @see fetch_thirdparty()
	 */
	public $thirdparty;

	/**
	 * @var User 			A related user
	 * @see fetch_user()
	 */
	public $user;

	/**
	 * @var string 		The type of originating object. Combined with $origin_id, it allows to reload $origin_object
	 * @see fetch_origin()
	 */
	public $origin_type;

	/**
	 * @var int 		The id of originating object. Combined with $origin_type, it allows to reload $origin_object
	 * @see fetch_origin()
	 */
	public $origin_id;

	/**
	 * @var	Object		Origin object. This is set by fetch_origin() from this->origin and this->origin_id.
	 */
	public $origin_object;

	/**
	 * @var string|CommonObject		Sometime the type of the originating object ('commande', 'facture', ...), sometime the object (like onh MouvementStock)
	 * @deprecated					Use now $origin_type and $origin_id;
	 * @see fetch_origin()
	 */
	public $origin;

	// TODO Remove this. Has been replaced with ->origin_object.
	// This is set by fetch_origin() from this->origin and this->origin_id
	/** @deprecated */
	public $expedition;
	/** @deprecated */
	public $livraison;
	/** @deprecated */
	public $commandeFournisseur;


	/**
	 * @var string 		The object's reference
	 */
	public $ref;

	/**
	 * @var string 		An external reference to the object
	 */
	public $ref_ext;

	/**
	 * @var string 		The object's previous reference
	 */
	public $ref_previous;

	/**
	 * @var string 		The object's next reference
	 */
	public $ref_next;

	/**
	 * @var string 		Ref to store on object to save the new ref to use for example when making a validate() of an object
	 */
	public $newref;

	/**
	 * @var int 		The object's status. Use status instead.
	 * @deprecated
	 * @see setStatut()
	 */
	public $statut;

	/**
	 * @var int|array<int, string>      The object's status (an int).
	 *                                  Or an array listing all the potential status of the object:
	 *                                    array: int of the status => translated label of the status
	 *                                    See for example the Account class.
	 * @see setStatut()
	 */
	public $status;


	/**
	 * @var string		Country name
	 * @see getFullAddress()
	 */
	public $country;

	/**
	 * @var int			Country ID
	 * @see getFullAddress(), country
	 */
	public $country_id;

	/**
	 * @var string		ISO country code on 2 chars
	 * @see getFullAddress(), isInEEC(), country
	 */
	public $country_code;

	/**
	 * @var string		State name
	 * @see getFullAddress()
	 */
	public $state;

	/**
	 * @var int			State ID
	 * @see getFullAddress(), state
	 */
	public $state_id;

	/**
	 * var	int			State ID
	 * @deprecated	Use state_id. We can remove this property when the field 'fk_departement' have been renamed into 'state_id' in all tables
	 */
	public $fk_departement;

	/**
	 * @var string		State code
	 * @see getFullAddress(), $state
	 */
	public $state_code;

	/**
	 * @var int			Region ID
	 * @see getFullAddress(), $region_code, $region
	 */
	public $region_id;

	/**
	 * @var string		Region code
	 * @see getFullAddress(), $region_id, $region
	 */
	public $region_code;

	/**
	 * @var string		Region name
	 * @see getFullAddress(), $region_id, $region_code
	 */
	public $region;


	/**
	 * @var int			Barcode type
	 * @see fetch_barcode()
	 */
	public $barcode_type;

	/**
	 * @var string		Code of the barcode type
	 * @see fetch_barcode(), barcode_type
	 */
	public $barcode_type_code;

	/**
	 * @var string		Label of the barcode type
	 * @see fetch_barcode(), barcode_type
	 */
	public $barcode_type_label;

	/**
	 * @var string
	 * @see fetch_barcode(), barcode_type
	 */
	public $barcode_type_coder;

	/**
	 * @var int 		Payment method ID (cheque, cash, ...)
	 * @see setPaymentMethods()
	 */
	public $mode_reglement_id;

	/**
	 * @var int 		Payment terms ID
	 * @see setPaymentTerms()
	 */
	public $cond_reglement_id;

	/**
	 * @var int 		Demand reason ID
	 */
	public $demand_reason_id;

	/**
	 * @var int 		Transport mode ID (For module intracomm report)
	 * @see setTransportMode()
	 */
	public $transport_mode_id;

	/**
	 * @var int 		Payment terms ID
	 * @deprecated Kept for compatibility
	 * @see cond_reglement_id;
	 */
	public $cond_reglement;

	/**
	 * @var int 		Delivery address ID
	 * @see setDeliveryAddress()
	 * @deprecated
	 */
	public $fk_delivery_address;

	/**
	 * @var int 		Shipping method ID
	 * @see setShippingMethod()
	 */
	public $shipping_method_id;

	/**
	 * @var string 		Shipping method label
	 * @see setShippingMethod()
	 */
	public $shipping_method;

	// Multicurrency
	/**
	 * @var int ID
	 */
	public $fk_multicurrency;

	/**
	 * @var string|array<int,string>    Multicurrency code
	 *                                  Or, just for the Paiement object, an array: invoice ID => currency code for that invoice.
	 */
	public $multicurrency_code;

	/**
	 * @var float|array<int,float>      Multicurrency rate ("tx" = "taux" in French)
	 *                                  Or, just for the Paiement object, an array: invoice ID => currency rate for that invoice.
	 */
	public $multicurrency_tx;

	/**
	 * @var float 		Multicurrency total amount excluding taxes (HT = "Hors Taxe" in French)
	 */
	public $multicurrency_total_ht;

	/**
	 * @var float 		Multicurrency total VAT amount (TVA = "Taxe sur la Valeur Ajoutée" in French)
	 */
	public $multicurrency_total_tva;

	/**
	 * @var float 		Multicurrency total amount including taxes (TTC = "Toutes Taxes Comprises" in French)
	 */
	public $multicurrency_total_ttc;

	/**
	 * @var string
	 * @see SetDocModel()
	 */
	public $model_pdf;

	/**
	 * @var string
	 * @deprecated
	 * @see $model_pdf
	 */
	public $modelpdf;

	/**
	 * @var string
	 * Contains relative path of last generated main file
	 */
	public $last_main_doc;

	/**
	 * @var int 		Bank account ID sometimes, ID of record into llx_bank sometimes
	 * @deprecated
	 * @see $fk_account
	 */
	public $fk_bank;

	/**
	 * @var int 		Bank account ID
	 * @see SetBankAccount()
	 */
	public $fk_account;

	/**
	 * @var string 		Public note
	 * @see update_note()
	 */
	public $note_public;

	/**
	 * @var string 		Private note
	 * @see update_note()
	 */
	public $note_private;

	/**
	 * @deprecated
	 * @see $note_private
	 */
	public $note;

	/**
	 * @var float 		Total amount excluding taxes (HT = "Hors Taxe" in French)
	 * @see update_price()
	 */
	public $total_ht;

	/**
	 * @var float 		Total VAT amount (TVA = "Taxe sur la Valeur Ajoutée" in French)
	 * @see update_price()
	 */
	public $total_tva;

	/**
	 * @var float 		Total local tax 1 amount
	 * @see update_price()
	 */
	public $total_localtax1;

	/**
	 * @var float 		Total local tax 2 amount
	 * @see update_price()
	 */
	public $total_localtax2;

	/**
	 * @var float 		Total amount including taxes (TTC = "Toutes Taxes Comprises" in French)
	 * @see update_price()
	 */
	public $total_ttc;


	/**
	 * @var CommonObjectLine[]
	 */
	public $lines;

	/**
	 * @var string	Action code to use to record auto event in agenda. For example 'AC_OTH_AUTO'
	 */
	public $actiontypecode;

	/**
	 * @var mixed		Comments
	 * @see fetchComments()
	 */
	public $comments = array();

	/**
	 * @var string 		The name
	 */
	public $name;

	/**
	 * @var string 		The lastname
	 */
	public $lastname;

	/**
	 * @var string 		The firstname
	 */
	public $firstname;

	/**
	 * @var string 		The civility code, not an integer
	 */
	public $civility_id;

	// Dates
	/**
	 * @var integer|string|null		Object creation date
	 */
	public $date_creation;

	/**
	 * @var integer|string|null		Object last validation date
	 */
	public $date_validation;

	/**
	 * @var integer|string|null		Object last modification date
	 */
	public $date_modification;

	/**
	 * Update timestamp record (tms)
	 * @var integer
	 * @deprecated					Use $date_modification
	 */
	public $tms;

	/**
	 * @var integer|string|null		Object closing date
	 */
	public $date_cloture;

	/**
	 * @var User		User author/creation
	 * @deprecated		Store only id in user_creation_id
	 */
	public $user_author;

	/**
	 * @var User		User author/creation
	 * @deprecated
	 */
	public $user_creation;

	/**
	 * @var int			User id author/creation
	 */
	public $user_creation_id;

	/**
	 * @var User		User of validation
	 * @deprecated
	 */
	public $user_valid;

	/**
	 * @var User		User of validation
	 * @deprecated
	 */
	public $user_validation;

	/**
	 * @var int|null		User id of validation
	 */
	public $user_validation_id;

	/**
	 * @var int			User id closing object
	 */
	public $user_closing_id;

	/**
	 * @var User	User last modifier
	 * @deprecated
	 */
	public $user_modification;

	/**
	 * @var int			User ID who last modified the object
	 */
	public $user_modification_id;

	/**
	 * @var int ID
	 * @deprecated	Use $user_creation_id
	 */
	public $fk_user_creat;

	/**
	 * @var int ID
	 * @deprecated 	Use $user_modification_id
	 */
	public $fk_user_modif;


	public $next_prev_filter;

	/**
	 * @var int 1 if object is specimen
	 */
	public $specimen = 0;

	/**
	 * @var	int			Id of contact to send object (used by the trigger of module Agenda)
	 */
	public $sendtoid;

	/**
	 * @var	float		Amount already paid from getSommePaiement() (used to show correct status)
	 * @deprecated		Duplicate of $totalpaid
	 */
	public $alreadypaid;
	/**
	 * @var	float		Amount already paid from getSommePaiement() (used to show correct status)
	 */
	public $totalpaid;

	/**
	 * @var array		Array with labels of status
	 */
	public $labelStatus = array();

	/**
	 * @var array		Array with short labels of status
	 */
	public $labelStatusShort = array();

	/**
	 * @var array		Array to store lists of tpl
	 */
	public $tpl;


	/**
	 * @var int 		show photo on popup
	 */
	public $showphoto_on_popup;

	/**
	 * @var array 		nb used in load_stateboard
	 */
	public $nb = array();

	/**
	 * @var int			used for the return of show_photos()
	 */
	public $nbphoto;

	/**
	 * @var string 		output
	 */
	public $output;

	/**
	 * @var array 		extra parameters
	 */
	public $extraparams = array();

	/**
	 * @var array		List of child tables. To test if we can delete object.
	 */
	protected $childtables = array();

	/**
	 * @var array    List of child tables. To know object to delete on cascade.
	 *               If name is like '@ClassName:FilePathClass:ParentFkFieldName', it will
	 *               call method deleteByParentField(parentId, ParentFkFieldName) to fetch and delete child object.
	 */
	protected $childtablesoncascade = array();

	/**
	 * @var Product 	Populated by fetch_product()
	 */
	public $product;

	/**
	 * @var int 		Populated by setPaymentTerms()
	 */
	public $cond_reglement_supplier_id;

	/**
	 * @var float       Deposit percent for payment terms.
	 *                  Populated by setPaymentTerms().
	 * @see setPaymentTerms()
	 */
	public $deposit_percent;


	/**
	 * @var int 		Populated by setRetainedWarrantyPaymentTerms()
	 */
	public $retained_warranty_fk_cond_reglement;

	/**
	 * @var int 		Populated by setWarehouse()
	 */
	public $warehouse_id;

	// No constructor as it is an abstract class


	/**
	 * Check if an object id or ref exists
	 * If you don't need or want to instantiate the object and just need to know if the object exists, use this method instead of fetch
	 *
	 *  @param	string	$element   	String of element ('product', 'facture', ...)
	 *  @param	int		$id      	Id of object
	 *  @param  string	$ref     	Ref of object to check
	 *  @param	string	$ref_ext	Ref ext of object to check
	 *  @return int     			Return integer <0 if KO, 0 if OK but not found, >0 if OK and exists
	 */
	public static function isExistingObject($element, $id, $ref = '', $ref_ext = '')
	{
		global $db, $conf;

		$sql = "SELECT rowid, ref, ref_ext";
		$sql .= " FROM ".$db->prefix().$element;
		$sql .= " WHERE entity IN (".getEntity($element).")";

		if ($id > 0) {
			$sql .= " AND rowid = ".((int) $id);
		} elseif ($ref) {
			$sql .= " AND ref = '".$db->escape($ref)."'";
		} elseif ($ref_ext) {
			$sql .= " AND ref_ext = '".$db->escape($ref_ext)."'";
		} else {
			$error = 'ErrorWrongParameters';
			dol_print_error(get_class()."::isExistingObject ".$error, LOG_ERR);
			return -1;
		}
		if ($ref || $ref_ext) {		// Because the same ref can exists in 2 different entities, we force the current one in priority
			$sql .= " AND entity = ".((int) $conf->entity);
		}

		dol_syslog(get_class()."::isExistingObject", LOG_DEBUG);
		$resql = $db->query($sql);
		if ($resql) {
			$num = $db->num_rows($resql);
			if ($num > 0) {
				return 1;
			} else {
				return 0;
			}
		}
		return -1;
	}

	/**
	 * setErrorsFromObject
	 *
	 * @param CommonObject $object commonobject
	 * @return void
	 */
	public function setErrorsFromObject($object)
	{
		if (!empty($object->error)) {
			$this->error = $object->error;
		}
		if (!empty($object->errors)) {
			$this->errors = array_merge($this->errors, $object->errors);
		}
	}

	/**
	 * Return array of data to show into a tooltip. This method must be implemented in each object class.
	 *
	 * @since v18
	 * @param array $params params to construct tooltip data
	 * @return array
	 */
	public function getTooltipContentArray($params)
	{
		return [];
	}

	/**
	 * getTooltipContent
	 *
	 * @param array $params params
	 * @since v18
	 * @return string
	 */
	public function getTooltipContent($params)
	{
		global $action, $extrafields, $langs, $hookmanager;

		// If there is too much extrafields, we do not include them into tooltip
		$MAX_EXTRAFIELDS_TO_SHOW_IN_TOOLTIP = getDolGlobalInt('MAX_EXTRAFIELDS_TO_SHOW_IN_TOOLTIP', 3);

		$data = $this->getTooltipContentArray($params);
		$count = 0;

		// Add extrafields
		if (!empty($extrafields->attributes[$this->table_element]['label'])) {
			$data['opendivextra'] = '<div class="centpercent wordbreak divtooltipextra">';
			foreach ($extrafields->attributes[$this->table_element]['label'] as $key => $val) {
				if ($extrafields->attributes[$this->table_element]['type'][$key] == 'separate') {
					continue;
				}
				if ($count >= abs($MAX_EXTRAFIELDS_TO_SHOW_IN_TOOLTIP)) {
					$data['more_extrafields'] = '<br>...';
					break;
				}
				$enabled = 1;
				if ($enabled && isset($extrafields->attributes[$this->table_element]['enabled'][$key])) {
					$enabled = dol_eval($extrafields->attributes[$this->table_element]['enabled'][$key], 1, 1, '2');
				}
				if ($enabled && isset($extrafields->attributes[$this->table_element]['list'][$key])) {
					$enabled = dol_eval($extrafields->attributes[$this->table_element]['list'][$key], 1, 1, '2');
				}
				$perms = 1;
				if ($perms && isset($extrafields->attributes[$this->table_element]['perms'][$key])) {
					$perms = dol_eval($extrafields->attributes[$this->table_element]['perms'][$key], 1, 1, '2');
				}
				if (empty($enabled)) {
					continue; // 0 = Never visible field
				}
				if (abs($enabled) != 1 && abs($enabled) != 3 && abs($enabled) != 5 && abs($enabled) != 4) {
					continue; // <> -1 and <> 1 and <> 3 = not visible on forms, only on list <> 4 = not visible at the creation
				}
				if (empty($perms)) {
					continue; // 0 = Not visible
				}
				if (!empty($extrafields->attributes[$this->table_element]['langfile'][$key])) {
					$langs->load($extrafields->attributes[$this->table_element]['langfile'][$key]);
				}
				$labelextra = $langs->trans((string) $extrafields->attributes[$this->table_element]['label'][$key]);
				if ($extrafields->attributes[$this->table_element]['type'][$key] == 'separate') {
					$data[$key] = '<br><b><u>'. $labelextra . '</u></b>';
				} else {
					$value = (empty($this->array_options['options_' . $key]) ? '' : $this->array_options['options_' . $key]);
					$data[$key] = '<br><b>'. $labelextra . ':</b> ' . $extrafields->showOutputField($key, $value, '', $this->table_element);
					$count++;
				}
			}
			$data['closedivextra'] = '</div>';
		}

		$hookmanager->initHooks(array($this->element . 'dao'));
		$parameters = array(
			'tooltipcontentarray' => &$data,
			'params' => $params,
		);
		// Note that $action and $object may have been modified by some hooks
		$hookmanager->executeHooks('getTooltipContent', $parameters, $this, $action);

		//var_dump($data);
		$label = implode($data);

		return $label;
	}


	/**
	 * Method to output saved errors
	 *
	 * @return	string		String with errors
	 */
	public function errorsToString()
	{
		return $this->error.(is_array($this->errors) ? (($this->error != '' ? ', ' : '').implode(', ', $this->errors)) : '');
	}


	/**
	 * Return customer ref for screen output.
	 *
	 * @param  string      $objref        Customer ref
	 * @return string                     Customer ref formatted
	 */
	public function getFormatedCustomerRef($objref)
	{
		global $hookmanager;

		$parameters = array('objref' => $objref);
		$action = '';
		$reshook = $hookmanager->executeHooks('getFormatedCustomerRef', $parameters, $this, $action); // Note that $action and $object may have been modified by some hooks
		if ($reshook > 0) {
			return $hookmanager->resArray['objref'];
		}
		return $objref.(isset($hookmanager->resArray['objref']) ? $hookmanager->resArray['objref'] : '');
	}

	/**
	 * Return supplier ref for screen output.
	 *
	 * @param  string      $objref        Supplier ref
	 * @return string                     Supplier ref formatted
	 */
	public function getFormatedSupplierRef($objref)
	{
		global $hookmanager;

		$parameters = array('objref' => $objref);
		$action = '';
		$reshook = $hookmanager->executeHooks('getFormatedSupplierRef', $parameters, $this, $action); // Note that $action and $object may have been modified by some hooks
		if ($reshook > 0) {
			return $hookmanager->resArray['objref'];
		}
		return $objref.(isset($hookmanager->resArray['objref']) ? $hookmanager->resArray['objref'] : '');
	}

	/**
	 * 	Return full address of contact
	 *
	 * 	@param		int			$withcountry		1=Add country into address string
	 *  @param		string		$sep				Separator to use to build string
	 *  @param		int		    $withregion			1=Add region into address string
	 *  @param		string		$extralangcode		User extralanguages as value
	 *	@return		string							Full address string
	 */
	public function getFullAddress($withcountry = 0, $sep = "\n", $withregion = 0, $extralangcode = '')
	{
		if ($withcountry && $this->country_id && (empty($this->country_code) || empty($this->country))) {
			require_once DOL_DOCUMENT_ROOT.'/core/lib/company.lib.php';
			$tmparray = getCountry($this->country_id, 'all');
			$this->country_code = $tmparray['code'];
			$this->country = $tmparray['label'];
		}

		if ($withregion && $this->state_id && (empty($this->state_code) || empty($this->state) || empty($this->region) || empty($this->region_code))) {
			require_once DOL_DOCUMENT_ROOT.'/core/lib/company.lib.php';
			$tmparray = getState($this->state_id, 'all', 0, 1);
			$this->state_code   = $tmparray['code'];
			$this->state        = $tmparray['label'];
			$this->region_code  = $tmparray['region_code'];
			$this->region       = $tmparray['region'];
		}

		return dol_format_address($this, $withcountry, $sep, '', 0, $extralangcode);
	}


	/**
	 * Return the link of last main doc file for direct public download.
	 *
	 * @param	string	$modulepart			Module related to document
	 * @param	int		$initsharekey		Init the share key if it was not yet defined
	 * @param	int		$relativelink		0=Return full external link, 1=Return link relative to root of file
	 * @return	string|-1					Returns the link, or an empty string if no link was found, or -1 if error.
	 */
	public function getLastMainDocLink($modulepart, $initsharekey = 0, $relativelink = 0)
	{
		global $user, $dolibarr_main_url_root;

		if (empty($this->last_main_doc)) {
			return ''; // No way to known which document name to use
		}

		include_once DOL_DOCUMENT_ROOT.'/ecm/class/ecmfiles.class.php';
		$ecmfile = new EcmFiles($this->db);
		$result = $ecmfile->fetch(0, '', $this->last_main_doc);
		if ($result < 0) {
			$this->error = $ecmfile->error;
			$this->errors = $ecmfile->errors;
			return -1;
		}

		if (empty($ecmfile->id)) {
			// Add entry into index
			if ($initsharekey) {
				require_once DOL_DOCUMENT_ROOT.'/core/lib/security2.lib.php';

				// TODO We can't, we don't have full path of file, only last_main_doc and ->element, so we must first rebuild full path $destfull
				/*
				$ecmfile->filepath = $rel_dir;
				$ecmfile->filename = $filename;
				$ecmfile->label = md5_file(dol_osencode($destfull));    // hash of file content
				$ecmfile->fullpath_orig = '';
				$ecmfile->gen_or_uploaded = 'generated';
				$ecmfile->description = '';    // indexed content
				$ecmfile->keywords = '';        // keyword content
				$ecmfile->share = getRandomPassword(true);
				$result = $ecmfile->create($user);
				if ($result < 0)
				{
					$this->error = $ecmfile->error;
					$this->errors = $ecmfile->errors;
				}
				*/
			} else {
				return '';
			}
		} elseif (empty($ecmfile->share)) {
			// Add entry into index
			if ($initsharekey) {
				require_once DOL_DOCUMENT_ROOT.'/core/lib/security2.lib.php';
				$ecmfile->share = getRandomPassword(true);
				$ecmfile->update($user);
			} else {
				return '';
			}
		}
		// Define $urlwithroot
		$urlwithouturlroot = preg_replace('/'.preg_quote(DOL_URL_ROOT, '/').'$/i', '', trim($dolibarr_main_url_root));
		// This is to use external domain name found into config file
		//if (DOL_URL_ROOT && ! preg_match('/\/$/', $urlwithouturlroot) && ! preg_match('/^\//', DOL_URL_ROOT)) $urlwithroot=$urlwithouturlroot.'/'.DOL_URL_ROOT;
		//else
		$urlwithroot = $urlwithouturlroot.DOL_URL_ROOT;
		//$urlwithroot=DOL_MAIN_URL_ROOT;					// This is to use same domain name than current

		$forcedownload = 0;

		$paramlink = '';
		//if (!empty($modulepart)) $paramlink.=($paramlink?'&':'').'modulepart='.$modulepart;		// For sharing with hash (so public files), modulepart is not required.
		//if (!empty($ecmfile->entity)) $paramlink.='&entity='.$ecmfile->entity; 					// For sharing with hash (so public files), entity is not required.
		//$paramlink.=($paramlink?'&':'').'file='.urlencode($filepath);								// No need of name of file for public link, we will use the hash
		if (!empty($ecmfile->share)) {
			$paramlink .= ($paramlink ? '&' : '').'hashp='.$ecmfile->share; // Hash for public share
		}
		if ($forcedownload) {
			$paramlink .= ($paramlink ? '&' : '').'attachment=1';
		}

		if ($relativelink) {
			$linktoreturn = 'document.php'.($paramlink ? '?'.$paramlink : '');
		} else {
			$linktoreturn = $urlwithroot.'/document.php'.($paramlink ? '?'.$paramlink : '');
		}

		// Here $ecmfile->share is defined
		return $linktoreturn;
	}


	// phpcs:disable PEAR.NamingConventions.ValidFunctionName.ScopeNotCamelCaps
	/**
	 *  Add a link between element $this->element and a contact
	 *
	 *  @param	int			$fk_socpeople       Id of thirdparty contact (if source = 'external') or id of user (if source = 'internal') to link
	 *  @param 	int|string	$type_contact 		Type of contact (code or id). Must be id or code found into table llx_c_type_contact. For example: SALESREPFOLL
	 *  @param  string		$source             external=Contact extern (llx_socpeople), internal=Contact intern (llx_user)
	 *  @param  int			$notrigger			Disable all triggers
	 *  @return int         	        		Return integer <0 if KO, 0 if already added or code not valid, >0 if OK
	 */
	public function add_contact($fk_socpeople, $type_contact, $source = 'external', $notrigger = 0)
	{
		// phpcs:enable
		global $user, $langs;


		dol_syslog(get_class($this)."::add_contact $fk_socpeople, $type_contact, $source, $notrigger");

		// Check parameters
		if ($fk_socpeople <= 0) {
			$langs->load("errors");
			$this->error = $langs->trans("ErrorWrongValueForParameterX", "1");
			dol_syslog(get_class($this)."::add_contact ".$this->error, LOG_ERR);
			return -1;
		}
		if (!$type_contact) {
			$langs->load("errors");
			$this->error = $langs->trans("ErrorWrongValueForParameterX", "2");
			dol_syslog(get_class($this)."::add_contact ".$this->error, LOG_ERR);
			return -2;
		}

		$id_type_contact = 0;
		if (is_numeric($type_contact)) {
			$id_type_contact = $type_contact;
		} else {
			// We look for id type_contact
			$sql = "SELECT tc.rowid";
			$sql .= " FROM ".$this->db->prefix()."c_type_contact as tc";
			$sql .= " WHERE tc.element='".$this->db->escape($this->element)."'";
			$sql .= " AND tc.source='".$this->db->escape($source)."'";
			$sql .= " AND tc.code='".$this->db->escape($type_contact)."' AND tc.active=1";
			//print $sql;
			$resql = $this->db->query($sql);
			if ($resql) {
				$obj = $this->db->fetch_object($resql);
				if ($obj) {
					$id_type_contact = $obj->rowid;
				}
			}
		}

		if ($id_type_contact == 0) {
			dol_syslog("CODE_NOT_VALID_FOR_THIS_ELEMENT: Code type of contact '".$type_contact."' does not exists or is not active for element ".$this->element.", we can ignore it");
			return 0;
		}

		$datecreate = dol_now();

		// Socpeople must have already been added by some trigger, then we have to check it to avoid DB_ERROR_RECORD_ALREADY_EXISTS error
		$TListeContacts = $this->liste_contact(-1, $source);
		$already_added = false;
		if (is_array($TListeContacts) && !empty($TListeContacts)) {
			foreach ($TListeContacts as $array_contact) {
				if ($array_contact['status'] == 4 && $array_contact['id'] == $fk_socpeople && $array_contact['fk_c_type_contact'] == $id_type_contact) {
					$already_added = true;
					break;
				}
			}
		}

		if (!$already_added) {
			$this->db->begin();

			// Insert into database
			$sql = "INSERT INTO ".$this->db->prefix()."element_contact";
			$sql .= " (element_id, fk_socpeople, datecreate, statut, fk_c_type_contact) ";
			$sql .= " VALUES (".$this->id.", ".((int) $fk_socpeople)." , ";
			$sql .= "'".$this->db->idate($datecreate)."'";
			$sql .= ", 4, ".((int) $id_type_contact);
			$sql .= ")";

			$resql = $this->db->query($sql);
			if ($resql) {
				if (!$notrigger) {
					$result = $this->call_trigger(strtoupper($this->element).'_ADD_CONTACT', $user);
					if ($result < 0) {
						$this->db->rollback();
						return -1;
					}
				}

				$this->db->commit();
				return 1;
			} else {
				if ($this->db->errno() == 'DB_ERROR_RECORD_ALREADY_EXISTS') {
					$this->error = $this->db->errno();
					$this->db->rollback();
					return -2;
				} else {
					$this->error = $this->db->lasterror();
					$this->db->rollback();
					return -1;
				}
			}
		} else {
			return 0;
		}
	}

	// phpcs:disable PEAR.NamingConventions.ValidFunctionName.ScopeNotCamelCaps
	/**
	 *    Copy contact from one element to current
	 *
	 *    @param    CommonObject    $objFrom    Source element
	 *    @param    string          $source     Nature of contact ('internal' or 'external')
	 *    @return   int                         >0 if OK, <0 if KO
	 */
	public function copy_linked_contact($objFrom, $source = 'internal')
	{
		// phpcs:enable
		$contacts = $objFrom->liste_contact(-1, $source);
		foreach ($contacts as $contact) {
			if ($this->add_contact($contact['id'], $contact['fk_c_type_contact'], $contact['source']) < 0) {
				return -1;
			}
		}
		return 1;
	}

	// phpcs:disable PEAR.NamingConventions.ValidFunctionName.ScopeNotCamelCaps
	/**
	 *      Update a link to contact line
	 *
	 *      @param	int		$rowid              Id of line contact-element
	 * 		@param	int		$statut	            New status of link
	 *      @param  int		$type_contact_id    Id of contact type (not modified if 0)
	 *      @param  int		$fk_socpeople	    Id of soc_people to update (not modified if 0)
	 *      @return int                 		Return integer <0 if KO, >= 0 if OK
	 */
	public function update_contact($rowid, $statut, $type_contact_id = 0, $fk_socpeople = 0)
	{
		// phpcs:enable
		// Insert into database
		$sql = "UPDATE ".$this->db->prefix()."element_contact set";
		$sql .= " statut = ".$statut;
		if ($type_contact_id) {
			$sql .= ", fk_c_type_contact = ".((int) $type_contact_id);
		}
		if ($fk_socpeople) {
			$sql .= ", fk_socpeople = ".((int) $fk_socpeople);
		}
		$sql .= " where rowid = ".((int) $rowid);
		$resql = $this->db->query($sql);
		if ($resql) {
			return 0;
		} else {
			$this->error = $this->db->lasterror();
			return -1;
		}
	}

	// phpcs:disable PEAR.NamingConventions.ValidFunctionName.ScopeNotCamelCaps
	/**
	 *    Delete a link to contact line
	 *
	 *    @param	int		$rowid			Id of contact link line to delete
	 *    @param	int		$notrigger		Disable all triggers
	 *    @return   int						>0 if OK, <0 if KO
	 */
	public function delete_contact($rowid, $notrigger = 0)
	{
		// phpcs:enable
		global $user;

		$error = 0;

		$this->db->begin();

		if (!$error && empty($notrigger)) {
			// Call trigger
			$this->context['contact_id'] = ((int) $rowid);
			$result = $this->call_trigger(strtoupper($this->element).'_DELETE_CONTACT', $user);
			if ($result < 0) {
				$error++;
			}
			// End call triggers
		}

		if (!$error) {
			dol_syslog(get_class($this)."::delete_contact", LOG_DEBUG);

			$sql = "DELETE FROM ".MAIN_DB_PREFIX."element_contact";
			$sql .= " WHERE rowid = ".((int) $rowid);

			$result = $this->db->query($sql);
			if (!$result) {
				$error++;
				$this->errors[] = $this->db->lasterror();
			}
		}

		if (!$error) {
			$this->db->commit();
			return 1;
		} else {
			$this->error = $this->db->lasterror();
			$this->db->rollback();
			return -1;
		}
	}

	// phpcs:disable PEAR.NamingConventions.ValidFunctionName.ScopeNotCamelCaps
	/**
	 *    Delete all links between an object $this and all its contacts in llx_element_contact
	 *
	 *	  @param	string	$source		'' or 'internal' or 'external'
	 *	  @param	string	$code		Type of contact (code or id)
	 *    @return   int					Return integer <0 if KO, 0=Nothing done, >0 if OK
	 */
	public function delete_linked_contact($source = '', $code = '')
	{
		// phpcs:enable
		$listId = '';
		$temp = array();
		$typeContact = $this->liste_type_contact($source, '', 0, 0, $code);

		if (!empty($typeContact)) {
			foreach ($typeContact as $key => $value) {
				array_push($temp, $key);
			}
			$listId = implode(",", $temp);
		}

		// If $listId is empty, we have not criteria on fk_c_type_contact so we will delete record on element_id for
		// any type or record instead of only the ones of the current object. So we do nothing in such a case.
		if (empty($listId)) {
			return 0;
		}

		$sql = "DELETE FROM ".$this->db->prefix()."element_contact";
		$sql .= " WHERE element_id = ".((int) $this->id);
		$sql .= " AND fk_c_type_contact IN (".$this->db->sanitize($listId).")";

		dol_syslog(get_class($this)."::delete_linked_contact", LOG_DEBUG);
		if ($this->db->query($sql)) {
			return 1;
		} else {
			$this->error = $this->db->lasterror();
			return -1;
		}
	}

	// phpcs:disable PEAR.NamingConventions.ValidFunctionName.ScopeNotCamelCaps
	/**
	 *    Get array of all contacts for an object
	 *
	 *    @param	int			$statusoflink	Status of links to get (-1=all). Not used.
	 *    @param	string		$source			Source of contact: 'external' or 'thirdparty' (llx_socpeople) or 'internal' (llx_user)
	 *    @param	int         $list       	0:Returned array contains all properties, 1:Return array contains just id
	 *    @param    string      $code       	Filter on this code of contact type ('SHIPPING', 'BILLING', ...)
	 *    @param	int			$status			Status of user or company
	 *    @param	array		$arrayoftcids	Array with ID of type of contacts. If we provide this, we can make a ec.fk_c_type_contact in ($arrayoftcids) to avoid link on tc table. TODO Not implemented.
	 *    @return	array|int		        	Array of contacts, -1 if error
	 */
	public function liste_contact($statusoflink = -1, $source = 'external', $list = 0, $code = '', $status = -1, $arrayoftcids = array())
	{
		// phpcs:enable
		global $langs;

		$tab = array();

		$sql = "SELECT ec.rowid, ec.statut as statuslink, ec.fk_socpeople as id, ec.fk_c_type_contact"; // This field contains id of llx_socpeople or id of llx_user
		if ($source == 'internal') {
			$sql .= ", '-1' as socid, t.statut as statuscontact, t.login, t.photo";
		}
		if ($source == 'external' || $source == 'thirdparty') {
			$sql .= ", t.fk_soc as socid, t.statut as statuscontact";
		}
		$sql .= ", t.civility as civility, t.lastname as lastname, t.firstname, t.email";
		$sql .= ", tc.source, tc.element, tc.code, tc.libelle as type_label";
		$sql .= " FROM ".$this->db->prefix()."c_type_contact tc,";
		$sql .= " ".$this->db->prefix()."element_contact ec";
		if ($source == 'internal') {	// internal contact (user)
			$sql .= " LEFT JOIN ".$this->db->prefix()."user t on ec.fk_socpeople = t.rowid";
		}
		if ($source == 'external' || $source == 'thirdparty') {	// external contact (socpeople)
			$sql .= " LEFT JOIN ".$this->db->prefix()."socpeople t on ec.fk_socpeople = t.rowid";
		}
		$sql .= " WHERE ec.element_id = ".((int) $this->id);
		$sql .= " AND ec.fk_c_type_contact = tc.rowid";
		$sql .= " AND tc.element = '".$this->db->escape($this->element)."'";
		if ($code) {
			$sql .= " AND tc.code = '".$this->db->escape($code)."'";
		}
		if ($source == 'internal') {
			$sql .= " AND tc.source = 'internal'";
			if ($status >= 0) {
				$sql .= " AND t.statut = ".((int) $status);
			}
		}
		if ($source == 'external' || $source == 'thirdparty') {
			$sql .= " AND tc.source = 'external'";
			if ($status >= 0) {
				$sql .= " AND t.statut = ".((int) $status);	// t is llx_socpeople
			}
		}
		$sql .= " AND tc.active = 1";
		if ($statusoflink >= 0) {
			$sql .= " AND ec.statut = ".((int) $statusoflink);
		}
		$sql .= " ORDER BY t.lastname ASC";

		dol_syslog(get_class($this)."::liste_contact", LOG_DEBUG);
		$resql = $this->db->query($sql);
		if ($resql) {
			$num = $this->db->num_rows($resql);
			$i = 0;
			while ($i < $num) {
				$obj = $this->db->fetch_object($resql);

				if (!$list) {
					$transkey = "TypeContact_".$obj->element."_".$obj->source."_".$obj->code;
					$libelle_type = ($langs->trans($transkey) != $transkey ? $langs->trans($transkey) : $obj->type_label);
					$tab[$i] = array(
						'parentId' => $this->id,
						'source' => $obj->source,
						'socid' => $obj->socid,
						'id' => $obj->id,
						'nom' => $obj->lastname, // For backward compatibility
						'civility' => $obj->civility,
						'lastname' => $obj->lastname,
						'firstname' => $obj->firstname,
						'email' => $obj->email,
						'login' => (empty($obj->login) ? '' : $obj->login),
						'photo' => (empty($obj->photo) ? '' : $obj->photo),
						'statuscontact' => $obj->statuscontact,
						'rowid' => $obj->rowid,
						'code' => $obj->code,
						'libelle' => $libelle_type,
						'status' => $obj->statuslink,
						'fk_c_type_contact' => $obj->fk_c_type_contact
					);
				} else {
					$tab[$i] = $obj->id;
				}

				$i++;
			}

			return $tab;
		} else {
			$this->error = $this->db->lasterror();
			dol_print_error($this->db);
			return -1;
		}
	}


	/**
	 * 		Update status of a contact linked to object
	 *
	 * 		@param	int		$rowid		Id of link between object and contact
	 * 		@return	int					Return integer <0 if KO, >=0 if OK
	 */
	public function swapContactStatus($rowid)
	{
		$sql = "SELECT ec.datecreate, ec.statut, ec.fk_socpeople, ec.fk_c_type_contact,";
		$sql .= " tc.code, tc.libelle as type_label";
		$sql .= " FROM (".$this->db->prefix()."element_contact as ec, ".$this->db->prefix()."c_type_contact as tc)";
		$sql .= " WHERE ec.rowid =".((int) $rowid);
		$sql .= " AND ec.fk_c_type_contact = tc.rowid";
		$sql .= " AND tc.element = '".$this->db->escape($this->element)."'";

		dol_syslog(get_class($this)."::swapContactStatus", LOG_DEBUG);
		$resql = $this->db->query($sql);
		if ($resql) {
			$obj = $this->db->fetch_object($resql);
			$newstatut = ($obj->statut == 4) ? 5 : 4;
			$result = $this->update_contact($rowid, $newstatut);
			$this->db->free($resql);
			return $result;
		} else {
			$this->error = $this->db->error();
			dol_print_error($this->db);
			return -1;
		}
	}

	// phpcs:disable PEAR.NamingConventions.ValidFunctionName.ScopeNotCamelCaps
	/**
	 *      Return array with list of possible values for type of contacts
	 *
	 *      @param	string	$source     'internal', 'external' or 'all'
	 *      @param	string	$order		Sort order by : 'position', 'code', 'rowid'...
	 *      @param  int		$option     0=Return array id->label, 1=Return array code->label
	 *      @param  int		$activeonly 0=all status of contact, 1=only the active
	 *		@param	string	$code		Type of contact (Example: 'CUSTOMER', 'SERVICE')
	 *      @return array|null          Array list of type of contacts (id->label if option=0, code->label if option=1), or null if error
	 */
	public function liste_type_contact($source = 'internal', $order = 'position', $option = 0, $activeonly = 0, $code = '')
	{
		// phpcs:enable
		global $langs;

		if (empty($order)) {
			$order = 'position';
		}
		if ($order == 'position') {
			$order .= ',code';
		}

		$tab = array();
		$sql = "SELECT DISTINCT tc.rowid, tc.code, tc.libelle as type_label, tc.position";
		$sql .= " FROM ".$this->db->prefix()."c_type_contact as tc";
		$sql .= " WHERE tc.element='".$this->db->escape($this->element)."'";
		if ($activeonly == 1) {
			$sql .= " AND tc.active=1"; // only the active types
		}
		if (!empty($source) && $source != 'all') {
			$sql .= " AND tc.source='".$this->db->escape($source)."'";
		}
		if (!empty($code)) {
			$sql .= " AND tc.code='".$this->db->escape($code)."'";
		}
		$sql .= $this->db->order($order, 'ASC');

		//print "sql=".$sql;
		$resql = $this->db->query($sql);
		if ($resql) {
			$num = $this->db->num_rows($resql);
			$i = 0;
			while ($i < $num) {
				$obj = $this->db->fetch_object($resql);

				$transkey = "TypeContact_".$this->element."_".$source."_".$obj->code;
				$libelle_type = ($langs->trans($transkey) != $transkey ? $langs->trans($transkey) : $obj->type_label);
				if (empty($option)) {
					$tab[$obj->rowid] = $libelle_type;
				} else {
					$tab[$obj->code] = $libelle_type;
				}
				$i++;
			}
			return $tab;
		} else {
			$this->error = $this->db->lasterror();
			//dol_print_error($this->db);
			return null;
		}
	}

	/**
	 *      Return array with list of possible values for type of contacts
	 *
	 *      @param	string	$source     		'internal', 'external' or 'all'
	 *      @param  int		$option     		0=Return array id->label, 1=Return array code->label
	 *      @param  int		$activeonly 		0=all status of contact, 1=only the active
	 *		@param	string	$code				Type of contact (Example: 'CUSTOMER', 'SERVICE')
	 *		@param	string	$element			Filter on 1 element type
	 *      @param	string	$excludeelement		Exclude 1 element type. Example: 'agenda'
	 *      @return array|null     				Array list of type of contacts (id->label if option=0, code->label if option=1), or null if error
	 */
	public function listeTypeContacts($source = 'internal', $option = 0, $activeonly = 0, $code = '', $element = '', $excludeelement = '')
	{
		global $langs, $conf;

		$langs->loadLangs(array('bills', 'contracts', 'interventions', 'orders', 'projects', 'propal', 'ticket', 'agenda'));

		$tab = array();

		$sql = "SELECT DISTINCT tc.rowid, tc.code, tc.libelle as type_label, tc.position, tc.element";
		$sql .= " FROM ".$this->db->prefix()."c_type_contact as tc";

		$sqlWhere = array();
		if (!empty($element)) {
			$sqlWhere[] = " tc.element='".$this->db->escape($element)."'";
		}
		if (!empty($excludeelement)) {
			$sqlWhere[] = " tc.element <> '".$this->db->escape($excludeelement)."'";
		}

		if ($activeonly == 1) {
			$sqlWhere[] = " tc.active=1"; // only the active types
		}

		if (!empty($source) && $source != 'all') {
			$sqlWhere[] = " tc.source='".$this->db->escape($source)."'";
		}

		if (!empty($code)) {
			$sqlWhere[] = " tc.code='".$this->db->escape($code)."'";
		}

		if (count($sqlWhere) > 0) {
			$sql .= " WHERE ".implode(' AND ', $sqlWhere);
		}

		$sql .= $this->db->order('tc.element, tc.position', 'ASC');

		dol_syslog(__METHOD__, LOG_DEBUG);
		$resql = $this->db->query($sql);
		if ($resql) {
			$num = $this->db->num_rows($resql);
			if ($num > 0) {
				$langs->loadLangs(array("propal", "orders", "bills", "suppliers", "contracts", "supplier_proposal"));

				while ($obj = $this->db->fetch_object($resql)) {
					$modulename = $obj->element;
					if (strpos($obj->element, 'project') !== false) {
						$modulename = 'projet';
					} elseif ($obj->element == 'contrat') {
						$element = 'contract';
					} elseif ($obj->element == 'action') {
						$modulename = 'agenda';
					} elseif (strpos($obj->element, 'supplier') !== false && $obj->element != 'supplier_proposal') {
						$modulename = 'fournisseur';
					} elseif (strpos($obj->element, 'supplier') !== false && $obj->element != 'supplier_proposal') {
						$modulename = 'fournisseur';
					}
					if (!empty($conf->{$modulename}->enabled)) {
						$libelle_element = $langs->trans('ContactDefault_'.$obj->element);
						$tmpelement = $obj->element;
						$transkey = "TypeContact_".$tmpelement."_".$source."_".$obj->code;
						$libelle_type = ($langs->trans($transkey) != $transkey ? $langs->trans($transkey) : $obj->type_label);
						if (empty($option)) {
							$tab[$obj->rowid] = $libelle_element.' - '.$libelle_type;
						} else {
							$tab[$obj->rowid] = $libelle_element.' - '.$libelle_type;
						}
					}
				}
			}
			return $tab;
		} else {
			$this->error = $this->db->lasterror();
			return null;
		}
	}

	/**
	 *      Return id of contacts for a source and a contact code.
	 *      Example: contact client de facturation ('external', 'BILLING')
	 *      Example: contact client de livraison ('external', 'SHIPPING')
	 *      Example: contact interne suivi paiement ('internal', 'SALESREPFOLL')
	 *
	 *		@param	string	$source		'external' or 'internal'
	 *		@param	string	$code		'BILLING', 'SHIPPING', 'SALESREPFOLL', ...
	 *		@param	int		$status		limited to a certain status
	 *      @return array|null     		List of id for such contacts, or null if error
	 */
	public function getIdContact($source, $code, $status = 0)
	{
		global $conf;

		$result = array();
		$i = 0;
		// Particular case for shipping
		if ($this->element == 'shipping' && $this->origin_id != 0) {
			$id = $this->origin_id;
			$element = 'commande';
		} elseif ($this->element == 'reception' && $this->origin_id != 0) {
			$id = $this->origin_id;
			$element = 'order_supplier';
		} else {
			$id = $this->id;
			$element = $this->element;
		}

		$sql = "SELECT ec.fk_socpeople";
		$sql .= " FROM ".$this->db->prefix()."element_contact as ec,";
		if ($source == 'internal') {
			$sql .= " ".$this->db->prefix()."user as c,";
		}
		if ($source == 'external') {
			$sql .= " ".$this->db->prefix()."socpeople as c,";
		}
		$sql .= " ".$this->db->prefix()."c_type_contact as tc";
		$sql .= " WHERE ec.element_id = ".((int) $id);
		$sql .= " AND ec.fk_socpeople = c.rowid";
		if ($source == 'internal') {
			$sql .= " AND c.entity IN (".getEntity('user').")";
		}
		if ($source == 'external') {
			$sql .= " AND c.entity IN (".getEntity('societe').")";
		}
		$sql .= " AND ec.fk_c_type_contact = tc.rowid";
		$sql .= " AND tc.element = '".$this->db->escape($element)."'";
		$sql .= " AND tc.source = '".$this->db->escape($source)."'";
		if ($code) {
			$sql .= " AND tc.code = '".$this->db->escape($code)."'";
		}
		$sql .= " AND tc.active = 1";
		if ($status) {
			$sql .= " AND ec.statut = ".((int) $status);
		}

		dol_syslog(get_class($this)."::getIdContact", LOG_DEBUG);
		$resql = $this->db->query($sql);
		if ($resql) {
			while ($obj = $this->db->fetch_object($resql)) {
				$result[$i] = $obj->fk_socpeople;
				$i++;
			}
		} else {
			$this->error = $this->db->error();
			return null;
		}

		return $result;
	}

	// phpcs:disable PEAR.NamingConventions.ValidFunctionName.ScopeNotCamelCaps
	/**
	 *		Load object contact with id=$this->contact_id into $this->contact
	 *
	 *		@param	int		$contactid      Id du contact. Use this->contact_id if empty.
	 *		@return	int						Return integer <0 if KO, >0 if OK
	 */
	public function fetch_contact($contactid = null)
	{
		// phpcs:enable
		if (empty($contactid)) {
			$contactid = $this->contact_id;
		}

		if (empty($contactid)) {
			return 0;
		}

		require_once DOL_DOCUMENT_ROOT.'/contact/class/contact.class.php';
		$contact = new Contact($this->db);
		$result = $contact->fetch($contactid);
		$this->contact = $contact;
		return $result;
	}

	// phpcs:disable PEAR.NamingConventions.ValidFunctionName.ScopeNotCamelCaps
	/**
	 *    	Load the third party of object, from id $this->socid or $this->fk_soc, into this->thirdparty
	 *
	 *		@param		int		$force_thirdparty_id	Force thirdparty id
	 *		@return		int								Return integer <0 if KO, >0 if OK
	 */
	public function fetch_thirdparty($force_thirdparty_id = 0)
	{
		// phpcs:enable
		if (empty($this->socid) && empty($this->fk_soc) && empty($force_thirdparty_id)) {
			return 0;
		}

		require_once DOL_DOCUMENT_ROOT.'/societe/class/societe.class.php';

		$idtofetch = isset($this->socid) ? $this->socid : (isset($this->fk_soc) ? $this->fk_soc : 0);
		if ($force_thirdparty_id) {
			$idtofetch = $force_thirdparty_id;
		}

		if ($idtofetch) {
			$thirdparty = new Societe($this->db);
			$result = $thirdparty->fetch($idtofetch);
			if ($result < 0) {
				$this->errors = array_merge($this->errors, $thirdparty->errors);
			}
			$this->thirdparty = $thirdparty;

			// Use first price level if level not defined for third party
			if (getDolGlobalString('PRODUIT_MULTIPRICES') && empty($this->thirdparty->price_level)) {
				$this->thirdparty->price_level = 1;
			}

			return $result;
		} else {
			return -1;
		}
	}


	/**
	 * Looks for an object with ref matching the wildcard provided
	 * It does only work when $this->table_ref_field is set
	 *
	 * @param 	string 	$ref 	Wildcard
	 * @return 	int 			>1 = OK, 0 = Not found or table_ref_field not defined, <0 = KO
	 */
	public function fetchOneLike($ref)
	{
		if (!$this->table_ref_field) {
			return 0;
		}

		$sql = "SELECT rowid FROM ".$this->db->prefix().$this->table_element;
		$sql .= " WHERE ".$this->table_ref_field." LIKE '".$this->db->escape($ref)."'";	// no escapeforlike here
		$sql .= " LIMIT 1";

		$query = $this->db->query($sql);

		if (!$this->db->num_rows($query)) {
			return 0;
		}

		$result = $this->db->fetch_object($query);

		if (method_exists($this, 'fetch')) {
			return $this->fetch($result->rowid);
		} else {
			$this->error = 'Fetch method not implemented on '.get_class($this);
			dol_syslog(get_class($this).'::fetchOneLike Error='.$this->error, LOG_ERR);
			array_push($this->errors, $this->error);
			return -1;
		}
	}

	// phpcs:disable PEAR.NamingConventions.ValidFunctionName.ScopeNotCamelCaps
	/**
	 *	Load data for barcode into properties ->barcode_type*
	 *	Properties ->barcode_type that is id of barcode. Type is used to find other properties, but
	 *  if it is not defined, ->element must be defined to know default barcode type.
	 *
	 *	@return		int			Return integer <0 if KO, 0 if can't guess type of barcode (ISBN, EAN13...), >0 if OK (all barcode properties loaded)
	 */
	public function fetch_barcode()
	{
		// phpcs:enable
		global $conf;

		dol_syslog(get_class($this).'::fetch_barcode this->element='.$this->element.' this->barcode_type='.$this->barcode_type);

		$idtype = $this->barcode_type;
		if (empty($idtype) && $idtype != '0') {	// If type of barcode no set, we try to guess. If set to '0' it means we forced to have type remain not defined
			if ($this->element == 'product' && getDolGlobalString('PRODUIT_DEFAULT_BARCODE_TYPE')) {
				$idtype = getDolGlobalString('PRODUIT_DEFAULT_BARCODE_TYPE');
			} elseif ($this->element == 'societe') {
				$idtype = getDolGlobalString('GENBARCODE_BARCODETYPE_THIRDPARTY');
			} else {
				dol_syslog('Call fetch_barcode with barcode_type not defined and cannot be guessed', LOG_WARNING);
			}
		}

		if ($idtype > 0) {
			if (empty($this->barcode_type) || empty($this->barcode_type_code) || empty($this->barcode_type_label) || empty($this->barcode_type_coder)) {    // If data not already loaded
				$sql = "SELECT rowid, code, libelle as label, coder";
				$sql .= " FROM ".$this->db->prefix()."c_barcode_type";
				$sql .= " WHERE rowid = ".((int) $idtype);
				dol_syslog(get_class($this).'::fetch_barcode', LOG_DEBUG);
				$resql = $this->db->query($sql);
				if ($resql) {
					$obj = $this->db->fetch_object($resql);
					$this->barcode_type       = $obj->rowid;
					$this->barcode_type_code  = $obj->code;
					$this->barcode_type_label = $obj->label;
					$this->barcode_type_coder = $obj->coder;
					return 1;
				} else {
					dol_print_error($this->db);
					return -1;
				}
			}
		}
		return 0;
	}

	// phpcs:disable PEAR.NamingConventions.ValidFunctionName.ScopeNotCamelCaps
	/**
	 *		Load the project with id $this->fk_project into this->project
	 *
	 *		@return		int			Return integer <0 if KO, >=0 if OK
	 */
	public function fetch_project()
	{
		// phpcs:enable
		return $this->fetch_projet();
	}

	// phpcs:disable PEAR.NamingConventions.ValidFunctionName.ScopeNotCamelCaps
	/**
	 *		Load the project with id $this->fk_project into this->project
	 *
	 *		@return		int			Return integer <0 if KO, >=0 if OK
	 */
	public function fetch_projet()
	{
		// phpcs:enable
		include_once DOL_DOCUMENT_ROOT.'/projet/class/project.class.php';

		if (empty($this->fk_project) && !empty($this->fk_projet)) {
			$this->fk_project = $this->fk_projet; // For backward compatibility
		}
		if (empty($this->fk_project)) {
			return 0;
		}

		$project = new Project($this->db);
		$result = $project->fetch($this->fk_project);

		$this->projet = $project; // deprecated
		$this->project = $project;
		return $result;
	}

	// phpcs:disable PEAR.NamingConventions.ValidFunctionName.ScopeNotCamelCaps
	/**
	 *		Load the product with id $this->fk_product into this->product
	 *
	 *		@return		int			Return integer <0 if KO, >=0 if OK
	 */
	public function fetch_product()
	{
		// phpcs:enable
		include_once DOL_DOCUMENT_ROOT.'/product/class/product.class.php';

		if (empty($this->fk_product)) {
			return 0;
		}

		$product = new Product($this->db);
		$result = $product->fetch($this->fk_product);

		$this->product = $product;
		return $result;
	}

	// phpcs:disable PEAR.NamingConventions.ValidFunctionName.ScopeNotCamelCaps
	/**
	 *		Load the user with id $userid into this->user
	 *
	 *		@param	int		$userid 		Id du contact
	 *		@return	int						Return integer <0 if KO, >0 if OK
	 */
	public function fetch_user($userid)
	{
		// phpcs:enable
		$user = new User($this->db);
		$result = $user->fetch($userid);
		$this->user = $user;
		return $result;
	}

	// phpcs:disable PEAR.NamingConventions.ValidFunctionName.ScopeNotCamelCaps
	/**
	 *	Read linked origin object.
	 *	Set ->origin_object
	 *	Set also ->expedition or ->livraison or ->commandFournisseur (deprecated)
	 *
	 *	@return		void
	 */
	public function fetch_origin()
	{
		// phpcs:enable
		if ($this->origin == 'shipping') {
			$this->origin = 'expedition';
		}
		if ($this->origin == 'delivery') {
			$this->origin = 'livraison';
		}
		if ($this->origin == 'order_supplier' || $this->origin == 'supplier_order') {
			$this->origin = 'commandeFournisseur';
		}

		$origin = $this->origin;

		$classname = ucfirst($origin);
		$this->origin_object = new $classname($this->db);
		$this->origin_object->fetch($this->origin_id);

		// TODO Remove this line
		$this->$origin = $this->origin_object;
	}

	/**
	 *  Load object from specific field
	 *
	 *  @param	string	$table		Table element or element line
	 *  @param	string	$field		Field selected
	 *  @param	string	$key		Import key
	 *  @param	string	$element	Element name
	 *	@return	int|false			Return -1 or false if KO, >0 if OK
	 */
	public function fetchObjectFrom($table, $field, $key, $element = null)
	{
		global $conf;

		$result = false;

		$sql = "SELECT rowid FROM ".$this->db->prefix().$table;
		$sql .= " WHERE ".$field." = '".$this->db->escape($key)."'";
		if (!empty($element)) {
			$sql .= " AND entity IN (".getEntity($element).")";
		} else {
			$sql .= " AND entity = ".((int) $conf->entity);
		}

		dol_syslog(get_class($this).'::fetchObjectFrom', LOG_DEBUG);
		$resql = $this->db->query($sql);
		if ($resql) {
			$obj = $this->db->fetch_object($resql);
			// Test for avoid error -1
			if ($obj) {
				if (method_exists($this, 'fetch')) {
					$result = $this->fetch($obj->rowid);
				} else {
					$this->error = 'fetch() method not implemented on '.get_class($this);
					dol_syslog(get_class($this).'::fetchOneLike Error='.$this->error, LOG_ERR);
					array_push($this->errors, $this->error);
					$result = -1;
				}
			}
		}

		return $result;
	}

	/**
	 *	Getter generic. Load value from a specific field
	 *
	 *	@param	string	$table		Table of element or element line
	 *	@param	int		$id			Element id
	 *	@param	string	$field		Field selected
	 *	@return	int					Return integer <0 if KO, >0 if OK
	 */
	public function getValueFrom($table, $id, $field)
	{
		$result = false;
		if (!empty($id) && !empty($field) && !empty($table)) {
			$sql = "SELECT ".$field." FROM ".$this->db->prefix().$table;
			$sql .= " WHERE rowid = ".((int) $id);

			dol_syslog(get_class($this).'::getValueFrom', LOG_DEBUG);
			$resql = $this->db->query($sql);
			if ($resql) {
				$row = $this->db->fetch_row($resql);
				$result = $row[0];
			}
		}
		return $result;
	}

	/**
	 *	Setter generic. Update a specific field into database.
	 *  Warning: Trigger is run only if param trigkey is provided.
	 *
	 *	@param	string		$field			Field to update
	 *	@param	mixed		$value			New value
	 *	@param	string		$table			To force other table element or element line (should not be used)
	 *	@param	int			$id				To force other object id (should not be used)
	 *	@param	string		$format			Data format ('text', 'int', 'date'). 'text' is used if not defined
	 *	@param	string		$id_field		To force rowid field name. 'rowid' is used if not defined
	 *	@param	User|string	$fuser			Update the user of last update field with this user. If not provided, current user is used except if value is 'none'
	 *  @param  string      $trigkey    	Trigger key to run (in most cases something like 'XXX_MODIFY')
	 *  @param	string		$fk_user_field	Name of field to save user id making change
	 *	@return	int							Return integer <0 if KO, >0 if OK
	 *  @see updateExtraField()
	 */
	public function setValueFrom($field, $value, $table = '', $id = null, $format = '', $id_field = '', $fuser = null, $trigkey = '', $fk_user_field = 'fk_user_modif')
	{
		global $user;

		if (empty($table)) {
			$table = $this->table_element;
		}
		if (empty($id)) {
			$id = $this->id;
		}
		if (empty($format)) {
			$format = 'text';
		}
		if (empty($id_field)) {
			$id_field = 'rowid';
		}

		// Special case
		if ($table == 'product' && $field == 'note_private') {
			$field = 'note';
		}

		if (in_array($table, array('actioncomm', 'adherent', 'advtargetemailing', 'cronjob', 'establishment'))) {
			$fk_user_field = 'fk_user_mod';
		}
		if (in_array($table, array('prelevement_bons'))) {	// TODO Add a field fk_user_modif into llx_prelevement_bons
			$fk_user_field = '';
		}

		if ($trigkey) {
			$oldvalue = null;

			$sql = "SELECT " . $field;
			$sql .= " FROM " . MAIN_DB_PREFIX . $table;
			$sql .= " WHERE " . $id_field . " = " . ((int) $id);

			$resql = $this->db->query($sql);
			if ($resql) {
				if ($obj = $this->db->fetch_object($resql)) {
					if ($format == 'date') {
						$oldvalue = $this->db->jdate($obj->$field);
					} else {
						$oldvalue = $obj->$field;
					}
				}
			} else {
				$this->error = $this->db->lasterror();
				return -1;
			}
		}

		$error = 0;

		dol_syslog(__METHOD__, LOG_DEBUG);

		$this->db->begin();

		$sql = "UPDATE ".$this->db->prefix().$table." SET ";

		if ($format == 'text') {
			$sql .= $field." = '".$this->db->escape($value)."'";
		} elseif ($format == 'int') {
			$sql .= $field." = ".((int) $value);
		} elseif ($format == 'date') {
			$sql .= $field." = ".($value ? "'".$this->db->idate($value)."'" : "null");
		} elseif ($format == 'dategmt') {
			$sql .= $field." = ".($value ? "'".$this->db->idate($value, 'gmt')."'" : "null");
		}

		if ($fk_user_field) {
			if (!empty($fuser) && is_object($fuser)) {
				$sql .= ", ".$fk_user_field." = ".((int) $fuser->id);
			} elseif (empty($fuser) || $fuser != 'none') {
				$sql .= ", ".$fk_user_field." = ".((int) $user->id);
			}
		}

		$sql .= " WHERE ".$id_field." = ".((int) $id);

		$resql = $this->db->query($sql);
		if ($resql) {
			if ($trigkey) {
				// call trigger with updated object values
				if (method_exists($this, 'fetch')) {
					$result = $this->fetch($id);
				} else {
					$result = $this->fetchCommon($id);
				}
				$this->oldcopy = clone $this;
				if (property_exists($this->oldcopy, $field)) {
					$this->oldcopy->$field = $oldvalue;
				}

				if ($result >= 0) {
					$result = $this->call_trigger($trigkey, (!empty($fuser) && is_object($fuser)) ? $fuser : $user); // This may set this->errors
				}
				if ($result < 0) {
					$error++;
				}
			}

			if (!$error) {
				if (property_exists($this, $field)) {
					$this->$field = $value;
				}
				$this->db->commit();
				return 1;
			} else {
				$this->db->rollback();
				return -2;
			}
		} else {
			if ($this->db->lasterrno() == 'DB_ERROR_RECORD_ALREADY_EXISTS') {
				$this->error = 'DB_ERROR_RECORD_ALREADY_EXISTS';
			} else {
				$this->error = $this->db->lasterror();
			}
			$this->db->rollback();
			return -1;
		}
	}

	// phpcs:disable PEAR.NamingConventions.ValidFunctionName.ScopeNotCamelCaps
	/**
	 *      Load properties id_previous and id_next by comparing $fieldid with $this->ref
	 *
	 *      @param	string	$filter		Optional SQL filter. Example: "(t.field1 = 'aa' OR t.field2 = 'bb')". Do not allow user input data here.
	 *      							Use SQL and not Universal Search Filter. @TODO Replace this with an USF string after changing all ->next_prev_filter
	 *	 	@param  string	$fieldid   	Name of field to use for the select MAX and MIN
	 *		@param	int		$nodbprefix	Do not include DB prefix to forge table name
	 *      @return int         		Return integer <0 if KO, >0 if OK
	 */
	public function load_previous_next_ref($filter, $fieldid, $nodbprefix = 0)
	{
		// phpcs:enable
		global $conf, $user;

		if (!$this->table_element) {
			dol_print_error(null, get_class($this)."::load_previous_next_ref was called on object with property table_element not defined");
			return -1;
		}
		if ($fieldid == 'none') {
			return 1;
		}

		// For backward compatibility
		if (in_array($this->table_element, array('facture_rec', 'facture_fourn_rec')) && $fieldid == 'title') {
			$fieldid = 'titre';
		}

		// Security on socid
		$socid = 0;
		if ($user->socid > 0) {
			$socid = $user->socid;
		}

		// this->ismultientitymanaged contains
		// 0=No test on entity, 1=Test with field entity, 'field@table'=Test with link by field@table
		$aliastablesociete = 's';
		if ($this->element == 'societe') {
			$aliastablesociete = 'te'; // te as table_element
		}
		$restrictiononfksoc = empty($this->restrictiononfksoc) ? 0 : $this->restrictiononfksoc;
		$sql = "SELECT MAX(te.".$fieldid.")";
		$sql .= " FROM ".(empty($nodbprefix) ? $this->db->prefix() : '').$this->table_element." as te";
		if (isset($this->ismultientitymanaged) && !is_numeric($this->ismultientitymanaged)) {
			$tmparray = explode('@', $this->ismultientitymanaged);
			$sql .= ", ".$this->db->prefix().$tmparray[1]." as ".($tmparray[1] == 'societe' ? 's' : 'parenttable'); // If we need to link to this table to limit select to entity
		} elseif ($restrictiononfksoc == 1 && $this->element != 'societe' && !$user->hasRight('societe', 'client', 'voir') && !$socid) {
			$sql .= ", ".$this->db->prefix()."societe as s"; // If we need to link to societe to limit select to socid
		} elseif ($restrictiononfksoc == 2 && $this->element != 'societe' && !$user->hasRight('societe', 'client', 'voir') && !$socid) {
			$sql .= " LEFT JOIN ".$this->db->prefix()."societe as s ON te.fk_soc = s.rowid"; // If we need to link to societe to limit select to socid
		}
		if ($restrictiononfksoc && !$user->hasRight('societe', 'client', 'voir') && !$socid) {
			$sql .= " LEFT JOIN ".$this->db->prefix()."societe_commerciaux as sc ON ".$aliastablesociete.".rowid = sc.fk_soc";
		}
		if ($fieldid == 'rowid') {
			$sql .= " WHERE te.".$fieldid." < ".((int) $this->id);
		} else {
			$sql .= " WHERE te.".$fieldid." < '".$this->db->escape($this->ref)."'"; // ->ref must always be defined (set to id if field does not exists)
		}
		if ($restrictiononfksoc == 1 && !$user->hasRight('societe', 'client', 'voir') && !$socid) {
			$sql .= " AND sc.fk_user = ".((int) $user->id);
		}
		if ($restrictiononfksoc == 2 && !$user->hasRight('societe', 'client', 'voir') && !$socid) {
			$sql .= " AND (sc.fk_user = ".((int) $user->id).' OR te.fk_soc IS NULL)';
		}
		if (!empty($filter)) {
			if (!preg_match('/^\s*AND/i', $filter)) {
				$sql .= " AND ";
			}
			$sql .= $filter;
		}
		if (isset($this->ismultientitymanaged) && !is_numeric($this->ismultientitymanaged)) {
			$tmparray = explode('@', $this->ismultientitymanaged);
			$sql .= " AND te.".$tmparray[0]." = ".($tmparray[1] == "societe" ? "s" : "parenttable").".rowid"; // If we need to link to this table to limit select to entity
		} elseif ($restrictiononfksoc == 1 && $this->element != 'societe' && !$user->hasRight('societe', 'client', 'voir') && !$socid) {
			$sql .= ' AND te.fk_soc = s.rowid'; // If we need to link to societe to limit select to socid
		}
		if (isset($this->ismultientitymanaged) && $this->ismultientitymanaged == 1) {
			if ($this->element == 'user' && getDolGlobalInt('MULTICOMPANY_TRANSVERSE_MODE')) {
				if (!empty($user->admin) && empty($user->entity) && $conf->entity == 1) {
					$sql .= " AND te.entity IS NOT NULL"; // Show all users
				} else {
					$sql .= " AND te.rowid IN (SELECT ug.fk_user FROM ".$this->db->prefix()."usergroup_user as ug WHERE ug.entity IN (".getEntity('usergroup')."))";
				}
			} else {
				$sql .= ' AND te.entity IN ('.getEntity($this->element).')';
			}
		}
		if (isset($this->ismultientitymanaged) && !is_numeric($this->ismultientitymanaged) && $this->element != 'societe') {
			$tmparray = explode('@', $this->ismultientitymanaged);
			$sql .= ' AND parenttable.entity IN ('.getEntity($tmparray[1]).')';
		}
		if ($restrictiononfksoc == 1 && $socid && $this->element != 'societe') {
			$sql .= ' AND te.fk_soc = '.((int) $socid);
		}
		if ($restrictiononfksoc == 2 && $socid && $this->element != 'societe') {
			$sql .= ' AND (te.fk_soc = '.((int) $socid).' OR te.fk_soc IS NULL)';
		}
		if ($restrictiononfksoc && $socid && $this->element == 'societe') {
			$sql .= ' AND te.rowid = '.((int) $socid);
		}
		//print 'socid='.$socid.' restrictiononfksoc='.$restrictiononfksoc.' ismultientitymanaged = '.$this->ismultientitymanaged.' filter = '.$filter.' -> '.$sql."<br>";

		$result = $this->db->query($sql);
		if (!$result) {
			$this->error = $this->db->lasterror();
			return -1;
		}
		$row = $this->db->fetch_row($result);
		$this->ref_previous = $row[0];

		$sql = "SELECT MIN(te.".$fieldid.")";
		$sql .= " FROM ".(empty($nodbprefix) ? $this->db->prefix() : '').$this->table_element." as te";
		if (isset($this->ismultientitymanaged) && !is_numeric($this->ismultientitymanaged)) {
			$tmparray = explode('@', $this->ismultientitymanaged);
			$sql .= ", ".$this->db->prefix().$tmparray[1]." as ".($tmparray[1] == 'societe' ? 's' : 'parenttable'); // If we need to link to this table to limit select to entity
		} elseif ($restrictiononfksoc == 1 && $this->element != 'societe' && !$user->hasRight('societe', 'client', 'voir') && !$socid) {
			$sql .= ", ".$this->db->prefix()."societe as s"; // If we need to link to societe to limit select to socid
		} elseif ($restrictiononfksoc == 2 && $this->element != 'societe' && !$user->hasRight('societe', 'client', 'voir') && !$socid) {
			$sql .= " LEFT JOIN ".$this->db->prefix()."societe as s ON te.fk_soc = s.rowid"; // If we need to link to societe to limit select to socid
		}
		if ($restrictiononfksoc && !$user->hasRight('societe', 'client', 'voir') && !$socid) {
			$sql .= " LEFT JOIN ".$this->db->prefix()."societe_commerciaux as sc ON ".$aliastablesociete.".rowid = sc.fk_soc";
		}
		if ($fieldid == 'rowid') {
			$sql .= " WHERE te.".$fieldid." > ".((int) $this->id);
		} else {
			$sql .= " WHERE te.".$fieldid." > '".$this->db->escape($this->ref)."'"; // ->ref must always be defined (set to id if field does not exists)
		}
		if ($restrictiononfksoc == 1 && !$user->hasRight('societe', 'client', 'voir') && !$socid) {
			$sql .= " AND sc.fk_user = ".((int) $user->id);
		}
		if ($restrictiononfksoc == 2 && !$user->hasRight('societe', 'client', 'voir') && !$socid) {
			$sql .= " AND (sc.fk_user = ".((int) $user->id).' OR te.fk_soc IS NULL)';
		}
		if (!empty($filter)) {
			if (!preg_match('/^\s*AND/i', $filter)) {
				$sql .= " AND "; // For backward compatibility
			}
			$sql .= $filter;
		}
		if (isset($this->ismultientitymanaged) && !is_numeric($this->ismultientitymanaged)) {
			$tmparray = explode('@', $this->ismultientitymanaged);
			$sql .= " AND te.".$tmparray[0]." = ".($tmparray[1] == "societe" ? "s" : "parenttable").".rowid"; // If we need to link to this table to limit select to entity
		} elseif ($restrictiononfksoc == 1 && $this->element != 'societe' && !$user->hasRight('societe', 'client', 'voir') && !$socid) {
			$sql .= ' AND te.fk_soc = s.rowid'; // If we need to link to societe to limit select to socid
		}
		if (isset($this->ismultientitymanaged) && $this->ismultientitymanaged == 1) {
			if ($this->element == 'user' && getDolGlobalInt('MULTICOMPANY_TRANSVERSE_MODE')) {
				if (!empty($user->admin) && empty($user->entity) && $conf->entity == 1) {
					$sql .= " AND te.entity IS NOT NULL"; // Show all users
				} else {
					$sql .= " AND te.rowid IN (SELECT ug.fk_user FROM ".$this->db->prefix()."usergroup_user as ug WHERE ug.entity IN (".getEntity('usergroup')."))";
				}
			} else {
				$sql .= ' AND te.entity IN ('.getEntity($this->element).')';
			}
		}
		if (isset($this->ismultientitymanaged) && !is_numeric($this->ismultientitymanaged) && $this->element != 'societe') {
			$tmparray = explode('@', $this->ismultientitymanaged);
			$sql .= ' AND parenttable.entity IN ('.getEntity($tmparray[1]).')';
		}
		if ($restrictiononfksoc == 1 && $socid && $this->element != 'societe') {
			$sql .= ' AND te.fk_soc = '.((int) $socid);
		}
		if ($restrictiononfksoc == 2 && $socid && $this->element != 'societe') {
			$sql .= ' AND (te.fk_soc = '.((int) $socid).' OR te.fk_soc IS NULL)';
		}
		if ($restrictiononfksoc && $socid && $this->element == 'societe') {
			$sql .= ' AND te.rowid = '.((int) $socid);
		}
		//print 'socid='.$socid.' restrictiononfksoc='.$restrictiononfksoc.' ismultientitymanaged = '.$this->ismultientitymanaged.' filter = '.$filter.' -> '.$sql."<br>";
		// Rem: Bug in some mysql version: SELECT MIN(rowid) FROM llx_socpeople WHERE rowid > 1 when one row in database with rowid=1, returns 1 instead of null

		$result = $this->db->query($sql);
		if (!$result) {
			$this->error = $this->db->lasterror();
			return -2;
		}
		$row = $this->db->fetch_row($result);
		$this->ref_next = $row[0];

		return 1;
	}


	/**
	 *      Return list of id of contacts of object
	 *
	 *      @param	string	$source     Source of contact: external (llx_socpeople) or internal (llx_user) or thirdparty (llx_societe)
	 *      @return array				Array of id of contacts (if source=external or internal)
	 * 									Array of id of third parties with at least one contact on object (if source=thirdparty)
	 */
	public function getListContactId($source = 'external')
	{
		$contactAlreadySelected = array();
		$tab = $this->liste_contact(-1, $source);
		$num = count($tab);
		$i = 0;
		while ($i < $num) {
			if ($source == 'thirdparty') {
				$contactAlreadySelected[$i] = $tab[$i]['socid'];
			} else {
				$contactAlreadySelected[$i] = $tab[$i]['id'];
			}
			$i++;
		}
		return $contactAlreadySelected;
	}


	/**
	 *	Link element with a project
	 *
	 *	@param     	int		$projectid		Project id to link element to
	 *  @param		int		$notrigger		Disable the trigger
	 *	@return		int						Return integer <0 if KO, >0 if OK
	 */
	public function setProject($projectid, $notrigger = 0)
	{
		global $user;
		$error = 0;

		if (!$this->table_element) {
			dol_syslog(get_class($this)."::setProject was called on object with property table_element not defined", LOG_ERR);
			return -1;
		}

		$sql = "UPDATE ".$this->db->prefix().$this->table_element;
		if (!empty($this->fields['fk_project'])) {		// Common case
			if ($projectid) {
				$sql .= " SET fk_project = ".((int) $projectid);
			} else {
				$sql .= " SET fk_project = NULL";
			}
			$sql .= ' WHERE rowid = '.((int) $this->id);
		} elseif ($this->table_element == 'actioncomm') {	// Special case for actioncomm
			if ($projectid) {
				$sql .= " SET fk_project = ".((int) $projectid);
			} else {
				$sql .= " SET fk_project = NULL";
			}
			$sql .= ' WHERE id = '.((int) $this->id);
		} else { // Special case for old architecture objects
			if ($projectid) {
				$sql .= ' SET fk_projet = '.((int) $projectid);
			} else {
				$sql .= ' SET fk_projet = NULL';
			}
			$sql .= " WHERE rowid = ".((int) $this->id);
		}

		$this->db->begin();

		dol_syslog(get_class($this)."::setProject", LOG_DEBUG);
		if ($this->db->query($sql)) {
			$this->fk_project = ((int) $projectid);
		} else {
			dol_print_error($this->db);
			$error++;
		}

		// Triggers
		if (!$error && !$notrigger) {
			// Call triggers
			$result = $this->call_trigger(strtoupper($this->element) . '_MODIFY', $user);
			if ($result < 0) {
				$error++;
			} //Do also here what you must do to rollback action if trigger fail
			// End call triggers
		}

		// Commit or rollback
		if ($error) {
			$this->db->rollback();
			return -1;
		} else {
			$this->db->commit();
			return 1;
		}
	}

	/**
	 *  Change the payments methods
	 *
	 *  @param		int		$id		Id of new payment method
	 *  @return		int				>0 if OK, <0 if KO
	 */
	public function setPaymentMethods($id)
	{
		global $user;

		$error = 0;
		$notrigger = 0;

		dol_syslog(get_class($this).'::setPaymentMethods('.$id.')');

		if ($this->statut >= 0 || $this->element == 'societe') {
			// TODO uniformize field name
			$fieldname = 'fk_mode_reglement';
			if ($this->element == 'societe') {
				$fieldname = 'mode_reglement';
			}
			if (get_class($this) == 'Fournisseur') {
				$fieldname = 'mode_reglement_supplier';
			}
			if (get_class($this) == 'Tva') {
				$fieldname = 'fk_typepayment';
			}
			if (get_class($this) == 'Salary') {
				$fieldname = 'fk_typepayment';
			}

			$sql = "UPDATE ".$this->db->prefix().$this->table_element;
			$sql .= " SET ".$fieldname." = ".(($id > 0 || $id == '0') ? ((int) $id) : 'NULL');
			$sql .= ' WHERE rowid='.((int) $this->id);

			if ($this->db->query($sql)) {
				$this->mode_reglement_id = $id;
				// for supplier
				if (get_class($this) == 'Fournisseur') {
					$this->mode_reglement_supplier_id = $id;
				}
				// Triggers
				if (!$error && !$notrigger) {
					// Call triggers
					if (get_class($this) == 'Commande') {
						$result = $this->call_trigger('ORDER_MODIFY', $user);
					} else {
						$result = $this->call_trigger(strtoupper(get_class($this)).'_MODIFY', $user);
					}
					if ($result < 0) {
						$error++;
					}
					// End call triggers
				}
				return 1;
			} else {
				dol_syslog(get_class($this).'::setPaymentMethods Error '.$this->db->error());
				$this->error = $this->db->error();
				return -1;
			}
		} else {
			dol_syslog(get_class($this).'::setPaymentMethods, status of the object is incompatible');
			$this->error = 'Status of the object is incompatible '.$this->statut;
			return -2;
		}
	}

	/**
	 *  Change the multicurrency code
	 *
	 *  @param		string	$code	multicurrency code
	 *  @return		int				>0 if OK, <0 if KO
	 */
	public function setMulticurrencyCode($code)
	{
		dol_syslog(get_class($this).'::setMulticurrencyCode('.$code.')');
		if ($this->statut >= 0 || $this->element == 'societe') {
			$fieldname = 'multicurrency_code';

			$sql = 'UPDATE '.$this->db->prefix().$this->table_element;
			$sql .= " SET ".$fieldname." = '".$this->db->escape($code)."'";
			$sql .= ' WHERE rowid='.((int) $this->id);

			if ($this->db->query($sql)) {
				$this->multicurrency_code = $code;

				list($fk_multicurrency, $rate) = MultiCurrency::getIdAndTxFromCode($this->db, $code);
				if ($rate) {
					$this->setMulticurrencyRate($rate, 2);
				}

				return 1;
			} else {
				dol_syslog(get_class($this).'::setMulticurrencyCode Error '.$sql.' - '.$this->db->error());
				$this->error = $this->db->error();
				return -1;
			}
		} else {
			dol_syslog(get_class($this).'::setMulticurrencyCode, status of the object is incompatible');
			$this->error = 'Status of the object is incompatible '.$this->statut;
			return -2;
		}
	}

	/**
	 *  Change the multicurrency rate
	 *
	 *  @param		double	$rate	multicurrency rate
	 *  @param		int		$mode	mode 1 : amounts in company currency will be recalculated, mode 2 : amounts in foreign currency will be recalculated
	 *  @return		int				>0 if OK, <0 if KO
	 */
	public function setMulticurrencyRate($rate, $mode = 1)
	{
		dol_syslog(get_class($this).'::setMulticurrencyRate('.$rate.', '.$mode.')');
		if ($this->statut >= 0 || $this->element == 'societe') {
			$fieldname = 'multicurrency_tx';

			$sql = 'UPDATE '.$this->db->prefix().$this->table_element;
			$sql .= " SET ".$fieldname." = ".((float) $rate);
			$sql .= ' WHERE rowid='.((int) $this->id);

			if ($this->db->query($sql)) {
				$this->multicurrency_tx = $rate;

				// Update line price
				if (!empty($this->lines)) {
					foreach ($this->lines as &$line) {
						// Amounts in company currency will be recalculated
						if ($mode == 1) {
							$line->subprice = 0;
						}

						// Amounts in foreign currency will be recalculated
						if ($mode == 2) {
							$line->multicurrency_subprice = 0;
						}

						switch ($this->element) {
							case 'propal':
								/** @var Propal $this */
								/** @var PropaleLigne $line */
								$this->updateline(
									$line->id,
									$line->subprice,
									$line->qty,
									$line->remise_percent,
									$line->tva_tx,
									$line->localtax1_tx,
									$line->localtax2_tx,
									($line->description ? $line->description : $line->desc),
									'HT',
									$line->info_bits,
									$line->special_code,
									$line->fk_parent_line,
									$line->skip_update_total,
									$line->fk_fournprice,
									$line->pa_ht,
									$line->label,
									$line->product_type,
									$line->date_start,
									$line->date_end,
									$line->array_options,
									$line->fk_unit,
									$line->multicurrency_subprice
								);
								break;
							case 'commande':
								/** @var Commande $this */
								/** @var OrderLine $line */
								$this->updateline(
									$line->id,
									($line->description ? $line->description : $line->desc),
									$line->subprice,
									$line->qty,
									$line->remise_percent,
									$line->tva_tx,
									$line->localtax1_tx,
									$line->localtax2_tx,
									'HT',
									$line->info_bits,
									$line->date_start,
									$line->date_end,
									$line->product_type,
									$line->fk_parent_line,
									$line->skip_update_total,
									$line->fk_fournprice,
									$line->pa_ht,
									$line->label,
									$line->special_code,
									$line->array_options,
									$line->fk_unit,
									$line->multicurrency_subprice
								);
								break;
							case 'facture':
								/** @var Facture $this */
								/** @var FactureLigne $line */
								$this->updateline(
									$line->id,
									($line->description ? $line->description : $line->desc),
									$line->subprice,
									$line->qty,
									$line->remise_percent,
									$line->date_start,
									$line->date_end,
									$line->tva_tx,
									$line->localtax1_tx,
									$line->localtax2_tx,
									'HT',
									$line->info_bits,
									$line->product_type,
									$line->fk_parent_line,
									$line->skip_update_total,
									$line->fk_fournprice,
									$line->pa_ht,
									$line->label,
									$line->special_code,
									$line->array_options,
									$line->situation_percent,
									$line->fk_unit,
									$line->multicurrency_subprice
								);
								break;
							case 'supplier_proposal':
								/** @var SupplierProposal $this */
								/** @var SupplierProposalLine $line */
								$this->updateline(
									$line->id,
									$line->subprice,
									$line->qty,
									$line->remise_percent,
									$line->tva_tx,
									$line->localtax1_tx,
									$line->localtax2_tx,
									($line->description ? $line->description : $line->desc),
									'HT',
									$line->info_bits,
									$line->special_code,
									$line->fk_parent_line,
									$line->skip_update_total,
									$line->fk_fournprice,
									$line->pa_ht,
									$line->label,
									$line->product_type,
									$line->array_options,
									$line->ref_fourn,
									$line->multicurrency_subprice
								);
								break;
							case 'order_supplier':
								/** @var CommandeFournisseur $this */
								/** @var CommandeFournisseurLigne $line */
								$this->updateline(
									$line->id,
									($line->description ? $line->description : $line->desc),
									$line->subprice,
									$line->qty,
									$line->remise_percent,
									$line->tva_tx,
									$line->localtax1_tx,
									$line->localtax2_tx,
									'HT',
									$line->info_bits,
									$line->product_type,
									false,
									$line->date_start,
									$line->date_end,
									$line->array_options,
									$line->fk_unit,
									$line->multicurrency_subprice,
									$line->ref_supplier
								);
								break;
							case 'invoice_supplier':
								/** @var FactureFournisseur $this */
								/** @var SupplierInvoiceLine $line */
								$this->updateline(
									$line->id,
									($line->description ? $line->description : $line->desc),
									$line->subprice,
									$line->tva_tx,
									$line->localtax1_tx,
									$line->localtax2_tx,
									$line->qty,
									0,
									'HT',
									$line->info_bits,
									$line->product_type,
									$line->remise_percent,
									false,
									$line->date_start,
									$line->date_end,
									$line->array_options,
									$line->fk_unit,
									$line->multicurrency_subprice,
									$line->ref_supplier
								);
								break;
							default:
								dol_syslog(get_class($this).'::setMulticurrencyRate no updateline defined', LOG_DEBUG);
								break;
						}
					}
				}

				return 1;
			} else {
				dol_syslog(get_class($this).'::setMulticurrencyRate Error '.$sql.' - '.$this->db->error());
				$this->error = $this->db->error();
				return -1;
			}
		} else {
			dol_syslog(get_class($this).'::setMulticurrencyRate, status of the object is incompatible');
			$this->error = 'Status of the object is incompatible '.$this->statut;
			return -2;
		}
	}

	/**
	 *  Change the payments terms
	 *
	 *  @param		int		$id					Id of new payment terms
	 *  @param		float	$deposit_percent	% of deposit if needed by payment terms
	 *  @return		int							>0 if OK, <0 if KO
	 */
	public function setPaymentTerms($id, $deposit_percent = null)
	{
		dol_syslog(get_class($this).'::setPaymentTerms('.$id.', '.var_export($deposit_percent, true).')');
		if ($this->statut >= 0 || $this->element == 'societe') {
			// TODO uniformize field name
			$fieldname = 'fk_cond_reglement';
			if ($this->element == 'societe') {
				$fieldname = 'cond_reglement';
			}
			if (get_class($this) == 'Fournisseur') {
				$fieldname = 'cond_reglement_supplier';
			}

			if (empty($deposit_percent) || $deposit_percent < 0) {
				$deposit_percent = (float) getDictionaryValue('c_payment_term', 'deposit_percent', $id);
			}

			if ($deposit_percent > 100) {
				$deposit_percent = 100;
			}

			$sql = 'UPDATE '.$this->db->prefix().$this->table_element;
			$sql .= " SET ".$fieldname." = ".(($id > 0 || $id == '0') ? ((int) $id) : 'NULL');
			if (in_array($this->table_element, array('propal', 'commande', 'societe'))) {
				$sql .= " , deposit_percent = " . (empty($deposit_percent) ? 'NULL' : "'".$this->db->escape($deposit_percent)."'");
			}
			$sql .= ' WHERE rowid='.((int) $this->id);

			if ($this->db->query($sql)) {
				$this->cond_reglement_id = $id;
				// for supplier
				if (get_class($this) == 'Fournisseur') {
					$this->cond_reglement_supplier_id = $id;
				}
				$this->cond_reglement = $id; // for compatibility
				$this->deposit_percent = $deposit_percent;
				return 1;
			} else {
				dol_syslog(get_class($this).'::setPaymentTerms Error '.$sql.' - '.$this->db->error());
				$this->error = $this->db->error();
				return -1;
			}
		} else {
			dol_syslog(get_class($this).'::setPaymentTerms, status of the object is incompatible');
			$this->error = 'Status of the object is incompatible '.$this->statut;
			return -2;
		}
	}

	/**
	 *  Change the transport mode methods
	 *
	 *  @param		int		$id		Id of transport mode
	 *  @return		int				>0 if OK, <0 if KO
	 */
	public function setTransportMode($id)
	{
		dol_syslog(get_class($this).'::setTransportMode('.$id.')');
		if ($this->statut >= 0 || $this->element == 'societe') {
			$fieldname = 'fk_transport_mode';
			if ($this->element == 'societe') {
				$fieldname = 'transport_mode';
			}
			if (get_class($this) == 'Fournisseur') {
				$fieldname = 'transport_mode_supplier';
			}

			$sql = 'UPDATE '.$this->db->prefix().$this->table_element;
			$sql .= " SET ".$fieldname." = ".(($id > 0 || $id == '0') ? ((int) $id) : 'NULL');
			$sql .= ' WHERE rowid='.((int) $this->id);

			if ($this->db->query($sql)) {
				$this->transport_mode_id = $id;
				// for supplier
				if (get_class($this) == 'Fournisseur') {
					$this->transport_mode_supplier_id = $id;
				}
				return 1;
			} else {
				dol_syslog(get_class($this).'::setTransportMode Error '.$sql.' - '.$this->db->error());
				$this->error = $this->db->error();
				return -1;
			}
		} else {
			dol_syslog(get_class($this).'::setTransportMode, status of the object is incompatible');
			$this->error = 'Status of the object is incompatible '.$this->statut;
			return -2;
		}
	}

	/**
	 *  Change the retained warranty payments terms
	 *
	 *  @param		int		$id		Id of new payment terms
	 *  @return		int				>0 if OK, <0 if KO
	 */
	public function setRetainedWarrantyPaymentTerms($id)
	{
		dol_syslog(get_class($this).'::setRetainedWarrantyPaymentTerms('.$id.')');
		if ($this->statut >= 0 || $this->element == 'societe') {
			$fieldname = 'retained_warranty_fk_cond_reglement';

			$sql = 'UPDATE '.$this->db->prefix().$this->table_element;
			$sql .= " SET ".$fieldname." = ".((int) $id);
			$sql .= ' WHERE rowid='.((int) $this->id);

			if ($this->db->query($sql)) {
				$this->retained_warranty_fk_cond_reglement = $id;
				return 1;
			} else {
				dol_syslog(get_class($this).'::setRetainedWarrantyPaymentTerms Error '.$sql.' - '.$this->db->error());
				$this->error = $this->db->error();
				return -1;
			}
		} else {
			dol_syslog(get_class($this).'::setRetainedWarrantyPaymentTerms, status of the object is incompatible');
			$this->error = 'Status of the object is incompatible '.$this->statut;
			return -2;
		}
	}

	/**
	 *	Define delivery address
	 *  @deprecated
	 *
	 *	@param      int		$id		Address id
	 *	@return     int				Return integer <0 si ko, >0 si ok
	 */
	public function setDeliveryAddress($id)
	{
		$fieldname = 'fk_delivery_address';
		if ($this->element == 'delivery' || $this->element == 'shipping') {
			$fieldname = 'fk_address';
		}

		$sql = "UPDATE ".$this->db->prefix().$this->table_element." SET ".$fieldname." = ".((int) $id);
		$sql .= " WHERE rowid = ".((int) $this->id)." AND fk_statut = 0";

		if ($this->db->query($sql)) {
			$this->fk_delivery_address = $id;
			return 1;
		} else {
			$this->error = $this->db->error();
			dol_syslog(get_class($this).'::setDeliveryAddress Error '.$this->error);
			return -1;
		}
	}


	/**
	 *  Change the shipping method
	 *
	 *  @param      int     $shipping_method_id     Id of shipping method
	 *  @param      int    	$notrigger              0=launch triggers after, 1=disable triggers
	 *  @param      User	$userused               Object user
	 *  @return     int              				1 if OK, 0 if KO
	 */
	public function setShippingMethod($shipping_method_id, $notrigger = 0, $userused = null)
	{
		global $user;

		if (empty($userused)) {
			$userused = $user;
		}

		$error = 0;

		if (!$this->table_element) {
			dol_syslog(get_class($this)."::setShippingMethod was called on object with property table_element not defined", LOG_ERR);
			return -1;
		}

		$this->db->begin();

		if ($shipping_method_id < 0) {
			$shipping_method_id = 'NULL';
		}
		dol_syslog(get_class($this).'::setShippingMethod('.$shipping_method_id.')');

		$sql = "UPDATE ".$this->db->prefix().$this->table_element;
		$sql .= " SET fk_shipping_method = ".((int) $shipping_method_id);
		$sql .= " WHERE rowid=".((int) $this->id);
		$resql = $this->db->query($sql);
		if (!$resql) {
			dol_syslog(get_class($this).'::setShippingMethod Error ', LOG_DEBUG);
			$this->error = $this->db->lasterror();
			$error++;
		} else {
			if (!$notrigger) {
				// Call trigger
				$this->context = array('shippingmethodupdate' => 1);
				$result = $this->call_trigger(strtoupper(get_class($this)).'_MODIFY', $userused);
				if ($result < 0) {
					$error++;
				}
				// End call trigger
			}
		}
		if ($error) {
			$this->db->rollback();
			return -1;
		} else {
			$this->shipping_method_id = ($shipping_method_id == 'NULL') ? null : $shipping_method_id;
			$this->db->commit();
			return 1;
		}
	}


	/**
	 *  Change the warehouse
	 *
	 *  @param      int     $warehouse_id     Id of warehouse
	 *  @return     int              1 if OK, 0 if KO
	 */
	public function setWarehouse($warehouse_id)
	{
		if (!$this->table_element) {
			dol_syslog(get_class($this)."::setWarehouse was called on object with property table_element not defined", LOG_ERR);
			return -1;
		}
		if ($warehouse_id < 0) {
			$warehouse_id = 'NULL';
		}
		dol_syslog(get_class($this).'::setWarehouse('.$warehouse_id.')');

		$sql = "UPDATE ".$this->db->prefix().$this->table_element;
		$sql .= " SET fk_warehouse = ".((int) $warehouse_id);
		$sql .= " WHERE rowid=".((int) $this->id);

		if ($this->db->query($sql)) {
			$this->warehouse_id = ($warehouse_id == 'NULL') ? null : $warehouse_id;
			return 1;
		} else {
			dol_syslog(get_class($this).'::setWarehouse Error ', LOG_DEBUG);
			$this->error = $this->db->error();
			return 0;
		}
	}


	/**
	 *		Set last model used by doc generator
	 *
	 *		@param		User	$user		User object that make change
	 *		@param		string	$modelpdf	Modele name
	 *		@return		int					Return integer <0 if KO, >0 if OK
	 */
	public function setDocModel($user, $modelpdf)
	{
		if (!$this->table_element) {
			dol_syslog(get_class($this)."::setDocModel was called on object with property table_element not defined", LOG_ERR);
			return -1;
		}

		$newmodelpdf = dol_trunc($modelpdf, 255);

		$sql = "UPDATE ".$this->db->prefix().$this->table_element;
		$sql .= " SET model_pdf = '".$this->db->escape($newmodelpdf)."'";
		$sql .= " WHERE rowid = ".((int) $this->id);

		dol_syslog(get_class($this)."::setDocModel", LOG_DEBUG);
		$resql = $this->db->query($sql);
		if ($resql) {
			$this->model_pdf = $modelpdf;
			return 1;
		} else {
			dol_print_error($this->db);
			return 0;
		}
	}


	/**
	 *  Change the bank account
	 *
	 *  @param		int		$fk_account		Id of bank account
	 *  @param      int    	$notrigger      0=launch triggers after, 1=disable triggers
	 *  @param      User	$userused		Object user
	 *  @return		int						1 if OK, 0 if KO
	 */
	public function setBankAccount($fk_account, $notrigger = 0, $userused = null)
	{
		global $user;

		if (empty($userused)) {
			$userused = $user;
		}

		$error = 0;

		if (!$this->table_element) {
			dol_syslog(get_class($this)."::setBankAccount was called on object with property table_element not defined", LOG_ERR);
			return -1;
		}
		$this->db->begin();

		if ($fk_account < 0) {
			$fk_account = 'NULL';
		}
		dol_syslog(get_class($this).'::setBankAccount('.$fk_account.')');

		$sql = "UPDATE ".$this->db->prefix().$this->table_element;
		$sql .= " SET fk_account = ".((int) $fk_account);
		$sql .= " WHERE rowid=".((int) $this->id);

		$resql = $this->db->query($sql);
		if (!$resql) {
			dol_syslog(get_class($this).'::setBankAccount Error '.$sql.' - '.$this->db->error());
			$this->error = $this->db->lasterror();
			$error++;
		} else {
			if (!$notrigger) {
				// Call trigger
				$this->context['bankaccountupdate'] = 1;
				$triggerName = strtoupper(get_class($this)).'_MODIFY';
				// Special cases
				if ($triggerName == 'FACTUREREC_MODIFY') {
					$triggerName = 'BILLREC_MODIFY';
				}
				$result = $this->call_trigger($triggerName, $userused);
				if ($result < 0) {
					$error++;
				}
				// End call trigger
			}
		}
		if ($error) {
			$this->db->rollback();
			return -1;
		} else {
			$this->fk_account = ($fk_account == 'NULL') ? null : $fk_account;
			$this->db->commit();
			return 1;
		}
	}


	// TODO: Move line related operations to CommonObjectLine?

	// phpcs:disable PEAR.NamingConventions.ValidFunctionName.ScopeNotCamelCaps
	/**
	 *  Save a new position (field rang) for details lines.
	 *  You can choose to set position for lines with already a position or lines without any position defined.
	 *
	 * 	@param		boolean		$renum			   True to renum all already ordered lines, false to renum only not already ordered lines.
	 * 	@param		string		$rowidorder		   ASC or DESC
	 * 	@param		boolean		$fk_parent_line    Table with fk_parent_line field or not
	 * 	@return		int                            Return integer <0 if KO, >0 if OK
	 */
	public function line_order($renum = false, $rowidorder = 'ASC', $fk_parent_line = true)
	{
		// phpcs:enable
		if (!$this->table_element_line) {
			dol_syslog(get_class($this)."::line_order was called on object with property table_element_line not defined", LOG_ERR);
			return -1;
		}
		if (!$this->fk_element) {
			dol_syslog(get_class($this)."::line_order was called on object with property fk_element not defined", LOG_ERR);
			return -1;
		}

		$fieldposition = 'rang'; // @todo Rename 'rang' into 'position'
		if (in_array($this->table_element_line, array('bom_bomline', 'ecm_files', 'emailcollector_emailcollectoraction', 'product_attribute_value'))) {
			$fieldposition = 'position';
		}

		// Count number of lines to reorder (according to choice $renum)
		$nl = 0;
		$sql = "SELECT count(rowid) FROM ".$this->db->prefix().$this->table_element_line;
		$sql .= " WHERE ".$this->fk_element." = ".((int) $this->id);
		if (!$renum) {
			$sql .= " AND " . $fieldposition . " = 0";
		}
		if ($renum) {
			$sql .= " AND " . $fieldposition . " <> 0";
		}

		dol_syslog(get_class($this)."::line_order", LOG_DEBUG);
		$resql = $this->db->query($sql);
		if ($resql) {
			$row = $this->db->fetch_row($resql);
			$nl = $row[0];
		} else {
			dol_print_error($this->db);
		}
		if ($nl > 0) {
			// The goal of this part is to reorder all lines, with all children lines sharing the same counter that parents.
			$rows = array();

			// We first search all lines that are parent lines (for multilevel details lines)
			$sql = "SELECT rowid FROM ".$this->db->prefix().$this->table_element_line;
			$sql .= " WHERE ".$this->fk_element." = ".((int) $this->id);
			if ($fk_parent_line) {
				$sql .= ' AND fk_parent_line IS NULL';
			}
			$sql .= " ORDER BY " . $fieldposition . " ASC, rowid " . $rowidorder;

			dol_syslog(get_class($this)."::line_order search all parent lines", LOG_DEBUG);
			$resql = $this->db->query($sql);
			if ($resql) {
				$i = 0;
				$num = $this->db->num_rows($resql);
				while ($i < $num) {
					$row = $this->db->fetch_row($resql);
					$rows[] = $row[0]; // Add parent line into array rows
					$children = $this->getChildrenOfLine($row[0]);
					if (!empty($children)) {
						foreach ($children as $child) {
							array_push($rows, $child);
						}
					}
					$i++;
				}

				// Now we set a new number for each lines (parent and children with children included into parent tree)
				if (!empty($rows)) {
					foreach ($rows as $key => $row) {
						$this->updateRangOfLine($row, ($key + 1));
					}
				}
			} else {
				dol_print_error($this->db);
			}
		}
		return 1;
	}

	/**
	 * 	Get children of line
	 *
	 * 	@param	int		$id		            Id of parent line
	 * 	@param	int		$includealltree		0 = 1st level child, 1 = All level child
	 * 	@return	array			            Array with list of children lines id
	 */
	public function getChildrenOfLine($id, $includealltree = 0)
	{
		$fieldposition = 'rang'; // @todo Rename 'rang' into 'position'
		if (in_array($this->table_element_line, array('bom_bomline', 'ecm_files', 'emailcollector_emailcollectoraction', 'product_attribute_value'))) {
			$fieldposition = 'position';
		}

		$rows = array();

		$sql = "SELECT rowid FROM ".$this->db->prefix().$this->table_element_line;
		$sql .= " WHERE ".$this->fk_element." = ".((int) $this->id);
		$sql .= ' AND fk_parent_line = '.((int) $id);
		$sql .= " ORDER BY " . $fieldposition . " ASC";

		dol_syslog(get_class($this)."::getChildrenOfLine search children lines for line ".$id, LOG_DEBUG);
		$resql = $this->db->query($sql);
		if ($resql) {
			if ($this->db->num_rows($resql) > 0) {
				while ($row = $this->db->fetch_row($resql)) {
					$rows[] = $row[0];
					if (!empty($includealltree)) {
						$rows = array_merge($rows, $this->getChildrenOfLine($row[0]), $includealltree);
					}
				}
			}
		}
		return $rows;
	}

	// phpcs:disable PEAR.NamingConventions.ValidFunctionName.ScopeNotCamelCaps
	/**
	 * 	Update a line to have a lower rank
	 *
	 * 	@param 	int			$rowid				Id of line
	 * 	@param	boolean		$fk_parent_line		Table with fk_parent_line field or not
	 * 	@return	void
	 */
	public function line_up($rowid, $fk_parent_line = true)
	{
		// phpcs:enable
		$this->line_order(false, 'ASC', $fk_parent_line);

		// Get rang of line
		$rang = $this->getRangOfLine($rowid);

		// Update position of line
		$this->updateLineUp($rowid, $rang);
	}

	// phpcs:disable PEAR.NamingConventions.ValidFunctionName.ScopeNotCamelCaps
	/**
	 * 	Update a line to have a higher rank
	 *
	 * 	@param	int			$rowid				Id of line
	 * 	@param	boolean		$fk_parent_line		Table with fk_parent_line field or not
	 * 	@return	void
	 */
	public function line_down($rowid, $fk_parent_line = true)
	{
		// phpcs:enable
		$this->line_order(false, 'ASC', $fk_parent_line);

		// Get rang of line
		$rang = $this->getRangOfLine($rowid);

		// Get max value for rang
		$max = $this->line_max();

		// Update position of line
		$this->updateLineDown($rowid, $rang, $max);
	}

	/**
	 * 	Update position of line (rang)
	 *
	 * 	@param	int		$rowid		Id of line
	 * 	@param	int		$rang		Position
	 * 	@return	int					Return integer <0 if KO, >0 if OK
	 */
	public function updateRangOfLine($rowid, $rang)
	{
		global $hookmanager;
		$fieldposition = 'rang'; // @todo Rename 'rang' into 'position'
		if (in_array($this->table_element_line, array('bom_bomline', 'ecm_files', 'emailcollector_emailcollectoraction', 'product_attribute_value'))) {
			$fieldposition = 'position';
		}

		$sql = "UPDATE ".$this->db->prefix().$this->table_element_line." SET ".$fieldposition." = ".((int) $rang);
		$sql .= ' WHERE rowid = '.((int) $rowid);

		dol_syslog(get_class($this)."::updateRangOfLine", LOG_DEBUG);
		if (!$this->db->query($sql)) {
			dol_print_error($this->db);
			return -1;
		} else {
			$parameters = array('rowid' => $rowid, 'rang' => $rang, 'fieldposition' => $fieldposition);
			$action = '';
			$reshook = $hookmanager->executeHooks('afterRankOfLineUpdate', $parameters, $this, $action);
			return 1;
		}
	}

	// phpcs:disable PEAR.NamingConventions.ValidFunctionName.ScopeNotCamelCaps
	/**
	 * 	Update position of line with ajax (rang)
	 *
	 * 	@param	array	$rows	Array of rows
	 * 	@return	void
	 */
	public function line_ajaxorder($rows)
	{
		// phpcs:enable
		$num = count($rows);
		for ($i = 0; $i < $num; $i++) {
			$this->updateRangOfLine($rows[$i], ($i + 1));
		}
	}

	/**
	 * 	Update position of line up (rang)
	 *
	 * 	@param	int		$rowid		Id of line
	 * 	@param	int		$rang		Position
	 * 	@return	void
	 */
	public function updateLineUp($rowid, $rang)
	{
		if ($rang > 1) {
			$fieldposition = 'rang';
			if (in_array($this->table_element_line, array('ecm_files', 'emailcollector_emailcollectoraction', 'product_attribute_value'))) {
				$fieldposition = 'position';
			}

			$sql = "UPDATE ".$this->db->prefix().$this->table_element_line." SET ".$fieldposition." = ".((int) $rang);
			$sql .= " WHERE ".$this->fk_element." = ".((int) $this->id);
			$sql .= " AND " . $fieldposition . " = " . ((int) ($rang - 1));
			if ($this->db->query($sql)) {
				$sql = "UPDATE ".$this->db->prefix().$this->table_element_line." SET ".$fieldposition." = ".((int) ($rang - 1));
				$sql .= ' WHERE rowid = '.((int) $rowid);
				if (!$this->db->query($sql)) {
					dol_print_error($this->db);
				}
			} else {
				dol_print_error($this->db);
			}
		}
	}

	/**
	 * 	Update position of line down (rang)
	 *
	 * 	@param	int		$rowid		Id of line
	 * 	@param	int		$rang		Position
	 * 	@param	int		$max		Max
	 * 	@return	void
	 */
	public function updateLineDown($rowid, $rang, $max)
	{
		if ($rang < $max) {
			$fieldposition = 'rang';
			if (in_array($this->table_element_line, array('ecm_files', 'emailcollector_emailcollectoraction', 'product_attribute_value'))) {
				$fieldposition = 'position';
			}

			$sql = "UPDATE ".$this->db->prefix().$this->table_element_line." SET ".$fieldposition." = ".((int) $rang);
			$sql .= " WHERE ".$this->fk_element." = ".((int) $this->id);
			$sql .= " AND " . $fieldposition . " = " . ((int) ($rang + 1));
			if ($this->db->query($sql)) {
				$sql = "UPDATE ".$this->db->prefix().$this->table_element_line." SET ".$fieldposition." = ".((int) ($rang + 1));
				$sql .= ' WHERE rowid = '.((int) $rowid);
				if (!$this->db->query($sql)) {
					dol_print_error($this->db);
				}
			} else {
				dol_print_error($this->db);
			}
		}
	}

	/**
	 * 	Get position of line (rang)
	 *
	 * 	@param		int		$rowid		Id of line
	 *  @return		int     			Value of rang in table of lines
	 */
	public function getRangOfLine($rowid)
	{
		$fieldposition = 'rang';
		if (in_array($this->table_element_line, array('ecm_files', 'emailcollector_emailcollectoraction', 'product_attribute_value'))) {
			$fieldposition = 'position';
		}

		$sql = "SELECT " . $fieldposition . " FROM ".$this->db->prefix().$this->table_element_line;
		$sql .= " WHERE rowid = ".((int) $rowid);

		dol_syslog(get_class($this)."::getRangOfLine", LOG_DEBUG);
		$resql = $this->db->query($sql);
		if ($resql) {
			$row = $this->db->fetch_row($resql);
			return $row[0];
		}

		return 0;
	}

	/**
	 * 	Get rowid of the line relative to its position
	 *
	 * 	@param		int		$rang		Rang value
	 *  @return     int     			Rowid of the line
	 */
	public function getIdOfLine($rang)
	{
		$fieldposition = 'rang';
		if (in_array($this->table_element_line, array('ecm_files', 'emailcollector_emailcollectoraction', 'product_attribute_value'))) {
			$fieldposition = 'position';
		}

		$sql = "SELECT rowid FROM ".$this->db->prefix().$this->table_element_line;
		$sql .= " WHERE ".$this->fk_element." = ".((int) $this->id);
		$sql .= " AND " . $fieldposition . " = ".((int) $rang);
		$resql = $this->db->query($sql);
		if ($resql) {
			$row = $this->db->fetch_row($resql);
			return $row[0];
		}

		return 0;
	}

	// phpcs:disable PEAR.NamingConventions.ValidFunctionName.ScopeNotCamelCaps
	/**
	 * 	Get max value used for position of line (rang)
	 *
	 * 	@param		int		$fk_parent_line		Parent line id
	 *  @return     int  			   			Max value of rang in table of lines
	 */
	public function line_max($fk_parent_line = 0)
	{
		// phpcs:enable
		$positionfield = 'rang';
		if (in_array($this->table_element, array('bom_bom', 'product_attribute'))) {
			$positionfield = 'position';
		}

		// Search the last rang with fk_parent_line
		if ($fk_parent_line) {
			$sql = "SELECT max(".$positionfield.") FROM ".$this->db->prefix().$this->table_element_line;
			$sql .= " WHERE ".$this->fk_element." = ".((int) $this->id);
			$sql .= " AND fk_parent_line = ".((int) $fk_parent_line);

			dol_syslog(get_class($this)."::line_max", LOG_DEBUG);
			$resql = $this->db->query($sql);
			if ($resql) {
				$row = $this->db->fetch_row($resql);
				if (!empty($row[0])) {
					return $row[0];
				} else {
					return $this->getRangOfLine($fk_parent_line);
				}
			}
		} else {
			// If not, search the last rang of element
			$sql = "SELECT max(".$positionfield.") FROM ".$this->db->prefix().$this->table_element_line;
			$sql .= " WHERE ".$this->fk_element." = ".((int) $this->id);

			dol_syslog(get_class($this)."::line_max", LOG_DEBUG);
			$resql = $this->db->query($sql);
			if ($resql) {
				$row = $this->db->fetch_row($resql);
				return $row[0];
			}
		}

		return 0;
	}

	// phpcs:disable PEAR.NamingConventions.ValidFunctionName.ScopeNotCamelCaps
	/**
	 *  Update external ref of element
	 *
	 *  @param      string		$ref_ext	Update field ref_ext
	 *  @return     int      		   		Return integer <0 if KO, >0 if OK
	 */
	public function update_ref_ext($ref_ext)
	{
		// phpcs:enable
		if (!$this->table_element) {
			dol_syslog(get_class($this)."::update_ref_ext was called on object with property table_element not defined", LOG_ERR);
			return -1;
		}

		$sql = "UPDATE ".$this->db->prefix().$this->table_element;
		$sql .= " SET ref_ext = '".$this->db->escape($ref_ext)."'";
		$sql .= " WHERE ".(isset($this->table_rowid) ? $this->table_rowid : 'rowid')." = ".((int) $this->id);

		dol_syslog(get_class($this)."::update_ref_ext", LOG_DEBUG);
		if ($this->db->query($sql)) {
			$this->ref_ext = $ref_ext;
			return 1;
		} else {
			$this->error = $this->db->error();
			return -1;
		}
	}

	// phpcs:disable PEAR.NamingConventions.ValidFunctionName.ScopeNotCamelCaps
	/**
	 *  Update note of element
	 *
	 *  @param      string		$note		New value for note
	 *  @param		string		$suffix		'', '_public' or '_private'
	 *  @param      int         $notrigger  1=Does not execute triggers, 0=execute triggers
	 *  @return     int      		   		Return integer <0 if KO, >0 if OK
	 */
	public function update_note($note, $suffix = '', $notrigger = 0)
	{
		// phpcs:enable
		global $user;

		if (!$this->table_element) {
			$this->error = 'update_note was called on object with property table_element not defined';
			dol_syslog(get_class($this)."::update_note was called on object with property table_element not defined", LOG_ERR);
			return -1;
		}
		if (!in_array($suffix, array('', '_public', '_private'))) {
			$this->error = 'update_note Parameter suffix must be empty, \'_private\' or \'_public\'';
			dol_syslog(get_class($this)."::update_note Parameter suffix must be empty, '_private' or '_public'", LOG_ERR);
			return -2;
		}

		$newsuffix = $suffix;

		// Special case
		if ($this->table_element == 'product' && $newsuffix == '_private') {
			$newsuffix = '';
		}
		if (in_array($this->table_element, array('actioncomm', 'adherent', 'advtargetemailing', 'cronjob', 'establishment'))) {
			$fieldusermod =  "fk_user_mod";
		} elseif ($this->table_element == 'ecm_files') {
			$fieldusermod = "fk_user_m";
		} else {
			$fieldusermod = "fk_user_modif";
		}
		$sql = "UPDATE ".$this->db->prefix().$this->table_element;
		$sql .= " SET note".$newsuffix." = ".(!empty($note) ? ("'".$this->db->escape($note)."'") : "NULL");
		$sql .= ", ".$fieldusermod." = ".((int) $user->id);
		$sql .= " WHERE rowid = ".((int) $this->id);

		dol_syslog(get_class($this)."::update_note", LOG_DEBUG);
		if ($this->db->query($sql)) {
			if ($suffix == '_public') {
				$this->note_public = $note;
			} elseif ($suffix == '_private') {
				$this->note_private = $note;
			} else {
				$this->note = $note; // deprecated
				$this->note_private = $note;
			}
			if (empty($notrigger)) {
				switch ($this->element) {
					case 'societe':
						$trigger_name = 'COMPANY_MODIFY';
						break;
					case 'commande':
						$trigger_name = 'ORDER_MODIFY';
						break;
					case 'facture':
						$trigger_name = 'BILL_MODIFY';
						break;
					case 'invoice_supplier':
						$trigger_name = 'BILL_SUPPLIER_MODIFY';
						break;
					case 'facturerec':
						$trigger_name = 'BILLREC_MODIFIY';
						break;
					case 'expensereport':
						$trigger_name = 'EXPENSE_REPORT_MODIFY';
						break;
					default:
						$trigger_name = strtoupper($this->element) . '_MODIFY';
				}
				$ret = $this->call_trigger($trigger_name, $user);
				if ($ret < 0) {
					return -1;
				}
			}
			return 1;
		} else {
			$this->error = $this->db->lasterror();
			return -1;
		}
	}

	// phpcs:disable PEAR.NamingConventions.ValidFunctionName.ScopeNotCamelCaps
	/**
	 * 	Update public note (kept for backward compatibility)
	 *
	 * @param      string		$note		New value for note
	 * @return     int      		   		Return integer <0 if KO, >0 if OK
	 * @deprecated
	 * @see update_note()
	 */
	public function update_note_public($note)
	{
		// phpcs:enable
		return $this->update_note($note, '_public');
	}

	// phpcs:disable PEAR.NamingConventions.ValidFunctionName.ScopeNotCamelCaps
	/**
	 *	Update total_ht, total_ttc, total_vat, total_localtax1, total_localtax2 for an object (sum of lines).
	 *  Must be called at end of methods addline or updateline.
	 *
	 *	@param	int		$exclspec          	>0 = Exclude special product (product_type=9)
	 *  @param  string	$roundingadjust    	'none'=Do nothing, 'auto'=Use default method (MAIN_ROUNDOFTOTAL_NOT_TOTALOFROUND if defined, or '0'), '0'=Force mode Total of rounding, '1'=Force mode Rounding of total
	 *  @param	int		$nodatabaseupdate	1=Do not update database total fields of the main object. Update only properties in memory. Can be used to save SQL when this method is called several times, so we can do it only once at end.
	 *  @param	Societe	$seller				If roundingadjust is '0' or '1' or maybe 'auto', it means we recalculate total for lines before calculating total for object and for this, we need seller object (used to analyze lines to check corrupted data).
	 *	@return	int    			           	Return integer <0 if KO, >0 if OK
	 */
	public function update_price($exclspec = 0, $roundingadjust = 'none', $nodatabaseupdate = 0, $seller = null)
	{
		// phpcs:enable
		global $conf, $hookmanager, $action;

		$parameters = array('exclspec' => $exclspec, 'roundingadjust' => $roundingadjust, 'nodatabaseupdate' => $nodatabaseupdate, 'seller' => $seller);
		$reshook = $hookmanager->executeHooks('updateTotalPrice', $parameters, $this, $action); // Note that $action and $object may have been modified by some hooks
		if ($reshook > 0) {
			return 1; // replacement code
		} elseif ($reshook < 0) {
			return -1; // failure
		} // reshook = 0 => execute normal code

		// Some external module want no update price after a trigger because they have another method to calculate the total (ex: with an extrafield)
		$MODULE = "";
		if ($this->element == 'propal') {
			$MODULE = "MODULE_DISALLOW_UPDATE_PRICE_PROPOSAL";
		} elseif ($this->element == 'commande' || $this->element == 'order') {
			$MODULE = "MODULE_DISALLOW_UPDATE_PRICE_ORDER";
		} elseif ($this->element == 'facture' || $this->element == 'invoice') {
			$MODULE = "MODULE_DISALLOW_UPDATE_PRICE_INVOICE";
		} elseif ($this->element == 'facture_fourn' || $this->element == 'supplier_invoice' || $this->element == 'invoice_supplier' || $this->element == 'invoice_supplier_rec') {
			$MODULE = "MODULE_DISALLOW_UPDATE_PRICE_SUPPLIER_INVOICE";
		} elseif ($this->element == 'order_supplier' || $this->element == 'supplier_order') {
			$MODULE = "MODULE_DISALLOW_UPDATE_PRICE_SUPPLIER_ORDER";
		} elseif ($this->element == 'supplier_proposal') {
			$MODULE = "MODULE_DISALLOW_UPDATE_PRICE_SUPPLIER_PROPOSAL";
		}

		if (!empty($MODULE)) {
			if (getDolGlobalString($MODULE)) {
				$modsactivated = explode(',', getDolGlobalString($MODULE));
				foreach ($modsactivated as $mod) {
					if (isModEnabled($mod)) {
						return 1; // update was disabled by specific setup
					}
				}
			}
		}

		include_once DOL_DOCUMENT_ROOT.'/core/lib/price.lib.php';

		$forcedroundingmode = $roundingadjust;
		if ($forcedroundingmode == 'auto' && isset($conf->global->MAIN_ROUNDOFTOTAL_NOT_TOTALOFROUND)) {
			$forcedroundingmode = getDolGlobalString('MAIN_ROUNDOFTOTAL_NOT_TOTALOFROUND');
		} elseif ($forcedroundingmode == 'auto') {
			$forcedroundingmode = '0';
		}

		$error = 0;

		$multicurrency_tx = !empty($this->multicurrency_tx) ? $this->multicurrency_tx : 1;

		// Define constants to find lines to sum (field name int the table_element_line not into table_element)
		$fieldtva = 'total_tva';
		$fieldlocaltax1 = 'total_localtax1';
		$fieldlocaltax2 = 'total_localtax2';
		$fieldup = 'subprice';
		if ($this->element == 'facture_fourn' || $this->element == 'invoice_supplier') {
			$fieldtva = 'tva';
			$fieldup = 'pu_ht';
		}
		if ($this->element == 'invoice_supplier_rec') {
			$fieldup = 'pu_ht';
		}
		if ($this->element == 'expensereport') {
			$fieldup = 'value_unit';
		}

		$sql = "SELECT rowid, qty, ".$fieldup." as up, remise_percent, total_ht, ".$fieldtva." as total_tva, total_ttc, ".$fieldlocaltax1." as total_localtax1, ".$fieldlocaltax2." as total_localtax2,";
		$sql .= ' tva_tx as vatrate, localtax1_tx, localtax2_tx, localtax1_type, localtax2_type, info_bits, product_type';
		if ($this->table_element_line == 'facturedet') {
			$sql .= ', situation_percent';
		}
		$sql .= ', multicurrency_total_ht, multicurrency_total_tva, multicurrency_total_ttc';
		$sql .= " FROM ".$this->db->prefix().$this->table_element_line;
		$sql .= " WHERE ".$this->fk_element." = ".((int) $this->id);
		if ($exclspec) {
			$product_field = 'product_type';
			if ($this->table_element_line == 'contratdet') {
				$product_field = ''; // contratdet table has no product_type field
			}
			if ($product_field) {
				$sql .= " AND ".$product_field." <> 9";
			}
		}
		$sql .= ' ORDER by rowid'; // We want to be certain to always use same order of line to not change lines differently when option MAIN_ROUNDOFTOTAL_NOT_TOTALOFROUND is used

		dol_syslog(get_class($this)."::update_price", LOG_DEBUG);

		$resql = $this->db->query($sql);
		if ($resql) {
			$this->total_ht  = 0;
			$this->total_tva = 0;
			$this->total_localtax1 = 0;
			$this->total_localtax2 = 0;
			$this->total_ttc = 0;
			$total_ht_by_vats  = array();
			$total_tva_by_vats = array();
			$total_ttc_by_vats = array();
			$this->multicurrency_total_ht = 0;
			$this->multicurrency_total_tva	= 0;
			$this->multicurrency_total_ttc	= 0;

			$this->db->begin();

			$num = $this->db->num_rows($resql);
			$i = 0;
			while ($i < $num) {
				$obj = $this->db->fetch_object($resql);

				// Note: There is no check on detail line and no check on total, if $forcedroundingmode = 'none'
				$parameters = array('fk_element' => $obj->rowid);
				$reshook = $hookmanager->executeHooks('changeRoundingMode', $parameters, $this, $action); // Note that $action and $object may have been modified by some hooks

				if (empty($reshook) && $forcedroundingmode == '0') {	// Check if data on line are consistent. This may solve lines that were not consistent because set with $forcedroundingmode='auto'
					// This part of code is to fix data. We should not call it too often.
					$localtax_array = array($obj->localtax1_type, $obj->localtax1_tx, $obj->localtax2_type, $obj->localtax2_tx);
					$tmpcal = calcul_price_total($obj->qty, $obj->up, $obj->remise_percent, $obj->vatrate, $obj->localtax1_tx, $obj->localtax2_tx, 0, 'HT', $obj->info_bits, $obj->product_type, $seller, $localtax_array, (isset($obj->situation_percent) ? $obj->situation_percent : 100), $multicurrency_tx);

					$diff_when_using_price_ht = price2num($tmpcal[1] - $obj->total_tva, 'MT', 1); // If price was set with tax price and unit price HT has a low number of digits, then we may have a diff on recalculation from unit price HT.
					$diff_on_current_total = price2num($obj->total_ttc - $obj->total_ht - $obj->total_tva - $obj->total_localtax1 - $obj->total_localtax2, 'MT', 1);
					//var_dump($obj->total_ht.' '.$obj->total_tva.' '.$obj->total_localtax1.' '.$obj->total_localtax2.' => '.$obj->total_ttc);
					//var_dump($diff_when_using_price_ht.' '.$diff_on_current_total);

					if ($diff_on_current_total) {
						// This should not happen, we should always have in table: total_ttc = total_ht + total_vat + total_localtax1 + total_localtax2
						$sqlfix = "UPDATE ".$this->db->prefix().$this->table_element_line." SET ".$fieldtva." = ".price2num((float) $tmpcal[1]).", total_ttc = ".price2num((float) $tmpcal[2])." WHERE rowid = ".((int) $obj->rowid);
						dol_syslog('We found inconsistent data into detailed line (diff_on_current_total = '.$diff_on_current_total.') for line rowid = '.$obj->rowid." (ht=".$obj->total_ht." vat=".$obj->total_tva." tax1=".$obj->total_localtax1." tax2=".$obj->total_localtax2." ttc=".$obj->total_ttc."). We fix the total_vat and total_ttc of line by running sqlfix = ".$sqlfix, LOG_WARNING);
						$resqlfix = $this->db->query($sqlfix);
						if (!$resqlfix) {
							dol_print_error($this->db, 'Failed to update line');
						}
						$obj->total_tva = $tmpcal[1];
						$obj->total_ttc = $tmpcal[2];
					} elseif ($diff_when_using_price_ht && $roundingadjust == '0') {
						// After calculation from HT, total is consistent but we have found a difference between VAT part in calculation and into database and
						// we ask to force the use of rounding on line (like done on calculation) so we force update of line
						$sqlfix = "UPDATE ".$this->db->prefix().$this->table_element_line." SET ".$fieldtva." = ".price2num((float) $tmpcal[1]).", total_ttc = ".price2num((float) $tmpcal[2])." WHERE rowid = ".((int) $obj->rowid);
						dol_syslog('We found a line with different rounding data into detailed line (diff_when_using_price_ht = '.$diff_when_using_price_ht.' and diff_on_current_total = '.$diff_on_current_total.') for line rowid = '.$obj->rowid." (total vat of line calculated=".$tmpcal[1].", database=".$obj->total_tva."). We fix the total_vat and total_ttc of line by running sqlfix = ".$sqlfix);
						$resqlfix = $this->db->query($sqlfix);
						if (!$resqlfix) {
							dol_print_error($this->db, 'Failed to update line');
						}
						$obj->total_tva = $tmpcal[1];
						$obj->total_ttc = $tmpcal[2];
					}
				}

				$this->total_ht        += $obj->total_ht; // The field visible at end of line detail
				$this->total_tva       += $obj->total_tva;
				$this->total_localtax1 += $obj->total_localtax1;
				$this->total_localtax2 += $obj->total_localtax2;
				$this->total_ttc       += $obj->total_ttc;
				$this->multicurrency_total_ht        += $obj->multicurrency_total_ht; // The field visible at end of line detail
				$this->multicurrency_total_tva       += $obj->multicurrency_total_tva;
				$this->multicurrency_total_ttc       += $obj->multicurrency_total_ttc;

				if (!isset($total_ht_by_vats[$obj->vatrate])) {
					$total_ht_by_vats[$obj->vatrate] = 0;
				}
				if (!isset($total_tva_by_vats[$obj->vatrate])) {
					$total_tva_by_vats[$obj->vatrate] = 0;
				}
				if (!isset($total_ttc_by_vats[$obj->vatrate])) {
					$total_ttc_by_vats[$obj->vatrate] = 0;
				}
				$total_ht_by_vats[$obj->vatrate]  += $obj->total_ht;
				$total_tva_by_vats[$obj->vatrate] += $obj->total_tva;
				$total_ttc_by_vats[$obj->vatrate] += $obj->total_ttc;

				if ($forcedroundingmode == '1') {	// Check if we need adjustment onto line for vat. TODO This works on the company currency but not on foreign currency
					$tmpvat = price2num($total_ht_by_vats[$obj->vatrate] * $obj->vatrate / 100, 'MT', 1);
					$diff = price2num($total_tva_by_vats[$obj->vatrate] - $tmpvat, 'MT', 1);
					//print 'Line '.$i.' rowid='.$obj->rowid.' vat_rate='.$obj->vatrate.' total_ht='.$obj->total_ht.' total_tva='.$obj->total_tva.' total_ttc='.$obj->total_ttc.' total_ht_by_vats='.$total_ht_by_vats[$obj->vatrate].' total_tva_by_vats='.$total_tva_by_vats[$obj->vatrate].' (new calculation = '.$tmpvat.') total_ttc_by_vats='.$total_ttc_by_vats[$obj->vatrate].($diff?" => DIFF":"")."<br>\n";
					if ($diff) {
						if (abs($diff) > (10 * pow(10, -1 * getDolGlobalInt('MAIN_MAX_DECIMALS_TOT', 0)))) {
							// If error is more than 10 times the accuracy of rounding. This should not happen.
							$errmsg = 'A rounding difference was detected into TOTAL but is too high to be corrected. Some data in your lines may be corrupted. Try to edit each line manually to fix this before restarting.';
							dol_syslog($errmsg, LOG_WARNING);
							$this->error = $errmsg;
							$error++;
							break;
						}
						$sqlfix = "UPDATE ".$this->db->prefix().$this->table_element_line." SET ".$fieldtva." = ".price2num($obj->total_tva - $diff).", total_ttc = ".price2num($obj->total_ttc - $diff)." WHERE rowid = ".((int) $obj->rowid);
						dol_syslog('We found a difference of '.$diff.' for line rowid = '.$obj->rowid.". We fix the total_vat and total_ttc of line by running sqlfix = ".$sqlfix);

						$resqlfix = $this->db->query($sqlfix);

						if (!$resqlfix) {
							dol_print_error($this->db, 'Failed to update line');
						}

						$this->total_tva = (float) price2num($this->total_tva - $diff, '', 1);
						$this->total_ttc = (float) price2num($this->total_ttc - $diff, '', 1);
						$total_tva_by_vats[$obj->vatrate] = (float) price2num($total_tva_by_vats[$obj->vatrate] - $diff, '', 1);
						$total_ttc_by_vats[$obj->vatrate] = (float) price2num($total_ttc_by_vats[$obj->vatrate] - $diff, '', 1);
					}
				}

				$i++;
			}

			// Add revenue stamp to total
			$this->total_ttc += isset($this->revenuestamp) ? $this->revenuestamp : 0;
			$this->multicurrency_total_ttc += isset($this->revenuestamp) ? ($this->revenuestamp * $multicurrency_tx) : 0;

			// Situations totals
			if (!empty($this->situation_cycle_ref) && !empty($this->situation_counter) && $this->situation_counter > 1 && method_exists($this, 'get_prev_sits')) {
				include_once DOL_DOCUMENT_ROOT.'/compta/facture/class/facture.class.php';
				if ($this->type != Facture::TYPE_CREDIT_NOTE) {	// @phpstan-ignore-line
					$prev_sits = $this->get_prev_sits();

					foreach ($prev_sits as $sit) {				// $sit is an object Facture loaded with a fetch.
						$this->total_ht -= $sit->total_ht;
						$this->total_tva -= $sit->total_tva;
						$this->total_localtax1 -= $sit->total_localtax1;
						$this->total_localtax2 -= $sit->total_localtax2;
						$this->total_ttc -= $sit->total_ttc;
						$this->multicurrency_total_ht -= $sit->multicurrency_total_ht;
						$this->multicurrency_total_tva -= $sit->multicurrency_total_tva;
						$this->multicurrency_total_ttc -= $sit->multicurrency_total_ttc;
					}
				}
			}

			// Clean total
			$this->total_ht = (float) price2num($this->total_ht);
			$this->total_tva = (float) price2num($this->total_tva);
			$this->total_localtax1 = (float) price2num($this->total_localtax1);
			$this->total_localtax2 = (float) price2num($this->total_localtax2);
			$this->total_ttc = (float) price2num($this->total_ttc);

			$this->db->free($resql);

			// Now update global fields total_ht, total_ttc, total_tva, total_localtax1, total_localtax2, multicurrency_total_* of main object
			$fieldht = 'total_ht';
			$fieldtva = 'tva';
			$fieldlocaltax1 = 'localtax1';
			$fieldlocaltax2 = 'localtax2';
			$fieldttc = 'total_ttc';
			// Specific code for backward compatibility with old field names
			if (in_array($this->element, array('propal', 'commande', 'facture', 'facturerec', 'supplier_proposal', 'order_supplier', 'facture_fourn', 'invoice_supplier', 'invoice_supplier_rec', 'expensereport'))) {
				$fieldtva = 'total_tva';
			}

			if (!$error && empty($nodatabaseupdate)) {
				$sql = "UPDATE ".$this->db->prefix().$this->table_element.' SET';
				$sql .= " ".$fieldht." = ".((float) price2num($this->total_ht, 'MT', 1)).",";
				$sql .= " ".$fieldtva." = ".((float) price2num($this->total_tva, 'MT', 1)).",";
				$sql .= " ".$fieldlocaltax1." = ".((float) price2num($this->total_localtax1, 'MT', 1)).",";
				$sql .= " ".$fieldlocaltax2." = ".((float) price2num($this->total_localtax2, 'MT', 1)).",";
				$sql .= " ".$fieldttc." = ".((float) price2num($this->total_ttc, 'MT', 1));
				$sql .= ", multicurrency_total_ht = ".((float) price2num($this->multicurrency_total_ht, 'MT', 1));
				$sql .= ", multicurrency_total_tva = ".((float) price2num($this->multicurrency_total_tva, 'MT', 1));
				$sql .= ", multicurrency_total_ttc = ".((float) price2num($this->multicurrency_total_ttc, 'MT', 1));
				$sql .= " WHERE rowid = ".((int) $this->id);

				dol_syslog(get_class($this)."::update_price", LOG_DEBUG);
				$resql = $this->db->query($sql);

				if (!$resql) {
					$error++;
					$this->error = $this->db->lasterror();
					$this->errors[] = $this->db->lasterror();
				}
			}

			if (!$error) {
				$this->db->commit();
				return 1;
			} else {
				$this->db->rollback();
				return -1;
			}
		} else {
			dol_print_error($this->db, 'Bad request in update_price');
			return -1;
		}
	}

	// phpcs:disable PEAR.NamingConventions.ValidFunctionName.ScopeNotCamelCaps
	/**
	 *	Add an object link into llx_element_element.
	 *
	 *	@param		string	$origin		Linked element type
	 *	@param		int		$origin_id	Linked element id
	 * 	@param		User	$f_user		User that create
	 * 	@param		int		$notrigger	1=Does not execute triggers, 0=execute triggers
	 *	@return		int					Return integer <=0 if KO, >0 if OK
	 *	@see		fetchObjectLinked(), updateObjectLinked(), deleteObjectLinked()
	 */
	public function add_object_linked($origin = null, $origin_id = null, $f_user = null, $notrigger = 0)
	{
		// phpcs:enable
		global $user, $hookmanager, $action;
		$origin = (!empty($origin) ? $origin : $this->origin);
		$origin_id = (!empty($origin_id) ? $origin_id : $this->origin_id);
		$f_user = isset($f_user) ? $f_user : $user;

		// Special case
		if ($origin == 'order') {
			$origin = 'commande';
		}
		if ($origin == 'invoice') {
			$origin = 'facture';
		}
		if ($origin == 'invoice_template') {
			$origin = 'facturerec';
		}
		if ($origin == 'supplierorder') {
			$origin = 'order_supplier';
		}

		// Elements of the core modules which have `$module` property but may to which we don't want to prefix module part to the element name for finding the linked object in llx_element_element.
		// It's because an entry for this element may be exist in llx_element_element before this modification (version <=14.2) and ave named only with their element name in fk_source or fk_target.
		$coremodule = array('knowledgemanagement', 'partnership', 'workstation', 'ticket', 'recruitment', 'eventorganization', 'asset');
		// Add module part to target type if object has $module property and isn't in core modules.
		$targettype = ((!empty($this->module) && ! in_array($this->module, $coremodule)) ? $this->module.'_' : '').$this->element;

		$parameters = array('targettype' => $targettype);
		// Hook for explicitly set the targettype if it must be differtent than $this->element
		$reshook = $hookmanager->executeHooks('setLinkedObjectSourceTargetType', $parameters, $this, $action); // Note that $action and $object may have been modified by some hooks
		if ($reshook > 0) {
			if (!empty($hookmanager->resArray['targettype'])) {
				$targettype = $hookmanager->resArray['targettype'];
			}
		}

		$this->db->begin();
		$error = 0;

		$sql = "INSERT INTO " . $this->db->prefix() . "element_element (";
		$sql .= "fk_source";
		$sql .= ", sourcetype";
		$sql .= ", fk_target";
		$sql .= ", targettype";
		$sql .= ") VALUES (";
		$sql .= ((int) $origin_id);
		$sql .= ", '" . $this->db->escape($origin) . "'";
		$sql .= ", " . ((int) $this->id);
		$sql .= ", '" . $this->db->escape($targettype) . "'";
		$sql .= ")";

		dol_syslog(get_class($this) . "::add_object_linked", LOG_DEBUG);
		if ($this->db->query($sql)) {
			if (!$notrigger) {
				// Call trigger
				$this->context['link_origin'] = $origin;
				$this->context['link_origin_id'] = $origin_id;
				$result = $this->call_trigger('OBJECT_LINK_INSERT', $f_user);
				if ($result < 0) {
					$error++;
				}
				// End call triggers
			}
		} else {
			$this->error = $this->db->lasterror();
			$error++;
		}

		if (!$error) {
			$this->db->commit();
			return 1;
		} else {
			$this->db->rollback();
			return 0;
		}
	}

	/**
	 *	Fetch array of objects linked to current object (object of enabled modules only). Links are loaded into
	 *		this->linkedObjectsIds array +
	 *		this->linkedObjects array if $loadalsoobjects = 1 or $loadalsoobjects = type
	 *  Possible usage for parameters:
	 *  - all parameters empty -> we look all link to current object (current object can be source or target)
	 *  - source id+type -> will get list of targets linked to source
	 *  - target id+type -> will get list of sources linked to target
	 *  - source id+type + target type -> will get list of targets of the type linked to source
	 *  - target id+type + source type -> will get list of sources of the type linked to target
	 *
	 *	@param	int			$sourceid			Object source id (if not defined, $this->id)
	 *	@param  string		$sourcetype			Object source type (if not defined, $this->element)
	 *	@param  int			$targetid			Object target id (if not defined, $this->id)
	 *	@param  string		$targettype			Object target type (if not defined, $this->element)
	 *	@param  string		$clause				'OR' or 'AND' clause used when both source id and target id are provided
	 *  @param  int			$alsosametype		0=Return only links to object that differs from source type. 1=Include also link to objects of same type.
	 *  @param  string		$orderby			SQL 'ORDER BY' clause
	 *  @param	int|string	$loadalsoobjects	Load also the array $this->linkedObjects. Use 0 to not load (increase performances), Use 1 to load all, Use value of type ('facture', 'facturerec', ...) to load only a type of object.
	 *	@return int								Return integer <0 if KO, >0 if OK
	 *  @see	add_object_linked(), updateObjectLinked(), deleteObjectLinked()
	 */
	public function fetchObjectLinked($sourceid = null, $sourcetype = '', $targetid = null, $targettype = '', $clause = 'OR', $alsosametype = 1, $orderby = 'sourcetype', $loadalsoobjects = 1)
	{
		global $conf, $hookmanager, $action;

		// Important for pdf generation time reduction
		// This boolean is true if $this->linkedObjects has already been loaded with all objects linked without filter
		// If you need to force the reload, you can call clearObjectLinkedCache() before calling fetchObjectLinked()
		if ($this->id > 0 && !empty($this->linkedObjectsFullLoaded[$this->id])) {
			return 1;
		}

		$this->linkedObjectsIds = array();
		$this->linkedObjects = array();

		$justsource = false;
		$justtarget = false;
		$withtargettype = false;
		$withsourcetype = false;

		$parameters = array('sourcetype' => $sourcetype, 'sourceid' => $sourceid, 'targettype' => $targettype, 'targetid' => $targetid);
		// Hook for explicitly set the targettype if it must be differtent than $this->element
		$reshook = $hookmanager->executeHooks('setLinkedObjectSourceTargetType', $parameters, $this, $action); // Note that $action and $object may have been modified by some hooks
		if ($reshook > 0) {
			if (!empty($hookmanager->resArray['sourcetype'])) {
				$sourcetype = $hookmanager->resArray['sourcetype'];
			}
			if (!empty($hookmanager->resArray['sourceid'])) {
				$sourceid = $hookmanager->resArray['sourceid'];
			}
			if (!empty($hookmanager->resArray['targettype'])) {
				$targettype = $hookmanager->resArray['targettype'];
			}
			if (!empty($hookmanager->resArray['targetid'])) {
				$targetid = $hookmanager->resArray['targetid'];
			}
		}

		if (!empty($sourceid) && !empty($sourcetype) && empty($targetid)) {
			$justsource = true; // the source (id and type) is a search criteria
			if (!empty($targettype)) {
				$withtargettype = true;
			}
		}
		if (!empty($targetid) && !empty($targettype) && empty($sourceid)) {
			$justtarget = true; // the target (id and type) is a search criteria
			if (!empty($sourcetype)) {
				$withsourcetype = true;
			}
		}

		$sourceid = (!empty($sourceid) ? $sourceid : $this->id);
		$targetid = (!empty($targetid) ? $targetid : $this->id);
		$sourcetype = (!empty($sourcetype) ? $sourcetype : $this->element);
		$targettype = (!empty($targettype) ? $targettype : $this->element);

		/*if (empty($sourceid) && empty($targetid))
		 {
		 dol_syslog('Bad usage of function. No source nor target id defined (nor as parameter nor as object id)', LOG_ERR);
		 return -1;
		 }*/

		// Links between objects are stored in table element_element
		$sql = "SELECT rowid, fk_source, sourcetype, fk_target, targettype";
		$sql .= " FROM ".$this->db->prefix()."element_element";
		$sql .= " WHERE ";
		if ($justsource || $justtarget) {
			if ($justsource) {
				$sql .= "fk_source = ".((int) $sourceid)." AND sourcetype = '".$this->db->escape($sourcetype)."'";
				if ($withtargettype) {
					$sql .= " AND targettype = '".$this->db->escape($targettype)."'";
				}
			} elseif ($justtarget) {
				$sql .= "fk_target = ".((int) $targetid)." AND targettype = '".$this->db->escape($targettype)."'";
				if ($withsourcetype) {
					$sql .= " AND sourcetype = '".$this->db->escape($sourcetype)."'";
				}
			}
		} else {
			$sql .= "(fk_source = ".((int) $sourceid)." AND sourcetype = '".$this->db->escape($sourcetype)."')";
			$sql .= " ".$clause." (fk_target = ".((int) $targetid)." AND targettype = '".$this->db->escape($targettype)."')";
			if ($loadalsoobjects && $this->id > 0 && $sourceid == $this->id && $sourcetype == $this->element && $targetid == $this->id && $targettype == $this->element && $clause == 'OR') {
				$this->linkedObjectsFullLoaded[$this->id] = true;
			}
		}
		$sql .= " ORDER BY ".$orderby;

		dol_syslog(get_class($this)."::fetchObjectLink", LOG_DEBUG);
		$resql = $this->db->query($sql);
		if ($resql) {
			$num = $this->db->num_rows($resql);
			$i = 0;
			while ($i < $num) {
				$obj = $this->db->fetch_object($resql);
				if ($justsource || $justtarget) {
					if ($justsource) {
						$this->linkedObjectsIds[$obj->targettype][$obj->rowid] = $obj->fk_target;
					} elseif ($justtarget) {
						$this->linkedObjectsIds[$obj->sourcetype][$obj->rowid] = $obj->fk_source;
					}
				} else {
					if ($obj->fk_source == $sourceid && $obj->sourcetype == $sourcetype) {
						$this->linkedObjectsIds[$obj->targettype][$obj->rowid] = $obj->fk_target;
					}
					if ($obj->fk_target == $targetid && $obj->targettype == $targettype) {
						$this->linkedObjectsIds[$obj->sourcetype][$obj->rowid] = $obj->fk_source;
					}
				}
				$i++;
			}

			if (!empty($this->linkedObjectsIds)) {
				$tmparray = $this->linkedObjectsIds;
				foreach ($tmparray as $objecttype => $objectids) {       // $objecttype is a module name ('facture', 'mymodule', ...) or a module name with a suffix ('project_task', 'mymodule_myobj', ...)
					// Parse element/subelement (ex: project_task, cabinetmed_consultation, ...)
					$module = $element = $subelement = $objecttype;
					$regs = array();
					if ($objecttype != 'supplier_proposal' && $objecttype != 'order_supplier' && $objecttype != 'invoice_supplier'
						&& preg_match('/^([^_]+)_([^_]+)/i', $objecttype, $regs)) {
						$module = $element = $regs[1];
						$subelement = $regs[2];
					}

					$classpath = $element.'/class';
					// To work with non standard classpath or module name
					if ($objecttype == 'facture') {
						$classpath = 'compta/facture/class';
					} elseif ($objecttype == 'facturerec') {
						$classpath = 'compta/facture/class';
						$module = 'facture';
					} elseif ($objecttype == 'propal') {
						$classpath = 'comm/propal/class';
					} elseif ($objecttype == 'supplier_proposal') {
						$classpath = 'supplier_proposal/class';
					} elseif ($objecttype == 'shipping') {
						$classpath = 'expedition/class';
						$subelement = 'expedition';
						$module = 'expedition';
					} elseif ($objecttype == 'delivery') {
						$classpath = 'delivery/class';
						$subelement = 'delivery';
						$module = 'delivery_note';
					} elseif ($objecttype == 'invoice_supplier' || $objecttype == 'order_supplier') {
						$classpath = 'fourn/class';
						$module = 'fournisseur';
					} elseif ($objecttype == 'fichinter') {
						$classpath = 'fichinter/class';
						$subelement = 'fichinter';
						$module = 'ficheinter';
					} elseif ($objecttype == 'subscription') {
						$classpath = 'adherents/class';
						$module = 'adherent';
					} elseif ($objecttype == 'contact') {
						$module = 'societe';
					}
					// Set classfile
					$classfile = strtolower($subelement);
					$classname = ucfirst($subelement);

					if ($objecttype == 'order') {
						$classfile = 'commande';
						$classname = 'Commande';
					} elseif ($objecttype == 'invoice_supplier') {
						$classfile = 'fournisseur.facture';
						$classname = 'FactureFournisseur';
					} elseif ($objecttype == 'order_supplier') {
						$classfile = 'fournisseur.commande';
						$classname = 'CommandeFournisseur';
					} elseif ($objecttype == 'supplier_proposal') {
						$classfile = 'supplier_proposal';
						$classname = 'SupplierProposal';
					} elseif ($objecttype == 'facturerec') {
						$classfile = 'facture-rec';
						$classname = 'FactureRec';
					} elseif ($objecttype == 'subscription') {
						$classfile = 'subscription';
						$classname = 'Subscription';
					} elseif ($objecttype == 'project' || $objecttype == 'projet') {
						$classpath = 'projet/class';
						$classfile = 'project';
						$classname = 'Project';
					} elseif ($objecttype == 'conferenceorboothattendee') {
						$classpath = 'eventorganization/class';
						$classfile = 'conferenceorboothattendee';
						$classname = 'ConferenceOrBoothAttendee';
						$module = 'eventorganization';
					} elseif ($objecttype == 'conferenceorbooth') {
						$classpath = 'eventorganization/class';
						$classfile = 'conferenceorbooth';
						$classname = 'ConferenceOrBooth';
						$module = 'eventorganization';
					} elseif ($objecttype == 'mo') {
						$classpath = 'mrp/class';
						$classfile = 'mo';
						$classname = 'Mo';
						$module = 'mrp';
					}

					// Here $module, $classfile and $classname are set, we can use them.
					if (isModEnabled($module) && (($element != $this->element) || $alsosametype)) {
						if ($loadalsoobjects && (is_numeric($loadalsoobjects) || ($loadalsoobjects === $objecttype))) {
							dol_include_once('/'.$classpath.'/'.$classfile.'.class.php');
							//print '/'.$classpath.'/'.$classfile.'.class.php '.class_exists($classname);
							if (class_exists($classname)) {
								foreach ($objectids as $i => $objectid) {	// $i is rowid into llx_element_element
									$object = new $classname($this->db);
									$ret = $object->fetch($objectid);
									if ($ret >= 0) {
										$this->linkedObjects[$objecttype][$i] = $object;
									}
								}
							}
						}
					} else {
						unset($this->linkedObjectsIds[$objecttype]);
					}
				}
			}
			return 1;
		} else {
			dol_print_error($this->db);
			return -1;
		}
	}

	/**
	 *	Clear the cache saying that all linked object were already loaded. So next fetchObjectLinked will reload all links.
	 *
	 *	@return int						Return integer <0 if KO, >0 if OK
	 *  @see	fetchObjectLinked()
	 */
	public function clearObjectLinkedCache()
	{
		if ($this->id > 0 && !empty($this->linkedObjectsFullLoaded[$this->id])) {
			unset($this->linkedObjectsFullLoaded[$this->id]);
		}

		return 1;
	}

	/**
	 *	Update object linked of a current object
	 *
	 *	@param	int		$sourceid		Object source id
	 *	@param  string	$sourcetype		Object source type
	 *	@param  int		$targetid		Object target id
	 *	@param  string	$targettype		Object target type
	 * 	@param	User	$f_user			User that create
	 * 	@param	int		$notrigger		1=Does not execute triggers, 0= execute triggers
	 *	@return							int	>0 if OK, <0 if KO
	 *	@see	add_object_linked(), fetObjectLinked(), deleteObjectLinked()
	 */
	public function updateObjectLinked($sourceid = null, $sourcetype = '', $targetid = null, $targettype = '', $f_user = null, $notrigger = 0)
	{
		global $user;
		$updatesource = false;
		$updatetarget = false;
		$f_user = isset($f_user) ? $f_user : $user;

		if (!empty($sourceid) && !empty($sourcetype) && empty($targetid) && empty($targettype)) {
			$updatesource = true;
		} elseif (empty($sourceid) && empty($sourcetype) && !empty($targetid) && !empty($targettype)) {
			$updatetarget = true;
		}

		$this->db->begin();
		$error = 0;

		$sql = "UPDATE " . $this->db->prefix() . "element_element SET ";
		if ($updatesource) {
			$sql .= "fk_source = " . ((int) $sourceid);
			$sql .= ", sourcetype = '" . $this->db->escape($sourcetype) . "'";
			$sql .= " WHERE fk_target = " . ((int) $this->id);
			$sql .= " AND targettype = '" . $this->db->escape($this->element) . "'";
		} elseif ($updatetarget) {
			$sql .= "fk_target = " . ((int) $targetid);
			$sql .= ", targettype = '" . $this->db->escape($targettype) . "'";
			$sql .= " WHERE fk_source = " . ((int) $this->id);
			$sql .= " AND sourcetype = '" . $this->db->escape($this->element) . "'";
		}

		dol_syslog(get_class($this) . "::updateObjectLinked", LOG_DEBUG);
		if ($this->db->query($sql)) {
			if (!$notrigger) {
				// Call trigger
				$this->context['link_source_id'] = $sourceid;
				$this->context['link_source_type'] = $sourcetype;
				$this->context['link_target_id'] = $targetid;
				$this->context['link_target_type'] = $targettype;
				$result = $this->call_trigger('OBJECT_LINK_MODIFY', $f_user);
				if ($result < 0) {
					$error++;
				}
				// End call triggers
			}
		} else {
			$this->error = $this->db->lasterror();
			$error++;
		}

		if (!$error) {
			$this->db->commit();
			return 1;
		} else {
			$this->db->rollback();
			return -1;
		}
	}

	/**
	 *	Delete all links between an object $this
	 *
	 *	@param	int		$sourceid		Object source id
	 *	@param  string	$sourcetype		Object source type
	 *	@param  int		$targetid		Object target id
	 *	@param  string	$targettype		Object target type
	 *  @param	int		$rowid			Row id of line to delete. If defined, other parameters are not used.
	 * 	@param	User	$f_user			User that create
	 * 	@param	int		$notrigger		1=Does not execute triggers, 0= execute triggers
	 *	@return     					int	>0 if OK, <0 if KO
	 *	@see	add_object_linked(), updateObjectLinked(), fetchObjectLinked()
	 */
	public function deleteObjectLinked($sourceid = null, $sourcetype = '', $targetid = null, $targettype = '', $rowid = 0, $f_user = null, $notrigger = 0)
	{
		global $user;
		$deletesource = false;
		$deletetarget = false;
		$f_user = isset($f_user) ? $f_user : $user;

		if (!empty($sourceid) && !empty($sourcetype) && empty($targetid) && empty($targettype)) {
			$deletesource = true;
		} elseif (empty($sourceid) && empty($sourcetype) && !empty($targetid) && !empty($targettype)) {
			$deletetarget = true;
		}

		$sourceid = (!empty($sourceid) ? $sourceid : $this->id);
		$sourcetype = (!empty($sourcetype) ? $sourcetype : $this->element);
		$targetid = (!empty($targetid) ? $targetid : $this->id);
		$targettype = (!empty($targettype) ? $targettype : $this->element);
		$this->db->begin();
		$error = 0;

		if (!$notrigger) {
			// Call trigger
			$this->context['link_id'] = $rowid;
			$this->context['link_source_id'] = $sourceid;
			$this->context['link_source_type'] = $sourcetype;
			$this->context['link_target_id'] = $targetid;
			$this->context['link_target_type'] = $targettype;
			$result = $this->call_trigger('OBJECT_LINK_DELETE', $f_user);
			if ($result < 0) {
				$error++;
			}
			// End call triggers
		}

		if (!$error) {
			$sql = "DELETE FROM " . $this->db->prefix() . "element_element";
			$sql .= " WHERE";
			if ($rowid > 0) {
				$sql .= " rowid = " . ((int) $rowid);
			} else {
				if ($deletesource) {
					$sql .= " fk_source = " . ((int) $sourceid) . " AND sourcetype = '" . $this->db->escape($sourcetype) . "'";
					$sql .= " AND fk_target = " . ((int) $this->id) . " AND targettype = '" . $this->db->escape($this->element) . "'";
				} elseif ($deletetarget) {
					$sql .= " fk_target = " . ((int) $targetid) . " AND targettype = '" . $this->db->escape($targettype) . "'";
					$sql .= " AND fk_source = " . ((int) $this->id) . " AND sourcetype = '" . $this->db->escape($this->element) . "'";
				} else {
					$sql .= " (fk_source = " . ((int) $this->id) . " AND sourcetype = '" . $this->db->escape($this->element) . "')";
					$sql .= " OR";
					$sql .= " (fk_target = " . ((int) $this->id) . " AND targettype = '" . $this->db->escape($this->element) . "')";
				}
			}

			dol_syslog(get_class($this) . "::deleteObjectLinked", LOG_DEBUG);
			if (!$this->db->query($sql)) {
				$this->error = $this->db->lasterror();
				$this->errors[] = $this->error;
				$error++;
			}
		}

		if (!$error) {
			$this->db->commit();
			return 1;
		} else {
			$this->db->rollback();
			return 0;
		}
	}

	/**
	 * Function used to get an array with all items linked to an object id in association table
	 *
	 * @param	int		$fk_object_where		id of object we need to get linked items
	 * @param	string	$field_select			name of field we need to get a list
	 * @param	string	$field_where			name of field of object we need to get linked items
	 * @param	string	$table_element			name of association table
	 * @return 	array|int						Array of record, -1 if empty
	 */
	public static function getAllItemsLinkedByObjectID($fk_object_where, $field_select, $field_where, $table_element)
	{
		if (empty($fk_object_where) || empty($field_where) || empty($table_element)) {
			return -1;
		}
		if (!preg_match('/^[_a-zA-Z0-9]+$/', $field_select)) {
			dol_syslog('Invalid value $field_select for parameter '.$field_select.' in call to getAllItemsLinkedByObjectID(). Must be a single field name.', LOG_ERR);
		}

		global $db;

		$sql = "SELECT ".$field_select." FROM ".$db->prefix().$table_element." WHERE ".$field_where." = ".((int) $fk_object_where);
		$resql = $db->query($sql);

		$TRes = array();
		if (!empty($resql)) {
			while ($res = $db->fetch_object($resql)) {
				$TRes[] = $res->{$field_select};
			}
		}

		return $TRes;
	}

	/**
	 * Count items linked to an object id in association table
	 *
	 * @param	int		$fk_object_where		id of object we need to get linked items
	 * @param	string	$field_where			name of field of object we need to get linked items
	 * @param	string	$table_element			name of association table
	 * @return 	array|int						Array of record, -1 if empty
	 */
	public static function getCountOfItemsLinkedByObjectID($fk_object_where, $field_where, $table_element)
	{
		if (empty($fk_object_where) || empty($field_where) || empty($table_element)) {
			return -1;
		}

		global $db;

		$sql = "SELECT COUNT(*) as nb FROM ".$db->prefix().$table_element." WHERE ".$field_where." = ".((int) $fk_object_where);
		$resql = $db->query($sql);
		$n = 0;
		if ($resql) {
			$res = $db->fetch_object($resql);
			if ($res) {
				$n = $res->nb;
			}
		}

		return $n;
	}

	/**
	 * Function used to remove all items linked to an object id in association table
	 *
	 * @param	int		$fk_object_where		id of object we need to remove linked items
	 * @param	string	$field_where			name of field of object we need to delete linked items
	 * @param	string	$table_element			name of association table
	 * @return 	int								Return integer <0 if KO, 0 if nothing done, >0 if OK and something done
	 */
	public static function deleteAllItemsLinkedByObjectID($fk_object_where, $field_where, $table_element)
	{
		if (empty($fk_object_where) || empty($field_where) || empty($table_element)) {
			return -1;
		}

		global $db;

		$sql = "DELETE FROM ".$db->prefix().$table_element." WHERE ".$field_where." = ".((int) $fk_object_where);
		$resql = $db->query($sql);

		if (empty($resql)) {
			return 0;
		}

		return 1;
	}

	/**
	 *      Set status of an object.
	 *
	 *      @param	int		$status			Status to set
	 *      @param	int		$elementId		Id of element to force (use this->id by default if null)
	 *      @param	string	$elementType	Type of element to force (use this->table_element by default)
	 *      @param	string	$trigkey		Trigger key to use for trigger. Use '' means automatic but it is not recommended and is deprecated.
	 *      @param	string	$fieldstatus	Name of status field in this->table_element
	 *      @return int						Return integer <0 if KO, >0 if OK
	 */
	public function setStatut($status, $elementId = null, $elementType = '', $trigkey = '', $fieldstatus = 'fk_statut')
	{
		global $user;

		$savElementId = $elementId; // To be used later to know if we were using the method using the id of this or not.

		$elementId = (!empty($elementId) ? $elementId : $this->id);
		$elementTable = (!empty($elementType) ? $elementType : $this->table_element);

		$this->db->begin();

		if ($elementTable == 'facture_rec') {
			$fieldstatus = "suspended";
		}
		if ($elementTable == 'mailing') {
			$fieldstatus = "statut";
		}
		if ($elementTable == 'cronjob') {
			$fieldstatus = "status";
		}
		if ($elementTable == 'user') {
			$fieldstatus = "statut";
		}
		if ($elementTable == 'expensereport') {
			$fieldstatus = "fk_statut";
		}
		if ($elementTable == 'commande_fournisseur_dispatch') {
			$fieldstatus = "status";
		}
		if ($elementTable == 'prelevement_bons') {
			$fieldstatus = "statut";
		}
		if (isset($this->fields) && is_array($this->fields) && array_key_exists('status', $this->fields)) {
			$fieldstatus = 'status';
		}

		$sql = "UPDATE ".$this->db->prefix().$elementTable;
		$sql .= " SET ".$fieldstatus." = ".((int) $status);
		// If status = 1 = validated, update also fk_user_valid
		// TODO Replace the test on $elementTable by doing a test on existence of the field in $this->fields
		if ($status == 1 && in_array($elementTable, array('expensereport', 'inventory'))) {
			$sql .= ", fk_user_valid = ".((int) $user->id);
		}
		if ($status == 1 && in_array($elementTable, array('expensereport'))) {
			$sql .= ", date_valid = '".$this->db->idate(dol_now())."'";
		}
		if ($status == 1 && in_array($elementTable, array('inventory'))) {
			$sql .= ", date_validation = '".$this->db->idate(dol_now())."'";
		}
		$sql .= " WHERE rowid = ".((int) $elementId);
		$sql .= " AND ".$fieldstatus." <> ".((int) $status);	// We avoid update if status already correct

		dol_syslog(get_class($this)."::setStatut", LOG_DEBUG);
		$resql = $this->db->query($sql);
		if ($resql) {
			$error = 0;

			$nb_rows_affected = $this->db->affected_rows($resql);	// should be 1 or 0 if status was already correct

			if ($nb_rows_affected > 0) {
				if (empty($trigkey)) {
					// Try to guess trigkey (for backward compatibility, now we should have trigkey defined into the call of setStatus)
					if ($this->element == 'supplier_proposal' && $status == 2) {
						$trigkey = 'SUPPLIER_PROPOSAL_SIGN'; // 2 = SupplierProposal::STATUS_SIGNED. Can't use constant into this generic class
					}
					if ($this->element == 'supplier_proposal' && $status == 3) {
						$trigkey = 'SUPPLIER_PROPOSAL_REFUSE'; // 3 = SupplierProposal::STATUS_REFUSED. Can't use constant into this generic class
					}
					if ($this->element == 'supplier_proposal' && $status == 4) {
						$trigkey = 'SUPPLIER_PROPOSAL_CLOSE'; // 4 = SupplierProposal::STATUS_CLOSED. Can't use constant into this generic class
					}
					if ($this->element == 'fichinter' && $status == 3) {
						$trigkey = 'FICHINTER_CLASSIFY_DONE';
					}
					if ($this->element == 'fichinter' && $status == 2) {
						$trigkey = 'FICHINTER_CLASSIFY_BILLED';
					}
					if ($this->element == 'fichinter' && $status == 1) {
						$trigkey = 'FICHINTER_CLASSIFY_UNBILLED';
					}
				}

				if ($trigkey) {
					// Call trigger
					$result = $this->call_trigger($trigkey, $user);
					if ($result < 0) {
						$error++;
					}
					// End call triggers
				}
			} else {
				// The status was probably already good. We do nothing more, no triggers.
			}

			if (!$error) {
				$this->db->commit();

				if (empty($savElementId)) {
					// If the element we update is $this (so $elementId was provided as null)
					if ($fieldstatus == 'tosell') {
						$this->status = $status;
					} elseif ($fieldstatus == 'tobuy') {
						$this->status_buy = $status;	// @phpstan-ignore-line
					} else {
						$this->statut = $status;
						$this->status = $status;
					}
				}

				return 1;
			} else {
				$this->db->rollback();
				dol_syslog(get_class($this)."::setStatut ".$this->error, LOG_ERR);
				return -1;
			}
		} else {
			$this->error = $this->db->lasterror();
			$this->db->rollback();
			return -1;
		}
	}


	/**
	 *  Load type of canvas of an object if it exists
	 *
	 *  @param      int		$id     Record id
	 *  @param      string	$ref    Record ref
	 *  @return		int				Return integer <0 if KO, 0 if nothing done, >0 if OK
	 */
	public function getCanvas($id = 0, $ref = '')
	{
		global $conf;

		if (empty($id) && empty($ref)) {
			return 0;
		}
		if (getDolGlobalString('MAIN_DISABLE_CANVAS')) {
			return 0; // To increase speed. Not enabled by default.
		}

		// Clean parameters
		$ref = trim($ref);

		$sql = "SELECT rowid, canvas";
		$sql .= " FROM ".$this->db->prefix().$this->table_element;
		$sql .= " WHERE entity IN (".getEntity($this->element).")";
		if (!empty($id)) {
			$sql .= " AND rowid = ".((int) $id);
		}
		if (!empty($ref)) {
			$sql .= " AND ref = '".$this->db->escape($ref)."'";
		}

		$resql = $this->db->query($sql);
		if ($resql) {
			$obj = $this->db->fetch_object($resql);
			if ($obj) {
				$this->canvas = $obj->canvas;
				return 1;
			} else {
				return 0;
			}
		} else {
			dol_print_error($this->db);
			return -1;
		}
	}


	/**
	 * 	Get special code of a line
	 *
	 * 	@param	int		$lineid		Id of line
	 * 	@return	int					Special code
	 */
	public function getSpecialCode($lineid)
	{
		$sql = "SELECT special_code FROM ".$this->db->prefix().$this->table_element_line;
		$sql .= " WHERE rowid = ".((int) $lineid);
		$resql = $this->db->query($sql);
		if ($resql) {
			$row = $this->db->fetch_row($resql);
			return $row[0];
		}

		return 0;
	}

	/**
	 *  Function to check if an object is used by others (by children).
	 *  Check is done into this->childtables. There is no check into llx_element_element.
	 *
	 *  @param	int		$id			Force id of object
	 *  @param	int		$entity		Force entity to check
	 *  @return	int					Return integer <0 if KO, 0 if not used, >0 if already used
	 */
	public function isObjectUsed($id = 0, $entity = 0)
	{
		global $langs;

		if (empty($id)) {
			$id = $this->id;
		}

		// Check parameters
		if (!isset($this->childtables) || !is_array($this->childtables) || count($this->childtables) == 0) {
			dol_print_error(null, 'Called isObjectUsed on a class with property this->childtables not defined');
			return -1;
		}

		$arraytoscan = $this->childtables;		// array('tablename'=>array('fk_element'=>'parentfield'), ...) or array('tablename'=>array('parent'=>table_parent, 'parentkey'=>'nameoffieldforparentfkkey'), ...)
		// For backward compatibility, we check if array is old format array('tablename1', 'tablename2', ...)
		$tmparray = array_keys($this->childtables);
		if (is_numeric($tmparray[0])) {
			$arraytoscan = array_flip($this->childtables);
		}

		// Test if child exists
		$haschild = 0;
		foreach ($arraytoscan as $table => $element) {
			//print $id.'-'.$table.'-'.$elementname.'<br>';
			// Check if element can be deleted
			$sql = "SELECT COUNT(*) as nb";
			$sql .= " FROM ".$this->db->prefix().$table." as c";
			if (!empty($element['parent']) && !empty($element['parentkey'])) {
				$sql .= ", ".$this->db->prefix().$element['parent']." as p";
			}
			if (!empty($element['fk_element'])) {
				$sql .= " WHERE c.".$element['fk_element']." = ".((int) $id);
			} else {
				$sql .= " WHERE c.".$this->fk_element." = ".((int) $id);
			}
			if (!empty($element['parent']) && !empty($element['parentkey'])) {
				$sql .= " AND c.".$element['parentkey']." = p.rowid";
			}
			if (!empty($element['parent']) && !empty($element['parenttypefield']) && !empty($element['parenttypevalue'])) {
				$sql .= " AND c.".$element['parenttypefield']." = '".$this->db->escape($element['parenttypevalue'])."'";
			}
			if (!empty($entity)) {
				if (!empty($element['parent']) && !empty($element['parentkey'])) {
					$sql .= " AND p.entity = ".((int) $entity);
				} else {
					$sql .= " AND c.entity = ".((int) $entity);
				}
			}

			$resql = $this->db->query($sql);
			if ($resql) {
				$obj = $this->db->fetch_object($resql);
				if ($obj->nb > 0) {
					$langs->load("errors");
					//print 'Found into table '.$table.', type '.$langs->transnoentitiesnoconv($elementname).', haschild='.$haschild;
					$haschild += $obj->nb;
					if (is_numeric($element)) {	// very old usage array('table1', 'table2', ...)
						$this->errors[] = $langs->transnoentitiesnoconv("ErrorRecordHasAtLeastOneChildOfType", method_exists($this, 'getNomUrl') ? $this->getNomUrl() : $this->ref, $table);
					} elseif (is_string($element)) { // old usage array('table1' => 'TranslateKey1', 'table2' => 'TranslateKey2', ...)
						$this->errors[] = $langs->transnoentitiesnoconv("ErrorRecordHasAtLeastOneChildOfType", method_exists($this, 'getNomUrl') ? $this->getNomUrl() : $this->ref, $langs->transnoentitiesnoconv($element));
					} else { // new usage: $element['name']=Translation key
						$this->errors[] = $langs->transnoentitiesnoconv("ErrorRecordHasAtLeastOneChildOfType", method_exists($this, 'getNomUrl') ? $this->getNomUrl() : $this->ref, $langs->transnoentitiesnoconv($element['name']));
					}
					break; // We found at least one, we stop here
				}
			} else {
				$this->errors[] = $this->db->lasterror();
				return -1;
			}
		}
		if ($haschild > 0) {
			$this->errors[] = "ErrorRecordHasChildren";
			return $haschild;
		} else {
			return 0;
		}
	}

	/**
	 *  Function to say how many lines object contains
	 *
	 *	@param	int		$predefined		-1=All, 0=Count free product/service only, 1=Count predefined product/service only, 2=Count predefined product, 3=Count predefined service
	 *  @return	int						Return integer <0 if KO, 0 if no predefined products, nb of lines with predefined products if found
	 */
	public function hasProductsOrServices($predefined = -1)
	{
		$nb = 0;

		foreach ($this->lines as $key => $val) {
			$qualified = 0;
			if ($predefined == -1) {
				$qualified = 1;
			}
			if ($predefined == 1 && $val->fk_product > 0) {
				$qualified = 1;
			}
			if ($predefined == 0 && $val->fk_product <= 0) {
				$qualified = 1;
			}
			if ($predefined == 2 && $val->fk_product > 0 && $val->product_type == 0) {
				$qualified = 1;
			}
			if ($predefined == 3 && $val->fk_product > 0 && $val->product_type == 1) {
				$qualified = 1;
			}
			if ($qualified) {
				$nb++;
			}
		}
		dol_syslog(get_class($this).'::hasProductsOrServices we found '.$nb.' qualified lines of products/servcies');
		return $nb;
	}

	/**
	 * Function that returns the total amount HT of discounts applied for all lines.
	 *
	 * @return 	float|null			Total amount of discount, or null if $table_element_line is empty
	 */
	public function getTotalDiscount()
	{
		if (!empty($this->table_element_line)) {
			$total_discount = 0.00;

			$sql = "SELECT subprice as pu_ht, qty, remise_percent, total_ht";
			$sql .= " FROM ".$this->db->prefix().$this->table_element_line;
			$sql .= " WHERE ".$this->fk_element." = ".((int) $this->id);

			dol_syslog(get_class($this).'::getTotalDiscount', LOG_DEBUG);
			$resql = $this->db->query($sql);
			if ($resql) {
				$num = $this->db->num_rows($resql);
				$i = 0;
				while ($i < $num) {
					$obj = $this->db->fetch_object($resql);

					$pu_ht = $obj->pu_ht;
					$qty = $obj->qty;
					$total_ht = $obj->total_ht;

					$total_discount_line = (float) price2num(($pu_ht * $qty) - $total_ht, 'MT');
					$total_discount += $total_discount_line;

					$i++;
				}
			}

			//print $total_discount; exit;
			return (float) price2num($total_discount);
		}

		return null;
	}


	/**
	 * Return into unit=0, the calculated total of weight and volume of all lines * qty
	 * Calculate by adding weight and volume of each product line, so properties ->volume/volume_units/weight/weight_units must be loaded on line.
	 *
	 * @return  array                           array('weight'=>...,'volume'=>...)
	 */
	public function getTotalWeightVolume()
	{
		$totalWeight = 0;
		$totalVolume = 0;
		// defined for shipment only
		$totalOrdered = '';
		// defined for shipment only
		$totalToShip = '';

		foreach ($this->lines as $line) {
			if (isset($line->qty_asked)) {
				if (empty($totalOrdered)) {
					$totalOrdered = 0; // Avoid warning because $totalOrdered is ''
				}
				$totalOrdered += $line->qty_asked; // defined for shipment only
			}
			if (isset($line->qty_shipped)) {
				if (empty($totalToShip)) {
					$totalToShip = 0; // Avoid warning because $totalToShip is ''
				}
				$totalToShip += $line->qty_shipped; // defined for shipment only
			} elseif ($line->element == 'commandefournisseurdispatch' && isset($line->qty)) {
				if (empty($totalToShip)) {
					$totalToShip = 0;
				}
				$totalToShip += $line->qty; // defined for reception only
			}

			// Define qty, weight, volume, weight_units, volume_units
			if ($this->element == 'shipping') {
				// for shipments
				$qty = $line->qty_shipped ? $line->qty_shipped : 0;
			} else {
				$qty = $line->qty ? $line->qty : 0;
			}

			$weight = !empty($line->weight) ? $line->weight : 0;
			($weight == 0 && !empty($line->product->weight)) ? $weight = $line->product->weight : 0;
			$volume = !empty($line->volume) ? $line->volume : 0;
			($volume == 0 && !empty($line->product->volume)) ? $volume = $line->product->volume : 0;

			$weight_units = !empty($line->weight_units) ? $line->weight_units : 0;
			($weight_units == 0 && !empty($line->product->weight_units)) ? $weight_units = $line->product->weight_units : 0;
			$volume_units = !empty($line->volume_units) ? $line->volume_units : 0;
			($volume_units == 0 && !empty($line->product->volume_units)) ? $volume_units = $line->product->volume_units : 0;

			$weightUnit = 0;
			$volumeUnit = 0;
			if (!empty($weight_units)) {
				$weightUnit = $weight_units;
			}
			if (!empty($volume_units)) {
				$volumeUnit = $volume_units;
			}

			if (empty($totalWeight)) {
				$totalWeight = 0; // Avoid warning because $totalWeight is ''
			}
			if (empty($totalVolume)) {
				$totalVolume = 0; // Avoid warning because $totalVolume is ''
			}

			//var_dump($line->volume_units);
			if ($weight_units < 50) {   // < 50 means a standard unit (power of 10 of official unit), > 50 means an exotic unit (like inch)
				$trueWeightUnit = pow(10, $weightUnit);
				$totalWeight += $weight * $qty * $trueWeightUnit;
			} else {
				if ($weight_units == 99) {
					// conversion 1 Pound = 0.45359237 KG
					$trueWeightUnit = 0.45359237;
					$totalWeight += $weight * $qty * $trueWeightUnit;
				} elseif ($weight_units == 98) {
					// conversion 1 Ounce = 0.0283495 KG
					$trueWeightUnit = 0.0283495;
					$totalWeight += $weight * $qty * $trueWeightUnit;
				} else {
					$totalWeight += $weight * $qty; // This may be wrong if we mix different units
				}
			}
			if ($volume_units < 50) {   // >50 means a standard unit (power of 10 of official unit), > 50 means an exotic unit (like inch)
				//print $line->volume."x".$line->volume_units."x".($line->volume_units < 50)."x".$volumeUnit;
				$trueVolumeUnit = pow(10, $volumeUnit);
				//print $line->volume;
				$totalVolume += $volume * $qty * $trueVolumeUnit;
			} else {
				$totalVolume += $volume * $qty; // This may be wrong if we mix different units
			}
		}

		return array('weight' => $totalWeight, 'volume' => $totalVolume, 'ordered' => $totalOrdered, 'toship' => $totalToShip);
	}


	/**
	 *	Set extra parameters
	 *
	 *	@return	int      Return integer <0 if KO, >0 if OK
	 */
	public function setExtraParameters()
	{
		$this->db->begin();

		$extraparams = (!empty($this->extraparams) ? json_encode($this->extraparams) : null);

		$sql = "UPDATE ".$this->db->prefix().$this->table_element;
		$sql .= " SET extraparams = ".(!empty($extraparams) ? "'".$this->db->escape($extraparams)."'" : "null");
		$sql .= " WHERE rowid = ".((int) $this->id);

		dol_syslog(get_class($this)."::setExtraParameters", LOG_DEBUG);
		$resql = $this->db->query($sql);
		if (!$resql) {
			$this->error = $this->db->lasterror();
			$this->db->rollback();
			return -1;
		} else {
			$this->db->commit();
			return 1;
		}
	}


	// --------------------
	// TODO: All functions here must be redesigned and moved as they are not business functions but output functions
	// --------------------

	/* This is to show add lines */

	/**
	 *	Show add free and predefined products/services form
	 *
	 *  @param	int		        $dateSelector       1=Show also date range input fields
	 *  @param	Societe			$seller				Object thirdparty who sell
	 *  @param	Societe			$buyer				Object thirdparty who buy
	 *  @param	string			$defaulttpldir		Directory where to find the template
	 *	@return	void
	 */
	public function formAddObjectLine($dateSelector, $seller, $buyer, $defaulttpldir = '/core/tpl')
	{
		global $conf, $user, $langs, $object, $hookmanager, $extrafields, $form;

		// Line extrafield
		if (!is_object($extrafields)) {
			require_once DOL_DOCUMENT_ROOT.'/core/class/extrafields.class.php';
			$extrafields = new ExtraFields($this->db);
		}
		$extrafields->fetch_name_optionals_label($this->table_element_line);

		// Output template part (modules that overwrite templates must declare this into descriptor)
		// Use global variables + $dateSelector + $seller and $buyer
		// Note: This is deprecated. If you need to overwrite the tpl file, use instead the hook 'formAddObjectLine'.
		$dirtpls = array_merge($conf->modules_parts['tpl'], array($defaulttpldir));
		foreach ($dirtpls as $module => $reldir) {
			if (!empty($module)) {
				$tpl = dol_buildpath($reldir.'/objectline_create.tpl.php');
			} else {
				$tpl = DOL_DOCUMENT_ROOT.$reldir.'/objectline_create.tpl.php';
			}

			if (empty($conf->file->strict_mode)) {
				$res = @include $tpl;
			} else {
				$res = include $tpl; // for debug
			}
			if ($res) {
				break;
			}
		}
	}



	/* This is to show array of line of details */


	/**
	 *	Return HTML table for object lines
	 *	TODO Move this into an output class file (htmlline.class.php)
	 *	If lines are into a template, title must also be into a template
	 *	But for the moment we don't know if it's possible as we keep a method available on overloaded objects.
	 *
	 *	@param	string		$action				Action code
	 *	@param  Societe		$seller            	Object of seller third party
	 *	@param  Societe  	$buyer             	Object of buyer third party
	 *	@param	int			$selected		   	ID line selected
	 *	@param  int	    	$dateSelector      	1=Show also date range input fields
	 *  @param	string		$defaulttpldir		Directory where to find the template
	 *	@return	void
	 */
	public function printObjectLines($action, $seller, $buyer, $selected = 0, $dateSelector = 0, $defaulttpldir = '/core/tpl')
	{
		global $conf, $hookmanager, $langs, $user, $form, $extrafields, $object;
		// TODO We should not use global var for this
		global $inputalsopricewithtax, $usemargins, $disableedit, $disablemove, $disableremove, $outputalsopricetotalwithtax;

		// Define usemargins
		$usemargins = 0;
		if (isModEnabled('margin') && !empty($this->element) && in_array($this->element, array('facture', 'facturerec', 'propal', 'commande'))) {
			$usemargins = 1;
		}

		$num = count($this->lines);

		// Line extrafield
		if (!is_object($extrafields)) {
			require_once DOL_DOCUMENT_ROOT.'/core/class/extrafields.class.php';
			$extrafields = new ExtraFields($this->db);
		}
		$extrafields->fetch_name_optionals_label($this->table_element_line);

		$parameters = array('num' => $num, 'dateSelector' => $dateSelector, 'seller' => $seller, 'buyer' => $buyer, 'selected' => $selected, 'table_element_line' => $this->table_element_line);
		$reshook = $hookmanager->executeHooks('printObjectLineTitle', $parameters, $this, $action); // Note that $action and $object may have been modified by some hooks
		if (empty($reshook)) {
			// Output template part (modules that overwrite templates must declare this into descriptor)
			// Use global variables + $dateSelector + $seller and $buyer
			// Note: This is deprecated. If you need to overwrite the tpl file, use instead the hook.
			$dirtpls = array_merge($conf->modules_parts['tpl'], array($defaulttpldir));
			foreach ($dirtpls as $module => $reldir) {
				$res = 0;
				if (!empty($module)) {
					$tpl = dol_buildpath($reldir.'/objectline_title.tpl.php');
				} else {
					$tpl = DOL_DOCUMENT_ROOT.$reldir.'/objectline_title.tpl.php';
				}
				if (file_exists($tpl)) {
					if (empty($conf->file->strict_mode)) {
						$res = @include $tpl;
					} else {
						$res = include $tpl; // for debug
					}
				}
				if ($res) {
					break;
				}
			}
		}

		$i = 0;

		print "<!-- begin printObjectLines() --><tbody>\n";
		foreach ($this->lines as $line) {
			//Line extrafield
			$line->fetch_optionals();

			//if (is_object($hookmanager) && (($line->product_type == 9 && !empty($line->special_code)) || !empty($line->fk_parent_line)))
			if (is_object($hookmanager)) {   // Old code is commented on preceding line.
				if (empty($line->fk_parent_line)) {
					$parameters = array('line' => $line, 'num' => $num, 'i' => $i, 'dateSelector' => $dateSelector, 'seller' => $seller, 'buyer' => $buyer, 'selected' => $selected, 'table_element_line' => $line->table_element, 'defaulttpldir' => $defaulttpldir);
					$reshook = $hookmanager->executeHooks('printObjectLine', $parameters, $this, $action); // Note that $action and $object may have been modified by some hooks
				} else {
					$parameters = array('line' => $line, 'num' => $num, 'i' => $i, 'dateSelector' => $dateSelector, 'seller' => $seller, 'buyer' => $buyer, 'selected' => $selected, 'table_element_line' => $line->table_element, 'fk_parent_line' => $line->fk_parent_line, 'defaulttpldir' => $defaulttpldir);
					$reshook = $hookmanager->executeHooks('printObjectSubLine', $parameters, $this, $action); // Note that $action and $object may have been modified by some hooks
				}
			}
			if (empty($reshook)) {
				$this->printObjectLine($action, $line, '', $num, $i, $dateSelector, $seller, $buyer, $selected, $extrafields, $defaulttpldir);
			}

			$i++;
		}
		print "</tbody><!-- end printObjectLines() -->\n";
	}

	/**
	 *	Return HTML content of a detail line
	 *	TODO Move this into an output class file (htmlline.class.php)
	 *
	 *	@param	string      		$action				GET/POST action
	 *	@param  CommonObjectLine 	$line			    Selected object line to output
	 *	@param  string	    		$var               	Not used
	 *	@param  int		    		$num               	Number of line (0)
	 *	@param  int		    		$i					I
	 *	@param  int		    		$dateSelector      	1=Show also date range input fields
	 *	@param  Societe	    		$seller            	Object of seller third party
	 *	@param  Societe	    		$buyer             	Object of buyer third party
	 *	@param	int					$selected		   	ID line selected
	 *  @param  Extrafields			$extrafields		Object of extrafields
	 *  @param	string				$defaulttpldir		Directory where to find the template (deprecated)
	 *	@return	void
	 */
	public function printObjectLine($action, $line, $var, $num, $i, $dateSelector, $seller, $buyer, $selected = 0, $extrafields = null, $defaulttpldir = '/core/tpl')
	{
		global $conf, $langs, $user, $object, $hookmanager;
		global $form;
		global $object_rights, $disableedit, $disablemove, $disableremove; // TODO We should not use global var for this !

		$object_rights = $this->getRights();

		// var used into tpl
		$text = '';
		$description = '';

		// Line in view mode
		if ($action != 'editline' || $selected != $line->id) {
			// Product
			if (!empty($line->fk_product) && $line->fk_product > 0) {
				$product_static = new Product($this->db);
				$product_static->fetch($line->fk_product);

				$product_static->ref = $line->ref; //can change ref in hook
				$product_static->label = !empty($line->label) ? $line->label : ""; //can change label in hook

				$text = $product_static->getNomUrl(1);

				// Define output language and label
				if (getDolGlobalInt('MAIN_MULTILANGS')) {
					if (property_exists($this, 'socid') && !is_object($this->thirdparty)) {
						dol_print_error(null, 'Error: Method printObjectLine was called on an object and object->fetch_thirdparty was not done before');
						return;
					}

					$prod = new Product($this->db);
					$prod->fetch($line->fk_product);

					$outputlangs = $langs;
					$newlang = '';
					if (empty($newlang) && GETPOST('lang_id', 'aZ09')) {
						$newlang = GETPOST('lang_id', 'aZ09');
					}
					if (getDolGlobalString('PRODUIT_TEXTS_IN_THIRDPARTY_LANGUAGE') && empty($newlang) && is_object($this->thirdparty)) {
						$newlang = $this->thirdparty->default_lang; // To use language of customer
					}
					if (!empty($newlang)) {
						$outputlangs = new Translate("", $conf);
						$outputlangs->setDefaultLang($newlang);
					}

					$label = (!empty($prod->multilangs[$outputlangs->defaultlang]["label"])) ? $prod->multilangs[$outputlangs->defaultlang]["label"] : $line->product_label;
				} else {
					$label = $line->product_label;
				}

				$text .= ' - '.(!empty($line->label) ? $line->label : $label);
				$description .= (getDolGlobalInt('PRODUIT_DESC_IN_FORM_ACCORDING_TO_DEVICE') ? '' : (!empty($line->description) ? dol_htmlentitiesbr($line->description) : '')); // Description is what to show on popup. We shown nothing if already into desc.
			}

			$line->pu_ttc = price2num((!empty($line->subprice) ? $line->subprice : 0) * (1 + ((!empty($line->tva_tx) ? $line->tva_tx : 0) / 100)), 'MU');

			// Output template part (modules that overwrite templates must declare this into descriptor)
			// Use global variables + $dateSelector + $seller and $buyer
			// Note: This is deprecated. If you need to overwrite the tpl file, use instead the hook printObjectLine and printObjectSubLine.
			$dirtpls = array_merge($conf->modules_parts['tpl'], array($defaulttpldir));
			foreach ($dirtpls as $module => $reldir) {
				$res = 0;
				if (!empty($module)) {
					$tpl = dol_buildpath($reldir.'/objectline_view.tpl.php');
				} else {
					$tpl = DOL_DOCUMENT_ROOT.$reldir.'/objectline_view.tpl.php';
				}
				//var_dump($tpl);
				if (file_exists($tpl)) {
					if (empty($conf->file->strict_mode)) {
						$res = @include $tpl;
					} else {
						$res = include $tpl; // for debug
					}
				}
				if ($res) {
					break;
				}
			}
		}

		// Line in update mode
		if ($this->statut == 0 && $action == 'editline' && $selected == $line->id) {
			$label = (!empty($line->label) ? $line->label : (($line->fk_product > 0) ? $line->product_label : ''));

			$line->pu_ttc = price2num($line->subprice * (1 + ($line->tva_tx / 100)), 'MU');

			// Output template part (modules that overwrite templates must declare this into descriptor)
			// Use global variables + $dateSelector + $seller and $buyer
			// Note: This is deprecated. If you need to overwrite the tpl file, use instead the hook printObjectLine and printObjectSubLine.
			$dirtpls = array_merge($conf->modules_parts['tpl'], array($defaulttpldir));
			foreach ($dirtpls as $module => $reldir) {
				if (!empty($module)) {
					$tpl = dol_buildpath($reldir.'/objectline_edit.tpl.php');
				} else {
					$tpl = DOL_DOCUMENT_ROOT.$reldir.'/objectline_edit.tpl.php';
				}

				if (empty($conf->file->strict_mode)) {
					$res = @include $tpl;
				} else {
					$res = include $tpl; // for debug
				}
				if ($res) {
					break;
				}
			}
		}
	}


	/* This is to show array of line of details of source object */


	/**
	 * 	Return HTML table table of source object lines
	 *  TODO Move this and previous function into output html class file (htmlline.class.php).
	 *  If lines are into a template, title must also be into a template
	 *  But for the moment we don't know if it's possible, so we keep the method available on overloaded objects.
	 *
	 *	@param	string		$restrictlist		''=All lines, 'services'=Restrict to services only
	 *  @param  array       $selectedLines      Array of lines id for selected lines
	 *  @return	void
	 */
	public function printOriginLinesList($restrictlist = '', $selectedLines = array())
	{
		global $langs, $hookmanager, $conf, $form, $action;

		print '<tr class="liste_titre">';
		print '<td class="linecolref">'.$langs->trans('Ref').'</td>';
		print '<td class="linecoldescription">'.$langs->trans('Description').'</td>';
		print '<td class="linecolvat right">'.$langs->trans('VATRate').'</td>';
		print '<td class="linecoluht right">'.$langs->trans('PriceUHT').'</td>';
		if (isModEnabled("multicurrency")) {
			print '<td class="linecoluht_currency right">'.$langs->trans('PriceUHTCurrency').'</td>';
		}
		print '<td class="linecolqty right">'.$langs->trans('Qty').'</td>';
		if (getDolGlobalInt('PRODUCT_USE_UNITS')) {
			print '<td class="linecoluseunit left">'.$langs->trans('Unit').'</td>';
		}
		print '<td class="linecoldiscount right">'.$langs->trans('ReductionShort').'</td>';
		print '<td class="linecolht right">'.$langs->trans('TotalHT').'</td>';
		print '<td class="center">'.$form->showCheckAddButtons('checkforselect', 1).'</td>';
		print '</tr>';
		$i = 0;

		if (!empty($this->lines)) {
			foreach ($this->lines as $line) {
				$reshook = 0;
				//if (is_object($hookmanager) && (($line->product_type == 9 && !empty($line->special_code)) || !empty($line->fk_parent_line))) {
				if (is_object($hookmanager)) {   // Old code is commented on preceding line.
					$parameters = array('line' => $line, 'i' => $i, 'restrictlist' => $restrictlist, 'selectedLines' => $selectedLines);
					if (!empty($line->fk_parent_line)) {
						$parameters['fk_parent_line'] = $line->fk_parent_line;
					}
					$reshook = $hookmanager->executeHooks('printOriginObjectLine', $parameters, $this, $action); // Note that $action and $object may have been modified by some hooks
				}
				if (empty($reshook)) {
					$this->printOriginLine($line, '', $restrictlist, '/core/tpl', $selectedLines);
				}

				$i++;
			}
		}
	}

	/**
	 * 	Return HTML with a line of table array of source object lines
	 *  TODO Move this and previous function into output html class file (htmlline.class.php).
	 *  If lines are into a template, title must also be into a template
	 *  But for the moment we don't know if it's possible as we keep a method available on overloaded objects.
	 *
	 * 	@param	CommonObjectLine	$line				Line
	 * 	@param	string				$var				Not used
	 *	@param	string				$restrictlist		''=All lines, 'services'=Restrict to services only (strike line if not)
	 *  @param	string				$defaulttpldir		Directory where to find the template
	 *  @param  array       		$selectedLines      Array of lines id for selected lines
	 * 	@return	void
	 */
	public function printOriginLine($line, $var, $restrictlist = '', $defaulttpldir = '/core/tpl', $selectedLines = array())
	{
		global $langs, $conf;

		//var_dump($line);
		if (!empty($line->date_start)) {
			$date_start = $line->date_start;
		} else {
			$date_start = $line->date_debut_prevue;
			if ($line->date_debut_reel) {
				$date_start = $line->date_debut_reel;
			}
		}
		if (!empty($line->date_end)) {
			$date_end = $line->date_end;
		} else {
			$date_end = $line->date_fin_prevue;
			if ($line->date_fin_reel) {
				$date_end = $line->date_fin_reel;
			}
		}

		$this->tpl['id'] = $line->id;

		$this->tpl['label'] = '';
		if (!empty($line->fk_parent_line)) {
			$this->tpl['label'] .= img_picto('', 'rightarrow');
		}

		if (($line->info_bits & 2) == 2) {  // TODO Not sure this is used for source object
			$discount = new DiscountAbsolute($this->db);
			if (property_exists($this, 'socid')) {
				$discount->fk_soc = $this->socid;
			}
			$this->tpl['label'] .= $discount->getNomUrl(0, 'discount');
		} elseif (!empty($line->fk_product)) {
			$productstatic = new Product($this->db);
			$productstatic->id = $line->fk_product;
			$productstatic->ref = $line->ref;
			$productstatic->type = $line->fk_product_type;
			if (empty($productstatic->ref)) {
				$line->fetch_product();
				$productstatic = $line->product;
			}

			$this->tpl['label'] .= $productstatic->getNomUrl(1);
			$this->tpl['label'] .= ' - '.(!empty($line->label) ? $line->label : $line->product_label);
			// Dates
			if ($line->product_type == 1 && ($date_start || $date_end)) {
				$this->tpl['label'] .= get_date_range($date_start, $date_end);
			}
		} else {
			$this->tpl['label'] .= ($line->product_type == -1 ? '&nbsp;' : ($line->product_type == 1 ? img_object($langs->trans(''), 'service') : img_object($langs->trans(''), 'product')));
			if (!empty($line->desc)) {
				$this->tpl['label'] .= $line->desc;
			} else {
				$this->tpl['label'] .= ($line->label ? '&nbsp;'.$line->label : '');
			}

			// Dates
			if ($line->product_type == 1 && ($date_start || $date_end)) {
				$this->tpl['label'] .= get_date_range($date_start, $date_end);
			}
		}

		if (!empty($line->desc)) {
			if ($line->desc == '(CREDIT_NOTE)') {  // TODO Not sure this is used for source object
				$discount = new DiscountAbsolute($this->db);
				$discount->fetch($line->fk_remise_except);
				$this->tpl['description'] = $langs->transnoentities("DiscountFromCreditNote", $discount->getNomUrl(0));
			} elseif ($line->desc == '(DEPOSIT)') {  // TODO Not sure this is used for source object
				$discount = new DiscountAbsolute($this->db);
				$discount->fetch($line->fk_remise_except);
				$this->tpl['description'] = $langs->transnoentities("DiscountFromDeposit", $discount->getNomUrl(0));
			} elseif ($line->desc == '(EXCESS RECEIVED)') {
				$discount = new DiscountAbsolute($this->db);
				$discount->fetch($line->fk_remise_except);
				$this->tpl['description'] = $langs->transnoentities("DiscountFromExcessReceived", $discount->getNomUrl(0));
			} elseif ($line->desc == '(EXCESS PAID)') {
				$discount = new DiscountAbsolute($this->db);
				$discount->fetch($line->fk_remise_except);
				$this->tpl['description'] = $langs->transnoentities("DiscountFromExcessPaid", $discount->getNomUrl(0));
			} else {
				$this->tpl['description'] = dol_trunc($line->desc, 60);
			}
		} else {
			$this->tpl['description'] = '&nbsp;';
		}

		// VAT Rate
		$this->tpl['vat_rate'] = vatrate($line->tva_tx, true);
		$this->tpl['vat_rate'] .= (($line->info_bits & 1) == 1) ? '*' : '';
		if (!empty($line->vat_src_code) && !preg_match('/\(/', $this->tpl['vat_rate'])) {
			$this->tpl['vat_rate'] .= ' ('.$line->vat_src_code.')';
		}

		$this->tpl['price'] = price($line->subprice);
		$this->tpl['total_ht'] = price($line->total_ht);
		$this->tpl['multicurrency_price'] = price($line->multicurrency_subprice);
		$this->tpl['qty'] = (($line->info_bits & 2) != 2) ? $line->qty : '&nbsp;';
		if (getDolGlobalInt('PRODUCT_USE_UNITS')) {
			$this->tpl['unit'] = $langs->transnoentities($line->getLabelOfUnit('long'));
		}
		$this->tpl['remise_percent'] = (($line->info_bits & 2) != 2) ? vatrate($line->remise_percent, true) : '&nbsp;';

		// Is the line strike or not
		$this->tpl['strike'] = 0;
		if ($restrictlist == 'services' && $line->product_type != Product::TYPE_SERVICE) {
			$this->tpl['strike'] = 1;
		}

		// Output template part (modules that overwrite templates must declare this into descriptor)
		// Use global variables + $dateSelector + $seller and $buyer
		$dirtpls = array_merge($conf->modules_parts['tpl'], array($defaulttpldir));
		foreach ($dirtpls as $module => $reldir) {
			if (!empty($module)) {
				$tpl = dol_buildpath($reldir.'/originproductline.tpl.php');
			} else {
				$tpl = DOL_DOCUMENT_ROOT.$reldir.'/originproductline.tpl.php';
			}

			if (empty($conf->file->strict_mode)) {
				$res = @include $tpl;
			} else {
				$res = include $tpl; // for debug
			}
			if ($res) {
				break;
			}
		}
	}


	// phpcs:disable PEAR.NamingConventions.ValidFunctionName.ScopeNotCamelCaps
	/**
	 *	Add resources to the current object : add entry into llx_element_resources
	 *	Need $this->element & $this->id
	 *
	 *	@param		int		$resource_id		Resource id
	 *	@param		string	$resource_type		'resource'
	 *	@param		int		$busy				Busy or not
	 *	@param		int		$mandatory			Mandatory or not
	 *	@return		int							Return integer <=0 if KO, >0 if OK
	 */
	public function add_element_resource($resource_id, $resource_type, $busy = 0, $mandatory = 0)
	{
		// phpcs:enable
		$this->db->begin();

		$sql = "INSERT INTO ".$this->db->prefix()."element_resources (";
		$sql .= "resource_id";
		$sql .= ", resource_type";
		$sql .= ", element_id";
		$sql .= ", element_type";
		$sql .= ", busy";
		$sql .= ", mandatory";
		$sql .= ") VALUES (";
		$sql .= ((int) $resource_id);
		$sql .= ", '".$this->db->escape($resource_type)."'";
		$sql .= ", '".$this->db->escape($this->id)."'";
		$sql .= ", '".$this->db->escape($this->element)."'";
		$sql .= ", '".$this->db->escape($busy)."'";
		$sql .= ", '".$this->db->escape($mandatory)."'";
		$sql .= ")";

		dol_syslog(get_class($this)."::add_element_resource", LOG_DEBUG);
		if ($this->db->query($sql)) {
			$this->db->commit();
			return 1;
		} else {
			$this->error = $this->db->lasterror();
			$this->db->rollback();
			return  0;
		}
	}

	// phpcs:disable PEAR.NamingConventions.ValidFunctionName.ScopeNotCamelCaps
	/**
	 *    Delete a link to resource line
	 *
	 *    @param	int		$rowid			Id of resource line to delete
	 *    @param	int		$element		element name (for trigger) TODO: use $this->element into commonobject class
	 *    @param	int		$notrigger		Disable all triggers
	 *    @return   int						>0 if OK, <0 if KO
	 */
	public function delete_resource($rowid, $element, $notrigger = 0)
	{
		// phpcs:enable
		global $user;

		$this->db->begin();

		$sql = "DELETE FROM ".$this->db->prefix()."element_resources";
		$sql .= " WHERE rowid = ".((int) $rowid);

		dol_syslog(get_class($this)."::delete_resource", LOG_DEBUG);

		$resql = $this->db->query($sql);
		if (!$resql) {
			$this->error = $this->db->lasterror();
			$this->db->rollback();
			return -1;
		} else {
			if (!$notrigger) {
				$result = $this->call_trigger(strtoupper($element).'_DELETE_RESOURCE', $user);
				if ($result < 0) {
					$this->db->rollback();
					return -1;
				}
			}
			$this->db->commit();
			return 1;
		}
	}


	/**
	 * Overwrite magic function to solve problem of cloning object that are kept as references
	 *
	 * @return void
	 */
	public function __clone()
	{
		// Force a copy of this->lines, otherwise it will point to same object.
		if (isset($this->lines) && is_array($this->lines)) {
			$nboflines = count($this->lines);
			for ($i = 0; $i < $nboflines; $i++) {
				if (is_object($this->lines[$i])) {
					$this->lines[$i] = clone $this->lines[$i];
				}
			}
		}
	}

	/**
	 * Common function for all objects extending CommonObject for generating documents
	 *
	 * @param 	string 		$modelspath 	Relative folder where generators are placed
	 * @param 	string 		$modele 		Generator to use. Caller must set it to obj->model_pdf or $_POST for example.
	 * @param 	Translate 	$outputlangs 	Output language to use
	 * @param 	int 		$hidedetails 	1 to hide details. 0 by default
	 * @param 	int 		$hidedesc 		1 to hide product description. 0 by default
	 * @param 	int 		$hideref 		1 to hide product reference. 0 by default
	 * @param   null|array  $moreparams     Array to provide more information
	 * @return 	int 						>0 if OK, <0 if KO
	 * @see	addFileIntoDatabaseIndex()
	 */
	protected function commonGenerateDocument($modelspath, $modele, $outputlangs, $hidedetails, $hidedesc, $hideref, $moreparams = null)
	{
		global $conf, $langs, $user, $hookmanager, $action;

		$srctemplatepath = '';

		$parameters = array('modelspath' => $modelspath, 'modele' => $modele, 'outputlangs' => $outputlangs, 'hidedetails' => $hidedetails, 'hidedesc' => $hidedesc, 'hideref' => $hideref, 'moreparams' => $moreparams);
		$reshook = $hookmanager->executeHooks('commonGenerateDocument', $parameters, $this, $action); // Note that $action and $object may have been modified by some hooks

		if (!empty($reshook)) {
			return $reshook;
		}

		dol_syslog("commonGenerateDocument modele=".$modele." outputlangs->defaultlang=".(is_object($outputlangs) ? $outputlangs->defaultlang : 'null'));

		if (empty($modele)) {
			$this->error = 'BadValueForParameterModele';
			return -1;
		}

		// Increase limit for PDF build
		$err = error_reporting();
		error_reporting(0);
		@set_time_limit(120);
		error_reporting($err);

		// If selected model is a filename template (then $modele="modelname" or "modelname:filename")
		$tmp = explode(':', $modele, 2);
		$saved_model = $modele;
		if (!empty($tmp[1])) {
			$modele = $tmp[0];
			$srctemplatepath = $tmp[1];
		}

		// Search template files
		$file = '';
		$classname = '';
		$filefound = '';
		$dirmodels = array('/');
		if (is_array($conf->modules_parts['models'])) {
			$dirmodels = array_merge($dirmodels, $conf->modules_parts['models']);
		}
		foreach ($dirmodels as $reldir) {
			foreach (array('doc', 'pdf') as $prefix) {
				if (in_array(get_class($this), array('Adherent'))) {
					// Member module use prefix_modele.class.php
					$file = $prefix."_".$modele.".class.php";
				} else {
					// Other module use prefix_modele.modules.php
					$file = $prefix."_".$modele.".modules.php";
				}

				$file = dol_sanitizeFileName($file);

				// We check if the file exists
				$file = dol_buildpath($reldir.$modelspath.$file, 0);
				if (file_exists($file)) {
					$filefound = $file;
					$classname = $prefix.'_'.$modele;
					break;
				}
			}
			if ($filefound) {
				break;
			}
		}

		if (!$filefound) {
			$this->error = $langs->trans("Error").' Failed to load doc generator with modelpaths='.$modelspath.' - modele='.$modele;
			$this->errors[] = $this->error;
			dol_syslog($this->error, LOG_ERR);
			return -1;
		}

		// Sanitize $filefound
		$filefound = dol_sanitizePathName($filefound);

		// If generator was found
		global $db; // Required to solve a conception default making an include of some code that uses $db instead of $this->db just after.

		require_once $filefound;

		$obj = new $classname($this->db);

		// If generator is ODT, we must have srctemplatepath defined, if not we set it.
		if ($obj->type == 'odt' && empty($srctemplatepath)) {
			$varfortemplatedir = $obj->scandir;
			if ($varfortemplatedir && getDolGlobalString($varfortemplatedir)) {
				$dirtoscan = getDolGlobalString($varfortemplatedir);

				$listoffiles = array();

				// Now we add first model found in directories scanned
				$listofdir = explode(',', $dirtoscan);
				foreach ($listofdir as $key => $tmpdir) {
					$tmpdir = trim($tmpdir);
					$tmpdir = preg_replace('/DOL_DATA_ROOT/', DOL_DATA_ROOT, $tmpdir);
					if (!$tmpdir) {
						unset($listofdir[$key]);
						continue;
					}
					if (is_dir($tmpdir)) {
						$tmpfiles = dol_dir_list($tmpdir, 'files', 0, '\.od(s|t)$', '', 'name', SORT_ASC, 0);
						if (count($tmpfiles)) {
							$listoffiles = array_merge($listoffiles, $tmpfiles);
						}
					}
				}

				if (count($listoffiles)) {
					foreach ($listoffiles as $record) {
						$srctemplatepath = $record['fullname'];
						break;
					}
				}
			}

			if (empty($srctemplatepath)) {
				$this->error = 'ErrorGenerationAskedForOdtTemplateWithSrcFileNotDefined';
				return -1;
			}
		}

		if ($obj->type == 'odt' && !empty($srctemplatepath)) {
			if (!dol_is_file($srctemplatepath)) {
				dol_syslog("Failed to locate template file ".$srctemplatepath, LOG_WARNING);
				$this->error = 'ErrorGenerationAskedForOdtTemplateWithSrcFileNotFound';
				return -1;
			}
		}

		// We save charset_output to restore it because write_file can change it if needed for
		// output format that does not support UTF8.
		$sav_charset_output = empty($outputlangs->charset_output) ? '' : $outputlangs->charset_output;

		// update model_pdf in object
		$this->model_pdf = $saved_model;

		if (in_array(get_class($this), array('Adherent'))) {
			$resultwritefile = $obj->write_file($this, $outputlangs, $srctemplatepath, 'member', 1, 'tmp_cards', $moreparams);
		} else {
			$resultwritefile = $obj->write_file($this, $outputlangs, $srctemplatepath, $hidedetails, $hidedesc, $hideref, $moreparams);
		}
		// After call of write_file $obj->result['fullpath'] is set with generated file. It will be used to update the ECM database index.

		if ($resultwritefile > 0) {
			$outputlangs->charset_output = $sav_charset_output;

			// We delete old preview
			require_once DOL_DOCUMENT_ROOT.'/core/lib/files.lib.php';
			dol_delete_preview($this);

			// Index file in database
			if (!empty($obj->result['fullpath'])) {
				$destfull = $obj->result['fullpath'];

				// Update the last_main_doc field into main object (if document generator has property ->update_main_doc_field set)
				$update_main_doc_field = 0;
				if (!empty($obj->update_main_doc_field)) {
					$update_main_doc_field = 1;
				}

				// Check that the file exists, before indexing it.
				// Hint: It does not exist, if we create a PDF and auto delete the ODT File
				if (dol_is_file($destfull)) {
					$this->indexFile($destfull, $update_main_doc_field);
				}
			} else {
				dol_syslog('Method ->write_file was called on object '.get_class($obj).' and return a success but the return array ->result["fullpath"] was not set.', LOG_WARNING);
			}

			// Success in building document. We build meta file.
			dol_meta_create($this);

			return 1;
		} else {
			$outputlangs->charset_output = $sav_charset_output;
			$this->error = $obj->error;
			$this->errors = $obj->errors;
			dol_syslog("Error generating document for ".__CLASS__.". Error: ".$obj->error, LOG_ERR);
			return -1;
		}
	}

	/**
	 * Index a file into the ECM database
	 *
	 * @param	string	$destfull				Full path of file to index
	 * @param	int		$update_main_doc_field	Update field main_doc field into the table of the object.
	 * 											This param is set when called for a document generation if document generator hase
	 * 											->update_main_doc_field set and returns ->result['fullpath'].
	 * @return	int								Return integer <0 if KO, >0 if OK
	 */
	public function indexFile($destfull, $update_main_doc_field)
	{
		global $conf, $user;

		$upload_dir = dirname($destfull);
		$destfile = basename($destfull);
		$rel_dir = preg_replace('/^'.preg_quote(DOL_DATA_ROOT, '/').'/', '', $upload_dir);

		if (!preg_match('/[\\/]temp[\\/]|[\\/]thumbs|\.meta$/', $rel_dir)) {     // If not a tmp dir
			$filename = basename($destfile);
			$rel_dir = preg_replace('/[\\/]$/', '', $rel_dir);
			$rel_dir = preg_replace('/^[\\/]/', '', $rel_dir);

			include_once DOL_DOCUMENT_ROOT.'/ecm/class/ecmfiles.class.php';
			$ecmfile = new EcmFiles($this->db);
			$result = $ecmfile->fetch(0, '', ($rel_dir ? $rel_dir.'/' : '').$filename);

			// Set the public "share" key
			$setsharekey = false;
			if ($this->element == 'propal' || $this->element == 'proposal') {
				if (getDolGlobalInt("PROPOSAL_ALLOW_ONLINESIGN")) {
					$setsharekey = true;	// feature to make online signature is not set or set to on (default)
				}
				if (getDolGlobalInt("PROPOSAL_ALLOW_EXTERNAL_DOWNLOAD")) {
					$setsharekey = true;
				}
			}
			if ($this->element == 'commande' && getDolGlobalInt("ORDER_ALLOW_EXTERNAL_DOWNLOAD")) {
				$setsharekey = true;
			}
			if ($this->element == 'facture' && getDolGlobalInt("INVOICE_ALLOW_EXTERNAL_DOWNLOAD")) {
				$setsharekey = true;
			}
			if ($this->element == 'bank_account' && getDolGlobalInt("BANK_ACCOUNT_ALLOW_EXTERNAL_DOWNLOAD")) {
				$setsharekey = true;
			}
			if ($this->element == 'product' && getDolGlobalInt("PRODUCT_ALLOW_EXTERNAL_DOWNLOAD")) {
				$setsharekey = true;
			}
			if ($this->element == 'contrat' && getDolGlobalInt("CONTRACT_ALLOW_EXTERNAL_DOWNLOAD")) {
				$setsharekey = true;
			}
			if ($this->element == 'fichinter' && getDolGlobalInt("FICHINTER_ALLOW_EXTERNAL_DOWNLOAD")) {
				$setsharekey = true;
			}
			if ($this->element == 'supplier_proposal' && getDolGlobalInt("SUPPLIER_PROPOSAL_ALLOW_EXTERNAL_DOWNLOAD")) {
				$setsharekey = true;
			}
			if ($this->element == 'societe_rib' && getDolGlobalInt("SOCIETE_RIB_ALLOW_ONLINESIGN")) {
				$setsharekey = true;
			}

			if ($setsharekey) {
				if (empty($ecmfile->share)) {	// Because object not found or share not set yet
					require_once DOL_DOCUMENT_ROOT.'/core/lib/security2.lib.php';
					$ecmfile->share = getRandomPassword(true);
				}
			}

			if ($result > 0) {
				$ecmfile->label = md5_file(dol_osencode($destfull)); // hash of file content
				$ecmfile->fullpath_orig = '';
				$ecmfile->gen_or_uploaded = 'generated';
				$ecmfile->description = ''; // indexed content
				$ecmfile->keywords = ''; // keyword content
				$result = $ecmfile->update($user);
				if ($result < 0) {
					setEventMessages($ecmfile->error, $ecmfile->errors, 'warnings');
					return -1;
				}
			} else {
				$ecmfile->entity = $conf->entity;
				$ecmfile->filepath = $rel_dir;
				$ecmfile->filename = $filename;
				$ecmfile->label = md5_file(dol_osencode($destfull)); // hash of file content
				$ecmfile->fullpath_orig = '';
				$ecmfile->gen_or_uploaded = 'generated';
				$ecmfile->description = ''; // indexed content
				$ecmfile->keywords = ''; // keyword content
				$ecmfile->src_object_type = $this->table_element;	// $this->table_name is 'myobject' or 'mymodule_myobject'.
				$ecmfile->src_object_id   = $this->id;

				$result = $ecmfile->create($user);
				if ($result < 0) {
					setEventMessages($ecmfile->error, $ecmfile->errors, 'warnings');
					return -1;
				}
			}

			/*$this->result['fullname']=$destfull;
			 $this->result['filepath']=$ecmfile->filepath;
			 $this->result['filename']=$ecmfile->filename;*/
			//var_dump($obj->update_main_doc_field);exit;

			if ($update_main_doc_field && !empty($this->table_element)) {
				$sql = "UPDATE ".$this->db->prefix().$this->table_element." SET last_main_doc = '".$this->db->escape($ecmfile->filepath."/".$ecmfile->filename)."'";
				$sql .= " WHERE rowid = ".((int) $this->id);

				$resql = $this->db->query($sql);
				if (!$resql) {
					dol_print_error($this->db);
					return -1;
				} else {
					$this->last_main_doc = $ecmfile->filepath.'/'.$ecmfile->filename;
				}
			}
		}

		return 1;
	}

	/**
	 *  Build thumb
	 *  @todo Move this into files.lib.php
	 *
	 *  @param      string	$file           Path file in UTF8 to original file to create thumbs from.
	 *	@return		void
	 */
	public function addThumbs($file)
	{
		$file_osencoded = dol_osencode($file);

		if (file_exists($file_osencoded)) {
			require_once DOL_DOCUMENT_ROOT.'/core/lib/images.lib.php';

			$tmparraysize = getDefaultImageSizes();
			$maxwidthsmall = $tmparraysize['maxwidthsmall'];
			$maxheightsmall = $tmparraysize['maxheightsmall'];
			$maxwidthmini = $tmparraysize['maxwidthmini'];
			$maxheightmini = $tmparraysize['maxheightmini'];
			//$quality = $tmparraysize['quality'];
			$quality = 50;	// For thumbs, we force quality to 50

			// Create small thumbs for company (Ratio is near 16/9)
			// Used on logon for example
			vignette($file_osencoded, $maxwidthsmall, $maxheightsmall, '_small', $quality);

			// Create mini thumbs for company (Ratio is near 16/9)
			// Used on menu or for setup page for example
			vignette($file_osencoded, $maxwidthmini, $maxheightmini, '_mini', $quality);
		}
	}

	/**
	 *  Delete thumbs
	 *  @todo Move this into files.lib.php
	 *
	 *  @param      string	$file           Path file in UTF8 to original file to delete thumbs.
	 *	@return		void
	 */
	public function delThumbs($file)
	{
		$imgThumbName = getImageFileNameForSize($file, '_small'); // Full path of thumb file
		dol_delete_file($imgThumbName);
		$imgThumbName = getImageFileNameForSize($file, '_mini'); // Full path of thumb file
		dol_delete_file($imgThumbName);
	}


	/* Functions common to commonobject and commonobjectline */

	/* For default values */

	/**
	 * Return the default value to use for a field when showing the create form of object.
	 * Return values in this order:
	 * 1) If parameter is available into POST, we return it first.
	 * 2) If not but an alternate value was provided as parameter of function, we return it.
	 * 3) If not but a constant $conf->global->OBJECTELEMENT_FIELDNAME is set, we return it (It is better to use the dedicated table).
	 * 4) Return value found into database (TODO No yet implemented)
	 *
	 * @param   string              $fieldname          Name of field
	 * @param   string              $alternatevalue     Alternate value to use
	 * @param   string              $type    			Type of data
	 * @return  string|string[]                         Default value (can be an array if the GETPOST return an array)
	 **/
	public function getDefaultCreateValueFor($fieldname, $alternatevalue = null, $type = 'alphanohtml')
	{
		global $_POST;

		// If param here has been posted, we use this value first.
		if (GETPOSTISSET($fieldname)) {
			return GETPOST($fieldname, $type, 3);
		}

		if (isset($alternatevalue)) {
			return $alternatevalue;
		}

		$newelement = $this->element;
		if ($newelement == 'facture') {
			$newelement = 'invoice';
		}
		if ($newelement == 'commande') {
			$newelement = 'order';
		}
		if (empty($newelement)) {
			dol_syslog("Ask a default value using common method getDefaultCreateValueForField on an object with no property ->element defined. Return empty string.", LOG_WARNING);
			return '';
		}

		$keyforfieldname = strtoupper($newelement.'_DEFAULT_'.$fieldname);
		//var_dump($keyforfieldname);
		if (getDolGlobalString($keyforfieldname)) {
			return getDolGlobalString($keyforfieldname);
		}

		// TODO Ad here a scan into table llx_overwrite_default with a filter on $this->element and $fieldname
		// store content into $conf->cache['overwrite_default']

		return '';
	}


	/* For triggers */


	// phpcs:disable PEAR.NamingConventions.ValidFunctionName.ScopeNotCamelCaps
	/**
	 * Call trigger based on this instance.
	 * Some context information may also be provided into array property this->context.
	 * NB:  Error from trigger are stacked in interface->errors
	 * NB2: If return code of triggers are < 0, action calling trigger should cancel all transaction.
	 *
	 * @param   string    $triggerName   trigger's name to execute
	 * @param   User      $user           Object user
	 * @return  int                       Result of run_triggers
	 */
	public function call_trigger($triggerName, $user)
	{
		// phpcs:enable
		global $langs, $conf;

		if (!empty(self::TRIGGER_PREFIX) && strpos($triggerName, self::TRIGGER_PREFIX . '_') !== 0) {
			dol_print_error(null, 'The trigger "' . $triggerName . '" does not start with "' . self::TRIGGER_PREFIX . '_" as required.');
			exit;
		}
		if (!is_object($langs)) {	// If lang was not defined, we set it. It is required by run_triggers().
			include_once DOL_DOCUMENT_ROOT.'/core/class/translate.class.php';
			$langs = new Translate('', $conf);
		}

		include_once DOL_DOCUMENT_ROOT.'/core/class/interfaces.class.php';
		$interface = new Interfaces($this->db);
		$result = $interface->run_triggers($triggerName, $this, $user, $langs, $conf);

		if ($result < 0) {
			if (!empty($this->errors)) {
				$this->errors = array_unique(array_merge($this->errors, $interface->errors)); // We use array_unique because when a trigger call another trigger on same object, this->errors is added twice.
			} else {
				$this->errors = $interface->errors;
			}
		}
		return $result;
	}


	/* Functions for data in other language */


	/**
	 *  Function to get alternative languages of a data into $this->array_languages
	 *  This method is NOT called by method fetch of objects but must be called separately.
	 *
	 *  @return	int						Return integer <0 if error, 0 if no values of alternative languages to find nor found, 1 if a value was found and loaded
	 *  @see fetch_optionnals()
	 */
	public function fetchValuesForExtraLanguages()
	{
		// To avoid SQL errors. Probably not the better solution though
		if (!$this->element) {
			return 0;
		}
		if (!($this->id > 0)) {
			return 0;
		}
		if (is_array($this->array_languages)) {
			return 1;
		}

		$this->array_languages = array();

		$element = $this->element;
		if ($element == 'categorie') {
			$element = 'categories'; // For compatibility
		}

		// Request to get translation values for object
		$sql = "SELECT rowid, property, lang , value";
		$sql .= " FROM ".$this->db->prefix()."object_lang";
		$sql .= " WHERE type_object = '".$this->db->escape($element)."'";
		$sql .= " AND fk_object = ".((int) $this->id);

		//dol_syslog(get_class($this)."::fetch_optionals get extrafields data for ".$this->table_element, LOG_DEBUG);		// Too verbose
		$resql = $this->db->query($sql);
		if ($resql) {
			$numrows = $this->db->num_rows($resql);
			if ($numrows) {
				$i = 0;
				while ($i < $numrows) {
					$obj = $this->db->fetch_object($resql);
					$key = $obj->property;
					$value = $obj->value;
					$codelang = $obj->lang;
					$type = $this->fields[$key]['type'];

					// we can add this attribute to object
					if (preg_match('/date/', $type)) {
						$this->array_languages[$key][$codelang] = $this->db->jdate($value);
					} else {
						$this->array_languages[$key][$codelang] = $value;
					}

					$i++;
				}
			}

			$this->db->free($resql);

			if ($numrows) {
				return $numrows;
			} else {
				return 0;
			}
		} else {
			dol_print_error($this->db);
			return -1;
		}
	}

	/**
	 * Fill array_options property of object by extrafields value (using for data sent by forms)
	 *
	 * @param	string	$onlykey		Only the following key is filled. When we make update of only one language field ($action = 'update_languages'), calling page must set this to avoid to have other languages being reset.
	 * @return	int						1 if array_options set, 0 if no value, -1 if error (field required missing for example)
	 */
	public function setValuesForExtraLanguages($onlykey = '')
	{
		global $_POST, $langs;

		// Get extra fields
		foreach ($_POST as $postfieldkey => $postfieldvalue) {
			$tmparray = explode('-', $postfieldkey);
			if ($tmparray[0] != 'field') {
				continue;
			}

			$element = $tmparray[1];
			$key = $tmparray[2];
			$codelang = $tmparray[3];
			//var_dump("postfieldkey=".$postfieldkey." element=".$element." key=".$key." codelang=".$codelang);

			if (!empty($onlykey) && $key != $onlykey) {
				continue;
			}
			if ($element != $this->element) {
				continue;
			}

			$key_type = $this->fields[$key]['type'];

			$enabled = 1;
			if (isset($this->fields[$key]['enabled'])) {
				$enabled = dol_eval($this->fields[$key]['enabled'], 1, 1, '1');
			}
			/*$perms = 1;
			if (isset($this->fields[$key]['perms']))
			{
				$perms = dol_eval($this->fields[$key]['perms'], 1, 1, '1');
			}*/
			if (empty($enabled)) {
				continue;
			}
			//if (empty($perms)) continue;

			if (in_array($key_type, array('date'))) {
				// Clean parameters
				// TODO GMT date in memory must be GMT so we should add gm=true in parameters
				$value_key = dol_mktime(0, 0, 0, GETPOSTINT($postfieldkey."month"), GETPOSTINT($postfieldkey."day"), GETPOSTINT($postfieldkey."year"));
			} elseif (in_array($key_type, array('datetime'))) {
				// Clean parameters
				// TODO GMT date in memory must be GMT so we should add gm=true in parameters
				$value_key = dol_mktime(GETPOSTINT($postfieldkey."hour"), GETPOSTINT($postfieldkey."min"), 0, GETPOSTINT($postfieldkey."month"), GETPOSTINT($postfieldkey."day"), GETPOSTINT($postfieldkey."year"));
			} elseif (in_array($key_type, array('checkbox', 'chkbxlst'))) {
				$value_arr = GETPOST($postfieldkey, 'array'); // check if an array
				if (!empty($value_arr)) {
					$value_key = implode(',', $value_arr);
				} else {
					$value_key = '';
				}
			} elseif (in_array($key_type, array('price', 'double'))) {
				$value_arr = GETPOST($postfieldkey, 'alpha');
				$value_key = price2num($value_arr);
			} else {
				$value_key = GETPOST($postfieldkey);
				if (in_array($key_type, array('link')) && $value_key == '-1') {
					$value_key = '';
				}
			}

			$this->array_languages[$key][$codelang] = $value_key;

			/*if ($nofillrequired) {
				$langs->load('errors');
				setEventMessages($langs->trans('ErrorFieldsRequired').' : '.implode(', ', $error_field_required), null, 'errors');
				return -1;
			}*/
		}

		return 1;
	}


	/* Functions for extrafields */

	/**
	 * Function to make a fetch but set environment to avoid to load computed values before.
	 *
	 * @param	int		$id			ID of object
	 * @return	int					>0 if OK, 0 if not found, <0 if KO
	 */
	public function fetchNoCompute($id)
	{
		global $conf;

		$savDisableCompute = $conf->disable_compute;
		$conf->disable_compute = 1;

		$ret = $this->fetch($id);	/* @phpstan-ignore-line */

		$conf->disable_compute = $savDisableCompute;

		return $ret;
	}

	// phpcs:disable PEAR.NamingConventions.ValidFunctionName.ScopeNotCamelCaps
	/**
	 *  Function to get extra fields of an object into $this->array_options
	 *  This method is in most cases called by method fetch of objects but you can call it separately.
	 *
	 *  @param	int		$rowid			Id of line. Use the id of object if not defined. Deprecated. Function must be called without parameters.
	 *  @param  array	$optionsArray   Array resulting of call of extrafields->fetch_name_optionals_label(). Deprecated. Function must be called without parameters.
	 *  @return	int						Return integer <0 if error, 0 if no values of extrafield to find nor found, 1 if an attribute is found and value loaded
	 *  @see fetchValuesForExtraLanguages()
	 */
	public function fetch_optionals($rowid = null, $optionsArray = null)
	{
		// phpcs:enable
		global $conf, $extrafields;

		if (empty($rowid)) {
			$rowid = $this->id;
		}
		if (empty($rowid) && isset($this->rowid)) {
			$rowid = $this->rowid; // deprecated
		}

		// To avoid SQL errors. Probably not the better solution though
		if (!$this->table_element) {
			return 0;
		}

		$this->array_options = array();

		if (!is_array($optionsArray)) {
			// If $extrafields is not a known object, we initialize it. Best practice is to have $extrafields defined into card.php or list.php page.
			if (!isset($extrafields) || !is_object($extrafields)) {
				require_once DOL_DOCUMENT_ROOT.'/core/class/extrafields.class.php';
				$extrafields = new ExtraFields($this->db);
			}

			// Load array of extrafields for elementype = $this->table_element
			if (empty($extrafields->attributes[$this->table_element]['loaded'])) {
				$extrafields->fetch_name_optionals_label($this->table_element);
			}
			$optionsArray = (!empty($extrafields->attributes[$this->table_element]['label']) ? $extrafields->attributes[$this->table_element]['label'] : null);
		} else {
			global $extrafields;
			dol_syslog("Warning: fetch_optionals was called with param optionsArray defined when you should pass null now", LOG_WARNING);
		}

		$table_element = $this->table_element;
		if ($table_element == 'categorie') {
			$table_element = 'categories'; // For compatibility
		}

		// Request to get complementary values
		if (is_array($optionsArray) && count($optionsArray) > 0) {
			$sql = "SELECT rowid";
			foreach ($optionsArray as $name => $label) {
				if (empty($extrafields->attributes[$this->table_element]['type'][$name]) || $extrafields->attributes[$this->table_element]['type'][$name] != 'separate') {
					$sql .= ", ".$name;
				}
			}
			$sql .= " FROM ".$this->db->prefix().$table_element."_extrafields";
			$sql .= " WHERE fk_object = ".((int) $rowid);

			//dol_syslog(get_class($this)."::fetch_optionals get extrafields data for ".$this->table_element, LOG_DEBUG);		// Too verbose
			$resql = $this->db->query($sql);
			if ($resql) {
				$numrows = $this->db->num_rows($resql);
				if ($numrows) {
					$tab = $this->db->fetch_array($resql);

					foreach ($tab as $key => $value) {
						// Test fetch_array ! is_int($key) because fetch_array result is a mix table with Key as alpha and Key as int (depend db engine)
						if ($key != 'rowid' && $key != 'tms' && $key != 'fk_member' && !is_int($key)) {
							// we can add this attribute to object
							if (!empty($extrafields->attributes[$this->table_element]) && in_array($extrafields->attributes[$this->table_element]['type'][$key], array('date', 'datetime'))) {
								//var_dump($extrafields->attributes[$this->table_element]['type'][$key]);
								$this->array_options["options_".$key] = $this->db->jdate($value);
							} else {
								$this->array_options["options_".$key] = $value;
							}

							//var_dump('key '.$key.' '.$value.' type='.$extrafields->attributes[$this->table_element]['type'][$key].' '.$this->array_options["options_".$key]);
						}
						if (!empty($extrafields->attributes[$this->table_element]['type'][$key]) && $extrafields->attributes[$this->table_element]['type'][$key] == 'password') {
							if (!empty($value) && preg_match('/^dolcrypt:/', $value)) {
								$this->array_options["options_".$key] = dolDecrypt($value);
							}
						}
					}
				}

				// If field is a computed field, value must become result of compute (regardless of whether a row exists
				// in the element's extrafields table)
				if (is_array($extrafields->attributes[$this->table_element]['label'])) {
					foreach ($extrafields->attributes[$this->table_element]['label'] as $key => $val) {
						if (!empty($extrafields->attributes[$this->table_element]) && !empty($extrafields->attributes[$this->table_element]['computed'][$key])) {
							//var_dump($conf->disable_compute);
							if (empty($conf->disable_compute)) {
								global $objectoffield;        // We set a global variable to $objectoffield so
								$objectoffield = $this;        // we can use it inside computed formula
								$this->array_options['options_' . $key] = dol_eval($extrafields->attributes[$this->table_element]['computed'][$key], 1, 0, '2');
							}
						}
					}
				}

				$this->db->free($resql);

				if ($numrows) {
					return $numrows;
				} else {
					return 0;
				}
			} else {
				$this->errors[] = $this->db->lasterror;
				return -1;
			}
		}
		return 0;
	}

	/**
	 *	Delete all extra fields values for the current object.
	 *
	 *  @return	int		Return integer <0 if KO, >0 if OK
	 *  @see deleteExtraLanguages(), insertExtraField(), updateExtraField(), setValueFrom()
	 */
	public function deleteExtraFields()
	{
		global $conf;

		if (getDolGlobalString('MAIN_EXTRAFIELDS_DISABLED')) {
			return 0;
		}

		$this->db->begin();

		$table_element = $this->table_element;
		if ($table_element == 'categorie') {
			$table_element = 'categories'; // For compatibility
		}

		dol_syslog(get_class($this)."::deleteExtraFields delete", LOG_DEBUG);

		$sql_del = "DELETE FROM ".$this->db->prefix().$table_element."_extrafields WHERE fk_object = ".((int) $this->id);

		$resql = $this->db->query($sql_del);
		if (!$resql) {
			$this->error = $this->db->lasterror();
			$this->db->rollback();
			return -1;
		} else {
			$this->db->commit();
			return 1;
		}
	}

	/**
	 *	Add/Update all extra fields values for the current object.
	 *  Data to describe values to insert/update are stored into $this->array_options=array('options_codeforfield1'=>'valueforfield1', 'options_codeforfield2'=>'valueforfield2', ...)
	 *  This function delete record with all extrafields and insert them again from the array $this->array_options.
	 *
	 *  @param	string		$trigger		If defined, call also the trigger (for example COMPANY_MODIFY)
	 *  @param	User		$userused		Object user
	 *  @return int 						-1=error, O=did nothing, 1=OK
	 *  @see insertExtraLanguages(), updateExtraField(), deleteExtraField(), setValueFrom()
	 */
	public function insertExtraFields($trigger = '', $userused = null)
	{
		global $conf, $langs, $user;

		if (getDolGlobalString('MAIN_EXTRAFIELDS_DISABLED')) {
			return 0;
		}

		if (empty($userused)) {
			$userused = $user;
		}

		$error = 0;

		if (!empty($this->array_options)) {
			// Check parameters
			$langs->load('admin');
			require_once DOL_DOCUMENT_ROOT.'/core/class/extrafields.class.php';
			$extrafields = new ExtraFields($this->db);
			$target_extrafields = $extrafields->fetch_name_optionals_label($this->table_element);

			// Eliminate copied source object extra fields that do not exist in target object
			$new_array_options = array();
			foreach ($this->array_options as $key => $value) {
				if (in_array(substr($key, 8), array_keys($target_extrafields))) {	// We remove the 'options_' from $key for test
					$new_array_options[$key] = $value;
				} elseif (in_array($key, array_keys($target_extrafields))) {		// We test on $key that does not contain the 'options_' prefix
					$new_array_options['options_'.$key] = $value;
				}
			}

			foreach ($new_array_options as $key => $value) {
				$attributeKey      = substr($key, 8); // Remove 'options_' prefix
				$attributeType     = $extrafields->attributes[$this->table_element]['type'][$attributeKey];
				$attributeLabel    = $extrafields->attributes[$this->table_element]['label'][$attributeKey];
				$attributeParam    = $extrafields->attributes[$this->table_element]['param'][$attributeKey];
				$attributeRequired = $extrafields->attributes[$this->table_element]['required'][$attributeKey];
				$attributeUnique   = $extrafields->attributes[$this->table_element]['unique'][$attributeKey];
				$attrfieldcomputed = $extrafields->attributes[$this->table_element]['computed'][$attributeKey];

				// If we clone, we have to clean unique extrafields to prevent duplicates.
				// This behaviour can be prevented by external code by changing $this->context['createfromclone'] value in createFrom hook
				if (!empty($this->context['createfromclone']) && $this->context['createfromclone'] == 'createfromclone' && !empty($attributeUnique)) {
					$new_array_options[$key] = null;
				}

				// Similar code than into insertExtraFields
				if ($attributeRequired) {
					$v = $this->array_options[$key];
					if (ExtraFields::isEmptyValue($v, $attributeType)) {
						$langs->load("errors");
						dol_syslog("Mandatory field '".$key."' is empty during create and set to required into definition of extrafields");
						$this->errors[] = $langs->trans('ErrorFieldRequired', $attributeLabel);
						return -1;
					}
				}

				//dol_syslog("attributeLabel=".$attributeLabel, LOG_DEBUG);
				//dol_syslog("attributeType=".$attributeType, LOG_DEBUG);

				if (!empty($attrfieldcomputed)) {
					if (getDolGlobalString('MAIN_STORE_COMPUTED_EXTRAFIELDS')) {
						$value = dol_eval($attrfieldcomputed, 1, 0, '2');
						dol_syslog($langs->trans("Extrafieldcomputed")." on ".$attributeLabel."(".$value.")", LOG_DEBUG);
						$new_array_options[$key] = $value;
					} else {
						$new_array_options[$key] = null;
					}
				}

				switch ($attributeType) {
					case 'int':
						if (!is_numeric($value) && $value != '') {
							$this->errors[] = $langs->trans("ExtraFieldHasWrongValue", $attributeLabel);
							return -1;
						} elseif ($value == '') {
							$new_array_options[$key] = null;
						}
						break;
					case 'price':
					case 'double':
						$value = price2num($value);
						if (!is_numeric($value) && $value != '') {
							dol_syslog($langs->trans("ExtraFieldHasWrongValue")." for ".$attributeLabel."(".$value."is not '".$attributeType."')", LOG_DEBUG);
							$this->errors[] = $langs->trans("ExtraFieldHasWrongValue", $attributeLabel);
							return -1;
						} elseif ($value == '') {
							$value = null;
						}
						//dol_syslog("double value"." on ".$attributeLabel."(".$value." is '".$attributeType."')", LOG_DEBUG);
						$new_array_options[$key] = $value;
						break;
						/*case 'select':	// Not required, we chose value='0' for undefined values
							 if ($value=='-1')
							 {
								 $this->array_options[$key] = null;
							 }
							 break;*/
					case 'password':
						$algo = '';
						if ($this->array_options[$key] != '' && is_array($extrafields->attributes[$this->table_element]['param'][$attributeKey]['options'])) {
							// If there is an encryption choice, we use it to encrypt data before insert
							$tmparrays = array_keys($extrafields->attributes[$this->table_element]['param'][$attributeKey]['options']);
							$algo = reset($tmparrays);
							if ($algo != '') {
								//global $action;		// $action may be 'create', 'update', 'update_extras'...
								//var_dump($action);
								//var_dump($this->oldcopy);exit;
								if (is_object($this->oldcopy)) {	// If this->oldcopy is not defined, we can't know if we change attribute or not, so we must keep value
									//var_dump('iii'.$algo.' '.$this->oldcopy->array_options[$key].' -> '.$this->array_options[$key]);
									if (isset($this->oldcopy->array_options[$key]) && $this->array_options[$key] == $this->oldcopy->array_options[$key]) {
										// If old value encrypted in database is same than submitted new value, it means we don't change it, so we don't update.
										if ($algo == 'dolcrypt') {	// dolibarr reversible encryption
											if (!preg_match('/^dolcrypt:/', $this->array_options[$key])) {
												$new_array_options[$key] = dolEncrypt($this->array_options[$key]);	// warning, must be called when on the master
											} else {
												$new_array_options[$key] = $this->array_options[$key]; // Value is kept
											}
										} else {
											$new_array_options[$key] = $this->array_options[$key]; // Value is kept
										}
									} else {
										// If value has changed
										if ($algo == 'dolcrypt') {	// dolibarr reversible encryption
											if (!preg_match('/^dolcrypt:/', $this->array_options[$key])) {
												$new_array_options[$key] = dolEncrypt($this->array_options[$key]);	// warning, must be called when on the master
											} else {
												$new_array_options[$key] = $this->array_options[$key]; // Value is kept
											}
										} else {
											$new_array_options[$key] = dol_hash($this->array_options[$key], $algo);
										}
									}
								} else {
									//var_dump('jjj'.$algo.' '.$this->oldcopy->array_options[$key].' -> '.$this->array_options[$key]);
									// If this->oldcopy is not defined, we can't know if we change attribute or not, so we must keep value
									if ($algo == 'dolcrypt' && !preg_match('/^dolcrypt:/', $this->array_options[$key])) {	// dolibarr reversible encryption
										$new_array_options[$key] = dolEncrypt($this->array_options[$key]);	// warning, must be called when on the master
									} else {
										$new_array_options[$key] = $this->array_options[$key]; // Value is kept
									}
								}
							} else {
								// No encryption
								$new_array_options[$key] = $this->array_options[$key]; // Value is kept
							}
						} else { // Common usage
							$new_array_options[$key] = $this->array_options[$key]; // Value is kept
						}
						break;
					case 'date':
					case 'datetime':
						// If data is a string instead of a timestamp, we convert it
						if (!is_numeric($this->array_options[$key]) || $this->array_options[$key] != intval($this->array_options[$key])) {
							$this->array_options[$key] = strtotime($this->array_options[$key]);
						}
						$new_array_options[$key] = $this->db->idate($this->array_options[$key]);
						break;
					case 'datetimegmt':
						// If data is a string instead of a timestamp, we convert it
						if (!is_numeric($this->array_options[$key]) || $this->array_options[$key] != intval($this->array_options[$key])) {
							$this->array_options[$key] = strtotime($this->array_options[$key]);
						}
						$new_array_options[$key] = $this->db->idate($this->array_options[$key], 'gmt');
						break;
					case 'link':
						$param_list = array_keys($attributeParam['options']);
						// 0 : ObjectName
						// 1 : classPath
						$InfoFieldList = explode(":", $param_list[0]);
						dol_include_once($InfoFieldList[1]);
						if ($InfoFieldList[0] && class_exists($InfoFieldList[0])) {
							if ($value == '-1') {	// -1 is key for no defined in combo list of objects
								$new_array_options[$key] = '';
							} elseif ($value) {
								$object = new $InfoFieldList[0]($this->db);
								if (is_numeric($value)) {
									$res = $object->fetch($value); // Common case
								} else {
									$res = $object->fetch('', $value); // For compatibility
								}

								if ($res > 0) {
									$new_array_options[$key] = $object->id;
								} else {
									$this->error = "Id/Ref '".$value."' for object '".$object->element."' not found";
									return -1;
								}
							}
						} else {
							dol_syslog('Error bad setup of extrafield', LOG_WARNING);
						}
						break;
					case 'checkbox':
					case 'chkbxlst':
						if (is_array($this->array_options[$key])) {
							$new_array_options[$key] = implode(',', $this->array_options[$key]);
						} else {
							$new_array_options[$key] = $this->array_options[$key];
						}
						break;
				}
			}

			$this->db->begin();

			$table_element = $this->table_element;
			if ($table_element == 'categorie') {
				$table_element = 'categories'; // For compatibility
			}

			dol_syslog(get_class($this)."::insertExtraFields delete then insert", LOG_DEBUG);

			$sql_del = "DELETE FROM ".$this->db->prefix().$table_element."_extrafields WHERE fk_object = ".((int) $this->id);
			$this->db->query($sql_del);

			$sql = "INSERT INTO ".$this->db->prefix().$table_element."_extrafields (fk_object";
			foreach ($new_array_options as $key => $value) {
				$attributeKey = substr($key, 8); // Remove 'options_' prefix
				// Add field of attribute
				if ($extrafields->attributes[$this->table_element]['type'][$attributeKey] != 'separate') { // Only for other type than separator
					$sql .= ",".$attributeKey;
				}
			}
			// We must insert a default value for fields for other entities that are mandatory to avoid not null error
			if (!empty($extrafields->attributes[$this->table_element]['mandatoryfieldsofotherentities']) && is_array($extrafields->attributes[$this->table_element]['mandatoryfieldsofotherentities'])) {
				foreach ($extrafields->attributes[$this->table_element]['mandatoryfieldsofotherentities'] as $tmpkey => $tmpval) {
					if (!isset($extrafields->attributes[$this->table_element]['type'][$tmpkey])) {    // If field not already added previously
						$sql .= ",".$tmpkey;
					}
				}
			}
			$sql .= ") VALUES (".$this->id;

			foreach ($new_array_options as $key => $value) {
				$attributeKey = substr($key, 8); // Remove 'options_' prefix
				// Add field of attribute
				if ($extrafields->attributes[$this->table_element]['type'][$attributeKey] != 'separate') { // Only for other type than separator)
					if ($new_array_options[$key] != '' || $new_array_options[$key] == '0') {
						$sql .= ",'".$this->db->escape($new_array_options[$key])."'";
					} else {
						$sql .= ",null";
					}
				}
			}
			// We must insert a default value for fields for other entities that are mandatory to avoid not null error
			if (!empty($extrafields->attributes[$this->table_element]['mandatoryfieldsofotherentities']) && is_array($extrafields->attributes[$this->table_element]['mandatoryfieldsofotherentities'])) {
				foreach ($extrafields->attributes[$this->table_element]['mandatoryfieldsofotherentities'] as $tmpkey => $tmpval) {
					if (!isset($extrafields->attributes[$this->table_element]['type'][$tmpkey])) {   // If field not already added previously
						if (in_array($tmpval, array('int', 'double', 'price'))) {
							$sql .= ", 0";
						} else {
							$sql .= ", ''";
						}
					}
				}
			}

			$sql .= ")";

			$resql = $this->db->query($sql);
			if (!$resql) {
				$this->error = $this->db->lasterror();
				$error++;
			}

			if (!$error && $trigger) {
				// Call trigger
				$this->context = array('extrafieldaddupdate' => 1);
				$result = $this->call_trigger($trigger, $userused);
				if ($result < 0) {
					$error++;
				}
				// End call trigger
			}

			if ($error) {
				$this->db->rollback();
				return -1;
			} else {
				$this->db->commit();
				return 1;
			}
		} else {
			return 0;
		}
	}

	/**
	 *	Add/Update all extra fields values for the current object.
	 *  Data to describe values to insert/update are stored into $this->array_options=array('options_codeforfield1'=>'valueforfield1', 'options_codeforfield2'=>'valueforfield2', ...)
	 *  This function delete record with all extrafields and insert them again from the array $this->array_options.
	 *
	 *  @param	string		$trigger		If defined, call also the trigger (for example COMPANY_MODIFY)
	 *  @param	User		$userused		Object user
	 *  @return int 						-1=error, O=did nothing, 1=OK
	 *  @see insertExtraFields(), updateExtraField(), setValueFrom()
	 */
	public function insertExtraLanguages($trigger = '', $userused = null)
	{
		global $conf, $langs, $user;

		if (empty($userused)) {
			$userused = $user;
		}

		$error = 0;

		if (getDolGlobalString('MAIN_EXTRALANGUAGES_DISABLED')) {
			return 0; // For avoid conflicts if trigger used
		}

		if (is_array($this->array_languages)) {
			$new_array_languages = $this->array_languages;

			foreach ($new_array_languages as $key => $value) {
				$attributeKey      = $key;
				$attributeType     = $this->fields[$attributeKey]['type'];
				$attributeLabel    = $this->fields[$attributeKey]['label'];

				//dol_syslog("attributeLabel=".$attributeLabel, LOG_DEBUG);
				//dol_syslog("attributeType=".$attributeType, LOG_DEBUG);

				switch ($attributeType) {
					case 'int':
						if (!is_numeric($value) && $value != '') {
							$this->errors[] = $langs->trans("ExtraLanguageHasWrongValue", $attributeLabel);
							return -1;
						} elseif ($value == '') {
							$new_array_languages[$key] = null;
						}
						break;
					case 'double':
						$value = price2num($value);
						if (!is_numeric($value) && $value != '') {
							dol_syslog($langs->trans("ExtraLanguageHasWrongValue")." on ".$attributeLabel."(".$value."is not '".$attributeType."')", LOG_DEBUG);
							$this->errors[] = $langs->trans("ExtraLanguageHasWrongValue", $attributeLabel);
							return -1;
						} elseif ($value == '') {
							$new_array_languages[$key] = null;
						} else {
							$new_array_languages[$key] = $value;
						}
						break;
						/*case 'select':	// Not required, we chose value='0' for undefined values
						 if ($value=='-1')
						 {
						 $this->array_options[$key] = null;
						 }
						 break;*/
				}
			}

			$this->db->begin();

			$table_element = $this->table_element;
			if ($table_element == 'categorie') {
				$table_element = 'categories'; // For compatibility
			}

			dol_syslog(get_class($this)."::insertExtraLanguages delete then insert", LOG_DEBUG);

			foreach ($new_array_languages as $key => $langcodearray) {	// $key = 'name', 'town', ...
				foreach ($langcodearray as $langcode => $value) {
					$sql_del = "DELETE FROM ".$this->db->prefix()."object_lang";
					$sql_del .= " WHERE fk_object = ".((int) $this->id)." AND property = '".$this->db->escape($key)."' AND type_object = '".$this->db->escape($table_element)."'";
					$sql_del .= " AND lang = '".$this->db->escape($langcode)."'";
					$this->db->query($sql_del);

					if ($value !== '') {
						$sql = "INSERT INTO ".$this->db->prefix()."object_lang (fk_object, property, type_object, lang, value";
						$sql .= ") VALUES (".$this->id.", '".$this->db->escape($key)."', '".$this->db->escape($table_element)."', '".$this->db->escape($langcode)."', '".$this->db->escape($value)."'";
						$sql .= ")";

						$resql = $this->db->query($sql);
						if (!$resql) {
							$this->error = $this->db->lasterror();
							$error++;
							break;
						}
					}
				}
			}

			if (!$error && $trigger) {
				// Call trigger
				$this->context = array('extralanguagesaddupdate' => 1);
				$result = $this->call_trigger($trigger, $userused);
				if ($result < 0) {
					$error++;
				}
				// End call trigger
			}

			if ($error) {
				$this->db->rollback();
				return -1;
			} else {
				$this->db->commit();
				return 1;
			}
		} else {
			return 0;
		}
	}

	/**
	 *	Update 1 extra field value for the current object. Keep other fields unchanged.
	 *  Data to describe values to update are stored into $this->array_options=array('options_codeforfield1'=>'valueforfield1', 'options_codeforfield2'=>'valueforfield2', ...)
	 *
	 *  @param  string      $key    		Key of the extrafield to update (without starting 'options_')
	 *  @param	string		$trigger		If defined, call also the trigger (for example COMPANY_MODIFY)
	 *  @param	User		$userused		Object user
	 *  @return int                 		-1=error, O=did nothing, 1=OK
	 *  @see updateExtraLanguages(), insertExtraFields(), deleteExtraFields(), setValueFrom()
	 */
	public function updateExtraField($key, $trigger = null, $userused = null)
	{
		global $conf, $langs, $user;

		if (getDolGlobalString('MAIN_EXTRAFIELDS_DISABLED')) {
			return 0;
		}

		if (empty($userused)) {
			$userused = $user;
		}

		$error = 0;

		if (!empty($this->array_options) && isset($this->array_options["options_".$key])) {
			// Check parameters
			$langs->load('admin');
			require_once DOL_DOCUMENT_ROOT.'/core/class/extrafields.class.php';
			$extrafields = new ExtraFields($this->db);
			$extrafields->fetch_name_optionals_label($this->table_element);

			$value = $this->array_options["options_".$key];

			$attributeKey      = $key;
			$attributeType     = $extrafields->attributes[$this->table_element]['type'][$key];
			$attributeLabel    = $extrafields->attributes[$this->table_element]['label'][$key];
			$attributeParam    = $extrafields->attributes[$this->table_element]['param'][$key];
			$attributeRequired = $extrafields->attributes[$this->table_element]['required'][$key];
			$attributeUnique   = $extrafields->attributes[$this->table_element]['unique'][$attributeKey];
			$attrfieldcomputed = $extrafields->attributes[$this->table_element]['computed'][$key];

			// Similar code than into insertExtraFields
			if ($attributeRequired) {
				$mandatorypb = false;
				if ($attributeType == 'link' && $this->array_options["options_".$key] == '-1') {
					$mandatorypb = true;
				}
				if ($this->array_options["options_".$key] === '') {
					$mandatorypb = true;
				}
				if ($mandatorypb) {
					$langs->load("errors");
					dol_syslog("Mandatory field 'options_".$key."' is empty during update and set to required into definition of extrafields");
					$this->errors[] = $langs->trans('ErrorFieldRequired', $attributeLabel);
					return -1;
				}
			}

			// $new_array_options will be used for direct update, so must contains formatted data for the UPDATE.
			$new_array_options = $this->array_options;

			//dol_syslog("attributeLabel=".$attributeLabel, LOG_DEBUG);
			//dol_syslog("attributeType=".$attributeType, LOG_DEBUG);
			if (!empty($attrfieldcomputed)) {
				if (getDolGlobalString('MAIN_STORE_COMPUTED_EXTRAFIELDS')) {
					$value = dol_eval($attrfieldcomputed, 1, 0, '2');
					dol_syslog($langs->trans("Extrafieldcomputed")." on ".$attributeLabel."(".$value.")", LOG_DEBUG);

					$new_array_options["options_".$key] = $value;

					$this->array_options["options_".$key] = $new_array_options["options_".$key];
				} else {
					$new_array_options["options_".$key] = null;

					$this->array_options["options_".$key] = $new_array_options["options_".$key];
				}
			}

			switch ($attributeType) {
				case 'int':
					if (!is_numeric($value) && $value != '') {
						$this->errors[] = $langs->trans("ExtraFieldHasWrongValue", $attributeLabel);
						return -1;
					} elseif ($value === '') {
						$new_array_options["options_".$key] = null;

						$this->array_options["options_".$key] = $new_array_options["options_".$key];
					}
					break;
				case 'price':
				case 'double':
					$value = price2num($value);
					if (!is_numeric($value) && $value != '') {
						dol_syslog($langs->trans("ExtraFieldHasWrongValue")." on ".$attributeLabel."(".$value."is not '".$attributeType."')", LOG_DEBUG);
						$this->errors[] = $langs->trans("ExtraFieldHasWrongValue", $attributeLabel);
						return -1;
					} elseif ($value === '') {
						$value = null;
					}
					//dol_syslog("double value"." on ".$attributeLabel."(".$value." is '".$attributeType."')", LOG_DEBUG);
					$new_array_options["options_".$key] = $value;

					$this->array_options["options_".$key] = $new_array_options["options_".$key];
					break;
					/*case 'select':	// Not required, we chose value='0' for undefined values
						 if ($value=='-1')
						 {
							$new_array_options["options_".$key] = $value;

							$this->array_options["options_".$key] = $new_array_options["options_".$key];
						 }
						 break;*/
				case 'password':
					$algo = '';
					if ($this->array_options["options_".$key] != '' && is_array($extrafields->attributes[$this->table_element]['param'][$attributeKey]['options'])) {
						// If there is an encryption choice, we use it to encrypt data before insert
						$tmparrays = array_keys($extrafields->attributes[$this->table_element]['param'][$attributeKey]['options']);
						$algo = reset($tmparrays);
						if ($algo != '') {
							//global $action;		// $action may be 'create', 'update', 'update_extras'...
							//var_dump($action);
							//var_dump($this->oldcopy);exit;
							//var_dump($key.' '.$this->array_options["options_".$key].' '.$algo);
							if (is_object($this->oldcopy)) {		// If this->oldcopy is not defined, we can't know if we change attribute or not, so we must keep value
								//var_dump($this->oldcopy->array_options["options_".$key]); var_dump($this->array_options["options_".$key]);
								if (isset($this->oldcopy->array_options["options_".$key]) && $this->array_options["options_".$key] == $this->oldcopy->array_options["options_".$key]) {	// If old value encrypted in database is same than submitted new value, it means we don't change it, so we don't update.
									if ($algo == 'dolcrypt') {	// dolibarr reversible encryption
										if (!preg_match('/^dolcrypt:/', $this->array_options["options_".$key])) {
											$new_array_options["options_".$key] = dolEncrypt($this->array_options["options_".$key]);	// warning, must be called when on the master
										} else {
											$new_array_options["options_".$key] = $this->array_options["options_".$key]; // Value is kept
										}
									} else {
										$new_array_options["options_".$key] = $this->array_options["options_".$key]; // Value is kept
									}
								} else {
									if ($algo == 'dolcrypt') {	// dolibarr reversible encryption
										if (!preg_match('/^dolcrypt:/', $this->array_options["options_".$key])) {
											$new_array_options["options_".$key] = dolEncrypt($this->array_options["options_".$key]);
										} else {
											$new_array_options["options_".$key] = $this->array_options["options_".$key]; // Value is kept
										}
									} else {
										$new_array_options["options_".$key] = dol_hash($this->array_options["options_".$key], $algo);
									}
								}
							} else {
								if ($algo == 'dolcrypt' && !preg_match('/^dolcrypt:/', $this->array_options["options_".$key])) {	// dolibarr reversible encryption
									$new_array_options["options_".$key] = dolEncrypt($this->array_options["options_".$key]);	// warning, must be called when on the master
								} else {
									$new_array_options["options_".$key] = $this->array_options["options_".$key]; // Value is kept
								}
							}
						} else {
							// No encryption
							$new_array_options["options_".$key] = $this->array_options["options_".$key]; // Value is kept
						}
					} else { // Common usage
						$new_array_options["options_".$key] = $this->array_options["options_".$key]; // Value is kept
					}

					$this->array_options["options_".$key] = $new_array_options["options_".$key];
					break;
				case 'date':
				case 'datetime':
					if (empty($this->array_options["options_".$key])) {
						$new_array_options["options_".$key] = null;

						$this->array_options["options_".$key] = $new_array_options["options_".$key];
					} else {
						$new_array_options["options_".$key] = $this->db->idate($this->array_options["options_".$key]);
					}
					break;
				case 'datetimegmt':
					if (empty($this->array_options["options_".$key])) {
						$new_array_options["options_".$key] = null;

						$this->array_options["options_".$key] = $new_array_options["options_".$key];
					} else {
						$new_array_options["options_".$key] = $this->db->idate($this->array_options["options_".$key], 'gmt');
					}
					break;
				case 'boolean':
					if (empty($this->array_options["options_".$key])) {
						$new_array_options["options_".$key] = null;

						$this->array_options["options_".$key] = $new_array_options["options_".$key];
					}
					break;
				case 'link':
					if ($this->array_options["options_".$key] === '') {
						$new_array_options["options_".$key] = null;

						$this->array_options["options_".$key] = $new_array_options["options_".$key];
					}
					break;
					/*
					case 'link':
						$param_list = array_keys($attributeParam['options']);
						// 0 : ObjectName
						// 1 : classPath
						$InfoFieldList = explode(":", $param_list[0]);
						dol_include_once($InfoFieldList[1]);
						if ($InfoFieldList[0] && class_exists($InfoFieldList[0]))
						{
							if ($value == '-1')	// -1 is key for no defined in combo list of objects
							{
								$new_array_options[$key] = '';
							} elseif ($value) {
								$object = new $InfoFieldList[0]($this->db);
								if (is_numeric($value)) $res = $object->fetch($value);	// Common case
								else $res = $object->fetch('', $value);					// For compatibility

								if ($res > 0) $new_array_options[$key] = $object->id;
								else {
									$this->error = "Id/Ref '".$value."' for object '".$object->element."' not found";
									$this->db->rollback();
									return -1;
								}
							}
						} else {
							dol_syslog('Error bad setup of extrafield', LOG_WARNING);
						}
						break;
					*/
				case 'checkbox':
				case 'chkbxlst':
					$new_array_options = array();
					if (is_array($this->array_options["options_".$key])) {
						$new_array_options["options_".$key] = implode(',', $this->array_options["options_".$key]);
					} else {
						$new_array_options["options_".$key] = $this->array_options["options_".$key];
					}

					$this->array_options["options_".$key] = $new_array_options["options_".$key];
					break;
			}

			$this->db->begin();

			$linealreadyfound = 0;

			// Check if there is already a line for this object (in most cases, it is, but sometimes it is not, for example when extra field has been created after), so we must keep this overload)
			$sql = "SELECT COUNT(rowid) as nb FROM ".$this->db->prefix().$this->table_element."_extrafields WHERE fk_object = ".((int) $this->id);
			$resql = $this->db->query($sql);
			if ($resql) {
				$tmpobj = $this->db->fetch_object($resql);
				if ($tmpobj) {
					$linealreadyfound = $tmpobj->nb;
				}
			}

			//var_dump('linealreadyfound='.$linealreadyfound.' sql='.$sql); exit;
			if ($linealreadyfound) {
				if ($this->array_options["options_".$key] === null) {
					$sql = "UPDATE ".$this->db->prefix().$this->table_element."_extrafields SET ".$key." = null";
				} else {
					$sql = "UPDATE ".$this->db->prefix().$this->table_element."_extrafields SET ".$key." = '".$this->db->escape($new_array_options["options_".$key])."'";
				}
				$sql .= " WHERE fk_object = ".((int) $this->id);

				$resql = $this->db->query($sql);
				if (!$resql) {
					$error++;
					$this->error = $this->db->lasterror();
				}
			} else {
				$result = $this->insertExtraFields('', $user);
				if ($result < 0) {
					$error++;
				}
			}

			if (!$error && $trigger) {
				// Call trigger
				$this->context = array('extrafieldupdate' => 1);
				$result = $this->call_trigger($trigger, $userused);
				if ($result < 0) {
					$error++;
				}
				// End call trigger
			}

			if ($error) {
				dol_syslog(__METHOD__.$this->error, LOG_ERR);
				$this->db->rollback();
				return -1;
			} else {
				$this->db->commit();
				return 1;
			}
		} else {
			return 0;
		}
	}

	/**
	 *	Update an extra language value for the current object.
	 *  Data to describe values to update are stored into $this->array_options=array('options_codeforfield1'=>'valueforfield1', 'options_codeforfield2'=>'valueforfield2', ...)
	 *
	 *  @param  string      $key    		Key of the extrafield (without starting 'options_')
	 *  @param	string		$trigger		If defined, call also the trigger (for example COMPANY_MODIFY)
	 *  @param	User		$userused		Object user
	 *  @return int                 		-1=error, O=did nothing, 1=OK
	 *  @see updateExtraField(), insertExtraLanguages()
	 */
	public function updateExtraLanguages($key, $trigger = null, $userused = null)
	{
		global $conf, $langs, $user;

		if (empty($userused)) {
			$userused = $user;
		}

		$error = 0;

		if (getDolGlobalString('MAIN_EXTRALANGUAGES_DISABLED')) {
			return 0; // For avoid conflicts if trigger used
		}

		return 0;
	}


	/**
	 * Return HTML string to put an input field into a page
	 * Code very similar with showInputField of extra fields
	 *
	 * @param  array|null	$val	       Array of properties for field to show (used only if ->fields not defined)
	 * @param  string  		$key           Key of attribute
	 * @param  string|array	$value         Preselected value to show (for date type it must be in timestamp format, for amount or price it must be a php numeric value, for array type must be array)
	 * @param  string  		$moreparam     To add more parameters on html input tag
	 * @param  string  		$keysuffix     Prefix string to add into name and id of field (can be used to avoid duplicate names)
	 * @param  string  		$keyprefix     Suffix string to add into name and id of field (can be used to avoid duplicate names)
	 * @param  string|int	$morecss       Value for css to define style/length of field. May also be a numeric.
	 * @param  int			$nonewbutton   Force to not show the new button on field that are links to object
	 * @return string
	 */
	public function showInputField($val, $key, $value, $moreparam = '', $keysuffix = '', $keyprefix = '', $morecss = 0, $nonewbutton = 0)
	{
		global $conf, $langs, $form;

		if (!is_object($form)) {
			require_once DOL_DOCUMENT_ROOT.'/core/class/html.form.class.php';
			$form = new Form($this->db);
		}

		if (!empty($this->fields)) {
			$val = $this->fields[$key];
		}

		// Validation tests and output
		$fieldValidationErrorMsg = '';
		$validationClass = '';
		$fieldValidationErrorMsg = $this->getFieldError($key);
		if (!empty($fieldValidationErrorMsg)) {
			$validationClass = ' --error'; // the -- is use as class state in css :  .--error can't be be defined alone it must be define with another class like .my-class.--error or input.--error
		} else {
			$validationClass = ' --success'; // the -- is use as class state in css :  .--success can't be be defined alone it must be define with another class like .my-class.--success or input.--success
		}

		$out = '';
		$type = '';
		$isDependList = 0;
		$param = array();
		$param['options'] = array();
		$reg = array();
		$size = !empty($this->fields[$key]['size']) ? $this->fields[$key]['size'] : 0;
		// Because we work on extrafields
		if (preg_match('/^(integer|link):(.*):(.*):(.*):(.*)/i', $val['type'], $reg)) {
			$param['options'] = array($reg[2].':'.$reg[3].':'.$reg[4].':'.$reg[5] => 'N');
			$type = 'link';
		} elseif (preg_match('/^(integer|link):(.*):(.*):(.*)/i', $val['type'], $reg)) {
			$param['options'] = array($reg[2].':'.$reg[3].':'.$reg[4] => 'N');
			$type = 'link';
		} elseif (preg_match('/^(integer|link):(.*):(.*)/i', $val['type'], $reg)) {
			$param['options'] = array($reg[2].':'.$reg[3] => 'N');
			$type = 'link';
		} elseif (preg_match('/^(sellist):(.*):(.*):(.*):(.*)/i', $val['type'], $reg)) {
			$param['options'] = array($reg[2].':'.$reg[3].':'.$reg[4].':'.$reg[5] => 'N');
			$type = 'sellist';
		} elseif (preg_match('/^(sellist):(.*):(.*):(.*)/i', $val['type'], $reg)) {
			$param['options'] = array($reg[2].':'.$reg[3].':'.$reg[4] => 'N');
			$type = 'sellist';
		} elseif (preg_match('/^(sellist):(.*):(.*)/i', $val['type'], $reg)) {
			$param['options'] = array($reg[2].':'.$reg[3] => 'N');
			$type = 'sellist';
		} elseif (preg_match('/^chkbxlst:(.*)/i', $val['type'], $reg)) {
			$param['options'] = array($reg[1] => 'N');
			$type = 'chkbxlst';
		} elseif (preg_match('/varchar\((\d+)\)/', $val['type'], $reg)) {
			$param['options'] = array();
			$type = 'varchar';
			$size = $reg[1];
		} elseif (preg_match('/varchar/', $val['type'])) {
			$param['options'] = array();
			$type = 'varchar';
		} else {
			$param['options'] = array();
			$type = $this->fields[$key]['type'];
		}
		//var_dump($type); var_dump($param['options']);

		// Special case that force options and type ($type can be integer, varchar, ...)
		if (!empty($this->fields[$key]['arrayofkeyval']) && is_array($this->fields[$key]['arrayofkeyval'])) {
			$param['options'] = $this->fields[$key]['arrayofkeyval'];
			$type = (($this->fields[$key]['type'] == 'checkbox') ? $this->fields[$key]['type'] : 'select');
		}

		$label = $this->fields[$key]['label'];
		//$elementtype=$this->fields[$key]['elementtype'];	// Seems not used
		$default = (!empty($this->fields[$key]['default']) ? $this->fields[$key]['default'] : '');
		$computed = (!empty($this->fields[$key]['computed']) ? $this->fields[$key]['computed'] : '');
		$unique = (!empty($this->fields[$key]['unique']) ? $this->fields[$key]['unique'] : 0);
		$required = (!empty($this->fields[$key]['required']) ? $this->fields[$key]['required'] : 0);
		$autofocusoncreate = (!empty($this->fields[$key]['autofocusoncreate']) ? $this->fields[$key]['autofocusoncreate'] : 0);

		$langfile = (!empty($this->fields[$key]['langfile']) ? $this->fields[$key]['langfile'] : '');
		$list = (!empty($this->fields[$key]['list']) ? $this->fields[$key]['list'] : 0);
		$hidden = (in_array(abs($this->fields[$key]['visible']), array(0, 2)) ? 1 : 0);

		$objectid = $this->id;

		if ($computed) {
			if (!preg_match('/^search_/', $keyprefix)) {
				return '<span class="opacitymedium">'.$langs->trans("AutomaticallyCalculated").'</span>';
			} else {
				return '';
			}
		}

		// Set value of $morecss. For this, we use in priority showsize from parameters, then $val['css'] then autodefine
		if (empty($morecss) && !empty($val['css'])) {
			$morecss = $val['css'];
		} elseif (empty($morecss)) {
			if ($type == 'date') {
				$morecss = 'minwidth100imp';
			} elseif ($type == 'datetime' || $type == 'link') {	// link means an foreign key to another primary id
				$morecss = 'minwidth200imp';
			} elseif (in_array($type, array('int', 'integer', 'price')) || preg_match('/^double(\([0-9],[0-9]\)){0,1}/', $type)) {
				$morecss = 'maxwidth75';
			} elseif ($type == 'url') {
				$morecss = 'minwidth400';
			} elseif ($type == 'boolean') {
				$morecss = '';
			} else {
				if (round($size) < 12) {
					$morecss = 'minwidth100';
				} elseif (round($size) <= 48) {
					$morecss = 'minwidth200';
				} else {
					$morecss = 'minwidth400';
				}
			}
		}

		// Add validation state class
		if (!empty($validationClass)) {
			$morecss .= $validationClass;
		}

		if (in_array($type, array('date'))) {
			$tmp = explode(',', $size);
			$newsize = $tmp[0];
			$showtime = 0;

			// Do not show current date when field not required (see selectDate() method)
			if (!$required && $value == '') {
				$value = '-1';
			}

			// TODO Must also support $moreparam
			$out = $form->selectDate($value, $keyprefix.$key.$keysuffix, $showtime, $showtime, $required, '', 1, (($keyprefix != 'search_' && $keyprefix != 'search_options_') ? 1 : 0), 0, 1);
		} elseif (in_array($type, array('datetime'))) {
			$tmp = explode(',', $size);
			$newsize = $tmp[0];
			$showtime = 1;

			// Do not show current date when field not required (see selectDate() method)
			if (!$required && $value == '') {
				$value = '-1';
			}

			// TODO Must also support $moreparam
			$out = $form->selectDate($value, $keyprefix.$key.$keysuffix, $showtime, $showtime, $required, '', 1, (($keyprefix != 'search_' && $keyprefix != 'search_options_') ? 1 : 0), 0, 1, '', '', '', 1, '', '', 'tzuserrel');
		} elseif (in_array($type, array('duration'))) {
			$out = $form->select_duration($keyprefix.$key.$keysuffix, $value, 0, 'text', 0, 1);
		} elseif (in_array($type, array('int', 'integer'))) {
			$tmp = explode(',', $size);
			$newsize = $tmp[0];
			$out = '<input type="text" class="flat '.$morecss.'" name="'.$keyprefix.$key.$keysuffix.'" id="'.$keyprefix.$key.$keysuffix.'"'.($newsize > 0 ? ' maxlength="'.$newsize.'"' : '').' value="'.dol_escape_htmltag($value).'"'.($moreparam ? $moreparam : '').($autofocusoncreate ? ' autofocus' : '').'>';
		} elseif (in_array($type, array('real'))) {
			$out = '<input type="text" class="flat '.$morecss.'" name="'.$keyprefix.$key.$keysuffix.'" id="'.$keyprefix.$key.$keysuffix.'" value="'.dol_escape_htmltag($value).'"'.($moreparam ? $moreparam : '').($autofocusoncreate ? ' autofocus' : '').'>';
		} elseif (preg_match('/varchar/', $type)) {
			$out = '<input type="text" class="flat '.$morecss.'" name="'.$keyprefix.$key.$keysuffix.'" id="'.$keyprefix.$key.$keysuffix.'"'.($size > 0 ? ' maxlength="'.$size.'"' : '').' value="'.dol_escape_htmltag($value).'"'.($moreparam ? $moreparam : '').($autofocusoncreate ? ' autofocus' : '').'>';
		} elseif (in_array($type, array('email', 'mail', 'phone', 'url', 'ip'))) {
			$out = '<input type="text" class="flat '.$morecss.'" name="'.$keyprefix.$key.$keysuffix.'" id="'.$keyprefix.$key.$keysuffix.'" value="'.dol_escape_htmltag($value).'" '.($moreparam ? $moreparam : '').($autofocusoncreate ? ' autofocus' : '').'>';
		} elseif (preg_match('/^text/', $type)) {
			if (!preg_match('/search_/', $keyprefix)) {		// If keyprefix is search_ or search_options_, we must just use a simple text field
				require_once DOL_DOCUMENT_ROOT.'/core/class/doleditor.class.php';
				$doleditor = new DolEditor($keyprefix.$key.$keysuffix, $value, '', 200, 'dolibarr_notes', 'In', false, false, false, ROWS_5, '90%');
				$out = $doleditor->Create(1, '', true, '', '', '', $morecss);
			} else {
				$out = '<input type="text" class="flat '.$morecss.' maxwidthonsmartphone" name="'.$keyprefix.$key.$keysuffix.'" id="'.$keyprefix.$key.$keysuffix.'" value="'.dol_escape_htmltag($value).'" '.($moreparam ? $moreparam : '').'>';
			}
		} elseif (preg_match('/^html/', $type)) {
			if (!preg_match('/search_/', $keyprefix)) {		// If keyprefix is search_ or search_options_, we must just use a simple text field
				require_once DOL_DOCUMENT_ROOT.'/core/class/doleditor.class.php';
				$doleditor = new DolEditor($keyprefix.$key.$keysuffix, $value, '', 200, 'dolibarr_notes', 'In', false, false, isModEnabled('fckeditor') && $conf->global->FCKEDITOR_ENABLE_SOCIETE, ROWS_5, '90%');
				$out = $doleditor->Create(1, '', true, '', '', $moreparam, $morecss);
			} else {
				$out = '<input type="text" class="flat '.$morecss.' maxwidthonsmartphone" name="'.$keyprefix.$key.$keysuffix.'" id="'.$keyprefix.$key.$keysuffix.'" value="'.dol_escape_htmltag($value).'" '.($moreparam ? $moreparam : '').'>';
			}
		} elseif ($type == 'boolean') {
			$checked = '';
			if (!empty($value)) {
				$checked = ' checked value="1" ';
			} else {
				$checked = ' value="1" ';
			}
			$out = '<input type="checkbox" class="flat '.$morecss.' maxwidthonsmartphone" name="'.$keyprefix.$key.$keysuffix.'" id="'.$keyprefix.$key.$keysuffix.'" '.$checked.' '.($moreparam ? $moreparam : '').'>';
		} elseif ($type == 'price') {
			if (!empty($value)) {		// $value in memory is a php numeric, we format it into user number format.
				$value = price($value);
			}
			$out = '<input type="text" class="flat '.$morecss.' maxwidthonsmartphone" name="'.$keyprefix.$key.$keysuffix.'" id="'.$keyprefix.$key.$keysuffix.'" value="'.$value.'" '.($moreparam ? $moreparam : '').'> '.$langs->getCurrencySymbol($conf->currency);
		} elseif (preg_match('/^double(\([0-9],[0-9]\)){0,1}/', $type)) {
			if (!empty($value)) {		// $value in memory is a php numeric, we format it into user number format.
				$value = price($value);
			}
			$out = '<input type="text" class="flat '.$morecss.' maxwidthonsmartphone" name="'.$keyprefix.$key.$keysuffix.'" id="'.$keyprefix.$key.$keysuffix.'" value="'.$value.'" '.($moreparam ? $moreparam : '').'> ';
		} elseif ($type == 'select') {	// combo list
			$out = '';
			if (!empty($conf->use_javascript_ajax) && !getDolGlobalString('MAIN_EXTRAFIELDS_DISABLE_SELECT2')) {
				include_once DOL_DOCUMENT_ROOT.'/core/lib/ajax.lib.php';
				$out .= ajax_combobox($keyprefix.$key.$keysuffix, array(), 0);
			}

			$tmpselect = '';
			$nbchoice = 0;
			foreach ($param['options'] as $keyb => $valb) {
				if ((string) $keyb == '') {
					continue;
				}
				if (strpos($valb, "|") !== false) {
					list($valb, $parent) = explode('|', $valb);
				}
<<<<<<< HEAD
				$nbchoice++;
				$tmpselect .= '<option value="'.$keyb.'"';
				$tmpselect .= (((string) $value == (string) $keyb) ? ' selected' : '');
				$tmpselect .= (!empty($parent) ? ' parent="'.$parent.'"' : '');
				$tmpselect .= '>'.$valb.'</option>';
			}

			$out .= '<select class="flat '.$morecss.' maxwidthonsmartphone" name="'.$keyprefix.$key.$keysuffix.'" id="'.$keyprefix.$key.$keysuffix.'" '.($moreparam ? $moreparam : '').'>';
			if ((!isset($this->fields[$key]['default'])) || ($this->fields[$key]['notnull'] != 1) || $nbchoice >= 2) {
				$out .= '<option value="0">&nbsp;</option>';
=======
				$out .= '<option value="'.$keyb.'"';
				$out .= (((string) $value == (string) $keyb) ? ' selected' : '');
				if (!empty($parent)) {
					$isDependList = 1;
				}
				$out .= (!empty($parent) ? ' parent="'.$parent.'"' : '');
				$out .= '>'.$valb.'</option>';
>>>>>>> 4e78d4e0
			}
			$out .= $tmpselect;
			$out .= '</select>';
		} elseif ($type == 'sellist') {
			$out = '';
			if (!empty($conf->use_javascript_ajax) && !getDolGlobalString('MAIN_EXTRAFIELDS_DISABLE_SELECT2')) {
				include_once DOL_DOCUMENT_ROOT.'/core/lib/ajax.lib.php';
				$out .= ajax_combobox($keyprefix.$key.$keysuffix, array(), 0);
			}

			$out .= '<select class="flat '.$morecss.' maxwidthonsmartphone" name="'.$keyprefix.$key.$keysuffix.'" id="'.$keyprefix.$key.$keysuffix.'" '.($moreparam ? $moreparam : '').'>';
			if (is_array($param['options'])) {
				$param_list = array_keys($param['options']);
				$InfoFieldList = explode(":", $param_list[0], 5);
				if (! empty($InfoFieldList[4])) {
					$pos = 0;
					$parenthesisopen = 0;
					while (substr($InfoFieldList[4], $pos, 1) !== '' && ($parenthesisopen || $pos == 0 || substr($InfoFieldList[4], $pos, 1) != ':')) {
						if (substr($InfoFieldList[4], $pos, 1) == '(') {
							$parenthesisopen++;
						}
						if (substr($InfoFieldList[4], $pos, 1) == ')') {
							$parenthesisopen--;
						}
						$pos++;
					}
					$tmpbefore = substr($InfoFieldList[4], 0, $pos);
					$tmpafter = substr($InfoFieldList[4], $pos + 1);
					//var_dump($InfoFieldList[4].' -> '.$pos); var_dump($tmpafter);
					$InfoFieldList[4] = $tmpbefore;
					if ($tmpafter !== '') {
						$InfoFieldList = array_merge($InfoFieldList, explode(':', $tmpafter));
					}
					//var_dump($InfoFieldList);
				}
				$parentName = '';
				$parentField = '';

				// 0 : tableName
				// 1 : label field name
				// 2 : key fields name (if differ of rowid)
				// 3 : key field parent (for dependent lists)
				// 4 : where clause filter on column or table extrafield, syntax field='value' or extra.field=value
				// 5 : id category type
				// 6 : ids categories list separated by comma for category root
				// 7 : sort field
				$keyList = (empty($InfoFieldList[2]) ? 'rowid' : $InfoFieldList[2].' as rowid');

				if (count($InfoFieldList) > 4 && !empty($InfoFieldList[4])) {
					if (strpos($InfoFieldList[4], 'extra.') !== false) {
						$keyList = 'main.'.$InfoFieldList[2].' as rowid';
					} else {
						$keyList = $InfoFieldList[2].' as rowid';
					}
				}
				if (count($InfoFieldList) > 3 && !empty($InfoFieldList[3])) {
					list($parentName, $parentField) = explode('|', $InfoFieldList[3]);
					$keyList .= ', '.$parentField;
				}

				$filter_categorie = false;
				if (count($InfoFieldList) > 5) {
					if ($InfoFieldList[0] == 'categorie') {
						$filter_categorie = true;
					}
				}

				if ($filter_categorie === false) {
					$fields_label = explode('|', $InfoFieldList[1]);
					if (is_array($fields_label)) {
						$keyList .= ', ';
						$keyList .= implode(', ', $fields_label);
					}

					$sqlwhere = '';
					$sql = "SELECT " . $keyList;
					$sql .= " FROM " . $this->db->prefix() . $InfoFieldList[0];
					if (!empty($InfoFieldList[4])) {
						// can use SELECT request
						if (strpos($InfoFieldList[4], '$SEL$') !== false) {
							$InfoFieldList[4] = str_replace('$SEL$', 'SELECT', $InfoFieldList[4]);
						}

						// current object id can be use into filter
						if (strpos($InfoFieldList[4], '$ID$') !== false && !empty($objectid)) {
							$InfoFieldList[4] = str_replace('$ID$', $objectid, $InfoFieldList[4]);
						} else {
							$InfoFieldList[4] = str_replace('$ID$', '0', $InfoFieldList[4]);
						}

						// We have to join on extrafield table
						$errstr = '';
						if (strpos($InfoFieldList[4], 'extra') !== false) {
							$sql .= " as main, " . $this->db->prefix() . $InfoFieldList[0] . "_extrafields as extra";
							$sqlwhere .= " WHERE extra.fk_object=main." . $InfoFieldList[2];
							$sqlwhere .= " AND " . forgeSQLFromUniversalSearchCriteria($InfoFieldList[4], $errstr, 1);
						} else {
							$sqlwhere .= " WHERE " . forgeSQLFromUniversalSearchCriteria($InfoFieldList[4], $errstr, 1);
						}
					} else {
						$sqlwhere .= ' WHERE 1=1';
					}
					// Some tables may have field, some other not. For the moment we disable it.
					if (in_array($InfoFieldList[0], array('tablewithentity'))) {
						$sqlwhere .= " AND entity = " . ((int) $conf->entity);
					}
					$sql .= $sqlwhere;
					//print $sql;

					// Note: $InfoFieldList can be 'sellist:TableName:LabelFieldName[:KeyFieldName[:KeyFieldParent[:Filter[:CategoryIdType[:CategoryIdList[:Sortfield]]]]]]'
					if (isset($InfoFieldList[7]) && preg_match('/^[a-z0-9_\-,]+$/i', $InfoFieldList[7])) {
						$sql .= " ORDER BY ".$this->db->escape($InfoFieldList[7]);
					} else {
						$sql .= " ORDER BY ".$this->db->sanitize(implode(', ', $fields_label));
					}

					dol_syslog(get_class($this) . '::showInputField type=sellist', LOG_DEBUG);
					$resql = $this->db->query($sql);
					if ($resql) {
						$out .= '<option value="0">&nbsp;</option>';
						$num = $this->db->num_rows($resql);
						$i = 0;
						while ($i < $num) {
							$labeltoshow = '';
							$obj = $this->db->fetch_object($resql);

							// Several field into label (eq table:code|libelle:rowid)
							$notrans = false;
							$fields_label = explode('|', $InfoFieldList[1]);
							if (count($fields_label) > 1) {
								$notrans = true;
								foreach ($fields_label as $field_toshow) {
									$labeltoshow .= $obj->$field_toshow . ' ';
								}
							} else {
								$labeltoshow = $obj->{$InfoFieldList[1]};
							}
							$labeltoshow = dol_trunc($labeltoshow, 45);

							if ($value == $obj->rowid) {
								foreach ($fields_label as $field_toshow) {
									$translabel = $langs->trans($obj->$field_toshow);
									if ($translabel != $obj->$field_toshow) {
										$labeltoshow = dol_trunc($translabel) . ' ';
									} else {
										$labeltoshow = dol_trunc($obj->$field_toshow) . ' ';
									}
								}
								$out .= '<option value="' . $obj->rowid . '" selected>' . $labeltoshow . '</option>';
							} else {
								if (!$notrans) {
									$translabel = $langs->trans($obj->{$InfoFieldList[1]});
									if ($translabel != $obj->{$InfoFieldList[1]}) {
										$labeltoshow = dol_trunc($translabel, 18);
									} else {
										$labeltoshow = dol_trunc($obj->{$InfoFieldList[1]});
									}
								}
								if (empty($labeltoshow)) {
									$labeltoshow = '(not defined)';
								}
								if ($value == $obj->rowid) {
									$out .= '<option value="' . $obj->rowid . '" selected>' . $labeltoshow . '</option>';
								}

								if (!empty($InfoFieldList[3]) && $parentField) {
									$parent = $parentName . ':' . $obj->{$parentField};
									$isDependList = 1;
								}

								$out .= '<option value="' . $obj->rowid . '"';
								$out .= ($value == $obj->rowid ? ' selected' : '');
								$out .= (!empty($parent) ? ' parent="' . $parent . '"' : '');
								$out .= '>' . $labeltoshow . '</option>';
							}

							$i++;
						}
						$this->db->free($resql);
					} else {
						print 'Error in request ' . $sql . ' ' . $this->db->lasterror() . '. Check setup of extra parameters.<br>';
					}
				} else {
					require_once DOL_DOCUMENT_ROOT.'/categories/class/categorie.class.php';
					$data = $form->select_all_categories(Categorie::$MAP_ID_TO_CODE[$InfoFieldList[5]], '', 'parent', 64, $InfoFieldList[6], 1, 1);
					$out .= '<option value="0">&nbsp;</option>';
					foreach ($data as $data_key => $data_value) {
						$out .= '<option value="' . $data_key . '"';
						$out .= ($value == $data_key ? ' selected' : '');
						$out .= '>' . $data_value . '</option>';
					}
				}
			}
			$out .= '</select>';
		} elseif ($type == 'checkbox') {
			$value_arr = explode(',', $value);
			$out = $form->multiselectarray($keyprefix.$key.$keysuffix, (empty($param['options']) ? null : $param['options']), $value_arr, '', 0, $morecss, 0, '100%');
		} elseif ($type == 'radio') {
			$out = '';
			foreach ($param['options'] as $keyopt => $valopt) {
				$out .= '<input class="flat '.$morecss.'" type="radio" name="'.$keyprefix.$key.$keysuffix.'" id="'.$keyprefix.$key.$keysuffix.'" '.($moreparam ? $moreparam : '');
				$out .= ' value="'.$keyopt.'"';
				$out .= ' id="'.$keyprefix.$key.$keysuffix.'_'.$keyopt.'"';
				$out .= ($value == $keyopt ? 'checked' : '');
				$out .= '/><label for="'.$keyprefix.$key.$keysuffix.'_'.$keyopt.'">'.$valopt.'</label><br>';
			}
		} elseif ($type == 'chkbxlst') {
			if (is_array($value)) {
				$value_arr = $value;
			} else {
				$value_arr = explode(',', $value);
			}

			if (is_array($param['options'])) {
				$param_list = array_keys($param['options']);
				$InfoFieldList = explode(":", $param_list[0]);
				$parentName = '';
				$parentField = '';
				// 0 : tableName
				// 1 : label field name
				// 2 : key fields name (if differ of rowid)
				// 3 : key field parent (for dependent lists)
				// 4 : where clause filter on column or table extrafield, syntax field='value' or extra.field=value
				// 5 : id category type
				// 6 : ids categories list separated by comma for category root
				$keyList = (empty($InfoFieldList[2]) ? 'rowid' : $InfoFieldList[2].' as rowid');

				if (count($InfoFieldList) > 3 && !empty($InfoFieldList[3])) {
					list($parentName, $parentField) = explode('|', $InfoFieldList[3]);
					$keyList .= ', '.$parentField;
				}
				if (count($InfoFieldList) > 4 && !empty($InfoFieldList[4])) {
					if (strpos($InfoFieldList[4], 'extra.') !== false) {
						$keyList = 'main.'.$InfoFieldList[2].' as rowid';
					} else {
						$keyList = $InfoFieldList[2].' as rowid';
					}
				}

				$filter_categorie = false;
				if (count($InfoFieldList) > 5) {
					if ($InfoFieldList[0] == 'categorie') {
						$filter_categorie = true;
					}
				}

				if ($filter_categorie === false) {
					$fields_label = explode('|', $InfoFieldList[1]);
					if (is_array($fields_label)) {
						$keyList .= ', ';
						$keyList .= implode(', ', $fields_label);
					}

					$sqlwhere = '';
					$sql = "SELECT " . $keyList;
					$sql .= ' FROM ' . $this->db->prefix() . $InfoFieldList[0];
					if (!empty($InfoFieldList[4])) {
						// can use SELECT request
						if (strpos($InfoFieldList[4], '$SEL$') !== false) {
							$InfoFieldList[4] = str_replace('$SEL$', 'SELECT', $InfoFieldList[4]);
						}

						// current object id can be use into filter
						if (strpos($InfoFieldList[4], '$ID$') !== false && !empty($objectid)) {
							$InfoFieldList[4] = str_replace('$ID$', $objectid, $InfoFieldList[4]);
						} else {
							$InfoFieldList[4] = str_replace('$ID$', '0', $InfoFieldList[4]);
						}

						// We have to join on extrafield table
						if (strpos($InfoFieldList[4], 'extra') !== false) {
							$sql .= ' as main, ' . $this->db->prefix() . $InfoFieldList[0] . '_extrafields as extra';
							$sqlwhere .= " WHERE extra.fk_object=main." . $InfoFieldList[2] . " AND " . $InfoFieldList[4];
						} else {
							$sqlwhere .= " WHERE " . $InfoFieldList[4];
						}
					} else {
						$sqlwhere .= ' WHERE 1=1';
					}
					// Some tables may have field, some other not. For the moment we disable it.
					if (in_array($InfoFieldList[0], array('tablewithentity'))) {
						$sqlwhere .= " AND entity = " . ((int) $conf->entity);
					}
					// $sql.=preg_replace('/^ AND /','',$sqlwhere);
					// print $sql;

					$sql .= $sqlwhere;
					dol_syslog(get_class($this) . '::showInputField type=chkbxlst', LOG_DEBUG);
					$resql = $this->db->query($sql);
					if ($resql) {
						$num = $this->db->num_rows($resql);
						$i = 0;

						$data = array();

						while ($i < $num) {
							$labeltoshow = '';
							$obj = $this->db->fetch_object($resql);

							$notrans = false;
							// Several field into label (eq table:code|libelle:rowid)
							$fields_label = explode('|', $InfoFieldList[1]);
							if (count($fields_label) > 1) {
								$notrans = true;
								foreach ($fields_label as $field_toshow) {
									$labeltoshow .= $obj->$field_toshow . ' ';
								}
							} else {
								$labeltoshow = $obj->{$InfoFieldList[1]};
							}
							$labeltoshow = dol_trunc($labeltoshow, 45);

							if (is_array($value_arr) && in_array($obj->rowid, $value_arr)) {
								foreach ($fields_label as $field_toshow) {
									$translabel = $langs->trans($obj->$field_toshow);
									if ($translabel != $obj->$field_toshow) {
										$labeltoshow = dol_trunc($translabel, 18) . ' ';
									} else {
										$labeltoshow = dol_trunc($obj->$field_toshow, 18) . ' ';
									}
								}

								$data[$obj->rowid] = $labeltoshow;
							} else {
								if (!$notrans) {
									$translabel = $langs->trans($obj->{$InfoFieldList[1]});
									if ($translabel != $obj->{$InfoFieldList[1]}) {
										$labeltoshow = dol_trunc($translabel, 18);
									} else {
										$labeltoshow = dol_trunc($obj->{$InfoFieldList[1]}, 18);
									}
								}
								if (empty($labeltoshow)) {
									$labeltoshow = '(not defined)';
								}

								if (is_array($value_arr) && in_array($obj->rowid, $value_arr)) {
									$data[$obj->rowid] = $labeltoshow;
								}

								if (!empty($InfoFieldList[3]) && $parentField) {
									$parent = $parentName . ':' . $obj->{$parentField};
									$isDependList = 1;
								}

								$data[$obj->rowid] = $labeltoshow;
							}

							$i++;
						}
						$this->db->free($resql);

						$out = $form->multiselectarray($keyprefix . $key . $keysuffix, $data, $value_arr, '', 0, $morecss, 0, '100%');
					} else {
						print 'Error in request ' . $sql . ' ' . $this->db->lasterror() . '. Check setup of extra parameters.<br>';
					}
				} else {
					require_once DOL_DOCUMENT_ROOT.'/categories/class/categorie.class.php';
					$data = $form->select_all_categories(Categorie::$MAP_ID_TO_CODE[$InfoFieldList[5]], '', 'parent', 64, $InfoFieldList[6], 1, 1);
					$out = $form->multiselectarray($keyprefix . $key . $keysuffix, $data, $value_arr, '', 0, $morecss, 0, '100%');
				}
			}
		} elseif ($type == 'link') {
			// $param_list='ObjectName:classPath[:AddCreateButtonOrNot[:Filter[:Sortfield]]]'
			// Filter can contains some ':' inside.
			$param_list = array_keys($param['options']);
			$param_list_array = explode(':', $param_list[0], 4);

			$showempty = (($required && $default != '') ? 0 : 1);

			if (!preg_match('/search_/', $keyprefix)) {
				if (!empty($param_list_array[2])) {		// If the entry into $fields is set to add a create button
					if (!empty($this->fields[$key]['picto'])) {
						$morecss .= ' widthcentpercentminusxx';
					} else {
						$morecss .= ' widthcentpercentminusx';
					}
				} else {
					if (!empty($this->fields[$key]['picto'])) {
						$morecss .= ' widthcentpercentminusx';
					}
				}
			}
			$objectfield = $this->element.($this->module ? '@'.$this->module : '').':'.$key.$keysuffix;
			$out = $form->selectForForms($param_list_array[0], $keyprefix.$key.$keysuffix, $value, $showempty, '', '', $morecss, $moreparam, 0, (empty($val['disabled']) ? 0 : 1), '', $objectfield);

			if (!empty($param_list_array[2])) {		// If the entry into $fields is set, we must add a create button
				if ((!GETPOSTISSET('backtopage') || strpos(GETPOST('backtopage'), $_SERVER['PHP_SELF']) === 0)	// // To avoid to open several times the 'Plus' button (we accept only one level)
					&& empty($val['disabled']) && empty($nonewbutton)) {	// and to avoid to show the button if the field is protected by a "disabled".
					list($class, $classfile) = explode(':', $param_list[0]);
					if (file_exists(dol_buildpath(dirname(dirname($classfile)).'/card.php'))) {
						$url_path = dol_buildpath(dirname(dirname($classfile)).'/card.php', 1);
					} else {
						$url_path = dol_buildpath(dirname(dirname($classfile)).'/'.strtolower($class).'_card.php', 1);
					}
					$paramforthenewlink = '';
					$paramforthenewlink .= (GETPOSTISSET('action') ? '&action='.GETPOST('action', 'aZ09') : '');
					$paramforthenewlink .= (GETPOSTISSET('id') ? '&id='.GETPOSTINT('id') : '');
					$paramforthenewlink .= (GETPOSTISSET('origin') ? '&origin='.GETPOST('origin', 'aZ09') : '');
					$paramforthenewlink .= (GETPOSTISSET('originid') ? '&originid='.GETPOSTINT('originid') : '');
					$paramforthenewlink .= '&fk_'.strtolower($class).'=--IDFORBACKTOPAGE--';
					// TODO Add JavaScript code to add input fields already filled into $paramforthenewlink so we won't loose them when going back to main page
					$out .= '<a class="butActionNew" title="'.$langs->trans("New").'" href="'.$url_path.'?action=create&backtopage='.urlencode($_SERVER['PHP_SELF'].($paramforthenewlink ? '?'.$paramforthenewlink : '')).'"><span class="fa fa-plus-circle valignmiddle"></span></a>';
				}
			}
		} elseif ($type == 'password') {
			// If prefix is 'search_', field is used as a filter, we use a common text field.
			if ($keyprefix.$key.$keysuffix == 'pass_crypted') {
				$out = '<input type="'.($keyprefix == 'search_' ? 'text' : 'password').'" class="flat '.$morecss.'" name="pass" id="pass" value="" '.($moreparam ? $moreparam : '').'>';
				$out .= '<input type="hidden" name="pass_crypted" id="pass_crypted" value="'.$value.'" '.($moreparam ? $moreparam : '').'>';
			} else {
				$out = '<input type="'.($keyprefix == 'search_' ? 'text' : 'password').'" class="flat '.$morecss.'" name="'.$keyprefix.$key.$keysuffix.'" id="'.$keyprefix.$key.$keysuffix.'" value="'.$value.'" '.($moreparam ? $moreparam : '').'>';
			}
		} elseif ($type == 'array') {
			$newval = $val;
			$newval['type'] = 'varchar(256)';

			$out = '';
			if (!empty($value)) {
				foreach ($value as $option) {
					$out .= '<span><a class="'.dol_escape_htmltag($keyprefix.$key.$keysuffix).'_del" href="javascript:;"><span class="fa fa-minus-circle valignmiddle"></span></a> ';
					$out .= $this->showInputField($newval, $keyprefix.$key.$keysuffix.'[]', $option, $moreparam, '', '', $morecss).'<br></span>';
				}
			}
			$out .= '<a id="'.dol_escape_htmltag($keyprefix.$key.$keysuffix).'_add" href="javascript:;"><span class="fa fa-plus-circle valignmiddle"></span></a>';

			$newInput = '<span><a class="'.dol_escape_htmltag($keyprefix.$key.$keysuffix).'_del" href="javascript:;"><span class="fa fa-minus-circle valignmiddle"></span></a> ';
			$newInput .= $this->showInputField($newval, $keyprefix.$key.$keysuffix.'[]', '', $moreparam, '', '', $morecss).'<br></span>';

			if (!empty($conf->use_javascript_ajax)) {
				$out .= '
					<script nonce="'.getNonce().'">
					$(document).ready(function() {
						$("a#'.dol_escape_js($keyprefix.$key.$keysuffix).'_add").click(function() {
							$("'.dol_escape_js($newInput).'").insertBefore(this);
						});

						$(document).on("click", "a.'.dol_escape_js($keyprefix.$key.$keysuffix).'_del", function() {
							$(this).parent().remove();
						});
					});
					</script>';
			}
		}
		if (!empty($hidden)) {
			$out = '<input type="hidden" value="'.$value.'" name="'.$keyprefix.$key.$keysuffix.'" id="'.$keyprefix.$key.$keysuffix.'"/>';
		}

		if ($isDependList == 1) {
			$out .= $this->getJSListDependancies('_common');
		}
		/* Add comments
		 if ($type == 'date') $out.=' (YYYY-MM-DD)';
		 elseif ($type == 'datetime') $out.=' (YYYY-MM-DD HH:MM:SS)';
		 */

		// Display error message for field
		if (!empty($fieldValidationErrorMsg) && function_exists('getFieldErrorIcon')) {
			$out .= ' '.getFieldErrorIcon($fieldValidationErrorMsg);
		}

		return $out;
	}

	/**
	 * Return HTML string to show a field into a page
	 * Code very similar with showOutputField of extra fields
	 *
	 * @param  array   	$val		       	Array of properties of field to show
	 * @param  string  	$key            	Key of attribute
	 * @param  string  	$value          	Preselected value to show (for date type it must be in timestamp format, for amount or price it must be a php numeric value)
	 * @param  string  	$moreparam      	To add more parameters on html tag
	 * @param  string  	$keysuffix      	Prefix string to add into name and id of field (can be used to avoid duplicate names)
	 * @param  string  	$keyprefix      	Suffix string to add into name and id of field (can be used to avoid duplicate names)
	 * @param  mixed   	$morecss        	Value for CSS to use (Old usage: May also be a numeric to define a size).
	 * @return string
	 */
	public function showOutputField($val, $key, $value, $moreparam = '', $keysuffix = '', $keyprefix = '', $morecss = '')
	{
		global $conf, $langs, $form;

		if (!is_object($form)) {
			require_once DOL_DOCUMENT_ROOT.'/core/class/html.form.class.php';
			$form = new Form($this->db);
		}

		//$label = empty($val['label']) ? '' : $val['label'];
		$type  = empty($val['type']) ? '' : $val['type'];
		$size  = empty($val['css']) ? '' : $val['css'];
		$reg = array();

		// Convert var to be able to share same code than showOutputField of extrafields
		if (preg_match('/varchar\((\d+)\)/', $type, $reg)) {
			$type = 'varchar'; // convert varchar(xx) int varchar
			$size = $reg[1];
		} elseif (preg_match('/varchar/', $type)) {
			$type = 'varchar'; // convert varchar(xx) int varchar
		}
		if (!empty($val['arrayofkeyval']) && is_array($val['arrayofkeyval'])) {
			$type = (($this->fields[$key]['type'] == 'checkbox') ? $this->fields[$key]['type'] : 'select');
		}
		if (preg_match('/^integer:(.*):(.*)/i', $val['type'], $reg)) {
			$type = 'link';
		}

		$default = empty($val['default']) ? '' : $val['default'];
		$computed = empty($val['computed']) ? '' : $val['computed'];
		$unique = empty($val['unique']) ? '' : $val['unique'];
		$required = empty($val['required']) ? '' : $val['required'];
		$param = array();
		$param['options'] = array();

		if (!empty($val['arrayofkeyval']) && is_array($val['arrayofkeyval'])) {
			$param['options'] = $val['arrayofkeyval'];
		}
		if (preg_match('/^integer:([^:]*):([^:]*)/i', $val['type'], $reg)) {	// ex: integer:User:user/class/user.class.php
			$type = 'link';
			$stringforoptions = $reg[1].':'.$reg[2];
			// Special case: Force addition of getnomurlparam1 to -1 for users
			if ($reg[1] == 'User') {
				$stringforoptions .= ':#getnomurlparam1=-1';
			}
			$param['options'] = array($stringforoptions => $stringforoptions);
		} elseif (preg_match('/^sellist:(.*):(.*):(.*):(.*)/i', $val['type'], $reg)) {
			$param['options'] = array($reg[1].':'.$reg[2].':'.$reg[3].':'.$reg[4] => 'N');
			$type = 'sellist';
		} elseif (preg_match('/^sellist:(.*):(.*):(.*)/i', $val['type'], $reg)) {
			$param['options'] = array($reg[1].':'.$reg[2].':'.$reg[3] => 'N');
			$type = 'sellist';
		} elseif (preg_match('/^sellist:(.*):(.*)/i', $val['type'], $reg)) {
			$param['options'] = array($reg[1].':'.$reg[2] => 'N');
			$type = 'sellist';
		} elseif (preg_match('/^chkbxlst:(.*)/i', $val['type'], $reg)) {
			$param['options'] = array($reg[1] => 'N');
			$type = 'chkbxlst';
		}

		$langfile = empty($val['langfile']) ? '' : $val['langfile'];
		$list = (empty($val['list']) ? '' : $val['list']);
		$help = (empty($val['help']) ? '' : $val['help']);
		$hidden = (($val['visible'] == 0) ? 1 : 0); // If zero, we are sure it is hidden, otherwise we show. If it depends on mode (view/create/edit form or list, this must be filtered by caller)

		if ($hidden) {
			return '';
		}

		// If field is a computed field, value must become result of compute
		if ($computed) {
			// Make the eval of compute string
			//var_dump($computed);
			$value = dol_eval($computed, 1, 0, '2');
		}

		if (empty($morecss)) {
			if ($type == 'date') {
				$morecss = 'minwidth100imp';
			} elseif ($type == 'datetime' || $type == 'timestamp') {
				$morecss = 'minwidth200imp';
			} elseif (in_array($type, array('int', 'double', 'price'))) {
				$morecss = 'maxwidth75';
			} elseif ($type == 'url') {
				$morecss = 'minwidth400';
			} elseif ($type == 'boolean') {
				$morecss = '';
			} else {
				if (is_numeric($size) && round($size) < 12) {
					$morecss = 'minwidth100';
				} elseif (is_numeric($size) && round($size) <= 48) {
					$morecss = 'minwidth200';
				} else {
					$morecss = 'minwidth400';
				}
			}
		}

		// Format output value differently according to properties of field
		if (in_array($key, array('rowid', 'ref')) && method_exists($this, 'getNomUrl')) {
			if ($key != 'rowid' || empty($this->fields['ref'])) {	// If we want ref field or if we want ID and there is no ref field, we show the link.
				$value = $this->getNomUrl(1, '', 0, '', 1);
			}
		} elseif ($key == 'status' && method_exists($this, 'getLibStatut')) {
			$value = $this->getLibStatut(3);
		} elseif ($type == 'date') {
			if (!empty($value)) {
				$value = dol_print_date($value, 'day');	// We suppose dates without time are always gmt (storage of course + output)
			} else {
				$value = '';
			}
		} elseif ($type == 'datetime' || $type == 'timestamp') {
			if (!empty($value)) {
				$value = dol_print_date($value, 'dayhour', 'tzuserrel');
			} else {
				$value = '';
			}
		} elseif ($type == 'duration') {
			include_once DOL_DOCUMENT_ROOT.'/core/lib/date.lib.php';
			if (!is_null($value) && $value !== '') {
				$value = convertSecondToTime($value, 'allhourmin');
			}
		} elseif ($type == 'double' || $type == 'real') {
			if (!is_null($value) && $value !== '') {
				$value = price($value);
			}
		} elseif ($type == 'boolean') {
			$checked = '';
			if (!empty($value)) {
				$checked = ' checked ';
			}
			$value = '<input type="checkbox" '.$checked.' '.($moreparam ? $moreparam : '').' readonly disabled>';
		} elseif ($type == 'mail' || $type == 'email') {
			$value = dol_print_email($value, 0, 0, 0, 64, 1, 1);
		} elseif ($type == 'url') {
			$value = dol_print_url($value, '_blank', 32, 1);
		} elseif ($type == 'phone') {
			$value = dol_print_phone($value, '', 0, 0, '', '&nbsp;', 'phone');
		} elseif ($type == 'ip') {
			$value = dol_print_ip($value, 0);
		} elseif ($type == 'price') {
			if (!is_null($value) && $value !== '') {
				$value = price($value, 0, $langs, 0, 0, -1, $conf->currency);
			}
		} elseif ($type == 'select') {
			$value = isset($param['options'][$value]) ? $param['options'][$value] : '';
			if (strpos($value, "|") !== false) {
				$value = explode('|', $value)[0];
			}
		} elseif ($type == 'sellist') {
			$param_list = array_keys($param['options']);
			$InfoFieldList = explode(":", $param_list[0]);

			$selectkey = "rowid";
			$keyList = 'rowid';

			if (count($InfoFieldList) > 4 && !empty($InfoFieldList[4])) {
				$selectkey = $InfoFieldList[2];
				$keyList = $InfoFieldList[2].' as rowid';
			}

			$fields_label = explode('|', $InfoFieldList[1]);
			if (is_array($fields_label)) {
				$keyList .= ', ';
				$keyList .= implode(', ', $fields_label);
			}

			$filter_categorie = false;
			if (count($InfoFieldList) > 5) {
				if ($InfoFieldList[0] == 'categorie') {
					$filter_categorie = true;
				}
			}

			$sql = "SELECT ".$keyList;
			$sql .= ' FROM '.$this->db->prefix().$InfoFieldList[0];
			if (strpos($InfoFieldList[4], 'extra') !== false) {
				$sql .= ' as main';
			}
			if ($selectkey == 'rowid' && empty($value)) {
				$sql .= " WHERE ".$selectkey." = 0";
			} elseif ($selectkey == 'rowid') {
				$sql .= " WHERE ".$selectkey." = ".((int) $value);
			} else {
				$sql .= " WHERE ".$selectkey." = '".$this->db->escape($value)."'";
			}

			//$sql.= ' AND entity = '.$conf->entity;

			dol_syslog(get_class($this).':showOutputField:$type=sellist', LOG_DEBUG);
			$resql = $this->db->query($sql);
			if ($resql) {
				if ($filter_categorie === false) {
					$value = ''; // value was used, so now we reste it to use it to build final output
					$numrows = $this->db->num_rows($resql);
					if ($numrows) {
						$obj = $this->db->fetch_object($resql);

						// Several field into label (eq table:code|libelle:rowid)
						$fields_label = explode('|', $InfoFieldList[1]);

						if (is_array($fields_label) && count($fields_label) > 1) {
							foreach ($fields_label as $field_toshow) {
								$translabel = '';
								if (!empty($obj->$field_toshow)) {
									$translabel = $langs->trans($obj->$field_toshow);
								}
								if ($translabel != $field_toshow) {
									$value .= dol_trunc($translabel, 18) . ' ';
								} else {
									$value .= $obj->$field_toshow . ' ';
								}
							}
						} else {
							$translabel = '';
							if (!empty($obj->{$InfoFieldList[1]})) {
								$translabel = $langs->trans($obj->{$InfoFieldList[1]});
							}
							if ($translabel != $obj->{$InfoFieldList[1]}) {
								$value = dol_trunc($translabel, 18);
							} else {
								$value = $obj->{$InfoFieldList[1]};
							}
						}
					}
				} else {
					require_once DOL_DOCUMENT_ROOT . '/categories/class/categorie.class.php';

					$toprint = array();
					$obj = $this->db->fetch_object($resql);
					$c = new Categorie($this->db);
					$c->fetch($obj->rowid);
					$ways = $c->print_all_ways(); // $ways[0] = "ccc2 >> ccc2a >> ccc2a1" with html formatted text
					foreach ($ways as $way) {
						$toprint[] = '<li class="select2-search-choice-dolibarr noborderoncategories"' . ($c->color ? ' style="background: #' . $c->color . ';"' : ' style="background: #aaa"') . '>' . img_object('', 'category') . ' ' . $way . '</li>';
					}
					$value = '<div class="select2-container-multi-dolibarr" style="width: 90%;"><ul class="select2-choices-dolibarr">'.implode(' ', $toprint).'</ul></div>';
				}
			} else {
				dol_syslog(get_class($this).'::showOutputField error '.$this->db->lasterror(), LOG_WARNING);
			}
		} elseif ($type == 'radio') {
			$value = $param['options'][$value];
		} elseif ($type == 'checkbox') {
			$value_arr = explode(',', $value);
			$value = '';
			if (is_array($value_arr) && count($value_arr) > 0) {
				$toprint = array();
				foreach ($value_arr as $keyval => $valueval) {
					if (!empty($valueval)) {
						$toprint[] = '<li class="select2-search-choice-dolibarr noborderoncategories" style="background: #bbb">' . $param['options'][$valueval] . '</li>';
					}
				}
				if (!empty($toprint)) {
					$value = '<div class="select2-container-multi-dolibarr" style="width: 90%;"><ul class="select2-choices-dolibarr">' . implode(' ', $toprint) . '</ul></div>';
				}
			}
		} elseif ($type == 'chkbxlst') {
			$value_arr = (isset($value) ? explode(',', $value) : array());

			$param_list = array_keys($param['options']);
			$InfoFieldList = explode(":", $param_list[0]);

			$selectkey = "rowid";
			$keyList = 'rowid';

			if (count($InfoFieldList) >= 3) {
				$selectkey = $InfoFieldList[2];
				$keyList = $InfoFieldList[2].' as rowid';
			}

			$fields_label = explode('|', $InfoFieldList[1]);
			if (is_array($fields_label)) {
				$keyList .= ', ';
				$keyList .= implode(', ', $fields_label);
			}

			$filter_categorie = false;
			if (count($InfoFieldList) > 5) {
				if ($InfoFieldList[0] == 'categorie') {
					$filter_categorie = true;
				}
			}

			$sql = "SELECT ".$keyList;
			$sql .= ' FROM '.$this->db->prefix().$InfoFieldList[0];
			if (strpos($InfoFieldList[4], 'extra') !== false) {
				$sql .= ' as main';
			}
			// $sql.= " WHERE ".$selectkey."='".$this->db->escape($value)."'";
			// $sql.= ' AND entity = '.$conf->entity;

			dol_syslog(get_class($this).':showOutputField:$type=chkbxlst', LOG_DEBUG);
			$resql = $this->db->query($sql);
			if ($resql) {
				if ($filter_categorie === false) {
					$value = ''; // value was used, so now we reste it to use it to build final output
					$toprint = array();
					while ($obj = $this->db->fetch_object($resql)) {
						// Several field into label (eq table:code|libelle:rowid)
						$fields_label = explode('|', $InfoFieldList[1]);
						if (is_array($value_arr) && in_array($obj->rowid, $value_arr)) {
							if (is_array($fields_label) && count($fields_label) > 1) {
								foreach ($fields_label as $field_toshow) {
									$translabel = '';
									if (!empty($obj->$field_toshow)) {
										$translabel = $langs->trans($obj->$field_toshow);
									}
									if ($translabel != $field_toshow) {
										$toprint[] = '<li class="select2-search-choice-dolibarr noborderoncategories" style="background: #bbb">' . dol_trunc($translabel, 18) . '</li>';
									} else {
										$toprint[] = '<li class="select2-search-choice-dolibarr noborderoncategories" style="background: #bbb">' . $obj->$field_toshow . '</li>';
									}
								}
							} else {
								$translabel = '';
								if (!empty($obj->{$InfoFieldList[1]})) {
									$translabel = $langs->trans($obj->{$InfoFieldList[1]});
								}
								if ($translabel != $obj->{$InfoFieldList[1]}) {
									$toprint[] = '<li class="select2-search-choice-dolibarr noborderoncategories" style="background: #bbb">' . dol_trunc($translabel, 18) . '</li>';
								} else {
									$toprint[] = '<li class="select2-search-choice-dolibarr noborderoncategories" style="background: #bbb">' . $obj->{$InfoFieldList[1]} . '</li>';
								}
							}
						}
					}
				} else {
					require_once DOL_DOCUMENT_ROOT . '/categories/class/categorie.class.php';

					$toprint = array();
					while ($obj = $this->db->fetch_object($resql)) {
						if (is_array($value_arr) && in_array($obj->rowid, $value_arr)) {
							$c = new Categorie($this->db);
							$c->fetch($obj->rowid);
							$ways = $c->print_all_ways(); // $ways[0] = "ccc2 >> ccc2a >> ccc2a1" with html formatted text
							foreach ($ways as $way) {
								$toprint[] = '<li class="select2-search-choice-dolibarr noborderoncategories"' . ($c->color ? ' style="background: #' . $c->color . ';"' : ' style="background: #aaa"') . '>' . img_object('', 'category') . ' ' . $way . '</li>';
							}
						}
					}
				}
				$value = '<div class="select2-container-multi-dolibarr" style="width: 90%;"><ul class="select2-choices-dolibarr">'.implode(' ', $toprint).'</ul></div>';
			} else {
				dol_syslog(get_class($this).'::showOutputField error '.$this->db->lasterror(), LOG_WARNING);
			}
		} elseif ($type == 'link') {
			$out = '';

			// only if something to display (perf)
			if ($value) {
				$param_list = array_keys($param['options']);
				// Example: $param_list='ObjectClass:PathToClass[:AddCreateButtonOrNot[:Filter[:Sortfield]]]'
				// Example: $param_list='ObjectClass:PathToClass:#getnomurlparam1=-1#getnomurlparam2=customer'

				$InfoFieldList = explode(":", $param_list[0]);

				$classname = $InfoFieldList[0];
				$classpath = $InfoFieldList[1];

				// Set $getnomurlparam1 et getnomurlparam2
				$getnomurlparam = 3;
				$getnomurlparam2 = '';
				$regtmp = array();
				if (preg_match('/#getnomurlparam1=([^#]*)/', $param_list[0], $regtmp)) {
					$getnomurlparam = $regtmp[1];
				}
				if (preg_match('/#getnomurlparam2=([^#]*)/', $param_list[0], $regtmp)) {
					$getnomurlparam2 = $regtmp[1];
				}

				if (!empty($classpath)) {
					dol_include_once($InfoFieldList[1]);
					if ($classname && class_exists($classname)) {
						$object = new $classname($this->db);
						if ($object->element === 'product') {	// Special case for product because default valut of fetch are wrong
							$result = $object->fetch($value, '', '', '', 0, 1, 1);
						} else {
							$result = $object->fetch($value);
						}
						if ($result > 0) {
							if ($object->element === 'product') {
								$get_name_url_param_arr = array($getnomurlparam, $getnomurlparam2, 0, -1, 0, '', 0);
								if (isset($val['get_name_url_params'])) {
									$get_name_url_params = explode(':', $val['get_name_url_params']);
									if (!empty($get_name_url_params)) {
										$param_num_max = count($get_name_url_param_arr) - 1;
										foreach ($get_name_url_params as $param_num => $param_value) {
											if ($param_num > $param_num_max) {
												break;
											}
											$get_name_url_param_arr[$param_num] = $param_value;
										}
									}
								}

								/**
								 * @var Product $object
								 */
								$value = $object->getNomUrl($get_name_url_param_arr[0], $get_name_url_param_arr[1], $get_name_url_param_arr[2], $get_name_url_param_arr[3], $get_name_url_param_arr[4], $get_name_url_param_arr[5], $get_name_url_param_arr[6]);
							} else {
								$value = $object->getNomUrl($getnomurlparam, $getnomurlparam2);
							}
						} else {
							$value = '';
						}
					}
				} else {
					dol_syslog('Error bad setup of extrafield', LOG_WARNING);
					return 'Error bad setup of extrafield';
				}
			} else {
				$value = '';
			}
		} elseif ($type == 'password') {
			$value = '<span class="opacitymedium">'.$langs->trans("Encrypted").'</span>';
			//$value = preg_replace('/./i', '*', $value);
		} elseif ($type == 'array') {
			$value = implode('<br>', $value);
		} else {	// text|html|varchar
			$value = dol_htmlentitiesbr($value);
		}

		//print $type.'-'.$size.'-'.$value;
		$out = $value;

		return $out;
	}

	/**
	 * clear validation message result for a field
	 *
	 * @param string $fieldKey Key of attribute to clear
	 * @return void
	 */
	public function clearFieldError($fieldKey)
	{
		$this->error = '';
		unset($this->validateFieldsErrors[$fieldKey]);
	}

	/**
	 * set validation error message a field
	 *
	 * @param string $fieldKey Key of attribute
	 * @param string $msg the field error message
	 * @return void
	 */
	public function setFieldError($fieldKey, $msg = '')
	{
		global $langs;
		if (empty($msg)) {
			$msg = $langs->trans("UnknownError");
		}

		$this->error = $this->validateFieldsErrors[$fieldKey] = $msg;
	}

	/**
	 * get field error message
	 *
	 * @param  string  $fieldKey            Key of attribute
	 * @return string						Error message of validation ('' if no error)
	 */
	public function getFieldError($fieldKey)
	{
		if (!empty($this->validateFieldsErrors[$fieldKey])) {
			return $this->validateFieldsErrors[$fieldKey];
		}
		return '';
	}

	/**
	 * Return validation test result for a field
	 *
	 * @param  array   $fields	       		Array of properties of field to show
	 * @param  string  $fieldKey            Key of attribute
	 * @param  string  $fieldValue          value of attribute
	 * @return bool return false if fail true on success, see $this->error for error message
	 */
	public function validateField($fields, $fieldKey, $fieldValue)
	{
		global $langs;

		if (!class_exists('Validate')) {
			require_once DOL_DOCUMENT_ROOT . '/core/class/validate.class.php';
		}

		$this->clearFieldError($fieldKey);

		if (!isset($fields[$fieldKey])) {
			$this->setFieldError($fieldKey, $langs->trans('FieldNotFoundInObject'));
			return false;
		}

		$val = $fields[$fieldKey];

		$param = array();
		$param['options'] = array();
		$type  = $val['type'];

		$required = false;
		if (isset($val['notnull']) && $val['notnull'] === 1) {
			// 'notnull' is set to 1 if not null in database. Set to -1 if we must set data to null if empty ('' or 0).
			$required = true;
		}

		$maxSize = 0;
		$minSize = 0;

		//
		// PREPARE Elements
		//
		$reg = array();

		// Convert var to be able to share same code than showOutputField of extrafields
		if (preg_match('/varchar\((\d+)\)/', $type, $reg)) {
			$type = 'varchar'; // convert varchar(xx) int varchar
			$maxSize = $reg[1];
		} elseif (preg_match('/varchar/', $type)) {
			$type = 'varchar'; // convert varchar(xx) int varchar
		}

		if (!empty($val['arrayofkeyval']) && is_array($val['arrayofkeyval'])) {
			$type = 'select';
		}

		if (!empty($val['type']) && preg_match('/^integer:(.*):(.*)/i', $val['type'], $reg)) {
			$type = 'link';
		}

		if (!empty($val['arrayofkeyval']) && is_array($val['arrayofkeyval'])) {
			$param['options'] = $val['arrayofkeyval'];
		}

		if (preg_match('/^integer:(.*):(.*)/i', $val['type'], $reg)) {
			$type = 'link';
			$param['options'] = array($reg[1].':'.$reg[2] => $reg[1].':'.$reg[2]);
		} elseif (preg_match('/^sellist:(.*):(.*):(.*):(.*)/i', $val['type'], $reg)) {
			$param['options'] = array($reg[1].':'.$reg[2].':'.$reg[3].':'.$reg[4] => 'N');
			$type = 'sellist';
		} elseif (preg_match('/^sellist:(.*):(.*):(.*)/i', $val['type'], $reg)) {
			$param['options'] = array($reg[1].':'.$reg[2].':'.$reg[3] => 'N');
			$type = 'sellist';
		} elseif (preg_match('/^sellist:(.*):(.*)/i', $val['type'], $reg)) {
			$param['options'] = array($reg[1].':'.$reg[2] => 'N');
			$type = 'sellist';
		}

		//
		// TEST Value
		//

		// Use Validate class to allow external Modules to use data validation part instead of concentrate all test here (factoring) or just for reuse
		$validate = new Validate($this->db, $langs);


		// little trick : to perform tests with good performances sort tests by quick to low

		//
		// COMMON TESTS
		//

		// Required test and empty value
		if ($required && !$validate->isNotEmptyString($fieldValue)) {
			$this->setFieldError($fieldKey, $validate->error);
			return false;
		} elseif (!$required && !$validate->isNotEmptyString($fieldValue)) {
			// if no value sent and the field is not mandatory, no need to perform tests
			return true;
		}

		// MAX Size test
		if (!empty($maxSize) && !$validate->isMaxLength($fieldValue, $maxSize)) {
			$this->setFieldError($fieldKey, $validate->error);
			return false;
		}

		// MIN Size test
		if (!empty($minSize) && !$validate->isMinLength($fieldValue, $minSize)) {
			$this->setFieldError($fieldKey, $validate->error);
			return false;
		}

		//
		// TESTS for TYPE
		//

		if (in_array($type, array('date', 'datetime', 'timestamp'))) {
			if (!$validate->isTimestamp($fieldValue)) {
				$this->setFieldError($fieldKey, $validate->error);
				return false;
			} else {
				return true;
			}
		} elseif ($type == 'duration') {
			if (!$validate->isDuration($fieldValue)) {
				$this->setFieldError($fieldKey, $validate->error);
				return false;
			} else {
				return true;
			}
		} elseif (in_array($type, array('double', 'real', 'price'))) {
			// is numeric
			if (!$validate->isNumeric($fieldValue)) {
				$this->setFieldError($fieldKey, $validate->error);
				return false;
			} else {
				return true;
			}
		} elseif ($type == 'boolean') {
			if (!$validate->isBool($fieldValue)) {
				$this->setFieldError($fieldKey, $validate->error);
				return false;
			} else {
				return true;
			}
		} elseif ($type == 'mail') {
			if (!$validate->isEmail($fieldValue)) {
				$this->setFieldError($fieldKey, $validate->error);
				return false;
			}
		} elseif ($type == 'url') {
			if (!$validate->isUrl($fieldValue)) {
				$this->setFieldError($fieldKey, $validate->error);
				return false;
			} else {
				return true;
			}
		} elseif ($type == 'phone') {
			if (!$validate->isPhone($fieldValue)) {
				$this->setFieldError($fieldKey, $validate->error);
				return false;
			} else {
				return true;
			}
		} elseif ($type == 'select' || $type == 'radio') {
			if (!isset($param['options'][$fieldValue])) {
				$this->error = $langs->trans('RequireValidValue');
				return false;
			} else {
				return true;
			}
		} elseif ($type == 'sellist' || $type == 'chkbxlst') {
			$param_list = array_keys($param['options']);
			$InfoFieldList = explode(":", $param_list[0]);
			$value_arr = explode(',', $fieldValue);
			$value_arr = array_map(array($this->db, 'escape'), $value_arr);

			$selectkey = "rowid";
			if (count($InfoFieldList) > 4 && !empty($InfoFieldList[4])) {
				$selectkey = $InfoFieldList[2];
			}

			if (!$validate->isInDb($value_arr, $InfoFieldList[0], $selectkey)) {
				$this->setFieldError($fieldKey, $validate->error);
				return false;
			} else {
				return true;
			}
		} elseif ($type == 'link') {
			$param_list = array_keys($param['options']); // $param_list='ObjectName:classPath'
			$InfoFieldList = explode(":", $param_list[0]);
			$classname = $InfoFieldList[0];
			$classpath = $InfoFieldList[1];
			if (!$validate->isFetchable($fieldValue, $classname, $classpath)) {
				$this->setFieldError($fieldKey, $validate->error);
				return false;
			} else {
				return true;
			}
		}

		// if no test failed all is ok
		return true;
	}

	/**
	 * Function to show lines of extrafields with output data.
	 * This function is responsible to output the <tr> and <td> according to correct number of columns received into $params['colspan'] or <div> according to $display_type
	 *
	 * @param 	Extrafields $extrafields    Extrafield Object
	 * @param 	string      $mode           Show output ('view') or input ('create' or 'edit') for extrafield
	 * @param 	array       $params         Optional parameters. Example: array('style'=>'class="oddeven"', 'colspan'=>$colspan)
	 * @param 	string      $keysuffix      Suffix string to add after name and id of field (can be used to avoid duplicate names)
	 * @param 	string      $keyprefix      Prefix string to add before name and id of field (can be used to avoid duplicate names)
	 * @param	string		$onetrtd		All fields in same tr td. Used by objectline_create.tpl.php for example.
	 * @param	string		$display_type	"card" for form display, "line" for document line display (extrafields on propal line, order line, etc...)
	 * @return 	string						String with html content to show
	 */
	public function showOptionals($extrafields, $mode = 'view', $params = null, $keysuffix = '', $keyprefix = '', $onetrtd = '', $display_type = 'card')
	{
		global $db, $conf, $langs, $action, $form, $hookmanager;

		if (!is_object($form)) {
			$form = new Form($db);
		}
		if (!is_object($extrafields)) {
			dol_syslog('Bad parameter extrafields for showOptionals', LOG_ERR);
			return 'Bad parameter extrafields for showOptionals';
		}
		if (!is_array($extrafields->attributes[$this->table_element])) {
			dol_syslog("extrafields->attributes was not loaded with extrafields->fetch_name_optionals_label(table_element);", LOG_WARNING);
		}

		$out = '';

		$parameters = array('mode' => $mode, 'params' => $params, 'keysuffix' => $keysuffix, 'keyprefix' => $keyprefix, 'display_type' => $display_type);
		$reshook = $hookmanager->executeHooks('showOptionals', $parameters, $this, $action); // Note that $action and $object may have been modified by hook

		if (empty($reshook)) {
			if (is_array($extrafields->attributes[$this->table_element]) && array_key_exists('label', $extrafields->attributes[$this->table_element]) && is_array($extrafields->attributes[$this->table_element]['label']) && count($extrafields->attributes[$this->table_element]['label']) > 0) {
				$out .= "\n";
				$out .= '<!-- commonobject:showOptionals --> ';
				$out .= "\n";

				$nbofextrafieldsshown = 0;
				$e = 0;	// var to manage the modulo (odd/even)

				$lastseparatorkeyfound = '';
				$extrafields_collapse_num = '';
				$extrafields_collapse_num_old = '';
				$i = 0;

				foreach ($extrafields->attributes[$this->table_element]['label'] as $key => $label) {
					$i++;

					// Show only the key field in params
					if (is_array($params) && array_key_exists('onlykey', $params) && $key != $params['onlykey']) {
						continue;
					}

					// Test on 'enabled' ('enabled' is different than 'list' = 'visibility')
					$enabled = 1;
					if ($enabled && isset($extrafields->attributes[$this->table_element]['enabled'][$key])) {
						$enabled = dol_eval($extrafields->attributes[$this->table_element]['enabled'][$key], 1, 1, '2');
					}
					if (empty($enabled)) {
						continue;
					}

					$visibility = 1;
					if ($visibility && isset($extrafields->attributes[$this->table_element]['list'][$key])) {
						$visibility = dol_eval($extrafields->attributes[$this->table_element]['list'][$key], 1, 1, '2');
					}

					$perms = 1;
					if ($perms && isset($extrafields->attributes[$this->table_element]['perms'][$key])) {
						$perms = dol_eval($extrafields->attributes[$this->table_element]['perms'][$key], 1, 1, '2');
					}

					if (($mode == 'create') && abs($visibility) != 1 && abs($visibility) != 3) {
						continue; // <> -1 and <> 1 and <> 3 = not visible on forms, only on list
					} elseif (($mode == 'edit') && abs($visibility) != 1 && abs($visibility) != 3 && abs($visibility) != 4) {
						continue; // <> -1 and <> 1 and <> 3 = not visible on forms, only on list and <> 4 = not visible at the creation
					} elseif ($mode == 'view' && empty($visibility)) {
						continue;
					}
					if (empty($perms)) {
						continue;
					}

					// Load language if required
					if (!empty($extrafields->attributes[$this->table_element]['langfile'][$key])) {
						$langs->load($extrafields->attributes[$this->table_element]['langfile'][$key]);
					}

					$colspan = 0;
					if (is_array($params) && count($params) > 0 && $display_type == 'card') {
						if (array_key_exists('cols', $params)) {
							$colspan = $params['cols'];
						} elseif (array_key_exists('colspan', $params)) {	// For backward compatibility. Use cols instead now.
							$reg = array();
							if (preg_match('/colspan="(\d+)"/', $params['colspan'], $reg)) {
								$colspan = $reg[1];
							} else {
								$colspan = $params['colspan'];
							}
						}
					}
					$colspan = intval($colspan);

					switch ($mode) {
						case "view":
							$value = ((!empty($this->array_options) && array_key_exists("options_".$key.$keysuffix, $this->array_options)) ? $this->array_options["options_".$key.$keysuffix] : null); // Value may be cleaned or formatted later
							break;
						case "create":
						case "edit":
							// We get the value of property found with GETPOST so it takes into account:
							// default values overwrite, restore back to list link, ... (but not 'default value in database' of field)
							$check = 'alphanohtml';
							if (in_array($extrafields->attributes[$this->table_element]['type'][$key], array('html', 'text'))) {
								$check = 'restricthtml';
							}
							$getposttemp = GETPOST($keyprefix.'options_'.$key.$keysuffix, $check, 3); // GETPOST can get value from GET, POST or setup of default values overwrite.
							// GETPOST("options_" . $key) can be 'abc' or array(0=>'abc')
							if (is_array($getposttemp) || $getposttemp != '' || GETPOSTISSET($keyprefix.'options_'.$key.$keysuffix)) {
								if (is_array($getposttemp)) {
									// $getposttemp is an array but following code expects a comma separated string
									$value = implode(",", $getposttemp);
								} else {
									$value = $getposttemp;
								}
							} else {
								$value = (!empty($this->array_options["options_".$key]) ? $this->array_options["options_".$key] : ''); // No GET, no POST, no default value, so we take value of object.
							}
							//var_dump($keyprefix.' - '.$key.' - '.$keysuffix.' - '.$keyprefix.'options_'.$key.$keysuffix.' - '.$this->array_options["options_".$key.$keysuffix].' - '.$getposttemp.' - '.$value);
							break;
					}

					$nbofextrafieldsshown++;

					// Output value of the current field
					if ($extrafields->attributes[$this->table_element]['type'][$key] == 'separate') {
						$extrafields_collapse_num = $key;
						/*
						$extrafield_param = $extrafields->attributes[$this->table_element]['param'][$key];
						if (!empty($extrafield_param) && is_array($extrafield_param)) {
							$extrafield_param_list = array_keys($extrafield_param['options']);

							if (count($extrafield_param_list) > 0) {
								$extrafield_collapse_display_value = intval($extrafield_param_list[0]);

								if ($extrafield_collapse_display_value == 1 || $extrafield_collapse_display_value == 2) {
									//$extrafields_collapse_num = $extrafields->attributes[$this->table_element]['pos'][$key];
									$extrafields_collapse_num = $key;
								}
							}
						}
						*/

						// if colspan=0 or 1, the second column is not extended, so the separator must be on 2 columns
						$out .= $extrafields->showSeparator($key, $this, ($colspan ? $colspan + 1 : 2), $display_type, $mode);

						$lastseparatorkeyfound = $key;
					} else {
						$collapse_group = $extrafields_collapse_num.(!empty($this->id) ? '_'.$this->id : '');

						$class = (!empty($extrafields->attributes[$this->table_element]['hidden'][$key]) ? 'hideobject ' : '');
						$csstyle = '';
						if (is_array($params) && count($params) > 0) {
							if (array_key_exists('class', $params)) {
								$class .= $params['class'].' ';
							}
							if (array_key_exists('style', $params)) {
								$csstyle = $params['style'];
							}
						}

						// add html5 elements
						$domData  = ' data-element="extrafield"';
						$domData .= ' data-targetelement="'.$this->element.'"';
						$domData .= ' data-targetid="'.$this->id.'"';

						$html_id = (empty($this->id) ? '' : 'extrarow-'.$this->element.'_'.$key.'_'.$this->id);
						if ($display_type == 'card') {
							if (getDolGlobalString('MAIN_EXTRAFIELDS_USE_TWO_COLUMS') && ($e % 2) == 0) {
								$colspan = 0;
							}

							if ($action == 'selectlines') {
								$colspan++;
							}
						}

						// Convert date into timestamp format (value in memory must be a timestamp)
						if (in_array($extrafields->attributes[$this->table_element]['type'][$key], array('date'))) {
							$datenotinstring = null;
							if (array_key_exists('options_'.$key, $this->array_options)) {
								$datenotinstring = $this->array_options['options_'.$key];
								if (!is_numeric($this->array_options['options_'.$key])) {	// For backward compatibility
									$datenotinstring = $this->db->jdate($datenotinstring);
								}
							}
							$datekey = $keyprefix.'options_'.$key.$keysuffix;
							$value = (GETPOSTISSET($datekey)) ? dol_mktime(12, 0, 0, GETPOSTINT($datekey.'month', 3), GETPOSTINT($datekey.'day', 3), GETPOSTINT($datekey.'year', 3)) : $datenotinstring;
						}
						if (in_array($extrafields->attributes[$this->table_element]['type'][$key], array('datetime'))) {
							$datenotinstring = null;
							if (array_key_exists('options_'.$key, $this->array_options)) {
								$datenotinstring = $this->array_options['options_'.$key];
								if (!is_numeric($this->array_options['options_'.$key])) {	// For backward compatibility
									$datenotinstring = $this->db->jdate($datenotinstring);
								}
							}
							$timekey = $keyprefix.'options_'.$key.$keysuffix;
							$value = (GETPOSTISSET($timekey)) ? dol_mktime(GETPOSTINT($timekey.'hour', 3), GETPOSTINT($timekey.'min', 3), GETPOSTINT($timekey.'sec', 3), GETPOSTINT($timekey.'month', 3), GETPOSTINT($timekey.'day', 3), GETPOSTINT($timekey.'year', 3), 'tzuserrel') : $datenotinstring;
						}
						// Convert float submitted string into real php numeric (value in memory must be a php numeric)
						if (in_array($extrafields->attributes[$this->table_element]['type'][$key], array('price', 'double'))) {
							if (GETPOSTISSET($keyprefix.'options_'.$key.$keysuffix) || $value) {
								$value = price2num($value);
							} elseif (isset($this->array_options['options_'.$key])) {
								$value = $this->array_options['options_'.$key];
							}
						}

						// HTML, text, select, integer and varchar: take into account default value in database if in create mode
						if (in_array($extrafields->attributes[$this->table_element]['type'][$key], array('html', 'text', 'varchar', 'select', 'radio', 'int', 'boolean'))) {
							if ($action == 'create' || $mode == 'create') {
								$value = (GETPOSTISSET($keyprefix.'options_'.$key.$keysuffix) || $value) ? $value : $extrafields->attributes[$this->table_element]['default'][$key];
							}
						}

						$labeltoshow = $langs->trans($label);
						$helptoshow = $langs->trans($extrafields->attributes[$this->table_element]['help'][$key]);

						if ($display_type == 'card') {
							$out .= '<tr '.($html_id ? 'id="'.$html_id.'" ' : '').$csstyle.' class="field_options_'.$key.' '.$class.$this->element.'_extras_'.$key.' trextrafields_collapse'.$collapse_group.'" '.$domData.' >';
							if (getDolGlobalString('MAIN_VIEW_LINE_NUMBER') && ($action == 'view' || $action == 'valid' || $action == 'editline' || $action == 'confirm_valid' || $action == 'confirm_cancel')) {
								$out .= '<td></td>';
							}
							$out .= '<td class="'.(empty($params['tdclass']) ? 'titlefieldcreate' : $params['tdclass']).' wordbreak';
						} elseif ($display_type == 'line') {
							$out .= '<div '.($html_id ? 'id="'.$html_id.'" ' : '').$csstyle.' class="fieldline_options_'.$key.' '.$class.$this->element.'_extras_'.$key.' trextrafields_collapse'.$collapse_group.'" '.$domData.' >';
							$out .= '<div style="display: inline-block; padding-right:4px" class="wordbreak';
						}
						//$out .= "titlefield";
						//if (GETPOST('action', 'restricthtml') == 'create') $out.='create';
						// BUG #11554 : For public page, use red dot for required fields, instead of bold label
						$tpl_context = isset($params["tpl_context"]) ? $params["tpl_context"] : "none";
						if ($tpl_context != "public") {	// Public page : red dot instead of fieldrequired characters
							if ($mode != 'view' && !empty($extrafields->attributes[$this->table_element]['required'][$key])) {
								$out .= ' fieldrequired';
							}
						}
						$out .= '">';
						if ($tpl_context == "public") {	// Public page : red dot instead of fieldrequired characters
							if (!empty($extrafields->attributes[$this->table_element]['help'][$key])) {
								$out .= $form->textwithpicto($labeltoshow, $helptoshow);
							} else {
								$out .= $labeltoshow;
							}
							if ($mode != 'view' && !empty($extrafields->attributes[$this->table_element]['required'][$key])) {
								$out .= '&nbsp;<span style="color: red">*</span>';
							}
						} else {
							if (!empty($extrafields->attributes[$this->table_element]['help'][$key])) {
								$out .= $form->textwithpicto($labeltoshow, $helptoshow);
							} else {
								$out .= $labeltoshow;
							}
						}

						$out .= ($display_type == 'card' ? '</td>' : '</div>');

						$html_id = !empty($this->id) ? $this->element.'_extras_'.$key.'_'.$this->id : '';
						if ($display_type == 'card') {
							// a first td column was already output (and may be another on before if MAIN_VIEW_LINE_NUMBER set), so this td is the next one
							$out .= '<td '.($html_id ? 'id="'.$html_id.'" ' : '').' class="valuefieldcreate '.$this->element.'_extras_'.$key.'" '.($colspan ? ' colspan="'.$colspan.'"' : '').'>';
						} elseif ($display_type == 'line') {
							$out .= '<div '.($html_id ? 'id="'.$html_id.'" ' : '').' style="display: inline-block" class="valuefieldcreate '.$this->element.'_extras_'.$key.' extra_inline_'.$extrafields->attributes[$this->table_element]['type'][$key].'">';
						}

						switch ($mode) {
							case "view":
								$out .= $extrafields->showOutputField($key, $value, '', $this->table_element);
								break;
							case "create":
								$out .= $extrafields->showInputField($key, $value, '', $keysuffix, '', 0, $this->id, $this->table_element);
								break;
							case "edit":
								$out .= $extrafields->showInputField($key, $value, '', $keysuffix, '', 0, $this->id, $this->table_element);
								break;
						}

						$out .= ($display_type == 'card' ? '</td>' : '</div>');

						if (getDolGlobalString('MAIN_EXTRAFIELDS_USE_TWO_COLUMS') && (($e % 2) == 1)) {
							$out .= ($display_type == 'card' ? '</tr>' : '</div>');
						} else {
							$out .= ($display_type == 'card' ? '</tr>' : '</div>');
						}

						$e++;
					}
				}
				$out .= "\n";
				// Add code to manage list depending on others
				if (!empty($conf->use_javascript_ajax)) {
					$out .= $this->getJSListDependancies();
				}

				$out .= '<!-- commonobject:showOptionals end --> '."\n";

				if (empty($nbofextrafieldsshown)) {
					$out = '';
				}
			}
		}

		$out .= $hookmanager->resPrint;

		return $out;
	}

	/**
	 * @param 	string 	$type	Type for prefix
	 * @return 	string			JavaScript code to manage dependency
	 */
	public function getJSListDependancies($type = '_extra')
	{
		$out = '
					<script nonce="'.getNonce().'">
					jQuery(document).ready(function() {
						function showOptions'.$type.'(child_list, parent_list, orig_select)
						{
							var val = $("select[name=\""+parent_list+"\"]").val();
							var parentVal = parent_list + ":" + val;
							if(typeof val == "string"){
								if(val != "") {
									var options = orig_select.find("option[parent=\""+parentVal+"\"]").clone();
									$("select[name=\""+child_list+"\"] option[parent]").remove();
									$("select[name=\""+child_list+"\"]").append(options);
								} else {
									var options = orig_select.find("option[parent]").clone();
									$("select[name=\""+child_list+"\"] option[parent]").remove();
									$("select[name=\""+child_list+"\"]").append(options);
								}
							} else if(val > 0) {
								var options = orig_select.find("option[parent=\""+parentVal+"\"]").clone();
								$("select[name=\""+child_list+"\"] option[parent]").remove();
								$("select[name=\""+child_list+"\"]").append(options);
							} else {
								var options = orig_select.find("option[parent]").clone();
								$("select[name=\""+child_list+"\"] option[parent]").remove();
								$("select[name=\""+child_list+"\"]").append(options);
							}
						}
						function setListDependencies'.$type.'() {
							jQuery("select option[parent]").parent().each(function() {
								var orig_select = {};
								var child_list = $(this).attr("name");
								orig_select[child_list] = $(this).clone();
								var parent = $(this).find("option[parent]:first").attr("parent");
								var infos = parent.split(":");
								var parent_list = infos[0];

								//Hide daughters lists
								if ($("#"+child_list).val() == 0 && $("#"+parent_list).val() == 0){
									$("#"+child_list).hide();
								//Show mother lists
								} else if ($("#"+parent_list).val() != 0){
									$("#"+parent_list).show();
								}
								//Show the child list if the parent list value is selected
								$("select[name=\""+parent_list+"\"]").click(function() {
									if ($(this).val() != 0){
										$("#"+child_list).show()
									}
								});

								//When we change parent list
								$("select[name=\""+parent_list+"\"]").change(function() {
									showOptions'.$type.'(child_list, parent_list, orig_select[child_list]);
									//Select the value 0 on child list after a change on the parent list
									$("#"+child_list).val(0).trigger("change");
									//Hide child lists if the parent value is set to 0
									if ($(this).val() == 0){
								   		$("#"+child_list).hide();
									}
								});
							});
						}

						setListDependencies'.$type.'();
					});
					</script>'."\n";
		return $out;
	}

	/**
	 * Returns the rights used for this class
	 *
	 * @return int|stdClass		Object of permission for the module
	 */
	public function getRights()
	{
		global $user;

		$module = empty($this->module) ? '' : $this->module;
		$element = $this->element;

		if ($element == 'facturerec') {
			$element = 'facture';
		} elseif ($element == 'invoice_supplier_rec') {
			return !$user->hasRight('fournisseur', 'facture') ? null : $user->hasRight('fournisseur', 'facture');
		} elseif ($module && $user->hasRight($module, $element)) {
			// for modules built with ModuleBuilder
			return $user->hasRight($module, $element);
		}

		return $user->rights->$element;
	}

	/**
	 * Function used to replace a thirdparty id with another one.
	 * This function is meant to be called from replaceThirdparty with the appropriate tables
	 * Column name fk_soc MUST be used to identify thirdparties
	 *
	 * @param  DoliDB 	   $dbs			  Database handler
	 * @param  int 		   $origin_id     Old thirdparty id (the thirdparty to delete)
	 * @param  int 		   $dest_id       New thirdparty id (the thirdparty that will received element of the other)
	 * @param  string[]    $tables        Tables that need to be changed
	 * @param  int         $ignoreerrors  Ignore errors. Return true even if errors. We need this when replacement can fails like for categories (categorie of old thirdparty may already exists on new one)
	 * @return bool						  True if success, False if error
	 */
	public static function commonReplaceThirdparty(DoliDB $dbs, $origin_id, $dest_id, array $tables, $ignoreerrors = 0)
	{
		foreach ($tables as $table) {
			$sql = 'UPDATE '.$dbs->prefix().$table.' SET fk_soc = '.((int) $dest_id).' WHERE fk_soc = '.((int) $origin_id);

			if (!$dbs->query($sql)) {
				if ($ignoreerrors) {
					return true; // TODO Not enough. If there is A-B on kept thirdparty and B-C on old one, we must get A-B-C after merge. Not A-B.
				}
				//$this->errors = $db->lasterror();
				return false;
			}
		}

		return true;
	}

	/**
	 * Function used to replace a product id with another one.
	 * This function is meant to be called from replaceProduct with the appropriate tables
	 * Column name fk_product MUST be used to identify products
	 *
	 * @param  DoliDB 	   $dbs			  Database handler
	 * @param  int 		   $origin_id     Old product id (the product to delete)
	 * @param  int 		   $dest_id       New product id (the product that will received element of the other)
	 * @param  string[]    $tables        Tables that need to be changed
	 * @param  int         $ignoreerrors  Ignore errors. Return true even if errors. We need this when replacement can fails like for categories (categorie of old product may already exists on new one)
	 * @return bool						  True if success, False if error
	 */
	public static function commonReplaceProduct(DoliDB $dbs, $origin_id, $dest_id, array $tables, $ignoreerrors = 0)
	{
		foreach ($tables as $table) {
			$sql = 'UPDATE '.MAIN_DB_PREFIX.$table.' SET fk_product = '.((int) $dest_id).' WHERE fk_product = '.((int) $origin_id);

			if (!$dbs->query($sql)) {
				if ($ignoreerrors) {
					return true; // TODO Not enough. If there is A-B on kept product and B-C on old one, we must get A-B-C after merge. Not A-B.
				}
				//$this->errors = $db->lasterror();
				return false;
			}
		}

		return true;
	}

	/**
	 * Get buy price to use for margin calculation. This function is called when buy price is unknown.
	 *	 Set buy price = sell price if ForceBuyingPriceIfNull configured,
	 *   elseif calculation MARGIN_TYPE = 'costprice' and costprice is defined, use costprice as buyprice
	 *	 elseif calculation MARGIN_TYPE = 'pmp' and pmp is calculated, use pmp as buyprice
	 *	 else set min buy price as buy price
	 *
	 * @param float		$unitPrice		 Product unit price
	 * @param float		$discountPercent Line discount percent
	 * @param int		$fk_product		 Product id
	 * @return float|int                 Return buy price if OK, integer <0 if KO
	 */
	public function defineBuyPrice($unitPrice = 0.0, $discountPercent = 0.0, $fk_product = 0)
	{
		global $conf;

		$buyPrice = 0;

		if (($unitPrice > 0) && (isset($conf->global->ForceBuyingPriceIfNull) && getDolGlobalInt('ForceBuyingPriceIfNull') > 0)) {
			// When ForceBuyingPriceIfNull is set
			$buyPrice = $unitPrice * (1 - $discountPercent / 100);
		} else {
			// Get cost price for margin calculation
			if (!empty($fk_product) && $fk_product > 0) {
				if (getDolGlobalString('MARGIN_TYPE') == 'costprice') {
					require_once DOL_DOCUMENT_ROOT.'/product/class/product.class.php';
					$product = new Product($this->db);
					$result = $product->fetch($fk_product);
					if ($result <= 0) {
						$this->errors[] = 'ErrorProductIdDoesNotExists';
						return -1;
					}
					if ($product->cost_price > 0) {
						$buyPrice = $product->cost_price;
					} elseif ($product->pmp > 0) {
						$buyPrice = $product->pmp;
					}
				} elseif (getDolGlobalString('MARGIN_TYPE') == 'pmp') {
					require_once DOL_DOCUMENT_ROOT.'/product/class/product.class.php';
					$product = new Product($this->db);
					$result = $product->fetch($fk_product);
					if ($result <= 0) {
						$this->errors[] = 'ErrorProductIdDoesNotExists';
						return -1;
					}
					if ($product->pmp > 0) {
						$buyPrice = $product->pmp;
					}
				}

				if (empty($buyPrice) && isset($conf->global->MARGIN_TYPE) && in_array($conf->global->MARGIN_TYPE, array('1', 'pmp', 'costprice'))) {
					require_once DOL_DOCUMENT_ROOT.'/fourn/class/fournisseur.product.class.php';
					$productFournisseur = new ProductFournisseur($this->db);
					if (($result = $productFournisseur->find_min_price_product_fournisseur($fk_product)) > 0) {
						$buyPrice = $productFournisseur->fourn_unitprice;
					} elseif ($result < 0) {
						$this->errors[] = $productFournisseur->error;
						return -2;
					}
				}
			}
		}
		return $buyPrice;
	}

	/**
	 * getDataToShowPhoto
	 *
	 * @param 	string	$modulepart		Module part
	 * @param 	string	$imagesize		Image size
	 * @return 	array					Array of data to show photo
	 */
	public function getDataToShowPhoto($modulepart, $imagesize)
	{
		global $conf;

		$file = '';
		$originalfile = '';
		$newmodulepart = $modulepart;
		if ($modulepart == 'unknown' && !empty($this->module)) {
			$newmodulepart = $this->module;
		}

		$id = $this->id;
		$dir = $conf->$newmodulepart->dir_output ?? '';
		if (!empty($this->photo)) {
			if (dolIsAllowedForPreview($this->photo)) {
				if ((string) $imagesize == 'mini') {
					$file = get_exdir(0, 0, 0, 0, $this, $newmodulepart) . 'photos/' . dol_sanitizeFileName(getImageFileNameForSize($this->photo, '_mini'));
				} elseif ((string) $imagesize == 'small') {
					$file = get_exdir(0, 0, 0, 0, $this, $newmodulepart) . 'photos/' . dol_sanitizeFileName(getImageFileNameForSize($this->photo, '_small'));
				} else {
					$file = get_exdir(0, 0, 0, 0, $this, $newmodulepart) . 'photos/' . dol_sanitizeFileName($this->photo);
				}
				$originalfile = get_exdir(0, 0, 0, 0, $this, $newmodulepart) . 'photos/' . dol_sanitizeFileName($this->photo);
			}
		}

		$altfile = '';
		$email = empty($this->email) ? '' : $this->email;
		$capture = '';

		return array('dir' => $dir, 'file' => $file, 'originalfile' => $originalfile, 'altfile' => $altfile, 'email' => $email, 'capture' => $capture);
	}

	// phpcs:disable PEAR.NamingConventions.ValidFunctionName.ScopeNotCamelCaps
	/**
	 *  Show photos of an object (nbmax maximum), into several columns
	 *
	 *  @param		string		$modulepart		'product', 'ticket', ...
	 *  @param      string		$sdir        	Directory to scan (full absolute path)
	 *  @param      int			$size        	0=original size, 1='small' use thumbnail if possible
	 *  @param      int			$nbmax       	Nombre maximum de photos (0=pas de max)
	 *  @param      int			$nbbyrow     	Number of image per line or -1 to use div separator or 0 to use no separator. Used only if size=1 or 'small'.
	 * 	@param		int			$showfilename	1=Show filename
	 * 	@param		int			$showaction		1=Show icon with action links (resize, delete)
	 * 	@param		int			$maxHeight		Max height of original image when size='small' (so we can use original even if small requested). If 0, always use 'small' thumb image.
	 * 	@param		int			$maxWidth		Max width of original image when size='small'
	 *  @param      int     	$nolink         Do not add a href link to view enlarged imaged into a new tab
	 *  @param      int|string  $overwritetitle Do not add title tag on image
	 *  @param		int			$usesharelink	Use the public shared link of image (if not available, the 'nophoto' image will be shown instead)
	 *  @param		string		$cache			A string if we want to use a cached version of image
	 *  @param		string		$addphotorefcss	Add CSS to img of photos
	 *  @return     string						Html code to show photo. Number of photos shown is saved in this->nbphoto
	 */
	public function show_photos($modulepart, $sdir, $size = 0, $nbmax = 0, $nbbyrow = 5, $showfilename = 0, $showaction = 0, $maxHeight = 120, $maxWidth = 160, $nolink = 0, $overwritetitle = 0, $usesharelink = 0, $cache = '', $addphotorefcss = 'photoref')
	{
		// phpcs:enable
		global $conf, $user, $langs;

		include_once DOL_DOCUMENT_ROOT.'/core/lib/files.lib.php';
		include_once DOL_DOCUMENT_ROOT.'/core/lib/images.lib.php';

		$sortfield = 'position_name';
		$sortorder = 'asc';

		$dir = $sdir.'/';
		$pdir = '/';

		$dir .= get_exdir(0, 0, 0, 0, $this, $modulepart);
		$pdir .= get_exdir(0, 0, 0, 0, $this, $modulepart);

		// For backward compatibility
		if ($modulepart == 'product') {
			if (getDolGlobalInt('PRODUCT_USE_OLD_PATH_FOR_PHOTO')) {
				$dir = $sdir.'/'.get_exdir($this->id, 2, 0, 0, $this, $modulepart).$this->id."/photos/";
				$pdir = '/'.get_exdir($this->id, 2, 0, 0, $this, $modulepart).$this->id."/photos/";
			}
		}
		if ($modulepart == 'category') {
			$dir = $sdir.'/'.get_exdir($this->id, 2, 0, 0, $this, $modulepart).$this->id."/photos/";
			$pdir = '/'.get_exdir($this->id, 2, 0, 0, $this, $modulepart).$this->id."/photos/";
		}

		// Defined relative dir to DOL_DATA_ROOT
		$relativedir = '';
		if ($dir) {
			$relativedir = preg_replace('/^'.preg_quote(DOL_DATA_ROOT, '/').'/', '', $dir);
			$relativedir = preg_replace('/^[\\/]/', '', $relativedir);
			$relativedir = preg_replace('/[\\/]$/', '', $relativedir);
		}

		$dirthumb = $dir.'thumbs/';
		$pdirthumb = $pdir.'thumbs/';

		$return = '<!-- Photo -->'."\n";
		$nbphoto = 0;

		$filearray = dol_dir_list($dir, "files", 0, '', '(\.meta|_preview.*\.png)$', $sortfield, (strtolower($sortorder) == 'desc' ? SORT_DESC : SORT_ASC), 1);

		/*if (getDolGlobalInt('PRODUCT_USE_OLD_PATH_FOR_PHOTO'))    // For backward compatibility, we scan also old dirs
		 {
		 $filearrayold=dol_dir_list($dirold,"files",0,'','(\.meta|_preview.*\.png)$',$sortfield,(strtolower($sortorder)=='desc'?SORT_DESC:SORT_ASC),1);
		 $filearray=array_merge($filearray, $filearrayold);
		 }*/

		completeFileArrayWithDatabaseInfo($filearray, $relativedir);

		if (count($filearray)) {
			if ($sortfield && $sortorder) {
				$filearray = dol_sort_array($filearray, $sortfield, $sortorder);
			}

			foreach ($filearray as $key => $val) {
				$photo = '';
				$file = $val['name'];

				//if (dol_is_file($dir.$file) && image_format_supported($file) >= 0)
				if (image_format_supported($file) >= 0) {
					$nbphoto++;
					$photo = $file;
					$viewfilename = $file;

					if ($size == 1 || $size == 'small') {   // Format vignette
						// Find name of thumb file
						$photo_vignette = basename(getImageFileNameForSize($dir.$file, '_small'));
						if (!dol_is_file($dirthumb.$photo_vignette)) {
							// The thumb does not exists, so we will use the original file
							$dirthumb = $dir;
							$pdirthumb = $pdir;
							$photo_vignette = basename($file);
						}

						// Get filesize of original file
						$imgarray = dol_getImageSize($dir.$photo);

						if ($nbbyrow > 0) {
							if ($nbphoto == 1) {
								$return .= '<table class="valigntop center centpercent" style="border: 0; padding: 2px; border-spacing: 2px; border-collapse: separate;">';
							}

							if ($nbphoto % $nbbyrow == 1) {
								$return .= '<tr class="center valignmiddle" style="border: 1px">';
							}
							$return .= '<td style="width: '.ceil(100 / $nbbyrow).'%" class="photo">'."\n";
						} elseif ($nbbyrow < 0) {
							$return .= '<div class="inline-block">'."\n";
						}

						$relativefile = preg_replace('/^\//', '', $pdir.$photo);
						if (empty($nolink)) {
							$urladvanced = getAdvancedPreviewUrl($modulepart, $relativefile, 0, 'entity='.$this->entity);
							if ($urladvanced) {
								$return .= '<a href="'.$urladvanced.'">';
							} else {
								$return .= '<a href="'.DOL_URL_ROOT.'/viewimage.php?modulepart='.$modulepart.'&entity='.$this->entity.'&file='.urlencode($pdir.$photo).'" class="aphoto" target="_blank" rel="noopener noreferrer">';
							}
						}

						// Show image (width height=$maxHeight)
						// Si fichier vignette disponible et image source trop grande, on utilise la vignette, sinon on utilise photo origine
						$alt = $langs->transnoentitiesnoconv('File').': '.$relativefile;
						$alt .= ' - '.$langs->transnoentitiesnoconv('Size').': '.$imgarray['width'].'x'.$imgarray['height'];
						if ($overwritetitle) {
							if (is_numeric($overwritetitle)) {
								$alt = '';
							} else {
								$alt = $overwritetitle;
							}
						}
						if (empty($cache) && !empty($val['label'])) {
							// label is md5 of file
							// use it in url to say we want to cache this version of the file
							$cache = $val['label'];
						}
						if ($usesharelink) {
							if ($val['share']) {
								if (empty($maxHeight) || ($photo_vignette && $imgarray['height'] > $maxHeight)) {
									$return .= '<!-- Show original file (thumb not yet available with shared links) -->';
									$return .= '<img class="photo photowithmargin'.($addphotorefcss ? ' '.$addphotorefcss : '').'"'.($maxHeight ? ' height="'.$maxHeight.'"' : '').' src="'.DOL_URL_ROOT.'/viewimage.php?hashp='.urlencode($val['share']).($cache ? '&cache='.urlencode($cache) : '').'" title="'.dol_escape_htmltag($alt).'">';
								} else {
									$return .= '<!-- Show original file -->';
									$return .= '<img class="photo photowithmargin'.($addphotorefcss ? ' '.$addphotorefcss : '').'" height="'.$maxHeight.'" src="'.DOL_URL_ROOT.'/viewimage.php?hashp='.urlencode($val['share']).($cache ? '&cache='.urlencode($cache) : '').'" title="'.dol_escape_htmltag($alt).'">';
								}
							} else {
								$return .= '<!-- Show nophoto file (because file is not shared) -->';
								$return .= '<img class="photo photowithmargin'.($addphotorefcss ? ' '.$addphotorefcss : '').'" height="'.$maxHeight.'" src="'.DOL_URL_ROOT.'/public/theme/common/nophoto.png" title="'.dol_escape_htmltag($alt).'">';
							}
						} else {
							if (empty($maxHeight) || ($photo_vignette && $imgarray['height'] > $maxHeight)) {
								$return .= '<!-- Show thumb -->';
								$return .= '<img class="photo photowithmargin'.($addphotorefcss ? ' '.$addphotorefcss : '').' maxwidth150onsmartphone maxwidth200"'.($maxHeight ? ' height="'.$maxHeight.'"' : '').' src="'.DOL_URL_ROOT.'/viewimage.php?modulepart='.$modulepart.'&entity='.$this->entity.($cache ? '&cache='.urlencode($cache) : '').'&file='.urlencode($pdirthumb.$photo_vignette).'" title="'.dol_escape_htmltag($alt).'">';
							} else {
								$return .= '<!-- Show original file -->';
								$return .= '<img class="photo photowithmargin'.($addphotorefcss ? ' '.$addphotorefcss : '').'" height="'.$maxHeight.'" src="'.DOL_URL_ROOT.'/viewimage.php?modulepart='.$modulepart.'&entity='.$this->entity.($cache ? '&cache='.urlencode($cache) : '').'&file='.urlencode($pdir.$photo).'" title="'.dol_escape_htmltag($alt).'">';
							}
						}

						if (empty($nolink)) {
							$return .= '</a>';
						}

						if ($showfilename) {
							$return .= '<br>'.$viewfilename;
						}
						if ($showaction) {
							$return .= '<br>';
							// If $photo_vignette set, we add link to generate thumbs if file is an image and ->imgWidth or->imgHeight higher than limits
							if ($photo_vignette && (image_format_supported($photo) > 0) && ((isset($this->imgWidth) && $this->imgWidth > $maxWidth) || (isset($this->imgHeight) && $this->imgHeight > $maxHeight))) {
								$return .= '<a href="'.$_SERVER["PHP_SELF"].'?id='.$this->id.'&action=addthumb&token='.newToken().'&file='.urlencode($pdir.$viewfilename).'">'.img_picto($langs->trans('GenerateThumb'), 'refresh').'&nbsp;&nbsp;</a>';
							}
							// Special case for product
							if ($modulepart == 'product' && ($user->hasRight('produit', 'creer') || $user->hasRight('service', 'creer'))) {
								// Link to resize
								$return .= '<a href="'.DOL_URL_ROOT.'/core/photos_resize.php?modulepart='.urlencode('produit|service').'&id='.$this->id.'&file='.urlencode($pdir.$viewfilename).'" title="'.dol_escape_htmltag($langs->trans("Resize")).'">'.img_picto($langs->trans("Resize"), 'resize', '').'</a> &nbsp; ';

								// Link to delete
								$return .= '<a href="'.$_SERVER["PHP_SELF"].'?id='.$this->id.'&action=delete&token='.newToken().'&file='.urlencode($pdir.$viewfilename).'">';
								$return .= img_delete().'</a>';
							}
						}
						$return .= "\n";

						if ($nbbyrow > 0) {
							$return .= '</td>';
							if (($nbphoto % $nbbyrow) == 0) {
								$return .= '</tr>';
							}
						} elseif ($nbbyrow < 0) {
							$return .= '</div>'."\n";
						}
					}

					if (empty($size)) {     // Format origine
						$return .= '<img class="photo photowithmargin" src="'.DOL_URL_ROOT.'/viewimage.php?modulepart='.$modulepart.'&entity='.$this->entity.'&file='.urlencode($pdir.$photo).'">';

						if ($showfilename) {
							$return .= '<br>'.$viewfilename;
						}
						if ($showaction) {
							// Special case for product
							if ($modulepart == 'product' && ($user->hasRight('produit', 'creer') || $user->hasRight('service', 'creer'))) {
								// Link to resize
								$return .= '<a href="'.DOL_URL_ROOT.'/core/photos_resize.php?modulepart='.urlencode('produit|service').'&id='.$this->id.'&file='.urlencode($pdir.$viewfilename).'" title="'.dol_escape_htmltag($langs->trans("Resize")).'">'.img_picto($langs->trans("Resize"), 'resize', '').'</a> &nbsp; ';

								// Link to delete
								$return .= '<a href="'.$_SERVER["PHP_SELF"].'?id='.$this->id.'&action=delete&token='.newToken().'&file='.urlencode($pdir.$viewfilename).'">';
								$return .= img_delete().'</a>';
							}
						}
					}

					// On continue ou on arrete de boucler ?
					if ($nbmax && $nbphoto >= $nbmax) {
						break;
					}
				}
			}

			if ($size == 1 || $size == 'small') {
				if ($nbbyrow > 0) {
					// Ferme tableau
					while ($nbphoto % $nbbyrow) {
						$return .= '<td style="width: '.ceil(100 / $nbbyrow).'%">&nbsp;</td>';
						$nbphoto++;
					}

					if ($nbphoto) {
						$return .= '</table>';
					}
				}
			}
		}

		$this->nbphoto = $nbphoto;

		return $return;
	}


	/**
	 * Function test if type is array
	 *
	 * @param   array   $info   content information of field
	 * @return  bool			true if array
	 */
	protected function isArray($info)
	{
		if (is_array($info)) {
			if (isset($info['type']) && $info['type'] == 'array') {
				return true;
			} else {
				return false;
			}
		}
		return false;
	}

	/**
	 * Function test if type is date
	 *
	 * @param   array   $info   content information of field
	 * @return  bool			true if date
	 */
	public function isDate($info)
	{
		if (isset($info['type']) && ($info['type'] == 'date' || $info['type'] == 'datetime' || $info['type'] == 'timestamp')) {
			return true;
		}
		return false;
	}

	/**
	 * Function test if type is duration
	 *
	 * @param   array   $info   content information of field
	 * @return  bool			true if field of type duration
	 */
	public function isDuration($info)
	{
		if (is_array($info)) {
			if (isset($info['type']) && ($info['type'] == 'duration')) {
				return true;
			} else {
				return false;
			}
		} else {
			return false;
		}
	}

	/**
	 * Function test if type is integer
	 *
	 * @param   array   $info   content information of field
	 * @return  bool			true if integer
	 */
	public function isInt($info)
	{
		if (is_array($info)) {
			if (isset($info['type']) && (preg_match('/(^int|int$)/i', $info['type']))) {
				return true;
			} else {
				return false;
			}
		} else {
			return false;
		}
	}

	/**
	 * Function test if type is float
	 *
	 * @param   array   $info   content information of field
	 * @return  bool			true if float
	 */
	public function isFloat($info)
	{
		if (is_array($info)) {
			if (isset($info['type']) && (preg_match('/^(double|real|price)/i', $info['type']))) {
				return true;
			} else {
				return false;
			}
		}
		return false;
	}

	/**
	 * Function test if type is text
	 *
	 * @param   array   $info   content information of field
	 * @return  bool			true if type text
	 */
	public function isText($info)
	{
		if (is_array($info)) {
			if (isset($info['type']) && $info['type'] == 'text') {
				return true;
			} else {
				return false;
			}
		}
		return false;
	}

	/**
	 * Function test if field can be null
	 *
	 * @param   array   $info   content information of field
	 * @return  bool			true if it can be null
	 */
	protected function canBeNull($info)
	{
		if (is_array($info)) {
			if (isset($info['notnull']) && $info['notnull'] != '1') {
				return true;
			} else {
				return false;
			}
		}
		return true;
	}

	/**
	 * Function test if field is forced to null if zero or empty
	 *
	 * @param   array   $info   content information of field
	 * @return  bool			true if forced to null
	 */
	protected function isForcedToNullIfZero($info)
	{
		if (is_array($info)) {
			if (isset($info['notnull']) && $info['notnull'] == '-1') {
				return true;
			} else {
				return false;
			}
		}
		return false;
	}

	/**
	 * Function test if is indexed
	 *
	 * @param   array   $info   content information of field
	 * @return                  bool
	 */
	protected function isIndex($info)
	{
		if (is_array($info)) {
			if (isset($info['index']) && $info['index'] == true) {
				return true;
			} else {
				return false;
			}
		}
		return false;
	}


	/**
	 * Function to return the array of data key-value from the ->fields and all the ->properties of an object.
	 *
<<<<<<< HEAD
	 * Note $this->${field} are set by the page that make the createCommon() or the updateCommon().
	 * $this->${field} should be a clean and string value (so date are formatted for SQL insert).
=======
	 * Note: $this->${field} are set by the page that make the createCommon() or the updateCommon().
	 * $this->${field} should be a clean and string value (so date are formated for SQL insert).
>>>>>>> 4e78d4e0
	 *
	 * @return array		Array with all values of each properties to update
	 */
	protected function setSaveQuery()
	{
		global $conf;

		$queryarray = array();
		foreach ($this->fields as $field => $info) {	// Loop on definition of fields
			// Depending on field type ('datetime', ...)
			if ($this->isDate($info)) {
				if (empty($this->{$field})) {
					$queryarray[$field] = null;
				} else {
					$queryarray[$field] = $this->db->idate($this->{$field});
				}
			} elseif ($this->isDuration($info)) {
				// $this->{$field} may be null, '', 0, '0', 123, '123'
				if ((isset($this->{$field}) && $this->{$field} != '') || !empty($info['notnull'])) {
					if (!isset($this->{$field})) {
						if (!empty($info['default'])) {
							$queryarray[$field] = $info['default'];
						} else {
							$queryarray[$field] = 0;
						}
					} else {
						$queryarray[$field] = (int) $this->{$field};		// If '0', it may be set to null later if $info['notnull'] == -1
					}
				} else {
					$queryarray[$field] = null;
				}
			} elseif ($this->isInt($info) || $this->isFloat($info)) {
				if ($field == 'entity' && is_null($this->{$field})) {
					$queryarray[$field] = ((int) $conf->entity);
				} else {
					// $this->{$field} may be null, '', 0, '0', 123, '123'
					if ((isset($this->{$field}) && ((string) $this->{$field}) != '') || !empty($info['notnull'])) {
						if (!isset($this->{$field})) {
							$queryarray[$field] = 0;
						} elseif ($this->isInt($info)) {
							$queryarray[$field] = (int) $this->{$field};	// If '0', it may be set to null later if $info['notnull'] == -1
						} elseif ($this->isFloat($info)) {
							$queryarray[$field] = (float) $this->{$field};	// If '0', it may be set to null later if $info['notnull'] == -1
						}
					} else {
						$queryarray[$field] = null;
					}
				}
			} else {
				// Note: If $this->{$field} is not defined, it means there is a bug into definition of ->fields or a missing declaration of property
				// We should keep the warning generated by this because it is a bug somewhere else in code, not here.
				$queryarray[$field] = $this->{$field};
			}

			if ($info['type'] == 'timestamp' && empty($queryarray[$field])) {
				unset($queryarray[$field]);
			}
			if (!empty($info['notnull']) && $info['notnull'] == -1 && empty($queryarray[$field])) {
				$queryarray[$field] = null; // May force 0 to null
			}
		}

		return $queryarray;
	}

	/**
	 * Function to load data from a SQL pointer into properties of current object $this
	 *
	 * @param   stdClass    $obj    Contain data of object from database
	 * @return void
	 */
	public function setVarsFromFetchObj(&$obj)
	{
		global $db;

		foreach ($this->fields as $field => $info) {
			if ($this->isDate($info)) {
				if (!isset($obj->$field) || is_null($obj->$field) || $obj->$field === '' || $obj->$field === '0000-00-00 00:00:00' || $obj->$field === '1000-01-01 00:00:00') {
					$this->$field = '';
				} else {
					$this->$field = $db->jdate($obj->$field);
				}
			} elseif ($this->isInt($info)) {
				if ($field == 'rowid') {
					$this->id = (int) $obj->$field;
				} else {
					if ($this->isForcedToNullIfZero($info)) {
						if (empty($obj->$field)) {
							$this->$field = null;
						} else {
							$this->$field = (float) $obj->$field;
						}
					} else {
						if (isset($obj->$field) && (!is_null($obj->$field) || (isset($info['notnull']) && $info['notnull'] == 1))) {
							$this->$field = (int) $obj->$field;
						} else {
							$this->$field = null;
						}
					}
				}
			} elseif ($this->isFloat($info)) {
				if ($this->isForcedToNullIfZero($info)) {
					if (empty($obj->$field)) {
						$this->$field = null;
					} else {
						$this->$field = (float) $obj->$field;
					}
				} else {
					if (isset($obj->$field) && (!is_null($obj->$field) || (isset($info['notnull']) && $info['notnull'] == 1))) {
						$this->$field = (float) $obj->$field;
					} else {
						$this->$field = null;
					}
				}
			} else {
				$this->$field = isset($obj->$field) ? $obj->$field : null;
			}
		}

		// If there is no 'ref' field, we force property ->ref to ->id for a better compatibility with common functions.
		if (!isset($this->fields['ref']) && isset($this->id)) {
			$this->ref = (string) $this->id;
		}
	}

	/**
	 * Sets all object fields to null. Useful for example in lists, when printing multiple lines and a different object os fetched for each line.
	 * @return void
	 */
	public function emtpyObjectVars()
	{
		foreach ($this->fields as $field => $arr) {
			$this->$field = null;
		}
	}

	/**
	 * Function to concat keys of fields
	 *
	 * @param   string  $alias   		String of alias of table for fields. For example 't'. It is recommended to use '' and set alias into fields definition.
	 * @param	array	$excludefields	Array of fields to exclude
	 * @return  string					List of alias fields
	 */
	public function getFieldList($alias = '', $excludefields = array())
	{
		$keys = array_keys($this->fields);
		if (!empty($alias)) {
			$keys_with_alias = array();
			foreach ($keys as $fieldname) {
				if (!empty($excludefields)) {
					if (in_array($fieldname, $excludefields)) {	// The field is excluded and must not be in output
						continue;
					}
				}
				$keys_with_alias[] = $alias . '.' . $fieldname;
			}
			return implode(',', $keys_with_alias);
		} else {
			return implode(',', $keys);
		}
	}

	/**
	 * Add quote to field value if necessary
	 *
	 * @param 	string|int	$value			Value to protect
	 * @param	array		$fieldsentry	Properties of field
	 * @return 	string|int
	 */
	protected function quote($value, $fieldsentry)
	{
		if (is_null($value)) {
			return 'NULL';
		} elseif (preg_match('/^(int|double|real|price)/i', $fieldsentry['type'])) {
			return price2num("$value");
		} elseif (preg_match('/int$/i', $fieldsentry['type'])) {
			return (int) $value;
		} elseif ($fieldsentry['type'] == 'boolean') {
			if ($value) {
				return 'true';
			} else {
				return 'false';
			}
		} else {
			return "'".$this->db->escape($value)."'";
		}
	}


	/**
	 * Create object into database
	 *
	 * @param  User $user      User that creates
	 * @param  int 	$notrigger 0=launch triggers after, 1=disable triggers
	 * @return int             Return integer <0 if KO, Id of created object if OK
	 */
	public function createCommon(User $user, $notrigger = 0)
	{
		global $langs;

		dol_syslog(get_class($this)."::createCommon create", LOG_DEBUG);

		$error = 0;

		$now = dol_now();

		$fieldvalues = $this->setSaveQuery();

		// Note: Here, $fieldvalues contains same keys (or less) that are inside ->fields

		if (array_key_exists('date_creation', $fieldvalues) && empty($fieldvalues['date_creation'])) {
			$fieldvalues['date_creation'] = $this->db->idate($now);
		}
		if (array_key_exists('fk_user_creat', $fieldvalues) && !($fieldvalues['fk_user_creat'] > 0)) {
			$fieldvalues['fk_user_creat'] = $user->id;
			$this->fk_user_creat = $user->id;
		}
		if (array_key_exists('user_creation_id', $fieldvalues) && !($fieldvalues['user_creation_id'] > 0)) {
			$fieldvalues['user_creation_id'] = $user->id;
			$this->user_creation_id = $user->id;
		}
		if (array_key_exists('pass_crypted', $fieldvalues) && property_exists($this, 'pass')) {
			$fieldvalues['pass_crypted'] = dol_hash($this->pass);
		}
		if (array_key_exists('ref', $fieldvalues)) {
			$fieldvalues['ref'] = dol_string_nospecial($fieldvalues['ref']); // If field is a ref, we sanitize data
		}

		unset($fieldvalues['rowid']); // The field 'rowid' is reserved field name for autoincrement field so we don't need it into insert.

		$keys = array();
		$values = array(); // Array to store string forged for SQL syntax
		foreach ($fieldvalues as $k => $v) {
			$keys[$k] = $k;
			$value = $this->fields[$k];
			$values[$k] = $this->quote($v, $value); // May return string 'NULL' if $value is null
		}

		// Clean and check mandatory
		foreach ($keys as $key) {
			// If field is an implicit foreign key field (so type = 'integer:...')
			if (preg_match('/^integer:/i', $this->fields[$key]['type']) && $values[$key] == '-1') {
				$values[$key] = '';
			}
			if (!empty($this->fields[$key]['foreignkey']) && $values[$key] == '-1') {
				$values[$key] = '';
			}

			if (isset($this->fields[$key]['notnull']) && $this->fields[$key]['notnull'] == 1 && (!isset($values[$key]) || $values[$key] === 'NULL') && is_null($this->fields[$key]['default'])) {
				$error++;
				$langs->load("errors");
				dol_syslog("Mandatory field '".$key."' is empty and required into ->fields definition of class");
				$this->errors[] = $langs->trans("ErrorFieldRequired", $this->fields[$key]['label']);
			}

			// If value is null and there is a default value for field
			if (isset($this->fields[$key]['notnull']) && $this->fields[$key]['notnull'] == 1 && (!isset($values[$key]) || $values[$key] === 'NULL') && !is_null($this->fields[$key]['default'])) {
				$values[$key] = $this->quote($this->fields[$key]['default'], $this->fields[$key]);
			}

			// If field is an implicit foreign key field (so type = 'integer:...')
			if (preg_match('/^integer:/i', $this->fields[$key]['type']) && empty($values[$key])) {
				if (isset($this->fields[$key]['default'])) {
					$values[$key] = ((int) $this->fields[$key]['default']);
				} else {
					$values[$key] = 'null';
				}
			}
			if (!empty($this->fields[$key]['foreignkey']) && empty($values[$key])) {
				$values[$key] = 'null';
			}
		}

		if ($error) {
			return -1;
		}

		$this->db->begin();

		if (!$error) {
			$sql = "INSERT INTO ".$this->db->prefix().$this->table_element;
			$sql .= " (".implode(", ", $keys).')';
			$sql .= " VALUES (".implode(", ", $values).")";		// $values can contains 'abc' or 123

			$res = $this->db->query($sql);
			if (!$res) {
				$error++;
				if ($this->db->lasterrno() == 'DB_ERROR_RECORD_ALREADY_EXISTS') {
					$this->errors[] = "ErrorRefAlreadyExists";
				} else {
					$this->errors[] = $this->db->lasterror();
				}
			}
		}

		if (!$error) {
			$this->id = $this->db->last_insert_id($this->db->prefix().$this->table_element);
		}

		// If we have a field ref with a default value of (PROV)
		if (!$error) {
			if (array_key_exists('ref', $this->fields) && array_key_exists('notnull', $this->fields['ref']) && $this->fields['ref']['notnull'] > 0 && array_key_exists('default', $this->fields['ref']) && $this->fields['ref']['default'] == '(PROV)') {
				$sql = "UPDATE ".$this->db->prefix().$this->table_element." SET ref = '(PROV".((int) $this->id).")' WHERE (ref = '(PROV)' OR ref = '') AND rowid = ".((int) $this->id);
				$resqlupdate = $this->db->query($sql);

				if ($resqlupdate === false) {
					$error++;
					$this->errors[] = $this->db->lasterror();
				} else {
					$this->ref = '(PROV'.$this->id.')';
				}
			}
		}

		// Create extrafields
		if (!$error) {
			$result = $this->insertExtraFields();
			if ($result < 0) {
				$error++;
			}
		}

		// Create lines
		if (!empty($this->table_element_line) && !empty($this->fk_element)) {
			foreach ($this->lines as $line) {
				$keyforparent = $this->fk_element;
				$line->$keyforparent = $this->id;

				// Test and convert into object this->lines[$i]. When coming from REST API, we may still have an array
				//if (! is_object($line)) $line=json_decode(json_encode($line), false);  // convert recursively array into object.
				if (!is_object($line)) {
					$line = (object) $line;
				}

				$result = 0;
				if (method_exists($line, 'insert')) {
					$result = $line->insert($user, 1);
				} elseif (method_exists($line, 'create')) {
					$result = $line->create($user, 1);
				}
				if ($result < 0) {
					$this->error = $line->error;
					$this->db->rollback();
					return -1;
				}
			}
		}

		// Triggers
		if (!$error && !$notrigger) {
			// Call triggers
			$result = $this->call_trigger(strtoupper(get_class($this)).'_CREATE', $user);
			if ($result < 0) {
				$error++;
			}
			// End call triggers
		}

		// Commit or rollback
		if ($error) {
			$this->db->rollback();
			return -1;
		} else {
			$this->db->commit();
			return $this->id;
		}
	}


	/**
	 * Load object in memory from the database. This does not load line. This is done by parent fetch() that call fetchCommon
	 *
	 * @param	int    	$id				Id object
	 * @param	string 	$ref			Ref
	 * @param	string	$morewhere		More SQL filters (' AND ...')
	 * @param	int		$noextrafields	0=Default to load extrafields, 1=No extrafields
	 * @return 	int         			Return integer <0 if KO, 0 if not found, >0 if OK
	 */
	public function fetchCommon($id, $ref = null, $morewhere = '', $noextrafields = 0)
	{
		if (empty($id) && empty($ref) && empty($morewhere)) {
			return -1;
		}

		$fieldlist = $this->getFieldList('t');
		if (empty($fieldlist)) {
			return 0;
		}

		$sql = "SELECT ".$fieldlist;
		$sql .= " FROM ".$this->db->prefix().$this->table_element.' as t';

		if (!empty($id)) {
			$sql .= ' WHERE t.rowid = '.((int) $id);
		} elseif (!empty($ref)) {
			$sql .= " WHERE t.ref = '".$this->db->escape($ref)."'";
		} else {
			$sql .= ' WHERE 1 = 1'; // usage with empty id and empty ref is very rare
		}
		if (empty($id) && isset($this->ismultientitymanaged) && $this->ismultientitymanaged == 1) {
			$sql .= ' AND t.entity IN ('.getEntity($this->element).')';
		}
		if ($morewhere) {
			$sql .= $morewhere;
		}
		$sql .= ' LIMIT 1'; // This is a fetch, to be certain to get only one record

		$res = $this->db->query($sql);
		if ($res) {
			$obj = $this->db->fetch_object($res);
			if ($obj) {
				$this->setVarsFromFetchObj($obj);

				// Retrieve all extrafield
				// fetch optionals attributes and labels
				if (empty($noextrafields)) {
					$result = $this->fetch_optionals();
					if ($result < 0) {
						$this->error = $this->db->lasterror();
						$this->errors[] = $this->error;
						return -4;
					}
				}

				return $this->id;
			} else {
				return 0;
			}
		} else {
			$this->error = $this->db->lasterror();
			$this->errors[] = $this->error;
			return -1;
		}
	}

	/**
	 * Load object in memory from the database
	 *
	 * @param	string	$morewhere		More SQL filters (' AND ...')
	 * @param	int		$noextrafields	0=Default to load extrafields, 1=No extrafields
	 * @return 	int         			Return integer <0 if KO, 0 if not found, >0 if OK
	 */
	public function fetchLinesCommon($morewhere = '', $noextrafields = 0)
	{
		$objectlineclassname = get_class($this).'Line';
		if (!class_exists($objectlineclassname)) {
			$this->error = 'Error, class '.$objectlineclassname.' not found during call of fetchLinesCommon';
			return -1;
		}

		$objectline = new $objectlineclassname($this->db);

		$sql = "SELECT ".$objectline->getFieldList('l');
		$sql .= " FROM ".$this->db->prefix().$objectline->table_element." as l";
		$sql .= " WHERE l.fk_".$this->db->escape($this->element)." = ".((int) $this->id);
		if ($morewhere) {
			$sql .= $morewhere;
		}
		if (isset($objectline->fields['position'])) {
			$sql .= $this->db->order('position', 'ASC');
		}

		$resql = $this->db->query($sql);
		if ($resql) {
			$num_rows = $this->db->num_rows($resql);
			$i = 0;
			while ($i < $num_rows) {
				$obj = $this->db->fetch_object($resql);
				if ($obj) {
					$newline = new $objectlineclassname($this->db);
					$newline->setVarsFromFetchObj($obj);

					// Note: extrafields load of line not yet supported
					/*
					if (empty($noextrafields)) {
						// Load extrafields of line
					}*/

					$this->lines[] = $newline;
				}
				$i++;
			}

			return 1;
		} else {
			$this->error = $this->db->lasterror();
			$this->errors[] = $this->error;
			return -1;
		}
	}

	/**
	 * Update object into database
	 *
	 * @param  User $user      	User that modifies
	 * @param  int 	$notrigger 	0=launch triggers after, 1=disable triggers
	 * @return int             	Return integer <0 if KO, >0 if OK
	 */
	public function updateCommon(User $user, $notrigger = 0)
	{
		dol_syslog(get_class($this)."::updateCommon update", LOG_DEBUG);

		$error = 0;

		$now = dol_now();

		// $this->oldcopy should have been set by the caller of update
		//if (empty($this->oldcopy)) {
		//	$this->oldcopy = dol_clone($this);
		//}

		$fieldvalues = $this->setSaveQuery();

		// Note: Here, $fieldvalues contains same keys (or less) that are inside ->fields

		if (array_key_exists('date_modification', $fieldvalues) && empty($fieldvalues['date_modification'])) {
			$fieldvalues['date_modification'] = $this->db->idate($now);
		}
		if (array_key_exists('fk_user_modif', $fieldvalues) && !($fieldvalues['fk_user_modif'] > 0)) {
			$fieldvalues['fk_user_modif'] = $user->id;
		}
		if (array_key_exists('user_modification_id', $fieldvalues) && !($fieldvalues['user_modification_id'] > 0)) {
			$fieldvalues['user_modification_id'] = $user->id;
		}
		if (array_key_exists('ref', $fieldvalues)) {
			$fieldvalues['ref'] = dol_string_nospecial($fieldvalues['ref']); // If field is a ref, we sanitize data
		}

		unset($fieldvalues['rowid']); // The field 'rowid' is reserved field name for autoincrement field so we don't need it into update.

		// Add quotes and escape on fields with type string
		$keys = array();
		$values = array();
		$tmp = array();
		foreach ($fieldvalues as $k => $v) {
			$keys[$k] = $k;
			$value = $this->fields[$k];
			$values[$k] = $this->quote($v, $value);
			$tmp[] = $k.'='.$this->quote($v, $this->fields[$k]);
		}

		// Clean and check mandatory fields
		foreach ($keys as $key) {
			if (preg_match('/^integer:/i', $this->fields[$key]['type']) && $values[$key] == '-1') {
				$values[$key] = ''; // This is an implicit foreign key field
			}
			if (!empty($this->fields[$key]['foreignkey']) && $values[$key] == '-1') {
				$values[$key] = ''; // This is an explicit foreign key field
			}

			//var_dump($key.'-'.$values[$key].'-'.($this->fields[$key]['notnull'] == 1));
			/*
			if ($this->fields[$key]['notnull'] == 1 && empty($values[$key]))
			{
				$error++;
				$this->errors[]=$langs->trans("ErrorFieldRequired", $this->fields[$key]['label']);
			}*/
		}

		$sql = 'UPDATE '.$this->db->prefix().$this->table_element.' SET '.implode(', ', $tmp).' WHERE rowid='.((int) $this->id);

		$this->db->begin();

		if (!$error) {
			$res = $this->db->query($sql);
			if (!$res) {
				$error++;
				$this->errors[] = $this->db->lasterror();
			}
		}

		// Update extrafield
		if (!$error) {
			$result = $this->insertExtraFields();	// This delete and reinsert extrafields
			if ($result < 0) {
				$error++;
			}
		}

		// Triggers
		if (!$error && !$notrigger) {
			// Call triggers
			$result = $this->call_trigger(strtoupper(get_class($this)).'_MODIFY', $user);
			if ($result < 0) {
				$error++;
			} //Do also here what you must do to rollback action if trigger fail
			// End call triggers
		}

		// Commit or rollback
		if ($error) {
			$this->db->rollback();
			return -1;
		} else {
			$this->db->commit();
			return $this->id;
		}
	}

	/**
	 * Delete object in database
	 *
	 * @param 	User 	$user       			User that deletes
	 * @param 	int 	$notrigger  			0=launch triggers after, 1=disable triggers
	 * @param	int		$forcechilddeletion		0=no, 1=Force deletion of children
	 * @return 	int             				Return integer <0 if KO, 0=Nothing done because object has child, >0 if OK
	 */
	public function deleteCommon(User $user, $notrigger = 0, $forcechilddeletion = 0)
	{
		dol_syslog(get_class($this)."::deleteCommon delete", LOG_DEBUG);

		$error = 0;

		$this->db->begin();

		if ($forcechilddeletion) {	// Force also delete of childtables that should lock deletion in standard case when option force is off
			foreach ($this->childtables as $table) {
				$sql = "DELETE FROM ".$this->db->prefix().$table." WHERE ".$this->fk_element." = ".((int) $this->id);
				$resql = $this->db->query($sql);
				if (!$resql) {
					$this->error = $this->db->lasterror();
					$this->errors[] = $this->error;
					$this->db->rollback();
					return -1;
				}
			}
		} elseif (!empty($this->childtables)) {	// If object has children linked with a foreign key field, we check all child tables.
			$objectisused = $this->isObjectUsed($this->id);
			if (!empty($objectisused)) {
				dol_syslog(get_class($this)."::deleteCommon Can't delete record as it has some child", LOG_WARNING);
				$this->error = 'ErrorRecordHasChildren';
				$this->errors[] = $this->error;
				$this->db->rollback();
				return 0;
			}
		}

		// Delete cascade first
		if (is_array($this->childtablesoncascade) && !empty($this->childtablesoncascade)) {
			foreach ($this->childtablesoncascade as $table) {
				$deleteFromObject = explode(':', $table);
				if (count($deleteFromObject) >= 2) {
					$className = str_replace('@', '', $deleteFromObject[0]);
					$filePath = $deleteFromObject[1];
					$columnName = $deleteFromObject[2];
					$TMoreSQL = array();
					if (!empty($deleteFromObject[3])) {
						$TMoreSQL['customsql'] = $deleteFromObject[3];
					}
					if (dol_include_once($filePath)) {
						$childObject = new $className($this->db);
						if (method_exists($childObject, 'deleteByParentField')) {
							$result = $childObject->deleteByParentField($this->id, $columnName, $TMoreSQL);
							if ($result < 0) {
								$error++;
								$this->errors[] = $childObject->error;
								break;
							}
						} else {
							$error++;
							$this->errors[] = "You defined a cascade delete on an object $childObject but there is no method deleteByParentField for it";
							break;
						}
					} else {
						$error++;
						$this->errors[] = 'Cannot include child class file '.$filePath;
						break;
					}
				} else {
					// Delete record in child table
					$sql = "DELETE FROM ".$this->db->prefix().$table." WHERE ".$this->fk_element." = ".((int) $this->id);

					$resql = $this->db->query($sql);
					if (!$resql) {
						$error++;
						$this->error = $this->db->lasterror();
						$this->errors[] = $this->error;
						break;
					}
				}
			}
		}

		if (!$error) {
			if (!$notrigger) {
				// Call triggers
				$result = $this->call_trigger(strtoupper(get_class($this)).'_DELETE', $user);
				if ($result < 0) {
					$error++;
				} // Do also here what you must do to rollback action if trigger fail
				// End call triggers
			}
		}

		// Delete llx_ecm_files
		if (!$error) {
			$res = $this->deleteEcmFiles(1); // Deleting files physically is done later with the dol_delete_dir_recursive
			if (!$res) {
				$error++;
			}
		}

		// Delete linked object
		$res = $this->deleteObjectLinked();
		if ($res < 0) {
			$error++;
		}

		if (!$error && !empty($this->isextrafieldmanaged)) {
			$result = $this->deleteExtraFields();
			if ($result < 0) {
				$error++;
			}
		}

		if (!$error) {
			$sql = 'DELETE FROM '.$this->db->prefix().$this->table_element.' WHERE rowid='.((int) $this->id);

			$resql = $this->db->query($sql);
			if (!$resql) {
				$error++;
				$this->errors[] = $this->db->lasterror();
			}
		}

		// Commit or rollback
		if ($error) {
			$this->db->rollback();
			return -1;
		} else {
			$this->db->commit();
			return 1;
		}
	}

	/**
	 * Delete all child object from a parent ID
	 *
	 * @param		int		$parentId      Parent Id
	 * @param		string	$parentField   Name of Foreign key parent column
	 * @param 		array 	$filter		an array filter
	 * @param		string	$filtermode	AND or OR
	 * @return		int						Return integer <0 if KO, >0 if OK
	 * @throws Exception
	 */
	public function deleteByParentField($parentId = 0, $parentField = '', $filter = array(), $filtermode = "AND")
	{
		global $user;

		$error = 0;
		$deleted = 0;

		if (!empty($parentId) && !empty($parentField)) {
			$this->db->begin();

			$sql = "SELECT rowid FROM ".$this->db->prefix().$this->table_element;
			$sql .= " WHERE ".$parentField." = ".(int) $parentId;

			// Manage filters
			$sqlwhere = array();
			if (count($filter) > 0) {
				foreach ($filter as $key => $value) {
					if ($key == 'customsql') {
						$sqlwhere[] = $value;
					} elseif (strpos($value, '%') === false) {
						$sqlwhere[] = $key." IN (".$this->db->sanitize($this->db->escape($value)).")";
					} else {
						$sqlwhere[] = $key." LIKE '%".$this->db->escape($value)."%'";
					}
				}
			}
			if (count($sqlwhere) > 0) {
				$sql .= " AND (".implode(" ".$filtermode." ", $sqlwhere).")";
			}

			$resql = $this->db->query($sql);
			if (!$resql) {
				$this->errors[] = $this->db->lasterror();
				$error++;
			} else {
				while ($obj = $this->db->fetch_object($resql)) {
					$result = $this->fetch($obj->rowid);	// @phpstan-ignore-line
					if ($result < 0) {
						$error++;
						$this->errors[] = $this->error;
					} else {
						$result = $this->delete($user);	// @phpstan-ignore-line
						if ($result < 0) {
							$error++;
							$this->errors[] = $this->error;
						} else {
							$deleted++;
						}
					}
				}
			}

			if (empty($error)) {
				$this->db->commit();
				return $deleted;
			} else {
				$this->error = implode(', ', $this->errors);
				$this->db->rollback();
				return $error * -1;
			}
		}

		return $deleted;
	}

	/**
	 *  Delete a line of object in database
	 *
	 *	@param  User	$user       User that delete
	 *  @param	int		$idline		Id of line to delete
	 *  @param 	int 	$notrigger  0=launch triggers after, 1=disable triggers
	 *  @return int         		>0 if OK, <0 if KO
	 */
	public function deleteLineCommon(User $user, $idline, $notrigger = 0)
	{
		$error = 0;

		$tmpforobjectclass = get_class($this);
		$tmpforobjectlineclass = ucfirst($tmpforobjectclass).'Line';

		$this->db->begin();

		// Call trigger
		$result = $this->call_trigger('LINE'.strtoupper($tmpforobjectclass).'_DELETE', $user);
		if ($result < 0) {
			$error++;
		}
		// End call triggers

		if (empty($error)) {
			$sql = "DELETE FROM ".$this->db->prefix().$this->table_element_line;
			$sql .= " WHERE rowid = ".((int) $idline);

			$resql = $this->db->query($sql);
			if (!$resql) {
				$this->error = "Error ".$this->db->lasterror();
				$error++;
			}
		}

		if (empty($error)) {
			// Remove extrafields
			$tmpobjectline = new $tmpforobjectlineclass($this->db);
			if (!isset($tmpobjectline->isextrafieldmanaged) || !empty($tmpobjectline->isextrafieldmanaged)) {
				$tmpobjectline->id = $idline;
				$result = $tmpobjectline->deleteExtraFields();
				if ($result < 0) {
					$error++;
					$this->error = "Error ".get_class($this)."::deleteLineCommon deleteExtraFields error -4 ".$tmpobjectline->error;
				}
			}
		}

		if (empty($error)) {
			$this->db->commit();
			return 1;
		} else {
			dol_syslog(get_class($this)."::deleteLineCommon ERROR:".$this->error, LOG_ERR);
			$this->db->rollback();
			return -1;
		}
	}


	/**
	 *	Set to a status
	 *
	 *	@param	User	$user			Object user that modify
	 *  @param	int		$status			New status to set (often a constant like self::STATUS_XXX)
	 *  @param	int		$notrigger		1=Does not execute triggers, 0=Execute triggers
	 *  @param  string  $triggercode    Trigger code to use
	 *	@return	int						Return integer <0 if KO, >0 if OK
	 */
	public function setStatusCommon($user, $status, $notrigger = 0, $triggercode = '')
	{
		$error = 0;

		$this->db->begin();

		$statusfield = 'status';
		if (in_array($this->element, array('don', 'donation', 'shipping'))) {
			$statusfield = 'fk_statut';
		}

		$sql = "UPDATE ".$this->db->prefix().$this->table_element;
		$sql .= " SET ".$statusfield." = ".((int) $status);
		$sql .= " WHERE rowid = ".((int) $this->id);

		if ($this->db->query($sql)) {
			if (!$error) {
				$this->oldcopy = clone $this;
			}

			if (!$error && !$notrigger) {
				// Call trigger
				$result = $this->call_trigger($triggercode, $user);
				if ($result < 0) {
					$error++;
				}
			}

			if (!$error) {
				$this->status = $status;
				$this->db->commit();
				return 1;
			} else {
				$this->db->rollback();
				return -1;
			}
		} else {
			$this->error = $this->db->error();
			$this->db->rollback();
			return -1;
		}
	}


	/**
	 * Initialise object with example values
	 * Id must be 0 if object instance is a specimen
	 *
	 * @return int
	 */
	public function initAsSpecimenCommon()
	{
		global $user;

		$this->id = 0;
		$this->specimen = 1;
		$fields = array(
			'label' => 'This is label',
			'ref' => 'ABCD1234',
			'description' => 'This is a description',
			'qty' => 123.12,
			'note_public' => 'Public note',
			'note_private' => 'Private note',
			'date_creation' => (dol_now() - 3600 * 48),
			'date_modification' => (dol_now() - 3600 * 24),
			'fk_user_creat' => $user->id,
			'fk_user_modif' => $user->id,
			'date' => dol_now(),
		);
		foreach ($fields as $key => $value) {
			if (array_key_exists($key, $this->fields)) {
				$this->{$key} = $value;		// @phpstan-ignore-line
			}
		}

		// Force values to default values when known
		if (property_exists($this, 'fields')) {
			foreach ($this->fields as $key => $value) {
				// If fields are already set, do nothing
				if (array_key_exists($key, $fields)) {
					continue;
				}

				if (!empty($value['default'])) {
					$this->$key = $value['default'];
				}
			}
		}

		return 1;
	}


	/* Part for comments */

	/**
	 * Load comments linked with current task
	 *
	 * @return int<0,max>|-1        Returns the number of comments if OK, -1 if error
	 */
	public function fetchComments()
	{
		require_once DOL_DOCUMENT_ROOT.'/core/class/comment.class.php';

		$comment = new Comment($this->db);
		$result = $comment->fetchAllFor($this->element, $this->id);
		if ($result < 0) {
			$this->errors = array_merge($this->errors, $comment->errors);
			return -1;
		} else {
			$this->comments = $comment->comments;
		}
		return count($this->comments);
	}

	/**
	 * Return nb comments already posted
	 *
	 * @return int
	 */
	public function getNbComments()
	{
		return count($this->comments);
	}

	/**
	 * Trim object parameters
	 *
	 * @param string[] $parameters array of parameters to trim
	 * @return void
	 */
	public function trimParameters($parameters)
	{
		if (!is_array($parameters)) {
			return;
		}
		foreach ($parameters as $parameter) {
			if (isset($this->$parameter)) {
				$this->$parameter = trim($this->$parameter);
			}
		}
	}

	/* Part for categories/tags */

	/**
	 * Sets object to given categories.
	 *
	 * Deletes object from existing categories not supplied.
	 * Adds it to non existing supplied categories.
	 * Existing categories are left untouch.
	 *
	 * @param 	string 		$type_categ 	Category type ('customer', 'supplier', 'website_page', ...)
	 * @return	int							Array of category objects or < 0 if KO
	 */
	public function getCategoriesCommon($type_categ)
	{
		require_once DOL_DOCUMENT_ROOT.'/categories/class/categorie.class.php';

		// Get current categories
		$c = new Categorie($this->db);
		$existing = $c->containing($this->id, $type_categ, 'id');

		return $existing;
	}

	/**
	 * Sets object to given categories.
	 *
	 * Adds it to non existing supplied categories.
	 * Deletes object from existing categories not supplied (if remove_existing==true).
	 * Existing categories are left untouch.
	 *
	 * @param 	int[]|int 	$categories 		Category ID or array of Categories IDs
	 * @param 	string 		$type_categ 		Category type ('customer', 'supplier', 'website_page', ...) defined into const class Categorie type
	 * @param 	boolean		$remove_existing 	True: Remove existings categories from Object if not supplies by $categories, False: let them
	 * @return	int								Return integer <0 if KO, >0 if OK
	 */
	public function setCategoriesCommon($categories, $type_categ = '', $remove_existing = true)
	{
		// Handle single category
		if (!is_array($categories)) {
			$categories = array($categories);
		}

		dol_syslog(get_class($this)."::setCategoriesCommon Object Id:".$this->id.' type_categ:'.$type_categ.' nb tag add:'.count($categories), LOG_DEBUG);

		require_once DOL_DOCUMENT_ROOT.'/categories/class/categorie.class.php';

		if (empty($type_categ)) {
			dol_syslog(__METHOD__.': Type '.$type_categ.'is an unknown category type. Done nothing.', LOG_ERR);
			return -1;
		}

		// Get current categories
		$c = new Categorie($this->db);
		$existing = $c->containing($this->id, $type_categ, 'id');
		if ($remove_existing) {
			// Diff
			if (is_array($existing)) {
				$to_del = array_diff($existing, $categories);
				$to_add = array_diff($categories, $existing);
			} else {
				$to_del = array(); // Nothing to delete
				$to_add = $categories;
			}
		} else {
			$to_del = array(); // Nothing to delete
			$to_add = array_diff($categories, $existing);
		}

		$error = 0;
		$ok = 0;

		// Process
		foreach ($to_del as $del) {
			if ($c->fetch($del) > 0) {
				$result = $c->del_type($this, $type_categ);
				if ($result < 0) {
					$error++;
					$this->error = $c->error;
					$this->errors = $c->errors;
					break;
				} else {
					$ok += $result;
				}
			}
		}
		foreach ($to_add as $add) {
			if ($c->fetch($add) > 0) {
				$result = $c->add_type($this, $type_categ);
				if ($result < 0) {
					$error++;
					$this->error = $c->error;
					$this->errors = $c->errors;
					break;
				} else {
					$ok += $result;
				}
			}
		}

		return $error ? (-1 * $error) : $ok;
	}

	/**
	 * Copy related categories to another object
	 *
	 * @param  int		$fromId	Id object source
	 * @param  int		$toId	Id object cible
	 * @param  string	$type	Type of category ('product', ...)
	 * @return int      Return integer < 0 if error, > 0 if ok
	 */
	public function cloneCategories($fromId, $toId, $type = '')
	{
		$this->db->begin();

		if (empty($type)) {
			$type = $this->table_element;
		}

		require_once DOL_DOCUMENT_ROOT.'/categories/class/categorie.class.php';
		$categorystatic = new Categorie($this->db);

		$sql = "INSERT INTO ".$this->db->prefix()."categorie_".(empty($categorystatic->MAP_CAT_TABLE[$type]) ? $type : $categorystatic->MAP_CAT_TABLE[$type])." (fk_categorie, fk_product)";
		$sql .= " SELECT fk_categorie, $toId FROM ".$this->db->prefix()."categorie_".(empty($categorystatic->MAP_CAT_TABLE[$type]) ? $type : $categorystatic->MAP_CAT_TABLE[$type]);
		$sql .= " WHERE fk_product = ".((int) $fromId);

		if (!$this->db->query($sql)) {
			$this->error = $this->db->lasterror();
			$this->db->rollback();
			return -1;
		}

		$this->db->commit();
		return 1;
	}

	/**
	 * Delete related files of object in database
	 *
	 * @param	integer		$mode		0=Use path to find record, 1=Use src_object_xxx fields (Mode 1 is recommended for new objects)
	 * @return 	bool					True if OK, False if KO
	 */
	public function deleteEcmFiles($mode = 0)
	{
		global $conf;

		$this->db->begin();

		// Delete in database with mode 0
		if ($mode == 0) {
			switch ($this->element) {
				case 'propal':
					$element = 'propale';
					break;
				case 'product':
					$element = 'produit';
					break;
				case 'order_supplier':
					$element = 'fournisseur/commande';
					break;
				case 'invoice_supplier':
					// Special cases that need to use get_exdir to get real dir of object
					// In future, all object should use this to define path of documents.
					$element = 'fournisseur/facture/'.get_exdir($this->id, 2, 0, 1, $this, 'invoice_supplier');
					break;
				case 'shipping':
					$element = 'expedition/sending';
					break;
				case 'task':
				case 'project_task':
					require_once DOL_DOCUMENT_ROOT.'/projet/class/task.class.php';

					$project_result = $this->fetch_projet();
					if ($project_result >= 0) {
						$element = 'projet/'.dol_sanitizeFileName($this->project->ref).'/';
					}
					// no break
				default:
					$element = $this->element;
			}

			// Delete ecm_files_extrafields with mode 0 (using name)
			$sql = "DELETE FROM ".$this->db->prefix()."ecm_files_extrafields WHERE fk_object IN (";
			$sql .= " SELECT rowid FROM ".$this->db->prefix()."ecm_files WHERE filename LIKE '".$this->db->escape($this->ref)."%'";
			$sql .= " AND filepath = '".$this->db->escape($element)."/".$this->db->escape($this->ref)."' AND entity = ".((int) $conf->entity); // No need of getEntity here
			$sql .= ")";

			if (!$this->db->query($sql)) {
				$this->error = $this->db->lasterror();
				$this->db->rollback();
				return false;
			}

			// Delete ecm_files with mode 0 (using name)
			$sql = "DELETE FROM ".$this->db->prefix()."ecm_files";
			$sql .= " WHERE filename LIKE '".$this->db->escape($this->ref)."%'";
			$sql .= " AND filepath = '".$this->db->escape($element)."/".$this->db->escape($this->ref)."' AND entity = ".((int) $conf->entity); // No need of getEntity here

			if (!$this->db->query($sql)) {
				$this->error = $this->db->lasterror();
				$this->db->rollback();
				return false;
			}
		}

		// Delete in database with mode 1
		if ($mode == 1) {
			$sql = 'DELETE FROM '.$this->db->prefix()."ecm_files_extrafields";
			$sql .= " WHERE fk_object IN (SELECT rowid FROM ".$this->db->prefix()."ecm_files WHERE src_object_type = '".$this->db->escape($this->table_element.(empty($this->module) ? "" : "@".$this->module))."' AND src_object_id = ".((int) $this->id).")";
			$resql = $this->db->query($sql);
			if (!$resql) {
				$this->error = $this->db->lasterror();
				$this->db->rollback();
				return false;
			}

			$sql = 'DELETE FROM '.$this->db->prefix()."ecm_files";
			$sql .= " WHERE src_object_type = '".$this->db->escape($this->table_element.(empty($this->module) ? "" : "@".$this->module))."' AND src_object_id = ".((int) $this->id);
			$resql = $this->db->query($sql);
			if (!$resql) {
				$this->error = $this->db->lasterror();
				$this->db->rollback();
				return false;
			}
		}

		$this->db->commit();
		return true;
	}
}<|MERGE_RESOLUTION|>--- conflicted
+++ resolved
@@ -7371,10 +7371,12 @@
 				if (strpos($valb, "|") !== false) {
 					list($valb, $parent) = explode('|', $valb);
 				}
-<<<<<<< HEAD
 				$nbchoice++;
 				$tmpselect .= '<option value="'.$keyb.'"';
 				$tmpselect .= (((string) $value == (string) $keyb) ? ' selected' : '');
+				if (!empty($parent)) {
+					$isDependList = 1;
+				}
 				$tmpselect .= (!empty($parent) ? ' parent="'.$parent.'"' : '');
 				$tmpselect .= '>'.$valb.'</option>';
 			}
@@ -7382,15 +7384,6 @@
 			$out .= '<select class="flat '.$morecss.' maxwidthonsmartphone" name="'.$keyprefix.$key.$keysuffix.'" id="'.$keyprefix.$key.$keysuffix.'" '.($moreparam ? $moreparam : '').'>';
 			if ((!isset($this->fields[$key]['default'])) || ($this->fields[$key]['notnull'] != 1) || $nbchoice >= 2) {
 				$out .= '<option value="0">&nbsp;</option>';
-=======
-				$out .= '<option value="'.$keyb.'"';
-				$out .= (((string) $value == (string) $keyb) ? ' selected' : '');
-				if (!empty($parent)) {
-					$isDependList = 1;
-				}
-				$out .= (!empty($parent) ? ' parent="'.$parent.'"' : '');
-				$out .= '>'.$valb.'</option>';
->>>>>>> 4e78d4e0
 			}
 			$out .= $tmpselect;
 			$out .= '</select>';
@@ -9535,13 +9528,8 @@
 	/**
 	 * Function to return the array of data key-value from the ->fields and all the ->properties of an object.
 	 *
-<<<<<<< HEAD
-	 * Note $this->${field} are set by the page that make the createCommon() or the updateCommon().
+	 * Note: $this->${field} are set by the page that make the createCommon() or the updateCommon().
 	 * $this->${field} should be a clean and string value (so date are formatted for SQL insert).
-=======
-	 * Note: $this->${field} are set by the page that make the createCommon() or the updateCommon().
-	 * $this->${field} should be a clean and string value (so date are formated for SQL insert).
->>>>>>> 4e78d4e0
 	 *
 	 * @return array		Array with all values of each properties to update
 	 */
