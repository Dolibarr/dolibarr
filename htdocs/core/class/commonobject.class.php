<?php
/* Copyright (C) 2006-2015 Laurent Destailleur  <eldy@users.sourceforge.net>
 * Copyright (C) 2005-2013 Regis Houssin        <regis.houssin@capnetworks.com>
 * Copyright (C) 2010-2013 Juanjo Menent        <jmenent@2byte.es>
 * Copyright (C) 2012      Christophe Battarel  <christophe.battarel@altairis.fr>
 * Copyright (C) 2010-2015 Juanjo Menent        <jmenent@2byte.es>
 * Copyright (C) 2012-2013 Christophe Battarel  <christophe.battarel@altairis.fr>
 * Copyright (C) 2011-2014 Philippe Grand	    <philippe.grand@atoo-net.com>
 * Copyright (C) 2012-2015 Marcos García        <marcosgdf@gmail.com>
 * Copyright (C) 2012-2015 Raphaël Doursenaud   <rdoursenaud@gpcsolutions.fr>
 * Copyright (C) 2012      Cedric Salvador      <csalvador@gpcsolutions.fr>
 * Copyright (C) 2015      Alexandre Spangaro   <aspangaro.dolibarr@gmail.com>
 * Copyright (C) 2016      Bahfir abbes         <dolipar@dolipar.org>
 * Copyright (C) 2017      ATM Consulting       <support@atm-consulting.fr>
 * Copyright (C) 2017      Nicolas ZABOURI      <info@inovea-conseil.com>
<<<<<<< HEAD
 * Copyright (C) 2017      Rui Strecht		<rui.strecht@aliartalentos.com>
=======
 * Copyright (C) 2018      Frederic France      <frederic.france@netlogic.fr>
>>>>>>> ad621f40
 *
 * This program is free software; you can redistribute it and/or modify
 * it under the terms of the GNU General Public License as published by
 * the Free Software Foundation; either version 3 of the License, or
 * (at your option) any later version.
 *
 * This program is distributed in the hope that it will be useful,
 * but WITHOUT ANY WARRANTY; without even the implied warranty of
 * MERCHANTABILITY or FITNESS FOR A PARTICULAR PURPOSE.  See the
 * GNU General Public License for more details.
 *
 * You should have received a copy of the GNU General Public License
 * along with this program. If not, see <http://www.gnu.org/licenses/>.
 */

/**
 *	\file       htdocs/core/class/commonobject.class.php
 *	\ingroup    core
 *	\brief      File of parent class of all other business classes (invoices, contracts, proposals, orders, ...)
 */


/**
 *	Parent class of all other business classes (invoices, contracts, proposals, orders, ...)
 */
abstract class CommonObject
{
	/**
	 * @var DoliDb		Database handler (result of a new DoliDB)
	 */
	public $db;
	/**
	 * @var int The object identifier
	 */
	public $id;
	/**
	 * @var string 		Error string
	 * @see             errors
	 */
	public $error;
	/**
	 * @var string[]	Array of error strings
	 */
	public $errors=array();
	/**
	 * @var string
	 */
	public $element;
	/**
	 * @var string
	 */
	public $table_element;
	/**
	 * @var
	 */
	public $table_element_line;
	/**
	 * @var string		Key value used to track if data is coming from import wizard
	 */
	public $import_key;
	/**
	 * @var mixed		Contains data to manage extrafields
	 */
	public $array_options=array();
	/**
	 * @var int[][]		Array of linked objects ids. Loaded by ->fetchObjectLinked
	 */
	public $linkedObjectsIds;
	/**
	 * @var mixed		Array of linked objects. Loaded by ->fetchObjectLinked
	 */
	public $linkedObjects;
	/**
	 * @var Object      To store a cloned copy of object before to edit it and keep track of old properties
	 */
	public $oldcopy;

	/**
	 * @var string		Column name of the ref field.
	 */
	protected $table_ref_field = '';



	// Following vars are used by some objects only. We keep this property here in CommonObject to be able to provide common method using them.

	/**
	 * @var array<string,mixed>		Can be used to pass information when only object is provided to method
	 */
	public $context=array();

	/**
	 * @var string		Contains canvas name if record is an alternative canvas record
	 */
	public $canvas;

	/**
	 * @var Project The related project
	 * @see fetch_projet()
	 */
	public $project;
	/**
	 * @var int The related project ID
	 * @see setProject(), project
	 */
	public $fk_project;
	/**
	 * @deprecated
	 * @see project
	 */
	public $projet;

	/**
	 * @var Contact a related contact
	 * @see fetch_contact()
	 */
	public $contact;
	/**
	 * @var int The related contact ID
	 * @see fetch_contact()
	 */
	public $contact_id;

	/**
	 * @var Societe A related thirdparty
	 * @see fetch_thirdparty()
	 */
	public $thirdparty;

	/**
	 * @var User A related user
	 * @see fetch_user()
	 */
	public $user;

	/**
	 * @var string 	The type of originating object ('commande', 'facture', ...)
	 * @see fetch_origin()
	 */
	public $origin;
	/**
	 * @var int 	The id of originating object
	 * @see fetch_origin()
	 */
	public $origin_id;

	/**
	 * @var string The object's reference
	 */
	public $ref;
	/**
	 * @var string The object's previous reference
	 */
	public $ref_previous;
	/**
	 * @var string The object's next reference
	 */
	public $ref_next;
	/**
	 * @var string An external reference for the object
	 */
	public $ref_ext;

	/**
	 * @var int The object's status
	 * @see setStatut()
	 */
	public $statut;

	/**
	 * @var string
	 * @see getFullAddress()
	 */
    public $country;
	/**
	 * @var int
	 * @see getFullAddress(), country
	 */
	public $country_id;
	/**
	 * @var string
	 * @see getFullAddress(), isInEEC(), country
	 */
    public $country_code;
    /**
	 * @var string
	 * @see getFullAddress()
	 */
	public $state;
	/**
	 * @var int
	 * @see getFullAddress(), state
	 */
	public $state_id;
	/**
	 * @var string
	 * @see getFullAddress(), state
	 */
    public $state_code;
    /**
	 * @var string
	 * @see getFullAddress(), region
	 */
	public $region;
	/**
	 * @var string
	 * @see getFullAddress(), region
	 */
    public $region_code;

	/**
	 * @var int
	 * @see fetch_barcode()
	 */
	public $barcode_type;
	/**
	 * @var string
	 * @see fetch_barcode(), barcode_type
	 */
	public $barcode_type_code;
	/**
	 * @var string
	 * @see fetch_barcode(), barcode_type
	 */
	public $barcode_type_label;
	/**
	 * @var string
	 * @see fetch_barcode(), barcode_type
	 */
	public $barcode_type_coder;

	/**
	 * @var int Payment method ID (cheque, cash, ...)
	 * @see setPaymentMethods()
	 */
	public $mode_reglement_id;

	/**
	 * @var int Payment terms ID
	 * @see setPaymentTerms()
	 */
	public $cond_reglement_id;
	/**
	 * @var int Payment terms ID
	 * @deprecated Kept for compatibility
	 * @see cond_reglement_id;
	 */
	public $cond_reglement;

	/**
	 * @var int Delivery address ID
	 * @deprecated
	 * @see setDeliveryAddress()
	 */
	public $fk_delivery_address;

	/**
	 * @var int Shipping method ID
	 * @see setShippingMethod()
	 */
	public $shipping_method_id;

	/**
	 * @var string
	 * @see SetDocModel()
	 */
	public $modelpdf;

	/**
	 * @var int Bank account ID
	 * @see SetBankAccount()
	 */
	public $fk_account;

	/**
	 * @var string Public note
	 * @see update_note()
	 */
	public $note_public;
	/**
	 * @var string Private note
	 * @see update_note()
	 */
	public $note_private;
	/**
	 * @deprecated
	 * @see note_public
	 */
	public $note;

	/**
	 * @var float Total amount before taxes
	 * @see update_price()
	 */
	public $total_ht;
	/**
	 * @var float Total VAT amount
	 * @see update_price()
	 */
	public $total_tva;
	/**
	 * @var float Total local tax 1 amount
	 * @see update_price()
	 */
	public $total_localtax1;
	/**
	 * @var float Total local tax 2 amount
	 * @see update_price()
	 */
	public $total_localtax2;
	/**
	 * @var float Total amount with taxes
	 * @see update_price()
	 */
	public $total_ttc;

	/**
	 * @var CommonObjectLine[]
	 */
	public $lines;

	/**
	 * @var mixed		Contains comments
	 * @see fetchComments()
	 */
	public $comments=array();

	/**
	 * @var int
	 * @see setIncoterms()
	 */
	public $fk_incoterms;
	/**
	 * @var string
	 * @see SetIncoterms()
	 */
	public $libelle_incoterms;
	/**
	 * @var string
	 * @see display_incoterms()
	 */
	public $location_incoterms;

	public $name;
	public $lastname;
	public $firstname;
	public $civility_id;


	// No constructor as it is an abstract class

	/**
	 * Check an object id/ref exists
	 * If you don't need/want to instantiate object and just need to know if object exists, use this method instead of fetch
	 *
	 *  @param	string	$element   	String of element ('product', 'facture', ...)
	 *  @param	int		$id      	Id of object
	 *  @param  string	$ref     	Ref of object to check
	 *  @param	string	$ref_ext	Ref ext of object to check
	 *  @return int     			<0 if KO, 0 if OK but not found, >0 if OK and exists
	 */
	static function isExistingObject($element, $id, $ref='', $ref_ext='')
	{
		global $db,$conf;

		$sql = "SELECT rowid, ref, ref_ext";
		$sql.= " FROM ".MAIN_DB_PREFIX.$element;
		$sql.= " WHERE entity IN (".getEntity($element).")" ;

		if ($id > 0) $sql.= " AND rowid = ".$db->escape($id);
		else if ($ref) $sql.= " AND ref = '".$db->escape($ref)."'";
		else if ($ref_ext) $sql.= " AND ref_ext = '".$db->escape($ref_ext)."'";
		else {
			$error='ErrorWrongParameters';
			dol_print_error(get_class()."::isExistingObject ".$error, LOG_ERR);
			return -1;
		}
		if ($ref || $ref_ext) $sql.= " AND entity = ".$conf->entity;

		dol_syslog(get_class()."::isExistingObject", LOG_DEBUG);
		$resql = $db->query($sql);
		if ($resql)
		{
			$num=$db->num_rows($resql);
			if ($num > 0) return 1;
			else return 0;
		}
		return -1;
	}

	/**
	 * Method to output saved errors
	 *
	 * @return	string		String with errors
	 */
	function errorsToString()
	{
		return $this->error.(is_array($this->errors)?(($this->error!=''?', ':'').join(', ',$this->errors)):'');
	}

	/**
	 *	Return full name (civility+' '+name+' '+lastname)
	 *
	 *	@param	Translate	$langs			Language object for translation of civility (used only if option is 1)
	 *	@param	int			$option			0=No option, 1=Add civility
	 * 	@param	int			$nameorder		-1=Auto, 0=Lastname+Firstname, 1=Firstname+Lastname, 2=Firstname
	 * 	@param	int			$maxlen			Maximum length
	 * 	@return	string						String with full name
	 */
	function getFullName($langs,$option=0,$nameorder=-1,$maxlen=0)
	{
		//print "lastname=".$this->lastname." name=".$this->name." nom=".$this->nom."<br>\n";
		$lastname=$this->lastname;
		$firstname=$this->firstname;
		if (empty($lastname))  $lastname=(isset($this->lastname)?$this->lastname:(isset($this->name)?$this->name:(isset($this->nom)?$this->nom:(isset($this->societe)?$this->societe:(isset($this->company)?$this->company:'')))));

		$ret='';
		if ($option && $this->civility_id)
		{
			if ($langs->transnoentitiesnoconv("Civility".$this->civility_id)!="Civility".$this->civility_id) $ret.=$langs->transnoentitiesnoconv("Civility".$this->civility_id).' ';
			else $ret.=$this->civility_id.' ';
		}

		$ret.=dolGetFirstLastname($firstname, $lastname, $nameorder);

		return dol_trunc($ret,$maxlen);
	}

	/**
	 * 	Return full address of contact
	 *
	 * 	@param		int			$withcountry		1=Add country into address string
	 *  @param		string		$sep				Separator to use to build string
	 *  @param		int		$withregion			1=Add region into address string
	 *	@return		string							Full address string
	 */
	function getFullAddress($withcountry=0,$sep="\n",$withregion=0)
	{
		if ($withcountry && $this->country_id && (empty($this->country_code) || empty($this->country)))
		{
			require_once DOL_DOCUMENT_ROOT .'/core/lib/company.lib.php';
			$tmparray=getCountry($this->country_id,'all');
			$this->country_code=$tmparray['code'];
			$this->country     =$tmparray['label'];
		}

        if ($withregion && $this->state_id && (empty($this->state_code) || empty($this->state) || empty($this->region) || empty($this->region_cpde)))
    	{
    		require_once DOL_DOCUMENT_ROOT .'/core/lib/company.lib.php';
    		$tmparray=getState($this->state_id,'all',0,1);
    		$this->state_code   =$tmparray['code'];
            $this->state        =$tmparray['label'];
            $this->region_code  =$tmparray['region_code'];
            $this->region       =$tmparray['region'];
        }

		return dol_format_address($this, $withcountry, $sep);
	}


	/**
	 * 	Return full address for banner
	 *
	 * 	@param		string		$htmlkey            HTML id to make banner content unique
	 *  @param      Object      $object				Object (thirdparty, thirdparty of contact for contact, null for a member)
	 *	@return		string							Full address string
	 */
	function getBannerAddress($htmlkey, $object)
	{
		global $conf, $langs;

		$countriesusingstate=array('AU','US','IN','GB','ES','UK','TR');    // See also option MAIN_FORCE_STATE_INTO_ADDRESS

		$contactid=0;
		$thirdpartyid=0;
		if ($this->element == 'societe')
		{
			$thirdpartyid=$this->id;
		}
		if ($this->element == 'contact')
		{
			$contactid=$this->id;
			$thirdpartyid=$object->fk_soc;
		}
		if ($this->element == 'user')
		{
			$contactid=$this->contact_id;
			$thirdpartyid=$object->fk_soc;
		}

		$out='<!-- BEGIN part to show address block -->';

		$outdone=0;
		$coords = $this->getFullAddress(1,', ',$conf->global->MAIN_SHOW_REGION_IN_STATE_SELECT);
		if ($coords)
		{
			if (! empty($conf->use_javascript_ajax))
			{
				$namecoords = $this->getFullName($langs,1).'<br>'.$coords;
				// hideonsmatphone because copyToClipboard call jquery dialog that does not work with jmobile
				$out.='<a href="#" class="hideonsmartphone" onclick="return copyToClipboard(\''.dol_escape_js($namecoords).'\',\''.dol_escape_js($langs->trans("HelpCopyToClipboard")).'\');">';
				$out.=img_picto($langs->trans("Address"), 'object_address.png');
				$out.='</a> ';
			}
			$out.=dol_print_address($coords, 'address_'.$htmlkey.'_'.$this->id, $this->element, $this->id, 1, ', '); $outdone++;
			$outdone++;
		}

		if (! in_array($this->country_code,$countriesusingstate) && empty($conf->global->MAIN_FORCE_STATE_INTO_ADDRESS)   // If MAIN_FORCE_STATE_INTO_ADDRESS is on, state is already returned previously with getFullAddress
				&& empty($conf->global->SOCIETE_DISABLE_STATE) && $this->state)
		{
            if (!empty($conf->global->MAIN_SHOW_REGION_IN_STATE_SELECT) && $conf->global->MAIN_SHOW_REGION_IN_STATE_SELECT == 1 && $this->region) {
                $out.=($outdone?' - ':'').$this->region.' - '.$this->state;
            }
            else {
                $out.=($outdone?' - ':'').$this->state;
            }
			$outdone++;
		}

		if (! empty($this->phone) || ! empty($this->phone_pro) || ! empty($this->phone_mobile) || ! empty($this->phone_perso) || ! empty($this->fax) || ! empty($this->office_phone) || ! empty($this->user_mobile) || ! empty($this->office_fax)) $out.=($outdone?'<br>':'');
		if (! empty($this->phone) && empty($this->phone_pro)) {		// For objects that store pro phone into ->phone
			$out.=dol_print_phone($this->phone,$this->country_code,$contactid,$thirdpartyid,'AC_TEL','&nbsp;','phone',$langs->trans("PhonePro")); $outdone++;
		}
		if (! empty($this->phone_pro)) {
			$out.=dol_print_phone($this->phone_pro,$this->country_code,$contactid,$thirdpartyid,'AC_TEL','&nbsp;','phone',$langs->trans("PhonePro")); $outdone++;
		}
		if (! empty($this->phone_mobile)) {
			$out.=dol_print_phone($this->phone_mobile,$this->country_code,$contactid,$thirdpartyid,'AC_TEL','&nbsp;','mobile',$langs->trans("PhoneMobile")); $outdone++;
		}
		if (! empty($this->phone_perso)) {
			$out.=dol_print_phone($this->phone_perso,$this->country_code,$contactid,$thirdpartyid,'AC_TEL','&nbsp;','phone',$langs->trans("PhonePerso")); $outdone++;
		}
		if (! empty($this->office_phone)) {
			$out.=dol_print_phone($this->office_phone,$this->country_code,$contactid,$thirdpartyid,'AC_TEL','&nbsp;','phone',$langs->trans("PhonePro")); $outdone++;
		}
		if (! empty($this->user_mobile)) {
			$out.=dol_print_phone($this->user_mobile,$this->country_code,$contactid,$thirdpartyid,'AC_TEL','&nbsp;','mobile',$langs->trans("PhoneMobile")); $outdone++;
		}
		if (! empty($this->fax)) {
			$out.=dol_print_phone($this->fax,$this->country_code,$contactid,$thirdpartyid,'AC_FAX','&nbsp;','fax',$langs->trans("Fax")); $outdone++;
		}
		if (! empty($this->office_fax)) {
			$out.=dol_print_phone($this->office_fax,$this->country_code,$contactid,$thirdpartyid,'AC_FAX','&nbsp;','fax',$langs->trans("Fax")); $outdone++;
		}

		$out.='<div style="clear: both;"></div>';
		$outdone=0;
		if (! empty($this->email))
		{
			$out.=dol_print_email($this->email,$this->id,$object->id,'AC_EMAIL',0,0,1);
			$outdone++;
		}
		if (! empty($this->url))
		{
			$out.=dol_print_url($this->url,'_goout',0,1);
			$outdone++;
		}
		if (! empty($conf->skype->enabled))
		{
			$out.='<div style="clear: both;"></div>';
			if ($this->skype) $out.=dol_print_skype($this->skype,$this->id,$object->id,'AC_SKYPE');
			$outdone++;
		}

		$out.='<!-- END Part to show address block -->';

		return $out;
	}

	/**
	 * Return the link of last main doc file for direct public download.
	 *
	 * @param	string	$modulepart			Module related to document
	 * @param	int		$initsharekey		Init the share key if it was not yet defined
	 * @return	string						Link or empty string if there is no download link
	 */
	function getLastMainDocLink($modulepart, $initsharekey=0)
	{
		global $user, $dolibarr_main_url_root;

		if (empty($this->last_main_doc))
		{
			return '';		// No known last doc
		}

		include_once DOL_DOCUMENT_ROOT.'/ecm/class/ecmfiles.class.php';
		$ecmfile=new EcmFiles($this->db);
		$result = $ecmfile->fetch(0, '', $this->last_main_doc);
		if ($result < 0)
		{
			$this->error = $ecmfile->error;
			$this->errors = $ecmfile->errors;
			return -1;
		}

		if (empty($ecmfile->id))
		{
			// Add entry into index
			if ($initsharekey)
			{
				require_once DOL_DOCUMENT_ROOT.'/core/lib/security2.lib.php';
				// TODO We can't, we dont' have full path of file, only last_main_doc adn ->element, so we must rebuild full path first
				/*
				$ecmfile->filepath = $rel_dir;
				$ecmfile->filename = $filename;
				$ecmfile->label = md5_file(dol_osencode($destfull));	// hash of file content
				$ecmfile->fullpath_orig = '';
				$ecmfile->gen_or_uploaded = 'generated';
				$ecmfile->description = '';    // indexed content
				$ecmfile->keyword = '';        // keyword content
				$ecmfile->share = getRandomPassword(true);
				$result = $ecmfile->create($user);
				if ($result < 0)
				{
					$this->error = $ecmfile->error;
					$this->errors = $ecmfile->errors;
				}
				*/
			}
			else return '';
		}
		elseif (empty($ecmfile->share))
		{
			// Add entry into index
			if ($initsharekey)
			{
				require_once DOL_DOCUMENT_ROOT.'/core/lib/security2.lib.php';
				$ecmfile->share = getRandomPassword(true);
				$ecmfile->update($user);
			}
			else return '';
		}

		// Define $urlwithroot
		$urlwithouturlroot=preg_replace('/'.preg_quote(DOL_URL_ROOT,'/').'$/i','',trim($dolibarr_main_url_root));
		$urlwithroot=$urlwithouturlroot.DOL_URL_ROOT;		// This is to use external domain name found into config file
		//$urlwithroot=DOL_MAIN_URL_ROOT;					// This is to use same domain name than current

		$forcedownload=0;

		$paramlink='';
		//if (! empty($modulepart)) $paramlink.=($paramlink?'&':'').'modulepart='.$modulepart;		// For sharing with hash (so public files), modulepart is not required.
		//if (! empty($ecmfile->entity)) $paramlink.='&entity='.$ecmfile->entity; 					// For sharing with hash (so public files), entity is not required.
		//$paramlink.=($paramlink?'&':'').'file='.urlencode($filepath);								// No need of name of file for public link, we will use the hash
		if (! empty($ecmfile->share)) $paramlink.=($paramlink?'&':'').'hashp='.$ecmfile->share;			// Hash for public share
		if ($forcedownload) $paramlink.=($paramlink?'&':'').'attachment=1';

		$fulllink=$urlwithroot.'/document.php'.($paramlink?'?'.$paramlink:'');

		// Here $ecmfile->share is defined
		return $fulllink;
	}


	/**
	 *  Add a link between element $this->element and a contact
	 *
	 *  @param	int		$fk_socpeople       Id of thirdparty contact (if source = 'external') or id of user (if souce = 'internal') to link
	 *  @param 	int		$type_contact 		Type of contact (code or id). Must be id or code found into table llx_c_type_contact. For example: SALESREPFOLL
	 *  @param  string	$source             external=Contact extern (llx_socpeople), internal=Contact intern (llx_user)
	 *  @param  int		$notrigger			Disable all triggers
	 *  @return int                 		<0 if KO, >0 if OK
	 */
	function add_contact($fk_socpeople, $type_contact, $source='external',$notrigger=0)
	{
		global $user,$langs;


		dol_syslog(get_class($this)."::add_contact $fk_socpeople, $type_contact, $source, $notrigger");

		// Check parameters
		if ($fk_socpeople <= 0)
		{
			$langs->load("errors");
			$this->error=$langs->trans("ErrorWrongValueForParameterX","1");
			dol_syslog(get_class($this)."::add_contact ".$this->error,LOG_ERR);
			return -1;
		}
		if (! $type_contact)
		{
			$langs->load("errors");
			$this->error=$langs->trans("ErrorWrongValueForParameterX","2");
			dol_syslog(get_class($this)."::add_contact ".$this->error,LOG_ERR);
			return -2;
		}

		$id_type_contact=0;
		if (is_numeric($type_contact))
		{
			$id_type_contact=$type_contact;
		}
		else
		{
			// On recherche id type_contact
			$sql = "SELECT tc.rowid";
			$sql.= " FROM ".MAIN_DB_PREFIX."c_type_contact as tc";
			$sql.= " WHERE tc.element='".$this->db->escape($this->element)."'";
			$sql.= " AND tc.source='".$this->db->escape($source)."'";
			$sql.= " AND tc.code='".$this->db->escape($type_contact)."' AND tc.active=1";
			//print $sql;
			$resql=$this->db->query($sql);
			if ($resql)
			{
				$obj = $this->db->fetch_object($resql);
				if ($obj) $id_type_contact=$obj->rowid;
			}
		}

		if ($id_type_contact == 0)
		{
			$this->error='CODE_NOT_VALID_FOR_THIS_ELEMENT';
			dol_syslog("CODE_NOT_VALID_FOR_THIS_ELEMENT");
			return -3;
		}

		$datecreate = dol_now();

		// Socpeople must have already been added by some a trigger, then we have to check it to avoid DB_ERROR_RECORD_ALREADY_EXISTS error
		$TListeContacts=$this->liste_contact(-1, $source);
		$already_added=false;
		if(!empty($TListeContacts)) {
			foreach($TListeContacts as $array_contact) {
				if($array_contact['status'] == 4 && $array_contact['id'] == $fk_socpeople && $array_contact['fk_c_type_contact'] == $id_type_contact) {
					$already_added=true;
					break;
				}
			}
		}

		if(!$already_added) {

			$this->db->begin();

			// Insertion dans la base
			$sql = "INSERT INTO ".MAIN_DB_PREFIX."element_contact";
			$sql.= " (element_id, fk_socpeople, datecreate, statut, fk_c_type_contact) ";
			$sql.= " VALUES (".$this->id.", ".$fk_socpeople." , " ;
			$sql.= "'".$this->db->idate($datecreate)."'";
			$sql.= ", 4, ". $id_type_contact;
			$sql.= ")";

			$resql=$this->db->query($sql);
			if ($resql)
			{
				if (! $notrigger)
				{
					$result=$this->call_trigger(strtoupper($this->element).'_ADD_CONTACT', $user);
					if ($result < 0)
					{
						$this->db->rollback();
						return -1;
					}
				}

				$this->db->commit();
				return 1;
			}
			else
			{
				if ($this->db->errno() == 'DB_ERROR_RECORD_ALREADY_EXISTS')
				{
					$this->error=$this->db->errno();
					$this->db->rollback();
					echo 'err rollback';
					return -2;
				}
				else
				{
					$this->error=$this->db->error();
					$this->db->rollback();
					return -1;
				}
			}
		} else return 0;
	}

	/**
	 *    Copy contact from one element to current
	 *
	 *    @param    CommonObject    $objFrom    Source element
	 *    @param    string          $source     Nature of contact ('internal' or 'external')
	 *    @return   int                         >0 if OK, <0 if KO
	 */
	function copy_linked_contact($objFrom, $source='internal')
	{
		$contacts = $objFrom->liste_contact(-1, $source);
		foreach($contacts as $contact)
		{
			if ($this->add_contact($contact['id'], $contact['fk_c_type_contact'], $contact['source']) < 0)
			{
				$this->error=$this->db->lasterror();
				return -1;
			}
		}
		return 1;
	}

	/**
	 *      Update a link to contact line
	 *
	 *      @param	int		$rowid              Id of line contact-element
	 * 		@param	int		$statut	            New status of link
	 *      @param  int		$type_contact_id    Id of contact type (not modified if 0)
	 *      @param  int		$fk_socpeople	    Id of soc_people to update (not modified if 0)
	 *      @return int                 		<0 if KO, >= 0 if OK
	 */
	function update_contact($rowid, $statut, $type_contact_id=0, $fk_socpeople=0)
	{
		// Insertion dans la base
		$sql = "UPDATE ".MAIN_DB_PREFIX."element_contact set";
		$sql.= " statut = ".$statut;
		if ($type_contact_id) $sql.= ", fk_c_type_contact = '".$type_contact_id ."'";
		if ($fk_socpeople) $sql.= ", fk_socpeople = '".$fk_socpeople ."'";
		$sql.= " where rowid = ".$rowid;
		$resql=$this->db->query($sql);
		if ($resql)
		{
			return 0;
		}
		else
		{
			$this->error=$this->db->lasterror();
			return -1;
		}
	}

	/**
	 *    Delete a link to contact line
	 *
	 *    @param	int		$rowid			Id of contact link line to delete
	 *    @param	int		$notrigger		Disable all triggers
	 *    @return   int						>0 if OK, <0 if KO
	 */
	function delete_contact($rowid, $notrigger=0)
	{
		global $user;


		$this->db->begin();

		$sql = "DELETE FROM ".MAIN_DB_PREFIX."element_contact";
		$sql.= " WHERE rowid =".$rowid;

		dol_syslog(get_class($this)."::delete_contact", LOG_DEBUG);
		if ($this->db->query($sql))
		{
			if (! $notrigger)
			{
				$result=$this->call_trigger(strtoupper($this->element).'_DELETE_CONTACT', $user);
				if ($result < 0) { $this->db->rollback(); return -1; }
			}

			$this->db->commit();
			return 1;
		}
		else
		{
			$this->error=$this->db->lasterror();
			$this->db->rollback();
			return -1;
		}
	}

	/**
	 *    Delete all links between an object $this and all its contacts
	 *
	 *	  @param	string	$source		'' or 'internal' or 'external'
	 *	  @param	string	$code		Type of contact (code or id)
	 *    @return   int					>0 if OK, <0 if KO
	 */
	function delete_linked_contact($source='',$code='')
	{
		$temp = array();
		$typeContact = $this->liste_type_contact($source,'',0,0,$code);

		foreach($typeContact as $key => $value)
		{
			array_push($temp,$key);
		}
		$listId = implode(",", $temp);

		$sql = "DELETE FROM ".MAIN_DB_PREFIX."element_contact";
		$sql.= " WHERE element_id = ".$this->id;
		if ($listId)
			$sql.= " AND fk_c_type_contact IN (".$listId.")";

		dol_syslog(get_class($this)."::delete_linked_contact", LOG_DEBUG);
		if ($this->db->query($sql))
		{
			return 1;
		}
		else
		{
			$this->error=$this->db->lasterror();
			return -1;
		}
	}

	/**
	 *    Get array of all contacts for an object
	 *
	 *    @param	int			$statut		Status of links to get (-1=all)
	 *    @param	string		$source		Source of contact: external or thirdparty (llx_socpeople) or internal (llx_user)
	 *    @param	int         $list       0:Return array contains all properties, 1:Return array contains just id
	 *    @param    string      $code       Filter on this code of contact type ('SHIPPING', 'BILLING', ...)
	 *    @return	array		            Array of contacts
	 */
	function liste_contact($statut=-1,$source='external',$list=0,$code='')
	{
		global $langs;

		$tab=array();

		$sql = "SELECT ec.rowid, ec.statut as statuslink, ec.fk_socpeople as id, ec.fk_c_type_contact";    // This field contains id of llx_socpeople or id of llx_user
		if ($source == 'internal') $sql.=", '-1' as socid, t.statut as statuscontact, t.login, t.photo";
		if ($source == 'external' || $source == 'thirdparty') $sql.=", t.fk_soc as socid, t.statut as statuscontact";
		$sql.= ", t.civility as civility, t.lastname as lastname, t.firstname, t.email";
		$sql.= ", tc.source, tc.element, tc.code, tc.libelle";
		$sql.= " FROM ".MAIN_DB_PREFIX."c_type_contact tc";
		$sql.= ", ".MAIN_DB_PREFIX."element_contact ec";
		if ($source == 'internal') $sql.=" LEFT JOIN ".MAIN_DB_PREFIX."user t on ec.fk_socpeople = t.rowid";
		if ($source == 'external'|| $source == 'thirdparty') $sql.=" LEFT JOIN ".MAIN_DB_PREFIX."socpeople t on ec.fk_socpeople = t.rowid";
		$sql.= " WHERE ec.element_id =".$this->id;
		$sql.= " AND ec.fk_c_type_contact=tc.rowid";
		$sql.= " AND tc.element='".$this->db->escape($this->element)."'";
		if ($code) $sql.= " AND tc.code = '".$this->db->escape($code)."'";
		if ($source == 'internal') $sql.= " AND tc.source = 'internal'";
		if ($source == 'external' || $source == 'thirdparty') $sql.= " AND tc.source = 'external'";
		$sql.= " AND tc.active=1";
		if ($statut >= 0) $sql.= " AND ec.statut = '".$statut."'";
		$sql.=" ORDER BY t.lastname ASC";

		dol_syslog(get_class($this)."::liste_contact", LOG_DEBUG);
		$resql=$this->db->query($sql);
		if ($resql)
		{
			$num=$this->db->num_rows($resql);
			$i=0;
			while ($i < $num)
			{
				$obj = $this->db->fetch_object($resql);

				if (! $list)
				{
					$transkey="TypeContact_".$obj->element."_".$obj->source."_".$obj->code;
					$libelle_type=($langs->trans($transkey)!=$transkey ? $langs->trans($transkey) : $obj->libelle);
					$tab[$i]=array('source'=>$obj->source,'socid'=>$obj->socid,'id'=>$obj->id,
								   'nom'=>$obj->lastname,      // For backward compatibility
								   'civility'=>$obj->civility, 'lastname'=>$obj->lastname, 'firstname'=>$obj->firstname, 'email'=>$obj->email, 'login'=>$obj->login, 'photo'=>$obj->photo, 'statuscontact'=>$obj->statuscontact,
								   'rowid'=>$obj->rowid, 'code'=>$obj->code, 'libelle'=>$libelle_type, 'status'=>$obj->statuslink, 'fk_c_type_contact'=>$obj->fk_c_type_contact);
				}
				else
				{
					$tab[$i]=$obj->id;
				}

				$i++;
			}

			return $tab;
		}
		else
		{
			$this->error=$this->db->lasterror();
			dol_print_error($this->db);
			return -1;
		}
	}


	/**
	 * 		Update status of a contact linked to object
	 *
	 * 		@param	int		$rowid		Id of link between object and contact
	 * 		@return	int					<0 if KO, >=0 if OK
	 */
	function swapContactStatus($rowid)
	{
		$sql = "SELECT ec.datecreate, ec.statut, ec.fk_socpeople, ec.fk_c_type_contact,";
		$sql.= " tc.code, tc.libelle";
		//$sql.= ", s.fk_soc";
		$sql.= " FROM (".MAIN_DB_PREFIX."element_contact as ec, ".MAIN_DB_PREFIX."c_type_contact as tc)";
		//$sql.= " LEFT JOIN ".MAIN_DB_PREFIX."socpeople as s ON ec.fk_socpeople=s.rowid";	// Si contact de type external, alors il est lie a une societe
		$sql.= " WHERE ec.rowid =".$rowid;
		$sql.= " AND ec.fk_c_type_contact=tc.rowid";
		$sql.= " AND tc.element = '".$this->db->escape($this->element)."'";

		dol_syslog(get_class($this)."::swapContactStatus", LOG_DEBUG);
		$resql=$this->db->query($sql);
		if ($resql)
		{
			$obj = $this->db->fetch_object($resql);
			$newstatut = ($obj->statut == 4) ? 5 : 4;
			$result = $this->update_contact($rowid, $newstatut);
			$this->db->free($resql);
			return $result;
		}
		else
		{
			$this->error=$this->db->error();
			dol_print_error($this->db);
			return -1;
		}

	}

	/**
	 *      Return array with list of possible values for type of contacts
	 *
	 *      @param	string	$source     'internal', 'external' or 'all'
	 *      @param	string	$order		Sort order by : 'position', 'code', 'rowid'...
	 *      @param  int		$option     0=Return array id->label, 1=Return array code->label
	 *      @param  int		$activeonly 0=all status of contact, 1=only the active
	 *		@param	string	$code		Type of contact (Example: 'CUSTOMER', 'SERVICE')
	 *      @return array       		Array list of type of contacts (id->label if option=0, code->label if option=1)
	 */
	function liste_type_contact($source='internal', $order='position', $option=0, $activeonly=0, $code='')
	{
		global $langs;

		if (empty($order)) $order='position';
		if ($order == 'position') $order.=',code';

		$tab = array();
		$sql = "SELECT DISTINCT tc.rowid, tc.code, tc.libelle, tc.position";
		$sql.= " FROM ".MAIN_DB_PREFIX."c_type_contact as tc";
		$sql.= " WHERE tc.element='".$this->db->escape($this->element)."'";
		if ($activeonly == 1) $sql.= " AND tc.active=1"; // only the active types
		if (! empty($source) && $source != 'all') $sql.= " AND tc.source='".$this->db->escape($source)."'";
		if (! empty($code)) $sql.= " AND tc.code='".$this->db->escape($code)."'";
		$sql.= $this->db->order($order,'ASC');

		//print "sql=".$sql;
		$resql=$this->db->query($sql);
		if ($resql)
		{
			$num=$this->db->num_rows($resql);
			$i=0;
			while ($i < $num)
			{
				$obj = $this->db->fetch_object($resql);

				$transkey="TypeContact_".$this->element."_".$source."_".$obj->code;
				$libelle_type=($langs->trans($transkey)!=$transkey ? $langs->trans($transkey) : $obj->libelle);
				if (empty($option)) $tab[$obj->rowid]=$libelle_type;
				else $tab[$obj->code]=$libelle_type;
				$i++;
			}
			return $tab;
		}
		else
		{
			$this->error=$this->db->lasterror();
			//dol_print_error($this->db);
			return null;
		}
	}

	/**
	 *      Return id of contacts for a source and a contact code.
	 *      Example: contact client de facturation ('external', 'BILLING')
	 *      Example: contact client de livraison ('external', 'SHIPPING')
	 *      Example: contact interne suivi paiement ('internal', 'SALESREPFOLL')
	 *
	 *		@param	string	$source		'external' or 'internal'
	 *		@param	string	$code		'BILLING', 'SHIPPING', 'SALESREPFOLL', ...
	 *		@param	int		$status		limited to a certain status
	 *      @return array       		List of id for such contacts
	 */
	function getIdContact($source,$code,$status=0)
	{
		global $conf;

		$result=array();
		$i=0;
		//cas particulier pour les expeditions
		if($this->element=='shipping' && $this->origin_id != 0) {
			$id=$this->origin_id;
			$element='commande';
		} else {
			$id=$this->id;
			$element=$this->element;
		}

		$sql = "SELECT ec.fk_socpeople";
		$sql.= " FROM ".MAIN_DB_PREFIX."element_contact as ec,";
		if ($source == 'internal') $sql.= " ".MAIN_DB_PREFIX."user as c,";
		if ($source == 'external') $sql.= " ".MAIN_DB_PREFIX."socpeople as c,";
		$sql.= " ".MAIN_DB_PREFIX."c_type_contact as tc";
		$sql.= " WHERE ec.element_id = ".$id;
		$sql.= " AND ec.fk_socpeople = c.rowid";
		if ($source == 'internal') $sql.= " AND c.entity IN (0,".$conf->entity.")";
		if ($source == 'external') $sql.= " AND c.entity IN (".getEntity('societe').")";
		$sql.= " AND ec.fk_c_type_contact = tc.rowid";
		$sql.= " AND tc.element = '".$element."'";
		$sql.= " AND tc.source = '".$source."'";
		$sql.= " AND tc.code = '".$code."'";
		$sql.= " AND tc.active = 1";
		if ($status) $sql.= " AND ec.statut = ".$status;

		dol_syslog(get_class($this)."::getIdContact", LOG_DEBUG);
		$resql=$this->db->query($sql);
		if ($resql)
		{
			while ($obj = $this->db->fetch_object($resql))
			{
				$result[$i]=$obj->fk_socpeople;
				$i++;
			}
		}
		else
		{
			$this->error=$this->db->error();
			return null;
		}

		return $result;
	}

	/**
	 *		Load object contact with id=$this->contactid into $this->contact
	 *
	 *		@param	int		$contactid      Id du contact. Use this->contactid if empty.
	 *		@return	int						<0 if KO, >0 if OK
	 */
	function fetch_contact($contactid=null)
	{
		if (empty($contactid)) $contactid=$this->contactid;

		if (empty($contactid)) return 0;

		require_once DOL_DOCUMENT_ROOT.'/contact/class/contact.class.php';
		$contact = new Contact($this->db);
		$result=$contact->fetch($contactid);
		$this->contact = $contact;
		return $result;
	}

	/**
	 *    	Load the third party of object, from id $this->socid or $this->fk_soc, into this->thirdparty
	 *
	 *		@param		int		$force_thirdparty_id	Force thirdparty id
	 *		@return		int								<0 if KO, >0 if OK
	 */
	function fetch_thirdparty($force_thirdparty_id=0)
	{
		global $conf;

		if (empty($this->socid) && empty($this->fk_soc) && empty($this->fk_thirdparty) && empty($force_thirdparty_id))
			return 0;

		require_once DOL_DOCUMENT_ROOT . '/societe/class/societe.class.php';

		$idtofetch = isset($this->socid) ? $this->socid : (isset($this->fk_soc) ? $this->fk_soc : $this->fk_thirdparty);
		if ($force_thirdparty_id)
			$idtofetch = $force_thirdparty_id;

		if ($idtofetch) {
			$thirdparty = new Societe($this->db);
			$result = $thirdparty->fetch($idtofetch);
			$this->thirdparty = $thirdparty;

			// Use first price level if level not defined for third party
			if (!empty($conf->global->PRODUIT_MULTIPRICES) && empty($this->thirdparty->price_level)) {
				$this->thirdparty->price_level = 1;
			}

			return $result;
		} else
			return -1;
	}


	/**
	 * Looks for an object with ref matching the wildcard provided
	 * It does only work when $this->table_ref_field is set
	 *
	 * @param string $ref Wildcard
	 * @return int >1 = OK, 0 = Not found or table_ref_field not defined, <0 = KO
	 */
	public function fetchOneLike($ref)
	{
		if (!$this->table_ref_field) {
			return 0;
		}

		$sql = 'SELECT rowid FROM '.MAIN_DB_PREFIX.$this->table_element.' WHERE '.$this->table_ref_field.' LIKE "'.$this->db->escape($ref).'" LIMIT 1';

		$query = $this->db->query($sql);

		if (!$this->db->num_rows($query)) {
			return 0;
		}

		$result = $this->db->fetch_object($query);

		return $this->fetch($result->rowid);
	}

	/**
	 *	Load data for barcode into properties ->barcode_type*
	 *	Properties ->barcode_type that is id of barcode. Type is used to find other properties, but
	 *  if it is not defined, ->element must be defined to know default barcode type.
	 *
	 *	@return		int			<0 if KO, 0 if can't guess type of barcode (ISBN, EAN13...), >0 if OK (all barcode properties loaded)
	 */
	function fetch_barcode()
	{
		global $conf;

		dol_syslog(get_class($this).'::fetch_barcode this->element='.$this->element.' this->barcode_type='.$this->barcode_type);

		$idtype=$this->barcode_type;
		if (empty($idtype) && $idtype != '0')	// If type of barcode no set, we try to guess. If set to '0' it means we forced to have type remain not defined
		{
			if ($this->element == 'product')      $idtype = $conf->global->PRODUIT_DEFAULT_BARCODE_TYPE;
			else if ($this->element == 'societe') $idtype = $conf->global->GENBARCODE_BARCODETYPE_THIRDPARTY;
			else dol_syslog('Call fetch_barcode with barcode_type not defined and cant be guessed', LOG_WARNING);
		}

		if ($idtype > 0)
		{
			if (empty($this->barcode_type) || empty($this->barcode_type_code) || empty($this->barcode_type_label) || empty($this->barcode_type_coder))    // If data not already loaded
			{
				$sql = "SELECT rowid, code, libelle as label, coder";
				$sql.= " FROM ".MAIN_DB_PREFIX."c_barcode_type";
				$sql.= " WHERE rowid = ".$idtype;
				dol_syslog(get_class($this).'::fetch_barcode', LOG_DEBUG);
				$resql = $this->db->query($sql);
				if ($resql)
				{
					$obj = $this->db->fetch_object($resql);
					$this->barcode_type       = $obj->rowid;
					$this->barcode_type_code  = $obj->code;
					$this->barcode_type_label = $obj->label;
					$this->barcode_type_coder = $obj->coder;
					return 1;
				}
				else
				{
					dol_print_error($this->db);
					return -1;
				}
			}
		}
		return 0;
	}

	/**
	 *		Charge le projet d'id $this->fk_project dans this->projet
	 *
	 *		@return		int			<0 if KO, >=0 if OK
	 */
	function fetch_projet()
	{
		include_once DOL_DOCUMENT_ROOT.'/projet/class/project.class.php';

		if (empty($this->fk_project) && ! empty($this->fk_projet)) $this->fk_project = $this->fk_projet;	// For backward compatibility
		if (empty($this->fk_project)) return 0;

		$project = new Project($this->db);
		$result = $project->fetch($this->fk_project);

		$this->projet = $project;	// deprecated
		$this->project = $project;
		return $result;
	}

	/**
	 *		Charge le user d'id userid dans this->user
	 *
	 *		@param	int		$userid 		Id du contact
	 *		@return	int						<0 if KO, >0 if OK
	 */
	function fetch_user($userid)
	{
		$user = new User($this->db);
		$result=$user->fetch($userid);
		$this->user = $user;
		return $result;
	}

	/**
	 *	Read linked origin object
	 *
	 *	@return		void
	 */
	function fetch_origin()
	{
		if ($this->origin == 'shipping') $this->origin = 'expedition';
		if ($this->origin == 'delivery') $this->origin = 'livraison';

		$origin = $this->origin;

		$classname = ucfirst($origin);
		$this->$origin = new $classname($this->db);
		$this->$origin->fetch($this->origin_id);
	}

	/**
     *  Load object from specific field
     *
     *  @param	string	$table		Table element or element line
     *  @param	string	$field		Field selected
     *  @param	string	$key		Import key
     *  @param	string	$element	Element name
     *	@return	int					<0 if KO, >0 if OK
     */
	function fetchObjectFrom($table, $field, $key, $element = null)
	{
		global $conf;

		$result=false;

		$sql = "SELECT rowid FROM ".MAIN_DB_PREFIX.$table;
		$sql.= " WHERE ".$field." = '".$key."'";
		if (! empty($element)) {
			$sql.= " AND entity IN (".getEntity($element).")";
		} else {
			$sql.= " AND entity = ".$conf->entity;
		}

		dol_syslog(get_class($this).'::fetchObjectFrom', LOG_DEBUG);
		$resql = $this->db->query($sql);
		if ($resql)
		{
			$row = $this->db->fetch_row($resql);
			$result = $this->fetch($row[0]);
		}

		return $result;
	}

	/**
	 *	Getter generic. Load value from a specific field
	 *
	 *	@param	string	$table		Table of element or element line
	 *	@param	int		$id			Element id
	 *	@param	string	$field		Field selected
	 *	@return	int					<0 if KO, >0 if OK
	 */
	function getValueFrom($table, $id, $field)
	{
		$result=false;
		if (!empty($id) && !empty($field) && !empty($table)) {
			$sql = "SELECT ".$field." FROM ".MAIN_DB_PREFIX.$table;
			$sql.= " WHERE rowid = ".$id;

			dol_syslog(get_class($this).'::getValueFrom', LOG_DEBUG);
			$resql = $this->db->query($sql);
			if ($resql)
			{
				$row = $this->db->fetch_row($resql);
				$result = $row[0];
			}
		}
		return $result;
	}

	/**
	 *	Setter generic. Update a specific field into database.
	 *  Warning: Trigger is run only if param trigkey is provided.
	 *
	 *	@param	string		$field		Field to update
	 *	@param	mixed		$value		New value
	 *	@param	string		$table		To force other table element or element line (should not be used)
	 *	@param	int			$id			To force other object id (should not be used)
	 *	@param	string		$format		Data format ('text', 'date'). 'text' is used if not defined
	 *	@param	string		$id_field	To force rowid field name. 'rowid' is used if not defined
	 *	@param	User|string	$fuser		Update the user of last update field with this user. If not provided, current user is used except if value is 'none'
	 *  @param  string      $trigkey    Trigger key to run (in most cases something like 'XXX_MODIFY')
	 *	@return	int						<0 if KO, >0 if OK
	 *  @see updateExtraField
	 */
	function setValueFrom($field, $value, $table='', $id=null, $format='', $id_field='', $fuser=null, $trigkey='')
	{
		global $user,$langs,$conf;

		if (empty($table)) 	  $table=$this->table_element;
		if (empty($id))    	  $id=$this->id;
		if (empty($format))   $format='text';
		if (empty($id_field)) $id_field='rowid';

		$error=0;

		$this->db->begin();

		// Special case
		if ($table == 'product' && $field == 'note_private') $field='note';

		$sql = "UPDATE ".MAIN_DB_PREFIX.$table." SET ";
		if ($format == 'text') $sql.= $field." = '".$this->db->escape($value)."'";
		else if ($format == 'int') $sql.= $field." = ".$this->db->escape($value);
		else if ($format == 'date') $sql.= $field." = ".($value ? "'".$this->db->idate($value)."'" : "null");
		if (! empty($fuser) && is_object($fuser)) $sql.=", fk_user_modif = ".$fuser->id;
		elseif (empty($fuser) || $fuser != 'none') $sql.=", fk_user_modif = ".$user->id;
		$sql.= " WHERE ".$id_field." = ".$id;

		dol_syslog(get_class($this)."::".__FUNCTION__."", LOG_DEBUG);
		$resql = $this->db->query($sql);
		if ($resql)
		{
			if ($trigkey)
			{
				$result=$this->call_trigger($trigkey, (! empty($fuser) && is_object($fuser)) ? $fuser : $user);   // This may set this->errors
				if ($result < 0) $error++;
			}

			if (! $error)
			{
				if (property_exists($this, $field)) $this->$field = $value;
				$this->db->commit();
				return 1;
			}
			else
			{
				$this->db->rollback();
				return -2;
			}
		}
		else
		{
			$this->error=$this->db->lasterror();
			$this->db->rollback();
			return -1;
		}
	}

	/**
	 *      Load properties id_previous and id_next by comparing $fieldid with $this->ref
	 *
	 *      @param	string	$filter		Optional filter. Example: " AND (t.field1 = 'aa' OR t.field2 = 'bb')"
	 *	 	@param  string	$fieldid   	Name of field to use for the select MAX and MIN
	 *		@param	int		$nodbprefix	Do not include DB prefix to forge table name
	 *      @return int         		<0 if KO, >0 if OK
	 */
	function load_previous_next_ref($filter, $fieldid, $nodbprefix=0)
	{
		global $user;

		if (! $this->table_element)
		{
			dol_print_error('',get_class($this)."::load_previous_next_ref was called on objet with property table_element not defined");
			return -1;
		}
		if ($fieldid == 'none') return 1;

		// Security on socid
		$socid = 0;
		if ($user->societe_id > 0) $socid = $user->societe_id;

		// this->ismultientitymanaged contains
		// 0=No test on entity, 1=Test with field entity, 2=Test with link by societe
		$alias = 's';
		if ($this->element == 'societe') $alias = 'te';

		$sql = "SELECT MAX(te.".$fieldid.")";
		$sql.= " FROM ".(empty($nodbprefix)?MAIN_DB_PREFIX:'').$this->table_element." as te";
		if (isset($this->ismultientitymanaged) && $this->ismultientitymanaged == 2) $sql.= ", ".MAIN_DB_PREFIX."societe as s";	// If we need to link to societe to limit select to entity
		else if ($this->restrictiononfksoc == 1 && $this->element != 'societe' && !$user->rights->societe->client->voir && !$socid) $sql.= ", ".MAIN_DB_PREFIX."societe as s";	// If we need to link to societe to limit select to socid
		else if ($this->restrictiononfksoc == 2 && $this->element != 'societe' && !$user->rights->societe->client->voir && !$socid) $sql.= " LEFT JOIN ".MAIN_DB_PREFIX."societe as s ON te.fk_soc = s.rowid";	// If we need to link to societe to limit select to socid
		if ($this->restrictiononfksoc && !$user->rights->societe->client->voir && !$socid)  $sql.= " LEFT JOIN ".MAIN_DB_PREFIX."societe_commerciaux as sc ON ".$alias.".rowid = sc.fk_soc";
		$sql.= " WHERE te.".$fieldid." < '".$this->db->escape($this->ref)."'";  // ->ref must always be defined (set to id if field does not exists)
		if ($this->restrictiononfksoc == 1 && !$user->rights->societe->client->voir && !$socid) $sql.= " AND sc.fk_user = " .$user->id;
		if ($this->restrictiononfksoc == 2 && !$user->rights->societe->client->voir && !$socid) $sql.= " AND (sc.fk_user = " .$user->id.' OR te.fk_soc IS NULL)';
		if (! empty($filter))
		{
			if (! preg_match('/^\s*AND/i', $filter)) $sql.=" AND ";   // For backward compatibility
			$sql.=$filter;
		}
		if (isset($this->ismultientitymanaged) && $this->ismultientitymanaged == 2) $sql.= ' AND te.fk_soc = s.rowid';			// If we need to link to societe to limit select to entity
		else if ($this->restrictiononfksoc == 1 && $this->element != 'societe' && !$user->rights->societe->client->voir && !$socid) $sql.= ' AND te.fk_soc = s.rowid';			// If we need to link to societe to limit select to socid
		if (isset($this->ismultientitymanaged) && $this->ismultientitymanaged == 1) $sql.= ' AND te.entity IN ('.getEntity($this->element).')';
		if ($this->restrictiononfksoc == 1 && $socid && $this->element != 'societe') $sql.= ' AND te.fk_soc = ' . $socid;
		if ($this->restrictiononfksoc == 2 && $socid && $this->element != 'societe') $sql.= ' AND (te.fk_soc = ' . $socid.' OR te.fk_soc IS NULL)';
		if ($this->restrictiononfksoc && $socid && $this->element == 'societe') $sql.= ' AND te.rowid = ' . $socid;
		//print 'socid='.$socid.' restrictiononfksoc='.$this->restrictiononfksoc.' ismultientitymanaged = '.$this->ismultientitymanaged.' filter = '.$filter.' -> '.$sql."<br>";

		$result = $this->db->query($sql);
		if (! $result)
		{
			$this->error=$this->db->lasterror();
			return -1;
		}
		$row = $this->db->fetch_row($result);
		$this->ref_previous = $row[0];


		$sql = "SELECT MIN(te.".$fieldid.")";
		$sql.= " FROM ".(empty($nodbprefix)?MAIN_DB_PREFIX:'').$this->table_element." as te";
		if (isset($this->ismultientitymanaged) && $this->ismultientitymanaged == 2) $sql.= ", ".MAIN_DB_PREFIX."societe as s";	// If we need to link to societe to limit select to entity
		else if ($this->restrictiononfksoc == 1 && $this->element != 'societe' && !$user->rights->societe->client->voir && !$socid) $sql.= ", ".MAIN_DB_PREFIX."societe as s";	// If we need to link to societe to limit select to socid
		else if ($this->restrictiononfksoc == 2 && $this->element != 'societe' && !$user->rights->societe->client->voir && !$socid) $sql.= " LEFT JOIN ".MAIN_DB_PREFIX."societe as s ON te.fk_soc = s.rowid";	// If we need to link to societe to limit select to socid
		if ($this->restrictiononfksoc && !$user->rights->societe->client->voir && !$socid) $sql.= " LEFT JOIN ".MAIN_DB_PREFIX."societe_commerciaux as sc ON ".$alias.".rowid = sc.fk_soc";
		$sql.= " WHERE te.".$fieldid." > '".$this->db->escape($this->ref)."'";  // ->ref must always be defined (set to id if field does not exists)
		if ($this->restrictiononfksoc == 1 && !$user->rights->societe->client->voir && !$socid) $sql.= " AND sc.fk_user = " .$user->id;
		if ($this->restrictiononfksoc == 2 && !$user->rights->societe->client->voir && !$socid) $sql.= " AND (sc.fk_user = " .$user->id.' OR te.fk_soc IS NULL)';
		if (! empty($filter))
		{
			if (! preg_match('/^\s*AND/i', $filter)) $sql.=" AND ";   // For backward compatibility
			$sql.=$filter;
		}
		if (isset($this->ismultientitymanaged) && $this->ismultientitymanaged == 2) $sql.= ' AND te.fk_soc = s.rowid';			// If we need to link to societe to limit select to entity
		else if ($this->restrictiononfksoc == 1 && $this->element != 'societe' && !$user->rights->societe->client->voir && !$socid) $sql.= ' AND te.fk_soc = s.rowid';			// If we need to link to societe to limit select to socid
		if (isset($this->ismultientitymanaged) && $this->ismultientitymanaged == 1) $sql.= ' AND te.entity IN ('.getEntity($this->element).')';
		if ($this->restrictiononfksoc == 1 && $socid && $this->element != 'societe') $sql.= ' AND te.fk_soc = ' . $socid;
		if ($this->restrictiononfksoc == 2 && $socid && $this->element != 'societe') $sql.= ' AND (te.fk_soc = ' . $socid.' OR te.fk_soc IS NULL)';
		if ($this->restrictiononfksoc && $socid && $this->element == 'societe') $sql.= ' AND te.rowid = ' . $socid;
		//print 'socid='.$socid.' restrictiononfksoc='.$this->restrictiononfksoc.' ismultientitymanaged = '.$this->ismultientitymanaged.' filter = '.$filter.' -> '.$sql."<br>";
		// Rem: Bug in some mysql version: SELECT MIN(rowid) FROM llx_socpeople WHERE rowid > 1 when one row in database with rowid=1, returns 1 instead of null

		$result = $this->db->query($sql);
		if (! $result)
		{
			$this->error=$this->db->lasterror();
			return -2;
		}
		$row = $this->db->fetch_row($result);
		$this->ref_next = $row[0];

		return 1;
	}


	/**
	 *      Return list of id of contacts of project
	 *
	 *      @param	string	$source     Source of contact: external (llx_socpeople) or internal (llx_user) or thirdparty (llx_societe)
	 *      @return array				Array of id of contacts (if source=external or internal)
	 * 									Array of id of third parties with at least one contact on project (if source=thirdparty)
	 */
	function getListContactId($source='external')
	{
		$contactAlreadySelected = array();
		$tab = $this->liste_contact(-1,$source);
		$num=count($tab);
		$i = 0;
		while ($i < $num)
		{
			if ($source == 'thirdparty') $contactAlreadySelected[$i] = $tab[$i]['socid'];
			else  $contactAlreadySelected[$i] = $tab[$i]['id'];
			$i++;
		}
		return $contactAlreadySelected;
	}


	/**
	 *	Link element with a project
	 *
	 *	@param     	int		$projectid		Project id to link element to
	 *	@return		int						<0 if KO, >0 if OK
	 */
	function setProject($projectid)
	{
		if (! $this->table_element)
		{
			dol_syslog(get_class($this)."::setProject was called on objet with property table_element not defined",LOG_ERR);
			return -1;
		}

		$sql = 'UPDATE '.MAIN_DB_PREFIX.$this->table_element;
		if ($this->table_element == 'actioncomm')
		{
			if ($projectid) $sql.= ' SET fk_project = '.$projectid;
			else $sql.= ' SET fk_project = NULL';
			$sql.= ' WHERE id = '.$this->id;
		}
		else
		{
			if ($projectid) $sql.= ' SET fk_projet = '.$projectid;
			else $sql.= ' SET fk_projet = NULL';
			$sql.= ' WHERE rowid = '.$this->id;
		}

		dol_syslog(get_class($this)."::setProject", LOG_DEBUG);
		if ($this->db->query($sql))
		{
			$this->fk_project = $projectid;
			return 1;
		}
		else
		{
			dol_print_error($this->db);
			return -1;
		}
	}

	/**
	 *  Change the payments methods
	 *
	 *  @param		int		$id		Id of new payment method
	 *  @return		int				>0 if OK, <0 if KO
	 */
	function setPaymentMethods($id)
	{
		dol_syslog(get_class($this).'::setPaymentMethods('.$id.')');
		if ($this->statut >= 0 || $this->element == 'societe')
		{
			// TODO uniformize field name
			$fieldname = 'fk_mode_reglement';
			if ($this->element == 'societe') $fieldname = 'mode_reglement';
			if (get_class($this) == 'Fournisseur') $fieldname = 'mode_reglement_supplier';

			$sql = 'UPDATE '.MAIN_DB_PREFIX.$this->table_element;
			$sql .= ' SET '.$fieldname.' = '.$id;
			$sql .= ' WHERE rowid='.$this->id;

			if ($this->db->query($sql))
			{
				$this->mode_reglement_id = $id;
				// for supplier
				if (get_class($this) == 'Fournisseur') $this->mode_reglement_supplier_id = $id;
				return 1;
			}
			else
			{
				dol_syslog(get_class($this).'::setPaymentMethods Erreur '.$sql.' - '.$this->db->error());
				$this->error=$this->db->error();
				return -1;
			}
		}
		else
		{
			dol_syslog(get_class($this).'::setPaymentMethods, status of the object is incompatible');
			$this->error='Status of the object is incompatible '.$this->statut;
			return -2;
		}
	}

	/**
	 *  Change the multicurrency code
	 *
	 *  @param		string	$code	multicurrency code
	 *  @return		int				>0 if OK, <0 if KO
	 */
	function setMulticurrencyCode($code)
	{
		dol_syslog(get_class($this).'::setMulticurrencyCode('.$id.')');
		if ($this->statut >= 0 || $this->element == 'societe')
		{
			$fieldname = 'multicurrency_code';

			$sql = 'UPDATE '.MAIN_DB_PREFIX.$this->table_element;
			$sql .= ' SET '.$fieldname." = '".$this->db->escape($code)."'";
			$sql .= ' WHERE rowid='.$this->id;

			if ($this->db->query($sql))
			{
				$this->multicurrency_code = $code;

				list($fk_multicurrency, $rate) = MultiCurrency::getIdAndTxFromCode($this->db, $code);
				if ($rate) $this->setMulticurrencyRate($rate);

				return 1;
			}
			else
			{
				dol_syslog(get_class($this).'::setMulticurrencyCode Erreur '.$sql.' - '.$this->db->error());
				$this->error=$this->db->error();
				return -1;
			}
		}
		else
		{
			dol_syslog(get_class($this).'::setMulticurrencyCode, status of the object is incompatible');
			$this->error='Status of the object is incompatible '.$this->statut;
			return -2;
		}
	}

	/**
	 *  Change the multicurrency rate
	 *
	 *  @param		double	$rate	multicurrency rate
	 *  @param		int		$mode	mode 1 : amounts in company currency will be recalculated, mode 2 : amounts in foreign currency
	 *  @return		int				>0 if OK, <0 if KO
	 */
	function setMulticurrencyRate($rate, $mode=1)
	{
		dol_syslog(get_class($this).'::setMulticurrencyRate('.$id.')');
		if ($this->statut >= 0 || $this->element == 'societe')
		{
			$fieldname = 'multicurrency_tx';

			$sql = 'UPDATE '.MAIN_DB_PREFIX.$this->table_element;
			$sql .= ' SET '.$fieldname.' = '.$rate;
			$sql .= ' WHERE rowid='.$this->id;

			if ($this->db->query($sql))
			{
				$this->multicurrency_tx = $rate;

				// Update line price
				if (!empty($this->lines))
				{
					foreach ($this->lines as &$line)
					{
						if($mode == 1) {
							$line->subprice = 0;
						}

						switch ($this->element) {
							case 'propal':
								$this->updateline($line->id, $line->subprice, $line->qty, $line->remise_percent, $line->tva_tx, $line->localtax1_tx, $line->localtax2_tx,  ($line->description?$line->description:$line->desc), 'HT', $line->info_bits, $line->special_code, $line->fk_parent_line, $line->skip_update_total, $line->fk_fournprice, $line->pa_ht, $line->label, $line->product_type, $line->date_start, $line->date_end, $line->array_options, $line->fk_unit, $line->multicurrency_subprice);
								break;
							case 'commande':
								$this->updateline($line->id,  ($line->description?$line->description:$line->desc), $line->subprice, $line->qty, $line->remise_percent, $line->tva_tx, $line->localtax1_tx, $line->localtax2_tx, 'HT', $line->info_bits, $line->date_start, $line->date_end, $line->product_type, $line->fk_parent_line, $line->skip_update_total, $line->fk_fournprice, $line->pa_ht, $line->label, $line->special_code, $line->array_options, $line->fk_unit, $line->multicurrency_subprice);
								break;
							case 'facture':
								$this->updateline($line->id,  ($line->description?$line->description:$line->desc), $line->subprice, $line->qty, $line->remise_percent, $line->date_start, $line->date_end, $line->tva_tx, $line->localtax1_tx, $line->localtax2_tx, 'HT', $line->info_bits, $line->product_type, $line->fk_parent_line, $line->skip_update_total, $line->fk_fournprice, $line->pa_ht, $line->label, $line->special_code, $line->array_options, $line->situation_percent, $line->fk_unit, $line->multicurrency_subprice);
								break;
							case 'supplier_proposal':
								$this->updateline($line->id, $line->subprice, $line->qty, $line->remise_percent, $line->tva_tx, $line->localtax1_tx, $line->localtax2_tx, ($line->description?$line->description:$line->desc), 'HT', $line->info_bits, $line->special_code, $line->fk_parent_line, $line->skip_update_total, $line->fk_fournprice, $line->pa_ht, $line->label, $line->product_type, $line->array_options, $line->ref_fourn, $line->multicurrency_subprice);
								break;
							case 'order_supplier':
								$this->updateline($line->id,  ($line->description?$line->description:$line->desc), $line->subprice, $line->qty, $line->remise_percent, $line->tva_tx, $line->localtax1_tx, $line->localtax2_tx, 'HT', $line->info_bits,  $line->product_type, false, $line->date_start, $line->date_end, $line->array_options, $line->fk_unit, $line->multicurrency_subprice);
								break;
							case 'invoice_supplier':
								$this->updateline($line->id, ($line->description?$line->description:$line->desc), $line->subprice, $line->tva_tx, $line->localtax1_tx, $line->localtax2_tx, $line->qty, 0, 'HT', $line->info_bits, $line->product_type, $line->remise_percent, false, $line->date_start, $line->date_end, $line->array_options, $line->fk_unit, $line->multicurrency_subprice);
								break;
							default:
								dol_syslog(get_class($this).'::setMulticurrencyRate no updateline defined', LOG_DEBUG);
								break;
						}

					}
				}

				return 1;
			}
			else
			{
				dol_syslog(get_class($this).'::setMulticurrencyRate Erreur '.$sql.' - '.$this->db->error());
				$this->error=$this->db->error();
				return -1;
			}
		}
		else
		{
			dol_syslog(get_class($this).'::setMulticurrencyRate, status of the object is incompatible');
			$this->error='Status of the object is incompatible '.$this->statut;
			return -2;
		}
	}

	/**
	 *  Change the payments terms
	 *
	 *  @param		int		$id		Id of new payment terms
	 *  @return		int				>0 if OK, <0 if KO
	 */
	function setPaymentTerms($id)
	{
		dol_syslog(get_class($this).'::setPaymentTerms('.$id.')');
		if ($this->statut >= 0 || $this->element == 'societe')
		{
			// TODO uniformize field name
			$fieldname = 'fk_cond_reglement';
			if ($this->element == 'societe') $fieldname = 'cond_reglement';
			if (get_class($this) == 'Fournisseur') $fieldname = 'cond_reglement_supplier';

			$sql = 'UPDATE '.MAIN_DB_PREFIX.$this->table_element;
			$sql .= ' SET '.$fieldname.' = '.$id;
			$sql .= ' WHERE rowid='.$this->id;

			if ($this->db->query($sql))
			{
				$this->cond_reglement_id = $id;
				// for supplier
				if (get_class($this) == 'Fournisseur') $this->cond_reglement_supplier_id = $id;
				$this->cond_reglement = $id;	// for compatibility
				return 1;
			}
			else
			{
				dol_syslog(get_class($this).'::setPaymentTerms Erreur '.$sql.' - '.$this->db->error());
				$this->error=$this->db->error();
				return -1;
			}
		}
		else
		{
			dol_syslog(get_class($this).'::setPaymentTerms, status of the object is incompatible');
			$this->error='Status of the object is incompatible '.$this->statut;
			return -2;
		}
	}

	/**
	 *	Define delivery address
	 *  @deprecated
	 *
	 *	@param      int		$id		Address id
	 *	@return     int				<0 si ko, >0 si ok
	 */
	function setDeliveryAddress($id)
	{
		$fieldname = 'fk_delivery_address';
		if ($this->element == 'delivery' || $this->element == 'shipping') $fieldname = 'fk_address';

		$sql = "UPDATE ".MAIN_DB_PREFIX.$this->table_element." SET ".$fieldname." = ".$id;
		$sql.= " WHERE rowid = ".$this->id." AND fk_statut = 0";

		if ($this->db->query($sql))
		{
			$this->fk_delivery_address = $id;
			return 1;
		}
		else
		{
			$this->error=$this->db->error();
			dol_syslog(get_class($this).'::setDeliveryAddress Erreur '.$sql.' - '.$this->error);
			return -1;
		}
	}


	/**
	 *  Change the shipping method
	 *
	 *  @param      int     $shipping_method_id     Id of shipping method
     *  @param      bool    $notrigger              false=launch triggers after, true=disable triggers
     *  @param      User	$userused               Object user
	 *
	 *  @return     int              1 if OK, 0 if KO
	 */
	function setShippingMethod($shipping_method_id, $notrigger=false, $userused=null)
	{
        global $user;

        if (empty($userused)) $userused=$user;

        $error = 0;

		if (! $this->table_element) {
			dol_syslog(get_class($this)."::setShippingMethod was called on objet with property table_element not defined",LOG_ERR);
			return -1;
		}

        $this->db->begin();

		if ($shipping_method_id<0) $shipping_method_id='NULL';
		dol_syslog(get_class($this).'::setShippingMethod('.$shipping_method_id.')');

		$sql = "UPDATE ".MAIN_DB_PREFIX.$this->table_element;
		$sql.= " SET fk_shipping_method = ".$shipping_method_id;
		$sql.= " WHERE rowid=".$this->id;
        $resql = $this->db->query($sql);
		if (! $resql) {
			dol_syslog(get_class($this).'::setShippingMethod Error ', LOG_DEBUG);
			$this->error = $this->db->lasterror();
			$error++;
        } else {
            if (!$notrigger)
            {
                // Call trigger
                $this->context=array('shippingmethodupdate'=>1);
                $result = $this->call_trigger(strtoupper(get_class($this)) . '_MODIFY', $userused);
                if ($result < 0) $error++;
                // End call trigger
            }
        }
        if ($error)
        {
            $this->db->rollback();
            return -1;
        } else {
            $this->shipping_method_id = ($shipping_method_id=='NULL')?null:$shipping_method_id;
            $this->db->commit();
            return 1;
        }

	}


	/**
	 *  Change the warehouse
	 *
	 *  @param      int     $warehouse_id     Id of warehouse
	 *  @return     int              1 if OK, 0 if KO
	 */
	function setWarehouse($warehouse_id)
	{
		if (! $this->table_element) {
			dol_syslog(get_class($this)."::setWarehouse was called on objet with property table_element not defined",LOG_ERR);
			return -1;
		}
		if ($warehouse_id<0) $warehouse_id='NULL';
		dol_syslog(get_class($this).'::setWarehouse('.$warehouse_id.')');

		$sql = "UPDATE ".MAIN_DB_PREFIX.$this->table_element;
		$sql.= " SET fk_warehouse = ".$warehouse_id;
		$sql.= " WHERE rowid=".$this->id;

		if ($this->db->query($sql)) {
			$this->warehouse_id = ($warehouse_id=='NULL')?null:$warehouse_id;
			return 1;
		} else {
			dol_syslog(get_class($this).'::setWarehouse Error ', LOG_DEBUG);
			$this->error=$this->db->error();
			return 0;
		}
	}


	/**
	 *		Set last model used by doc generator
	 *
	 *		@param		User	$user		User object that make change
	 *		@param		string	$modelpdf	Modele name
	 *		@return		int					<0 if KO, >0 if OK
	 */
	function setDocModel($user, $modelpdf)
	{
		if (! $this->table_element)
		{
			dol_syslog(get_class($this)."::setDocModel was called on objet with property table_element not defined",LOG_ERR);
			return -1;
		}

		$newmodelpdf=dol_trunc($modelpdf,255);

		$sql = "UPDATE ".MAIN_DB_PREFIX.$this->table_element;
		$sql.= " SET model_pdf = '".$this->db->escape($newmodelpdf)."'";
		$sql.= " WHERE rowid = ".$this->id;
		// if ($this->element == 'facture') $sql.= " AND fk_statut < 2";
		// if ($this->element == 'propal')  $sql.= " AND fk_statut = 0";

		dol_syslog(get_class($this)."::setDocModel", LOG_DEBUG);
		$resql=$this->db->query($sql);
		if ($resql)
		{
			$this->modelpdf=$modelpdf;
			return 1;
		}
		else
		{
			dol_print_error($this->db);
			return 0;
		}
	}


	/**
	 *  Change the bank account
	 *
	 *  @param		int		$fk_account		Id of bank account
	 *  @param      bool    $notrigger      false=launch triggers after, true=disable triggers
	 *  @param      User	$userused		Object user
	 *  @return		int				1 if OK, 0 if KO
	 */
	function setBankAccount($fk_account, $notrigger=false, $userused=null)
	{
        global $user;

        if (empty($userused)) $userused=$user;

        $error = 0;

		if (! $this->table_element) {
			dol_syslog(get_class($this)."::setBankAccount was called on objet with property table_element not defined",LOG_ERR);
			return -1;
		}
        $this->db->begin();

		if ($fk_account<0) $fk_account='NULL';
		dol_syslog(get_class($this).'::setBankAccount('.$fk_account.')');

		$sql = "UPDATE ".MAIN_DB_PREFIX.$this->table_element;
		$sql.= " SET fk_account = ".$fk_account;
		$sql.= " WHERE rowid=".$this->id;

        $resql = $this->db->query($sql);
        if (! $resql)
        {
            dol_syslog(get_class($this).'::setBankAccount Error '.$sql.' - '.$this->db->error());
            $this->error = $this->db->lasterror();
            $error++;
        }
        else
        {
            if (!$notrigger)
            {
                // Call trigger
                $this->context=array('bankaccountupdate'=>1);
                $result = $this->call_trigger(strtoupper(get_class($this)) . '_MODIFY', $userused);
                if ($result < 0) $error++;
                // End call trigger
            }
        }
        if ($error)
        {
            $this->db->rollback();
            return -1;
        }
        else
        {
            $this->fk_account = ($fk_account=='NULL')?null:$fk_account;
            $this->db->commit();
            return 1;
        }
    }


	// TODO: Move line related operations to CommonObjectLine?

	/**
	 *  Save a new position (field rang) for details lines.
	 *  You can choose to set position for lines with already a position or lines without any position defined.
	 *
	 * 	@param		boolean		$renum			   True to renum all already ordered lines, false to renum only not already ordered lines.
	 * 	@param		string		$rowidorder		   ASC or DESC
	 * 	@param		boolean		$fk_parent_line    Table with fk_parent_line field or not
	 * 	@return		int                            <0 if KO, >0 if OK
	 */
	function line_order($renum=false, $rowidorder='ASC', $fk_parent_line=true)
	{
		if (! $this->table_element_line)
		{
			dol_syslog(get_class($this)."::line_order was called on objet with property table_element_line not defined",LOG_ERR);
			return -1;
		}
		if (! $this->fk_element)
		{
			dol_syslog(get_class($this)."::line_order was called on objet with property fk_element not defined",LOG_ERR);
			return -1;
		}

		// Count number of lines to reorder (according to choice $renum)
		$nl=0;
		$sql = 'SELECT count(rowid) FROM '.MAIN_DB_PREFIX.$this->table_element_line;
		$sql.= ' WHERE '.$this->fk_element.'='.$this->id;
		if (! $renum) $sql.= ' AND rang = 0';
		if ($renum) $sql.= ' AND rang <> 0';

		dol_syslog(get_class($this)."::line_order", LOG_DEBUG);
		$resql = $this->db->query($sql);
		if ($resql)
		{
			$row = $this->db->fetch_row($resql);
			$nl = $row[0];
		}
		else dol_print_error($this->db);
		if ($nl > 0)
		{
			// The goal of this part is to reorder all lines, with all children lines sharing the same
			// counter that parents.
			$rows=array();

			// We first search all lines that are parent lines (for multilevel details lines)
			$sql = 'SELECT rowid FROM '.MAIN_DB_PREFIX.$this->table_element_line;
			$sql.= ' WHERE '.$this->fk_element.' = '.$this->id;
			if ($fk_parent_line) $sql.= ' AND fk_parent_line IS NULL';
			$sql.= ' ORDER BY rang ASC, rowid '.$rowidorder;

			dol_syslog(get_class($this)."::line_order search all parent lines", LOG_DEBUG);
			$resql = $this->db->query($sql);
			if ($resql)
			{
				$i=0;
				$num = $this->db->num_rows($resql);
				while ($i < $num)
				{
					$row = $this->db->fetch_row($resql);
					$rows[] = $row[0];	// Add parent line into array rows
					$childrens = $this->getChildrenOfLine($row[0]);
					if (! empty($childrens))
					{
						foreach($childrens as $child)
						{
							array_push($rows, $child);
						}
					}
					$i++;
				}

				// Now we set a new number for each lines (parent and children with children included into parent tree)
				if (! empty($rows))
				{
					foreach($rows as $key => $row)
					{
						$this->updateRangOfLine($row, ($key+1));
					}
				}
			}
			else
			{
				dol_print_error($this->db);
			}
		}
		return 1;
	}

	/**
	 * 	Get children of line
	 *
	 * 	@param	int		$id		Id of parent line
	 * 	@return	array			Array with list of children lines id
	 */
	function getChildrenOfLine($id)
	{
		$rows=array();

		$sql = 'SELECT rowid FROM '.MAIN_DB_PREFIX.$this->table_element_line;
		$sql.= ' WHERE '.$this->fk_element.' = '.$this->id;
		$sql.= ' AND fk_parent_line = '.$id;
		$sql.= ' ORDER BY rang ASC';

		dol_syslog(get_class($this)."::getChildrenOfLine search children lines for line ".$id."", LOG_DEBUG);
		$resql = $this->db->query($sql);
		if ($resql)
		{
			$i=0;
			$num = $this->db->num_rows($resql);
			while ($i < $num)
			{
				$row = $this->db->fetch_row($resql);
				$rows[$i] = $row[0];
				$i++;
			}
		}

		return $rows;
	}

	/**
	 * 	Update a line to have a lower rank
	 *
	 * 	@param 	int			$rowid				Id of line
	 * 	@param	boolean		$fk_parent_line		Table with fk_parent_line field or not
	 * 	@return	void
	 */
	function line_up($rowid, $fk_parent_line=true)
	{
		$this->line_order(false, 'ASC', $fk_parent_line);

		// Get rang of line
		$rang = $this->getRangOfLine($rowid);

		// Update position of line
		$this->updateLineUp($rowid, $rang);
	}

	/**
	 * 	Update a line to have a higher rank
	 *
	 * 	@param	int			$rowid				Id of line
	 * 	@param	boolean		$fk_parent_line		Table with fk_parent_line field or not
	 * 	@return	void
	 */
	function line_down($rowid, $fk_parent_line=true)
	{
		$this->line_order(false, 'ASC', $fk_parent_line);

		// Get rang of line
		$rang = $this->getRangOfLine($rowid);

		// Get max value for rang
		$max = $this->line_max();

		// Update position of line
		$this->updateLineDown($rowid, $rang, $max);
	}

	/**
	 * 	Update position of line (rang)
	 *
	 * 	@param	int		$rowid		Id of line
	 * 	@param	int		$rang		Position
	 * 	@return	void
	 */
	function updateRangOfLine($rowid,$rang)
	{
		$fieldposition = 'rang';
		if ($this->table_element_line == 'ecm_files') $fieldposition = 'position';

		$sql = 'UPDATE '.MAIN_DB_PREFIX.$this->table_element_line.' SET '.$fieldposition.' = '.$rang;
		$sql.= ' WHERE rowid = '.$rowid;

		dol_syslog(get_class($this)."::updateRangOfLine", LOG_DEBUG);
		if (! $this->db->query($sql))
		{
			dol_print_error($this->db);
		}
	}

	/**
	 * 	Update position of line with ajax (rang)
	 *
	 * 	@param	array	$rows	Array of rows
	 * 	@return	void
	 */
	function line_ajaxorder($rows)
	{
		$num = count($rows);
		for ($i = 0 ; $i < $num ; $i++)
		{
			$this->updateRangOfLine($rows[$i], ($i+1));
		}
	}

	/**
	 * 	Update position of line up (rang)
	 *
	 * 	@param	int		$rowid		Id of line
	 * 	@param	int		$rang		Position
	 * 	@return	void
	 */
	function updateLineUp($rowid,$rang)
	{
		if ($rang > 1 )
		{
			$sql = 'UPDATE '.MAIN_DB_PREFIX.$this->table_element_line.' SET rang = '.$rang ;
			$sql.= ' WHERE '.$this->fk_element.' = '.$this->id;
			$sql.= ' AND rang = '.($rang - 1);
			if ($this->db->query($sql) )
			{
				$sql = 'UPDATE '.MAIN_DB_PREFIX.$this->table_element_line.' SET rang  = '.($rang - 1);
				$sql.= ' WHERE rowid = '.$rowid;
				if (! $this->db->query($sql) )
				{
					dol_print_error($this->db);
				}
			}
			else
			{
				dol_print_error($this->db);
			}
		}
	}

	/**
	 * 	Update position of line down (rang)
	 *
	 * 	@param	int		$rowid		Id of line
	 * 	@param	int		$rang		Position
	 * 	@param	int		$max		Max
	 * 	@return	void
	 */
	function updateLineDown($rowid,$rang,$max)
	{
		if ($rang < $max)
		{
			$sql = 'UPDATE '.MAIN_DB_PREFIX.$this->table_element_line.' SET rang = '.$rang;
			$sql.= ' WHERE '.$this->fk_element.' = '.$this->id;
			$sql.= ' AND rang = '.($rang+1);
			if ($this->db->query($sql) )
			{
				$sql = 'UPDATE '.MAIN_DB_PREFIX.$this->table_element_line.' SET rang = '.($rang+1);
				$sql.= ' WHERE rowid = '.$rowid;
				if (! $this->db->query($sql) )
				{
					dol_print_error($this->db);
				}
			}
			else
			{
				dol_print_error($this->db);
			}
		}
	}

	/**
	 * 	Get position of line (rang)
	 *
	 * 	@param		int		$rowid		Id of line
	 *  @return		int     			Value of rang in table of lines
	 */
	function getRangOfLine($rowid)
	{
		$sql = 'SELECT rang FROM '.MAIN_DB_PREFIX.$this->table_element_line;
		$sql.= ' WHERE rowid ='.$rowid;

		dol_syslog(get_class($this)."::getRangOfLine", LOG_DEBUG);
		$resql = $this->db->query($sql);
		if ($resql)
		{
			$row = $this->db->fetch_row($resql);
			return $row[0];
		}
	}

	/**
	 * 	Get rowid of the line relative to its position
	 *
	 * 	@param		int		$rang		Rang value
	 *  @return     int     			Rowid of the line
	 */
	function getIdOfLine($rang)
	{
		$sql = 'SELECT rowid FROM '.MAIN_DB_PREFIX.$this->table_element_line;
		$sql.= ' WHERE '.$this->fk_element.' = '.$this->id;
		$sql.= ' AND rang = '.$rang;
		$resql = $this->db->query($sql);
		if ($resql)
		{
			$row = $this->db->fetch_row($resql);
			return $row[0];
		}
	}

	/**
	 * 	Get max value used for position of line (rang)
	 *
	 * 	@param		int		$fk_parent_line		Parent line id
	 *  @return     int  			   			Max value of rang in table of lines
	 */
	function line_max($fk_parent_line=0)
	{
		// Search the last rang with fk_parent_line
		if ($fk_parent_line)
		{
			$sql = 'SELECT max(rang) FROM '.MAIN_DB_PREFIX.$this->table_element_line;
			$sql.= ' WHERE '.$this->fk_element.' = '.$this->id;
			$sql.= ' AND fk_parent_line = '.$fk_parent_line;

			dol_syslog(get_class($this)."::line_max", LOG_DEBUG);
			$resql = $this->db->query($sql);
			if ($resql)
			{
				$row = $this->db->fetch_row($resql);
				if (! empty($row[0]))
				{
					return $row[0];
				}
				else
				{
					return $this->getRangOfLine($fk_parent_line);
				}
			}
		}
		// If not, search the last rang of element
		else
		{
			$sql = 'SELECT max(rang) FROM '.MAIN_DB_PREFIX.$this->table_element_line;
			$sql.= ' WHERE '.$this->fk_element.' = '.$this->id;

			dol_syslog(get_class($this)."::line_max", LOG_DEBUG);
			$resql = $this->db->query($sql);
			if ($resql)
			{
				$row = $this->db->fetch_row($resql);
				return $row[0];
			}
		}
	}

	/**
	 *  Update external ref of element
	 *
	 *  @param      string		$ref_ext	Update field ref_ext
	 *  @return     int      		   		<0 if KO, >0 if OK
	 */
	function update_ref_ext($ref_ext)
	{
		if (! $this->table_element)
		{
			dol_syslog(get_class($this)."::update_ref_ext was called on objet with property table_element not defined", LOG_ERR);
			return -1;
		}

		$sql = 'UPDATE '.MAIN_DB_PREFIX.$this->table_element;
		$sql.= " SET ref_ext = '".$this->db->escape($ref_ext)."'";
		$sql.= " WHERE ".(isset($this->table_rowid)?$this->table_rowid:'rowid')." = ". $this->id;

		dol_syslog(get_class($this)."::update_ref_ext", LOG_DEBUG);
		if ($this->db->query($sql))
		{
			$this->ref_ext = $ref_ext;
			return 1;
		}
		else
		{
			$this->error=$this->db->error();
			return -1;
		}
	}

	/**
	 *  Update note of element
	 *
	 *  @param      string		$note		New value for note
	 *  @param		string		$suffix		'', '_public' or '_private'
	 *  @return     int      		   		<0 if KO, >0 if OK
	 */
	function update_note($note,$suffix='')
	{
		global $user;

		if (! $this->table_element)
		{
			dol_syslog(get_class($this)."::update_note was called on objet with property table_element not defined", LOG_ERR);
			return -1;
		}
		if (! in_array($suffix,array('','_public','_private')))
		{
			dol_syslog(get_class($this)."::update_note Parameter suffix must be empty, '_private' or '_public'", LOG_ERR);
			return -2;
		}
		// Special cas
		//var_dump($this->table_element);exit;
		if ($this->table_element == 'product') $suffix='';

		$sql = 'UPDATE '.MAIN_DB_PREFIX.$this->table_element;
		$sql.= " SET note".$suffix." = ".(!empty($note)?("'".$this->db->escape($note)."'"):"NULL");
		$sql.= " ,".(in_array($this->table_element, array('actioncomm', 'adherent', 'advtargetemailing', 'cronjob', 'establishment'))?"fk_user_mod":"fk_user_modif")." = ".$user->id;
		$sql.= " WHERE rowid =". $this->id;

		dol_syslog(get_class($this)."::update_note", LOG_DEBUG);
		if ($this->db->query($sql))
		{
			if ($suffix == '_public') $this->note_public = $note;
			else if ($suffix == '_private') $this->note_private = $note;
			else
			{
				$this->note = $note;      // deprecated
				$this->note_private = $note;
			}
			return 1;
		}
		else
		{
			$this->error=$this->db->lasterror();
			return -1;
		}
	}

	/**
	 * 	Update public note (kept for backward compatibility)
	 *
	 * @param      string		$note		New value for note
	 * @return     int      		   		<0 if KO, >0 if OK
	 * @deprecated
	 * @see update_note()
	 */
	function update_note_public($note)
	{
		return $this->update_note($note,'_public');
	}

	/**
	 *	Update total_ht, total_ttc, total_vat, total_localtax1, total_localtax2 for an object (sum of lines).
	 *  Must be called at end of methods addline or updateline.
	 *
	 *	@param	int		$exclspec          	>0 = Exclude special product (product_type=9)
	 *  @param  string	$roundingadjust    	'none'=Do nothing, 'auto'=Use default method (MAIN_ROUNDOFTOTAL_NOT_TOTALOFROUND if defined, or '0'), '0'=Force mode total of rounding, '1'=Force mode rounding of total
	 *  @param	int		$nodatabaseupdate	1=Do not update database. Update only properties of object.
	 *  @param	Societe	$seller				If roundingadjust is '0' or '1' or maybe 'auto', it means we recalculate total for lines before calculating total for object and for this, we need seller object.
	 *	@return	int    			           	<0 if KO, >0 if OK
	 */
	function update_price($exclspec=0,$roundingadjust='none',$nodatabaseupdate=0,$seller=null)
	{
		global $conf;

		// Some external module want no update price after a trigger because they have another method to calculate the total (ex: with an extrafield)
		$MODULE = "";
		if ($this->element == 'propal')
			$MODULE = "MODULE_DISALLOW_UPDATE_PRICE_PROPOSAL";
		elseif ($this->element == 'order')
			$MODULE = "MODULE_DISALLOW_UPDATE_PRICE_ORDER";
		elseif ($this->element == 'facture')
			$MODULE = "MODULE_DISALLOW_UPDATE_PRICE_INVOICE";
		elseif ($this->element == 'facture_fourn')
			$MODULE = "MODULE_DISALLOW_UPDATE_PRICE_SUPPLIER_INVOICE";
		elseif ($this->element == 'order_supplier')
			$MODULE = "MODULE_DISALLOW_UPDATE_PRICE_SUPPLIER_ORDER";
		elseif ($this->element == 'supplier_proposal')
			$MODULE = "MODULE_DISALLOW_UPDATE_PRICE_SUPPLIER_PROPOSAL";

		if (! empty($MODULE)) {
			if (! empty($conf->global->$MODULE)) {
				$modsactivated = explode(',', $conf->global->$MODULE);
				foreach ($modsactivated as $mod) {
					if ($conf->$mod->enabled)
						return 1; // update was disabled by specific setup
				}
			}
		}

		include_once DOL_DOCUMENT_ROOT.'/core/lib/price.lib.php';

		if ($roundingadjust == '-1') $roundingadjust='auto';	// For backward compatibility

		$forcedroundingmode=$roundingadjust;
		if ($forcedroundingmode == 'auto' && isset($conf->global->MAIN_ROUNDOFTOTAL_NOT_TOTALOFROUND)) $forcedroundingmode=$conf->global->MAIN_ROUNDOFTOTAL_NOT_TOTALOFROUND;
		elseif ($forcedroundingmode == 'auto') $forcedroundingmode='0';

		$error=0;

		$multicurrency_tx = !empty($this->multicurrency_tx) ? $this->multicurrency_tx : 1;

		// Define constants to find lines to sum
		$fieldtva='total_tva';
		$fieldlocaltax1='total_localtax1';
		$fieldlocaltax2='total_localtax2';
		$fieldup='subprice';
		if ($this->element == 'facture_fourn' || $this->element == 'invoice_supplier')
		{
			$fieldtva='tva';
			$fieldup='pu_ht';
		}
		if ($this->element == 'expensereport')
		{
			$fieldup='value_unit';
		}

		$sql = 'SELECT rowid, qty, '.$fieldup.' as up, remise_percent, total_ht, '.$fieldtva.' as total_tva, total_ttc, '.$fieldlocaltax1.' as total_localtax1, '.$fieldlocaltax2.' as total_localtax2,';
		$sql.= ' tva_tx as vatrate, localtax1_tx, localtax2_tx, localtax1_type, localtax2_type, info_bits, product_type';
			if ($this->table_element_line == 'facturedet') $sql.= ', situation_percent';
			$sql.= ', multicurrency_total_ht, multicurrency_total_tva, multicurrency_total_ttc';
		$sql.= ' FROM '.MAIN_DB_PREFIX.$this->table_element_line;
		$sql.= ' WHERE '.$this->fk_element.' = '.$this->id;
		if ($exclspec)
		{
			$product_field='product_type';
			if ($this->table_element_line == 'contratdet') $product_field='';    // contratdet table has no product_type field
			if ($product_field) $sql.= ' AND '.$product_field.' <> 9';
		}
		$sql.= ' ORDER by rowid';	// We want to be sure to always use same order of line to not change lines differently when option MAIN_ROUNDOFTOTAL_NOT_TOTALOFROUND is used

		dol_syslog(get_class($this)."::update_price", LOG_DEBUG);
		$resql = $this->db->query($sql);
		if ($resql)
		{
			$this->total_ht  = 0;
			$this->total_tva = 0;
			$this->total_localtax1 = 0;
			$this->total_localtax2 = 0;
			$this->total_ttc = 0;
			$total_ht_by_vats  = array();
			$total_tva_by_vats = array();
			$total_ttc_by_vats = array();
			$this->multicurrency_total_ht	= 0;
			$this->multicurrency_total_tva	= 0;
			$this->multicurrency_total_ttc	= 0;

			$num = $this->db->num_rows($resql);
			$i = 0;
			while ($i < $num)
			{
				$obj = $this->db->fetch_object($resql);

				// Note: There is no check on detail line and no check on total, if $forcedroundingmode = 'none'
				if ($forcedroundingmode == '0')	// Check if data on line are consistent. This may solve lines that were not consistent because set with $forcedroundingmode='auto'
				{
					$localtax_array=array($obj->localtax1_type,$obj->localtax1_tx,$obj->localtax2_type,$obj->localtax2_tx);
					$tmpcal=calcul_price_total($obj->qty, $obj->up, $obj->remise_percent, $obj->vatrate, $obj->localtax1_tx, $obj->localtax2_tx, 0, 'HT', $obj->info_bits, $obj->product_type, $seller, $localtax_array, (isset($obj->situation_percent) ? $obj->situation_percent : 100), $multicurrency_tx);
					$diff=price2num($tmpcal[1] - $obj->total_tva, 'MT', 1);
					if ($diff)
					{
						$sqlfix="UPDATE ".MAIN_DB_PREFIX.$this->table_element_line." SET ".$fieldtva." = ".$tmpcal[1].", total_ttc = ".$tmpcal[2]." WHERE rowid = ".$obj->rowid;
						dol_syslog('We found unconsistent data into detailed line (difference of '.$diff.') for line rowid = '.$obj->rowid." (total vat of line calculated=".$tmpcal[1].", database=".$obj->total_tva."). We fix the total_vat and total_ttc of line by running sqlfix = ".$sqlfix);
								$resqlfix=$this->db->query($sqlfix);
								if (! $resqlfix) dol_print_error($this->db,'Failed to update line');
								$obj->total_tva = $tmpcal[1];
								$obj->total_ttc = $tmpcal[2];
						//
					}
				}

				$this->total_ht        += $obj->total_ht;		// The field visible at end of line detail
				$this->total_tva       += $obj->total_tva;
				$this->total_localtax1 += $obj->total_localtax1;
				$this->total_localtax2 += $obj->total_localtax2;
				$this->total_ttc       += $obj->total_ttc;
				$this->multicurrency_total_ht        += $obj->multicurrency_total_ht;		// The field visible at end of line detail
				$this->multicurrency_total_tva       += $obj->multicurrency_total_tva;
				$this->multicurrency_total_ttc       += $obj->multicurrency_total_ttc;

				if (! isset($total_ht_by_vats[$obj->vatrate]))  $total_ht_by_vats[$obj->vatrate]=0;
				if (! isset($total_tva_by_vats[$obj->vatrate])) $total_tva_by_vats[$obj->vatrate]=0;
				if (! isset($total_ttc_by_vats[$obj->vatrate])) $total_ttc_by_vats[$obj->vatrate]=0;
				$total_ht_by_vats[$obj->vatrate]  += $obj->total_ht;
				$total_tva_by_vats[$obj->vatrate] += $obj->total_tva;
				$total_ttc_by_vats[$obj->vatrate] += $obj->total_ttc;

				if ($forcedroundingmode == '1')	// Check if we need adjustement onto line for vat. TODO This works on the company currency but not on multicurrency
				{
					$tmpvat=price2num($total_ht_by_vats[$obj->vatrate] * $obj->vatrate / 100, 'MT', 1);
					$diff=price2num($total_tva_by_vats[$obj->vatrate]-$tmpvat, 'MT', 1);
					//print 'Line '.$i.' rowid='.$obj->rowid.' vat_rate='.$obj->vatrate.' total_ht='.$obj->total_ht.' total_tva='.$obj->total_tva.' total_ttc='.$obj->total_ttc.' total_ht_by_vats='.$total_ht_by_vats[$obj->vatrate].' total_tva_by_vats='.$total_tva_by_vats[$obj->vatrate].' (new calculation = '.$tmpvat.') total_ttc_by_vats='.$total_ttc_by_vats[$obj->vatrate].($diff?" => DIFF":"")."<br>\n";
					if ($diff)
					{
						if (abs($diff) > 0.1) { dol_syslog('A rounding difference was detected into TOTAL but is too high to be corrected', LOG_WARNING); exit; }
						$sqlfix="UPDATE ".MAIN_DB_PREFIX.$this->table_element_line." SET ".$fieldtva." = ".($obj->total_tva - $diff).", total_ttc = ".($obj->total_ttc - $diff)." WHERE rowid = ".$obj->rowid;
						dol_syslog('We found a difference of '.$diff.' for line rowid = '.$obj->rowid.". We fix the total_vat and total_ttc of line by running sqlfix = ".$sqlfix);
								$resqlfix=$this->db->query($sqlfix);
								if (! $resqlfix) dol_print_error($this->db,'Failed to update line');
								$this->total_tva -= $diff;
								$this->total_ttc -= $diff;
								$total_tva_by_vats[$obj->vatrate] -= $diff;
								$total_ttc_by_vats[$obj->vatrate] -= $diff;

					}
				}

				$i++;
			}

			// Add revenue stamp to total
			$this->total_ttc       			+= isset($this->revenuestamp)?$this->revenuestamp:0;
			$this->multicurrency_total_ttc  += isset($this->revenuestamp)?($this->revenuestamp * $multicurrency_tx):0;

			// Situations totals
			if ($this->situation_cycle_ref && $this->situation_counter > 1 && method_exists($this, 'get_prev_sits'))
			{
				$prev_sits = $this->get_prev_sits();

				foreach ($prev_sits as $sit) {				// $sit is an object Facture loaded with a fetch.
					$this->total_ht -= $sit->total_ht;
					$this->total_tva -= $sit->total_tva;
					$this->total_localtax1 -= $sit->total_localtax1;
					$this->total_localtax2 -= $sit->total_localtax2;
					$this->total_ttc -= $sit->total_ttc;
					$this->multicurrency_total_ht -= $sit->multicurrency_total_ht;
					$this->multicurrency_total_tva -= $sit->multicurrency_total_tva;
					$this->multicurrency_total_ttc -= $sit->multicurrency_total_ttc;
				}
			}

			$this->db->free($resql);

			// Now update global field total_ht, total_ttc and tva
			$fieldht='total_ht';
			$fieldtva='tva';
			$fieldlocaltax1='localtax1';
			$fieldlocaltax2='localtax2';
			$fieldttc='total_ttc';
			// Specific code for backward compatibility with old field names
			if ($this->element == 'facture' || $this->element == 'facturerec')             $fieldht='total';
			if ($this->element == 'facture_fourn' || $this->element == 'invoice_supplier') $fieldtva='total_tva';
			if ($this->element == 'propal')                                                $fieldttc='total';
			if ($this->element == 'expensereport')                                         $fieldtva='total_tva';
			if ($this->element == 'supplier_proposal')                                     $fieldttc='total';

			if (empty($nodatabaseupdate))
			{
				$sql = 'UPDATE '.MAIN_DB_PREFIX.$this->table_element.' SET';
				$sql .= " ".$fieldht."='".price2num($this->total_ht)."',";
				$sql .= " ".$fieldtva."='".price2num($this->total_tva)."',";
				$sql .= " ".$fieldlocaltax1."='".price2num($this->total_localtax1)."',";
				$sql .= " ".$fieldlocaltax2."='".price2num($this->total_localtax2)."',";
				$sql .= " ".$fieldttc."='".price2num($this->total_ttc)."'";
						$sql .= ", multicurrency_total_ht='".price2num($this->multicurrency_total_ht, 'MT', 1)."'";
						$sql .= ", multicurrency_total_tva='".price2num($this->multicurrency_total_tva, 'MT', 1)."'";
						$sql .= ", multicurrency_total_ttc='".price2num($this->multicurrency_total_ttc, 'MT', 1)."'";
				$sql .= ' WHERE rowid = '.$this->id;

				//print "xx".$sql;
				dol_syslog(get_class($this)."::update_price", LOG_DEBUG);
				$resql=$this->db->query($sql);
				if (! $resql)
				{
					$error++;
					$this->error=$this->db->lasterror();
					$this->errors[]=$this->db->lasterror();
				}
			}

			if (! $error)
			{
				return 1;
			}
			else
			{
				return -1;
			}
		}
		else
		{
			dol_print_error($this->db,'Bad request in update_price');
			return -1;
		}
	}

	/**
	 *	Add objects linked in llx_element_element.
	 *
	 *	@param		string	$origin		Linked element type
	 *	@param		int		$origin_id	Linked element id
	 *	@return		int					<=0 if KO, >0 if OK
	 *	@see		fetchObjectLinked, updateObjectLinked, deleteObjectLinked
	 */
	function add_object_linked($origin=null, $origin_id=null)
	{
		$origin = (! empty($origin) ? $origin : $this->origin);
		$origin_id = (! empty($origin_id) ? $origin_id : $this->origin_id);

		// Special case
		if ($origin == 'order') $origin='commande';
		if ($origin == 'invoice') $origin='facture';

		$this->db->begin();

		$sql = "INSERT INTO ".MAIN_DB_PREFIX."element_element (";
		$sql.= "fk_source";
		$sql.= ", sourcetype";
		$sql.= ", fk_target";
		$sql.= ", targettype";
		$sql.= ") VALUES (";
		$sql.= $origin_id;
		$sql.= ", '".$this->db->escape($origin)."'";
		$sql.= ", ".$this->id;
		$sql.= ", '".$this->db->escape($this->element)."'";
		$sql.= ")";

		dol_syslog(get_class($this)."::add_object_linked", LOG_DEBUG);
		if ($this->db->query($sql))
	  	{
	  		$this->db->commit();
	  		return 1;
	  	}
	  	else
	  	{
	  		$this->error=$this->db->lasterror();
	  		$this->db->rollback();
	  		return 0;
	  	}
	}

	/**
	 *	Fetch array of objects linked to current object. Links are loaded into this->linkedObjects array and this->linkedObjectsIds
	 *  Possible usage for parameters:
	 *  - all parameters empty -> we look all link to current object (current object can be source or target)
	 *  - source id+type -> will get target list linked to source
	 *  - target id+type -> will get source list linked to target
	 *  - source id+type + target type -> will get target list of the type
	 *  - target id+type + target source -> will get source list of the type
	 *
	 *	@param	int		$sourceid		Object source id (if not defined, id of object)
	 *	@param  string	$sourcetype		Object source type (if not defined, element name of object)
	 *	@param  int		$targetid		Object target id (if not defined, id of object)
	 *	@param  string	$targettype		Object target type (if not defined, elemennt name of object)
	 *	@param  string	$clause			'OR' or 'AND' clause used when both source id and target id are provided
	 *  @param	int		$alsosametype	0=Return only links to object that differs from source. 1=Include also link to objects of same type.
	 *	@return	void
	 *  @see	add_object_linked, updateObjectLinked, deleteObjectLinked
	 */
	function fetchObjectLinked($sourceid=null,$sourcetype='',$targetid=null,$targettype='',$clause='OR',$alsosametype=1)
	{
		global $conf;

		$this->linkedObjectsIds=array();
		$this->linkedObjects=array();

		$justsource=false;
		$justtarget=false;
		$withtargettype=false;
		$withsourcetype=false;

		if (! empty($sourceid) && ! empty($sourcetype) && empty($targetid))
		{
			$justsource=true;  // the source (id and type) is a search criteria
			if (! empty($targettype)) $withtargettype=true;
		}
		if (! empty($targetid) && ! empty($targettype) && empty($sourceid))
		{
			$justtarget=true;  // the target (id and type) is a search criteria
			if (! empty($sourcetype)) $withsourcetype=true;
		}

		$sourceid = (! empty($sourceid) ? $sourceid : $this->id);
		$targetid = (! empty($targetid) ? $targetid : $this->id);
		$sourcetype = (! empty($sourcetype) ? $sourcetype : $this->element);
		$targettype = (! empty($targettype) ? $targettype : $this->element);

		/*if (empty($sourceid) && empty($targetid))
        {
        	dol_syslog('Bad usage of function. No source nor target id defined (nor as parameter nor as object id)', LOG_ERR);
        	return -1;
        }*/

		// Links between objects are stored in table element_element
		$sql = 'SELECT rowid, fk_source, sourcetype, fk_target, targettype';
		$sql.= ' FROM '.MAIN_DB_PREFIX.'element_element';
		$sql.= " WHERE ";
		if ($justsource || $justtarget)
		{
			if ($justsource)
			{
				$sql.= "fk_source = ".$sourceid." AND sourcetype = '".$sourcetype."'";
				if ($withtargettype) $sql.= " AND targettype = '".$targettype."'";
			}
			else if ($justtarget)
			{
				$sql.= "fk_target = ".$targetid." AND targettype = '".$targettype."'";
				if ($withsourcetype) $sql.= " AND sourcetype = '".$sourcetype."'";
			}
		}
		else
		{
			$sql.= "(fk_source = ".$sourceid." AND sourcetype = '".$sourcetype."')";
			$sql.= " ".$clause." (fk_target = ".$targetid." AND targettype = '".$targettype."')";
		}
		$sql .= ' ORDER BY sourcetype';
		//print $sql;

		dol_syslog(get_class($this)."::fetchObjectLink", LOG_DEBUG);
		$resql = $this->db->query($sql);
		if ($resql)
		{
			$num = $this->db->num_rows($resql);
			$i = 0;
			while ($i < $num)
			{
				$obj = $this->db->fetch_object($resql);
				if ($justsource || $justtarget)
				{
					if ($justsource)
					{
						$this->linkedObjectsIds[$obj->targettype][$obj->rowid]=$obj->fk_target;
					}
					else if ($justtarget)
					{
						$this->linkedObjectsIds[$obj->sourcetype][$obj->rowid]=$obj->fk_source;
					}
				}
				else
				{
					if ($obj->fk_source == $sourceid && $obj->sourcetype == $sourcetype)
					{
						$this->linkedObjectsIds[$obj->targettype][$obj->rowid]=$obj->fk_target;
					}
					if ($obj->fk_target == $targetid && $obj->targettype == $targettype)
					{
						$this->linkedObjectsIds[$obj->sourcetype][$obj->rowid]=$obj->fk_source;
					}
				}
				$i++;
			}

			if (! empty($this->linkedObjectsIds))
			{
				foreach($this->linkedObjectsIds as $objecttype => $objectids)       // $objecttype is a module name ('facture', 'mymodule', ...) or a module name with a suffix ('project_task', 'mymodule_myobj', ...)
				{
					// Parse element/subelement (ex: project_task, cabinetmed_consultation, ...)
					$module = $element = $subelement = $objecttype;
					if ($objecttype != 'supplier_proposal' && $objecttype != 'order_supplier' && $objecttype != 'invoice_supplier'
						&& preg_match('/^([^_]+)_([^_]+)/i',$objecttype,$regs))
					{
						$module = $element = $regs[1];
						$subelement = $regs[2];
					}

					$classpath = $element.'/class';
					// To work with non standard classpath or module name
					if ($objecttype == 'facture')			{
						$classpath = 'compta/facture/class';
					}
					else if ($objecttype == 'facturerec')			{
						$classpath = 'compta/facture/class'; $module = 'facture';
					}
					else if ($objecttype == 'propal')			{
						$classpath = 'comm/propal/class';
					}
					else if ($objecttype == 'supplier_proposal')			{
						$classpath = 'supplier_proposal/class';
					}
					else if ($objecttype == 'shipping')			{
						$classpath = 'expedition/class'; $subelement = 'expedition'; $module = 'expedition_bon';
					}
					else if ($objecttype == 'delivery')			{
						$classpath = 'livraison/class'; $subelement = 'livraison'; $module = 'livraison_bon';
					}
					else if ($objecttype == 'invoice_supplier' || $objecttype == 'order_supplier')	{
						$classpath = 'fourn/class'; $module = 'fournisseur';
					}
					else if ($objecttype == 'fichinter')			{
						$classpath = 'fichinter/class'; $subelement = 'fichinter'; $module = 'ficheinter';
					}
					else if ($objecttype == 'subscription')			{
						$classpath = 'adherents/class'; $module = 'adherent';
					}

					// Set classfile
					$classfile = strtolower($subelement); $classname = ucfirst($subelement);

					if ($objecttype == 'order') {
						$classfile = 'commande'; $classname = 'Commande';
					}
					else if ($objecttype == 'invoice_supplier') {
						$classfile = 'fournisseur.facture'; $classname = 'FactureFournisseur';
					}
					else if ($objecttype == 'order_supplier')   {
						$classfile = 'fournisseur.commande'; $classname = 'CommandeFournisseur';
					}
					else if ($objecttype == 'supplier_proposal')   {
						$classfile = 'supplier_proposal'; $classname = 'SupplierProposal';
					}
					else if ($objecttype == 'facturerec')   {
						$classfile = 'facture-rec'; $classname = 'FactureRec';
					}
					else if ($objecttype == 'subscription')   {
						$classfile = 'subscription'; $classname = 'Subscription';
					}

					// Here $module, $classfile and $classname are set
					if ($conf->$module->enabled && (($element != $this->element) || $alsosametype))
					{
						dol_include_once('/'.$classpath.'/'.$classfile.'.class.php');
						//print '/'.$classpath.'/'.$classfile.'.class.php '.class_exists($classname);
						if (class_exists($classname))
						{
							foreach($objectids as $i => $objectid)	// $i is rowid into llx_element_element
							{
								$object = new $classname($this->db);
								$ret = $object->fetch($objectid);
								if ($ret >= 0)
								{
									$this->linkedObjects[$objecttype][$i] = $object;
								}
							}
						}
					}
				}
			}
		}
		else
		{
			dol_print_error($this->db);
		}
	}

	/**
	 *	Update object linked of a current object
	 *
	 *	@param	int		$sourceid		Object source id
	 *	@param  string	$sourcetype		Object source type
	 *	@param  int		$targetid		Object target id
	 *	@param  string	$targettype		Object target type
	 *	@return							int	>0 if OK, <0 if KO
	 *	@see	add_object_linked, fetObjectLinked, deleteObjectLinked
	 */
	function updateObjectLinked($sourceid=null, $sourcetype='', $targetid=null, $targettype='')
	{
		$updatesource=false;
		$updatetarget=false;

		if (! empty($sourceid) && ! empty($sourcetype) && empty($targetid) && empty($targettype)) $updatesource=true;
		else if (empty($sourceid) && empty($sourcetype) && ! empty($targetid) && ! empty($targettype)) $updatetarget=true;

		$sql = "UPDATE ".MAIN_DB_PREFIX."element_element SET ";
		if ($updatesource)
		{
			$sql.= "fk_source = ".$sourceid;
			$sql.= ", sourcetype = '".$this->db->escape($sourcetype)."'";
			$sql.= " WHERE fk_target = ".$this->id;
			$sql.= " AND targettype = '".$this->db->escape($this->element)."'";
		}
		else if ($updatetarget)
		{
			$sql.= "fk_target = ".$targetid;
			$sql.= ", targettype = '".$this->db->escape($targettype)."'";
			$sql.= " WHERE fk_source = ".$this->id;
			$sql.= " AND sourcetype = '".$this->db->escape($this->element)."'";
		}

		dol_syslog(get_class($this)."::updateObjectLinked", LOG_DEBUG);
		if ($this->db->query($sql))
		{
			return 1;
		}
		else
		{
			$this->error=$this->db->lasterror();
			return -1;
		}
	}

	/**
	 *	Delete all links between an object $this
	 *
	 *	@param	int		$sourceid		Object source id
	 *	@param  string	$sourcetype		Object source type
	 *	@param  int		$targetid		Object target id
	 *	@param  string	$targettype		Object target type
	 *  @param	int		$rowid			Row id of line to delete. If defined, other parameters are not used.
	 *	@return     					int	>0 if OK, <0 if KO
	 *	@see	add_object_linked, updateObjectLinked, fetchObjectLinked
	 */
	function deleteObjectLinked($sourceid=null, $sourcetype='', $targetid=null, $targettype='', $rowid='')
	{
		$deletesource=false;
		$deletetarget=false;

		if (! empty($sourceid) && ! empty($sourcetype) && empty($targetid) && empty($targettype)) $deletesource=true;
		else if (empty($sourceid) && empty($sourcetype) && ! empty($targetid) && ! empty($targettype)) $deletetarget=true;

		$sourceid = (! empty($sourceid) ? $sourceid : $this->id);
		$sourcetype = (! empty($sourcetype) ? $sourcetype : $this->element);
		$targetid = (! empty($targetid) ? $targetid : $this->id);
		$targettype = (! empty($targettype) ? $targettype : $this->element);

		$sql = "DELETE FROM ".MAIN_DB_PREFIX."element_element";
		$sql.= " WHERE";
		if ($rowid > 0)
		{
			$sql.=" rowid = ".$rowid;
		}
		else
		{
			if ($deletesource)
			{
				$sql.= " fk_source = ".$sourceid." AND sourcetype = '".$this->db->escape($sourcetype)."'";
				$sql.= " AND fk_target = ".$this->id." AND targettype = '".$this->db->escape($this->element)."'";
			}
			else if ($deletetarget)
			{
				$sql.= " fk_target = ".$targetid." AND targettype = '".$this->db->escape($targettype)."'";
				$sql.= " AND fk_source = ".$this->id." AND sourcetype = '".$this->db->escape($this->element)."'";
			}
			else
			{
				$sql.= " (fk_source = ".$this->id." AND sourcetype = '".$this->db->escape($this->element)."')";
				$sql.= " OR";
				$sql.= " (fk_target = ".$this->id." AND targettype = '".$this->db->escape($this->element)."')";
			}
		}

		dol_syslog(get_class($this)."::deleteObjectLinked", LOG_DEBUG);
		if ($this->db->query($sql))
		{
			return 1;
		}
		else
		{
			$this->error=$this->db->lasterror();
			$this->errors[]=$this->error;
			return -1;
		}
	}

	/**
	 *      Set status of an object
	 *
	 *      @param	int		$status			Status to set
	 *      @param	int		$elementId		Id of element to force (use this->id by default)
	 *      @param	string	$elementType	Type of element to force (use this->table_element by default)
	 *      @return int						<0 if KO, >0 if OK
	 */
	function setStatut($status,$elementId=null,$elementType='')
	{
		global $user,$langs,$conf;

		$savElementId=$elementId;  // To be used later to know if we were using the method using the id of this or not.

		$elementId = (!empty($elementId)?$elementId:$this->id);
		$elementTable = (!empty($elementType)?$elementType:$this->table_element);

		$this->db->begin();

		$fieldstatus="fk_statut";
		if ($elementTable == 'mailing') $fieldstatus="statut";
		if ($elementTable == 'user') $fieldstatus="statut";
		if ($elementTable == 'expensereport') $fieldstatus="fk_statut";
		if ($elementTable == 'commande_fournisseur_dispatch') $fieldstatus="status";

		$sql = "UPDATE ".MAIN_DB_PREFIX.$elementTable;
		$sql.= " SET ".$fieldstatus." = ".$status;
		// If status = 1 = validated, update also fk_user_valid
		if ($status == 1 && $elementTable == 'expensereport') $sql.=", fk_user_valid = ".$user->id;
		$sql.= " WHERE rowid=".$elementId;

		dol_syslog(get_class($this)."::setStatut", LOG_DEBUG);
		if ($this->db->query($sql))
		{
			$error = 0;

			$trigkey='';
			if ($this->element == 'supplier_proposal' && $status == 2) $trigkey='SUPPLIER_PROPOSAL_SIGN';   // 2 = SupplierProposal::STATUS_SIGNED. Can't use constant into this generic class
			if ($this->element == 'supplier_proposal' && $status == 3) $trigkey='SUPPLIER_PROPOSAL_REFUSE'; // 3 = SupplierProposal::STATUS_REFUSED. Can't use constant into this generic class
			if ($this->element == 'supplier_proposal' && $status == 4) $trigkey='SUPPLIER_PROPOSAL_CLOSE';  // 4 = SupplierProposal::STATUS_CLOSED. Can't use constant into this generic class
			if ($this->element == 'fichinter' && $status == 3) $trigkey='FICHINTER_CLASSIFY_DONE';
			if ($this->element == 'fichinter' && $status == 2) $trigkey='FICHINTER_CLASSIFY_BILLED';
			if ($this->element == 'fichinter' && $status == 1) $trigkey='FICHINTER_CLASSIFY_UNBILLED';

			if ($trigkey)
			{
				// Appel des triggers
				include_once DOL_DOCUMENT_ROOT . '/core/class/interfaces.class.php';
				$interface=new Interfaces($this->db);
				$result=$interface->run_triggers($trigkey,$this,$user,$langs,$conf);
				if ($result < 0) {
					$error++; $this->errors=$interface->errors;
				}
				// Fin appel triggers
			}

			if (! $error)
			{
				$this->db->commit();

				if (empty($savElementId))    // If the element we update was $this (so $elementId is null)
				{
					$this->statut = $status;
					$this->status = $status;
				}

				return 1;
			}
			else
			{
				$this->db->rollback();
				dol_syslog(get_class($this)."::setStatus ".$this->error,LOG_ERR);
				return -1;
			}
		}
		else
		{
			$this->error=$this->db->lasterror();
			$this->db->rollback();
			return -1;
		}
	}


	/**
	 *  Load type of canvas of an object if it exists
	 *
	 *  @param      int		$id     Record id
	 *  @param      string	$ref    Record ref
	 *  @return		int				<0 if KO, 0 if nothing done, >0 if OK
	 */
	function getCanvas($id=0,$ref='')
	{
		global $conf;

		if (empty($id) && empty($ref)) return 0;
		if (! empty($conf->global->MAIN_DISABLE_CANVAS)) return 0;    // To increase speed. Not enabled by default.

		// Clean parameters
		$ref = trim($ref);

		$sql = "SELECT rowid, canvas";
		$sql.= " FROM ".MAIN_DB_PREFIX.$this->table_element;
		$sql.= " WHERE entity IN (".getEntity($this->element).")";
		if (! empty($id))  $sql.= " AND rowid = ".$id;
		if (! empty($ref)) $sql.= " AND ref = '".$this->db->escape($ref)."'";

		$resql = $this->db->query($sql);
		if ($resql)
		{
			$obj = $this->db->fetch_object($resql);
			if ($obj)
			{
				$this->canvas   = $obj->canvas;
				return 1;
			}
			else return 0;
		}
		else
		{
			dol_print_error($this->db);
			return -1;
		}
	}


	/**
	 * 	Get special code of a line
	 *
	 * 	@param	int		$lineid		Id of line
	 * 	@return	int					Special code
	 */
	function getSpecialCode($lineid)
	{
		$sql = 'SELECT special_code FROM '.MAIN_DB_PREFIX.$this->table_element_line;
		$sql.= ' WHERE rowid = '.$lineid;
		$resql = $this->db->query($sql);
		if ($resql)
		{
			$row = $this->db->fetch_row($resql);
			return $row[0];
		}
	}

	/**
	 *  Function to check if an object is used by others.
	 *  Check is done into this->childtables. There is no check into llx_element_element.
	 *
	 *  @param	int		$id			Force id of object
	 *  @return	int					<0 if KO, 0 if not used, >0 if already used
	 */
	function isObjectUsed($id=0)
	{
		global $langs;

		if (empty($id)) $id=$this->id;

		// Check parameters
		if (! isset($this->childtables) || ! is_array($this->childtables) || count($this->childtables) == 0)
		{
			dol_print_error('Called isObjectUsed on a class with property this->childtables not defined');
			return -1;
		}

		$arraytoscan = $this->childtables;
		// For backward compatibility, we check if array is old format array('table1', 'table2', ...)
		$tmparray=array_keys($this->childtables);
		if (is_numeric($tmparray[0]))
		{
			$arraytoscan = array_flip($this->childtables);
		}

		// Test if child exists
		$haschild=0;
		foreach($arraytoscan as $table => $elementname)
		{
			//print $id.'-'.$table.'-'.$elementname.'<br>';
			// Check if third party can be deleted
			$sql = "SELECT COUNT(*) as nb from ".MAIN_DB_PREFIX.$table;
			$sql.= " WHERE ".$this->fk_element." = ".$id;
			$resql=$this->db->query($sql);
			if ($resql)
			{
				$obj=$this->db->fetch_object($resql);
				if ($obj->nb > 0)
				{
					$langs->load("errors");
					//print 'Found into table '.$table.', type '.$langs->transnoentitiesnoconv($elementname).', haschild='.$haschild;
					$haschild += $obj->nb;
					$this->errors[]=$langs->trans("ErrorRecordHasAtLeastOneChildOfType", $langs->transnoentitiesnoconv($elementname));
					break;    // We found at least one, we stop here
				}
			}
			else
			{
				$this->errors[]=$this->db->lasterror();
				return -1;
			}
		}
		if ($haschild > 0)
		{
			$this->errors[]="ErrorRecordHasChildren";
			return $haschild;
		}
		else return 0;
	}

	/**
	 *  Function to say how many lines object contains
	 *
	 *	@param	int		$predefined		-1=All, 0=Count free product/service only, 1=Count predefined product/service only, 2=Count predefined product, 3=Count predefined service
	 *  @return	int						<0 if KO, 0 if no predefined products, nb of lines with predefined products if found
	 */
	function hasProductsOrServices($predefined=-1)
	{
		$nb=0;

		foreach($this->lines as $key => $val)
		{
			$qualified=0;
			if ($predefined == -1) $qualified=1;
			if ($predefined == 1 && $val->fk_product > 0) $qualified=1;
			if ($predefined == 0 && $val->fk_product <= 0) $qualified=1;
			if ($predefined == 2 && $val->fk_product > 0 && $val->product_type==0) $qualified=1;
			if ($predefined == 3 && $val->fk_product > 0 && $val->product_type==1) $qualified=1;
			if ($qualified) $nb++;
		}
		dol_syslog(get_class($this).'::hasProductsOrServices we found '.$nb.' qualified lines of products/servcies');
		return $nb;
	}

	/**
	 * Function that returns the total amount HT of discounts applied for all lines.
	 *
	 * @return 	float
	 */
	function getTotalDiscount()
	{
		$total_discount=0.00;

		$sql = "SELECT subprice as pu_ht, qty, remise_percent, total_ht";
		$sql.= " FROM ".MAIN_DB_PREFIX.$this->table_element."det";
		$sql.= " WHERE ".$this->fk_element." = ".$this->id;

		dol_syslog(get_class($this).'::getTotalDiscount', LOG_DEBUG);
		$resql = $this->db->query($sql);
		if ($resql)
		{
			$num=$this->db->num_rows($resql);
			$i=0;
			while ($i < $num)
			{
				$obj = $this->db->fetch_object($resql);

				$pu_ht = $obj->pu_ht;
				$qty= $obj->qty;
				$total_ht = $obj->total_ht;

				$total_discount_line = floatval(price2num(($pu_ht * $qty) - $total_ht, 'MT'));
				$total_discount += $total_discount_line;

				$i++;
			}
		}

		//print $total_discount; exit;
		return price2num($total_discount);
	}


	/**
	 * Return into unit=0, the calculated total of weight and volume of all lines * qty
	 * Calculate by adding weight and volume of each product line, so properties ->volume/volume_units/weight/weight_units must be loaded on line.
	 *
	 * @return  array                           array('weight'=>...,'volume'=>...)
	 */
	function getTotalWeightVolume()
	{
		$totalWeight = 0;
		$totalVolume = 0;
		// defined for shipment only
		$totalOrdered = '';
		// defined for shipment only
		$totalToShip = '';

		foreach ($this->lines as $line)
		{
			if (isset($line->qty_asked))
			{
				if (empty($totalOrdered)) $totalOrdered=0;  // Avoid warning because $totalOrdered is ''
				$totalOrdered+=$line->qty_asked;    // defined for shipment only
			}
			if (isset($line->qty_shipped))
			{
				if (empty($totalToShip)) $totalToShip=0;    // Avoid warning because $totalToShip is ''
				$totalToShip+=$line->qty_shipped;   // defined for shipment only
			}

			// Define qty, weight, volume, weight_units, volume_units
			if ($this->element == 'shipping') {
				// for shipments
				$qty = $line->qty_shipped ? $line->qty_shipped : 0;
			}
			else {
				$qty = $line->qty ? $line->qty : 0;
			}

			$weight = $line->weight ? $line->weight : 0;
			$volume = $line->volume ? $line->volume : 0;

			$weight_units=$line->weight_units;
			$volume_units=$line->volume_units;

			$weightUnit=0;
			$volumeUnit=0;
			if (! empty($weight_units)) $weightUnit = $weight_units;
			if (! empty($volume_units)) $volumeUnit = $volume_units;

			if (empty($totalWeight)) $totalWeight=0;  // Avoid warning because $totalWeight is ''
			if (empty($totalVolume)) $totalVolume=0;  // Avoid warning because $totalVolume is ''

			//var_dump($line->volume_units);
			if ($weight_units < 50)   // >50 means a standard unit (power of 10 of official unit), > 50 means an exotic unit (like inch)
			{
				$trueWeightUnit=pow(10, $weightUnit);
				$totalWeight += $weight * $qty * $trueWeightUnit;
			}
			else {
		if ($weight_units == 99) {
			// conversion 1 Pound = 0.45359237 KG
			$trueWeightUnit = 0.45359237;
			$totalWeight += $weight * $qty * $trueWeightUnit;
		} elseif ($weight_units == 98) {
			// conversion 1 Ounce = 0.0283495 KG
			$trueWeightUnit = 0.0283495;
			$totalWeight += $weight * $qty * $trueWeightUnit;
		}
		else
					$totalWeight += $weight * $qty;   // This may be wrong if we mix different units
			}
			if ($volume_units < 50)   // >50 means a standard unit (power of 10 of official unit), > 50 means an exotic unit (like inch)
			{
				//print $line->volume."x".$line->volume_units."x".($line->volume_units < 50)."x".$volumeUnit;
				$trueVolumeUnit=pow(10, $volumeUnit);
				//print $line->volume;
				$totalVolume += $volume * $qty * $trueVolumeUnit;
			}
			else
			{
				$totalVolume += $volume * $qty;   // This may be wrong if we mix different units
			}
		}

		return array('weight'=>$totalWeight, 'volume'=>$totalVolume, 'ordered'=>$totalOrdered, 'toship'=>$totalToShip);
	}


	/**
	 *	Set extra parameters
	 *
	 *	@return	int      <0 if KO, >0 if OK
	 */
	function setExtraParameters()
	{
		$this->db->begin();

		$extraparams = (! empty($this->extraparams) ? json_encode($this->extraparams) : null);

		$sql = "UPDATE ".MAIN_DB_PREFIX.$this->table_element;
		$sql.= " SET extraparams = ".(! empty($extraparams) ? "'".$this->db->escape($extraparams)."'" : "null");
		$sql.= " WHERE rowid = ".$this->id;

		dol_syslog(get_class($this)."::setExtraParameters", LOG_DEBUG);
		$resql = $this->db->query($sql);
		if (! $resql)
		{
			$this->error=$this->db->lasterror();
			$this->db->rollback();
			return -1;
		}
		else
		{
			$this->db->commit();
			return 1;
		}
	}


	/**
	 *    Return incoterms informations
	 *    TODO Use a cache for label get
	 *
	 *    @return	string	incoterms info
	 */
	function display_incoterms()
	{
		$out = '';
		$this->libelle_incoterms = '';
		if (!empty($this->fk_incoterms))
		{
			$sql = 'SELECT code FROM '.MAIN_DB_PREFIX.'c_incoterms WHERE rowid = '.(int) $this->fk_incoterms;
			$result = $this->db->query($sql);
			if ($result)
			{
				$res = $this->db->fetch_object($result);
				$out .= $res->code;
			}
		}

		$out .= (($res->code && $this->location_incoterms)?' - ':'').$this->location_incoterms;

		return $out;
	}

	/**
	 *    Return incoterms informations for pdf display
	 *
	 *    @return	string		incoterms info
	 */
	function getIncotermsForPDF()
	{
		$sql = 'SELECT code FROM '.MAIN_DB_PREFIX.'c_incoterms WHERE rowid = '.(int) $this->fk_incoterms;
		$resql = $this->db->query($sql);
		if ($resql)
		{
			$num = $this->db->num_rows($resql);
			if ($num > 0)
			{
				$res = $this->db->fetch_object($resql);
				return 'Incoterm : '.$res->code.' - '.$this->location_incoterms;
			}
			else
			{
				return '';
			}
		}
		else
		{
			$this->errors[] = $this->db->lasterror();
			return false;
		}
	}

	/**
	 *    Define incoterms values of current object
	 *
	 *    @param	int		$id_incoterm     Id of incoterm to set or '' to remove
	 * 	  @param 	string  $location		 location of incoterm
	 *    @return	int     		<0 if KO, >0 if OK
	 */
	function setIncoterms($id_incoterm, $location)
	{
		if ($this->id && $this->table_element)
		{
			$sql = "UPDATE ".MAIN_DB_PREFIX.$this->table_element;
			$sql.= " SET fk_incoterms = ".($id_incoterm > 0 ? $id_incoterm : "null");
			$sql.= ", location_incoterms = ".($id_incoterm > 0 ? "'".$this->db->escape($location)."'" : "null");
			$sql.= " WHERE rowid = " . $this->id;
			dol_syslog(get_class($this).'::setIncoterms', LOG_DEBUG);
			$resql=$this->db->query($sql);
			if ($resql)
			{
				$this->fk_incoterms = $id_incoterm;
				$this->location_incoterms = $location;

				$sql = 'SELECT libelle FROM '.MAIN_DB_PREFIX.'c_incoterms WHERE rowid = '.(int) $this->fk_incoterms;
				$res = $this->db->query($sql);
				if ($res)
				{
					$obj = $this->db->fetch_object($res);
					$this->libelle_incoterms = $obj->libelle;
				}
				return 1;
			}
			else
			{
				$this->errors[] = $this->db->lasterror();
				return -1;
			}
		}
		else return -1;
	}


	/**
	 *  Return if a country is inside the EEC (European Economic Community)
	 *  @deprecated
	 *
	 *  @return     boolean		true = country inside EEC, false = country outside EEC
	 */
	function isInEEC()
	{
		require_once DOL_DOCUMENT_ROOT.'/core/lib/company.lib.php';
		return isInEEC($this);
	}


	// --------------------
	// TODO: All functions here must be redesigned and moved as they are not business functions but output functions
	// --------------------

	/* This is to show add lines */

	/**
	 *	Show add free and predefined products/services form
	 *
	 *  @param	int		        $dateSelector       1=Show also date range input fields
	 *  @param	Societe			$seller				Object thirdparty who sell
	 *  @param	Societe			$buyer				Object thirdparty who buy
	 *	@return	void
	 */
	function formAddObjectLine($dateSelector,$seller,$buyer)
	{
		global $conf,$user,$langs,$object,$hookmanager;
		global $form,$bcnd,$var;

		//Line extrafield
		require_once DOL_DOCUMENT_ROOT.'/core/class/extrafields.class.php';
		$extrafieldsline = new ExtraFields($this->db);
		$extralabelslines=$extrafieldsline->fetch_name_optionals_label($this->table_element_line);

		// Output template part (modules that overwrite templates must declare this into descriptor)
		// Use global variables + $dateSelector + $seller and $buyer
		$dirtpls=array_merge($conf->modules_parts['tpl'],array('/core/tpl'));
		foreach($dirtpls as $reldir)
		{
			$tpl = dol_buildpath($reldir.'/objectline_create.tpl.php');
			if (empty($conf->file->strict_mode)) {
				$res=@include $tpl;
			} else {
				$res=include $tpl; // for debug
			}
			if ($res) break;
		}
	}



	/* This is to show array of line of details */


	/**
	 *	Return HTML table for object lines
	 *	TODO Move this into an output class file (htmlline.class.php)
	 *	If lines are into a template, title must also be into a template
	 *	But for the moment we don't know if it'st possible as we keep a method available on overloaded objects.
	 *
	 *	@param	string		$action				Action code
	 *	@param  string		$seller            	Object of seller third party
	 *	@param  string  	$buyer             	Object of buyer third party
	 *	@param	int			$selected		   	Object line selected
	 *	@param  int	    	$dateSelector      	1=Show also date range input fields
	 *	@return	void
	 */
	function printObjectLines($action, $seller, $buyer, $selected=0, $dateSelector=0)
	{
		global $conf, $hookmanager, $langs, $user;
		// TODO We should not use global var for this !
		global $inputalsopricewithtax, $usemargins, $disableedit, $disablemove, $disableremove, $outputalsopricetotalwithtax;

		// Define usemargins
		$usemargins=0;
		if (! empty($conf->margin->enabled) && ! empty($this->element) && in_array($this->element,array('facture','propal','commande'))) $usemargins=1;

		$num = count($this->lines);

		//Line extrafield
		require_once DOL_DOCUMENT_ROOT.'/core/class/extrafields.class.php';
		$extrafieldsline = new ExtraFields($this->db);
		$extralabelslines=$extrafieldsline->fetch_name_optionals_label($this->table_element_line);

		$parameters = array('num'=>$num,'i'=>$i,'dateSelector'=>$dateSelector,'seller'=>$seller,'buyer'=>$buyer,'selected'=>$selected, 'extrafieldsline'=>$extrafieldsline);
		$reshook = $hookmanager->executeHooks('printObjectLineTitle', $parameters, $this, $action); // Note that $action and $object may have been modified by some hooks
		if (empty($reshook))
		{
			print '<tr class="liste_titre nodrag nodrop">';

			if (! empty($conf->global->MAIN_VIEW_LINE_NUMBER)) print '<td class="linecolnum" align="center" width="5">&nbsp;</td>';

			// Description
			print '<td class="linecoldescription">'.$langs->trans('Description').'</td>';

			if ($this->element == 'supplier_proposal' || $this->element == 'order_supplier' || $this->element == 'invoice_supplier')
			{
				print '<td class="linerefsupplier"><span id="title_fourn_ref">'.$langs->trans("SupplierRef").'</span></td>';
			}

			// VAT
			print '<td class="linecolvat" align="right" width="80">'.$langs->trans('VAT').'</td>';

			// Price HT
			print '<td class="linecoluht" align="right" width="80">'.$langs->trans('PriceUHT').'</td>';

			// Multicurrency
			if (!empty($conf->multicurrency->enabled)) print '<td class="linecoluht_currency" align="right" width="80">'.$langs->trans('PriceUHTCurrency', $this->multicurrency_code).'</td>';

			if ($inputalsopricewithtax) print '<td align="right" width="80">'.$langs->trans('PriceUTTC').'</td>';

			// Qty
			print '<td class="linecolqty" align="right">'.$langs->trans('Qty').'</td>';

			if($conf->global->PRODUCT_USE_UNITS)
			{
				print '<td class="linecoluseunit" align="left">'.$langs->trans('Unit').'</td>';
			}

			// Reduction short
			print '<td class="linecoldiscount" align="right">'.$langs->trans('ReductionShort').'</td>';

			if ($this->situation_cycle_ref) {
				print '<td class="linecolcycleref" align="right">' . $langs->trans('Progress') . '</td>';
			}

			if ($usemargins && ! empty($conf->margin->enabled) && empty($user->societe_id))
			{
				if (!empty($user->rights->margins->creer))
				{
					if ($conf->global->MARGIN_TYPE == "1")
						print '<td class="linecolmargin1 margininfos" align="right" width="80">'.$langs->trans('BuyingPrice').'</td>';
					else
						print '<td class="linecolmargin1 margininfos" align="right" width="80">'.$langs->trans('CostPrice').'</td>';
				}

				if (! empty($conf->global->DISPLAY_MARGIN_RATES) && $user->rights->margins->liretous)
					print '<td class="linecolmargin2 margininfos" align="right" width="50">'.$langs->trans('MarginRate').'</td>';
				if (! empty($conf->global->DISPLAY_MARK_RATES) && $user->rights->margins->liretous)
					print '<td class="linecolmargin2 margininfos" align="right" width="50">'.$langs->trans('MarkRate').'</td>';
			}

			// Total HT
			print '<td class="linecolht" align="right">'.$langs->trans('TotalHTShort').'</td>';

			// Multicurrency
			if (!empty($conf->multicurrency->enabled)) print '<td class="linecoltotalht_currency" align="right">'.$langs->trans('TotalHTShortCurrency', $this->multicurrency_code).'</td>';

			if ($outputalsopricetotalwithtax) print '<td align="right" width="80">'.$langs->trans('TotalTTCShort').'</td>';

			print '<td class="linecoledit"></td>';  // No width to allow autodim

			print '<td class="linecoldelete" width="10"></td>';

			print '<td class="linecolmove" width="10"></td>';

			print "</tr>\n";
		}

		$var = true;
		$i	 = 0;

		foreach ($this->lines as $line)
		{
			//Line extrafield
			$line->fetch_optionals($line->id,$extralabelslines);



			//if (is_object($hookmanager) && (($line->product_type == 9 && ! empty($line->special_code)) || ! empty($line->fk_parent_line)))
			if (is_object($hookmanager))   // Old code is commented on preceding line.
			{
				if (empty($line->fk_parent_line))
				{
					$parameters = array('line'=>$line,'var'=>$var,'num'=>$num,'i'=>$i,'dateSelector'=>$dateSelector,'seller'=>$seller,'buyer'=>$buyer,'selected'=>$selected, 'extrafieldsline'=>$extrafieldsline);
					$reshook = $hookmanager->executeHooks('printObjectLine', $parameters, $this, $action);    // Note that $action and $object may have been modified by some hooks
				}
				else
				{
					$parameters = array('line'=>$line,'var'=>$var,'num'=>$num,'i'=>$i,'dateSelector'=>$dateSelector,'seller'=>$seller,'buyer'=>$buyer,'selected'=>$selected, 'extrafieldsline'=>$extrafieldsline, 'fk_parent_line'=>$line->fk_parent_line);
					$reshook = $hookmanager->executeHooks('printObjectSubLine', $parameters, $this, $action);    // Note that $action and $object may have been modified by some hooks
				}
			}
			if (empty($reshook))
			{
				$this->printObjectLine($action,$line,$var,$num,$i,$dateSelector,$seller,$buyer,$selected,$extrafieldsline);
			}

			$i++;
		}
	}

	/**
	 *	Return HTML content of a detail line
	 *	TODO Move this into an output class file (htmlline.class.php)
	 *
	 *	@param	string		$action				GET/POST action
	 *	@param CommonObjectLine $line		       	Selected object line to output
	 *	@param  string	    $var               	Is it a an odd line (true)
	 *	@param  int		    $num               	Number of line (0)
	 *	@param  int		    $i					I
	 *	@param  int		    $dateSelector      	1=Show also date range input fields
	 *	@param  string	    $seller            	Object of seller third party
	 *	@param  string	    $buyer             	Object of buyer third party
	 *	@param	int			$selected		   	Object line selected
	 *  @param  int			$extrafieldsline	Object of extrafield line attribute
	 *	@return	void
	 */
	function printObjectLine($action,$line,$var,$num,$i,$dateSelector,$seller,$buyer,$selected=0,$extrafieldsline=0)
	{
		global $conf,$langs,$user,$object,$hookmanager;
		global $form,$bc,$bcdd;
		global $object_rights, $disableedit, $disablemove;   // TODO We should not use global var for this !

		$object_rights = $this->getRights();

		$element=$this->element;

		$text=''; $description=''; $type=0;

		// Show product and description
		$type=(! empty($line->product_type)?$line->product_type:$line->fk_product_type);
		// Try to enhance type detection using date_start and date_end for free lines where type was not saved.
		if (! empty($line->date_start)) $type=1; // deprecated
		if (! empty($line->date_end)) $type=1; // deprecated

		// Ligne en mode visu
		if ($action != 'editline' || $selected != $line->id)
		{
			// Product
			if ($line->fk_product > 0)
			{
				$product_static = new Product($this->db);
				$product_static->fetch($line->fk_product);

				$product_static->ref = $line->ref; //can change ref in hook
				$product_static->label = $line->label; //can change label in hook
				$text=$product_static->getNomUrl(1);

				// Define output language and label
				if (! empty($conf->global->MAIN_MULTILANGS))
				{
					if (! is_object($this->thirdparty))
					{
						dol_print_error('','Error: Method printObjectLine was called on an object and object->fetch_thirdparty was not done before');
						return;
					}

					$prod = new Product($this->db);
					$prod->fetch($line->fk_product);

					$outputlangs = $langs;
					$newlang='';
					if (empty($newlang) && GETPOST('lang_id','aZ09')) $newlang=GETPOST('lang_id','aZ09');
					if (! empty($conf->global->PRODUIT_TEXTS_IN_THIRDPARTY_LANGUAGE) && empty($newlang)) $newlang=$this->thirdparty->default_lang;		// For language to language of customer
					if (! empty($newlang))
					{
						$outputlangs = new Translate("",$conf);
						$outputlangs->setDefaultLang($newlang);
					}

					$label = (! empty($prod->multilangs[$outputlangs->defaultlang]["label"])) ? $prod->multilangs[$outputlangs->defaultlang]["label"] : $line->product_label;
				}
				else
				{
					$label = $line->product_label;
				}

				$text.= ' - '.(! empty($line->label)?$line->label:$label);
				$description.=(! empty($conf->global->PRODUIT_DESC_IN_FORM)?'':dol_htmlentitiesbr($line->description));	// Description is what to show on popup. We shown nothing if already into desc.
			}

			$line->pu_ttc = price2num($line->subprice * (1 + ($line->tva_tx/100)), 'MU');

			// Output template part (modules that overwrite templates must declare this into descriptor)
			// Use global variables + $dateSelector + $seller and $buyer
			$dirtpls=array_merge($conf->modules_parts['tpl'],array('/core/tpl'));
			foreach($dirtpls as $reldir)
			{
				$tpl = dol_buildpath($reldir.'/objectline_view.tpl.php');
				if (empty($conf->file->strict_mode)) {
					$res=@include $tpl;
				} else {
					$res=include $tpl; // for debug
				}
				if ($res) break;
			}
		}

		// Ligne en mode update
		if ($this->statut == 0 && $action == 'editline' && $selected == $line->id)
		{
			$label = (! empty($line->label) ? $line->label : (($line->fk_product > 0) ? $line->product_label : ''));
			$placeholder=' placeholder="'.$langs->trans("Label").'"';

			$line->pu_ttc = price2num($line->subprice * (1 + ($line->tva_tx/100)), 'MU');

			// Output template part (modules that overwrite templates must declare this into descriptor)
			// Use global variables + $dateSelector + $seller and $buyer
			$dirtpls=array_merge($conf->modules_parts['tpl'],array('/core/tpl'));
			foreach($dirtpls as $reldir)
			{
				$tpl = dol_buildpath($reldir.'/objectline_edit.tpl.php');
				if (empty($conf->file->strict_mode)) {
					$res=@include $tpl;
				} else {
					$res=include $tpl; // for debug
				}
				if ($res) break;
			}
		}
	}


	/* This is to show array of line of details of source object */


	/**
	 * 	Return HTML table table of source object lines
	 *  TODO Move this and previous function into output html class file (htmlline.class.php).
	 *  If lines are into a template, title must also be into a template
	 *  But for the moment we don't know if it's possible, so we keep the method available on overloaded objects.
	 *
	 *	@param	string		$restrictlist		''=All lines, 'services'=Restrict to services only
	 *  @return	void
	 */
	function printOriginLinesList($restrictlist='')
	{
		global $langs, $hookmanager, $conf;

		print '<tr class="liste_titre">';
		print '<td>'.$langs->trans('Ref').'</td>';
		print '<td>'.$langs->trans('Description').'</td>';
		print '<td align="right">'.$langs->trans('VATRate').'</td>';
		print '<td align="right">'.$langs->trans('PriceUHT').'</td>';
		if (!empty($conf->multicurrency->enabled)) print '<td align="right">'.$langs->trans('PriceUHTCurrency').'</td>';
		print '<td align="right">'.$langs->trans('Qty').'</td>';
		if($conf->global->PRODUCT_USE_UNITS)
		{
			print '<td align="left">'.$langs->trans('Unit').'</td>';
		}
		print '<td align="right">'.$langs->trans('ReductionShort').'</td></tr>';

		$var = true;
		$i	 = 0;

		foreach ($this->lines as $line)
		{
			if (is_object($hookmanager) && (($line->product_type == 9 && ! empty($line->special_code)) || ! empty($line->fk_parent_line)))
			{
				if (empty($line->fk_parent_line))
				{
					$parameters=array('line'=>$line,'var'=>$var,'i'=>$i);
					$action='';
					$hookmanager->executeHooks('printOriginObjectLine',$parameters,$this,$action);    // Note that $action and $object may have been modified by some hooks
				}
			}
			else
			{
				$this->printOriginLine($line, $var, $restrictlist);
			}

			$i++;
		}
	}

	/**
	 * 	Return HTML with a line of table array of source object lines
	 *  TODO Move this and previous function into output html class file (htmlline.class.php).
	 *  If lines are into a template, title must also be into a template
	 *  But for the moment we don't know if it's possible as we keep a method available on overloaded objects.
	 *
	 * 	@param	CommonObjectLine	$line				Line
	 * 	@param	string				$var				Var
	 *	@param	string				$restrictlist		''=All lines, 'services'=Restrict to services only (strike line if not)
	 * 	@return	void
	 */
	function printOriginLine($line, $var, $restrictlist='')
	{
		global $langs, $conf;

		//var_dump($line);
		if (!empty($line->date_start))
		{
			$date_start=$line->date_start;
		}
		else
		{
			$date_start=$line->date_debut_prevue;
			if ($line->date_debut_reel) $date_start=$line->date_debut_reel;
		}
		if (!empty($line->date_end))
		{
			$date_end=$line->date_end;
		}
		else
		{
			$date_end=$line->date_fin_prevue;
			if ($line->date_fin_reel) $date_end=$line->date_fin_reel;
		}

		$this->tpl['label'] = '';
		if (! empty($line->fk_parent_line)) $this->tpl['label'].= img_picto('', 'rightarrow');

		if (($line->info_bits & 2) == 2)  // TODO Not sure this is used for source object
		{
			$discount=new DiscountAbsolute($this->db);
			$discount->fk_soc = $this->socid;
			$this->tpl['label'].= $discount->getNomUrl(0,'discount');
		}
		else if (! empty($line->fk_product))
		{
			$productstatic = new Product($this->db);
			$productstatic->id = $line->fk_product;
			$productstatic->ref = $line->ref;
			$productstatic->type = $line->fk_product_type;
			$this->tpl['label'].= $productstatic->getNomUrl(1);
			$this->tpl['label'].= ' - '.(! empty($line->label)?$line->label:$line->product_label);
			// Dates
			if ($line->product_type == 1 && ($date_start || $date_end))
			{
				$this->tpl['label'].= get_date_range($date_start,$date_end);
			}
		}
		else
		{
			$this->tpl['label'].= ($line->product_type == -1 ? '&nbsp;' : ($line->product_type == 1 ? img_object($langs->trans(''),'service') : img_object($langs->trans(''),'product')));
			if (!empty($line->desc)) {
				$this->tpl['label'].=$line->desc;
			}else {
				$this->tpl['label'].= ($line->label ? '&nbsp;'.$line->label : '');
			}
			// Dates
			if ($line->product_type == 1 && ($date_start || $date_end))
			{
				$this->tpl['label'].= get_date_range($date_start,$date_end);
			}
		}

		if (! empty($line->desc))
		{
			if ($line->desc == '(CREDIT_NOTE)')  // TODO Not sure this is used for source object
			{
				$discount=new DiscountAbsolute($this->db);
				$discount->fetch($line->fk_remise_except);
				$this->tpl['description'] = $langs->transnoentities("DiscountFromCreditNote",$discount->getNomUrl(0));
			}
			elseif ($line->desc == '(DEPOSIT)')  // TODO Not sure this is used for source object
			{
				$discount=new DiscountAbsolute($this->db);
				$discount->fetch($line->fk_remise_except);
				$this->tpl['description'] = $langs->transnoentities("DiscountFromDeposit",$discount->getNomUrl(0));
			}
			elseif ($line->desc == '(EXCESS RECEIVED)')
			{
				$discount=new DiscountAbsolute($this->db);
				$discount->fetch($line->fk_remise_except);
				$this->tpl['description'] = $langs->transnoentities("DiscountFromExcessReceived",$discount->getNomUrl(0));
			}
			else
			{
				$this->tpl['description'] = dol_trunc($line->desc,60);
			}
		}
		else
		{
			$this->tpl['description'] = '&nbsp;';
		}

        // VAT Rate
        $this->tpl['vat_rate'] = vatrate($line->tva_tx, true);
        $this->tpl['vat_rate'] .= (($line->info_bits & 1) == 1) ? '*' : '';
        if (! empty($line->vat_src_code) && ! preg_match('/\(/', $this->tpl['vat_rate'])) $this->tpl['vat_rate'].=' ('.$line->vat_src_code.')';

		$this->tpl['price'] = price($line->subprice);
		$this->tpl['multicurrency_price'] = price($line->multicurrency_subprice);
		$this->tpl['qty'] = (($line->info_bits & 2) != 2) ? $line->qty : '&nbsp;';
		if ($conf->global->PRODUCT_USE_UNITS) $this->tpl['unit'] = $langs->transnoentities($line->getLabelOfUnit('long'));
		$this->tpl['remise_percent'] = (($line->info_bits & 2) != 2) ? vatrate($line->remise_percent, true) : '&nbsp;';

		// Is the line strike or not
		$this->tpl['strike']=0;
		if ($restrictlist == 'services' && $line->product_type != Product::TYPE_SERVICE) $this->tpl['strike']=1;

		// Output template part (modules that overwrite templates must declare this into descriptor)
		// Use global variables + $dateSelector + $seller and $buyer
		$dirtpls=array_merge($conf->modules_parts['tpl'],array('/core/tpl'));
		foreach($dirtpls as $reldir)
		{
			$tpl = dol_buildpath($reldir.'/originproductline.tpl.php');
			if (empty($conf->file->strict_mode)) {
				$res=@include $tpl;
			} else {
				$res=include $tpl; // for debug
			}
			if ($res) break;
		}
	}


	/**
	 *	Add resources to the current object : add entry into llx_element_resources
	 *	Need $this->element & $this->id
	 *
	 *	@param		int		$resource_id		Resource id
	 *	@param		string	$resource_type		'resource'
	 *	@param		int		$busy				Busy or not
	 *	@param		int		$mandatory			Mandatory or not
	 *	@return		int							<=0 if KO, >0 if OK
	 */
	function add_element_resource($resource_id, $resource_type, $busy=0, $mandatory=0)
	{
		$this->db->begin();

		$sql = "INSERT INTO ".MAIN_DB_PREFIX."element_resources (";
		$sql.= "resource_id";
		$sql.= ", resource_type";
		$sql.= ", element_id";
		$sql.= ", element_type";
		$sql.= ", busy";
		$sql.= ", mandatory";
		$sql.= ") VALUES (";
		$sql.= $resource_id;
		$sql.= ", '".$this->db->escape($resource_type)."'";
		$sql.= ", '".$this->db->escape($this->id)."'";
		$sql.= ", '".$this->db->escape($this->element)."'";
		$sql.= ", '".$this->db->escape($busy)."'";
		$sql.= ", '".$this->db->escape($mandatory)."'";
		$sql.= ")";

		dol_syslog(get_class($this)."::add_element_resource", LOG_DEBUG);
		if ($this->db->query($sql))
		{
			$this->db->commit();
			return 1;
		}
		else
		{
			$this->error=$this->db->lasterror();
			$this->db->rollback();
			return  0;
		}
	}

	/**
	 *    Delete a link to resource line
	 *
	 *    @param	int		$rowid			Id of resource line to delete
	 *    @param	int		$element		element name (for trigger) TODO: use $this->element into commonobject class
	 *    @param	int		$notrigger		Disable all triggers
	 *    @return   int						>0 if OK, <0 if KO
	 */
	function delete_resource($rowid, $element, $notrigger=0)
	{
		global $user;

		$this->db->begin();

		$sql = "DELETE FROM ".MAIN_DB_PREFIX."element_resources";
		$sql.= " WHERE rowid=".$rowid;

		dol_syslog(get_class($this)."::delete_resource", LOG_DEBUG);

		$resql=$this->db->query($sql);
		if (! $resql)
		{
			$this->error=$this->db->lasterror();
			$this->db->rollback();
			return -1;
		}
		else
		{
			if (! $notrigger)
			{
				$result=$this->call_trigger(strtoupper($element).'_DELETE_RESOURCE', $user);
				if ($result < 0) { $this->db->rollback(); return -1; }
			}
			$this->db->commit();
			return 1;
		}
	}


	/**
	 * Overwrite magic function to solve problem of cloning object that are kept as references
	 *
	 * @return void
	 */
	function __clone()
	{
		// Force a copy of this->lines, otherwise it will point to same object.
		if (isset($this->lines) && is_array($this->lines))
		{
			$nboflines=count($this->lines);
			for($i=0; $i < $nboflines; $i++)
			{
				$this->lines[$i] = clone $this->lines[$i];
			}
		}
	}

	/**
	 * Common function for all objects extending CommonObject for generating documents
	 *
	 * @param 	string 		$modelspath 	Relative folder where generators are placed
	 * @param 	string 		$modele 		Generator to use. Caller must set it to obj->modelpdf or GETPOST('modelpdf') for example.
	 * @param 	Translate 	$outputlangs 	Output language to use
	 * @param 	int 		$hidedetails 	1 to hide details. 0 by default
	 * @param 	int 		$hidedesc 		1 to hide product description. 0 by default
	 * @param 	int 		$hideref 		1 to hide product reference. 0 by default
	 * @param   null|array  $moreparams     Array to provide more information
	 * @return 	int 						>0 if OK, <0 if KO
	 */
	protected function commonGenerateDocument($modelspath, $modele, $outputlangs, $hidedetails, $hidedesc, $hideref, $moreparams=null)
	{
		global $conf, $langs, $user;

		$srctemplatepath='';

		// Increase limit for PDF build
		$err=error_reporting();
		error_reporting(0);
		@set_time_limit(120);
		error_reporting($err);

		// If selected model is a filename template (then $modele="modelname" or "modelname:filename")
		$tmp=explode(':',$modele,2);
		if (! empty($tmp[1]))
		{
			$modele=$tmp[0];
			$srctemplatepath=$tmp[1];
		}

		// Search template files
		$file=''; $classname=''; $filefound=0;
		$dirmodels=array('/');
		if (is_array($conf->modules_parts['models'])) $dirmodels=array_merge($dirmodels,$conf->modules_parts['models']);
		foreach($dirmodels as $reldir)
		{
			foreach(array('doc','pdf') as $prefix)
			{
				if (in_array(get_class($this), array('Adherent'))) $file = $prefix."_".$modele.".class.php";     // Member module use prefix_module.class.php
				else $file = $prefix."_".$modele.".modules.php";

				// On verifie l'emplacement du modele
				$file=dol_buildpath($reldir.$modelspath.$file,0);
				if (file_exists($file))
				{
					$filefound=1;
					$classname=$prefix.'_'.$modele;
					break;
				}
			}
			if ($filefound) break;
		}

		// If generator was found
		if ($filefound)
		{
			global $db;  // Required to solve a conception default in commonstickergenerator.class.php making an include of code using $db

			require_once $file;

			$obj = new $classname($this->db);

			// If generator is ODT, we must have srctemplatepath defined, if not we set it.
			if ($obj->type == 'odt' && empty($srctemplatepath))
			{
				$varfortemplatedir=$obj->scandir;
				if ($varfortemplatedir && ! empty($conf->global->$varfortemplatedir))
				{
					$dirtoscan=$conf->global->$varfortemplatedir;

					$listoffiles=array();

					// Now we add first model found in directories scanned
					$listofdir=explode(',',$dirtoscan);
					foreach($listofdir as $key => $tmpdir)
					{
						$tmpdir=trim($tmpdir);
						$tmpdir=preg_replace('/DOL_DATA_ROOT/',DOL_DATA_ROOT,$tmpdir);
						if (! $tmpdir) { unset($listofdir[$key]); continue; }
						if (is_dir($tmpdir))
						{
							$tmpfiles=dol_dir_list($tmpdir,'files',0,'\.od(s|t)$','','name',SORT_ASC,0);
							if (count($tmpfiles)) $listoffiles=array_merge($listoffiles,$tmpfiles);
						}
					}

					if (count($listoffiles))
					{
						foreach($listoffiles as $record)
						{
							$srctemplatepath=$record['fullname'];
							break;
						}
					}
				}

				if (empty($srctemplatepath))
				{
					$this->error='ErrorGenerationAskedForOdtTemplateWithSrcFileNotDefined';
					return -1;
				}
			}

			if ($obj->type == 'odt' && ! empty($srctemplatepath))
			{
				if (! dol_is_file($srctemplatepath))
				{
					$this->error='ErrorGenerationAskedForOdtTemplateWithSrcFileNotFound';
					return -1;
				}
			}

			// We save charset_output to restore it because write_file can change it if needed for
			// output format that does not support UTF8.
			$sav_charset_output=$outputlangs->charset_output;

			if (in_array(get_class($this), array('Adherent')))
			{
				$arrayofrecords = array();   // The write_file of templates of adherent class need this var
				$resultwritefile = $obj->write_file($this, $outputlangs, $srctemplatepath, 'member', 1, $moreparams);
			}
			else
			{
				$resultwritefile = $obj->write_file($this, $outputlangs, $srctemplatepath, $hidedetails, $hidedesc, $hideref, $moreparams);
			}
			// After call of write_file $obj->result['fullpath'] is set with generated file. It will be used to update the ECM database index.

			if ($resultwritefile > 0)
			{
				$outputlangs->charset_output=$sav_charset_output;

				// We delete old preview
				require_once DOL_DOCUMENT_ROOT.'/core/lib/files.lib.php';
				dol_delete_preview($this);

				// Index file in database
				if (! empty($obj->result['fullpath']))
				{
					$destfull = $obj->result['fullpath'];
					$upload_dir = dirname($destfull);
					$destfile = basename($destfull);
					$rel_dir = preg_replace('/^'.preg_quote(DOL_DATA_ROOT,'/').'/', '', $upload_dir);

					if (! preg_match('/[\\/]temp[\\/]|[\\/]thumbs|\.meta$/', $rel_dir))     // If not a tmp dir
					{
						$filename = basename($destfile);
						$rel_dir = preg_replace('/[\\/]$/', '', $rel_dir);
						$rel_dir = preg_replace('/^[\\/]/', '', $rel_dir);

						include_once DOL_DOCUMENT_ROOT.'/ecm/class/ecmfiles.class.php';
						$ecmfile=new EcmFiles($this->db);
						$result = $ecmfile->fetch(0, '', ($rel_dir?$rel_dir.'/':'').$filename);

						// Set the public "share" key
						$setsharekey = false;
						if ($this->element == 'propal')
						{
							$useonlinesignature = $conf->global->MAIN_FEATURES_LEVEL;	// Replace this with 1 when feature to make online signature is ok
							if ($useonlinesignature) $setsharekey=true;
							if (! empty($conf->global->PROPOSAL_ALLOW_EXTERNAL_DOWNLOAD)) $setsharekey=true;
						}
						if ($this->element == 'commande' && ! empty($conf->global->ORDER_ALLOW_EXTERNAL_DOWNLOAD))    $setsharekey=true;
						if ($this->element == 'facture'  && ! empty($conf->global->INVOICE_ALLOW_EXTERNAL_DOWNLOAD))  $setsharekey=true;
						if ($setsharekey)
						{
							if (empty($ecmfile->share))	// Because object not found or share not set yet
							{
								require_once DOL_DOCUMENT_ROOT.'/core/lib/security2.lib.php';
								$ecmfile->share = getRandomPassword(true);
							}
						}

						if ($result > 0)
						{
							$ecmfile->label = md5_file(dol_osencode($destfull));	// hash of file content
							$ecmfile->fullpath_orig = '';
							$ecmfile->gen_or_uploaded = 'generated';
							$ecmfile->description = '';    // indexed content
							$ecmfile->keyword = '';        // keyword content
							$result = $ecmfile->update($user);
							if ($result < 0)
							{
								setEventMessages($ecmfile->error, $ecmfile->errors, 'warnings');
							}
						}
						else
						{
							$ecmfile->entity = $conf->entity;
							$ecmfile->filepath = $rel_dir;
							$ecmfile->filename = $filename;
							$ecmfile->label = md5_file(dol_osencode($destfull));	// hash of file content
							$ecmfile->fullpath_orig = '';
							$ecmfile->gen_or_uploaded = 'generated';
							$ecmfile->description = '';    // indexed content
							$ecmfile->keyword = '';        // keyword content
							$result = $ecmfile->create($user);
							if ($result < 0)
							{
								setEventMessages($ecmfile->error, $ecmfile->errors, 'warnings');
							}
						}

						/*$this->result['fullname']=$destfull;
						$this->result['filepath']=$ecmfile->filepath;
						$this->result['filename']=$ecmfile->filename;*/
						//var_dump($obj->update_main_doc_field);exit;

						// Update the last_main_doc field into main object (if documenent generator has property ->update_main_doc_field set)
						$update_main_doc_field=0;
						if (! empty($obj->update_main_doc_field)) $update_main_doc_field=1;
						if ($update_main_doc_field && ! empty($this->table_element))
						{
							$sql = 'UPDATE '.MAIN_DB_PREFIX.$this->table_element." SET last_main_doc = '".($ecmfile->filepath.'/'.$ecmfile->filename)."'";
							$sql.= ' WHERE rowid = '.$this->id;
							$resql = $this->db->query($sql);
							if (! $resql) dol_print_error($this->db);
						}
					}
				}
				else
				{
					dol_syslog('Method ->write_file was called on object '.get_class($obj).' and return a success but the return array ->result["fullpath"] was not set.', LOG_WARNING);
				}

				// Success in building document. We build meta file.
				dol_meta_create($this);

				return 1;
			}
			else
			{
				$outputlangs->charset_output=$sav_charset_output;
				dol_print_error($this->db, "Error generating document for ".__CLASS__.". Error: ".$obj->error, $obj->errors);
				return -1;
			}

		}
		else
		{
			$this->error=$langs->trans("Error")." ".$langs->trans("ErrorFileDoesNotExists",$file);
			dol_print_error('',$this->error);
			return -1;
		}
	}

	/**
	 *  Build thumb
	 *
	 *  @param      string	$file           Path file in UTF8 to original file to create thumbs from.
	 *	@return		void
	 */
	function addThumbs($file)
	{
		global $maxwidthsmall, $maxheightsmall, $maxwidthmini, $maxheightmini, $quality;

		require_once DOL_DOCUMENT_ROOT .'/core/lib/images.lib.php';		// This define also $maxwidthsmall, $quality, ...

		$file_osencoded=dol_osencode($file);
		if (file_exists($file_osencoded))
		{
			// Create small thumbs for company (Ratio is near 16/9)
			// Used on logon for example
			vignette($file_osencoded, $maxwidthsmall, $maxheightsmall, '_small', $quality);

			// Create mini thumbs for company (Ratio is near 16/9)
			// Used on menu or for setup page for example
			vignette($file_osencoded, $maxwidthmini, $maxheightmini, '_mini', $quality);
		}
	}


	/* Functions common to commonobject and commonobjectline */

	/* For default values */

	/**
	 * Return the default value to use for a field when showing the create form of object.
	 * Return values in this order:
	 * 1) If parameter is available into POST, we return it first.
	 * 2) If not but an alternate value was provided as parameter of function, we return it.
	 * 3) If not but a constant $conf->global->OBJECTELEMENT_FIELDNAME is set, we return it (It is better to use the dedicated table).
	 * 4) Return value found into database (TODO No yet implemented)
	 *
	 * @param   string              $fieldname          Name of field
	 * @param   string              $alternatevalue     Alternate value to use
	 * @return  string|string[]                         Default value (can be an array if the GETPOST return an array)
	 **/
	function getDefaultCreateValueFor($fieldname, $alternatevalue=null)
	{
		global $conf, $_POST;

		// If param here has been posted, we use this value first.
		if (isset($_POST[$fieldname])) return GETPOST($fieldname, 2);

		if (isset($alternatevalue)) return $alternatevalue;

		$newelement=$this->element;
		if ($newelement == 'facture') $newelement='invoice';
		if ($newelement == 'commande') $newelement='order';
		if (empty($newelement))
		{
			dol_syslog("Ask a default value using common method getDefaultCreateValueForField on an object with no property ->element defined. Return empty string.", LOG_WARNING);
			return '';
		}

		$keyforfieldname=strtoupper($newelement.'_DEFAULT_'.$fieldname);
		//var_dump($keyforfieldname);
		if (isset($conf->global->$keyforfieldname)) return $conf->global->$keyforfieldname;

		// TODO Ad here a scan into table llx_overwrite_default with a filter on $this->element and $fieldname

	}


	/* For triggers */


	/**
	 * Call trigger based on this instance.
	 * Some context information may also be provided into array property this->context.
	 * NB:  Error from trigger are stacked in interface->errors
	 * NB2: If return code of triggers are < 0, action calling trigger should cancel all transaction.
	 *
	 * @param   string    $trigger_name   trigger's name to execute
	 * @param   User      $user           Object user
	 * @return  int                       Result of run_triggers
	 */
	function call_trigger($trigger_name, $user)
	{
		global $langs,$conf;

		include_once DOL_DOCUMENT_ROOT . '/core/class/interfaces.class.php';
		$interface=new Interfaces($this->db);
		$result=$interface->run_triggers($trigger_name,$this,$user,$langs,$conf);

		if ($result < 0)
		{
			if (!empty($this->errors))
			{
				$this->errors=array_unique(array_merge($this->errors,$interface->errors));   // We use array_unique because when a trigger call another trigger on same object, this->errors is added twice.
			}
			else
			{
				$this->errors=$interface->errors;
			}
		}
		return $result;
	}


	/* Functions for extrafields */


	/**
	 *  Function to get extra fields of an object into $this->array_options
	 *  This method is in most cases called by method fetch of objects but you can call it separately.
	 *
	 *  @param	int		$rowid			Id of line. Use the id of object if not defined. Deprecated. Function must be called without parameters.
	 *  @param  array	$optionsArray   Array resulting of call of extrafields->fetch_name_optionals_label(). Deprecated. Function must be called without parameters.
	 *  @return	int						<0 if error, 0 if no values of extrafield to find nor found, 1 if an attribute is found and value loaded
	 */
	function fetch_optionals($rowid=null, $optionsArray=null)
	{
		if (empty($rowid)) $rowid=$this->id;

		// To avoid SQL errors. Probably not the better solution though
		if (!$this->table_element) {
			return 0;
		}

		if (! is_array($optionsArray))
		{
			// If $extrafields is not a known object, we initialize it. Best practice is to have $extrafields defined into card.php or list.php page.
			// TODO Use of existing extrafield is not yet ready (must mutualize code that use extrafields in form first)
			// global $extrafields;
			//if (! is_object($extrafields))
			//{
				require_once DOL_DOCUMENT_ROOT.'/core/class/extrafields.class.php';
				$extrafields = new ExtraFields($this->db);
			//}

			// Load array of extrafields for elementype = $this->table_element
			if (empty($extrafields->attributes[$this->table_element]['loaded']))
			{
				$extrafields->fetch_name_optionals_label($this->table_element);
			}
			$optionsArray = $extrafields->attributes[$this->table_element]['label'];
		}

		$table_element = $this->table_element;
		if ($table_element == 'categorie') $table_element = 'categories'; // For compatibility

		// Request to get complementary values
		if (is_array($optionsArray) && count($optionsArray) > 0)
		{
			$sql = "SELECT rowid";
			foreach ($optionsArray as $name => $label)
			{
				if (empty($extrafields->attributes[$this->table_element]['type'][$name]) || $extrafields->attributes[$this->table_element]['type'][$name] != 'separate')
				{
					$sql.= ", ".$name;
				}
			}
			$sql.= " FROM ".MAIN_DB_PREFIX.$table_element."_extrafields";
			$sql.= " WHERE fk_object = ".$rowid;

			dol_syslog(get_class($this)."::fetch_optionals get extrafields data for ".$this->table_element, LOG_DEBUG);
			$resql=$this->db->query($sql);
			if ($resql)
			{
				$numrows=$this->db->num_rows($resql);
				if ($numrows)
				{
					$tab = $this->db->fetch_array($resql);

					foreach ($tab as $key => $value)
					{
						// Test fetch_array ! is_int($key) because fetch_array result is a mix table with Key as alpha and Key as int (depend db engine)
						if ($key != 'rowid' && $key != 'tms' && $key != 'fk_member' && ! is_int($key))
						{
							// we can add this attribute to object
							$this->array_options["options_".$key]=$value;
						}
					}
				}

				$this->db->free($resql);

				if ($numrows) return $numrows;
				else return 0;
			}
			else
			{
				dol_print_error($this->db);
				return -1;
			}
		}
		return 0;
	}

	/**
	 *	Delete all extra fields values for the current object.
	 *
	 *  @return	int		<0 if KO, >0 if OK
	 */
	function deleteExtraFields()
	{
		$this->db->begin();

		$table_element = $this->table_element;
		if ($table_element == 'categorie') $table_element = 'categories'; // For compatibility

		$sql_del = "DELETE FROM ".MAIN_DB_PREFIX.$table_element."_extrafields WHERE fk_object = ".$this->id;
		dol_syslog(get_class($this)."::deleteExtraFields delete", LOG_DEBUG);
		$resql=$this->db->query($sql_del);
		if (! $resql)
		{
			$this->error=$this->db->lasterror();
			$this->db->rollback();
			return -1;
		}
		else
		{
			$this->db->commit();
			return 1;
		}
	}

	/**
	 *	Add/Update all extra fields values for the current object.
	 *  Data to describe values to insert/update are stored into $this->array_options=array('options_codeforfield1'=>'valueforfield1', 'options_codeforfield2'=>'valueforfield2', ...)
	 *  This function delete record with all extrafields and insert them again from the array $this->array_options.
	 *
	 *  @param	string		$trigger		If defined, call also the trigger (for example COMPANY_MODIFY)
	 *  @param	User		$userused		Object user
	 *  @return int 						-1=error, O=did nothing, 1=OK
	 *  @see updateExtraField, setValueFrom
	 */
	function insertExtraFields($trigger='', $userused=null)
	{
		global $conf,$langs,$user;

		if (empty($userused)) $userused=$user;

		$error=0;

		if (! empty($conf->global->MAIN_EXTRAFIELDS_DISABLED)) return 0;	// For avoid conflicts if trigger used

		if (! empty($this->array_options))
		{
			// Check parameters
			$langs->load('admin');
			require_once DOL_DOCUMENT_ROOT.'/core/class/extrafields.class.php';
			$extrafields = new ExtraFields($this->db);
			$target_extrafields=$extrafields->fetch_name_optionals_label($this->table_element);

			//Eliminate copied source object extra_fields that do not exist in target object
			$new_array_options=array();
			foreach ($this->array_options as $key => $value) {
				if (in_array(substr($key,8), array_keys($target_extrafields)))	// We remove the 'options_' from $key for test
					$new_array_options[$key] = $value;
				elseif (in_array($key, array_keys($target_extrafields)))		// We test on $key that does not contains the 'options_' prefix
					$new_array_options['options_'.$key] = $value;
			}

			foreach($new_array_options as $key => $value)
			{
			   	$attributeKey      = substr($key,8);   // Remove 'options_' prefix
			   	$attributeType     = $extrafields->attribute_type[$attributeKey];
			   	$attributeLabel    = $extrafields->attribute_label[$attributeKey];
			   	$attributeParam    = $extrafields->attribute_param[$attributeKey];
			   	$attributeRequired = $extrafields->attribute_required[$attributeKey];

			   	if ($attributeRequired)
			   	{
			   		$mandatorypb=false;
			   		if ($attributeType == 'link' && $this->array_options[$key] == '-1') $mandatorypb=true;
			   		if ($this->array_options[$key] === '') $mandatorypb=true;
			   		if ($mandatorypb)
			   		{
			   			$this->errors[]=$langs->trans('ErrorFieldRequired', $attributeLabel);
			   			return -1;
			   		}
			   	}

			   	switch ($attributeType)
			   	{
			   		case 'int':
			  			if (!is_numeric($value) && $value!='')
			   			{
			   				$this->errors[]=$langs->trans("ExtraFieldHasWrongValue", $attributeLabel);
			   				return -1;
			  			}
			   			elseif ($value=='')
			   			{
			   				$new_array_options[$key] = null;
			   			}
			 			break;
			 		/*case 'select':	// Not required, we chosed value='0' for undefined values
             			if ($value=='-1')
             			{
             				$this->array_options[$key] = null;
             			}
             			break;*/
					case 'price':
						$new_array_options[$key] = price2num($this->array_options[$key]);
						break;
					case 'date':
						$new_array_options[$key] = $this->db->idate($this->array_options[$key]);
						break;
					case 'datetime':
						$new_array_options[$key] = $this->db->idate($this->array_options[$key]);
						break;
		   			case 'link':
						$param_list=array_keys($attributeParam['options']);
						// 0 : ObjectName
						// 1 : classPath
						$InfoFieldList = explode(":", $param_list[0]);
						dol_include_once($InfoFieldList[1]);
						if ($InfoFieldList[0] && class_exists($InfoFieldList[0]))
						{
							if ($value == '-1')	// -1 is key for no defined in combo list of objects
							{
								$new_array_options[$key]='';
							}
							elseif ($value)
							{
								$object = new $InfoFieldList[0]($this->db);
								if (is_numeric($value)) $res=$object->fetch($value);
								else $res=$object->fetch('',$value);

								if ($res > 0) $new_array_options[$key]=$object->id;
								else
								{
									$this->error="Id/Ref '".$value."' for object '".$object->element."' not found";
									$this->db->rollback();
									return -1;
								}
							}
						}
						else
						{
							dol_syslog('Error bad setup of extrafield', LOG_WARNING);
						}
						break;
			   	}
			}

			$this->db->begin();

			$table_element = $this->table_element;
			if ($table_element == 'categorie') $table_element = 'categories'; // For compatibility

			$sql_del = "DELETE FROM ".MAIN_DB_PREFIX.$table_element."_extrafields WHERE fk_object = ".$this->id;
			dol_syslog(get_class($this)."::insertExtraFields delete", LOG_DEBUG);
			$this->db->query($sql_del);

			$sql = "INSERT INTO ".MAIN_DB_PREFIX.$table_element."_extrafields (fk_object";
			foreach($new_array_options as $key => $value)
			{
				$attributeKey = substr($key,8);   // Remove 'options_' prefix
				// Add field of attribut
				if ($extrafields->attribute_type[$attributeKey] != 'separate') // Only for other type of separate
					$sql.=",".$attributeKey;
			}
			$sql .= ") VALUES (".$this->id;

			foreach($new_array_options as $key => $value)
			{
				$attributeKey = substr($key,8);   // Remove 'options_' prefix
				// Add field o fattribut
				if($extrafields->attribute_type[$attributeKey] != 'separate') // Only for other type of separate)
				{
					if ($new_array_options[$key] != '')
					{
						$sql.=",'".$this->db->escape($new_array_options[$key])."'";
					}
					else
					{
						$sql.=",null";
					}
				}
			}
			$sql.=")";

			dol_syslog(get_class($this)."::insertExtraFields insert", LOG_DEBUG);
			$resql = $this->db->query($sql);
			if (! $resql)
			{
				$this->error=$this->db->lasterror();
				$error++;
			}

			if (! $error && $trigger)
			{
				// Call trigger
				$this->context=array('extrafieldaddupdate'=>1);
				$result=$this->call_trigger($trigger, $userused);
				if ($result < 0) $error++;
				// End call trigger
			}

			if ($error)
			{
				$this->db->rollback();
				return -1;
			}
			else
			{
				$this->db->commit();
				return 1;
			}
		}
		else return 0;
	}

	/**
	 *	Update an exta field value for the current object.
	 *  Data to describe values to update are stored into $this->array_options=array('options_codeforfield1'=>'valueforfield1', 'options_codeforfield2'=>'valueforfield2', ...)
	 *
	 *  @param  string      $key    		Key of the extrafield
	 *  @param	string		$trigger		If defined, call also the trigger (for example COMPANY_MODIFY)
	 *  @param	User		$userused		Object user
	 *  @return int                 		-1=error, O=did nothing, 1=OK
	 *  @see setValueFrom
	 */
	function updateExtraField($key, $trigger, $userused)
	{
		global $conf,$langs,$user;

		if (empty($userused)) $userused=$user;

		$error=0;

		if (! empty($conf->global->MAIN_EXTRAFIELDS_DISABLED)) return 0;	// For avoid conflicts if trigger used

		if (! empty($this->array_options) && isset($this->array_options["options_".$key]))
		{
			// Check parameters
			$langs->load('admin');
			require_once DOL_DOCUMENT_ROOT.'/core/class/extrafields.class.php';
			$extrafields = new ExtraFields($this->db);
			$target_extrafields=$extrafields->fetch_name_optionals_label($this->table_element);

			$value=$this->array_options["options_".$key];
			$attributeType  = $extrafields->attribute_type[$key];
			$attributeLabel = $extrafields->attribute_label[$key];
			$attributeParam = $extrafields->attribute_param[$key];
			switch ($attributeType)
			{
				case 'int':
					if (!is_numeric($value) && $value!='')
					{
						$this->errors[]=$langs->trans("ExtraFieldHasWrongValue",$attributeLabel);
						return -1;
					}
					elseif ($value=='')
					{
						$this->array_options["options_".$key] = null;
					}
					break;
			 	/*case 'select':	// Not required, we chosed value='0' for undefined values
             		if ($value=='-1')
             		{
             			$this->array_options[$key] = null;
             		}
             		break;*/
				case 'price':
					$this->array_options["options_".$key] = price2num($this->array_options["options_".$key]);
					break;
				case 'date':
					$this->array_options["options_".$key]=$this->db->idate($this->array_options["options_".$key]);
					break;
				case 'datetime':
					$this->array_options["options_".$key]=$this->db->idate($this->array_options["options_".$key]);
					break;
				case 'link':
					$param_list=array_keys($attributeParam ['options']);
					// 0 : ObjectName
					// 1 : classPath
					$InfoFieldList = explode(":", $param_list[0]);
					dol_include_once($InfoFieldList[1]);
					if ($value)
					{
						$object = new $InfoFieldList[0]($this->db);
						$object->fetch(0,$value);
						$this->array_options["options_".$key]=$object->id;
					}
					break;
			}

			$this->db->begin();
			$sql = "UPDATE ".MAIN_DB_PREFIX.$this->table_element."_extrafields SET ".$key."='".$this->db->escape($this->array_options["options_".$key])."'";
			$sql .= " WHERE fk_object = ".$this->id;
			$resql = $this->db->query($sql);
			if (! $resql)
			{
				$error++;
				$this->error=$this->db->lasterror();
			}

			if (! $error && $trigger)
			{
				// Call trigger
				$this->context=array('extrafieldupdate'=>1);
				$result=$this->call_trigger($trigger, $userused);
				if ($result < 0) $error++;
				// End call trigger
			}

			if ($error)
			{
				$this->db->rollback();
				return -1;
			}
			else
			{
				$this->db->commit();
				return 1;
			}
		}
		else return 0;
	}


	/**
	 * Return HTML string to put an input field into a page
	 * Code very similar with showInputField of extra fields
	 *
	 * @param  array   		$val	       Array of properties for field to show
	 * @param  string  		$key           Key of attribute
	 * @param  string  		$value         Preselected value to show (for date type it must be in timestamp format, for amount or price it must be a php numeric value)
	 * @param  string  		$moreparam     To add more parametes on html input tag
	 * @param  string  		$keysuffix     Prefix string to add into name and id of field (can be used to avoid duplicate names)
	 * @param  string  		$keyprefix     Suffix string to add into name and id of field (can be used to avoid duplicate names)
	 * @param  string|int	$showsize      Value for css to define size. May also be a numeric.
	 * @return string
	 */
	function showInputField($val, $key, $value, $moreparam='', $keysuffix='', $keyprefix='', $showsize=0)
	{
		global $conf,$langs,$form;

		if (! is_object($form))
		{
			require_once DOL_DOCUMENT_ROOT.'/core/class/html.form.class.php';
			$form=new Form($this->db);
		}

		$objectid = $this->id;

		$label= $val['label'];
		$type = $val['type'];
		$size = $val['css'];

		// Convert var to be able to share same code than showInputField of extrafields
		if (preg_match('/varchar\((\d+)\)/', $type, $reg))
		{
			$type = 'varchar';		// convert varchar(xx) int varchar
			$size = $reg[1];
		}
		elseif (preg_match('/varchar/', $type)) $type = 'varchar';		// convert varchar(xx) int varchar
		if (is_array($val['arrayofkeyval'])) $type='select';
		if (preg_match('/^integer:(.*):(.*)/i', $val['type'], $reg)) $type='link';

		//$elementtype=$this->attribute_elementtype[$key];	// seems to not be used
		$default=$val['default'];
		$computed=$val['computed'];
		$unique=$val['unique'];
		$required=$val['required'];
		$param=$val['param'];
		if (is_array($val['arrayofkeyval'])) $param['options'] = $val['arrayofkeyval'];
		if (preg_match('/^integer:(.*):(.*)/i', $val['type'], $reg))
		{
			$type='link';
			$param['options']=array($reg[1].':'.$reg[2]=>$reg[1].':'.$reg[2]);
		}
		$langfile=$val['langfile'];
		$list=$val['list'];
		$hidden=(abs($val['visible'])!=1 ? 1 : 0);
		$help=$val['help'];

		if ($computed)
		{
			if (! preg_match('/^search_/', $keyprefix)) return '<span class="opacitymedium">'.$langs->trans("AutomaticallyCalculated").'</span>';
			else return '';
		}

		// Use in priorit showsize from parameters, then $val['css'] then autodefine
		if (empty($showsize) && ! empty($val['css']))
		{
			$showsize = $val['css'];
		}
		if (empty($showsize))
		{
			if ($type == 'date')
			{
				//$showsize=10;
				$showsize = 'minwidth100imp';
			}
			elseif ($type == 'datetime')
			{
				//$showsize=19;
				$showsize = 'minwidth200imp';
			}
			elseif (in_array($type,array('int','double','price')))
			{
				//$showsize=10;
				$showsize = 'maxwidth75';
			}
			elseif ($type == 'url')
			{
				$showsize='minwidth400';
			}
			elseif ($type == 'boolean')
			{
				$showsize='';
			}
			else
			{
				if (round($size) < 12)
				{
					$showsize = 'minwidth100';
				}
				else if (round($size) <= 48)
				{
					$showsize = 'minwidth200';
				}
				else
				{
					//$showsize=48;
					$showsize = 'minwidth400';
				}
			}
		}
		//var_dump($showsize.' '.$size);

		if (in_array($type,array('date','datetime')))
		{
			$tmp=explode(',',$size);
			$newsize=$tmp[0];

			$showtime = in_array($type,array('datetime')) ? 1 : 0;

			// Do not show current date when field not required (see select_date() method)
			if (!$required && $value == '') $value = '-1';

			// TODO Must also support $moreparam
			$out = $form->select_date($value, $keyprefix.$key.$keysuffix, $showtime, $showtime, $required, '', 1, ($keyprefix != 'search_' ? 1 : 0), 1, 0, 1);
		}
		elseif (in_array($type,array('int','integer')))
		{
			$tmp=explode(',',$size);
			$newsize=$tmp[0];
			$out='<input type="text" class="flat '.$showsize.' maxwidthonsmartphone" name="'.$keyprefix.$key.$keysuffix.'" id="'.$keyprefix.$key.$keysuffix.'" maxlength="'.$newsize.'" value="'.$value.'"'.($moreparam?$moreparam:'').'>';
		}
		elseif (preg_match('/varchar/', $type))
		{
			$out='<input type="text" class="flat '.$showsize.' maxwidthonsmartphone" name="'.$keyprefix.$key.$keysuffix.'" id="'.$keyprefix.$key.$keysuffix.'" maxlength="'.$size.'" value="'.dol_escape_htmltag($value).'"'.($moreparam?$moreparam:'').'>';
		}
		elseif (in_array($type, array('mail', 'phone', 'url')))
		{
			$out='<input type="text" class="flat '.$showsize.' maxwidthonsmartphone" name="'.$keyprefix.$key.$keysuffix.'" id="'.$keyprefix.$key.$keysuffix.'" value="'.$value.'" '.($moreparam?$moreparam:'').'>';
		}
		elseif ($type == 'text')
		{
			require_once DOL_DOCUMENT_ROOT.'/core/class/doleditor.class.php';
			$doleditor=new DolEditor($keyprefix.$key.$keysuffix,$value,'',200,'dolibarr_notes','In',false,false,0,ROWS_5,'90%');
			$out=$doleditor->Create(1);
		}
		elseif ($type == 'html')
		{
			require_once DOL_DOCUMENT_ROOT.'/core/class/doleditor.class.php';
			$doleditor=new DolEditor($keyprefix.$key.$keysuffix,$value,'',200,'dolibarr_notes','In',false,false,! empty($conf->fckeditor->enabled) && $conf->global->FCKEDITOR_ENABLE_SOCIETE,ROWS_5,'90%');
			$out=$doleditor->Create(1);
		}
		elseif ($type == 'boolean')
		{
			$checked='';
			if (!empty($value)) {
				$checked=' checked value="1" ';
			} else {
				$checked=' value="1" ';
			}
			$out='<input type="checkbox" class="flat '.$showsize.' maxwidthonsmartphone" name="'.$keyprefix.$key.$keysuffix.'" id="'.$keyprefix.$key.$keysuffix.'" '.$checked.' '.($moreparam?$moreparam:'').'>';
		}
		elseif ($type == 'price')
		{
			if (!empty($value)) {		// $value in memory is a php numeric, we format it into user number format.
				$value=price($value);
			}
			$out='<input type="text" class="flat '.$showsize.' maxwidthonsmartphone" name="'.$keyprefix.$key.$keysuffix.'" id="'.$keyprefix.$key.$keysuffix.'" value="'.$value.'" '.($moreparam?$moreparam:'').'> '.$langs->getCurrencySymbol($conf->currency);
		}
		elseif ($type == 'double')
		{
			if (!empty($value)) {		// $value in memory is a php numeric, we format it into user number format.
				$value=price($value);
			}
			$out='<input type="text" class="flat '.$showsize.' maxwidthonsmartphone" name="'.$keyprefix.$key.$keysuffix.'" id="'.$keyprefix.$key.$keysuffix.'" value="'.$value.'" '.($moreparam?$moreparam:'').'> ';
		}
		elseif ($type == 'select')
		{
			$out = '';
			if (! empty($conf->use_javascript_ajax) && ! empty($conf->global->MAIN_EXTRAFIELDS_USE_SELECT2))
			{
				include_once DOL_DOCUMENT_ROOT . '/core/lib/ajax.lib.php';
				$out.= ajax_combobox($keyprefix.$key.$keysuffix, array(), 0);
			}

			$out.='<select class="flat '.$showsize.' maxwidthonsmartphone" name="'.$keyprefix.$key.$keysuffix.'" id="'.$keyprefix.$key.$keysuffix.'" '.($moreparam?$moreparam:'').'>';
			if ((! isset($val['default'])) || ($val['notnull'] != 1)) $out.='<option value="0">&nbsp;</option>';
			foreach ($param['options'] as $key => $val)
			{
				if ((string) $key == '') continue;
				list($val, $parent) = explode('|', $val);
				$out.='<option value="'.$key.'"';
				$out.= (((string) $value == (string) $key)?' selected':'');
				$out.= (!empty($parent)?' parent="'.$parent.'"':'');
				$out.='>'.$val.'</option>';
			}
			$out.='</select>';
		}
		elseif ($type == 'sellist')
		{
			$out = '';
			if (! empty($conf->use_javascript_ajax) && ! empty($conf->global->MAIN_EXTRAFIELDS_USE_SELECT2))
			{
				include_once DOL_DOCUMENT_ROOT . '/core/lib/ajax.lib.php';
				$out.= ajax_combobox($keyprefix.$key.$keysuffix, array(), 0);
			}

			$out.='<select class="flat '.$showsize.' maxwidthonsmartphone" name="'.$keyprefix.$key.$keysuffix.'" id="'.$keyprefix.$key.$keysuffix.'" '.($moreparam?$moreparam:'').'>';
			if (is_array($param['options']))
			{
				$param_list=array_keys($param['options']);
				$InfoFieldList = explode(":", $param_list[0]);
				// 0 : tableName
				// 1 : label field name
				// 2 : key fields name (if differ of rowid)
				// 3 : key field parent (for dependent lists)
				// 4 : where clause filter on column or table extrafield, syntax field='value' or extra.field=value
				$keyList=(empty($InfoFieldList[2])?'rowid':$InfoFieldList[2].' as rowid');


				if (count($InfoFieldList) > 4 && ! empty($InfoFieldList[4]))
				{
					if (strpos($InfoFieldList[4], 'extra.') !== false)
					{
						$keyList='main.'.$InfoFieldList[2].' as rowid';
					} else {
						$keyList=$InfoFieldList[2].' as rowid';
					}
				}
				if (count($InfoFieldList) > 3 && ! empty($InfoFieldList[3]))
				{
					list($parentName, $parentField) = explode('|', $InfoFieldList[3]);
					$keyList.= ', '.$parentField;
				}

				$fields_label = explode('|',$InfoFieldList[1]);
				if (is_array($fields_label))
				{
					$keyList .=', ';
					$keyList .= implode(', ', $fields_label);
				}

				$sqlwhere='';
				$sql = 'SELECT '.$keyList;
				$sql.= ' FROM '.MAIN_DB_PREFIX .$InfoFieldList[0];
				if (!empty($InfoFieldList[4]))
				{
					// can use SELECT request
					if (strpos($InfoFieldList[4], '$SEL$')!==false) {
						$InfoFieldList[4]=str_replace('$SEL$','SELECT',$InfoFieldList[4]);
					}

					// current object id can be use into filter
					if (strpos($InfoFieldList[4], '$ID$')!==false && !empty($objectid)) {
						$InfoFieldList[4]=str_replace('$ID$',$objectid,$InfoFieldList[4]);
					} else {
						$InfoFieldList[4]=str_replace('$ID$','0',$InfoFieldList[4]);
					}
					//We have to join on extrafield table
					if (strpos($InfoFieldList[4], 'extra')!==false)
					{
						$sql.= ' as main, '.MAIN_DB_PREFIX .$InfoFieldList[0].'_extrafields as extra';
						$sqlwhere.= ' WHERE extra.fk_object=main.'.$InfoFieldList[2]. ' AND '.$InfoFieldList[4];
					}
					else
					{
						$sqlwhere.= ' WHERE '.$InfoFieldList[4];
					}
				}
				else
				{
					$sqlwhere.= ' WHERE 1=1';
				}
				// Some tables may have field, some other not. For the moment we disable it.
				if (in_array($InfoFieldList[0],array('tablewithentity')))
				{
					$sqlwhere.= ' AND entity = '.$conf->entity;
				}
				$sql.=$sqlwhere;
				//print $sql;

				$sql .= ' ORDER BY ' . implode(', ', $fields_label);

				dol_syslog(get_class($this).'::showInputField type=sellist', LOG_DEBUG);
				$resql = $this->db->query($sql);
				if ($resql)
				{
					$out.='<option value="0">&nbsp;</option>';
					$num = $this->db->num_rows($resql);
					$i = 0;
					while ($i < $num)
					{
						$labeltoshow='';
						$obj = $this->db->fetch_object($resql);

						// Several field into label (eq table:code|libelle:rowid)
						$fields_label = explode('|',$InfoFieldList[1]);
						if(is_array($fields_label))
						{
							$notrans = true;
							foreach ($fields_label as $field_toshow)
							{
								$labeltoshow.= $obj->$field_toshow.' ';
							}
						}
						else
						{
							$labeltoshow=$obj->{$InfoFieldList[1]};
						}
						$labeltoshow=dol_trunc($labeltoshow,45);

						if ($value==$obj->rowid)
						{
							foreach ($fields_label as $field_toshow)
							{
								$translabel=$langs->trans($obj->$field_toshow);
								if ($translabel!=$obj->$field_toshow) {
									$labeltoshow=dol_trunc($translabel,18).' ';
								}else {
									$labeltoshow=dol_trunc($obj->$field_toshow,18).' ';
								}
							}
							$out.='<option value="'.$obj->rowid.'" selected>'.$labeltoshow.'</option>';
						}
						else
						{
							if(!$notrans)
							{
								$translabel=$langs->trans($obj->{$InfoFieldList[1]});
								if ($translabel!=$obj->{$InfoFieldList[1]}) {
									$labeltoshow=dol_trunc($translabel,18);
								}
								else {
									$labeltoshow=dol_trunc($obj->{$InfoFieldList[1]},18);
								}
							}
							if (empty($labeltoshow)) $labeltoshow='(not defined)';
							if ($value==$obj->rowid)
							{
								$out.='<option value="'.$obj->rowid.'" selected>'.$labeltoshow.'</option>';
							}

							if (!empty($InfoFieldList[3]))
							{
								$parent = $parentName.':'.$obj->{$parentField};
							}

							$out.='<option value="'.$obj->rowid.'"';
							$out.= ($value==$obj->rowid?' selected':'');
							$out.= (!empty($parent)?' parent="'.$parent.'"':'');
							$out.='>'.$labeltoshow.'</option>';
						}

						$i++;
					}
					$this->db->free($resql);
				}
				else {
					print 'Error in request '.$sql.' '.$this->db->lasterror().'. Check setup of extra parameters.<br>';
				}
			}
			$out.='</select>';
		}
		elseif ($type == 'checkbox')
		{
			$value_arr=explode(',',$value);
			$out=$form->multiselectarray($keyprefix.$key.$keysuffix, (empty($param['options'])?null:$param['options']), $value_arr, '', 0, '', 0, '100%');
		}
		elseif ($type == 'radio')
		{
			$out='';
			foreach ($param['options'] as $keyopt => $val)
			{
				$out.='<input class="flat '.$showsize.'" type="radio" name="'.$keyprefix.$key.$keysuffix.'" id="'.$keyprefix.$key.$keysuffix.'" '.($moreparam?$moreparam:'');
				$out.=' value="'.$keyopt.'"';
				$out.=' id="'.$keyprefix.$key.$keysuffix.'_'.$keyopt.'"';
				$out.= ($value==$keyopt?'checked':'');
				$out.='/><label for="'.$keyprefix.$key.$keysuffix.'_'.$keyopt.'">'.$val.'</label><br>';
			}
		}
		elseif ($type == 'chkbxlst')
		{
			if (is_array($value)) {
				$value_arr = $value;
			}
			else {
				$value_arr = explode(',', $value);
			}

			if (is_array($param['options'])) {
				$param_list = array_keys($param['options']);
				$InfoFieldList = explode(":", $param_list[0]);
				// 0 : tableName
				// 1 : label field name
				// 2 : key fields name (if differ of rowid)
				// 3 : key field parent (for dependent lists)
				// 4 : where clause filter on column or table extrafield, syntax field='value' or extra.field=value
				$keyList = (empty($InfoFieldList[2]) ? 'rowid' : $InfoFieldList[2] . ' as rowid');

				if (count($InfoFieldList) > 3 && ! empty($InfoFieldList[3])) {
					list ( $parentName, $parentField ) = explode('|', $InfoFieldList[3]);
					$keyList .= ', ' . $parentField;
				}
				if (count($InfoFieldList) > 4 && ! empty($InfoFieldList[4])) {
					if (strpos($InfoFieldList[4], 'extra.') !== false) {
						$keyList = 'main.' . $InfoFieldList[2] . ' as rowid';
					} else {
						$keyList = $InfoFieldList[2] . ' as rowid';
					}
				}

				$fields_label = explode('|', $InfoFieldList[1]);
				if (is_array($fields_label)) {
					$keyList .= ', ';
					$keyList .= implode(', ', $fields_label);
				}

				$sqlwhere = '';
				$sql = 'SELECT ' . $keyList;
				$sql .= ' FROM ' . MAIN_DB_PREFIX . $InfoFieldList[0];
				if (! empty($InfoFieldList[4])) {

					// can use SELECT request
					if (strpos($InfoFieldList[4], '$SEL$')!==false) {
						$InfoFieldList[4]=str_replace('$SEL$','SELECT',$InfoFieldList[4]);
					}

					// current object id can be use into filter
					if (strpos($InfoFieldList[4], '$ID$')!==false && !empty($objectid)) {
						$InfoFieldList[4]=str_replace('$ID$',$objectid,$InfoFieldList[4]);
					} else {
						$InfoFieldList[4]=str_replace('$ID$','0',$InfoFieldList[4]);
					}

					// We have to join on extrafield table
					if (strpos($InfoFieldList[4], 'extra') !== false) {
						$sql .= ' as main, ' . MAIN_DB_PREFIX . $InfoFieldList[0] . '_extrafields as extra';
						$sqlwhere .= ' WHERE extra.fk_object=main.' . $InfoFieldList[2] . ' AND ' . $InfoFieldList[4];
					} else {
						$sqlwhere .= ' WHERE ' . $InfoFieldList[4];
					}
				} else {
					$sqlwhere .= ' WHERE 1=1';
				}
				// Some tables may have field, some other not. For the moment we disable it.
				if (in_array($InfoFieldList[0], array ('tablewithentity')))
				{
					$sqlwhere .= ' AND entity = ' . $conf->entity;
				}
				// $sql.=preg_replace('/^ AND /','',$sqlwhere);
				// print $sql;

				$sql .= $sqlwhere;
				dol_syslog(get_class($this) . '::showInputField type=chkbxlst',LOG_DEBUG);
				$resql = $this->db->query($sql);
				if ($resql) {
					$num = $this->db->num_rows($resql);
					$i = 0;

					$data=array();

					while ( $i < $num ) {
						$labeltoshow = '';
						$obj = $this->db->fetch_object($resql);

						// Several field into label (eq table:code|libelle:rowid)
						$fields_label = explode('|', $InfoFieldList[1]);
						if (is_array($fields_label)) {
							$notrans = true;
							foreach ( $fields_label as $field_toshow ) {
								$labeltoshow .= $obj->$field_toshow . ' ';
							}
						} else {
							$labeltoshow = $obj->{$InfoFieldList[1]};
						}
						$labeltoshow = dol_trunc($labeltoshow, 45);

						if (is_array($value_arr) && in_array($obj->rowid, $value_arr)) {
							foreach ( $fields_label as $field_toshow ) {
								$translabel = $langs->trans($obj->$field_toshow);
								if ($translabel != $obj->$field_toshow) {
									$labeltoshow = dol_trunc($translabel, 18) . ' ';
								} else {
									$labeltoshow = dol_trunc($obj->$field_toshow, 18) . ' ';
								}
							}

							$data[$obj->rowid]=$labeltoshow;

						} else {
							if (! $notrans) {
								$translabel = $langs->trans($obj->{$InfoFieldList[1]});
								if ($translabel != $obj->{$InfoFieldList[1]}) {
									$labeltoshow = dol_trunc($translabel, 18);
								} else {
									$labeltoshow = dol_trunc($obj->{$InfoFieldList[1]}, 18);
								}
							}
							if (empty($labeltoshow))
								$labeltoshow = '(not defined)';

								if (is_array($value_arr) && in_array($obj->rowid, $value_arr)) {
									$data[$obj->rowid]=$labeltoshow;
								}

								if (! empty($InfoFieldList[3])) {
									$parent = $parentName . ':' . $obj->{$parentField};
								}

								$data[$obj->rowid]=$labeltoshow;
						}

						$i ++;
					}
					$this->db->free($resql);

					$out=$form->multiselectarray($keyprefix.$key.$keysuffix, $data, $value_arr, '', 0, '', 0, '100%');

				} else {
					print 'Error in request ' . $sql . ' ' . $this->db->lasterror() . '. Check setup of extra parameters.<br>';
				}
			}
			$out .= '</select>';
		}
		elseif ($type == 'link')
		{
			$param_list=array_keys($param['options']);				// $param_list='ObjectName:classPath'
			$showempty=(($val['notnull'] == 1 && $val['default'] != '')?0:1);
			$out=$form->selectForForms($param_list[0], $keyprefix.$key.$keysuffix, $value, $showempty);
		}
		elseif ($type == 'password')
		{
			// If prefix is 'search_', field is used as a filter, we use a common text field.
			$out='<input type="'.($keyprefix=='search_'?'text':'password').'" class="flat '.$showsize.'" name="'.$keyprefix.$key.$keysuffix.'" id="'.$keyprefix.$key.$keysuffix.'" value="'.$value.'" '.($moreparam?$moreparam:'').'>';
		}
		if (!empty($hidden)) {
			$out='<input type="hidden" value="'.$value.'" name="'.$keyprefix.$key.$keysuffix.'" id="'.$keyprefix.$key.$keysuffix.'"/>';
		}
		/* Add comments
		 if ($type == 'date') $out.=' (YYYY-MM-DD)';
		 elseif ($type == 'datetime') $out.=' (YYYY-MM-DD HH:MM:SS)';
		 */
		return $out;
	}


	/**
	 * Return HTML string to show a field into a page
	 * Code very similar with showOutputField of extra fields
	 *
	 * @param  array   $val		       Array of properties of field to show
	 * @param  string  $key            Key of attribute
	 * @param  string  $value          Preselected value to show (for date type it must be in timestamp format, for amount or price it must be a php numeric value)
	 * @param  string  $moreparam      To add more parametes on html input tag
	 * @param  string  $keysuffix      Prefix string to add into name and id of field (can be used to avoid duplicate names)
	 * @param  string  $keyprefix      Suffix string to add into name and id of field (can be used to avoid duplicate names)
	 * @param  mixed   $showsize       Value for css to define size. May also be a numeric.
	 * @return string
	 */
	function showOutputField($val, $key, $value, $moreparam='', $keysuffix='', $keyprefix='', $showsize=0)
	{
		global $conf,$langs,$form;

		if (! is_object($form))
		{
			require_once DOL_DOCUMENT_ROOT.'/core/class/html.form.class.php';
			$form=new Form($this->db);
		}

		$objectid = $this->id;
		$label = $val['label'];
		$type  = $val['type'];
		$size  = $val['css'];

		// Convert var to be able to share same code than showOutputField of extrafields
		if (preg_match('/varchar\((\d+)\)/', $type, $reg))
		{
			$type = 'varchar';		// convert varchar(xx) int varchar
			$size = $reg[1];
		}
		elseif (preg_match('/varchar/', $type)) $type = 'varchar';		// convert varchar(xx) int varchar
		if (is_array($val['arrayofkeyval'])) $type='select';
		if (preg_match('/^integer:(.*):(.*)/i', $val['type'], $reg)) $type='link';

		//$elementtype=$this->attribute_elementtype[$key];	// seems to not be used
		$default=$val['default'];
		$computed=$val['computed'];
		$unique=$val['unique'];
		$required=$val['required'];
		$param=$val['param'];
		if (is_array($val['arrayofkeyval'])) $param['options'] = $val['arrayofkeyval'];
		if (preg_match('/^integer:(.*):(.*)/i', $val['type'], $reg))
		{
			$type='link';
			$param['options']=array($reg[1].':'.$reg[2]=>$reg[1].':'.$reg[2]);
		}
		$langfile=$val['langfile'];
		$list=$val['list'];
		$help=$val['help'];
		$hidden=(($val['visible'] == 0) ? 1 : 0);			// If zero, we are sure it is hidden, otherwise we show. If it depends on mode (view/create/edit form or list, this must be filtered by caller)

		if ($hidden) return '';

		// If field is a computed field, value must become result of compute
		if ($computed)
		{
			// Make the eval of compute string
			//var_dump($computed);
			$value = dol_eval($computed, 1, 0);
		}

		if (empty($showsize))
		{
			if ($type == 'date')
			{
				//$showsize=10;
				$showsize = 'minwidth100imp';
			}
			elseif ($type == 'datetime')
			{
				//$showsize=19;
				$showsize = 'minwidth200imp';
			}
			elseif (in_array($type,array('int','double','price')))
			{
				//$showsize=10;
				$showsize = 'maxwidth75';
			}
			elseif ($type == 'url')
			{
				$showsize='minwidth400';
			}
			elseif ($type == 'boolean')
			{
				$showsize='';
			}
			else
			{
				if (round($size) < 12)
				{
					$showsize = 'minwidth100';
				}
				else if (round($size) <= 48)
				{
					$showsize = 'minwidth200';
				}
				else
				{
					//$showsize=48;
					$showsize = 'minwidth400';
				}
			}
		}

		// Format output value differently according to properties of field
		if ($key == 'ref' && method_exists($this, 'getNomUrl')) $value=$this->getNomUrl(1, '', 0, '', 1);
		elseif ($key == 'status' && method_exists($this, 'getLibStatut')) $value=$this->getLibStatut(3);
		elseif ($type == 'date')
		{
			$value=dol_print_date($value,'day');
		}
		elseif ($type == 'datetime')
		{
			$value=dol_print_date($value,'dayhour');
		}
		elseif ($type == 'double')
		{
			if (!empty($value)) {
				$value=price($value);
			}
		}
		elseif ($type == 'boolean')
		{
			$checked='';
			if (!empty($value)) {
				$checked=' checked ';
			}
			$value='<input type="checkbox" '.$checked.' '.($moreparam?$moreparam:'').' readonly disabled>';
		}
		elseif ($type == 'mail')
		{
			$value=dol_print_email($value,0,0,0,64,1,1);
		}
		elseif ($type == 'url')
		{
			$value=dol_print_url($value,'_blank',32,1);
		}
		elseif ($type == 'phone')
		{
			$value=dol_print_phone($value, '', 0, 0, '', '&nbsp;', 1);
		}
		elseif ($type == 'price')
		{
			$value=price($value,0,$langs,0,0,-1,$conf->currency);
		}
		elseif ($type == 'select')
		{
			$value=$param['options'][$value];
		}
		elseif ($type == 'sellist')
		{
			$param_list=array_keys($param['options']);
			$InfoFieldList = explode(":", $param_list[0]);

			$selectkey="rowid";
			$keyList='rowid';

			if (count($InfoFieldList)>=3)
			{
				$selectkey = $InfoFieldList[2];
				$keyList=$InfoFieldList[2].' as rowid';
			}

			$fields_label = explode('|',$InfoFieldList[1]);
			if(is_array($fields_label)) {
				$keyList .=', ';
				$keyList .= implode(', ', $fields_label);
			}

			$sql = 'SELECT '.$keyList;
			$sql.= ' FROM '.MAIN_DB_PREFIX .$InfoFieldList[0];
			if (strpos($InfoFieldList[4], 'extra')!==false)
			{
				$sql.= ' as main';
			}
			if ($selectkey=='rowid' && empty($value)) {
				$sql.= " WHERE ".$selectkey."=0";
			} elseif ($selectkey=='rowid') {
				$sql.= " WHERE ".$selectkey."=".$this->db->escape($value);
			}else {
				$sql.= " WHERE ".$selectkey."='".$this->db->escape($value)."'";
			}

			//$sql.= ' AND entity = '.$conf->entity;

			dol_syslog(get_class($this).':showOutputField:$type=sellist', LOG_DEBUG);
			$resql = $this->db->query($sql);
			if ($resql)
			{
				$value='';	// value was used, so now we reste it to use it to build final output

				$obj = $this->db->fetch_object($resql);

				// Several field into label (eq table:code|libelle:rowid)
				$fields_label = explode('|',$InfoFieldList[1]);

				if(is_array($fields_label) && count($fields_label)>1)
				{
					foreach ($fields_label as $field_toshow)
					{
						$translabel='';
						if (!empty($obj->$field_toshow)) {
							$translabel=$langs->trans($obj->$field_toshow);
						}
						if ($translabel!=$field_toshow) {
							$value.=dol_trunc($translabel,18).' ';
						}else {
							$value.=$obj->$field_toshow.' ';
						}
					}
				}
				else
				{
					$translabel='';
					if (!empty($obj->{$InfoFieldList[1]})) {
						$translabel=$langs->trans($obj->{$InfoFieldList[1]});
					}
					if ($translabel!=$obj->{$InfoFieldList[1]}) {
						$value=dol_trunc($translabel,18);
					}else {
						$value=$obj->{$InfoFieldList[1]};
					}
				}
			}
			else dol_syslog(get_class($this).'::showOutputField error '.$this->db->lasterror(), LOG_WARNING);
		}
		elseif ($type == 'radio')
		{
			$value=$param['options'][$value];
		}
		elseif ($type == 'checkbox')
		{
			$value_arr=explode(',',$value);
			$value='';
			if (is_array($value_arr))
			{
				foreach ($value_arr as $keyval=>$valueval) {
					$toprint[]='<li class="select2-search-choice-dolibarr noborderoncategories" style="background: #aaa">'.$param['options'][$valueval].'</li>';
				}
			}
			$value='<div class="select2-container-multi-dolibarr" style="width: 90%;"><ul class="select2-choices-dolibarr">'.implode(' ', $toprint).'</ul></div>';
		}
		elseif ($type == 'chkbxlst')
		{
			$value_arr = explode(',', $value);

			$param_list = array_keys($param['options']);
			$InfoFieldList = explode(":", $param_list[0]);

			$selectkey = "rowid";
			$keyList = 'rowid';

			if (count($InfoFieldList) >= 3) {
				$selectkey = $InfoFieldList[2];
				$keyList = $InfoFieldList[2] . ' as rowid';
			}

			$fields_label = explode('|', $InfoFieldList[1]);
			if (is_array($fields_label)) {
				$keyList .= ', ';
				$keyList .= implode(', ', $fields_label);
			}

			$sql = 'SELECT ' . $keyList;
			$sql .= ' FROM ' . MAIN_DB_PREFIX . $InfoFieldList[0];
			if (strpos($InfoFieldList[4], 'extra') !== false) {
				$sql .= ' as main';
			}
			// $sql.= " WHERE ".$selectkey."='".$this->db->escape($value)."'";
			// $sql.= ' AND entity = '.$conf->entity;

			dol_syslog(get_class($this) . ':showOutputField:$type=chkbxlst',LOG_DEBUG);
			$resql = $this->db->query($sql);
			if ($resql) {
				$value = ''; // value was used, so now we reste it to use it to build final output
				$toprint=array();
				while ( $obj = $this->db->fetch_object($resql) ) {

					// Several field into label (eq table:code|libelle:rowid)
					$fields_label = explode('|', $InfoFieldList[1]);
					if (is_array($value_arr) && in_array($obj->rowid, $value_arr)) {
						if (is_array($fields_label) && count($fields_label) > 1) {
							foreach ( $fields_label as $field_toshow ) {
								$translabel = '';
								if (! empty($obj->$field_toshow)) {
									$translabel = $langs->trans($obj->$field_toshow);
								}
								if ($translabel != $field_toshow) {
									$toprint[]='<li class="select2-search-choice-dolibarr noborderoncategories" style="background: #aaa">'.dol_trunc($translabel, 18).'</li>';
								} else {
									$toprint[]='<li class="select2-search-choice-dolibarr noborderoncategories" style="background: #aaa">'.$obj->$field_toshow.'</li>';
								}
							}
						} else {
							$translabel = '';
							if (! empty($obj->{$InfoFieldList[1]})) {
								$translabel = $langs->trans($obj->{$InfoFieldList[1]});
							}
							if ($translabel != $obj->{$InfoFieldList[1]}) {
								$toprint[]='<li class="select2-search-choice-dolibarr noborderoncategories" style="background: #aaa">'.dol_trunc($translabel, 18).'</li>';
							} else {
								$toprint[]='<li class="select2-search-choice-dolibarr noborderoncategories" style="background: #aaa">'.$obj->{$InfoFieldList[1]}.'</li>';
							}
						}
					}
				}
				$value='<div class="select2-container-multi-dolibarr" style="width: 90%;"><ul class="select2-choices-dolibarr">'.implode(' ', $toprint).'</ul></div>';

			} else {
				dol_syslog(get_class($this) . '::showOutputField error ' . $this->db->lasterror(), LOG_WARNING);
			}
		}
		elseif ($type == 'link')
		{
			$out='';

			// only if something to display (perf)
			if ($value)
			{
				$param_list=array_keys($param['options']);				// $param_list='ObjectName:classPath'

				$InfoFieldList = explode(":", $param_list[0]);
				$classname=$InfoFieldList[0];
				$classpath=$InfoFieldList[1];
				if (! empty($classpath))
				{
					dol_include_once($InfoFieldList[1]);
					if ($classname && class_exists($classname))
					{
						$object = new $classname($this->db);
						$object->fetch($value);
						$value=$object->getNomUrl(3);
					}
				}
				else
				{
					dol_syslog('Error bad setup of extrafield', LOG_WARNING);
					return 'Error bad setup of extrafield';
				}
			}
		}
		elseif ($type == 'text' || $type == 'html')
		{
			$value=dol_htmlentitiesbr($value);
		}
		elseif ($type == 'password')
		{
			$value=preg_replace('/./i','*',$value);
		}

		//print $type.'-'.$size;
		$out=$value;

		return $out;
	}


	/**
	 * Function to show lines of extrafields with output datas
	 *
	 * @param Extrafields   $extrafields    Extrafield Object
	 * @param string        $mode           Show output (view) or input (edit) for extrafield
	 * @param array         $params         Optional parameters
	 * @param string        $keysuffix      Suffix string to add after name and id of field (can be used to avoid duplicate names)
	 * @param string        $keyprefix      Prefix string to add before name and id of field (can be used to avoid duplicate names)
	 *
	 * @return string
	 */
	function showOptionals($extrafields, $mode='view', $params=null, $keysuffix='', $keyprefix='')
	{
		global $_POST, $conf, $langs, $action;

		$out = '';

		if (count($extrafields->attribute_label) > 0)
		{
			$out .= "\n";
			$out .= '<!-- showOptionalsInput --> ';
			$out .= "\n";

			$e = 0;
			foreach($extrafields->attribute_label as $key=>$label)
			{
				if (empty($extrafields->attribute_list[$key])) continue;												// 0 = Never visible field
				if (($mode == 'create' || $mode == 'edit') && abs($extrafields->attribute_list[$key]) != 1 && abs($extrafields->attribute_list[$key]) != 3) continue;	// <> -1 and <> 1 and <> 3 = not visible on forms, only on list

				// Load language if required
				if (! empty($extrafields->attributes[$this->table_element]['langfile'][$key])) $langs->load($extrafields->attributes[$this->table_element]['langfile'][$key]);

				if (is_array($params) && count($params)>0) {
					if (array_key_exists('colspan',$params)) {
						$colspan=$params['colspan'];
					}
				}else {
					$colspan='3';
				}

				switch($mode) {
					case "view":
						$value=$this->array_options["options_".$key.$keysuffix];
						break;
					case "edit":
						$getposttemp = GETPOST($keyprefix.'options_'.$key.$keysuffix, 'none');				// GETPOST can get value from GET, POST or setup of default values.
						// GETPOST("options_" . $key) can be 'abc' or array(0=>'abc')
						if (is_array($getposttemp) || $getposttemp != '' || GETPOSTISSET($keyprefix.'options_'.$key.$keysuffix))
						{
							if (is_array($getposttemp)) {
								// $getposttemp is an array but following code expects a comma separated string
								$value = implode(",", $getposttemp);
							} else {
								$value = $getposttemp;
							}
						} else {
							$value = $this->array_options["options_" . $key];			// No GET, no POST, no default value, so we take value of object.
						}
						break;
				}
				//var_dump($value);

				if ($extrafields->attribute_type[$key] == 'separate')
				{
					$out .= $extrafields->showSeparator($key);
				}
				else
				{
					$csstyle='';
					$class=(!empty($extrafields->attribute_hidden[$key]) ? 'class="hideobject" ' : '');
					if (is_array($params) && count($params)>0) {
						if (array_key_exists('style',$params)) {
							$csstyle=$params['style'];
						}
					}
					if ( !empty($conf->global->MAIN_EXTRAFIELDS_USE_TWO_COLUMS) && ($e % 2) == 0)
					{
						$out .= '<tr '.$class.$csstyle.' class="'.$this->element.'_extras_'.$key.'">';
						$colspan='0';
					}
					else
					{
						$out .= '<tr '.$class.$csstyle.' class="'.$this->element.'_extras_'.$key.'">';
					}
					// Convert date into timestamp format (value in memory must be a timestamp)
					if (in_array($extrafields->attribute_type[$key],array('date','datetime')))
					{
						$value = GETPOSTISSET($keyprefix.'options_'.$key.$keysuffix)?dol_mktime(GETPOST($keyprefix.'options_'.$key.$keysuffix."hour",'int',3), GETPOST($keyprefix.'options_'.$key.$keysuffix."min",'int',3), 0, GETPOST($keyprefix.'options_'.$key.$keysuffix."month",'int',3), GETPOST($keyprefix.'options_'.$key.$keysuffix."day",'int',3), GETPOST($keyprefix.'options_'.$key.$keysuffix."year",'int',3)):$this->db->jdate($this->array_options['options_'.$key]);
					}
					// Convert float submited string into real php numeric (value in memory must be a php numeric)
					if (in_array($extrafields->attribute_type[$key],array('price','double')))
					{
						$value = GETPOSTISSET($keyprefix.'options_'.$key.$keysuffix)?price2num(GETPOST($keyprefix.'options_'.$key.$keysuffix,'int',3)):$this->array_options['options_'.$key];
					}

					$labeltoshow = $langs->trans($label);

					if($extrafields->attribute_required[$key])
					{
						$labeltoshow = '<span'.($mode != 'view' ? ' class="fieldrequired"':'').'>'.$labeltoshow.'</span>';
					}
					$out .= '<td>'.$labeltoshow.'</td>';

					$html_id = !empty($this->id) ? $this->element.'_extras_'.$key.'_'.$this->id : '';
					$out .='<td id="'.$html_id.'" class="'.$this->element.'_extras_'.$key.'" '.($colspan?' colspan="'.$colspan.'"':'').'>';

					switch($mode) {
						case "view":
							$out .= $extrafields->showOutputField($key, $value);
							break;
						case "edit":
							$out .= $extrafields->showInputField($key, $value, '', $keysuffix, '', 0, $this->id);
							break;
					}

					$out .= '</td>';

					if (! empty($conf->global->MAIN_EXTRAFIELDS_USE_TWO_COLUMS) && (($e % 2) == 1)) $out .= '</tr>';
					else $out .= '</tr>';
					$e++;
				}
			}
			$out .= "\n";
			// Add code to manage list depending on others
			if (! empty($conf->use_javascript_ajax)) {
				$out .= '
				<script type="text/javascript">
				    jQuery(document).ready(function() {
				    	function showOptions(child_list, parent_list)
				    	{
				    		var val = $("select[name=\"options_"+parent_list+"\"]").val();
				    		var parentVal = parent_list + ":" + val;
							if(val > 0) {
					    		$("select[name=\""+child_list+"\"] option[parent]").hide();
					    		$("select[name=\""+child_list+"\"] option[parent=\""+parentVal+"\"]").show();
							} else {
								$("select[name=\""+child_list+"\"] option").show();
							}
				    	}
						function setListDependencies() {
					    	jQuery("select option[parent]").parent().each(function() {
					    		var child_list = $(this).attr("name");
								var parent = $(this).find("option[parent]:first").attr("parent");
								var infos = parent.split(":");
								var parent_list = infos[0];
								$("select[name=\""+parent_list+"\"]").change(function() {
									showOptions(child_list, parent_list);
								});
					    	});
						}

						setListDependencies();
				    });
				</script>'."\n";
				$out .= '<!-- /showOptionalsInput --> '."\n";
			}
		}
		return $out;
	}


	/**
	 * Returns the rights used for this class
	 * @return stdClass
	 */
	public function getRights()
	{
		global $user;

		$element = $this->element;
		if ($element == 'facturerec') $element='facture';

		return $user->rights->{$element};
	}

	/**
	 * Function used to replace a thirdparty id with another one.
	 * This function is meant to be called from replaceThirdparty with the appropiate tables
	 * Column name fk_soc MUST be used to identify thirdparties
	 *
	 * @param  DoliDB 	   $db 			  Database handler
	 * @param  int 		   $origin_id     Old thirdparty id (the thirdparty to delete)
	 * @param  int 		   $dest_id       New thirdparty id (the thirdparty that will received element of the other)
	 * @param  string[]    $tables        Tables that need to be changed
	 * @param  int         $ignoreerrors  Ignore errors. Return true even if errors. We need this when replacement can fails like for categories (categorie of old thirdparty may already exists on new one)
	 * @return bool						  True if success, False if error
	 */
	public static function commonReplaceThirdparty(DoliDB $db, $origin_id, $dest_id, array $tables, $ignoreerrors=0)
	{
		foreach ($tables as $table)
		{
			$sql = 'UPDATE '.MAIN_DB_PREFIX.$table.' SET fk_soc = '.$dest_id.' WHERE fk_soc = '.$origin_id;

			if (! $db->query($sql))
			{
				if ($ignoreerrors) return true;		// TODO Not enough. If there is A-B on kept thirdarty and B-C on old one, we must get A-B-C after merge. Not A-B.
				//$this->errors = $db->lasterror();
				return false;
			}
		}

		return true;
	}

	/**
	 * Get buy price to use for margin calculation. This function is called when buy price is unknown.
	 *	 Set buy price = sell price if ForceBuyingPriceIfNull configured,
	 *   else if calculation MARGIN_TYPE = 'costprice' and costprice is defined, use costprice as buyprice
	 *	 else if calculation MARGIN_TYPE = 'pmp' and pmp is calculated, use pmp as buyprice
	 *	 else set min buy price as buy price
	 *
	 * @param float		$unitPrice		 Product unit price
	 * @param float		$discountPercent Line discount percent
	 * @param int		$fk_product		 Product id
	 * @return	float                    <0 if KO, buyprice if OK
	 */
	public function defineBuyPrice($unitPrice = 0.0, $discountPercent = 0.0, $fk_product = 0)
	{
		global $conf;

		$buyPrice = 0;

		if (($unitPrice > 0) && (isset($conf->global->ForceBuyingPriceIfNull) && $conf->global->ForceBuyingPriceIfNull == 1)) // In most cases, test here is false
		{
			$buyPrice = $unitPrice * (1 - $discountPercent / 100);
		}
		else
		{
			// Get cost price for margin calculation
			if (! empty($fk_product))
			{
				if (isset($conf->global->MARGIN_TYPE) && $conf->global->MARGIN_TYPE == 'costprice')
				{
					require_once DOL_DOCUMENT_ROOT.'/product/class/product.class.php';
					$product = new Product($this->db);
					$result = $product->fetch($fk_product);
					if ($result <= 0)
					{
						$this->errors[] = 'ErrorProductIdDoesNotExists';
						return -1;
					}
					if ($product->cost_price > 0)
					{
						$buyPrice = $product->cost_price;
					}
					else if ($product->pmp > 0)
					{
						$buyPrice = $product->pmp;
					}
				}
				else if (isset($conf->global->MARGIN_TYPE) && $conf->global->MARGIN_TYPE == 'pmp')
				{
					require_once DOL_DOCUMENT_ROOT.'/product/class/product.class.php';
					$product = new Product($this->db);
					$result = $product->fetch($fk_product);
					if ($result <= 0)
					{
						$this->errors[] = 'ErrorProductIdDoesNotExists';
						return -1;
					}
					if ($product->pmp > 0)
					{
						$buyPrice = $product->pmp;
					}
				}

				if (empty($buyPrice) && isset($conf->global->MARGIN_TYPE) && in_array($conf->global->MARGIN_TYPE, array('1','pmp','costprice')))
				{
					require_once DOL_DOCUMENT_ROOT.'/fourn/class/fournisseur.product.class.php';
					$productFournisseur = new ProductFournisseur($this->db);
					if (($result = $productFournisseur->find_min_price_product_fournisseur($fk_product)) > 0)
					{
						$buyPrice = $productFournisseur->fourn_unitprice;
					}
					else if ($result < 0)
					{
						$this->errors[] = $productFournisseur->error;
						return -2;
					}
				}
			}
		}
		return $buyPrice;
	}



	/**
	 * Function test if type is array
	 *
	 * @param   array   $info   content informations of field
	 * @return                  bool
	 */
	protected function isArray($info)
	{
		if(is_array($info))
		{
			if(isset($info['type']) && $info['type']=='array') return true;
			else return false;
		}
		else return false;
	}

	/**
	 * Function test if type is null
	 *
	 * @param   array   $info   content informations of field
	 * @return                  bool
	 */
	protected function isNull($info)
	{
		if(is_array($info))
		{
			if(isset($info['type']) && $info['type']=='null') return true;
			else return false;
		}
		else return false;
	}


	/**
	 * Function test if type is date
	 *
	 * @param   array   $info   content informations of field
	 * @return                  bool
	 */
	public function isDate($info)
	{
		if(isset($info['type']) && ($info['type']=='date' || $info['type']=='datetime' || $info['type']=='timestamp')) return true;
		else return false;
	}

	/**
	 * Function test if type is integer
	 *
	 * @param   array   $info   content informations of field
	 * @return                  bool
	 */
	public function isInt($info)
	{
		if(is_array($info))
		{
			if(isset($info['type']) && ($info['type']=='int' || $info['type']=='integer' )) return true;
			else return false;
		}
		else return false;
	}

	/**
	 * Function test if type is float
	 *
	 * @param   array   $info   content informations of field
	 * @return                  bool
	 */
	public function isFloat($info)
	{
		if(is_array($info))
		{
			if (isset($info['type']) && (preg_match('/^(double|real)/i', $info['type']))) return true;
			else return false;
		}
		else return false;
	}

	/**
	 * Function test if type is text
	 *
	 * @param   array   $info   content informations of field
	 * @return                  bool
	 */
	public function isText($info)
	{
		if(is_array($info))
		{
			if(isset($info['type']) && $info['type']=='text') return true;
			else return false;
		}
		else return false;
	}

	/**
	 * Function test if is indexed
	 *
	 * @param   array   $info   content informations of field
	 * @return                  bool
	 */
	protected function isIndex($info)
	{
		if(is_array($info))
		{
			if(isset($info['index']) && $info['index']==true) return true;
			else return false;
		}
		else return false;
	}

	/**
	 * Function to prepare the values to insert.
	 * Note $this->${field} are set by the page that make the createCommon or the updateCommon.
	 *
	 * @return array
	 */
	private function set_save_query()
	{
		global $conf;

		$queryarray=array();
		foreach ($this->fields as $field=>$info)	// Loop on definition of fields
		{
			// Depending on field type ('datetime', ...)
			if($this->isDate($info))
			{
				if(empty($this->{$field}))
				{
					$queryarray[$field] = NULL;
				}
				else
				{
					$queryarray[$field] = $this->db->idate($this->{$field});
				}
			}
			else if($this->isArray($info))
			{
				$queryarray[$field] = serialize($this->{$field});
			}
			else if($this->isInt($info))
			{
				if ($field == 'entity' && is_null($this->{$field})) $queryarray[$field]=$conf->entity;
				else
				{
					$queryarray[$field] = (int) price2num($this->{$field});
					if (empty($queryarray[$field])) $queryarray[$field]=0;		// May be reset to null later if property 'notnull' is -1 for this field.
				}
			}
			else if($this->isFloat($info))
			{
				$queryarray[$field] = (double) price2num($this->{$field});
				if (empty($queryarray[$field])) $queryarray[$field]=0;
			}
			else
			{
				$queryarray[$field] = $this->{$field};
			}

			if ($info['type'] == 'timestamp' && empty($queryarray[$field])) unset($queryarray[$field]);
			if (! empty($info['notnull']) && $info['notnull'] == -1 && empty($queryarray[$field])) $queryarray[$field] = null;
		}

		return $queryarray;
	}

	/**
	 * Function to load data from a SQL pointer into properties of current object $this
	 *
	 * @param   stdClass    $obj    Contain data of object from database
	 */
	private function setVarsFromFetchObj(&$obj)
	{
		foreach ($this->fields as $field => $info)
		{
			if($this->isDate($info))
			{
				if(empty($obj->{$field}) || $obj->{$field} === '0000-00-00 00:00:00' || $obj->{$field} === '1000-01-01 00:00:00') $this->{$field} = 0;
				else $this->{$field} = strtotime($obj->{$field});
			}
			elseif($this->isArray($info))
			{
				$this->{$field} = @unserialize($obj->{$field});
				// Hack for data not in UTF8
				if($this->{$field } === FALSE) @unserialize(utf8_decode($obj->{$field}));
			}
			elseif($this->isInt($info))
			{
				if ($field == 'rowid') $this->id = (int) $obj->{$field};
				else $this->{$field} = (int) $obj->{$field};
			}
			elseif($this->isFloat($info))
			{
				$this->{$field} = (double) $obj->{$field};
			}
			elseif($this->isNull($info))
			{
				$val = $obj->{$field};
				// zero is not null
				$this->{$field} = (is_null($val) || (empty($val) && $val!==0 && $val!=='0') ? null : $val);
			}
			else
			{
				$this->{$field} = $obj->{$field};
			}
		}

		// If there is no 'ref' field, we force property ->ref to ->id for a better compatibility with common functions.
		if (! isset($this->fields['ref']) && isset($this->id)) $this->ref = $this->id;
	}

	/**
	 * Function to concat keys of fields
	 *
	 * @return string
	 */
	private function get_field_list()
	{
		$keys = array_keys($this->fields);
		return implode(',', $keys);
	}

	/**
	 * Add quote to field value if necessary
	 *
	 * @param 	string|int	$value			Value to protect
	 * @param	array		$fieldsentry	Properties of field
	 * @return 	string
	 */
	protected function quote($value, $fieldsentry) {
		if (is_null($value)) return 'NULL';
		else if (preg_match('/^(int|double|real)/i', $fieldsentry['type'])) return $this->db->escape("$value");
		else return "'".$this->db->escape($value)."'";
	}


	/**
	 * Create object into database
	 *
	 * @param  User $user      User that creates
	 * @param  bool $notrigger false=launch triggers after, true=disable triggers
	 * @return int             <0 if KO, Id of created object if OK
	 */
	public function createCommon(User $user, $notrigger = false)
	{
		global $langs;

		$error = 0;

		$now=dol_now();

		$fieldvalues = $this->set_save_query();
		if (array_key_exists('date_creation', $fieldvalues) && empty($fieldvalues['date_creation'])) $fieldvalues['date_creation']=$this->db->idate($now);
		if (array_key_exists('fk_user_creat', $fieldvalues) && ! ($fieldvalues['fk_user_creat'] > 0)) $fieldvalues['fk_user_creat']=$user->id;
		unset($fieldvalues['rowid']);	// The field 'rowid' is reserved field name for autoincrement field so we don't need it into insert.

		$keys=array();
		$values = array();
		foreach ($fieldvalues as $k => $v) {
			$keys[$k] = $k;
			$value = $this->fields[$k];
			$values[$k] = $this->quote($v, $value);
		}

		// Clean and check mandatory
		foreach($keys as $key)
		{
			// If field is an implicit foreign key field
			if (preg_match('/^integer:/i', $this->fields[$key]['type']) && $values[$key] == '-1') $values[$key]='';
			if (! empty($this->fields[$key]['foreignkey']) && $values[$key] == '-1') $values[$key]='';

			//var_dump($key.'-'.$values[$key].'-'.($this->fields[$key]['notnull'] == 1));
			if ($this->fields[$key]['notnull'] == 1 && ! isset($values[$key]))
			{
				$error++;
				$this->errors[]=$langs->trans("ErrorFieldRequired", $this->fields[$key]['label']);
			}

			// If field is an implicit foreign key field
			if (preg_match('/^integer:/i', $this->fields[$key]['type']) && empty($values[$key])) $values[$key]='null';
			if (! empty($this->fields[$key]['foreignkey']) && empty($values[$key])) $values[$key]='null';
		}

		if ($error) return -1;

		$this->db->begin();

		if (! $error)
		{
			$sql = 'INSERT INTO '.MAIN_DB_PREFIX.$this->table_element;
			$sql.= ' ('.implode( ", ", $keys ).')';
			$sql.= ' VALUES ('.implode( ", ", $values ).')';

			$res = $this->db->query($sql);
			if ($res===false) {
				$error++;
				$this->errors[] = $this->db->lasterror();
			}
		}

		if (! $error)
		{
			$this->id = $this->db->last_insert_id(MAIN_DB_PREFIX . $this->table_element);
		}

		// Create extrafields
		if (! $error)
		{
			$result=$this->insertExtraFields();
			if ($result < 0) $error++;
		}

		// Triggers
		if (! $error && ! $notrigger)
		{
			// Call triggers
			$result=$this->call_trigger(strtoupper(get_class($this)).'_CREATE',$user);
			if ($result < 0) { $error++; }
			// End call triggers
		}

		// Commit or rollback
		if ($error) {
			$this->db->rollback();
			return -1;
		} else {
			$this->db->commit();
			return $this->id;
		}
	}


	/**
	 * Load object in memory from the database
	 *
	 * @param int    $id   Id object
	 * @param string $ref  Ref
	 * @return int         <0 if KO, 0 if not found, >0 if OK
	 */
	public function fetchCommon($id, $ref = null)
	{
		if (empty($id) && empty($ref)) return false;

		$sql = 'SELECT '.$this->get_field_list();
		$sql.= ' FROM '.MAIN_DB_PREFIX.$this->table_element;

		if(!empty($id)) $sql.= ' WHERE rowid = '.$id;
		else $sql.= " WHERE ref = ".$this->quote($ref, $this->fields['ref']);

		$res = $this->db->query($sql);
		if ($res)
		{
			$obj = $this->db->fetch_object($res);
			if ($obj)
			{
				$this->setVarsFromFetchObj($obj);
				return $this->id;
			}
			else
			{
				return 0;
			}
		}
		else
		{
			$this->error = $this->db->lasterror();
			$this->errors[] = $this->error;
			return -1;
		}
	}

	/**
	 * Update object into database
	 *
	 * @param  User $user      	User that modifies
	 * @param  bool $notrigger 	false=launch triggers after, true=disable triggers
	 * @return int             	<0 if KO, >0 if OK
	 */
	public function updateCommon(User $user, $notrigger = false)
	{
		global $conf, $langs;

		$error = 0;

		$now=dol_now();

		$fieldvalues = $this->set_save_query();
		if (array_key_exists('date_modification', $fieldvalues) && empty($fieldvalues['date_modification'])) $fieldvalues['date_modification']=$this->db->idate($now);
		if (array_key_exists('fk_user_modif', $fieldvalues) && ! ($fieldvalues['fk_user_modif'] > 0)) $fieldvalues['fk_user_modif']=$user->id;
		unset($fieldvalues['rowid']);	// The field 'rowid' is reserved field name for autoincrement field so we don't need it into update.

		$keys=array();
		$values = array();
		foreach ($fieldvalues as $k => $v) {
			$keys[$k] = $k;
			$value = $this->fields[$k];
			$values[$k] = $this->quote($v, $value);
			$tmp[] = $k.'='.$this->quote($v, $this->fields[$k]);
		}

		// Clean and check mandatory
		foreach($keys as $key)
		{
			if (preg_match('/^integer:/i', $this->fields[$key]['type']) && $values[$key] == '-1') $values[$key]='';		// This is an implicit foreign key field
			if (! empty($this->fields[$key]['foreignkey']) && $values[$key] == '-1') $values[$key]='';					// This is an explicit foreign key field

			//var_dump($key.'-'.$values[$key].'-'.($this->fields[$key]['notnull'] == 1));
			/*
			if ($this->fields[$key]['notnull'] == 1 && empty($values[$key]))
			{
				$error++;
				$this->errors[]=$langs->trans("ErrorFieldRequired", $this->fields[$key]['label']);
			}*/
		}

		$sql = 'UPDATE '.MAIN_DB_PREFIX.$this->table_element.' SET '.implode( ',', $tmp ).' WHERE rowid='.$this->id ;

		$this->db->begin();
		if (! $error)
		{
			$res = $this->db->query($sql);
			if ($res===false)
			{
				$error++;
				$this->errors[] = $this->db->lasterror();
			}
		}

		// Update extrafield
		if (! $error)
		{
			if (empty($conf->global->MAIN_EXTRAFIELDS_DISABLED)) // For avoid conflicts if trigger used
			{
				$result=$this->insertExtraFields();
				if ($result < 0)
				{
					$error++;
				}
			}
		}

		// Triggers
		if (! $error && ! $notrigger)
		{
			// Call triggers
			$result=$this->call_trigger(strtoupper(get_class($this)).'_MODIFY',$user);
			if ($result < 0) { $error++; } //Do also here what you must do to rollback action if trigger fail
			// End call triggers
		}

		// Commit or rollback
		if ($error) {
			$this->db->rollback();
			return -1;
		} else {
			$this->db->commit();
			return $this->id;
		}
	}

	/**
	 * Delete object in database
	 *
	 * @param User $user       User that deletes
	 * @param bool $notrigger  false=launch triggers after, true=disable triggers
	 * @return int             <0 if KO, >0 if OK
	 */
	public function deleteCommon(User $user, $notrigger = false)
	{
		$error=0;

		$this->db->begin();

		if (! $error) {
			if (! $notrigger) {
				// Call triggers
				$result=$this->call_trigger(strtoupper(get_class($this)).'_DELETE', $user);
				if ($result < 0) { $error++; } // Do also here what you must do to rollback action if trigger fail
				// End call triggers
			}
		}

		if (! $error)
		{
			$sql = "DELETE FROM " . MAIN_DB_PREFIX . $this->table_element."_extrafields";
			$sql.= " WHERE fk_object=" . $this->id;

			$resql = $this->db->query($sql);
			if (! $resql)
			{
				$this->errors[] = $this->db->lasterror();
				$error++;
			}
		}

		if (! $error)
		{
			$sql = 'DELETE FROM '.MAIN_DB_PREFIX.$this->table_element.' WHERE rowid='.$this->id;

			$res = $this->db->query($sql);
			if($res===false) {
				$error++;
				$this->errors[] = $this->db->lasterror();
			}
		}

		// Commit or rollback
		if ($error) {
			$this->db->rollback();
			return -1;
		} else {
			$this->db->commit();
			return 1;
		}
	}

	/**
	 * Initialise object with example values
	 * Id must be 0 if object instance is a specimen
	 *
	 * @return void
	 */
	public function initAsSpecimenCommon()
	{
		$this->id = 0;

		// TODO...
	}

	/**
	 * Load comments linked with current task
	 *	@return boolean	1 if ok
	 */
	public function fetchComments()
	{
		require_once DOL_DOCUMENT_ROOT.'/core/class/comment.class.php';

		$comment = new Comment($this->db);
		$this->comments = Comment::fetchAllFor($this->element, $this->id);
		return 1;
	}

	/**
	 * Return nb comments already posted
	 *
	 * @return int
	 */
	public function getNbComments()
	{
		return count($this->comments);
	}

}<|MERGE_RESOLUTION|>--- conflicted
+++ resolved
@@ -13,11 +13,8 @@
  * Copyright (C) 2016      Bahfir abbes         <dolipar@dolipar.org>
  * Copyright (C) 2017      ATM Consulting       <support@atm-consulting.fr>
  * Copyright (C) 2017      Nicolas ZABOURI      <info@inovea-conseil.com>
-<<<<<<< HEAD
  * Copyright (C) 2017      Rui Strecht		<rui.strecht@aliartalentos.com>
-=======
  * Copyright (C) 2018      Frederic France      <frederic.france@netlogic.fr>
->>>>>>> ad621f40
  *
  * This program is free software; you can redistribute it and/or modify
  * it under the terms of the GNU General Public License as published by
@@ -191,7 +188,7 @@
 	 * @var string
 	 * @see getFullAddress()
 	 */
-    public $country;
+	public $country;
 	/**
 	 * @var int
 	 * @see getFullAddress(), country
