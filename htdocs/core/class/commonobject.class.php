--- conflicted
+++ resolved
@@ -3672,13 +3672,9 @@
 	 */
 	static public function getAllItemsLinkedByObjectID($fk_object_where, $field_select, $field_where, $table_element)
 	{
-<<<<<<< HEAD
 		if (empty($fk_object_where) || empty($field_where) || empty($table_element)) {
 			return -1;
 		}
-=======
-		if (empty($fk_object_where) || empty($field_where) || empty($table_element)) return -1;
->>>>>>> 43161be7
 
 		global $db;
 
@@ -3705,13 +3701,9 @@
 	 */
 	static public function deleteAllItemsLinkedByObjectID($fk_object_where, $field_where, $table_element)
 	{
-<<<<<<< HEAD
 		if (empty($fk_object_where) || empty($field_where) || empty($table_element)) {
 			return -1;
 		}
-=======
-		if (empty($fk_object_where) || empty($field_where) || empty($table_element)) return -1;
->>>>>>> 43161be7
 
 		global $db;
 
