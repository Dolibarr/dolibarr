<?php
/* Copyright (C) 2006-2015 Laurent Destailleur  <eldy@users.sourceforge.net>
 * Copyright (C) 2005-2013 Regis Houssin        <regis.houssin@inodbox.com>
 * Copyright (C) 2010-2020 Juanjo Menent        <jmenent@2byte.es>
 * Copyright (C) 2012-2013 Christophe Battarel  <christophe.battarel@altairis.fr>
 * Copyright (C) 2011-2019 Philippe Grand       <philippe.grand@atoo-net.com>
 * Copyright (C) 2012-2015 Marcos García        <marcosgdf@gmail.com>
 * Copyright (C) 2012-2015 Raphaël Doursenaud   <rdoursenaud@gpcsolutions.fr>
 * Copyright (C) 2012      Cedric Salvador      <csalvador@gpcsolutions.fr>
 * Copyright (C) 2015      Alexandre Spangaro   <aspangaro@open-dsi.fr>
 * Copyright (C) 2016      Bahfir abbes         <dolipar@dolipar.org>
 * Copyright (C) 2017      ATM Consulting       <support@atm-consulting.fr>
 * Copyright (C) 2017-2019 Nicolas ZABOURI      <info@inovea-conseil.com>
 * Copyright (C) 2017      Rui Strecht		    <rui.strecht@aliartalentos.com>
 * Copyright (C) 2018-2020 Frédéric France      <frederic.france@netlogic.fr>
 * Copyright (C) 2018      Josep Lluís Amador   <joseplluis@lliuretic.cat>
 * Copyright (C) 2021      Gauthier VERDOL   	<gauthier.verdol@atm-consulting.fr>
 *
 * This program is free software; you can redistribute it and/or modify
 * it under the terms of the GNU General Public License as published by
 * the Free Software Foundation; either version 3 of the License, or
 * (at your option) any later version.
 *
 * This program is distributed in the hope that it will be useful,
 * but WITHOUT ANY WARRANTY; without even the implied warranty of
 * MERCHANTABILITY or FITNESS FOR A PARTICULAR PURPOSE.  See the
 * GNU General Public License for more details.
 *
 * You should have received a copy of the GNU General Public License
 * along with this program. If not, see <https://www.gnu.org/licenses/>.
 */

/**
 *	\file       htdocs/core/class/commonobject.class.php
 *	\ingroup    core
 *	\brief      File of parent class of all other business classes (invoices, contracts, proposals, orders, ...)
 */


/**
 *	Parent class of all other business classes (invoices, contracts, proposals, orders, ...)
 */
abstract class CommonObject
{
	/**
	 * @var DoliDb		Database handler (result of a new DoliDB)
	 */
	public $db;

	/**
	 * @var int The object identifier
	 */
	public $id;

	/**
	 * @var int The environment ID when using a multicompany module
	 */
	public $entity;

	/**
	 * @var string 		Error string
	 * @see             $errors
	 */
	public $error;

	/**
	 * @var string 		Error string that is hidden but can be used to store complementatry technical code.
	 */
	public $errorhidden;

	/**
	 * @var string[]	Array of error strings
	 */
	public $errors = array();

	/**
	 * @var string ID to identify managed object
	 */
	public $element;

	/**
	 * @var string Name of table without prefix where object is stored
	 */
	public $table_element;

	/**
	 * @var string    Name of subtable line
	 */
	public $table_element_line = '';

	/**
	 * @var string		Key value used to track if data is coming from import wizard
	 */
	public $import_key;

	/**
	 * @var mixed		Contains data to manage extrafields
	 */
	public $array_options = array();

	/**
	 * @var mixed		Array to store alternative languages values of object
	 */
	public $array_languages = null; // Value is array() when load already tried

	/**
	 * @var int[][]		Array of linked objects ids. Loaded by ->fetchObjectLinked
	 */
	public $linkedObjectsIds;

	/**
	 * @var mixed		Array of linked objects. Loaded by ->fetchObjectLinked
	 */
	public $linkedObjects;

	/**
	 * @var Object      To store a cloned copy of object before to edit it and keep track of old properties
	 */
	public $oldcopy;

	/**
	 * @var string		Column name of the ref field.
	 */
	protected $table_ref_field = '';



	// Following vars are used by some objects only. We keep this property here in CommonObject to be able to provide common method using them.

	/**
	 * @var array<string,mixed>		Can be used to pass information when only object is provided to method
	 */
	public $context = array();

	/**
	 * @var string		Contains canvas name if record is an alternative canvas record
	 */
	public $canvas;

	/**
	 * @var Project The related project
	 * @see fetch_projet()
	 */
	public $project;

	/**
	 * @var int The related project ID
	 * @see setProject(), project
	 */
	public $fk_project;

	/**
	 * @deprecated
	 * @see project
	 */
	public $projet;

	/**
	 * @var Contact a related contact
	 * @see fetch_contact()
	 */
	public $contact;

	/**
	 * @var int The related contact ID
	 * @see fetch_contact()
	 */
	public $contact_id;

	/**
	 * @var Societe A related thirdparty
	 * @see fetch_thirdparty()
	 */
	public $thirdparty;

	/**
	 * @var User A related user
	 * @see fetch_user()
	 */
	public $user;

	/**
	 * @var string 	The type of originating object ('commande', 'facture', ...)
	 * @see fetch_origin()
	 */
	public $origin;

	/**
	 * @var int 	The id of originating object
	 * @see fetch_origin()
	 */
	public $origin_id;

	/**
	 * @var string The object's reference
	 */
	public $ref;

	/**
	 * @var string An external reference for the object
	 */
	public $ref_ext;

	/**
	 * @var string The object's previous reference
	 */
	public $ref_previous;

	/**
	 * @var string The object's next reference
	 */
	public $ref_next;

	/**
	 * @var string Ref to store on object to save the new ref to use for example when making a validate() of an object
	 */
	public $newref;

	/**
	 * @var int The object's status
	 * @see setStatut()
	 */
	public $statut;

	/**
	 * @var int The object's status
	 * @see setStatut()
	 */
	public $status;

	/**
	 * @var string
	 * @see getFullAddress()
	 */
	public $country;

	/**
	 * @var int
	 * @see getFullAddress(), country
	 */
	public $country_id;

	/**
	 * @var string
	 * @see getFullAddress(), isInEEC(), country
	 */
	public $country_code;

	/**
	 * @var string
	 * @see getFullAddress()
	 */
	public $state;

	/**
	 * @var int
	 * @see getFullAddress(), state
	 */
	public $state_id;

	/**
	 * @var string
	 * @see getFullAddress(), $state
	 */
	public $state_code;

	/**
	 * @var int
	 * @see getFullAddress(), $region_code, $region
	 */
	public $region_id;

	/**
	 * @var string
	 * @see getFullAddress(), $region_id, $region
	 */
	public $region_code;

	/**
	 * @var string
	 * @see getFullAddress(), $region_id, $region_code
	 */
	public $region;

	/**
	 * @var int
	 * @see fetch_barcode()
	 */
	public $barcode_type;

	/**
	 * @var string
	 * @see fetch_barcode(), barcode_type
	 */
	public $barcode_type_code;

	/**
	 * @var string
	 * @see fetch_barcode(), barcode_type
	 */
	public $barcode_type_label;

	/**
	 * @var string
	 * @see fetch_barcode(), barcode_type
	 */
	public $barcode_type_coder;

	/**
	 * @var int Payment method ID (cheque, cash, ...)
	 * @see setPaymentMethods()
	 */
	public $mode_reglement_id;

	/**
	 * @var int Payment terms ID
	 * @see setPaymentTerms()
	 */
	public $cond_reglement_id;

	/**
	 * @var int Demand reason ID
	 */
	public $demand_reason_id;

	/**
	 * @var int Transport mode ID (For module intracomm report)
	 * @see setTransportMode()
	 */
	public $transport_mode_id;

	/**
	 * @var int Payment terms ID
	 * @deprecated Kept for compatibility
	 * @see cond_reglement_id;
	 */
	public $cond_reglement;

	/**
	 * @var int Delivery address ID
	 * @see setDeliveryAddress()
	 * @deprecated
	 */
	public $fk_delivery_address;

	/**
	 * @var int Shipping method ID
	 * @see setShippingMethod()
	 */
	public $shipping_method_id;

	/**
	 * @var string
	 * @see SetDocModel()
	 */
	public $model_pdf;

	/**
	 * @var string
	 * @deprecated
	 * @see model_pdf
	 */
	public $modelpdf;

	/**
	 * @var string
	 * Contains relative path of last generated main file
	 */
	public $last_main_doc;

	/**
	 * @var int Bank account ID sometimes, ID of record into llx_bank sometimes
	 * @deprecated
	 * @see $fk_account
	 */
	public $fk_bank;

	/**
	 * @var int Bank account ID
	 * @see SetBankAccount()
	 */
	public $fk_account;

	/**
	 * @var string	Open ID
	 */
	public $openid;

	/**
	 * @var string Public note
	 * @see update_note()
	 */
	public $note_public;

	/**
	 * @var string Private note
	 * @see update_note()
	 */
	public $note_private;

	/**
	 * @deprecated
	 * @see $note_private
	 */
	public $note;

	/**
	 * @var float Total amount before taxes
	 * @see update_price()
	 */
	public $total_ht;

	/**
	 * @var float Total VAT amount
	 * @see update_price()
	 */
	public $total_tva;

	/**
	 * @var float Total local tax 1 amount
	 * @see update_price()
	 */
	public $total_localtax1;

	/**
	 * @var float Total local tax 2 amount
	 * @see update_price()
	 */
	public $total_localtax2;

	/**
	 * @var float Total amount with taxes
	 * @see update_price()
	 */
	public $total_ttc;

	/**
	 * @var CommonObjectLine[]
	 */
	public $lines;

	/**
	 * @var mixed		Contains comments
	 * @see fetchComments()
	 */
	public $comments = array();

	/**
	 * @var string The name
	 */
	public $name;

	/**
	 * @var string The lastname
	 */
	public $lastname;

	/**
	 * @var string The firstname
	 */
	public $firstname;

	/**
	 * @var string The civility code, not an integer
	 */
	public $civility_id;

	// Dates
	/**
	 * @var integer|string date_creation
	 */
	public $date_creation;

	/**
	 * @var integer|string $date_validation;
	 */
	public $date_validation; // Date validation

	/**
	 * @var integer|string $date_modification;
	 */
	public $date_modification; // Date last change (tms field)

	public $next_prev_filter;

	/**
	 * @var int 1 if object is specimen
	 */
	public $specimen = 0;

	/**
	 * @var	int	Id of contact to send object (used by the trigger of module Agenda)
	 */
	public $sendtoid;

	/**
	 * @var	float	Amount already paid (used to show correct status)
	 */
	public $alreadypaid;

	/**
	 * @var array	List of child tables. To test if we can delete object.
	 */
	protected $childtables = array();

	/**
	 * @var array    List of child tables. To know object to delete on cascade.
	 *               If name matches '@ClassNAme:FilePathClass;ParentFkFieldName' it will
	 *               call method deleteByParentField(parentId, ParentFkFieldName) to fetch and delete child object
	 */
	protected $childtablesoncascade = array();


	// No constructor as it is an abstract class
	/**
	 * Check an object id/ref exists
	 * If you don't need/want to instantiate object and just need to know if object exists, use this method instead of fetch
	 *
	 *  @param	string	$element   	String of element ('product', 'facture', ...)
	 *  @param	int		$id      	Id of object
	 *  @param  string	$ref     	Ref of object to check
	 *  @param	string	$ref_ext	Ref ext of object to check
	 *  @return int     			<0 if KO, 0 if OK but not found, >0 if OK and exists
	 */
	public static function isExistingObject($element, $id, $ref = '', $ref_ext = '')
	{
		global $db, $conf;

		$sql = "SELECT rowid, ref, ref_ext";
		$sql .= " FROM ".MAIN_DB_PREFIX.$element;
		$sql .= " WHERE entity IN (".getEntity($element).")";

		if ($id > 0) {
			$sql .= " AND rowid = ".$db->escape($id);
		} elseif ($ref) {
			$sql .= " AND ref = '".$db->escape($ref)."'";
		} elseif ($ref_ext) {
			$sql .= " AND ref_ext = '".$db->escape($ref_ext)."'";
		} else {
			$error = 'ErrorWrongParameters';
			dol_print_error(get_class()."::isExistingObject ".$error, LOG_ERR);
			return -1;
		}
		if ($ref || $ref_ext) {
			$sql .= " AND entity = ".$conf->entity;
		}

		dol_syslog(get_class()."::isExistingObject", LOG_DEBUG);
		$resql = $db->query($sql);
		if ($resql) {
			$num = $db->num_rows($resql);
			if ($num > 0) {
				return 1;
			} else {
				return 0;
			}
		}
		return -1;
	}

	/**
	 * Method to output saved errors
	 *
	 * @return	string		String with errors
	 */
	public function errorsToString()
	{
		return $this->error.(is_array($this->errors) ? (($this->error != '' ? ', ' : '').join(', ', $this->errors)) : '');
	}


	/**
	 * Return customer ref for screen output.
	 *
	 * @param  string      $objref        Customer ref
	 * @return string                     Customer ref formated
	 */
	public function getFormatedCustomerRef($objref)
	{
		global $hookmanager;

		$parameters = array('objref'=>$objref);
		$action = '';
		$reshook = $hookmanager->executeHooks('getFormatedCustomerRef', $parameters, $this, $action); // Note that $action and $object may have been modified by some hooks
		if ($reshook > 0) {
			return $hookmanager->resArray['objref'];
		}
		return $objref.(isset($hookmanager->resArray['objref']) ? $hookmanager->resArray['objref'] : '');
	}

	/**
	 * Return supplier ref for screen output.
	 *
	 * @param  string      $objref        Supplier ref
	 * @return string                     Supplier ref formated
	 */
	public function getFormatedSupplierRef($objref)
	{
		global $hookmanager;

		$parameters = array('objref'=>$objref);
		$action = '';
		$reshook = $hookmanager->executeHooks('getFormatedSupplierRef', $parameters, $this, $action); // Note that $action and $object may have been modified by some hooks
		if ($reshook > 0) {
			return $hookmanager->resArray['objref'];
		}
		return $objref.(isset($hookmanager->resArray['objref']) ? $hookmanager->resArray['objref'] : '');
	}

	/**
	 *	Return full name (civility+' '+name+' '+lastname)
	 *
	 *	@param	Translate	$langs			Language object for translation of civility (used only if option is 1)
	 *	@param	int			$option			0=No option, 1=Add civility
	 * 	@param	int			$nameorder		-1=Auto, 0=Lastname+Firstname, 1=Firstname+Lastname, 2=Firstname, 3=Firstname if defined else lastname, 4=Lastname, 5=Lastname if defined else firstname
	 * 	@param	int			$maxlen			Maximum length
	 * 	@return	string						String with full name
	 */
	public function getFullName($langs, $option = 0, $nameorder = -1, $maxlen = 0)
	{
		//print "lastname=".$this->lastname." name=".$this->name." nom=".$this->nom."<br>\n";
		$lastname = $this->lastname;
		$firstname = $this->firstname;
		if (empty($lastname)) {
			$lastname = (isset($this->lastname) ? $this->lastname : (isset($this->name) ? $this->name : (isset($this->nom) ? $this->nom : (isset($this->societe) ? $this->societe : (isset($this->company) ? $this->company : '')))));
		}

		$ret = '';
		if (!empty($option) && !empty($this->civility_code)) {
			if ($langs->transnoentitiesnoconv("Civility".$this->civility_code) != "Civility".$this->civility_code) {
				$ret .= $langs->transnoentitiesnoconv("Civility".$this->civility_code).' ';
			} else {
				$ret .= $this->civility_code.' ';
			}
		}

		$ret .= dolGetFirstLastname($firstname, $lastname, $nameorder);

		return dol_trunc($ret, $maxlen);
	}

	/**
	 * Set to upper or ucwords/lower if needed
	 *
	 * @return void;
	 */
	public function setUpperOrLowerCase()
	{
		global $conf;
		if (!empty($conf->global->MAIN_FIRST_TO_UPPER)) {
			$this->lastname = dol_ucwords(dol_strtolower($this->lastname));
			$this->firstname = dol_ucwords(dol_strtolower($this->firstname));
			$this->name = dol_ucwords(dol_strtolower($this->name));
			$this->name_alias = dol_ucwords(dol_strtolower($this->name_alias));
		}
		if (!empty($conf->global->MAIN_ALL_TO_UPPER)) {
			$this->lastname = dol_strtoupper($this->lastname);
			$this->name = dol_strtoupper($this->name);
			$this->name_alias = dol_strtoupper($this->name_alias);
		}
		if (!empty($conf->global->MAIN_ALL_TOWN_TO_UPPER)) {
			$this->address = dol_strtoupper($this->address);
			$this->town = dol_strtoupper($this->town);
		}
	}

	/**
	 *	Return clicable link of object (with eventually picto)
	 *
	 *	@param      string	    $option                 Where point the link (0=> main card, 1,2 => shipment, 'nolink'=>No link)
	 *  @return		string								HTML Code for Kanban thumb.
	 */
	public function getKanbanView($option = '')
	{
		$return = '<div class="box-flex-item">';
		$return .= '<div class="info-box info-box-sm">';
		$return .= '<span class="info-box-icon bg-infobox-action">';
		$return .= '<i class="fa fa-dol-action"></i>'; // Can be image
		$return .= '</span>';
		$return .= '<div class="info-box-content">';
		$return .= '<span class="info-box-title">'.(method_exists($this, 'getNomUrl') ? $this->getNomUrl() : $this->ref).'</span>';
		$return .= '</div>';
		$return .= '</div>';
		$return .= '</div>';

		return $return;
	}

	/**
	 * 	Return full address of contact
	 *
	 * 	@param		int			$withcountry		1=Add country into address string
	 *  @param		string		$sep				Separator to use to build string
	 *  @param		int		    $withregion			1=Add region into address string
	 *  @param		string		$extralangcode		User extralanguages as value
	 *	@return		string							Full address string
	 */
	public function getFullAddress($withcountry = 0, $sep = "\n", $withregion = 0, $extralangcode = '')
	{
		if ($withcountry && $this->country_id && (empty($this->country_code) || empty($this->country))) {
			require_once DOL_DOCUMENT_ROOT.'/core/lib/company.lib.php';
			$tmparray = getCountry($this->country_id, 'all');
			$this->country_code = $tmparray['code'];
			$this->country = $tmparray['label'];
		}

		if ($withregion && $this->state_id && (empty($this->state_code) || empty($this->state) || empty($this->region) || empty($this->region_code))) {
			require_once DOL_DOCUMENT_ROOT.'/core/lib/company.lib.php';
			$tmparray = getState($this->state_id, 'all', 0, 1);
			$this->state_code   = $tmparray['code'];
			$this->state        = $tmparray['label'];
			$this->region_code  = $tmparray['region_code'];
			$this->region       = $tmparray['region'];
		}

		return dol_format_address($this, $withcountry, $sep, '', 0, $extralangcode);
	}


	/**
	 * 	Return full address for banner
	 *
	 * 	@param		string		$htmlkey            HTML id to make banner content unique
	 *  @param      Object      $object				Object (thirdparty, thirdparty of contact for contact, null for a member)
	 *	@return		string							Full address string
	 */
	public function getBannerAddress($htmlkey, $object)
	{
		global $conf, $langs, $form, $extralanguages;

		$countriesusingstate = array('AU', 'US', 'IN', 'GB', 'ES', 'UK', 'TR'); // See also option MAIN_FORCE_STATE_INTO_ADDRESS

		$contactid = 0;
		$thirdpartyid = 0;
		$elementforaltlanguage = $this->element;
		if ($this->element == 'societe') {
			$thirdpartyid = $this->id;
		}
		if ($this->element == 'contact') {
			$contactid = $this->id;
			$thirdpartyid = $object->fk_soc;
		}
		if ($this->element == 'user') {
			$contactid = $this->contact_id;
			$thirdpartyid = $object->fk_soc;
		}

		$out = '';

		$outdone = 0;
		$coords = $this->getFullAddress(1, ', ', (!empty($conf->global->MAIN_SHOW_REGION_IN_STATE_SELECT) ? $conf->global->MAIN_SHOW_REGION_IN_STATE_SELECT : 0));
		if ($coords) {
			if (!empty($conf->use_javascript_ajax)) {
				// Add picto with tooltip on map
				$namecoords = '';
				if ($this->element == 'contact' && !empty($conf->global->MAIN_SHOW_COMPANY_NAME_IN_BANNER_ADDRESS)) {
					$namecoords .= $object->name.'<br>';
				}
				$namecoords .= $this->getFullName($langs, 1).'<br>'.$coords;
				// hideonsmatphone because copyToClipboard call jquery dialog that does not work with jmobile
				$out .= '<a href="#" class="hideonsmartphone" onclick="return copyToClipboard(\''.dol_escape_js($namecoords).'\',\''.dol_escape_js($langs->trans("HelpCopyToClipboard")).'\');">';
				$out .= img_picto($langs->trans("Address"), 'map-marker-alt');
				$out .= '</a> ';
			}
			$out .= dol_print_address($coords, 'address_'.$htmlkey.'_'.$this->id, $this->element, $this->id, 1, ', ');
			$outdone++;
			$outdone++;

			// List of extra languages
			$arrayoflangcode = array();
			if (!empty($conf->global->PDF_USE_ALSO_LANGUAGE_CODE)) {
				$arrayoflangcode[] = $conf->global->PDF_USE_ALSO_LANGUAGE_CODE;
			}

			if (is_array($arrayoflangcode) && count($arrayoflangcode)) {
				if (!is_object($extralanguages)) {
					include_once DOL_DOCUMENT_ROOT.'/core/class/extralanguages.class.php';
					$extralanguages = new ExtraLanguages($this->db);
				}
				$extralanguages->fetch_name_extralanguages($elementforaltlanguage);

				if (!empty($extralanguages->attributes[$elementforaltlanguage]['address']) || !empty($extralanguages->attributes[$elementforaltlanguage]['town'])) {
					$out .= "<!-- alternatelanguage for '".$elementforaltlanguage."' set to fields '".join(',', $extralanguages->attributes[$elementforaltlanguage])."' -->\n";
					$this->fetchValuesForExtraLanguages();
					if (!is_object($form)) {
						$form = new Form($this->db);
					}
					$htmltext = '';
					// If there is extra languages
					foreach ($arrayoflangcode as $extralangcode) {
						$s = picto_from_langcode($extralangcode, 'class="pictoforlang paddingright"');
						$coords = $this->getFullAddress(1, ', ', $conf->global->MAIN_SHOW_REGION_IN_STATE_SELECT, $extralangcode);
						$htmltext .= $s.dol_print_address($coords, 'address_'.$htmlkey.'_'.$this->id, $this->element, $this->id, 1, ', ');
					}
					$out .= $form->textwithpicto('', $htmltext, -1, 'language', 'opacitymedium paddingleft');
				}
			}
		}

		if (!in_array($this->country_code, $countriesusingstate) && empty($conf->global->MAIN_FORCE_STATE_INTO_ADDRESS)   // If MAIN_FORCE_STATE_INTO_ADDRESS is on, state is already returned previously with getFullAddress
				&& empty($conf->global->SOCIETE_DISABLE_STATE) && $this->state) {
			if (!empty($conf->global->MAIN_SHOW_REGION_IN_STATE_SELECT) && $conf->global->MAIN_SHOW_REGION_IN_STATE_SELECT == 1 && $this->region) {
				$out .= ($outdone ? ' - ' : '').$this->region.' - '.$this->state;
			} else {
				$out .= ($outdone ? ' - ' : '').$this->state;
			}
			$outdone++;
		}

		if (!empty($this->phone) || !empty($this->phone_pro) || !empty($this->phone_mobile) || !empty($this->phone_perso) || !empty($this->fax) || !empty($this->office_phone) || !empty($this->user_mobile) || !empty($this->office_fax)) {
			$out .= ($outdone ? '<br>' : '');
		}
		if (!empty($this->phone) && empty($this->phone_pro)) {		// For objects that store pro phone into ->phone
			$out .= dol_print_phone($this->phone, $this->country_code, $contactid, $thirdpartyid, 'AC_TEL', '&nbsp;', 'phone', $langs->trans("PhonePro"));
			$outdone++;
		}
		if (!empty($this->phone_pro)) {
			$out .= dol_print_phone($this->phone_pro, $this->country_code, $contactid, $thirdpartyid, 'AC_TEL', '&nbsp;', 'phone', $langs->trans("PhonePro"));
			$outdone++;
		}
		if (!empty($this->phone_mobile)) {
			$out .= dol_print_phone($this->phone_mobile, $this->country_code, $contactid, $thirdpartyid, 'AC_TEL', '&nbsp;', 'mobile', $langs->trans("PhoneMobile"));
			$outdone++;
		}
		if (!empty($this->phone_perso)) {
			$out .= dol_print_phone($this->phone_perso, $this->country_code, $contactid, $thirdpartyid, 'AC_TEL', '&nbsp;', 'phone', $langs->trans("PhonePerso"));
			$outdone++;
		}
		if (!empty($this->office_phone)) {
			$out .= dol_print_phone($this->office_phone, $this->country_code, $contactid, $thirdpartyid, 'AC_TEL', '&nbsp;', 'phone', $langs->trans("PhonePro"));
			$outdone++;
		}
		if (!empty($this->user_mobile)) {
			$out .= dol_print_phone($this->user_mobile, $this->country_code, $contactid, $thirdpartyid, 'AC_TEL', '&nbsp;', 'mobile', $langs->trans("PhoneMobile"));
			$outdone++;
		}
		if (!empty($this->fax)) {
			$out .= dol_print_phone($this->fax, $this->country_code, $contactid, $thirdpartyid, 'AC_FAX', '&nbsp;', 'fax', $langs->trans("Fax"));
			$outdone++;
		}
		if (!empty($this->office_fax)) {
			$out .= dol_print_phone($this->office_fax, $this->country_code, $contactid, $thirdpartyid, 'AC_FAX', '&nbsp;', 'fax', $langs->trans("Fax"));
			$outdone++;
		}

		if ($out) {
			$out .= '<div style="clear: both;"></div>';
		}
		$outdone = 0;
		if (!empty($this->email)) {
			$out .= dol_print_email($this->email, $this->id, $object->id, 'AC_EMAIL', 0, 0, 1);
			$outdone++;
		}
		if (!empty($this->url)) {
			//$out.=dol_print_url($this->url,'_goout',0,1);//steve changed to blank
			$out .= dol_print_url($this->url, '_blank', 0, 1);
			$outdone++;
		}

		if (!empty($conf->socialnetworks->enabled)) {
			$outsocialnetwork = '';

			if (is_array($this->socialnetworks) && count($this->socialnetworks) > 0) {
				$socialnetworksdict = getArrayOfSocialNetworks();
				foreach ($this->socialnetworks as $key => $value) {
					if ($value) {
						$outsocialnetwork .= dol_print_socialnetworks($value, $this->id, $object->id, $key, $socialnetworksdict);
					}
					$outdone++;
				}
			} else {	// Old code to remove
				if ($this->skype) {
					$outsocialnetwork .= dol_print_socialnetworks($this->skype, $this->id, $object->id, 'skype');
				}
				$outdone++;
				if ($this->jabberid) {
					$outsocialnetwork .= dol_print_socialnetworks($this->jabberid, $this->id, $object->id, 'jabber');
				}
				$outdone++;
				if ($this->twitter) {
					$outsocialnetwork .= dol_print_socialnetworks($this->twitter, $this->id, $object->id, 'twitter');
				}
				$outdone++;
				if ($this->facebook) {
					$outsocialnetwork .= dol_print_socialnetworks($this->facebook, $this->id, $object->id, 'facebook');
				}
				$outdone++;
				if ($this->linkedin) {
					$outsocialnetwork .= dol_print_socialnetworks($this->linkedin, $this->id, $object->id, 'linkedin');
				}
				$outdone++;
			}

			if ($outsocialnetwork) {
				$out .= '<div style="clear: both;">'.$outsocialnetwork.'</div>';
			}
		}

		if ($out) {
			return '<!-- BEGIN part to show address block -->'."\n".$out.'<!-- END Part to show address block -->'."\n";
		} else {
			return '';
		}
	}

	/**
	 * Return the link of last main doc file for direct public download.
	 *
	 * @param	string	$modulepart			Module related to document
	 * @param	int		$initsharekey		Init the share key if it was not yet defined
	 * @param	int		$relativelink		0=Return full external link, 1=Return link relative to root of file
	 * @return	string						Link or empty string if there is no download link
	 */
	public function getLastMainDocLink($modulepart, $initsharekey = 0, $relativelink = 0)
	{
		global $user, $dolibarr_main_url_root;

		if (empty($this->last_main_doc)) {
			return ''; // No way to known which document name to use
		}

		include_once DOL_DOCUMENT_ROOT.'/ecm/class/ecmfiles.class.php';
		$ecmfile = new EcmFiles($this->db);
		$result = $ecmfile->fetch(0, '', $this->last_main_doc);
		if ($result < 0) {
			$this->error = $ecmfile->error;
			$this->errors = $ecmfile->errors;
			return -1;
		}

		if (empty($ecmfile->id)) {
			// Add entry into index
			if ($initsharekey) {
				require_once DOL_DOCUMENT_ROOT.'/core/lib/security2.lib.php';
				// TODO We can't, we dont' have full path of file, only last_main_doc adn ->element, so we must rebuild full path first
				/*
				$ecmfile->filepath = $rel_dir;
				$ecmfile->filename = $filename;
				$ecmfile->label = md5_file(dol_osencode($destfull));	// hash of file content
				$ecmfile->fullpath_orig = '';
				$ecmfile->gen_or_uploaded = 'generated';
				$ecmfile->description = '';    // indexed content
				$ecmfile->keyword = '';        // keyword content
				$ecmfile->share = getRandomPassword(true);
				$result = $ecmfile->create($user);
				if ($result < 0)
				{
					$this->error = $ecmfile->error;
					$this->errors = $ecmfile->errors;
				}
				*/
			} else {
				return '';
			}
		} elseif (empty($ecmfile->share)) {
			// Add entry into index
			if ($initsharekey) {
				require_once DOL_DOCUMENT_ROOT.'/core/lib/security2.lib.php';
				$ecmfile->share = getRandomPassword(true);
				$ecmfile->update($user);
			} else {
				return '';
			}
		}
		// Define $urlwithroot
		$urlwithouturlroot = preg_replace('/'.preg_quote(DOL_URL_ROOT, '/').'$/i', '', trim($dolibarr_main_url_root));
		// This is to use external domain name found into config file
		//if (DOL_URL_ROOT && ! preg_match('/\/$/', $urlwithouturlroot) && ! preg_match('/^\//', DOL_URL_ROOT)) $urlwithroot=$urlwithouturlroot.'/'.DOL_URL_ROOT;
		//else
		$urlwithroot = $urlwithouturlroot.DOL_URL_ROOT;
		//$urlwithroot=DOL_MAIN_URL_ROOT;					// This is to use same domain name than current

		$forcedownload = 0;

		$paramlink = '';
		//if (! empty($modulepart)) $paramlink.=($paramlink?'&':'').'modulepart='.$modulepart;		// For sharing with hash (so public files), modulepart is not required.
		//if (! empty($ecmfile->entity)) $paramlink.='&entity='.$ecmfile->entity; 					// For sharing with hash (so public files), entity is not required.
		//$paramlink.=($paramlink?'&':'').'file='.urlencode($filepath);								// No need of name of file for public link, we will use the hash
		if (!empty($ecmfile->share)) {
			$paramlink .= ($paramlink ? '&' : '').'hashp='.$ecmfile->share; // Hash for public share
		}
		if ($forcedownload) {
			$paramlink .= ($paramlink ? '&' : '').'attachment=1';
		}

		if ($relativelink) {
			$linktoreturn = 'document.php'.($paramlink ? '?'.$paramlink : '');
		} else {
			$linktoreturn = $urlwithroot.'/document.php'.($paramlink ? '?'.$paramlink : '');
		}

		// Here $ecmfile->share is defined
		return $linktoreturn;
	}


	// phpcs:disable PEAR.NamingConventions.ValidFunctionName.ScopeNotCamelCaps
	/**
	 *  Add a link between element $this->element and a contact
	 *
	 *  @param	int			$fk_socpeople       Id of thirdparty contact (if source = 'external') or id of user (if souce = 'internal') to link
	 *  @param 	int|string	$type_contact 		Type of contact (code or id). Must be id or code found into table llx_c_type_contact. For example: SALESREPFOLL
	 *  @param  string		$source             external=Contact extern (llx_socpeople), internal=Contact intern (llx_user)
	 *  @param  int			$notrigger			Disable all triggers
	 *  @return int         	        		<0 if KO, 0 if already added, >0 if OK
	 */
	public function add_contact($fk_socpeople, $type_contact, $source = 'external', $notrigger = 0)
	{
		// phpcs:enable
		global $user, $langs;


		dol_syslog(get_class($this)."::add_contact $fk_socpeople, $type_contact, $source, $notrigger");

		// Check parameters
		if ($fk_socpeople <= 0) {
			$langs->load("errors");
			$this->error = $langs->trans("ErrorWrongValueForParameterX", "1");
			dol_syslog(get_class($this)."::add_contact ".$this->error, LOG_ERR);
			return -1;
		}
		if (!$type_contact) {
			$langs->load("errors");
			$this->error = $langs->trans("ErrorWrongValueForParameterX", "2");
			dol_syslog(get_class($this)."::add_contact ".$this->error, LOG_ERR);
			return -2;
		}

		$id_type_contact = 0;
		if (is_numeric($type_contact)) {
			$id_type_contact = $type_contact;
		} else {
			// We look for id type_contact
			$sql = "SELECT tc.rowid";
			$sql .= " FROM ".MAIN_DB_PREFIX."c_type_contact as tc";
			$sql .= " WHERE tc.element='".$this->db->escape($this->element)."'";
			$sql .= " AND tc.source='".$this->db->escape($source)."'";
			$sql .= " AND tc.code='".$this->db->escape($type_contact)."' AND tc.active=1";
			//print $sql;
			$resql = $this->db->query($sql);
			if ($resql) {
				$obj = $this->db->fetch_object($resql);
				if ($obj) {
					$id_type_contact = $obj->rowid;
				}
			}
		}

		if ($id_type_contact == 0) {
			$this->error = 'CODE_NOT_VALID_FOR_THIS_ELEMENT';
			dol_syslog("CODE_NOT_VALID_FOR_THIS_ELEMENT: Code type of contact '".$type_contact."' does not exists or is not active for element ".$this->element.", we can ignore it");
			return -3;
		}

		$datecreate = dol_now();

		// Socpeople must have already been added by some trigger, then we have to check it to avoid DB_ERROR_RECORD_ALREADY_EXISTS error
		$TListeContacts = $this->liste_contact(-1, $source);
		$already_added = false;
		if (is_array($TListeContacts) && !empty($TListeContacts)) {
			foreach ($TListeContacts as $array_contact) {
				if ($array_contact['status'] == 4 && $array_contact['id'] == $fk_socpeople && $array_contact['fk_c_type_contact'] == $id_type_contact) {
					$already_added = true;
					break;
				}
			}
		}

		if (!$already_added) {
			$this->db->begin();

			// Insert into database
			$sql = "INSERT INTO ".MAIN_DB_PREFIX."element_contact";
			$sql .= " (element_id, fk_socpeople, datecreate, statut, fk_c_type_contact) ";
			$sql .= " VALUES (".$this->id.", ".$fk_socpeople." , ";
			$sql .= "'".$this->db->idate($datecreate)."'";
			$sql .= ", 4, ".$id_type_contact;
			$sql .= ")";

			$resql = $this->db->query($sql);
			if ($resql) {
				if (!$notrigger) {
					$result = $this->call_trigger(strtoupper($this->element).'_ADD_CONTACT', $user);
					if ($result < 0) {
						$this->db->rollback();
						return -1;
					}
				}

				$this->db->commit();
				return 1;
			} else {
				if ($this->db->errno() == 'DB_ERROR_RECORD_ALREADY_EXISTS') {
					$this->error = $this->db->errno();
					$this->db->rollback();
					return -2;
				} else {
					$this->error = $this->db->error();
					$this->db->rollback();
					return -1;
				}
			}
		} else {
			return 0;
		}
	}

	// phpcs:disable PEAR.NamingConventions.ValidFunctionName.ScopeNotCamelCaps
	/**
	 *    Copy contact from one element to current
	 *
	 *    @param    CommonObject    $objFrom    Source element
	 *    @param    string          $source     Nature of contact ('internal' or 'external')
	 *    @return   int                         >0 if OK, <0 if KO
	 */
	public function copy_linked_contact($objFrom, $source = 'internal')
	{
		// phpcs:enable
		$contacts = $objFrom->liste_contact(-1, $source);
		foreach ($contacts as $contact) {
			if ($this->add_contact($contact['id'], $contact['fk_c_type_contact'], $contact['source']) < 0) {
				$this->error = $this->db->lasterror();
				return -1;
			}
		}
		return 1;
	}

	// phpcs:disable PEAR.NamingConventions.ValidFunctionName.ScopeNotCamelCaps
	/**
	 *      Update a link to contact line
	 *
	 *      @param	int		$rowid              Id of line contact-element
	 * 		@param	int		$statut	            New status of link
	 *      @param  int		$type_contact_id    Id of contact type (not modified if 0)
	 *      @param  int		$fk_socpeople	    Id of soc_people to update (not modified if 0)
	 *      @return int                 		<0 if KO, >= 0 if OK
	 */
	public function update_contact($rowid, $statut, $type_contact_id = 0, $fk_socpeople = 0)
	{
		// phpcs:enable
		// Insert into database
		$sql = "UPDATE ".MAIN_DB_PREFIX."element_contact set";
		$sql .= " statut = ".$statut;
		if ($type_contact_id) {
			$sql .= ", fk_c_type_contact = ".((int) $type_contact_id);
		}
		if ($fk_socpeople) {
			$sql .= ", fk_socpeople = ".((int) $fk_socpeople);
		}
		$sql .= " where rowid = ".$rowid;
		$resql = $this->db->query($sql);
		if ($resql) {
			return 0;
		} else {
			$this->error = $this->db->lasterror();
			return -1;
		}
	}

	// phpcs:disable PEAR.NamingConventions.ValidFunctionName.ScopeNotCamelCaps
	/**
	 *    Delete a link to contact line
	 *
	 *    @param	int		$rowid			Id of contact link line to delete
	 *    @param	int		$notrigger		Disable all triggers
	 *    @return   int						>0 if OK, <0 if KO
	 */
	public function delete_contact($rowid, $notrigger = 0)
	{
		// phpcs:enable
		global $user;


		$this->db->begin();

		$sql = "DELETE FROM ".MAIN_DB_PREFIX."element_contact";
		$sql .= " WHERE rowid =".$rowid;

		dol_syslog(get_class($this)."::delete_contact", LOG_DEBUG);
		if ($this->db->query($sql)) {
			if (!$notrigger) {
				$result = $this->call_trigger(strtoupper($this->element).'_DELETE_CONTACT', $user);
				if ($result < 0) {
					$this->db->rollback();
					return -1;
				}
			}

			$this->db->commit();
			return 1;
		} else {
			$this->error = $this->db->lasterror();
			$this->db->rollback();
			return -1;
		}
	}

	// phpcs:disable PEAR.NamingConventions.ValidFunctionName.ScopeNotCamelCaps
	/**
	 *    Delete all links between an object $this and all its contacts
	 *
	 *	  @param	string	$source		'' or 'internal' or 'external'
	 *	  @param	string	$code		Type of contact (code or id)
	 *    @return   int					>0 if OK, <0 if KO
	 */
	public function delete_linked_contact($source = '', $code = '')
	{
		// phpcs:enable
		$temp = array();
		$typeContact = $this->liste_type_contact($source, '', 0, 0, $code);

		foreach ($typeContact as $key => $value) {
			array_push($temp, $key);
		}
		$listId = implode(",", $temp);

		$sql = "DELETE FROM ".MAIN_DB_PREFIX."element_contact";
		$sql .= " WHERE element_id = ".$this->id;
		if ($listId) {
			$sql .= " AND fk_c_type_contact IN (".$listId.")";
		}

		dol_syslog(get_class($this)."::delete_linked_contact", LOG_DEBUG);
		if ($this->db->query($sql)) {
			return 1;
		} else {
			$this->error = $this->db->lasterror();
			return -1;
		}
	}

	// phpcs:disable PEAR.NamingConventions.ValidFunctionName.ScopeNotCamelCaps
	/**
	 *    Get array of all contacts for an object
	 *
	 *    @param	int			$status		Status of links to get (-1=all)
	 *    @param	string		$source		Source of contact: 'external' or 'thirdparty' (llx_socpeople) or 'internal' (llx_user)
	 *    @param	int         $list       0:Return array contains all properties, 1:Return array contains just id
	 *    @param    string      $code       Filter on this code of contact type ('SHIPPING', 'BILLING', ...)
	 *    @return	array|int		        Array of contacts, -1 if error
	 */
	public function liste_contact($status = -1, $source = 'external', $list = 0, $code = '')
	{
		// phpcs:enable
		global $langs;

		$tab = array();

		$sql = "SELECT ec.rowid, ec.statut as statuslink, ec.fk_socpeople as id, ec.fk_c_type_contact"; // This field contains id of llx_socpeople or id of llx_user
		if ($source == 'internal') {
			$sql .= ", '-1' as socid, t.statut as statuscontact, t.login, t.photo";
		}
		if ($source == 'external' || $source == 'thirdparty') {
			$sql .= ", t.fk_soc as socid, t.statut as statuscontact";
		}
		$sql .= ", t.civility as civility, t.lastname as lastname, t.firstname, t.email";
		$sql .= ", tc.source, tc.element, tc.code, tc.libelle";
		$sql .= " FROM ".MAIN_DB_PREFIX."c_type_contact tc";
		$sql .= ", ".MAIN_DB_PREFIX."element_contact ec";
		if ($source == 'internal') {
			$sql .= " LEFT JOIN ".MAIN_DB_PREFIX."user t on ec.fk_socpeople = t.rowid";
		}
		if ($source == 'external' || $source == 'thirdparty') {
			$sql .= " LEFT JOIN ".MAIN_DB_PREFIX."socpeople t on ec.fk_socpeople = t.rowid";
		}
		$sql .= " WHERE ec.element_id =".$this->id;
		$sql .= " AND ec.fk_c_type_contact=tc.rowid";
		$sql .= " AND tc.element='".$this->db->escape($this->element)."'";
		if ($code) {
			$sql .= " AND tc.code = '".$this->db->escape($code)."'";
		}
		if ($source == 'internal') {
			$sql .= " AND tc.source = 'internal'";
		}
		if ($source == 'external' || $source == 'thirdparty') {
			$sql .= " AND tc.source = 'external'";
		}
		$sql .= " AND tc.active=1";
		if ($status >= 0) {
			$sql .= " AND ec.statut = ".$status;
		}
		$sql .= " ORDER BY t.lastname ASC";

		dol_syslog(get_class($this)."::liste_contact", LOG_DEBUG);
		$resql = $this->db->query($sql);
		if ($resql) {
			$num = $this->db->num_rows($resql);
			$i = 0;
			while ($i < $num) {
				$obj = $this->db->fetch_object($resql);

				if (!$list) {
					$transkey = "TypeContact_".$obj->element."_".$obj->source."_".$obj->code;
					$libelle_type = ($langs->trans($transkey) != $transkey ? $langs->trans($transkey) : $obj->libelle);
					$tab[$i] = array('source'=>$obj->source, 'socid'=>$obj->socid, 'id'=>$obj->id,
								   'nom'=>$obj->lastname, // For backward compatibility
								   'civility'=>$obj->civility, 'lastname'=>$obj->lastname, 'firstname'=>$obj->firstname, 'email'=>$obj->email, 'login'=>$obj->login, 'photo'=>$obj->photo, 'statuscontact'=>$obj->statuscontact,
								   'rowid'=>$obj->rowid, 'code'=>$obj->code, 'libelle'=>$libelle_type, 'status'=>$obj->statuslink, 'fk_c_type_contact'=>$obj->fk_c_type_contact);
				} else {
					$tab[$i] = $obj->id;
				}

				$i++;
			}

			return $tab;
		} else {
			$this->error = $this->db->lasterror();
			dol_print_error($this->db);
			return -1;
		}
	}


	/**
	 * 		Update status of a contact linked to object
	 *
	 * 		@param	int		$rowid		Id of link between object and contact
	 * 		@return	int					<0 if KO, >=0 if OK
	 */
	public function swapContactStatus($rowid)
	{
		$sql = "SELECT ec.datecreate, ec.statut, ec.fk_socpeople, ec.fk_c_type_contact,";
		$sql .= " tc.code, tc.libelle";
		$sql .= " FROM (".MAIN_DB_PREFIX."element_contact as ec, ".MAIN_DB_PREFIX."c_type_contact as tc)";
		$sql .= " WHERE ec.rowid =".$rowid;
		$sql .= " AND ec.fk_c_type_contact=tc.rowid";
		$sql .= " AND tc.element = '".$this->db->escape($this->element)."'";

		dol_syslog(get_class($this)."::swapContactStatus", LOG_DEBUG);
		$resql = $this->db->query($sql);
		if ($resql) {
			$obj = $this->db->fetch_object($resql);
			$newstatut = ($obj->statut == 4) ? 5 : 4;
			$result = $this->update_contact($rowid, $newstatut);
			$this->db->free($resql);
			return $result;
		} else {
			$this->error = $this->db->error();
			dol_print_error($this->db);
			return -1;
		}
	}

	// phpcs:disable PEAR.NamingConventions.ValidFunctionName.ScopeNotCamelCaps
	/**
	 *      Return array with list of possible values for type of contacts
	 *
	 *      @param	string	$source     'internal', 'external' or 'all'
	 *      @param	string	$order		Sort order by : 'position', 'code', 'rowid'...
	 *      @param  int		$option     0=Return array id->label, 1=Return array code->label
	 *      @param  int		$activeonly 0=all status of contact, 1=only the active
	 *		@param	string	$code		Type of contact (Example: 'CUSTOMER', 'SERVICE')
	 *      @return array       		Array list of type of contacts (id->label if option=0, code->label if option=1)
	 */
	public function liste_type_contact($source = 'internal', $order = 'position', $option = 0, $activeonly = 0, $code = '')
	{
		// phpcs:enable
		global $langs;

		if (empty($order)) {
			$order = 'position';
		}
		if ($order == 'position') {
			$order .= ',code';
		}

		$tab = array();
		$sql = "SELECT DISTINCT tc.rowid, tc.code, tc.libelle, tc.position";
		$sql .= " FROM ".MAIN_DB_PREFIX."c_type_contact as tc";
		$sql .= " WHERE tc.element='".$this->db->escape($this->element)."'";
		if ($activeonly == 1) {
			$sql .= " AND tc.active=1"; // only the active types
		}
		if (!empty($source) && $source != 'all') {
			$sql .= " AND tc.source='".$this->db->escape($source)."'";
		}
		if (!empty($code)) {
			$sql .= " AND tc.code='".$this->db->escape($code)."'";
		}
		$sql .= $this->db->order($order, 'ASC');

		//print "sql=".$sql;
		$resql = $this->db->query($sql);
		if ($resql) {
			$num = $this->db->num_rows($resql);
			$i = 0;
			while ($i < $num) {
				$obj = $this->db->fetch_object($resql);

				$transkey = "TypeContact_".$this->element."_".$source."_".$obj->code;
				$libelle_type = ($langs->trans($transkey) != $transkey ? $langs->trans($transkey) : $obj->libelle);
				if (empty($option)) {
					$tab[$obj->rowid] = $libelle_type;
				} else {
					$tab[$obj->code] = $libelle_type;
				}
				$i++;
			}
			return $tab;
		} else {
			$this->error = $this->db->lasterror();
			//dol_print_error($this->db);
			return null;
		}
	}

	// phpcs:disable PEAR.NamingConventions.ValidFunctionName.ScopeNotCamelCaps
	/**
	 *      Return array with list of possible values for type of contacts
	 *
	 *      @param	string	$source     		'internal', 'external' or 'all'
	 *      @param  int		$option     		0=Return array id->label, 1=Return array code->label
	 *      @param  int		$activeonly 		0=all status of contact, 1=only the active
	 *		@param	string	$code				Type of contact (Example: 'CUSTOMER', 'SERVICE')
	 *		@param	string	$element			Filter on 1 element type
	 *      @param	string	$excludeelement		Exclude 1 element type. Example: 'agenda'
	 *      @return array       				Array list of type of contacts (id->label if option=0, code->label if option=1)
	 */
	public function listeTypeContacts($source = 'internal', $option = 0, $activeonly = 0, $code = '', $element = '', $excludeelement = '')
	{
		// phpcs:enable
		global $langs, $conf;

		$langs->loadLangs(array('bills', 'contracts', 'interventions', 'orders', 'projects', 'propal', 'ticket', 'agenda'));

		$tab = array();

		$sql = "SELECT DISTINCT tc.rowid, tc.code, tc.libelle, tc.position, tc.element";
		$sql .= " FROM ".MAIN_DB_PREFIX."c_type_contact as tc";

		$sqlWhere = array();
		if (!empty($element)) {
			$sqlWhere[] = " tc.element='".$this->db->escape($element)."'";
		}
		if (!empty($excludeelement)) {
			$sqlWhere[] = " tc.element <> '".$this->db->escape($excludeelement)."'";
		}

		if ($activeonly == 1) {
			$sqlWhere[] = " tc.active=1"; // only the active types
		}

		if (!empty($source) && $source != 'all') {
			$sqlWhere[] = " tc.source='".$this->db->escape($source)."'";
		}

		if (!empty($code)) {
			$sqlWhere[] = " tc.code='".$this->db->escape($code)."'";
		}

		if (count($sqlWhere) > 0) {
			$sql .= " WHERE ".implode(' AND ', $sqlWhere);
		}

		$sql .= $this->db->order('tc.element, tc.position', 'ASC');

		dol_syslog(__METHOD__, LOG_DEBUG);
		$resql = $this->db->query($sql);
		if ($resql) {
			$num = $this->db->num_rows($resql);
			if ($num > 0) {
				$langs->loadLangs(array("propal", "orders", "bills", "suppliers", "contracts", "supplier_proposal"));

				while ($obj = $this->db->fetch_object($resql)) {
					$modulename = $obj->element;
					if (strpos($obj->element, 'project') !== false) {
						$modulename = 'projet';
					} elseif ($obj->element == 'contrat') {
						$element = 'contract';
					} elseif ($obj->element == 'action') {
						$modulename = 'agenda';
					} elseif (strpos($obj->element, 'supplier') !== false && $obj->element != 'supplier_proposal') {
						$modulename = 'fournisseur';
					} elseif (strpos($obj->element, 'supplier') !== false && $obj->element != 'supplier_proposal') {
						$modulename = 'fournisseur';
					}
					if (!empty($conf->{$modulename}->enabled)) {
						$libelle_element = $langs->trans('ContactDefault_'.$obj->element);
						$tmpelement = $obj->element;
						$transkey = "TypeContact_".$tmpelement."_".$source."_".$obj->code;
						$libelle_type = ($langs->trans($transkey) != $transkey ? $langs->trans($transkey) : $obj->libelle);
						if (empty($option)) {
							$tab[$obj->rowid] = $libelle_element.' - '.$libelle_type;
						} else {
							$tab[$obj->rowid] = $libelle_element.' - '.$libelle_type;
						}
					}
				}
			}
			return $tab;
		} else {
			$this->error = $this->db->lasterror();
			return null;
		}
	}

	/**
	 *      Return id of contacts for a source and a contact code.
	 *      Example: contact client de facturation ('external', 'BILLING')
	 *      Example: contact client de livraison ('external', 'SHIPPING')
	 *      Example: contact interne suivi paiement ('internal', 'SALESREPFOLL')
	 *
	 *		@param	string	$source		'external' or 'internal'
	 *		@param	string	$code		'BILLING', 'SHIPPING', 'SALESREPFOLL', ...
	 *		@param	int		$status		limited to a certain status
	 *      @return array       		List of id for such contacts
	 */
	public function getIdContact($source, $code, $status = 0)
	{
		global $conf;

		$result = array();
		$i = 0;
		//cas particulier pour les expeditions
		if ($this->element == 'shipping' && $this->origin_id != 0) {
			$id = $this->origin_id;
			$element = 'commande';
		} elseif ($this->element == 'reception' && $this->origin_id != 0) {
			$id = $this->origin_id;
			$element = 'order_supplier';
		} else {
			$id = $this->id;
			$element = $this->element;
		}

		$sql = "SELECT ec.fk_socpeople";
		$sql .= " FROM ".MAIN_DB_PREFIX."element_contact as ec,";
		if ($source == 'internal') {
			$sql .= " ".MAIN_DB_PREFIX."user as c,";
		}
		if ($source == 'external') {
			$sql .= " ".MAIN_DB_PREFIX."socpeople as c,";
		}
		$sql .= " ".MAIN_DB_PREFIX."c_type_contact as tc";
		$sql .= " WHERE ec.element_id = ".$id;
		$sql .= " AND ec.fk_socpeople = c.rowid";
		if ($source == 'internal') {
			$sql .= " AND c.entity IN (".getEntity('user').")";
		}
		if ($source == 'external') {
			$sql .= " AND c.entity IN (".getEntity('societe').")";
		}
		$sql .= " AND ec.fk_c_type_contact = tc.rowid";
		$sql .= " AND tc.element = '".$this->db->escape($element)."'";
		$sql .= " AND tc.source = '".$this->db->escape($source)."'";
		if ($code) {
			$sql .= " AND tc.code = '".$this->db->escape($code)."'";
		}
		$sql .= " AND tc.active = 1";
		if ($status) {
			$sql .= " AND ec.statut = ".$status;
		}

		dol_syslog(get_class($this)."::getIdContact", LOG_DEBUG);
		$resql = $this->db->query($sql);
		if ($resql) {
			while ($obj = $this->db->fetch_object($resql)) {
				$result[$i] = $obj->fk_socpeople;
				$i++;
			}
		} else {
			$this->error = $this->db->error();
			return null;
		}

		return $result;
	}

	// phpcs:disable PEAR.NamingConventions.ValidFunctionName.ScopeNotCamelCaps
	/**
	 *		Load object contact with id=$this->contact_id into $this->contact
	 *
	 *		@param	int		$contactid      Id du contact. Use this->contact_id if empty.
	 *		@return	int						<0 if KO, >0 if OK
	 */
	public function fetch_contact($contactid = null)
	{
		// phpcs:enable
		if (empty($contactid)) {
			$contactid = $this->contact_id;
		}

		if (empty($contactid)) {
			return 0;
		}

		require_once DOL_DOCUMENT_ROOT.'/contact/class/contact.class.php';
		$contact = new Contact($this->db);
		$result = $contact->fetch($contactid);
		$this->contact = $contact;
		return $result;
	}

	// phpcs:disable PEAR.NamingConventions.ValidFunctionName.ScopeNotCamelCaps
	/**
	 *    	Load the third party of object, from id $this->socid or $this->fk_soc, into this->thirdparty
	 *
	 *		@param		int		$force_thirdparty_id	Force thirdparty id
	 *		@return		int								<0 if KO, >0 if OK
	 */
	public function fetch_thirdparty($force_thirdparty_id = 0)
	{
		// phpcs:enable
		global $conf;

		if (empty($this->socid) && empty($this->fk_soc) && empty($this->fk_thirdparty) && empty($force_thirdparty_id)) {
			return 0;
		}

		require_once DOL_DOCUMENT_ROOT.'/societe/class/societe.class.php';

		$idtofetch = isset($this->socid) ? $this->socid : (isset($this->fk_soc) ? $this->fk_soc : $this->fk_thirdparty);
		if ($force_thirdparty_id) {
			$idtofetch = $force_thirdparty_id;
		}

		if ($idtofetch) {
			$thirdparty = new Societe($this->db);
			$result = $thirdparty->fetch($idtofetch);
			$this->thirdparty = $thirdparty;

			// Use first price level if level not defined for third party
			if (!empty($conf->global->PRODUIT_MULTIPRICES) && empty($this->thirdparty->price_level)) {
				$this->thirdparty->price_level = 1;
			}

			return $result;
		} else {
			return -1;
		}
	}


	/**
	 * Looks for an object with ref matching the wildcard provided
	 * It does only work when $this->table_ref_field is set
	 *
	 * @param string $ref Wildcard
	 * @return int >1 = OK, 0 = Not found or table_ref_field not defined, <0 = KO
	 */
	public function fetchOneLike($ref)
	{
		if (!$this->table_ref_field) {
			return 0;
		}

		$sql = 'SELECT rowid FROM '.MAIN_DB_PREFIX.$this->table_element.' WHERE '.$this->table_ref_field.' LIKE "'.$this->db->escape($ref).'" LIMIT 1';

		$query = $this->db->query($sql);

		if (!$this->db->num_rows($query)) {
			return 0;
		}

		$result = $this->db->fetch_object($query);

		return $this->fetch($result->rowid);
	}

	// phpcs:disable PEAR.NamingConventions.ValidFunctionName.ScopeNotCamelCaps
	/**
	 *	Load data for barcode into properties ->barcode_type*
	 *	Properties ->barcode_type that is id of barcode. Type is used to find other properties, but
	 *  if it is not defined, ->element must be defined to know default barcode type.
	 *
	 *	@return		int			<0 if KO, 0 if can't guess type of barcode (ISBN, EAN13...), >0 if OK (all barcode properties loaded)
	 */
	public function fetch_barcode()
	{
		// phpcs:enable
		global $conf;

		dol_syslog(get_class($this).'::fetch_barcode this->element='.$this->element.' this->barcode_type='.$this->barcode_type);

		$idtype = $this->barcode_type;
		if (empty($idtype) && $idtype != '0') {	// If type of barcode no set, we try to guess. If set to '0' it means we forced to have type remain not defined
			if ($this->element == 'product') {
				$idtype = $conf->global->PRODUIT_DEFAULT_BARCODE_TYPE;
			} elseif ($this->element == 'societe') {
				$idtype = $conf->global->GENBARCODE_BARCODETYPE_THIRDPARTY;
			} else {
				dol_syslog('Call fetch_barcode with barcode_type not defined and cant be guessed', LOG_WARNING);
			}
		}

		if ($idtype > 0) {
			if (empty($this->barcode_type) || empty($this->barcode_type_code) || empty($this->barcode_type_label) || empty($this->barcode_type_coder)) {    // If data not already loaded
				$sql = "SELECT rowid, code, libelle as label, coder";
				$sql .= " FROM ".MAIN_DB_PREFIX."c_barcode_type";
				$sql .= " WHERE rowid = ".$idtype;
				dol_syslog(get_class($this).'::fetch_barcode', LOG_DEBUG);
				$resql = $this->db->query($sql);
				if ($resql) {
					$obj = $this->db->fetch_object($resql);
					$this->barcode_type       = $obj->rowid;
					$this->barcode_type_code  = $obj->code;
					$this->barcode_type_label = $obj->label;
					$this->barcode_type_coder = $obj->coder;
					return 1;
				} else {
					dol_print_error($this->db);
					return -1;
				}
			}
		}
		return 0;
	}

	// phpcs:disable PEAR.NamingConventions.ValidFunctionName.ScopeNotCamelCaps
	/**
	 *		Load the project with id $this->fk_project into this->project
	 *
	 *		@return		int			<0 if KO, >=0 if OK
	 */
	public function fetch_projet()
	{
		// phpcs:enable
		include_once DOL_DOCUMENT_ROOT.'/projet/class/project.class.php';

		if (empty($this->fk_project) && !empty($this->fk_projet)) {
			$this->fk_project = $this->fk_projet; // For backward compatibility
		}
		if (empty($this->fk_project)) {
			return 0;
		}

		$project = new Project($this->db);
		$result = $project->fetch($this->fk_project);

		$this->projet = $project; // deprecated
		$this->project = $project;
		return $result;
	}

	// phpcs:disable PEAR.NamingConventions.ValidFunctionName.ScopeNotCamelCaps
	/**
	 *		Load the product with id $this->fk_product into this->product
	 *
	 *		@return		int			<0 if KO, >=0 if OK
	 */
	public function fetch_product()
	{
		// phpcs:enable
		include_once DOL_DOCUMENT_ROOT.'/product/class/product.class.php';

		if (empty($this->fk_product)) {
			return 0;
		}

		$product = new Product($this->db);
		$result = $product->fetch($this->fk_product);

		$this->product = $product;
		return $result;
	}

	// phpcs:disable PEAR.NamingConventions.ValidFunctionName.ScopeNotCamelCaps
	/**
	 *		Load the user with id $userid into this->user
	 *
	 *		@param	int		$userid 		Id du contact
	 *		@return	int						<0 if KO, >0 if OK
	 */
	public function fetch_user($userid)
	{
		// phpcs:enable
		$user = new User($this->db);
		$result = $user->fetch($userid);
		$this->user = $user;
		return $result;
	}

	// phpcs:disable PEAR.NamingConventions.ValidFunctionName.ScopeNotCamelCaps
	/**
	 *	Read linked origin object
	 *
	 *	@return		void
	 */
	public function fetch_origin()
	{
		// phpcs:enable
		if ($this->origin == 'shipping') {
			$this->origin = 'expedition';
		}
		if ($this->origin == 'delivery') {
			$this->origin = 'livraison';
		}
		if ($this->origin == 'order_supplier') {
			$this->origin = 'commandeFournisseur';
		}

		$origin = $this->origin;

		$classname = ucfirst($origin);
		$this->$origin = new $classname($this->db);
		$this->$origin->fetch($this->origin_id);
	}

	/**
	 *  Load object from specific field
	 *
	 *  @param	string	$table		Table element or element line
	 *  @param	string	$field		Field selected
	 *  @param	string	$key		Import key
	 *  @param	string	$element	Element name
	 *	@return	int					<0 if KO, >0 if OK
	 */
	public function fetchObjectFrom($table, $field, $key, $element = null)
	{
		global $conf;

		$result = false;

		$sql = "SELECT rowid FROM ".MAIN_DB_PREFIX.$table;
		$sql .= " WHERE ".$field." = '".$key."'";
		if (!empty($element)) {
			$sql .= " AND entity IN (".getEntity($element).")";
		} else {
			$sql .= " AND entity = ".$conf->entity;
		}

		dol_syslog(get_class($this).'::fetchObjectFrom', LOG_DEBUG);
		$resql = $this->db->query($sql);
		if ($resql) {
			$row = $this->db->fetch_row($resql);
			// Test for avoid error -1
			if ($row[0] > 0) {
				$result = $this->fetch($row[0]);
			}
		}

		return $result;
	}

	/**
	 *	Getter generic. Load value from a specific field
	 *
	 *	@param	string	$table		Table of element or element line
	 *	@param	int		$id			Element id
	 *	@param	string	$field		Field selected
	 *	@return	int					<0 if KO, >0 if OK
	 */
	public function getValueFrom($table, $id, $field)
	{
		$result = false;
		if (!empty($id) && !empty($field) && !empty($table)) {
			$sql = "SELECT ".$field." FROM ".MAIN_DB_PREFIX.$table;
			$sql .= " WHERE rowid = ".$id;

			dol_syslog(get_class($this).'::getValueFrom', LOG_DEBUG);
			$resql = $this->db->query($sql);
			if ($resql) {
				$row = $this->db->fetch_row($resql);
				$result = $row[0];
			}
		}
		return $result;
	}

	/**
	 *	Setter generic. Update a specific field into database.
	 *  Warning: Trigger is run only if param trigkey is provided.
	 *
	 *	@param	string		$field			Field to update
	 *	@param	mixed		$value			New value
	 *	@param	string		$table			To force other table element or element line (should not be used)
	 *	@param	int			$id				To force other object id (should not be used)
	 *	@param	string		$format			Data format ('text', 'date'). 'text' is used if not defined
	 *	@param	string		$id_field		To force rowid field name. 'rowid' is used if not defined
	 *	@param	User|string	$fuser			Update the user of last update field with this user. If not provided, current user is used except if value is 'none'
	 *  @param  string      $trigkey    	Trigger key to run (in most cases something like 'XXX_MODIFY')
	 *  @param	string		$fk_user_field	Name of field to save user id making change
	 *	@return	int							<0 if KO, >0 if OK
	 *  @see updateExtraField()
	 */
	public function setValueFrom($field, $value, $table = '', $id = null, $format = '', $id_field = '', $fuser = null, $trigkey = '', $fk_user_field = 'fk_user_modif')
	{
		global $user, $langs, $conf;

		if (empty($table)) {
			$table = $this->table_element;
		}
		if (empty($id)) {
			$id = $this->id;
		}
		if (empty($format)) {
			$format = 'text';
		}
		if (empty($id_field)) {
			$id_field = 'rowid';
		}

		$error = 0;

		$this->db->begin();

		// Special case
		if ($table == 'product' && $field == 'note_private') {
			$field = 'note';
		}
		if (in_array($table, array('actioncomm', 'adherent', 'advtargetemailing', 'cronjob', 'establishment'))) {
			$fk_user_field = 'fk_user_mod';
		}

		$sql = "UPDATE ".MAIN_DB_PREFIX.$table." SET ";

		if ($format == 'text') {
			$sql .= $field." = '".$this->db->escape($value)."'";
		} elseif ($format == 'int') {
			$sql .= $field." = ".$this->db->escape($value);
		} elseif ($format == 'date') {
			$sql .= $field." = ".($value ? "'".$this->db->idate($value)."'" : "null");
		}

		if ($fk_user_field) {
			if (!empty($fuser) && is_object($fuser)) {
				$sql .= ", ".$fk_user_field." = ".$fuser->id;
			} elseif (empty($fuser) || $fuser != 'none') {
				$sql .= ", ".$fk_user_field." = ".$user->id;
			}
		}

		$sql .= " WHERE ".$id_field." = ".$id;

		dol_syslog(__METHOD__."", LOG_DEBUG);
		$resql = $this->db->query($sql);
		if ($resql) {
			if ($trigkey) {
				// call trigger with updated object values
				if (empty($this->fields) && method_exists($this, 'fetch')) {
					$result = $this->fetch($id);
				} else {
					$result = $this->fetchCommon($id);
				}
				if ($result >= 0) {
					$result = $this->call_trigger($trigkey, (!empty($fuser) && is_object($fuser)) ? $fuser : $user); // This may set this->errors
				}
				if ($result < 0) {
					$error++;
				}
			}

			if (!$error) {
				if (property_exists($this, $field)) {
					$this->$field = $value;
				}
				$this->db->commit();
				return 1;
			} else {
				$this->db->rollback();
				return -2;
			}
		} else {
			if ($this->db->lasterrno() == 'DB_ERROR_RECORD_ALREADY_EXISTS') {
				$this->error = 'DB_ERROR_RECORD_ALREADY_EXISTS';
			} else {
				$this->error = $this->db->lasterror();
			}
			$this->db->rollback();
			return -1;
		}
	}

	// phpcs:disable PEAR.NamingConventions.ValidFunctionName.ScopeNotCamelCaps
	/**
	 *      Load properties id_previous and id_next by comparing $fieldid with $this->ref
	 *
	 *      @param	string	$filter		Optional filter. Example: " AND (t.field1 = 'aa' OR t.field2 = 'bb')"
	 *	 	@param  string	$fieldid   	Name of field to use for the select MAX and MIN
	 *		@param	int		$nodbprefix	Do not include DB prefix to forge table name
	 *      @return int         		<0 if KO, >0 if OK
	 */
	public function load_previous_next_ref($filter, $fieldid, $nodbprefix = 0)
	{
		// phpcs:enable
		global $conf, $user;

		if (!$this->table_element) {
			dol_print_error('', get_class($this)."::load_previous_next_ref was called on objet with property table_element not defined");
			return -1;
		}
		if ($fieldid == 'none') {
			return 1;
		}

		// Security on socid
		$socid = 0;
		if ($user->socid > 0) {
			$socid = $user->socid;
		}

		// this->ismultientitymanaged contains
		// 0=No test on entity, 1=Test with field entity, 'field@table'=Test with link by field@table
		$aliastablesociete = 's';
		if ($this->element == 'societe') {
			$aliastablesociete = 'te'; // te as table_element
		}

		$sql = "SELECT MAX(te.".$fieldid.")";
		$sql .= " FROM ".(empty($nodbprefix) ?MAIN_DB_PREFIX:'').$this->table_element." as te";
		if ($this->element == 'user' && !empty($conf->global->MULTICOMPANY_TRANSVERSE_MODE)) {
			$sql .= ",".MAIN_DB_PREFIX."usergroup_user as ug";
		}
		if (isset($this->ismultientitymanaged) && !is_numeric($this->ismultientitymanaged)) {
			$tmparray = explode('@', $this->ismultientitymanaged);
			$sql .= ", ".MAIN_DB_PREFIX.$tmparray[1]." as ".($tmparray[1] == 'societe' ? 's' : 'parenttable'); // If we need to link to this table to limit select to entity
		} elseif ($this->restrictiononfksoc == 1 && $this->element != 'societe' && !$user->rights->societe->client->voir && !$socid) {
			$sql .= ", ".MAIN_DB_PREFIX."societe as s"; // If we need to link to societe to limit select to socid
		} elseif ($this->restrictiononfksoc == 2 && $this->element != 'societe' && !$user->rights->societe->client->voir && !$socid) {
			$sql .= " LEFT JOIN ".MAIN_DB_PREFIX."societe as s ON te.fk_soc = s.rowid"; // If we need to link to societe to limit select to socid
		}
		if ($this->restrictiononfksoc && !$user->rights->societe->client->voir && !$socid) {
			$sql .= " LEFT JOIN ".MAIN_DB_PREFIX."societe_commerciaux as sc ON ".$aliastablesociete.".rowid = sc.fk_soc";
		}
		$sql .= " WHERE te.".$fieldid." < '".$this->db->escape($fieldid == 'rowid' ? $this->id : $this->ref)."'"; // ->ref must always be defined (set to id if field does not exists)
		if ($this->restrictiononfksoc == 1 && !$user->rights->societe->client->voir && !$socid) {
			$sql .= " AND sc.fk_user = ".$user->id;
		}
		if ($this->restrictiononfksoc == 2 && !$user->rights->societe->client->voir && !$socid) {
			$sql .= " AND (sc.fk_user = ".$user->id.' OR te.fk_soc IS NULL)';
		}
		if (!empty($filter)) {
			if (!preg_match('/^\s*AND/i', $filter)) {
				$sql .= " AND "; // For backward compatibility
			}
			$sql .= $filter;
		}
		if (isset($this->ismultientitymanaged) && !is_numeric($this->ismultientitymanaged)) {
			$tmparray = explode('@', $this->ismultientitymanaged);
			$sql .= ' AND te.'.$tmparray[0].' = '.($tmparray[1] == 'societe' ? 's' : 'parenttable').'.rowid'; // If we need to link to this table to limit select to entity
		} elseif ($this->restrictiononfksoc == 1 && $this->element != 'societe' && !$user->rights->societe->client->voir && !$socid) {
			$sql .= ' AND te.fk_soc = s.rowid'; // If we need to link to societe to limit select to socid
		}
		if (isset($this->ismultientitymanaged) && $this->ismultientitymanaged == 1) {
			if ($this->element == 'user' && !empty($conf->global->MULTICOMPANY_TRANSVERSE_MODE)) {
				if (!empty($user->admin) && empty($user->entity) && $conf->entity == 1) {
					$sql .= " AND te.entity IS NOT NULL"; // Show all users
				} else {
					$sql .= " AND ug.fk_user = te.rowid";
					$sql .= " AND ug.entity IN (".getEntity($this->element).")";
				}
			} else {
				$sql .= ' AND te.entity IN ('.getEntity($this->element).')';
			}
		}
		if (isset($this->ismultientitymanaged) && !is_numeric($this->ismultientitymanaged) && $this->element != 'societe') {
			$tmparray = explode('@', $this->ismultientitymanaged);
			$sql .= ' AND parenttable.entity IN ('.getEntity($tmparray[1]).')';
		}
		if ($this->restrictiononfksoc == 1 && $socid && $this->element != 'societe') {
			$sql .= ' AND te.fk_soc = '.$socid;
		}
		if ($this->restrictiononfksoc == 2 && $socid && $this->element != 'societe') {
			$sql .= ' AND (te.fk_soc = '.$socid.' OR te.fk_soc IS NULL)';
		}
		if ($this->restrictiononfksoc && $socid && $this->element == 'societe') {
			$sql .= ' AND te.rowid = '.$socid;
		}
		//print 'socid='.$socid.' restrictiononfksoc='.$this->restrictiononfksoc.' ismultientitymanaged = '.$this->ismultientitymanaged.' filter = '.$filter.' -> '.$sql."<br>";

		$result = $this->db->query($sql);
		if (!$result) {
			$this->error = $this->db->lasterror();
			return -1;
		}
		$row = $this->db->fetch_row($result);
		$this->ref_previous = $row[0];

		$sql = "SELECT MIN(te.".$fieldid.")";
		$sql .= " FROM ".(empty($nodbprefix) ?MAIN_DB_PREFIX:'').$this->table_element." as te";
		if ($this->element == 'user' && !empty($conf->global->MULTICOMPANY_TRANSVERSE_MODE)) {
			$sql .= ",".MAIN_DB_PREFIX."usergroup_user as ug";
		}
		if (isset($this->ismultientitymanaged) && !is_numeric($this->ismultientitymanaged)) {
			$tmparray = explode('@', $this->ismultientitymanaged);
			$sql .= ", ".MAIN_DB_PREFIX.$tmparray[1]." as ".($tmparray[1] == 'societe' ? 's' : 'parenttable'); // If we need to link to this table to limit select to entity
		} elseif ($this->restrictiononfksoc == 1 && $this->element != 'societe' && !$user->rights->societe->client->voir && !$socid) {
			$sql .= ", ".MAIN_DB_PREFIX."societe as s"; // If we need to link to societe to limit select to socid
		} elseif ($this->restrictiononfksoc == 2 && $this->element != 'societe' && !$user->rights->societe->client->voir && !$socid) {
			$sql .= " LEFT JOIN ".MAIN_DB_PREFIX."societe as s ON te.fk_soc = s.rowid"; // If we need to link to societe to limit select to socid
		}
		if ($this->restrictiononfksoc && !$user->rights->societe->client->voir && !$socid) {
			$sql .= " LEFT JOIN ".MAIN_DB_PREFIX."societe_commerciaux as sc ON ".$aliastablesociete.".rowid = sc.fk_soc";
		}
		$sql .= " WHERE te.".$fieldid." > '".$this->db->escape($fieldid == 'rowid' ? $this->id : $this->ref)."'"; // ->ref must always be defined (set to id if field does not exists)
		if ($this->restrictiononfksoc == 1 && !$user->rights->societe->client->voir && !$socid) {
			$sql .= " AND sc.fk_user = ".$user->id;
		}
		if ($this->restrictiononfksoc == 2 && !$user->rights->societe->client->voir && !$socid) {
			$sql .= " AND (sc.fk_user = ".$user->id.' OR te.fk_soc IS NULL)';
		}
		if (!empty($filter)) {
			if (!preg_match('/^\s*AND/i', $filter)) {
				$sql .= " AND "; // For backward compatibility
			}
			$sql .= $filter;
		}
		if (isset($this->ismultientitymanaged) && !is_numeric($this->ismultientitymanaged)) {
			$tmparray = explode('@', $this->ismultientitymanaged);
			$sql .= ' AND te.'.$tmparray[0].' = '.($tmparray[1] == 'societe' ? 's' : 'parenttable').'.rowid'; // If we need to link to this table to limit select to entity
		} elseif ($this->restrictiononfksoc == 1 && $this->element != 'societe' && !$user->rights->societe->client->voir && !$socid) {
			$sql .= ' AND te.fk_soc = s.rowid'; // If we need to link to societe to limit select to socid
		}
		if (isset($this->ismultientitymanaged) && $this->ismultientitymanaged == 1) {
			if ($this->element == 'user' && !empty($conf->global->MULTICOMPANY_TRANSVERSE_MODE)) {
				if (!empty($user->admin) && empty($user->entity) && $conf->entity == 1) {
					$sql .= " AND te.entity IS NOT NULL"; // Show all users
				} else {
					$sql .= " AND ug.fk_user = te.rowid";
					$sql .= " AND ug.entity IN (".getEntity($this->element).")";
				}
			} else {
				$sql .= ' AND te.entity IN ('.getEntity($this->element).')';
			}
		}
		if (isset($this->ismultientitymanaged) && !is_numeric($this->ismultientitymanaged) && $this->element != 'societe') {
			$tmparray = explode('@', $this->ismultientitymanaged);
			$sql .= ' AND parenttable.entity IN ('.getEntity($tmparray[1]).')';
		}
		if ($this->restrictiononfksoc == 1 && $socid && $this->element != 'societe') {
			$sql .= ' AND te.fk_soc = '.$socid;
		}
		if ($this->restrictiononfksoc == 2 && $socid && $this->element != 'societe') {
			$sql .= ' AND (te.fk_soc = '.$socid.' OR te.fk_soc IS NULL)';
		}
		if ($this->restrictiononfksoc && $socid && $this->element == 'societe') {
			$sql .= ' AND te.rowid = '.$socid;
		}
		//print 'socid='.$socid.' restrictiononfksoc='.$this->restrictiononfksoc.' ismultientitymanaged = '.$this->ismultientitymanaged.' filter = '.$filter.' -> '.$sql."<br>";
		// Rem: Bug in some mysql version: SELECT MIN(rowid) FROM llx_socpeople WHERE rowid > 1 when one row in database with rowid=1, returns 1 instead of null

		$result = $this->db->query($sql);
		if (!$result) {
			$this->error = $this->db->lasterror();
			return -2;
		}
		$row = $this->db->fetch_row($result);
		$this->ref_next = $row[0];

		return 1;
	}


	/**
	 *      Return list of id of contacts of object
	 *
	 *      @param	string	$source     Source of contact: external (llx_socpeople) or internal (llx_user) or thirdparty (llx_societe)
	 *      @return array				Array of id of contacts (if source=external or internal)
	 * 									Array of id of third parties with at least one contact on object (if source=thirdparty)
	 */
	public function getListContactId($source = 'external')
	{
		$contactAlreadySelected = array();
		$tab = $this->liste_contact(-1, $source);
		$num = count($tab);
		$i = 0;
		while ($i < $num) {
			if ($source == 'thirdparty') {
				$contactAlreadySelected[$i] = $tab[$i]['socid'];
			} else {
				$contactAlreadySelected[$i] = $tab[$i]['id'];
			}
			$i++;
		}
		return $contactAlreadySelected;
	}


	/**
	 *	Link element with a project
	 *
	 *	@param     	int		$projectid		Project id to link element to
	 *	@return		int						<0 if KO, >0 if OK
	 */
	public function setProject($projectid)
	{
		if (!$this->table_element) {
			dol_syslog(get_class($this)."::setProject was called on objet with property table_element not defined", LOG_ERR);
			return -1;
		}

		$sql = 'UPDATE '.MAIN_DB_PREFIX.$this->table_element;
		if (!empty($this->fields['fk_project'])) {		// Common case
			if ($projectid) {
				$sql .= ' SET fk_project = '.$projectid;
			} else {
				$sql .= ' SET fk_project = NULL';
			}
			$sql .= ' WHERE rowid = '.$this->id;
		} elseif ($this->table_element == 'actioncomm') {	// Special case for actioncomm
			if ($projectid) {
				$sql .= ' SET fk_project = '.$projectid;
			} else {
				$sql .= ' SET fk_project = NULL';
			}
			$sql .= ' WHERE id = '.$this->id;
		} else // Special case for old architecture objects
		{
			if ($projectid) {
				$sql .= ' SET fk_projet = '.$projectid;
			} else {
				$sql .= ' SET fk_projet = NULL';
			}
			$sql .= ' WHERE rowid = '.$this->id;
		}

		dol_syslog(get_class($this)."::setProject", LOG_DEBUG);
		if ($this->db->query($sql)) {
			$this->fk_project = $projectid;
			return 1;
		} else {
			dol_print_error($this->db);
			return -1;
		}
	}

	/**
	 *  Change the payments methods
	 *
	 *  @param		int		$id		Id of new payment method
	 *  @return		int				>0 if OK, <0 if KO
	 */
	public function setPaymentMethods($id)
	{
		dol_syslog(get_class($this).'::setPaymentMethods('.$id.')');
		if ($this->statut >= 0 || $this->element == 'societe') {
			// TODO uniformize field name
			$fieldname = 'fk_mode_reglement';
			if ($this->element == 'societe') {
				$fieldname = 'mode_reglement';
			}
			if (get_class($this) == 'Fournisseur') {
				$fieldname = 'mode_reglement_supplier';
			}
			if (get_class($this) == 'Tva') {
				$fieldname = 'fk_typepayment';
			}
			if (get_class($this) == 'Salary') {
				$fieldname = 'fk_typepayment';
			}

			$sql = 'UPDATE '.MAIN_DB_PREFIX.$this->table_element;
			$sql .= ' SET '.$fieldname.' = '.(($id > 0 || $id == '0') ? $id : 'NULL');
			$sql .= ' WHERE rowid='.$this->id;

			if ($this->db->query($sql)) {
				$this->mode_reglement_id = $id;
				// for supplier
				if (get_class($this) == 'Fournisseur') {
					$this->mode_reglement_supplier_id = $id;
				}
				return 1;
			} else {
				dol_syslog(get_class($this).'::setPaymentMethods Error '.$sql.' - '.$this->db->error());
				$this->error = $this->db->error();
				return -1;
			}
		} else {
			dol_syslog(get_class($this).'::setPaymentMethods, status of the object is incompatible');
			$this->error = 'Status of the object is incompatible '.$this->statut;
			return -2;
		}
	}

	/**
	 *  Change the multicurrency code
	 *
	 *  @param		string	$code	multicurrency code
	 *  @return		int				>0 if OK, <0 if KO
	 */
	public function setMulticurrencyCode($code)
	{
		dol_syslog(get_class($this).'::setMulticurrencyCode('.$code.')');
		if ($this->statut >= 0 || $this->element == 'societe') {
			$fieldname = 'multicurrency_code';

			$sql = 'UPDATE '.MAIN_DB_PREFIX.$this->table_element;
			$sql .= ' SET '.$fieldname." = '".$this->db->escape($code)."'";
			$sql .= ' WHERE rowid='.$this->id;

			if ($this->db->query($sql)) {
				$this->multicurrency_code = $code;

				list($fk_multicurrency, $rate) = MultiCurrency::getIdAndTxFromCode($this->db, $code);
				if ($rate) {
					$this->setMulticurrencyRate($rate, 2);
				}

				return 1;
			} else {
				dol_syslog(get_class($this).'::setMulticurrencyCode Error '.$sql.' - '.$this->db->error());
				$this->error = $this->db->error();
				return -1;
			}
		} else {
			dol_syslog(get_class($this).'::setMulticurrencyCode, status of the object is incompatible');
			$this->error = 'Status of the object is incompatible '.$this->statut;
			return -2;
		}
	}

	/**
	 *  Change the multicurrency rate
	 *
	 *  @param		double	$rate	multicurrency rate
	 *  @param		int		$mode	mode 1 : amounts in company currency will be recalculated, mode 2 : amounts in foreign currency will be recalculated
	 *  @return		int				>0 if OK, <0 if KO
	 */
	public function setMulticurrencyRate($rate, $mode = 1)
	{
		dol_syslog(get_class($this).'::setMulticurrencyRate('.$rate.','.$mode.')');
		if ($this->statut >= 0 || $this->element == 'societe') {
			$fieldname = 'multicurrency_tx';

			$sql = 'UPDATE '.MAIN_DB_PREFIX.$this->table_element;
			$sql .= ' SET '.$fieldname.' = '.$rate;
			$sql .= ' WHERE rowid='.$this->id;

			if ($this->db->query($sql)) {
				$this->multicurrency_tx = $rate;

				// Update line price
				if (!empty($this->lines)) {
					foreach ($this->lines as &$line) {
						// Amounts in company currency will be recalculated
						if ($mode == 1) {
							$line->subprice = 0;
						}

						// Amounts in foreign currency will be recalculated
						if ($mode == 2) {
							$line->multicurrency_subprice = 0;
						}

						switch ($this->element) {
							case 'propal':
								$this->updateline(
									$line->id,
									$line->subprice,
									$line->qty,
									$line->remise_percent,
									$line->tva_tx,
									$line->localtax1_tx,
									$line->localtax2_tx,
									($line->description ? $line->description : $line->desc),
									'HT',
									$line->info_bits,
									$line->special_code,
									$line->fk_parent_line,
									$line->skip_update_total,
									$line->fk_fournprice,
									$line->pa_ht,
									$line->label,
									$line->product_type,
									$line->date_start,
									$line->date_end,
									$line->array_options,
									$line->fk_unit,
									$line->multicurrency_subprice
								);
								break;
							case 'commande':
								$this->updateline(
									$line->id,
									($line->description ? $line->description : $line->desc),
									$line->subprice,
									$line->qty,
									$line->remise_percent,
									$line->tva_tx,
									$line->localtax1_tx,
									$line->localtax2_tx,
									'HT',
									$line->info_bits,
									$line->date_start,
									$line->date_end,
									$line->product_type,
									$line->fk_parent_line,
									$line->skip_update_total,
									$line->fk_fournprice,
									$line->pa_ht,
									$line->label,
									$line->special_code,
									$line->array_options,
									$line->fk_unit,
									$line->multicurrency_subprice
								);
								break;
							case 'facture':
								$this->updateline(
									$line->id,
									($line->description ? $line->description : $line->desc),
									$line->subprice,
									$line->qty,
									$line->remise_percent,
									$line->date_start,
									$line->date_end,
									$line->tva_tx,
									$line->localtax1_tx,
									$line->localtax2_tx,
									'HT',
									$line->info_bits,
									$line->product_type,
									$line->fk_parent_line,
									$line->skip_update_total,
									$line->fk_fournprice,
									$line->pa_ht,
									$line->label,
									$line->special_code,
									$line->array_options,
									$line->situation_percent,
									$line->fk_unit,
									$line->multicurrency_subprice
								);
								break;
							case 'supplier_proposal':
								$this->updateline(
									$line->id,
									$line->subprice,
									$line->qty,
									$line->remise_percent,
									$line->tva_tx,
									$line->localtax1_tx,
									$line->localtax2_tx,
									($line->description ? $line->description : $line->desc),
									'HT',
									$line->info_bits,
									$line->special_code,
									$line->fk_parent_line,
									$line->skip_update_total,
									$line->fk_fournprice,
									$line->pa_ht,
									$line->label,
									$line->product_type,
									$line->array_options,
									$line->ref_fourn,
									$line->multicurrency_subprice
								);
								break;
							case 'order_supplier':
								$this->updateline(
									$line->id,
									($line->description ? $line->description : $line->desc),
									$line->subprice,
									$line->qty,
									$line->remise_percent,
									$line->tva_tx,
									$line->localtax1_tx,
									$line->localtax2_tx,
									'HT',
									$line->info_bits,
									$line->product_type,
									false,
									$line->date_start,
									$line->date_end,
									$line->array_options,
									$line->fk_unit,
									$line->multicurrency_subprice,
									$line->ref_supplier
								);
								break;
							case 'invoice_supplier':
								$this->updateline(
									$line->id,
									($line->description ? $line->description : $line->desc),
									$line->subprice,
									$line->tva_tx,
									$line->localtax1_tx,
									$line->localtax2_tx,
									$line->qty,
									0,
									'HT',
									$line->info_bits,
									$line->product_type,
									$line->remise_percent,
									false,
									$line->date_start,
									$line->date_end,
									$line->array_options,
									$line->fk_unit,
									$line->multicurrency_subprice,
									$line->ref_supplier
								);
								break;
							default:
								dol_syslog(get_class($this).'::setMulticurrencyRate no updateline defined', LOG_DEBUG);
								break;
						}
					}
				}

				return 1;
			} else {
				dol_syslog(get_class($this).'::setMulticurrencyRate Error '.$sql.' - '.$this->db->error());
				$this->error = $this->db->error();
				return -1;
			}
		} else {
			dol_syslog(get_class($this).'::setMulticurrencyRate, status of the object is incompatible');
			$this->error = 'Status of the object is incompatible '.$this->statut;
			return -2;
		}
	}

	/**
	 *  Change the payments terms
	 *
	 *  @param		int		$id		Id of new payment terms
	 *  @return		int				>0 if OK, <0 if KO
	 */
	public function setPaymentTerms($id)
	{
		dol_syslog(get_class($this).'::setPaymentTerms('.$id.')');
		if ($this->statut >= 0 || $this->element == 'societe') {
			// TODO uniformize field name
			$fieldname = 'fk_cond_reglement';
			if ($this->element == 'societe') {
				$fieldname = 'cond_reglement';
			}
			if (get_class($this) == 'Fournisseur') {
				$fieldname = 'cond_reglement_supplier';
			}

			$sql = 'UPDATE '.MAIN_DB_PREFIX.$this->table_element;
			$sql .= ' SET '.$fieldname.' = '.(($id > 0 || $id == '0') ? $id : 'NULL');
			$sql .= ' WHERE rowid='.$this->id;

			if ($this->db->query($sql)) {
				$this->cond_reglement_id = $id;
				// for supplier
				if (get_class($this) == 'Fournisseur') {
					$this->cond_reglement_supplier_id = $id;
				}
				$this->cond_reglement = $id; // for compatibility
				return 1;
			} else {
				dol_syslog(get_class($this).'::setPaymentTerms Error '.$sql.' - '.$this->db->error());
				$this->error = $this->db->error();
				return -1;
			}
		} else {
			dol_syslog(get_class($this).'::setPaymentTerms, status of the object is incompatible');
			$this->error = 'Status of the object is incompatible '.$this->statut;
			return -2;
		}
	}

	/**
	 *  Change the transport mode methods
	 *
	 *  @param		int		$id		Id of new payment method
	 *  @return		int				>0 if OK, <0 if KO
	 */
	public function setTransportMode($id)
	{
		dol_syslog(get_class($this).'::setTransportMode('.$id.')');
		if ($this->statut >= 0 || $this->element == 'societe') {
			$fieldname = 'fk_transport_mode';
			if ($this->element == 'societe') {
				$fieldname = 'transport_mode';
			}
			if (get_class($this) == 'Fournisseur') {
				$fieldname = 'transport_mode_supplier';
			}

			$sql = 'UPDATE '.MAIN_DB_PREFIX.$this->table_element;
			$sql .= ' SET '.$fieldname.' = '.(($id > 0 || $id == '0') ? $id : 'NULL');
			$sql .= ' WHERE rowid='.$this->id;

			if ($this->db->query($sql)) {
				$this->transport_mode_id = $id;
				// for supplier
				if (get_class($this) == 'Fournisseur') {
					$this->transport_mode_supplier_id = $id;
				}
				return 1;
			} else {
				dol_syslog(get_class($this).'::setTransportMode Error '.$sql.' - '.$this->db->error());
				$this->error = $this->db->error();
				return -1;
			}
		} else {
			dol_syslog(get_class($this).'::setTransportMode, status of the object is incompatible');
			$this->error = 'Status of the object is incompatible '.$this->statut;
			return -2;
		}
	}

	/**
	 *  Change the retained warranty payments terms
	 *
	 *  @param		int		$id		Id of new payment terms
	 *  @return		int				>0 if OK, <0 if KO
	 */
	public function setRetainedWarrantyPaymentTerms($id)
	{
		dol_syslog(get_class($this).'::setRetainedWarrantyPaymentTerms('.$id.')');
		if ($this->statut >= 0 || $this->element == 'societe') {
			$fieldname = 'retained_warranty_fk_cond_reglement';

			$sql = 'UPDATE '.MAIN_DB_PREFIX.$this->table_element;
			$sql .= ' SET '.$fieldname.' = '.$id;
			$sql .= ' WHERE rowid='.$this->id;

			if ($this->db->query($sql)) {
				$this->retained_warranty_fk_cond_reglement = $id;
				return 1;
			} else {
				dol_syslog(get_class($this).'::setRetainedWarrantyPaymentTerms Error '.$sql.' - '.$this->db->error());
				$this->error = $this->db->error();
				return -1;
			}
		} else {
			dol_syslog(get_class($this).'::setRetainedWarrantyPaymentTerms, status of the object is incompatible');
			$this->error = 'Status of the object is incompatible '.$this->statut;
			return -2;
		}
	}

	/**
	 *	Define delivery address
	 *  @deprecated
	 *
	 *	@param      int		$id		Address id
	 *	@return     int				<0 si ko, >0 si ok
	 */
	public function setDeliveryAddress($id)
	{
		$fieldname = 'fk_delivery_address';
		if ($this->element == 'delivery' || $this->element == 'shipping') {
			$fieldname = 'fk_address';
		}

		$sql = "UPDATE ".MAIN_DB_PREFIX.$this->table_element." SET ".$fieldname." = ".$id;
		$sql .= " WHERE rowid = ".$this->id." AND fk_statut = 0";

		if ($this->db->query($sql)) {
			$this->fk_delivery_address = $id;
			return 1;
		} else {
			$this->error = $this->db->error();
			dol_syslog(get_class($this).'::setDeliveryAddress Error '.$sql.' - '.$this->error);
			return -1;
		}
	}


	/**
	 *  Change the shipping method
	 *
	 *  @param      int     $shipping_method_id     Id of shipping method
	 *  @param      bool    $notrigger              false=launch triggers after, true=disable triggers
	 *  @param      User	$userused               Object user
	 *
	 *  @return     int              1 if OK, 0 if KO
	 */
	public function setShippingMethod($shipping_method_id, $notrigger = false, $userused = null)
	{
		global $user;

		if (empty($userused)) {
			$userused = $user;
		}

		$error = 0;

		if (!$this->table_element) {
			dol_syslog(get_class($this)."::setShippingMethod was called on objet with property table_element not defined", LOG_ERR);
			return -1;
		}

		$this->db->begin();

		if ($shipping_method_id < 0) {
			$shipping_method_id = 'NULL';
		}
		dol_syslog(get_class($this).'::setShippingMethod('.$shipping_method_id.')');

		$sql = "UPDATE ".MAIN_DB_PREFIX.$this->table_element;
		$sql .= " SET fk_shipping_method = ".$shipping_method_id;
		$sql .= " WHERE rowid=".$this->id;
		$resql = $this->db->query($sql);
		if (!$resql) {
			dol_syslog(get_class($this).'::setShippingMethod Error ', LOG_DEBUG);
			$this->error = $this->db->lasterror();
			$error++;
		} else {
			if (!$notrigger) {
				// Call trigger
				$this->context = array('shippingmethodupdate'=>1);
				$result = $this->call_trigger(strtoupper(get_class($this)).'_MODIFY', $userused);
				if ($result < 0) {
					$error++;
				}
				// End call trigger
			}
		}
		if ($error) {
			$this->db->rollback();
			return -1;
		} else {
			$this->shipping_method_id = ($shipping_method_id == 'NULL') ?null:$shipping_method_id;
			$this->db->commit();
			return 1;
		}
	}


	/**
	 *  Change the warehouse
	 *
	 *  @param      int     $warehouse_id     Id of warehouse
	 *  @return     int              1 if OK, 0 if KO
	 */
	public function setWarehouse($warehouse_id)
	{
		if (!$this->table_element) {
			dol_syslog(get_class($this)."::setWarehouse was called on objet with property table_element not defined", LOG_ERR);
			return -1;
		}
		if ($warehouse_id < 0) {
			$warehouse_id = 'NULL';
		}
		dol_syslog(get_class($this).'::setWarehouse('.$warehouse_id.')');

		$sql = "UPDATE ".MAIN_DB_PREFIX.$this->table_element;
		$sql .= " SET fk_warehouse = ".$warehouse_id;
		$sql .= " WHERE rowid=".$this->id;

		if ($this->db->query($sql)) {
			$this->warehouse_id = ($warehouse_id == 'NULL') ?null:$warehouse_id;
			return 1;
		} else {
			dol_syslog(get_class($this).'::setWarehouse Error ', LOG_DEBUG);
			$this->error = $this->db->error();
			return 0;
		}
	}


	/**
	 *		Set last model used by doc generator
	 *
	 *		@param		User	$user		User object that make change
	 *		@param		string	$modelpdf	Modele name
	 *		@return		int					<0 if KO, >0 if OK
	 */
	public function setDocModel($user, $modelpdf)
	{
		if (!$this->table_element) {
			dol_syslog(get_class($this)."::setDocModel was called on objet with property table_element not defined", LOG_ERR);
			return -1;
		}

		$newmodelpdf = dol_trunc($modelpdf, 255);

		$sql = "UPDATE ".MAIN_DB_PREFIX.$this->table_element;
		$sql .= " SET model_pdf = '".$this->db->escape($newmodelpdf)."'";
		$sql .= " WHERE rowid = ".$this->id;

		dol_syslog(get_class($this)."::setDocModel", LOG_DEBUG);
		$resql = $this->db->query($sql);
		if ($resql) {
			$this->model_pdf = $modelpdf;
			$this->modelpdf = $modelpdf; // For bakward compatibility
			return 1;
		} else {
			dol_print_error($this->db);
			return 0;
		}
	}


	/**
	 *  Change the bank account
	 *
	 *  @param		int		$fk_account		Id of bank account
	 *  @param      bool    $notrigger      false=launch triggers after, true=disable triggers
	 *  @param      User	$userused		Object user
	 *  @return		int				1 if OK, 0 if KO
	 */
	public function setBankAccount($fk_account, $notrigger = false, $userused = null)
	{
		global $user;

		if (empty($userused)) {
			$userused = $user;
		}

		$error = 0;

		if (!$this->table_element) {
			dol_syslog(get_class($this)."::setBankAccount was called on objet with property table_element not defined", LOG_ERR);
			return -1;
		}
		$this->db->begin();

		if ($fk_account < 0) {
			$fk_account = 'NULL';
		}
		dol_syslog(get_class($this).'::setBankAccount('.$fk_account.')');

		$sql = "UPDATE ".MAIN_DB_PREFIX.$this->table_element;
		$sql .= " SET fk_account = ".$fk_account;
		$sql .= " WHERE rowid=".$this->id;

		$resql = $this->db->query($sql);
		if (!$resql) {
			dol_syslog(get_class($this).'::setBankAccount Error '.$sql.' - '.$this->db->error());
			$this->error = $this->db->lasterror();
			$error++;
		} else {
			if (!$notrigger) {
				// Call trigger
				$this->context = array('bankaccountupdate'=>1);
				$result = $this->call_trigger(strtoupper(get_class($this)).'_MODIFY', $userused);
				if ($result < 0) {
					$error++;
				}
				// End call trigger
			}
		}
		if ($error) {
			$this->db->rollback();
			return -1;
		} else {
			$this->fk_account = ($fk_account == 'NULL') ?null:$fk_account;
			$this->db->commit();
			return 1;
		}
	}


	// TODO: Move line related operations to CommonObjectLine?

	// phpcs:disable PEAR.NamingConventions.ValidFunctionName.ScopeNotCamelCaps
	/**
	 *  Save a new position (field rang) for details lines.
	 *  You can choose to set position for lines with already a position or lines without any position defined.
	 *
	 * 	@param		boolean		$renum			   True to renum all already ordered lines, false to renum only not already ordered lines.
	 * 	@param		string		$rowidorder		   ASC or DESC
	 * 	@param		boolean		$fk_parent_line    Table with fk_parent_line field or not
	 * 	@return		int                            <0 if KO, >0 if OK
	 */
	public function line_order($renum = false, $rowidorder = 'ASC', $fk_parent_line = true)
	{
		// phpcs:enable
		if (!$this->table_element_line) {
			dol_syslog(get_class($this)."::line_order was called on objet with property table_element_line not defined", LOG_ERR);
			return -1;
		}
		if (!$this->fk_element) {
			dol_syslog(get_class($this)."::line_order was called on objet with property fk_element not defined", LOG_ERR);
			return -1;
		}

		// Count number of lines to reorder (according to choice $renum)
		$nl = 0;
		$sql = 'SELECT count(rowid) FROM '.MAIN_DB_PREFIX.$this->table_element_line;
		$sql .= ' WHERE '.$this->fk_element.'='.$this->id;
		if (!$renum) {
			$sql .= ' AND rang = 0';
		}
		if ($renum) {
			$sql .= ' AND rang <> 0';
		}

		dol_syslog(get_class($this)."::line_order", LOG_DEBUG);
		$resql = $this->db->query($sql);
		if ($resql) {
			$row = $this->db->fetch_row($resql);
			$nl = $row[0];
		} else {
			dol_print_error($this->db);
		}
		if ($nl > 0) {
			// The goal of this part is to reorder all lines, with all children lines sharing the same counter that parents.
			$rows = array();

			// We first search all lines that are parent lines (for multilevel details lines)
			$sql = 'SELECT rowid FROM '.MAIN_DB_PREFIX.$this->table_element_line;
			$sql .= ' WHERE '.$this->fk_element.' = '.$this->id;
			if ($fk_parent_line) {
				$sql .= ' AND fk_parent_line IS NULL';
			}
			$sql .= ' ORDER BY rang ASC, rowid '.$rowidorder;

			dol_syslog(get_class($this)."::line_order search all parent lines", LOG_DEBUG);
			$resql = $this->db->query($sql);
			if ($resql) {
				$i = 0;
				$num = $this->db->num_rows($resql);
				while ($i < $num) {
					$row = $this->db->fetch_row($resql);
					$rows[] = $row[0]; // Add parent line into array rows
					$childrens = $this->getChildrenOfLine($row[0]);
					if (!empty($childrens)) {
						foreach ($childrens as $child) {
							array_push($rows, $child);
						}
					}
					$i++;
				}

				// Now we set a new number for each lines (parent and children with children included into parent tree)
				if (!empty($rows)) {
					foreach ($rows as $key => $row) {
						$this->updateRangOfLine($row, ($key + 1));
					}
				}
			} else {
				dol_print_error($this->db);
			}
		}
		return 1;
	}

	/**
	 * 	Get children of line
	 *
	 * 	@param	int		$id		            Id of parent line
	 * 	@param	int		$includealltree		0 = 1st level child, 1 = All level child
	 * 	@return	array			            Array with list of children lines id
	 */
	public function getChildrenOfLine($id, $includealltree = 0)
	{
		$rows = array();

		$sql = 'SELECT rowid FROM '.MAIN_DB_PREFIX.$this->table_element_line;
		$sql .= ' WHERE '.$this->fk_element.' = '.$this->id;
		$sql .= ' AND fk_parent_line = '.$id;
		$sql .= ' ORDER BY rang ASC';

		dol_syslog(get_class($this)."::getChildrenOfLine search children lines for line ".$id."", LOG_DEBUG);
		$resql = $this->db->query($sql);
		if ($resql) {
			if ($this->db->num_rows($resql) > 0) {
				while ($row = $this->db->fetch_row($resql)) {
					$rows[] = $row[0];
					if (!empty($includealltree)) {
						$rows = array_merge($rows, $this->getChildrenOfLine($row[0]), $includealltree);
					}
				}
			}
		}
		return $rows;
	}

	// phpcs:disable PEAR.NamingConventions.ValidFunctionName.ScopeNotCamelCaps
	/**
	 * 	Update a line to have a lower rank
	 *
	 * 	@param 	int			$rowid				Id of line
	 * 	@param	boolean		$fk_parent_line		Table with fk_parent_line field or not
	 * 	@return	void
	 */
	public function line_up($rowid, $fk_parent_line = true)
	{
		// phpcs:enable
		$this->line_order(false, 'ASC', $fk_parent_line);

		// Get rang of line
		$rang = $this->getRangOfLine($rowid);

		// Update position of line
		$this->updateLineUp($rowid, $rang);
	}

	// phpcs:disable PEAR.NamingConventions.ValidFunctionName.ScopeNotCamelCaps
	/**
	 * 	Update a line to have a higher rank
	 *
	 * 	@param	int			$rowid				Id of line
	 * 	@param	boolean		$fk_parent_line		Table with fk_parent_line field or not
	 * 	@return	void
	 */
	public function line_down($rowid, $fk_parent_line = true)
	{
		// phpcs:enable
		$this->line_order(false, 'ASC', $fk_parent_line);

		// Get rang of line
		$rang = $this->getRangOfLine($rowid);

		// Get max value for rang
		$max = $this->line_max();

		// Update position of line
		$this->updateLineDown($rowid, $rang, $max);
	}

	/**
	 * 	Update position of line (rang)
	 *
	 * 	@param	int		$rowid		Id of line
	 * 	@param	int		$rang		Position
	 * 	@return	void
	 */
	public function updateRangOfLine($rowid, $rang)
	{
		$fieldposition = 'rang'; // @todo Rename 'rang' into 'position'
		if (in_array($this->table_element_line, array('bom_bomline', 'ecm_files', 'emailcollector_emailcollectoraction'))) {
			$fieldposition = 'position';
		}

		$sql = 'UPDATE '.MAIN_DB_PREFIX.$this->table_element_line.' SET '.$fieldposition.' = '.$rang;
		$sql .= ' WHERE rowid = '.$rowid;

		dol_syslog(get_class($this)."::updateRangOfLine", LOG_DEBUG);
		if (!$this->db->query($sql)) {
			dol_print_error($this->db);
		}
	}

	// phpcs:disable PEAR.NamingConventions.ValidFunctionName.ScopeNotCamelCaps
	/**
	 * 	Update position of line with ajax (rang)
	 *
	 * 	@param	array	$rows	Array of rows
	 * 	@return	void
	 */
	public function line_ajaxorder($rows)
	{
		// phpcs:enable
		$num = count($rows);
		for ($i = 0; $i < $num; $i++) {
			$this->updateRangOfLine($rows[$i], ($i + 1));
		}
	}

	/**
	 * 	Update position of line up (rang)
	 *
	 * 	@param	int		$rowid		Id of line
	 * 	@param	int		$rang		Position
	 * 	@return	void
	 */
	public function updateLineUp($rowid, $rang)
	{
		if ($rang > 1) {
			$fieldposition = 'rang';
			if (in_array($this->table_element_line, array('ecm_files', 'emailcollector_emailcollectoraction'))) {
				$fieldposition = 'position';
			}

			$sql = 'UPDATE '.MAIN_DB_PREFIX.$this->table_element_line.' SET '.$fieldposition.' = '.$rang;
			$sql .= ' WHERE '.$this->fk_element.' = '.$this->id;
			$sql .= ' AND rang = '.($rang - 1);
			if ($this->db->query($sql)) {
				$sql = 'UPDATE '.MAIN_DB_PREFIX.$this->table_element_line.' SET '.$fieldposition.' = '.($rang - 1);
				$sql .= ' WHERE rowid = '.$rowid;
				if (!$this->db->query($sql)) {
					dol_print_error($this->db);
				}
			} else {
				dol_print_error($this->db);
			}
		}
	}

	/**
	 * 	Update position of line down (rang)
	 *
	 * 	@param	int		$rowid		Id of line
	 * 	@param	int		$rang		Position
	 * 	@param	int		$max		Max
	 * 	@return	void
	 */
	public function updateLineDown($rowid, $rang, $max)
	{
		if ($rang < $max) {
			$fieldposition = 'rang';
			if (in_array($this->table_element_line, array('ecm_files', 'emailcollector_emailcollectoraction'))) {
				$fieldposition = 'position';
			}

			$sql = 'UPDATE '.MAIN_DB_PREFIX.$this->table_element_line.' SET '.$fieldposition.' = '.$rang;
			$sql .= ' WHERE '.$this->fk_element.' = '.$this->id;
			$sql .= ' AND rang = '.($rang + 1);
			if ($this->db->query($sql)) {
				$sql = 'UPDATE '.MAIN_DB_PREFIX.$this->table_element_line.' SET '.$fieldposition.' = '.($rang + 1);
				$sql .= ' WHERE rowid = '.$rowid;
				if (!$this->db->query($sql)) {
					dol_print_error($this->db);
				}
			} else {
				dol_print_error($this->db);
			}
		}
	}

	/**
	 * 	Get position of line (rang)
	 *
	 * 	@param		int		$rowid		Id of line
	 *  @return		int     			Value of rang in table of lines
	 */
	public function getRangOfLine($rowid)
	{
		$sql = 'SELECT rang FROM '.MAIN_DB_PREFIX.$this->table_element_line;
		$sql .= ' WHERE rowid ='.$rowid;

		dol_syslog(get_class($this)."::getRangOfLine", LOG_DEBUG);
		$resql = $this->db->query($sql);
		if ($resql) {
			$row = $this->db->fetch_row($resql);
			return $row[0];
		}
	}

	/**
	 * 	Get rowid of the line relative to its position
	 *
	 * 	@param		int		$rang		Rang value
	 *  @return     int     			Rowid of the line
	 */
	public function getIdOfLine($rang)
	{
		$sql = 'SELECT rowid FROM '.MAIN_DB_PREFIX.$this->table_element_line;
		$sql .= ' WHERE '.$this->fk_element.' = '.$this->id;
		$sql .= ' AND rang = '.$rang;
		$resql = $this->db->query($sql);
		if ($resql) {
			$row = $this->db->fetch_row($resql);
			return $row[0];
		}
	}

	// phpcs:disable PEAR.NamingConventions.ValidFunctionName.ScopeNotCamelCaps
	/**
	 * 	Get max value used for position of line (rang)
	 *
	 * 	@param		int		$fk_parent_line		Parent line id
	 *  @return     int  			   			Max value of rang in table of lines
	 */
	public function line_max($fk_parent_line = 0)
	{
		// phpcs:enable
		$positionfield = 'rang';
		if ($this->table_element == 'bom_bom') {
			$positionfield = 'position';
		}

		// Search the last rang with fk_parent_line
		if ($fk_parent_line) {
			$sql = 'SELECT max('.$positionfield.') FROM '.MAIN_DB_PREFIX.$this->table_element_line;
			$sql .= ' WHERE '.$this->fk_element.' = '.$this->id;
			$sql .= ' AND fk_parent_line = '.$fk_parent_line;

			dol_syslog(get_class($this)."::line_max", LOG_DEBUG);
			$resql = $this->db->query($sql);
			if ($resql) {
				$row = $this->db->fetch_row($resql);
				if (!empty($row[0])) {
					return $row[0];
				} else {
					return $this->getRangOfLine($fk_parent_line);
				}
			}
		} else {
			// If not, search the last rang of element
			$sql = 'SELECT max('.$positionfield.') FROM '.MAIN_DB_PREFIX.$this->table_element_line;
			$sql .= ' WHERE '.$this->fk_element.' = '.$this->id;

			dol_syslog(get_class($this)."::line_max", LOG_DEBUG);
			$resql = $this->db->query($sql);
			if ($resql) {
				$row = $this->db->fetch_row($resql);
				return $row[0];
			}
		}
	}

	// phpcs:disable PEAR.NamingConventions.ValidFunctionName.ScopeNotCamelCaps
	/**
	 *  Update external ref of element
	 *
	 *  @param      string		$ref_ext	Update field ref_ext
	 *  @return     int      		   		<0 if KO, >0 if OK
	 */
	public function update_ref_ext($ref_ext)
	{
		// phpcs:enable
		if (!$this->table_element) {
			dol_syslog(get_class($this)."::update_ref_ext was called on objet with property table_element not defined", LOG_ERR);
			return -1;
		}

		$sql = 'UPDATE '.MAIN_DB_PREFIX.$this->table_element;
		$sql .= " SET ref_ext = '".$this->db->escape($ref_ext)."'";
		$sql .= " WHERE ".(isset($this->table_rowid) ? $this->table_rowid : 'rowid')." = ".$this->id;

		dol_syslog(get_class($this)."::update_ref_ext", LOG_DEBUG);
		if ($this->db->query($sql)) {
			$this->ref_ext = $ref_ext;
			return 1;
		} else {
			$this->error = $this->db->error();
			return -1;
		}
	}

	// phpcs:disable PEAR.NamingConventions.ValidFunctionName.ScopeNotCamelCaps
	/**
	 *  Update note of element
	 *
	 *  @param      string		$note		New value for note
	 *  @param		string		$suffix		'', '_public' or '_private'
	 *  @return     int      		   		<0 if KO, >0 if OK
	 */
	public function update_note($note, $suffix = '')
	{
		// phpcs:enable
		global $user;

		if (!$this->table_element) {
			$this->error = 'update_note was called on objet with property table_element not defined';
			dol_syslog(get_class($this)."::update_note was called on objet with property table_element not defined", LOG_ERR);
			return -1;
		}
		if (!in_array($suffix, array('', '_public', '_private'))) {
			$this->error = 'update_note Parameter suffix must be empty, \'_private\' or \'_public\'';
			dol_syslog(get_class($this)."::update_note Parameter suffix must be empty, '_private' or '_public'", LOG_ERR);
			return -2;
		}

		$newsuffix = $suffix;

		// Special cas
		if ($this->table_element == 'product' && $newsuffix == '_private') {
			$newsuffix = '';
		}
		if (in_array($this->table_element, array('actioncomm', 'adherent', 'advtargetemailing', 'cronjob', 'establishment'))) {
			$fieldusermod =  "fk_user_mod";
		} elseif ($this->table_element == 'ecm_files') {
			$fieldusermod = "fk_user_m";
		} else {
			$fieldusermod = "fk_user_modif";
		}
		$sql = 'UPDATE '.MAIN_DB_PREFIX.$this->table_element;
		$sql .= " SET note".$newsuffix." = ".(!empty($note) ? ("'".$this->db->escape($note)."'") : "NULL");
		$sql .= " ,".$fieldusermod." = ".$user->id;
		$sql .= " WHERE rowid =".$this->id;

		dol_syslog(get_class($this)."::update_note", LOG_DEBUG);
		if ($this->db->query($sql)) {
			if ($suffix == '_public') {
				$this->note_public = $note;
			} elseif ($suffix == '_private') {
				$this->note_private = $note;
			} else {
				$this->note = $note; // deprecated
				$this->note_private = $note;
			}
			return 1;
		} else {
			$this->error = $this->db->lasterror();
			return -1;
		}
	}

	// phpcs:disable PEAR.NamingConventions.ValidFunctionName.ScopeNotCamelCaps
	/**
	 * 	Update public note (kept for backward compatibility)
	 *
	 * @param      string		$note		New value for note
	 * @return     int      		   		<0 if KO, >0 if OK
	 * @deprecated
	 * @see update_note()
	 */
	public function update_note_public($note)
	{
		// phpcs:enable
		return $this->update_note($note, '_public');
	}

	// phpcs:disable PEAR.NamingConventions.ValidFunctionName.ScopeNotCamelCaps
	/**
	 *	Update total_ht, total_ttc, total_vat, total_localtax1, total_localtax2 for an object (sum of lines).
	 *  Must be called at end of methods addline or updateline.
	 *
	 *	@param	int		$exclspec          	>0 = Exclude special product (product_type=9)
	 *  @param  string	$roundingadjust    	'none'=Do nothing, 'auto'=Use default method (MAIN_ROUNDOFTOTAL_NOT_TOTALOFROUND if defined, or '0'), '0'=Force mode total of rounding, '1'=Force mode rounding of total
	 *  @param	int		$nodatabaseupdate	1=Do not update database. Update only properties of object.
	 *  @param	Societe	$seller				If roundingadjust is '0' or '1' or maybe 'auto', it means we recalculate total for lines before calculating total for object and for this, we need seller object.
	 *	@return	int    			           	<0 if KO, >0 if OK
	 */
	public function update_price($exclspec = 0, $roundingadjust = 'none', $nodatabaseupdate = 0, $seller = null)
	{
		// phpcs:enable
		global $conf, $hookmanager, $action;

		$parameters = array('exclspec' => $exclspec, 'roundingadjust' => $roundingadjust, 'nodatabaseupdate' => $nodatabaseupdate, 'seller' => $seller);
		$reshook = $hookmanager->executeHooks('updateTotalPrice', $parameters, $this, $action); // Note that $action and $object may have been modified by some hooks
		if ($reshook > 0) {
			return 1; // replacement code
		} elseif ($reshook < 0) {
			return -1; // failure
		} // reshook = 0 => execute normal code

		// Some external module want no update price after a trigger because they have another method to calculate the total (ex: with an extrafield)
		$MODULE = "";
		if ($this->element == 'propal') {
			$MODULE = "MODULE_DISALLOW_UPDATE_PRICE_PROPOSAL";
		} elseif ($this->element == 'commande' || $this->element == 'order') {
			$MODULE = "MODULE_DISALLOW_UPDATE_PRICE_ORDER";
		} elseif ($this->element == 'facture' || $this->element == 'invoice') {
			$MODULE = "MODULE_DISALLOW_UPDATE_PRICE_INVOICE";
		} elseif ($this->element == 'facture_fourn' || $this->element == 'supplier_invoice' || $this->element == 'invoice_supplier') {
			$MODULE = "MODULE_DISALLOW_UPDATE_PRICE_SUPPLIER_INVOICE";
		} elseif ($this->element == 'order_supplier' || $this->element == 'supplier_order') {
			$MODULE = "MODULE_DISALLOW_UPDATE_PRICE_SUPPLIER_ORDER";
		} elseif ($this->element == 'supplier_proposal') {
			$MODULE = "MODULE_DISALLOW_UPDATE_PRICE_SUPPLIER_PROPOSAL";
		}

		if (!empty($MODULE)) {
			if (!empty($conf->global->$MODULE)) {
				$modsactivated = explode(',', $conf->global->$MODULE);
				foreach ($modsactivated as $mod) {
					if ($conf->$mod->enabled) {
						return 1; // update was disabled by specific setup
					}
				}
			}
		}

		include_once DOL_DOCUMENT_ROOT.'/core/lib/price.lib.php';

		if ($roundingadjust == '-1') {
			$roundingadjust = 'auto'; // For backward compatibility
		}

		$forcedroundingmode = $roundingadjust;
		if ($forcedroundingmode == 'auto' && isset($conf->global->MAIN_ROUNDOFTOTAL_NOT_TOTALOFROUND)) {
			$forcedroundingmode = $conf->global->MAIN_ROUNDOFTOTAL_NOT_TOTALOFROUND;
		} elseif ($forcedroundingmode == 'auto') {
			$forcedroundingmode = '0';
		}

		$error = 0;

		$multicurrency_tx = !empty($this->multicurrency_tx) ? $this->multicurrency_tx : 1;

		// Define constants to find lines to sum
		$fieldtva = 'total_tva';
		$fieldlocaltax1 = 'total_localtax1';
		$fieldlocaltax2 = 'total_localtax2';
		$fieldup = 'subprice';
		if ($this->element == 'facture_fourn' || $this->element == 'invoice_supplier') {
			$fieldtva = 'tva';
			$fieldup = 'pu_ht';
		}
		if ($this->element == 'expensereport') {
			$fieldup = 'value_unit';
		}

		$sql = 'SELECT rowid, qty, '.$fieldup.' as up, remise_percent, total_ht, '.$fieldtva.' as total_tva, total_ttc, '.$fieldlocaltax1.' as total_localtax1, '.$fieldlocaltax2.' as total_localtax2,';
		$sql .= ' tva_tx as vatrate, localtax1_tx, localtax2_tx, localtax1_type, localtax2_type, info_bits, product_type';
		if ($this->table_element_line == 'facturedet') {
			$sql .= ', situation_percent';
		}
		$sql .= ', multicurrency_total_ht, multicurrency_total_tva, multicurrency_total_ttc';
		$sql .= ' FROM '.MAIN_DB_PREFIX.$this->table_element_line;
		$sql .= ' WHERE '.$this->fk_element.' = '.$this->id;
		if ($exclspec) {
			$product_field = 'product_type';
			if ($this->table_element_line == 'contratdet') {
				$product_field = ''; // contratdet table has no product_type field
			}
			if ($product_field) {
				$sql .= ' AND '.$product_field.' <> 9';
			}
		}
		$sql .= ' ORDER by rowid'; // We want to be sure to always use same order of line to not change lines differently when option MAIN_ROUNDOFTOTAL_NOT_TOTALOFROUND is used

		dol_syslog(get_class($this)."::update_price", LOG_DEBUG);
		$resql = $this->db->query($sql);
		if ($resql) {
			$this->total_ht  = 0;
			$this->total_tva = 0;
			$this->total_localtax1 = 0;
			$this->total_localtax2 = 0;
			$this->total_ttc = 0;
			$total_ht_by_vats  = array();
			$total_tva_by_vats = array();
			$total_ttc_by_vats = array();
			$this->multicurrency_total_ht = 0;
			$this->multicurrency_total_tva	= 0;
			$this->multicurrency_total_ttc	= 0;

			$num = $this->db->num_rows($resql);
			$i = 0;
			while ($i < $num) {
				$obj = $this->db->fetch_object($resql);

				// Note: There is no check on detail line and no check on total, if $forcedroundingmode = 'none'
				$parameters = array('fk_element' => $obj->rowid);
				$reshook = $hookmanager->executeHooks('changeRoundingMode', $parameters, $this, $action); // Note that $action and $object may have been modified by some hooks

				if (empty($reshook) && $forcedroundingmode == '0') {	// Check if data on line are consistent. This may solve lines that were not consistent because set with $forcedroundingmode='auto'
					// This part of code is to fix data. We should not call it too often.
					$localtax_array = array($obj->localtax1_type, $obj->localtax1_tx, $obj->localtax2_type, $obj->localtax2_tx);
					$tmpcal = calcul_price_total($obj->qty, $obj->up, $obj->remise_percent, $obj->vatrate, $obj->localtax1_tx, $obj->localtax2_tx, 0, 'HT', $obj->info_bits, $obj->product_type, $seller, $localtax_array, (isset($obj->situation_percent) ? $obj->situation_percent : 100), $multicurrency_tx);

					$diff_when_using_price_ht = price2num($tmpcal[1] - $obj->total_tva, 'MT', 1); // If price was set with tax price adn unit price HT has a low number of digits, then we may have a diff on recalculation from unit price HT.
					$diff_on_current_total = price2num($obj->total_ttc - $obj->total_ht - $obj->total_tva - $obj->total_localtax1 - $obj->total_localtax2, 'MT', 1);
					//var_dump($obj->total_ht.' '.$obj->total_tva.' '.$obj->total_localtax1.' '.$obj->total_localtax2.' =? '.$obj->total_ttc);
					//var_dump($diff_when_using_price_ht.' '.$diff_on_current_total);

					if ($diff_when_using_price_ht && $diff_on_current_total) {
						$sqlfix = "UPDATE ".MAIN_DB_PREFIX.$this->table_element_line." SET ".$fieldtva." = ".$tmpcal[1].", total_ttc = ".$tmpcal[2]." WHERE rowid = ".$obj->rowid;
						dol_syslog('We found unconsistent data into detailed line (diff_when_using_price_ht = '.$diff_when_using_price_ht.' and diff_on_current_total = '.$diff_on_current_total.') for line rowid = '.$obj->rowid." (total vat of line calculated=".$tmpcal[1].", database=".$obj->total_tva."). We fix the total_vat and total_ttc of line by running sqlfix = ".$sqlfix, LOG_WARNING);
						$resqlfix = $this->db->query($sqlfix);
						if (!$resqlfix) {
							dol_print_error($this->db, 'Failed to update line');
						}
						$obj->total_tva = $tmpcal[1];
						$obj->total_ttc = $tmpcal[2];
					}
				}

				$this->total_ht        += $obj->total_ht; // The field visible at end of line detail
				$this->total_tva       += $obj->total_tva;
				$this->total_localtax1 += $obj->total_localtax1;
				$this->total_localtax2 += $obj->total_localtax2;
				$this->total_ttc       += $obj->total_ttc;
				$this->multicurrency_total_ht        += $obj->multicurrency_total_ht; // The field visible at end of line detail
				$this->multicurrency_total_tva       += $obj->multicurrency_total_tva;
				$this->multicurrency_total_ttc       += $obj->multicurrency_total_ttc;

				if (!isset($total_ht_by_vats[$obj->vatrate])) {
					$total_ht_by_vats[$obj->vatrate] = 0;
				}
				if (!isset($total_tva_by_vats[$obj->vatrate])) {
					$total_tva_by_vats[$obj->vatrate] = 0;
				}
				if (!isset($total_ttc_by_vats[$obj->vatrate])) {
					$total_ttc_by_vats[$obj->vatrate] = 0;
				}
				$total_ht_by_vats[$obj->vatrate]  += $obj->total_ht;
				$total_tva_by_vats[$obj->vatrate] += $obj->total_tva;
				$total_ttc_by_vats[$obj->vatrate] += $obj->total_ttc;

				if ($forcedroundingmode == '1') {	// Check if we need adjustement onto line for vat. TODO This works on the company currency but not on multicurrency
					$tmpvat = price2num($total_ht_by_vats[$obj->vatrate] * $obj->vatrate / 100, 'MT', 1);
					$diff = price2num($total_tva_by_vats[$obj->vatrate] - $tmpvat, 'MT', 1);
					//print 'Line '.$i.' rowid='.$obj->rowid.' vat_rate='.$obj->vatrate.' total_ht='.$obj->total_ht.' total_tva='.$obj->total_tva.' total_ttc='.$obj->total_ttc.' total_ht_by_vats='.$total_ht_by_vats[$obj->vatrate].' total_tva_by_vats='.$total_tva_by_vats[$obj->vatrate].' (new calculation = '.$tmpvat.') total_ttc_by_vats='.$total_ttc_by_vats[$obj->vatrate].($diff?" => DIFF":"")."<br>\n";
					if ($diff) {
						if (abs($diff) > 0.1) {
							$errmsg = 'A rounding difference was detected into TOTAL but is too high to be corrected. Some data in your line may be corrupted. Try to edit each line manually.';
							dol_syslog($errmsg, LOG_WARNING);
							dol_print_error('', $errmsg);
							exit;
						}
						$sqlfix = "UPDATE ".MAIN_DB_PREFIX.$this->table_element_line." SET ".$fieldtva." = ".($obj->total_tva - $diff).", total_ttc = ".($obj->total_ttc - $diff)." WHERE rowid = ".$obj->rowid;
						dol_syslog('We found a difference of '.$diff.' for line rowid = '.$obj->rowid.". We fix the total_vat and total_ttc of line by running sqlfix = ".$sqlfix);
								$resqlfix = $this->db->query($sqlfix);
						if (!$resqlfix) {
							dol_print_error($this->db, 'Failed to update line');
						}
								$this->total_tva -= $diff;
								$this->total_ttc -= $diff;
								$total_tva_by_vats[$obj->vatrate] -= $diff;
								$total_ttc_by_vats[$obj->vatrate] -= $diff;
					}
				}

				$i++;
			}

			// Add revenue stamp to total
			$this->total_ttc += isset($this->revenuestamp) ? $this->revenuestamp : 0;
			$this->multicurrency_total_ttc += isset($this->revenuestamp) ? ($this->revenuestamp * $multicurrency_tx) : 0;

			// Situations totals
			if (!empty($this->situation_cycle_ref) && $this->situation_counter > 1 && method_exists($this, 'get_prev_sits') && $this->type != $this::TYPE_CREDIT_NOTE) {
				$prev_sits = $this->get_prev_sits();

				foreach ($prev_sits as $sit) {				// $sit is an object Facture loaded with a fetch.
					$this->total_ht -= $sit->total_ht;
					$this->total_tva -= $sit->total_tva;
					$this->total_localtax1 -= $sit->total_localtax1;
					$this->total_localtax2 -= $sit->total_localtax2;
					$this->total_ttc -= $sit->total_ttc;
					$this->multicurrency_total_ht -= $sit->multicurrency_total_ht;
					$this->multicurrency_total_tva -= $sit->multicurrency_total_tva;
					$this->multicurrency_total_ttc -= $sit->multicurrency_total_ttc;
				}
			}

			$this->db->free($resql);

			// Now update global field total_ht, total_ttc and tva
			$fieldht = 'total_ht';
			$fieldtva = 'tva';
			$fieldlocaltax1 = 'localtax1';
			$fieldlocaltax2 = 'localtax2';
			$fieldttc = 'total_ttc';
			// Specific code for backward compatibility with old field names
			if ($this->element == 'facture' || $this->element == 'facturerec') {
				$fieldht = 'total';
			}
			if ($this->element == 'facture_fourn' || $this->element == 'invoice_supplier') {
				$fieldtva = 'total_tva';
			}
			if ($this->element == 'propal') {
				$fieldtva = 'total_tva';
			}
			if ($this->element == 'expensereport') {
				$fieldtva = 'total_tva';
			}
			if ($this->element == 'supplier_proposal') {
				$fieldtva = 'total_tva';
			}
			if ($this->element == 'commande') {
				$fieldtva = 'total_tva';
			}
			if ($this->element == 'order_supplier') {
				$fieldtva = 'total_tva';
			}

			if (empty($nodatabaseupdate)) {
				$sql = 'UPDATE '.MAIN_DB_PREFIX.$this->table_element.' SET';
				$sql .= " ".$fieldht."='".price2num($this->total_ht)."',";
				$sql .= " ".$fieldtva."='".price2num($this->total_tva)."',";
				$sql .= " ".$fieldlocaltax1."='".price2num($this->total_localtax1)."',";
				$sql .= " ".$fieldlocaltax2."='".price2num($this->total_localtax2)."',";
				$sql .= " ".$fieldttc."='".price2num($this->total_ttc)."'";
						$sql .= ", multicurrency_total_ht='".price2num($this->multicurrency_total_ht, 'MT', 1)."'";
						$sql .= ", multicurrency_total_tva='".price2num($this->multicurrency_total_tva, 'MT', 1)."'";
						$sql .= ", multicurrency_total_ttc='".price2num($this->multicurrency_total_ttc, 'MT', 1)."'";
				$sql .= ' WHERE rowid = '.$this->id;


				dol_syslog(get_class($this)."::update_price", LOG_DEBUG);
				$resql = $this->db->query($sql);
				if (!$resql) {
					$error++;
					$this->error = $this->db->lasterror();
					$this->errors[] = $this->db->lasterror();
				}
			}

			if (!$error) {
				return 1;
			} else {
				return -1;
			}
		} else {
			dol_print_error($this->db, 'Bad request in update_price');
			return -1;
		}
	}

	// phpcs:disable PEAR.NamingConventions.ValidFunctionName.ScopeNotCamelCaps
	/**
	 *	Add objects linked in llx_element_element.
	 *
	 *	@param		string	$origin		Linked element type
	 *	@param		int		$origin_id	Linked element id
	 * 	@param		User	$f_user		User that create
	 * 	@param		int		$notrigger	1=Does not execute triggers, 0= execute triggers
	 *	@return		int					<=0 if KO, >0 if OK
	 *	@see		fetchObjectLinked(), updateObjectLinked(), deleteObjectLinked()
	 */
	public function add_object_linked($origin = null, $origin_id = null, $f_user = null, $notrigger = 0)
	{
		// phpcs:enable
		global $user;
		$origin = (!empty($origin) ? $origin : $this->origin);
		$origin_id = (!empty($origin_id) ? $origin_id : $this->origin_id);
		$f_user = isset($f_user) ? $f_user : $user;

		// Special case
		if ($origin == 'order') {
			$origin = 'commande';
		}
		if ($origin == 'invoice') {
			$origin = 'facture';
		}
		if ($origin == 'invoice_template') {
			$origin = 'facturerec';
		}
		if ($origin == 'supplierorder') {
			$origin = 'order_supplier';
		}
		$this->db->begin();
		$error = 0;

		$sql = "INSERT INTO " . MAIN_DB_PREFIX . "element_element (";
		$sql .= "fk_source";
		$sql .= ", sourcetype";
		$sql .= ", fk_target";
		$sql .= ", targettype";
		$sql .= ") VALUES (";
		$sql .= $origin_id;
		$sql .= ", '" . $this->db->escape($origin) . "'";
		$sql .= ", " . $this->id;
		$sql .= ", '" . $this->db->escape($this->element) . "'";
		$sql .= ")";

		dol_syslog(get_class($this) . "::add_object_linked", LOG_DEBUG);
		if ($this->db->query($sql)) {
			if (!$notrigger) {
				// Call trigger
				$this->context['link_origin'] = $origin;
				$this->context['link_origin_id'] = $origin_id;
				$result = $this->call_trigger('OBJECT_LINK_INSERT', $f_user);
				if ($result < 0) {
					$error++;
				}
				// End call triggers
			}
		} else {
			$this->error = $this->db->lasterror();
			$error++;
		}

		if (!$error) {
			$this->db->commit();
			return 1;
		} else {
			$this->db->rollback();
			return 0;
		}
	}

	/**
	 *	Fetch array of objects linked to current object (object of enabled modules only). Links are loaded into
	 *		this->linkedObjectsIds array +
	 *		this->linkedObjects array if $loadalsoobjects = 1
	 *  Possible usage for parameters:
	 *  - all parameters empty -> we look all link to current object (current object can be source or target)
	 *  - source id+type -> will get target list linked to source
	 *  - target id+type -> will get source list linked to target
	 *  - source id+type + target type -> will get target list of the type
	 *  - target id+type + target source -> will get source list of the type
	 *
	 *	@param	int		$sourceid			Object source id (if not defined, id of object)
	 *	@param  string	$sourcetype			Object source type (if not defined, element name of object)
	 *	@param  int		$targetid			Object target id (if not defined, id of object)
	 *	@param  string	$targettype			Object target type (if not defined, elemennt name of object)
	 *	@param  string	$clause				'OR' or 'AND' clause used when both source id and target id are provided
	 *  @param  int		$alsosametype		0=Return only links to object that differs from source type. 1=Include also link to objects of same type.
	 *  @param  string	$orderby			SQL 'ORDER BY' clause
	 *  @param	int		$loadalsoobjects	Load also array this->linkedObjects (Use 0 to increase performances)
	 *	@return int							<0 if KO, >0 if OK
	 *  @see	add_object_linked(), updateObjectLinked(), deleteObjectLinked()
	 */
	public function fetchObjectLinked($sourceid = null, $sourcetype = '', $targetid = null, $targettype = '', $clause = 'OR', $alsosametype = 1, $orderby = 'sourcetype', $loadalsoobjects = 1)
	{
		global $conf;

		$this->linkedObjectsIds = array();
		$this->linkedObjects = array();

		$justsource = false;
		$justtarget = false;
		$withtargettype = false;
		$withsourcetype = false;

		if (!empty($sourceid) && !empty($sourcetype) && empty($targetid)) {
			$justsource = true; // the source (id and type) is a search criteria
			if (!empty($targettype)) {
				$withtargettype = true;
			}
		}
		if (!empty($targetid) && !empty($targettype) && empty($sourceid)) {
			$justtarget = true; // the target (id and type) is a search criteria
			if (!empty($sourcetype)) {
				$withsourcetype = true;
			}
		}

		$sourceid = (!empty($sourceid) ? $sourceid : $this->id);
		$targetid = (!empty($targetid) ? $targetid : $this->id);
		$sourcetype = (!empty($sourcetype) ? $sourcetype : $this->element);
		$targettype = (!empty($targettype) ? $targettype : $this->element);

		/*if (empty($sourceid) && empty($targetid))
		 {
		 dol_syslog('Bad usage of function. No source nor target id defined (nor as parameter nor as object id)', LOG_ERR);
		 return -1;
		 }*/

		// Links between objects are stored in table element_element
		$sql = 'SELECT rowid, fk_source, sourcetype, fk_target, targettype';
		$sql .= ' FROM '.MAIN_DB_PREFIX.'element_element';
		$sql .= " WHERE ";
		if ($justsource || $justtarget) {
			if ($justsource) {
				$sql .= "fk_source = ".$sourceid." AND sourcetype = '".$this->db->escape($sourcetype)."'";
				if ($withtargettype) {
					$sql .= " AND targettype = '".$this->db->escape($targettype)."'";
				}
			} elseif ($justtarget) {
				$sql .= "fk_target = ".$targetid." AND targettype = '".$this->db->escape($targettype)."'";
				if ($withsourcetype) {
					$sql .= " AND sourcetype = '".$this->db->escape($sourcetype)."'";
				}
			}
		} else {
			$sql .= "(fk_source = ".$sourceid." AND sourcetype = '".$this->db->escape($sourcetype)."')";
			$sql .= " ".$clause." (fk_target = ".$targetid." AND targettype = '".$this->db->escape($targettype)."')";
		}
		$sql .= ' ORDER BY '.$orderby;

		dol_syslog(get_class($this)."::fetchObjectLink", LOG_DEBUG);
		$resql = $this->db->query($sql);
		if ($resql) {
			$num = $this->db->num_rows($resql);
			$i = 0;
			while ($i < $num) {
				$obj = $this->db->fetch_object($resql);
				if ($justsource || $justtarget) {
					if ($justsource) {
						$this->linkedObjectsIds[$obj->targettype][$obj->rowid] = $obj->fk_target;
					} elseif ($justtarget) {
						$this->linkedObjectsIds[$obj->sourcetype][$obj->rowid] = $obj->fk_source;
					}
				} else {
					if ($obj->fk_source == $sourceid && $obj->sourcetype == $sourcetype) {
						$this->linkedObjectsIds[$obj->targettype][$obj->rowid] = $obj->fk_target;
					}
					if ($obj->fk_target == $targetid && $obj->targettype == $targettype) {
						$this->linkedObjectsIds[$obj->sourcetype][$obj->rowid] = $obj->fk_source;
					}
				}
				$i++;
			}

			if (!empty($this->linkedObjectsIds)) {
				$tmparray = $this->linkedObjectsIds;
				foreach ($tmparray as $objecttype => $objectids) {       // $objecttype is a module name ('facture', 'mymodule', ...) or a module name with a suffix ('project_task', 'mymodule_myobj', ...)
					// Parse element/subelement (ex: project_task, cabinetmed_consultation, ...)
					$module = $element = $subelement = $objecttype;
					$regs = array();
					if ($objecttype != 'supplier_proposal' && $objecttype != 'order_supplier' && $objecttype != 'invoice_supplier'
						&& preg_match('/^([^_]+)_([^_]+)/i', $objecttype, $regs)) {
						$module = $element = $regs[1];
						$subelement = $regs[2];
					}

					$classpath = $element.'/class';
					// To work with non standard classpath or module name
					if ($objecttype == 'facture') {
						$classpath = 'compta/facture/class';
					} elseif ($objecttype == 'facturerec') {
						$classpath = 'compta/facture/class';
						$module = 'facture';
					} elseif ($objecttype == 'propal') {
						$classpath = 'comm/propal/class';
					} elseif ($objecttype == 'supplier_proposal') {
						$classpath = 'supplier_proposal/class';
					} elseif ($objecttype == 'shipping') {
						$classpath = 'expedition/class';
						$subelement = 'expedition';
						$module = 'expedition_bon';
					} elseif ($objecttype == 'delivery') {
						$classpath = 'delivery/class';
						$subelement = 'delivery';
						$module = 'delivery_note';
					} elseif ($objecttype == 'invoice_supplier' || $objecttype == 'order_supplier') {
						$classpath = 'fourn/class';
						$module = 'fournisseur';
					} elseif ($objecttype == 'fichinter') {
						$classpath = 'fichinter/class';
						$subelement = 'fichinter';
						$module = 'ficheinter';
					} elseif ($objecttype == 'subscription') {
						$classpath = 'adherents/class';
						$module = 'adherent';
					} elseif ($objecttype == 'contact') {
						 $module = 'societe';
					}

					// Set classfile
					$classfile = strtolower($subelement);
					$classname = ucfirst($subelement);

					if ($objecttype == 'order') {
						$classfile = 'commande';
						$classname = 'Commande';
					} elseif ($objecttype == 'invoice_supplier') {
						$classfile = 'fournisseur.facture';
						$classname = 'FactureFournisseur';
					} elseif ($objecttype == 'order_supplier') {
						$classfile = 'fournisseur.commande';
						$classname = 'CommandeFournisseur';
					} elseif ($objecttype == 'supplier_proposal') {
						$classfile = 'supplier_proposal';
						$classname = 'SupplierProposal';
					} elseif ($objecttype == 'facturerec') {
						$classfile = 'facture-rec';
						$classname = 'FactureRec';
					} elseif ($objecttype == 'subscription') {
						$classfile = 'subscription';
						$classname = 'Subscription';
					} elseif ($objecttype == 'project' || $objecttype == 'projet') {
						$classpath = 'projet/class';
						$classfile = 'project';
						$classname = 'Project';
					}

					// Here $module, $classfile and $classname are set
					if ($conf->$module->enabled && (($element != $this->element) || $alsosametype)) {
						if ($loadalsoobjects) {
							dol_include_once('/'.$classpath.'/'.$classfile.'.class.php');
							//print '/'.$classpath.'/'.$classfile.'.class.php '.class_exists($classname);
							if (class_exists($classname)) {
								foreach ($objectids as $i => $objectid) {	// $i is rowid into llx_element_element
									$object = new $classname($this->db);
									$ret = $object->fetch($objectid);
									if ($ret >= 0) {
										$this->linkedObjects[$objecttype][$i] = $object;
									}
								}
							}
						}
					} else {
						unset($this->linkedObjectsIds[$objecttype]);
					}
				}
			}
			return 1;
		} else {
			dol_print_error($this->db);
			return -1;
		}
	}

	/**
	 *	Update object linked of a current object
	 *
	 *	@param	int		$sourceid		Object source id
	 *	@param  string	$sourcetype		Object source type
	 *	@param  int		$targetid		Object target id
	 *	@param  string	$targettype		Object target type
	 * 	@param	User	$f_user			User that create
	 * 	@param	int		$notrigger		1=Does not execute triggers, 0= execute triggers
	 *	@return							int	>0 if OK, <0 if KO
	 *	@see	add_object_linked(), fetObjectLinked(), deleteObjectLinked()
	 */
	public function updateObjectLinked($sourceid = null, $sourcetype = '', $targetid = null, $targettype = '', $f_user = null, $notrigger = 0)
	{
		global $user;
		$updatesource = false;
		$updatetarget = false;
		$f_user = isset($f_user) ? $f_user : $user;

		if (!empty($sourceid) && !empty($sourcetype) && empty($targetid) && empty($targettype)) {
			$updatesource = true;
		} elseif (empty($sourceid) && empty($sourcetype) && !empty($targetid) && !empty($targettype)) {
			$updatetarget = true;
		}

		$this->db->begin();
		$error = 0;

		$sql = "UPDATE " . MAIN_DB_PREFIX . "element_element SET ";
		if ($updatesource) {
			$sql .= "fk_source = " . $sourceid;
			$sql .= ", sourcetype = '" . $this->db->escape($sourcetype) . "'";
			$sql .= " WHERE fk_target = " . $this->id;
			$sql .= " AND targettype = '" . $this->db->escape($this->element) . "'";
		} elseif ($updatetarget) {
			$sql .= "fk_target = " . $targetid;
			$sql .= ", targettype = '" . $this->db->escape($targettype) . "'";
			$sql .= " WHERE fk_source = " . $this->id;
			$sql .= " AND sourcetype = '" . $this->db->escape($this->element) . "'";
		}

		dol_syslog(get_class($this) . "::updateObjectLinked", LOG_DEBUG);
		if ($this->db->query($sql)) {
			if (!$notrigger) {
				// Call trigger
				$this->context['link_source_id'] = $sourceid;
				$this->context['link_source_type'] = $sourcetype;
				$this->context['link_target_id'] = $targetid;
				$this->context['link_target_type'] = $targettype;
				$result = $this->call_trigger('OBJECT_LINK_UPDATE', $f_user);
				if ($result < 0) {
					$error++;
				}
				// End call triggers
			}
		} else {
			$this->error = $this->db->lasterror();
			$error++;
		}

		if (!$error) {
			$this->db->commit();
			return 1;
		} else {
			$this->db->rollback();
			return -1;
		}
	}

	/**
	 *	Delete all links between an object $this
	 *
	 *	@param	int		$sourceid		Object source id
	 *	@param  string	$sourcetype		Object source type
	 *	@param  int		$targetid		Object target id
	 *	@param  string	$targettype		Object target type
	 *  @param	int		$rowid			Row id of line to delete. If defined, other parameters are not used.
	 * 	@param	User	$f_user			User that create
	 * 	@param	int		$notrigger		1=Does not execute triggers, 0= execute triggers
	 *	@return     					int	>0 if OK, <0 if KO
	 *	@see	add_object_linked(), updateObjectLinked(), fetchObjectLinked()
	 */
	public function deleteObjectLinked($sourceid = null, $sourcetype = '', $targetid = null, $targettype = '', $rowid = '', $f_user = null, $notrigger = 0)
	{
		global $user;
		$deletesource = false;
		$deletetarget = false;
		$f_user = isset($f_user) ? $f_user : $user;

		if (!empty($sourceid) && !empty($sourcetype) && empty($targetid) && empty($targettype)) {
			$deletesource = true;
		} elseif (empty($sourceid) && empty($sourcetype) && !empty($targetid) && !empty($targettype)) {
			$deletetarget = true;
		}

		$sourceid = (!empty($sourceid) ? $sourceid : $this->id);
		$sourcetype = (!empty($sourcetype) ? $sourcetype : $this->element);
		$targetid = (!empty($targetid) ? $targetid : $this->id);
		$targettype = (!empty($targettype) ? $targettype : $this->element);
		$this->db->begin();
		$error = 0;

		if (!$notrigger) {
			// Call trigger
			$this->context['link_id'] = $rowid;
			$this->context['link_source_id'] = $sourceid;
			$this->context['link_source_type'] = $sourcetype;
			$this->context['link_target_id'] = $targetid;
			$this->context['link_target_type'] = $targettype;
			$result = $this->call_trigger('OBJECT_LINK_DELETE', $f_user);
			if ($result < 0) {
				$error++;
			}
			// End call triggers
		}

		if (!$error) {
			$sql = "DELETE FROM " . MAIN_DB_PREFIX . "element_element";
			$sql .= " WHERE";
			if ($rowid > 0) {
				$sql .= " rowid = " . $rowid;
			} else {
				if ($deletesource) {
					$sql .= " fk_source = " . $sourceid . " AND sourcetype = '" . $this->db->escape($sourcetype) . "'";
					$sql .= " AND fk_target = " . $this->id . " AND targettype = '" . $this->db->escape($this->element) . "'";
				} elseif ($deletetarget) {
					$sql .= " fk_target = " . $targetid . " AND targettype = '" . $this->db->escape($targettype) . "'";
					$sql .= " AND fk_source = " . $this->id . " AND sourcetype = '" . $this->db->escape($this->element) . "'";
				} else {
					$sql .= " (fk_source = " . $this->id . " AND sourcetype = '" . $this->db->escape($this->element) . "')";
					$sql .= " OR";
					$sql .= " (fk_target = " . $this->id . " AND targettype = '" . $this->db->escape($this->element) . "')";
				}
			}

			dol_syslog(get_class($this) . "::deleteObjectLinked", LOG_DEBUG);
			if (!$this->db->query($sql)) {
				$this->error = $this->db->lasterror();
				$this->errors[] = $this->error;
				$error++;
			}
		}

		if (!$error) {
			$this->db->commit();
			return 1;
		} else {
			$this->db->rollback();
			return 0;
		}
	}

	/**
	 * Function used to get an array with all items linked to an object id in association table
	 *
	 * @param	int		$fk_object_where		id of object we need to get linked items
	 * @param	string	$field_select			name of field we need to get a list
	 * @param	string	$field_where			name of field of object we need to get linked items
	 * @param	string	$table_element			name of association table
	 * @return 	array							Array of record
	 */
	public static function getAllItemsLinkedByObjectID($fk_object_where, $field_select, $field_where, $table_element)
	{
		if (empty($fk_object_where) || empty($field_where) || empty($table_element)) {
			return -1;
		}

		global $db;

		$sql = 'SELECT '.$field_select.' FROM '.MAIN_DB_PREFIX.$table_element.' WHERE '.$field_where.' = '.((int) $fk_object_where);
		$resql = $db->query($sql);

		$TRes = array();
		if (!empty($resql)) {
			while ($res = $db->fetch_object($resql)) {
				$TRes[] = $res->{$field_select};
			}
		}

		return $TRes;
	}

	/**
	 * Function used to remove all items linked to an object id in association table
	 *
	 * @param	int		$fk_object_where		id of object we need to remove linked items
	 * @param	string	$field_where			name of field of object we need to delete linked items
	 * @param	string	$table_element			name of association table
	 * @return 	int								<0 if KO, 0 if nothing done, >0 if OK and something done
	 */
	public static function deleteAllItemsLinkedByObjectID($fk_object_where, $field_where, $table_element)
	{
		if (empty($fk_object_where) || empty($field_where) || empty($table_element)) {
			return -1;
		}

		global $db;

		$sql = 'DELETE FROM '.MAIN_DB_PREFIX.$table_element.' WHERE '.$field_where.' = '.$fk_object_where;
		$resql = $db->query($sql);

		if (empty($resql)) {
			return 0;
		}

		return 1;
	}

	/**
	 *      Set status of an object
	 *
	 *      @param	int		$status			Status to set
	 *      @param	int		$elementId		Id of element to force (use this->id by default)
	 *      @param	string	$elementType	Type of element to force (use this->table_element by default)
	 *      @param	string	$trigkey		Trigger key to use for trigger
	 *      @return int						<0 if KO, >0 if OK
	 */
	public function setStatut($status, $elementId = null, $elementType = '', $trigkey = '')
	{
		global $user, $langs, $conf;

		$savElementId = $elementId; // To be used later to know if we were using the method using the id of this or not.

		$elementId = (!empty($elementId) ? $elementId : $this->id);
		$elementTable = (!empty($elementType) ? $elementType : $this->table_element);

		$this->db->begin();

		$fieldstatus = "fk_statut";
		if ($elementTable == 'facture_rec') {
			$fieldstatus = "suspended";
		}
		if ($elementTable == 'mailing') {
			$fieldstatus = "statut";
		}
		if ($elementTable == 'cronjob') {
			$fieldstatus = "status";
		}
		if ($elementTable == 'user') {
			$fieldstatus = "statut";
		}
		if ($elementTable == 'expensereport') {
			$fieldstatus = "fk_statut";
		}
		if ($elementTable == 'commande_fournisseur_dispatch') {
			$fieldstatus = "status";
		}
		if (is_array($this->fields) && array_key_exists('status', $this->fields)) {
			$fieldstatus = 'status';
		}

		$sql = "UPDATE ".MAIN_DB_PREFIX.$elementTable;
		$sql .= " SET ".$fieldstatus." = ".$status;
		// If status = 1 = validated, update also fk_user_valid
		if ($status == 1 && $elementTable == 'expensereport') {
			$sql .= ", fk_user_valid = ".$user->id;
		}
		$sql .= " WHERE rowid=".$elementId;

		dol_syslog(get_class($this)."::setStatut", LOG_DEBUG);
		if ($this->db->query($sql)) {
			$error = 0;

			// Try autoset of trigkey
			if (empty($trigkey)) {
				if ($this->element == 'supplier_proposal' && $status == 2) {
					$trigkey = 'SUPPLIER_PROPOSAL_SIGN'; // 2 = SupplierProposal::STATUS_SIGNED. Can't use constant into this generic class
				}
				if ($this->element == 'supplier_proposal' && $status == 3) {
					$trigkey = 'SUPPLIER_PROPOSAL_REFUSE'; // 3 = SupplierProposal::STATUS_REFUSED. Can't use constant into this generic class
				}
				if ($this->element == 'supplier_proposal' && $status == 4) {
					$trigkey = 'SUPPLIER_PROPOSAL_CLOSE'; // 4 = SupplierProposal::STATUS_CLOSED. Can't use constant into this generic class
				}
				if ($this->element == 'fichinter' && $status == 3) {
					$trigkey = 'FICHINTER_CLASSIFY_DONE';
				}
				if ($this->element == 'fichinter' && $status == 2) {
					$trigkey = 'FICHINTER_CLASSIFY_BILLED';
				}
				if ($this->element == 'fichinter' && $status == 1) {
					$trigkey = 'FICHINTER_CLASSIFY_UNBILLED';
				}
			}

			if ($trigkey) {
				// Call trigger
				$result = $this->call_trigger($trigkey, $user);
				if ($result < 0) {
					$error++;
				}
				// End call triggers
			}

			if (!$error) {
				$this->db->commit();

				if (empty($savElementId)) {    // If the element we update was $this (so $elementId is null)
					$this->statut = $status;
					$this->status = $status;
				}

				return 1;
			} else {
				$this->db->rollback();
				dol_syslog(get_class($this)."::setStatut ".$this->error, LOG_ERR);
				return -1;
			}
		} else {
			$this->error = $this->db->lasterror();
			$this->db->rollback();
			return -1;
		}
	}


	/**
	 *  Load type of canvas of an object if it exists
	 *
	 *  @param      int		$id     Record id
	 *  @param      string	$ref    Record ref
	 *  @return		int				<0 if KO, 0 if nothing done, >0 if OK
	 */
	public function getCanvas($id = 0, $ref = '')
	{
		global $conf;

		if (empty($id) && empty($ref)) {
			return 0;
		}
		if (!empty($conf->global->MAIN_DISABLE_CANVAS)) {
			return 0; // To increase speed. Not enabled by default.
		}

		// Clean parameters
		$ref = trim($ref);

		$sql = "SELECT rowid, canvas";
		$sql .= " FROM ".MAIN_DB_PREFIX.$this->table_element;
		$sql .= " WHERE entity IN (".getEntity($this->element).")";
		if (!empty($id)) {
			$sql .= " AND rowid = ".$id;
		}
		if (!empty($ref)) {
			$sql .= " AND ref = '".$this->db->escape($ref)."'";
		}

		$resql = $this->db->query($sql);
		if ($resql) {
			$obj = $this->db->fetch_object($resql);
			if ($obj) {
				$this->canvas = $obj->canvas;
				return 1;
			} else {
				return 0;
			}
		} else {
			dol_print_error($this->db);
			return -1;
		}
	}


	/**
	 * 	Get special code of a line
	 *
	 * 	@param	int		$lineid		Id of line
	 * 	@return	int					Special code
	 */
	public function getSpecialCode($lineid)
	{
		$sql = 'SELECT special_code FROM '.MAIN_DB_PREFIX.$this->table_element_line;
		$sql .= ' WHERE rowid = '.$lineid;
		$resql = $this->db->query($sql);
		if ($resql) {
			$row = $this->db->fetch_row($resql);
			return $row[0];
		}
	}

	/**
	 *  Function to check if an object is used by others.
	 *  Check is done into this->childtables. There is no check into llx_element_element.
	 *
	 *  @param	int		$id			Force id of object
	 *  @return	int					<0 if KO, 0 if not used, >0 if already used
	 */
	public function isObjectUsed($id = 0)
	{
		global $langs;

		if (empty($id)) {
			$id = $this->id;
		}

		// Check parameters
		if (!isset($this->childtables) || !is_array($this->childtables) || count($this->childtables) == 0) {
			dol_print_error('Called isObjectUsed on a class with property this->childtables not defined');
			return -1;
		}

		$arraytoscan = $this->childtables;
		// For backward compatibility, we check if array is old format array('table1', 'table2', ...)
		$tmparray = array_keys($this->childtables);
		if (is_numeric($tmparray[0])) {
			$arraytoscan = array_flip($this->childtables);
		}

		// Test if child exists
		$haschild = 0;
		foreach ($arraytoscan as $table => $elementname) {
			//print $id.'-'.$table.'-'.$elementname.'<br>';
			// Check if third party can be deleted
			$sql = "SELECT COUNT(*) as nb from ".MAIN_DB_PREFIX.$table;
			$sql .= " WHERE ".$this->fk_element." = ".$id;
			$resql = $this->db->query($sql);
			if ($resql) {
				$obj = $this->db->fetch_object($resql);
				if ($obj->nb > 0) {
					$langs->load("errors");
					//print 'Found into table '.$table.', type '.$langs->transnoentitiesnoconv($elementname).', haschild='.$haschild;
					$haschild += $obj->nb;
					if (is_numeric($elementname)) {	// old usage
						$this->errors[] = $langs->trans("ErrorRecordHasAtLeastOneChildOfType", $table);
					} else // new usage: $elementname=Translation key
					{
						$this->errors[] = $langs->trans("ErrorRecordHasAtLeastOneChildOfType", $langs->transnoentitiesnoconv($elementname));
					}
					break; // We found at least one, we stop here
				}
			} else {
				$this->errors[] = $this->db->lasterror();
				return -1;
			}
		}
		if ($haschild > 0) {
			$this->errors[] = "ErrorRecordHasChildren";
			return $haschild;
		} else {
			return 0;
		}
	}

	/**
	 *  Function to say how many lines object contains
	 *
	 *	@param	int		$predefined		-1=All, 0=Count free product/service only, 1=Count predefined product/service only, 2=Count predefined product, 3=Count predefined service
	 *  @return	int						<0 if KO, 0 if no predefined products, nb of lines with predefined products if found
	 */
	public function hasProductsOrServices($predefined = -1)
	{
		$nb = 0;

		foreach ($this->lines as $key => $val) {
			$qualified = 0;
			if ($predefined == -1) {
				$qualified = 1;
			}
			if ($predefined == 1 && $val->fk_product > 0) {
				$qualified = 1;
			}
			if ($predefined == 0 && $val->fk_product <= 0) {
				$qualified = 1;
			}
			if ($predefined == 2 && $val->fk_product > 0 && $val->product_type == 0) {
				$qualified = 1;
			}
			if ($predefined == 3 && $val->fk_product > 0 && $val->product_type == 1) {
				$qualified = 1;
			}
			if ($qualified) {
				$nb++;
			}
		}
		dol_syslog(get_class($this).'::hasProductsOrServices we found '.$nb.' qualified lines of products/servcies');
		return $nb;
	}

	/**
	 * Function that returns the total amount HT of discounts applied for all lines.
	 *
	 * @return 	float
	 */
	public function getTotalDiscount()
	{
		$total_discount = 0.00;

		$sql = "SELECT subprice as pu_ht, qty, remise_percent, total_ht";
		$sql .= " FROM ".MAIN_DB_PREFIX.$this->table_element."det";
		$sql .= " WHERE ".$this->fk_element." = ".$this->id;

		dol_syslog(get_class($this).'::getTotalDiscount', LOG_DEBUG);
		$resql = $this->db->query($sql);
		if ($resql) {
			$num = $this->db->num_rows($resql);
			$i = 0;
			while ($i < $num) {
				$obj = $this->db->fetch_object($resql);

				$pu_ht = $obj->pu_ht;
				$qty = $obj->qty;
				$total_ht = $obj->total_ht;

				$total_discount_line = floatval(price2num(($pu_ht * $qty) - $total_ht, 'MT'));
				$total_discount += $total_discount_line;

				$i++;
			}
		}

		//print $total_discount; exit;
		return price2num($total_discount);
	}


	/**
	 * Return into unit=0, the calculated total of weight and volume of all lines * qty
	 * Calculate by adding weight and volume of each product line, so properties ->volume/volume_units/weight/weight_units must be loaded on line.
	 *
	 * @return  array                           array('weight'=>...,'volume'=>...)
	 */
	public function getTotalWeightVolume()
	{
		$totalWeight = 0;
		$totalVolume = 0;
		// defined for shipment only
		$totalOrdered = '';
		// defined for shipment only
		$totalToShip = '';

		foreach ($this->lines as $line) {
			if (isset($line->qty_asked)) {
				if (empty($totalOrdered)) {
					$totalOrdered = 0; // Avoid warning because $totalOrdered is ''
				}
				$totalOrdered += $line->qty_asked; // defined for shipment only
			}
			if (isset($line->qty_shipped)) {
				if (empty($totalToShip)) {
					$totalToShip = 0; // Avoid warning because $totalToShip is ''
				}
				$totalToShip += $line->qty_shipped; // defined for shipment only
			} elseif ($line->element == 'commandefournisseurdispatch' && isset($line->qty)) {
				if (empty($totalToShip)) {
					$totalToShip = 0;
				}
				$totalToShip += $line->qty; // defined for reception only
			}

			// Define qty, weight, volume, weight_units, volume_units
			if ($this->element == 'shipping') {
				// for shipments
				$qty = $line->qty_shipped ? $line->qty_shipped : 0;
			} else {
				$qty = $line->qty ? $line->qty : 0;
			}

			$weight = $line->weight ? $line->weight : 0;
			($weight == 0 && !empty($line->product->weight)) ? $weight = $line->product->weight : 0;
			$volume = $line->volume ? $line->volume : 0;
			($volume == 0 && !empty($line->product->volume)) ? $volume = $line->product->volume : 0;

			$weight_units = $line->weight_units;
			($weight_units == 0 && !empty($line->product->weight_units)) ? $weight_units = $line->product->weight_units : 0;
			$volume_units = $line->volume_units;
			($volume_units == 0 && !empty($line->product->volume_units)) ? $volume_units = $line->product->volume_units : 0;

			$weightUnit = 0;
			$volumeUnit = 0;
			if (!empty($weight_units)) {
				$weightUnit = $weight_units;
			}
			if (!empty($volume_units)) {
				$volumeUnit = $volume_units;
			}

			if (empty($totalWeight)) {
				$totalWeight = 0; // Avoid warning because $totalWeight is ''
			}
			if (empty($totalVolume)) {
				$totalVolume = 0; // Avoid warning because $totalVolume is ''
			}

			//var_dump($line->volume_units);
			if ($weight_units < 50) {   // < 50 means a standard unit (power of 10 of official unit), > 50 means an exotic unit (like inch)
				$trueWeightUnit = pow(10, $weightUnit);
				$totalWeight += $weight * $qty * $trueWeightUnit;
			} else {
				if ($weight_units == 99) {
					// conversion 1 Pound = 0.45359237 KG
					$trueWeightUnit = 0.45359237;
					$totalWeight += $weight * $qty * $trueWeightUnit;
				} elseif ($weight_units == 98) {
					// conversion 1 Ounce = 0.0283495 KG
					$trueWeightUnit = 0.0283495;
					$totalWeight += $weight * $qty * $trueWeightUnit;
				} else {
					$totalWeight += $weight * $qty; // This may be wrong if we mix different units
				}
			}
			if ($volume_units < 50) {   // >50 means a standard unit (power of 10 of official unit), > 50 means an exotic unit (like inch)
				//print $line->volume."x".$line->volume_units."x".($line->volume_units < 50)."x".$volumeUnit;
				$trueVolumeUnit = pow(10, $volumeUnit);
				//print $line->volume;
				$totalVolume += $volume * $qty * $trueVolumeUnit;
			} else {
				$totalVolume += $volume * $qty; // This may be wrong if we mix different units
			}
		}

		return array('weight'=>$totalWeight, 'volume'=>$totalVolume, 'ordered'=>$totalOrdered, 'toship'=>$totalToShip);
	}


	/**
	 *	Set extra parameters
	 *
	 *	@return	int      <0 if KO, >0 if OK
	 */
	public function setExtraParameters()
	{
		$this->db->begin();

		$extraparams = (!empty($this->extraparams) ? json_encode($this->extraparams) : null);

		$sql = "UPDATE ".MAIN_DB_PREFIX.$this->table_element;
		$sql .= " SET extraparams = ".(!empty($extraparams) ? "'".$this->db->escape($extraparams)."'" : "null");
		$sql .= " WHERE rowid = ".$this->id;

		dol_syslog(get_class($this)."::setExtraParameters", LOG_DEBUG);
		$resql = $this->db->query($sql);
		if (!$resql) {
			$this->error = $this->db->lasterror();
			$this->db->rollback();
			return -1;
		} else {
			$this->db->commit();
			return 1;
		}
	}


	// --------------------
	// TODO: All functions here must be redesigned and moved as they are not business functions but output functions
	// --------------------

	/* This is to show add lines */

	/**
	 *	Show add free and predefined products/services form
	 *
	 *  @param	int		        $dateSelector       1=Show also date range input fields
	 *  @param	Societe			$seller				Object thirdparty who sell
	 *  @param	Societe			$buyer				Object thirdparty who buy
	 *  @param	string			$defaulttpldir		Directory where to find the template
	 *	@return	void
	 */
	public function formAddObjectLine($dateSelector, $seller, $buyer, $defaulttpldir = '/core/tpl')
	{
		global $conf, $user, $langs, $object, $hookmanager, $extrafields;
		global $form;

		// Line extrafield
		if (!is_object($extrafields)) {
			require_once DOL_DOCUMENT_ROOT.'/core/class/extrafields.class.php';
			$extrafields = new ExtraFields($this->db);
		}
		$extrafields->fetch_name_optionals_label($this->table_element_line);

		// Output template part (modules that overwrite templates must declare this into descriptor)
		// Use global variables + $dateSelector + $seller and $buyer
		// Note: This is deprecated. If you need to overwrite the tpl file, use instead the hook 'formAddObjectLine'.
		$dirtpls = array_merge($conf->modules_parts['tpl'], array($defaulttpldir));
		foreach ($dirtpls as $module => $reldir) {
			if (!empty($module)) {
				$tpl = dol_buildpath($reldir.'/objectline_create.tpl.php');
			} else {
				$tpl = DOL_DOCUMENT_ROOT.$reldir.'/objectline_create.tpl.php';
			}

			if (empty($conf->file->strict_mode)) {
				$res = @include $tpl;
			} else {
				$res = include $tpl; // for debug
			}
			if ($res) {
				break;
			}
		}
	}



	/* This is to show array of line of details */


	/**
	 *	Return HTML table for object lines
	 *	TODO Move this into an output class file (htmlline.class.php)
	 *	If lines are into a template, title must also be into a template
	 *	But for the moment we don't know if it's possible as we keep a method available on overloaded objects.
	 *
	 *	@param	string		$action				Action code
	 *	@param  string		$seller            	Object of seller third party
	 *	@param  string  	$buyer             	Object of buyer third party
	 *	@param	int			$selected		   	Object line selected
	 *	@param  int	    	$dateSelector      	1=Show also date range input fields
	 *  @param	string		$defaulttpldir		Directory where to find the template
	 *	@return	void
	 */
	public function printObjectLines($action, $seller, $buyer, $selected = 0, $dateSelector = 0, $defaulttpldir = '/core/tpl')
	{
		global $conf, $hookmanager, $langs, $user, $form, $extrafields, $object;
		// TODO We should not use global var for this
		global $inputalsopricewithtax, $usemargins, $disableedit, $disablemove, $disableremove, $outputalsopricetotalwithtax;

		// Define usemargins
		$usemargins = 0;
		if (!empty($conf->margin->enabled) && !empty($this->element) && in_array($this->element, array('facture', 'facturerec', 'propal', 'commande'))) {
			$usemargins = 1;
		}

		$num = count($this->lines);

		// Line extrafield
		if (!is_object($extrafields)) {
			require_once DOL_DOCUMENT_ROOT.'/core/class/extrafields.class.php';
			$extrafields = new ExtraFields($this->db);
		}
		$extrafields->fetch_name_optionals_label($this->table_element_line);

		$parameters = array('num'=>$num, 'dateSelector'=>$dateSelector, 'seller'=>$seller, 'buyer'=>$buyer, 'selected'=>$selected, 'table_element_line'=>$this->table_element_line);
		$reshook = $hookmanager->executeHooks('printObjectLineTitle', $parameters, $this, $action); // Note that $action and $object may have been modified by some hooks
		if (empty($reshook)) {
			// Output template part (modules that overwrite templates must declare this into descriptor)
			// Use global variables + $dateSelector + $seller and $buyer
			// Note: This is deprecated. If you need to overwrite the tpl file, use instead the hook.
			$dirtpls = array_merge($conf->modules_parts['tpl'], array($defaulttpldir));
			foreach ($dirtpls as $module => $reldir) {
				if (!empty($module)) {
					$tpl = dol_buildpath($reldir.'/objectline_title.tpl.php');
				} else {
					$tpl = DOL_DOCUMENT_ROOT.$reldir.'/objectline_title.tpl.php';
				}
				if (empty($conf->file->strict_mode)) {
					$res = @include $tpl;
				} else {
					$res = include $tpl; // for debug
				}
				if ($res) {
					break;
				}
			}
		}

		$i = 0;

		print "<!-- begin printObjectLines() --><tbody>\n";
		foreach ($this->lines as $line) {
			//Line extrafield
			$line->fetch_optionals();

			//if (is_object($hookmanager) && (($line->product_type == 9 && ! empty($line->special_code)) || ! empty($line->fk_parent_line)))
			if (is_object($hookmanager)) {   // Old code is commented on preceding line.
				if (empty($line->fk_parent_line)) {
					$parameters = array('line'=>$line, 'num'=>$num, 'i'=>$i, 'dateSelector'=>$dateSelector, 'seller'=>$seller, 'buyer'=>$buyer, 'selected'=>$selected, 'table_element_line'=>$line->table_element);
					$reshook = $hookmanager->executeHooks('printObjectLine', $parameters, $this, $action); // Note that $action and $object may have been modified by some hooks
				} else {
					$parameters = array('line'=>$line, 'num'=>$num, 'i'=>$i, 'dateSelector'=>$dateSelector, 'seller'=>$seller, 'buyer'=>$buyer, 'selected'=>$selected, 'table_element_line'=>$line->table_element, 'fk_parent_line'=>$line->fk_parent_line);
					$reshook = $hookmanager->executeHooks('printObjectSubLine', $parameters, $this, $action); // Note that $action and $object may have been modified by some hooks
				}
			}
			if (empty($reshook)) {
				$this->printObjectLine($action, $line, '', $num, $i, $dateSelector, $seller, $buyer, $selected, $extrafields, $defaulttpldir);
			}

			$i++;
		}
		print "</tbody><!-- end printObjectLines() -->\n";
	}

	/**
	 *	Return HTML content of a detail line
	 *	TODO Move this into an output class file (htmlline.class.php)
	 *
	 *	@param	string      		$action				GET/POST action
	 *	@param  CommonObjectLine 	$line			    Selected object line to output
	 *	@param  string	    		$var               	Is it a an odd line (true)
	 *	@param  int		    		$num               	Number of line (0)
	 *	@param  int		    		$i					I
	 *	@param  int		    		$dateSelector      	1=Show also date range input fields
	 *	@param  string	    		$seller            	Object of seller third party
	 *	@param  string	    		$buyer             	Object of buyer third party
	 *	@param	int					$selected		   	Object line selected
	 *  @param  Extrafields			$extrafields		Object of extrafields
	 *  @param	string				$defaulttpldir		Directory where to find the template (deprecated)
	 *	@return	void
	 */
	public function printObjectLine($action, $line, $var, $num, $i, $dateSelector, $seller, $buyer, $selected = 0, $extrafields = null, $defaulttpldir = '/core/tpl')
	{
		global $conf, $langs, $user, $object, $hookmanager;
		global $form;
		global $object_rights, $disableedit, $disablemove, $disableremove; // TODO We should not use global var for this !

		$object_rights = $this->getRights();

		$element = $this->element;

		$text = '';
		$description = '';

		// Line in view mode
		if ($action != 'editline' || $selected != $line->id) {
			// Product
			if ($line->fk_product > 0) {
				$product_static = new Product($this->db);
				$product_static->fetch($line->fk_product);

				$product_static->ref = $line->ref; //can change ref in hook
				$product_static->label = $line->label; //can change label in hook

				$text = $product_static->getNomUrl(1);

				// Define output language and label
				if (!empty($conf->global->MAIN_MULTILANGS)) {
					if (property_exists($this, 'socid') && !is_object($this->thirdparty)) {
						dol_print_error('', 'Error: Method printObjectLine was called on an object and object->fetch_thirdparty was not done before');
						return;
					}

					$prod = new Product($this->db);
					$prod->fetch($line->fk_product);

					$outputlangs = $langs;
					$newlang = '';
					if (empty($newlang) && GETPOST('lang_id', 'aZ09')) {
						$newlang = GETPOST('lang_id', 'aZ09');
					}
					if (!empty($conf->global->PRODUIT_TEXTS_IN_THIRDPARTY_LANGUAGE) && empty($newlang) && is_object($this->thirdparty)) {
						$newlang = $this->thirdparty->default_lang; // To use language of customer
					}
					if (!empty($newlang)) {
						$outputlangs = new Translate("", $conf);
						$outputlangs->setDefaultLang($newlang);
					}

					$label = (!empty($prod->multilangs[$outputlangs->defaultlang]["label"])) ? $prod->multilangs[$outputlangs->defaultlang]["label"] : $line->product_label;
				} else {
					$label = $line->product_label;
				}

				$text .= ' - '.(!empty($line->label) ? $line->label : $label);
				$description .= (!empty($conf->global->PRODUIT_DESC_IN_FORM) ? '' : dol_htmlentitiesbr($line->description)); // Description is what to show on popup. We shown nothing if already into desc.
			}

			$line->pu_ttc = price2num($line->subprice * (1 + ($line->tva_tx / 100)), 'MU');

			// Output template part (modules that overwrite templates must declare this into descriptor)
			// Use global variables + $dateSelector + $seller and $buyer
			// Note: This is deprecated. If you need to overwrite the tpl file, use instead the hook printObjectLine and printObjectSubLine.
			$dirtpls = array_merge($conf->modules_parts['tpl'], array($defaulttpldir));
			foreach ($dirtpls as $module => $reldir) {
				if (!empty($module)) {
					$tpl = dol_buildpath($reldir.'/objectline_view.tpl.php');
				} else {
					$tpl = DOL_DOCUMENT_ROOT.$reldir.'/objectline_view.tpl.php';
				}

				if (empty($conf->file->strict_mode)) {
					$res = @include $tpl;
				} else {
					$res = include $tpl; // for debug
				}
				if ($res) {
					break;
				}
			}
		}

		// Line in update mode
		if ($this->statut == 0 && $action == 'editline' && $selected == $line->id) {
			$label = (!empty($line->label) ? $line->label : (($line->fk_product > 0) ? $line->product_label : ''));

			$line->pu_ttc = price2num($line->subprice * (1 + ($line->tva_tx / 100)), 'MU');

			// Output template part (modules that overwrite templates must declare this into descriptor)
			// Use global variables + $dateSelector + $seller and $buyer
			// Note: This is deprecated. If you need to overwrite the tpl file, use instead the hook printObjectLine and printObjectSubLine.
			$dirtpls = array_merge($conf->modules_parts['tpl'], array($defaulttpldir));
			foreach ($dirtpls as $module => $reldir) {
				if (!empty($module)) {
					$tpl = dol_buildpath($reldir.'/objectline_edit.tpl.php');
				} else {
					$tpl = DOL_DOCUMENT_ROOT.$reldir.'/objectline_edit.tpl.php';
				}

				if (empty($conf->file->strict_mode)) {
					$res = @include $tpl;
				} else {
					$res = include $tpl; // for debug
				}
				if ($res) {
					break;
				}
			}
		}
	}


	/* This is to show array of line of details of source object */


	/**
	 * 	Return HTML table table of source object lines
	 *  TODO Move this and previous function into output html class file (htmlline.class.php).
	 *  If lines are into a template, title must also be into a template
	 *  But for the moment we don't know if it's possible, so we keep the method available on overloaded objects.
	 *
	 *	@param	string		$restrictlist		''=All lines, 'services'=Restrict to services only
	 *  @param  array       $selectedLines      Array of lines id for selected lines
	 *  @return	void
	 */
	public function printOriginLinesList($restrictlist = '', $selectedLines = array())
	{
		global $langs, $hookmanager, $conf, $form;

		print '<tr class="liste_titre">';
		print '<td>'.$langs->trans('Ref').'</td>';
		print '<td>'.$langs->trans('Description').'</td>';
		print '<td class="right">'.$langs->trans('VATRate').'</td>';
		print '<td class="right">'.$langs->trans('PriceUHT').'</td>';
		if (!empty($conf->multicurrency->enabled)) {
			print '<td class="right">'.$langs->trans('PriceUHTCurrency').'</td>';
		}
		print '<td class="right">'.$langs->trans('Qty').'</td>';
		if (!empty($conf->global->PRODUCT_USE_UNITS)) {
			print '<td class="left">'.$langs->trans('Unit').'</td>';
		}
		print '<td class="right">'.$langs->trans('ReductionShort').'</td>';
		print '<td class="center">'.$form->showCheckAddButtons('checkforselect', 1).'</td>';
		print '</tr>';
		$i = 0;

		if (!empty($this->lines)) {
			foreach ($this->lines as $line) {
				if (is_object($hookmanager) && (($line->product_type == 9 && !empty($line->special_code)) || !empty($line->fk_parent_line))) {
					if (empty($line->fk_parent_line)) {
						$parameters = array('line'=>$line, 'i'=>$i);
						$action = '';
						$hookmanager->executeHooks('printOriginObjectLine', $parameters, $this, $action); // Note that $action and $object may have been modified by some hooks
					}
				} else {
					$this->printOriginLine($line, '', $restrictlist, '/core/tpl', $selectedLines);
				}

				$i++;
			}
		}
	}

	/**
	 * 	Return HTML with a line of table array of source object lines
	 *  TODO Move this and previous function into output html class file (htmlline.class.php).
	 *  If lines are into a template, title must also be into a template
	 *  But for the moment we don't know if it's possible as we keep a method available on overloaded objects.
	 *
	 * 	@param	CommonObjectLine	$line				Line
	 * 	@param	string				$var				Var
	 *	@param	string				$restrictlist		''=All lines, 'services'=Restrict to services only (strike line if not)
	 *  @param	string				$defaulttpldir		Directory where to find the template
	 *  @param  array       		$selectedLines      Array of lines id for selected lines
	 * 	@return	void
	 */
	public function printOriginLine($line, $var, $restrictlist = '', $defaulttpldir = '/core/tpl', $selectedLines = array())
	{
		global $langs, $conf;

		//var_dump($line);
		if (!empty($line->date_start)) {
			$date_start = $line->date_start;
		} else {
			$date_start = $line->date_debut_prevue;
			if ($line->date_debut_reel) {
				$date_start = $line->date_debut_reel;
			}
		}
		if (!empty($line->date_end)) {
			$date_end = $line->date_end;
		} else {
			$date_end = $line->date_fin_prevue;
			if ($line->date_fin_reel) {
				$date_end = $line->date_fin_reel;
			}
		}

		$this->tpl['id'] = $line->id;

		$this->tpl['label'] = '';
		if (!empty($line->fk_parent_line)) {
			$this->tpl['label'] .= img_picto('', 'rightarrow');
		}

		if (($line->info_bits & 2) == 2) {  // TODO Not sure this is used for source object
			$discount = new DiscountAbsolute($this->db);
			$discount->fk_soc = $this->socid;
			$this->tpl['label'] .= $discount->getNomUrl(0, 'discount');
		} elseif (!empty($line->fk_product)) {
			$productstatic = new Product($this->db);
			$productstatic->id = $line->fk_product;
			$productstatic->ref = $line->ref;
			$productstatic->type = $line->fk_product_type;
			if (empty($productstatic->ref)) {
				$line->fetch_product();
				$productstatic = $line->product;
			}

			$this->tpl['label'] .= $productstatic->getNomUrl(1);
			$this->tpl['label'] .= ' - '.(!empty($line->label) ? $line->label : $line->product_label);
			// Dates
			if ($line->product_type == 1 && ($date_start || $date_end)) {
				$this->tpl['label'] .= get_date_range($date_start, $date_end);
			}
		} else {
			$this->tpl['label'] .= ($line->product_type == -1 ? '&nbsp;' : ($line->product_type == 1 ? img_object($langs->trans(''), 'service') : img_object($langs->trans(''), 'product')));
			if (!empty($line->desc)) {
				$this->tpl['label'] .= $line->desc;
			} else {
				$this->tpl['label'] .= ($line->label ? '&nbsp;'.$line->label : '');
			}

			// Dates
			if ($line->product_type == 1 && ($date_start || $date_end)) {
				$this->tpl['label'] .= get_date_range($date_start, $date_end);
			}
		}

		if (!empty($line->desc)) {
			if ($line->desc == '(CREDIT_NOTE)') {  // TODO Not sure this is used for source object
				$discount = new DiscountAbsolute($this->db);
				$discount->fetch($line->fk_remise_except);
				$this->tpl['description'] = $langs->transnoentities("DiscountFromCreditNote", $discount->getNomUrl(0));
			} elseif ($line->desc == '(DEPOSIT)') {  // TODO Not sure this is used for source object
				$discount = new DiscountAbsolute($this->db);
				$discount->fetch($line->fk_remise_except);
				$this->tpl['description'] = $langs->transnoentities("DiscountFromDeposit", $discount->getNomUrl(0));
			} elseif ($line->desc == '(EXCESS RECEIVED)') {
				$discount = new DiscountAbsolute($this->db);
				$discount->fetch($line->fk_remise_except);
				$this->tpl['description'] = $langs->transnoentities("DiscountFromExcessReceived", $discount->getNomUrl(0));
			} elseif ($line->desc == '(EXCESS PAID)') {
				$discount = new DiscountAbsolute($this->db);
				$discount->fetch($line->fk_remise_except);
				$this->tpl['description'] = $langs->transnoentities("DiscountFromExcessPaid", $discount->getNomUrl(0));
			} else {
				$this->tpl['description'] = dol_trunc($line->desc, 60);
			}
		} else {
			$this->tpl['description'] = '&nbsp;';
		}

		// VAT Rate
		$this->tpl['vat_rate'] = vatrate($line->tva_tx, true);
		$this->tpl['vat_rate'] .= (($line->info_bits & 1) == 1) ? '*' : '';
		if (!empty($line->vat_src_code) && !preg_match('/\(/', $this->tpl['vat_rate'])) {
			$this->tpl['vat_rate'] .= ' ('.$line->vat_src_code.')';
		}

		$this->tpl['price'] = price($line->subprice);
		$this->tpl['multicurrency_price'] = price($line->multicurrency_subprice);
		$this->tpl['qty'] = (($line->info_bits & 2) != 2) ? $line->qty : '&nbsp;';
		if (!empty($conf->global->PRODUCT_USE_UNITS)) {
			$this->tpl['unit'] = $langs->transnoentities($line->getLabelOfUnit('long'));
		}
		$this->tpl['remise_percent'] = (($line->info_bits & 2) != 2) ? vatrate($line->remise_percent, true) : '&nbsp;';

		// Is the line strike or not
		$this->tpl['strike'] = 0;
		if ($restrictlist == 'services' && $line->product_type != Product::TYPE_SERVICE) {
			$this->tpl['strike'] = 1;
		}

		// Output template part (modules that overwrite templates must declare this into descriptor)
		// Use global variables + $dateSelector + $seller and $buyer
		$dirtpls = array_merge($conf->modules_parts['tpl'], array($defaulttpldir));
		foreach ($dirtpls as $module => $reldir) {
			if (!empty($module)) {
				$tpl = dol_buildpath($reldir.'/originproductline.tpl.php');
			} else {
				$tpl = DOL_DOCUMENT_ROOT.$reldir.'/originproductline.tpl.php';
			}

			if (empty($conf->file->strict_mode)) {
				$res = @include $tpl;
			} else {
				$res = include $tpl; // for debug
			}
			if ($res) {
				break;
			}
		}
	}


	// phpcs:disable PEAR.NamingConventions.ValidFunctionName.ScopeNotCamelCaps
	/**
	 *	Add resources to the current object : add entry into llx_element_resources
	 *	Need $this->element & $this->id
	 *
	 *	@param		int		$resource_id		Resource id
	 *	@param		string	$resource_type		'resource'
	 *	@param		int		$busy				Busy or not
	 *	@param		int		$mandatory			Mandatory or not
	 *	@return		int							<=0 if KO, >0 if OK
	 */
	public function add_element_resource($resource_id, $resource_type, $busy = 0, $mandatory = 0)
	{
		// phpcs:enable
		$this->db->begin();

		$sql = "INSERT INTO ".MAIN_DB_PREFIX."element_resources (";
		$sql .= "resource_id";
		$sql .= ", resource_type";
		$sql .= ", element_id";
		$sql .= ", element_type";
		$sql .= ", busy";
		$sql .= ", mandatory";
		$sql .= ") VALUES (";
		$sql .= $resource_id;
		$sql .= ", '".$this->db->escape($resource_type)."'";
		$sql .= ", '".$this->db->escape($this->id)."'";
		$sql .= ", '".$this->db->escape($this->element)."'";
		$sql .= ", '".$this->db->escape($busy)."'";
		$sql .= ", '".$this->db->escape($mandatory)."'";
		$sql .= ")";

		dol_syslog(get_class($this)."::add_element_resource", LOG_DEBUG);
		if ($this->db->query($sql)) {
			$this->db->commit();
			return 1;
		} else {
			$this->error = $this->db->lasterror();
			$this->db->rollback();
			return  0;
		}
	}

	// phpcs:disable PEAR.NamingConventions.ValidFunctionName.ScopeNotCamelCaps
	/**
	 *    Delete a link to resource line
	 *
	 *    @param	int		$rowid			Id of resource line to delete
	 *    @param	int		$element		element name (for trigger) TODO: use $this->element into commonobject class
	 *    @param	int		$notrigger		Disable all triggers
	 *    @return   int						>0 if OK, <0 if KO
	 */
	public function delete_resource($rowid, $element, $notrigger = 0)
	{
		// phpcs:enable
		global $user;

		$this->db->begin();

		$sql = "DELETE FROM ".MAIN_DB_PREFIX."element_resources";
		$sql .= " WHERE rowid=".$rowid;

		dol_syslog(get_class($this)."::delete_resource", LOG_DEBUG);

		$resql = $this->db->query($sql);
		if (!$resql) {
			$this->error = $this->db->lasterror();
			$this->db->rollback();
			return -1;
		} else {
			if (!$notrigger) {
				$result = $this->call_trigger(strtoupper($element).'_DELETE_RESOURCE', $user);
				if ($result < 0) {
					$this->db->rollback();
					return -1;
				}
			}
			$this->db->commit();
			return 1;
		}
	}


	/**
	 * Overwrite magic function to solve problem of cloning object that are kept as references
	 *
	 * @return void
	 */
	public function __clone()
	{
		// Force a copy of this->lines, otherwise it will point to same object.
		if (isset($this->lines) && is_array($this->lines)) {
			$nboflines = count($this->lines);
			for ($i = 0; $i < $nboflines; $i++) {
				$this->lines[$i] = clone $this->lines[$i];
			}
		}
	}

	/**
	 * Common function for all objects extending CommonObject for generating documents
	 *
	 * @param 	string 		$modelspath 	Relative folder where generators are placed
	 * @param 	string 		$modele 		Generator to use. Caller must set it to obj->model_pdf or GETPOST('model_pdf','alpha') for example.
	 * @param 	Translate 	$outputlangs 	Output language to use
	 * @param 	int 		$hidedetails 	1 to hide details. 0 by default
	 * @param 	int 		$hidedesc 		1 to hide product description. 0 by default
	 * @param 	int 		$hideref 		1 to hide product reference. 0 by default
	 * @param   null|array  $moreparams     Array to provide more information
	 * @return 	int 						>0 if OK, <0 if KO
	 * @see	addFileIntoDatabaseIndex()
	 */
	protected function commonGenerateDocument($modelspath, $modele, $outputlangs, $hidedetails, $hidedesc, $hideref, $moreparams = null)
	{
		global $conf, $langs, $user, $hookmanager, $action;

		$srctemplatepath = '';

		$parameters = array('modelspath'=>$modelspath, 'modele'=>$modele, 'outputlangs'=>$outputlangs, 'hidedetails'=>$hidedetails, 'hidedesc'=>$hidedesc, 'hideref'=>$hideref, 'moreparams'=>$moreparams);
		$reshook = $hookmanager->executeHooks('commonGenerateDocument', $parameters, $this, $action); // Note that $action and $object may have been modified by some hooks

		if (empty($reshook)) {
			dol_syslog("commonGenerateDocument modele=".$modele." outputlangs->defaultlang=".(is_object($outputlangs) ? $outputlangs->defaultlang : 'null'));

			if (empty($modele)) {
				$this->error = 'BadValueForParameterModele';
				return -1;
			}

			// Increase limit for PDF build
			$err = error_reporting();
			error_reporting(0);
			@set_time_limit(120);
			error_reporting($err);

			// If selected model is a filename template (then $modele="modelname" or "modelname:filename")
			$tmp = explode(':', $modele, 2);
			if (!empty($tmp[1])) {
				$modele = $tmp[0];
				$srctemplatepath = $tmp[1];
			}

			// Search template files
			$file = '';
			$classname = '';
			$filefound = '';
			$dirmodels = array('/');
			if (is_array($conf->modules_parts['models'])) {
				$dirmodels = array_merge($dirmodels, $conf->modules_parts['models']);
			}
			foreach ($dirmodels as $reldir) {
				foreach (array('doc', 'pdf') as $prefix) {
					if (in_array(get_class($this), array('Adherent'))) {
						// Member module use prefix_modele.class.php
						$file = $prefix."_".$modele.".class.php";
					} else {
						// Other module use prefix_modele.modules.php
						$file = $prefix."_".$modele.".modules.php";
					}

					// On verifie l'emplacement du modele
					$file = dol_buildpath($reldir.$modelspath.$file, 0);
					if (file_exists($file)) {
						$filefound = $file;
						$classname = $prefix.'_'.$modele;
						break;
					}
				}
				if ($filefound) {
					break;
				}
			}

			// If generator was found
			if ($filefound) {
				global $db; // Required to solve a conception default making an include of code using $db instead of $this->db just after.

				require_once $file;

				$obj = new $classname($this->db);

				// If generator is ODT, we must have srctemplatepath defined, if not we set it.
				if ($obj->type == 'odt' && empty($srctemplatepath)) {
					$varfortemplatedir = $obj->scandir;
					if ($varfortemplatedir && !empty($conf->global->$varfortemplatedir)) {
						$dirtoscan = $conf->global->$varfortemplatedir;

						$listoffiles = array();

						// Now we add first model found in directories scanned
						$listofdir = explode(',', $dirtoscan);
						foreach ($listofdir as $key => $tmpdir) {
							$tmpdir = trim($tmpdir);
							$tmpdir = preg_replace('/DOL_DATA_ROOT/', DOL_DATA_ROOT, $tmpdir);
							if (!$tmpdir) {
								unset($listofdir[$key]);
								continue;
							}
							if (is_dir($tmpdir)) {
								$tmpfiles = dol_dir_list($tmpdir, 'files', 0, '\.od(s|t)$', '', 'name', SORT_ASC, 0);
								if (count($tmpfiles)) {
									$listoffiles = array_merge($listoffiles, $tmpfiles);
								}
							}
						}

						if (count($listoffiles)) {
							foreach ($listoffiles as $record) {
								$srctemplatepath = $record['fullname'];
								break;
							}
						}
					}

					if (empty($srctemplatepath)) {
						$this->error = 'ErrorGenerationAskedForOdtTemplateWithSrcFileNotDefined';
						return -1;
					}
				}

				if ($obj->type == 'odt' && !empty($srctemplatepath)) {
					if (!dol_is_file($srctemplatepath)) {
						dol_syslog("Failed to locate template file ".$srctemplatepath, LOG_WARNING);
						$this->error = 'ErrorGenerationAskedForOdtTemplateWithSrcFileNotFound';
						return -1;
					}
				}

				// We save charset_output to restore it because write_file can change it if needed for
				// output format that does not support UTF8.
				$sav_charset_output = $outputlangs->charset_output;

				if (in_array(get_class($this), array('Adherent'))) {
					$arrayofrecords = array(); // The write_file of templates of adherent class need this var
					$resultwritefile = $obj->write_file($this, $outputlangs, $srctemplatepath, 'member', 1, $moreparams);
				} else {
					 $resultwritefile = $obj->write_file($this, $outputlangs, $srctemplatepath, $hidedetails, $hidedesc, $hideref, $moreparams);
				}
				// After call of write_file $obj->result['fullpath'] is set with generated file. It will be used to update the ECM database index.

				if ($resultwritefile > 0) {
					$outputlangs->charset_output = $sav_charset_output;

					// We delete old preview
					require_once DOL_DOCUMENT_ROOT.'/core/lib/files.lib.php';
					dol_delete_preview($this);

					// Index file in database
					if (!empty($obj->result['fullpath'])) {
						$destfull = $obj->result['fullpath'];
						$upload_dir = dirname($destfull);
						$destfile = basename($destfull);
						$rel_dir = preg_replace('/^'.preg_quote(DOL_DATA_ROOT, '/').'/', '', $upload_dir);

						if (!preg_match('/[\\/]temp[\\/]|[\\/]thumbs|\.meta$/', $rel_dir)) {     // If not a tmp dir
							$filename = basename($destfile);
							$rel_dir = preg_replace('/[\\/]$/', '', $rel_dir);
							$rel_dir = preg_replace('/^[\\/]/', '', $rel_dir);

							include_once DOL_DOCUMENT_ROOT.'/ecm/class/ecmfiles.class.php';
							$ecmfile = new EcmFiles($this->db);
							$result = $ecmfile->fetch(0, '', ($rel_dir ? $rel_dir.'/' : '').$filename);

							 // Set the public "share" key
							$setsharekey = false;
							if ($this->element == 'propal') {
								$useonlinesignature = $conf->global->MAIN_FEATURES_LEVEL; // Replace this with 1 when feature to make online signature is ok
								if ($useonlinesignature) {
									$setsharekey = true;
								}
								if (!empty($conf->global->PROPOSAL_ALLOW_EXTERNAL_DOWNLOAD)) {
									$setsharekey = true;
								}
							}
							if ($this->element == 'commande' && !empty($conf->global->ORDER_ALLOW_EXTERNAL_DOWNLOAD)) {
								$setsharekey = true;
							}
							if ($this->element == 'facture' && !empty($conf->global->INVOICE_ALLOW_EXTERNAL_DOWNLOAD)) {
								$setsharekey = true;
							}
							if ($this->element == 'bank_account' && !empty($conf->global->BANK_ACCOUNT_ALLOW_EXTERNAL_DOWNLOAD)) {
								$setsharekey = true;
							}
							if ($this->element == 'contrat' && !empty($conf->global->CONTRACT_ALLOW_EXTERNAL_DOWNLOAD)) {
								$setsharekey = true;
							}

							if ($setsharekey) {
								if (empty($ecmfile->share)) {	// Because object not found or share not set yet
									require_once DOL_DOCUMENT_ROOT.'/core/lib/security2.lib.php';
									$ecmfile->share = getRandomPassword(true);
								}
							}

							if ($result > 0) {
								$ecmfile->label = md5_file(dol_osencode($destfull)); // hash of file content
								$ecmfile->fullpath_orig = '';
								$ecmfile->gen_or_uploaded = 'generated';
								$ecmfile->description = ''; // indexed content
								$ecmfile->keyword = ''; // keyword content
								$result = $ecmfile->update($user);
								if ($result < 0) {
									setEventMessages($ecmfile->error, $ecmfile->errors, 'warnings');
								}
							} else {
								$ecmfile->entity = $conf->entity;
								$ecmfile->filepath = $rel_dir;
								$ecmfile->filename = $filename;
								$ecmfile->label = md5_file(dol_osencode($destfull)); // hash of file content
								$ecmfile->fullpath_orig = '';
								$ecmfile->gen_or_uploaded = 'generated';
								$ecmfile->description = ''; // indexed content
								$ecmfile->keyword = ''; // keyword content
								$ecmfile->src_object_type = $this->table_element;
								$ecmfile->src_object_id   = $this->id;

								$result = $ecmfile->create($user);
								if ($result < 0) {
									setEventMessages($ecmfile->error, $ecmfile->errors, 'warnings');
								}
							}

							/*$this->result['fullname']=$destfull;
							$this->result['filepath']=$ecmfile->filepath;
							$this->result['filename']=$ecmfile->filename;*/
							//var_dump($obj->update_main_doc_field);exit;

							// Update the last_main_doc field into main object (if document generator has property ->update_main_doc_field set)
							$update_main_doc_field = 0;
							if (!empty($obj->update_main_doc_field)) {
								$update_main_doc_field = 1;
							}
							if ($update_main_doc_field && !empty($this->table_element)) {
								$sql = 'UPDATE '.MAIN_DB_PREFIX.$this->table_element." SET last_main_doc = '".$this->db->escape($ecmfile->filepath.'/'.$ecmfile->filename)."'";
								$sql .= ' WHERE rowid = '.$this->id;

								$resql = $this->db->query($sql);
								if (!$resql) {
									dol_print_error($this->db);
								} else {
									$this->last_main_doc = $ecmfile->filepath.'/'.$ecmfile->filename;
								}
							}
						}
					} else {
						dol_syslog('Method ->write_file was called on object '.get_class($obj).' and return a success but the return array ->result["fullpath"] was not set.', LOG_WARNING);
					}

					// Success in building document. We build meta file.
					dol_meta_create($this);

					return 1;
				} else {
					$outputlangs->charset_output = $sav_charset_output;
					dol_print_error($this->db, "Error generating document for ".__CLASS__.". Error: ".$obj->error, $obj->errors);
					return -1;
				}
			} else {
				if (!$filefound) {
					$this->error = $langs->trans("Error").' Failed to load doc generator with modelpaths='.$modelspath.' - modele='.$modele;
					dol_print_error('', $this->error);
				} else {
					$this->error = $langs->trans("Error")." ".$langs->trans("ErrorFileDoesNotExists", $filefound);
					dol_print_error('', $this->error);
				}
				return -1;
			}
		} else {
			return $reshook;
		}
	}

	/**
	 *  Build thumb
	 *  @todo Move this into files.lib.php
	 *
	 *  @param      string	$file           Path file in UTF8 to original file to create thumbs from.
	 *	@return		void
	 */
	public function addThumbs($file)
	{
		global $maxwidthsmall, $maxheightsmall, $maxwidthmini, $maxheightmini, $quality;

		require_once DOL_DOCUMENT_ROOT.'/core/lib/images.lib.php'; // This define also $maxwidthsmall, $quality, ...

		$file_osencoded = dol_osencode($file);
		if (file_exists($file_osencoded)) {
			// Create small thumbs for company (Ratio is near 16/9)
			// Used on logon for example
			vignette($file_osencoded, $maxwidthsmall, $maxheightsmall, '_small', $quality);

			// Create mini thumbs for company (Ratio is near 16/9)
			// Used on menu or for setup page for example
			vignette($file_osencoded, $maxwidthmini, $maxheightmini, '_mini', $quality);
		}
	}


	/* Functions common to commonobject and commonobjectline */

	/* For default values */

	/**
	 * Return the default value to use for a field when showing the create form of object.
	 * Return values in this order:
	 * 1) If parameter is available into POST, we return it first.
	 * 2) If not but an alternate value was provided as parameter of function, we return it.
	 * 3) If not but a constant $conf->global->OBJECTELEMENT_FIELDNAME is set, we return it (It is better to use the dedicated table).
	 * 4) Return value found into database (TODO No yet implemented)
	 *
	 * @param   string              $fieldname          Name of field
	 * @param   string              $alternatevalue     Alternate value to use
	 * @return  string|string[]                         Default value (can be an array if the GETPOST return an array)
	 **/
	public function getDefaultCreateValueFor($fieldname, $alternatevalue = null)
	{
		global $conf, $_POST;

		// If param here has been posted, we use this value first.
		if (GETPOSTISSET($fieldname)) {
			return GETPOST($fieldname, 'alphanohtml', 3);
		}

		if (isset($alternatevalue)) {
			return $alternatevalue;
		}

		$newelement = $this->element;
		if ($newelement == 'facture') {
			$newelement = 'invoice';
		}
		if ($newelement == 'commande') {
			$newelement = 'order';
		}
		if (empty($newelement)) {
			dol_syslog("Ask a default value using common method getDefaultCreateValueForField on an object with no property ->element defined. Return empty string.", LOG_WARNING);
			return '';
		}

		$keyforfieldname = strtoupper($newelement.'_DEFAULT_'.$fieldname);
		//var_dump($keyforfieldname);
		if (isset($conf->global->$keyforfieldname)) {
			return $conf->global->$keyforfieldname;
		}

		// TODO Ad here a scan into table llx_overwrite_default with a filter on $this->element and $fieldname
	}


	/* For triggers */


	// phpcs:disable PEAR.NamingConventions.ValidFunctionName.ScopeNotCamelCaps
	/**
	 * Call trigger based on this instance.
	 * Some context information may also be provided into array property this->context.
	 * NB:  Error from trigger are stacked in interface->errors
	 * NB2: If return code of triggers are < 0, action calling trigger should cancel all transaction.
	 *
	 * @param   string    $triggerName   trigger's name to execute
	 * @param   User      $user           Object user
	 * @return  int                       Result of run_triggers
	 */
	public function call_trigger($triggerName, $user)
	{
		// phpcs:enable
		global $langs, $conf;

		if (!is_object($langs)) {	// If lang was not defined, we set it. It is required by run_triggers.
			include_once DOL_DOCUMENT_ROOT.'/core/class/translate.class.php';
			$langs = new Translate('', $conf);
		}

		include_once DOL_DOCUMENT_ROOT.'/core/class/interfaces.class.php';
		$interface = new Interfaces($this->db);
		$result = $interface->run_triggers($triggerName, $this, $user, $langs, $conf);

		if ($result < 0) {
			if (!empty($this->errors)) {
				$this->errors = array_unique(array_merge($this->errors, $interface->errors)); // We use array_unique because when a trigger call another trigger on same object, this->errors is added twice.
			} else {
				$this->errors = $interface->errors;
			}
		}
		return $result;
	}


	/* Functions for data in other language */


	/**
	 *  Function to get alternative languages of a data into $this->array_languages
	 *  This method is NOT called by method fetch of objects but must be called separately.
	 *
	 *  @return	int						<0 if error, 0 if no values of alternative languages to find nor found, 1 if a value was found and loaded
	 *  @see fetch_optionnals()
	 */
	public function fetchValuesForExtraLanguages()
	{
		// To avoid SQL errors. Probably not the better solution though
		if (!$this->element) {
			return 0;
		}
		if (!($this->id > 0)) {
			return 0;
		}
		if (is_array($this->array_languages)) {
			return 1;
		}

		$this->array_languages = array();

		$element = $this->element;
		if ($element == 'categorie') {
			$element = 'categories'; // For compatibility
		}

		// Request to get translation values for object
		$sql = "SELECT rowid, property, lang , value";
		$sql .= " FROM ".MAIN_DB_PREFIX."object_lang";
		$sql .= " WHERE type_object = '".$this->db->escape($element)."'";
		$sql .= " AND fk_object = ".$this->id;

		//dol_syslog(get_class($this)."::fetch_optionals get extrafields data for ".$this->table_element, LOG_DEBUG);		// Too verbose
		$resql = $this->db->query($sql);
		if ($resql) {
			$numrows = $this->db->num_rows($resql);
			if ($numrows) {
				$i = 0;
				while ($i < $numrows) {
					$obj = $this->db->fetch_object($resql);
					$key = $obj->property;
					$value = $obj->value;
					$codelang = $obj->lang;
					$type = $this->fields[$key]['type'];

					// we can add this attribute to object
					if (preg_match('/date/', $type)) {
						$this->array_languages[$key][$codelang] = $this->db->jdate($value);
					} else {
						$this->array_languages[$key][$codelang] = $value;
					}

					$i++;
				}
			}

			$this->db->free($resql);

			if ($numrows) {
				return $numrows;
			} else {
				return 0;
			}
		} else {
			dol_print_error($this->db);
			return -1;
		}
	}

	/**
	 * Fill array_options property of object by extrafields value (using for data sent by forms)
	 *
	 * @param	string	$onlykey		Only the following key is filled. When we make update of only one language field ($action = 'update_languages'), calling page must set this to avoid to have other languages being reset.
	 * @return	int						1 if array_options set, 0 if no value, -1 if error (field required missing for example)
	 */
	public function setValuesForExtraLanguages($onlykey = '')
	{
		global $_POST, $langs;

		// Get extra fields
		foreach ($_POST as $postfieldkey => $postfieldvalue) {
			$tmparray = explode('-', $postfieldkey);
			if ($tmparray[0] != 'field') {
				continue;
			}

			$element = $tmparray[1];
			$key = $tmparray[2];
			$codelang = $tmparray[3];
			//var_dump("postfieldkey=".$postfieldkey." element=".$element." key=".$key." codelang=".$codelang);

			if (!empty($onlykey) && $key != $onlykey) {
				continue;
			}
			if ($element != $this->element) {
				continue;
			}

			$key_type = $this->fields[$key]['type'];

			$enabled = 1;
			if (isset($this->fields[$key]['enabled'])) {
				$enabled = dol_eval($this->fields[$key]['enabled'], 1);
			}
			/*$perms = 1;
			if (isset($this->fields[$key]['perms']))
			{
				$perms = dol_eval($this->fields[$key]['perms'], 1);
			}*/
			if (empty($enabled)) {
				continue;
			}
			//if (empty($perms)) continue;

			if (in_array($key_type, array('date'))) {
				// Clean parameters
				// TODO GMT date in memory must be GMT so we should add gm=true in parameters
				$value_key = dol_mktime(0, 0, 0, $_POST[$postfieldkey."month"], $_POST[$postfieldkey."day"], $_POST[$postfieldkey."year"]);
			} elseif (in_array($key_type, array('datetime'))) {
				// Clean parameters
				// TODO GMT date in memory must be GMT so we should add gm=true in parameters
				$value_key = dol_mktime($_POST[$postfieldkey."hour"], $_POST[$postfieldkey."min"], 0, $_POST[$postfieldkey."month"], $_POST[$postfieldkey."day"], $_POST[$postfieldkey."year"]);
			} elseif (in_array($key_type, array('checkbox', 'chkbxlst'))) {
				$value_arr = GETPOST($postfieldkey, 'array'); // check if an array
				if (!empty($value_arr)) {
					$value_key = implode(',', $value_arr);
				} else {
					$value_key = '';
				}
			} elseif (in_array($key_type, array('price', 'double'))) {
				$value_arr = GETPOST($postfieldkey, 'alpha');
				$value_key = price2num($value_arr);
			} else {
				$value_key = GETPOST($postfieldkey);
				if (in_array($key_type, array('link')) && $value_key == '-1') {
					$value_key = '';
				}
			}

			$this->array_languages[$key][$codelang] = $value_key;

			/*if ($nofillrequired) {
				$langs->load('errors');
				setEventMessages($langs->trans('ErrorFieldsRequired').' : '.implode(', ', $error_field_required), null, 'errors');
				return -1;
			}*/
		}

		return 1;
	}


	/* Functions for extrafields */

	/**
	 * Function to make a fetch but set environment to avoid to load computed values before.
	 *
	 * @param	int		$id			ID of object
	 * @return	int					>0 if OK, 0 if not found, <0 if KO
	 */
	public function fetchNoCompute($id)
	{
		global $conf;

		$savDisableCompute = $conf->disable_compute;
		$conf->disable_compute = 1;

		$ret = $this->fetch($id);

		$conf->disable_compute = $savDisableCompute;

		return $ret;
	}

	// phpcs:disable PEAR.NamingConventions.ValidFunctionName.ScopeNotCamelCaps
	/**
	 *  Function to get extra fields of an object into $this->array_options
	 *  This method is in most cases called by method fetch of objects but you can call it separately.
	 *
	 *  @param	int		$rowid			Id of line. Use the id of object if not defined. Deprecated. Function must be called without parameters.
	 *  @param  array	$optionsArray   Array resulting of call of extrafields->fetch_name_optionals_label(). Deprecated. Function must be called without parameters.
	 *  @return	int						<0 if error, 0 if no values of extrafield to find nor found, 1 if an attribute is found and value loaded
	 *  @see fetchValuesForExtraLanguages()
	 */
	public function fetch_optionals($rowid = null, $optionsArray = null)
	{
		// phpcs:enable
		global $conf, $extrafields;

		if (empty($rowid)) {
			$rowid = $this->id;
		}
		if (empty($rowid) && isset($this->rowid)) {
			$rowid = $this->rowid; // deprecated
		}

		// To avoid SQL errors. Probably not the better solution though
		if (!$this->table_element) {
			return 0;
		}

		$this->array_options = array();

		if (!is_array($optionsArray)) {
			// If $extrafields is not a known object, we initialize it. Best practice is to have $extrafields defined into card.php or list.php page.
			if (!isset($extrafields) || !is_object($extrafields)) {
				require_once DOL_DOCUMENT_ROOT.'/core/class/extrafields.class.php';
				$extrafields = new ExtraFields($this->db);
			}

			// Load array of extrafields for elementype = $this->table_element
			if (empty($extrafields->attributes[$this->table_element]['loaded'])) {
				$extrafields->fetch_name_optionals_label($this->table_element);
			}
			$optionsArray = (!empty($extrafields->attributes[$this->table_element]['label']) ? $extrafields->attributes[$this->table_element]['label'] : null);
		} else {
			global $extrafields;
			dol_syslog("Warning: fetch_optionals was called with param optionsArray defined when you should pass null now", LOG_WARNING);
		}

		$table_element = $this->table_element;
		if ($table_element == 'categorie') {
			$table_element = 'categories'; // For compatibility
		}

		// Request to get complementary values
		if (is_array($optionsArray) && count($optionsArray) > 0) {
			$sql = "SELECT rowid";
			foreach ($optionsArray as $name => $label) {
				if (empty($extrafields->attributes[$this->table_element]['type'][$name]) || $extrafields->attributes[$this->table_element]['type'][$name] != 'separate') {
					$sql .= ", ".$name;
				}
			}
			$sql .= " FROM ".MAIN_DB_PREFIX.$table_element."_extrafields";
			$sql .= " WHERE fk_object = ".((int) $rowid);

			//dol_syslog(get_class($this)."::fetch_optionals get extrafields data for ".$this->table_element, LOG_DEBUG);		// Too verbose
			$resql = $this->db->query($sql);
			if ($resql) {
				$numrows = $this->db->num_rows($resql);
				if ($numrows) {
					$tab = $this->db->fetch_array($resql);

					foreach ($tab as $key => $value) {
						// Test fetch_array ! is_int($key) because fetch_array result is a mix table with Key as alpha and Key as int (depend db engine)
						if ($key != 'rowid' && $key != 'tms' && $key != 'fk_member' && !is_int($key)) {
							// we can add this attribute to object
							if (!empty($extrafields) && in_array($extrafields->attributes[$this->table_element]['type'][$key], array('date', 'datetime'))) {
								//var_dump($extrafields->attributes[$this->table_element]['type'][$key]);
								$this->array_options["options_".$key] = $this->db->jdate($value);
							} else {
								$this->array_options["options_".$key] = $value;
							}

							//var_dump('key '.$key.' '.$value.' type='.$extrafields->attributes[$this->table_element]['type'][$key].' '.$this->array_options["options_".$key]);
						}
					}

					// If field is a computed field, value must become result of compute
					foreach ($tab as $key => $value) {
						if (!empty($extrafields) && !empty($extrafields->attributes[$this->table_element]['computed'][$key])) {
							//var_dump($conf->disable_compute);
							if (empty($conf->disable_compute)) {
								$this->array_options["options_".$key] = dol_eval($extrafields->attributes[$this->table_element]['computed'][$key], 1, 0);
							}
						}
					}
				}

				$this->db->free($resql);

				if ($numrows) {
					return $numrows;
				} else {
					return 0;
				}
			} else {
				dol_print_error($this->db);
				return -1;
			}
		}
		return 0;
	}

	/**
	 *	Delete all extra fields values for the current object.
	 *
	 *  @return	int		<0 if KO, >0 if OK
	 *  @see deleteExtraLanguages(), insertExtraField(), updateExtraField(), setValueFrom()
	 */
	public function deleteExtraFields()
	{
		global $conf;

		if (!empty($conf->global->MAIN_EXTRAFIELDS_DISABLED)) {
			return 0;
		}

		$this->db->begin();

		$table_element = $this->table_element;
		if ($table_element == 'categorie') {
			$table_element = 'categories'; // For compatibility
		}

		$sql_del = "DELETE FROM ".MAIN_DB_PREFIX.$table_element."_extrafields WHERE fk_object = ".$this->id;
		dol_syslog(get_class($this)."::deleteExtraFields delete", LOG_DEBUG);
		$resql = $this->db->query($sql_del);
		if (!$resql) {
			$this->error = $this->db->lasterror();
			$this->db->rollback();
			return -1;
		} else {
			$this->db->commit();
			return 1;
		}
	}

	/**
	 *	Add/Update all extra fields values for the current object.
	 *  Data to describe values to insert/update are stored into $this->array_options=array('options_codeforfield1'=>'valueforfield1', 'options_codeforfield2'=>'valueforfield2', ...)
	 *  This function delete record with all extrafields and insert them again from the array $this->array_options.
	 *
	 *  @param	string		$trigger		If defined, call also the trigger (for example COMPANY_MODIFY)
	 *  @param	User		$userused		Object user
	 *  @return int 						-1=error, O=did nothing, 1=OK
	 *  @see insertExtraLanguages(), updateExtraField(), deleteExtraField(), setValueFrom()
	 */
	public function insertExtraFields($trigger = '', $userused = null)
	{
		global $conf, $langs, $user;

		if (!empty($conf->global->MAIN_EXTRAFIELDS_DISABLED)) {
			return 0;
		}

		if (empty($userused)) {
			$userused = $user;
		}

		$error = 0;

		if (!empty($this->array_options)) {
			// Check parameters
			$langs->load('admin');
			require_once DOL_DOCUMENT_ROOT.'/core/class/extrafields.class.php';
			$extrafields = new ExtraFields($this->db);
			$target_extrafields = $extrafields->fetch_name_optionals_label($this->table_element);

			// Eliminate copied source object extra fields that do not exist in target object
			$new_array_options = array();
			foreach ($this->array_options as $key => $value) {
				if (in_array(substr($key, 8), array_keys($target_extrafields))) {	// We remove the 'options_' from $key for test
					$new_array_options[$key] = $value;
				} elseif (in_array($key, array_keys($target_extrafields))) {		// We test on $key that does not contains the 'options_' prefix
					$new_array_options['options_'.$key] = $value;
				}
			}

			foreach ($new_array_options as $key => $value) {
				$attributeKey      = substr($key, 8); // Remove 'options_' prefix
				$attributeType     = $extrafields->attributes[$this->table_element]['type'][$attributeKey];
				$attributeLabel    = $extrafields->attributes[$this->table_element]['label'][$attributeKey];
				$attributeParam    = $extrafields->attributes[$this->table_element]['param'][$attributeKey];
				$attributeRequired = $extrafields->attributes[$this->table_element]['required'][$attributeKey];
				$attrfieldcomputed = $extrafields->attributes[$this->table_element]['computed'][$attributeKey];

				// Similar code than into insertExtraFields
				if ($attributeRequired) {
					$mandatorypb = false;
					if ($attributeType == 'link' && $this->array_options[$key] == '-1') {
						$mandatorypb = true;
					}
					if ($this->array_options[$key] === '') {
						$mandatorypb = true;
					}
					if ($attributeType == 'sellist' && $this->array_options[$key] == '0') {
						$mandatorypb = true;
					}
					if ($mandatorypb) {
						dol_syslog("Mandatory extra field ".$key." is empty");
						$this->errors[] = $langs->trans('ErrorFieldRequired', $attributeLabel);
						return -1;
					}
				}

				//dol_syslog("attributeLabel=".$attributeLabel, LOG_DEBUG);
				//dol_syslog("attributeType=".$attributeType, LOG_DEBUG);

				if (!empty($attrfieldcomputed)) {
					if (!empty($conf->global->MAIN_STORE_COMPUTED_EXTRAFIELDS)) {
						$value = dol_eval($attrfieldcomputed, 1, 0);
						dol_syslog($langs->trans("Extrafieldcomputed")." sur ".$attributeLabel."(".$value.")", LOG_DEBUG);
						$new_array_options[$key] = $value;
					} else {
						$new_array_options[$key] = null;
					}
				}

				switch ($attributeType) {
					case 'int':
						if (!is_numeric($value) && $value != '') {
							$this->errors[] = $langs->trans("ExtraFieldHasWrongValue", $attributeLabel);
							return -1;
						} elseif ($value == '') {
							$new_array_options[$key] = null;
						}
						break;
					case 'price':
					case 'double':
						$value = price2num($value);
						if (!is_numeric($value) && $value != '') {
							dol_syslog($langs->trans("ExtraFieldHasWrongValue")." for ".$attributeLabel."(".$value."is not '".$attributeType."')", LOG_DEBUG);
							$this->errors[] = $langs->trans("ExtraFieldHasWrongValue", $attributeLabel);
							return -1;
						} elseif ($value == '') {
							$new_array_options[$key] = null;
						}
						//dol_syslog("double value"." sur ".$attributeLabel."(".$value." is '".$attributeType."')", LOG_DEBUG);
						$new_array_options[$key] = $value;
						break;
					/*case 'select':	// Not required, we chosed value='0' for undefined values
						 if ($value=='-1')
						 {
							 $this->array_options[$key] = null;
						 }
						 break;*/
					case 'password':
						$algo = '';
						if ($this->array_options[$key] != '' && is_array($extrafields->attributes[$this->table_element]['param'][$attributeKey]['options'])) {
							// If there is an encryption choice, we use it to crypt data before insert
							$tmparrays = array_keys($extrafields->attributes[$this->table_element]['param'][$attributeKey]['options']);
							$algo = reset($tmparrays);
							if ($algo != '') {
								//global $action;		// $action may be 'create', 'update', 'update_extras'...
								//var_dump($action);
								//var_dump($this->oldcopy);exit;
								if (is_object($this->oldcopy)) {		// If this->oldcopy is not defined, we can't know if we change attribute or not, so we must keep value
									//var_dump($this->oldcopy->array_options[$key]); var_dump($this->array_options[$key]);
									if ($this->array_options[$key] == $this->oldcopy->array_options[$key]) {	// If old value crypted in database is same than submited new value, it means we don't change it, so we don't update.
										$new_array_options[$key] = $this->array_options[$key]; // Value is kept
									} else {
										// var_dump($algo);
										$newvalue = dol_hash($this->array_options[$key], $algo);
										$new_array_options[$key] = $newvalue;
									}
								} else {
									$new_array_options[$key] = $this->array_options[$key]; // Value is kept
								}
							}
						} else // Common usage
						{
							$new_array_options[$key] = $this->array_options[$key];
						}
						break;
					case 'date':
					case 'datetime':
						// If data is a string instead of a timestamp, we convert it
						if (!is_int($this->array_options[$key])) {
							$this->array_options[$key] = strtotime($this->array_options[$key]);
						}
						$new_array_options[$key] = $this->db->idate($this->array_options[$key]);
						break;
					case 'link':
						$param_list = array_keys($attributeParam['options']);
						// 0 : ObjectName
						// 1 : classPath
						$InfoFieldList = explode(":", $param_list[0]);
						dol_include_once($InfoFieldList[1]);
						if ($InfoFieldList[0] && class_exists($InfoFieldList[0])) {
							if ($value == '-1') {	// -1 is key for no defined in combo list of objects
								$new_array_options[$key] = '';
							} elseif ($value) {
								$object = new $InfoFieldList[0]($this->db);
								if (is_numeric($value)) {
									$res = $object->fetch($value); // Common case
								} else {
									$res = $object->fetch('', $value); // For compatibility
								}

								if ($res > 0) {
									$new_array_options[$key] = $object->id;
								} else {
									$this->error = "Id/Ref '".$value."' for object '".$object->element."' not found";
									$this->db->rollback();
									return -1;
								}
							}
						} else {
							dol_syslog('Error bad setup of extrafield', LOG_WARNING);
						}
						break;
				}
			}

			$this->db->begin();

			$table_element = $this->table_element;
			if ($table_element == 'categorie') {
				$table_element = 'categories'; // For compatibility
			}

			dol_syslog(get_class($this)."::insertExtraFields delete then insert", LOG_DEBUG);

			$sql_del = "DELETE FROM ".MAIN_DB_PREFIX.$table_element."_extrafields WHERE fk_object = ".$this->id;
			$this->db->query($sql_del);

			$sql = "INSERT INTO ".MAIN_DB_PREFIX.$table_element."_extrafields (fk_object";
			foreach ($new_array_options as $key => $value) {
				$attributeKey = substr($key, 8); // Remove 'options_' prefix
				// Add field of attribut
				if ($extrafields->attributes[$this->table_element]['type'][$attributeKey] != 'separate') { // Only for other type than separator
					$sql .= ",".$attributeKey;
				}
			}
			// We must insert a default value for fields for other entities that are mandatory to avoid not null error
			if (!empty($extrafields->attributes[$this->table_element]['mandatoryfieldsofotherentities']) && is_array($extrafields->attributes[$this->table_element]['mandatoryfieldsofotherentities'])) {
				foreach ($extrafields->attributes[$this->table_element]['mandatoryfieldsofotherentities'] as $tmpkey => $tmpval) {
					if (!isset($extrafields->attributes[$this->table_element]['type'][$tmpkey])) {    // If field not already added previously
						$sql .= ",".$tmpkey;
					}
				}
			}
			$sql .= ") VALUES (".$this->id;

			foreach ($new_array_options as $key => $value) {
				$attributeKey = substr($key, 8); // Remove 'options_' prefix
				// Add field of attribute
				if ($extrafields->attributes[$this->table_element]['type'][$attributeKey] != 'separate') { // Only for other type than separator)
					if ($new_array_options[$key] != '' || $new_array_options[$key] == '0') {
						$sql .= ",'".$this->db->escape($new_array_options[$key])."'";
					} else {
						$sql .= ",null";
					}
				}
			}
			// We must insert a default value for fields for other entities that are mandatory to avoid not null error
			if (!empty($extrafields->attributes[$this->table_element]['mandatoryfieldsofotherentities']) && is_array($extrafields->attributes[$this->table_element]['mandatoryfieldsofotherentities'])) {
				foreach ($extrafields->attributes[$this->table_element]['mandatoryfieldsofotherentities'] as $tmpkey => $tmpval) {
					if (!isset($extrafields->attributes[$this->table_element]['type'][$tmpkey])) {   // If field not already added previously
						if (in_array($tmpval, array('int', 'double', 'price'))) {
							$sql .= ", 0";
						} else {
							$sql .= ", ''";
						}
					}
				}
			}

			$sql .= ")";

			$resql = $this->db->query($sql);
			if (!$resql) {
				$this->error = $this->db->lasterror();
				$error++;
			}

			if (!$error && $trigger) {
				// Call trigger
				$this->context = array('extrafieldaddupdate'=>1);
				$result = $this->call_trigger($trigger, $userused);
				if ($result < 0) {
					$error++;
				}
				// End call trigger
			}

			if ($error) {
				$this->db->rollback();
				return -1;
			} else {
				$this->db->commit();
				return 1;
			}
		} else {
			return 0;
		}
	}

	/**
	 *	Add/Update all extra fields values for the current object.
	 *  Data to describe values to insert/update are stored into $this->array_options=array('options_codeforfield1'=>'valueforfield1', 'options_codeforfield2'=>'valueforfield2', ...)
	 *  This function delete record with all extrafields and insert them again from the array $this->array_options.
	 *
	 *  @param	string		$trigger		If defined, call also the trigger (for example COMPANY_MODIFY)
	 *  @param	User		$userused		Object user
	 *  @return int 						-1=error, O=did nothing, 1=OK
	 *  @see insertExtraFields(), updateExtraField(), setValueFrom()
	 */
	public function insertExtraLanguages($trigger = '', $userused = null)
	{
		global $conf, $langs, $user;

		if (empty($userused)) {
			$userused = $user;
		}

		$error = 0;

		if (!empty($conf->global->MAIN_EXTRALANGUAGES_DISABLED)) {
			return 0; // For avoid conflicts if trigger used
		}

		if (is_array($this->array_languages)) {
			$new_array_languages = $this->array_languages;

			foreach ($new_array_languages as $key => $value) {
				$attributeKey      = $key;
				$attributeType     = $this->fields[$attributeKey]['type'];
				$attributeLabel    = $this->fields[$attributeKey]['label'];

				//dol_syslog("attributeLabel=".$attributeLabel, LOG_DEBUG);
				//dol_syslog("attributeType=".$attributeType, LOG_DEBUG);

				switch ($attributeType) {
					case 'int':
						if (!is_numeric($value) && $value != '') {
							$this->errors[] = $langs->trans("ExtraLanguageHasWrongValue", $attributeLabel);
							return -1;
						} elseif ($value == '') {
							$new_array_languages[$key] = null;
						}
						break;
					case 'double':
						$value = price2num($value);
						if (!is_numeric($value) && $value != '') {
							dol_syslog($langs->trans("ExtraLanguageHasWrongValue")." sur ".$attributeLabel."(".$value."is not '".$attributeType."')", LOG_DEBUG);
							$this->errors[] = $langs->trans("ExtraLanguageHasWrongValue", $attributeLabel);
							return -1;
						} elseif ($value == '') {
							$new_array_languages[$key] = null;
						}
						//dol_syslog("double value"." sur ".$attributeLabel."(".$value." is '".$attributeType."')", LOG_DEBUG);
						$new_array_languages[$key] = $value;
						break;
						/*case 'select':	// Not required, we chosed value='0' for undefined values
						 if ($value=='-1')
						 {
						 $this->array_options[$key] = null;
						 }
						 break;*/
				}
			}

			$this->db->begin();

			$table_element = $this->table_element;
			if ($table_element == 'categorie') {
				$table_element = 'categories'; // For compatibility
			}

			dol_syslog(get_class($this)."::insertExtraLanguages delete then insert", LOG_DEBUG);

			foreach ($new_array_languages as $key => $langcodearray) {	// $key = 'name', 'town', ...
				foreach ($langcodearray as $langcode => $value) {
					$sql_del = "DELETE FROM ".MAIN_DB_PREFIX."object_lang";
					$sql_del .= " WHERE fk_object = ".$this->id." AND property = '".$this->db->escape($key)."' AND type_object = '".$this->db->escape($table_element)."'";
					$sql_del .= " AND lang = '".$this->db->escape($langcode)."'";
					$this->db->query($sql_del);

					if ($value !== '') {
						$sql = "INSERT INTO ".MAIN_DB_PREFIX."object_lang (fk_object, property, type_object, lang, value";
						$sql .= ") VALUES (".$this->id.", '".$this->db->escape($key)."', '".$this->db->escape($table_element)."', '".$this->db->escape($langcode)."', '".$this->db->escape($value)."'";
						$sql .= ")";

						$resql = $this->db->query($sql);
						if (!$resql) {
							$this->error = $this->db->lasterror();
							$error++;
							break;
						}
					}
				}
			}

			if (!$error && $trigger) {
				// Call trigger
				$this->context = array('extralanguagesaddupdate'=>1);
				$result = $this->call_trigger($trigger, $userused);
				if ($result < 0) {
					$error++;
				}
				// End call trigger
			}

			if ($error) {
				$this->db->rollback();
				return -1;
			} else {
				$this->db->commit();
				return 1;
			}
		} else {
			return 0;
		}
	}

	/**
	 *	Update 1 extra field value for the current object. Keep other fields unchanged.
	 *  Data to describe values to update are stored into $this->array_options=array('options_codeforfield1'=>'valueforfield1', 'options_codeforfield2'=>'valueforfield2', ...)
	 *
	 *  @param  string      $key    		Key of the extrafield to update (without starting 'options_')
	 *  @param	string		$trigger		If defined, call also the trigger (for example COMPANY_MODIFY)
	 *  @param	User		$userused		Object user
	 *  @return int                 		-1=error, O=did nothing, 1=OK
	 *  @see updateExtraLanguages(), insertExtraFields(), deleteExtraFields(), setValueFrom()
	 */
	public function updateExtraField($key, $trigger = null, $userused = null)
	{
		global $conf, $langs, $user;

		if (!empty($conf->global->MAIN_EXTRAFIELDS_DISABLED)) {
			return 0;
		}

		if (empty($userused)) {
			$userused = $user;
		}

		$error = 0;

		if (!empty($this->array_options) && isset($this->array_options["options_".$key])) {
			// Check parameters
			$langs->load('admin');
			require_once DOL_DOCUMENT_ROOT.'/core/class/extrafields.class.php';
			$extrafields = new ExtraFields($this->db);
			$extrafields->fetch_name_optionals_label($this->table_element);

			$value = $this->array_options["options_".$key];

			$attributeType     = $extrafields->attributes[$this->table_element]['type'][$key];
			$attributeLabel    = $extrafields->attributes[$this->table_element]['label'][$key];
			$attributeParam    = $extrafields->attributes[$this->table_element]['param'][$key];
			$attributeRequired = $extrafields->attributes[$this->table_element]['required'][$key];
			$attrfieldcomputed = $extrafields->attributes[$this->table_element]['computed'][$key];

			// Similar code than into insertExtraFields
			if ($attributeRequired) {
				$mandatorypb = false;
				if ($attributeType == 'link' && $this->array_options["options_".$key] == '-1') {
					$mandatorypb = true;
				}
				if ($this->array_options["options_".$key] === '') {
					$mandatorypb = true;
				}
				if ($mandatorypb) {
					dol_syslog("Mandatory extra field options_".$key." is empty");
					$this->errors[] = $langs->trans('ErrorFieldRequired', $attributeLabel);
					return -1;
				}
			}

			//dol_syslog("attributeLabel=".$attributeLabel, LOG_DEBUG);
			//dol_syslog("attributeType=".$attributeType, LOG_DEBUG);

			if (!empty($attrfieldcomputed)) {
				if (!empty($conf->global->MAIN_STORE_COMPUTED_EXTRAFIELDS)) {
					$value = dol_eval($attrfieldcomputed, 1, 0);
					dol_syslog($langs->trans("Extrafieldcomputed")." sur ".$attributeLabel."(".$value.")", LOG_DEBUG);
					$this->array_options["options_".$key] = $value;
				} else {
					$this->array_options["options_".$key] = null;
				}
			}

			switch ($attributeType) {
				case 'int':
					if (!is_numeric($value) && $value != '') {
						$this->errors[] = $langs->trans("ExtraFieldHasWrongValue", $attributeLabel);
						return -1;
					} elseif ($value === '') {
						$this->array_options["options_".$key] = null;
					}
					break;
				case 'double':
					$value = price2num($value);
					if (!is_numeric($value) && $value != '') {
						dol_syslog($langs->trans("ExtraFieldHasWrongValue")." sur ".$attributeLabel."(".$value."is not '".$attributeType."')", LOG_DEBUG);
						$this->errors[] = $langs->trans("ExtraFieldHasWrongValue", $attributeLabel);
						return -1;
					} elseif ($value === '') {
						$this->array_options["options_".$key] = null;
					}
					//dol_syslog("double value"." sur ".$attributeLabel."(".$value." is '".$attributeType."')", LOG_DEBUG);
					$this->array_options["options_".$key] = $value;
					break;
				/*case 'select':	// Not required, we chosed value='0' for undefined values
					 if ($value=='-1')
					 {
						 $this->array_options[$key] = null;
					 }
					 break;*/
				case 'price':
					$this->array_options["options_".$key] = price2num($this->array_options["options_".$key]);
					break;
				case 'date':
					$this->array_options["options_".$key] = $this->db->idate($this->array_options["options_".$key]);
					break;
				case 'datetime':
					$this->array_options["options_".$key] = $this->db->idate($this->array_options["options_".$key]);
					break;
				/*
				case 'link':
					$param_list = array_keys($attributeParam['options']);
					// 0 : ObjectName
					// 1 : classPath
					$InfoFieldList = explode(":", $param_list[0]);
					dol_include_once($InfoFieldList[1]);
					if ($InfoFieldList[0] && class_exists($InfoFieldList[0]))
					{
						if ($value == '-1')	// -1 is key for no defined in combo list of objects
						{
							$new_array_options[$key] = '';
						} elseif ($value) {
							$object = new $InfoFieldList[0]($this->db);
							if (is_numeric($value)) $res = $object->fetch($value);	// Common case
							else $res = $object->fetch('', $value);					// For compatibility

							if ($res > 0) $new_array_options[$key] = $object->id;
							else {
								$this->error = "Id/Ref '".$value."' for object '".$object->element."' not found";
								$this->db->rollback();
								return -1;
							}
						}
					} else {
						dol_syslog('Error bad setup of extrafield', LOG_WARNING);
					}
					break;
				*/
			}

			$this->db->begin();

			$linealreadyfound = 0;

			// Check if there is already a line for this object (in most cases, it is, but sometimes it is not, for example when extra field has been created after), so we must keep this overload)
			$sql = "SELECT COUNT(rowid) as nb FROM ".MAIN_DB_PREFIX.$this->table_element."_extrafields WHERE fk_object = ".$this->id;
			$resql = $this->db->query($sql);
			if ($resql) {
				$tmpobj = $this->db->fetch_object($resql);
				if ($tmpobj) {
					$linealreadyfound = $tmpobj->nb;
				}
			}

			if ($linealreadyfound) {
				$sql = "UPDATE ".MAIN_DB_PREFIX.$this->table_element."_extrafields SET ".$key." = '".$this->db->escape($this->array_options["options_".$key])."'";
				$sql .= " WHERE fk_object = ".$this->id;
			} else {
				$result = $this->insertExtraFields('', $user);
				if ($result < 0) {
					$error++;
				}
			}

			$resql = $this->db->query($sql);
			if (!$resql) {
				$error++;
				$this->error = $this->db->lasterror();
			}
			if (!$error && $trigger) {
				// Call trigger
				$this->context = array('extrafieldupdate'=>1);
				$result = $this->call_trigger($trigger, $userused);
				if ($result < 0) {
					$error++;
				}
				// End call trigger
			}

			if ($error) {
				dol_syslog(__METHOD__.$this->error, LOG_ERR);
				$this->db->rollback();
				return -1;
			} else {
				$this->db->commit();
				return 1;
			}
		} else {
			return 0;
		}
	}

	/**
	 *	Update an extra language value for the current object.
	 *  Data to describe values to update are stored into $this->array_options=array('options_codeforfield1'=>'valueforfield1', 'options_codeforfield2'=>'valueforfield2', ...)
	 *
	 *  @param  string      $key    		Key of the extrafield (without starting 'options_')
	 *  @param	string		$trigger		If defined, call also the trigger (for example COMPANY_MODIFY)
	 *  @param	User		$userused		Object user
	 *  @return int                 		-1=error, O=did nothing, 1=OK
	 *  @see updateExtraFields(), insertExtraLanguages()
	 */
	public function updateExtraLanguages($key, $trigger = null, $userused = null)
	{
		global $conf, $langs, $user;

		if (empty($userused)) {
			$userused = $user;
		}

		$error = 0;

		if (!empty($conf->global->MAIN_EXTRALANGUAGES_DISABLED)) {
			return 0; // For avoid conflicts if trigger used
		}

		return 0;
	}


	/**
	 * Return HTML string to put an input field into a page
	 * Code very similar with showInputField of extra fields
	 *
	 * @param  array   		$val	       Array of properties for field to show (used only if ->fields not defined)
	 * @param  string  		$key           Key of attribute
	 * @param  string|array	$value         Preselected value to show (for date type it must be in timestamp format, for amount or price it must be a php numeric value, for array type must be array)
	 * @param  string  		$moreparam     To add more parameters on html input tag
	 * @param  string  		$keysuffix     Prefix string to add into name and id of field (can be used to avoid duplicate names)
	 * @param  string  		$keyprefix     Suffix string to add into name and id of field (can be used to avoid duplicate names)
	 * @param  string|int	$morecss       Value for css to define style/length of field. May also be a numeric.
	 * @param  int			$nonewbutton   Force to not show the new button on field that are links to object
	 * @return string
	 */
	public function showInputField($val, $key, $value, $moreparam = '', $keysuffix = '', $keyprefix = '', $morecss = 0, $nonewbutton = 0)
	{
		global $conf, $langs, $form;

		if (!is_object($form)) {
			require_once DOL_DOCUMENT_ROOT.'/core/class/html.form.class.php';
			$form = new Form($this->db);
		}

		if (!empty($this->fields)) {
			$val = $this->fields[$key];
		}

		$out = '';
		$type = '';
		$isDependList=0;
		$param = array();
		$param['options'] = array();
		$reg = array();
		$size = $this->fields[$key]['size'];
		// Because we work on extrafields
		if (preg_match('/^(integer|link):(.*):(.*):(.*):(.*)/i', $val['type'], $reg)) {
			$param['options'] = array($reg[2].':'.$reg[3].':'.$reg[4].':'.$reg[5] => 'N');
			$type = 'link';
		} elseif (preg_match('/^(integer|link):(.*):(.*):(.*)/i', $val['type'], $reg)) {
			$param['options'] = array($reg[2].':'.$reg[3].':'.$reg[4] => 'N');
			$type = 'link';
		} elseif (preg_match('/^(integer|link):(.*):(.*)/i', $val['type'], $reg)) {
			$param['options'] = array($reg[2].':'.$reg[3] => 'N');
			$type = 'link';
		} elseif (preg_match('/^(sellist):(.*):(.*):(.*):(.*)/i', $val['type'], $reg)) {
			$param['options'] = array($reg[2].':'.$reg[3].':'.$reg[4].':'.$reg[5] => 'N');
			$type = 'sellist';
		} elseif (preg_match('/^(sellist):(.*):(.*):(.*)/i', $val['type'], $reg)) {
			$param['options'] = array($reg[2].':'.$reg[3].':'.$reg[4] => 'N');
			$type = 'sellist';
		} elseif (preg_match('/^(sellist):(.*):(.*)/i', $val['type'], $reg)) {
			$param['options'] = array($reg[2].':'.$reg[3] => 'N');
			$type = 'sellist';
		} elseif (preg_match('/varchar\((\d+)\)/', $val['type'], $reg)) {
			$param['options'] = array();
			$type = 'varchar';
			$size = $reg[1];
		} elseif (preg_match('/varchar/', $val['type'])) {
			$param['options'] = array();
			$type = 'varchar';
		} elseif (is_array($this->fields[$key]['arrayofkeyval'])) {
			$param['options'] = $this->fields[$key]['arrayofkeyval'];
			$type = 'select';
		} else {
			$param['options'] = array();
			$type = $this->fields[$key]['type'];
		}


		$label = $this->fields[$key]['label'];
		//$elementtype=$this->fields[$key]['elementtype'];	// Seems not used
		$default = $this->fields[$key]['default'];
		$computed = $this->fields[$key]['computed'];
		$unique = $this->fields[$key]['unique'];
		$required = $this->fields[$key]['required'];
		$autofocusoncreate = $this->fields[$key]['autofocusoncreate'];

		$langfile = $this->fields[$key]['langfile'];
		$list = $this->fields[$key]['list'];
		$hidden = (in_array(abs($this->fields[$key]['visible']), array(0, 2)) ? 1 : 0);

		$objectid = $this->id;

		if ($computed) {
			if (!preg_match('/^search_/', $keyprefix)) {
				return '<span class="opacitymedium">'.$langs->trans("AutomaticallyCalculated").'</span>';
			} else {
				return '';
			}
		}

		// Set value of $morecss. For this, we use in priority showsize from parameters, then $val['css'] then autodefine
		if (empty($morecss) && !empty($val['css'])) {
			$morecss = $val['css'];
		} elseif (empty($morecss)) {
			if ($type == 'date') {
				$morecss = 'minwidth100imp';
			} elseif ($type == 'datetime' || $type == 'link') {	// link means an foreign key to another primary id
				$morecss = 'minwidth200imp';
			} elseif (in_array($type, array('int', 'integer', 'price')) || preg_match('/^double(\([0-9],[0-9]\)){0,1}/', $type)) {
				$morecss = 'maxwidth75';
			} elseif ($type == 'url') {
				$morecss = 'minwidth400';
			} elseif ($type == 'boolean') {
				$morecss = '';
			} else {
				if (round($size) < 12) {
					$morecss = 'minwidth100';
				} elseif (round($size) <= 48) {
					$morecss = 'minwidth200';
				} else {
					$morecss = 'minwidth400';
				}
			}
		}

		if (in_array($type, array('date'))) {
			$tmp = explode(',', $size);
			$newsize = $tmp[0];
			$showtime = 0;

			// Do not show current date when field not required (see selectDate() method)
			if (!$required && $value == '') {
				$value = '-1';
			}

			// TODO Must also support $moreparam
			$out = $form->selectDate($value, $keyprefix.$key.$keysuffix, $showtime, $showtime, $required, '', 1, (($keyprefix != 'search_' && $keyprefix != 'search_options_') ? 1 : 0), 0, 1);
		} elseif (in_array($type, array('datetime'))) {
			$tmp = explode(',', $size);
			$newsize = $tmp[0];
			$showtime = 1;

			// Do not show current date when field not required (see selectDate() method)
			if (!$required && $value == '') $value = '-1';

			// TODO Must also support $moreparam
			$out = $form->selectDate($value, $keyprefix.$key.$keysuffix, $showtime, $showtime, $required, '', 1, (($keyprefix != 'search_' && $keyprefix != 'search_options_') ? 1 : 0), 0, 1, '', '', '', 1, '', '', 'tzuserrel');
		} elseif (in_array($type, array('duration'))) {
			$out = $form->select_duration($keyprefix.$key.$keysuffix, $value, 0, 'text', 0, 1);
		} elseif (in_array($type, array('int', 'integer'))) {
			$tmp = explode(',', $size);
			$newsize = $tmp[0];
			$out = '<input type="text" class="flat '.$morecss.'" name="'.$keyprefix.$key.$keysuffix.'" id="'.$keyprefix.$key.$keysuffix.'" maxlength="'.$newsize.'" value="'.dol_escape_htmltag($value).'"'.($moreparam ? $moreparam : '').($autofocusoncreate ? ' autofocus' : '').'>';
		} elseif (in_array($type, array('real'))) {
			$out = '<input type="text" class="flat '.$morecss.'" name="'.$keyprefix.$key.$keysuffix.'" id="'.$keyprefix.$key.$keysuffix.'" value="'.dol_escape_htmltag($value).'"'.($moreparam ? $moreparam : '').($autofocusoncreate ? ' autofocus' : '').'>';
		} elseif (preg_match('/varchar/', $type)) {
			$out = '<input type="text" class="flat '.$morecss.'" name="'.$keyprefix.$key.$keysuffix.'" id="'.$keyprefix.$key.$keysuffix.'" maxlength="'.$size.'" value="'.dol_escape_htmltag($value).'"'.($moreparam ? $moreparam : '').($autofocusoncreate ? ' autofocus' : '').'>';
		} elseif (in_array($type, array('mail', 'phone', 'url'))) {
			$out = '<input type="text" class="flat '.$morecss.'" name="'.$keyprefix.$key.$keysuffix.'" id="'.$keyprefix.$key.$keysuffix.'" value="'.dol_escape_htmltag($value).'" '.($moreparam ? $moreparam : '').($autofocusoncreate ? ' autofocus' : '').'>';
		} elseif (preg_match('/^text/', $type)) {
			if (!preg_match('/search_/', $keyprefix)) {		// If keyprefix is search_ or search_options_, we must just use a simple text field
				require_once DOL_DOCUMENT_ROOT.'/core/class/doleditor.class.php';
				$doleditor = new DolEditor($keyprefix.$key.$keysuffix, $value, '', 200, 'dolibarr_notes', 'In', false, false, false, ROWS_5, '90%');
				$out = $doleditor->Create(1);
			} else {
				$out = '<input type="text" class="flat '.$morecss.' maxwidthonsmartphone" name="'.$keyprefix.$key.$keysuffix.'" id="'.$keyprefix.$key.$keysuffix.'" value="'.dol_escape_htmltag($value).'" '.($moreparam ? $moreparam : '').'>';
			}
		} elseif (preg_match('/^html/', $type)) {
			if (!preg_match('/search_/', $keyprefix)) {		// If keyprefix is search_ or search_options_, we must just use a simple text field
				require_once DOL_DOCUMENT_ROOT.'/core/class/doleditor.class.php';
				$doleditor = new DolEditor($keyprefix.$key.$keysuffix, $value, '', 200, 'dolibarr_notes', 'In', false, false, !empty($conf->fckeditor->enabled) && $conf->global->FCKEDITOR_ENABLE_SOCIETE, ROWS_5, '90%');
				$out = $doleditor->Create(1);
			} else {
				$out = '<input type="text" class="flat '.$morecss.' maxwidthonsmartphone" name="'.$keyprefix.$key.$keysuffix.'" id="'.$keyprefix.$key.$keysuffix.'" value="'.dol_escape_htmltag($value).'" '.($moreparam ? $moreparam : '').'>';
			}
		} elseif ($type == 'boolean') {
			$checked = '';
			if (!empty($value)) {
				$checked = ' checked value="1" ';
			} else {
				$checked = ' value="1" ';
			}
			$out = '<input type="checkbox" class="flat '.$morecss.' maxwidthonsmartphone" name="'.$keyprefix.$key.$keysuffix.'" id="'.$keyprefix.$key.$keysuffix.'" '.$checked.' '.($moreparam ? $moreparam : '').'>';
		} elseif ($type == 'price') {
			if (!empty($value)) {		// $value in memory is a php numeric, we format it into user number format.
				$value = price($value);
			}
			$out = '<input type="text" class="flat '.$morecss.' maxwidthonsmartphone" name="'.$keyprefix.$key.$keysuffix.'" id="'.$keyprefix.$key.$keysuffix.'" value="'.$value.'" '.($moreparam ? $moreparam : '').'> '.$langs->getCurrencySymbol($conf->currency);
		} elseif (preg_match('/^double(\([0-9],[0-9]\)){0,1}/', $type)) {
			if (!empty($value)) {		// $value in memory is a php numeric, we format it into user number format.
				$value = price($value);
			}
			$out = '<input type="text" class="flat '.$morecss.' maxwidthonsmartphone" name="'.$keyprefix.$key.$keysuffix.'" id="'.$keyprefix.$key.$keysuffix.'" value="'.$value.'" '.($moreparam ? $moreparam : '').'> ';
		} elseif ($type == 'select') {
			$out = '';
			if (!empty($conf->use_javascript_ajax) && !empty($conf->global->MAIN_EXTRAFIELDS_USE_SELECT2)) {
				include_once DOL_DOCUMENT_ROOT.'/core/lib/ajax.lib.php';
				$out .= ajax_combobox($keyprefix.$key.$keysuffix, array(), 0);
			}

			$out .= '<select class="flat '.$morecss.' maxwidthonsmartphone" name="'.$keyprefix.$key.$keysuffix.'" id="'.$keyprefix.$key.$keysuffix.'" '.($moreparam ? $moreparam : '').'>';
			if ((!isset($this->fields[$key]['default'])) || ($this->fields[$key]['notnull'] != 1)) {
				$out .= '<option value="0">&nbsp;</option>';
			}
			foreach ($param['options'] as $key => $val) {
				if ((string) $key == '') {
					continue;
				}
				list($val, $parent) = explode('|', $val);
				$out .= '<option value="'.$key.'"';
				$out .= (((string) $value == (string) $key) ? ' selected' : '');
				$out .= (!empty($parent) ? ' parent="'.$parent.'"' : '');
				$out .= '>'.$val.'</option>';
			}
			$out .= '</select>';
		} elseif ($type == 'sellist') {
			$out = '';
			if (!empty($conf->use_javascript_ajax) && !empty($conf->global->MAIN_EXTRAFIELDS_USE_SELECT2)) {
				include_once DOL_DOCUMENT_ROOT.'/core/lib/ajax.lib.php';
				$out .= ajax_combobox($keyprefix.$key.$keysuffix, array(), 0);
			}

			$out .= '<select class="flat '.$morecss.' maxwidthonsmartphone" name="'.$keyprefix.$key.$keysuffix.'" id="'.$keyprefix.$key.$keysuffix.'" '.($moreparam ? $moreparam : '').'>';
			if (is_array($param['options'])) {
				$param_list = array_keys($param['options']);
				$InfoFieldList = explode(":", $param_list[0]);
				$parentName = '';
				$parentField = '';
				// 0 : tableName
				// 1 : label field name
				// 2 : key fields name (if differ of rowid)
				// 3 : key field parent (for dependent lists)
				// 4 : where clause filter on column or table extrafield, syntax field='value' or extra.field=value
				$keyList = (empty($InfoFieldList[2]) ? 'rowid' : $InfoFieldList[2].' as rowid');

				if (count($InfoFieldList) > 4 && !empty($InfoFieldList[4])) {
					if (strpos($InfoFieldList[4], 'extra.') !== false) {
						$keyList = 'main.'.$InfoFieldList[2].' as rowid';
					} else {
						$keyList = $InfoFieldList[2].' as rowid';
					}
				}
				if (count($InfoFieldList) > 3 && !empty($InfoFieldList[3])) {
					list($parentName, $parentField) = explode('|', $InfoFieldList[3]);
					$keyList .= ', '.$parentField;
				}

				$fields_label = explode('|', $InfoFieldList[1]);
				if (is_array($fields_label)) {
					$keyList .= ', ';
					$keyList .= implode(', ', $fields_label);
				}

				$sqlwhere = '';
				$sql = 'SELECT '.$keyList;
				$sql .= ' FROM '.MAIN_DB_PREFIX.$InfoFieldList[0];
				if (!empty($InfoFieldList[4])) {
					// can use SELECT request
					if (strpos($InfoFieldList[4], '$SEL$') !== false) {
						$InfoFieldList[4] = str_replace('$SEL$', 'SELECT', $InfoFieldList[4]);
					}

					// current object id can be use into filter
					if (strpos($InfoFieldList[4], '$ID$') !== false && !empty($objectid)) {
						$InfoFieldList[4] = str_replace('$ID$', $objectid, $InfoFieldList[4]);
					} else {
						$InfoFieldList[4] = str_replace('$ID$', '0', $InfoFieldList[4]);
					}
					//We have to join on extrafield table
					if (strpos($InfoFieldList[4], 'extra') !== false) {
						$sql .= ' as main, '.MAIN_DB_PREFIX.$InfoFieldList[0].'_extrafields as extra';
						$sqlwhere .= ' WHERE extra.fk_object=main.'.$InfoFieldList[2].' AND '.$InfoFieldList[4];
					} else {
						$sqlwhere .= ' WHERE '.$InfoFieldList[4];
					}
				} else {
					$sqlwhere .= ' WHERE 1=1';
				}
				// Some tables may have field, some other not. For the moment we disable it.
				if (in_array($InfoFieldList[0], array('tablewithentity'))) {
					$sqlwhere .= ' AND entity = '.$conf->entity;
				}
				$sql .= $sqlwhere;
				//print $sql;

				$sql .= ' ORDER BY '.implode(', ', $fields_label);

				dol_syslog(get_class($this).'::showInputField type=sellist', LOG_DEBUG);
				$resql = $this->db->query($sql);
				if ($resql) {
					$out .= '<option value="0">&nbsp;</option>';
					$num = $this->db->num_rows($resql);
					$i = 0;
					while ($i < $num) {
						$labeltoshow = '';
						$obj = $this->db->fetch_object($resql);

						// Several field into label (eq table:code|libelle:rowid)
						$notrans = false;
						$fields_label = explode('|', $InfoFieldList[1]);
						if (count($fields_label) > 1) {
							$notrans = true;
							foreach ($fields_label as $field_toshow) {
								$labeltoshow .= $obj->$field_toshow.' ';
							}
						} else {
							$labeltoshow = $obj->{$InfoFieldList[1]};
						}
						$labeltoshow = dol_trunc($labeltoshow, 45);

						if ($value == $obj->rowid) {
							foreach ($fields_label as $field_toshow) {
								$translabel = $langs->trans($obj->$field_toshow);
								if ($translabel != $obj->$field_toshow) {
									$labeltoshow = dol_trunc($translabel, 18).' ';
								} else {
									$labeltoshow = dol_trunc($obj->$field_toshow, 18).' ';
								}
							}
							$out .= '<option value="'.$obj->rowid.'" selected>'.$labeltoshow.'</option>';
						} else {
							if (!$notrans) {
								$translabel = $langs->trans($obj->{$InfoFieldList[1]});
								if ($translabel != $obj->{$InfoFieldList[1]}) {
									$labeltoshow = dol_trunc($translabel, 18);
								} else {
									$labeltoshow = dol_trunc($obj->{$InfoFieldList[1]}, 18);
								}
							}
							if (empty($labeltoshow)) {
								$labeltoshow = '(not defined)';
							}
							if ($value == $obj->rowid) {
								$out .= '<option value="'.$obj->rowid.'" selected>'.$labeltoshow.'</option>';
							}

							if (!empty($InfoFieldList[3]) && $parentField) {
								$parent = $parentName.':'.$obj->{$parentField};
								$isDependList=1;
							}

							$out .= '<option value="'.$obj->rowid.'"';
							$out .= ($value == $obj->rowid ? ' selected' : '');
							$out .= (!empty($parent) ? ' parent="'.$parent.'"' : '');
							$out .= '>'.$labeltoshow.'</option>';
						}

						$i++;
					}
					$this->db->free($resql);
				} else {
					print 'Error in request '.$sql.' '.$this->db->lasterror().'. Check setup of extra parameters.<br>';
				}
			}
			$out .= '</select>';
		} elseif ($type == 'checkbox') {
			$value_arr = explode(',', $value);
			$out = $form->multiselectarray($keyprefix.$key.$keysuffix, (empty($param['options']) ?null:$param['options']), $value_arr, '', 0, '', 0, '100%');
		} elseif ($type == 'radio') {
			$out = '';
			foreach ($param['options'] as $keyopt => $val) {
				$out .= '<input class="flat '.$morecss.'" type="radio" name="'.$keyprefix.$key.$keysuffix.'" id="'.$keyprefix.$key.$keysuffix.'" '.($moreparam ? $moreparam : '');
				$out .= ' value="'.$keyopt.'"';
				$out .= ' id="'.$keyprefix.$key.$keysuffix.'_'.$keyopt.'"';
				$out .= ($value == $keyopt ? 'checked' : '');
				$out .= '/><label for="'.$keyprefix.$key.$keysuffix.'_'.$keyopt.'">'.$val.'</label><br>';
			}
		} elseif ($type == 'chkbxlst') {
			if (is_array($value)) {
				$value_arr = $value;
			} else {
				$value_arr = explode(',', $value);
			}

			if (is_array($param['options'])) {
				$param_list = array_keys($param['options']);
				$InfoFieldList = explode(":", $param_list[0]);
				$parentName = '';
				$parentField = '';
				// 0 : tableName
				// 1 : label field name
				// 2 : key fields name (if differ of rowid)
				// 3 : key field parent (for dependent lists)
				// 4 : where clause filter on column or table extrafield, syntax field='value' or extra.field=value
				$keyList = (empty($InfoFieldList[2]) ? 'rowid' : $InfoFieldList[2].' as rowid');

				if (count($InfoFieldList) > 3 && !empty($InfoFieldList[3])) {
					list ($parentName, $parentField) = explode('|', $InfoFieldList[3]);
					$keyList .= ', '.$parentField;
				}
				if (count($InfoFieldList) > 4 && !empty($InfoFieldList[4])) {
					if (strpos($InfoFieldList[4], 'extra.') !== false) {
						$keyList = 'main.'.$InfoFieldList[2].' as rowid';
					} else {
						$keyList = $InfoFieldList[2].' as rowid';
					}
				}

				$fields_label = explode('|', $InfoFieldList[1]);
				if (is_array($fields_label)) {
					$keyList .= ', ';
					$keyList .= implode(', ', $fields_label);
				}

				$sqlwhere = '';
				$sql = 'SELECT '.$keyList;
				$sql .= ' FROM '.MAIN_DB_PREFIX.$InfoFieldList[0];
				if (!empty($InfoFieldList[4])) {
					// can use SELECT request
					if (strpos($InfoFieldList[4], '$SEL$') !== false) {
						$InfoFieldList[4] = str_replace('$SEL$', 'SELECT', $InfoFieldList[4]);
					}

					// current object id can be use into filter
					if (strpos($InfoFieldList[4], '$ID$') !== false && !empty($objectid)) {
						$InfoFieldList[4] = str_replace('$ID$', $objectid, $InfoFieldList[4]);
					} else {
						$InfoFieldList[4] = str_replace('$ID$', '0', $InfoFieldList[4]);
					}

					// We have to join on extrafield table
					if (strpos($InfoFieldList[4], 'extra') !== false) {
						$sql .= ' as main, '.MAIN_DB_PREFIX.$InfoFieldList[0].'_extrafields as extra';
						$sqlwhere .= ' WHERE extra.fk_object=main.'.$InfoFieldList[2].' AND '.$InfoFieldList[4];
					} else {
						$sqlwhere .= ' WHERE '.$InfoFieldList[4];
					}
				} else {
					$sqlwhere .= ' WHERE 1=1';
				}
				// Some tables may have field, some other not. For the moment we disable it.
				if (in_array($InfoFieldList[0], array('tablewithentity'))) {
					$sqlwhere .= ' AND entity = '.$conf->entity;
				}
				// $sql.=preg_replace('/^ AND /','',$sqlwhere);
				// print $sql;

				$sql .= $sqlwhere;
				dol_syslog(get_class($this).'::showInputField type=chkbxlst', LOG_DEBUG);
				$resql = $this->db->query($sql);
				if ($resql) {
					$num = $this->db->num_rows($resql);
					$i = 0;

					$data = array();

					while ($i < $num) {
						$labeltoshow = '';
						$obj = $this->db->fetch_object($resql);

						$notrans = false;
						// Several field into label (eq table:code|libelle:rowid)
						$fields_label = explode('|', $InfoFieldList[1]);
						if (count($fields_label) > 1) {
							$notrans = true;
							foreach ($fields_label as $field_toshow) {
								$labeltoshow .= $obj->$field_toshow.' ';
							}
						} else {
							$labeltoshow = $obj->{$InfoFieldList[1]};
						}
						$labeltoshow = dol_trunc($labeltoshow, 45);

						if (is_array($value_arr) && in_array($obj->rowid, $value_arr)) {
							foreach ($fields_label as $field_toshow) {
								$translabel = $langs->trans($obj->$field_toshow);
								if ($translabel != $obj->$field_toshow) {
									$labeltoshow = dol_trunc($translabel, 18).' ';
								} else {
									$labeltoshow = dol_trunc($obj->$field_toshow, 18).' ';
								}
							}

							$data[$obj->rowid] = $labeltoshow;
						} else {
							if (!$notrans) {
								$translabel = $langs->trans($obj->{$InfoFieldList[1]});
								if ($translabel != $obj->{$InfoFieldList[1]}) {
									$labeltoshow = dol_trunc($translabel, 18);
								} else {
									$labeltoshow = dol_trunc($obj->{$InfoFieldList[1]}, 18);
								}
							}
							if (empty($labeltoshow)) {
								$labeltoshow = '(not defined)';
							}

							if (is_array($value_arr) && in_array($obj->rowid, $value_arr)) {
								$data[$obj->rowid] = $labeltoshow;
							}

							if (!empty($InfoFieldList[3]) && $parentField) {
								$parent = $parentName.':'.$obj->{$parentField};
								$isDependList=1;
							}

							$data[$obj->rowid] = $labeltoshow;
						}

						$i++;
					}
					$this->db->free($resql);

					$out = $form->multiselectarray($keyprefix.$key.$keysuffix, $data, $value_arr, '', 0, '', 0, '100%');
				} else {
					print 'Error in request '.$sql.' '.$this->db->lasterror().'. Check setup of extra parameters.<br>';
				}
			}
		} elseif ($type == 'link') {
			$param_list = array_keys($param['options']); // $param_list='ObjectName:classPath[:AddCreateButtonOrNot[:Filter]]'
			$param_list_array = explode(':', $param_list[0]);
			$showempty = (($required && $default != '') ? 0 : 1);

			if (!preg_match('/search_/', $keyprefix)) {
				if (!empty($param_list_array[2])) {		// If the entry into $fields is set to add a create button
					if (!empty($this->fields[$key]['picto'])) {
						$morecss .= ' widthcentpercentminusxx';
					} else {
						$morecss .= ' widthcentpercentminusx';
					}
				} else {
					if (!empty($this->fields[$key]['picto'])) {
						$morecss .= ' widthcentpercentminusx';
					}
				}
			}

			$out = $form->selectForForms($param_list[0], $keyprefix.$key.$keysuffix, $value, $showempty, '', '', $morecss, $moreparam, 0, empty($val['disabled']) ? 0 : 1);

			if (!empty($param_list_array[2])) {		// If the entry into $fields is set to add a create button
				if (!GETPOSTISSET('backtopage') && empty($val['disabled']) && empty($nonewbutton)) {	// To avoid to open several times the 'Create Object' button and to avoid to have button if field is protected by a "disabled".
					list($class, $classfile) = explode(':', $param_list[0]);
					if (file_exists(dol_buildpath(dirname(dirname($classfile)).'/card.php'))) {
						$url_path = dol_buildpath(dirname(dirname($classfile)).'/card.php', 1);
					} else {
						$url_path = dol_buildpath(dirname(dirname($classfile)).'/'.strtolower($class).'_card.php', 1);
					}
					$paramforthenewlink = '';
					$paramforthenewlink .= (GETPOSTISSET('action') ? '&action='.GETPOST('action', 'aZ09') : '');
					$paramforthenewlink .= (GETPOSTISSET('id') ? '&id='.GETPOST('id', 'int') : '');
					$paramforthenewlink .= '&fk_'.strtolower($class).'=--IDFORBACKTOPAGE--';
					// TODO Add Javascript code to add input fields already filled into $paramforthenewlink so we won't loose them when going back to main page
					$out .= '<a class="butActionNew" title="'.$langs->trans("New").'" href="'.$url_path.'?action=create&backtopage='.urlencode($_SERVER['PHP_SELF'].($paramforthenewlink ? '?'.$paramforthenewlink : '')).'"><span class="fa fa-plus-circle valignmiddle"></span></a>';
				}
			}
		} elseif ($type == 'password') {
			// If prefix is 'search_', field is used as a filter, we use a common text field.
			$out = '<input type="'.($keyprefix == 'search_' ? 'text' : 'password').'" class="flat '.$morecss.'" name="'.$keyprefix.$key.$keysuffix.'" id="'.$keyprefix.$key.$keysuffix.'" value="'.$value.'" '.($moreparam ? $moreparam : '').'>';
		} elseif ($type == 'array') {
			$newval = $val;
			$newval['type'] = 'varchar(256)';

			$out = '';
			if (!empty($value)) {
				foreach ($value as $option) {
					$out .= '<span><a class="'.dol_escape_htmltag($keyprefix.$key.$keysuffix).'_del" href="javascript:;"><span class="fa fa-minus-circle valignmiddle"></span></a> ';
					$out .= $this->showInputField($newval, $keyprefix.$key.$keysuffix.'[]', $option, $moreparam, '', '', $morecss).'<br></span>';
				}
			}
			$out .= '<a id="'.dol_escape_htmltag($keyprefix.$key.$keysuffix).'_add" href="javascript:;"><span class="fa fa-plus-circle valignmiddle"></span></a>';

			$newInput = '<span><a class="'.dol_escape_htmltag($keyprefix.$key.$keysuffix).'_del" href="javascript:;"><span class="fa fa-minus-circle valignmiddle"></span></a> ';
			$newInput .= $this->showInputField($newval, $keyprefix.$key.$keysuffix.'[]', '', $moreparam, '', '', $morecss).'<br></span>';

			if (!empty($conf->use_javascript_ajax)) {
				$out .= '
					<script>
					$(document).ready(function() {
						$("a#'.dol_escape_js($keyprefix.$key.$keysuffix).'_add").click(function() {
							$("'.dol_escape_js($newInput).'").insertBefore(this);
						});

						$(document).on("click", "a.'.dol_escape_js($keyprefix.$key.$keysuffix).'_del", function() {
							$(this).parent().remove();
						});
					});
					</script>';
			}
		}
		if (!empty($hidden)) {
			$out = '<input type="hidden" value="'.$value.'" name="'.$keyprefix.$key.$keysuffix.'" id="'.$keyprefix.$key.$keysuffix.'"/>';
		}

		if ($isDependList==1) {
			$out .= $this->getJSListDependancies('_common');
		}
		/* Add comments
		 if ($type == 'date') $out.=' (YYYY-MM-DD)';
		 elseif ($type == 'datetime') $out.=' (YYYY-MM-DD HH:MM:SS)';
		 */
		return $out;
	}

	/**
	 * Return HTML string to show a field into a page
	 * Code very similar with showOutputField of extra fields
	 *
	 * @param  array   $val		       Array of properties of field to show
	 * @param  string  $key            Key of attribute
	 * @param  string  $value          Preselected value to show (for date type it must be in timestamp format, for amount or price it must be a php numeric value)
	 * @param  string  $moreparam      To add more parametes on html input tag
	 * @param  string  $keysuffix      Prefix string to add into name and id of field (can be used to avoid duplicate names)
	 * @param  string  $keyprefix      Suffix string to add into name and id of field (can be used to avoid duplicate names)
	 * @param  mixed   $morecss        Value for css to define size. May also be a numeric.
	 * @return string
	 */
	public function showOutputField($val, $key, $value, $moreparam = '', $keysuffix = '', $keyprefix = '', $morecss = '')
	{
		global $conf, $langs, $form;

		if (!is_object($form)) {
			require_once DOL_DOCUMENT_ROOT.'/core/class/html.form.class.php';
			$form = new Form($this->db);
		}

		$objectid = $this->id;
		$label = $val['label'];
		$type  = $val['type'];
		$size  = $val['css'];
		$reg = array();

		// Convert var to be able to share same code than showOutputField of extrafields
		if (preg_match('/varchar\((\d+)\)/', $type, $reg)) {
			$type = 'varchar'; // convert varchar(xx) int varchar
			$size = $reg[1];
		} elseif (preg_match('/varchar/', $type)) {
			$type = 'varchar'; // convert varchar(xx) int varchar
		}
		if (!empty($val['arrayofkeyval']) && is_array($val['arrayofkeyval'])) {
			$type = 'select';
		}
		if (preg_match('/^integer:(.*):(.*)/i', $val['type'], $reg)) {
			$type = 'link';
		}

		$default = $val['default'];
		$computed = $val['computed'];
		$unique = $val['unique'];
		$required = $val['required'];
		$param = array();
		$param['options'] = array();

		if (!empty($val['arrayofkeyval']) && is_array($val['arrayofkeyval'])) {
			$param['options'] = $val['arrayofkeyval'];
		}
		if (preg_match('/^integer:(.*):(.*)/i', $val['type'], $reg)) {
			$type = 'link';
			$param['options'] = array($reg[1].':'.$reg[2]=>$reg[1].':'.$reg[2]);
		} elseif (preg_match('/^sellist:(.*):(.*):(.*):(.*)/i', $val['type'], $reg)) {
			$param['options'] = array($reg[1].':'.$reg[2].':'.$reg[3].':'.$reg[4] => 'N');
			$type = 'sellist';
		} elseif (preg_match('/^sellist:(.*):(.*):(.*)/i', $val['type'], $reg)) {
			$param['options'] = array($reg[1].':'.$reg[2].':'.$reg[3] => 'N');
			$type = 'sellist';
		} elseif (preg_match('/^sellist:(.*):(.*)/i', $val['type'], $reg)) {
			$param['options'] = array($reg[1].':'.$reg[2] => 'N');
			$type = 'sellist';
		}

		$langfile = $val['langfile'];
		$list = $val['list'];
		$help = $val['help'];
		$hidden = (($val['visible'] == 0) ? 1 : 0); // If zero, we are sure it is hidden, otherwise we show. If it depends on mode (view/create/edit form or list, this must be filtered by caller)

		if ($hidden) {
			return '';
		}

		// If field is a computed field, value must become result of compute
		if ($computed) {
			// Make the eval of compute string
			//var_dump($computed);
			$value = dol_eval($computed, 1, 0);
		}

		if (empty($morecss)) {
			if ($type == 'date') {
				$morecss = 'minwidth100imp';
			} elseif ($type == 'datetime' || $type == 'timestamp') {
				$morecss = 'minwidth200imp';
			} elseif (in_array($type, array('int', 'double', 'price'))) {
				$morecss = 'maxwidth75';
			} elseif ($type == 'url') {
				$morecss = 'minwidth400';
			} elseif ($type == 'boolean') {
				$morecss = '';
			} else {
				if (round($size) < 12) {
					$morecss = 'minwidth100';
				} elseif (round($size) <= 48) {
					$morecss = 'minwidth200';
				} else {
					$morecss = 'minwidth400';
				}
			}
		}

		// Format output value differently according to properties of field
		if ($key == 'ref' && method_exists($this, 'getNomUrl')) {
			$value = $this->getNomUrl(1, '', 0, '', 1);
		} elseif ($key == 'status' && method_exists($this, 'getLibStatut')) {
			$value = $this->getLibStatut(3);
		} elseif ($type == 'date') {
			if (!empty($value)) {
				$value = dol_print_date($value, 'day');	// We suppose dates without time are always gmt (storage of course + output)
			} else {
				$value = '';
			}
		} elseif ($type == 'datetime' || $type == 'timestamp') {
			if (!empty($value)) {
				$value = dol_print_date($value, 'dayhour', 'tzuserrel');
			} else {
				$value = '';
			}
		} elseif ($type == 'duration') {
			include_once DOL_DOCUMENT_ROOT.'/core/lib/date.lib.php';
			if (!is_null($value) && $value !== '') {
				$value = convertSecondToTime($value, 'allhourmin');
			}
		} elseif ($type == 'double' || $type == 'real') {
			if (!is_null($value) && $value !== '') {
				$value = price($value);
			}
		} elseif ($type == 'boolean') {
			$checked = '';
			if (!empty($value)) {
				$checked = ' checked ';
			}
			$value = '<input type="checkbox" '.$checked.' '.($moreparam ? $moreparam : '').' readonly disabled>';
		} elseif ($type == 'mail') {
			$value = dol_print_email($value, 0, 0, 0, 64, 1, 1);
		} elseif ($type == 'url') {
			$value = dol_print_url($value, '_blank', 32, 1);
		} elseif ($type == 'phone') {
			$value = dol_print_phone($value, '', 0, 0, '', '&nbsp;', 1);
		} elseif ($type == 'price') {
			if (!is_null($value) && $value !== '') {
				$value = price($value, 0, $langs, 0, 0, -1, $conf->currency);
			}
		} elseif ($type == 'select') {
			$value = $param['options'][$value];
		} elseif ($type == 'sellist') {
			$param_list = array_keys($param['options']);
			$InfoFieldList = explode(":", $param_list[0]);

			$selectkey = "rowid";
			$keyList = 'rowid';

			if (count($InfoFieldList) > 4 && !empty($InfoFieldList[4])) {
				$selectkey = $InfoFieldList[2];
				$keyList = $InfoFieldList[2].' as rowid';
			}

			$fields_label = explode('|', $InfoFieldList[1]);
			if (is_array($fields_label)) {
				$keyList .= ', ';
				$keyList .= implode(', ', $fields_label);
			}

			$sql = 'SELECT '.$keyList;
			$sql .= ' FROM '.MAIN_DB_PREFIX.$InfoFieldList[0];
			if (strpos($InfoFieldList[4], 'extra') !== false) {
				$sql .= ' as main';
			}
			if ($selectkey == 'rowid' && empty($value)) {
				$sql .= " WHERE ".$selectkey."=0";
			} elseif ($selectkey == 'rowid') {
				$sql .= " WHERE ".$selectkey."=".$this->db->escape($value);
			} else {
				$sql .= " WHERE ".$selectkey."='".$this->db->escape($value)."'";
			}

			//$sql.= ' AND entity = '.$conf->entity;

			dol_syslog(get_class($this).':showOutputField:$type=sellist', LOG_DEBUG);
			$resql = $this->db->query($sql);
			if ($resql) {
				$value = ''; // value was used, so now we reste it to use it to build final output

				$obj = $this->db->fetch_object($resql);

				// Several field into label (eq table:code|libelle:rowid)
				$fields_label = explode('|', $InfoFieldList[1]);

				if (is_array($fields_label) && count($fields_label) > 1) {
					foreach ($fields_label as $field_toshow) {
						$translabel = '';
						if (!empty($obj->$field_toshow)) {
							$translabel = $langs->trans($obj->$field_toshow);
						}
						if ($translabel != $field_toshow) {
							$value .= dol_trunc($translabel, 18).' ';
						} else {
							$value .= $obj->$field_toshow.' ';
						}
					}
				} else {
					$translabel = '';
					if (!empty($obj->{$InfoFieldList[1]})) {
						$translabel = $langs->trans($obj->{$InfoFieldList[1]});
					}
					if ($translabel != $obj->{$InfoFieldList[1]}) {
						$value = dol_trunc($translabel, 18);
					} else {
						$value = $obj->{$InfoFieldList[1]};
					}
				}
			} else {
				dol_syslog(get_class($this).'::showOutputField error '.$this->db->lasterror(), LOG_WARNING);
			}
		} elseif ($type == 'radio') {
			$value = $param['options'][$value];
		} elseif ($type == 'checkbox') {
			$value_arr = explode(',', $value);
			$value = '';
			if (is_array($value_arr) && count($value_arr) > 0) {
				$toprint = array();
				foreach ($value_arr as $keyval => $valueval) {
					$toprint[] = '<li class="select2-search-choice-dolibarr noborderoncategories" style="background: #bbb">'.$param['options'][$valueval].'</li>';
				}
				$value = '<div class="select2-container-multi-dolibarr" style="width: 90%;"><ul class="select2-choices-dolibarr">'.implode(' ', $toprint).'</ul></div>';
			}
		} elseif ($type == 'chkbxlst') {
			$value_arr = explode(',', $value);

			$param_list = array_keys($param['options']);
			$InfoFieldList = explode(":", $param_list[0]);

			$selectkey = "rowid";
			$keyList = 'rowid';

			if (count($InfoFieldList) >= 3) {
				$selectkey = $InfoFieldList[2];
				$keyList = $InfoFieldList[2].' as rowid';
			}

			$fields_label = explode('|', $InfoFieldList[1]);
			if (is_array($fields_label)) {
				$keyList .= ', ';
				$keyList .= implode(', ', $fields_label);
			}

			$sql = 'SELECT '.$keyList;
			$sql .= ' FROM '.MAIN_DB_PREFIX.$InfoFieldList[0];
			if (strpos($InfoFieldList[4], 'extra') !== false) {
				$sql .= ' as main';
			}
			// $sql.= " WHERE ".$selectkey."='".$this->db->escape($value)."'";
			// $sql.= ' AND entity = '.$conf->entity;

			dol_syslog(get_class($this).':showOutputField:$type=chkbxlst', LOG_DEBUG);
			$resql = $this->db->query($sql);
			if ($resql) {
				$value = ''; // value was used, so now we reste it to use it to build final output
				$toprint = array();
				while ($obj = $this->db->fetch_object($resql)) {
					// Several field into label (eq table:code|libelle:rowid)
					$fields_label = explode('|', $InfoFieldList[1]);
					if (is_array($value_arr) && in_array($obj->rowid, $value_arr)) {
						if (is_array($fields_label) && count($fields_label) > 1) {
							foreach ($fields_label as $field_toshow) {
								$translabel = '';
								if (!empty($obj->$field_toshow)) {
									$translabel = $langs->trans($obj->$field_toshow);
								}
								if ($translabel != $field_toshow) {
									$toprint[] = '<li class="select2-search-choice-dolibarr noborderoncategories" style="background: #bbb">'.dol_trunc($translabel, 18).'</li>';
								} else {
									$toprint[] = '<li class="select2-search-choice-dolibarr noborderoncategories" style="background: #bbb">'.$obj->$field_toshow.'</li>';
								}
							}
						} else {
							$translabel = '';
							if (!empty($obj->{$InfoFieldList[1]})) {
								$translabel = $langs->trans($obj->{$InfoFieldList[1]});
							}
							if ($translabel != $obj->{$InfoFieldList[1]}) {
								$toprint[] = '<li class="select2-search-choice-dolibarr noborderoncategories" style="background: #bbb">'.dol_trunc($translabel, 18).'</li>';
							} else {
								$toprint[] = '<li class="select2-search-choice-dolibarr noborderoncategories" style="background: #bbb">'.$obj->{$InfoFieldList[1]}.'</li>';
							}
						}
					}
				}
				$value = '<div class="select2-container-multi-dolibarr" style="width: 90%;"><ul class="select2-choices-dolibarr">'.implode(' ', $toprint).'</ul></div>';
			} else {
				dol_syslog(get_class($this).'::showOutputField error '.$this->db->lasterror(), LOG_WARNING);
			}
		} elseif ($type == 'link') {
			$out = '';

			// only if something to display (perf)
			if ($value) {
				$param_list = array_keys($param['options']); // $param_list='ObjectName:classPath'

				$InfoFieldList = explode(":", $param_list[0]);
				$classname = $InfoFieldList[0];
				$classpath = $InfoFieldList[1];
				$getnomurlparam = (empty($InfoFieldList[2]) ? 3 : $InfoFieldList[2]);
				if (!empty($classpath)) {
					dol_include_once($InfoFieldList[1]);
					if ($classname && class_exists($classname)) {
						$object = new $classname($this->db);
						$object->fetch($value);
						$value = $object->getNomUrl($getnomurlparam);
					}
				} else {
					dol_syslog('Error bad setup of extrafield', LOG_WARNING);
					return 'Error bad setup of extrafield';
				}
			} else {
				$value = '';
			}
		} elseif (preg_match('/^(text|html)/', $type)) {
			$value = dol_htmlentitiesbr($value);
		} elseif ($type == 'password') {
			$value = preg_replace('/./i', '*', $value);
		} elseif ($type == 'array') {
			$value = implode('<br>', $value);
		}

		//print $type.'-'.$size.'-'.$value;
		$out = $value;

		return $out;
	}


	/**
	 * Function to show lines of extrafields with output datas.
	 * This function is responsible to output the <tr> and <td> according to correct number of columns received into $params['colspan'] or <div> according to $display_type
	 *
	 * @param 	Extrafields $extrafields    Extrafield Object
	 * @param 	string      $mode           Show output ('view') or input ('create' or 'edit') for extrafield
	 * @param 	array       $params         Optional parameters. Example: array('style'=>'class="oddeven"', 'colspan'=>$colspan)
	 * @param 	string      $keysuffix      Suffix string to add after name and id of field (can be used to avoid duplicate names)
	 * @param 	string      $keyprefix      Prefix string to add before name and id of field (can be used to avoid duplicate names)
	 * @param	string		$onetrtd		All fields in same tr td. Used by objectline_create.tpl.php for example.
	 * @param	string		$display_type	"card" for form display, "line" for document line display (extrafields on propal line, order line, etc...)
	 * @return 	string
	 */
	public function showOptionals($extrafields, $mode = 'view', $params = null, $keysuffix = '', $keyprefix = '', $onetrtd = 0, $display_type = 'card')
	{
		global $db, $conf, $langs, $action, $form, $hookmanager;

		if (!is_object($form)) {
			$form = new Form($db);
		}

		$out = '';

		$parameters = array();
		$reshook = $hookmanager->executeHooks('showOptionals', $parameters, $this, $action); // Note that $action and $object may have been modified by hook
		if (empty($reshook)) {
			if (is_array($extrafields->attributes[$this->table_element]['label']) && count($extrafields->attributes[$this->table_element]['label']) > 0) {
				$out .= "\n";
				$out .= '<!-- showOptionals --> ';
				$out .= "\n";

				$extrafields_collapse_num = '';
				$e = 0;
				foreach ($extrafields->attributes[$this->table_element]['label'] as $key => $label) {
					// Show only the key field in params
					if (is_array($params) && array_key_exists('onlykey', $params) && $key != $params['onlykey']) {
						continue;
					}

					// Test on 'enabled' ('enabled' is different than 'list' = 'visibility')
					$enabled = 1;
					if ($enabled && isset($extrafields->attributes[$this->table_element]['enabled'][$key])) {
						$enabled = dol_eval($extrafields->attributes[$this->table_element]['enabled'][$key], 1);
					}
					if (empty($enabled)) {
						continue;
					}

					$visibility = 1;
					if ($visibility && isset($extrafields->attributes[$this->table_element]['list'][$key])) {
						$visibility = dol_eval($extrafields->attributes[$this->table_element]['list'][$key], 1);
					}

					$perms = 1;
					if ($perms && isset($extrafields->attributes[$this->table_element]['perms'][$key])) {
						$perms = dol_eval($extrafields->attributes[$this->table_element]['perms'][$key], 1);
					}

					if (($mode == 'create') && abs($visibility) != 1 && abs($visibility) != 3) {
						continue; // <> -1 and <> 1 and <> 3 = not visible on forms, only on list
					} elseif (($mode == 'edit') && abs($visibility) != 1 && abs($visibility) != 3 && abs($visibility) != 4) {
						continue; // <> -1 and <> 1 and <> 3 = not visible on forms, only on list and <> 4 = not visible at the creation
					} elseif ($mode == 'view' && empty($visibility)) {
						continue;
					}
					if (empty($perms)) {
						continue;
					}
					// Load language if required
					if (!empty($extrafields->attributes[$this->table_element]['langfile'][$key])) {
						$langs->load($extrafields->attributes[$this->table_element]['langfile'][$key]);
					}

					$colspan = '';
					if (is_array($params) && count($params) > 0 && $display_type=='card') {
						if (array_key_exists('cols', $params)) {
							$colspan = $params['cols'];
						} elseif (array_key_exists('colspan', $params)) {	// For backward compatibility. Use cols instead now.
							$reg = array();
							if (preg_match('/colspan="(\d+)"/', $params['colspan'], $reg)) {
								$colspan = $reg[1];
							} else {
								$colspan = $params['colspan'];
							}
						}
					}

					switch ($mode) {
						case "view":
							$value = $this->array_options["options_".$key.$keysuffix]; // Value may be clean or formated later
							break;
						case "create":
						case "edit":
							// We get the value of property found with GETPOST so it takes into account:
							// default values overwrite, restore back to list link, ... (but not 'default value in database' of field)
							$check = 'alphanohtml';
							if (in_array($extrafields->attributes[$this->table_element]['type'][$key], array('html', 'text'))) {
								$check = 'restricthtml';
							}
							$getposttemp = GETPOST($keyprefix.'options_'.$key.$keysuffix, $check, 3); // GETPOST can get value from GET, POST or setup of default values overwrite.
							// GETPOST("options_" . $key) can be 'abc' or array(0=>'abc')
							if (is_array($getposttemp) || $getposttemp != '' || GETPOSTISSET($keyprefix.'options_'.$key.$keysuffix)) {
								if (is_array($getposttemp)) {
									// $getposttemp is an array but following code expects a comma separated string
									$value = implode(",", $getposttemp);
								} else {
									$value = $getposttemp;
								}
							} else {
								$value = (!empty($this->array_options["options_".$key]) ? $this->array_options["options_".$key] : ''); // No GET, no POST, no default value, so we take value of object.
							}
							//var_dump($keyprefix.' - '.$key.' - '.$keysuffix.' - '.$keyprefix.'options_'.$key.$keysuffix.' - '.$this->array_options["options_".$key.$keysuffix].' - '.$getposttemp.' - '.$value);
							break;
					}

					// Output value of the current field
					if ($extrafields->attributes[$this->table_element]['type'][$key] == 'separate') {
						$extrafields_collapse_num = '';
						$extrafield_param = $extrafields->attributes[$this->table_element]['param'][$key];
						if (!empty($extrafield_param) && is_array($extrafield_param)) {
							$extrafield_param_list = array_keys($extrafield_param['options']);

							if (count($extrafield_param_list) > 0) {
								$extrafield_collapse_display_value = intval($extrafield_param_list[0]);

								if ($extrafield_collapse_display_value == 1 || $extrafield_collapse_display_value == 2) {
									$extrafields_collapse_num = $extrafields->attributes[$this->table_element]['pos'][$key];
								}
							}
						}

						$out .= $extrafields->showSeparator($key, $this, ($colspan + 1), $display_type);
					} else {
						$class = (!empty($extrafields->attributes[$this->table_element]['hidden'][$key]) ? 'hideobject ' : '');
						$csstyle = '';
						if (is_array($params) && count($params) > 0) {
							if (array_key_exists('class', $params)) {
								$class .= $params['class'].' ';
							}
							if (array_key_exists('style', $params)) {
								$csstyle = $params['style'];
							}
						}

						// add html5 elements
						$domData  = ' data-element="extrafield"';
						$domData .= ' data-targetelement="'.$this->element.'"';
						$domData .= ' data-targetid="'.$this->id.'"';

						$html_id = (empty($this->id) ? '' : 'extrarow-'.$this->element.'_'.$key.'_'.$this->id);
						if ($display_type=='card') {
							if (!empty($conf->global->MAIN_EXTRAFIELDS_USE_TWO_COLUMS) && ($e % 2) == 0) {
								$colspan = '0';
							}

							if ($action == 'selectlines') {
								$colspan++;
							}
						}

						// Convert date into timestamp format (value in memory must be a timestamp)
						if (in_array($extrafields->attributes[$this->table_element]['type'][$key], array('date'))) {
							$datenotinstring = $this->array_options['options_'.$key];
							if (!is_numeric($this->array_options['options_'.$key])) {	// For backward compatibility
								$datenotinstring = $this->db->jdate($datenotinstring);
							}
							$value = (GETPOSTISSET($keyprefix.'options_'.$key.$keysuffix)) ? dol_mktime(12, 0, 0, GETPOST($keyprefix.'options_'.$key.$keysuffix."month", 'int', 3), GETPOST($keyprefix.'options_'.$key.$keysuffix."day", 'int', 3), GETPOST($keyprefix.'options_'.$key.$keysuffix."year", 'int', 3)) : $datenotinstring;
						}
						if (in_array($extrafields->attributes[$this->table_element]['type'][$key], array('datetime'))) {
							$datenotinstring = $this->array_options['options_'.$key];
							if (!is_numeric($this->array_options['options_'.$key])) {	// For backward compatibility
								$datenotinstring = $this->db->jdate($datenotinstring);
							}
							$value = (GETPOSTISSET($keyprefix.'options_'.$key.$keysuffix)) ? dol_mktime(GETPOST($keyprefix.'options_'.$key.$keysuffix."hour", 'int', 3), GETPOST($keyprefix.'options_'.$key.$keysuffix."min", 'int', 3), GETPOST($keyprefix.'options_'.$key.$keysuffix."sec", 'int', 3), GETPOST($keyprefix.'options_'.$key.$keysuffix."month", 'int', 3), GETPOST($keyprefix.'options_'.$key.$keysuffix."day", 'int', 3), GETPOST($keyprefix.'options_'.$key.$keysuffix."year", 'int', 3), 'tzuserrel') : $datenotinstring;
						}
						// Convert float submited string into real php numeric (value in memory must be a php numeric)
						if (in_array($extrafields->attributes[$this->table_element]['type'][$key], array('price', 'double'))) {
							$value = (GETPOSTISSET($keyprefix.'options_'.$key.$keysuffix) || $value) ? price2num($value) : $this->array_options['options_'.$key];
						}

						// HTML, text, select, integer and varchar: take into account default value in database if in create mode
						if (in_array($extrafields->attributes[$this->table_element]['type'][$key], array('html', 'text', 'varchar', 'select', 'int'))) {
							if ($action == 'create') {
								$value = (GETPOSTISSET($keyprefix.'options_'.$key.$keysuffix) || $value) ? $value : $extrafields->attributes[$this->table_element]['default'][$key];
							}
						}

						$labeltoshow = $langs->trans($label);
						$helptoshow = $langs->trans($extrafields->attributes[$this->table_element]['help'][$key]);

						if ($display_type == 'card') {
							$out .= '<tr '.($html_id ? 'id="'.$html_id.'" ' : '').$csstyle.' class="valuefieldcreate '.$class.$this->element.'_extras_'.$key.' trextrafields_collapse'.$extrafields_collapse_num.(!empty($this->id)?'_'.$this->id:'').'" '.$domData.' >';
							$out .= '<td class="wordbreak';
						} elseif ($display_type == 'line') {
							$out .= '<div '.($html_id ? 'id="'.$html_id.'" ' : '').$csstyle.' class="valuefieldlinecreate '.$class.$this->element.'_extras_'.$key.' trextrafields_collapse'.$extrafields_collapse_num.(!empty($this->id)?'_'.$this->id:'').'" '.$domData.' >';
							$out .= '<div style="display: inline-block; padding-right:4px" class="wordbreak';
						}
						//$out .= "titlefield";
						//if (GETPOST('action', 'restricthtml') == 'create') $out.='create';
						// BUG #11554 : For public page, use red dot for required fields, instead of bold label
						$tpl_context = isset($params["tpl_context"]) ? $params["tpl_context"] : "none";
						if ($tpl_context == "public") {	// Public page : red dot instead of fieldrequired characters
							$out .= '">';
							if (!empty($extrafields->attributes[$this->table_element]['help'][$key])) {
								$out .= $form->textwithpicto($labeltoshow, $helptoshow);
							} else {
								$out .= $labeltoshow;
							}
							if ($mode != 'view' && !empty($extrafields->attributes[$this->table_element]['required'][$key])) {
								$out .= '&nbsp;<font color="red">*</font>';
							}
						} else {
							if ($mode != 'view' && !empty($extrafields->attributes[$this->table_element]['required'][$key])) {
								$out .= ' fieldrequired';
							}
							$out .= '">';
							if (!empty($extrafields->attributes[$this->table_element]['help'][$key])) {
								$out .= $form->textwithpicto($labeltoshow, $helptoshow);
							} else {
								$out .= $labeltoshow;
							}
						}

						$out .= ($display_type == 'card' ? '</td>' : '</div>');

						$html_id = !empty($this->id) ? $this->element.'_extras_'.$key.'_'.$this->id : '';
						if ($display_type == 'card') {
							$out .= '<td '.($html_id ? 'id="'.$html_id.'" ' : '').' class="'.$this->element.'_extras_'.$key.'" '.($colspan ? ' colspan="'.$colspan.'"' : '').'>';
						} elseif ($display_type == 'line') {
							$out .= '<div '.($html_id ? 'id="'.$html_id.'" ' : '').' style="display: inline-block" class="'.$this->element.'_extras_'.$key.'">';
						}

						switch ($mode) {
							case "view":
								$out .= $extrafields->showOutputField($key, $value);
								break;
							case "create":
								$out .= $extrafields->showInputField($key, $value, '', $keysuffix, '', 0, $this->id, $this->table_element);
								break;
							case "edit":
								$out .= $extrafields->showInputField($key, $value, '', $keysuffix, '', 0, $this->id, $this->table_element);
								break;
						}

						$out .= ($display_type=='card' ? '</td>' : '</div>');

						/*for($ii = 0; $ii < ($colspan - 1); $ii++)
						{
							$out .='<td class="'.$this->element.'_extras_'.$key.'"></td>';
						}*/

						if (!empty($conf->global->MAIN_EXTRAFIELDS_USE_TWO_COLUMS) && (($e % 2) == 1)) {
							$out .= ($display_type=='card' ? '</tr>' : '</div>');
						} else {
							$out .= ($display_type=='card' ? '</tr>' : '</div>');
						}
						$e++;
					}
				}
				$out .= "\n";
				// Add code to manage list depending on others
				if (!empty($conf->use_javascript_ajax)) {
					$out .= $this->getJSListDependancies();
				}

				$out .= '<!-- /showOptionals --> '."\n";
			}
		}

		$out .= $hookmanager->resPrint;

		return $out;
	}

	/**
	 * @param 	string 	$type	Type for prefix
	 * @return 	string			Javacript code to manage dependency
	 */
	public function getJSListDependancies($type = '_extra')
	{
		$out = '
					<script>
					jQuery(document).ready(function() {
						function showOptions'.$type.'(child_list, parent_list, orig_select)
						{
							var val = $("select[name=\""+parent_list+"\"]").val();
							var parentVal = parent_list + ":" + val;
							if(typeof val == "string"){
				    		    if(val != "") {
					    			var options = orig_select.find("option[parent=\""+parentVal+"\"]").clone();
									$("select[name=\""+child_list+"\"] option[parent]").remove();
									$("select[name=\""+child_list+"\"]").append(options);
								} else {
									var options = orig_select.find("option[parent]").clone();
									$("select[name=\""+child_list+"\"] option[parent]").remove();
									$("select[name=\""+child_list+"\"]").append(options);
								}
				    		} else if(val > 0) {
								var options = orig_select.find("option[parent=\""+parentVal+"\"]").clone();
								$("select[name=\""+child_list+"\"] option[parent]").remove();
								$("select[name=\""+child_list+"\"]").append(options);
							} else {
								var options = orig_select.find("option[parent]").clone();
								$("select[name=\""+child_list+"\"] option[parent]").remove();
								$("select[name=\""+child_list+"\"]").append(options);
							}
						}
						function setListDependencies'.$type.'() {
							jQuery("select option[parent]").parent().each(function() {
								var orig_select = {};
								var child_list = $(this).attr("name");
								orig_select[child_list] = $(this).clone();
								var parent = $(this).find("option[parent]:first").attr("parent");
								var infos = parent.split(":");
								var parent_list = infos[0];

								//Hide daughters lists
								if ($("#"+child_list).val() == 0 && $("#"+parent_list).val() == 0){
								    $("#"+child_list).hide();
								//Show mother lists
								} else if ($("#"+parent_list).val() != 0){
								    $("#"+parent_list).show();
								}
								//Show the child list if the parent list value is selected
								$("select[name=\""+parent_list+"\"]").click(function() {
								    if ($(this).val() != 0){
								        $("#"+child_list).show()
									}
								});

								//When we change parent list
								$("select[name=\""+parent_list+"\"]").change(function() {
									showOptions'.$type.'(child_list, parent_list, orig_select[child_list]);
									//Select the value 0 on child list after a change on the parent list
									$("#"+child_list).val(0).trigger("change");
									//Hide child lists if the parent value is set to 0
									if ($(this).val() == 0){
								   		$("#"+child_list).hide();
									}
								});
							});
						}

						setListDependencies'.$type.'();
					});
					</script>'."\n";
		return $out;
	}

	/**
	 * Returns the rights used for this class
	 * @return stdClass
	 */
	public function getRights()
	{
		global $user;

		$element = $this->element;
		if ($element == 'facturerec') {
			$element = 'facture';
		}

		return $user->rights->{$element};
	}

	/**
	 * Function used to replace a thirdparty id with another one.
	 * This function is meant to be called from replaceThirdparty with the appropiate tables
	 * Column name fk_soc MUST be used to identify thirdparties
	 *
	 * @param  DoliDB 	   $db 			  Database handler
	 * @param  int 		   $origin_id     Old thirdparty id (the thirdparty to delete)
	 * @param  int 		   $dest_id       New thirdparty id (the thirdparty that will received element of the other)
	 * @param  string[]    $tables        Tables that need to be changed
	 * @param  int         $ignoreerrors  Ignore errors. Return true even if errors. We need this when replacement can fails like for categories (categorie of old thirdparty may already exists on new one)
	 * @return bool						  True if success, False if error
	 */
	public static function commonReplaceThirdparty(DoliDB $db, $origin_id, $dest_id, array $tables, $ignoreerrors = 0)
	{
		foreach ($tables as $table) {
			$sql = 'UPDATE '.MAIN_DB_PREFIX.$table.' SET fk_soc = '.$dest_id.' WHERE fk_soc = '.$origin_id;

			if (!$db->query($sql)) {
				if ($ignoreerrors) {
					return true; // TODO Not enough. If there is A-B on kept thirdarty and B-C on old one, we must get A-B-C after merge. Not A-B.
				}
				//$this->errors = $db->lasterror();
				return false;
			}
		}

		return true;
	}

	/**
	 * Get buy price to use for margin calculation. This function is called when buy price is unknown.
	 *	 Set buy price = sell price if ForceBuyingPriceIfNull configured,
	 *   else if calculation MARGIN_TYPE = 'costprice' and costprice is defined, use costprice as buyprice
	 *	 else if calculation MARGIN_TYPE = 'pmp' and pmp is calculated, use pmp as buyprice
	 *	 else set min buy price as buy price
	 *
	 * @param float		$unitPrice		 Product unit price
	 * @param float		$discountPercent Line discount percent
	 * @param int		$fk_product		 Product id
	 * @return	float                    <0 if KO, buyprice if OK
	 */
	public function defineBuyPrice($unitPrice = 0.0, $discountPercent = 0.0, $fk_product = 0)
	{
		global $conf;

		$buyPrice = 0;

		if (($unitPrice > 0) && (isset($conf->global->ForceBuyingPriceIfNull) && $conf->global->ForceBuyingPriceIfNull == 1)) { // In most cases, test here is false
			$buyPrice = $unitPrice * (1 - $discountPercent / 100);
		} else {
			// Get cost price for margin calculation
			if (!empty($fk_product)) {
				if (isset($conf->global->MARGIN_TYPE) && $conf->global->MARGIN_TYPE == 'costprice') {
					require_once DOL_DOCUMENT_ROOT.'/product/class/product.class.php';
					$product = new Product($this->db);
					$result = $product->fetch($fk_product);
					if ($result <= 0) {
						$this->errors[] = 'ErrorProductIdDoesNotExists';
						return -1;
					}
					if ($product->cost_price > 0) {
						$buyPrice = $product->cost_price;
					} elseif ($product->pmp > 0) {
						$buyPrice = $product->pmp;
					}
				} elseif (isset($conf->global->MARGIN_TYPE) && $conf->global->MARGIN_TYPE == 'pmp') {
					require_once DOL_DOCUMENT_ROOT.'/product/class/product.class.php';
					$product = new Product($this->db);
					$result = $product->fetch($fk_product);
					if ($result <= 0) {
						$this->errors[] = 'ErrorProductIdDoesNotExists';
						return -1;
					}
					if ($product->pmp > 0) {
						$buyPrice = $product->pmp;
					}
				}

				if (empty($buyPrice) && isset($conf->global->MARGIN_TYPE) && in_array($conf->global->MARGIN_TYPE, array('1', 'pmp', 'costprice'))) {
					require_once DOL_DOCUMENT_ROOT.'/fourn/class/fournisseur.product.class.php';
					$productFournisseur = new ProductFournisseur($this->db);
					if (($result = $productFournisseur->find_min_price_product_fournisseur($fk_product)) > 0) {
						$buyPrice = $productFournisseur->fourn_unitprice;
					} elseif ($result < 0) {
						$this->errors[] = $productFournisseur->error;
						return -2;
					}
				}
			}
		}
		return $buyPrice;
	}

	// phpcs:disable PEAR.NamingConventions.ValidFunctionName.ScopeNotCamelCaps
	/**
	 *  Show photos of an object (nbmax maximum), into several columns
	 *
	 *  @param		string	$modulepart		'product', 'ticket', ...
	 *  @param      string	$sdir        	Directory to scan (full absolute path)
	 *  @param      int		$size        	0=original size, 1='small' use thumbnail if possible
	 *  @param      int		$nbmax       	Nombre maximum de photos (0=pas de max)
	 *  @param      int		$nbbyrow     	Number of image per line or -1 to use div. Used only if size=1.
	 * 	@param		int		$showfilename	1=Show filename
	 * 	@param		int		$showaction		1=Show icon with action links (resize, delete)
	 * 	@param		int		$maxHeight		Max height of original image when size='small' (so we can use original even if small requested). If 0, always use 'small' thumb image.
	 * 	@param		int		$maxWidth		Max width of original image when size='small'
	 *  @param      int     $nolink         Do not add a href link to view enlarged imaged into a new tab
	 *  @param      int     $notitle        Do not add title tag on image
	 *  @param		int		$usesharelink	Use the public shared link of image (if not available, the 'nophoto' image will be shown instead)
	 *  @return     string					Html code to show photo. Number of photos shown is saved in this->nbphoto
	 */
	public function show_photos($modulepart, $sdir, $size = 0, $nbmax = 0, $nbbyrow = 5, $showfilename = 0, $showaction = 0, $maxHeight = 120, $maxWidth = 160, $nolink = 0, $notitle = 0, $usesharelink = 0)
	{
		// phpcs:enable
		global $conf, $user, $langs;

		include_once DOL_DOCUMENT_ROOT.'/core/lib/files.lib.php';
		include_once DOL_DOCUMENT_ROOT.'/core/lib/images.lib.php';

		$sortfield = 'position_name';
		$sortorder = 'asc';

		$dir = $sdir.'/';
		$pdir = '/';

		$dir .= get_exdir(0, 0, 0, 0, $this, $modulepart);
		$pdir .= get_exdir(0, 0, 0, 0, $this, $modulepart);

		// For backward compatibility
		if ($modulepart == 'product') {
			if (!empty($conf->global->PRODUCT_USE_OLD_PATH_FOR_PHOTO)) {
				$dir = $sdir.'/'.get_exdir($this->id, 2, 0, 0, $this, $modulepart).$this->id."/photos/";
				$pdir = '/'.get_exdir($this->id, 2, 0, 0, $this, $modulepart).$this->id."/photos/";
			}
		}

		// Defined relative dir to DOL_DATA_ROOT
		$relativedir = '';
		if ($dir) {
			$relativedir = preg_replace('/^'.preg_quote(DOL_DATA_ROOT, '/').'/', '', $dir);
			$relativedir = preg_replace('/^[\\/]/', '', $relativedir);
			$relativedir = preg_replace('/[\\/]$/', '', $relativedir);
		}

		$dirthumb = $dir.'thumbs/';
		$pdirthumb = $pdir.'thumbs/';

		$return = '<!-- Photo -->'."\n";
		$nbphoto = 0;

		$filearray = dol_dir_list($dir, "files", 0, '', '(\.meta|_preview.*\.png)$', $sortfield, (strtolower($sortorder) == 'desc' ?SORT_DESC:SORT_ASC), 1);

		/*if (! empty($conf->global->PRODUCT_USE_OLD_PATH_FOR_PHOTO))    // For backward compatiblity, we scan also old dirs
		 {
		 $filearrayold=dol_dir_list($dirold,"files",0,'','(\.meta|_preview.*\.png)$',$sortfield,(strtolower($sortorder)=='desc'?SORT_DESC:SORT_ASC),1);
		 $filearray=array_merge($filearray, $filearrayold);
		 }*/

		completeFileArrayWithDatabaseInfo($filearray, $relativedir);

		if (count($filearray)) {
			if ($sortfield && $sortorder) {
				$filearray = dol_sort_array($filearray, $sortfield, $sortorder);
			}

			foreach ($filearray as $key => $val) {
				$photo = '';
				$file = $val['name'];

				//if (! utf8_check($file)) $file=utf8_encode($file);	// To be sure file is stored in UTF8 in memory

				//if (dol_is_file($dir.$file) && image_format_supported($file) >= 0)
				if (image_format_supported($file) >= 0) {
					$nbphoto++;
					$photo = $file;
					$viewfilename = $file;

					if ($size == 1 || $size == 'small') {   // Format vignette
						// Find name of thumb file
						$photo_vignette = basename(getImageFileNameForSize($dir.$file, '_small'));
						if (!dol_is_file($dirthumb.$photo_vignette)) {
							$photo_vignette = '';
						}

						// Get filesize of original file
						$imgarray = dol_getImageSize($dir.$photo);

						if ($nbbyrow > 0) {
							if ($nbphoto == 1) {
								$return .= '<table class="valigntop center centpercent" style="border: 0; padding: 2px; border-spacing: 2px; border-collapse: separate;">';
							}

							if ($nbphoto % $nbbyrow == 1) {
								$return .= '<tr class="center valignmiddle" style="border: 1px">';
							}
							$return .= '<td style="width: '.ceil(100 / $nbbyrow).'%" class="photo">';
						} elseif ($nbbyrow < 0) {
							$return .= '<div class="inline-block">';
						}

						$return .= "\n";

						$relativefile = preg_replace('/^\//', '', $pdir.$photo);
						if (empty($nolink)) {
							$urladvanced = getAdvancedPreviewUrl($modulepart, $relativefile, 0, 'entity='.$this->entity);
							if ($urladvanced) {
								$return .= '<a href="'.$urladvanced.'">';
							} else {
								$return .= '<a href="'.DOL_URL_ROOT.'/viewimage.php?modulepart='.$modulepart.'&entity='.$this->entity.'&file='.urlencode($pdir.$photo).'" class="aphoto" target="_blank">';
							}
						}

						// Show image (width height=$maxHeight)
						// Si fichier vignette disponible et image source trop grande, on utilise la vignette, sinon on utilise photo origine
						$alt = $langs->transnoentitiesnoconv('File').': '.$relativefile;
						$alt .= ' - '.$langs->transnoentitiesnoconv('Size').': '.$imgarray['width'].'x'.$imgarray['height'];
						if ($notitle) {
							$alt = '';
						}

						if ($usesharelink) {
							if ($val['share']) {
								if (empty($maxHeight) || $photo_vignette && $imgarray['height'] > $maxHeight) {
									$return .= '<!-- Show original file (thumb not yet available with shared links) -->';
									$return .= '<img class="photo photowithmargin" height="'.$maxHeight.'" src="'.DOL_URL_ROOT.'/viewimage.php?hashp='.urlencode($val['share']).'" title="'.dol_escape_htmltag($alt).'">';
								} else {
									$return .= '<!-- Show original file -->';
									$return .= '<img class="photo photowithmargin" height="'.$maxHeight.'" src="'.DOL_URL_ROOT.'/viewimage.php?hashp='.urlencode($val['share']).'" title="'.dol_escape_htmltag($alt).'">';
								}
							} else {
								$return .= '<!-- Show nophoto file (because file is not shared) -->';
								$return .= '<img class="photo photowithmargin" height="'.$maxHeight.'" src="'.DOL_URL_ROOT.'/public/theme/common/nophoto.png" title="'.dol_escape_htmltag($alt).'">';
							}
						} else {
							if (empty($maxHeight) || $photo_vignette && $imgarray['height'] > $maxHeight) {
								$return .= '<!-- Show thumb -->';
								$return .= '<img class="photo photowithmargin maxwidth150onsmartphone" height="'.$maxHeight.'" src="'.DOL_URL_ROOT.'/viewimage.php?modulepart='.$modulepart.'&entity='.$this->entity.'&file='.urlencode($pdirthumb.$photo_vignette).'" title="'.dol_escape_htmltag($alt).'">';
							} else {
								$return .= '<!-- Show original file -->';
								$return .= '<img class="photo photowithmargin" height="'.$maxHeight.'" src="'.DOL_URL_ROOT.'/viewimage.php?modulepart='.$modulepart.'&entity='.$this->entity.'&file='.urlencode($pdir.$photo).'" title="'.dol_escape_htmltag($alt).'">';
							}
						}

						if (empty($nolink)) {
							$return .= '</a>';
						}
						$return .= "\n";

						if ($showfilename) {
							$return .= '<br>'.$viewfilename;
						}
						if ($showaction) {
							$return .= '<br>';
							// On propose la generation de la vignette si elle n'existe pas et si la taille est superieure aux limites
							if ($photo_vignette && (image_format_supported($photo) > 0) && ($this->imgWidth > $maxWidth || $this->imgHeight > $maxHeight)) {
								$return .= '<a href="'.$_SERVER["PHP_SELF"].'?id='.$this->id.'&amp;action=addthumb&amp;file='.urlencode($pdir.$viewfilename).'">'.img_picto($langs->trans('GenerateThumb'), 'refresh').'&nbsp;&nbsp;</a>';
							}
							// Special cas for product
							if ($modulepart == 'product' && ($user->rights->produit->creer || $user->rights->service->creer)) {
								// Link to resize
								$return .= '<a href="'.DOL_URL_ROOT.'/core/photos_resize.php?modulepart='.urlencode('produit|service').'&id='.$this->id.'&amp;file='.urlencode($pdir.$viewfilename).'" title="'.dol_escape_htmltag($langs->trans("Resize")).'">'.img_picto($langs->trans("Resize"), 'resize', '').'</a> &nbsp; ';

								// Link to delete
								$return .= '<a href="'.$_SERVER["PHP_SELF"].'?id='.$this->id.'&amp;action=delete&amp;token='.newToken().'&amp;file='.urlencode($pdir.$viewfilename).'">';
								$return .= img_delete().'</a>';
							}
						}
						$return .= "\n";

						if ($nbbyrow > 0) {
							$return .= '</td>';
							if (($nbphoto % $nbbyrow) == 0) {
								$return .= '</tr>';
							}
						} elseif ($nbbyrow < 0) {
							$return .= '</div>';
						}
					}

					if (empty($size)) {     // Format origine
						$return .= '<img class="photo photowithmargin" src="'.DOL_URL_ROOT.'/viewimage.php?modulepart='.$modulepart.'&entity='.$this->entity.'&file='.urlencode($pdir.$photo).'">';

						if ($showfilename) {
							$return .= '<br>'.$viewfilename;
						}
						if ($showaction) {
							// Special case for product
							if ($modulepart == 'product' && ($user->rights->produit->creer || $user->rights->service->creer)) {
								// Link to resize
								$return .= '<a href="'.DOL_URL_ROOT.'/core/photos_resize.php?modulepart='.urlencode('produit|service').'&id='.$this->id.'&amp;file='.urlencode($pdir.$viewfilename).'" title="'.dol_escape_htmltag($langs->trans("Resize")).'">'.img_picto($langs->trans("Resize"), 'resize', '').'</a> &nbsp; ';

								// Link to delete
								$return .= '<a href="'.$_SERVER["PHP_SELF"].'?id='.$this->id.'&amp;action=delete&amp;token='.newToken().'&amp;file='.urlencode($pdir.$viewfilename).'">';
								$return .= img_delete().'</a>';
							}
						}
					}

					// On continue ou on arrete de boucler ?
					if ($nbmax && $nbphoto >= $nbmax) {
						break;
					}
				}
			}

			if ($size == 1 || $size == 'small') {
				if ($nbbyrow > 0) {
					// Ferme tableau
					while ($nbphoto % $nbbyrow) {
						$return .= '<td style="width: '.ceil(100 / $nbbyrow).'%">&nbsp;</td>';
						$nbphoto++;
					}

					if ($nbphoto) {
						$return .= '</table>';
					}
				}
			}
		}

		$this->nbphoto = $nbphoto;

		return $return;
	}


	/**
	 * Function test if type is array
	 *
	 * @param   array   $info   content informations of field
	 * @return  bool			true if array
	 */
	protected function isArray($info)
	{
		if (is_array($info)) {
			if (isset($info['type']) && $info['type'] == 'array') {
				return true;
			} else {
				return false;
			}
		}
		return false;
	}

	/**
	 * Function test if type is date
	 *
	 * @param   array   $info   content informations of field
	 * @return  bool			true if date
	 */
	public function isDate($info)
	{
		if (isset($info['type']) && ($info['type'] == 'date' || $info['type'] == 'datetime' || $info['type'] == 'timestamp')) {
			return true;
		}
		return false;
	}

	/**
	 * Function test if type is duration
	 *
	 * @param   array   $info   content informations of field
	 * @return  bool			true if field of type duration
	 */
	public function isDuration($info)
	{
		if (is_array($info)) {
			if (isset($info['type']) && ($info['type'] == 'duration')) {
				return true;
			} else {
				return false;
			}
		} else {
			return false;
		}
	}

	/**
	 * Function test if type is integer
	 *
	 * @param   array   $info   content informations of field
	 * @return  bool			true if integer
	 */
	public function isInt($info)
	{
		if (is_array($info)) {
			if (isset($info['type']) && ($info['type'] == 'int' || preg_match('/^integer/i', $info['type']))) {
				return true;
			} else {
				return false;
			}
		} else {
			return false;
		}
	}

	/**
	 * Function test if type is float
	 *
	 * @param   array   $info   content informations of field
	 * @return  bool			true if float
	 */
	public function isFloat($info)
	{
		if (is_array($info)) {
			if (isset($info['type']) && (preg_match('/^(double|real|price)/i', $info['type']))) {
				return true;
			} else {
				return false;
			}
		}
		return false;
	}

	/**
	 * Function test if type is text
	 *
	 * @param   array   $info   content informations of field
	 * @return  bool			true if type text
	 */
	public function isText($info)
	{
		if (is_array($info)) {
			if (isset($info['type']) && $info['type'] == 'text') {
				return true;
			} else {
				return false;
			}
		}
		return false;
	}

	/**
	 * Function test if field can be null
	 *
	 * @param   array   $info   content informations of field
	 * @return  bool			true if it can be null
	 */
	protected function canBeNull($info)
	{
		if (is_array($info)) {
			if (isset($info['notnull']) && $info['notnull'] != '1') {
				return true;
			} else {
				return false;
			}
		}
		return true;
	}

	/**
	 * Function test if field is forced to null if zero or empty
	 *
	 * @param   array   $info   content informations of field
	 * @return  bool			true if forced to null
	 */
	protected function isForcedToNullIfZero($info)
	{
		if (is_array($info)) {
			if (isset($info['notnull']) && $info['notnull'] == '-1') {
				return true;
			} else {
				return false;
			}
		}
		return false;
	}

	/**
	 * Function test if is indexed
	 *
	 * @param   array   $info   content informations of field
	 * @return                  bool
	 */
	protected function isIndex($info)
	{
		if (is_array($info)) {
			if (isset($info['index']) && $info['index'] == true) {
				return true;
			} else {
				return false;
			}
		}
		return false;
	}


	/**
	 * Function to prepare a part of the query for insert.
	 * Note $this->${field} are set by the page that make the createCommon or the updateCommon.
	 * $this->${field} should be a clean value. The page can run
	 *
	 * @return array
	 */
	protected function setSaveQuery()
	{
		global $conf;

		$queryarray = array();
		foreach ($this->fields as $field => $info) {	// Loop on definition of fields
			// Depending on field type ('datetime', ...)
			if ($this->isDate($info)) {
				if (empty($this->{$field})) {
					$queryarray[$field] = null;
				} else {
					$queryarray[$field] = $this->db->idate($this->{$field});
				}
			} elseif ($this->isArray($info)) {
				if (!empty($this->{$field})) {
					if (!is_array($this->{$field})) {
						$this->{$field} = array($this->{$field});
					}
					$queryarray[$field] = serialize($this->{$field});
				} else {
					$queryarray[$field] = null;
				}
			} elseif ($this->isDuration($info)) {
				// $this->{$field} may be null, '', 0, '0', 123, '123'
				if ((isset($this->{$field}) && $this->{$field} != '') || !empty($info['notnull'])) {
					if (!isset($this->{$field})) {
						$queryarray[$field] = 0;
					} else {
						$queryarray[$field] = (int) $this->{$field};		// If '0', it may be set to null later if $info['notnull'] == -1
					}
				} else {
					$queryarray[$field] = null;
				}
			} elseif ($this->isInt($info) || $this->isFloat($info)) {
				if ($field == 'entity' && is_null($this->{$field})) {
					$queryarray[$field] = $conf->entity;
				} else {
					// $this->{$field} may be null, '', 0, '0', 123, '123'
					if ((isset($this->{$field}) && $this->{$field} != '') || !empty($info['notnull'])) {
						if (!isset($this->{$field})) {
							$queryarray[$field] = 0;
						} elseif ($this->isInt($info)) {
							$queryarray[$field] = (int) $this->{$field};	// If '0', it may be set to null later if $info['notnull'] == -1
						} elseif ($this->isFloat($info)) {
							$queryarray[$field] = (double) $this->{$field};	// If '0', it may be set to null later if $info['notnull'] == -1
						}
					} else {
						$queryarray[$field] = null;
					}
				}
			} else {
				$queryarray[$field] = $this->{$field};
			}

			if ($info['type'] == 'timestamp' && empty($queryarray[$field])) {
				unset($queryarray[$field]);
			}
			if (!empty($info['notnull']) && $info['notnull'] == -1 && empty($queryarray[$field])) {
				$queryarray[$field] = null; // May force 0 to null
			}
		}

		return $queryarray;
	}

	/**
	 * Function to load data from a SQL pointer into properties of current object $this
	 *
	 * @param   stdClass    $obj    Contain data of object from database
	 * @return void
	 */
	public function setVarsFromFetchObj(&$obj)
	{
		global $db;

		foreach ($this->fields as $field => $info) {
			if ($this->isDate($info)) {
				if (is_null($obj->{$field}) || $obj->{$field} === '' || $obj->{$field} === '0000-00-00 00:00:00' || $obj->{$field} === '1000-01-01 00:00:00') {
					$this->{$field} = '';
				} else {
					$this->{$field} = $db->jdate($obj->{$field});
				}
			} elseif ($this->isArray($info)) {
				if (!empty($obj->{$field})) {
					$this->{$field} = @unserialize($obj->{$field});
					// Hack for data not in UTF8
					if ($this->{$field } === false) {
						@unserialize(utf8_decode($obj->{$field}));
					}
				} else {
					$this->{$field} = array();
				}
			} elseif ($this->isInt($info)) {
				if ($field == 'rowid') {
					$this->id = (int) $obj->{$field};
				} else {
					if ($this->isForcedToNullIfZero($info)) {
						if (empty($obj->{$field})) {
							$this->{$field} = null;
						} else {
							$this->{$field} = (double) $obj->{$field};
						}
					} else {
						if (!is_null($obj->{$field}) || (isset($info['notnull']) && $info['notnull'] == 1)) {
							$this->{$field} = (int) $obj->{$field};
						} else {
							$this->{$field} = null;
						}
					}
				}
			} elseif ($this->isFloat($info)) {
				if ($this->isForcedToNullIfZero($info)) {
					if (empty($obj->{$field})) {
						$this->{$field} = null;
					} else {
						$this->{$field} = (double) $obj->{$field};
					}
				} else {
					if (!is_null($obj->{$field}) || (isset($info['notnull']) && $info['notnull'] == 1)) {
						$this->{$field} = (double) $obj->{$field};
					} else {
						$this->{$field} = null;
					}
				}
			} else {
				$this->{$field} = $obj->{$field};
			}
		}

		// If there is no 'ref' field, we force property ->ref to ->id for a better compatibility with common functions.
		if (!isset($this->fields['ref']) && isset($this->id)) {
			$this->ref = $this->id;
		}
	}

	/**
	 * Function to concat keys of fields
	 *
	 * @param   array   $alias   content informations of field
	 *
	 * @return string
	 */
	protected function getFieldList($alias = 't')
	{
		$keys = array_keys($this->fields);
		if (!empty($alias)) {
			$keys_with_alias = array();
			foreach ($keys as $fieldname) {
				$keys_with_alias[] = $alias . '.' . $fieldname;
			}
			return implode(',', $keys_with_alias);
		} else {
			return implode(',', $keys);
		}
	}

	/**
	 * Add quote to field value if necessary
	 *
	 * @param 	string|int	$value			Value to protect
	 * @param	array		$fieldsentry	Properties of field
	 * @return 	string
	 */
	protected function quote($value, $fieldsentry)
	{
		if (is_null($value)) {
			return 'NULL';
		} elseif (preg_match('/^(int|double|real|price)/i', $fieldsentry['type'])) {
			return $this->db->escape("$value");
		} elseif ($fieldsentry['type'] == 'boolean') {
			if ($value) {
				return 'true';
			} else {
				return 'false';
			}
		} else {
			return "'".$this->db->escape($value)."'";
		}
	}


	/**
	 * Create object into database
	 *
	 * @param  User $user      User that creates
	 * @param  bool $notrigger false=launch triggers after, true=disable triggers
	 * @return int             <0 if KO, Id of created object if OK
	 */
	public function createCommon(User $user, $notrigger = false)
	{
		global $langs;
		dol_syslog(get_class($this)."::createCommon create", LOG_DEBUG);

		$error = 0;

		$now = dol_now();

		$fieldvalues = $this->setSaveQuery();

		if (array_key_exists('date_creation', $fieldvalues) && empty($fieldvalues['date_creation'])) {
			$fieldvalues['date_creation'] = $this->db->idate($now);
		}
		if (array_key_exists('fk_user_creat', $fieldvalues) && !($fieldvalues['fk_user_creat'] > 0)) {
			$fieldvalues['fk_user_creat'] = $user->id;
		}
		unset($fieldvalues['rowid']); // The field 'rowid' is reserved field name for autoincrement field so we don't need it into insert.
		if (array_key_exists('ref', $fieldvalues)) {
			$fieldvalues['ref'] = dol_string_nospecial($fieldvalues['ref']); // If field is a ref, we sanitize data
		}

		$keys = array();
		$values = array(); // Array to store string forged for SQL syntax
		foreach ($fieldvalues as $k => $v) {
			$keys[$k] = $k;
			$value = $this->fields[$k];
			$values[$k] = $this->quote($v, $value); // May return string 'NULL' if $value is null
		}

		// Clean and check mandatory
		foreach ($keys as $key) {
			// If field is an implicit foreign key field
			if (preg_match('/^integer:/i', $this->fields[$key]['type']) && $values[$key] == '-1') {
				$values[$key] = '';
			}
			if (!empty($this->fields[$key]['foreignkey']) && $values[$key] == '-1') {
				$values[$key] = '';
			}

			if (isset($this->fields[$key]['notnull']) && $this->fields[$key]['notnull'] == 1 && (!isset($values[$key]) || $values[$key] === 'NULL') && is_null($this->fields[$key]['default'])) {
				$error++;
				$this->errors[] = $langs->trans("ErrorFieldRequired", $this->fields[$key]['label']);
			}

			// If value is null and there is a default value for field
			if (isset($this->fields[$key]['notnull']) && $this->fields[$key]['notnull'] == 1 && (!isset($values[$key]) || $values[$key] === 'NULL') && !is_null($this->fields[$key]['default'])) {
				$values[$key] = $this->fields[$key]['default'];
			}

			// If field is an implicit foreign key field
			if (preg_match('/^integer:/i', $this->fields[$key]['type']) && empty($values[$key])) {
				if (isset($this->fields[$key]['default'])) {
					$values[$key] = $this->fields[$key]['default'];
				} else {
					$values[$key] = 'null';
				}
			}
			if (!empty($this->fields[$key]['foreignkey']) && empty($values[$key])) {
				$values[$key] = 'null';
			}
		}

		if ($error) {
			return -1;
		}

		$this->db->begin();

		if (!$error) {
			$sql = 'INSERT INTO '.MAIN_DB_PREFIX.$this->table_element;
			$sql .= ' ('.implode(", ", $keys).')';
			$sql .= ' VALUES ('.implode(", ", $values).')';

			$res = $this->db->query($sql);
			if ($res === false) {
				$error++;
				$this->errors[] = $this->db->lasterror();
			}
		}

		if (!$error) {
			$this->id = $this->db->last_insert_id(MAIN_DB_PREFIX.$this->table_element);
		}

		// If we have a field ref with a default value of (PROV)
		if (!$error) {
			if (key_exists('ref', $this->fields) && $this->fields['ref']['notnull'] > 0 && !is_null($this->fields['ref']['default']) && $this->fields['ref']['default'] == '(PROV)') {
				$sql = "UPDATE ".MAIN_DB_PREFIX.$this->table_element." SET ref = '(PROV".$this->id.")' WHERE (ref = '(PROV)' OR ref = '') AND rowid = ".$this->id;
				$resqlupdate = $this->db->query($sql);

				if ($resqlupdate === false) {
					$error++;
					$this->errors[] = $this->db->lasterror();
				} else {
					$this->ref = '(PROV'.$this->id.')';
				}
			}
		}

		// Create extrafields
		if (!$error) {
			$result = $this->insertExtraFields();
			if ($result < 0) {
				$error++;
			}
		}

		// Create lines
		if (!empty($this->table_element_line) && !empty($this->fk_element)) {
			$num = (is_array($this->lines) ? count($this->lines) : 0);
			for ($i = 0; $i < $num; $i++) {
				$line = $this->lines[$i];

				$keyforparent = $this->fk_element;
				$line->$keyforparent = $this->id;

				// Test and convert into object this->lines[$i]. When coming from REST API, we may still have an array
				//if (! is_object($line)) $line=json_decode(json_encode($line), false);  // convert recursively array into object.
				if (!is_object($line)) {
					$line = (object) $line;
				}

				$result = $line->create($user, 1);
				if ($result < 0) {
					$this->error = $this->db->lasterror();
					$this->db->rollback();
					return -1;
				}
			}
		}

		// Triggers
		if (!$error && !$notrigger) {
			// Call triggers
			$result = $this->call_trigger(strtoupper(get_class($this)).'_CREATE', $user);
			if ($result < 0) {
				$error++;
			}
			// End call triggers
		}

		// Commit or rollback
		if ($error) {
			$this->db->rollback();
			return -1;
		} else {
			$this->db->commit();
			return $this->id;
		}
	}


	/**
	 * Load object in memory from the database
	 *
	 * @param	int    $id				Id object
	 * @param	string $ref				Ref
	 * @param	string	$morewhere		More SQL filters (' AND ...')
	 * @return 	int         			<0 if KO, 0 if not found, >0 if OK
	 */
	public function fetchCommon($id, $ref = null, $morewhere = '')
	{
		if (empty($id) && empty($ref) && empty($morewhere)) {
			return -1;
		}

		$fieldlist = $this->getFieldList();
		if (empty($fieldlist)) {
			return 0;
		}

<<<<<<< HEAD
		$sql = 'SELECT '.$this->getFieldList('t');
		$sql .= ' FROM '.MAIN_DB_PREFIX.$this->table_element.' as t';

		if (!empty($id))  $sql .= ' WHERE t.rowid = '.$id;
		elseif (!empty($ref)) $sql .= " WHERE t.ref = ".$this->quote($ref, $this->fields['ref']);
		else $sql .= ' WHERE 1 = 1'; // usage with empty id and empty ref is very rare
		if (empty($id) && isset($this->ismultientitymanaged) && $this->ismultientitymanaged == 1) $sql .= ' AND t.entity IN ('.getEntity($this->table_element).')';
		if ($morewhere)   $sql .= $morewhere;
=======
		$sql = 'SELECT '.$fieldlist;
		$sql .= ' FROM '.MAIN_DB_PREFIX.$this->table_element;

		if (!empty($id)) {
			$sql .= ' WHERE rowid = '.$id;
		} elseif (!empty($ref)) {
			$sql .= " WHERE ref = ".$this->quote($ref, $this->fields['ref']);
		} else {
			$sql .= ' WHERE 1 = 1'; // usage with empty id and empty ref is very rare
		}
		if (empty($id) && isset($this->ismultientitymanaged) && $this->ismultientitymanaged == 1) {
			$sql .= ' AND entity IN ('.getEntity($this->table_element).')';
		}
		if ($morewhere) {
			$sql .= $morewhere;
		}
>>>>>>> c3a047ee
		$sql .= ' LIMIT 1'; // This is a fetch, to be sure to get only one record

		$res = $this->db->query($sql);
		if ($res) {
			$obj = $this->db->fetch_object($res);
			if ($obj) {
				$this->setVarsFromFetchObj($obj);

				// Retrieve all extrafield
				// fetch optionals attributes and labels
				$this->fetch_optionals();

				return $this->id;
			} else {
				return 0;
			}
		} else {
			$this->error = $this->db->lasterror();
			$this->errors[] = $this->error;
			return -1;
		}
	}

	/**
	 * Load object in memory from the database
	 *
	 * @param	string	$morewhere		More SQL filters (' AND ...')
	 * @return 	int         			<0 if KO, 0 if not found, >0 if OK
	 */
	public function fetchLinesCommon($morewhere = '')
	{
		$objectlineclassname = get_class($this).'Line';
		if (!class_exists($objectlineclassname)) {
			$this->error = 'Error, class '.$objectlineclassname.' not found during call of fetchLinesCommon';
			return -1;
		}

		$objectline = new $objectlineclassname($this->db);

<<<<<<< HEAD
		$sql = 'SELECT '.$objectline->getFieldList('l');
		$sql .= ' FROM '.MAIN_DB_PREFIX.$objectline->table_element.' as l';
		$sql .= ' WHERE l.fk_'.$this->element.' = '.$this->id;
		if ($morewhere)   $sql .= $morewhere;
=======
		$sql = 'SELECT '.$objectline->getFieldList();
		$sql .= ' FROM '.MAIN_DB_PREFIX.$objectline->table_element;
		$sql .= ' WHERE fk_'.$this->element.' = '.$this->id;
		if ($morewhere) {
			$sql .= $morewhere;
		}
		if (isset($objectline->fields['position'])) {
			$sql .= $this->db->order('position', 'ASC');
		}
>>>>>>> c3a047ee

		$resql = $this->db->query($sql);
		if ($resql) {
			$num_rows = $this->db->num_rows($resql);
			$i = 0;
			while ($i < $num_rows) {
				$obj = $this->db->fetch_object($resql);
				if ($obj) {
					$newline = new $objectlineclassname($this->db);
					$newline->setVarsFromFetchObj($obj);

					$this->lines[] = $newline;
				}
				$i++;
			}

			return 1;
		} else {
			$this->error = $this->db->lasterror();
			$this->errors[] = $this->error;
			return -1;
		}
	}

	/**
	 * Update object into database
	 *
	 * @param  User $user      	User that modifies
	 * @param  bool $notrigger 	false=launch triggers after, true=disable triggers
	 * @return int             	<0 if KO, >0 if OK
	 */
	public function updateCommon(User $user, $notrigger = false)
	{
		global $conf, $langs;
		dol_syslog(get_class($this)."::updateCommon update", LOG_DEBUG);

		$error = 0;

		$now = dol_now();

		$fieldvalues = $this->setSaveQuery();

		if (array_key_exists('date_modification', $fieldvalues) && empty($fieldvalues['date_modification'])) {
			$fieldvalues['date_modification'] = $this->db->idate($now);
		}
		if (array_key_exists('fk_user_modif', $fieldvalues) && !($fieldvalues['fk_user_modif'] > 0)) {
			$fieldvalues['fk_user_modif'] = $user->id;
		}
		unset($fieldvalues['rowid']); // The field 'rowid' is reserved field name for autoincrement field so we don't need it into update.
		if (array_key_exists('ref', $fieldvalues)) {
			$fieldvalues['ref'] = dol_string_nospecial($fieldvalues['ref']); // If field is a ref, we sanitize data
		}

		// Add quotes and escape on fields with type string
		$keys = array();
		$values = array();
		$tmp = array();
		foreach ($fieldvalues as $k => $v) {
			$keys[$k] = $k;
			$value = $this->fields[$k];
			$values[$k] = $this->quote($v, $value);
			$tmp[] = $k.'='.$this->quote($v, $this->fields[$k]);
		}

		// Clean and check mandatory fields
		foreach ($keys as $key) {
			if (preg_match('/^integer:/i', $this->fields[$key]['type']) && $values[$key] == '-1') {
				$values[$key] = ''; // This is an implicit foreign key field
			}
			if (!empty($this->fields[$key]['foreignkey']) && $values[$key] == '-1') {
				$values[$key] = ''; // This is an explicit foreign key field
			}

			//var_dump($key.'-'.$values[$key].'-'.($this->fields[$key]['notnull'] == 1));
			/*
			if ($this->fields[$key]['notnull'] == 1 && empty($values[$key]))
			{
				$error++;
				$this->errors[]=$langs->trans("ErrorFieldRequired", $this->fields[$key]['label']);
			}*/
		}

		$sql = 'UPDATE '.MAIN_DB_PREFIX.$this->table_element.' SET '.implode(', ', $tmp).' WHERE rowid='.$this->id;

		$this->db->begin();
		if (!$error) {
			$res = $this->db->query($sql);
			if ($res === false) {
				$error++;
				$this->errors[] = $this->db->lasterror();
			}
		}

		// Update extrafield
		if (!$error) {
			$result = $this->insertExtraFields();
			if ($result < 0) {
				$error++;
			}
		}

		// Triggers
		if (!$error && !$notrigger) {
			// Call triggers
			$result = $this->call_trigger(strtoupper(get_class($this)).'_MODIFY', $user);
			if ($result < 0) {
				$error++;
			} //Do also here what you must do to rollback action if trigger fail
			// End call triggers
		}

		// Commit or rollback
		if ($error) {
			$this->db->rollback();
			return -1;
		} else {
			$this->db->commit();
			return $this->id;
		}
	}

	/**
	 * Delete object in database
	 *
	 * @param 	User 	$user       			User that deletes
	 * @param 	bool 	$notrigger  			false=launch triggers after, true=disable triggers
	 * @param	int		$forcechilddeletion		0=no, 1=Force deletion of children
	 * @return 	int             				<=0 if KO, >0 if OK
	 */
	public function deleteCommon(User $user, $notrigger = false, $forcechilddeletion = 0)
	{
		dol_syslog(get_class($this)."::deleteCommon delete", LOG_DEBUG);

		$error = 0;

		$this->db->begin();

		if ($forcechilddeletion) {	// Force also delete of childtables that should lock deletion in standard case when option force is off
			foreach ($this->childtables as $table) {
				$sql = 'DELETE FROM '.MAIN_DB_PREFIX.$table.' WHERE '.$this->fk_element.' = '.$this->id;
				$resql = $this->db->query($sql);
				if (!$resql) {
					$this->error = $this->db->lasterror();
					$this->errors[] = $this->error;
					$this->db->rollback();
					return -1;
				}
			}
		} elseif (!empty($this->fk_element) && !empty($this->childtables)) {	// If object has childs linked with a foreign key field, we check all child tables.
			$objectisused = $this->isObjectUsed($this->id);
			if (!empty($objectisused)) {
				dol_syslog(get_class($this)."::deleteCommon Can't delete record as it has some child", LOG_WARNING);
				$this->error = 'ErrorRecordHasChildren';
				$this->errors[] = $this->error;
				$this->db->rollback();
				return 0;
			}
		}

		// Delete cascade first
		if (is_array($this->childtablesoncascade) && !empty($this->childtablesoncascade)) {
			foreach ($this->childtablesoncascade as $table) {
				$deleteFromObject = explode(':', $table);
				if (count($deleteFromObject) >= 2) {
					$className = str_replace('@', '', $deleteFromObject[0]);
					$filePath = $deleteFromObject[1];
					$columnName = $deleteFromObject[2];
					if (dol_include_once($filePath)) {
						$childObject = new $className($this->db);
						if (method_exists($childObject, 'deleteByParentField')) {
							$result = $childObject->deleteByParentField($this->id, $columnName);
							if ($result < 0) {
								$error++;
								$this->errors[] = $childObject->error;
								break;
							}
						} else {
							$error++;
							$this->errors[] = "You defined a cascade delete on an object $childObject but there is no method deleteByParentField for it";
							break;
						}
					} else {
						$error++;
						$this->errors[] = 'Cannot include child class file '.$filePath;
						break;
					}
				} else {
					// Delete record in child table
					$sql = 'DELETE FROM '.MAIN_DB_PREFIX.$table.' WHERE '.$this->fk_element.' = '.$this->id;

					$resql = $this->db->query($sql);
					if (!$resql) {
						$error++;
						$this->error = $this->db->lasterror();
						$this->errors[] = $this->error;
						break;
					}
				}
			}
		}

		if (!$error) {
			if (!$notrigger) {
				// Call triggers
				$result = $this->call_trigger(strtoupper(get_class($this)).'_DELETE', $user);
				if ($result < 0) {
					$error++;
				} // Do also here what you must do to rollback action if trigger fail
				// End call triggers
			}
		}

		// Delete llx_ecm_files
		if (!$error) {
			$res = $this->deleteEcmFiles(1); // Deleting files physically is done later with the dol_delete_dir_recursive
			if (!$res) {
				$error++;
			}
		}

		if (!$error && !empty($this->isextrafieldmanaged)) {
			$result = $this->deleteExtraFields();
			if ($result < 0) {
				$error++;
			}
		}

		if (!$error) {
			$sql = 'DELETE FROM '.MAIN_DB_PREFIX.$this->table_element.' WHERE rowid='.$this->id;

			$res = $this->db->query($sql);
			if ($res === false) {
				$error++;
				$this->errors[] = $this->db->lasterror();
			}
		}

		// Commit or rollback
		if ($error) {
			$this->db->rollback();
			return -1;
		} else {
			$this->db->commit();
			return 1;
		}
	}

	/**
	 * Delete all child object from a parent ID
	 *
	 * @param		int		$parentId      Parent Id
	 * @param		string	$parentField   Name of Foreign key parent column
	 * @return		int						<0 if KO, >0 if OK
	 * @throws Exception
	 */
	public function deleteByParentField($parentId = 0, $parentField = '')
	{
		global $user;

		$error = 0;
		$deleted = 0;

		if (!empty($parentId) && !empty($parentField)) {
			$this->db->begin();

			$sql = "SELECT rowid FROM ".MAIN_DB_PREFIX.$this->table_element;
			$sql .= ' WHERE '.$parentField.' = '.(int) $parentId;

			$resql = $this->db->query($sql);
			if (!$resql) {
				$this->errors[] = $this->db->lasterror();
				$error++;
			} else {
				while ($obj = $this->db->fetch_object($resql)) {
					$result = $this->fetch($obj->rowid);
					if ($result < 0) {
						$error++;
						$this->errors[] = $this->error;
					} else {
						if (get_class($this) == 'Contact') { // TODO special code because delete() for contact has not been standardized like other delete.
							$result = $this->delete();
						} else {
							$result = $this->delete($user);
						}
						if ($result < 0) {
							$error++;
							$this->errors[] = $this->error;
						} else {
							$deleted++;
						}
					}
				}
			}

			if (empty($error)) {
				$this->db->commit();
				return $deleted;
			} else {
				$this->error = implode(', ', $this->errors);
				$this->db->rollback();
				return $error * -1;
			}
		}

		return $deleted;
	}

	/**
	 *  Delete a line of object in database
	 *
	 *	@param  User	$user       User that delete
	 *  @param	int		$idline		Id of line to delete
	 *  @param 	bool 	$notrigger  false=launch triggers after, true=disable triggers
	 *  @return int         		>0 if OK, <0 if KO
	 */
	public function deleteLineCommon(User $user, $idline, $notrigger = false)
	{
		global $conf;

		$error = 0;

		$tmpforobjectclass = get_class($this);
		$tmpforobjectlineclass = ucfirst($tmpforobjectclass).'Line';

		// Call trigger
		$result = $this->call_trigger('LINE'.strtoupper($tmpforobjectclass).'_DELETE', $user);
		if ($result < 0) {
			return -1;
		}
		// End call triggers

		$this->db->begin();

		$sql = "DELETE FROM ".MAIN_DB_PREFIX.$this->table_element_line;
		$sql .= " WHERE rowid=".$idline;

		dol_syslog(get_class($this)."::deleteLineCommon", LOG_DEBUG);
		$resql = $this->db->query($sql);
		if (!$resql) {
			$this->error = "Error ".$this->db->lasterror();
			$error++;
		}

		if (empty($error)) {
			// Remove extrafields
			$tmpobjectline = new $tmpforobjectlineclass($this->db);
			if (!isset($tmpobjectline->isextrafieldmanaged) || !empty($tmpobjectline->isextrafieldmanaged)) {
				$tmpobjectline->id = $idline;
				$result = $tmpobjectline->deleteExtraFields();
				if ($result < 0) {
					$error++;
					$this->error = "Error ".get_class($this)."::deleteLineCommon deleteExtraFields error -4 ".$tmpobjectline->error;
				}
			}
		}

		if (empty($error)) {
			$this->db->commit();
			return 1;
		} else {
			dol_syslog(get_class($this)."::deleteLineCommon ERROR:".$this->error, LOG_ERR);
			$this->db->rollback();
			return -1;
		}
	}


	/**
	 *	Set to a status
	 *
	 *	@param	User	$user			Object user that modify
	 *  @param	int		$status			New status to set (often a constant like self::STATUS_XXX)
	 *  @param	int		$notrigger		1=Does not execute triggers, 0=Execute triggers
	 *  @param  string  $triggercode    Trigger code to use
	 *	@return	int						<0 if KO, >0 if OK
	 */
	public function setStatusCommon($user, $status, $notrigger = 0, $triggercode = '')
	{
		$error = 0;

		$this->db->begin();

		$statusfield = 'status';
		if ($this->element == 'don' || $this->element == 'donation') {
			$statusfield = 'fk_statut';
		}

		$sql = "UPDATE ".MAIN_DB_PREFIX.$this->table_element;
		$sql .= " SET ".$statusfield." = ".((int) $status);
		$sql .= " WHERE rowid = ".$this->id;

		if ($this->db->query($sql)) {
			if (!$error) {
				$this->oldcopy = clone $this;
			}

			if (!$error && !$notrigger) {
				// Call trigger
				$result = $this->call_trigger($triggercode, $user);
				if ($result < 0) {
					$error++;
				}
			}

			if (!$error) {
				$this->status = $status;
				$this->db->commit();
				return 1;
			} else {
				$this->db->rollback();
				return -1;
			}
		} else {
			$this->error = $this->db->error();
			$this->db->rollback();
			return -1;
		}
	}


	/**
	 * Initialise object with example values
	 * Id must be 0 if object instance is a specimen
	 *
	 * @return int
	 */
	public function initAsSpecimenCommon()
	{
		global $user;

		$this->id = 0;
		$this->specimen = 1;
		$fields = array(
			'label' => 'This is label',
			'ref' => 'ABCD1234',
			'description' => 'This is a description',
			'qty' => 123.12,
			'note_public' => 'Public note',
			'note_private' => 'Private note',
			'date_creation' => (dol_now() - 3600 * 48),
			'date_modification' => (dol_now() - 3600 * 24),
			'fk_user_creat' => $user->id,
			'fk_user_modif' => $user->id,
			'date' => dol_now(),
		);
		foreach ($fields as $key => $value) {
			if (array_key_exists($key, $this->fields)) {
				$this->{$key} = $value;
			}
		}
		return 1;
	}


	/* Part for comments */

	/**
	 * Load comments linked with current task
	 *	@return boolean	1 if ok
	 */
	public function fetchComments()
	{
		require_once DOL_DOCUMENT_ROOT.'/core/class/comment.class.php';

		$comment = new Comment($this->db);
		$result = $comment->fetchAllFor($this->element, $this->id);
		if ($result < 0) {
			$this->errors = array_merge($this->errors, $comment->errors);
			return -1;
		} else {
			$this->comments = $comment->comments;
		}
		return count($this->comments);
	}

	/**
	 * Return nb comments already posted
	 *
	 * @return int
	 */
	public function getNbComments()
	{
		return count($this->comments);
	}

	/**
	 * Trim object parameters
	 *
	 * @param string[] $parameters array of parameters to trim
	 * @return void
	 */
	public function trimParameters($parameters)
	{
		if (!is_array($parameters)) {
			return;
		}
		foreach ($parameters as $parameter) {
			if (isset($this->$parameter)) {
				$this->$parameter = trim($this->$parameter);
			}
		}
	}

	/* Part for categories/tags */

	/**
	 * Sets object to given categories.
	 *
	 * Deletes object from existing categories not supplied.
	 * Adds it to non existing supplied categories.
	 * Existing categories are left untouch.
	 *
	 * @param 	string 		$type_categ 	Category type ('customer', 'supplier', 'website_page', ...)
	 * @return	int							Array of category objects or < 0 if KO
	 */
	public function getCategoriesCommon($type_categ)
	{
		require_once DOL_DOCUMENT_ROOT.'/categories/class/categorie.class.php';

		// Get current categories
		$c = new Categorie($this->db);
		$existing = $c->containing($this->id, $type_categ, 'id');

		return $existing;
	}

	/**
	 * Sets object to given categories.
	 *
	 * Adds it to non existing supplied categories.
	 * Deletes object from existing categories not supplied (if remove_existing==true).
	 * Existing categories are left untouch.
	 *
	 * @param 	int[]|int 	$categories 		Category ID or array of Categories IDs
	 * @param 	string 		$type_categ 		Category type ('customer', 'supplier', 'website_page', ...) definied into const class Categorie type
	 * @param 	boolean		$remove_existing 	True: Remove existings categories from Object if not supplies by $categories, False: let them
	 * @return	int							<0 if KO, >0 if OK
	 */
	public function setCategoriesCommon($categories, $type_categ = '', $remove_existing = true)
	{
		dol_syslog(get_class($this)."::setCategoriesCommon Oject Id:".$this->id.' type_categ:'.$type_categ.' nb tag add:'.count($categories), LOG_DEBUG);

		require_once DOL_DOCUMENT_ROOT.'/categories/class/categorie.class.php';

		if (empty($type_categ)) {
			dol_syslog(__METHOD__.': Type '.$type_categ.'is an unknown category type. Done nothing.', LOG_ERR);
			return -1;
		}

		// Handle single category
		if (!is_array($categories)) {
			$categories = array($categories);
		}

		// Get current categories
		$c = new Categorie($this->db);
		$existing = $c->containing($this->id, $type_categ, 'id');
		if ($remove_existing) {
			// Diff
			if (is_array($existing)) {
				$to_del = array_diff($existing, $categories);
				$to_add = array_diff($categories, $existing);
			} else {
				$to_del = array(); // Nothing to delete
				$to_add = $categories;
			}
		} else {
			$to_del = array(); // Nothing to delete
			$to_add = array_diff($categories, $existing);
		}

		$error = 0;
		$ok=0;

		// Process
		foreach ($to_del as $del) {
			if ($c->fetch($del) > 0) {
				$result=$c->del_type($this, $type_categ);
				if ($result < 0) {
					$error++;
					$this->error = $c->error;
					$this->errors = $c->errors;
					break;
				} else {
					$ok+=$result;
				}
			}
		}
		foreach ($to_add as $add) {
			if ($c->fetch($add) > 0) {
				$result = $c->add_type($this, $type_categ);
				if ($result < 0) {
					$error++;
					$this->error = $c->error;
					$this->errors = $c->errors;
					break;
				} else {
					$ok+=$result;
				}
			}
		}

		return $error ? -1 * $error : $ok;
	}

	/**
	 * Copy related categories to another object
	 *
	 * @param  int		$fromId	Id object source
	 * @param  int		$toId	Id object cible
	 * @param  string	$type	Type of category ('product', ...)
	 * @return int      < 0 if error, > 0 if ok
	 */
	public function cloneCategories($fromId, $toId, $type = '')
	{
		$this->db->begin();

		if (empty($type)) {
			$type = $this->table_element;
		}

		require_once DOL_DOCUMENT_ROOT.'/categories/class/categorie.class.php';
		$categorystatic = new Categorie($this->db);

		$sql = "INSERT INTO ".MAIN_DB_PREFIX."categorie_".(empty($categorystatic->MAP_CAT_TABLE[$type]) ? $type : $categorystatic->MAP_CAT_TABLE[$type])." (fk_categorie, fk_product)";
		$sql .= " SELECT fk_categorie, $toId FROM ".MAIN_DB_PREFIX."categorie_".(empty($categorystatic->MAP_CAT_TABLE[$type]) ? $type : $categorystatic->MAP_CAT_TABLE[$type]);
		$sql .= " WHERE fk_product = ".((int) $fromId);

		if (!$this->db->query($sql)) {
			$this->error = $this->db->lasterror();
			$this->db->rollback();
			return -1;
		}

		$this->db->commit();
		return 1;
	}

	/**
	 * Delete related files of object in database
	 *
	 * @param	integer		$mode		0=Use path to find record, 1=Use src_object_xxx fields (Mode 1 is recommanded for new objects)
	 * @return 	bool					True if OK, False if KO
	 */
	public function deleteEcmFiles($mode = 0)
	{
		global $conf;

		$this->db->begin();

		// Delete in database with mode 0
		if ($mode == 0) {
			switch ($this->element) {
				case 'propal':
					$element = 'propale';
					break;
				case 'product':
					$element = 'produit';
					break;
				case 'order_supplier':
					$element = 'fournisseur/commande';
					break;
				case 'invoice_supplier':
					$element = 'fournisseur/facture/'.get_exdir($this->id, 2, 0, 1, $this, 'invoice_supplier');
					break;
				case 'shipping':
					$element = 'expedition/sending';
					break;
				default:
					$element = $this->element;
			}

			// Delete ecm_files extrafields
			$sql = "DELETE FROM ".MAIN_DB_PREFIX."ecm_files_extrafields WHERE fk_object IN (";
			$sql .= " SELECT rowid FROM ".MAIN_DB_PREFIX."ecm_files WHERE filename LIKE '".$this->db->escape($this->ref)."%'";
			$sql .= " AND filepath = '".$this->db->escape($element)."/".$this->db->escape($this->ref)."' AND entity = ".$conf->entity; // No need of getEntity here
			$sql .= ")";

			if (!$this->db->query($sql)) {
				$this->error = $this->db->lasterror();
				$this->db->rollback();
				return false;
			}

			// Delete ecm_files
			$sql = "DELETE FROM ".MAIN_DB_PREFIX."ecm_files";
			$sql .= " WHERE filename LIKE '".$this->db->escape($this->ref)."%'";
			$sql .= " AND filepath = '".$this->db->escape($element)."/".$this->db->escape($this->ref)."' AND entity = ".$conf->entity; // No need of getEntity here

			if (!$this->db->query($sql)) {
				$this->error = $this->db->lasterror();
				$this->db->rollback();
				return false;
			}
		}

		// Delete in database with mode 1
		if ($mode == 1) {
			$sql = 'DELETE FROM '.MAIN_DB_PREFIX."ecm_files_extrafields";
			$sql .= " WHERE fk_object IN (SELECT rowid FROM ".MAIN_DB_PREFIX."ecm_files WHERE src_object_type = '".$this->db->escape($this->table_element.(empty($this->module) ? '' : '@'.$this->module))."' AND src_object_id = ".$this->id.")";
			$resql = $this->db->query($sql);
			if (!$resql) {
				$this->error = $this->db->lasterror();
				$this->db->rollback();
				return false;
			}

			$sql = 'DELETE FROM '.MAIN_DB_PREFIX."ecm_files";
			$sql .= " WHERE src_object_type = '".$this->db->escape($this->table_element.(empty($this->module) ? '' : '@'.$this->module))."' AND src_object_id = ".$this->id;
			$resql = $this->db->query($sql);
			if (!$resql) {
				$this->error = $this->db->lasterror();
				$this->db->rollback();
				return false;
			}
		}

		$this->db->commit();
		return true;
	}
}<|MERGE_RESOLUTION|>--- conflicted
+++ resolved
@@ -8472,38 +8472,27 @@
 			return -1;
 		}
 
-		$fieldlist = $this->getFieldList();
+		$fieldlist = $this->getFieldList('t');
 		if (empty($fieldlist)) {
 			return 0;
 		}
 
-<<<<<<< HEAD
-		$sql = 'SELECT '.$this->getFieldList('t');
+		$sql = 'SELECT '.$fieldlist;
 		$sql .= ' FROM '.MAIN_DB_PREFIX.$this->table_element.' as t';
 
-		if (!empty($id))  $sql .= ' WHERE t.rowid = '.$id;
-		elseif (!empty($ref)) $sql .= " WHERE t.ref = ".$this->quote($ref, $this->fields['ref']);
-		else $sql .= ' WHERE 1 = 1'; // usage with empty id and empty ref is very rare
-		if (empty($id) && isset($this->ismultientitymanaged) && $this->ismultientitymanaged == 1) $sql .= ' AND t.entity IN ('.getEntity($this->table_element).')';
-		if ($morewhere)   $sql .= $morewhere;
-=======
-		$sql = 'SELECT '.$fieldlist;
-		$sql .= ' FROM '.MAIN_DB_PREFIX.$this->table_element;
-
 		if (!empty($id)) {
-			$sql .= ' WHERE rowid = '.$id;
+			$sql .= ' WHERE t.rowid = '.$id;
 		} elseif (!empty($ref)) {
-			$sql .= " WHERE ref = ".$this->quote($ref, $this->fields['ref']);
+			$sql .= " WHERE t.ref = ".$this->quote($ref, $this->fields['ref']);
 		} else {
 			$sql .= ' WHERE 1 = 1'; // usage with empty id and empty ref is very rare
 		}
 		if (empty($id) && isset($this->ismultientitymanaged) && $this->ismultientitymanaged == 1) {
-			$sql .= ' AND entity IN ('.getEntity($this->table_element).')';
+			$sql .= ' AND t.entity IN ('.getEntity($this->table_element).')';
 		}
 		if ($morewhere) {
 			$sql .= $morewhere;
 		}
->>>>>>> c3a047ee
 		$sql .= ' LIMIT 1'; // This is a fetch, to be sure to get only one record
 
 		$res = $this->db->query($sql);
@@ -8543,22 +8532,15 @@
 
 		$objectline = new $objectlineclassname($this->db);
 
-<<<<<<< HEAD
 		$sql = 'SELECT '.$objectline->getFieldList('l');
-		$sql .= ' FROM '.MAIN_DB_PREFIX.$objectline->table_element.' as l';
+		$sql .= ' FROM '.MAIN_DB_PREFIX.$objectline->table_element;
 		$sql .= ' WHERE l.fk_'.$this->element.' = '.$this->id;
-		if ($morewhere)   $sql .= $morewhere;
-=======
-		$sql = 'SELECT '.$objectline->getFieldList();
-		$sql .= ' FROM '.MAIN_DB_PREFIX.$objectline->table_element;
-		$sql .= ' WHERE fk_'.$this->element.' = '.$this->id;
 		if ($morewhere) {
 			$sql .= $morewhere;
 		}
 		if (isset($objectline->fields['position'])) {
 			$sql .= $this->db->order('position', 'ASC');
 		}
->>>>>>> c3a047ee
 
 		$resql = $this->db->query($sql);
 		if ($resql) {
