<?php
/* Copyright (C) 2006-2015 Laurent Destailleur  <eldy@users.sourceforge.net>
 * Copyright (C) 2005-2013 Regis Houssin        <regis.houssin@inodbox.com>
 * Copyright (C) 2010-2020 Juanjo Menent        <jmenent@2byte.es>
 * Copyright (C) 2012-2013 Christophe Battarel  <christophe.battarel@altairis.fr>
 * Copyright (C) 2011-2022 Philippe Grand       <philippe.grand@atoo-net.com>
 * Copyright (C) 2012-2015 Marcos García        <marcosgdf@gmail.com>
 * Copyright (C) 2012-2015 Raphaël Doursenaud   <rdoursenaud@gpcsolutions.fr>
 * Copyright (C) 2012      Cedric Salvador      <csalvador@gpcsolutions.fr>
 * Copyright (C) 2015-2022 Alexandre Spangaro   <aspangaro@open-dsi.fr>
 * Copyright (C) 2016      Bahfir abbes         <dolipar@dolipar.org>
 * Copyright (C) 2017      ATM Consulting       <support@atm-consulting.fr>
 * Copyright (C) 2017-2019 Nicolas ZABOURI      <info@inovea-conseil.com>
 * Copyright (C) 2017      Rui Strecht          <rui.strecht@aliartalentos.com>
 * Copyright (C) 2018-2023 Frédéric France      <frederic.france@netlogic.fr>
 * Copyright (C) 2018      Josep Lluís Amador   <joseplluis@lliuretic.cat>
 * Copyright (C) 2023      Gauthier VERDOL      <gauthier.verdol@atm-consulting.fr>
 * Copyright (C) 2021      Grégory Blémand      <gregory.blemand@atm-consulting.fr>
 * Copyright (C) 2023      Lenin Rivas      	<lenin.rivas777@gmail.com>
 *
 * This program is free software; you can redistribute it and/or modify
 * it under the terms of the GNU General Public License as published by
 * the Free Software Foundation; either version 3 of the License, or
 * (at your option) any later version.
 *
 * This program is distributed in the hope that it will be useful,
 * but WITHOUT ANY WARRANTY; without even the implied warranty of
 * MERCHANTABILITY or FITNESS FOR A PARTICULAR PURPOSE.  See the
 * GNU General Public License for more details.
 *
 * You should have received a copy of the GNU General Public License
 * along with this program. If not, see <https://www.gnu.org/licenses/>.
 */

/**
 *	\file       htdocs/core/class/commonobject.class.php
 *	\ingroup    core
 *	\brief      File of parent class of all other business classes (invoices, contracts, proposals, orders, ...)
 */


/**
 *	Parent class of all other business classes (invoices, contracts, proposals, orders, ...)
 */
abstract class CommonObject
{
	const TRIGGER_PREFIX = ''; // to be overriden in child class implementations, i.e. 'BILL', 'TASK', 'PROPAL', etc.
	/**
	 * @var DoliDb		Database handler (result of a new DoliDB)
	 */
	public $db;

	/**
	 * @var int The object identifier
	 */
	public $id;

	/**
	 * @var int The environment ID when using a multicompany module
	 */
	public $entity;

	/**
	 * @var string 		Error string
	 * @see             $errors
	 */
	public $error;

	/**
	 * @var string 		Error string that is hidden but can be used to store complementatry technical code.
	 */
	public $errorhidden;

	/**
	 * @var string[]	Array of error strings
	 */
	public $errors = array();

	/**
	 * @var array   To store error results of ->validateField()
	 */
	private $validateFieldsErrors = array();

	/**
	 * @var string String to identify module
	 */
	public $module;

	/**
	 * @var array Array with all fields and their property. Do not use it as a static var. It may be modified by constructor.
	 */
	public $fields = array();

	/**
	 * @var string ID to identify managed object
	 */
	public $element;

	/**
	 * @var int The related element
	 */
	public $fk_element;

	/**
	 * @var string 	Name to use for 'features' parameter to check module permissions user->rights->feature with restrictedArea().
	 * 				Undefined means same value than $element. Can be use to force a check on another element for example for class of line, we mention here the parent element.
	 */
	public $element_for_permission;

	/**
	 * @var string Name of table without prefix where object is stored
	 */
	public $table_element;

	/**
	 * @var string    Name of subtable line
	 */
	public $table_element_line = '';

	/**
	 * @var string		Key value used to track if data is coming from import wizard
	 */
	public $import_key;

	/**
	 * @var mixed		Contains data to manage extrafields
	 */
	public $array_options = array();

	/**
	 * @var mixed		Array to store alternative languages values of object
	 */
	public $array_languages = null; // Value is array() when load already tried

	/**
	 * @var array		To store result of ->liste_contact()
	 */
	public $contacts_ids;

	/**
	 * @var mixed		Array of linked objects, set and used when calling ->create() to be able to create links during the creation of object
	 */
	public $linked_objects;

	/**
	 * @var int[][]		Array of linked objects ids. Loaded by ->fetchObjectLinked
	 */
	public $linkedObjectsIds;

	/**
	 * @var mixed		Array of linked objects. Loaded by ->fetchObjectLinked
	 */
	public $linkedObjects;

	/**
	 * @var boolean[]	Array of boolean with object id as key and value as true if linkedObjects full loaded for object id. Loaded by ->fetchObjectLinked. Important for pdf generation time reduction.
	 */
	private $linkedObjectsFullLoaded = array();

	/**
	 * @var CommonObject To store a cloned copy of object before to edit it and keep track of old properties
	 */
	public $oldcopy;

	/**
	 * @var string		Column name of the ref field.
	 */
	protected $table_ref_field = '';

	/**
	 * @var integer   0=Default, 1=View may be restricted to sales representative only if no permission to see all or to company of external user if external user
	 */
	public $restrictiononfksoc = 0;

	// Following vars are used by some objects only. We keep this property here in CommonObject to be able to provide common method using them.

	/**
	 * @var array<string,mixed>		Can be used to pass information when only object is provided to method
	 */
	public $context = array();

	/**
	 * @var string		Contains canvas name if record is an alternative canvas record
	 */
	public $canvas;

	/**
	 * @var Product 	The related product object
	 * @see fetch_product()
	 */
	public $product;

	/**
	 * @var int The related product ID
	 * @see fetch_product()
	 */
	public $fk_product;

	/**
	 * @var Project 	The related project object
	 * @see fetch_projet()
	 */
	public $project;

	/**
	 * @var int 		The related project ID
	 * @see setProject(), project
	 */
	public $fk_project;

	/**
<<<<<<< HEAD
	 * @var Project 	The related project object
=======
	 * @var Project The related project object
>>>>>>> 88785f2a
	 * @deprecated
	 * @see project
	 */
	public $projet;

	/**
	 * @deprecated
	 * @see $fk_project
	 */
	public $fk_projet;

	/**
	 * @var Contact 	A related contact object
	 * @see fetch_contact()
	 */
	public $contact;

	/**
	 * @var int 		The related contact ID
	 * @see fetch_contact()
	 */
	public $contact_id;

	/**
	 * @var Societe 	A related thirdparty object
	 * @see fetch_thirdparty()
	 */
	public $thirdparty;

	/**
	 * @var User A related user
	 * @see fetch_user()
	 */
	public $user;

	/**
	 * @var string 	The type of originating object ('commande', 'facture', ...). Note: on some object this field is called $origin_type
	 * @see fetch_origin()
	 */
	public $origin;

	/**
	 * @var int 	The id of originating object
	 * @see fetch_origin()
	 */
	public $origin_id;

	/**
	 * @var string The object's reference
	 */
	public $ref;

	/**
	 * @var string An external reference for the object
	 */
	public $ref_ext;

	/**
	 * @var string The object's previous reference
	 */
	public $ref_previous;

	/**
	 * @var string The object's next reference
	 */
	public $ref_next;

	/**
	 * @var string Ref to store on object to save the new ref to use for example when making a validate() of an object
	 */
	public $newref;

	/**
	 * @var int The object's status. Prefer use of status.
	 * @see setStatut()
	 */
	public $statut;

	/**
	 * @var int The object's status
	 * @see setStatut()
	 */
	public $status;


	/**
	 * @var string
	 * @see getFullAddress()
	 */
	public $country;

	/**
	 * @var int
	 * @see getFullAddress(), country
	 */
	public $country_id;

	/**
	 * @var string		The ISO country code on 2 chars.
	 * @see getFullAddress(), isInEEC(), country
	 */
	public $country_code;

	/**
	 * @var string
	 * @see getFullAddress()
	 */
	public $state;

	/**
	 * @var int
	 * @see getFullAddress(), state
	 */
	public $state_id;

	/**
	 * @var string
	 * @see getFullAddress(), $state
	 */
	public $state_code;

	/**
	 * @var int
	 * @see getFullAddress(), $region_code, $region
	 */
	public $region_id;

	/**
	 * @var string
	 * @see getFullAddress(), $region_id, $region
	 */
	public $region_code;

	/**
	 * @var string
	 * @see getFullAddress(), $region_id, $region_code
	 */
	public $region;


	/**
	 * @var int
	 * @see fetch_barcode()
	 */
	public $barcode_type;

	/**
	 * @var string
	 * @see fetch_barcode(), barcode_type
	 */
	public $barcode_type_code;

	/**
	 * @var string
	 * @see fetch_barcode(), barcode_type
	 */
	public $barcode_type_label;

	/**
	 * @var string
	 * @see fetch_barcode(), barcode_type
	 */
	public $barcode_type_coder;

	/**
	 * @var int Payment method ID (cheque, cash, ...)
	 * @see setPaymentMethods()
	 */
	public $mode_reglement_id;

	/**
	 * @var int Payment terms ID
	 * @see setPaymentTerms()
	 */
	public $cond_reglement_id;

	/**
	 * @var int Demand reason ID
	 */
	public $demand_reason_id;

	/**
	 * @var int Transport mode ID (For module intracomm report)
	 * @see setTransportMode()
	 */
	public $transport_mode_id;

	/**
	 * @var int Payment terms ID
	 * @deprecated Kept for compatibility
	 * @see cond_reglement_id;
	 */
	public $cond_reglement;

	/**
	 * @var int Delivery address ID
	 * @see setDeliveryAddress()
	 * @deprecated
	 */
	public $fk_delivery_address;

	/**
	 * @var int Shipping method ID
	 * @see setShippingMethod()
	 */
	public $shipping_method_id;

	/**
	 * @var string
	 * @see SetDocModel()
	 */
	public $model_pdf;

	/**
	 * @var string
	 * @deprecated
	 * @see $model_pdf
	 */
	public $modelpdf;

	/**
	 * @var string
	 * Contains relative path of last generated main file
	 */
	public $last_main_doc;

	/**
	 * @var int Bank account ID sometimes, ID of record into llx_bank sometimes
	 * @deprecated
	 * @see $fk_account
	 */
	public $fk_bank;

	/**
	 * @var int Bank account ID
	 * @see SetBankAccount()
	 */
	public $fk_account;

	/**
	 * @var string	Open ID
	 */
	public $openid;

	/**
	 * @var string Public note
	 * @see update_note()
	 */
	public $note_public;

	/**
	 * @var string Private note
	 * @see update_note()
	 */
	public $note_private;

	/**
	 * @deprecated
	 * @see $note_private
	 */
	public $note;

	/**
	 * @var float Total amount before taxes
	 * @see update_price()
	 */
	public $total_ht;

	/**
	 * @var float Total VAT amount
	 * @see update_price()
	 */
	public $total_tva;

	/**
	 * @var float Total local tax 1 amount
	 * @see update_price()
	 */
	public $total_localtax1;

	/**
	 * @var float Total local tax 2 amount
	 * @see update_price()
	 */
	public $total_localtax2;

	/**
	 * @var float Total amount with taxes
	 * @see update_price()
	 */
	public $total_ttc;

	/**
	 * @var CommonObjectLine[]
	 */
	public $lines;

	/**
	 * @var mixed		Contains comments
	 * @see fetchComments()
	 */
	public $comments = array();

	/**
	 * @var string The name
	 */
	public $name;

	/**
	 * @var string The lastname
	 */
	public $lastname;

	/**
	 * @var string The firstname
	 */
	public $firstname;

	/**
	 * @var string The civility code, not an integer
	 */
	public $civility_id;

	/**
	 * @var string The civility code, not an integer
	 */
	public $civility_code;

	// Dates
	/**
	 * @var integer|string date_creation
	 */
	public $date_creation;

	/**
	 * @var integer|string $date_validation;
	 */
	public $date_validation; // Date validation

	/**
	 * @var integer|string $date_modification;
	 */
	public $date_modification; // Date last change (tms field)

	/**
	 * @var integer|string $date_cloture;
	 */
	public $date_cloture; // Date closing (tms field)

	/**
	 * @var User|int	User author/creation
	 * @TODO Merge with user_creation
	 */
	public $user_author;
	/**
	 * @var User|int	User author/creation
	 * @TODO Remove type id
	 */
	public $user_creation;
	/**
	 * @var int			User id author/creation
	 */
	public $user_creation_id;

	/**
	 * @var User|int	User of validation
	 * @TODO Merge with user_validation
	 */
	public $user_valid;
	/**
	 * @var User|int	User of validation
	 * @TODO Remove type id
	 */
	public $user_validation;
	/**
	 * @var int			User id of validation
	 */
	public $user_validation_id;
	/**
	 * @var int			User id closing object
	 */
	public $user_closing_id;

	/**
	 * @var User|int	User last modifier
	 * @TODO Remove type id
	 */
	public $user_modification;
	/**
	 * @var int			User id last modifier
	 */
	public $user_modification_id;


	public $next_prev_filter;

	/**
	 * @var int 1 if object is specimen
	 */
	public $specimen = 0;

	/**
	 * @var	int	Id of contact to send object (used by the trigger of module Agenda)
	 */
	public $sendtoid;

	/**
	 * @var	float	Amount already paid (used to show correct status)
	 */
	public $alreadypaid;

	/**
	 * @var int ismultientitymanaged
	 */
	public $ismultientitymanaged;

	/**
	 * @var int isextrafieldmanaged
	 */
	public $isextrafieldmanaged;

	protected $labelStatus;
	protected $labelStatusShort;

	/**
	 * @var int showphoto_on_popup
	 */
	public $showphoto_on_popup;

	/**
	 * @var array nb used in load_stateboard
	 */
	public $nb = array();

	/**
	 * @var string string for output
	 */
	public $output;

	/**
	 * @var array	List of child tables. To test if we can delete object.
	 */
	protected $childtables = array();

	/**
	 * @var array    List of child tables. To know object to delete on cascade.
	 *               If name is like '@ClassName:FilePathClass:ParentFkFieldName', it will
	 *               call method deleteByParentField(parentId, ParentFkFieldName) to fetch and delete child object.
	 */
	protected $childtablesoncascade = array();


	// No constructor as it is an abstract class


	/**
	 * Check an object id/ref exists
	 * If you don't need/want to instantiate object and just need to know if object exists, use this method instead of fetch
	 *
	 *  @param	string	$element   	String of element ('product', 'facture', ...)
	 *  @param	int		$id      	Id of object
	 *  @param  string	$ref     	Ref of object to check
	 *  @param	string	$ref_ext	Ref ext of object to check
	 *  @return int     			<0 if KO, 0 if OK but not found, >0 if OK and exists
	 */
	public static function isExistingObject($element, $id, $ref = '', $ref_ext = '')
	{
		global $db, $conf;

		$sql = "SELECT rowid, ref, ref_ext";
		$sql .= " FROM ".$db->prefix().$element;
		$sql .= " WHERE entity IN (".getEntity($element).")";

		if ($id > 0) {
			$sql .= " AND rowid = ".((int) $id);
		} elseif ($ref) {
			$sql .= " AND ref = '".$db->escape($ref)."'";
		} elseif ($ref_ext) {
			$sql .= " AND ref_ext = '".$db->escape($ref_ext)."'";
		} else {
			$error = 'ErrorWrongParameters';
			dol_print_error(get_class()."::isExistingObject ".$error, LOG_ERR);
			return -1;
		}
		if ($ref || $ref_ext) {		// Because the same ref can exists in 2 different entities, we force the current one in priority
			$sql .= " AND entity = ".((int) $conf->entity);
		}

		dol_syslog(get_class()."::isExistingObject", LOG_DEBUG);
		$resql = $db->query($sql);
		if ($resql) {
			$num = $db->num_rows($resql);
			if ($num > 0) {
				return 1;
			} else {
				return 0;
			}
		}
		return -1;
	}

	/**
	 * setErrorsFromObject
	 *
	 * @param CommonObject $object commonobject
	 * @return void
	 */
	public function setErrorsFromObject($object)
	{
		if (!empty($object->error)) {
			$this->error = $object->error;
		}
		if (!empty($object->errors)) {
			$this->errors = array_merge($this->errors, $object->errors);
		}
	}

	/**
	 * getTooltipContentArray
	 *
	 * @since v18
	 * @param array $params params to construct tooltip data
	 * @return array
	 */
	public function getTooltipContentArray($params)
	{
		return [];
	}

	/**
	 * getTooltipContent
	 *
	 * @param array $params params
	 * @since v18
	 * @return string
	 */
	public function getTooltipContent($params)
	{
		global $action, $extrafields, $langs, $hookmanager;

		$datas = $this->getTooltipContentArray($params);

		if (!empty($extrafields->attributes[$this->table_element]['label'])) {
			foreach ($extrafields->attributes[$this->table_element]['label'] as $key => $val) {
				if (!empty($extrafields->attributes[$this->table_element]['langfile'][$key])) {
					$langs->load($extrafields->attributes[$this->table_element]['langfile'][$key]);
				}
				$labelextra = $langs->trans((string) $extrafields->attributes[$this->table_element]['label'][$key]);
				if ($extrafields->attributes[$this->table_element]['type'][$key] == 'separate') {
					$datas[$key]= '<br><b><u>'. $labelextra . '</u></b>';
				} else {
					$value = $this->array_options['options_' . $key];
					$datas[$key]= '<br><b>'. $labelextra . ':</b> ' . $extrafields->showOutputField($key, $value, '', $this->table_element);
				}
			}
		}

		$hookmanager->initHooks(array($this->element . 'dao'));
		$parameters = array(
			'tooltipcontentarray' => &$datas
		);
		// Note that $action and $object may have been modified by some hooks
		$hookmanager->executeHooks('getTooltipContent', $parameters, $this, $action);

		$label = implode($datas);

		return $label;
	}


	/**
	 * Method to output saved errors
	 *
	 * @return	string		String with errors
	 */
	public function errorsToString()
	{
		return $this->error.(is_array($this->errors) ? (($this->error != '' ? ', ' : '').join(', ', $this->errors)) : '');
	}


	/**
	 * Return customer ref for screen output.
	 *
	 * @param  string      $objref        Customer ref
	 * @return string                     Customer ref formated
	 */
	public function getFormatedCustomerRef($objref)
	{
		global $hookmanager;

		$parameters = array('objref'=>$objref);
		$action = '';
		$reshook = $hookmanager->executeHooks('getFormatedCustomerRef', $parameters, $this, $action); // Note that $action and $object may have been modified by some hooks
		if ($reshook > 0) {
			return $hookmanager->resArray['objref'];
		}
		return $objref.(isset($hookmanager->resArray['objref']) ? $hookmanager->resArray['objref'] : '');
	}

	/**
	 * Return supplier ref for screen output.
	 *
	 * @param  string      $objref        Supplier ref
	 * @return string                     Supplier ref formated
	 */
	public function getFormatedSupplierRef($objref)
	{
		global $hookmanager;

		$parameters = array('objref'=>$objref);
		$action = '';
		$reshook = $hookmanager->executeHooks('getFormatedSupplierRef', $parameters, $this, $action); // Note that $action and $object may have been modified by some hooks
		if ($reshook > 0) {
			return $hookmanager->resArray['objref'];
		}
		return $objref.(isset($hookmanager->resArray['objref']) ? $hookmanager->resArray['objref'] : '');
	}

	/**
	 *	Return full name (civility+' '+name+' '+lastname)
	 *
	 *	@param	Translate	$langs			Language object for translation of civility (used only if option is 1)
	 *	@param	int			$option			0=No option, 1=Add civility
	 * 	@param	int			$nameorder		-1=Auto, 0=Lastname+Firstname, 1=Firstname+Lastname, 2=Firstname, 3=Firstname if defined else lastname, 4=Lastname, 5=Lastname if defined else firstname
	 * 	@param	int			$maxlen			Maximum length
	 * 	@return	string						String with full name
	 */
	public function getFullName($langs, $option = 0, $nameorder = -1, $maxlen = 0)
	{
		//print "lastname=".$this->lastname." name=".$this->name." nom=".$this->nom."<br>\n";
		$lastname = $this->lastname;
		$firstname = $this->firstname;
		if (empty($lastname)) {
			$lastname = (isset($this->lastname) ? $this->lastname : (isset($this->name) ? $this->name : (isset($this->nom) ? $this->nom : (isset($this->societe) ? $this->societe : (isset($this->company) ? $this->company : '')))));
		}

		$ret = '';
		if (!empty($option) && !empty($this->civility_code)) {
			if ($langs->transnoentitiesnoconv("Civility".$this->civility_code) != "Civility".$this->civility_code) {
				$ret .= $langs->transnoentitiesnoconv("Civility".$this->civility_code).' ';
			} else {
				$ret .= $this->civility_code.' ';
			}
		}

		$ret .= dolGetFirstLastname($firstname, $lastname, $nameorder);

		return dol_trunc($ret, $maxlen);
	}

	/**
	 * Set to upper or ucwords/lower if needed
	 *
	 * @return void;
	 */
	public function setUpperOrLowerCase()
	{
		global $conf;

		if (!empty($conf->global->MAIN_FIRST_TO_UPPER)) {
			$this->lastname = dol_ucwords(dol_strtolower($this->lastname));
			$this->firstname = dol_ucwords(dol_strtolower($this->firstname));
			$this->name = dol_ucwords(dol_strtolower($this->name));
			$this->name_alias = isset($this->name_alias)?dol_ucwords(dol_strtolower($this->name_alias)):'';
		}
		if (!empty($conf->global->MAIN_ALL_TO_UPPER)) {
			$this->lastname = dol_strtoupper($this->lastname);
			$this->name = dol_strtoupper($this->name);
			$this->name_alias = dol_strtoupper($this->name_alias);
		}
		if (!empty($conf->global->MAIN_ALL_TOWN_TO_UPPER)) {
			$this->address = dol_strtoupper($this->address);
			$this->town = dol_strtoupper($this->town);
		}
		if (isset($this->email)) {
			$this->email = dol_strtolower($this->email);
		}
		if (isset($this->personal_email)) {
			$this->personal_email = dol_strtolower($this->personal_email);
		}
	}

	/**
	 * 	Return full address of contact
	 *
	 * 	@param		int			$withcountry		1=Add country into address string
	 *  @param		string		$sep				Separator to use to build string
	 *  @param		int		    $withregion			1=Add region into address string
	 *  @param		string		$extralangcode		User extralanguages as value
	 *	@return		string							Full address string
	 */
	public function getFullAddress($withcountry = 0, $sep = "\n", $withregion = 0, $extralangcode = '')
	{
		if ($withcountry && $this->country_id && (empty($this->country_code) || empty($this->country))) {
			require_once DOL_DOCUMENT_ROOT.'/core/lib/company.lib.php';
			$tmparray = getCountry($this->country_id, 'all');
			$this->country_code = $tmparray['code'];
			$this->country = $tmparray['label'];
		}

		if ($withregion && $this->state_id && (empty($this->state_code) || empty($this->state) || empty($this->region) || empty($this->region_code))) {
			require_once DOL_DOCUMENT_ROOT.'/core/lib/company.lib.php';
			$tmparray = getState($this->state_id, 'all', 0, 1);
			$this->state_code   = $tmparray['code'];
			$this->state        = $tmparray['label'];
			$this->region_code  = $tmparray['region_code'];
			$this->region       = $tmparray['region'];
		}

		return dol_format_address($this, $withcountry, $sep, '', 0, $extralangcode);
	}


	/**
	 * 	Return full address for banner
	 *
	 * 	@param		string		$htmlkey            HTML id to make banner content unique
	 *  @param      Object      $object				Object (thirdparty, thirdparty of contact for contact, null for a member)
	 *	@return		string							Full address string
	 */
	public function getBannerAddress($htmlkey, $object)
	{
		global $conf, $langs, $form, $extralanguages;

		$countriesusingstate = array('AU', 'US', 'IN', 'GB', 'ES', 'UK', 'TR'); // See also option MAIN_FORCE_STATE_INTO_ADDRESS

		$contactid = 0;
		$thirdpartyid = 0;
		$elementforaltlanguage = $this->element;
		if ($this->element == 'societe') {
			$thirdpartyid = $this->id;
		}
		if ($this->element == 'contact') {
			$contactid = $this->id;
			$thirdpartyid = empty($this->fk_soc) ? 0 : $this->fk_soc;
		}
		if ($this->element == 'user') {
			$contactid = $this->contact_id;
			$thirdpartyid = empty($object->fk_soc) ? 0 : $object->fk_soc;
		}

		$out = '';

		$outdone = 0;
		$coords = $this->getFullAddress(1, ', ', (!empty($conf->global->MAIN_SHOW_REGION_IN_STATE_SELECT) ? $conf->global->MAIN_SHOW_REGION_IN_STATE_SELECT : 0));
		if ($coords) {
			if (!empty($conf->use_javascript_ajax)) {
				// Add picto with tooltip on map
				$namecoords = '';
				if ($this->element == 'contact' && !empty($conf->global->MAIN_SHOW_COMPANY_NAME_IN_BANNER_ADDRESS)) {
					$namecoords .= $object->name.'<br>';
				}
				$namecoords .= $this->getFullName($langs, 1).'<br>'.$coords;
				// hideonsmatphone because copyToClipboard call jquery dialog that does not work with jmobile
				$out .= '<a href="#" class="hideonsmartphone" onclick="return copyToClipboard(\''.dol_escape_js($namecoords).'\',\''.dol_escape_js($langs->trans("HelpCopyToClipboard")).'\');">';
				$out .= img_picto($langs->trans("Address"), 'map-marker-alt');
				$out .= '</a> ';
			}
			$address = dol_print_address($coords, 'address_'.$htmlkey.'_'.$this->id, $this->element, $this->id, 1, ', ');
			if ($address) {
				$out .= $address;
				$outdone++;
			}
			$outdone++;

			// List of extra languages
			$arrayoflangcode = array();
			if (!empty($conf->global->PDF_USE_ALSO_LANGUAGE_CODE)) {
				$arrayoflangcode[] = $conf->global->PDF_USE_ALSO_LANGUAGE_CODE;
			}

			if (is_array($arrayoflangcode) && count($arrayoflangcode)) {
				if (!is_object($extralanguages)) {
					include_once DOL_DOCUMENT_ROOT.'/core/class/extralanguages.class.php';
					$extralanguages = new ExtraLanguages($this->db);
				}
				$extralanguages->fetch_name_extralanguages($elementforaltlanguage);

				if (!empty($extralanguages->attributes[$elementforaltlanguage]['address']) || !empty($extralanguages->attributes[$elementforaltlanguage]['town'])) {
					$out .= "<!-- alternatelanguage for '".$elementforaltlanguage."' set to fields '".join(',', $extralanguages->attributes[$elementforaltlanguage])."' -->\n";
					$this->fetchValuesForExtraLanguages();
					if (!is_object($form)) {
						$form = new Form($this->db);
					}
					$htmltext = '';
					// If there is extra languages
					foreach ($arrayoflangcode as $extralangcode) {
						$s = picto_from_langcode($extralangcode, 'class="pictoforlang paddingright"');
						// This also call dol_format_address()
						$coords = $this->getFullAddress(1, ', ', $conf->global->MAIN_SHOW_REGION_IN_STATE_SELECT, $extralangcode);
						$htmltext .= $s.dol_print_address($coords, 'address_'.$htmlkey.'_'.$this->id, $this->element, $this->id, 1, ', ');
					}
					$out .= $form->textwithpicto('', $htmltext, -1, 'language', 'opacitymedium paddingleft');
				}
			}
		}

		// If MAIN_FORCE_STATE_INTO_ADDRESS is on, state is already returned previously with getFullAddress
		if (!in_array($this->country_code, $countriesusingstate) && empty($conf->global->MAIN_FORCE_STATE_INTO_ADDRESS)
				&& empty($conf->global->SOCIETE_DISABLE_STATE) && $this->state) {
			if (!empty($conf->global->MAIN_SHOW_REGION_IN_STATE_SELECT) && $conf->global->MAIN_SHOW_REGION_IN_STATE_SELECT == 1 && $this->region) {
				$out .= ($outdone ? ' - ' : '').$this->region.' - '.$this->state;
			} else {
				$out .= ($outdone ? ' - ' : '').$this->state;
			}
			$outdone++;
		}

		if ($outdone) {
			$out = '<div class="address inline-block">'.$out.'</div>';
		}

		if (!empty($this->phone) || !empty($this->phone_pro) || !empty($this->phone_mobile) || !empty($this->phone_perso) || !empty($this->fax) || !empty($this->office_phone) || !empty($this->user_mobile) || !empty($this->office_fax)) {
			$out .= ($outdone ? '<br>' : '');
		}
		if (!empty($this->phone) && empty($this->phone_pro)) {		// For objects that store pro phone into ->phone
			$out .= dol_print_phone($this->phone, $this->country_code, $contactid, $thirdpartyid, 'AC_TEL', '&nbsp;', 'phone', $langs->trans("PhonePro"));
			$outdone++;
		}
		if (!empty($this->phone_pro)) {
			$out .= dol_print_phone($this->phone_pro, $this->country_code, $contactid, $thirdpartyid, 'AC_TEL', '&nbsp;', 'phone', $langs->trans("PhonePro"));
			$outdone++;
		}
		if (!empty($this->phone_mobile)) {
			$out .= dol_print_phone($this->phone_mobile, $this->country_code, $contactid, $thirdpartyid, 'AC_TEL', '&nbsp;', 'mobile', $langs->trans("PhoneMobile"));
			$outdone++;
		}
		if (!empty($this->phone_perso)) {
			$out .= dol_print_phone($this->phone_perso, $this->country_code, $contactid, $thirdpartyid, 'AC_TEL', '&nbsp;', 'phone', $langs->trans("PhonePerso"));
			$outdone++;
		}
		if (!empty($this->office_phone)) {
			$out .= dol_print_phone($this->office_phone, $this->country_code, $contactid, $thirdpartyid, 'AC_TEL', '&nbsp;', 'phone', $langs->trans("PhonePro"));
			$outdone++;
		}
		if (!empty($this->user_mobile)) {
			$out .= dol_print_phone($this->user_mobile, $this->country_code, $contactid, $thirdpartyid, 'AC_TEL', '&nbsp;', 'mobile', $langs->trans("PhoneMobile"));
			$outdone++;
		}
		if (!empty($this->fax)) {
			$out .= dol_print_phone($this->fax, $this->country_code, $contactid, $thirdpartyid, 'AC_FAX', '&nbsp;', 'fax', $langs->trans("Fax"));
			$outdone++;
		}
		if (!empty($this->office_fax)) {
			$out .= dol_print_phone($this->office_fax, $this->country_code, $contactid, $thirdpartyid, 'AC_FAX', '&nbsp;', 'fax', $langs->trans("Fax"));
			$outdone++;
		}

		if ($out) {
			$out .= '<div style="clear: both;"></div>';
		}
		$outdone = 0;
		if (!empty($this->email)) {
			$out .= dol_print_email($this->email, $this->id, $object->id, 'AC_EMAIL', 0, 0, 1);
			$outdone++;
		}
		if (!empty($this->url)) {
			//$out.=dol_print_url($this->url,'_goout',0,1);//steve changed to blank
			$out .= dol_print_url($this->url, '_blank', 0, 1);
			$outdone++;
		}

		if (isModEnabled('socialnetworks')) {
			$outsocialnetwork = '';

			if (!empty($this->socialnetworks) && is_array($this->socialnetworks) && count($this->socialnetworks) > 0) {
				$socialnetworksdict = getArrayOfSocialNetworks();
				foreach ($this->socialnetworks as $key => $value) {
					if ($value) {
						$outsocialnetwork .= dol_print_socialnetworks($value, $this->id, $object->id, $key, $socialnetworksdict);
					}
					$outdone++;
				}
			}

			if ($outsocialnetwork) {
				$out .= '<div style="clear: both;">'.$outsocialnetwork.'</div>';
			}
		}

		if ($out) {
			return '<!-- BEGIN part to show address block -->'."\n".$out.'<!-- END Part to show address block -->'."\n";
		} else {
			return '';
		}
	}

	/**
	 * Return the link of last main doc file for direct public download.
	 *
	 * @param	string	$modulepart			Module related to document
	 * @param	int		$initsharekey		Init the share key if it was not yet defined
	 * @param	int		$relativelink		0=Return full external link, 1=Return link relative to root of file
	 * @return	string						Link or empty string if there is no download link
	 */
	public function getLastMainDocLink($modulepart, $initsharekey = 0, $relativelink = 0)
	{
		global $user, $dolibarr_main_url_root;

		if (empty($this->last_main_doc)) {
			return ''; // No way to known which document name to use
		}

		include_once DOL_DOCUMENT_ROOT.'/ecm/class/ecmfiles.class.php';
		$ecmfile = new EcmFiles($this->db);
		$result = $ecmfile->fetch(0, '', $this->last_main_doc);
		if ($result < 0) {
			$this->error = $ecmfile->error;
			$this->errors = $ecmfile->errors;
			return -1;
		}

		if (empty($ecmfile->id)) {
			// Add entry into index
			if ($initsharekey) {
				require_once DOL_DOCUMENT_ROOT.'/core/lib/security2.lib.php';

				// TODO We can't, we dont' have full path of file, only last_main_doc and ->element, so we must first rebuild full path $destfull
				/*
				$ecmfile->filepath = $rel_dir;
				$ecmfile->filename = $filename;
				$ecmfile->label = md5_file(dol_osencode($destfull));	// hash of file content
				$ecmfile->fullpath_orig = '';
				$ecmfile->gen_or_uploaded = 'generated';
				$ecmfile->description = '';    // indexed content
				$ecmfile->keywords = '';        // keyword content
				$ecmfile->share = getRandomPassword(true);
				$result = $ecmfile->create($user);
				if ($result < 0)
				{
					$this->error = $ecmfile->error;
					$this->errors = $ecmfile->errors;
				}
				*/
			} else {
				return '';
			}
		} elseif (empty($ecmfile->share)) {
			// Add entry into index
			if ($initsharekey) {
				require_once DOL_DOCUMENT_ROOT.'/core/lib/security2.lib.php';
				$ecmfile->share = getRandomPassword(true);
				$ecmfile->update($user);
			} else {
				return '';
			}
		}
		// Define $urlwithroot
		$urlwithouturlroot = preg_replace('/'.preg_quote(DOL_URL_ROOT, '/').'$/i', '', trim($dolibarr_main_url_root));
		// This is to use external domain name found into config file
		//if (DOL_URL_ROOT && ! preg_match('/\/$/', $urlwithouturlroot) && ! preg_match('/^\//', DOL_URL_ROOT)) $urlwithroot=$urlwithouturlroot.'/'.DOL_URL_ROOT;
		//else
		$urlwithroot = $urlwithouturlroot.DOL_URL_ROOT;
		//$urlwithroot=DOL_MAIN_URL_ROOT;					// This is to use same domain name than current

		$forcedownload = 0;

		$paramlink = '';
		//if (!empty($modulepart)) $paramlink.=($paramlink?'&':'').'modulepart='.$modulepart;		// For sharing with hash (so public files), modulepart is not required.
		//if (!empty($ecmfile->entity)) $paramlink.='&entity='.$ecmfile->entity; 					// For sharing with hash (so public files), entity is not required.
		//$paramlink.=($paramlink?'&':'').'file='.urlencode($filepath);								// No need of name of file for public link, we will use the hash
		if (!empty($ecmfile->share)) {
			$paramlink .= ($paramlink ? '&' : '').'hashp='.$ecmfile->share; // Hash for public share
		}
		if ($forcedownload) {
			$paramlink .= ($paramlink ? '&' : '').'attachment=1';
		}

		if ($relativelink) {
			$linktoreturn = 'document.php'.($paramlink ? '?'.$paramlink : '');
		} else {
			$linktoreturn = $urlwithroot.'/document.php'.($paramlink ? '?'.$paramlink : '');
		}

		// Here $ecmfile->share is defined
		return $linktoreturn;
	}


	// phpcs:disable PEAR.NamingConventions.ValidFunctionName.ScopeNotCamelCaps
	/**
	 *  Add a link between element $this->element and a contact
	 *
	 *  @param	int			$fk_socpeople       Id of thirdparty contact (if source = 'external') or id of user (if souce = 'internal') to link
	 *  @param 	int|string	$type_contact 		Type of contact (code or id). Must be id or code found into table llx_c_type_contact. For example: SALESREPFOLL
	 *  @param  string		$source             external=Contact extern (llx_socpeople), internal=Contact intern (llx_user)
	 *  @param  int			$notrigger			Disable all triggers
	 *  @return int         	        		<0 if KO, 0 if already added, >0 if OK
	 */
	public function add_contact($fk_socpeople, $type_contact, $source = 'external', $notrigger = 0)
	{
		// phpcs:enable
		global $user, $langs;


		dol_syslog(get_class($this)."::add_contact $fk_socpeople, $type_contact, $source, $notrigger");

		// Check parameters
		if ($fk_socpeople <= 0) {
			$langs->load("errors");
			$this->error = $langs->trans("ErrorWrongValueForParameterX", "1");
			dol_syslog(get_class($this)."::add_contact ".$this->error, LOG_ERR);
			return -1;
		}
		if (!$type_contact) {
			$langs->load("errors");
			$this->error = $langs->trans("ErrorWrongValueForParameterX", "2");
			dol_syslog(get_class($this)."::add_contact ".$this->error, LOG_ERR);
			return -2;
		}

		$id_type_contact = 0;
		if (is_numeric($type_contact)) {
			$id_type_contact = $type_contact;
		} else {
			// We look for id type_contact
			$sql = "SELECT tc.rowid";
			$sql .= " FROM ".$this->db->prefix()."c_type_contact as tc";
			$sql .= " WHERE tc.element='".$this->db->escape($this->element)."'";
			$sql .= " AND tc.source='".$this->db->escape($source)."'";
			$sql .= " AND tc.code='".$this->db->escape($type_contact)."' AND tc.active=1";
			//print $sql;
			$resql = $this->db->query($sql);
			if ($resql) {
				$obj = $this->db->fetch_object($resql);
				if ($obj) {
					$id_type_contact = $obj->rowid;
				}
			}
		}

		if ($id_type_contact == 0) {
			$this->error = 'CODE_NOT_VALID_FOR_THIS_ELEMENT';
			dol_syslog("CODE_NOT_VALID_FOR_THIS_ELEMENT: Code type of contact '".$type_contact."' does not exists or is not active for element ".$this->element.", we can ignore it");
			return -3;
		}

		$datecreate = dol_now();

		// Socpeople must have already been added by some trigger, then we have to check it to avoid DB_ERROR_RECORD_ALREADY_EXISTS error
		$TListeContacts = $this->liste_contact(-1, $source);
		$already_added = false;
		if (is_array($TListeContacts) && !empty($TListeContacts)) {
			foreach ($TListeContacts as $array_contact) {
				if ($array_contact['status'] == 4 && $array_contact['id'] == $fk_socpeople && $array_contact['fk_c_type_contact'] == $id_type_contact) {
					$already_added = true;
					break;
				}
			}
		}

		if (!$already_added) {
			$this->db->begin();

			// Insert into database
			$sql = "INSERT INTO ".$this->db->prefix()."element_contact";
			$sql .= " (element_id, fk_socpeople, datecreate, statut, fk_c_type_contact) ";
			$sql .= " VALUES (".$this->id.", ".((int) $fk_socpeople)." , ";
			$sql .= "'".$this->db->idate($datecreate)."'";
			$sql .= ", 4, ".((int) $id_type_contact);
			$sql .= ")";

			$resql = $this->db->query($sql);
			if ($resql) {
				if (!$notrigger) {
					$result = $this->call_trigger(strtoupper($this->element).'_ADD_CONTACT', $user);
					if ($result < 0) {
						$this->db->rollback();
						return -1;
					}
				}

				$this->db->commit();
				return 1;
			} else {
				if ($this->db->errno() == 'DB_ERROR_RECORD_ALREADY_EXISTS') {
					$this->error = $this->db->errno();
					$this->db->rollback();
					return -2;
				} else {
					$this->error = $this->db->lasterror();
					$this->db->rollback();
					return -1;
				}
			}
		} else {
			return 0;
		}
	}

	// phpcs:disable PEAR.NamingConventions.ValidFunctionName.ScopeNotCamelCaps
	/**
	 *    Copy contact from one element to current
	 *
	 *    @param    CommonObject    $objFrom    Source element
	 *    @param    string          $source     Nature of contact ('internal' or 'external')
	 *    @return   int                         >0 if OK, <0 if KO
	 */
	public function copy_linked_contact($objFrom, $source = 'internal')
	{
		// phpcs:enable
		$contacts = $objFrom->liste_contact(-1, $source);
		foreach ($contacts as $contact) {
			if ($this->add_contact($contact['id'], $contact['fk_c_type_contact'], $contact['source']) < 0) {
				return -1;
			}
		}
		return 1;
	}

	// phpcs:disable PEAR.NamingConventions.ValidFunctionName.ScopeNotCamelCaps
	/**
	 *      Update a link to contact line
	 *
	 *      @param	int		$rowid              Id of line contact-element
	 * 		@param	int		$statut	            New status of link
	 *      @param  int		$type_contact_id    Id of contact type (not modified if 0)
	 *      @param  int		$fk_socpeople	    Id of soc_people to update (not modified if 0)
	 *      @return int                 		<0 if KO, >= 0 if OK
	 */
	public function update_contact($rowid, $statut, $type_contact_id = 0, $fk_socpeople = 0)
	{
		// phpcs:enable
		// Insert into database
		$sql = "UPDATE ".$this->db->prefix()."element_contact set";
		$sql .= " statut = ".$statut;
		if ($type_contact_id) {
			$sql .= ", fk_c_type_contact = ".((int) $type_contact_id);
		}
		if ($fk_socpeople) {
			$sql .= ", fk_socpeople = ".((int) $fk_socpeople);
		}
		$sql .= " where rowid = ".((int) $rowid);
		$resql = $this->db->query($sql);
		if ($resql) {
			return 0;
		} else {
			$this->error = $this->db->lasterror();
			return -1;
		}
	}

	// phpcs:disable PEAR.NamingConventions.ValidFunctionName.ScopeNotCamelCaps
	/**
	 *    Delete a link to contact line
	 *
	 *    @param	int		$rowid			Id of contact link line to delete
	 *    @param	int		$notrigger		Disable all triggers
	 *    @return   int						>0 if OK, <0 if KO
	 */
	public function delete_contact($rowid, $notrigger = 0)
	{
		// phpcs:enable
		global $user;


		$this->db->begin();

		$sql = "DELETE FROM ".$this->db->prefix()."element_contact";
		$sql .= " WHERE rowid = ".((int) $rowid);

		dol_syslog(get_class($this)."::delete_contact", LOG_DEBUG);
		if ($this->db->query($sql)) {
			if (!$notrigger) {
				$result = $this->call_trigger(strtoupper($this->element).'_DELETE_CONTACT', $user);
				if ($result < 0) {
					$this->db->rollback();
					return -1;
				}
			}

			$this->db->commit();
			return 1;
		} else {
			$this->error = $this->db->lasterror();
			$this->db->rollback();
			return -1;
		}
	}

	// phpcs:disable PEAR.NamingConventions.ValidFunctionName.ScopeNotCamelCaps
	/**
	 *    Delete all links between an object $this and all its contacts in llx_element_contact
	 *
	 *	  @param	string	$source		'' or 'internal' or 'external'
	 *	  @param	string	$code		Type of contact (code or id)
	 *    @return   int					<0 if KO, 0=Nothing done, >0 if OK
	 */
	public function delete_linked_contact($source = '', $code = '')
	{
		// phpcs:enable
		$listId = '';
		$temp = array();
		$typeContact = $this->liste_type_contact($source, '', 0, 0, $code);

		if (!empty($typeContact)) {
			foreach ($typeContact as $key => $value) {
				array_push($temp, $key);
			}
			$listId = implode(",", $temp);
		}

		// If $listId is empty, we have not criteria on fk_c_type_contact so we will delete record on element_id for
		// any type or record instead of only the ones of the current object. So we do nothing in such a case.
		if (empty($listId)) {
			return 0;
		}

		$sql = "DELETE FROM ".$this->db->prefix()."element_contact";
		$sql .= " WHERE element_id = ".((int) $this->id);
		$sql .= " AND fk_c_type_contact IN (".$this->db->sanitize($listId).")";

		dol_syslog(get_class($this)."::delete_linked_contact", LOG_DEBUG);
		if ($this->db->query($sql)) {
			return 1;
		} else {
			$this->error = $this->db->lasterror();
			return -1;
		}
	}

	// phpcs:disable PEAR.NamingConventions.ValidFunctionName.ScopeNotCamelCaps
	/**
	 *    Get array of all contacts for an object
	 *
	 *    @param	int			$statusoflink	Status of links to get (-1=all). Not used.
	 *    @param	string		$source			Source of contact: 'external' or 'thirdparty' (llx_socpeople) or 'internal' (llx_user)
	 *    @param	int         $list       	0:Returned array contains all properties, 1:Return array contains just id
	 *    @param    string      $code       	Filter on this code of contact type ('SHIPPING', 'BILLING', ...)
	 *    @param	int			$status			Status of user or company
	 *    @param	array		$arrayoftcids	Array with ID of type of contacts. If we provide this, we can make a ec.fk_c_type_contact in ($arrayoftcids) to avoid link on tc table. TODO Not implemented.
	 *    @return	array|int		        	Array of contacts, -1 if error
	 */
	public function liste_contact($statusoflink = -1, $source = 'external', $list = 0, $code = '', $status = -1, $arrayoftcids = array())
	{
		// phpcs:enable
		global $langs;

		$tab = array();

		$sql = "SELECT ec.rowid, ec.statut as statuslink, ec.fk_socpeople as id, ec.fk_c_type_contact"; // This field contains id of llx_socpeople or id of llx_user
		if ($source == 'internal') {
			$sql .= ", '-1' as socid, t.statut as statuscontact, t.login, t.photo";
		}
		if ($source == 'external' || $source == 'thirdparty') {
			$sql .= ", t.fk_soc as socid, t.statut as statuscontact";
		}
		$sql .= ", t.civility as civility, t.lastname as lastname, t.firstname, t.email";
		$sql .= ", tc.source, tc.element, tc.code, tc.libelle";
		$sql .= " FROM ".$this->db->prefix()."c_type_contact tc,";
		$sql .= " ".$this->db->prefix()."element_contact ec";
		if ($source == 'internal') {	// internal contact (user)
			$sql .= " LEFT JOIN ".$this->db->prefix()."user t on ec.fk_socpeople = t.rowid";
		}
		if ($source == 'external' || $source == 'thirdparty') {	// external contact (socpeople)
			$sql .= " LEFT JOIN ".$this->db->prefix()."socpeople t on ec.fk_socpeople = t.rowid";
		}
		$sql .= " WHERE ec.element_id = ".((int) $this->id);
		$sql .= " AND ec.fk_c_type_contact = tc.rowid";
		$sql .= " AND tc.element = '".$this->db->escape($this->element)."'";
		if ($code) {
			$sql .= " AND tc.code = '".$this->db->escape($code)."'";
		}
		if ($source == 'internal') {
			$sql .= " AND tc.source = 'internal'";
			if ($status >= 0) {
				$sql .= " AND t.statut = ".((int) $status);
			}
		}
		if ($source == 'external' || $source == 'thirdparty') {
			$sql .= " AND tc.source = 'external'";
			if ($status >= 0) {
				$sql .= " AND t.statut = ".((int) $status);	// t is llx_socpeople
			}
		}
		$sql .= " AND tc.active = 1";
		if ($statusoflink >= 0) {
			$sql .= " AND ec.statut = ".((int) $statusoflink);
		}
		$sql .= " ORDER BY t.lastname ASC";

		dol_syslog(get_class($this)."::liste_contact", LOG_DEBUG);
		$resql = $this->db->query($sql);
		if ($resql) {
			$num = $this->db->num_rows($resql);
			$i = 0;
			while ($i < $num) {
				$obj = $this->db->fetch_object($resql);

				if (!$list) {
					$transkey = "TypeContact_".$obj->element."_".$obj->source."_".$obj->code;
					$libelle_type = ($langs->trans($transkey) != $transkey ? $langs->trans($transkey) : $obj->libelle);
					$tab[$i] = array(
						'parentId' => $this->id,
						'source' => $obj->source,
						'socid' => $obj->socid,
						'id' => $obj->id,
						'nom' => $obj->lastname, // For backward compatibility
						'civility' => $obj->civility,
						'lastname' => $obj->lastname,
						'firstname' => $obj->firstname,
						'email'=>$obj->email,
						'login'=> (empty($obj->login) ? '' : $obj->login),
						'photo' => (empty($obj->photo) ? '' : $obj->photo),
						'statuscontact' => $obj->statuscontact,
						'rowid' => $obj->rowid,
						'code' => $obj->code,
						'libelle' => $libelle_type,
						'status' => $obj->statuslink,
						'fk_c_type_contact' => $obj->fk_c_type_contact
					);
				} else {
					$tab[$i] = $obj->id;
				}

				$i++;
			}

			return $tab;
		} else {
			$this->error = $this->db->lasterror();
			dol_print_error($this->db);
			return -1;
		}
	}


	/**
	 * 		Update status of a contact linked to object
	 *
	 * 		@param	int		$rowid		Id of link between object and contact
	 * 		@return	int					<0 if KO, >=0 if OK
	 */
	public function swapContactStatus($rowid)
	{
		$sql = "SELECT ec.datecreate, ec.statut, ec.fk_socpeople, ec.fk_c_type_contact,";
		$sql .= " tc.code, tc.libelle";
		$sql .= " FROM (".$this->db->prefix()."element_contact as ec, ".$this->db->prefix()."c_type_contact as tc)";
		$sql .= " WHERE ec.rowid =".((int) $rowid);
		$sql .= " AND ec.fk_c_type_contact=tc.rowid";
		$sql .= " AND tc.element = '".$this->db->escape($this->element)."'";

		dol_syslog(get_class($this)."::swapContactStatus", LOG_DEBUG);
		$resql = $this->db->query($sql);
		if ($resql) {
			$obj = $this->db->fetch_object($resql);
			$newstatut = ($obj->statut == 4) ? 5 : 4;
			$result = $this->update_contact($rowid, $newstatut);
			$this->db->free($resql);
			return $result;
		} else {
			$this->error = $this->db->error();
			dol_print_error($this->db);
			return -1;
		}
	}

	// phpcs:disable PEAR.NamingConventions.ValidFunctionName.ScopeNotCamelCaps
	/**
	 *      Return array with list of possible values for type of contacts
	 *
	 *      @param	string	$source     'internal', 'external' or 'all'
	 *      @param	string	$order		Sort order by : 'position', 'code', 'rowid'...
	 *      @param  int		$option     0=Return array id->label, 1=Return array code->label
	 *      @param  int		$activeonly 0=all status of contact, 1=only the active
	 *		@param	string	$code		Type of contact (Example: 'CUSTOMER', 'SERVICE')
	 *      @return array       		Array list of type of contacts (id->label if option=0, code->label if option=1)
	 */
	public function liste_type_contact($source = 'internal', $order = 'position', $option = 0, $activeonly = 0, $code = '')
	{
		// phpcs:enable
		global $langs;

		if (empty($order)) {
			$order = 'position';
		}
		if ($order == 'position') {
			$order .= ',code';
		}

		$tab = array();
		$sql = "SELECT DISTINCT tc.rowid, tc.code, tc.libelle, tc.position";
		$sql .= " FROM ".$this->db->prefix()."c_type_contact as tc";
		$sql .= " WHERE tc.element='".$this->db->escape($this->element)."'";
		if ($activeonly == 1) {
			$sql .= " AND tc.active=1"; // only the active types
		}
		if (!empty($source) && $source != 'all') {
			$sql .= " AND tc.source='".$this->db->escape($source)."'";
		}
		if (!empty($code)) {
			$sql .= " AND tc.code='".$this->db->escape($code)."'";
		}
		$sql .= $this->db->order($order, 'ASC');

		//print "sql=".$sql;
		$resql = $this->db->query($sql);
		if ($resql) {
			$num = $this->db->num_rows($resql);
			$i = 0;
			while ($i < $num) {
				$obj = $this->db->fetch_object($resql);

				$transkey = "TypeContact_".$this->element."_".$source."_".$obj->code;
				$libelle_type = ($langs->trans($transkey) != $transkey ? $langs->trans($transkey) : $obj->libelle);
				if (empty($option)) {
					$tab[$obj->rowid] = $libelle_type;
				} else {
					$tab[$obj->code] = $libelle_type;
				}
				$i++;
			}
			return $tab;
		} else {
			$this->error = $this->db->lasterror();
			//dol_print_error($this->db);
			return null;
		}
	}

	/**
	 *      Return array with list of possible values for type of contacts
	 *
	 *      @param	string	$source     		'internal', 'external' or 'all'
	 *      @param  int		$option     		0=Return array id->label, 1=Return array code->label
	 *      @param  int		$activeonly 		0=all status of contact, 1=only the active
	 *		@param	string	$code				Type of contact (Example: 'CUSTOMER', 'SERVICE')
	 *		@param	string	$element			Filter on 1 element type
	 *      @param	string	$excludeelement		Exclude 1 element type. Example: 'agenda'
	 *      @return array       				Array list of type of contacts (id->label if option=0, code->label if option=1)
	 */
	public function listeTypeContacts($source = 'internal', $option = 0, $activeonly = 0, $code = '', $element = '', $excludeelement = '')
	{
		global $langs, $conf;

		$langs->loadLangs(array('bills', 'contracts', 'interventions', 'orders', 'projects', 'propal', 'ticket', 'agenda'));

		$tab = array();

		$sql = "SELECT DISTINCT tc.rowid, tc.code, tc.libelle, tc.position, tc.element";
		$sql .= " FROM ".$this->db->prefix()."c_type_contact as tc";

		$sqlWhere = array();
		if (!empty($element)) {
			$sqlWhere[] = " tc.element='".$this->db->escape($element)."'";
		}
		if (!empty($excludeelement)) {
			$sqlWhere[] = " tc.element <> '".$this->db->escape($excludeelement)."'";
		}

		if ($activeonly == 1) {
			$sqlWhere[] = " tc.active=1"; // only the active types
		}

		if (!empty($source) && $source != 'all') {
			$sqlWhere[] = " tc.source='".$this->db->escape($source)."'";
		}

		if (!empty($code)) {
			$sqlWhere[] = " tc.code='".$this->db->escape($code)."'";
		}

		if (count($sqlWhere) > 0) {
			$sql .= " WHERE ".implode(' AND ', $sqlWhere);
		}

		$sql .= $this->db->order('tc.element, tc.position', 'ASC');

		dol_syslog(__METHOD__, LOG_DEBUG);
		$resql = $this->db->query($sql);
		if ($resql) {
			$num = $this->db->num_rows($resql);
			if ($num > 0) {
				$langs->loadLangs(array("propal", "orders", "bills", "suppliers", "contracts", "supplier_proposal"));

				while ($obj = $this->db->fetch_object($resql)) {
					$modulename = $obj->element;
					if (strpos($obj->element, 'project') !== false) {
						$modulename = 'projet';
					} elseif ($obj->element == 'contrat') {
						$element = 'contract';
					} elseif ($obj->element == 'action') {
						$modulename = 'agenda';
					} elseif (strpos($obj->element, 'supplier') !== false && $obj->element != 'supplier_proposal') {
						$modulename = 'fournisseur';
					} elseif (strpos($obj->element, 'supplier') !== false && $obj->element != 'supplier_proposal') {
						$modulename = 'fournisseur';
					}
					if (!empty($conf->{$modulename}->enabled)) {
						$libelle_element = $langs->trans('ContactDefault_'.$obj->element);
						$tmpelement = $obj->element;
						$transkey = "TypeContact_".$tmpelement."_".$source."_".$obj->code;
						$libelle_type = ($langs->trans($transkey) != $transkey ? $langs->trans($transkey) : $obj->libelle);
						if (empty($option)) {
							$tab[$obj->rowid] = $libelle_element.' - '.$libelle_type;
						} else {
							$tab[$obj->rowid] = $libelle_element.' - '.$libelle_type;
						}
					}
				}
			}
			return $tab;
		} else {
			$this->error = $this->db->lasterror();
			return null;
		}
	}

	/**
	 *      Return id of contacts for a source and a contact code.
	 *      Example: contact client de facturation ('external', 'BILLING')
	 *      Example: contact client de livraison ('external', 'SHIPPING')
	 *      Example: contact interne suivi paiement ('internal', 'SALESREPFOLL')
	 *
	 *		@param	string	$source		'external' or 'internal'
	 *		@param	string	$code		'BILLING', 'SHIPPING', 'SALESREPFOLL', ...
	 *		@param	int		$status		limited to a certain status
	 *      @return array       		List of id for such contacts
	 */
	public function getIdContact($source, $code, $status = 0)
	{
		global $conf;

		$result = array();
		$i = 0;
		//cas particulier pour les expeditions
		if ($this->element == 'shipping' && $this->origin_id != 0) {
			$id = $this->origin_id;
			$element = 'commande';
		} elseif ($this->element == 'reception' && $this->origin_id != 0) {
			$id = $this->origin_id;
			$element = 'order_supplier';
		} else {
			$id = $this->id;
			$element = $this->element;
		}

		$sql = "SELECT ec.fk_socpeople";
		$sql .= " FROM ".$this->db->prefix()."element_contact as ec,";
		if ($source == 'internal') {
			$sql .= " ".$this->db->prefix()."user as c,";
		}
		if ($source == 'external') {
			$sql .= " ".$this->db->prefix()."socpeople as c,";
		}
		$sql .= " ".$this->db->prefix()."c_type_contact as tc";
		$sql .= " WHERE ec.element_id = ".((int) $id);
		$sql .= " AND ec.fk_socpeople = c.rowid";
		if ($source == 'internal') {
			$sql .= " AND c.entity IN (".getEntity('user').")";
		}
		if ($source == 'external') {
			$sql .= " AND c.entity IN (".getEntity('societe').")";
		}
		$sql .= " AND ec.fk_c_type_contact = tc.rowid";
		$sql .= " AND tc.element = '".$this->db->escape($element)."'";
		$sql .= " AND tc.source = '".$this->db->escape($source)."'";
		if ($code) {
			$sql .= " AND tc.code = '".$this->db->escape($code)."'";
		}
		$sql .= " AND tc.active = 1";
		if ($status) {
			$sql .= " AND ec.statut = ".((int) $status);
		}

		dol_syslog(get_class($this)."::getIdContact", LOG_DEBUG);
		$resql = $this->db->query($sql);
		if ($resql) {
			while ($obj = $this->db->fetch_object($resql)) {
				$result[$i] = $obj->fk_socpeople;
				$i++;
			}
		} else {
			$this->error = $this->db->error();
			return null;
		}

		return $result;
	}

	// phpcs:disable PEAR.NamingConventions.ValidFunctionName.ScopeNotCamelCaps
	/**
	 *		Load object contact with id=$this->contact_id into $this->contact
	 *
	 *		@param	int		$contactid      Id du contact. Use this->contact_id if empty.
	 *		@return	int						<0 if KO, >0 if OK
	 */
	public function fetch_contact($contactid = null)
	{
		// phpcs:enable
		if (empty($contactid)) {
			$contactid = $this->contact_id;
		}

		if (empty($contactid)) {
			return 0;
		}

		require_once DOL_DOCUMENT_ROOT.'/contact/class/contact.class.php';
		$contact = new Contact($this->db);
		$result = $contact->fetch($contactid);
		$this->contact = $contact;
		return $result;
	}

	// phpcs:disable PEAR.NamingConventions.ValidFunctionName.ScopeNotCamelCaps
	/**
	 *    	Load the third party of object, from id $this->socid or $this->fk_soc, into this->thirdparty
	 *
	 *		@param		int		$force_thirdparty_id	Force thirdparty id
	 *		@return		int								<0 if KO, >0 if OK
	 */
	public function fetch_thirdparty($force_thirdparty_id = 0)
	{
		// phpcs:enable
		global $conf;

		if (empty($this->socid) && empty($this->fk_soc) && empty($force_thirdparty_id)) {
			return 0;
		}

		require_once DOL_DOCUMENT_ROOT.'/societe/class/societe.class.php';

		$idtofetch = isset($this->socid) ? $this->socid : (isset($this->fk_soc) ? $this->fk_soc : 0);
		if ($force_thirdparty_id) {
			$idtofetch = $force_thirdparty_id;
		}

		if ($idtofetch) {
			$thirdparty = new Societe($this->db);
			$result = $thirdparty->fetch($idtofetch);
			if ($result<0) {
				$this->errors=array_merge($this->errors, $thirdparty->errors);
			}
			$this->thirdparty = $thirdparty;

			// Use first price level if level not defined for third party
			if (!empty($conf->global->PRODUIT_MULTIPRICES) && empty($this->thirdparty->price_level)) {
				$this->thirdparty->price_level = 1;
			}

			return $result;
		} else {
			return -1;
		}
	}


	/**
	 * Looks for an object with ref matching the wildcard provided
	 * It does only work when $this->table_ref_field is set
	 *
	 * @param 	string 	$ref 	Wildcard
	 * @return 	int 			>1 = OK, 0 = Not found or table_ref_field not defined, <0 = KO
	 */
	public function fetchOneLike($ref)
	{
		if (!$this->table_ref_field) {
			return 0;
		}

		$sql = "SELECT rowid FROM ".$this->db->prefix().$this->table_element." WHERE ".$this->table_ref_field." LIKE '".$this->db->escape($ref)."' LIMIT 1";

		$query = $this->db->query($sql);

		if (!$this->db->num_rows($query)) {
			return 0;
		}

		$result = $this->db->fetch_object($query);

		return $this->fetch($result->rowid);
	}

	// phpcs:disable PEAR.NamingConventions.ValidFunctionName.ScopeNotCamelCaps
	/**
	 *	Load data for barcode into properties ->barcode_type*
	 *	Properties ->barcode_type that is id of barcode. Type is used to find other properties, but
	 *  if it is not defined, ->element must be defined to know default barcode type.
	 *
	 *	@return		int			<0 if KO, 0 if can't guess type of barcode (ISBN, EAN13...), >0 if OK (all barcode properties loaded)
	 */
	public function fetch_barcode()
	{
		// phpcs:enable
		global $conf;

		dol_syslog(get_class($this).'::fetch_barcode this->element='.$this->element.' this->barcode_type='.$this->barcode_type);

		$idtype = $this->barcode_type;
		if (empty($idtype) && $idtype != '0') {	// If type of barcode no set, we try to guess. If set to '0' it means we forced to have type remain not defined
			if ($this->element == 'product' && !empty($conf->global->PRODUIT_DEFAULT_BARCODE_TYPE)) {
				$idtype = $conf->global->PRODUIT_DEFAULT_BARCODE_TYPE;
			} elseif ($this->element == 'societe') {
				$idtype = $conf->global->GENBARCODE_BARCODETYPE_THIRDPARTY;
			} else {
				dol_syslog('Call fetch_barcode with barcode_type not defined and cant be guessed', LOG_WARNING);
			}
		}

		if ($idtype > 0) {
			if (empty($this->barcode_type) || empty($this->barcode_type_code) || empty($this->barcode_type_label) || empty($this->barcode_type_coder)) {    // If data not already loaded
				$sql = "SELECT rowid, code, libelle as label, coder";
				$sql .= " FROM ".$this->db->prefix()."c_barcode_type";
				$sql .= " WHERE rowid = ".((int) $idtype);
				dol_syslog(get_class($this).'::fetch_barcode', LOG_DEBUG);
				$resql = $this->db->query($sql);
				if ($resql) {
					$obj = $this->db->fetch_object($resql);
					$this->barcode_type       = $obj->rowid;
					$this->barcode_type_code  = $obj->code;
					$this->barcode_type_label = $obj->label;
					$this->barcode_type_coder = $obj->coder;
					return 1;
				} else {
					dol_print_error($this->db);
					return -1;
				}
			}
		}
		return 0;
	}

	// phpcs:disable PEAR.NamingConventions.ValidFunctionName.ScopeNotCamelCaps
	/**
	 * Load the project with id $this->fk_project into this->project
	 *
	 * @deprecated
	 * @see fetch_project()
	 *		@return		int			<0 if KO, >=0 if OK
	 */
	public function fetch_projet()
	{
		// phpcs:enable
		dol_syslog('Warning using deprecated fetch_projet() in commonobject', LOG_WARNING);
		return $this->fetch_project();
	}

	// phpcs:disable PEAR.NamingConventions.ValidFunctionName.ScopeNotCamelCaps
	/**
	 *		Load the project with id $this->fk_project into this->project
	 *
	 *		@return		int			<0 if KO, >=0 if OK
	 */
	public function fetch_project()
	{
		// phpcs:enable
		include_once DOL_DOCUMENT_ROOT.'/projet/class/project.class.php';

		if (empty($this->fk_project) && !empty($this->fk_projet)) {
			dol_syslog('Warning using deprecated fk_projet in commonobject::fetch_project()', LOG_WARNING);
			$this->fk_project = $this->fk_projet; // For backward compatibility
		}
		if (empty($this->fk_project)) {
			return 0;
		}

		$project = new Project($this->db);
		$result = $project->fetch($this->fk_project);

		$this->projet = $project; // deprecated
		$this->project = $project;
		return $result;
	}

	// phpcs:disable PEAR.NamingConventions.ValidFunctionName.ScopeNotCamelCaps
	/**
	 *		Load the product with id $this->fk_product into this->product
	 *
	 *		@return		int			<0 if KO, >=0 if OK
	 */
	public function fetch_product()
	{
		// phpcs:enable
		include_once DOL_DOCUMENT_ROOT.'/product/class/product.class.php';

		if (empty($this->fk_product)) {
			return 0;
		}

		$product = new Product($this->db);
		$result = $product->fetch($this->fk_product);

		$this->product = $product;
		return $result;
	}

	// phpcs:disable PEAR.NamingConventions.ValidFunctionName.ScopeNotCamelCaps
	/**
	 *		Load the user with id $userid into this->user
	 *
	 *		@param	int		$userid 		Id du contact
	 *		@return	int						<0 if KO, >0 if OK
	 */
	public function fetch_user($userid)
	{
		// phpcs:enable
		$user = new User($this->db);
		$result = $user->fetch($userid);
		$this->user = $user;
		return $result;
	}

	// phpcs:disable PEAR.NamingConventions.ValidFunctionName.ScopeNotCamelCaps
	/**
	 *	Read linked origin object
	 *
	 *	@return		void
	 */
	public function fetch_origin()
	{
		// phpcs:enable
		if ($this->origin == 'shipping') {
			$this->origin = 'expedition';
		}
		if ($this->origin == 'delivery') {
			$this->origin = 'livraison';
		}
		if ($this->origin == 'order_supplier') {
			$this->origin = 'commandeFournisseur';
		}

		$origin = $this->origin;

		$classname = ucfirst($origin);
		$this->$origin = new $classname($this->db);
		$this->$origin->fetch($this->origin_id);
	}

	/**
	 *  Load object from specific field
	 *
	 *  @param	string	$table		Table element or element line
	 *  @param	string	$field		Field selected
	 *  @param	string	$key		Import key
	 *  @param	string	$element	Element name
	 *	@return	int					<0 if KO, >0 if OK
	 */
	public function fetchObjectFrom($table, $field, $key, $element = null)
	{
		global $conf;

		$result = false;

		$sql = "SELECT rowid FROM ".$this->db->prefix().$table;
		$sql .= " WHERE ".$field." = '".$this->db->escape($key)."'";
		if (!empty($element)) {
			$sql .= " AND entity IN (".getEntity($element).")";
		} else {
			$sql .= " AND entity = ".((int) $conf->entity);
		}

		dol_syslog(get_class($this).'::fetchObjectFrom', LOG_DEBUG);
		$resql = $this->db->query($sql);
		if ($resql) {
			$row = $this->db->fetch_row($resql);
			// Test for avoid error -1
			if ($row[0] > 0) {
				$result = $this->fetch($row[0]);
			}
		}

		return $result;
	}

	/**
	 *	Getter generic. Load value from a specific field
	 *
	 *	@param	string	$table		Table of element or element line
	 *	@param	int		$id			Element id
	 *	@param	string	$field		Field selected
	 *	@return	int					<0 if KO, >0 if OK
	 */
	public function getValueFrom($table, $id, $field)
	{
		$result = false;
		if (!empty($id) && !empty($field) && !empty($table)) {
			$sql = "SELECT ".$field." FROM ".$this->db->prefix().$table;
			$sql .= " WHERE rowid = ".((int) $id);

			dol_syslog(get_class($this).'::getValueFrom', LOG_DEBUG);
			$resql = $this->db->query($sql);
			if ($resql) {
				$row = $this->db->fetch_row($resql);
				$result = $row[0];
			}
		}
		return $result;
	}

	/**
	 *	Setter generic. Update a specific field into database.
	 *  Warning: Trigger is run only if param trigkey is provided.
	 *
	 *	@param	string		$field			Field to update
	 *	@param	mixed		$value			New value
	 *	@param	string		$table			To force other table element or element line (should not be used)
	 *	@param	int			$id				To force other object id (should not be used)
	 *	@param	string		$format			Data format ('text', 'int', 'date'). 'text' is used if not defined
	 *	@param	string		$id_field		To force rowid field name. 'rowid' is used if not defined
	 *	@param	User|string	$fuser			Update the user of last update field with this user. If not provided, current user is used except if value is 'none'
	 *  @param  string      $trigkey    	Trigger key to run (in most cases something like 'XXX_MODIFY')
	 *  @param	string		$fk_user_field	Name of field to save user id making change
	 *	@return	int							<0 if KO, >0 if OK
	 *  @see updateExtraField()
	 */
	public function setValueFrom($field, $value, $table = '', $id = null, $format = '', $id_field = '', $fuser = null, $trigkey = '', $fk_user_field = 'fk_user_modif')
	{
		global $user, $langs, $conf;

		if (empty($table)) {
			$table = $this->table_element;
		}
		if (empty($id)) {
			$id = $this->id;
		}
		if (empty($format)) {
			$format = 'text';
		}
		if (empty($id_field)) {
			$id_field = 'rowid';
		}

		// Special case
		if ($table == 'product' && $field == 'note_private') {
			$field = 'note';
		}
		if (in_array($table, array('actioncomm', 'adherent', 'advtargetemailing', 'cronjob', 'establishment'))) {
			$fk_user_field = 'fk_user_mod';
		}

		if ($trigkey) {
			$oldvalue = null;

			$sql = "SELECT " . $field;
			$sql .= " FROM " . MAIN_DB_PREFIX . $table;
			$sql .= " WHERE " . $id_field . " = " . ((int) $id);

			$resql = $this->db->query($sql);
			if ($resql) {
				if ($obj = $this->db->fetch_object($resql)) {
					if ($format == 'date') {
						$oldvalue = $this->db->jdate($obj->$field);
					} else {
						$oldvalue = $obj->$field;
					}
				}
			} else {
				$this->error = $this->db->lasterror();
				return -1;
			}
		}

		$error = 0;

		$this->db->begin();

		$sql = "UPDATE ".$this->db->prefix().$table." SET ";

		if ($format == 'text') {
			$sql .= $field." = '".$this->db->escape($value)."'";
		} elseif ($format == 'int') {
			$sql .= $field." = ".((int) $value);
		} elseif ($format == 'date') {
			$sql .= $field." = ".($value ? "'".$this->db->idate($value)."'" : "null");
		} elseif ($format == 'dategmt') {
			$sql .= $field." = ".($value ? "'".$this->db->idate($value, 'gmt')."'" : "null");
		}

		if ($fk_user_field) {
			if (!empty($fuser) && is_object($fuser)) {
				$sql .= ", ".$fk_user_field." = ".((int) $fuser->id);
			} elseif (empty($fuser) || $fuser != 'none') {
				$sql .= ", ".$fk_user_field." = ".((int) $user->id);
			}
		}

		$sql .= " WHERE ".$id_field." = ".((int) $id);

		dol_syslog(__METHOD__, LOG_DEBUG);
		$resql = $this->db->query($sql);
		if ($resql) {
			if ($trigkey) {
				// call trigger with updated object values
				if (method_exists($this, 'fetch')) {
					$result = $this->fetch($id);
				} else {
					$result = $this->fetchCommon($id);
				}
				$this->oldcopy = clone $this;
				if (property_exists($this->oldcopy, $field)) {
					$this->oldcopy->$field = $oldvalue;
				}

				if ($result >= 0) {
					$result = $this->call_trigger($trigkey, (!empty($fuser) && is_object($fuser)) ? $fuser : $user); // This may set this->errors
				}
				if ($result < 0) {
					$error++;
				}
			}

			if (!$error) {
				if (property_exists($this, $field)) {
					$this->$field = $value;
				}
				$this->db->commit();
				return 1;
			} else {
				$this->db->rollback();
				return -2;
			}
		} else {
			if ($this->db->lasterrno() == 'DB_ERROR_RECORD_ALREADY_EXISTS') {
				$this->error = 'DB_ERROR_RECORD_ALREADY_EXISTS';
			} else {
				$this->error = $this->db->lasterror();
			}
			$this->db->rollback();
			return -1;
		}
	}

	// phpcs:disable PEAR.NamingConventions.ValidFunctionName.ScopeNotCamelCaps
	/**
	 *      Load properties id_previous and id_next by comparing $fieldid with $this->ref
	 *
	 *      @param	string	$filter		Optional filter. Example: " AND (t.field1 = 'aa' OR t.field2 = 'bb')". Do not allow user input data here.
	 *	 	@param  string	$fieldid   	Name of field to use for the select MAX and MIN
	 *		@param	int		$nodbprefix	Do not include DB prefix to forge table name
	 *      @return int         		<0 if KO, >0 if OK
	 */
	public function load_previous_next_ref($filter, $fieldid, $nodbprefix = 0)
	{
		// phpcs:enable
		global $conf, $user;

		if (!$this->table_element) {
			dol_print_error('', get_class($this)."::load_previous_next_ref was called on objet with property table_element not defined");
			return -1;
		}
		if ($fieldid == 'none') {
			return 1;
		}

		// For backward compatibility
		if ($this->table_element == 'facture_rec' && $fieldid == 'title') {
			$fieldid = 'titre';
		}

		// Security on socid
		$socid = 0;
		if ($user->socid > 0) {
			$socid = $user->socid;
		}

		// this->ismultientitymanaged contains
		// 0=No test on entity, 1=Test with field entity, 'field@table'=Test with link by field@table
		$aliastablesociete = 's';
		if ($this->element == 'societe') {
			$aliastablesociete = 'te'; // te as table_element
		}
		$restrictiononfksoc = empty($this->restrictiononfksoc) ? 0 : $this->restrictiononfksoc;
		$sql = "SELECT MAX(te.".$fieldid.")";
		$sql .= " FROM ".(empty($nodbprefix) ?$this->db->prefix():'').$this->table_element." as te";
		if ($this->element == 'user' && !empty($conf->global->MULTICOMPANY_TRANSVERSE_MODE)) {
			$sql .= ",".$this->db->prefix()."usergroup_user as ug";
		}
		if (isset($this->ismultientitymanaged) && !is_numeric($this->ismultientitymanaged)) {
			$tmparray = explode('@', $this->ismultientitymanaged);
			$sql .= ", ".$this->db->prefix().$tmparray[1]." as ".($tmparray[1] == 'societe' ? 's' : 'parenttable'); // If we need to link to this table to limit select to entity
		} elseif ($restrictiononfksoc == 1 && $this->element != 'societe' && empty($user->rights->societe->client->voir) && !$socid) {
			$sql .= ", ".$this->db->prefix()."societe as s"; // If we need to link to societe to limit select to socid
		} elseif ($restrictiononfksoc == 2 && $this->element != 'societe' && empty($user->rights->societe->client->voir) && !$socid) {
			$sql .= " LEFT JOIN ".$this->db->prefix()."societe as s ON te.fk_soc = s.rowid"; // If we need to link to societe to limit select to socid
		}
		if ($restrictiononfksoc && empty($user->rights->societe->client->voir) && !$socid) {
			$sql .= " LEFT JOIN ".$this->db->prefix()."societe_commerciaux as sc ON ".$aliastablesociete.".rowid = sc.fk_soc";
		}
		$sql .= " WHERE te.".$fieldid." < '".$this->db->escape($fieldid == 'rowid' ? $this->id : $this->ref)."'"; // ->ref must always be defined (set to id if field does not exists)
		if ($restrictiononfksoc == 1 && empty($user->rights->societe->client->voir) && !$socid) {
			$sql .= " AND sc.fk_user = ".((int) $user->id);
		}
		if ($restrictiononfksoc == 2 && empty($user->rights->societe->client->voir) && !$socid) {
			$sql .= " AND (sc.fk_user = ".((int) $user->id).' OR te.fk_soc IS NULL)';
		}
		if (!empty($filter)) {
			if (!preg_match('/^\s*AND/i', $filter)) {
				$sql .= " AND "; // For backward compatibility
			}
			$sql .= $filter;
		}
		if (isset($this->ismultientitymanaged) && !is_numeric($this->ismultientitymanaged)) {
			$tmparray = explode('@', $this->ismultientitymanaged);
			$sql .= " AND te.".$tmparray[0]." = ".($tmparray[1] == "societe" ? "s" : "parenttable").".rowid"; // If we need to link to this table to limit select to entity
		} elseif ($restrictiononfksoc == 1 && $this->element != 'societe' && empty($user->rights->societe->client->voir) && !$socid) {
			$sql .= ' AND te.fk_soc = s.rowid'; // If we need to link to societe to limit select to socid
		}
		if (isset($this->ismultientitymanaged) && $this->ismultientitymanaged == 1) {
			if ($this->element == 'user' && !empty($conf->global->MULTICOMPANY_TRANSVERSE_MODE)) {
				if (!empty($user->admin) && empty($user->entity) && $conf->entity == 1) {
					$sql .= " AND te.entity IS NOT NULL"; // Show all users
				} else {
					$sql .= " AND ug.fk_user = te.rowid";
					$sql .= " AND ug.entity IN (".getEntity('usergroup').")";
				}
			} else {
				$sql .= ' AND te.entity IN ('.getEntity($this->element).')';
			}
		}
		if (isset($this->ismultientitymanaged) && !is_numeric($this->ismultientitymanaged) && $this->element != 'societe') {
			$tmparray = explode('@', $this->ismultientitymanaged);
			$sql .= ' AND parenttable.entity IN ('.getEntity($tmparray[1]).')';
		}
		if ($restrictiononfksoc == 1 && $socid && $this->element != 'societe') {
			$sql .= ' AND te.fk_soc = '.((int) $socid);
		}
		if ($restrictiononfksoc == 2 && $socid && $this->element != 'societe') {
			$sql .= ' AND (te.fk_soc = '.((int) $socid).' OR te.fk_soc IS NULL)';
		}
		if ($restrictiononfksoc && $socid && $this->element == 'societe') {
			$sql .= ' AND te.rowid = '.((int) $socid);
		}
		//print 'socid='.$socid.' restrictiononfksoc='.$restrictiononfksoc.' ismultientitymanaged = '.$this->ismultientitymanaged.' filter = '.$filter.' -> '.$sql."<br>";

		$result = $this->db->query($sql);
		if (!$result) {
			$this->error = $this->db->lasterror();
			return -1;
		}
		$row = $this->db->fetch_row($result);
		$this->ref_previous = $row[0];

		$sql = "SELECT MIN(te.".$fieldid.")";
		$sql .= " FROM ".(empty($nodbprefix) ?$this->db->prefix():'').$this->table_element." as te";
		if ($this->element == 'user' && !empty($conf->global->MULTICOMPANY_TRANSVERSE_MODE)) {
			$sql .= ",".$this->db->prefix()."usergroup_user as ug";
		}
		if (isset($this->ismultientitymanaged) && !is_numeric($this->ismultientitymanaged)) {
			$tmparray = explode('@', $this->ismultientitymanaged);
			$sql .= ", ".$this->db->prefix().$tmparray[1]." as ".($tmparray[1] == 'societe' ? 's' : 'parenttable'); // If we need to link to this table to limit select to entity
		} elseif ($restrictiononfksoc == 1 && $this->element != 'societe' && empty($user->rights->societe->client->voir) && !$socid) {
			$sql .= ", ".$this->db->prefix()."societe as s"; // If we need to link to societe to limit select to socid
		} elseif ($restrictiononfksoc == 2 && $this->element != 'societe' && empty($user->rights->societe->client->voir) && !$socid) {
			$sql .= " LEFT JOIN ".$this->db->prefix()."societe as s ON te.fk_soc = s.rowid"; // If we need to link to societe to limit select to socid
		}
		if ($restrictiononfksoc && empty($user->rights->societe->client->voir) && !$socid) {
			$sql .= " LEFT JOIN ".$this->db->prefix()."societe_commerciaux as sc ON ".$aliastablesociete.".rowid = sc.fk_soc";
		}
		$sql .= " WHERE te.".$fieldid." > '".$this->db->escape($fieldid == 'rowid' ? $this->id : $this->ref)."'"; // ->ref must always be defined (set to id if field does not exists)
		if ($restrictiononfksoc == 1 && empty($user->rights->societe->client->voir) && !$socid) {
			$sql .= " AND sc.fk_user = ".((int) $user->id);
		}
		if ($restrictiononfksoc == 2 && empty($user->rights->societe->client->voir) && !$socid) {
			$sql .= " AND (sc.fk_user = ".((int) $user->id).' OR te.fk_soc IS NULL)';
		}
		if (!empty($filter)) {
			if (!preg_match('/^\s*AND/i', $filter)) {
				$sql .= " AND "; // For backward compatibility
			}
			$sql .= $filter;
		}
		if (isset($this->ismultientitymanaged) && !is_numeric($this->ismultientitymanaged)) {
			$tmparray = explode('@', $this->ismultientitymanaged);
			$sql .= " AND te.".$tmparray[0]." = ".($tmparray[1] == "societe" ? "s" : "parenttable").".rowid"; // If we need to link to this table to limit select to entity
		} elseif ($restrictiononfksoc == 1 && $this->element != 'societe' && empty($user->rights->societe->client->voir) && !$socid) {
			$sql .= ' AND te.fk_soc = s.rowid'; // If we need to link to societe to limit select to socid
		}
		if (isset($this->ismultientitymanaged) && $this->ismultientitymanaged == 1) {
			if ($this->element == 'user' && !empty($conf->global->MULTICOMPANY_TRANSVERSE_MODE)) {
				if (!empty($user->admin) && empty($user->entity) && $conf->entity == 1) {
					$sql .= " AND te.entity IS NOT NULL"; // Show all users
				} else {
					$sql .= " AND ug.fk_user = te.rowid";
					$sql .= " AND ug.entity IN (".getEntity('usergroup').")";
				}
			} else {
				$sql .= ' AND te.entity IN ('.getEntity($this->element).')';
			}
		}
		if (isset($this->ismultientitymanaged) && !is_numeric($this->ismultientitymanaged) && $this->element != 'societe') {
			$tmparray = explode('@', $this->ismultientitymanaged);
			$sql .= ' AND parenttable.entity IN ('.getEntity($tmparray[1]).')';
		}
		if ($restrictiononfksoc == 1 && $socid && $this->element != 'societe') {
			$sql .= ' AND te.fk_soc = '.((int) $socid);
		}
		if ($restrictiononfksoc == 2 && $socid && $this->element != 'societe') {
			$sql .= ' AND (te.fk_soc = '.((int) $socid).' OR te.fk_soc IS NULL)';
		}
		if ($restrictiononfksoc && $socid && $this->element == 'societe') {
			$sql .= ' AND te.rowid = '.((int) $socid);
		}
		//print 'socid='.$socid.' restrictiononfksoc='.$restrictiononfksoc.' ismultientitymanaged = '.$this->ismultientitymanaged.' filter = '.$filter.' -> '.$sql."<br>";
		// Rem: Bug in some mysql version: SELECT MIN(rowid) FROM llx_socpeople WHERE rowid > 1 when one row in database with rowid=1, returns 1 instead of null

		$result = $this->db->query($sql);
		if (!$result) {
			$this->error = $this->db->lasterror();
			return -2;
		}
		$row = $this->db->fetch_row($result);
		$this->ref_next = $row[0];

		return 1;
	}


	/**
	 *      Return list of id of contacts of object
	 *
	 *      @param	string	$source     Source of contact: external (llx_socpeople) or internal (llx_user) or thirdparty (llx_societe)
	 *      @return array				Array of id of contacts (if source=external or internal)
	 * 									Array of id of third parties with at least one contact on object (if source=thirdparty)
	 */
	public function getListContactId($source = 'external')
	{
		$contactAlreadySelected = array();
		$tab = $this->liste_contact(-1, $source);
		$num = count($tab);
		$i = 0;
		while ($i < $num) {
			if ($source == 'thirdparty') {
				$contactAlreadySelected[$i] = $tab[$i]['socid'];
			} else {
				$contactAlreadySelected[$i] = $tab[$i]['id'];
			}
			$i++;
		}
		return $contactAlreadySelected;
	}


	/**
	 *	Link element with a project
	 *
	 *	@param     	int		$projectid		Project id to link element to
	 *  @param		int		$notrigger		Disable the trigger
	 *	@return		int						<0 if KO, >0 if OK
	 */
	public function setProject($projectid, $notrigger = 0)
	{
		global $user;
		$error = 0;

		if (!$this->table_element) {
			dol_syslog(get_class($this)."::setProject was called on objet with property table_element not defined", LOG_ERR);
			return -1;
		}

		$sql = "UPDATE ".$this->db->prefix().$this->table_element;
		if (!empty($this->fields['fk_project'])) {		// Common case
			if ($projectid) {
				$sql .= " SET fk_project = ".((int) $projectid);
			} else {
				$sql .= " SET fk_project = NULL";
			}
			$sql .= ' WHERE rowid = '.((int) $this->id);
		} elseif ($this->table_element == 'actioncomm') {	// Special case for actioncomm
			if ($projectid) {
				$sql .= " SET fk_project = ".((int) $projectid);
			} else {
				$sql .= " SET fk_project = NULL";
			}
			$sql .= ' WHERE id = '.((int) $this->id);
		} else // Special case for old architecture objects
		{
			if ($projectid) {
				$sql .= ' SET fk_projet = '.((int) $projectid);
			} else {
				$sql .= ' SET fk_projet = NULL';
			}
			$sql .= " WHERE rowid = ".((int) $this->id);
		}

		$this->db->begin();

		dol_syslog(get_class($this)."::setProject", LOG_DEBUG);
		if ($this->db->query($sql)) {
			$this->fk_project = ((int) $projectid);
		} else {
			dol_print_error($this->db);
			$error++;
		}

		// Triggers
		if (!$error && !$notrigger) {
			// Call triggers
			$result = $this->call_trigger(strtoupper($this->element) . '_MODIFY', $user);
			if ($result < 0) {
				$error++;
			} //Do also here what you must do to rollback action if trigger fail
			// End call triggers
		}

		// Commit or rollback
		if ($error) {
			$this->db->rollback();
			return -1;
		} else {
			$this->db->commit();
			return 1;
		}
	}

	/**
	 *  Change the payments methods
	 *
	 *  @param		int		$id		Id of new payment method
	 *  @return		int				>0 if OK, <0 if KO
	 */
	public function setPaymentMethods($id)
	{
		global $user;

		$error = 0; $notrigger = 0;

		dol_syslog(get_class($this).'::setPaymentMethods('.$id.')');

		if ($this->statut >= 0 || $this->element == 'societe') {
			// TODO uniformize field name
			$fieldname = 'fk_mode_reglement';
			if ($this->element == 'societe') {
				$fieldname = 'mode_reglement';
			}
			if (get_class($this) == 'Fournisseur') {
				$fieldname = 'mode_reglement_supplier';
			}
			if (get_class($this) == 'Tva') {
				$fieldname = 'fk_typepayment';
			}
			if (get_class($this) == 'Salary') {
				$fieldname = 'fk_typepayment';
			}

			$sql = "UPDATE ".$this->db->prefix().$this->table_element;
			$sql .= " SET ".$fieldname." = ".(($id > 0 || $id == '0') ? ((int) $id) : 'NULL');
			$sql .= ' WHERE rowid='.((int) $this->id);

			if ($this->db->query($sql)) {
				$this->mode_reglement_id = $id;
				// for supplier
				if (get_class($this) == 'Fournisseur') {
					$this->mode_reglement_supplier_id = $id;
				}
				// Triggers
				if (!$error && !$notrigger) {
					// Call triggers
					if (get_class($this) == 'Commande') {
						$result = $this->call_trigger('ORDER_MODIFY', $user);
					} else {
						$result = $this->call_trigger(strtoupper(get_class($this)).'_MODIFY', $user);
					}
					if ($result < 0) {
						$error++;
					}
					// End call triggers
				}
				return 1;
			} else {
				dol_syslog(get_class($this).'::setPaymentMethods Error '.$this->db->error());
				$this->error = $this->db->error();
				return -1;
			}
		} else {
			dol_syslog(get_class($this).'::setPaymentMethods, status of the object is incompatible');
			$this->error = 'Status of the object is incompatible '.$this->statut;
			return -2;
		}
	}

	/**
	 *  Change the multicurrency code
	 *
	 *  @param		string	$code	multicurrency code
	 *  @return		int				>0 if OK, <0 if KO
	 */
	public function setMulticurrencyCode($code)
	{
		dol_syslog(get_class($this).'::setMulticurrencyCode('.$code.')');
		if ($this->statut >= 0 || $this->element == 'societe') {
			$fieldname = 'multicurrency_code';

			$sql = 'UPDATE '.$this->db->prefix().$this->table_element;
			$sql .= " SET ".$fieldname." = '".$this->db->escape($code)."'";
			$sql .= ' WHERE rowid='.((int) $this->id);

			if ($this->db->query($sql)) {
				$this->multicurrency_code = $code;

				list($fk_multicurrency, $rate) = MultiCurrency::getIdAndTxFromCode($this->db, $code);
				if ($rate) {
					$this->setMulticurrencyRate($rate, 2);
				}

				return 1;
			} else {
				dol_syslog(get_class($this).'::setMulticurrencyCode Error '.$sql.' - '.$this->db->error());
				$this->error = $this->db->error();
				return -1;
			}
		} else {
			dol_syslog(get_class($this).'::setMulticurrencyCode, status of the object is incompatible');
			$this->error = 'Status of the object is incompatible '.$this->statut;
			return -2;
		}
	}

	/**
	 *  Change the multicurrency rate
	 *
	 *  @param		double	$rate	multicurrency rate
	 *  @param		int		$mode	mode 1 : amounts in company currency will be recalculated, mode 2 : amounts in foreign currency will be recalculated
	 *  @return		int				>0 if OK, <0 if KO
	 */
	public function setMulticurrencyRate($rate, $mode = 1)
	{
		dol_syslog(get_class($this).'::setMulticurrencyRate('.$rate.','.$mode.')');
		if ($this->statut >= 0 || $this->element == 'societe') {
			$fieldname = 'multicurrency_tx';

			$sql = 'UPDATE '.$this->db->prefix().$this->table_element;
			$sql .= " SET ".$fieldname." = ".((float) $rate);
			$sql .= ' WHERE rowid='.((int) $this->id);

			if ($this->db->query($sql)) {
				$this->multicurrency_tx = $rate;

				// Update line price
				if (!empty($this->lines)) {
					foreach ($this->lines as &$line) {
						// Amounts in company currency will be recalculated
						if ($mode == 1) {
							$line->subprice = 0;
						}

						// Amounts in foreign currency will be recalculated
						if ($mode == 2) {
							$line->multicurrency_subprice = 0;
						}

						switch ($this->element) {
							case 'propal':
								$this->updateline(
									$line->id,
									$line->subprice,
									$line->qty,
									$line->remise_percent,
									$line->tva_tx,
									$line->localtax1_tx,
									$line->localtax2_tx,
									($line->description ? $line->description : $line->desc),
									'HT',
									$line->info_bits,
									$line->special_code,
									$line->fk_parent_line,
									$line->skip_update_total,
									$line->fk_fournprice,
									$line->pa_ht,
									$line->label,
									$line->product_type,
									$line->date_start,
									$line->date_end,
									$line->array_options,
									$line->fk_unit,
									$line->multicurrency_subprice
								);
								break;
							case 'commande':
								$this->updateline(
									$line->id,
									($line->description ? $line->description : $line->desc),
									$line->subprice,
									$line->qty,
									$line->remise_percent,
									$line->tva_tx,
									$line->localtax1_tx,
									$line->localtax2_tx,
									'HT',
									$line->info_bits,
									$line->date_start,
									$line->date_end,
									$line->product_type,
									$line->fk_parent_line,
									$line->skip_update_total,
									$line->fk_fournprice,
									$line->pa_ht,
									$line->label,
									$line->special_code,
									$line->array_options,
									$line->fk_unit,
									$line->multicurrency_subprice
								);
								break;
							case 'facture':
								$this->updateline(
									$line->id,
									($line->description ? $line->description : $line->desc),
									$line->subprice,
									$line->qty,
									$line->remise_percent,
									$line->date_start,
									$line->date_end,
									$line->tva_tx,
									$line->localtax1_tx,
									$line->localtax2_tx,
									'HT',
									$line->info_bits,
									$line->product_type,
									$line->fk_parent_line,
									$line->skip_update_total,
									$line->fk_fournprice,
									$line->pa_ht,
									$line->label,
									$line->special_code,
									$line->array_options,
									$line->situation_percent,
									$line->fk_unit,
									$line->multicurrency_subprice
								);
								break;
							case 'supplier_proposal':
								$this->updateline(
									$line->id,
									$line->subprice,
									$line->qty,
									$line->remise_percent,
									$line->tva_tx,
									$line->localtax1_tx,
									$line->localtax2_tx,
									($line->description ? $line->description : $line->desc),
									'HT',
									$line->info_bits,
									$line->special_code,
									$line->fk_parent_line,
									$line->skip_update_total,
									$line->fk_fournprice,
									$line->pa_ht,
									$line->label,
									$line->product_type,
									$line->array_options,
									$line->ref_fourn,
									$line->multicurrency_subprice
								);
								break;
							case 'order_supplier':
								$this->updateline(
									$line->id,
									($line->description ? $line->description : $line->desc),
									$line->subprice,
									$line->qty,
									$line->remise_percent,
									$line->tva_tx,
									$line->localtax1_tx,
									$line->localtax2_tx,
									'HT',
									$line->info_bits,
									$line->product_type,
									false,
									$line->date_start,
									$line->date_end,
									$line->array_options,
									$line->fk_unit,
									$line->multicurrency_subprice,
									$line->ref_supplier
								);
								break;
							case 'invoice_supplier':
								$this->updateline(
									$line->id,
									($line->description ? $line->description : $line->desc),
									$line->subprice,
									$line->tva_tx,
									$line->localtax1_tx,
									$line->localtax2_tx,
									$line->qty,
									0,
									'HT',
									$line->info_bits,
									$line->product_type,
									$line->remise_percent,
									false,
									$line->date_start,
									$line->date_end,
									$line->array_options,
									$line->fk_unit,
									$line->multicurrency_subprice,
									$line->ref_supplier
								);
								break;
							default:
								dol_syslog(get_class($this).'::setMulticurrencyRate no updateline defined', LOG_DEBUG);
								break;
						}
					}
				}

				return 1;
			} else {
				dol_syslog(get_class($this).'::setMulticurrencyRate Error '.$sql.' - '.$this->db->error());
				$this->error = $this->db->error();
				return -1;
			}
		} else {
			dol_syslog(get_class($this).'::setMulticurrencyRate, status of the object is incompatible');
			$this->error = 'Status of the object is incompatible '.$this->statut;
			return -2;
		}
	}

	/**
	 *  Change the payments terms
	 *
	 *  @param		int		$id					Id of new payment terms
	 *  @param		string	$deposit_percent	% of deposit if needed by payment terms
	 *  @return		int							>0 if OK, <0 if KO
	 */
	public function setPaymentTerms($id, $deposit_percent = null)
	{
		dol_syslog(get_class($this).'::setPaymentTerms('.$id.', '.var_export($deposit_percent, true).')');
		if ($this->statut >= 0 || $this->element == 'societe') {
			// TODO uniformize field name
			$fieldname = 'fk_cond_reglement';
			if ($this->element == 'societe') {
				$fieldname = 'cond_reglement';
			}
			if (get_class($this) == 'Fournisseur') {
				$fieldname = 'cond_reglement_supplier';
			}

			if (empty($deposit_percent) || $deposit_percent < 0) {
				$deposit_percent = getDictionaryValue('c_payment_term', 'deposit_percent', $id);
			}

			if ($deposit_percent > 100) {
				$deposit_percent = 100;
			}

			$sql = 'UPDATE '.$this->db->prefix().$this->table_element;
			$sql .= " SET ".$fieldname." = ".(($id > 0 || $id == '0') ? ((int) $id) : 'NULL');
			if (in_array($this->table_element, array('propal', 'commande'))) {
				$sql .= " , deposit_percent = " . (empty($deposit_percent) ? 'NULL' : "'".$this->db->escape($deposit_percent)."'");
			}
			$sql .= ' WHERE rowid='.((int) $this->id);

			if ($this->db->query($sql)) {
				$this->cond_reglement_id = $id;
				// for supplier
				if (get_class($this) == 'Fournisseur') {
					$this->cond_reglement_supplier_id = $id;
				}
				$this->cond_reglement = $id; // for compatibility
				$this->deposit_percent = $deposit_percent;
				return 1;
			} else {
				dol_syslog(get_class($this).'::setPaymentTerms Error '.$sql.' - '.$this->db->error());
				$this->error = $this->db->error();
				return -1;
			}
		} else {
			dol_syslog(get_class($this).'::setPaymentTerms, status of the object is incompatible');
			$this->error = 'Status of the object is incompatible '.$this->statut;
			return -2;
		}
	}

	/**
	 *  Change the transport mode methods
	 *
	 *  @param		int		$id		Id of transport mode
	 *  @return		int				>0 if OK, <0 if KO
	 */
	public function setTransportMode($id)
	{
		dol_syslog(get_class($this).'::setTransportMode('.$id.')');
		if ($this->statut >= 0 || $this->element == 'societe') {
			$fieldname = 'fk_transport_mode';
			if ($this->element == 'societe') {
				$fieldname = 'transport_mode';
			}
			if (get_class($this) == 'Fournisseur') {
				$fieldname = 'transport_mode_supplier';
			}

			$sql = 'UPDATE '.$this->db->prefix().$this->table_element;
			$sql .= " SET ".$fieldname." = ".(($id > 0 || $id == '0') ? ((int) $id) : 'NULL');
			$sql .= ' WHERE rowid='.((int) $this->id);

			if ($this->db->query($sql)) {
				$this->transport_mode_id = $id;
				// for supplier
				if (get_class($this) == 'Fournisseur') {
					$this->transport_mode_supplier_id = $id;
				}
				return 1;
			} else {
				dol_syslog(get_class($this).'::setTransportMode Error '.$sql.' - '.$this->db->error());
				$this->error = $this->db->error();
				return -1;
			}
		} else {
			dol_syslog(get_class($this).'::setTransportMode, status of the object is incompatible');
			$this->error = 'Status of the object is incompatible '.$this->statut;
			return -2;
		}
	}

	/**
	 *  Change the retained warranty payments terms
	 *
	 *  @param		int		$id		Id of new payment terms
	 *  @return		int				>0 if OK, <0 if KO
	 */
	public function setRetainedWarrantyPaymentTerms($id)
	{
		dol_syslog(get_class($this).'::setRetainedWarrantyPaymentTerms('.$id.')');
		if ($this->statut >= 0 || $this->element == 'societe') {
			$fieldname = 'retained_warranty_fk_cond_reglement';

			$sql = 'UPDATE '.$this->db->prefix().$this->table_element;
			$sql .= " SET ".$fieldname." = ".((int) $id);
			$sql .= ' WHERE rowid='.((int) $this->id);

			if ($this->db->query($sql)) {
				$this->retained_warranty_fk_cond_reglement = $id;
				return 1;
			} else {
				dol_syslog(get_class($this).'::setRetainedWarrantyPaymentTerms Error '.$sql.' - '.$this->db->error());
				$this->error = $this->db->error();
				return -1;
			}
		} else {
			dol_syslog(get_class($this).'::setRetainedWarrantyPaymentTerms, status of the object is incompatible');
			$this->error = 'Status of the object is incompatible '.$this->statut;
			return -2;
		}
	}

	/**
	 *	Define delivery address
	 *  @deprecated
	 *
	 *	@param      int		$id		Address id
	 *	@return     int				<0 si ko, >0 si ok
	 */
	public function setDeliveryAddress($id)
	{
		$fieldname = 'fk_delivery_address';
		if ($this->element == 'delivery' || $this->element == 'shipping') {
			$fieldname = 'fk_address';
		}

		$sql = "UPDATE ".$this->db->prefix().$this->table_element." SET ".$fieldname." = ".((int) $id);
		$sql .= " WHERE rowid = ".((int) $this->id)." AND fk_statut = 0";

		if ($this->db->query($sql)) {
			$this->fk_delivery_address = $id;
			return 1;
		} else {
			$this->error = $this->db->error();
			dol_syslog(get_class($this).'::setDeliveryAddress Error '.$this->error);
			return -1;
		}
	}


	/**
	 *  Change the shipping method
	 *
	 *  @param      int     $shipping_method_id     Id of shipping method
	 *  @param      bool    $notrigger              false=launch triggers after, true=disable triggers
	 *  @param      User	$userused               Object user
	 *
	 *  @return     int              1 if OK, 0 if KO
	 */
	public function setShippingMethod($shipping_method_id, $notrigger = false, $userused = null)
	{
		global $user;

		if (empty($userused)) {
			$userused = $user;
		}

		$error = 0;

		if (!$this->table_element) {
			dol_syslog(get_class($this)."::setShippingMethod was called on objet with property table_element not defined", LOG_ERR);
			return -1;
		}

		$this->db->begin();

		if ($shipping_method_id < 0) {
			$shipping_method_id = 'NULL';
		}
		dol_syslog(get_class($this).'::setShippingMethod('.$shipping_method_id.')');

		$sql = "UPDATE ".$this->db->prefix().$this->table_element;
		$sql .= " SET fk_shipping_method = ".((int) $shipping_method_id);
		$sql .= " WHERE rowid=".((int) $this->id);
		$resql = $this->db->query($sql);
		if (!$resql) {
			dol_syslog(get_class($this).'::setShippingMethod Error ', LOG_DEBUG);
			$this->error = $this->db->lasterror();
			$error++;
		} else {
			if (!$notrigger) {
				// Call trigger
				$this->context = array('shippingmethodupdate'=>1);
				$result = $this->call_trigger(strtoupper(get_class($this)).'_MODIFY', $userused);
				if ($result < 0) {
					$error++;
				}
				// End call trigger
			}
		}
		if ($error) {
			$this->db->rollback();
			return -1;
		} else {
			$this->shipping_method_id = ($shipping_method_id == 'NULL') ?null:$shipping_method_id;
			$this->db->commit();
			return 1;
		}
	}


	/**
	 *  Change the warehouse
	 *
	 *  @param      int     $warehouse_id     Id of warehouse
	 *  @return     int              1 if OK, 0 if KO
	 */
	public function setWarehouse($warehouse_id)
	{
		if (!$this->table_element) {
			dol_syslog(get_class($this)."::setWarehouse was called on objet with property table_element not defined", LOG_ERR);
			return -1;
		}
		if ($warehouse_id < 0) {
			$warehouse_id = 'NULL';
		}
		dol_syslog(get_class($this).'::setWarehouse('.$warehouse_id.')');

		$sql = "UPDATE ".$this->db->prefix().$this->table_element;
		$sql .= " SET fk_warehouse = ".((int) $warehouse_id);
		$sql .= " WHERE rowid=".((int) $this->id);

		if ($this->db->query($sql)) {
			$this->warehouse_id = ($warehouse_id == 'NULL') ?null:$warehouse_id;
			return 1;
		} else {
			dol_syslog(get_class($this).'::setWarehouse Error ', LOG_DEBUG);
			$this->error = $this->db->error();
			return 0;
		}
	}


	/**
	 *		Set last model used by doc generator
	 *
	 *		@param		User	$user		User object that make change
	 *		@param		string	$modelpdf	Modele name
	 *		@return		int					<0 if KO, >0 if OK
	 */
	public function setDocModel($user, $modelpdf)
	{
		if (!$this->table_element) {
			dol_syslog(get_class($this)."::setDocModel was called on objet with property table_element not defined", LOG_ERR);
			return -1;
		}

		$newmodelpdf = dol_trunc($modelpdf, 255);

		$sql = "UPDATE ".$this->db->prefix().$this->table_element;
		$sql .= " SET model_pdf = '".$this->db->escape($newmodelpdf)."'";
		$sql .= " WHERE rowid = ".((int) $this->id);

		dol_syslog(get_class($this)."::setDocModel", LOG_DEBUG);
		$resql = $this->db->query($sql);
		if ($resql) {
			$this->model_pdf = $modelpdf;
			$this->modelpdf = $modelpdf; // For bakward compatibility
			return 1;
		} else {
			dol_print_error($this->db);
			return 0;
		}
	}


	/**
	 *  Change the bank account
	 *
	 *  @param		int		$fk_account		Id of bank account
	 *  @param      bool    $notrigger      false=launch triggers after, true=disable triggers
	 *  @param      User	$userused		Object user
	 *  @return		int				1 if OK, 0 if KO
	 */
	public function setBankAccount($fk_account, $notrigger = false, $userused = null)
	{
		global $user;

		if (empty($userused)) {
			$userused = $user;
		}

		$error = 0;

		if (!$this->table_element) {
			dol_syslog(get_class($this)."::setBankAccount was called on objet with property table_element not defined", LOG_ERR);
			return -1;
		}
		$this->db->begin();

		if ($fk_account < 0) {
			$fk_account = 'NULL';
		}
		dol_syslog(get_class($this).'::setBankAccount('.$fk_account.')');

		$sql = "UPDATE ".$this->db->prefix().$this->table_element;
		$sql .= " SET fk_account = ".((int) $fk_account);
		$sql .= " WHERE rowid=".((int) $this->id);

		$resql = $this->db->query($sql);
		if (!$resql) {
			dol_syslog(get_class($this).'::setBankAccount Error '.$sql.' - '.$this->db->error());
			$this->error = $this->db->lasterror();
			$error++;
		} else {
			if (!$notrigger) {
				// Call trigger
				$this->context = array('bankaccountupdate'=>1);
				$result = $this->call_trigger(strtoupper(get_class($this)).'_MODIFY', $userused);
				if ($result < 0) {
					$error++;
				}
				// End call trigger
			}
		}
		if ($error) {
			$this->db->rollback();
			return -1;
		} else {
			$this->fk_account = ($fk_account == 'NULL') ?null:$fk_account;
			$this->db->commit();
			return 1;
		}
	}


	// TODO: Move line related operations to CommonObjectLine?

	// phpcs:disable PEAR.NamingConventions.ValidFunctionName.ScopeNotCamelCaps
	/**
	 *  Save a new position (field rang) for details lines.
	 *  You can choose to set position for lines with already a position or lines without any position defined.
	 *
	 * 	@param		boolean		$renum			   True to renum all already ordered lines, false to renum only not already ordered lines.
	 * 	@param		string		$rowidorder		   ASC or DESC
	 * 	@param		boolean		$fk_parent_line    Table with fk_parent_line field or not
	 * 	@return		int                            <0 if KO, >0 if OK
	 */
	public function line_order($renum = false, $rowidorder = 'ASC', $fk_parent_line = true)
	{
		// phpcs:enable
		if (!$this->table_element_line) {
			dol_syslog(get_class($this)."::line_order was called on objet with property table_element_line not defined", LOG_ERR);
			return -1;
		}
		if (!$this->fk_element) {
			dol_syslog(get_class($this)."::line_order was called on objet with property fk_element not defined", LOG_ERR);
			return -1;
		}

		$fieldposition = 'rang'; // @todo Rename 'rang' into 'position'
		if (in_array($this->table_element_line, array('bom_bomline', 'ecm_files', 'emailcollector_emailcollectoraction', 'product_attribute_value'))) {
			$fieldposition = 'position';
		}

		// Count number of lines to reorder (according to choice $renum)
		$nl = 0;
		$sql = "SELECT count(rowid) FROM ".$this->db->prefix().$this->table_element_line;
		$sql .= " WHERE ".$this->fk_element." = ".((int) $this->id);
		if (!$renum) {
			$sql .= " AND " . $fieldposition . " = 0";
		}
		if ($renum) {
			$sql .= " AND " . $fieldposition . " <> 0";
		}

		dol_syslog(get_class($this)."::line_order", LOG_DEBUG);
		$resql = $this->db->query($sql);
		if ($resql) {
			$row = $this->db->fetch_row($resql);
			$nl = $row[0];
		} else {
			dol_print_error($this->db);
		}
		if ($nl > 0) {
			// The goal of this part is to reorder all lines, with all children lines sharing the same counter that parents.
			$rows = array();

			// We first search all lines that are parent lines (for multilevel details lines)
			$sql = "SELECT rowid FROM ".$this->db->prefix().$this->table_element_line;
			$sql .= " WHERE ".$this->fk_element." = ".((int) $this->id);
			if ($fk_parent_line) {
				$sql .= ' AND fk_parent_line IS NULL';
			}
			$sql .= " ORDER BY " . $fieldposition . " ASC, rowid " . $rowidorder;

			dol_syslog(get_class($this)."::line_order search all parent lines", LOG_DEBUG);
			$resql = $this->db->query($sql);
			if ($resql) {
				$i = 0;
				$num = $this->db->num_rows($resql);
				while ($i < $num) {
					$row = $this->db->fetch_row($resql);
					$rows[] = $row[0]; // Add parent line into array rows
					$childrens = $this->getChildrenOfLine($row[0]);
					if (!empty($childrens)) {
						foreach ($childrens as $child) {
							array_push($rows, $child);
						}
					}
					$i++;
				}

				// Now we set a new number for each lines (parent and children with children included into parent tree)
				if (!empty($rows)) {
					foreach ($rows as $key => $row) {
						$this->updateRangOfLine($row, ($key + 1));
					}
				}
			} else {
				dol_print_error($this->db);
			}
		}
		return 1;
	}

	/**
	 * 	Get children of line
	 *
	 * 	@param	int		$id		            Id of parent line
	 * 	@param	int		$includealltree		0 = 1st level child, 1 = All level child
	 * 	@return	array			            Array with list of children lines id
	 */
	public function getChildrenOfLine($id, $includealltree = 0)
	{
		$fieldposition = 'rang'; // @todo Rename 'rang' into 'position'
		if (in_array($this->table_element_line, array('bom_bomline', 'ecm_files', 'emailcollector_emailcollectoraction', 'product_attribute_value'))) {
			$fieldposition = 'position';
		}

		$rows = array();

		$sql = "SELECT rowid FROM ".$this->db->prefix().$this->table_element_line;
		$sql .= " WHERE ".$this->fk_element." = ".((int) $this->id);
		$sql .= ' AND fk_parent_line = '.((int) $id);
		$sql .= " ORDER BY " . $fieldposition . " ASC";

		dol_syslog(get_class($this)."::getChildrenOfLine search children lines for line ".$id, LOG_DEBUG);
		$resql = $this->db->query($sql);
		if ($resql) {
			if ($this->db->num_rows($resql) > 0) {
				while ($row = $this->db->fetch_row($resql)) {
					$rows[] = $row[0];
					if (!empty($includealltree)) {
						$rows = array_merge($rows, $this->getChildrenOfLine($row[0]), $includealltree);
					}
				}
			}
		}
		return $rows;
	}

	// phpcs:disable PEAR.NamingConventions.ValidFunctionName.ScopeNotCamelCaps
	/**
	 * 	Update a line to have a lower rank
	 *
	 * 	@param 	int			$rowid				Id of line
	 * 	@param	boolean		$fk_parent_line		Table with fk_parent_line field or not
	 * 	@return	void
	 */
	public function line_up($rowid, $fk_parent_line = true)
	{
		// phpcs:enable
		$this->line_order(false, 'ASC', $fk_parent_line);

		// Get rang of line
		$rang = $this->getRangOfLine($rowid);

		// Update position of line
		$this->updateLineUp($rowid, $rang);
	}

	// phpcs:disable PEAR.NamingConventions.ValidFunctionName.ScopeNotCamelCaps
	/**
	 * 	Update a line to have a higher rank
	 *
	 * 	@param	int			$rowid				Id of line
	 * 	@param	boolean		$fk_parent_line		Table with fk_parent_line field or not
	 * 	@return	void
	 */
	public function line_down($rowid, $fk_parent_line = true)
	{
		// phpcs:enable
		$this->line_order(false, 'ASC', $fk_parent_line);

		// Get rang of line
		$rang = $this->getRangOfLine($rowid);

		// Get max value for rang
		$max = $this->line_max();

		// Update position of line
		$this->updateLineDown($rowid, $rang, $max);
	}

	/**
	 * 	Update position of line (rang)
	 *
	 * 	@param	int		$rowid		Id of line
	 * 	@param	int		$rang		Position
	 * 	@return	int					<0 if KO, >0 if OK
	 */
	public function updateRangOfLine($rowid, $rang)
	{
		global $hookmanager;
		$fieldposition = 'rang'; // @todo Rename 'rang' into 'position'
		if (in_array($this->table_element_line, array('bom_bomline', 'ecm_files', 'emailcollector_emailcollectoraction', 'product_attribute_value'))) {
			$fieldposition = 'position';
		}

		$sql = "UPDATE ".$this->db->prefix().$this->table_element_line." SET ".$fieldposition." = ".((int) $rang);
		$sql .= ' WHERE rowid = '.((int) $rowid);

		dol_syslog(get_class($this)."::updateRangOfLine", LOG_DEBUG);
		if (!$this->db->query($sql)) {
			dol_print_error($this->db);
			return -1;
		} else {
			$parameters=array('rowid'=>$rowid, 'rang'=>$rang, 'fieldposition' => $fieldposition);
			$action='';
			$reshook = $hookmanager->executeHooks('afterRankOfLineUpdate', $parameters, $this, $action);
			return 1;
		}
	}

	// phpcs:disable PEAR.NamingConventions.ValidFunctionName.ScopeNotCamelCaps
	/**
	 * 	Update position of line with ajax (rang)
	 *
	 * 	@param	array	$rows	Array of rows
	 * 	@return	void
	 */
	public function line_ajaxorder($rows)
	{
		// phpcs:enable
		$num = count($rows);
		for ($i = 0; $i < $num; $i++) {
			$this->updateRangOfLine($rows[$i], ($i + 1));
		}
	}

	/**
	 * 	Update position of line up (rang)
	 *
	 * 	@param	int		$rowid		Id of line
	 * 	@param	int		$rang		Position
	 * 	@return	void
	 */
	public function updateLineUp($rowid, $rang)
	{
		if ($rang > 1) {
			$fieldposition = 'rang';
			if (in_array($this->table_element_line, array('ecm_files', 'emailcollector_emailcollectoraction', 'product_attribute_value'))) {
				$fieldposition = 'position';
			}

			$sql = "UPDATE ".$this->db->prefix().$this->table_element_line." SET ".$fieldposition." = ".((int) $rang);
			$sql .= " WHERE ".$this->fk_element." = ".((int) $this->id);
			$sql .= " AND " . $fieldposition . " = " . ((int) ($rang - 1));
			if ($this->db->query($sql)) {
				$sql = "UPDATE ".$this->db->prefix().$this->table_element_line." SET ".$fieldposition." = ".((int) ($rang - 1));
				$sql .= ' WHERE rowid = '.((int) $rowid);
				if (!$this->db->query($sql)) {
					dol_print_error($this->db);
				}
			} else {
				dol_print_error($this->db);
			}
		}
	}

	/**
	 * 	Update position of line down (rang)
	 *
	 * 	@param	int		$rowid		Id of line
	 * 	@param	int		$rang		Position
	 * 	@param	int		$max		Max
	 * 	@return	void
	 */
	public function updateLineDown($rowid, $rang, $max)
	{
		if ($rang < $max) {
			$fieldposition = 'rang';
			if (in_array($this->table_element_line, array('ecm_files', 'emailcollector_emailcollectoraction', 'product_attribute_value'))) {
				$fieldposition = 'position';
			}

			$sql = "UPDATE ".$this->db->prefix().$this->table_element_line." SET ".$fieldposition." = ".((int) $rang);
			$sql .= " WHERE ".$this->fk_element." = ".((int) $this->id);
			$sql .= " AND " . $fieldposition . " = " . ((int) ($rang + 1));
			if ($this->db->query($sql)) {
				$sql = "UPDATE ".$this->db->prefix().$this->table_element_line." SET ".$fieldposition." = ".((int) ($rang + 1));
				$sql .= ' WHERE rowid = '.((int) $rowid);
				if (!$this->db->query($sql)) {
					dol_print_error($this->db);
				}
			} else {
				dol_print_error($this->db);
			}
		}
	}

	/**
	 * 	Get position of line (rang)
	 *
	 * 	@param		int		$rowid		Id of line
	 *  @return		int     			Value of rang in table of lines
	 */
	public function getRangOfLine($rowid)
	{
		$fieldposition = 'rang';
		if (in_array($this->table_element_line, array('ecm_files', 'emailcollector_emailcollectoraction', 'product_attribute_value'))) {
			$fieldposition = 'position';
		}

		$sql = "SELECT " . $fieldposition . " FROM ".$this->db->prefix().$this->table_element_line;
		$sql .= " WHERE rowid = ".((int) $rowid);

		dol_syslog(get_class($this)."::getRangOfLine", LOG_DEBUG);
		$resql = $this->db->query($sql);
		if ($resql) {
			$row = $this->db->fetch_row($resql);
			return $row[0];
		}

		return 0;
	}

	/**
	 * 	Get rowid of the line relative to its position
	 *
	 * 	@param		int		$rang		Rang value
	 *  @return     int     			Rowid of the line
	 */
	public function getIdOfLine($rang)
	{
		$fieldposition = 'rang';
		if (in_array($this->table_element_line, array('ecm_files', 'emailcollector_emailcollectoraction', 'product_attribute_value'))) {
			$fieldposition = 'position';
		}

		$sql = "SELECT rowid FROM ".$this->db->prefix().$this->table_element_line;
		$sql .= " WHERE ".$this->fk_element." = ".((int) $this->id);
		$sql .= " AND " . $fieldposition . " = ".((int) $rang);
		$resql = $this->db->query($sql);
		if ($resql) {
			$row = $this->db->fetch_row($resql);
			return $row[0];
		}

		return 0;
	}

	// phpcs:disable PEAR.NamingConventions.ValidFunctionName.ScopeNotCamelCaps
	/**
	 * 	Get max value used for position of line (rang)
	 *
	 * 	@param		int		$fk_parent_line		Parent line id
	 *  @return     int  			   			Max value of rang in table of lines
	 */
	public function line_max($fk_parent_line = 0)
	{
		// phpcs:enable
		$positionfield = 'rang';
		if (in_array($this->table_element, array('bom_bom', 'product_attribute'))) {
			$positionfield = 'position';
		}

		// Search the last rang with fk_parent_line
		if ($fk_parent_line) {
			$sql = "SELECT max(".$positionfield.") FROM ".$this->db->prefix().$this->table_element_line;
			$sql .= " WHERE ".$this->fk_element." = ".((int) $this->id);
			$sql .= " AND fk_parent_line = ".((int) $fk_parent_line);

			dol_syslog(get_class($this)."::line_max", LOG_DEBUG);
			$resql = $this->db->query($sql);
			if ($resql) {
				$row = $this->db->fetch_row($resql);
				if (!empty($row[0])) {
					return $row[0];
				} else {
					return $this->getRangOfLine($fk_parent_line);
				}
			}
		} else {
			// If not, search the last rang of element
			$sql = "SELECT max(".$positionfield.") FROM ".$this->db->prefix().$this->table_element_line;
			$sql .= " WHERE ".$this->fk_element." = ".((int) $this->id);

			dol_syslog(get_class($this)."::line_max", LOG_DEBUG);
			$resql = $this->db->query($sql);
			if ($resql) {
				$row = $this->db->fetch_row($resql);
				return $row[0];
			}
		}

		return 0;
	}

	// phpcs:disable PEAR.NamingConventions.ValidFunctionName.ScopeNotCamelCaps
	/**
	 *  Update external ref of element
	 *
	 *  @param      string		$ref_ext	Update field ref_ext
	 *  @return     int      		   		<0 if KO, >0 if OK
	 */
	public function update_ref_ext($ref_ext)
	{
		// phpcs:enable
		if (!$this->table_element) {
			dol_syslog(get_class($this)."::update_ref_ext was called on objet with property table_element not defined", LOG_ERR);
			return -1;
		}

		$sql = "UPDATE ".$this->db->prefix().$this->table_element;
		$sql .= " SET ref_ext = '".$this->db->escape($ref_ext)."'";
		$sql .= " WHERE ".(isset($this->table_rowid) ? $this->table_rowid : 'rowid')." = ".((int) $this->id);

		dol_syslog(get_class($this)."::update_ref_ext", LOG_DEBUG);
		if ($this->db->query($sql)) {
			$this->ref_ext = $ref_ext;
			return 1;
		} else {
			$this->error = $this->db->error();
			return -1;
		}
	}

	// phpcs:disable PEAR.NamingConventions.ValidFunctionName.ScopeNotCamelCaps
	/**
	 *  Update note of element
	 *
	 *  @param      string		$note		New value for note
	 *  @param		string		$suffix		'', '_public' or '_private'
	 *  @return     int      		   		<0 if KO, >0 if OK
	 */
	public function update_note($note, $suffix = '')
	{
		// phpcs:enable
		global $user;

		if (!$this->table_element) {
			$this->error = 'update_note was called on objet with property table_element not defined';
			dol_syslog(get_class($this)."::update_note was called on objet with property table_element not defined", LOG_ERR);
			return -1;
		}
		if (!in_array($suffix, array('', '_public', '_private'))) {
			$this->error = 'update_note Parameter suffix must be empty, \'_private\' or \'_public\'';
			dol_syslog(get_class($this)."::update_note Parameter suffix must be empty, '_private' or '_public'", LOG_ERR);
			return -2;
		}

		$newsuffix = $suffix;

		// Special cas
		if ($this->table_element == 'product' && $newsuffix == '_private') {
			$newsuffix = '';
		}
		if (in_array($this->table_element, array('actioncomm', 'adherent', 'advtargetemailing', 'cronjob', 'establishment'))) {
			$fieldusermod =  "fk_user_mod";
		} elseif ($this->table_element == 'ecm_files') {
			$fieldusermod = "fk_user_m";
		} else {
			$fieldusermod = "fk_user_modif";
		}
		$sql = "UPDATE ".$this->db->prefix().$this->table_element;
		$sql .= " SET note".$newsuffix." = ".(!empty($note) ? ("'".$this->db->escape($note)."'") : "NULL");
		$sql .= ", ".$fieldusermod." = ".((int) $user->id);
		$sql .= " WHERE rowid = ".((int) $this->id);

		dol_syslog(get_class($this)."::update_note", LOG_DEBUG);
		if ($this->db->query($sql)) {
			if ($suffix == '_public') {
				$this->note_public = $note;
			} elseif ($suffix == '_private') {
				$this->note_private = $note;
			} else {
				$this->note = $note; // deprecated
				$this->note_private = $note;
			}
			return 1;
		} else {
			$this->error = $this->db->lasterror();
			return -1;
		}
	}

	// phpcs:disable PEAR.NamingConventions.ValidFunctionName.ScopeNotCamelCaps
	/**
	 * 	Update public note (kept for backward compatibility)
	 *
	 * @param      string		$note		New value for note
	 * @return     int      		   		<0 if KO, >0 if OK
	 * @deprecated
	 * @see update_note()
	 */
	public function update_note_public($note)
	{
		// phpcs:enable
		return $this->update_note($note, '_public');
	}

	// phpcs:disable PEAR.NamingConventions.ValidFunctionName.ScopeNotCamelCaps
	/**
	 *	Update total_ht, total_ttc, total_vat, total_localtax1, total_localtax2 for an object (sum of lines).
	 *  Must be called at end of methods addline or updateline.
	 *
	 *	@param	int		$exclspec          	>0 = Exclude special product (product_type=9)
	 *  @param  string	$roundingadjust    	'none'=Do nothing, 'auto'=Use default method (MAIN_ROUNDOFTOTAL_NOT_TOTALOFROUND if defined, or '0'), '0'=Force mode Total of rounding, '1'=Force mode Rounding of total
	 *  @param	int		$nodatabaseupdate	1=Do not update database total fields of the main object. Update only properties in memory. Can be used to save SQL when this method is called several times, so we can do it only once at end.
	 *  @param	Societe	$seller				If roundingadjust is '0' or '1' or maybe 'auto', it means we recalculate total for lines before calculating total for object and for this, we need seller object (used to analyze lines to check corrupted data).
	 *	@return	int    			           	<0 if KO, >0 if OK
	 */
	public function update_price($exclspec = 0, $roundingadjust = 'none', $nodatabaseupdate = 0, $seller = null)
	{
		// phpcs:enable
		global $conf, $hookmanager, $action;

		$parameters = array('exclspec' => $exclspec, 'roundingadjust' => $roundingadjust, 'nodatabaseupdate' => $nodatabaseupdate, 'seller' => $seller);
		$reshook = $hookmanager->executeHooks('updateTotalPrice', $parameters, $this, $action); // Note that $action and $object may have been modified by some hooks
		if ($reshook > 0) {
			return 1; // replacement code
		} elseif ($reshook < 0) {
			return -1; // failure
		} // reshook = 0 => execute normal code

		// Some external module want no update price after a trigger because they have another method to calculate the total (ex: with an extrafield)
		$MODULE = "";
		if ($this->element == 'propal') {
			$MODULE = "MODULE_DISALLOW_UPDATE_PRICE_PROPOSAL";
		} elseif ($this->element == 'commande' || $this->element == 'order') {
			$MODULE = "MODULE_DISALLOW_UPDATE_PRICE_ORDER";
		} elseif ($this->element == 'facture' || $this->element == 'invoice') {
			$MODULE = "MODULE_DISALLOW_UPDATE_PRICE_INVOICE";
		} elseif ($this->element == 'facture_fourn' || $this->element == 'supplier_invoice' || $this->element == 'invoice_supplier' || $this->element == 'invoice_supplier_rec') {
			$MODULE = "MODULE_DISALLOW_UPDATE_PRICE_SUPPLIER_INVOICE";
		} elseif ($this->element == 'order_supplier' || $this->element == 'supplier_order') {
			$MODULE = "MODULE_DISALLOW_UPDATE_PRICE_SUPPLIER_ORDER";
		} elseif ($this->element == 'supplier_proposal') {
			$MODULE = "MODULE_DISALLOW_UPDATE_PRICE_SUPPLIER_PROPOSAL";
		}

		if (!empty($MODULE)) {
			if (!empty($conf->global->$MODULE)) {
				$modsactivated = explode(',', $conf->global->$MODULE);
				foreach ($modsactivated as $mod) {
					if (isModEnabled($mod)) {
						return 1; // update was disabled by specific setup
					}
				}
			}
		}

		include_once DOL_DOCUMENT_ROOT.'/core/lib/price.lib.php';

		$forcedroundingmode = $roundingadjust;
		if ($forcedroundingmode == 'auto' && isset($conf->global->MAIN_ROUNDOFTOTAL_NOT_TOTALOFROUND)) {
			$forcedroundingmode = getDolGlobalString('MAIN_ROUNDOFTOTAL_NOT_TOTALOFROUND');
		} elseif ($forcedroundingmode == 'auto') {
			$forcedroundingmode = '0';
		}

		$error = 0;

		$multicurrency_tx = !empty($this->multicurrency_tx) ? $this->multicurrency_tx : 1;

		// Define constants to find lines to sum (field name int the table_element_line not into table_element)
		$fieldtva = 'total_tva';
		$fieldlocaltax1 = 'total_localtax1';
		$fieldlocaltax2 = 'total_localtax2';
		$fieldup = 'subprice';
		if ($this->element == 'facture_fourn' || $this->element == 'invoice_supplier') {
			$fieldtva = 'tva';
			$fieldup = 'pu_ht';
		}
		if ($this->element == 'invoice_supplier_rec') {
			$fieldup = 'pu_ht';
		}
		if ($this->element == 'expensereport') {
			$fieldup = 'value_unit';
		}

		$sql = "SELECT rowid, qty, ".$fieldup." as up, remise_percent, total_ht, ".$fieldtva." as total_tva, total_ttc, ".$fieldlocaltax1." as total_localtax1, ".$fieldlocaltax2." as total_localtax2,";
		$sql .= ' tva_tx as vatrate, localtax1_tx, localtax2_tx, localtax1_type, localtax2_type, info_bits, product_type';
		if ($this->table_element_line == 'facturedet') {
			$sql .= ', situation_percent';
		}
		$sql .= ', multicurrency_total_ht, multicurrency_total_tva, multicurrency_total_ttc';
		$sql .= " FROM ".$this->db->prefix().$this->table_element_line;
		$sql .= " WHERE ".$this->fk_element." = ".((int) $this->id);
		if ($exclspec) {
			$product_field = 'product_type';
			if ($this->table_element_line == 'contratdet') {
				$product_field = ''; // contratdet table has no product_type field
			}
			if ($product_field) {
				$sql .= " AND ".$product_field." <> 9";
			}
		}
		$sql .= ' ORDER by rowid'; // We want to be sure to always use same order of line to not change lines differently when option MAIN_ROUNDOFTOTAL_NOT_TOTALOFROUND is used

		dol_syslog(get_class($this)."::update_price", LOG_DEBUG);

		$resql = $this->db->query($sql);
		if ($resql) {
			$this->total_ht  = 0;
			$this->total_tva = 0;
			$this->total_localtax1 = 0;
			$this->total_localtax2 = 0;
			$this->total_ttc = 0;
			$total_ht_by_vats  = array();
			$total_tva_by_vats = array();
			$total_ttc_by_vats = array();
			$this->multicurrency_total_ht = 0;
			$this->multicurrency_total_tva	= 0;
			$this->multicurrency_total_ttc	= 0;

			$num = $this->db->num_rows($resql);
			$i = 0;
			while ($i < $num) {
				$obj = $this->db->fetch_object($resql);

				// Note: There is no check on detail line and no check on total, if $forcedroundingmode = 'none'
				$parameters = array('fk_element' => $obj->rowid);
				$reshook = $hookmanager->executeHooks('changeRoundingMode', $parameters, $this, $action); // Note that $action and $object may have been modified by some hooks

				if (empty($reshook) && $forcedroundingmode == '0') {	// Check if data on line are consistent. This may solve lines that were not consistent because set with $forcedroundingmode='auto'
					// This part of code is to fix data. We should not call it too often.
					$localtax_array = array($obj->localtax1_type, $obj->localtax1_tx, $obj->localtax2_type, $obj->localtax2_tx);
					$tmpcal = calcul_price_total($obj->qty, $obj->up, $obj->remise_percent, $obj->vatrate, $obj->localtax1_tx, $obj->localtax2_tx, 0, 'HT', $obj->info_bits, $obj->product_type, $seller, $localtax_array, (isset($obj->situation_percent) ? $obj->situation_percent : 100), $multicurrency_tx);

					$diff_when_using_price_ht = price2num($tmpcal[1] - $obj->total_tva, 'MT', 1); // If price was set with tax price and unit price HT has a low number of digits, then we may have a diff on recalculation from unit price HT.
					$diff_on_current_total = price2num($obj->total_ttc - $obj->total_ht - $obj->total_tva - $obj->total_localtax1 - $obj->total_localtax2, 'MT', 1);
					//var_dump($obj->total_ht.' '.$obj->total_tva.' '.$obj->total_localtax1.' '.$obj->total_localtax2.' => '.$obj->total_ttc);
					//var_dump($diff_when_using_price_ht.' '.$diff_on_current_total);

					if ($diff_on_current_total) {
						// This should not happen, we should always have in table: total_ttc = total_ht + total_vat + total_localtax1 + total_localtax2
						$sqlfix = "UPDATE ".$this->db->prefix().$this->table_element_line." SET ".$fieldtva." = ".price2num((float) $tmpcal[1]).", total_ttc = ".price2num((float) $tmpcal[2])." WHERE rowid = ".((int) $obj->rowid);
						dol_syslog('We found unconsistent data into detailed line (diff_on_current_total = '.$diff_on_current_total.') for line rowid = '.$obj->rowid." (ht=".$obj->total_ht." vat=".$obj->total_tva." tax1=".$obj->total_localtax1." tax2=".$obj->total_localtax2." ttc=".$obj->total_ttc."). We fix the total_vat and total_ttc of line by running sqlfix = ".$sqlfix, LOG_WARNING);
						$resqlfix = $this->db->query($sqlfix);
						if (!$resqlfix) {
							dol_print_error($this->db, 'Failed to update line');
						}
						$obj->total_tva = $tmpcal[1];
						$obj->total_ttc = $tmpcal[2];
					} elseif ($diff_when_using_price_ht && $roundingadjust == '0') {
						// After calculation from HT, total is consistent but we have found a difference between VAT part in calculation and into database and
						// we ask to force the use of rounding on line (like done on calculation) so we force update of line
						$sqlfix = "UPDATE ".$this->db->prefix().$this->table_element_line." SET ".$fieldtva." = ".price2num((float) $tmpcal[1]).", total_ttc = ".price2num((float) $tmpcal[2])." WHERE rowid = ".((int) $obj->rowid);
						dol_syslog('We found a line with different rounding data into detailed line (diff_when_using_price_ht = '.$diff_when_using_price_ht.' and diff_on_current_total = '.$diff_on_current_total.') for line rowid = '.$obj->rowid." (total vat of line calculated=".$tmpcal[1].", database=".$obj->total_tva."). We fix the total_vat and total_ttc of line by running sqlfix = ".$sqlfix);
						$resqlfix = $this->db->query($sqlfix);
						if (!$resqlfix) {
							dol_print_error($this->db, 'Failed to update line');
						}
						$obj->total_tva = $tmpcal[1];
						$obj->total_ttc = $tmpcal[2];
					}
				}

				$this->total_ht        += $obj->total_ht; // The field visible at end of line detail
				$this->total_tva       += $obj->total_tva;
				$this->total_localtax1 += $obj->total_localtax1;
				$this->total_localtax2 += $obj->total_localtax2;
				$this->total_ttc       += $obj->total_ttc;
				$this->multicurrency_total_ht        += $obj->multicurrency_total_ht; // The field visible at end of line detail
				$this->multicurrency_total_tva       += $obj->multicurrency_total_tva;
				$this->multicurrency_total_ttc       += $obj->multicurrency_total_ttc;

				if (!isset($total_ht_by_vats[$obj->vatrate])) {
					$total_ht_by_vats[$obj->vatrate] = 0;
				}
				if (!isset($total_tva_by_vats[$obj->vatrate])) {
					$total_tva_by_vats[$obj->vatrate] = 0;
				}
				if (!isset($total_ttc_by_vats[$obj->vatrate])) {
					$total_ttc_by_vats[$obj->vatrate] = 0;
				}
				$total_ht_by_vats[$obj->vatrate]  += $obj->total_ht;
				$total_tva_by_vats[$obj->vatrate] += $obj->total_tva;
				$total_ttc_by_vats[$obj->vatrate] += $obj->total_ttc;

				if ($forcedroundingmode == '1') {	// Check if we need adjustement onto line for vat. TODO This works on the company currency but not on multicurrency
					$tmpvat = price2num($total_ht_by_vats[$obj->vatrate] * $obj->vatrate / 100, 'MT', 1);
					$diff = price2num($total_tva_by_vats[$obj->vatrate] - $tmpvat, 'MT', 1);
					//print 'Line '.$i.' rowid='.$obj->rowid.' vat_rate='.$obj->vatrate.' total_ht='.$obj->total_ht.' total_tva='.$obj->total_tva.' total_ttc='.$obj->total_ttc.' total_ht_by_vats='.$total_ht_by_vats[$obj->vatrate].' total_tva_by_vats='.$total_tva_by_vats[$obj->vatrate].' (new calculation = '.$tmpvat.') total_ttc_by_vats='.$total_ttc_by_vats[$obj->vatrate].($diff?" => DIFF":"")."<br>\n";
					if ($diff) {
						if (abs($diff) > 0.1) {
							$errmsg = 'A rounding difference was detected into TOTAL but is too high to be corrected. Some data in your line may be corrupted. Try to edit each line manually.';
							dol_syslog($errmsg, LOG_WARNING);
							dol_print_error('', $errmsg);
							exit;
						}
						$sqlfix = "UPDATE ".$this->db->prefix().$this->table_element_line." SET ".$fieldtva." = ".price2num($obj->total_tva - $diff).", total_ttc = ".price2num($obj->total_ttc - $diff)." WHERE rowid = ".((int) $obj->rowid);
						dol_syslog('We found a difference of '.$diff.' for line rowid = '.$obj->rowid.". We fix the total_vat and total_ttc of line by running sqlfix = ".$sqlfix);

						$resqlfix = $this->db->query($sqlfix);

						if (!$resqlfix) {
							dol_print_error($this->db, 'Failed to update line');
						}

						$this->total_tva = (float) price2num($this->total_tva - $diff, '', 1);
						$this->total_ttc = (float) price2num($this->total_ttc - $diff, '', 1);
						$total_tva_by_vats[$obj->vatrate] = (float) price2num($total_tva_by_vats[$obj->vatrate] - $diff, '', 1);
						$total_ttc_by_vats[$obj->vatrate] = (float) price2num($total_ttc_by_vats[$obj->vatrate] - $diff, '', 1);
					}
				}

				$i++;
			}

			// Add revenue stamp to total
			$this->total_ttc += isset($this->revenuestamp) ? $this->revenuestamp : 0;
			$this->multicurrency_total_ttc += isset($this->revenuestamp) ? ($this->revenuestamp * $multicurrency_tx) : 0;

			// Situations totals
			if (!empty($this->situation_cycle_ref) && $this->situation_counter > 1 && method_exists($this, 'get_prev_sits') && $this->type != $this::TYPE_CREDIT_NOTE) {
				$prev_sits = $this->get_prev_sits();

				foreach ($prev_sits as $sit) {				// $sit is an object Facture loaded with a fetch.
					$this->total_ht -= $sit->total_ht;
					$this->total_tva -= $sit->total_tva;
					$this->total_localtax1 -= $sit->total_localtax1;
					$this->total_localtax2 -= $sit->total_localtax2;
					$this->total_ttc -= $sit->total_ttc;
					$this->multicurrency_total_ht -= $sit->multicurrency_total_ht;
					$this->multicurrency_total_tva -= $sit->multicurrency_total_tva;
					$this->multicurrency_total_ttc -= $sit->multicurrency_total_ttc;
				}
			}

			// Clean total
			$this->total_ht = (float) price2num($this->total_ht);
			$this->total_tva = (float) price2num($this->total_tva);
			$this->total_localtax1 = (float) price2num($this->total_localtax1);
			$this->total_localtax2 = (float) price2num($this->total_localtax2);
			$this->total_ttc = (float) price2num($this->total_ttc);

			$this->db->free($resql);

			// Now update global fields total_ht, total_ttc, total_tva, total_localtax1, total_localtax2, multicurrency_total_* of main object
			$fieldht = 'total_ht';
			$fieldtva = 'tva';
			$fieldlocaltax1 = 'localtax1';
			$fieldlocaltax2 = 'localtax2';
			$fieldttc = 'total_ttc';
			// Specific code for backward compatibility with old field names
			if (in_array($this->element, array('propal', 'commande', 'facture', 'facturerec', 'supplier_proposal', 'order_supplier', 'facture_fourn', 'invoice_supplier', 'invoice_supplier_rec', 'expensereport'))) {
				$fieldtva = 'total_tva';
			}

			if (empty($nodatabaseupdate)) {
				$sql = "UPDATE ".$this->db->prefix().$this->table_element.' SET';
				$sql .= " ".$fieldht." = ".((float) price2num($this->total_ht, 'MT', 1)).",";
				$sql .= " ".$fieldtva." = ".((float) price2num($this->total_tva, 'MT', 1)).",";
				$sql .= " ".$fieldlocaltax1." = ".((float) price2num($this->total_localtax1, 'MT', 1)).",";
				$sql .= " ".$fieldlocaltax2." = ".((float) price2num($this->total_localtax2, 'MT', 1)).",";
				$sql .= " ".$fieldttc." = ".((float) price2num($this->total_ttc, 'MT', 1));
				$sql .= ", multicurrency_total_ht = ".((float) price2num($this->multicurrency_total_ht, 'MT', 1));
				$sql .= ", multicurrency_total_tva = ".((float) price2num($this->multicurrency_total_tva, 'MT', 1));
				$sql .= ", multicurrency_total_ttc = ".((float) price2num($this->multicurrency_total_ttc, 'MT', 1));
				$sql .= " WHERE rowid = ".((int) $this->id);

				dol_syslog(get_class($this)."::update_price", LOG_DEBUG);
				$resql = $this->db->query($sql);

				if (!$resql) {
					$error++;
					$this->error = $this->db->lasterror();
					$this->errors[] = $this->db->lasterror();
				}
			}

			if (!$error) {
				return 1;
			} else {
				return -1;
			}
		} else {
			dol_print_error($this->db, 'Bad request in update_price');
			return -1;
		}
	}

	// phpcs:disable PEAR.NamingConventions.ValidFunctionName.ScopeNotCamelCaps
	/**
	 *	Add an object link into llx_element_element.
	 *
	 *	@param		string	$origin		Linked element type
	 *	@param		int		$origin_id	Linked element id
	 * 	@param		User	$f_user		User that create
	 * 	@param		int		$notrigger	1=Does not execute triggers, 0=execute triggers
	 *	@return		int					<=0 if KO, >0 if OK
	 *	@see		fetchObjectLinked(), updateObjectLinked(), deleteObjectLinked()
	 */
	public function add_object_linked($origin = null, $origin_id = null, $f_user = null, $notrigger = 0)
	{
		// phpcs:enable
		global $user, $hookmanager, $action;
		$origin = (!empty($origin) ? $origin : $this->origin);
		$origin_id = (!empty($origin_id) ? $origin_id : $this->origin_id);
		$f_user = isset($f_user) ? $f_user : $user;

		// Special case
		if ($origin == 'order') {
			$origin = 'commande';
		}
		if ($origin == 'invoice') {
			$origin = 'facture';
		}
		if ($origin == 'invoice_template') {
			$origin = 'facturerec';
		}
		if ($origin == 'supplierorder') {
			$origin = 'order_supplier';
		}

		// Elements of the core modules which have `$module` property but may to which we don't want to prefix module part to the element name for finding the linked object in llx_element_element.
		// It's because an entry for this element may be exist in llx_element_element before this modification (version <=14.2) and ave named only with their element name in fk_source or fk_target.
		$coremodule = array('knowledgemanagement', 'partnership', 'workstation', 'ticket', 'recruitment', 'eventorganization', 'asset');
		// Add module part to target type if object has $module property and isn't in core modules.
		$targettype = ((!empty($this->module) && ! in_array($this->module, $coremodule)) ? $this->module.'_' : '').$this->element;

		$parameters = array('targettype'=>$targettype);
		// Hook for explicitly set the targettype if it must be differtent than $this->element
		$reshook = $hookmanager->executeHooks('setLinkedObjectSourceTargetType', $parameters, $this, $action); // Note that $action and $object may have been modified by some hooks
		if ($reshook > 0) {
			if (!empty($hookmanager->resArray['targettype'])) $targettype = $hookmanager->resArray['targettype'];
		}

		$this->db->begin();
		$error = 0;

		$sql = "INSERT INTO " . $this->db->prefix() . "element_element (";
		$sql .= "fk_source";
		$sql .= ", sourcetype";
		$sql .= ", fk_target";
		$sql .= ", targettype";
		$sql .= ") VALUES (";
		$sql .= ((int) $origin_id);
		$sql .= ", '" . $this->db->escape($origin) . "'";
		$sql .= ", " . ((int) $this->id);
		$sql .= ", '" . $this->db->escape($targettype) . "'";
		$sql .= ")";

		dol_syslog(get_class($this) . "::add_object_linked", LOG_DEBUG);
		if ($this->db->query($sql)) {
			if (!$notrigger) {
				// Call trigger
				$this->context['link_origin'] = $origin;
				$this->context['link_origin_id'] = $origin_id;
				$result = $this->call_trigger('OBJECT_LINK_INSERT', $f_user);
				if ($result < 0) {
					$error++;
				}
				// End call triggers
			}
		} else {
			$this->error = $this->db->lasterror();
			$error++;
		}

		if (!$error) {
			$this->db->commit();
			return 1;
		} else {
			$this->db->rollback();
			return 0;
		}
	}

	/**
	 *	Fetch array of objects linked to current object (object of enabled modules only). Links are loaded into
	 *		this->linkedObjectsIds array +
	 *		this->linkedObjects array if $loadalsoobjects = 1 or $loadalsoobjects = type
	 *  Possible usage for parameters:
	 *  - all parameters empty -> we look all link to current object (current object can be source or target)
	 *  - source id+type -> will get list of targets linked to source
	 *  - target id+type -> will get list of sources linked to target
	 *  - source id+type + target type -> will get list of targets of the type linked to source
	 *  - target id+type + source type -> will get list of sources of the type linked to target
	 *
	 *	@param	int			$sourceid			Object source id (if not defined, id of object)
	 *	@param  string		$sourcetype			Object source type (if not defined, element name of object)
	 *	@param  int			$targetid			Object target id (if not defined, id of object)
	 *	@param  string		$targettype			Object target type (if not defined, element name of object)
	 *	@param  string		$clause				'OR' or 'AND' clause used when both source id and target id are provided
	 *  @param  int			$alsosametype		0=Return only links to object that differs from source type. 1=Include also link to objects of same type.
	 *  @param  string		$orderby			SQL 'ORDER BY' clause
	 *  @param	int|string	$loadalsoobjects	Load also array this->linkedObjects. Use 0 to increase performances, Use 1 to load all, Use value of type ('facture', 'facturerec', ...) to load only a type of object.
	 *	@return int								<0 if KO, >0 if OK
	 *  @see	add_object_linked(), updateObjectLinked(), deleteObjectLinked()
	 */
	public function fetchObjectLinked($sourceid = null, $sourcetype = '', $targetid = null, $targettype = '', $clause = 'OR', $alsosametype = 1, $orderby = 'sourcetype', $loadalsoobjects = 1)
	{
		global $conf, $hookmanager, $action;

		// Important for pdf generation time reduction
		// This boolean is true if $this->linkedObjects has already been loaded with all objects linked without filter
		if ($this->id > 0 && !empty($this->linkedObjectsFullLoaded[$this->id])) {
			return 1;
		}

		$this->linkedObjectsIds = array();
		$this->linkedObjects = array();

		$justsource = false;
		$justtarget = false;
		$withtargettype = false;
		$withsourcetype = false;

		$parameters = array('sourcetype'=>$sourcetype, 'sourceid'=>$sourceid, 'targettype'=>$targettype, 'targetid'=>$targetid);
		// Hook for explicitly set the targettype if it must be differtent than $this->element
		$reshook = $hookmanager->executeHooks('setLinkedObjectSourceTargetType', $parameters, $this, $action); // Note that $action and $object may have been modified by some hooks
		if ($reshook > 0) {
			if (!empty($hookmanager->resArray['sourcetype'])) $sourcetype = $hookmanager->resArray['sourcetype'];
			if (!empty($hookmanager->resArray['sourceid'])) $sourceid = $hookmanager->resArray['sourceid'];
			if (!empty($hookmanager->resArray['targettype'])) $targettype = $hookmanager->resArray['targettype'];
			if (!empty($hookmanager->resArray['targetid'])) $targetid = $hookmanager->resArray['targetid'];
		}

		if (!empty($sourceid) && !empty($sourcetype) && empty($targetid)) {
			$justsource = true; // the source (id and type) is a search criteria
			if (!empty($targettype)) {
				$withtargettype = true;
			}
		}
		if (!empty($targetid) && !empty($targettype) && empty($sourceid)) {
			$justtarget = true; // the target (id and type) is a search criteria
			if (!empty($sourcetype)) {
				$withsourcetype = true;
			}
		}

		$sourceid = (!empty($sourceid) ? $sourceid : $this->id);
		$targetid = (!empty($targetid) ? $targetid : $this->id);
		$sourcetype = (!empty($sourcetype) ? $sourcetype : $this->element);
		$targettype = (!empty($targettype) ? $targettype : $this->element);

		/*if (empty($sourceid) && empty($targetid))
		 {
		 dol_syslog('Bad usage of function. No source nor target id defined (nor as parameter nor as object id)', LOG_ERR);
		 return -1;
		 }*/

		// Links between objects are stored in table element_element
		$sql = "SELECT rowid, fk_source, sourcetype, fk_target, targettype";
		$sql .= " FROM ".$this->db->prefix()."element_element";
		$sql .= " WHERE ";
		if ($justsource || $justtarget) {
			if ($justsource) {
				$sql .= "fk_source = ".((int) $sourceid)." AND sourcetype = '".$this->db->escape($sourcetype)."'";
				if ($withtargettype) {
					$sql .= " AND targettype = '".$this->db->escape($targettype)."'";
				}
			} elseif ($justtarget) {
				$sql .= "fk_target = ".((int) $targetid)." AND targettype = '".$this->db->escape($targettype)."'";
				if ($withsourcetype) {
					$sql .= " AND sourcetype = '".$this->db->escape($sourcetype)."'";
				}
			}
		} else {
			$sql .= "(fk_source = ".((int) $sourceid)." AND sourcetype = '".$this->db->escape($sourcetype)."')";
			$sql .= " ".$clause." (fk_target = ".((int) $targetid)." AND targettype = '".$this->db->escape($targettype)."')";
			if ($loadalsoobjects && $this->id > 0 && $sourceid == $this->id && $sourcetype == $this->element && $targetid == $this->id && $targettype == $this->element && $clause == 'OR') {
				$this->linkedObjectsFullLoaded[$this->id] = true;
			}
		}
		$sql .= " ORDER BY ".$orderby;

		dol_syslog(get_class($this)."::fetchObjectLink", LOG_DEBUG);
		$resql = $this->db->query($sql);
		if ($resql) {
			$num = $this->db->num_rows($resql);
			$i = 0;
			while ($i < $num) {
				$obj = $this->db->fetch_object($resql);
				if ($justsource || $justtarget) {
					if ($justsource) {
						$this->linkedObjectsIds[$obj->targettype][$obj->rowid] = $obj->fk_target;
					} elseif ($justtarget) {
						$this->linkedObjectsIds[$obj->sourcetype][$obj->rowid] = $obj->fk_source;
					}
				} else {
					if ($obj->fk_source == $sourceid && $obj->sourcetype == $sourcetype) {
						$this->linkedObjectsIds[$obj->targettype][$obj->rowid] = $obj->fk_target;
					}
					if ($obj->fk_target == $targetid && $obj->targettype == $targettype) {
						$this->linkedObjectsIds[$obj->sourcetype][$obj->rowid] = $obj->fk_source;
					}
				}
				$i++;
			}

			if (!empty($this->linkedObjectsIds)) {
				$tmparray = $this->linkedObjectsIds;
				foreach ($tmparray as $objecttype => $objectids) {       // $objecttype is a module name ('facture', 'mymodule', ...) or a module name with a suffix ('project_task', 'mymodule_myobj', ...)
					// Parse element/subelement (ex: project_task, cabinetmed_consultation, ...)
					$module = $element = $subelement = $objecttype;
					$regs = array();
					if ($objecttype != 'supplier_proposal' && $objecttype != 'order_supplier' && $objecttype != 'invoice_supplier'
						&& preg_match('/^([^_]+)_([^_]+)/i', $objecttype, $regs)) {
						$module = $element = $regs[1];
						$subelement = $regs[2];
					}

					$classpath = $element.'/class';
					// To work with non standard classpath or module name
					if ($objecttype == 'facture') {
						$classpath = 'compta/facture/class';
					} elseif ($objecttype == 'facturerec') {
						$classpath = 'compta/facture/class';
						$module = 'facture';
					} elseif ($objecttype == 'propal') {
						$classpath = 'comm/propal/class';
					} elseif ($objecttype == 'supplier_proposal') {
						$classpath = 'supplier_proposal/class';
					} elseif ($objecttype == 'shipping') {
						$classpath = 'expedition/class';
						$subelement = 'expedition';
						$module = 'expedition_bon';
					} elseif ($objecttype == 'delivery') {
						$classpath = 'delivery/class';
						$subelement = 'delivery';
						$module = 'delivery_note';
					} elseif ($objecttype == 'invoice_supplier' || $objecttype == 'order_supplier') {
						$classpath = 'fourn/class';
						$module = 'fournisseur';
					} elseif ($objecttype == 'fichinter') {
						$classpath = 'fichinter/class';
						$subelement = 'fichinter';
						$module = 'ficheinter';
					} elseif ($objecttype == 'subscription') {
						$classpath = 'adherents/class';
						$module = 'adherent';
					} elseif ($objecttype == 'contact') {
						 $module = 'societe';
					}
					// Set classfile
					$classfile = strtolower($subelement);
					$classname = ucfirst($subelement);

					if ($objecttype == 'order') {
						$classfile = 'commande';
						$classname = 'Commande';
					} elseif ($objecttype == 'invoice_supplier') {
						$classfile = 'fournisseur.facture';
						$classname = 'FactureFournisseur';
					} elseif ($objecttype == 'order_supplier') {
						$classfile = 'fournisseur.commande';
						$classname = 'CommandeFournisseur';
					} elseif ($objecttype == 'supplier_proposal') {
						$classfile = 'supplier_proposal';
						$classname = 'SupplierProposal';
					} elseif ($objecttype == 'facturerec') {
						$classfile = 'facture-rec';
						$classname = 'FactureRec';
					} elseif ($objecttype == 'subscription') {
						$classfile = 'subscription';
						$classname = 'Subscription';
					} elseif ($objecttype == 'project' || $objecttype == 'projet') {
						$classpath = 'projet/class';
						$classfile = 'project';
						$classname = 'Project';
					} elseif ($objecttype == 'conferenceorboothattendee') {
						$classpath = 'eventorganization/class';
						$classfile = 'conferenceorboothattendee';
						$classname = 'ConferenceOrBoothAttendee';
						$module = 'eventorganization';
					} elseif ($objecttype == 'conferenceorbooth') {
						$classpath = 'eventorganization/class';
						$classfile = 'conferenceorbooth';
						$classname = 'ConferenceOrBooth';
						$module = 'eventorganization';
					} elseif ($objecttype == 'mo') {
						$classpath = 'mrp/class';
						$classfile = 'mo';
						$classname = 'Mo';
						$module = 'mrp';
					}

					// Here $module, $classfile and $classname are set, we can use them.
					if (isModEnabled($module) && (($element != $this->element) || $alsosametype)) {
						if ($loadalsoobjects && (is_numeric($loadalsoobjects) || ($loadalsoobjects === $objecttype))) {
							dol_include_once('/'.$classpath.'/'.$classfile.'.class.php');
							//print '/'.$classpath.'/'.$classfile.'.class.php '.class_exists($classname);
							if (class_exists($classname)) {
								foreach ($objectids as $i => $objectid) {	// $i is rowid into llx_element_element
									$object = new $classname($this->db);
									$ret = $object->fetch($objectid);
									if ($ret >= 0) {
										$this->linkedObjects[$objecttype][$i] = $object;
									}
								}
							}
						}
					} else {
						unset($this->linkedObjectsIds[$objecttype]);
					}
				}
			}
			return 1;
		} else {
			dol_print_error($this->db);
			return -1;
		}
	}

	/**
	 *	Clear the cache saying that all linked object were already loaded. So next fetchObjectLinked will reload all links.
	 *
	 *	@return int						<0 if KO, >0 if OK
	 *  @see	fetchObjectLinked()
	 */
	public function clearObjectLinkedCache()
	{
		if ($this->id > 0 && !empty($this->linkedObjectsFullLoaded[$this->id])) {
			unset($this->linkedObjectsFullLoaded[$this->id]);
		}

		return 1;
	}

	/**
	 *	Update object linked of a current object
	 *
	 *	@param	int		$sourceid		Object source id
	 *	@param  string	$sourcetype		Object source type
	 *	@param  int		$targetid		Object target id
	 *	@param  string	$targettype		Object target type
	 * 	@param	User	$f_user			User that create
	 * 	@param	int		$notrigger		1=Does not execute triggers, 0= execute triggers
	 *	@return							int	>0 if OK, <0 if KO
	 *	@see	add_object_linked(), fetObjectLinked(), deleteObjectLinked()
	 */
	public function updateObjectLinked($sourceid = null, $sourcetype = '', $targetid = null, $targettype = '', $f_user = null, $notrigger = 0)
	{
		global $user;
		$updatesource = false;
		$updatetarget = false;
		$f_user = isset($f_user) ? $f_user : $user;

		if (!empty($sourceid) && !empty($sourcetype) && empty($targetid) && empty($targettype)) {
			$updatesource = true;
		} elseif (empty($sourceid) && empty($sourcetype) && !empty($targetid) && !empty($targettype)) {
			$updatetarget = true;
		}

		$this->db->begin();
		$error = 0;

		$sql = "UPDATE " . $this->db->prefix() . "element_element SET ";
		if ($updatesource) {
			$sql .= "fk_source = " . ((int) $sourceid);
			$sql .= ", sourcetype = '" . $this->db->escape($sourcetype) . "'";
			$sql .= " WHERE fk_target = " . ((int) $this->id);
			$sql .= " AND targettype = '" . $this->db->escape($this->element) . "'";
		} elseif ($updatetarget) {
			$sql .= "fk_target = " . ((int) $targetid);
			$sql .= ", targettype = '" . $this->db->escape($targettype) . "'";
			$sql .= " WHERE fk_source = " . ((int) $this->id);
			$sql .= " AND sourcetype = '" . $this->db->escape($this->element) . "'";
		}

		dol_syslog(get_class($this) . "::updateObjectLinked", LOG_DEBUG);
		if ($this->db->query($sql)) {
			if (!$notrigger) {
				// Call trigger
				$this->context['link_source_id'] = $sourceid;
				$this->context['link_source_type'] = $sourcetype;
				$this->context['link_target_id'] = $targetid;
				$this->context['link_target_type'] = $targettype;
				$result = $this->call_trigger('OBJECT_LINK_MODIFY', $f_user);
				if ($result < 0) {
					$error++;
				}
				// End call triggers
			}
		} else {
			$this->error = $this->db->lasterror();
			$error++;
		}

		if (!$error) {
			$this->db->commit();
			return 1;
		} else {
			$this->db->rollback();
			return -1;
		}
	}

	/**
	 *	Delete all links between an object $this
	 *
	 *	@param	int		$sourceid		Object source id
	 *	@param  string	$sourcetype		Object source type
	 *	@param  int		$targetid		Object target id
	 *	@param  string	$targettype		Object target type
	 *  @param	int		$rowid			Row id of line to delete. If defined, other parameters are not used.
	 * 	@param	User	$f_user			User that create
	 * 	@param	int		$notrigger		1=Does not execute triggers, 0= execute triggers
	 *	@return     					int	>0 if OK, <0 if KO
	 *	@see	add_object_linked(), updateObjectLinked(), fetchObjectLinked()
	 */
	public function deleteObjectLinked($sourceid = null, $sourcetype = '', $targetid = null, $targettype = '', $rowid = '', $f_user = null, $notrigger = 0)
	{
		global $user;
		$deletesource = false;
		$deletetarget = false;
		$f_user = isset($f_user) ? $f_user : $user;

		if (!empty($sourceid) && !empty($sourcetype) && empty($targetid) && empty($targettype)) {
			$deletesource = true;
		} elseif (empty($sourceid) && empty($sourcetype) && !empty($targetid) && !empty($targettype)) {
			$deletetarget = true;
		}

		$sourceid = (!empty($sourceid) ? $sourceid : $this->id);
		$sourcetype = (!empty($sourcetype) ? $sourcetype : $this->element);
		$targetid = (!empty($targetid) ? $targetid : $this->id);
		$targettype = (!empty($targettype) ? $targettype : $this->element);
		$this->db->begin();
		$error = 0;

		if (!$notrigger) {
			// Call trigger
			$this->context['link_id'] = $rowid;
			$this->context['link_source_id'] = $sourceid;
			$this->context['link_source_type'] = $sourcetype;
			$this->context['link_target_id'] = $targetid;
			$this->context['link_target_type'] = $targettype;
			$result = $this->call_trigger('OBJECT_LINK_DELETE', $f_user);
			if ($result < 0) {
				$error++;
			}
			// End call triggers
		}

		if (!$error) {
			$sql = "DELETE FROM " . $this->db->prefix() . "element_element";
			$sql .= " WHERE";
			if ($rowid > 0) {
				$sql .= " rowid = " . ((int) $rowid);
			} else {
				if ($deletesource) {
					$sql .= " fk_source = " . ((int) $sourceid) . " AND sourcetype = '" . $this->db->escape($sourcetype) . "'";
					$sql .= " AND fk_target = " . ((int) $this->id) . " AND targettype = '" . $this->db->escape($this->element) . "'";
				} elseif ($deletetarget) {
					$sql .= " fk_target = " . ((int) $targetid) . " AND targettype = '" . $this->db->escape($targettype) . "'";
					$sql .= " AND fk_source = " . ((int) $this->id) . " AND sourcetype = '" . $this->db->escape($this->element) . "'";
				} else {
					$sql .= " (fk_source = " . ((int) $this->id) . " AND sourcetype = '" . $this->db->escape($this->element) . "')";
					$sql .= " OR";
					$sql .= " (fk_target = " . ((int) $this->id) . " AND targettype = '" . $this->db->escape($this->element) . "')";
				}
			}

			dol_syslog(get_class($this) . "::deleteObjectLinked", LOG_DEBUG);
			if (!$this->db->query($sql)) {
				$this->error = $this->db->lasterror();
				$this->errors[] = $this->error;
				$error++;
			}
		}

		if (!$error) {
			$this->db->commit();
			return 1;
		} else {
			$this->db->rollback();
			return 0;
		}
	}

	/**
	 * Function used to get an array with all items linked to an object id in association table
	 *
	 * @param	int		$fk_object_where		id of object we need to get linked items
	 * @param	string	$field_select			name of field we need to get a list
	 * @param	string	$field_where			name of field of object we need to get linked items
	 * @param	string	$table_element			name of association table
	 * @return 	array|int						Array of record, -1 if empty
	 */
	public static function getAllItemsLinkedByObjectID($fk_object_where, $field_select, $field_where, $table_element)
	{
		if (empty($fk_object_where) || empty($field_where) || empty($table_element)) {
			return -1;
		}

		global $db;

		$sql = "SELECT ".$field_select." FROM ".$db->prefix().$table_element." WHERE ".$field_where." = ".((int) $fk_object_where);
		$resql = $db->query($sql);

		$TRes = array();
		if (!empty($resql)) {
			while ($res = $db->fetch_object($resql)) {
				$TRes[] = $res->{$field_select};
			}
		}

		return $TRes;
	}

	/**
	 * Function used to remove all items linked to an object id in association table
	 *
	 * @param	int		$fk_object_where		id of object we need to remove linked items
	 * @param	string	$field_where			name of field of object we need to delete linked items
	 * @param	string	$table_element			name of association table
	 * @return 	int								<0 if KO, 0 if nothing done, >0 if OK and something done
	 */
	public static function deleteAllItemsLinkedByObjectID($fk_object_where, $field_where, $table_element)
	{
		if (empty($fk_object_where) || empty($field_where) || empty($table_element)) {
			return -1;
		}

		global $db;

		$sql = "DELETE FROM ".$db->prefix().$table_element." WHERE ".$field_where." = ".((int) $fk_object_where);
		$resql = $db->query($sql);

		if (empty($resql)) {
			return 0;
		}

		return 1;
	}

	/**
	 *      Set status of an object.
	 *
	 *      @param	int		$status			Status to set
	 *      @param	int		$elementId		Id of element to force (use this->id by default if null)
	 *      @param	string	$elementType	Type of element to force (use this->table_element by default)
	 *      @param	string	$trigkey		Trigger key to use for trigger. Use '' means automatic but it is not recommended and is deprecated.
	 *      @param	string	$fieldstatus	Name of status field in this->table_element
	 *      @return int						<0 if KO, >0 if OK
	 */
	public function setStatut($status, $elementId = null, $elementType = '', $trigkey = '', $fieldstatus = 'fk_statut')
	{
		global $user, $langs, $conf;

		$savElementId = $elementId; // To be used later to know if we were using the method using the id of this or not.

		$elementId = (!empty($elementId) ? $elementId : $this->id);
		$elementTable = (!empty($elementType) ? $elementType : $this->table_element);

		$this->db->begin();

		if ($elementTable == 'facture_rec') {
			$fieldstatus = "suspended";
		}
		if ($elementTable == 'mailing') {
			$fieldstatus = "statut";
		}
		if ($elementTable == 'cronjob') {
			$fieldstatus = "status";
		}
		if ($elementTable == 'user') {
			$fieldstatus = "statut";
		}
		if ($elementTable == 'expensereport') {
			$fieldstatus = "fk_statut";
		}
		if ($elementTable == 'commande_fournisseur_dispatch') {
			$fieldstatus = "status";
		}
		if (isset($this->fields) && is_array($this->fields) && array_key_exists('status', $this->fields)) {
			$fieldstatus = 'status';
		}

		$sql = "UPDATE ".$this->db->prefix().$elementTable;
		$sql .= " SET ".$fieldstatus." = ".((int) $status);
		// If status = 1 = validated, update also fk_user_valid
		// TODO Replace the test on $elementTable by doing a test on existence of the field in $this->fields
		if ($status == 1 && in_array($elementTable, array('expensereport', 'inventory'))) {
			$sql .= ", fk_user_valid = ".((int) $user->id);
		}
		if ($status == 1 && in_array($elementTable, array('expensereport'))) {
			$sql .= ", date_valid = '".$this->db->idate(dol_now())."'";
		}
		if ($status == 1 && in_array($elementTable, array('inventory'))) {
			$sql .= ", date_validation = '".$this->db->idate(dol_now())."'";
		}
		$sql .= " WHERE rowid = ".((int) $elementId);
		$sql .= " AND ".$fieldstatus." <> ".((int) $status);	// We avoid update if status already correct

		dol_syslog(get_class($this)."::setStatut", LOG_DEBUG);
		$resql = $this->db->query($sql);
		if ($resql) {
			$error = 0;

			$nb_rows_affected = $this->db->affected_rows($resql);	// should be 1 or 0 if status was already correct

			if ($nb_rows_affected > 0) {
				if (empty($trigkey)) {
					// Try to guess trigkey (for backward compatibility, now we should have trigkey defined into the call of setStatus)
					if ($this->element == 'supplier_proposal' && $status == 2) {
						$trigkey = 'SUPPLIER_PROPOSAL_SIGN'; // 2 = SupplierProposal::STATUS_SIGNED. Can't use constant into this generic class
					}
					if ($this->element == 'supplier_proposal' && $status == 3) {
						$trigkey = 'SUPPLIER_PROPOSAL_REFUSE'; // 3 = SupplierProposal::STATUS_REFUSED. Can't use constant into this generic class
					}
					if ($this->element == 'supplier_proposal' && $status == 4) {
						$trigkey = 'SUPPLIER_PROPOSAL_CLOSE'; // 4 = SupplierProposal::STATUS_CLOSED. Can't use constant into this generic class
					}
					if ($this->element == 'fichinter' && $status == 3) {
						$trigkey = 'FICHINTER_CLASSIFY_DONE';
					}
					if ($this->element == 'fichinter' && $status == 2) {
						$trigkey = 'FICHINTER_CLASSIFY_BILLED';
					}
					if ($this->element == 'fichinter' && $status == 1) {
						$trigkey = 'FICHINTER_CLASSIFY_UNBILLED';
					}
				}

				if ($trigkey) {
					// Call trigger
					$result = $this->call_trigger($trigkey, $user);
					if ($result < 0) {
						$error++;
					}
					// End call triggers
				}
			} else {
				// The status was probably already good. We do nothing more, no triggers.
			}

			if (!$error) {
				$this->db->commit();

				if (empty($savElementId)) {
					// If the element we update is $this (so $elementId was provided as null)
					if ($fieldstatus == 'tosell') {
						$this->status = $status;
					} elseif ($fieldstatus == 'tobuy') {
						$this->status_buy = $status;
					} else {
						$this->statut = $status;
						$this->status = $status;
					}
				}

				return 1;
			} else {
				$this->db->rollback();
				dol_syslog(get_class($this)."::setStatut ".$this->error, LOG_ERR);
				return -1;
			}
		} else {
			$this->error = $this->db->lasterror();
			$this->db->rollback();
			return -1;
		}
	}


	/**
	 *  Load type of canvas of an object if it exists
	 *
	 *  @param      int		$id     Record id
	 *  @param      string	$ref    Record ref
	 *  @return		int				<0 if KO, 0 if nothing done, >0 if OK
	 */
	public function getCanvas($id = 0, $ref = '')
	{
		global $conf;

		if (empty($id) && empty($ref)) {
			return 0;
		}
		if (!empty($conf->global->MAIN_DISABLE_CANVAS)) {
			return 0; // To increase speed. Not enabled by default.
		}

		// Clean parameters
		$ref = trim($ref);

		$sql = "SELECT rowid, canvas";
		$sql .= " FROM ".$this->db->prefix().$this->table_element;
		$sql .= " WHERE entity IN (".getEntity($this->element).")";
		if (!empty($id)) {
			$sql .= " AND rowid = ".((int) $id);
		}
		if (!empty($ref)) {
			$sql .= " AND ref = '".$this->db->escape($ref)."'";
		}

		$resql = $this->db->query($sql);
		if ($resql) {
			$obj = $this->db->fetch_object($resql);
			if ($obj) {
				$this->canvas = $obj->canvas;
				return 1;
			} else {
				return 0;
			}
		} else {
			dol_print_error($this->db);
			return -1;
		}
	}


	/**
	 * 	Get special code of a line
	 *
	 * 	@param	int		$lineid		Id of line
	 * 	@return	int					Special code
	 */
	public function getSpecialCode($lineid)
	{
		$sql = "SELECT special_code FROM ".$this->db->prefix().$this->table_element_line;
		$sql .= " WHERE rowid = ".((int) $lineid);
		$resql = $this->db->query($sql);
		if ($resql) {
			$row = $this->db->fetch_row($resql);
			return $row[0];
		}

		return 0;
	}

	/**
	 *  Function to check if an object is used by others.
	 *  Check is done into this->childtables. There is no check into llx_element_element.
	 *
	 *  @param	int		$id			Force id of object
	 *  @param	int		$entity		Force entity to check
	 *  @return	int					<0 if KO, 0 if not used, >0 if already used
	 */
	public function isObjectUsed($id = 0, $entity = 0)
	{
		global $langs;

		if (empty($id)) {
			$id = $this->id;
		}

		// Check parameters
		if (!isset($this->childtables) || !is_array($this->childtables) || count($this->childtables) == 0) {
			dol_print_error('Called isObjectUsed on a class with property this->childtables not defined');
			return -1;
		}

		$arraytoscan = $this->childtables;
		// For backward compatibility, we check if array is old format array('table1', 'table2', ...)
		$tmparray = array_keys($this->childtables);
		if (is_numeric($tmparray[0])) {
			$arraytoscan = array_flip($this->childtables);
		}

		// Test if child exists
		$haschild = 0;
		foreach ($arraytoscan as $table => $element) {
			//print $id.'-'.$table.'-'.$elementname.'<br>';
			// Check if element can be deleted
			$sql = "SELECT COUNT(*) as nb";
			$sql.= " FROM ".$this->db->prefix().$table." as c";
			if (!empty($element['parent']) && !empty($element['parentkey'])) {
				$sql.= ", ".$this->db->prefix().$element['parent']." as p";
			}
			$sql.= " WHERE c.".$this->fk_element." = ".((int) $id);
			if (!empty($element['parent']) && !empty($element['parentkey'])) {
				$sql.= " AND c.".$element['parentkey']." = p.rowid";
			}
			if (!empty($element['parent']) && !empty($element['parenttypefield']) && !empty($element['parenttypevalue'])) {
				$sql.= " AND c.".$element['parenttypefield']." = '".$this->db->escape($element['parenttypevalue'])."'";
			}
			if (!empty($entity)) {
				if (!empty($element['parent']) && !empty($element['parentkey'])) {
					$sql.= " AND p.entity = ".((int) $entity);
				} else {
					$sql.= " AND c.entity = ".((int) $entity);
				}
			}
			$resql = $this->db->query($sql);
			if ($resql) {
				$obj = $this->db->fetch_object($resql);
				if ($obj->nb > 0) {
					$langs->load("errors");
					//print 'Found into table '.$table.', type '.$langs->transnoentitiesnoconv($elementname).', haschild='.$haschild;
					$haschild += $obj->nb;
					if (is_numeric($element)) {	// very old usage array('table1', 'table2', ...)
						$this->errors[] = $langs->transnoentitiesnoconv("ErrorRecordHasAtLeastOneChildOfType", method_exists($this, 'getNomUrl') ? $this->getNomUrl() : $this->ref, $table);
					} elseif (is_string($element)) { // old usage array('table1' => 'TranslateKey1', 'table2' => 'TranslateKey2', ...)
						$this->errors[] = $langs->transnoentitiesnoconv("ErrorRecordHasAtLeastOneChildOfType",  method_exists($this, 'getNomUrl') ? $this->getNomUrl() : $this->ref, $langs->transnoentitiesnoconv($element));
					} else { // new usage: $element['name']=Translation key
						$this->errors[] = $langs->transnoentitiesnoconv("ErrorRecordHasAtLeastOneChildOfType",  method_exists($this, 'getNomUrl') ? $this->getNomUrl() : $this->ref, $langs->transnoentitiesnoconv($element['name']));
					}
					break; // We found at least one, we stop here
				}
			} else {
				$this->errors[] = $this->db->lasterror();
				return -1;
			}
		}
		if ($haschild > 0) {
			$this->errors[] = "ErrorRecordHasChildren";
			return $haschild;
		} else {
			return 0;
		}
	}

	/**
	 *  Function to say how many lines object contains
	 *
	 *	@param	int		$predefined		-1=All, 0=Count free product/service only, 1=Count predefined product/service only, 2=Count predefined product, 3=Count predefined service
	 *  @return	int						<0 if KO, 0 if no predefined products, nb of lines with predefined products if found
	 */
	public function hasProductsOrServices($predefined = -1)
	{
		$nb = 0;

		foreach ($this->lines as $key => $val) {
			$qualified = 0;
			if ($predefined == -1) {
				$qualified = 1;
			}
			if ($predefined == 1 && $val->fk_product > 0) {
				$qualified = 1;
			}
			if ($predefined == 0 && $val->fk_product <= 0) {
				$qualified = 1;
			}
			if ($predefined == 2 && $val->fk_product > 0 && $val->product_type == 0) {
				$qualified = 1;
			}
			if ($predefined == 3 && $val->fk_product > 0 && $val->product_type == 1) {
				$qualified = 1;
			}
			if ($qualified) {
				$nb++;
			}
		}
		dol_syslog(get_class($this).'::hasProductsOrServices we found '.$nb.' qualified lines of products/servcies');
		return $nb;
	}

	/**
	 * Function that returns the total amount HT of discounts applied for all lines.
	 *
	 * @return 	float|string			Total amout of discount
	 */
	public function getTotalDiscount()
	{
		if (!empty($this->table_element_line) ) {
			$total_discount = 0.00;

			$sql = "SELECT subprice as pu_ht, qty, remise_percent, total_ht";
			$sql .= " FROM ".$this->db->prefix().$this->table_element_line;
			$sql .= " WHERE ".$this->fk_element." = ".((int) $this->id);

			dol_syslog(get_class($this).'::getTotalDiscount', LOG_DEBUG);
			$resql = $this->db->query($sql);
			if ($resql) {
				$num = $this->db->num_rows($resql);
				$i = 0;
				while ($i < $num) {
					$obj = $this->db->fetch_object($resql);

					$pu_ht = $obj->pu_ht;
					$qty = $obj->qty;
					$total_ht = $obj->total_ht;

					$total_discount_line = floatval(price2num(($pu_ht * $qty) - $total_ht, 'MT'));
					$total_discount += $total_discount_line;

					$i++;
				}
			}

			//print $total_discount; exit;
			return price2num($total_discount);
		}

		return null;
	}


	/**
	 * Return into unit=0, the calculated total of weight and volume of all lines * qty
	 * Calculate by adding weight and volume of each product line, so properties ->volume/volume_units/weight/weight_units must be loaded on line.
	 *
	 * @return  array                           array('weight'=>...,'volume'=>...)
	 */
	public function getTotalWeightVolume()
	{
		$totalWeight = 0;
		$totalVolume = 0;
		// defined for shipment only
		$totalOrdered = '';
		// defined for shipment only
		$totalToShip = '';

		foreach ($this->lines as $line) {
			if (isset($line->qty_asked)) {
				if (empty($totalOrdered)) {
					$totalOrdered = 0; // Avoid warning because $totalOrdered is ''
				}
				$totalOrdered += $line->qty_asked; // defined for shipment only
			}
			if (isset($line->qty_shipped)) {
				if (empty($totalToShip)) {
					$totalToShip = 0; // Avoid warning because $totalToShip is ''
				}
				$totalToShip += $line->qty_shipped; // defined for shipment only
			} elseif ($line->element == 'commandefournisseurdispatch' && isset($line->qty)) {
				if (empty($totalToShip)) {
					$totalToShip = 0;
				}
				$totalToShip += $line->qty; // defined for reception only
			}

			// Define qty, weight, volume, weight_units, volume_units
			if ($this->element == 'shipping') {
				// for shipments
				$qty = $line->qty_shipped ? $line->qty_shipped : 0;
			} else {
				$qty = $line->qty ? $line->qty : 0;
			}

			$weight = !empty($line->weight) ? $line->weight : 0;
			($weight == 0 && !empty($line->product->weight)) ? $weight = $line->product->weight : 0;
			$volume = !empty($line->volume) ? $line->volume : 0;
			($volume == 0 && !empty($line->product->volume)) ? $volume = $line->product->volume : 0;

			$weight_units = !empty($line->weight_units) ? $line->weight_units : 0;
			($weight_units == 0 && !empty($line->product->weight_units)) ? $weight_units = $line->product->weight_units : 0;
			$volume_units = !empty($line->volume_units) ? $line->volume_units : 0;
			($volume_units == 0 && !empty($line->product->volume_units)) ? $volume_units = $line->product->volume_units : 0;

			$weightUnit = 0;
			$volumeUnit = 0;
			if (!empty($weight_units)) {
				$weightUnit = $weight_units;
			}
			if (!empty($volume_units)) {
				$volumeUnit = $volume_units;
			}

			if (empty($totalWeight)) {
				$totalWeight = 0; // Avoid warning because $totalWeight is ''
			}
			if (empty($totalVolume)) {
				$totalVolume = 0; // Avoid warning because $totalVolume is ''
			}

			//var_dump($line->volume_units);
			if ($weight_units < 50) {   // < 50 means a standard unit (power of 10 of official unit), > 50 means an exotic unit (like inch)
				$trueWeightUnit = pow(10, $weightUnit);
				$totalWeight += $weight * $qty * $trueWeightUnit;
			} else {
				if ($weight_units == 99) {
					// conversion 1 Pound = 0.45359237 KG
					$trueWeightUnit = 0.45359237;
					$totalWeight += $weight * $qty * $trueWeightUnit;
				} elseif ($weight_units == 98) {
					// conversion 1 Ounce = 0.0283495 KG
					$trueWeightUnit = 0.0283495;
					$totalWeight += $weight * $qty * $trueWeightUnit;
				} else {
					$totalWeight += $weight * $qty; // This may be wrong if we mix different units
				}
			}
			if ($volume_units < 50) {   // >50 means a standard unit (power of 10 of official unit), > 50 means an exotic unit (like inch)
				//print $line->volume."x".$line->volume_units."x".($line->volume_units < 50)."x".$volumeUnit;
				$trueVolumeUnit = pow(10, $volumeUnit);
				//print $line->volume;
				$totalVolume += $volume * $qty * $trueVolumeUnit;
			} else {
				$totalVolume += $volume * $qty; // This may be wrong if we mix different units
			}
		}

		return array('weight'=>$totalWeight, 'volume'=>$totalVolume, 'ordered'=>$totalOrdered, 'toship'=>$totalToShip);
	}


	/**
	 *	Set extra parameters
	 *
	 *	@return	int      <0 if KO, >0 if OK
	 */
	public function setExtraParameters()
	{
		$this->db->begin();

		$extraparams = (!empty($this->extraparams) ? json_encode($this->extraparams) : null);

		$sql = "UPDATE ".$this->db->prefix().$this->table_element;
		$sql .= " SET extraparams = ".(!empty($extraparams) ? "'".$this->db->escape($extraparams)."'" : "null");
		$sql .= " WHERE rowid = ".((int) $this->id);

		dol_syslog(get_class($this)."::setExtraParameters", LOG_DEBUG);
		$resql = $this->db->query($sql);
		if (!$resql) {
			$this->error = $this->db->lasterror();
			$this->db->rollback();
			return -1;
		} else {
			$this->db->commit();
			return 1;
		}
	}


	// --------------------
	// TODO: All functions here must be redesigned and moved as they are not business functions but output functions
	// --------------------

	/* This is to show add lines */

	/**
	 *	Show add free and predefined products/services form
	 *
	 *  @param	int		        $dateSelector       1=Show also date range input fields
	 *  @param	Societe			$seller				Object thirdparty who sell
	 *  @param	Societe			$buyer				Object thirdparty who buy
	 *  @param	string			$defaulttpldir		Directory where to find the template
	 *	@return	void
	 */
	public function formAddObjectLine($dateSelector, $seller, $buyer, $defaulttpldir = '/core/tpl')
	{
		global $conf, $user, $langs, $object, $hookmanager, $extrafields;
		global $form;

		// Line extrafield
		if (!is_object($extrafields)) {
			require_once DOL_DOCUMENT_ROOT.'/core/class/extrafields.class.php';
			$extrafields = new ExtraFields($this->db);
		}
		$extrafields->fetch_name_optionals_label($this->table_element_line);

		// Output template part (modules that overwrite templates must declare this into descriptor)
		// Use global variables + $dateSelector + $seller and $buyer
		// Note: This is deprecated. If you need to overwrite the tpl file, use instead the hook 'formAddObjectLine'.
		$dirtpls = array_merge($conf->modules_parts['tpl'], array($defaulttpldir));
		foreach ($dirtpls as $module => $reldir) {
			if (!empty($module)) {
				$tpl = dol_buildpath($reldir.'/objectline_create.tpl.php');
			} else {
				$tpl = DOL_DOCUMENT_ROOT.$reldir.'/objectline_create.tpl.php';
			}

			if (empty($conf->file->strict_mode)) {
				$res = @include $tpl;
			} else {
				$res = include $tpl; // for debug
			}
			if ($res) {
				break;
			}
		}
	}



	/* This is to show array of line of details */


	/**
	 *	Return HTML table for object lines
	 *	TODO Move this into an output class file (htmlline.class.php)
	 *	If lines are into a template, title must also be into a template
	 *	But for the moment we don't know if it's possible as we keep a method available on overloaded objects.
	 *
	 *	@param	string		$action				Action code
	 *	@param  Societe		$seller            	Object of seller third party
	 *	@param  Societe  	$buyer             	Object of buyer third party
	 *	@param	int			$selected		   	ID line selected
	 *	@param  int	    	$dateSelector      	1=Show also date range input fields
	 *  @param	string		$defaulttpldir		Directory where to find the template
	 *	@return	void
	 */
	public function printObjectLines($action, $seller, $buyer, $selected = 0, $dateSelector = 0, $defaulttpldir = '/core/tpl')
	{
		global $conf, $hookmanager, $langs, $user, $form, $extrafields, $object;
		// TODO We should not use global var for this
		global $inputalsopricewithtax, $usemargins, $disableedit, $disablemove, $disableremove, $outputalsopricetotalwithtax;

		// Define usemargins
		$usemargins = 0;
		if (isModEnabled('margin') && !empty($this->element) && in_array($this->element, array('facture', 'facturerec', 'propal', 'commande'))) {
			$usemargins = 1;
		}

		$num = count($this->lines);

		// Line extrafield
		if (!is_object($extrafields)) {
			require_once DOL_DOCUMENT_ROOT.'/core/class/extrafields.class.php';
			$extrafields = new ExtraFields($this->db);
		}
		$extrafields->fetch_name_optionals_label($this->table_element_line);

		$parameters = array('num'=>$num, 'dateSelector'=>$dateSelector, 'seller'=>$seller, 'buyer'=>$buyer, 'selected'=>$selected, 'table_element_line'=>$this->table_element_line);
		$reshook = $hookmanager->executeHooks('printObjectLineTitle', $parameters, $this, $action); // Note that $action and $object may have been modified by some hooks
		if (empty($reshook)) {
			// Output template part (modules that overwrite templates must declare this into descriptor)
			// Use global variables + $dateSelector + $seller and $buyer
			// Note: This is deprecated. If you need to overwrite the tpl file, use instead the hook.
			$dirtpls = array_merge($conf->modules_parts['tpl'], array($defaulttpldir));
			foreach ($dirtpls as $module => $reldir) {
				$res = 0;
				if (!empty($module)) {
					$tpl = dol_buildpath($reldir.'/objectline_title.tpl.php');
				} else {
					$tpl = DOL_DOCUMENT_ROOT.$reldir.'/objectline_title.tpl.php';
				}
				if (file_exists($tpl)) {
					if (empty($conf->file->strict_mode)) {
						$res = @include $tpl;
					} else {
						$res = include $tpl; // for debug
					}
				}
				if ($res) {
					break;
				}
			}
		}

		$i = 0;

		print "<!-- begin printObjectLines() --><tbody>\n";
		foreach ($this->lines as $line) {
			//Line extrafield
			$line->fetch_optionals();

			//if (is_object($hookmanager) && (($line->product_type == 9 && !empty($line->special_code)) || !empty($line->fk_parent_line)))
			if (is_object($hookmanager)) {   // Old code is commented on preceding line.
				if (empty($line->fk_parent_line)) {
					$parameters = array('line'=>$line, 'num'=>$num, 'i'=>$i, 'dateSelector'=>$dateSelector, 'seller'=>$seller, 'buyer'=>$buyer, 'selected'=>$selected, 'table_element_line'=>$line->table_element);
					$reshook = $hookmanager->executeHooks('printObjectLine', $parameters, $this, $action); // Note that $action and $object may have been modified by some hooks
				} else {
					$parameters = array('line'=>$line, 'num'=>$num, 'i'=>$i, 'dateSelector'=>$dateSelector, 'seller'=>$seller, 'buyer'=>$buyer, 'selected'=>$selected, 'table_element_line'=>$line->table_element, 'fk_parent_line'=>$line->fk_parent_line);
					$reshook = $hookmanager->executeHooks('printObjectSubLine', $parameters, $this, $action); // Note that $action and $object may have been modified by some hooks
				}
			}
			if (empty($reshook)) {
				$this->printObjectLine($action, $line, '', $num, $i, $dateSelector, $seller, $buyer, $selected, $extrafields, $defaulttpldir);
			}

			$i++;
		}
		print "</tbody><!-- end printObjectLines() -->\n";
	}

	/**
	 *	Return HTML content of a detail line
	 *	TODO Move this into an output class file (htmlline.class.php)
	 *
	 *	@param	string      		$action				GET/POST action
	 *	@param  CommonObjectLine 	$line			    Selected object line to output
	 *	@param  string	    		$var               	Not used
	 *	@param  int		    		$num               	Number of line (0)
	 *	@param  int		    		$i					I
	 *	@param  int		    		$dateSelector      	1=Show also date range input fields
	 *	@param  Societe	    		$seller            	Object of seller third party
	 *	@param  Societe	    		$buyer             	Object of buyer third party
	 *	@param	int					$selected		   	ID line selected
	 *  @param  Extrafields			$extrafields		Object of extrafields
	 *  @param	string				$defaulttpldir		Directory where to find the template (deprecated)
	 *	@return	void
	 */
	public function printObjectLine($action, $line, $var, $num, $i, $dateSelector, $seller, $buyer, $selected = 0, $extrafields = null, $defaulttpldir = '/core/tpl')
	{
		global $conf, $langs, $user, $object, $hookmanager;
		global $form;
		global $object_rights, $disableedit, $disablemove, $disableremove; // TODO We should not use global var for this !

		$object_rights = $this->getRights();

		$text = '';
		$description = '';

		// Line in view mode
		if ($action != 'editline' || $selected != $line->id) {
			// Product
			if (!empty($line->fk_product) && $line->fk_product > 0) {
				$product_static = new Product($this->db);
				$product_static->fetch($line->fk_product);

				$product_static->ref = $line->ref; //can change ref in hook
				$product_static->label = !empty($line->label) ? $line->label : ""; //can change label in hook

				$text = $product_static->getNomUrl(1);

				// Define output language and label
				if (getDolGlobalInt('MAIN_MULTILANGS')) {
					if (property_exists($this, 'socid') && !is_object($this->thirdparty)) {
						dol_print_error('', 'Error: Method printObjectLine was called on an object and object->fetch_thirdparty was not done before');
						return;
					}

					$prod = new Product($this->db);
					$prod->fetch($line->fk_product);

					$outputlangs = $langs;
					$newlang = '';
					if (empty($newlang) && GETPOST('lang_id', 'aZ09')) {
						$newlang = GETPOST('lang_id', 'aZ09');
					}
					if (!empty($conf->global->PRODUIT_TEXTS_IN_THIRDPARTY_LANGUAGE) && empty($newlang) && is_object($this->thirdparty)) {
						$newlang = $this->thirdparty->default_lang; // To use language of customer
					}
					if (!empty($newlang)) {
						$outputlangs = new Translate("", $conf);
						$outputlangs->setDefaultLang($newlang);
					}

					$label = (!empty($prod->multilangs[$outputlangs->defaultlang]["label"])) ? $prod->multilangs[$outputlangs->defaultlang]["label"] : $line->product_label;
				} else {
					$label = $line->product_label;
				}

				$text .= ' - '.(!empty($line->label) ? $line->label : $label);
				$description .= (getDolGlobalInt('PRODUIT_DESC_IN_FORM_ACCORDING_TO_DEVICE') ? '' : (!empty($line->description) ? dol_htmlentitiesbr($line->description) : '')); // Description is what to show on popup. We shown nothing if already into desc.
			}

			$line->pu_ttc = price2num((!empty($line->subprice) ? $line->subprice : 0) * (1 + ((!empty($line->tva_tx) ? $line->tva_tx : 0) / 100)), 'MU');

			// Output template part (modules that overwrite templates must declare this into descriptor)
			// Use global variables + $dateSelector + $seller and $buyer
			// Note: This is deprecated. If you need to overwrite the tpl file, use instead the hook printObjectLine and printObjectSubLine.
			$dirtpls = array_merge($conf->modules_parts['tpl'], array($defaulttpldir));
			foreach ($dirtpls as $module => $reldir) {
				$res = 0;
				if (!empty($module)) {
					$tpl = dol_buildpath($reldir.'/objectline_view.tpl.php');
				} else {
					$tpl = DOL_DOCUMENT_ROOT.$reldir.'/objectline_view.tpl.php';
				}
				if (file_exists($tpl)) {
					if (empty($conf->file->strict_mode)) {
						$res = @include $tpl;
					} else {
						$res = include $tpl; // for debug
					}
				}
				if ($res) {
					break;
				}
			}
		}

		// Line in update mode
		if ($this->statut == 0 && $action == 'editline' && $selected == $line->id) {
			$label = (!empty($line->label) ? $line->label : (($line->fk_product > 0) ? $line->product_label : ''));

			$line->pu_ttc = price2num($line->subprice * (1 + ($line->tva_tx / 100)), 'MU');

			// Output template part (modules that overwrite templates must declare this into descriptor)
			// Use global variables + $dateSelector + $seller and $buyer
			// Note: This is deprecated. If you need to overwrite the tpl file, use instead the hook printObjectLine and printObjectSubLine.
			$dirtpls = array_merge($conf->modules_parts['tpl'], array($defaulttpldir));
			foreach ($dirtpls as $module => $reldir) {
				if (!empty($module)) {
					$tpl = dol_buildpath($reldir.'/objectline_edit.tpl.php');
				} else {
					$tpl = DOL_DOCUMENT_ROOT.$reldir.'/objectline_edit.tpl.php';
				}

				if (empty($conf->file->strict_mode)) {
					$res = @include $tpl;
				} else {
					$res = include $tpl; // for debug
				}
				if ($res) {
					break;
				}
			}
		}
	}


	/* This is to show array of line of details of source object */


	/**
	 * 	Return HTML table table of source object lines
	 *  TODO Move this and previous function into output html class file (htmlline.class.php).
	 *  If lines are into a template, title must also be into a template
	 *  But for the moment we don't know if it's possible, so we keep the method available on overloaded objects.
	 *
	 *	@param	string		$restrictlist		''=All lines, 'services'=Restrict to services only
	 *  @param  array       $selectedLines      Array of lines id for selected lines
	 *  @return	void
	 */
	public function printOriginLinesList($restrictlist = '', $selectedLines = array())
	{
		global $langs, $hookmanager, $conf, $form, $action;

		print '<tr class="liste_titre">';
		print '<td class="linecolref">'.$langs->trans('Ref').'</td>';
		print '<td class="linecoldescription">'.$langs->trans('Description').'</td>';
		print '<td class="linecolvat right">'.$langs->trans('VATRate').'</td>';
		print '<td class="linecoluht right">'.$langs->trans('PriceUHT').'</td>';
		if (isModEnabled("multicurrency")) {
			print '<td class="linecoluht_currency right">'.$langs->trans('PriceUHTCurrency').'</td>';
		}
		print '<td class="linecolqty right">'.$langs->trans('Qty').'</td>';
		if (getDolGlobalInt('PRODUCT_USE_UNITS')) {
			print '<td class="linecoluseunit left">'.$langs->trans('Unit').'</td>';
		}
		print '<td class="linecoldiscount right">'.$langs->trans('ReductionShort').'</td>';
		print '<td class="linecolht right">'.$langs->trans('TotalHT').'</td>';
		print '<td class="center">'.$form->showCheckAddButtons('checkforselect', 1).'</td>';
		print '</tr>';
		$i = 0;

		if (!empty($this->lines)) {
			foreach ($this->lines as $line) {
				$reshook = 0;
				//if (is_object($hookmanager) && (($line->product_type == 9 && !empty($line->special_code)) || !empty($line->fk_parent_line))) {
				if (is_object($hookmanager)) {   // Old code is commented on preceding line.
					$parameters = array('line'=>$line, 'i'=>$i, 'restrictlist'=>$restrictlist, 'selectedLines'=> $selectedLines);
					if (!empty($line->fk_parent_line)) { $parameters['fk_parent_line'] = $line->fk_parent_line; }
					$reshook = $hookmanager->executeHooks('printOriginObjectLine', $parameters, $this, $action); // Note that $action and $object may have been modified by some hooks
				}
				if (empty($reshook)) {
					$this->printOriginLine($line, '', $restrictlist, '/core/tpl', $selectedLines);
				}

				$i++;
			}
		}
	}

	/**
	 * 	Return HTML with a line of table array of source object lines
	 *  TODO Move this and previous function into output html class file (htmlline.class.php).
	 *  If lines are into a template, title must also be into a template
	 *  But for the moment we don't know if it's possible as we keep a method available on overloaded objects.
	 *
	 * 	@param	CommonObjectLine	$line				Line
	 * 	@param	string				$var				Var
	 *	@param	string				$restrictlist		''=All lines, 'services'=Restrict to services only (strike line if not)
	 *  @param	string				$defaulttpldir		Directory where to find the template
	 *  @param  array       		$selectedLines      Array of lines id for selected lines
	 * 	@return	void
	 */
	public function printOriginLine($line, $var, $restrictlist = '', $defaulttpldir = '/core/tpl', $selectedLines = array())
	{
		global $langs, $conf;

		//var_dump($line);
		if (!empty($line->date_start)) {
			$date_start = $line->date_start;
		} else {
			$date_start = $line->date_debut_prevue;
			if ($line->date_debut_reel) {
				$date_start = $line->date_debut_reel;
			}
		}
		if (!empty($line->date_end)) {
			$date_end = $line->date_end;
		} else {
			$date_end = $line->date_fin_prevue;
			if ($line->date_fin_reel) {
				$date_end = $line->date_fin_reel;
			}
		}

		$this->tpl['id'] = $line->id;

		$this->tpl['label'] = '';
		if (!empty($line->fk_parent_line)) {
			$this->tpl['label'] .= img_picto('', 'rightarrow');
		}

		if (($line->info_bits & 2) == 2) {  // TODO Not sure this is used for source object
			$discount = new DiscountAbsolute($this->db);
			$discount->fk_soc = $this->socid;
			$this->tpl['label'] .= $discount->getNomUrl(0, 'discount');
		} elseif (!empty($line->fk_product)) {
			$productstatic = new Product($this->db);
			$productstatic->id = $line->fk_product;
			$productstatic->ref = $line->ref;
			$productstatic->type = $line->fk_product_type;
			if (empty($productstatic->ref)) {
				$line->fetch_product();
				$productstatic = $line->product;
			}

			$this->tpl['label'] .= $productstatic->getNomUrl(1);
			$this->tpl['label'] .= ' - '.(!empty($line->label) ? $line->label : $line->product_label);
			// Dates
			if ($line->product_type == 1 && ($date_start || $date_end)) {
				$this->tpl['label'] .= get_date_range($date_start, $date_end);
			}
		} else {
			$this->tpl['label'] .= ($line->product_type == -1 ? '&nbsp;' : ($line->product_type == 1 ? img_object($langs->trans(''), 'service') : img_object($langs->trans(''), 'product')));
			if (!empty($line->desc)) {
				$this->tpl['label'] .= $line->desc;
			} else {
				$this->tpl['label'] .= ($line->label ? '&nbsp;'.$line->label : '');
			}

			// Dates
			if ($line->product_type == 1 && ($date_start || $date_end)) {
				$this->tpl['label'] .= get_date_range($date_start, $date_end);
			}
		}

		if (!empty($line->desc)) {
			if ($line->desc == '(CREDIT_NOTE)') {  // TODO Not sure this is used for source object
				$discount = new DiscountAbsolute($this->db);
				$discount->fetch($line->fk_remise_except);
				$this->tpl['description'] = $langs->transnoentities("DiscountFromCreditNote", $discount->getNomUrl(0));
			} elseif ($line->desc == '(DEPOSIT)') {  // TODO Not sure this is used for source object
				$discount = new DiscountAbsolute($this->db);
				$discount->fetch($line->fk_remise_except);
				$this->tpl['description'] = $langs->transnoentities("DiscountFromDeposit", $discount->getNomUrl(0));
			} elseif ($line->desc == '(EXCESS RECEIVED)') {
				$discount = new DiscountAbsolute($this->db);
				$discount->fetch($line->fk_remise_except);
				$this->tpl['description'] = $langs->transnoentities("DiscountFromExcessReceived", $discount->getNomUrl(0));
			} elseif ($line->desc == '(EXCESS PAID)') {
				$discount = new DiscountAbsolute($this->db);
				$discount->fetch($line->fk_remise_except);
				$this->tpl['description'] = $langs->transnoentities("DiscountFromExcessPaid", $discount->getNomUrl(0));
			} else {
				$this->tpl['description'] = dol_trunc($line->desc, 60);
			}
		} else {
			$this->tpl['description'] = '&nbsp;';
		}

		// VAT Rate
		$this->tpl['vat_rate'] = vatrate($line->tva_tx, true);
		$this->tpl['vat_rate'] .= (($line->info_bits & 1) == 1) ? '*' : '';
		if (!empty($line->vat_src_code) && !preg_match('/\(/', $this->tpl['vat_rate'])) {
			$this->tpl['vat_rate'] .= ' ('.$line->vat_src_code.')';
		}

		$this->tpl['price'] = price($line->subprice);
		$this->tpl['total_ht'] = price($line->total_ht);
		$this->tpl['multicurrency_price'] = price($line->multicurrency_subprice);
		$this->tpl['qty'] = (($line->info_bits & 2) != 2) ? $line->qty : '&nbsp;';
		if (getDolGlobalInt('PRODUCT_USE_UNITS')) {
			$this->tpl['unit'] = $langs->transnoentities($line->getLabelOfUnit('long'));
		}
		$this->tpl['remise_percent'] = (($line->info_bits & 2) != 2) ? vatrate($line->remise_percent, true) : '&nbsp;';

		// Is the line strike or not
		$this->tpl['strike'] = 0;
		if ($restrictlist == 'services' && $line->product_type != Product::TYPE_SERVICE) {
			$this->tpl['strike'] = 1;
		}

		// Output template part (modules that overwrite templates must declare this into descriptor)
		// Use global variables + $dateSelector + $seller and $buyer
		$dirtpls = array_merge($conf->modules_parts['tpl'], array($defaulttpldir));
		foreach ($dirtpls as $module => $reldir) {
			if (!empty($module)) {
				$tpl = dol_buildpath($reldir.'/originproductline.tpl.php');
			} else {
				$tpl = DOL_DOCUMENT_ROOT.$reldir.'/originproductline.tpl.php';
			}

			if (empty($conf->file->strict_mode)) {
				$res = @include $tpl;
			} else {
				$res = include $tpl; // for debug
			}
			if ($res) {
				break;
			}
		}
	}


	// phpcs:disable PEAR.NamingConventions.ValidFunctionName.ScopeNotCamelCaps
	/**
	 *	Add resources to the current object : add entry into llx_element_resources
	 *	Need $this->element & $this->id
	 *
	 *	@param		int		$resource_id		Resource id
	 *	@param		string	$resource_type		'resource'
	 *	@param		int		$busy				Busy or not
	 *	@param		int		$mandatory			Mandatory or not
	 *	@return		int							<=0 if KO, >0 if OK
	 */
	public function add_element_resource($resource_id, $resource_type, $busy = 0, $mandatory = 0)
	{
		// phpcs:enable
		$this->db->begin();

		$sql = "INSERT INTO ".$this->db->prefix()."element_resources (";
		$sql .= "resource_id";
		$sql .= ", resource_type";
		$sql .= ", element_id";
		$sql .= ", element_type";
		$sql .= ", busy";
		$sql .= ", mandatory";
		$sql .= ") VALUES (";
		$sql .= ((int) $resource_id);
		$sql .= ", '".$this->db->escape($resource_type)."'";
		$sql .= ", '".$this->db->escape($this->id)."'";
		$sql .= ", '".$this->db->escape($this->element)."'";
		$sql .= ", '".$this->db->escape($busy)."'";
		$sql .= ", '".$this->db->escape($mandatory)."'";
		$sql .= ")";

		dol_syslog(get_class($this)."::add_element_resource", LOG_DEBUG);
		if ($this->db->query($sql)) {
			$this->db->commit();
			return 1;
		} else {
			$this->error = $this->db->lasterror();
			$this->db->rollback();
			return  0;
		}
	}

	// phpcs:disable PEAR.NamingConventions.ValidFunctionName.ScopeNotCamelCaps
	/**
	 *    Delete a link to resource line
	 *
	 *    @param	int		$rowid			Id of resource line to delete
	 *    @param	int		$element		element name (for trigger) TODO: use $this->element into commonobject class
	 *    @param	int		$notrigger		Disable all triggers
	 *    @return   int						>0 if OK, <0 if KO
	 */
	public function delete_resource($rowid, $element, $notrigger = 0)
	{
		// phpcs:enable
		global $user;

		$this->db->begin();

		$sql = "DELETE FROM ".$this->db->prefix()."element_resources";
		$sql .= " WHERE rowid = ".((int) $rowid);

		dol_syslog(get_class($this)."::delete_resource", LOG_DEBUG);

		$resql = $this->db->query($sql);
		if (!$resql) {
			$this->error = $this->db->lasterror();
			$this->db->rollback();
			return -1;
		} else {
			if (!$notrigger) {
				$result = $this->call_trigger(strtoupper($element).'_DELETE_RESOURCE', $user);
				if ($result < 0) {
					$this->db->rollback();
					return -1;
				}
			}
			$this->db->commit();
			return 1;
		}
	}


	/**
	 * Overwrite magic function to solve problem of cloning object that are kept as references
	 *
	 * @return void
	 */
	public function __clone()
	{
		// Force a copy of this->lines, otherwise it will point to same object.
		if (isset($this->lines) && is_array($this->lines)) {
			$nboflines = count($this->lines);
			for ($i = 0; $i < $nboflines; $i++) {
				$this->lines[$i] = clone $this->lines[$i];
			}
		}
	}

	/**
	 * Common function for all objects extending CommonObject for generating documents
	 *
	 * @param 	string 		$modelspath 	Relative folder where generators are placed
	 * @param 	string 		$modele 		Generator to use. Caller must set it to obj->model_pdf or GETPOST('model_pdf','alpha') for example.
	 * @param 	Translate 	$outputlangs 	Output language to use
	 * @param 	int 		$hidedetails 	1 to hide details. 0 by default
	 * @param 	int 		$hidedesc 		1 to hide product description. 0 by default
	 * @param 	int 		$hideref 		1 to hide product reference. 0 by default
	 * @param   null|array  $moreparams     Array to provide more information
	 * @return 	int 						>0 if OK, <0 if KO
	 * @see	addFileIntoDatabaseIndex()
	 */
	protected function commonGenerateDocument($modelspath, $modele, $outputlangs, $hidedetails, $hidedesc, $hideref, $moreparams = null)
	{
		global $conf, $langs, $user, $hookmanager, $action;

		$srctemplatepath = '';

		$parameters = array('modelspath'=>$modelspath, 'modele'=>$modele, 'outputlangs'=>$outputlangs, 'hidedetails'=>$hidedetails, 'hidedesc'=>$hidedesc, 'hideref'=>$hideref, 'moreparams'=>$moreparams);
		$reshook = $hookmanager->executeHooks('commonGenerateDocument', $parameters, $this, $action); // Note that $action and $object may have been modified by some hooks

		if (!empty($reshook)) {
			return $reshook;
		}

		dol_syslog("commonGenerateDocument modele=".$modele." outputlangs->defaultlang=".(is_object($outputlangs) ? $outputlangs->defaultlang : 'null'));

		if (empty($modele)) {
			$this->error = 'BadValueForParameterModele';
			return -1;
		}

		// Increase limit for PDF build
		$err = error_reporting();
		error_reporting(0);
		@set_time_limit(120);
		error_reporting($err);

		// If selected model is a filename template (then $modele="modelname" or "modelname:filename")
		$tmp = explode(':', $modele, 2);
		if (!empty($tmp[1])) {
			$modele = $tmp[0];
			$srctemplatepath = $tmp[1];
		}

		// Search template files
		$file = '';
		$classname = '';
		$filefound = '';
		$dirmodels = array('/');
		if (is_array($conf->modules_parts['models'])) {
			$dirmodels = array_merge($dirmodels, $conf->modules_parts['models']);
		}
		foreach ($dirmodels as $reldir) {
			foreach (array('doc', 'pdf') as $prefix) {
				if (in_array(get_class($this), array('Adherent'))) {
					// Member module use prefix_modele.class.php
					$file = $prefix."_".$modele.".class.php";
				} else {
					// Other module use prefix_modele.modules.php
					$file = $prefix."_".$modele.".modules.php";
				}

				// On verifie l'emplacement du modele
				$file = dol_buildpath($reldir.$modelspath.$file, 0);
				if (file_exists($file)) {
					$filefound = $file;
					$classname = $prefix.'_'.$modele;
					break;
				}
			}
			if ($filefound) {
				break;
			}
		}

		if (!$filefound) {
			$this->error = $langs->trans("Error").' Failed to load doc generator with modelpaths='.$modelspath.' - modele='.$modele;
			$this->errors[] = $this->error;
			dol_syslog($this->error, LOG_ERR);
			return -1;
		}

		// If generator was found
		global $db; // Required to solve a conception default making an include of code using $db instead of $this->db just after.

		require_once $file;

		$obj = new $classname($this->db);

		// If generator is ODT, we must have srctemplatepath defined, if not we set it.
		if ($obj->type == 'odt' && empty($srctemplatepath)) {
			$varfortemplatedir = $obj->scandir;
			if ($varfortemplatedir && !empty($conf->global->$varfortemplatedir)) {
				$dirtoscan = $conf->global->$varfortemplatedir;

				$listoffiles = array();

				// Now we add first model found in directories scanned
				$listofdir = explode(',', $dirtoscan);
				foreach ($listofdir as $key => $tmpdir) {
					$tmpdir = trim($tmpdir);
					$tmpdir = preg_replace('/DOL_DATA_ROOT/', DOL_DATA_ROOT, $tmpdir);
					if (!$tmpdir) {
						unset($listofdir[$key]);
						continue;
					}
					if (is_dir($tmpdir)) {
						$tmpfiles = dol_dir_list($tmpdir, 'files', 0, '\.od(s|t)$', '', 'name', SORT_ASC, 0);
						if (count($tmpfiles)) {
							$listoffiles = array_merge($listoffiles, $tmpfiles);
						}
					}
				}

				if (count($listoffiles)) {
					foreach ($listoffiles as $record) {
						$srctemplatepath = $record['fullname'];
						break;
					}
				}
			}

			if (empty($srctemplatepath)) {
				$this->error = 'ErrorGenerationAskedForOdtTemplateWithSrcFileNotDefined';
				return -1;
			}
		}

		if ($obj->type == 'odt' && !empty($srctemplatepath)) {
			if (!dol_is_file($srctemplatepath)) {
				dol_syslog("Failed to locate template file ".$srctemplatepath, LOG_WARNING);
				$this->error = 'ErrorGenerationAskedForOdtTemplateWithSrcFileNotFound';
				return -1;
			}
		}

		// We save charset_output to restore it because write_file can change it if needed for
		// output format that does not support UTF8.
		$sav_charset_output = empty($outputlangs->charset_output) ? '' : $outputlangs->charset_output;

		if (in_array(get_class($this), array('Adherent'))) {
			$resultwritefile = $obj->write_file($this, $outputlangs, $srctemplatepath, 'member', 1, 'tmp_cards', $moreparams);
		} else {
			$resultwritefile = $obj->write_file($this, $outputlangs, $srctemplatepath, $hidedetails, $hidedesc, $hideref, $moreparams);
		}
		// After call of write_file $obj->result['fullpath'] is set with generated file. It will be used to update the ECM database index.

		if ($resultwritefile > 0) {
			$outputlangs->charset_output = $sav_charset_output;

			// We delete old preview
			require_once DOL_DOCUMENT_ROOT.'/core/lib/files.lib.php';
			dol_delete_preview($this);

			// Index file in database
			if (!empty($obj->result['fullpath'])) {
				$destfull = $obj->result['fullpath'];

				// Update the last_main_doc field into main object (if document generator has property ->update_main_doc_field set)
				$update_main_doc_field = 0;
				if (!empty($obj->update_main_doc_field)) {
					$update_main_doc_field = 1;
				}

				$this->indexFile($destfull, $update_main_doc_field);
			} else {
				dol_syslog('Method ->write_file was called on object '.get_class($obj).' and return a success but the return array ->result["fullpath"] was not set.', LOG_WARNING);
			}

			// Success in building document. We build meta file.
			dol_meta_create($this);

			return 1;
		} else {
			$outputlangs->charset_output = $sav_charset_output;
			$this->error = $obj->error;
			$this->errors = $obj->errors;
			dol_syslog("Error generating document for ".__CLASS__.". Error: ".$obj->error, LOG_ERR);
			return -1;
		}
	}

	/**
	 * Index a file into the ECM database
	 *
	 * @param	string	$destfull				Full path of file to index
	 * @param	int		$update_main_doc_field	Update field main_doc fied into the table of object.
	 * 											This param is set when called for a document generation if document generator hase
	 * 											->update_main_doc_field set and returns ->result['fullpath'].
	 * @return	int								<0 if KO, >0 if OK
	 */
	public function indexFile($destfull, $update_main_doc_field)
	{
		global $conf, $user;

		$upload_dir = dirname($destfull);
		$destfile = basename($destfull);
		$rel_dir = preg_replace('/^'.preg_quote(DOL_DATA_ROOT, '/').'/', '', $upload_dir);

		if (!preg_match('/[\\/]temp[\\/]|[\\/]thumbs|\.meta$/', $rel_dir)) {     // If not a tmp dir
			$filename = basename($destfile);
			$rel_dir = preg_replace('/[\\/]$/', '', $rel_dir);
			$rel_dir = preg_replace('/^[\\/]/', '', $rel_dir);

			include_once DOL_DOCUMENT_ROOT.'/ecm/class/ecmfiles.class.php';
			$ecmfile = new EcmFiles($this->db);
			$result = $ecmfile->fetch(0, '', ($rel_dir ? $rel_dir.'/' : '').$filename);

			// Set the public "share" key
			$setsharekey = false;
			if ($this->element == 'propal' || $this->element == 'proposal') {
				if (!isset($conf->global->PROPOSAL_ALLOW_ONLINESIGN) || !empty($conf->global->PROPOSAL_ALLOW_ONLINESIGN)) {
					$setsharekey = true;	// feature to make online signature is not set or set to on (default)
				}
				if (!empty($conf->global->PROPOSAL_ALLOW_EXTERNAL_DOWNLOAD)) {
					$setsharekey = true;
				}
			}
			if ($this->element == 'commande' && !empty($conf->global->ORDER_ALLOW_EXTERNAL_DOWNLOAD)) {
				$setsharekey = true;
			}
			if ($this->element == 'facture' && !empty($conf->global->INVOICE_ALLOW_EXTERNAL_DOWNLOAD)) {
				$setsharekey = true;
			}
			if ($this->element == 'bank_account' && !empty($conf->global->BANK_ACCOUNT_ALLOW_EXTERNAL_DOWNLOAD)) {
				$setsharekey = true;
			}
			if ($this->element == 'product' && !empty($conf->global->PRODUCT_ALLOW_EXTERNAL_DOWNLOAD)) {
				$setsharekey = true;
			}
			if ($this->element == 'contrat' && !empty($conf->global->CONTRACT_ALLOW_EXTERNAL_DOWNLOAD)) {
				$setsharekey = true;
			}
			if ($this->element == 'fichinter' && !empty($conf->global->FICHINTER_ALLOW_EXTERNAL_DOWNLOAD)) {
				$setsharekey = true;
			}
			if ($this->element == 'supplier_proposal' && !empty($conf->global->SUPPLIER_PROPOSAL_ALLOW_EXTERNAL_DOWNLOAD)) {
				$setsharekey = true;
			}

			if ($setsharekey) {
				if (empty($ecmfile->share)) {	// Because object not found or share not set yet
					require_once DOL_DOCUMENT_ROOT.'/core/lib/security2.lib.php';
					$ecmfile->share = getRandomPassword(true);
				}
			}

			if ($result > 0) {
				$ecmfile->label = md5_file(dol_osencode($destfull)); // hash of file content
				$ecmfile->fullpath_orig = '';
				$ecmfile->gen_or_uploaded = 'generated';
				$ecmfile->description = ''; // indexed content
				$ecmfile->keywords = ''; // keyword content
				$result = $ecmfile->update($user);
				if ($result < 0) {
					setEventMessages($ecmfile->error, $ecmfile->errors, 'warnings');
					return -1;
				}
			} else {
				$ecmfile->entity = $conf->entity;
				$ecmfile->filepath = $rel_dir;
				$ecmfile->filename = $filename;
				$ecmfile->label = md5_file(dol_osencode($destfull)); // hash of file content
				$ecmfile->fullpath_orig = '';
				$ecmfile->gen_or_uploaded = 'generated';
				$ecmfile->description = ''; // indexed content
				$ecmfile->keywords = ''; // keyword content
				$ecmfile->src_object_type = $this->table_element;	// $this->table_name is 'myobject' or 'mymodule_myobject'.
				$ecmfile->src_object_id   = $this->id;

				$result = $ecmfile->create($user);
				if ($result < 0) {
					setEventMessages($ecmfile->error, $ecmfile->errors, 'warnings');
					return -1;
				}
			}

			/*$this->result['fullname']=$destfull;
			 $this->result['filepath']=$ecmfile->filepath;
			 $this->result['filename']=$ecmfile->filename;*/
			//var_dump($obj->update_main_doc_field);exit;

			if ($update_main_doc_field && !empty($this->table_element)) {
				$sql = "UPDATE ".$this->db->prefix().$this->table_element." SET last_main_doc = '".$this->db->escape($ecmfile->filepath."/".$ecmfile->filename)."'";
				$sql .= " WHERE rowid = ".((int) $this->id);

				$resql = $this->db->query($sql);
				if (!$resql) {
					dol_print_error($this->db);
					return -1;
				} else {
					$this->last_main_doc = $ecmfile->filepath.'/'.$ecmfile->filename;
				}
			}
		}

		return 1;
	}

	/**
	 *  Build thumb
	 *  @todo Move this into files.lib.php
	 *
	 *  @param      string	$file           Path file in UTF8 to original file to create thumbs from.
	 *	@return		void
	 */
	public function addThumbs($file)
	{
		$file_osencoded = dol_osencode($file);
		if (file_exists($file_osencoded)) {
			global $maxwidthsmall, $maxheightsmall, $maxwidthmini, $maxheightmini, $quality;

			require_once DOL_DOCUMENT_ROOT.'/core/lib/images.lib.php'; // This define also $maxwidthsmall, $quality, ...

			// Create small thumbs for company (Ratio is near 16/9)
			// Used on logon for example
			vignette($file_osencoded, $maxwidthsmall, $maxheightsmall, '_small', $quality);

			// Create mini thumbs for company (Ratio is near 16/9)
			// Used on menu or for setup page for example
			vignette($file_osencoded, $maxwidthmini, $maxheightmini, '_mini', $quality);
		}
	}

	/**
	 *  Delete thumbs
	 *  @todo Move this into files.lib.php
	 *
	 *  @param      string	$file           Path file in UTF8 to original file to delete thumbs.
	 *	@return		void
	 */
	public function delThumbs($file)
	{
		$imgThumbName = getImageFileNameForSize($file, '_small'); // Full path of thumb file
		dol_delete_file($imgThumbName);
		$imgThumbName = getImageFileNameForSize($file, '_mini'); // Full path of thumb file
		dol_delete_file($imgThumbName);
	}


	/* Functions common to commonobject and commonobjectline */

	/* For default values */

	/**
	 * Return the default value to use for a field when showing the create form of object.
	 * Return values in this order:
	 * 1) If parameter is available into POST, we return it first.
	 * 2) If not but an alternate value was provided as parameter of function, we return it.
	 * 3) If not but a constant $conf->global->OBJECTELEMENT_FIELDNAME is set, we return it (It is better to use the dedicated table).
	 * 4) Return value found into database (TODO No yet implemented)
	 *
	 * @param   string              $fieldname          Name of field
	 * @param   string              $alternatevalue     Alternate value to use
	 * @param   string              $type    			Type of data
	 * @return  string|string[]                         Default value (can be an array if the GETPOST return an array)
	 **/
	public function getDefaultCreateValueFor($fieldname, $alternatevalue = null, $type = 'alphanohtml')
	{
		global $conf, $_POST;

		// If param here has been posted, we use this value first.
		if (GETPOSTISSET($fieldname)) {
			return GETPOST($fieldname, $type, 3);
		}

		if (isset($alternatevalue)) {
			return $alternatevalue;
		}

		$newelement = $this->element;
		if ($newelement == 'facture') {
			$newelement = 'invoice';
		}
		if ($newelement == 'commande') {
			$newelement = 'order';
		}
		if (empty($newelement)) {
			dol_syslog("Ask a default value using common method getDefaultCreateValueForField on an object with no property ->element defined. Return empty string.", LOG_WARNING);
			return '';
		}

		$keyforfieldname = strtoupper($newelement.'_DEFAULT_'.$fieldname);
		//var_dump($keyforfieldname);
		if (isset($conf->global->$keyforfieldname)) {
			return $conf->global->$keyforfieldname;
		}

		// TODO Ad here a scan into table llx_overwrite_default with a filter on $this->element and $fieldname
		// store content into $conf->cache['overwrite_default']

		return '';
	}


	/* For triggers */


	// phpcs:disable PEAR.NamingConventions.ValidFunctionName.ScopeNotCamelCaps
	/**
	 * Call trigger based on this instance.
	 * Some context information may also be provided into array property this->context.
	 * NB:  Error from trigger are stacked in interface->errors
	 * NB2: If return code of triggers are < 0, action calling trigger should cancel all transaction.
	 *
	 * @param   string    $triggerName   trigger's name to execute
	 * @param   User      $user           Object user
	 * @return  int                       Result of run_triggers
	 */
	public function call_trigger($triggerName, $user)
	{
		// phpcs:enable
		global $langs, $conf;
		if (!empty(self::TRIGGER_PREFIX) && strpos($triggerName, self::TRIGGER_PREFIX . '_') !== 0) {
			dol_print_error('', 'The trigger "' . $triggerName . '" does not start with "' . self::TRIGGER_PREFIX . '_" as required.');
			exit;
		}
		if (!is_object($langs)) {	// If lang was not defined, we set it. It is required by run_triggers.
			include_once DOL_DOCUMENT_ROOT.'/core/class/translate.class.php';
			$langs = new Translate('', $conf);
		}

		include_once DOL_DOCUMENT_ROOT.'/core/class/interfaces.class.php';
		$interface = new Interfaces($this->db);
		$result = $interface->run_triggers($triggerName, $this, $user, $langs, $conf);

		if ($result < 0) {
			if (!empty($this->errors)) {
				$this->errors = array_unique(array_merge($this->errors, $interface->errors)); // We use array_unique because when a trigger call another trigger on same object, this->errors is added twice.
			} else {
				$this->errors = $interface->errors;
			}
		}
		return $result;
	}


	/* Functions for data in other language */


	/**
	 *  Function to get alternative languages of a data into $this->array_languages
	 *  This method is NOT called by method fetch of objects but must be called separately.
	 *
	 *  @return	int						<0 if error, 0 if no values of alternative languages to find nor found, 1 if a value was found and loaded
	 *  @see fetch_optionnals()
	 */
	public function fetchValuesForExtraLanguages()
	{
		// To avoid SQL errors. Probably not the better solution though
		if (!$this->element) {
			return 0;
		}
		if (!($this->id > 0)) {
			return 0;
		}
		if (is_array($this->array_languages)) {
			return 1;
		}

		$this->array_languages = array();

		$element = $this->element;
		if ($element == 'categorie') {
			$element = 'categories'; // For compatibility
		}

		// Request to get translation values for object
		$sql = "SELECT rowid, property, lang , value";
		$sql .= " FROM ".$this->db->prefix()."object_lang";
		$sql .= " WHERE type_object = '".$this->db->escape($element)."'";
		$sql .= " AND fk_object = ".((int) $this->id);

		//dol_syslog(get_class($this)."::fetch_optionals get extrafields data for ".$this->table_element, LOG_DEBUG);		// Too verbose
		$resql = $this->db->query($sql);
		if ($resql) {
			$numrows = $this->db->num_rows($resql);
			if ($numrows) {
				$i = 0;
				while ($i < $numrows) {
					$obj = $this->db->fetch_object($resql);
					$key = $obj->property;
					$value = $obj->value;
					$codelang = $obj->lang;
					$type = $this->fields[$key]['type'];

					// we can add this attribute to object
					if (preg_match('/date/', $type)) {
						$this->array_languages[$key][$codelang] = $this->db->jdate($value);
					} else {
						$this->array_languages[$key][$codelang] = $value;
					}

					$i++;
				}
			}

			$this->db->free($resql);

			if ($numrows) {
				return $numrows;
			} else {
				return 0;
			}
		} else {
			dol_print_error($this->db);
			return -1;
		}
	}

	/**
	 * Fill array_options property of object by extrafields value (using for data sent by forms)
	 *
	 * @param	string	$onlykey		Only the following key is filled. When we make update of only one language field ($action = 'update_languages'), calling page must set this to avoid to have other languages being reset.
	 * @return	int						1 if array_options set, 0 if no value, -1 if error (field required missing for example)
	 */
	public function setValuesForExtraLanguages($onlykey = '')
	{
		global $_POST, $langs;

		// Get extra fields
		foreach ($_POST as $postfieldkey => $postfieldvalue) {
			$tmparray = explode('-', $postfieldkey);
			if ($tmparray[0] != 'field') {
				continue;
			}

			$element = $tmparray[1];
			$key = $tmparray[2];
			$codelang = $tmparray[3];
			//var_dump("postfieldkey=".$postfieldkey." element=".$element." key=".$key." codelang=".$codelang);

			if (!empty($onlykey) && $key != $onlykey) {
				continue;
			}
			if ($element != $this->element) {
				continue;
			}

			$key_type = $this->fields[$key]['type'];

			$enabled = 1;
			if (isset($this->fields[$key]['enabled'])) {
				$enabled = dol_eval($this->fields[$key]['enabled'], 1, 1, '1');
			}
			/*$perms = 1;
			if (isset($this->fields[$key]['perms']))
			{
				$perms = dol_eval($this->fields[$key]['perms'], 1, 1, '1');
			}*/
			if (empty($enabled)) {
				continue;
			}
			//if (empty($perms)) continue;

			if (in_array($key_type, array('date'))) {
				// Clean parameters
				// TODO GMT date in memory must be GMT so we should add gm=true in parameters
				$value_key = dol_mktime(0, 0, 0, GETPOST($postfieldkey."month", 'int'), GETPOST($postfieldkey."day", 'int'), GETPOST($postfieldkey."year", 'int'));
			} elseif (in_array($key_type, array('datetime'))) {
				// Clean parameters
				// TODO GMT date in memory must be GMT so we should add gm=true in parameters
				$value_key = dol_mktime(GETPOST($postfieldkey."hour", 'int'), GETPOST($postfieldkey."min", 'int'), 0, GETPOST($postfieldkey."month", 'int'), GETPOST($postfieldkey."day", 'int'), GETPOST($postfieldkey."year", 'int'));
			} elseif (in_array($key_type, array('checkbox', 'chkbxlst'))) {
				$value_arr = GETPOST($postfieldkey, 'array'); // check if an array
				if (!empty($value_arr)) {
					$value_key = implode(',', $value_arr);
				} else {
					$value_key = '';
				}
			} elseif (in_array($key_type, array('price', 'double'))) {
				$value_arr = GETPOST($postfieldkey, 'alpha');
				$value_key = price2num($value_arr);
			} else {
				$value_key = GETPOST($postfieldkey);
				if (in_array($key_type, array('link')) && $value_key == '-1') {
					$value_key = '';
				}
			}

			$this->array_languages[$key][$codelang] = $value_key;

			/*if ($nofillrequired) {
				$langs->load('errors');
				setEventMessages($langs->trans('ErrorFieldsRequired').' : '.implode(', ', $error_field_required), null, 'errors');
				return -1;
			}*/
		}

		return 1;
	}


	/* Functions for extrafields */

	/**
	 * Function to make a fetch but set environment to avoid to load computed values before.
	 *
	 * @param	int		$id			ID of object
	 * @return	int					>0 if OK, 0 if not found, <0 if KO
	 */
	public function fetchNoCompute($id)
	{
		global $conf;

		$savDisableCompute = $conf->disable_compute;
		$conf->disable_compute = 1;

		$ret = $this->fetch($id);

		$conf->disable_compute = $savDisableCompute;

		return $ret;
	}

	// phpcs:disable PEAR.NamingConventions.ValidFunctionName.ScopeNotCamelCaps
	/**
	 *  Function to get extra fields of an object into $this->array_options
	 *  This method is in most cases called by method fetch of objects but you can call it separately.
	 *
	 *  @param	int		$rowid			Id of line. Use the id of object if not defined. Deprecated. Function must be called without parameters.
	 *  @param  array	$optionsArray   Array resulting of call of extrafields->fetch_name_optionals_label(). Deprecated. Function must be called without parameters.
	 *  @return	int						<0 if error, 0 if no values of extrafield to find nor found, 1 if an attribute is found and value loaded
	 *  @see fetchValuesForExtraLanguages()
	 */
	public function fetch_optionals($rowid = null, $optionsArray = null)
	{
		// phpcs:enable
		global $conf, $extrafields;

		if (empty($rowid)) {
			$rowid = $this->id;
		}
		if (empty($rowid) && isset($this->rowid)) {
			$rowid = $this->rowid; // deprecated
		}

		// To avoid SQL errors. Probably not the better solution though
		if (!$this->table_element) {
			return 0;
		}

		$this->array_options = array();

		if (!is_array($optionsArray)) {
			// If $extrafields is not a known object, we initialize it. Best practice is to have $extrafields defined into card.php or list.php page.
			if (!isset($extrafields) || !is_object($extrafields)) {
				require_once DOL_DOCUMENT_ROOT.'/core/class/extrafields.class.php';
				$extrafields = new ExtraFields($this->db);
			}

			// Load array of extrafields for elementype = $this->table_element
			if (empty($extrafields->attributes[$this->table_element]['loaded'])) {
				$extrafields->fetch_name_optionals_label($this->table_element);
			}
			$optionsArray = (!empty($extrafields->attributes[$this->table_element]['label']) ? $extrafields->attributes[$this->table_element]['label'] : null);
		} else {
			global $extrafields;
			dol_syslog("Warning: fetch_optionals was called with param optionsArray defined when you should pass null now", LOG_WARNING);
		}

		$table_element = $this->table_element;
		if ($table_element == 'categorie') {
			$table_element = 'categories'; // For compatibility
		}

		// Request to get complementary values
		if (is_array($optionsArray) && count($optionsArray) > 0) {
			$sql = "SELECT rowid";
			foreach ($optionsArray as $name => $label) {
				if (empty($extrafields->attributes[$this->table_element]['type'][$name]) || $extrafields->attributes[$this->table_element]['type'][$name] != 'separate') {
					$sql .= ", ".$name;
				}
			}
			$sql .= " FROM ".$this->db->prefix().$table_element."_extrafields";
			$sql .= " WHERE fk_object = ".((int) $rowid);

			//dol_syslog(get_class($this)."::fetch_optionals get extrafields data for ".$this->table_element, LOG_DEBUG);		// Too verbose
			$resql = $this->db->query($sql);
			if ($resql) {
				$numrows = $this->db->num_rows($resql);
				if ($numrows) {
					$tab = $this->db->fetch_array($resql);

					foreach ($tab as $key => $value) {
						// Test fetch_array ! is_int($key) because fetch_array result is a mix table with Key as alpha and Key as int (depend db engine)
						if ($key != 'rowid' && $key != 'tms' && $key != 'fk_member' && !is_int($key)) {
							// we can add this attribute to object
							if (!empty($extrafields->attributes[$this->table_element]) && in_array($extrafields->attributes[$this->table_element]['type'][$key], array('date', 'datetime'))) {
								//var_dump($extrafields->attributes[$this->table_element]['type'][$key]);
								$this->array_options["options_".$key] = $this->db->jdate($value);
							} else {
								$this->array_options["options_".$key] = $value;
							}

							//var_dump('key '.$key.' '.$value.' type='.$extrafields->attributes[$this->table_element]['type'][$key].' '.$this->array_options["options_".$key]);
						}
					}
				}

				// If field is a computed field, value must become result of compute (regardless of whether a row exists
				// in the element's extrafields table)
				if (is_array($extrafields->attributes[$this->table_element]['label'])) {
					foreach ($extrafields->attributes[$this->table_element]['label'] as $key => $val) {
						if (!empty($extrafields->attributes[$this->table_element]) && !empty($extrafields->attributes[$this->table_element]['computed'][$key])) {
							//var_dump($conf->disable_compute);
							if (empty($conf->disable_compute)) {
								global $objectoffield;        // We set a global variable to $objectoffield so
								$objectoffield = $this;        // we can use it inside computed formula
								$this->array_options['options_' . $key] = dol_eval($extrafields->attributes[$this->table_element]['computed'][$key], 1, 0, '');
							}
						}
					}
				}

				$this->db->free($resql);

				if ($numrows) {
					return $numrows;
				} else {
					return 0;
				}
			} else {
				$this->errors[]=$this->db->lasterror;
				return -1;
			}
		}
		return 0;
	}

	/**
	 *	Delete all extra fields values for the current object.
	 *
	 *  @return	int		<0 if KO, >0 if OK
	 *  @see deleteExtraLanguages(), insertExtraField(), updateExtraField(), setValueFrom()
	 */
	public function deleteExtraFields()
	{
		global $conf;

		if (!empty($conf->global->MAIN_EXTRAFIELDS_DISABLED)) {
			return 0;
		}

		$this->db->begin();

		$table_element = $this->table_element;
		if ($table_element == 'categorie') {
			$table_element = 'categories'; // For compatibility
		}

		dol_syslog(get_class($this)."::deleteExtraFields delete", LOG_DEBUG);

		$sql_del = "DELETE FROM ".$this->db->prefix().$table_element."_extrafields WHERE fk_object = ".((int) $this->id);

		$resql = $this->db->query($sql_del);
		if (!$resql) {
			$this->error = $this->db->lasterror();
			$this->db->rollback();
			return -1;
		} else {
			$this->db->commit();
			return 1;
		}
	}

	/**
	 *	Add/Update all extra fields values for the current object.
	 *  Data to describe values to insert/update are stored into $this->array_options=array('options_codeforfield1'=>'valueforfield1', 'options_codeforfield2'=>'valueforfield2', ...)
	 *  This function delete record with all extrafields and insert them again from the array $this->array_options.
	 *
	 *  @param	string		$trigger		If defined, call also the trigger (for example COMPANY_MODIFY)
	 *  @param	User		$userused		Object user
	 *  @return int 						-1=error, O=did nothing, 1=OK
	 *  @see insertExtraLanguages(), updateExtraField(), deleteExtraField(), setValueFrom()
	 */
	public function insertExtraFields($trigger = '', $userused = null)
	{
		global $conf, $langs, $user;

		if (!empty($conf->global->MAIN_EXTRAFIELDS_DISABLED)) {
			return 0;
		}

		if (empty($userused)) {
			$userused = $user;
		}

		$error = 0;

		if (!empty($this->array_options)) {
			// Check parameters
			$langs->load('admin');
			require_once DOL_DOCUMENT_ROOT.'/core/class/extrafields.class.php';
			$extrafields = new ExtraFields($this->db);
			$target_extrafields = $extrafields->fetch_name_optionals_label($this->table_element);

			// Eliminate copied source object extra fields that do not exist in target object
			$new_array_options = array();
			foreach ($this->array_options as $key => $value) {
				if (in_array(substr($key, 8), array_keys($target_extrafields))) {	// We remove the 'options_' from $key for test
					$new_array_options[$key] = $value;
				} elseif (in_array($key, array_keys($target_extrafields))) {		// We test on $key that does not contains the 'options_' prefix
					$new_array_options['options_'.$key] = $value;
				}
			}

			foreach ($new_array_options as $key => $value) {
				$attributeKey      = substr($key, 8); // Remove 'options_' prefix
				$attributeType     = $extrafields->attributes[$this->table_element]['type'][$attributeKey];
				$attributeLabel    = $extrafields->attributes[$this->table_element]['label'][$attributeKey];
				$attributeParam    = $extrafields->attributes[$this->table_element]['param'][$attributeKey];
				$attributeRequired = $extrafields->attributes[$this->table_element]['required'][$attributeKey];
				$attributeUnique   = $extrafields->attributes[$this->table_element]['unique'][$attributeKey];
				$attrfieldcomputed = $extrafields->attributes[$this->table_element]['computed'][$attributeKey];

				// If we clone, we have to clean unique extrafields to prevent duplicates.
				// This behaviour can be prevented by external code by changing $this->context['createfromclone'] value in createFrom hook
				if (!empty($this->context['createfromclone']) && $this->context['createfromclone'] == 'createfromclone' && !empty($attributeUnique)) {
					$new_array_options[$key] = null;
				}

				// Similar code than into insertExtraFields
				if ($attributeRequired) {
					$mandatorypb = false;
					if ($attributeType == 'link' && $this->array_options[$key] == '-1') {
						$mandatorypb = true;
					}
					if ($this->array_options[$key] === '') {
						$mandatorypb = true;
					}
					if ($attributeType == 'sellist' && $this->array_options[$key] == '0') {
						$mandatorypb = true;
					}
					if ($mandatorypb) {
						$langs->load("errors");
						dol_syslog("Mandatory field '".$key."' is empty during create and set to required into definition of extrafields");
						$this->errors[] = $langs->trans('ErrorFieldRequired', $attributeLabel);
						return -1;
					}
				}

				//dol_syslog("attributeLabel=".$attributeLabel, LOG_DEBUG);
				//dol_syslog("attributeType=".$attributeType, LOG_DEBUG);

				if (!empty($attrfieldcomputed)) {
					if (!empty($conf->global->MAIN_STORE_COMPUTED_EXTRAFIELDS)) {
						$value = dol_eval($attrfieldcomputed, 1, 0, '');
						dol_syslog($langs->trans("Extrafieldcomputed")." sur ".$attributeLabel."(".$value.")", LOG_DEBUG);
						$new_array_options[$key] = $value;
					} else {
						$new_array_options[$key] = null;
					}
				}

				switch ($attributeType) {
					case 'int':
						if (!is_numeric($value) && $value != '') {
							$this->errors[] = $langs->trans("ExtraFieldHasWrongValue", $attributeLabel);
							return -1;
						} elseif ($value == '') {
							$new_array_options[$key] = null;
						}
						break;
					case 'price':
					case 'double':
						$value = price2num($value);
						if (!is_numeric($value) && $value != '') {
							dol_syslog($langs->trans("ExtraFieldHasWrongValue")." for ".$attributeLabel."(".$value."is not '".$attributeType."')", LOG_DEBUG);
							$this->errors[] = $langs->trans("ExtraFieldHasWrongValue", $attributeLabel);
							return -1;
						} elseif ($value == '') {
							$value = null;
						}
						//dol_syslog("double value"." sur ".$attributeLabel."(".$value." is '".$attributeType."')", LOG_DEBUG);
						$new_array_options[$key] = $value;
						break;
					/*case 'select':	// Not required, we chosed value='0' for undefined values
						 if ($value=='-1')
						 {
							 $this->array_options[$key] = null;
						 }
						 break;*/
					case 'password':
						$algo = '';
						if ($this->array_options[$key] != '' && is_array($extrafields->attributes[$this->table_element]['param'][$attributeKey]['options'])) {
							// If there is an encryption choice, we use it to crypt data before insert
							$tmparrays = array_keys($extrafields->attributes[$this->table_element]['param'][$attributeKey]['options']);
							$algo = reset($tmparrays);
							if ($algo != '') {
								//global $action;		// $action may be 'create', 'update', 'update_extras'...
								//var_dump($action);
								//var_dump($this->oldcopy);exit;
								if (is_object($this->oldcopy)) {		// If this->oldcopy is not defined, we can't know if we change attribute or not, so we must keep value
									//var_dump($this->oldcopy->array_options[$key]); var_dump($this->array_options[$key]);
									if (isset($this->oldcopy->array_options[$key]) && $this->array_options[$key] == $this->oldcopy->array_options[$key]) {	// If old value crypted in database is same than submited new value, it means we don't change it, so we don't update.
										$new_array_options[$key] = $this->array_options[$key]; // Value is kept
									} else {
										// var_dump($algo);
										$newvalue = dol_hash($this->array_options[$key], $algo);
										$new_array_options[$key] = $newvalue;
									}
								} else {
									$new_array_options[$key] = $this->array_options[$key]; // Value is kept
								}
							}
						} else // Common usage
						{
							$new_array_options[$key] = $this->array_options[$key];
						}
						break;
					case 'date':
					case 'datetime':
						// If data is a string instead of a timestamp, we convert it
						if (!is_numeric($this->array_options[$key]) || $this->array_options[$key] != intval($this->array_options[$key])) {
							$this->array_options[$key] = strtotime($this->array_options[$key]);
						}
						$new_array_options[$key] = $this->db->idate($this->array_options[$key]);
						break;
					case 'datetimegmt':
						// If data is a string instead of a timestamp, we convert it
						if (!is_numeric($this->array_options[$key]) || $this->array_options[$key] != intval($this->array_options[$key])) {
							$this->array_options[$key] = strtotime($this->array_options[$key]);
						}
						$new_array_options[$key] = $this->db->idate($this->array_options[$key], 'gmt');
						break;
					case 'link':
						$param_list = array_keys($attributeParam['options']);
						// 0 : ObjectName
						// 1 : classPath
						$InfoFieldList = explode(":", $param_list[0]);
						dol_include_once($InfoFieldList[1]);
						if ($InfoFieldList[0] && class_exists($InfoFieldList[0])) {
							if ($value == '-1') {	// -1 is key for no defined in combo list of objects
								$new_array_options[$key] = '';
							} elseif ($value) {
								$object = new $InfoFieldList[0]($this->db);
								if (is_numeric($value)) {
									$res = $object->fetch($value); // Common case
								} else {
									$res = $object->fetch('', $value); // For compatibility
								}

								if ($res > 0) {
									$new_array_options[$key] = $object->id;
								} else {
									$this->error = "Id/Ref '".$value."' for object '".$object->element."' not found";
									return -1;
								}
							}
						} else {
							dol_syslog('Error bad setup of extrafield', LOG_WARNING);
						}
						break;
				}
			}

			$this->db->begin();

			$table_element = $this->table_element;
			if ($table_element == 'categorie') {
				$table_element = 'categories'; // For compatibility
			}

			dol_syslog(get_class($this)."::insertExtraFields delete then insert", LOG_DEBUG);

			$sql_del = "DELETE FROM ".$this->db->prefix().$table_element."_extrafields WHERE fk_object = ".((int) $this->id);
			$this->db->query($sql_del);

			$sql = "INSERT INTO ".$this->db->prefix().$table_element."_extrafields (fk_object";
			foreach ($new_array_options as $key => $value) {
				$attributeKey = substr($key, 8); // Remove 'options_' prefix
				// Add field of attribut
				if ($extrafields->attributes[$this->table_element]['type'][$attributeKey] != 'separate') { // Only for other type than separator
					$sql .= ",".$attributeKey;
				}
			}
			// We must insert a default value for fields for other entities that are mandatory to avoid not null error
			if (!empty($extrafields->attributes[$this->table_element]['mandatoryfieldsofotherentities']) && is_array($extrafields->attributes[$this->table_element]['mandatoryfieldsofotherentities'])) {
				foreach ($extrafields->attributes[$this->table_element]['mandatoryfieldsofotherentities'] as $tmpkey => $tmpval) {
					if (!isset($extrafields->attributes[$this->table_element]['type'][$tmpkey])) {    // If field not already added previously
						$sql .= ",".$tmpkey;
					}
				}
			}
			$sql .= ") VALUES (".$this->id;

			foreach ($new_array_options as $key => $value) {
				$attributeKey = substr($key, 8); // Remove 'options_' prefix
				// Add field of attribute
				if ($extrafields->attributes[$this->table_element]['type'][$attributeKey] != 'separate') { // Only for other type than separator)
					if ($new_array_options[$key] != '' || $new_array_options[$key] == '0') {
						$sql .= ",'".$this->db->escape($new_array_options[$key])."'";
					} else {
						$sql .= ",null";
					}
				}
			}
			// We must insert a default value for fields for other entities that are mandatory to avoid not null error
			if (!empty($extrafields->attributes[$this->table_element]['mandatoryfieldsofotherentities']) && is_array($extrafields->attributes[$this->table_element]['mandatoryfieldsofotherentities'])) {
				foreach ($extrafields->attributes[$this->table_element]['mandatoryfieldsofotherentities'] as $tmpkey => $tmpval) {
					if (!isset($extrafields->attributes[$this->table_element]['type'][$tmpkey])) {   // If field not already added previously
						if (in_array($tmpval, array('int', 'double', 'price'))) {
							$sql .= ", 0";
						} else {
							$sql .= ", ''";
						}
					}
				}
			}

			$sql .= ")";

			$resql = $this->db->query($sql);
			if (!$resql) {
				$this->error = $this->db->lasterror();
				$error++;
			}

			if (!$error && $trigger) {
				// Call trigger
				$this->context = array('extrafieldaddupdate'=>1);
				$result = $this->call_trigger($trigger, $userused);
				if ($result < 0) {
					$error++;
				}
				// End call trigger
			}

			if ($error) {
				$this->db->rollback();
				return -1;
			} else {
				$this->db->commit();
				return 1;
			}
		} else {
			return 0;
		}
	}

	/**
	 *	Add/Update all extra fields values for the current object.
	 *  Data to describe values to insert/update are stored into $this->array_options=array('options_codeforfield1'=>'valueforfield1', 'options_codeforfield2'=>'valueforfield2', ...)
	 *  This function delete record with all extrafields and insert them again from the array $this->array_options.
	 *
	 *  @param	string		$trigger		If defined, call also the trigger (for example COMPANY_MODIFY)
	 *  @param	User		$userused		Object user
	 *  @return int 						-1=error, O=did nothing, 1=OK
	 *  @see insertExtraFields(), updateExtraField(), setValueFrom()
	 */
	public function insertExtraLanguages($trigger = '', $userused = null)
	{
		global $conf, $langs, $user;

		if (empty($userused)) {
			$userused = $user;
		}

		$error = 0;

		if (!empty($conf->global->MAIN_EXTRALANGUAGES_DISABLED)) {
			return 0; // For avoid conflicts if trigger used
		}

		if (is_array($this->array_languages)) {
			$new_array_languages = $this->array_languages;

			foreach ($new_array_languages as $key => $value) {
				$attributeKey      = $key;
				$attributeType     = $this->fields[$attributeKey]['type'];
				$attributeLabel    = $this->fields[$attributeKey]['label'];

				//dol_syslog("attributeLabel=".$attributeLabel, LOG_DEBUG);
				//dol_syslog("attributeType=".$attributeType, LOG_DEBUG);

				switch ($attributeType) {
					case 'int':
						if (!is_numeric($value) && $value != '') {
							$this->errors[] = $langs->trans("ExtraLanguageHasWrongValue", $attributeLabel);
							return -1;
						} elseif ($value == '') {
							$new_array_languages[$key] = null;
						}
						break;
					case 'double':
						$value = price2num($value);
						if (!is_numeric($value) && $value != '') {
							dol_syslog($langs->trans("ExtraLanguageHasWrongValue")." sur ".$attributeLabel."(".$value."is not '".$attributeType."')", LOG_DEBUG);
							$this->errors[] = $langs->trans("ExtraLanguageHasWrongValue", $attributeLabel);
							return -1;
						} elseif ($value == '') {
							$new_array_languages[$key] = null;
						} else {
							$new_array_languages[$key] = $value;
						}
						break;
						/*case 'select':	// Not required, we chosed value='0' for undefined values
						 if ($value=='-1')
						 {
						 $this->array_options[$key] = null;
						 }
						 break;*/
				}
			}

			$this->db->begin();

			$table_element = $this->table_element;
			if ($table_element == 'categorie') {
				$table_element = 'categories'; // For compatibility
			}

			dol_syslog(get_class($this)."::insertExtraLanguages delete then insert", LOG_DEBUG);

			foreach ($new_array_languages as $key => $langcodearray) {	// $key = 'name', 'town', ...
				foreach ($langcodearray as $langcode => $value) {
					$sql_del = "DELETE FROM ".$this->db->prefix()."object_lang";
					$sql_del .= " WHERE fk_object = ".((int) $this->id)." AND property = '".$this->db->escape($key)."' AND type_object = '".$this->db->escape($table_element)."'";
					$sql_del .= " AND lang = '".$this->db->escape($langcode)."'";
					$this->db->query($sql_del);

					if ($value !== '') {
						$sql = "INSERT INTO ".$this->db->prefix()."object_lang (fk_object, property, type_object, lang, value";
						$sql .= ") VALUES (".$this->id.", '".$this->db->escape($key)."', '".$this->db->escape($table_element)."', '".$this->db->escape($langcode)."', '".$this->db->escape($value)."'";
						$sql .= ")";

						$resql = $this->db->query($sql);
						if (!$resql) {
							$this->error = $this->db->lasterror();
							$error++;
							break;
						}
					}
				}
			}

			if (!$error && $trigger) {
				// Call trigger
				$this->context = array('extralanguagesaddupdate'=>1);
				$result = $this->call_trigger($trigger, $userused);
				if ($result < 0) {
					$error++;
				}
				// End call trigger
			}

			if ($error) {
				$this->db->rollback();
				return -1;
			} else {
				$this->db->commit();
				return 1;
			}
		} else {
			return 0;
		}
	}

	/**
	 *	Update 1 extra field value for the current object. Keep other fields unchanged.
	 *  Data to describe values to update are stored into $this->array_options=array('options_codeforfield1'=>'valueforfield1', 'options_codeforfield2'=>'valueforfield2', ...)
	 *
	 *  @param  string      $key    		Key of the extrafield to update (without starting 'options_')
	 *  @param	string		$trigger		If defined, call also the trigger (for example COMPANY_MODIFY)
	 *  @param	User		$userused		Object user
	 *  @return int                 		-1=error, O=did nothing, 1=OK
	 *  @see updateExtraLanguages(), insertExtraFields(), deleteExtraFields(), setValueFrom()
	 */
	public function updateExtraField($key, $trigger = null, $userused = null)
	{
		global $conf, $langs, $user;

		if (!empty($conf->global->MAIN_EXTRAFIELDS_DISABLED)) {
			return 0;
		}

		if (empty($userused)) {
			$userused = $user;
		}

		$error = 0;

		if (!empty($this->array_options) && isset($this->array_options["options_".$key])) {
			// Check parameters
			$langs->load('admin');
			require_once DOL_DOCUMENT_ROOT.'/core/class/extrafields.class.php';
			$extrafields = new ExtraFields($this->db);
			$extrafields->fetch_name_optionals_label($this->table_element);

			$value = $this->array_options["options_".$key];

			$attributeType     = $extrafields->attributes[$this->table_element]['type'][$key];
			$attributeLabel    = $extrafields->attributes[$this->table_element]['label'][$key];
			$attributeParam    = $extrafields->attributes[$this->table_element]['param'][$key];
			$attributeRequired = $extrafields->attributes[$this->table_element]['required'][$key];
			$attrfieldcomputed = $extrafields->attributes[$this->table_element]['computed'][$key];

			// Similar code than into insertExtraFields
			if ($attributeRequired) {
				$mandatorypb = false;
				if ($attributeType == 'link' && $this->array_options["options_".$key] == '-1') {
					$mandatorypb = true;
				}
				if ($this->array_options["options_".$key] === '') {
					$mandatorypb = true;
				}
				if ($mandatorypb) {
					$langs->load("errors");
					dol_syslog("Mandatory field 'options_".$key."' is empty during update and set to required into definition of extrafields");
					$this->errors[] = $langs->trans('ErrorFieldRequired', $attributeLabel);
					return -1;
				}
			}

			//dol_syslog("attributeLabel=".$attributeLabel, LOG_DEBUG);
			//dol_syslog("attributeType=".$attributeType, LOG_DEBUG);

			if (!empty($attrfieldcomputed)) {
				if (!empty($conf->global->MAIN_STORE_COMPUTED_EXTRAFIELDS)) {
					$value = dol_eval($attrfieldcomputed, 1, 0, '');
					dol_syslog($langs->trans("Extrafieldcomputed")." sur ".$attributeLabel."(".$value.")", LOG_DEBUG);
					$this->array_options["options_".$key] = $value;
				} else {
					$this->array_options["options_".$key] = null;
				}
			}

			switch ($attributeType) {
				case 'int':
					if (!is_numeric($value) && $value != '') {
						$this->errors[] = $langs->trans("ExtraFieldHasWrongValue", $attributeLabel);
						return -1;
					} elseif ($value === '') {
						$this->array_options["options_".$key] = null;
					}
					break;
				case 'double':
					$value = price2num($value);
					if (!is_numeric($value) && $value != '') {
						dol_syslog($langs->trans("ExtraFieldHasWrongValue")." sur ".$attributeLabel."(".$value."is not '".$attributeType."')", LOG_DEBUG);
						$this->errors[] = $langs->trans("ExtraFieldHasWrongValue", $attributeLabel);
						return -1;
					} elseif ($value === '') {
						$value = null;
					}
					//dol_syslog("double value"." sur ".$attributeLabel."(".$value." is '".$attributeType."')", LOG_DEBUG);
					$this->array_options["options_".$key] = $value;
					break;
				/*case 'select':	// Not required, we chosed value='0' for undefined values
					 if ($value=='-1')
					 {
						 $this->array_options[$key] = null;
					 }
					 break;*/
				case 'price':
					$this->array_options["options_".$key] = price2num($this->array_options["options_".$key]);
					break;
				case 'date':
				case 'datetime':
					if (empty($this->array_options["options_".$key])) {
						$this->array_options["options_".$key] = null;
					} else {
						$this->array_options["options_".$key] = $this->db->idate($this->array_options["options_".$key]);
					}
					break;
				case 'datetimegmt':
					if (empty($this->array_options["options_".$key])) {
						$this->array_options["options_".$key] = null;
					} else {
						$this->array_options["options_".$key] = $this->db->idate($this->array_options["options_".$key], 'gmt');
					}
					break;
				case 'boolean':
					if (empty($this->array_options["options_".$key])) {
						$this->array_options["options_".$key] = null;
					}
					break;
				/*
				case 'link':
					$param_list = array_keys($attributeParam['options']);
					// 0 : ObjectName
					// 1 : classPath
					$InfoFieldList = explode(":", $param_list[0]);
					dol_include_once($InfoFieldList[1]);
					if ($InfoFieldList[0] && class_exists($InfoFieldList[0]))
					{
						if ($value == '-1')	// -1 is key for no defined in combo list of objects
						{
							$new_array_options[$key] = '';
						} elseif ($value) {
							$object = new $InfoFieldList[0]($this->db);
							if (is_numeric($value)) $res = $object->fetch($value);	// Common case
							else $res = $object->fetch('', $value);					// For compatibility

							if ($res > 0) $new_array_options[$key] = $object->id;
							else {
								$this->error = "Id/Ref '".$value."' for object '".$object->element."' not found";
								$this->db->rollback();
								return -1;
							}
						}
					} else {
						dol_syslog('Error bad setup of extrafield', LOG_WARNING);
					}
					break;
				*/
			}

			$this->db->begin();

			$linealreadyfound = 0;

			// Check if there is already a line for this object (in most cases, it is, but sometimes it is not, for example when extra field has been created after), so we must keep this overload)
			$sql = "SELECT COUNT(rowid) as nb FROM ".$this->db->prefix().$this->table_element."_extrafields WHERE fk_object = ".((int) $this->id);
			$resql = $this->db->query($sql);
			if ($resql) {
				$tmpobj = $this->db->fetch_object($resql);
				if ($tmpobj) {
					$linealreadyfound = $tmpobj->nb;
				}
			}

			if ($linealreadyfound) {
				if ($this->array_options["options_".$key] === null) {
					$sql = "UPDATE ".$this->db->prefix().$this->table_element."_extrafields SET ".$key." = null";
				} else {
					$sql = "UPDATE ".$this->db->prefix().$this->table_element."_extrafields SET ".$key." = '".$this->db->escape($this->array_options["options_".$key])."'";
				}
				$sql .= " WHERE fk_object = ".((int) $this->id);
			} else {
				$result = $this->insertExtraFields('', $user);
				if ($result < 0) {
					$error++;
				}
			}

			$resql = $this->db->query($sql);
			if (!$resql) {
				$error++;
				$this->error = $this->db->lasterror();
			}
			if (!$error && $trigger) {
				// Call trigger
				$this->context = array('extrafieldupdate'=>1);
				$result = $this->call_trigger($trigger, $userused);
				if ($result < 0) {
					$error++;
				}
				// End call trigger
			}

			if ($error) {
				dol_syslog(__METHOD__.$this->error, LOG_ERR);
				$this->db->rollback();
				return -1;
			} else {
				$this->db->commit();
				return 1;
			}
		} else {
			return 0;
		}
	}

	/**
	 *	Update an extra language value for the current object.
	 *  Data to describe values to update are stored into $this->array_options=array('options_codeforfield1'=>'valueforfield1', 'options_codeforfield2'=>'valueforfield2', ...)
	 *
	 *  @param  string      $key    		Key of the extrafield (without starting 'options_')
	 *  @param	string		$trigger		If defined, call also the trigger (for example COMPANY_MODIFY)
	 *  @param	User		$userused		Object user
	 *  @return int                 		-1=error, O=did nothing, 1=OK
	 *  @see updateExtraFields(), insertExtraLanguages()
	 */
	public function updateExtraLanguages($key, $trigger = null, $userused = null)
	{
		global $conf, $langs, $user;

		if (empty($userused)) {
			$userused = $user;
		}

		$error = 0;

		if (!empty($conf->global->MAIN_EXTRALANGUAGES_DISABLED)) {
			return 0; // For avoid conflicts if trigger used
		}

		return 0;
	}


	/**
	 * Return HTML string to put an input field into a page
	 * Code very similar with showInputField of extra fields
	 *
	 * @param  array   		$val	       Array of properties for field to show (used only if ->fields not defined)
	 * @param  string  		$key           Key of attribute
	 * @param  string|array	$value         Preselected value to show (for date type it must be in timestamp format, for amount or price it must be a php numeric value, for array type must be array)
	 * @param  string  		$moreparam     To add more parameters on html input tag
	 * @param  string  		$keysuffix     Prefix string to add into name and id of field (can be used to avoid duplicate names)
	 * @param  string  		$keyprefix     Suffix string to add into name and id of field (can be used to avoid duplicate names)
	 * @param  string|int	$morecss       Value for css to define style/length of field. May also be a numeric.
	 * @param  int			$nonewbutton   Force to not show the new button on field that are links to object
	 * @return string
	 */
	public function showInputField($val, $key, $value, $moreparam = '', $keysuffix = '', $keyprefix = '', $morecss = 0, $nonewbutton = 0)
	{
		global $conf, $langs, $form;

		if (!is_object($form)) {
			require_once DOL_DOCUMENT_ROOT.'/core/class/html.form.class.php';
			$form = new Form($this->db);
		}

		if (!empty($this->fields)) {
			$val = $this->fields[$key];
		}

		// Validation tests and output
		$fieldValidationErrorMsg = '';
		$validationClass = '';
		$fieldValidationErrorMsg = $this->getFieldError($key);
		if (!empty($fieldValidationErrorMsg)) {
			$validationClass = ' --error'; // the -- is use as class state in css :  .--error can't be be defined alone it must be define with another class like .my-class.--error or input.--error
		} else {
			$validationClass = ' --success'; // the -- is use as class state in css :  .--success can't be be defined alone it must be define with another class like .my-class.--success or input.--success
		}

		$out = '';
		$type = '';
		$isDependList = 0;
		$param = array();
		$param['options'] = array();
		$reg = array();
		$size = !empty($this->fields[$key]['size']) ? $this->fields[$key]['size'] : 0;
		// Because we work on extrafields
		if (preg_match('/^(integer|link):(.*):(.*):(.*):(.*)/i', $val['type'], $reg)) {
			$param['options'] = array($reg[2].':'.$reg[3].':'.$reg[4].':'.$reg[5] => 'N');
			$type = 'link';
		} elseif (preg_match('/^(integer|link):(.*):(.*):(.*)/i', $val['type'], $reg)) {
			$param['options'] = array($reg[2].':'.$reg[3].':'.$reg[4] => 'N');
			$type = 'link';
		} elseif (preg_match('/^(integer|link):(.*):(.*)/i', $val['type'], $reg)) {
			$param['options'] = array($reg[2].':'.$reg[3] => 'N');
			$type = 'link';
		} elseif (preg_match('/^(sellist):(.*):(.*):(.*):(.*)/i', $val['type'], $reg)) {
			$param['options'] = array($reg[2].':'.$reg[3].':'.$reg[4].':'.$reg[5] => 'N');
			$type = 'sellist';
		} elseif (preg_match('/^(sellist):(.*):(.*):(.*)/i', $val['type'], $reg)) {
			$param['options'] = array($reg[2].':'.$reg[3].':'.$reg[4] => 'N');
			$type = 'sellist';
		} elseif (preg_match('/^(sellist):(.*):(.*)/i', $val['type'], $reg)) {
			$param['options'] = array($reg[2].':'.$reg[3] => 'N');
			$type = 'sellist';
		} elseif (preg_match('/^chkbxlst:(.*)/i', $val['type'], $reg)) {
			$param['options'] = array($reg[1] => 'N');
			$type = 'chkbxlst';
		} elseif (preg_match('/varchar\((\d+)\)/', $val['type'], $reg)) {
			$param['options'] = array();
			$type = 'varchar';
			$size = $reg[1];
		} elseif (preg_match('/varchar/', $val['type'])) {
			$param['options'] = array();
			$type = 'varchar';
		} else {
			$param['options'] = array();
			$type = $this->fields[$key]['type'];
		}

		// Special case that force options and type ($type can be integer, varchar, ...)
		if (!empty($this->fields[$key]['arrayofkeyval']) && is_array($this->fields[$key]['arrayofkeyval'])) {
			$param['options'] = $this->fields[$key]['arrayofkeyval'];
			$type = 'select';
		}

		$label = $this->fields[$key]['label'];
		//$elementtype=$this->fields[$key]['elementtype'];	// Seems not used
		$default = (!empty($this->fields[$key]['default']) ? $this->fields[$key]['default'] : '');
		$computed = (!empty($this->fields[$key]['computed']) ? $this->fields[$key]['computed'] : '');
		$unique = (!empty($this->fields[$key]['unique']) ? $this->fields[$key]['unique'] : 0);
		$required = (!empty($this->fields[$key]['required']) ? $this->fields[$key]['required'] : 0);
		$autofocusoncreate = (!empty($this->fields[$key]['autofocusoncreate']) ? $this->fields[$key]['autofocusoncreate'] : 0);

		$langfile = (!empty($this->fields[$key]['langfile']) ? $this->fields[$key]['langfile'] : '');
		$list = (!empty($this->fields[$key]['list']) ? $this->fields[$key]['list'] : 0);
		$hidden = (in_array(abs($this->fields[$key]['visible']), array(0, 2)) ? 1 : 0);

		$objectid = $this->id;

		if ($computed) {
			if (!preg_match('/^search_/', $keyprefix)) {
				return '<span class="opacitymedium">'.$langs->trans("AutomaticallyCalculated").'</span>';
			} else {
				return '';
			}
		}

		// Set value of $morecss. For this, we use in priority showsize from parameters, then $val['css'] then autodefine
		if (empty($morecss) && !empty($val['css'])) {
			$morecss = $val['css'];
		} elseif (empty($morecss)) {
			if ($type == 'date') {
				$morecss = 'minwidth100imp';
			} elseif ($type == 'datetime' || $type == 'link') {	// link means an foreign key to another primary id
				$morecss = 'minwidth200imp';
			} elseif (in_array($type, array('int', 'integer', 'price')) || preg_match('/^double(\([0-9],[0-9]\)){0,1}/', $type)) {
				$morecss = 'maxwidth75';
			} elseif ($type == 'url') {
				$morecss = 'minwidth400';
			} elseif ($type == 'boolean') {
				$morecss = '';
			} else {
				if (round($size) < 12) {
					$morecss = 'minwidth100';
				} elseif (round($size) <= 48) {
					$morecss = 'minwidth200';
				} else {
					$morecss = 'minwidth400';
				}
			}
		}

		// Add validation state class
		if (!empty($validationClass)) {
			$morecss.= $validationClass;
		}

		if (in_array($type, array('date'))) {
			$tmp = explode(',', $size);
			$newsize = $tmp[0];
			$showtime = 0;

			// Do not show current date when field not required (see selectDate() method)
			if (!$required && $value == '') {
				$value = '-1';
			}

			// TODO Must also support $moreparam
			$out = $form->selectDate($value, $keyprefix.$key.$keysuffix, $showtime, $showtime, $required, '', 1, (($keyprefix != 'search_' && $keyprefix != 'search_options_') ? 1 : 0), 0, 1);
		} elseif (in_array($type, array('datetime'))) {
			$tmp = explode(',', $size);
			$newsize = $tmp[0];
			$showtime = 1;

			// Do not show current date when field not required (see selectDate() method)
			if (!$required && $value == '') $value = '-1';

			// TODO Must also support $moreparam
			$out = $form->selectDate($value, $keyprefix.$key.$keysuffix, $showtime, $showtime, $required, '', 1, (($keyprefix != 'search_' && $keyprefix != 'search_options_') ? 1 : 0), 0, 1, '', '', '', 1, '', '', 'tzuserrel');
		} elseif (in_array($type, array('duration'))) {
			$out = $form->select_duration($keyprefix.$key.$keysuffix, $value, 0, 'text', 0, 1);
		} elseif (in_array($type, array('int', 'integer'))) {
			$tmp = explode(',', $size);
			$newsize = $tmp[0];
			$out = '<input type="text" class="flat '.$morecss.'" name="'.$keyprefix.$key.$keysuffix.'" id="'.$keyprefix.$key.$keysuffix.'"'.($newsize > 0 ? ' maxlength="'.$newsize.'"' : '').' value="'.dol_escape_htmltag($value).'"'.($moreparam ? $moreparam : '').($autofocusoncreate ? ' autofocus' : '').'>';
		} elseif (in_array($type, array('real'))) {
			$out = '<input type="text" class="flat '.$morecss.'" name="'.$keyprefix.$key.$keysuffix.'" id="'.$keyprefix.$key.$keysuffix.'" value="'.dol_escape_htmltag($value).'"'.($moreparam ? $moreparam : '').($autofocusoncreate ? ' autofocus' : '').'>';
		} elseif (preg_match('/varchar/', $type)) {
			$out = '<input type="text" class="flat '.$morecss.'" name="'.$keyprefix.$key.$keysuffix.'" id="'.$keyprefix.$key.$keysuffix.'"'.($size > 0 ? ' maxlength="'.$size.'"' : '').' value="'.dol_escape_htmltag($value).'"'.($moreparam ? $moreparam : '').($autofocusoncreate ? ' autofocus' : '').'>';
		} elseif (in_array($type, array('email', 'mail', 'phone', 'url', 'ip'))) {
			$out = '<input type="text" class="flat '.$morecss.'" name="'.$keyprefix.$key.$keysuffix.'" id="'.$keyprefix.$key.$keysuffix.'" value="'.dol_escape_htmltag($value).'" '.($moreparam ? $moreparam : '').($autofocusoncreate ? ' autofocus' : '').'>';
		} elseif (preg_match('/^text/', $type)) {
			if (!preg_match('/search_/', $keyprefix)) {		// If keyprefix is search_ or search_options_, we must just use a simple text field
				require_once DOL_DOCUMENT_ROOT.'/core/class/doleditor.class.php';
				$doleditor = new DolEditor($keyprefix.$key.$keysuffix, $value, '', 200, 'dolibarr_notes', 'In', false, false, false, ROWS_5, '90%');
				$out = $doleditor->Create(1);
			} else {
				$out = '<input type="text" class="flat '.$morecss.' maxwidthonsmartphone" name="'.$keyprefix.$key.$keysuffix.'" id="'.$keyprefix.$key.$keysuffix.'" value="'.dol_escape_htmltag($value).'" '.($moreparam ? $moreparam : '').'>';
			}
		} elseif (preg_match('/^html/', $type)) {
			if (!preg_match('/search_/', $keyprefix)) {		// If keyprefix is search_ or search_options_, we must just use a simple text field
				require_once DOL_DOCUMENT_ROOT.'/core/class/doleditor.class.php';
				$doleditor = new DolEditor($keyprefix.$key.$keysuffix, $value, '', 200, 'dolibarr_notes', 'In', false, false, isModEnabled('fckeditor') && $conf->global->FCKEDITOR_ENABLE_SOCIETE, ROWS_5, '90%');
				$out = $doleditor->Create(1, '', true, '', '', $moreparam, $morecss);
			} else {
				$out = '<input type="text" class="flat '.$morecss.' maxwidthonsmartphone" name="'.$keyprefix.$key.$keysuffix.'" id="'.$keyprefix.$key.$keysuffix.'" value="'.dol_escape_htmltag($value).'" '.($moreparam ? $moreparam : '').'>';
			}
		} elseif ($type == 'boolean') {
			$checked = '';
			if (!empty($value)) {
				$checked = ' checked value="1" ';
			} else {
				$checked = ' value="1" ';
			}
			$out = '<input type="checkbox" class="flat '.$morecss.' maxwidthonsmartphone" name="'.$keyprefix.$key.$keysuffix.'" id="'.$keyprefix.$key.$keysuffix.'" '.$checked.' '.($moreparam ? $moreparam : '').'>';
		} elseif ($type == 'price') {
			if (!empty($value)) {		// $value in memory is a php numeric, we format it into user number format.
				$value = price($value);
			}
			$out = '<input type="text" class="flat '.$morecss.' maxwidthonsmartphone" name="'.$keyprefix.$key.$keysuffix.'" id="'.$keyprefix.$key.$keysuffix.'" value="'.$value.'" '.($moreparam ? $moreparam : '').'> '.$langs->getCurrencySymbol($conf->currency);
		} elseif (preg_match('/^double(\([0-9],[0-9]\)){0,1}/', $type)) {
			if (!empty($value)) {		// $value in memory is a php numeric, we format it into user number format.
				$value = price($value);
			}
			$out = '<input type="text" class="flat '.$morecss.' maxwidthonsmartphone" name="'.$keyprefix.$key.$keysuffix.'" id="'.$keyprefix.$key.$keysuffix.'" value="'.$value.'" '.($moreparam ? $moreparam : '').'> ';
		} elseif ($type == 'select') {
			$out = '';
			if (!empty($conf->use_javascript_ajax) && empty($conf->global->MAIN_EXTRAFIELDS_DISABLE_SELECT2)) {
				include_once DOL_DOCUMENT_ROOT.'/core/lib/ajax.lib.php';
				$out .= ajax_combobox($keyprefix.$key.$keysuffix, array(), 0);
			}

			$out .= '<select class="flat '.$morecss.' maxwidthonsmartphone" name="'.$keyprefix.$key.$keysuffix.'" id="'.$keyprefix.$key.$keysuffix.'" '.($moreparam ? $moreparam : '').'>';
			if ((!isset($this->fields[$key]['default'])) || ($this->fields[$key]['notnull'] != 1)) {
				$out .= '<option value="0">&nbsp;</option>';
			}
			foreach ($param['options'] as $keyb => $valb) {
				if ((string) $keyb == '') {
					continue;
				}
				if (strpos($valb, "|") !== false) {
					list($valb, $parent) = explode('|', $valb);
				}
				$out .= '<option value="'.$keyb.'"';
				$out .= (((string) $value == (string) $keyb) ? ' selected' : '');
				$out .= (!empty($parent) ? ' parent="'.$parent.'"' : '');
				$out .= '>'.$valb.'</option>';
			}
			$out .= '</select>';
		} elseif ($type == 'sellist') {
			$out = '';
			if (!empty($conf->use_javascript_ajax) && empty($conf->global->MAIN_EXTRAFIELDS_DISABLE_SELECT2)) {
				include_once DOL_DOCUMENT_ROOT.'/core/lib/ajax.lib.php';
				$out .= ajax_combobox($keyprefix.$key.$keysuffix, array(), 0);
			}

			$out .= '<select class="flat '.$morecss.' maxwidthonsmartphone" name="'.$keyprefix.$key.$keysuffix.'" id="'.$keyprefix.$key.$keysuffix.'" '.($moreparam ? $moreparam : '').'>';
			if (is_array($param['options'])) {
				$param_list = array_keys($param['options']);
				$InfoFieldList = explode(":", $param_list[0]);
				$parentName = '';
				$parentField = '';
				// 0 : tableName
				// 1 : label field name
				// 2 : key fields name (if differ of rowid)
				// 3 : key field parent (for dependent lists)
				// 4 : where clause filter on column or table extrafield, syntax field='value' or extra.field=value
				// 5 : id category type
				// 6 : ids categories list separated by comma for category root
				$keyList = (empty($InfoFieldList[2]) ? 'rowid' : $InfoFieldList[2].' as rowid');

				if (count($InfoFieldList) > 4 && !empty($InfoFieldList[4])) {
					if (strpos($InfoFieldList[4], 'extra.') !== false) {
						$keyList = 'main.'.$InfoFieldList[2].' as rowid';
					} else {
						$keyList = $InfoFieldList[2].' as rowid';
					}
				}
				if (count($InfoFieldList) > 3 && !empty($InfoFieldList[3])) {
					list($parentName, $parentField) = explode('|', $InfoFieldList[3]);
					$keyList .= ', '.$parentField;
				}

				$filter_categorie = false;
				if (count($InfoFieldList) > 5) {
					if ($InfoFieldList[0] == 'categorie') {
						$filter_categorie = true;
					}
				}

				if ($filter_categorie === false) {
					$fields_label = explode('|', $InfoFieldList[1]);
					if (is_array($fields_label)) {
						$keyList .= ', ';
						$keyList .= implode(', ', $fields_label);
					}

					$sqlwhere = '';
					$sql = "SELECT " . $keyList;
					$sql .= " FROM " . $this->db->prefix() . $InfoFieldList[0];
					if (!empty($InfoFieldList[4])) {
						// can use SELECT request
						if (strpos($InfoFieldList[4], '$SEL$') !== false) {
							$InfoFieldList[4] = str_replace('$SEL$', 'SELECT', $InfoFieldList[4]);
						}

						// current object id can be use into filter
						if (strpos($InfoFieldList[4], '$ID$') !== false && !empty($objectid)) {
							$InfoFieldList[4] = str_replace('$ID$', $objectid, $InfoFieldList[4]);
						} else {
							$InfoFieldList[4] = str_replace('$ID$', '0', $InfoFieldList[4]);
						}

						//We have to join on extrafield table
						if (strpos($InfoFieldList[4], 'extra') !== false) {
							$sql .= " as main, " . $this->db->prefix() . $InfoFieldList[0] . "_extrafields as extra";
							$sqlwhere .= " WHERE extra.fk_object=main." . $InfoFieldList[2] . " AND " . $InfoFieldList[4];
						} else {
							$sqlwhere .= " WHERE " . $InfoFieldList[4];
						}
					} else {
						$sqlwhere .= ' WHERE 1=1';
					}
					// Some tables may have field, some other not. For the moment we disable it.
					if (in_array($InfoFieldList[0], array('tablewithentity'))) {
						$sqlwhere .= " AND entity = " . ((int) $conf->entity);
					}
					$sql .= $sqlwhere;
					//print $sql;

					$sql .= ' ORDER BY ' . implode(', ', $fields_label);

					dol_syslog(get_class($this) . '::showInputField type=sellist', LOG_DEBUG);
					$resql = $this->db->query($sql);
					if ($resql) {
						$out .= '<option value="0">&nbsp;</option>';
						$num = $this->db->num_rows($resql);
						$i = 0;
						while ($i < $num) {
							$labeltoshow = '';
							$obj = $this->db->fetch_object($resql);

							// Several field into label (eq table:code|libelle:rowid)
							$notrans = false;
							$fields_label = explode('|', $InfoFieldList[1]);
							if (count($fields_label) > 1) {
								$notrans = true;
								foreach ($fields_label as $field_toshow) {
									$labeltoshow .= $obj->$field_toshow . ' ';
								}
							} else {
								$labeltoshow = $obj->{$InfoFieldList[1]};
							}
							$labeltoshow = dol_trunc($labeltoshow, 45);

							if ($value == $obj->rowid) {
								foreach ($fields_label as $field_toshow) {
									$translabel = $langs->trans($obj->$field_toshow);
									if ($translabel != $obj->$field_toshow) {
										$labeltoshow = dol_trunc($translabel) . ' ';
									} else {
										$labeltoshow = dol_trunc($obj->$field_toshow) . ' ';
									}
								}
								$out .= '<option value="' . $obj->rowid . '" selected>' . $labeltoshow . '</option>';
							} else {
								if (!$notrans) {
									$translabel = $langs->trans($obj->{$InfoFieldList[1]});
									if ($translabel != $obj->{$InfoFieldList[1]}) {
										$labeltoshow = dol_trunc($translabel, 18);
									} else {
										$labeltoshow = dol_trunc($obj->{$InfoFieldList[1]});
									}
								}
								if (empty($labeltoshow)) {
									$labeltoshow = '(not defined)';
								}
								if ($value == $obj->rowid) {
									$out .= '<option value="' . $obj->rowid . '" selected>' . $labeltoshow . '</option>';
								}

								if (!empty($InfoFieldList[3]) && $parentField) {
									$parent = $parentName . ':' . $obj->{$parentField};
									$isDependList = 1;
								}

								$out .= '<option value="' . $obj->rowid . '"';
								$out .= ($value == $obj->rowid ? ' selected' : '');
								$out .= (!empty($parent) ? ' parent="' . $parent . '"' : '');
								$out .= '>' . $labeltoshow . '</option>';
							}

							$i++;
						}
						$this->db->free($resql);
					} else {
						print 'Error in request ' . $sql . ' ' . $this->db->lasterror() . '. Check setup of extra parameters.<br>';
					}
				} else {
					require_once DOL_DOCUMENT_ROOT.'/categories/class/categorie.class.php';
					$data = $form->select_all_categories(Categorie::$MAP_ID_TO_CODE[$InfoFieldList[5]], '', 'parent', 64, $InfoFieldList[6], 1, 1);
					$out .= '<option value="0">&nbsp;</option>';
					foreach ($data as $data_key => $data_value) {
						$out .= '<option value="' . $data_key . '"';
						$out .= ($value == $data_key ? ' selected' : '');
						$out .= '>' . $data_value . '</option>';
					}
				}
			}
			$out .= '</select>';
		} elseif ($type == 'checkbox') {
			$value_arr = explode(',', $value);
			$out = $form->multiselectarray($keyprefix.$key.$keysuffix, (empty($param['options']) ?null:$param['options']), $value_arr, '', 0, $morecss, 0, '100%');
		} elseif ($type == 'radio') {
			$out = '';
			foreach ($param['options'] as $keyopt => $valopt) {
				$out .= '<input class="flat '.$morecss.'" type="radio" name="'.$keyprefix.$key.$keysuffix.'" id="'.$keyprefix.$key.$keysuffix.'" '.($moreparam ? $moreparam : '');
				$out .= ' value="'.$keyopt.'"';
				$out .= ' id="'.$keyprefix.$key.$keysuffix.'_'.$keyopt.'"';
				$out .= ($value == $keyopt ? 'checked' : '');
				$out .= '/><label for="'.$keyprefix.$key.$keysuffix.'_'.$keyopt.'">'.$valopt.'</label><br>';
			}
		} elseif ($type == 'chkbxlst') {
			if (is_array($value)) {
				$value_arr = $value;
			} else {
				$value_arr = explode(',', $value);
			}

			if (is_array($param['options'])) {
				$param_list = array_keys($param['options']);
				$InfoFieldList = explode(":", $param_list[0]);
				$parentName = '';
				$parentField = '';
				// 0 : tableName
				// 1 : label field name
				// 2 : key fields name (if differ of rowid)
				// 3 : key field parent (for dependent lists)
				// 4 : where clause filter on column or table extrafield, syntax field='value' or extra.field=value
				// 5 : id category type
				// 6 : ids categories list separated by comma for category root
				$keyList = (empty($InfoFieldList[2]) ? 'rowid' : $InfoFieldList[2].' as rowid');

				if (count($InfoFieldList) > 3 && !empty($InfoFieldList[3])) {
					list ($parentName, $parentField) = explode('|', $InfoFieldList[3]);
					$keyList .= ', '.$parentField;
				}
				if (count($InfoFieldList) > 4 && !empty($InfoFieldList[4])) {
					if (strpos($InfoFieldList[4], 'extra.') !== false) {
						$keyList = 'main.'.$InfoFieldList[2].' as rowid';
					} else {
						$keyList = $InfoFieldList[2].' as rowid';
					}
				}

				$filter_categorie = false;
				if (count($InfoFieldList) > 5) {
					if ($InfoFieldList[0] == 'categorie') {
						$filter_categorie = true;
					}
				}

				if ($filter_categorie === false) {
					$fields_label = explode('|', $InfoFieldList[1]);
					if (is_array($fields_label)) {
						$keyList .= ', ';
						$keyList .= implode(', ', $fields_label);
					}

					$sqlwhere = '';
					$sql = "SELECT " . $keyList;
					$sql .= ' FROM ' . $this->db->prefix() . $InfoFieldList[0];
					if (!empty($InfoFieldList[4])) {
						// can use SELECT request
						if (strpos($InfoFieldList[4], '$SEL$') !== false) {
							$InfoFieldList[4] = str_replace('$SEL$', 'SELECT', $InfoFieldList[4]);
						}

						// current object id can be use into filter
						if (strpos($InfoFieldList[4], '$ID$') !== false && !empty($objectid)) {
							$InfoFieldList[4] = str_replace('$ID$', $objectid, $InfoFieldList[4]);
						} else {
							$InfoFieldList[4] = str_replace('$ID$', '0', $InfoFieldList[4]);
						}

						// We have to join on extrafield table
						if (strpos($InfoFieldList[4], 'extra') !== false) {
							$sql .= ' as main, ' . $this->db->prefix() . $InfoFieldList[0] . '_extrafields as extra';
							$sqlwhere .= " WHERE extra.fk_object=main." . $InfoFieldList[2] . " AND " . $InfoFieldList[4];
						} else {
							$sqlwhere .= " WHERE " . $InfoFieldList[4];
						}
					} else {
						$sqlwhere .= ' WHERE 1=1';
					}
					// Some tables may have field, some other not. For the moment we disable it.
					if (in_array($InfoFieldList[0], array('tablewithentity'))) {
						$sqlwhere .= " AND entity = " . ((int) $conf->entity);
					}
					// $sql.=preg_replace('/^ AND /','',$sqlwhere);
					// print $sql;

					$sql .= $sqlwhere;
					dol_syslog(get_class($this) . '::showInputField type=chkbxlst', LOG_DEBUG);
					$resql = $this->db->query($sql);
					if ($resql) {
						$num = $this->db->num_rows($resql);
						$i = 0;

						$data = array();

						while ($i < $num) {
							$labeltoshow = '';
							$obj = $this->db->fetch_object($resql);

							$notrans = false;
							// Several field into label (eq table:code|libelle:rowid)
							$fields_label = explode('|', $InfoFieldList[1]);
							if (count($fields_label) > 1) {
								$notrans = true;
								foreach ($fields_label as $field_toshow) {
									$labeltoshow .= $obj->$field_toshow . ' ';
								}
							} else {
								$labeltoshow = $obj->{$InfoFieldList[1]};
							}
							$labeltoshow = dol_trunc($labeltoshow, 45);

							if (is_array($value_arr) && in_array($obj->rowid, $value_arr)) {
								foreach ($fields_label as $field_toshow) {
									$translabel = $langs->trans($obj->$field_toshow);
									if ($translabel != $obj->$field_toshow) {
										$labeltoshow = dol_trunc($translabel, 18) . ' ';
									} else {
										$labeltoshow = dol_trunc($obj->$field_toshow, 18) . ' ';
									}
								}

								$data[$obj->rowid] = $labeltoshow;
							} else {
								if (!$notrans) {
									$translabel = $langs->trans($obj->{$InfoFieldList[1]});
									if ($translabel != $obj->{$InfoFieldList[1]}) {
										$labeltoshow = dol_trunc($translabel, 18);
									} else {
										$labeltoshow = dol_trunc($obj->{$InfoFieldList[1]}, 18);
									}
								}
								if (empty($labeltoshow)) {
									$labeltoshow = '(not defined)';
								}

								if (is_array($value_arr) && in_array($obj->rowid, $value_arr)) {
									$data[$obj->rowid] = $labeltoshow;
								}

								if (!empty($InfoFieldList[3]) && $parentField) {
									$parent = $parentName . ':' . $obj->{$parentField};
									$isDependList = 1;
								}

								$data[$obj->rowid] = $labeltoshow;
							}

							$i++;
						}
						$this->db->free($resql);

						$out = $form->multiselectarray($keyprefix . $key . $keysuffix, $data, $value_arr, '', 0, $morecss, 0, '100%');
					} else {
						print 'Error in request ' . $sql . ' ' . $this->db->lasterror() . '. Check setup of extra parameters.<br>';
					}
				} else {
					require_once DOL_DOCUMENT_ROOT.'/categories/class/categorie.class.php';
					$data = $form->select_all_categories(Categorie::$MAP_ID_TO_CODE[$InfoFieldList[5]], '', 'parent', 64, $InfoFieldList[6], 1, 1);
					$out = $form->multiselectarray($keyprefix . $key . $keysuffix, $data, $value_arr, '', 0, $morecss, 0, '100%');
				}
			}
		} elseif ($type == 'link') {
			$param_list = array_keys($param['options']); // $param_list='ObjectName:classPath[:AddCreateButtonOrNot[:Filter[:Sortfield]]]'
			$param_list_array = explode(':', $param_list[0]);
			$showempty = (($required && $default != '') ? 0 : 1);

			if (!preg_match('/search_/', $keyprefix)) {
				if (!empty($param_list_array[2])) {		// If the entry into $fields is set to add a create button
					if (!empty($this->fields[$key]['picto'])) {
						$morecss .= ' widthcentpercentminusxx';
					} else {
						$morecss .= ' widthcentpercentminusx';
					}
				} else {
					if (!empty($this->fields[$key]['picto'])) {
						$morecss .= ' widthcentpercentminusx';
					}
				}
			}

			$out = $form->selectForForms($param_list[0], $keyprefix.$key.$keysuffix, $value, $showempty, '', '', $morecss, $moreparam, 0, empty($val['disabled']) ? 0 : 1);

			if (!empty($param_list_array[2])) {		// If the entry into $fields is set to add a create button
				if (!GETPOSTISSET('backtopage') && empty($val['disabled']) && empty($nonewbutton)) {	// To avoid to open several times the 'Create Object' button and to avoid to have button if field is protected by a "disabled".
					list($class, $classfile) = explode(':', $param_list[0]);
					if (file_exists(dol_buildpath(dirname(dirname($classfile)).'/card.php'))) {
						$url_path = dol_buildpath(dirname(dirname($classfile)).'/card.php', 1);
					} else {
						$url_path = dol_buildpath(dirname(dirname($classfile)).'/'.strtolower($class).'_card.php', 1);
					}
					$paramforthenewlink = '';
					$paramforthenewlink .= (GETPOSTISSET('action') ? '&action='.GETPOST('action', 'aZ09') : '');
					$paramforthenewlink .= (GETPOSTISSET('id') ? '&id='.GETPOST('id', 'int') : '');
					$paramforthenewlink .= (GETPOSTISSET('origin') ? '&origin='.GETPOST('origin', 'aZ09') : '');
					$paramforthenewlink .= (GETPOSTISSET('originid') ? '&originid='.GETPOST('originid', 'int') : '');
					$paramforthenewlink .= '&fk_'.strtolower($class).'=--IDFORBACKTOPAGE--';
					// TODO Add Javascript code to add input fields already filled into $paramforthenewlink so we won't loose them when going back to main page
					$out .= '<a class="butActionNew" title="'.$langs->trans("New").'" href="'.$url_path.'?action=create&backtopage='.urlencode($_SERVER['PHP_SELF'].($paramforthenewlink ? '?'.$paramforthenewlink : '')).'"><span class="fa fa-plus-circle valignmiddle"></span></a>';
				}
			}
		} elseif ($type == 'password') {
			// If prefix is 'search_', field is used as a filter, we use a common text field.
			$out = '<input type="'.($keyprefix == 'search_' ? 'text' : 'password').'" class="flat '.$morecss.'" name="'.$keyprefix.$key.$keysuffix.'" id="'.$keyprefix.$key.$keysuffix.'" value="'.$value.'" '.($moreparam ? $moreparam : '').'>';
		} elseif ($type == 'array') {
			$newval = $val;
			$newval['type'] = 'varchar(256)';

			$out = '';
			if (!empty($value)) {
				foreach ($value as $option) {
					$out .= '<span><a class="'.dol_escape_htmltag($keyprefix.$key.$keysuffix).'_del" href="javascript:;"><span class="fa fa-minus-circle valignmiddle"></span></a> ';
					$out .= $this->showInputField($newval, $keyprefix.$key.$keysuffix.'[]', $option, $moreparam, '', '', $morecss).'<br></span>';
				}
			}
			$out .= '<a id="'.dol_escape_htmltag($keyprefix.$key.$keysuffix).'_add" href="javascript:;"><span class="fa fa-plus-circle valignmiddle"></span></a>';

			$newInput = '<span><a class="'.dol_escape_htmltag($keyprefix.$key.$keysuffix).'_del" href="javascript:;"><span class="fa fa-minus-circle valignmiddle"></span></a> ';
			$newInput .= $this->showInputField($newval, $keyprefix.$key.$keysuffix.'[]', '', $moreparam, '', '', $morecss).'<br></span>';

			if (!empty($conf->use_javascript_ajax)) {
				$out .= '
					<script nonce="'.getNonce().'">
					$(document).ready(function() {
						$("a#'.dol_escape_js($keyprefix.$key.$keysuffix).'_add").click(function() {
							$("'.dol_escape_js($newInput).'").insertBefore(this);
						});

						$(document).on("click", "a.'.dol_escape_js($keyprefix.$key.$keysuffix).'_del", function() {
							$(this).parent().remove();
						});
					});
					</script>';
			}
		}
		if (!empty($hidden)) {
			$out = '<input type="hidden" value="'.$value.'" name="'.$keyprefix.$key.$keysuffix.'" id="'.$keyprefix.$key.$keysuffix.'"/>';
		}

		if ($isDependList==1) {
			$out .= $this->getJSListDependancies('_common');
		}
		/* Add comments
		 if ($type == 'date') $out.=' (YYYY-MM-DD)';
		 elseif ($type == 'datetime') $out.=' (YYYY-MM-DD HH:MM:SS)';
		 */

		// Display error message for field
		if (!empty($fieldValidationErrorMsg) && function_exists('getFieldErrorIcon')) {
			$out .= ' '.getFieldErrorIcon($fieldValidationErrorMsg);
		}

		return $out;
	}

	/**
	 * Return HTML string to show a field into a page
	 * Code very similar with showOutputField of extra fields
	 *
	 * @param  array   $val		       Array of properties of field to show
	 * @param  string  $key            Key of attribute
	 * @param  string  $value          Preselected value to show (for date type it must be in timestamp format, for amount or price it must be a php numeric value)
	 * @param  string  $moreparam      To add more parametes on html input tag
	 * @param  string  $keysuffix      Prefix string to add into name and id of field (can be used to avoid duplicate names)
	 * @param  string  $keyprefix      Suffix string to add into name and id of field (can be used to avoid duplicate names)
	 * @param  mixed   $morecss        Value for css to define size. May also be a numeric.
	 * @return string
	 */
	public function showOutputField($val, $key, $value, $moreparam = '', $keysuffix = '', $keyprefix = '', $morecss = '')
	{
		global $conf, $langs, $form;

		if (!is_object($form)) {
			require_once DOL_DOCUMENT_ROOT.'/core/class/html.form.class.php';
			$form = new Form($this->db);
		}

		$objectid = $this->id;	// Not used ???

		$label = empty($val['label']) ? '' : $val['label'];
		$type  = empty($val['type']) ? '' : $val['type'];
		$size  = empty($val['css']) ? '' : $val['css'];
		$reg = array();

		// Convert var to be able to share same code than showOutputField of extrafields
		if (preg_match('/varchar\((\d+)\)/', $type, $reg)) {
			$type = 'varchar'; // convert varchar(xx) int varchar
			$size = $reg[1];
		} elseif (preg_match('/varchar/', $type)) {
			$type = 'varchar'; // convert varchar(xx) int varchar
		}
		if (!empty($val['arrayofkeyval']) && is_array($val['arrayofkeyval'])) {
			$type = 'select';
		}
		if (preg_match('/^integer:(.*):(.*)/i', $val['type'], $reg)) {
			$type = 'link';
		}

		$default = empty($val['default']) ? '' : $val['default'];
		$computed = empty($val['computed']) ? '' : $val['computed'];
		$unique = empty($val['unique']) ? '' : $val['unique'];
		$required = empty($val['required']) ? '' : $val['required'];
		$param = array();
		$param['options'] = array();

		if (!empty($val['arrayofkeyval']) && is_array($val['arrayofkeyval'])) {
			$param['options'] = $val['arrayofkeyval'];
		}
		if (preg_match('/^integer:(.*):(.*)/i', $val['type'], $reg)) {
			$type = 'link';
			$param['options'] = array($reg[1].':'.$reg[2]=>$reg[1].':'.$reg[2]);
		} elseif (preg_match('/^sellist:(.*):(.*):(.*):(.*)/i', $val['type'], $reg)) {
			$param['options'] = array($reg[1].':'.$reg[2].':'.$reg[3].':'.$reg[4] => 'N');
			$type = 'sellist';
		} elseif (preg_match('/^sellist:(.*):(.*):(.*)/i', $val['type'], $reg)) {
			$param['options'] = array($reg[1].':'.$reg[2].':'.$reg[3] => 'N');
			$type = 'sellist';
		} elseif (preg_match('/^sellist:(.*):(.*)/i', $val['type'], $reg)) {
			$param['options'] = array($reg[1].':'.$reg[2] => 'N');
			$type = 'sellist';
		} elseif (preg_match('/^chkbxlst:(.*)/i', $val['type'], $reg)) {
			$param['options'] = array($reg[1] => 'N');
			$type = 'chkbxlst';
		}

		$langfile = empty($val['langfile']) ? '' : $val['langfile'];
		$list = (empty($val['list']) ? '' : $val['list']);
		$help = (empty($val['help']) ? '' : $val['help']);
		$hidden = (($val['visible'] == 0) ? 1 : 0); // If zero, we are sure it is hidden, otherwise we show. If it depends on mode (view/create/edit form or list, this must be filtered by caller)

		if ($hidden) {
			return '';
		}

		// If field is a computed field, value must become result of compute
		if ($computed) {
			// Make the eval of compute string
			//var_dump($computed);
			$value = dol_eval($computed, 1, 0, '');
		}

		if (empty($morecss)) {
			if ($type == 'date') {
				$morecss = 'minwidth100imp';
			} elseif ($type == 'datetime' || $type == 'timestamp') {
				$morecss = 'minwidth200imp';
			} elseif (in_array($type, array('int', 'double', 'price'))) {
				$morecss = 'maxwidth75';
			} elseif ($type == 'url') {
				$morecss = 'minwidth400';
			} elseif ($type == 'boolean') {
				$morecss = '';
			} else {
				if (is_numeric($size) && round($size) < 12) {
					$morecss = 'minwidth100';
				} elseif (is_numeric($size) && round($size) <= 48) {
					$morecss = 'minwidth200';
				} else {
					$morecss = 'minwidth400';
				}
			}
		}

		// Format output value differently according to properties of field
		if (in_array($key, array('rowid', 'ref')) && method_exists($this, 'getNomUrl')) {
			if ($key != 'rowid' || empty($this->fields['ref'])) {	// If we want ref field or if we want ID and there is no ref field, we show the link.
				$value = $this->getNomUrl(1, '', 0, '', 1);
			}
		} elseif ($key == 'status' && method_exists($this, 'getLibStatut')) {
			$value = $this->getLibStatut(3);
		} elseif ($type == 'date') {
			if (!empty($value)) {
				$value = dol_print_date($value, 'day');	// We suppose dates without time are always gmt (storage of course + output)
			} else {
				$value = '';
			}
		} elseif ($type == 'datetime' || $type == 'timestamp') {
			if (!empty($value)) {
				$value = dol_print_date($value, 'dayhour', 'tzuserrel');
			} else {
				$value = '';
			}
		} elseif ($type == 'duration') {
			include_once DOL_DOCUMENT_ROOT.'/core/lib/date.lib.php';
			if (!is_null($value) && $value !== '') {
				$value = convertSecondToTime($value, 'allhourmin');
			}
		} elseif ($type == 'double' || $type == 'real') {
			if (!is_null($value) && $value !== '') {
				$value = price($value);
			}
		} elseif ($type == 'boolean') {
			$checked = '';
			if (!empty($value)) {
				$checked = ' checked ';
			}
			$value = '<input type="checkbox" '.$checked.' '.($moreparam ? $moreparam : '').' readonly disabled>';
		} elseif ($type == 'mail' || $type == 'email') {
			$value = dol_print_email($value, 0, 0, 0, 64, 1, 1);
		} elseif ($type == 'url') {
			$value = dol_print_url($value, '_blank', 32, 1);
		} elseif ($type == 'phone') {
			$value = dol_print_phone($value, '', 0, 0, '', '&nbsp;', 'phone');
		} elseif ($type == 'ip') {
			$value = dol_print_ip($value, 0);
		} elseif ($type == 'price') {
			if (!is_null($value) && $value !== '') {
				$value = price($value, 0, $langs, 0, 0, -1, $conf->currency);
			}
		} elseif ($type == 'select') {
			$value = isset($param['options'][$value])?$param['options'][$value]:'';
		} elseif ($type == 'sellist') {
			$param_list = array_keys($param['options']);
			$InfoFieldList = explode(":", $param_list[0]);

			$selectkey = "rowid";
			$keyList = 'rowid';

			if (count($InfoFieldList) > 4 && !empty($InfoFieldList[4])) {
				$selectkey = $InfoFieldList[2];
				$keyList = $InfoFieldList[2].' as rowid';
			}

			$fields_label = explode('|', $InfoFieldList[1]);
			if (is_array($fields_label)) {
				$keyList .= ', ';
				$keyList .= implode(', ', $fields_label);
			}

			$filter_categorie = false;
			if (count($InfoFieldList) > 5) {
				if ($InfoFieldList[0] == 'categorie') {
					$filter_categorie = true;
				}
			}

			$sql = "SELECT ".$keyList;
			$sql .= ' FROM '.$this->db->prefix().$InfoFieldList[0];
			if (strpos($InfoFieldList[4], 'extra') !== false) {
				$sql .= ' as main';
			}
			if ($selectkey == 'rowid' && empty($value)) {
				$sql .= " WHERE ".$selectkey." = 0";
			} elseif ($selectkey == 'rowid') {
				$sql .= " WHERE ".$selectkey." = ".((int) $value);
			} else {
				$sql .= " WHERE ".$selectkey." = '".$this->db->escape($value)."'";
			}

			//$sql.= ' AND entity = '.$conf->entity;

			dol_syslog(get_class($this).':showOutputField:$type=sellist', LOG_DEBUG);
			$resql = $this->db->query($sql);
			if ($resql) {
				if ($filter_categorie === false) {
					$value = ''; // value was used, so now we reste it to use it to build final output
					$numrows = $this->db->num_rows($resql);
					if ($numrows) {
						$obj = $this->db->fetch_object($resql);

						// Several field into label (eq table:code|libelle:rowid)
						$fields_label = explode('|', $InfoFieldList[1]);

						if (is_array($fields_label) && count($fields_label) > 1) {
							foreach ($fields_label as $field_toshow) {
								$translabel = '';
								if (!empty($obj->$field_toshow)) {
									$translabel = $langs->trans($obj->$field_toshow);
								}
								if ($translabel != $field_toshow) {
									$value .= dol_trunc($translabel, 18) . ' ';
								} else {
									$value .= $obj->$field_toshow . ' ';
								}
							}
						} else {
							$translabel = '';
							if (!empty($obj->{$InfoFieldList[1]})) {
								$translabel = $langs->trans($obj->{$InfoFieldList[1]});
							}
							if ($translabel != $obj->{$InfoFieldList[1]}) {
								$value = dol_trunc($translabel, 18);
							} else {
								$value = $obj->{$InfoFieldList[1]};
							}
						}
					}
				} else {
					require_once DOL_DOCUMENT_ROOT . '/categories/class/categorie.class.php';

					$toprint = array();
					$obj = $this->db->fetch_object($resql);
					$c = new Categorie($this->db);
					$c->fetch($obj->rowid);
					$ways = $c->print_all_ways(); // $ways[0] = "ccc2 >> ccc2a >> ccc2a1" with html formatted text
					foreach ($ways as $way) {
						$toprint[] = '<li class="select2-search-choice-dolibarr noborderoncategories"' . ($c->color ? ' style="background: #' . $c->color . ';"' : ' style="background: #aaa"') . '>' . img_object('', 'category') . ' ' . $way . '</li>';
					}
					$value = '<div class="select2-container-multi-dolibarr" style="width: 90%;"><ul class="select2-choices-dolibarr">'.implode(' ', $toprint).'</ul></div>';
				}
			} else {
				dol_syslog(get_class($this).'::showOutputField error '.$this->db->lasterror(), LOG_WARNING);
			}
		} elseif ($type == 'radio') {
			$value = $param['options'][$value];
		} elseif ($type == 'checkbox') {
			$value_arr = explode(',', $value);
			$value = '';
			if (is_array($value_arr) && count($value_arr) > 0) {
				$toprint = array();
				foreach ($value_arr as $keyval => $valueval) {
					$toprint[] = '<li class="select2-search-choice-dolibarr noborderoncategories" style="background: #bbb">'.$param['options'][$valueval].'</li>';
				}
				$value = '<div class="select2-container-multi-dolibarr" style="width: 90%;"><ul class="select2-choices-dolibarr">'.implode(' ', $toprint).'</ul></div>';
			}
		} elseif ($type == 'chkbxlst') {
			$value_arr = explode(',', $value);

			$param_list = array_keys($param['options']);
			$InfoFieldList = explode(":", $param_list[0]);

			$selectkey = "rowid";
			$keyList = 'rowid';

			if (count($InfoFieldList) >= 3) {
				$selectkey = $InfoFieldList[2];
				$keyList = $InfoFieldList[2].' as rowid';
			}

			$fields_label = explode('|', $InfoFieldList[1]);
			if (is_array($fields_label)) {
				$keyList .= ', ';
				$keyList .= implode(', ', $fields_label);
			}

			$filter_categorie = false;
			if (count($InfoFieldList) > 5) {
				if ($InfoFieldList[0] == 'categorie') {
					$filter_categorie = true;
				}
			}

			$sql = "SELECT ".$keyList;
			$sql .= ' FROM '.$this->db->prefix().$InfoFieldList[0];
			if (strpos($InfoFieldList[4], 'extra') !== false) {
				$sql .= ' as main';
			}
			// $sql.= " WHERE ".$selectkey."='".$this->db->escape($value)."'";
			// $sql.= ' AND entity = '.$conf->entity;

			dol_syslog(get_class($this).':showOutputField:$type=chkbxlst', LOG_DEBUG);
			$resql = $this->db->query($sql);
			if ($resql) {
				if ($filter_categorie === false) {
					$value = ''; // value was used, so now we reste it to use it to build final output
					$toprint = array();
					while ($obj = $this->db->fetch_object($resql)) {
						// Several field into label (eq table:code|libelle:rowid)
						$fields_label = explode('|', $InfoFieldList[1]);
						if (is_array($value_arr) && in_array($obj->rowid, $value_arr)) {
							if (is_array($fields_label) && count($fields_label) > 1) {
								foreach ($fields_label as $field_toshow) {
									$translabel = '';
									if (!empty($obj->$field_toshow)) {
										$translabel = $langs->trans($obj->$field_toshow);
									}
									if ($translabel != $field_toshow) {
										$toprint[] = '<li class="select2-search-choice-dolibarr noborderoncategories" style="background: #bbb">' . dol_trunc($translabel, 18) . '</li>';
									} else {
										$toprint[] = '<li class="select2-search-choice-dolibarr noborderoncategories" style="background: #bbb">' . $obj->$field_toshow . '</li>';
									}
								}
							} else {
								$translabel = '';
								if (!empty($obj->{$InfoFieldList[1]})) {
									$translabel = $langs->trans($obj->{$InfoFieldList[1]});
								}
								if ($translabel != $obj->{$InfoFieldList[1]}) {
									$toprint[] = '<li class="select2-search-choice-dolibarr noborderoncategories" style="background: #bbb">' . dol_trunc($translabel, 18) . '</li>';
								} else {
									$toprint[] = '<li class="select2-search-choice-dolibarr noborderoncategories" style="background: #bbb">' . $obj->{$InfoFieldList[1]} . '</li>';
								}
							}
						}
					}
				} else {
					require_once DOL_DOCUMENT_ROOT . '/categories/class/categorie.class.php';

					$toprint = array();
					while ($obj = $this->db->fetch_object($resql)) {
						if (is_array($value_arr) && in_array($obj->rowid, $value_arr)) {
							$c = new Categorie($this->db);
							$c->fetch($obj->rowid);
							$ways = $c->print_all_ways(); // $ways[0] = "ccc2 >> ccc2a >> ccc2a1" with html formatted text
							foreach ($ways as $way) {
								$toprint[] = '<li class="select2-search-choice-dolibarr noborderoncategories"' . ($c->color ? ' style="background: #' . $c->color . ';"' : ' style="background: #aaa"') . '>' . img_object('', 'category') . ' ' . $way . '</li>';
							}
						}
					}
				}
				$value = '<div class="select2-container-multi-dolibarr" style="width: 90%;"><ul class="select2-choices-dolibarr">'.implode(' ', $toprint).'</ul></div>';
			} else {
				dol_syslog(get_class($this).'::showOutputField error '.$this->db->lasterror(), LOG_WARNING);
			}
		} elseif ($type == 'link') {
			$out = '';

			// only if something to display (perf)
			if ($value) {
				$param_list = array_keys($param['options']); // $param_list='ObjectName:classPath'

				$InfoFieldList = explode(":", $param_list[0]);
				$classname = $InfoFieldList[0];
				$classpath = $InfoFieldList[1];
				$getnomurlparam = (empty($InfoFieldList[2]) ? 3 : $InfoFieldList[2]);
				$getnomurlparam2 = (empty($InfoFieldList[4]) ? '' : $InfoFieldList[4]);
				if (!empty($classpath)) {
					dol_include_once($InfoFieldList[1]);
					if ($classname && class_exists($classname)) {
						$object = new $classname($this->db);
						if ($object->element === 'product') {	// Special cas for product because default valut of fetch are wrong
							$result = $object->fetch($value, '', '', '', 0, 1, 1);
						} else {
							$result = $object->fetch($value);
						}
						if ($result > 0) {
							if ($object->element === 'product') {
								$get_name_url_param_arr = array($getnomurlparam, $getnomurlparam2, 0, -1, 0, '', 0);
								if (isset($val['get_name_url_params'])) {
									$get_name_url_params = explode(':', $val['get_name_url_params']);
									if (!empty($get_name_url_params)) {
										$param_num_max = count($get_name_url_param_arr) - 1;
										foreach ($get_name_url_params as $param_num => $param_value) {
											if ($param_num > $param_num_max) {
												break;
											}
											$get_name_url_param_arr[$param_num] = $param_value;
										}
									}
								}

								/**
								 * @var Product $object
								 */
								$value = $object->getNomUrl($get_name_url_param_arr[0], $get_name_url_param_arr[1], $get_name_url_param_arr[2], $get_name_url_param_arr[3], $get_name_url_param_arr[4], $get_name_url_param_arr[5], $get_name_url_param_arr[6]);
							} else {
								$value = $object->getNomUrl($getnomurlparam, $getnomurlparam2);
							}
						} else {
							$value = '';
						}
					}
				} else {
					dol_syslog('Error bad setup of extrafield', LOG_WARNING);
					return 'Error bad setup of extrafield';
				}
			} else {
				$value = '';
			}
		} elseif ($type == 'password') {
			$value = preg_replace('/./i', '*', $value);
		} elseif ($type == 'array') {
			$value = implode('<br>', $value);
		} else {	// text|html|varchar
			$value = dol_htmlentitiesbr($value);
		}

		//print $type.'-'.$size.'-'.$value;
		$out = $value;

		return $out;
	}

	/**
	 * clear validation message result for a field
	 *
	 * @param string $fieldKey Key of attribute to clear
	 * @return void
	 */
	public function clearFieldError($fieldKey)
	{
		$this->error = '';
		unset($this->validateFieldsErrors[$fieldKey]);
	}

	/**
	 * set validation error message a field
	 *
	 * @param string $fieldKey Key of attribute
	 * @param string $msg the field error message
	 * @return void
	 */
	public function setFieldError($fieldKey, $msg = '')
	{
		global $langs;
		if (empty($msg)) {
			$msg = $langs->trans("UnknowError");
		}

		$this->error = $this->validateFieldsErrors[$fieldKey] = $msg;
	}

	/**
	 * get field error message
	 *
	 * @param  string  $fieldKey            Key of attribute
	 * @return string						Error message of validation ('' if no error)
	 */
	public function getFieldError($fieldKey)
	{
		if (!empty($this->validateFieldsErrors[$fieldKey])) {
			return $this->validateFieldsErrors[$fieldKey];
		}
		return '';
	}

	/**
	 * Return validation test result for a field
	 *
	 * @param  array   $fields	       		Array of properties of field to show
	 * @param  string  $fieldKey            Key of attribute
	 * @param  string  $fieldValue          value of attribute
	 * @return bool return false if fail true on success, see $this->error for error message
	 */
	public function validateField($fields, $fieldKey, $fieldValue)
	{
		global $langs;

		if (!class_exists('Validate')) {
			require_once DOL_DOCUMENT_ROOT . '/core/class/validate.class.php';
		}

		$this->clearFieldError($fieldKey);

		if (!isset($fields[$fieldKey])) {
			$this->setFieldError($fieldKey, $langs->trans('FieldNotFoundInObject'));
			return false;
		}

		$val = $fields[$fieldKey];

		$param = array();
		$param['options'] = array();
		$type  = $val['type'];

		$required = false;
		if (isset($val['notnull']) && $val['notnull'] === 1) {
			// 'notnull' is set to 1 if not null in database. Set to -1 if we must set data to null if empty ('' or 0).
			$required = true;
		}

		$maxSize = 0;
		$minSize = 0;

		//
		// PREPARE Elements
		//
		$reg = array();

		// Convert var to be able to share same code than showOutputField of extrafields
		if (preg_match('/varchar\((\d+)\)/', $type, $reg)) {
			$type = 'varchar'; // convert varchar(xx) int varchar
			$maxSize = $reg[1];
		} elseif (preg_match('/varchar/', $type)) {
			$type = 'varchar'; // convert varchar(xx) int varchar
		}

		if (!empty($val['arrayofkeyval']) && is_array($val['arrayofkeyval'])) {
			$type = 'select';
		}

		if (!empty($val['type']) && preg_match('/^integer:(.*):(.*)/i', $val['type'], $reg)) {
			$type = 'link';
		}

		if (!empty($val['arrayofkeyval']) && is_array($val['arrayofkeyval'])) {
			$param['options'] = $val['arrayofkeyval'];
		}

		if (preg_match('/^integer:(.*):(.*)/i', $val['type'], $reg)) {
			$type = 'link';
			$param['options'] = array($reg[1].':'.$reg[2]=>$reg[1].':'.$reg[2]);
		} elseif (preg_match('/^sellist:(.*):(.*):(.*):(.*)/i', $val['type'], $reg)) {
			$param['options'] = array($reg[1].':'.$reg[2].':'.$reg[3].':'.$reg[4] => 'N');
			$type = 'sellist';
		} elseif (preg_match('/^sellist:(.*):(.*):(.*)/i', $val['type'], $reg)) {
			$param['options'] = array($reg[1].':'.$reg[2].':'.$reg[3] => 'N');
			$type = 'sellist';
		} elseif (preg_match('/^sellist:(.*):(.*)/i', $val['type'], $reg)) {
			$param['options'] = array($reg[1].':'.$reg[2] => 'N');
			$type = 'sellist';
		}

		//
		// TEST Value
		//

		// Use Validate class to allow external Modules to use data validation part instead of concentrate all test here (factoring) or just for reuse
		$validate = new Validate($this->db, $langs);


		// little trick : to perform tests with good performances sort tests by quick to low

		//
		// COMMON TESTS
		//

		// Required test and empty value
		if ($required && !$validate->isNotEmptyString($fieldValue)) {
			$this->setFieldError($fieldKey, $validate->error);
			return false;
		} elseif (!$required && !$validate->isNotEmptyString($fieldValue)) {
			// if no value sent and the field is not mandatory, no need to perform tests
			return true;
		}

		// MAX Size test
		if (!empty($maxSize) && !$validate->isMaxLength($fieldValue, $maxSize)) {
			$this->setFieldError($fieldKey, $validate->error);
			return false;
		}

		// MIN Size test
		if (!empty($minSize) && !$validate->isMinLength($fieldValue, $minSize)) {
			$this->setFieldError($fieldKey, $validate->error);
			return false;
		}

		//
		// TESTS for TYPE
		//

		if (in_array($type, array('date', 'datetime', 'timestamp'))) {
			if (!$validate->isTimestamp($fieldValue)) {
				$this->setFieldError($fieldKey, $validate->error);
				return false;
			} else { return true; }
		} elseif ($type == 'duration') {
			if (!$validate->isDuration($fieldValue)) {
				$this->setFieldError($fieldKey, $validate->error);
				return false;
			} else { return true; }
		} elseif (in_array($type, array('double', 'real', 'price'))) {
			// is numeric
			if (!$validate->isNumeric($fieldValue)) {
				$this->setFieldError($fieldKey, $validate->error);
				return false;
			} else { return true; }
		} elseif ($type == 'boolean') {
			if (!$validate->isBool($fieldValue)) {
				$this->setFieldError($fieldKey, $validate->error);
				return false;
			} else { return true; }
		} elseif ($type == 'mail') {
			if (!$validate->isEmail($fieldValue)) {
				$this->setFieldError($fieldKey, $validate->error);
				return false;
			}
		} elseif ($type == 'url') {
			if (!$validate->isUrl($fieldValue)) {
				$this->setFieldError($fieldKey, $validate->error);
				return false;
			} else { return true; }
		} elseif ($type == 'phone') {
			if (!$validate->isPhone($fieldValue)) {
				$this->setFieldError($fieldKey, $validate->error);
				return false;
			} else { return true; }
		} elseif ($type == 'select' || $type == 'radio') {
			if (!isset($param['options'][$fieldValue])) {
				$this->error = $langs->trans('RequireValidValue');
				return false;
			} else { return true; }
		} elseif ($type == 'sellist' || $type == 'chkbxlst') {
			$param_list = array_keys($param['options']);
			$InfoFieldList = explode(":", $param_list[0]);
			$value_arr = explode(',', $fieldValue);
			$value_arr = array_map(array($this->db, 'escape'), $value_arr);

			$selectkey = "rowid";
			if (count($InfoFieldList) > 4 && !empty($InfoFieldList[4])) {
				$selectkey = $InfoFieldList[2];
			}

			if (!$validate->isInDb($value_arr, $InfoFieldList[0], $selectkey)) {
				$this->setFieldError($fieldKey, $validate->error);
				return false;
			} else { return true; }
		} elseif ($type == 'link') {
			$param_list = array_keys($param['options']); // $param_list='ObjectName:classPath'
			$InfoFieldList = explode(":", $param_list[0]);
			$classname = $InfoFieldList[0];
			$classpath = $InfoFieldList[1];
			if (!$validate->isFetchable($fieldValue, $classname, $classpath)) {
				$this->setFieldError($fieldKey, $validate->error);
				return false;
			} else { return true; }
		}

		// if no test failled all is ok
		return true;
	}

	/**
	 * Function to show lines of extrafields with output datas.
	 * This function is responsible to output the <tr> and <td> according to correct number of columns received into $params['colspan'] or <div> according to $display_type
	 *
	 * @param 	Extrafields $extrafields    Extrafield Object
	 * @param 	string      $mode           Show output ('view') or input ('create' or 'edit') for extrafield
	 * @param 	array       $params         Optional parameters. Example: array('style'=>'class="oddeven"', 'colspan'=>$colspan)
	 * @param 	string      $keysuffix      Suffix string to add after name and id of field (can be used to avoid duplicate names)
	 * @param 	string      $keyprefix      Prefix string to add before name and id of field (can be used to avoid duplicate names)
	 * @param	string		$onetrtd		All fields in same tr td. Used by objectline_create.tpl.php for example.
	 * @param	string		$display_type	"card" for form display, "line" for document line display (extrafields on propal line, order line, etc...)
	 * @return 	string						String with html content to show
	 */
	public function showOptionals($extrafields, $mode = 'view', $params = null, $keysuffix = '', $keyprefix = '', $onetrtd = 0, $display_type = 'card')
	{
		global $db, $conf, $langs, $action, $form, $hookmanager;

		if (!is_object($form)) {
			$form = new Form($db);
		}
		if (!is_object($extrafields)) {
			dol_syslog('Bad parameter extrafields for showOptionals', LOG_ERR);
			return 'Bad parameter extrafields for showOptionals';
		}
		if (!is_array($extrafields->attributes[$this->table_element])) {
			dol_syslog("extrafields->attributes was not loaded with extrafields->fetch_name_optionals_label(table_element);", LOG_WARNING);
		}

		$out = '';

		$parameters = array('mode'=>$mode, 'params'=>$params, 'keysuffix'=>$keysuffix, 'keyprefix'=>$keyprefix, 'display_type'=>$display_type);
		$reshook = $hookmanager->executeHooks('showOptionals', $parameters, $this, $action); // Note that $action and $object may have been modified by hook

		if (empty($reshook)) {
			if (is_array($extrafields->attributes[$this->table_element]) && key_exists('label', $extrafields->attributes[$this->table_element]) && is_array($extrafields->attributes[$this->table_element]['label']) && count($extrafields->attributes[$this->table_element]['label']) > 0) {
				$out .= "\n";
				$out .= '<!-- commonobject:showOptionals --> ';
				$out .= "\n";

				$nbofextrafieldsshown = 0;
				$e = 0;	// var to manage the modulo (odd/even)

				$lastseparatorkeyfound = '';
				$extrafields_collapse_num = '';
				$extrafields_collapse_num_old = '';
				$i = 0;

				foreach ($extrafields->attributes[$this->table_element]['label'] as $key => $label) {
					$i++;

					// Show only the key field in params
					if (is_array($params) && array_key_exists('onlykey', $params) && $key != $params['onlykey']) {
						continue;
					}

					// Test on 'enabled' ('enabled' is different than 'list' = 'visibility')
					$enabled = 1;
					if ($enabled && isset($extrafields->attributes[$this->table_element]['enabled'][$key])) {
						$enabled = dol_eval($extrafields->attributes[$this->table_element]['enabled'][$key], 1, 1, '1');
					}
					if (empty($enabled)) {
						continue;
					}

					$visibility = 1;
					if ($visibility && isset($extrafields->attributes[$this->table_element]['list'][$key])) {
						$visibility = dol_eval($extrafields->attributes[$this->table_element]['list'][$key], 1, 1, '1');
					}

					$perms = 1;
					if ($perms && isset($extrafields->attributes[$this->table_element]['perms'][$key])) {
						$perms = dol_eval($extrafields->attributes[$this->table_element]['perms'][$key], 1, 1, '1');
					}

					if (($mode == 'create') && abs($visibility) != 1 && abs($visibility) != 3) {
						continue; // <> -1 and <> 1 and <> 3 = not visible on forms, only on list
					} elseif (($mode == 'edit') && abs($visibility) != 1 && abs($visibility) != 3 && abs($visibility) != 4) {
						continue; // <> -1 and <> 1 and <> 3 = not visible on forms, only on list and <> 4 = not visible at the creation
					} elseif ($mode == 'view' && empty($visibility)) {
						continue;
					}
					if (empty($perms)) {
						continue;
					}

					// Load language if required
					if (!empty($extrafields->attributes[$this->table_element]['langfile'][$key])) {
						$langs->load($extrafields->attributes[$this->table_element]['langfile'][$key]);
					}

					$colspan = 0;
					if (is_array($params) && count($params) > 0 && $display_type=='card') {
						if (array_key_exists('cols', $params)) {
							$colspan = $params['cols'];
						} elseif (array_key_exists('colspan', $params)) {	// For backward compatibility. Use cols instead now.
							$reg = array();
							if (preg_match('/colspan="(\d+)"/', $params['colspan'], $reg)) {
								$colspan = $reg[1];
							} else {
								$colspan = $params['colspan'];
							}
						}
					}
					$colspan = intval($colspan);

					switch ($mode) {
						case "view":
							$value = ((!empty($this->array_options) && array_key_exists("options_".$key.$keysuffix, $this->array_options)) ? $this->array_options["options_".$key.$keysuffix] : null); // Value may be cleaned or formated later
							break;
						case "create":
						case "edit":
							// We get the value of property found with GETPOST so it takes into account:
							// default values overwrite, restore back to list link, ... (but not 'default value in database' of field)
							$check = 'alphanohtml';
							if (in_array($extrafields->attributes[$this->table_element]['type'][$key], array('html', 'text'))) {
								$check = 'restricthtml';
							}
							$getposttemp = GETPOST($keyprefix.'options_'.$key.$keysuffix, $check, 3); // GETPOST can get value from GET, POST or setup of default values overwrite.
							// GETPOST("options_" . $key) can be 'abc' or array(0=>'abc')
							if (is_array($getposttemp) || $getposttemp != '' || GETPOSTISSET($keyprefix.'options_'.$key.$keysuffix)) {
								if (is_array($getposttemp)) {
									// $getposttemp is an array but following code expects a comma separated string
									$value = implode(",", $getposttemp);
								} else {
									$value = $getposttemp;
								}
							} else {
								$value = (!empty($this->array_options["options_".$key]) ? $this->array_options["options_".$key] : ''); // No GET, no POST, no default value, so we take value of object.
							}
							//var_dump($keyprefix.' - '.$key.' - '.$keysuffix.' - '.$keyprefix.'options_'.$key.$keysuffix.' - '.$this->array_options["options_".$key.$keysuffix].' - '.$getposttemp.' - '.$value);
							break;
					}

					$nbofextrafieldsshown++;

					// Output value of the current field
					if ($extrafields->attributes[$this->table_element]['type'][$key] == 'separate') {
						$extrafields_collapse_num = $key;
						/*
						$extrafield_param = $extrafields->attributes[$this->table_element]['param'][$key];
						if (!empty($extrafield_param) && is_array($extrafield_param)) {
							$extrafield_param_list = array_keys($extrafield_param['options']);

							if (count($extrafield_param_list) > 0) {
								$extrafield_collapse_display_value = intval($extrafield_param_list[0]);

								if ($extrafield_collapse_display_value == 1 || $extrafield_collapse_display_value == 2) {
									//$extrafields_collapse_num = $extrafields->attributes[$this->table_element]['pos'][$key];
									$extrafields_collapse_num = $key;
								}
							}
						}
						*/

						// if colspan=0 or 1, the second column is not extended, so the separator must be on 2 columns
						$out .= $extrafields->showSeparator($key, $this, ($colspan ? $colspan + 1 : 2), $display_type, $mode);

						$lastseparatorkeyfound = $key;
					} else {
						$collapse_group = $extrafields_collapse_num.(!empty($this->id) ? '_'.$this->id : '');

						$class = (!empty($extrafields->attributes[$this->table_element]['hidden'][$key]) ? 'hideobject ' : '');
						$csstyle = '';
						if (is_array($params) && count($params) > 0) {
							if (array_key_exists('class', $params)) {
								$class .= $params['class'].' ';
							}
							if (array_key_exists('style', $params)) {
								$csstyle = $params['style'];
							}
						}

						// add html5 elements
						$domData  = ' data-element="extrafield"';
						$domData .= ' data-targetelement="'.$this->element.'"';
						$domData .= ' data-targetid="'.$this->id.'"';

						$html_id = (empty($this->id) ? '' : 'extrarow-'.$this->element.'_'.$key.'_'.$this->id);
						if ($display_type=='card') {
							if (!empty($conf->global->MAIN_EXTRAFIELDS_USE_TWO_COLUMS) && ($e % 2) == 0) {
								$colspan = 0;
							}

							if ($action == 'selectlines') {
								$colspan++;
							}
						}

						// Convert date into timestamp format (value in memory must be a timestamp)
						if (in_array($extrafields->attributes[$this->table_element]['type'][$key], array('date'))) {
							$datenotinstring = null;
							if (array_key_exists('options_'.$key, $this->array_options)) {
								$datenotinstring = $this->array_options['options_'.$key];
								if (!is_numeric($this->array_options['options_'.$key])) {	// For backward compatibility
									$datenotinstring = $this->db->jdate($datenotinstring);
								}
							}
							$datekey = $keyprefix.'options_'.$key.$keysuffix;
							$value = (GETPOSTISSET($datekey)) ? dol_mktime(12, 0, 0, GETPOST($datekey.'month', 'int', 3), GETPOST($datekey.'day', 'int', 3), GETPOST($datekey.'year', 'int', 3)) : $datenotinstring;
						}
						if (in_array($extrafields->attributes[$this->table_element]['type'][$key], array('datetime'))) {
							$datenotinstring = null;
							if (array_key_exists('options_'.$key, $this->array_options)) {
								$datenotinstring = $this->array_options['options_'.$key];
								if (!is_numeric($this->array_options['options_'.$key])) {	// For backward compatibility
									$datenotinstring = $this->db->jdate($datenotinstring);
								}
							}
							$timekey = $keyprefix.'options_'.$key.$keysuffix;
							$value = (GETPOSTISSET($timekey)) ? dol_mktime(GETPOST($timekey.'hour', 'int', 3), GETPOST($timekey.'min', 'int', 3), GETPOST($timekey.'sec', 'int', 3), GETPOST($timekey.'month', 'int', 3), GETPOST($timekey.'day', 'int', 3), GETPOST($timekey.'year', 'int', 3), 'tzuserrel') : $datenotinstring;
						}
						// Convert float submited string into real php numeric (value in memory must be a php numeric)
						if (in_array($extrafields->attributes[$this->table_element]['type'][$key], array('price', 'double'))) {
							if (GETPOSTISSET($keyprefix.'options_'.$key.$keysuffix) || $value) {
								$value = price2num($value);
							} elseif (isset($this->array_options['options_'.$key])) {
								$value = $this->array_options['options_'.$key];
							}
						}

						// HTML, text, select, integer and varchar: take into account default value in database if in create mode
						if (in_array($extrafields->attributes[$this->table_element]['type'][$key], array('html', 'text', 'varchar', 'select', 'int', 'boolean'))) {
							if ($action == 'create') {
								$value = (GETPOSTISSET($keyprefix.'options_'.$key.$keysuffix) || $value) ? $value : $extrafields->attributes[$this->table_element]['default'][$key];
							}
						}

						$labeltoshow = $langs->trans($label);
						$helptoshow = $langs->trans($extrafields->attributes[$this->table_element]['help'][$key]);

						if ($display_type == 'card') {
							$out .= '<tr '.($html_id ? 'id="'.$html_id.'" ' : '').$csstyle.' class="field_options_'.$key.' '.$class.$this->element.'_extras_'.$key.' trextrafields_collapse'.$collapse_group.'" '.$domData.' >';
							if (!empty($conf->global->MAIN_VIEW_LINE_NUMBER) && ($action == 'view' || $action == 'valid' || $action == 'editline' || $action == 'confirm_valid' || $action == 'confirm_cancel')) {
								$out .= '<td></td>';
							}
							$out .= '<td class="'.(empty($params['tdclass']) ? 'titlefieldcreate' : $params['tdclass']).' wordbreak';
						} elseif ($display_type == 'line') {
							$out .= '<div '.($html_id ? 'id="'.$html_id.'" ' : '').$csstyle.' class="fieldline_options_'.$key.' '.$class.$this->element.'_extras_'.$key.' trextrafields_collapse'.$collapse_group.'" '.$domData.' >';
							$out .= '<div style="display: inline-block; padding-right:4px" class="wordbreak';
						}
						//$out .= "titlefield";
						//if (GETPOST('action', 'restricthtml') == 'create') $out.='create';
						// BUG #11554 : For public page, use red dot for required fields, instead of bold label
						$tpl_context = isset($params["tpl_context"]) ? $params["tpl_context"] : "none";
						if ($tpl_context != "public") {	// Public page : red dot instead of fieldrequired characters
							if ($mode != 'view' && !empty($extrafields->attributes[$this->table_element]['required'][$key])) {
								$out .= ' fieldrequired';
							}
						}
						$out .= '">';
						if ($tpl_context == "public") {	// Public page : red dot instead of fieldrequired characters
							if (!empty($extrafields->attributes[$this->table_element]['help'][$key])) {
								$out .= $form->textwithpicto($labeltoshow, $helptoshow);
							} else {
								$out .= $labeltoshow;
							}
							if ($mode != 'view' && !empty($extrafields->attributes[$this->table_element]['required'][$key])) {
								$out .= '&nbsp;<span style="color: red">*</span>';
							}
						} else {
							if (!empty($extrafields->attributes[$this->table_element]['help'][$key])) {
								$out .= $form->textwithpicto($labeltoshow, $helptoshow);
							} else {
								$out .= $labeltoshow;
							}
						}

						$out .= ($display_type == 'card' ? '</td>' : '</div>');

						$html_id = !empty($this->id) ? $this->element.'_extras_'.$key.'_'.$this->id : '';
						if ($display_type == 'card') {
							// a first td column was already output (and may be another on before if MAIN_VIEW_LINE_NUMBER set), so this td is the next one
							$out .= '<td '.($html_id ? 'id="'.$html_id.'" ' : '').' class="valuefieldcreate '.$this->element.'_extras_'.$key.'" '.($colspan ? ' colspan="'.$colspan.'"' : '').'>';
						} elseif ($display_type == 'line') {
							$out .= '<div '.($html_id ? 'id="'.$html_id.'" ' : '').' style="display: inline-block" class="valuefieldcreate '.$this->element.'_extras_'.$key.' extra_inline_'.$extrafields->attributes[$this->table_element]['type'][$key].'">';
						}

						switch ($mode) {
							case "view":
								$out .= $extrafields->showOutputField($key, $value, '', $this->table_element);
								break;
							case "create":
								$out .= $extrafields->showInputField($key, $value, '', $keysuffix, '', 0, $this->id, $this->table_element);
								break;
							case "edit":
								$out .= $extrafields->showInputField($key, $value, '', $keysuffix, '', 0, $this->id, $this->table_element);
								break;
						}

						$out .= ($display_type=='card' ? '</td>' : '</div>');

						if (!empty($conf->global->MAIN_EXTRAFIELDS_USE_TWO_COLUMS) && (($e % 2) == 1)) {
							$out .= ($display_type=='card' ? '</tr>' : '</div>');
						} else {
							$out .= ($display_type=='card' ? '</tr>' : '</div>');
						}

						$e++;
					}
				}
				$out .= "\n";
				// Add code to manage list depending on others
				if (!empty($conf->use_javascript_ajax)) {
					$out .= $this->getJSListDependancies();
				}

				$out .= '<!-- commonobject:showOptionals end --> '."\n";

				if (empty($nbofextrafieldsshown)) {
					$out = '';
				}
			}
		}

		$out .= $hookmanager->resPrint;

		return $out;
	}

	/**
	 * @param 	string 	$type	Type for prefix
	 * @return 	string			Javacript code to manage dependency
	 */
	public function getJSListDependancies($type = '_extra')
	{
		$out = '
					<script nonce="'.getNonce().'">
					jQuery(document).ready(function() {
						function showOptions'.$type.'(child_list, parent_list, orig_select)
						{
							var val = $("select[name=\""+parent_list+"\"]").val();
							var parentVal = parent_list + ":" + val;
							if(typeof val == "string"){
				    		    if(val != "") {
					    			var options = orig_select.find("option[parent=\""+parentVal+"\"]").clone();
									$("select[name=\""+child_list+"\"] option[parent]").remove();
									$("select[name=\""+child_list+"\"]").append(options);
								} else {
									var options = orig_select.find("option[parent]").clone();
									$("select[name=\""+child_list+"\"] option[parent]").remove();
									$("select[name=\""+child_list+"\"]").append(options);
								}
				    		} else if(val > 0) {
								var options = orig_select.find("option[parent=\""+parentVal+"\"]").clone();
								$("select[name=\""+child_list+"\"] option[parent]").remove();
								$("select[name=\""+child_list+"\"]").append(options);
							} else {
								var options = orig_select.find("option[parent]").clone();
								$("select[name=\""+child_list+"\"] option[parent]").remove();
								$("select[name=\""+child_list+"\"]").append(options);
							}
						}
						function setListDependencies'.$type.'() {
							jQuery("select option[parent]").parent().each(function() {
								var orig_select = {};
								var child_list = $(this).attr("name");
								orig_select[child_list] = $(this).clone();
								var parent = $(this).find("option[parent]:first").attr("parent");
								var infos = parent.split(":");
								var parent_list = infos[0];

								//Hide daughters lists
								if ($("#"+child_list).val() == 0 && $("#"+parent_list).val() == 0){
								    $("#"+child_list).hide();
								//Show mother lists
								} else if ($("#"+parent_list).val() != 0){
								    $("#"+parent_list).show();
								}
								//Show the child list if the parent list value is selected
								$("select[name=\""+parent_list+"\"]").click(function() {
								    if ($(this).val() != 0){
								        $("#"+child_list).show()
									}
								});

								//When we change parent list
								$("select[name=\""+parent_list+"\"]").change(function() {
									showOptions'.$type.'(child_list, parent_list, orig_select[child_list]);
									//Select the value 0 on child list after a change on the parent list
									$("#"+child_list).val(0).trigger("change");
									//Hide child lists if the parent value is set to 0
									if ($(this).val() == 0){
								   		$("#"+child_list).hide();
									}
								});
							});
						}

						setListDependencies'.$type.'();
					});
					</script>'."\n";
		return $out;
	}

	/**
	 * Returns the rights used for this class
	 * @return stdClass
	 */
	public function getRights()
	{
		global $user;

		$element = $this->element;
		if ($element == 'facturerec') {
			$element = 'facture';
		} elseif ($element == 'invoice_supplier_rec') {
			return $user->rights->fournisseur->facture;
		} elseif ($element == 'evaluation') {
			return $user->rights->hrm->evaluation;
		}

		return $user->rights->{$element};
	}

	/**
	 * Function used to replace a thirdparty id with another one.
	 * This function is meant to be called from replaceThirdparty with the appropriate tables
	 * Column name fk_soc MUST be used to identify thirdparties
	 *
	 * @param  DoliDB 	   $dbs			  Database handler
	 * @param  int 		   $origin_id     Old thirdparty id (the thirdparty to delete)
	 * @param  int 		   $dest_id       New thirdparty id (the thirdparty that will received element of the other)
	 * @param  string[]    $tables        Tables that need to be changed
	 * @param  int         $ignoreerrors  Ignore errors. Return true even if errors. We need this when replacement can fails like for categories (categorie of old thirdparty may already exists on new one)
	 * @return bool						  True if success, False if error
	 */
	public static function commonReplaceThirdparty(DoliDB $dbs, $origin_id, $dest_id, array $tables, $ignoreerrors = 0)
	{
		foreach ($tables as $table) {
			$sql = 'UPDATE '.$dbs->prefix().$table.' SET fk_soc = '.((int) $dest_id).' WHERE fk_soc = '.((int) $origin_id);

			if (!$dbs->query($sql)) {
				if ($ignoreerrors) {
					return true; // TODO Not enough. If there is A-B on kept thirdparty and B-C on old one, we must get A-B-C after merge. Not A-B.
				}
				//$this->errors = $db->lasterror();
				return false;
			}
		}

		return true;
	}

	/**
	 * Function used to replace a product id with another one.
	 * This function is meant to be called from replaceProduct with the appropriate tables
	 * Column name fk_product MUST be used to identify products
	 *
	 * @param  DoliDB 	   $dbs			  Database handler
	 * @param  int 		   $origin_id     Old product id (the product to delete)
	 * @param  int 		   $dest_id       New product id (the product that will received element of the other)
	 * @param  string[]    $tables        Tables that need to be changed
	 * @param  int         $ignoreerrors  Ignore errors. Return true even if errors. We need this when replacement can fails like for categories (categorie of old product may already exists on new one)
	 * @return bool						  True if success, False if error
	 */
	public static function commonReplaceProduct(DoliDB $dbs, $origin_id, $dest_id, array $tables, $ignoreerrors = 0)
	{
		foreach ($tables as $table) {
			$sql = 'UPDATE '.MAIN_DB_PREFIX.$table.' SET fk_product = '.((int) $dest_id).' WHERE fk_product = '.((int) $origin_id);

			if (!$dbs->query($sql)) {
				if ($ignoreerrors) {
					return true; // TODO Not enough. If there is A-B on kept product and B-C on old one, we must get A-B-C after merge. Not A-B.
				}
				//$this->errors = $db->lasterror();
				return false;
			}
		}

		return true;
	}

	/**
	 * Get buy price to use for margin calculation. This function is called when buy price is unknown.
	 *	 Set buy price = sell price if ForceBuyingPriceIfNull configured,
	 *   elseif calculation MARGIN_TYPE = 'costprice' and costprice is defined, use costprice as buyprice
	 *	 elseif calculation MARGIN_TYPE = 'pmp' and pmp is calculated, use pmp as buyprice
	 *	 else set min buy price as buy price
	 *
	 * @param float		$unitPrice		 Product unit price
	 * @param float		$discountPercent Line discount percent
	 * @param int		$fk_product		 Product id
	 * @return	float                    <0 if KO, buyprice if OK
	 */
	public function defineBuyPrice($unitPrice = 0.0, $discountPercent = 0.0, $fk_product = 0)
	{
		global $conf;

		$buyPrice = 0;

		if (($unitPrice > 0) && (isset($conf->global->ForceBuyingPriceIfNull) && $conf->global->ForceBuyingPriceIfNull > 0)) {
			 // When ForceBuyingPriceIfNull is set
			$buyPrice = $unitPrice * (1 - $discountPercent / 100);
		} else {
			// Get cost price for margin calculation
			if (!empty($fk_product) && $fk_product > 0) {
				if (isset($conf->global->MARGIN_TYPE) && $conf->global->MARGIN_TYPE == 'costprice') {
					require_once DOL_DOCUMENT_ROOT.'/product/class/product.class.php';
					$product = new Product($this->db);
					$result = $product->fetch($fk_product);
					if ($result <= 0) {
						$this->errors[] = 'ErrorProductIdDoesNotExists';
						return -1;
					}
					if ($product->cost_price > 0) {
						$buyPrice = $product->cost_price;
					} elseif ($product->pmp > 0) {
						$buyPrice = $product->pmp;
					}
				} elseif (isset($conf->global->MARGIN_TYPE) && $conf->global->MARGIN_TYPE == 'pmp') {
					require_once DOL_DOCUMENT_ROOT.'/product/class/product.class.php';
					$product = new Product($this->db);
					$result = $product->fetch($fk_product);
					if ($result <= 0) {
						$this->errors[] = 'ErrorProductIdDoesNotExists';
						return -1;
					}
					if ($product->pmp > 0) {
						$buyPrice = $product->pmp;
					}
				}

				if (empty($buyPrice) && isset($conf->global->MARGIN_TYPE) && in_array($conf->global->MARGIN_TYPE, array('1', 'pmp', 'costprice'))) {
					require_once DOL_DOCUMENT_ROOT.'/fourn/class/fournisseur.product.class.php';
					$productFournisseur = new ProductFournisseur($this->db);
					if (($result = $productFournisseur->find_min_price_product_fournisseur($fk_product)) > 0) {
						$buyPrice = $productFournisseur->fourn_unitprice;
					} elseif ($result < 0) {
						$this->errors[] = $productFournisseur->error;
						return -2;
					}
				}
			}
		}
		return $buyPrice;
	}

	// phpcs:disable PEAR.NamingConventions.ValidFunctionName.ScopeNotCamelCaps
	/**
	 *  Show photos of an object (nbmax maximum), into several columns
	 *
	 *  @param		string		$modulepart		'product', 'ticket', ...
	 *  @param      string		$sdir        	Directory to scan (full absolute path)
	 *  @param      int			$size        	0=original size, 1='small' use thumbnail if possible
	 *  @param      int			$nbmax       	Nombre maximum de photos (0=pas de max)
	 *  @param      int			$nbbyrow     	Number of image per line or -1 to use div separator or 0 to use no separator. Used only if size=1 or 'small'.
	 * 	@param		int			$showfilename	1=Show filename
	 * 	@param		int			$showaction		1=Show icon with action links (resize, delete)
	 * 	@param		int			$maxHeight		Max height of original image when size='small' (so we can use original even if small requested). If 0, always use 'small' thumb image.
	 * 	@param		int			$maxWidth		Max width of original image when size='small'
	 *  @param      int     	$nolink         Do not add a href link to view enlarged imaged into a new tab
	 *  @param      int|string  $overwritetitle Do not add title tag on image
	 *  @param		int			$usesharelink	Use the public shared link of image (if not available, the 'nophoto' image will be shown instead)
	 *  @return     string						Html code to show photo. Number of photos shown is saved in this->nbphoto
	 */
	public function show_photos($modulepart, $sdir, $size = 0, $nbmax = 0, $nbbyrow = 5, $showfilename = 0, $showaction = 0, $maxHeight = 120, $maxWidth = 160, $nolink = 0, $overwritetitle = 0, $usesharelink = 0)
	{
		// phpcs:enable
		global $conf, $user, $langs;

		include_once DOL_DOCUMENT_ROOT.'/core/lib/files.lib.php';
		include_once DOL_DOCUMENT_ROOT.'/core/lib/images.lib.php';

		$sortfield = 'position_name';
		$sortorder = 'asc';

		$dir = $sdir.'/';
		$pdir = '/';

		$dir .= get_exdir(0, 0, 0, 0, $this, $modulepart);
		$pdir .= get_exdir(0, 0, 0, 0, $this, $modulepart);

		// For backward compatibility
		if ($modulepart == 'product') {
			if (getDolGlobalInt('PRODUCT_USE_OLD_PATH_FOR_PHOTO')) {
				$dir = $sdir.'/'.get_exdir($this->id, 2, 0, 0, $this, $modulepart).$this->id."/photos/";
				$pdir = '/'.get_exdir($this->id, 2, 0, 0, $this, $modulepart).$this->id."/photos/";
			}
		}

		// Defined relative dir to DOL_DATA_ROOT
		$relativedir = '';
		if ($dir) {
			$relativedir = preg_replace('/^'.preg_quote(DOL_DATA_ROOT, '/').'/', '', $dir);
			$relativedir = preg_replace('/^[\\/]/', '', $relativedir);
			$relativedir = preg_replace('/[\\/]$/', '', $relativedir);
		}

		$dirthumb = $dir.'thumbs/';
		$pdirthumb = $pdir.'thumbs/';

		$return = '<!-- Photo -->'."\n";
		$nbphoto = 0;

		$filearray = dol_dir_list($dir, "files", 0, '', '(\.meta|_preview.*\.png)$', $sortfield, (strtolower($sortorder) == 'desc' ?SORT_DESC:SORT_ASC), 1);

		/*if (getDolGlobalInt('PRODUCT_USE_OLD_PATH_FOR_PHOTO'))    // For backward compatiblity, we scan also old dirs
		 {
		 $filearrayold=dol_dir_list($dirold,"files",0,'','(\.meta|_preview.*\.png)$',$sortfield,(strtolower($sortorder)=='desc'?SORT_DESC:SORT_ASC),1);
		 $filearray=array_merge($filearray, $filearrayold);
		 }*/

		completeFileArrayWithDatabaseInfo($filearray, $relativedir);

		if (count($filearray)) {
			if ($sortfield && $sortorder) {
				$filearray = dol_sort_array($filearray, $sortfield, $sortorder);
			}

			foreach ($filearray as $key => $val) {
				$photo = '';
				$file = $val['name'];

				//if (dol_is_file($dir.$file) && image_format_supported($file) >= 0)
				if (image_format_supported($file) >= 0) {
					$nbphoto++;
					$photo = $file;
					$viewfilename = $file;

					if ($size == 1 || $size == 'small') {   // Format vignette
						// Find name of thumb file
						$photo_vignette = basename(getImageFileNameForSize($dir.$file, '_small'));
						if (!dol_is_file($dirthumb.$photo_vignette)) {
							// The thumb does not exists, so we will use the original file
							$dirthumb = $dir;
							$pdirthumb = $pdir;
							$photo_vignette = basename($file);
						}

						// Get filesize of original file
						$imgarray = dol_getImageSize($dir.$photo);

						if ($nbbyrow > 0) {
							if ($nbphoto == 1) {
								$return .= '<table class="valigntop center centpercent" style="border: 0; padding: 2px; border-spacing: 2px; border-collapse: separate;">';
							}

							if ($nbphoto % $nbbyrow == 1) {
								$return .= '<tr class="center valignmiddle" style="border: 1px">';
							}
							$return .= '<td style="width: '.ceil(100 / $nbbyrow).'%" class="photo">';
						} elseif ($nbbyrow < 0) {
							$return .= '<div class="inline-block">';
						}

						$return .= "\n";

						$relativefile = preg_replace('/^\//', '', $pdir.$photo);
						if (empty($nolink)) {
							$urladvanced = getAdvancedPreviewUrl($modulepart, $relativefile, 0, 'entity='.$this->entity);
							if ($urladvanced) {
								$return .= '<a href="'.$urladvanced.'">';
							} else {
								$return .= '<a href="'.DOL_URL_ROOT.'/viewimage.php?modulepart='.$modulepart.'&entity='.$this->entity.'&file='.urlencode($pdir.$photo).'" class="aphoto" target="_blank" rel="noopener noreferrer">';
							}
						}

						// Show image (width height=$maxHeight)
						// Si fichier vignette disponible et image source trop grande, on utilise la vignette, sinon on utilise photo origine
						$alt = $langs->transnoentitiesnoconv('File').': '.$relativefile;
						$alt .= ' - '.$langs->transnoentitiesnoconv('Size').': '.$imgarray['width'].'x'.$imgarray['height'];
						if ($overwritetitle) {
							if (is_numeric($overwritetitle)) {
								$alt = '';
							} else {
								$alt = $overwritetitle;
							}
						}

						$addphotorefcss = 1;

						if ($usesharelink) {
							if ($val['share']) {
								if (empty($maxHeight) || ($photo_vignette && $imgarray['height'] > $maxHeight)) {
									$return .= '<!-- Show original file (thumb not yet available with shared links) -->';
									$return .= '<img class="photo photowithmargin'.($addphotorefcss ? ' photoref' : '').'"'.($maxHeight ?' height="'.$maxHeight.'"': '').' src="'.DOL_URL_ROOT.'/viewimage.php?hashp='.urlencode($val['share']).'" title="'.dol_escape_htmltag($alt).'">';
								} else {
									$return .= '<!-- Show original file -->';
									$return .= '<img class="photo photowithmargin'.($addphotorefcss ? ' photoref' : '').'" height="'.$maxHeight.'" src="'.DOL_URL_ROOT.'/viewimage.php?hashp='.urlencode($val['share']).'" title="'.dol_escape_htmltag($alt).'">';
								}
							} else {
								$return .= '<!-- Show nophoto file (because file is not shared) -->';
								$return .= '<img class="photo photowithmargin'.($addphotorefcss ? ' photoref' : '').'" height="'.$maxHeight.'" src="'.DOL_URL_ROOT.'/public/theme/common/nophoto.png" title="'.dol_escape_htmltag($alt).'">';
							}
						} else {
							if (empty($maxHeight) || ($photo_vignette && $imgarray['height'] > $maxHeight)) {
								$return .= '<!-- Show thumb -->';
								$return .= '<img class="photo photowithmargin'.($addphotorefcss ? ' photoref' : '').' maxwidth150onsmartphone maxwidth200"'.($maxHeight ?' height="'.$maxHeight.'"': '').' src="'.DOL_URL_ROOT.'/viewimage.php?modulepart='.$modulepart.'&entity='.$this->entity.'&file='.urlencode($pdirthumb.$photo_vignette).'" title="'.dol_escape_htmltag($alt).'">';
							} else {
								$return .= '<!-- Show original file -->';
								$return .= '<img class="photo photowithmargin'.($addphotorefcss ? ' photoref' : '').'" height="'.$maxHeight.'" src="'.DOL_URL_ROOT.'/viewimage.php?modulepart='.$modulepart.'&entity='.$this->entity.'&file='.urlencode($pdir.$photo).'" title="'.dol_escape_htmltag($alt).'">';
							}
						}

						if (empty($nolink)) {
							$return .= '</a>';
						}
						$return .= "\n";

						if ($showfilename) {
							$return .= '<br>'.$viewfilename;
						}
						if ($showaction) {
							$return .= '<br>';
							// On propose la generation de la vignette si elle n'existe pas et si la taille est superieure aux limites
							if ($photo_vignette && (image_format_supported($photo) > 0) && ($this->imgWidth > $maxWidth || $this->imgHeight > $maxHeight)) {
								$return .= '<a href="'.$_SERVER["PHP_SELF"].'?id='.$this->id.'&action=addthumb&token='.newToken().'&file='.urlencode($pdir.$viewfilename).'">'.img_picto($langs->trans('GenerateThumb'), 'refresh').'&nbsp;&nbsp;</a>';
							}
							// Special cas for product
							if ($modulepart == 'product' && ($user->rights->produit->creer || $user->rights->service->creer)) {
								// Link to resize
								$return .= '<a href="'.DOL_URL_ROOT.'/core/photos_resize.php?modulepart='.urlencode('produit|service').'&id='.$this->id.'&file='.urlencode($pdir.$viewfilename).'" title="'.dol_escape_htmltag($langs->trans("Resize")).'">'.img_picto($langs->trans("Resize"), 'resize', '').'</a> &nbsp; ';

								// Link to delete
								$return .= '<a href="'.$_SERVER["PHP_SELF"].'?id='.$this->id.'&action=delete&token='.newToken().'&file='.urlencode($pdir.$viewfilename).'">';
								$return .= img_delete().'</a>';
							}
						}
						$return .= "\n";

						if ($nbbyrow > 0) {
							$return .= '</td>';
							if (($nbphoto % $nbbyrow) == 0) {
								$return .= '</tr>';
							}
						} elseif ($nbbyrow < 0) {
							$return .= '</div>';
						}
					}

					if (empty($size)) {     // Format origine
						$return .= '<img class="photo photowithmargin" src="'.DOL_URL_ROOT.'/viewimage.php?modulepart='.$modulepart.'&entity='.$this->entity.'&file='.urlencode($pdir.$photo).'">';

						if ($showfilename) {
							$return .= '<br>'.$viewfilename;
						}
						if ($showaction) {
							// Special case for product
							if ($modulepart == 'product' && ($user->rights->produit->creer || $user->rights->service->creer)) {
								// Link to resize
								$return .= '<a href="'.DOL_URL_ROOT.'/core/photos_resize.php?modulepart='.urlencode('produit|service').'&id='.$this->id.'&file='.urlencode($pdir.$viewfilename).'" title="'.dol_escape_htmltag($langs->trans("Resize")).'">'.img_picto($langs->trans("Resize"), 'resize', '').'</a> &nbsp; ';

								// Link to delete
								$return .= '<a href="'.$_SERVER["PHP_SELF"].'?id='.$this->id.'&action=delete&token='.newToken().'&file='.urlencode($pdir.$viewfilename).'">';
								$return .= img_delete().'</a>';
							}
						}
					}

					// On continue ou on arrete de boucler ?
					if ($nbmax && $nbphoto >= $nbmax) {
						break;
					}
				}
			}

			if ($size == 1 || $size == 'small') {
				if ($nbbyrow > 0) {
					// Ferme tableau
					while ($nbphoto % $nbbyrow) {
						$return .= '<td style="width: '.ceil(100 / $nbbyrow).'%">&nbsp;</td>';
						$nbphoto++;
					}

					if ($nbphoto) {
						$return .= '</table>';
					}
				}
			}
		}

		$this->nbphoto = $nbphoto;

		return $return;
	}


	/**
	 * Function test if type is array
	 *
	 * @param   array   $info   content informations of field
	 * @return  bool			true if array
	 */
	protected function isArray($info)
	{
		if (is_array($info)) {
			if (isset($info['type']) && $info['type'] == 'array') {
				return true;
			} else {
				return false;
			}
		}
		return false;
	}

	/**
	 * Function test if type is date
	 *
	 * @param   array   $info   content informations of field
	 * @return  bool			true if date
	 */
	public function isDate($info)
	{
		if (isset($info['type']) && ($info['type'] == 'date' || $info['type'] == 'datetime' || $info['type'] == 'timestamp')) {
			return true;
		}
		return false;
	}

	/**
	 * Function test if type is duration
	 *
	 * @param   array   $info   content informations of field
	 * @return  bool			true if field of type duration
	 */
	public function isDuration($info)
	{
		if (is_array($info)) {
			if (isset($info['type']) && ($info['type'] == 'duration')) {
				return true;
			} else {
				return false;
			}
		} else {
			return false;
		}
	}

	/**
	 * Function test if type is integer
	 *
	 * @param   array   $info   content informations of field
	 * @return  bool			true if integer
	 */
	public function isInt($info)
	{
		if (is_array($info)) {
			if (isset($info['type']) && (preg_match('/(^int|int$)/i', $info['type']))) {
				return true;
			} else {
				return false;
			}
		} else {
			return false;
		}
	}

	/**
	 * Function test if type is float
	 *
	 * @param   array   $info   content informations of field
	 * @return  bool			true if float
	 */
	public function isFloat($info)
	{
		if (is_array($info)) {
			if (isset($info['type']) && (preg_match('/^(double|real|price)/i', $info['type']))) {
				return true;
			} else {
				return false;
			}
		}
		return false;
	}

	/**
	 * Function test if type is text
	 *
	 * @param   array   $info   content informations of field
	 * @return  bool			true if type text
	 */
	public function isText($info)
	{
		if (is_array($info)) {
			if (isset($info['type']) && $info['type'] == 'text') {
				return true;
			} else {
				return false;
			}
		}
		return false;
	}

	/**
	 * Function test if field can be null
	 *
	 * @param   array   $info   content informations of field
	 * @return  bool			true if it can be null
	 */
	protected function canBeNull($info)
	{
		if (is_array($info)) {
			if (isset($info['notnull']) && $info['notnull'] != '1') {
				return true;
			} else {
				return false;
			}
		}
		return true;
	}

	/**
	 * Function test if field is forced to null if zero or empty
	 *
	 * @param   array   $info   content informations of field
	 * @return  bool			true if forced to null
	 */
	protected function isForcedToNullIfZero($info)
	{
		if (is_array($info)) {
			if (isset($info['notnull']) && $info['notnull'] == '-1') {
				return true;
			} else {
				return false;
			}
		}
		return false;
	}

	/**
	 * Function test if is indexed
	 *
	 * @param   array   $info   content informations of field
	 * @return                  bool
	 */
	protected function isIndex($info)
	{
		if (is_array($info)) {
			if (isset($info['index']) && $info['index'] == true) {
				return true;
			} else {
				return false;
			}
		}
		return false;
	}


	/**
	 * Function to prepare a part of the query for insert by returning an array with all properties of object.
	 *
	 * Note $this->${field} are set by the page that make the createCommon() or the updateCommon().
	 * $this->${field} should be a clean and string value (so date are formated for SQL insert).
	 *
	 * @return array		Array with all values of each properties to update
	 */
	protected function setSaveQuery()
	{
		global $conf;

		$queryarray = array();
		foreach ($this->fields as $field => $info) {	// Loop on definition of fields
			// Depending on field type ('datetime', ...)
			if ($this->isDate($info)) {
				if (empty($this->{$field})) {
					$queryarray[$field] = null;
				} else {
					$queryarray[$field] = $this->db->idate($this->{$field});
				}
			} elseif ($this->isDuration($info)) {
				// $this->{$field} may be null, '', 0, '0', 123, '123'
				if ((isset($this->{$field}) && $this->{$field} != '') || !empty($info['notnull'])) {
					if (!isset($this->{$field})) {
						if (!empty($info['default'])) {
							$queryarray[$field] = $info['default'];
						} else {
							$queryarray[$field] = 0;
						}
					} else {
						$queryarray[$field] = (int) $this->{$field};		// If '0', it may be set to null later if $info['notnull'] == -1
					}
				} else {
					$queryarray[$field] = null;
				}
			} elseif ($this->isInt($info) || $this->isFloat($info)) {
				if ($field == 'entity' && is_null($this->{$field})) {
					$queryarray[$field] = ((int) $conf->entity);
				} else {
					// $this->{$field} may be null, '', 0, '0', 123, '123'
					if ((isset($this->{$field}) && $this->{$field} != '') || !empty($info['notnull'])) {
						if (!isset($this->{$field})) {
							$queryarray[$field] = 0;
						} elseif ($this->isInt($info)) {
							$queryarray[$field] = (int) $this->{$field};	// If '0', it may be set to null later if $info['notnull'] == -1
						} elseif ($this->isFloat($info)) {
							$queryarray[$field] = (double) $this->{$field};	// If '0', it may be set to null later if $info['notnull'] == -1
						}
					} else {
						$queryarray[$field] = null;
					}
				}
			} else {
				// Note: If $this->{$field} is not defined, it means there is a bug into definition of ->fields or a missing declaration of property
				// We should keep the warning generated by this because it is a bug somewhere else in code, not here.
				$queryarray[$field] = $this->{$field};
			}

			if ($info['type'] == 'timestamp' && empty($queryarray[$field])) {
				unset($queryarray[$field]);
			}
			if (!empty($info['notnull']) && $info['notnull'] == -1 && empty($queryarray[$field])) {
				$queryarray[$field] = null; // May force 0 to null
			}
		}

		return $queryarray;
	}

	/**
	 * Function to load data from a SQL pointer into properties of current object $this
	 *
	 * @param   stdClass    $obj    Contain data of object from database
	 * @return void
	 */
	public function setVarsFromFetchObj(&$obj)
	{
		global $db;

		foreach ($this->fields as $field => $info) {
			if ($this->isDate($info)) {
				if (is_null($obj->{$field}) || $obj->{$field} === '' || $obj->{$field} === '0000-00-00 00:00:00' || $obj->{$field} === '1000-01-01 00:00:00') {
					$this->{$field} = '';
				} else {
					$this->{$field} = $db->jdate($obj->{$field});
				}
			} elseif ($this->isInt($info)) {
				if ($field == 'rowid') {
					$this->id = (int) $obj->{$field};
				} else {
					if ($this->isForcedToNullIfZero($info)) {
						if (empty($obj->{$field})) {
							$this->{$field} = null;
						} else {
							$this->{$field} = (double) $obj->{$field};
						}
					} else {
						if (!is_null($obj->{$field}) || (isset($info['notnull']) && $info['notnull'] == 1)) {
							$this->{$field} = (int) $obj->{$field};
						} else {
							$this->{$field} = null;
						}
					}
				}
			} elseif ($this->isFloat($info)) {
				if ($this->isForcedToNullIfZero($info)) {
					if (empty($obj->{$field})) {
						$this->{$field} = null;
					} else {
						$this->{$field} = (double) $obj->{$field};
					}
				} else {
					if (!is_null($obj->{$field}) || (isset($info['notnull']) && $info['notnull'] == 1)) {
						$this->{$field} = (double) $obj->{$field};
					} else {
						$this->{$field} = null;
					}
				}
			} else {
				$this->{$field} = isset($obj->{$field}) ? $obj->{$field} : null;
			}
		}

		// If there is no 'ref' field, we force property ->ref to ->id for a better compatibility with common functions.
		if (!isset($this->fields['ref']) && isset($this->id)) {
			$this->ref = $this->id;
		}
	}

	/**
	 * Function to concat keys of fields
	 *
	 * @param   string   $alias   	String of alias of table for fields. For example 't'. It is recommended to use '' and set alias into fields defintion.
	 * @return  string				list of alias fields
	 */
	public function getFieldList($alias = '')
	{
		$keys = array_keys($this->fields);
		if (!empty($alias)) {
			$keys_with_alias = array();
			foreach ($keys as $fieldname) {
				$keys_with_alias[] = $alias . '.' . $fieldname;
			}
			return implode(',', $keys_with_alias);
		} else {
			return implode(',', $keys);
		}
	}

	/**
	 * Add quote to field value if necessary
	 *
	 * @param 	string|int	$value			Value to protect
	 * @param	array		$fieldsentry	Properties of field
	 * @return 	string
	 */
	protected function quote($value, $fieldsentry)
	{
		if (is_null($value)) {
			return 'NULL';
		} elseif (preg_match('/^(int|double|real|price)/i', $fieldsentry['type'])) {
			return price2num("$value");
		} elseif (preg_match('/int$/i', $fieldsentry['type'])) {
			return (int) $value;
		} elseif ($fieldsentry['type'] == 'boolean') {
			if ($value) {
				return 'true';
			} else {
				return 'false';
			}
		} else {
			return "'".$this->db->escape($value)."'";
		}
	}


	/**
	 * Create object into database
	 *
	 * @param  User $user      User that creates
	 * @param  bool $notrigger false=launch triggers after, true=disable triggers
	 * @return int             <0 if KO, Id of created object if OK
	 */
	public function createCommon(User $user, $notrigger = false)
	{
		global $langs;
		dol_syslog(get_class($this)."::createCommon create", LOG_DEBUG);

		$error = 0;

		$now = dol_now();

		$fieldvalues = $this->setSaveQuery();

		if (array_key_exists('date_creation', $fieldvalues) && empty($fieldvalues['date_creation'])) {
			$fieldvalues['date_creation'] = $this->db->idate($now);
		}
		if (array_key_exists('fk_user_creat', $fieldvalues) && !($fieldvalues['fk_user_creat'] > 0)) {
			$fieldvalues['fk_user_creat'] = $user->id;
		}
		unset($fieldvalues['rowid']); // The field 'rowid' is reserved field name for autoincrement field so we don't need it into insert.
		if (array_key_exists('ref', $fieldvalues)) {
			$fieldvalues['ref'] = dol_string_nospecial($fieldvalues['ref']); // If field is a ref, we sanitize data
		}

		$keys = array();
		$values = array(); // Array to store string forged for SQL syntax
		foreach ($fieldvalues as $k => $v) {
			$keys[$k] = $k;
			$value = $this->fields[$k];
			$values[$k] = $this->quote($v, $value); // May return string 'NULL' if $value is null
		}

		// Clean and check mandatory
		foreach ($keys as $key) {
			// If field is an implicit foreign key field (so type = 'integer:...')
			if (preg_match('/^integer:/i', $this->fields[$key]['type']) && $values[$key] == '-1') {
				$values[$key] = '';
			}
			if (!empty($this->fields[$key]['foreignkey']) && $values[$key] == '-1') {
				$values[$key] = '';
			}

			if (isset($this->fields[$key]['notnull']) && $this->fields[$key]['notnull'] == 1 && (!isset($values[$key]) || $values[$key] === 'NULL') && is_null($this->fields[$key]['default'])) {
				$error++;
				$langs->load("errors");
				dol_syslog("Mandatory field '".$key."' is empty and required into ->fields definition of class");
				$this->errors[] = $langs->trans("ErrorFieldRequired", $this->fields[$key]['label']);
			}

			// If value is null and there is a default value for field
			if (isset($this->fields[$key]['notnull']) && $this->fields[$key]['notnull'] == 1 && (!isset($values[$key]) || $values[$key] === 'NULL') && !is_null($this->fields[$key]['default'])) {
				$values[$key] = $this->quote($this->fields[$key]['default'], $this->fields[$key]);
			}

			// If field is an implicit foreign key field (so type = 'integer:...')
			if (preg_match('/^integer:/i', $this->fields[$key]['type']) && empty($values[$key])) {
				if (isset($this->fields[$key]['default'])) {
					$values[$key] = ((int) $this->fields[$key]['default']);
				} else {
					$values[$key] = 'null';
				}
			}
			if (!empty($this->fields[$key]['foreignkey']) && empty($values[$key])) {
				$values[$key] = 'null';
			}
		}

		if ($error) {
			return -1;
		}

		$this->db->begin();

		if (!$error) {
			$sql = "INSERT INTO ".$this->db->prefix().$this->table_element;
			$sql .= " (".implode(", ", $keys).')';
			$sql .= " VALUES (".implode(", ", $values).")";		// $values can contains 'abc' or 123

			$res = $this->db->query($sql);
			if (!$res) {
				$error++;
				if ($this->db->lasterrno() == 'DB_ERROR_RECORD_ALREADY_EXISTS') {
					$this->errors[] = "ErrorRefAlreadyExists";
				} else {
					$this->errors[] = $this->db->lasterror();
				}
			}
		}

		if (!$error) {
			$this->id = $this->db->last_insert_id($this->db->prefix().$this->table_element);
		}

		// If we have a field ref with a default value of (PROV)
		if (!$error) {
			if (key_exists('ref', $this->fields) && $this->fields['ref']['notnull'] > 0 && key_exists('default', $this->fields['ref']) && $this->fields['ref']['default'] == '(PROV)') {
				$sql = "UPDATE ".$this->db->prefix().$this->table_element." SET ref = '(PROV".((int) $this->id).")' WHERE (ref = '(PROV)' OR ref = '') AND rowid = ".((int) $this->id);
				$resqlupdate = $this->db->query($sql);

				if ($resqlupdate === false) {
					$error++;
					$this->errors[] = $this->db->lasterror();
				} else {
					$this->ref = '(PROV'.$this->id.')';
				}
			}
		}

		// Create extrafields
		if (!$error) {
			$result = $this->insertExtraFields();
			if ($result < 0) {
				$error++;
			}
		}

		// Create lines
		if (!empty($this->table_element_line) && !empty($this->fk_element)) {
			$num = (is_array($this->lines) ? count($this->lines) : 0);
			for ($i = 0; $i < $num; $i++) {
				$line = $this->lines[$i];

				$keyforparent = $this->fk_element;
				$line->$keyforparent = $this->id;

				// Test and convert into object this->lines[$i]. When coming from REST API, we may still have an array
				//if (! is_object($line)) $line=json_decode(json_encode($line), false);  // convert recursively array into object.
				if (!is_object($line)) {
					$line = (object) $line;
				}

				$result = $line->create($user, 1);
				if ($result < 0) {
					$this->error = $line->error;
					$this->db->rollback();
					return -1;
				}
			}
		}

		// Triggers
		if (!$error && !$notrigger) {
			// Call triggers
			$result = $this->call_trigger(strtoupper(get_class($this)).'_CREATE', $user);
			if ($result < 0) {
				$error++;
			}
			// End call triggers
		}

		// Commit or rollback
		if ($error) {
			$this->db->rollback();
			return -1;
		} else {
			$this->db->commit();
			return $this->id;
		}
	}


	/**
	 * Load object in memory from the database
	 *
	 * @param	int    	$id				Id object
	 * @param	string 	$ref			Ref
	 * @param	string	$morewhere		More SQL filters (' AND ...')
	 * @return 	int         			<0 if KO, 0 if not found, >0 if OK
	 */
	public function fetchCommon($id, $ref = null, $morewhere = '')
	{
		if (empty($id) && empty($ref) && empty($morewhere)) {
			return -1;
		}

		$fieldlist = $this->getFieldList('t');
		if (empty($fieldlist)) {
			return 0;
		}

		$sql = "SELECT ".$fieldlist;
		$sql .= " FROM ".$this->db->prefix().$this->table_element.' as t';

		if (!empty($id)) {
			$sql .= ' WHERE t.rowid = '.((int) $id);
		} elseif (!empty($ref)) {
			$sql .= " WHERE t.ref = '".$this->db->escape($ref)."'";
		} else {
			$sql .= ' WHERE 1 = 1'; // usage with empty id and empty ref is very rare
		}
		if (empty($id) && isset($this->ismultientitymanaged) && $this->ismultientitymanaged == 1) {
			$sql .= ' AND t.entity IN ('.getEntity($this->element).')';
		}
		if ($morewhere) {
			$sql .= $morewhere;
		}
		$sql .= ' LIMIT 1'; // This is a fetch, to be sure to get only one record

		$res = $this->db->query($sql);
		if ($res) {
			$obj = $this->db->fetch_object($res);
			if ($obj) {
				$this->setVarsFromFetchObj($obj);

				// Retrieve all extrafield
				// fetch optionals attributes and labels
				$this->fetch_optionals();

				return $this->id;
			} else {
				return 0;
			}
		} else {
			$this->error = $this->db->lasterror();
			$this->errors[] = $this->error;
			return -1;
		}
	}

	/**
	 * Load object in memory from the database
	 *
	 * @param	string	$morewhere		More SQL filters (' AND ...')
	 * @return 	int         			<0 if KO, 0 if not found, >0 if OK
	 */
	public function fetchLinesCommon($morewhere = '')
	{
		$objectlineclassname = get_class($this).'Line';
		if (!class_exists($objectlineclassname)) {
			$this->error = 'Error, class '.$objectlineclassname.' not found during call of fetchLinesCommon';
			return -1;
		}

		$objectline = new $objectlineclassname($this->db);

		$sql = "SELECT ".$objectline->getFieldList('l');
		$sql .= " FROM ".$this->db->prefix().$objectline->table_element." as l";
		$sql .= " WHERE l.fk_".$this->db->escape($this->element)." = ".((int) $this->id);
		if ($morewhere) {
			$sql .= $morewhere;
		}
		if (isset($objectline->fields['position'])) {
			$sql .= $this->db->order('position', 'ASC');
		}

		$resql = $this->db->query($sql);
		if ($resql) {
			$num_rows = $this->db->num_rows($resql);
			$i = 0;
			while ($i < $num_rows) {
				$obj = $this->db->fetch_object($resql);
				if ($obj) {
					$newline = new $objectlineclassname($this->db);
					$newline->setVarsFromFetchObj($obj);

					$this->lines[] = $newline;
				}
				$i++;
			}

			return 1;
		} else {
			$this->error = $this->db->lasterror();
			$this->errors[] = $this->error;
			return -1;
		}
	}

	/**
	 * Update object into database
	 *
	 * @param  User $user      	User that modifies
	 * @param  bool $notrigger 	false=launch triggers after, true=disable triggers
	 * @return int             	<0 if KO, >0 if OK
	 */
	public function updateCommon(User $user, $notrigger = false)
	{
		global $conf, $langs;
		dol_syslog(get_class($this)."::updateCommon update", LOG_DEBUG);

		$error = 0;

		$now = dol_now();

		// $this->oldcopy should have been set by the caller of update
		//if (empty($this->oldcopy)) {
		//	$this->oldcopy = dol_clone($this);
		//}

		$fieldvalues = $this->setSaveQuery();

		if (array_key_exists('date_modification', $fieldvalues) && empty($fieldvalues['date_modification'])) {
			$fieldvalues['date_modification'] = $this->db->idate($now);
		}
		if (array_key_exists('fk_user_modif', $fieldvalues) && !($fieldvalues['fk_user_modif'] > 0)) {
			$fieldvalues['fk_user_modif'] = $user->id;
		}
		unset($fieldvalues['rowid']); // The field 'rowid' is reserved field name for autoincrement field so we don't need it into update.
		if (array_key_exists('ref', $fieldvalues)) {
			$fieldvalues['ref'] = dol_string_nospecial($fieldvalues['ref']); // If field is a ref, we sanitize data
		}

		// Add quotes and escape on fields with type string
		$keys = array();
		$values = array();
		$tmp = array();
		foreach ($fieldvalues as $k => $v) {
			$keys[$k] = $k;
			$value = $this->fields[$k];
			$values[$k] = $this->quote($v, $value);
			$tmp[] = $k.'='.$this->quote($v, $this->fields[$k]);
		}

		// Clean and check mandatory fields
		foreach ($keys as $key) {
			if (preg_match('/^integer:/i', $this->fields[$key]['type']) && $values[$key] == '-1') {
				$values[$key] = ''; // This is an implicit foreign key field
			}
			if (!empty($this->fields[$key]['foreignkey']) && $values[$key] == '-1') {
				$values[$key] = ''; // This is an explicit foreign key field
			}

			//var_dump($key.'-'.$values[$key].'-'.($this->fields[$key]['notnull'] == 1));
			/*
			if ($this->fields[$key]['notnull'] == 1 && empty($values[$key]))
			{
				$error++;
				$this->errors[]=$langs->trans("ErrorFieldRequired", $this->fields[$key]['label']);
			}*/
		}

		$sql = 'UPDATE '.$this->db->prefix().$this->table_element.' SET '.implode(', ', $tmp).' WHERE rowid='.((int) $this->id);

		$this->db->begin();

		if (!$error) {
			$res = $this->db->query($sql);
			if (!$res) {
				$error++;
				$this->errors[] = $this->db->lasterror();
			}
		}

		// Update extrafield
		if (!$error) {
			$result = $this->insertExtraFields();
			if ($result < 0) {
				$error++;
			}
		}

		// Triggers
		if (!$error && !$notrigger) {
			// Call triggers
			$result = $this->call_trigger(strtoupper(get_class($this)).'_MODIFY', $user);
			if ($result < 0) {
				$error++;
				//Do also here what you must do to rollback action if trigger fail
			}
			// End call triggers
		}

		// Commit or rollback
		if ($error) {
			$this->db->rollback();
			return -1;
		} else {
			$this->db->commit();
			return $this->id;
		}
	}

	/**
	 * Delete object in database
	 *
	 * @param 	User 	$user       			User that deletes
	 * @param 	bool 	$notrigger  			false=launch triggers after, true=disable triggers
	 * @param	int		$forcechilddeletion		0=no, 1=Force deletion of children
	 * @return 	int             				<0 if KO, 0=Nothing done because object has child, >0 if OK
	 */
	public function deleteCommon(User $user, $notrigger = false, $forcechilddeletion = 0)
	{
		dol_syslog(get_class($this)."::deleteCommon delete", LOG_DEBUG);

		$error = 0;

		$this->db->begin();

		if ($forcechilddeletion) {	// Force also delete of childtables that should lock deletion in standard case when option force is off
			foreach ($this->childtables as $table) {
				$sql = "DELETE FROM ".$this->db->prefix().$table." WHERE ".$this->fk_element." = ".((int) $this->id);
				$resql = $this->db->query($sql);
				if (!$resql) {
					$this->error = $this->db->lasterror();
					$this->errors[] = $this->error;
					$this->db->rollback();
					return -1;
				}
			}
		} elseif (!empty($this->fk_element) && !empty($this->childtables)) {	// If object has childs linked with a foreign key field, we check all child tables.
			$objectisused = $this->isObjectUsed($this->id);
			if (!empty($objectisused)) {
				dol_syslog(get_class($this)."::deleteCommon Can't delete record as it has some child", LOG_WARNING);
				$this->error = 'ErrorRecordHasChildren';
				$this->errors[] = $this->error;
				$this->db->rollback();
				return 0;
			}
		}

		// Delete cascade first
		if (is_array($this->childtablesoncascade) && !empty($this->childtablesoncascade)) {
			foreach ($this->childtablesoncascade as $table) {
				$deleteFromObject = explode(':', $table);
				if (count($deleteFromObject) >= 2) {
					$className = str_replace('@', '', $deleteFromObject[0]);
					$filePath = $deleteFromObject[1];
					$columnName = $deleteFromObject[2];
					$TMoreSQL = array();
					$more_sql = $deleteFromObject[3];
					if (!empty($more_sql)) {
						$TMoreSQL['customsql'] = $more_sql;
					}
					if (dol_include_once($filePath)) {
						$childObject = new $className($this->db);
						if (method_exists($childObject, 'deleteByParentField')) {
							$result = $childObject->deleteByParentField($this->id, $columnName, $TMoreSQL);
							if ($result < 0) {
								$error++;
								$this->errors[] = $childObject->error;
								break;
							}
						} else {
							$error++;
							$this->errors[] = "You defined a cascade delete on an object $childObject but there is no method deleteByParentField for it";
							break;
						}
					} else {
						$error++;
						$this->errors[] = 'Cannot include child class file '.$filePath;
						break;
					}
				} else {
					// Delete record in child table
					$sql = "DELETE FROM ".$this->db->prefix().$table." WHERE ".$this->fk_element." = ".((int) $this->id);

					$resql = $this->db->query($sql);
					if (!$resql) {
						$error++;
						$this->error = $this->db->lasterror();
						$this->errors[] = $this->error;
						break;
					}
				}
			}
		}

		if (!$error) {
			if (!$notrigger) {
				// Call triggers
				$result = $this->call_trigger(strtoupper(get_class($this)).'_DELETE', $user);
				if ($result < 0) {
					$error++;
					// Do also here what you must do to rollback action if trigger fail
				}
				// End call triggers
			}
		}

		// Delete llx_ecm_files
		if (!$error) {
			$res = $this->deleteEcmFiles(1); // Deleting files physically is done later with the dol_delete_dir_recursive
			if (!$res) {
				$error++;
			}
		}

		// Delete linked object
		$res = $this->deleteObjectLinked();
		if ($res < 0) {
			$error++;
		}

		if (!$error && !empty($this->isextrafieldmanaged)) {
			$result = $this->deleteExtraFields();
			if ($result < 0) {
				$error++;
			}
		}

		if (!$error) {
			$sql = 'DELETE FROM '.$this->db->prefix().$this->table_element.' WHERE rowid='.((int) $this->id);

			$resql = $this->db->query($sql);
			if (!$resql) {
				$error++;
				$this->errors[] = $this->db->lasterror();
			}
		}

		// Commit or rollback
		if ($error) {
			$this->db->rollback();
			return -1;
		} else {
			$this->db->commit();
			return 1;
		}
	}

	/**
	 * Delete all child object from a parent ID
	 *
	 * @param		int		$parentId      Parent Id
	 * @param		string	$parentField   Name of Foreign key parent column
	 * @param 		array 	$filter		an array filter
	 * @param		string	$filtermode	AND or OR
	 * @return		int						<0 if KO, >0 if OK
	 * @throws Exception
	 */
	public function deleteByParentField($parentId = 0, $parentField = '', $filter = array(), $filtermode = "AND")
	{
		global $user;

		$error = 0;
		$deleted = 0;

		if (!empty($parentId) && !empty($parentField)) {
			$this->db->begin();

			$sql = "SELECT rowid FROM ".$this->db->prefix().$this->table_element;
			$sql .= " WHERE ".$parentField." = ".(int) $parentId;

			// Manage filters
			$sqlwhere = array();
			if (count($filter) > 0) {
				foreach ($filter as $key => $value) {
					if ($key == 'customsql') {
						$sqlwhere[] = $value;
					} elseif (strpos($value, '%') === false) {
						$sqlwhere[] = $key." IN (".$this->db->sanitize($this->db->escape($value)).")";
					} else {
						$sqlwhere[] = $key." LIKE '%".$this->db->escape($value)."%'";
					}
				}
			}
			if (count($sqlwhere) > 0) {
				$sql .= " AND (".implode(" ".$filtermode." ", $sqlwhere).")";
			}

			$resql = $this->db->query($sql);
			if (!$resql) {
				$this->errors[] = $this->db->lasterror();
				$error++;
			} else {
				while ($obj = $this->db->fetch_object($resql)) {
					$result = $this->fetch($obj->rowid);
					if ($result < 0) {
						$error++;
						$this->errors[] = $this->error;
					} else {
						if (get_class($this) == 'Contact') { // TODO special code because delete() for contact has not been standardized like other delete.
							$result = $this->delete();
						} else {
							$result = $this->delete($user);
						}
						if ($result < 0) {
							$error++;
							$this->errors[] = $this->error;
						} else {
							$deleted++;
						}
					}
				}
			}

			if (empty($error)) {
				$this->db->commit();
				return $deleted;
			} else {
				$this->error = implode(', ', $this->errors);
				$this->db->rollback();
				return $error * -1;
			}
		}

		return $deleted;
	}

	/**
	 *  Delete a line of object in database
	 *
	 *	@param  User	$user       User that delete
	 *  @param	int		$idline		Id of line to delete
	 *  @param 	bool 	$notrigger  false=launch triggers after, true=disable triggers
	 *  @return int         		>0 if OK, <0 if KO
	 */
	public function deleteLineCommon(User $user, $idline, $notrigger = false)
	{
		global $conf;

		$error = 0;

		$tmpforobjectclass = get_class($this);
		$tmpforobjectlineclass = ucfirst($tmpforobjectclass).'Line';

		$this->db->begin();

		// Call trigger
		$result = $this->call_trigger('LINE'.strtoupper($tmpforobjectclass).'_DELETE', $user);
		if ($result < 0) {
			$error++;
		}
		// End call triggers

		if (empty($error)) {
			$sql = "DELETE FROM ".$this->db->prefix().$this->table_element_line;
			$sql .= " WHERE rowid = ".((int) $idline);

			$resql = $this->db->query($sql);
			if (!$resql) {
				$this->error = "Error ".$this->db->lasterror();
				$error++;
			}
		}

		if (empty($error)) {
			// Remove extrafields
			$tmpobjectline = new $tmpforobjectlineclass($this->db);
			if (!isset($tmpobjectline->isextrafieldmanaged) || !empty($tmpobjectline->isextrafieldmanaged)) {
				$tmpobjectline->id = $idline;
				$result = $tmpobjectline->deleteExtraFields();
				if ($result < 0) {
					$error++;
					$this->error = "Error ".get_class($this)."::deleteLineCommon deleteExtraFields error -4 ".$tmpobjectline->error;
				}
			}
		}

		if (empty($error)) {
			$this->db->commit();
			return 1;
		} else {
			dol_syslog(get_class($this)."::deleteLineCommon ERROR:".$this->error, LOG_ERR);
			$this->db->rollback();
			return -1;
		}
	}


	/**
	 *	Set to a status
	 *
	 *	@param	User	$user			Object user that modify
	 *  @param	int		$status			New status to set (often a constant like self::STATUS_XXX)
	 *  @param	int		$notrigger		1=Does not execute triggers, 0=Execute triggers
	 *  @param  string  $triggercode    Trigger code to use
	 *	@return	int						<0 if KO, >0 if OK
	 */
	public function setStatusCommon($user, $status, $notrigger = 0, $triggercode = '')
	{
		$error = 0;

		$this->db->begin();

		$statusfield = 'status';
		if ($this->element == 'don' || $this->element == 'donation') {
			$statusfield = 'fk_statut';
		}

		$sql = "UPDATE ".$this->db->prefix().$this->table_element;
		$sql .= " SET ".$statusfield." = ".((int) $status);
		$sql .= " WHERE rowid = ".((int) $this->id);

		if ($this->db->query($sql)) {
			if (!$error) {
				$this->oldcopy = clone $this;
			}

			if (!$error && !$notrigger) {
				// Call trigger
				$result = $this->call_trigger($triggercode, $user);
				if ($result < 0) {
					$error++;
				}
			}

			if (!$error) {
				$this->status = $status;
				$this->db->commit();
				return 1;
			} else {
				$this->db->rollback();
				return -1;
			}
		} else {
			$this->error = $this->db->error();
			$this->db->rollback();
			return -1;
		}
	}


	/**
	 * Initialise object with example values
	 * Id must be 0 if object instance is a specimen
	 *
	 * @return int
	 */
	public function initAsSpecimenCommon()
	{
		global $user;

		$this->id = 0;
		$this->specimen = 1;
		$fields = array(
			'label' => 'This is label',
			'ref' => 'ABCD1234',
			'description' => 'This is a description',
			'qty' => 123.12,
			'note_public' => 'Public note',
			'note_private' => 'Private note',
			'date_creation' => (dol_now() - 3600 * 48),
			'date_modification' => (dol_now() - 3600 * 24),
			'fk_user_creat' => $user->id,
			'fk_user_modif' => $user->id,
			'date' => dol_now(),
		);
		foreach ($fields as $key => $value) {
			if (array_key_exists($key, $this->fields)) {
				$this->{$key} = $value;
			}
		}
		return 1;
	}


	/* Part for comments */

	/**
	 * Load comments linked with current task
	 *	@return boolean	1 if ok
	 */
	public function fetchComments()
	{
		require_once DOL_DOCUMENT_ROOT.'/core/class/comment.class.php';

		$comment = new Comment($this->db);
		$result = $comment->fetchAllFor($this->element, $this->id);
		if ($result < 0) {
			$this->errors = array_merge($this->errors, $comment->errors);
			return -1;
		} else {
			$this->comments = $comment->comments;
		}
		return count($this->comments);
	}

	/**
	 * Return nb comments already posted
	 *
	 * @return int
	 */
	public function getNbComments()
	{
		return count($this->comments);
	}

	/**
	 * Trim object parameters
	 *
	 * @param string[] $parameters array of parameters to trim
	 * @return void
	 */
	public function trimParameters($parameters)
	{
		if (!is_array($parameters)) {
			return;
		}
		foreach ($parameters as $parameter) {
			if (isset($this->$parameter)) {
				$this->$parameter = trim($this->$parameter);
			}
		}
	}

	/* Part for categories/tags */

	/**
	 * Sets object to given categories.
	 *
	 * Deletes object from existing categories not supplied.
	 * Adds it to non existing supplied categories.
	 * Existing categories are left untouch.
	 *
	 * @param 	string 		$type_categ 	Category type ('customer', 'supplier', 'website_page', ...)
	 * @return	int							Array of category objects or < 0 if KO
	 */
	public function getCategoriesCommon($type_categ)
	{
		require_once DOL_DOCUMENT_ROOT.'/categories/class/categorie.class.php';

		// Get current categories
		$c = new Categorie($this->db);
		$existing = $c->containing($this->id, $type_categ, 'id');

		return $existing;
	}

	/**
	 * Sets object to given categories.
	 *
	 * Adds it to non existing supplied categories.
	 * Deletes object from existing categories not supplied (if remove_existing==true).
	 * Existing categories are left untouch.
	 *
	 * @param 	int[]|int 	$categories 		Category ID or array of Categories IDs
	 * @param 	string 		$type_categ 		Category type ('customer', 'supplier', 'website_page', ...) definied into const class Categorie type
	 * @param 	boolean		$remove_existing 	True: Remove existings categories from Object if not supplies by $categories, False: let them
	 * @return	int								<0 if KO, >0 if OK
	 */
	public function setCategoriesCommon($categories, $type_categ = '', $remove_existing = true)
	{
		// Handle single category
		if (!is_array($categories)) {
			$categories = array($categories);
		}

		dol_syslog(get_class($this)."::setCategoriesCommon Oject Id:".$this->id.' type_categ:'.$type_categ.' nb tag add:'.count($categories), LOG_DEBUG);

		require_once DOL_DOCUMENT_ROOT.'/categories/class/categorie.class.php';

		if (empty($type_categ)) {
			dol_syslog(__METHOD__.': Type '.$type_categ.'is an unknown category type. Done nothing.', LOG_ERR);
			return -1;
		}

		// Get current categories
		$c = new Categorie($this->db);
		$existing = $c->containing($this->id, $type_categ, 'id');
		if ($remove_existing) {
			// Diff
			if (is_array($existing)) {
				$to_del = array_diff($existing, $categories);
				$to_add = array_diff($categories, $existing);
			} else {
				$to_del = array(); // Nothing to delete
				$to_add = $categories;
			}
		} else {
			$to_del = array(); // Nothing to delete
			$to_add = array_diff($categories, $existing);
		}

		$error = 0;
		$ok = 0;

		// Process
		foreach ($to_del as $del) {
			if ($c->fetch($del) > 0) {
				$result=$c->del_type($this, $type_categ);
				if ($result < 0) {
					$error++;
					$this->error = $c->error;
					$this->errors = $c->errors;
					break;
				} else {
					$ok += $result;
				}
			}
		}
		foreach ($to_add as $add) {
			if ($c->fetch($add) > 0) {
				$result = $c->add_type($this, $type_categ);
				if ($result < 0) {
					$error++;
					$this->error = $c->error;
					$this->errors = $c->errors;
					break;
				} else {
					$ok += $result;
				}
			}
		}

		return $error ? (-1 * $error) : $ok;
	}

	/**
	 * Copy related categories to another object
	 *
	 * @param  int		$fromId	Id object source
	 * @param  int		$toId	Id object cible
	 * @param  string	$type	Type of category ('product', ...)
	 * @return int      < 0 if error, > 0 if ok
	 */
	public function cloneCategories($fromId, $toId, $type = '')
	{
		$this->db->begin();

		if (empty($type)) {
			$type = $this->table_element;
		}

		require_once DOL_DOCUMENT_ROOT.'/categories/class/categorie.class.php';
		$categorystatic = new Categorie($this->db);

		$sql = "INSERT INTO ".$this->db->prefix()."categorie_".(empty($categorystatic->MAP_CAT_TABLE[$type]) ? $type : $categorystatic->MAP_CAT_TABLE[$type])." (fk_categorie, fk_product)";
		$sql .= " SELECT fk_categorie, $toId FROM ".$this->db->prefix()."categorie_".(empty($categorystatic->MAP_CAT_TABLE[$type]) ? $type : $categorystatic->MAP_CAT_TABLE[$type]);
		$sql .= " WHERE fk_product = ".((int) $fromId);

		if (!$this->db->query($sql)) {
			$this->error = $this->db->lasterror();
			$this->db->rollback();
			return -1;
		}

		$this->db->commit();
		return 1;
	}

	/**
	 * Delete related files of object in database
	 *
	 * @param	integer		$mode		0=Use path to find record, 1=Use src_object_xxx fields (Mode 1 is recommanded for new objects)
	 * @return 	bool					True if OK, False if KO
	 */
	public function deleteEcmFiles($mode = 0)
	{
		global $conf;

		$this->db->begin();

		// Delete in database with mode 0
		if ($mode == 0) {
			switch ($this->element) {
				case 'propal':
					$element = 'propale';
					break;
				case 'product':
					$element = 'produit';
					break;
				case 'order_supplier':
					$element = 'fournisseur/commande';
					break;
				case 'invoice_supplier':
					$element = 'fournisseur/facture/'.get_exdir($this->id, 2, 0, 1, $this, 'invoice_supplier');
					break;
				case 'shipping':
					$element = 'expedition/sending';
					break;
				default:
					$element = $this->element;
			}

			// Delete ecm_files extrafields
			$sql = "DELETE FROM ".$this->db->prefix()."ecm_files_extrafields WHERE fk_object IN (";
			$sql .= " SELECT rowid FROM ".$this->db->prefix()."ecm_files WHERE filename LIKE '".$this->db->escape($this->ref)."%'";
			$sql .= " AND filepath = '".$this->db->escape($element)."/".$this->db->escape($this->ref)."' AND entity = ".((int) $conf->entity); // No need of getEntity here
			$sql .= ")";

			if (!$this->db->query($sql)) {
				$this->error = $this->db->lasterror();
				$this->db->rollback();
				return false;
			}

			// Delete ecm_files
			$sql = "DELETE FROM ".$this->db->prefix()."ecm_files";
			$sql .= " WHERE filename LIKE '".$this->db->escape($this->ref)."%'";
			$sql .= " AND filepath = '".$this->db->escape($element)."/".$this->db->escape($this->ref)."' AND entity = ".((int) $conf->entity); // No need of getEntity here

			if (!$this->db->query($sql)) {
				$this->error = $this->db->lasterror();
				$this->db->rollback();
				return false;
			}
		}

		// Delete in database with mode 1
		if ($mode == 1) {
			$sql = 'DELETE FROM '.$this->db->prefix()."ecm_files_extrafields";
			$sql .= " WHERE fk_object IN (SELECT rowid FROM ".$this->db->prefix()."ecm_files WHERE src_object_type = '".$this->db->escape($this->table_element.(empty($this->module) ? "" : "@".$this->module))."' AND src_object_id = ".((int) $this->id).")";
			$resql = $this->db->query($sql);
			if (!$resql) {
				$this->error = $this->db->lasterror();
				$this->db->rollback();
				return false;
			}

			$sql = 'DELETE FROM '.$this->db->prefix()."ecm_files";
			$sql .= " WHERE src_object_type = '".$this->db->escape($this->table_element.(empty($this->module) ? "" : "@".$this->module))."' AND src_object_id = ".((int) $this->id);
			$resql = $this->db->query($sql);
			if (!$resql) {
				$this->error = $this->db->lasterror();
				$this->db->rollback();
				return false;
			}
		}

		$this->db->commit();
		return true;
	}
}<|MERGE_RESOLUTION|>--- conflicted
+++ resolved
@@ -209,11 +209,7 @@
 	public $fk_project;
 
 	/**
-<<<<<<< HEAD
-	 * @var Project 	The related project object
-=======
 	 * @var Project The related project object
->>>>>>> 88785f2a
 	 * @deprecated
 	 * @see project
 	 */
