--- conflicted
+++ resolved
@@ -4985,7 +4985,6 @@
 			{
 				$error++;
 				$this->error=$this->db->lasterror();
-<<<<<<< HEAD
 			}
 
 			if (! $error && $trigger)
@@ -4999,9 +4998,7 @@
 
 			if ($error)
 			{
-=======
 				dol_syslog(get_class($this) . "::".__METHOD__ . $this->error, LOG_ERR);
->>>>>>> 08ab6728
 				$this->db->rollback();
 				return -1;
 			}
