--- conflicted
+++ resolved
@@ -2038,10 +2038,7 @@
             if ($this->element == 'facture' || $this->element == 'facturerec')             $fieldht='total';
             if ($this->element == 'facture_fourn' || $this->element == 'invoice_supplier') $fieldtva='total_tva';
             if ($this->element == 'propal')                                                $fieldttc='total';
-<<<<<<< HEAD
-=======
             if ($this->element == 'expensereport')                                         $fieldtva='total_tva';
->>>>>>> fc8a822f
             if ($this->element == 'askpricesupplier')                                      $fieldttc='total';
 
             if (empty($nodatabaseupdate))
@@ -2810,77 +2807,8 @@
      */
     function showLinkedObjectBlock()
     {
-<<<<<<< HEAD
-        global $conf,$langs,$hookmanager;
-        global $bc;
-
-        $this->fetchObjectLinked();
-
-        // Bypass the default method
-        $hookmanager->initHooks(array('commonobject'));
-        $parameters=array();
-        $reshook=$hookmanager->executeHooks('showLinkedObjectBlock',$parameters,$this,$action);    // Note that $action and $object may have been modified by hook
-
-        if (empty($reshook))
-        {
-        	$num = count($this->linkedObjects);
-
-        	foreach($this->linkedObjects as $objecttype => $objects)
-        	{
-        		$tplpath = $element = $subelement = $objecttype;
-
-        		if (preg_match('/^([^_]+)_([^_]+)/i',$objecttype,$regs))
-        		{
-        			$element = $regs[1];
-        			$subelement = $regs[2];
-        			$tplpath = $element.'/'.$subelement;
-        		}
-
-        		// To work with non standard path
-        		if ($objecttype == 'facture')          {
-        			$tplpath = 'compta/'.$element;
-        			if (empty($conf->facture->enabled)) continue;	// Do not show if module disabled
-        		}
-        		else if ($objecttype == 'propal')           {
-        			$tplpath = 'comm/'.$element;
-        			if (empty($conf->propal->enabled)) continue;	// Do not show if module disabled
-        		}
-				else if ($objecttype == 'askpricesupplier')           {
-        			$tplpath = 'comm/'.$element;
-        			if (empty($conf->askpricesupplier->enabled)) continue;	// Do not show if module disabled
-        		}
-        		else if ($objecttype == 'shipping')         {
-        			$tplpath = 'expedition';
-        			if (empty($conf->expedition->enabled)) continue;	// Do not show if module disabled
-        		}
-        		else if ($objecttype == 'delivery')         {
-        			$tplpath = 'livraison';
-        		}
-        		else if ($objecttype == 'invoice_supplier') {
-        			$tplpath = 'fourn/facture';
-        		}
-        		else if ($objecttype == 'order_supplier')   {
-        			$tplpath = 'fourn/commande';
-        		}
-
-        		global $linkedObjectBlock;
-        		$linkedObjectBlock = $objects;
-
-        		// Output template part (modules that overwrite templates must declare this into descriptor)
-        		$dirtpls=array_merge($conf->modules_parts['tpl'],array('/'.$tplpath.'/tpl'));
-        		foreach($dirtpls as $reldir)
-        		{
-        			$res=@include dol_buildpath($reldir.'/linkedobjectblock.tpl.php');
-        			if ($res) break;
-        		}
-        	}
-
-        	return $num;
-        }
-=======
     	global $form;
     	return $form->showLinkedObjectBlock($this);
->>>>>>> fc8a822f
     }
 
 
