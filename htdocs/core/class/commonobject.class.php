<?php
/* Copyright (C) 2006-2015 Laurent Destailleur  <eldy@users.sourceforge.net>
 * Copyright (C) 2005-2013 Regis Houssin        <regis.houssin@inodbox.com>
 * Copyright (C) 2010-2020 Juanjo Menent        <jmenent@2byte.es>
 * Copyright (C) 2012-2013 Christophe Battarel  <christophe.battarel@altairis.fr>
 * Copyright (C) 2011-2019 Philippe Grand       <philippe.grand@atoo-net.com>
 * Copyright (C) 2012-2015 Marcos García        <marcosgdf@gmail.com>
 * Copyright (C) 2012-2015 Raphaël Doursenaud   <rdoursenaud@gpcsolutions.fr>
 * Copyright (C) 2012      Cedric Salvador      <csalvador@gpcsolutions.fr>
 * Copyright (C) 2015      Alexandre Spangaro   <aspangaro@open-dsi.fr>
 * Copyright (C) 2016      Bahfir abbes         <dolipar@dolipar.org>
 * Copyright (C) 2017      ATM Consulting       <support@atm-consulting.fr>
 * Copyright (C) 2017-2019 Nicolas ZABOURI      <info@inovea-conseil.com>
 * Copyright (C) 2017      Rui Strecht		    <rui.strecht@aliartalentos.com>
 * Copyright (C) 2018-2020 Frédéric France      <frederic.france@netlogic.fr>
 * Copyright (C) 2018      Josep Lluís Amador   <joseplluis@lliuretic.cat>
 * Copyright (C) 2021      Gauthier VERDOL   	<gauthier.verdol@atm-consulting.fr>
 *
 * This program is free software; you can redistribute it and/or modify
 * it under the terms of the GNU General Public License as published by
 * the Free Software Foundation; either version 3 of the License, or
 * (at your option) any later version.
 *
 * This program is distributed in the hope that it will be useful,
 * but WITHOUT ANY WARRANTY; without even the implied warranty of
 * MERCHANTABILITY or FITNESS FOR A PARTICULAR PURPOSE.  See the
 * GNU General Public License for more details.
 *
 * You should have received a copy of the GNU General Public License
 * along with this program. If not, see <https://www.gnu.org/licenses/>.
 */

/**
 *	\file       htdocs/core/class/commonobject.class.php
 *	\ingroup    core
 *	\brief      File of parent class of all other business classes (invoices, contracts, proposals, orders, ...)
 */


/**
 *	Parent class of all other business classes (invoices, contracts, proposals, orders, ...)
 */
abstract class CommonObject
{
	/**
	 * @var DoliDb		Database handler (result of a new DoliDB)
	 */
	public $db;

	/**
	 * @var int The object identifier
	 */
	public $id;

	/**
	 * @var int The environment ID when using a multicompany module
	 */
	public $entity;

	/**
	 * @var string 		Error string
	 * @see             $errors
	 */
	public $error;

	/**
	 * @var string 		Error string that is hidden but can be used to store complementatry technical code.
	 */
	public $errorhidden;

	/**
	 * @var string[]	Array of error strings
	 */
	public $errors = array();

	/**
	 * @var string ID to identify managed object
	 */
	public $element;

	/**
	 * @var string Name of table without prefix where object is stored
	 */
	public $table_element;

	/**
	 * @var string    Name of subtable line
	 */
	public $table_element_line = '';

	/**
	 * @var string		Key value used to track if data is coming from import wizard
	 */
	public $import_key;

	/**
	 * @var mixed		Contains data to manage extrafields
	 */
	public $array_options = array();

	/**
	 * @var mixed		Array to store alternative languages values of object
	 */
	public $array_languages = null; // Value is array() when load already tried

	/**
	 * @var int[][]		Array of linked objects ids. Loaded by ->fetchObjectLinked
	 */
	public $linkedObjectsIds;

	/**
	 * @var mixed		Array of linked objects. Loaded by ->fetchObjectLinked
	 */
	public $linkedObjects;

	/**
	 * @var Object      To store a cloned copy of object before to edit it and keep track of old properties
	 */
	public $oldcopy;

	/**
	 * @var string		Column name of the ref field.
	 */
	protected $table_ref_field = '';



	// Following vars are used by some objects only. We keep this property here in CommonObject to be able to provide common method using them.

	/**
	 * @var array<string,mixed>		Can be used to pass information when only object is provided to method
	 */
	public $context = array();

	/**
	 * @var string		Contains canvas name if record is an alternative canvas record
	 */
	public $canvas;

	/**
	 * @var Project The related project
	 * @see fetch_projet()
	 */
	public $project;

	/**
	 * @var int The related project ID
	 * @see setProject(), project
	 */
	public $fk_project;

	/**
	 * @deprecated
	 * @see project
	 */
	public $projet;

	/**
	 * @var Contact a related contact
	 * @see fetch_contact()
	 */
	public $contact;

	/**
	 * @var int The related contact ID
	 * @see fetch_contact()
	 */
	public $contact_id;

	/**
	 * @var Societe A related thirdparty
	 * @see fetch_thirdparty()
	 */
	public $thirdparty;

	/**
	 * @var User A related user
	 * @see fetch_user()
	 */
	public $user;

	/**
	 * @var string 	The type of originating object ('commande', 'facture', ...)
	 * @see fetch_origin()
	 */
	public $origin;

	/**
	 * @var int 	The id of originating object
	 * @see fetch_origin()
	 */
	public $origin_id;

	/**
	 * @var string The object's reference
	 */
	public $ref;

	/**
	 * @var string An external reference for the object
	 */
	public $ref_ext;

	/**
	 * @var string The object's previous reference
	 */
	public $ref_previous;

	/**
	 * @var string The object's next reference
	 */
	public $ref_next;

	/**
	 * @var string Ref to store on object to save the new ref to use for example when making a validate() of an object
	 */
	public $newref;

	/**
	 * @var int The object's status
	 * @see setStatut()
	 */
	public $statut;

	/**
	 * @var string
	 * @see getFullAddress()
	 */
	public $country;

	/**
	 * @var int
	 * @see getFullAddress(), country
	 */
	public $country_id;

	/**
	 * @var string
	 * @see getFullAddress(), isInEEC(), country
	 */
	public $country_code;

	/**
	 * @var string
	 * @see getFullAddress()
	 */
	public $state;

	/**
	 * @var int
	 * @see getFullAddress(), state
	 */
	public $state_id;

	/**
	 * @var string
	 * @see getFullAddress(), $state
	 */
	public $state_code;

	/**
	 * @var int
	 * @see getFullAddress(), $region_code, $region
	 */
	public $region_id;

	/**
	 * @var string
	 * @see getFullAddress(), $region_id, $region
	 */
	public $region_code;

	/**
	 * @var string
	 * @see getFullAddress(), $region_id, $region_code
	 */
	public $region;

	/**
	 * @var int
	 * @see fetch_barcode()
	 */
	public $barcode_type;

	/**
	 * @var string
	 * @see fetch_barcode(), barcode_type
	 */
	public $barcode_type_code;

	/**
	 * @var string
	 * @see fetch_barcode(), barcode_type
	 */
	public $barcode_type_label;

	/**
	 * @var string
	 * @see fetch_barcode(), barcode_type
	 */
	public $barcode_type_coder;

	/**
	 * @var int Payment method ID (cheque, cash, ...)
	 * @see setPaymentMethods()
	 */
	public $mode_reglement_id;

	/**
	 * @var int Payment terms ID
	 * @see setPaymentTerms()
	 */
	public $cond_reglement_id;

	/**
	 * @var int Demand reason ID
	 */
	public $demand_reason_id;

	/**
	 * @var int Transport mode ID (For module intracomm report)
	 * @see setTransportMode()
	 */
	public $transport_mode_id;

	/**
	 * @var int Payment terms ID
	 * @deprecated Kept for compatibility
	 * @see cond_reglement_id;
	 */
	public $cond_reglement;

	/**
	 * @var int Delivery address ID
	 * @see setDeliveryAddress()
	 * @deprecated
	 */
	public $fk_delivery_address;

	/**
	 * @var int Shipping method ID
	 * @see setShippingMethod()
	 */
	public $shipping_method_id;

	/**
	 * @var string
	 * @see SetDocModel()
	 */
	public $model_pdf;

	/**
	 * @var string
	 * Contains relative path of last generated main file
	 */
	public $last_main_doc;

	/**
	 * @var int Bank account ID sometimes, ID of record into llx_bank sometimes
	 * @deprecated
	 * @see $fk_account
	 */
	public $fk_bank;

	/**
	 * @var int Bank account ID
	 * @see SetBankAccount()
	 */
	public $fk_account;

	/**
	 * @var string	Open ID
	 */
	public $openid;

	/**
	 * @var string Public note
	 * @see update_note()
	 */
	public $note_public;

	/**
	 * @var string Private note
	 * @see update_note()
	 */
	public $note_private;

	/**
	 * @deprecated
	 * @see $note_private
	 */
	public $note;

	/**
	 * @var float Total amount before taxes
	 * @see update_price()
	 */
	public $total_ht;

	/**
	 * @var float Total VAT amount
	 * @see update_price()
	 */
	public $total_tva;

	/**
	 * @var float Total local tax 1 amount
	 * @see update_price()
	 */
	public $total_localtax1;

	/**
	 * @var float Total local tax 2 amount
	 * @see update_price()
	 */
	public $total_localtax2;

	/**
	 * @var float Total amount with taxes
	 * @see update_price()
	 */
	public $total_ttc;

	/**
	 * @var CommonObjectLine[]
	 */
	public $lines;

	/**
	 * @var mixed		Contains comments
	 * @see fetchComments()
	 */
	public $comments = array();

	/**
	 * @var string The name
	 */
	public $name;

	/**
	 * @var string The lastname
	 */
	public $lastname;

	/**
	 * @var string The firstname
	 */
	public $firstname;

	/**
	 * @var string The civility code, not an integer
	 */
	public $civility_id;

	// Dates
	/**
	 * @var integer|string date_creation
	 */
	public $date_creation;

	/**
	 * @var integer|string $date_validation;
	 */
	public $date_validation; // Date validation

	/**
	 * @var integer|string $date_modification;
	 */
	public $date_modification; // Date last change (tms field)

	public $next_prev_filter;

	/**
	 * @var int 1 if object is specimen
	 */
	public $specimen = 0;

	/**
	 * @var	int	Id of contact to send object (used by the trigger of module Agenda)
	 */
	public $sendtoid;


	/**
	 * @var array	List of child tables. To test if we can delete object.
	 */
	protected $childtables = array();

	/**
	 * @var array    List of child tables. To know object to delete on cascade.
	 *               If name matches '@ClassNAme:FilePathClass;ParentFkFieldName' it will
	 *               call method deleteByParentField(parentId, ParentFkFieldName) to fetch and delete child object
	 */
	protected $childtablesoncascade = array();


	// No constructor as it is an abstract class
	/**
	 * Check an object id/ref exists
	 * If you don't need/want to instantiate object and just need to know if object exists, use this method instead of fetch
	 *
	 *  @param	string	$element   	String of element ('product', 'facture', ...)
	 *  @param	int		$id      	Id of object
	 *  @param  string	$ref     	Ref of object to check
	 *  @param	string	$ref_ext	Ref ext of object to check
	 *  @return int     			<0 if KO, 0 if OK but not found, >0 if OK and exists
	 */
	public static function isExistingObject($element, $id, $ref = '', $ref_ext = '')
	{
		global $db, $conf;

		$sql = "SELECT rowid, ref, ref_ext";
		$sql .= " FROM ".MAIN_DB_PREFIX.$element;
		$sql .= " WHERE entity IN (".getEntity($element).")";

		if ($id > 0) $sql .= " AND rowid = ".$db->escape($id);
		elseif ($ref) $sql .= " AND ref = '".$db->escape($ref)."'";
		elseif ($ref_ext) $sql .= " AND ref_ext = '".$db->escape($ref_ext)."'";
		else {
			$error = 'ErrorWrongParameters';
			dol_print_error(get_class()."::isExistingObject ".$error, LOG_ERR);
			return -1;
		}
		if ($ref || $ref_ext) $sql .= " AND entity = ".$conf->entity;

		dol_syslog(get_class()."::isExistingObject", LOG_DEBUG);
		$resql = $db->query($sql);
		if ($resql)
		{
			$num = $db->num_rows($resql);
			if ($num > 0) return 1;
			else return 0;
		}
		return -1;
	}

	/**
	 * Method to output saved errors
	 *
	 * @return	string		String with errors
	 */
	public function errorsToString()
	{
		return $this->error.(is_array($this->errors) ? (($this->error != '' ? ', ' : '').join(', ', $this->errors)) : '');
	}


	/**
	 * Return customer ref for screen output.
	 *
	 * @param  string      $objref        Customer ref
	 * @return string                     Customer ref formated
	 */
	public function getFormatedCustomerRef($objref)
	{
		global $hookmanager;

		$parameters = array('objref'=>$objref);
		$action = '';
		$reshook = $hookmanager->executeHooks('getFormatedCustomerRef', $parameters, $this, $action); // Note that $action and $object may have been modified by some hooks
		if ($reshook > 0)
		{
			return $hookmanager->resArray['objref'];
		}
		return $objref.(isset($hookmanager->resArray['objref']) ? $hookmanager->resArray['objref'] : '');
	}

	/**
	 * Return supplier ref for screen output.
	 *
	 * @param  string      $objref        Supplier ref
	 * @return string                     Supplier ref formated
	 */
	public function getFormatedSupplierRef($objref)
	{
		global $hookmanager;

		$parameters = array('objref'=>$objref);
		$action = '';
		$reshook = $hookmanager->executeHooks('getFormatedSupplierRef', $parameters, $this, $action); // Note that $action and $object may have been modified by some hooks
		if ($reshook > 0)
		{
			return $hookmanager->resArray['objref'];
		}
		return $objref.(isset($hookmanager->resArray['objref']) ? $hookmanager->resArray['objref'] : '');
	}

	/**
	 *	Return full name (civility+' '+name+' '+lastname)
	 *
	 *	@param	Translate	$langs			Language object for translation of civility (used only if option is 1)
	 *	@param	int			$option			0=No option, 1=Add civility
	 * 	@param	int			$nameorder		-1=Auto, 0=Lastname+Firstname, 1=Firstname+Lastname, 2=Firstname, 3=Firstname if defined else lastname, 4=Lastname, 5=Lastname if defined else firstname
	 * 	@param	int			$maxlen			Maximum length
	 * 	@return	string						String with full name
	 */
	public function getFullName($langs, $option = 0, $nameorder = -1, $maxlen = 0)
	{
		//print "lastname=".$this->lastname." name=".$this->name." nom=".$this->nom."<br>\n";
		$lastname = $this->lastname;
		$firstname = $this->firstname;
		if (empty($lastname))  $lastname = (isset($this->lastname) ? $this->lastname : (isset($this->name) ? $this->name : (isset($this->nom) ? $this->nom : (isset($this->societe) ? $this->societe : (isset($this->company) ? $this->company : '')))));

		$ret = '';
		if (!empty($option) && !empty($this->civility_code))
		{
			if ($langs->transnoentitiesnoconv("Civility".$this->civility_code) != "Civility".$this->civility_code) $ret .= $langs->transnoentitiesnoconv("Civility".$this->civility_code).' ';
			else $ret .= $this->civility_code.' ';
		}

		$ret .= dolGetFirstLastname($firstname, $lastname, $nameorder);

		return dol_trunc($ret, $maxlen);
	}

	/**
	 * Set to upper or ucwords/lower if needed
	 *
	 * @return void;
	 */
	public function setUpperOrLowerCase()
	{
		global $conf;
		if (!empty($conf->global->MAIN_FIRST_TO_UPPER)) {
			$this->lastname = dol_ucwords(dol_strtolower($this->lastname));
			$this->firstname = dol_ucwords(dol_strtolower($this->firstname));
			$this->name = dol_ucwords(dol_strtolower($this->name));
		}
		if (!empty($conf->global->MAIN_ALL_TO_UPPER)) {
			$this->lastname = dol_strtoupper($this->lastname);
			$this->name = dol_strtoupper($this->name);
		}
		if (!empty($conf->global->MAIN_ALL_TOWN_TO_UPPER)) {
			$this->town = dol_strtoupper($this->town);
		}
	}

	/**
	 *	Return clicable link of object (with eventually picto)
	 *
	 *	@param      string	    $option                 Where point the link (0=> main card, 1,2 => shipment, 'nolink'=>No link)
	 *  @return		string								HTML Code for Kanban thumb.
	 */
	public function getKanbanView($option = '')
	{
		$return = '<div class="box-flex-item">';
		$return .= '<div class="info-box info-box-sm">';
		$return .= '<span class="info-box-icon bg-infobox-action">';
		$return .= '<i class="fa fa-dol-action"></i>'; // Can be image
		$return .= '</span>';
		$return .= '<div class="info-box-content">';
		$return .= '<span class="info-box-title">'.(method_exists($this, 'getNomUrl') ? $this->getNomUrl() : $this->ref).'</span>';
		$return .= '</div>';
		$return .= '</div>';
		$return .= '</div>';

		return $return;
	}

	/**
	 * 	Return full address of contact
	 *
	 * 	@param		int			$withcountry		1=Add country into address string
	 *  @param		string		$sep				Separator to use to build string
	 *  @param		int		    $withregion			1=Add region into address string
	 *  @param		string		$extralangcode		User extralanguages as value
	 *	@return		string							Full address string
	 */
	public function getFullAddress($withcountry = 0, $sep = "\n", $withregion = 0, $extralangcode = '')
	{
		if ($withcountry && $this->country_id && (empty($this->country_code) || empty($this->country)))
		{
			require_once DOL_DOCUMENT_ROOT.'/core/lib/company.lib.php';
			$tmparray = getCountry($this->country_id, 'all');
			$this->country_code = $tmparray['code'];
			$this->country = $tmparray['label'];
		}

		if ($withregion && $this->state_id && (empty($this->state_code) || empty($this->state) || empty($this->region) || empty($this->region_code)))
		{
			require_once DOL_DOCUMENT_ROOT.'/core/lib/company.lib.php';
			$tmparray = getState($this->state_id, 'all', 0, 1);
			$this->state_code   = $tmparray['code'];
			$this->state        = $tmparray['label'];
			$this->region_code  = $tmparray['region_code'];
			$this->region       = $tmparray['region'];
		}

		return dol_format_address($this, $withcountry, $sep, '', 0, $extralangcode);
	}


	/**
	 * 	Return full address for banner
	 *
	 * 	@param		string		$htmlkey            HTML id to make banner content unique
	 *  @param      Object      $object				Object (thirdparty, thirdparty of contact for contact, null for a member)
	 *	@return		string							Full address string
	 */
	public function getBannerAddress($htmlkey, $object)
	{
		global $conf, $langs, $form, $extralanguages;

		$countriesusingstate = array('AU', 'US', 'IN', 'GB', 'ES', 'UK', 'TR'); // See also option MAIN_FORCE_STATE_INTO_ADDRESS

		$contactid = 0;
		$thirdpartyid = 0;
		$elementforaltlanguage = $this->element;
		if ($this->element == 'societe') {
			$thirdpartyid = $this->id;
		}
		if ($this->element == 'contact') {
			$contactid = $this->id;
			$thirdpartyid = $object->fk_soc;
		}
		if ($this->element == 'user') {
			$contactid = $this->contact_id;
			$thirdpartyid = $object->fk_soc;
		}

		$out = '';

		$outdone = 0;
		$coords = $this->getFullAddress(1, ', ', (!empty($conf->global->MAIN_SHOW_REGION_IN_STATE_SELECT) ? $conf->global->MAIN_SHOW_REGION_IN_STATE_SELECT : 0));
		if ($coords)
		{
			if (!empty($conf->use_javascript_ajax))
			{
				// Add picto with tooltip on map
				$namecoords = '';
				if ($this->element == 'contact' && !empty($conf->global->MAIN_SHOW_COMPANY_NAME_IN_BANNER_ADDRESS))
				{
					$namecoords .= $object->name.'<br>';
				}
				$namecoords .= $this->getFullName($langs, 1).'<br>'.$coords;
				// hideonsmatphone because copyToClipboard call jquery dialog that does not work with jmobile
				$out .= '<a href="#" class="hideonsmartphone" onclick="return copyToClipboard(\''.dol_escape_js($namecoords).'\',\''.dol_escape_js($langs->trans("HelpCopyToClipboard")).'\');">';
				$out .= img_picto($langs->trans("Address"), 'map-marker-alt');
				$out .= '</a> ';
			}
			$out .= dol_print_address($coords, 'address_'.$htmlkey.'_'.$this->id, $this->element, $this->id, 1, ', '); $outdone++;
			$outdone++;

			// List of extra languages
			$arrayoflangcode = array();
			if (!empty($conf->global->PDF_USE_ALSO_LANGUAGE_CODE)) $arrayoflangcode[] = $conf->global->PDF_USE_ALSO_LANGUAGE_CODE;

			if (is_array($arrayoflangcode) && count($arrayoflangcode)) {
				if (!is_object($extralanguages)) {
					include_once DOL_DOCUMENT_ROOT.'/core/class/extralanguages.class.php';
					$extralanguages = new ExtraLanguages($this->db);
				}
				$extralanguages->fetch_name_extralanguages($elementforaltlanguage);

				if (!empty($extralanguages->attributes[$elementforaltlanguage]['address']) || !empty($extralanguages->attributes[$elementforaltlanguage]['town']))
				{
					$out .= "<!-- alternatelanguage for '".$elementforaltlanguage."' set to fields '".join(',', $extralanguages->attributes[$elementforaltlanguage])."' -->\n";
					$this->fetchValuesForExtraLanguages();
					if (!is_object($form)) $form = new Form($this->db);
					$htmltext = '';
					// If there is extra languages
					foreach ($arrayoflangcode as $extralangcode) {
						$s = picto_from_langcode($extralangcode, 'class="pictoforlang paddingright"');
						$coords = $this->getFullAddress(1, ', ', $conf->global->MAIN_SHOW_REGION_IN_STATE_SELECT, $extralangcode);
						$htmltext .= $s.dol_print_address($coords, 'address_'.$htmlkey.'_'.$this->id, $this->element, $this->id, 1, ', ');
					}
					$out .= $form->textwithpicto('', $htmltext, -1, 'language', 'opacitymedium paddingleft');
				}
			}
		}

		if (!in_array($this->country_code, $countriesusingstate) && empty($conf->global->MAIN_FORCE_STATE_INTO_ADDRESS)   // If MAIN_FORCE_STATE_INTO_ADDRESS is on, state is already returned previously with getFullAddress
				&& empty($conf->global->SOCIETE_DISABLE_STATE) && $this->state)
		{
			if (!empty($conf->global->MAIN_SHOW_REGION_IN_STATE_SELECT) && $conf->global->MAIN_SHOW_REGION_IN_STATE_SELECT == 1 && $this->region) {
				$out .= ($outdone ? ' - ' : '').$this->region.' - '.$this->state;
			} else {
				$out .= ($outdone ? ' - ' : '').$this->state;
			}
			$outdone++;
		}

		if (!empty($this->phone) || !empty($this->phone_pro) || !empty($this->phone_mobile) || !empty($this->phone_perso) || !empty($this->fax) || !empty($this->office_phone) || !empty($this->user_mobile) || !empty($this->office_fax)) $out .= ($outdone ? '<br>' : '');
		if (!empty($this->phone) && empty($this->phone_pro)) {		// For objects that store pro phone into ->phone
			$out .= dol_print_phone($this->phone, $this->country_code, $contactid, $thirdpartyid, 'AC_TEL', '&nbsp;', 'phone', $langs->trans("PhonePro"));
			$outdone++;
		}
		if (!empty($this->phone_pro)) {
			$out .= dol_print_phone($this->phone_pro, $this->country_code, $contactid, $thirdpartyid, 'AC_TEL', '&nbsp;', 'phone', $langs->trans("PhonePro"));
			$outdone++;
		}
		if (!empty($this->phone_mobile)) {
			$out .= dol_print_phone($this->phone_mobile, $this->country_code, $contactid, $thirdpartyid, 'AC_TEL', '&nbsp;', 'mobile', $langs->trans("PhoneMobile"));
			$outdone++;
		}
		if (!empty($this->phone_perso)) {
			$out .= dol_print_phone($this->phone_perso, $this->country_code, $contactid, $thirdpartyid, 'AC_TEL', '&nbsp;', 'phone', $langs->trans("PhonePerso"));
			$outdone++;
		}
		if (!empty($this->office_phone)) {
			$out .= dol_print_phone($this->office_phone, $this->country_code, $contactid, $thirdpartyid, 'AC_TEL', '&nbsp;', 'phone', $langs->trans("PhonePro"));
			$outdone++;
		}
		if (!empty($this->user_mobile)) {
			$out .= dol_print_phone($this->user_mobile, $this->country_code, $contactid, $thirdpartyid, 'AC_TEL', '&nbsp;', 'mobile', $langs->trans("PhoneMobile"));
			$outdone++;
		}
		if (!empty($this->fax)) {
			$out .= dol_print_phone($this->fax, $this->country_code, $contactid, $thirdpartyid, 'AC_FAX', '&nbsp;', 'fax', $langs->trans("Fax"));
			$outdone++;
		}
		if (!empty($this->office_fax)) {
			$out .= dol_print_phone($this->office_fax, $this->country_code, $contactid, $thirdpartyid, 'AC_FAX', '&nbsp;', 'fax', $langs->trans("Fax"));
			$outdone++;
		}

		if ($out) $out .= '<div style="clear: both;"></div>';
		$outdone = 0;
		if (!empty($this->email)) {
			$out .= dol_print_email($this->email, $this->id, $object->id, 'AC_EMAIL', 0, 0, 1);
			$outdone++;
		}
		if (!empty($this->url)) {
			//$out.=dol_print_url($this->url,'_goout',0,1);//steve changed to blank
			$out .= dol_print_url($this->url, '_blank', 0, 1);
			$outdone++;
		}

		if (!empty($conf->socialnetworks->enabled)) {
			$outsocialnetwork = '';

			if (is_array($this->socialnetworks) && count($this->socialnetworks) > 0) {
				$socialnetworksdict = getArrayOfSocialNetworks();
				foreach ($this->socialnetworks as $key => $value) {
					if ($value) {
						$outsocialnetwork .= dol_print_socialnetworks($value, $this->id, $object->id, $key, $socialnetworksdict);
					}
					$outdone++;
				}
			} else {	// Old code to remove
				if ($this->skype) $outsocialnetwork .= dol_print_socialnetworks($this->skype, $this->id, $object->id, 'skype');
				$outdone++;
				if ($this->jabberid) $outsocialnetwork .= dol_print_socialnetworks($this->jabberid, $this->id, $object->id, 'jabber');
				$outdone++;
				if ($this->twitter) $outsocialnetwork .= dol_print_socialnetworks($this->twitter, $this->id, $object->id, 'twitter');
				$outdone++;
				if ($this->facebook) $outsocialnetwork .= dol_print_socialnetworks($this->facebook, $this->id, $object->id, 'facebook');
				$outdone++;
				if ($this->linkedin) $outsocialnetwork .= dol_print_socialnetworks($this->linkedin, $this->id, $object->id, 'linkedin');
				$outdone++;
			}

			if ($outsocialnetwork) {
				$out .= '<div style="clear: both;">'.$outsocialnetwork.'</div>';
			}
		}

		if ($out) return '<!-- BEGIN part to show address block -->'."\n".$out.'<!-- END Part to show address block -->'."\n";
		else return '';
	}

	/**
	 * Return the link of last main doc file for direct public download.
	 *
	 * @param	string	$modulepart			Module related to document
	 * @param	int		$initsharekey		Init the share key if it was not yet defined
	 * @param	int		$relativelink		0=Return full external link, 1=Return link relative to root of file
	 * @return	string						Link or empty string if there is no download link
	 */
	public function getLastMainDocLink($modulepart, $initsharekey = 0, $relativelink = 0)
	{
		global $user, $dolibarr_main_url_root;

		if (empty($this->last_main_doc))
		{
			return ''; // No way to known which document name to use
		}

		include_once DOL_DOCUMENT_ROOT.'/ecm/class/ecmfiles.class.php';
		$ecmfile = new EcmFiles($this->db);
		$result = $ecmfile->fetch(0, '', $this->last_main_doc);
		if ($result < 0)
		{
			$this->error = $ecmfile->error;
			$this->errors = $ecmfile->errors;
			return -1;
		}

		if (empty($ecmfile->id))
		{
			// Add entry into index
			if ($initsharekey)
			{
				require_once DOL_DOCUMENT_ROOT.'/core/lib/security2.lib.php';
				// TODO We can't, we dont' have full path of file, only last_main_doc adn ->element, so we must rebuild full path first
				/*
				$ecmfile->filepath = $rel_dir;
				$ecmfile->filename = $filename;
				$ecmfile->label = md5_file(dol_osencode($destfull));	// hash of file content
				$ecmfile->fullpath_orig = '';
				$ecmfile->gen_or_uploaded = 'generated';
				$ecmfile->description = '';    // indexed content
				$ecmfile->keyword = '';        // keyword content
				$ecmfile->share = getRandomPassword(true);
				$result = $ecmfile->create($user);
				if ($result < 0)
				{
					$this->error = $ecmfile->error;
					$this->errors = $ecmfile->errors;
				}
				*/
			} else return '';
		} elseif (empty($ecmfile->share))
		{
			// Add entry into index
			if ($initsharekey)
			{
				require_once DOL_DOCUMENT_ROOT.'/core/lib/security2.lib.php';
				$ecmfile->share = getRandomPassword(true);
				$ecmfile->update($user);
			} else return '';
		}
		// Define $urlwithroot
		$urlwithouturlroot = preg_replace('/'.preg_quote(DOL_URL_ROOT, '/').'$/i', '', trim($dolibarr_main_url_root));
		// This is to use external domain name found into config file
		//if (DOL_URL_ROOT && ! preg_match('/\/$/', $urlwithouturlroot) && ! preg_match('/^\//', DOL_URL_ROOT)) $urlwithroot=$urlwithouturlroot.'/'.DOL_URL_ROOT;
		//else
		$urlwithroot = $urlwithouturlroot.DOL_URL_ROOT;
		//$urlwithroot=DOL_MAIN_URL_ROOT;					// This is to use same domain name than current

		$forcedownload = 0;

		$paramlink = '';
		//if (! empty($modulepart)) $paramlink.=($paramlink?'&':'').'modulepart='.$modulepart;		// For sharing with hash (so public files), modulepart is not required.
		//if (! empty($ecmfile->entity)) $paramlink.='&entity='.$ecmfile->entity; 					// For sharing with hash (so public files), entity is not required.
		//$paramlink.=($paramlink?'&':'').'file='.urlencode($filepath);								// No need of name of file for public link, we will use the hash
		if (!empty($ecmfile->share)) $paramlink .= ($paramlink ? '&' : '').'hashp='.$ecmfile->share; // Hash for public share
		if ($forcedownload) $paramlink .= ($paramlink ? '&' : '').'attachment=1';

		if ($relativelink)
		{
			$linktoreturn = 'document.php'.($paramlink ? '?'.$paramlink : '');
		} else {
			$linktoreturn = $urlwithroot.'/document.php'.($paramlink ? '?'.$paramlink : '');
		}

		// Here $ecmfile->share is defined
		return $linktoreturn;
	}


	// phpcs:disable PEAR.NamingConventions.ValidFunctionName.ScopeNotCamelCaps
	/**
	 *  Add a link between element $this->element and a contact
	 *
	 *  @param	int			$fk_socpeople       Id of thirdparty contact (if source = 'external') or id of user (if souce = 'internal') to link
	 *  @param 	int|string	$type_contact 		Type of contact (code or id). Must be id or code found into table llx_c_type_contact. For example: SALESREPFOLL
	 *  @param  string		$source             external=Contact extern (llx_socpeople), internal=Contact intern (llx_user)
	 *  @param  int			$notrigger			Disable all triggers
	 *  @return int         	        		<0 if KO, >0 if OK
	 */
	public function add_contact($fk_socpeople, $type_contact, $source = 'external', $notrigger = 0)
	{
		// phpcs:enable
		global $user, $langs;


		dol_syslog(get_class($this)."::add_contact $fk_socpeople, $type_contact, $source, $notrigger");

		// Check parameters
		if ($fk_socpeople <= 0)
		{
			$langs->load("errors");
			$this->error = $langs->trans("ErrorWrongValueForParameterX", "1");
			dol_syslog(get_class($this)."::add_contact ".$this->error, LOG_ERR);
			return -1;
		}
		if (!$type_contact)
		{
			$langs->load("errors");
			$this->error = $langs->trans("ErrorWrongValueForParameterX", "2");
			dol_syslog(get_class($this)."::add_contact ".$this->error, LOG_ERR);
			return -2;
		}

		$id_type_contact = 0;
		if (is_numeric($type_contact))
		{
			$id_type_contact = $type_contact;
		} else {
			// We look for id type_contact
			$sql = "SELECT tc.rowid";
			$sql .= " FROM ".MAIN_DB_PREFIX."c_type_contact as tc";
			$sql .= " WHERE tc.element='".$this->db->escape($this->element)."'";
			$sql .= " AND tc.source='".$this->db->escape($source)."'";
			$sql .= " AND tc.code='".$this->db->escape($type_contact)."' AND tc.active=1";
			//print $sql;
			$resql = $this->db->query($sql);
			if ($resql)
			{
				$obj = $this->db->fetch_object($resql);
				if ($obj) $id_type_contact = $obj->rowid;
			}
		}

		if ($id_type_contact == 0)
		{
			$this->error = 'CODE_NOT_VALID_FOR_THIS_ELEMENT';
			dol_syslog("CODE_NOT_VALID_FOR_THIS_ELEMENT: Code type of contact '".$type_contact."' does not exists or is not active for element ".$this->element.", we can ignore it");
			return -3;
		}

		$datecreate = dol_now();

		// Socpeople must have already been added by some trigger, then we have to check it to avoid DB_ERROR_RECORD_ALREADY_EXISTS error
		$TListeContacts = $this->liste_contact(-1, $source);
		$already_added = false;
		if (is_array($TListeContacts) && !empty($TListeContacts)) {
			foreach ($TListeContacts as $array_contact) {
				if ($array_contact['status'] == 4 && $array_contact['id'] == $fk_socpeople && $array_contact['fk_c_type_contact'] == $id_type_contact) {
					$already_added = true;
					break;
				}
			}
		}

		if (!$already_added) {
			$this->db->begin();

			// Insert into database
			$sql = "INSERT INTO ".MAIN_DB_PREFIX."element_contact";
			$sql .= " (element_id, fk_socpeople, datecreate, statut, fk_c_type_contact) ";
			$sql .= " VALUES (".$this->id.", ".$fk_socpeople." , ";
			$sql .= "'".$this->db->idate($datecreate)."'";
			$sql .= ", 4, ".$id_type_contact;
			$sql .= ")";

			$resql = $this->db->query($sql);
			if ($resql)
			{
				if (!$notrigger)
				{
					$result = $this->call_trigger(strtoupper($this->element).'_ADD_CONTACT', $user);
					if ($result < 0)
					{
						$this->db->rollback();
						return -1;
					}
				}

				$this->db->commit();
				return 1;
			} else {
				if ($this->db->errno() == 'DB_ERROR_RECORD_ALREADY_EXISTS')
				{
					$this->error = $this->db->errno();
					$this->db->rollback();
					echo 'err rollback';
					return -2;
				} else {
					$this->error = $this->db->error();
					$this->db->rollback();
					return -1;
				}
			}
		} else return 0;
	}

	// phpcs:disable PEAR.NamingConventions.ValidFunctionName.ScopeNotCamelCaps
	/**
	 *    Copy contact from one element to current
	 *
	 *    @param    CommonObject    $objFrom    Source element
	 *    @param    string          $source     Nature of contact ('internal' or 'external')
	 *    @return   int                         >0 if OK, <0 if KO
	 */
	public function copy_linked_contact($objFrom, $source = 'internal')
	{
		// phpcs:enable
		$contacts = $objFrom->liste_contact(-1, $source);
		foreach ($contacts as $contact)
		{
			if ($this->add_contact($contact['id'], $contact['fk_c_type_contact'], $contact['source']) < 0)
			{
				$this->error = $this->db->lasterror();
				return -1;
			}
		}
		return 1;
	}

	// phpcs:disable PEAR.NamingConventions.ValidFunctionName.ScopeNotCamelCaps
	/**
	 *      Update a link to contact line
	 *
	 *      @param	int		$rowid              Id of line contact-element
	 * 		@param	int		$statut	            New status of link
	 *      @param  int		$type_contact_id    Id of contact type (not modified if 0)
	 *      @param  int		$fk_socpeople	    Id of soc_people to update (not modified if 0)
	 *      @return int                 		<0 if KO, >= 0 if OK
	 */
	public function update_contact($rowid, $statut, $type_contact_id = 0, $fk_socpeople = 0)
	{
		// phpcs:enable
		// Insert into database
		$sql = "UPDATE ".MAIN_DB_PREFIX."element_contact set";
		$sql .= " statut = ".$statut;
		if ($type_contact_id) $sql .= ", fk_c_type_contact = ".((int) $type_contact_id);
		if ($fk_socpeople) $sql .= ", fk_socpeople = ".((int) $fk_socpeople);
		$sql .= " where rowid = ".$rowid;
		$resql = $this->db->query($sql);
		if ($resql)
		{
			return 0;
		} else {
			$this->error = $this->db->lasterror();
			return -1;
		}
	}

	// phpcs:disable PEAR.NamingConventions.ValidFunctionName.ScopeNotCamelCaps
	/**
	 *    Delete a link to contact line
	 *
	 *    @param	int		$rowid			Id of contact link line to delete
	 *    @param	int		$notrigger		Disable all triggers
	 *    @return   int						>0 if OK, <0 if KO
	 */
	public function delete_contact($rowid, $notrigger = 0)
	{
		// phpcs:enable
		global $user;


		$this->db->begin();

		$sql = "DELETE FROM ".MAIN_DB_PREFIX."element_contact";
		$sql .= " WHERE rowid =".$rowid;

		dol_syslog(get_class($this)."::delete_contact", LOG_DEBUG);
		if ($this->db->query($sql))
		{
			if (!$notrigger)
			{
				$result = $this->call_trigger(strtoupper($this->element).'_DELETE_CONTACT', $user);
				if ($result < 0) { $this->db->rollback(); return -1; }
			}

			$this->db->commit();
			return 1;
		} else {
			$this->error = $this->db->lasterror();
			$this->db->rollback();
			return -1;
		}
	}

	// phpcs:disable PEAR.NamingConventions.ValidFunctionName.ScopeNotCamelCaps
	/**
	 *    Delete all links between an object $this and all its contacts
	 *
	 *	  @param	string	$source		'' or 'internal' or 'external'
	 *	  @param	string	$code		Type of contact (code or id)
	 *    @return   int					>0 if OK, <0 if KO
	 */
	public function delete_linked_contact($source = '', $code = '')
	{
		// phpcs:enable
		$temp = array();
		$typeContact = $this->liste_type_contact($source, '', 0, 0, $code);

		foreach ($typeContact as $key => $value)
		{
			array_push($temp, $key);
		}
		$listId = implode(",", $temp);

		$sql = "DELETE FROM ".MAIN_DB_PREFIX."element_contact";
		$sql .= " WHERE element_id = ".$this->id;
		if ($listId)
			$sql .= " AND fk_c_type_contact IN (".$listId.")";

		dol_syslog(get_class($this)."::delete_linked_contact", LOG_DEBUG);
		if ($this->db->query($sql))
		{
			return 1;
		} else {
			$this->error = $this->db->lasterror();
			return -1;
		}
	}

	// phpcs:disable PEAR.NamingConventions.ValidFunctionName.ScopeNotCamelCaps
	/**
	 *    Get array of all contacts for an object
	 *
	 *    @param	int			$status		Status of links to get (-1=all)
	 *    @param	string		$source		Source of contact: 'external' or 'thirdparty' (llx_socpeople) or 'internal' (llx_user)
	 *    @param	int         $list       0:Return array contains all properties, 1:Return array contains just id
	 *    @param    string      $code       Filter on this code of contact type ('SHIPPING', 'BILLING', ...)
	 *    @return	array|int		        Array of contacts, -1 if error
	 */
	public function liste_contact($status = -1, $source = 'external', $list = 0, $code = '')
	{
		// phpcs:enable
		global $langs;

		$tab = array();

		$sql = "SELECT ec.rowid, ec.statut as statuslink, ec.fk_socpeople as id, ec.fk_c_type_contact"; // This field contains id of llx_socpeople or id of llx_user
		if ($source == 'internal') $sql .= ", '-1' as socid, t.statut as statuscontact, t.login, t.photo";
		if ($source == 'external' || $source == 'thirdparty') $sql .= ", t.fk_soc as socid, t.statut as statuscontact";
		$sql .= ", t.civility as civility, t.lastname as lastname, t.firstname, t.email";
		$sql .= ", tc.source, tc.element, tc.code, tc.libelle";
		$sql .= " FROM ".MAIN_DB_PREFIX."c_type_contact tc";
		$sql .= ", ".MAIN_DB_PREFIX."element_contact ec";
		if ($source == 'internal') $sql .= " LEFT JOIN ".MAIN_DB_PREFIX."user t on ec.fk_socpeople = t.rowid";
		if ($source == 'external' || $source == 'thirdparty') $sql .= " LEFT JOIN ".MAIN_DB_PREFIX."socpeople t on ec.fk_socpeople = t.rowid";
		$sql .= " WHERE ec.element_id =".$this->id;
		$sql .= " AND ec.fk_c_type_contact=tc.rowid";
		$sql .= " AND tc.element='".$this->db->escape($this->element)."'";
		if ($code) $sql .= " AND tc.code = '".$this->db->escape($code)."'";
		if ($source == 'internal') $sql .= " AND tc.source = 'internal'";
		if ($source == 'external' || $source == 'thirdparty') $sql .= " AND tc.source = 'external'";
		$sql .= " AND tc.active=1";
		if ($status >= 0) $sql .= " AND ec.statut = ".$status;
		$sql .= " ORDER BY t.lastname ASC";

		dol_syslog(get_class($this)."::liste_contact", LOG_DEBUG);
		$resql = $this->db->query($sql);
		if ($resql)
		{
			$num = $this->db->num_rows($resql);
			$i = 0;
			while ($i < $num)
			{
				$obj = $this->db->fetch_object($resql);

				if (!$list)
				{
					$transkey = "TypeContact_".$obj->element."_".$obj->source."_".$obj->code;
					$libelle_type = ($langs->trans($transkey) != $transkey ? $langs->trans($transkey) : $obj->libelle);
					$tab[$i] = array('source'=>$obj->source, 'socid'=>$obj->socid, 'id'=>$obj->id,
								   'nom'=>$obj->lastname, // For backward compatibility
								   'civility'=>$obj->civility, 'lastname'=>$obj->lastname, 'firstname'=>$obj->firstname, 'email'=>$obj->email, 'login'=>$obj->login, 'photo'=>$obj->photo, 'statuscontact'=>$obj->statuscontact,
								   'rowid'=>$obj->rowid, 'code'=>$obj->code, 'libelle'=>$libelle_type, 'status'=>$obj->statuslink, 'fk_c_type_contact'=>$obj->fk_c_type_contact);
				} else {
					$tab[$i] = $obj->id;
				}

				$i++;
			}

			return $tab;
		} else {
			$this->error = $this->db->lasterror();
			dol_print_error($this->db);
			return -1;
		}
	}


	/**
	 * 		Update status of a contact linked to object
	 *
	 * 		@param	int		$rowid		Id of link between object and contact
	 * 		@return	int					<0 if KO, >=0 if OK
	 */
	public function swapContactStatus($rowid)
	{
		$sql = "SELECT ec.datecreate, ec.statut, ec.fk_socpeople, ec.fk_c_type_contact,";
		$sql .= " tc.code, tc.libelle";
		$sql .= " FROM (".MAIN_DB_PREFIX."element_contact as ec, ".MAIN_DB_PREFIX."c_type_contact as tc)";
		$sql .= " WHERE ec.rowid =".$rowid;
		$sql .= " AND ec.fk_c_type_contact=tc.rowid";
		$sql .= " AND tc.element = '".$this->db->escape($this->element)."'";

		dol_syslog(get_class($this)."::swapContactStatus", LOG_DEBUG);
		$resql = $this->db->query($sql);
		if ($resql)
		{
			$obj = $this->db->fetch_object($resql);
			$newstatut = ($obj->statut == 4) ? 5 : 4;
			$result = $this->update_contact($rowid, $newstatut);
			$this->db->free($resql);
			return $result;
		} else {
			$this->error = $this->db->error();
			dol_print_error($this->db);
			return -1;
		}
	}

	// phpcs:disable PEAR.NamingConventions.ValidFunctionName.ScopeNotCamelCaps
	/**
	 *      Return array with list of possible values for type of contacts
	 *
	 *      @param	string	$source     'internal', 'external' or 'all'
	 *      @param	string	$order		Sort order by : 'position', 'code', 'rowid'...
	 *      @param  int		$option     0=Return array id->label, 1=Return array code->label
	 *      @param  int		$activeonly 0=all status of contact, 1=only the active
	 *		@param	string	$code		Type of contact (Example: 'CUSTOMER', 'SERVICE')
	 *      @return array       		Array list of type of contacts (id->label if option=0, code->label if option=1)
	 */
	public function liste_type_contact($source = 'internal', $order = 'position', $option = 0, $activeonly = 0, $code = '')
	{
		// phpcs:enable
		global $langs;

		if (empty($order)) $order = 'position';
		if ($order == 'position') $order .= ',code';

		$tab = array();
		$sql = "SELECT DISTINCT tc.rowid, tc.code, tc.libelle, tc.position";
		$sql .= " FROM ".MAIN_DB_PREFIX."c_type_contact as tc";
		$sql .= " WHERE tc.element='".$this->db->escape($this->element)."'";
		if ($activeonly == 1) $sql .= " AND tc.active=1"; // only the active types
		if (!empty($source) && $source != 'all') $sql .= " AND tc.source='".$this->db->escape($source)."'";
		if (!empty($code)) $sql .= " AND tc.code='".$this->db->escape($code)."'";
		$sql .= $this->db->order($order, 'ASC');

		//print "sql=".$sql;
		$resql = $this->db->query($sql);
		if ($resql)
		{
			$num = $this->db->num_rows($resql);
			$i = 0;
			while ($i < $num)
			{
				$obj = $this->db->fetch_object($resql);

				$transkey = "TypeContact_".$this->element."_".$source."_".$obj->code;
				$libelle_type = ($langs->trans($transkey) != $transkey ? $langs->trans($transkey) : $obj->libelle);
				if (empty($option)) $tab[$obj->rowid] = $libelle_type;
				else $tab[$obj->code] = $libelle_type;
				$i++;
			}
			return $tab;
		} else {
			$this->error = $this->db->lasterror();
			//dol_print_error($this->db);
			return null;
		}
	}

	// phpcs:disable PEAR.NamingConventions.ValidFunctionName.ScopeNotCamelCaps
	/**
	 *      Return array with list of possible values for type of contacts
	 *
	 *      @param	string	$source     		'internal', 'external' or 'all'
	 *      @param  int		$option     		0=Return array id->label, 1=Return array code->label
	 *      @param  int		$activeonly 		0=all status of contact, 1=only the active
	 *		@param	string	$code				Type of contact (Example: 'CUSTOMER', 'SERVICE')
	 *		@param	string	$element			Filter on 1 element type
	 *      @param	string	$excludeelement		Exclude 1 element type. Example: 'agenda'
	 *      @return array       				Array list of type of contacts (id->label if option=0, code->label if option=1)
	 */
	public function listeTypeContacts($source = 'internal', $option = 0, $activeonly = 0, $code = '', $element = '', $excludeelement = '')
	{
		// phpcs:enable
		global $langs, $conf;

		$langs->loadLangs(array('bills', 'contracts', 'interventions', 'orders', 'projects', 'propal', 'ticket', 'agenda'));

		$tab = array();

		$sql = "SELECT DISTINCT tc.rowid, tc.code, tc.libelle, tc.position, tc.element";
		$sql .= " FROM ".MAIN_DB_PREFIX."c_type_contact as tc";

		$sqlWhere = array();
		if (!empty($element)) {
			$sqlWhere[] = " tc.element='".$this->db->escape($element)."'";
		}
		if (!empty($excludeelement)) {
			$sqlWhere[] = " tc.element <> '".$this->db->escape($excludeelement)."'";
		}

		if ($activeonly == 1)
			$sqlWhere[] = " tc.active=1"; // only the active types

		if (!empty($source) && $source != 'all')
			$sqlWhere[] = " tc.source='".$this->db->escape($source)."'";

		if (!empty($code))
			$sqlWhere[] = " tc.code='".$this->db->escape($code)."'";

		if (count($sqlWhere) > 0) {
			$sql .= " WHERE ".implode(' AND ', $sqlWhere);
		}

		$sql .= $this->db->order('tc.element, tc.position', 'ASC');

		dol_syslog(__METHOD__, LOG_DEBUG);
		$resql = $this->db->query($sql);
		if ($resql) {
			$num = $this->db->num_rows($resql);
			if ($num > 0) {
				while ($obj = $this->db->fetch_object($resql)) {
					$modulename = $obj->element;
					if (strpos($obj->element, 'project') !== false) {
						$modulename = 'projet';
					} elseif ($obj->element == 'contrat') {
						$element = 'contract';
					} elseif ($obj->element == 'action') {
						$modulename = 'agenda';
					} elseif (strpos($obj->element, 'supplier') !== false && $obj->element != 'supplier_proposal') {
						$modulename = 'fournisseur';
					} elseif (strpos($obj->element, 'supplier') !== false && $obj->element != 'supplier_proposal') {
						$modulename = 'fournisseur';
					}
					if (!empty($conf->{$modulename}->enabled)) {
						$libelle_element = $langs->trans('ContactDefault_'.$obj->element);
						$transkey = "TypeContact_".$obj->element."_".$source."_".$obj->code;
						$libelle_type = ($langs->trans($transkey) != $transkey ? $langs->trans($transkey) : $obj->libelle);
						if (empty($option))
							$tab[$obj->rowid] = $libelle_element.' - '.$libelle_type;
						else $tab[$obj->rowid] = $libelle_element.' - '.$libelle_type;
					}
				}
			}
			return $tab;
		} else {
			$this->error = $this->db->lasterror();
			return null;
		}
	}

	/**
	 *      Return id of contacts for a source and a contact code.
	 *      Example: contact client de facturation ('external', 'BILLING')
	 *      Example: contact client de livraison ('external', 'SHIPPING')
	 *      Example: contact interne suivi paiement ('internal', 'SALESREPFOLL')
	 *
	 *		@param	string	$source		'external' or 'internal'
	 *		@param	string	$code		'BILLING', 'SHIPPING', 'SALESREPFOLL', ...
	 *		@param	int		$status		limited to a certain status
	 *      @return array       		List of id for such contacts
	 */
	public function getIdContact($source, $code, $status = 0)
	{
		global $conf;

		$result = array();
		$i = 0;
		//cas particulier pour les expeditions
		if ($this->element == 'shipping' && $this->origin_id != 0) {
			$id = $this->origin_id;
			$element = 'commande';
		} elseif ($this->element == 'reception' && $this->origin_id != 0) {
			$id = $this->origin_id;
			$element = 'order_supplier';
		} else {
			$id = $this->id;
			$element = $this->element;
		}

		$sql = "SELECT ec.fk_socpeople";
		$sql .= " FROM ".MAIN_DB_PREFIX."element_contact as ec,";
		if ($source == 'internal') $sql .= " ".MAIN_DB_PREFIX."user as c,";
		if ($source == 'external') $sql .= " ".MAIN_DB_PREFIX."socpeople as c,";
		$sql .= " ".MAIN_DB_PREFIX."c_type_contact as tc";
		$sql .= " WHERE ec.element_id = ".$id;
		$sql .= " AND ec.fk_socpeople = c.rowid";
		if ($source == 'internal') $sql .= " AND c.entity IN (".getEntity('user').")";
		if ($source == 'external') $sql .= " AND c.entity IN (".getEntity('societe').")";
		$sql .= " AND ec.fk_c_type_contact = tc.rowid";
		$sql .= " AND tc.element = '".$this->db->escape($element)."'";
		$sql .= " AND tc.source = '".$this->db->escape($source)."'";
		if ($code) $sql .= " AND tc.code = '".$this->db->escape($code)."'";
		$sql .= " AND tc.active = 1";
		if ($status) $sql .= " AND ec.statut = ".$status;

		dol_syslog(get_class($this)."::getIdContact", LOG_DEBUG);
		$resql = $this->db->query($sql);
		if ($resql)
		{
			while ($obj = $this->db->fetch_object($resql))
			{
				$result[$i] = $obj->fk_socpeople;
				$i++;
			}
		} else {
			$this->error = $this->db->error();
			return null;
		}

		return $result;
	}

	// phpcs:disable PEAR.NamingConventions.ValidFunctionName.ScopeNotCamelCaps
	/**
	 *		Load object contact with id=$this->contact_id into $this->contact
	 *
	 *		@param	int		$contactid      Id du contact. Use this->contact_id if empty.
	 *		@return	int						<0 if KO, >0 if OK
	 */
	public function fetch_contact($contactid = null)
	{
		// phpcs:enable
		if (empty($contactid)) $contactid = $this->contact_id;

		if (empty($contactid)) return 0;

		require_once DOL_DOCUMENT_ROOT.'/contact/class/contact.class.php';
		$contact = new Contact($this->db);
		$result = $contact->fetch($contactid);
		$this->contact = $contact;
		return $result;
	}

	// phpcs:disable PEAR.NamingConventions.ValidFunctionName.ScopeNotCamelCaps
	/**
	 *    	Load the third party of object, from id $this->socid or $this->fk_soc, into this->thirdparty
	 *
	 *		@param		int		$force_thirdparty_id	Force thirdparty id
	 *		@return		int								<0 if KO, >0 if OK
	 */
	public function fetch_thirdparty($force_thirdparty_id = 0)
	{
		// phpcs:enable
		global $conf;

		if (empty($this->socid) && empty($this->fk_soc) && empty($this->fk_thirdparty) && empty($force_thirdparty_id))
			return 0;

		require_once DOL_DOCUMENT_ROOT.'/societe/class/societe.class.php';

		$idtofetch = isset($this->socid) ? $this->socid : (isset($this->fk_soc) ? $this->fk_soc : $this->fk_thirdparty);
		if ($force_thirdparty_id)
			$idtofetch = $force_thirdparty_id;

		if ($idtofetch) {
			$thirdparty = new Societe($this->db);
			$result = $thirdparty->fetch($idtofetch);
			$this->thirdparty = $thirdparty;

			// Use first price level if level not defined for third party
			if (!empty($conf->global->PRODUIT_MULTIPRICES) && empty($this->thirdparty->price_level)) {
				$this->thirdparty->price_level = 1;
			}

			return $result;
		} else return -1;
	}


	/**
	 * Looks for an object with ref matching the wildcard provided
	 * It does only work when $this->table_ref_field is set
	 *
	 * @param string $ref Wildcard
	 * @return int >1 = OK, 0 = Not found or table_ref_field not defined, <0 = KO
	 */
	public function fetchOneLike($ref)
	{
		if (!$this->table_ref_field) {
			return 0;
		}

		$sql = 'SELECT rowid FROM '.MAIN_DB_PREFIX.$this->table_element.' WHERE '.$this->table_ref_field.' LIKE "'.$this->db->escape($ref).'" LIMIT 1';

		$query = $this->db->query($sql);

		if (!$this->db->num_rows($query)) {
			return 0;
		}

		$result = $this->db->fetch_object($query);

		return $this->fetch($result->rowid);
	}

	// phpcs:disable PEAR.NamingConventions.ValidFunctionName.ScopeNotCamelCaps
	/**
	 *	Load data for barcode into properties ->barcode_type*
	 *	Properties ->barcode_type that is id of barcode. Type is used to find other properties, but
	 *  if it is not defined, ->element must be defined to know default barcode type.
	 *
	 *	@return		int			<0 if KO, 0 if can't guess type of barcode (ISBN, EAN13...), >0 if OK (all barcode properties loaded)
	 */
	public function fetch_barcode()
	{
		// phpcs:enable
		global $conf;

		dol_syslog(get_class($this).'::fetch_barcode this->element='.$this->element.' this->barcode_type='.$this->barcode_type);

		$idtype = $this->barcode_type;
		if (empty($idtype) && $idtype != '0')	// If type of barcode no set, we try to guess. If set to '0' it means we forced to have type remain not defined
		{
			if ($this->element == 'product')      $idtype = $conf->global->PRODUIT_DEFAULT_BARCODE_TYPE;
			elseif ($this->element == 'societe') $idtype = $conf->global->GENBARCODE_BARCODETYPE_THIRDPARTY;
			else dol_syslog('Call fetch_barcode with barcode_type not defined and cant be guessed', LOG_WARNING);
		}

		if ($idtype > 0)
		{
			if (empty($this->barcode_type) || empty($this->barcode_type_code) || empty($this->barcode_type_label) || empty($this->barcode_type_coder))    // If data not already loaded
			{
				$sql = "SELECT rowid, code, libelle as label, coder";
				$sql .= " FROM ".MAIN_DB_PREFIX."c_barcode_type";
				$sql .= " WHERE rowid = ".$idtype;
				dol_syslog(get_class($this).'::fetch_barcode', LOG_DEBUG);
				$resql = $this->db->query($sql);
				if ($resql)
				{
					$obj = $this->db->fetch_object($resql);
					$this->barcode_type       = $obj->rowid;
					$this->barcode_type_code  = $obj->code;
					$this->barcode_type_label = $obj->label;
					$this->barcode_type_coder = $obj->coder;
					return 1;
				} else {
					dol_print_error($this->db);
					return -1;
				}
			}
		}
		return 0;
	}

	// phpcs:disable PEAR.NamingConventions.ValidFunctionName.ScopeNotCamelCaps
	/**
	 *		Load the project with id $this->fk_project into this->project
	 *
	 *		@return		int			<0 if KO, >=0 if OK
	 */
	public function fetch_projet()
	{
		// phpcs:enable
		include_once DOL_DOCUMENT_ROOT.'/projet/class/project.class.php';

		if (empty($this->fk_project) && !empty($this->fk_projet)) $this->fk_project = $this->fk_projet; // For backward compatibility
		if (empty($this->fk_project)) return 0;

		$project = new Project($this->db);
		$result = $project->fetch($this->fk_project);

		$this->projet = $project; // deprecated
		$this->project = $project;
		return $result;
	}

	// phpcs:disable PEAR.NamingConventions.ValidFunctionName.ScopeNotCamelCaps
	/**
	 *		Load the product with id $this->fk_product into this->product
	 *
	 *		@return		int			<0 if KO, >=0 if OK
	 */
	public function fetch_product()
	{
		// phpcs:enable
		include_once DOL_DOCUMENT_ROOT.'/product/class/product.class.php';

		if (empty($this->fk_product)) return 0;

		$product = new Product($this->db);
		$result = $product->fetch($this->fk_product);

		$this->product = $product;
		return $result;
	}

	// phpcs:disable PEAR.NamingConventions.ValidFunctionName.ScopeNotCamelCaps
	/**
	 *		Load the user with id $userid into this->user
	 *
	 *		@param	int		$userid 		Id du contact
	 *		@return	int						<0 if KO, >0 if OK
	 */
	public function fetch_user($userid)
	{
		// phpcs:enable
		$user = new User($this->db);
		$result = $user->fetch($userid);
		$this->user = $user;
		return $result;
	}

	// phpcs:disable PEAR.NamingConventions.ValidFunctionName.ScopeNotCamelCaps
	/**
	 *	Read linked origin object
	 *
	 *	@return		void
	 */
	public function fetch_origin()
	{
		// phpcs:enable
		if ($this->origin == 'shipping') $this->origin = 'expedition';
		if ($this->origin == 'delivery') $this->origin = 'livraison';
		if ($this->origin == 'order_supplier') $this->origin = 'commandeFournisseur';

		$origin = $this->origin;

		$classname = ucfirst($origin);
		$this->$origin = new $classname($this->db);
		$this->$origin->fetch($this->origin_id);
	}

	/**
	 *  Load object from specific field
	 *
	 *  @param	string	$table		Table element or element line
	 *  @param	string	$field		Field selected
	 *  @param	string	$key		Import key
	 *  @param	string	$element	Element name
	 *	@return	int					<0 if KO, >0 if OK
	 */
	public function fetchObjectFrom($table, $field, $key, $element = null)
	{
		global $conf;

		$result = false;

		$sql = "SELECT rowid FROM ".MAIN_DB_PREFIX.$table;
		$sql .= " WHERE ".$field." = '".$key."'";
		if (!empty($element)) {
			$sql .= " AND entity IN (".getEntity($element).")";
		} else {
			$sql .= " AND entity = ".$conf->entity;
		}

		dol_syslog(get_class($this).'::fetchObjectFrom', LOG_DEBUG);
		$resql = $this->db->query($sql);
		if ($resql)
		{
			$row = $this->db->fetch_row($resql);
			// Test for avoid error -1
			if ($row[0] > 0) {
				$result = $this->fetch($row[0]);
			}
		}

		return $result;
	}

	/**
	 *	Getter generic. Load value from a specific field
	 *
	 *	@param	string	$table		Table of element or element line
	 *	@param	int		$id			Element id
	 *	@param	string	$field		Field selected
	 *	@return	int					<0 if KO, >0 if OK
	 */
	public function getValueFrom($table, $id, $field)
	{
		$result = false;
		if (!empty($id) && !empty($field) && !empty($table)) {
			$sql = "SELECT ".$field." FROM ".MAIN_DB_PREFIX.$table;
			$sql .= " WHERE rowid = ".$id;

			dol_syslog(get_class($this).'::getValueFrom', LOG_DEBUG);
			$resql = $this->db->query($sql);
			if ($resql)
			{
				$row = $this->db->fetch_row($resql);
				$result = $row[0];
			}
		}
		return $result;
	}

	/**
	 *	Setter generic. Update a specific field into database.
	 *  Warning: Trigger is run only if param trigkey is provided.
	 *
	 *	@param	string		$field			Field to update
	 *	@param	mixed		$value			New value
	 *	@param	string		$table			To force other table element or element line (should not be used)
	 *	@param	int			$id				To force other object id (should not be used)
	 *	@param	string		$format			Data format ('text', 'date'). 'text' is used if not defined
	 *	@param	string		$id_field		To force rowid field name. 'rowid' is used if not defined
	 *	@param	User|string	$fuser			Update the user of last update field with this user. If not provided, current user is used except if value is 'none'
	 *  @param  string      $trigkey    	Trigger key to run (in most cases something like 'XXX_MODIFY')
	 *  @param	string		$fk_user_field	Name of field to save user id making change
	 *	@return	int							<0 if KO, >0 if OK
	 *  @see updateExtraField()
	 */
	public function setValueFrom($field, $value, $table = '', $id = null, $format = '', $id_field = '', $fuser = null, $trigkey = '', $fk_user_field = 'fk_user_modif')
	{
		global $user, $langs, $conf;

		if (empty($table)) 	  $table = $this->table_element;
		if (empty($id))    	  $id = $this->id;
		if (empty($format))   $format = 'text';
		if (empty($id_field)) $id_field = 'rowid';

		$error = 0;

		$this->db->begin();

		// Special case
		if ($table == 'product' && $field == 'note_private') $field = 'note';
		if (in_array($table, array('actioncomm', 'adherent', 'advtargetemailing', 'cronjob', 'establishment'))) $fk_user_field = 'fk_user_mod';

		$sql = "UPDATE ".MAIN_DB_PREFIX.$table." SET ";

		if ($format == 'text') $sql .= $field." = '".$this->db->escape($value)."'";
		elseif ($format == 'int') $sql .= $field." = ".$this->db->escape($value);
		elseif ($format == 'date') $sql .= $field." = ".($value ? "'".$this->db->idate($value)."'" : "null");

		if ($fk_user_field)
		{
			if (!empty($fuser) && is_object($fuser)) $sql .= ", ".$fk_user_field." = ".$fuser->id;
			elseif (empty($fuser) || $fuser != 'none') $sql .= ", ".$fk_user_field." = ".$user->id;
		}

		$sql .= " WHERE ".$id_field." = ".$id;

		dol_syslog(__METHOD__."", LOG_DEBUG);
		$resql = $this->db->query($sql);
		if ($resql)
		{
			if ($trigkey)
			{
				// call trigger with updated object values
				if (empty($this->fields) && method_exists($this, 'fetch'))
				{
					$result = $this->fetch($id);
				} else {
					$result = $this->fetchCommon($id);
				}
				if ($result >= 0) $result = $this->call_trigger($trigkey, (!empty($fuser) && is_object($fuser)) ? $fuser : $user); // This may set this->errors
				if ($result < 0) $error++;
			}

			if (!$error)
			{
				if (property_exists($this, $field)) $this->$field = $value;
				$this->db->commit();
				return 1;
			} else {
				$this->db->rollback();
				return -2;
			}
		} else {
			if ($this->db->lasterrno() == 'DB_ERROR_RECORD_ALREADY_EXISTS') {
				$this->error = 'DB_ERROR_RECORD_ALREADY_EXISTS';
			} else {
				$this->error = $this->db->lasterror();
			}
			$this->db->rollback();
			return -1;
		}
	}

	// phpcs:disable PEAR.NamingConventions.ValidFunctionName.ScopeNotCamelCaps
	/**
	 *      Load properties id_previous and id_next by comparing $fieldid with $this->ref
	 *
	 *      @param	string	$filter		Optional filter. Example: " AND (t.field1 = 'aa' OR t.field2 = 'bb')"
	 *	 	@param  string	$fieldid   	Name of field to use for the select MAX and MIN
	 *		@param	int		$nodbprefix	Do not include DB prefix to forge table name
	 *      @return int         		<0 if KO, >0 if OK
	 */
	public function load_previous_next_ref($filter, $fieldid, $nodbprefix = 0)
	{
		// phpcs:enable
		global $conf, $user;

		if (!$this->table_element)
		{
			dol_print_error('', get_class($this)."::load_previous_next_ref was called on objet with property table_element not defined");
			return -1;
		}
		if ($fieldid == 'none') return 1;

		// Security on socid
		$socid = 0;
		if ($user->socid > 0) $socid = $user->socid;

		// this->ismultientitymanaged contains
		// 0=No test on entity, 1=Test with field entity, 'field@table'=Test with link by field@table
		$aliastablesociete = 's';
		if ($this->element == 'societe') $aliastablesociete = 'te'; // te as table_element

		$sql = "SELECT MAX(te.".$fieldid.")";
		$sql .= " FROM ".(empty($nodbprefix) ?MAIN_DB_PREFIX:'').$this->table_element." as te";
		if ($this->element == 'user' && !empty($conf->global->MULTICOMPANY_TRANSVERSE_MODE)) {
			$sql .= ",".MAIN_DB_PREFIX."usergroup_user as ug";
		}
		if (isset($this->ismultientitymanaged) && !is_numeric($this->ismultientitymanaged)) {
			$tmparray = explode('@', $this->ismultientitymanaged);
			$sql .= ", ".MAIN_DB_PREFIX.$tmparray[1]." as ".($tmparray[1] == 'societe' ? 's' : 'parenttable'); // If we need to link to this table to limit select to entity
		} elseif ($this->restrictiononfksoc == 1 && $this->element != 'societe' && !$user->rights->societe->client->voir && !$socid) $sql .= ", ".MAIN_DB_PREFIX."societe as s"; // If we need to link to societe to limit select to socid
		elseif ($this->restrictiononfksoc == 2 && $this->element != 'societe' && !$user->rights->societe->client->voir && !$socid) $sql .= " LEFT JOIN ".MAIN_DB_PREFIX."societe as s ON te.fk_soc = s.rowid"; // If we need to link to societe to limit select to socid
		if ($this->restrictiononfksoc && !$user->rights->societe->client->voir && !$socid)  $sql .= " LEFT JOIN ".MAIN_DB_PREFIX."societe_commerciaux as sc ON ".$aliastablesociete.".rowid = sc.fk_soc";
		$sql .= " WHERE te.".$fieldid." < '".$this->db->escape($fieldid == 'rowid' ? $this->id : $this->ref)."'"; // ->ref must always be defined (set to id if field does not exists)
		if ($this->restrictiononfksoc == 1 && !$user->rights->societe->client->voir && !$socid) $sql .= " AND sc.fk_user = ".$user->id;
		if ($this->restrictiononfksoc == 2 && !$user->rights->societe->client->voir && !$socid) $sql .= " AND (sc.fk_user = ".$user->id.' OR te.fk_soc IS NULL)';
		if (!empty($filter))
		{
			if (!preg_match('/^\s*AND/i', $filter)) $sql .= " AND "; // For backward compatibility
			$sql .= $filter;
		}
		if (isset($this->ismultientitymanaged) && !is_numeric($this->ismultientitymanaged)) {
			$tmparray = explode('@', $this->ismultientitymanaged);
			$sql .= ' AND te.'.$tmparray[0].' = '.($tmparray[1] == 'societe' ? 's' : 'parenttable').'.rowid'; // If we need to link to this table to limit select to entity
		} elseif ($this->restrictiononfksoc == 1 && $this->element != 'societe' && !$user->rights->societe->client->voir && !$socid) $sql .= ' AND te.fk_soc = s.rowid'; // If we need to link to societe to limit select to socid
		if (isset($this->ismultientitymanaged) && $this->ismultientitymanaged == 1) {
			if ($this->element == 'user' && !empty($conf->global->MULTICOMPANY_TRANSVERSE_MODE)) {
				if (!empty($user->admin) && empty($user->entity) && $conf->entity == 1) {
					$sql .= " AND te.entity IS NOT NULL"; // Show all users
				} else {
					$sql .= " AND ug.fk_user = te.rowid";
					$sql .= " AND ug.entity IN (".getEntity($this->element).")";
				}
			} else {
				$sql .= ' AND te.entity IN ('.getEntity($this->element).')';
			}
		}
		if (isset($this->ismultientitymanaged) && !is_numeric($this->ismultientitymanaged) && $this->element != 'societe') {
			$tmparray = explode('@', $this->ismultientitymanaged);
			$sql .= ' AND parenttable.entity IN ('.getEntity($tmparray[1]).')';
		}
		if ($this->restrictiononfksoc == 1 && $socid && $this->element != 'societe') $sql .= ' AND te.fk_soc = '.$socid;
		if ($this->restrictiononfksoc == 2 && $socid && $this->element != 'societe') $sql .= ' AND (te.fk_soc = '.$socid.' OR te.fk_soc IS NULL)';
		if ($this->restrictiononfksoc && $socid && $this->element == 'societe') $sql .= ' AND te.rowid = '.$socid;
		//print 'socid='.$socid.' restrictiononfksoc='.$this->restrictiononfksoc.' ismultientitymanaged = '.$this->ismultientitymanaged.' filter = '.$filter.' -> '.$sql."<br>";

		$result = $this->db->query($sql);
		if (!$result)
		{
			$this->error = $this->db->lasterror();
			return -1;
		}
		$row = $this->db->fetch_row($result);
		$this->ref_previous = $row[0];

		$sql = "SELECT MIN(te.".$fieldid.")";
		$sql .= " FROM ".(empty($nodbprefix) ?MAIN_DB_PREFIX:'').$this->table_element." as te";
		if ($this->element == 'user' && !empty($conf->global->MULTICOMPANY_TRANSVERSE_MODE)) {
			$sql .= ",".MAIN_DB_PREFIX."usergroup_user as ug";
		}
		if (isset($this->ismultientitymanaged) && !is_numeric($this->ismultientitymanaged)) {
			$tmparray = explode('@', $this->ismultientitymanaged);
			$sql .= ", ".MAIN_DB_PREFIX.$tmparray[1]." as ".($tmparray[1] == 'societe' ? 's' : 'parenttable'); // If we need to link to this table to limit select to entity
		} elseif ($this->restrictiononfksoc == 1 && $this->element != 'societe' && !$user->rights->societe->client->voir && !$socid) $sql .= ", ".MAIN_DB_PREFIX."societe as s"; // If we need to link to societe to limit select to socid
		elseif ($this->restrictiononfksoc == 2 && $this->element != 'societe' && !$user->rights->societe->client->voir && !$socid) $sql .= " LEFT JOIN ".MAIN_DB_PREFIX."societe as s ON te.fk_soc = s.rowid"; // If we need to link to societe to limit select to socid
		if ($this->restrictiononfksoc && !$user->rights->societe->client->voir && !$socid) $sql .= " LEFT JOIN ".MAIN_DB_PREFIX."societe_commerciaux as sc ON ".$aliastablesociete.".rowid = sc.fk_soc";
		$sql .= " WHERE te.".$fieldid." > '".$this->db->escape($fieldid == 'rowid' ? $this->id : $this->ref)."'"; // ->ref must always be defined (set to id if field does not exists)
		if ($this->restrictiononfksoc == 1 && !$user->rights->societe->client->voir && !$socid) $sql .= " AND sc.fk_user = ".$user->id;
		if ($this->restrictiononfksoc == 2 && !$user->rights->societe->client->voir && !$socid) $sql .= " AND (sc.fk_user = ".$user->id.' OR te.fk_soc IS NULL)';
		if (!empty($filter))
		{
			if (!preg_match('/^\s*AND/i', $filter)) $sql .= " AND "; // For backward compatibility
			$sql .= $filter;
		}
		if (isset($this->ismultientitymanaged) && !is_numeric($this->ismultientitymanaged)) {
			$tmparray = explode('@', $this->ismultientitymanaged);
			$sql .= ' AND te.'.$tmparray[0].' = '.($tmparray[1] == 'societe' ? 's' : 'parenttable').'.rowid'; // If we need to link to this table to limit select to entity
		} elseif ($this->restrictiononfksoc == 1 && $this->element != 'societe' && !$user->rights->societe->client->voir && !$socid) $sql .= ' AND te.fk_soc = s.rowid'; // If we need to link to societe to limit select to socid
		if (isset($this->ismultientitymanaged) && $this->ismultientitymanaged == 1) {
			if ($this->element == 'user' && !empty($conf->global->MULTICOMPANY_TRANSVERSE_MODE)) {
				if (!empty($user->admin) && empty($user->entity) && $conf->entity == 1) {
					$sql .= " AND te.entity IS NOT NULL"; // Show all users
				} else {
					$sql .= " AND ug.fk_user = te.rowid";
					$sql .= " AND ug.entity IN (".getEntity($this->element).")";
				}
			} else {
				$sql .= ' AND te.entity IN ('.getEntity($this->element).')';
			}
		}
		if (isset($this->ismultientitymanaged) && !is_numeric($this->ismultientitymanaged) && $this->element != 'societe') {
			$tmparray = explode('@', $this->ismultientitymanaged);
			$sql .= ' AND parenttable.entity IN ('.getEntity($tmparray[1]).')';
		}
		if ($this->restrictiononfksoc == 1 && $socid && $this->element != 'societe') $sql .= ' AND te.fk_soc = '.$socid;
		if ($this->restrictiononfksoc == 2 && $socid && $this->element != 'societe') $sql .= ' AND (te.fk_soc = '.$socid.' OR te.fk_soc IS NULL)';
		if ($this->restrictiononfksoc && $socid && $this->element == 'societe') $sql .= ' AND te.rowid = '.$socid;
		//print 'socid='.$socid.' restrictiononfksoc='.$this->restrictiononfksoc.' ismultientitymanaged = '.$this->ismultientitymanaged.' filter = '.$filter.' -> '.$sql."<br>";
		// Rem: Bug in some mysql version: SELECT MIN(rowid) FROM llx_socpeople WHERE rowid > 1 when one row in database with rowid=1, returns 1 instead of null

		$result = $this->db->query($sql);
		if (!$result)
		{
			$this->error = $this->db->lasterror();
			return -2;
		}
		$row = $this->db->fetch_row($result);
		$this->ref_next = $row[0];

		return 1;
	}


	/**
	 *      Return list of id of contacts of object
	 *
	 *      @param	string	$source     Source of contact: external (llx_socpeople) or internal (llx_user) or thirdparty (llx_societe)
	 *      @return array				Array of id of contacts (if source=external or internal)
	 * 									Array of id of third parties with at least one contact on object (if source=thirdparty)
	 */
	public function getListContactId($source = 'external')
	{
		$contactAlreadySelected = array();
		$tab = $this->liste_contact(-1, $source);
		$num = count($tab);
		$i = 0;
		while ($i < $num)
		{
			if ($source == 'thirdparty') $contactAlreadySelected[$i] = $tab[$i]['socid'];
			else $contactAlreadySelected[$i] = $tab[$i]['id'];
			$i++;
		}
		return $contactAlreadySelected;
	}


	/**
	 *	Link element with a project
	 *
	 *	@param     	int		$projectid		Project id to link element to
	 *	@return		int						<0 if KO, >0 if OK
	 */
	public function setProject($projectid)
	{
		if (!$this->table_element)
		{
			dol_syslog(get_class($this)."::setProject was called on objet with property table_element not defined", LOG_ERR);
			return -1;
		}

		$sql = 'UPDATE '.MAIN_DB_PREFIX.$this->table_element;
		if (!empty($this->fields['fk_project']))		// Common case
		{
			if ($projectid) $sql .= ' SET fk_project = '.$projectid;
			else $sql .= ' SET fk_project = NULL';
			$sql .= ' WHERE rowid = '.$this->id;
		} elseif ($this->table_element == 'actioncomm')	// Special case for actioncomm
		{
			if ($projectid) $sql .= ' SET fk_project = '.$projectid;
			else $sql .= ' SET fk_project = NULL';
			$sql .= ' WHERE id = '.$this->id;
		} else // Special case for old architecture objects
		{
			if ($projectid) $sql .= ' SET fk_projet = '.$projectid;
			else $sql .= ' SET fk_projet = NULL';
			$sql .= ' WHERE rowid = '.$this->id;
		}

		dol_syslog(get_class($this)."::setProject", LOG_DEBUG);
		if ($this->db->query($sql))
		{
			$this->fk_project = $projectid;
			return 1;
		} else {
			dol_print_error($this->db);
			return -1;
		}
	}

	/**
	 *  Change the payments methods
	 *
	 *  @param		int		$id		Id of new payment method
	 *  @return		int				>0 if OK, <0 if KO
	 */
	public function setPaymentMethods($id)
	{
		dol_syslog(get_class($this).'::setPaymentMethods('.$id.')');
		if ($this->statut >= 0 || $this->element == 'societe')
		{
			// TODO uniformize field name
			$fieldname = 'fk_mode_reglement';
			if ($this->element == 'societe') $fieldname = 'mode_reglement';
			if (get_class($this) == 'Fournisseur') $fieldname = 'mode_reglement_supplier';

			$sql = 'UPDATE '.MAIN_DB_PREFIX.$this->table_element;
			$sql .= ' SET '.$fieldname.' = '.(($id > 0 || $id == '0') ? $id : 'NULL');
			$sql .= ' WHERE rowid='.$this->id;

			if ($this->db->query($sql))
			{
				$this->mode_reglement_id = $id;
				// for supplier
				if (get_class($this) == 'Fournisseur') $this->mode_reglement_supplier_id = $id;
				return 1;
			} else {
				dol_syslog(get_class($this).'::setPaymentMethods Error '.$sql.' - '.$this->db->error());
				$this->error = $this->db->error();
				return -1;
			}
		} else {
			dol_syslog(get_class($this).'::setPaymentMethods, status of the object is incompatible');
			$this->error = 'Status of the object is incompatible '.$this->statut;
			return -2;
		}
	}

	/**
	 *  Change the multicurrency code
	 *
	 *  @param		string	$code	multicurrency code
	 *  @return		int				>0 if OK, <0 if KO
	 */
	public function setMulticurrencyCode($code)
	{
		dol_syslog(get_class($this).'::setMulticurrencyCode('.$code.')');
		if ($this->statut >= 0 || $this->element == 'societe')
		{
			$fieldname = 'multicurrency_code';

			$sql = 'UPDATE '.MAIN_DB_PREFIX.$this->table_element;
			$sql .= ' SET '.$fieldname." = '".$this->db->escape($code)."'";
			$sql .= ' WHERE rowid='.$this->id;

			if ($this->db->query($sql))
			{
				$this->multicurrency_code = $code;

				list($fk_multicurrency, $rate) = MultiCurrency::getIdAndTxFromCode($this->db, $code);
				if ($rate) $this->setMulticurrencyRate($rate, 2);

				return 1;
			} else {
				dol_syslog(get_class($this).'::setMulticurrencyCode Error '.$sql.' - '.$this->db->error());
				$this->error = $this->db->error();
				return -1;
			}
		} else {
			dol_syslog(get_class($this).'::setMulticurrencyCode, status of the object is incompatible');
			$this->error = 'Status of the object is incompatible '.$this->statut;
			return -2;
		}
	}

	/**
	 *  Change the multicurrency rate
	 *
	 *  @param		double	$rate	multicurrency rate
	 *  @param		int		$mode	mode 1 : amounts in company currency will be recalculated, mode 2 : amounts in foreign currency will be recalculated
	 *  @return		int				>0 if OK, <0 if KO
	 */
	public function setMulticurrencyRate($rate, $mode = 1)
	{
		dol_syslog(get_class($this).'::setMulticurrencyRate('.$rate.','.$mode.')');
		if ($this->statut >= 0 || $this->element == 'societe')
		{
			$fieldname = 'multicurrency_tx';

			$sql = 'UPDATE '.MAIN_DB_PREFIX.$this->table_element;
			$sql .= ' SET '.$fieldname.' = '.$rate;
			$sql .= ' WHERE rowid='.$this->id;

			if ($this->db->query($sql))
			{
				$this->multicurrency_tx = $rate;

				// Update line price
				if (!empty($this->lines))
				{
					foreach ($this->lines as &$line)
					{
						// Amounts in company currency will be recalculated
						if ($mode == 1) {
							$line->subprice = 0;
						}

						// Amounts in foreign currency will be recalculated
						if ($mode == 2) {
							$line->multicurrency_subprice = 0;
						}

						switch ($this->element) {
							case 'propal':
								$this->updateline(
									$line->id, $line->subprice, $line->qty, $line->remise_percent, $line->tva_tx, $line->localtax1_tx, $line->localtax2_tx,
									($line->description ? $line->description : $line->desc), 'HT', $line->info_bits, $line->special_code, $line->fk_parent_line,
									$line->skip_update_total, $line->fk_fournprice, $line->pa_ht, $line->label, $line->product_type, $line->date_start,
									$line->date_end, $line->array_options, $line->fk_unit, $line->multicurrency_subprice
								);
								break;
							case 'commande':
								$this->updateline(
									$line->id, ($line->description ? $line->description : $line->desc), $line->subprice, $line->qty, $line->remise_percent,
									$line->tva_tx, $line->localtax1_tx, $line->localtax2_tx, 'HT', $line->info_bits, $line->date_start, $line->date_end,
									$line->product_type, $line->fk_parent_line, $line->skip_update_total, $line->fk_fournprice, $line->pa_ht, $line->label,
									$line->special_code, $line->array_options, $line->fk_unit, $line->multicurrency_subprice
								);
								break;
							case 'facture':
								$this->updateline(
									$line->id, ($line->description ? $line->description : $line->desc), $line->subprice, $line->qty, $line->remise_percent,
									$line->date_start, $line->date_end, $line->tva_tx, $line->localtax1_tx, $line->localtax2_tx, 'HT', $line->info_bits,
									$line->product_type, $line->fk_parent_line, $line->skip_update_total, $line->fk_fournprice, $line->pa_ht, $line->label,
									$line->special_code, $line->array_options, $line->situation_percent, $line->fk_unit, $line->multicurrency_subprice
								);
								break;
							case 'supplier_proposal':
								$this->updateline(
									$line->id, $line->subprice, $line->qty, $line->remise_percent, $line->tva_tx, $line->localtax1_tx, $line->localtax2_tx,
									($line->description ? $line->description : $line->desc), 'HT', $line->info_bits, $line->special_code, $line->fk_parent_line,
									$line->skip_update_total, $line->fk_fournprice, $line->pa_ht, $line->label, $line->product_type, $line->array_options,
									$line->ref_fourn, $line->multicurrency_subprice
								);
								break;
							case 'order_supplier':
								$this->updateline(
									$line->id, ($line->description ? $line->description : $line->desc), $line->subprice, $line->qty, $line->remise_percent,
									$line->tva_tx, $line->localtax1_tx, $line->localtax2_tx, 'HT', $line->info_bits, $line->product_type, false,
									$line->date_start, $line->date_end, $line->array_options, $line->fk_unit, $line->multicurrency_subprice
								);
								break;
							case 'invoice_supplier':
								$this->updateline(
									$line->id, ($line->description ? $line->description : $line->desc), $line->subprice, $line->tva_tx, $line->localtax1_tx,
									$line->localtax2_tx, $line->qty, 0, 'HT', $line->info_bits, $line->product_type, $line->remise_percent, false,
									$line->date_start, $line->date_end, $line->array_options, $line->fk_unit, $line->multicurrency_subprice
								);
								break;
							default:
								dol_syslog(get_class($this).'::setMulticurrencyRate no updateline defined', LOG_DEBUG);
								break;
						}
					}
				}

				return 1;
			} else {
				dol_syslog(get_class($this).'::setMulticurrencyRate Error '.$sql.' - '.$this->db->error());
				$this->error = $this->db->error();
				return -1;
			}
		} else {
			dol_syslog(get_class($this).'::setMulticurrencyRate, status of the object is incompatible');
			$this->error = 'Status of the object is incompatible '.$this->statut;
			return -2;
		}
	}

	/**
	 *  Change the payments terms
	 *
	 *  @param		int		$id		Id of new payment terms
	 *  @return		int				>0 if OK, <0 if KO
	 */
	public function setPaymentTerms($id)
	{
		dol_syslog(get_class($this).'::setPaymentTerms('.$id.')');
		if ($this->statut >= 0 || $this->element == 'societe')
		{
			// TODO uniformize field name
			$fieldname = 'fk_cond_reglement';
			if ($this->element == 'societe') $fieldname = 'cond_reglement';
			if (get_class($this) == 'Fournisseur') $fieldname = 'cond_reglement_supplier';

			$sql = 'UPDATE '.MAIN_DB_PREFIX.$this->table_element;
			$sql .= ' SET '.$fieldname.' = '.(($id > 0 || $id == '0') ? $id : 'NULL');
			$sql .= ' WHERE rowid='.$this->id;

			if ($this->db->query($sql))
			{
				$this->cond_reglement_id = $id;
				// for supplier
				if (get_class($this) == 'Fournisseur') $this->cond_reglement_supplier_id = $id;
				$this->cond_reglement = $id; // for compatibility
				return 1;
			} else {
				dol_syslog(get_class($this).'::setPaymentTerms Error '.$sql.' - '.$this->db->error());
				$this->error = $this->db->error();
				return -1;
			}
		} else {
			dol_syslog(get_class($this).'::setPaymentTerms, status of the object is incompatible');
			$this->error = 'Status of the object is incompatible '.$this->statut;
			return -2;
		}
	}

	/**
	 *  Change the transport mode methods
	 *
	 *  @param		int		$id		Id of new payment method
	 *  @return		int				>0 if OK, <0 if KO
	 */
	public function setTransportMode($id)
	{
		dol_syslog(get_class($this).'::setTransportMode('.$id.')');
		if ($this->statut >= 0 || $this->element == 'societe')
		{
			$fieldname = 'fk_transport_mode';
			if ($this->element == 'societe') $fieldname = 'transport_mode';
			if (get_class($this) == 'Fournisseur') $fieldname = 'transport_mode_supplier';

			$sql = 'UPDATE '.MAIN_DB_PREFIX.$this->table_element;
			$sql .= ' SET '.$fieldname.' = '.(($id > 0 || $id == '0') ? $id : 'NULL');
			$sql .= ' WHERE rowid='.$this->id;

			if ($this->db->query($sql))
			{
				$this->transport_mode_id = $id;
				// for supplier
				if (get_class($this) == 'Fournisseur') $this->transport_mode_supplier_id = $id;
				return 1;
			} else {
				dol_syslog(get_class($this).'::setTransportMode Error '.$sql.' - '.$this->db->error());
				$this->error = $this->db->error();
				return -1;
			}
		} else {
			dol_syslog(get_class($this).'::setTransportMode, status of the object is incompatible');
			$this->error = 'Status of the object is incompatible '.$this->statut;
			return -2;
		}
	}

	/**
	 *  Change the retained warranty payments terms
	 *
	 *  @param		int		$id		Id of new payment terms
	 *  @return		int				>0 if OK, <0 if KO
	 */
	public function setRetainedWarrantyPaymentTerms($id)
	{
		dol_syslog(get_class($this).'::setRetainedWarrantyPaymentTerms('.$id.')');
		if ($this->statut >= 0 || $this->element == 'societe')
		{
			$fieldname = 'retained_warranty_fk_cond_reglement';

			$sql = 'UPDATE '.MAIN_DB_PREFIX.$this->table_element;
			$sql .= ' SET '.$fieldname.' = '.$id;
			$sql .= ' WHERE rowid='.$this->id;

			if ($this->db->query($sql))
			{
				$this->retained_warranty_fk_cond_reglement = $id;
				return 1;
			} else {
				dol_syslog(get_class($this).'::setRetainedWarrantyPaymentTerms Error '.$sql.' - '.$this->db->error());
				$this->error = $this->db->error();
				return -1;
			}
		} else {
			dol_syslog(get_class($this).'::setRetainedWarrantyPaymentTerms, status of the object is incompatible');
			$this->error = 'Status of the object is incompatible '.$this->statut;
			return -2;
		}
	}

	/**
	 *	Define delivery address
	 *  @deprecated
	 *
	 *	@param      int		$id		Address id
	 *	@return     int				<0 si ko, >0 si ok
	 */
	public function setDeliveryAddress($id)
	{
		$fieldname = 'fk_delivery_address';
		if ($this->element == 'delivery' || $this->element == 'shipping') $fieldname = 'fk_address';

		$sql = "UPDATE ".MAIN_DB_PREFIX.$this->table_element." SET ".$fieldname." = ".$id;
		$sql .= " WHERE rowid = ".$this->id." AND fk_statut = 0";

		if ($this->db->query($sql))
		{
			$this->fk_delivery_address = $id;
			return 1;
		} else {
			$this->error = $this->db->error();
			dol_syslog(get_class($this).'::setDeliveryAddress Error '.$sql.' - '.$this->error);
			return -1;
		}
	}


	/**
	 *  Change the shipping method
	 *
	 *  @param      int     $shipping_method_id     Id of shipping method
	 *  @param      bool    $notrigger              false=launch triggers after, true=disable triggers
	 *  @param      User	$userused               Object user
	 *
	 *  @return     int              1 if OK, 0 if KO
	 */
	public function setShippingMethod($shipping_method_id, $notrigger = false, $userused = null)
	{
		global $user;

		if (empty($userused)) $userused = $user;

		$error = 0;

		if (!$this->table_element) {
			dol_syslog(get_class($this)."::setShippingMethod was called on objet with property table_element not defined", LOG_ERR);
			return -1;
		}

		$this->db->begin();

		if ($shipping_method_id < 0) $shipping_method_id = 'NULL';
		dol_syslog(get_class($this).'::setShippingMethod('.$shipping_method_id.')');

		$sql = "UPDATE ".MAIN_DB_PREFIX.$this->table_element;
		$sql .= " SET fk_shipping_method = ".$shipping_method_id;
		$sql .= " WHERE rowid=".$this->id;
		$resql = $this->db->query($sql);
		if (!$resql) {
			dol_syslog(get_class($this).'::setShippingMethod Error ', LOG_DEBUG);
			$this->error = $this->db->lasterror();
			$error++;
		} else {
			if (!$notrigger)
			{
				// Call trigger
				$this->context = array('shippingmethodupdate'=>1);
				$result = $this->call_trigger(strtoupper(get_class($this)).'_MODIFY', $userused);
				if ($result < 0) $error++;
				// End call trigger
			}
		}
		if ($error)
		{
			$this->db->rollback();
			return -1;
		} else {
			$this->shipping_method_id = ($shipping_method_id == 'NULL') ?null:$shipping_method_id;
			$this->db->commit();
			return 1;
		}
	}


	/**
	 *  Change the warehouse
	 *
	 *  @param      int     $warehouse_id     Id of warehouse
	 *  @return     int              1 if OK, 0 if KO
	 */
	public function setWarehouse($warehouse_id)
	{
		if (!$this->table_element) {
			dol_syslog(get_class($this)."::setWarehouse was called on objet with property table_element not defined", LOG_ERR);
			return -1;
		}
		if ($warehouse_id < 0) $warehouse_id = 'NULL';
		dol_syslog(get_class($this).'::setWarehouse('.$warehouse_id.')');

		$sql = "UPDATE ".MAIN_DB_PREFIX.$this->table_element;
		$sql .= " SET fk_warehouse = ".$warehouse_id;
		$sql .= " WHERE rowid=".$this->id;

		if ($this->db->query($sql)) {
			$this->warehouse_id = ($warehouse_id == 'NULL') ?null:$warehouse_id;
			return 1;
		} else {
			dol_syslog(get_class($this).'::setWarehouse Error ', LOG_DEBUG);
			$this->error = $this->db->error();
			return 0;
		}
	}


	/**
	 *		Set last model used by doc generator
	 *
	 *		@param		User	$user		User object that make change
	 *		@param		string	$modelpdf	Modele name
	 *		@return		int					<0 if KO, >0 if OK
	 */
	public function setDocModel($user, $modelpdf)
	{
		if (!$this->table_element)
		{
			dol_syslog(get_class($this)."::setDocModel was called on objet with property table_element not defined", LOG_ERR);
			return -1;
		}

		$newmodelpdf = dol_trunc($modelpdf, 255);

		$sql = "UPDATE ".MAIN_DB_PREFIX.$this->table_element;
		$sql .= " SET model_pdf = '".$this->db->escape($newmodelpdf)."'";
		$sql .= " WHERE rowid = ".$this->id;

		dol_syslog(get_class($this)."::setDocModel", LOG_DEBUG);
		$resql = $this->db->query($sql);
		if ($resql)
		{
			$this->model_pdf = $modelpdf;
			$this->modelpdf = $modelpdf; // For bakward compatibility
			return 1;
		} else {
			dol_print_error($this->db);
			return 0;
		}
	}


	/**
	 *  Change the bank account
	 *
	 *  @param		int		$fk_account		Id of bank account
	 *  @param      bool    $notrigger      false=launch triggers after, true=disable triggers
	 *  @param      User	$userused		Object user
	 *  @return		int				1 if OK, 0 if KO
	 */
	public function setBankAccount($fk_account, $notrigger = false, $userused = null)
	{
		global $user;

		if (empty($userused)) $userused = $user;

		$error = 0;

		if (!$this->table_element) {
			dol_syslog(get_class($this)."::setBankAccount was called on objet with property table_element not defined", LOG_ERR);
			return -1;
		}
		$this->db->begin();

		if ($fk_account < 0) $fk_account = 'NULL';
		dol_syslog(get_class($this).'::setBankAccount('.$fk_account.')');

		$sql = "UPDATE ".MAIN_DB_PREFIX.$this->table_element;
		$sql .= " SET fk_account = ".$fk_account;
		$sql .= " WHERE rowid=".$this->id;

		$resql = $this->db->query($sql);
		if (!$resql)
		{
			dol_syslog(get_class($this).'::setBankAccount Error '.$sql.' - '.$this->db->error());
			$this->error = $this->db->lasterror();
			$error++;
		} else {
			if (!$notrigger)
			{
				// Call trigger
				$this->context = array('bankaccountupdate'=>1);
				$result = $this->call_trigger(strtoupper(get_class($this)).'_MODIFY', $userused);
				if ($result < 0) $error++;
				// End call trigger
			}
		}
		if ($error)
		{
			$this->db->rollback();
			return -1;
		} else {
			$this->fk_account = ($fk_account == 'NULL') ?null:$fk_account;
			$this->db->commit();
			return 1;
		}
	}


	// TODO: Move line related operations to CommonObjectLine?

	// phpcs:disable PEAR.NamingConventions.ValidFunctionName.ScopeNotCamelCaps
	/**
	 *  Save a new position (field rang) for details lines.
	 *  You can choose to set position for lines with already a position or lines without any position defined.
	 *
	 * 	@param		boolean		$renum			   True to renum all already ordered lines, false to renum only not already ordered lines.
	 * 	@param		string		$rowidorder		   ASC or DESC
	 * 	@param		boolean		$fk_parent_line    Table with fk_parent_line field or not
	 * 	@return		int                            <0 if KO, >0 if OK
	 */
	public function line_order($renum = false, $rowidorder = 'ASC', $fk_parent_line = true)
	{
		// phpcs:enable
		if (!$this->table_element_line)
		{
			dol_syslog(get_class($this)."::line_order was called on objet with property table_element_line not defined", LOG_ERR);
			return -1;
		}
		if (!$this->fk_element)
		{
			dol_syslog(get_class($this)."::line_order was called on objet with property fk_element not defined", LOG_ERR);
			return -1;
		}

		// Count number of lines to reorder (according to choice $renum)
		$nl = 0;
		$sql = 'SELECT count(rowid) FROM '.MAIN_DB_PREFIX.$this->table_element_line;
		$sql .= ' WHERE '.$this->fk_element.'='.$this->id;
		if (!$renum) $sql .= ' AND rang = 0';
		if ($renum) $sql .= ' AND rang <> 0';

		dol_syslog(get_class($this)."::line_order", LOG_DEBUG);
		$resql = $this->db->query($sql);
		if ($resql)
		{
			$row = $this->db->fetch_row($resql);
			$nl = $row[0];
		} else dol_print_error($this->db);
		if ($nl > 0)
		{
			// The goal of this part is to reorder all lines, with all children lines sharing the same counter that parents.
			$rows = array();

			// We first search all lines that are parent lines (for multilevel details lines)
			$sql = 'SELECT rowid FROM '.MAIN_DB_PREFIX.$this->table_element_line;
			$sql .= ' WHERE '.$this->fk_element.' = '.$this->id;
			if ($fk_parent_line) $sql .= ' AND fk_parent_line IS NULL';
			$sql .= ' ORDER BY rang ASC, rowid '.$rowidorder;

			dol_syslog(get_class($this)."::line_order search all parent lines", LOG_DEBUG);
			$resql = $this->db->query($sql);
			if ($resql)
			{
				$i = 0;
				$num = $this->db->num_rows($resql);
				while ($i < $num)
				{
					$row = $this->db->fetch_row($resql);
					$rows[] = $row[0]; // Add parent line into array rows
					$childrens = $this->getChildrenOfLine($row[0]);
					if (!empty($childrens))
					{
						foreach ($childrens as $child)
						{
							array_push($rows, $child);
						}
					}
					$i++;
				}

				// Now we set a new number for each lines (parent and children with children included into parent tree)
				if (!empty($rows))
				{
					foreach ($rows as $key => $row)
					{
						$this->updateRangOfLine($row, ($key + 1));
					}
				}
			} else {
				dol_print_error($this->db);
			}
		}
		return 1;
	}

	/**
	 * 	Get children of line
	 *
	 * 	@param	int		$id		            Id of parent line
	 * 	@param	int		$includealltree		0 = 1st level child, 1 = All level child
	 * 	@return	array			            Array with list of children lines id
	 */
	public function getChildrenOfLine($id, $includealltree = 0)
	{
		$rows = array();

		$sql = 'SELECT rowid FROM '.MAIN_DB_PREFIX.$this->table_element_line;
		$sql .= ' WHERE '.$this->fk_element.' = '.$this->id;
		$sql .= ' AND fk_parent_line = '.$id;
		$sql .= ' ORDER BY rang ASC';

		dol_syslog(get_class($this)."::getChildrenOfLine search children lines for line ".$id."", LOG_DEBUG);
		$resql = $this->db->query($sql);
		if ($resql)
		{
			if ($this->db->num_rows($resql) > 0) {
				while ($row = $this->db->fetch_row($resql)) {
					$rows[] = $row[0];
					if (!empty($includealltree)) $rows = array_merge($rows, $this->getChildrenOfLine($row[0]), $includealltree);
				}
			}
		}
		return $rows;
	}

	// phpcs:disable PEAR.NamingConventions.ValidFunctionName.ScopeNotCamelCaps
	/**
	 * 	Update a line to have a lower rank
	 *
	 * 	@param 	int			$rowid				Id of line
	 * 	@param	boolean		$fk_parent_line		Table with fk_parent_line field or not
	 * 	@return	void
	 */
	public function line_up($rowid, $fk_parent_line = true)
	{
		// phpcs:enable
		$this->line_order(false, 'ASC', $fk_parent_line);

		// Get rang of line
		$rang = $this->getRangOfLine($rowid);

		// Update position of line
		$this->updateLineUp($rowid, $rang);
	}

	// phpcs:disable PEAR.NamingConventions.ValidFunctionName.ScopeNotCamelCaps
	/**
	 * 	Update a line to have a higher rank
	 *
	 * 	@param	int			$rowid				Id of line
	 * 	@param	boolean		$fk_parent_line		Table with fk_parent_line field or not
	 * 	@return	void
	 */
	public function line_down($rowid, $fk_parent_line = true)
	{
		// phpcs:enable
		$this->line_order(false, 'ASC', $fk_parent_line);

		// Get rang of line
		$rang = $this->getRangOfLine($rowid);

		// Get max value for rang
		$max = $this->line_max();

		// Update position of line
		$this->updateLineDown($rowid, $rang, $max);
	}

	/**
	 * 	Update position of line (rang)
	 *
	 * 	@param	int		$rowid		Id of line
	 * 	@param	int		$rang		Position
	 * 	@return	void
	 */
	public function updateRangOfLine($rowid, $rang)
	{
		$fieldposition = 'rang'; // @todo Rename 'rang' into 'position'
		if (in_array($this->table_element_line, array('bom_bomline', 'ecm_files', 'emailcollector_emailcollectoraction'))) $fieldposition = 'position';

		$sql = 'UPDATE '.MAIN_DB_PREFIX.$this->table_element_line.' SET '.$fieldposition.' = '.$rang;
		$sql .= ' WHERE rowid = '.$rowid;

		dol_syslog(get_class($this)."::updateRangOfLine", LOG_DEBUG);
		if (!$this->db->query($sql))
		{
			dol_print_error($this->db);
		}
	}

	// phpcs:disable PEAR.NamingConventions.ValidFunctionName.ScopeNotCamelCaps
	/**
	 * 	Update position of line with ajax (rang)
	 *
	 * 	@param	array	$rows	Array of rows
	 * 	@return	void
	 */
	public function line_ajaxorder($rows)
	{
		// phpcs:enable
		$num = count($rows);
		for ($i = 0; $i < $num; $i++)
		{
			$this->updateRangOfLine($rows[$i], ($i + 1));
		}
	}

	/**
	 * 	Update position of line up (rang)
	 *
	 * 	@param	int		$rowid		Id of line
	 * 	@param	int		$rang		Position
	 * 	@return	void
	 */
	public function updateLineUp($rowid, $rang)
	{
		if ($rang > 1)
		{
			$fieldposition = 'rang';
			if (in_array($this->table_element_line, array('ecm_files', 'emailcollector_emailcollectoraction'))) $fieldposition = 'position';

			$sql = 'UPDATE '.MAIN_DB_PREFIX.$this->table_element_line.' SET '.$fieldposition.' = '.$rang;
			$sql .= ' WHERE '.$this->fk_element.' = '.$this->id;
			$sql .= ' AND rang = '.($rang - 1);
			if ($this->db->query($sql))
			{
				$sql = 'UPDATE '.MAIN_DB_PREFIX.$this->table_element_line.' SET '.$fieldposition.' = '.($rang - 1);
				$sql .= ' WHERE rowid = '.$rowid;
				if (!$this->db->query($sql))
				{
					dol_print_error($this->db);
				}
			} else {
				dol_print_error($this->db);
			}
		}
	}

	/**
	 * 	Update position of line down (rang)
	 *
	 * 	@param	int		$rowid		Id of line
	 * 	@param	int		$rang		Position
	 * 	@param	int		$max		Max
	 * 	@return	void
	 */
	public function updateLineDown($rowid, $rang, $max)
	{
		if ($rang < $max)
		{
			$fieldposition = 'rang';
			if (in_array($this->table_element_line, array('ecm_files', 'emailcollector_emailcollectoraction'))) $fieldposition = 'position';

			$sql = 'UPDATE '.MAIN_DB_PREFIX.$this->table_element_line.' SET '.$fieldposition.' = '.$rang;
			$sql .= ' WHERE '.$this->fk_element.' = '.$this->id;
			$sql .= ' AND rang = '.($rang + 1);
			if ($this->db->query($sql))
			{
				$sql = 'UPDATE '.MAIN_DB_PREFIX.$this->table_element_line.' SET '.$fieldposition.' = '.($rang + 1);
				$sql .= ' WHERE rowid = '.$rowid;
				if (!$this->db->query($sql))
				{
					dol_print_error($this->db);
				}
			} else {
				dol_print_error($this->db);
			}
		}
	}

	/**
	 * 	Get position of line (rang)
	 *
	 * 	@param		int		$rowid		Id of line
	 *  @return		int     			Value of rang in table of lines
	 */
	public function getRangOfLine($rowid)
	{
		$sql = 'SELECT rang FROM '.MAIN_DB_PREFIX.$this->table_element_line;
		$sql .= ' WHERE rowid ='.$rowid;

		dol_syslog(get_class($this)."::getRangOfLine", LOG_DEBUG);
		$resql = $this->db->query($sql);
		if ($resql)
		{
			$row = $this->db->fetch_row($resql);
			return $row[0];
		}
	}

	/**
	 * 	Get rowid of the line relative to its position
	 *
	 * 	@param		int		$rang		Rang value
	 *  @return     int     			Rowid of the line
	 */
	public function getIdOfLine($rang)
	{
		$sql = 'SELECT rowid FROM '.MAIN_DB_PREFIX.$this->table_element_line;
		$sql .= ' WHERE '.$this->fk_element.' = '.$this->id;
		$sql .= ' AND rang = '.$rang;
		$resql = $this->db->query($sql);
		if ($resql)
		{
			$row = $this->db->fetch_row($resql);
			return $row[0];
		}
	}

	// phpcs:disable PEAR.NamingConventions.ValidFunctionName.ScopeNotCamelCaps
	/**
	 * 	Get max value used for position of line (rang)
	 *
	 * 	@param		int		$fk_parent_line		Parent line id
	 *  @return     int  			   			Max value of rang in table of lines
	 */
	public function line_max($fk_parent_line = 0)
	{
		// phpcs:enable
		$positionfield = 'rang';
		if ($this->table_element == 'bom_bom') $positionfield = 'position';

		// Search the last rang with fk_parent_line
		if ($fk_parent_line)
		{
			$sql = 'SELECT max('.$positionfield.') FROM '.MAIN_DB_PREFIX.$this->table_element_line;
			$sql .= ' WHERE '.$this->fk_element.' = '.$this->id;
			$sql .= ' AND fk_parent_line = '.$fk_parent_line;

			dol_syslog(get_class($this)."::line_max", LOG_DEBUG);
			$resql = $this->db->query($sql);
			if ($resql)
			{
				$row = $this->db->fetch_row($resql);
				if (!empty($row[0]))
				{
					return $row[0];
				} else {
					return $this->getRangOfLine($fk_parent_line);
				}
			}
		}
		// If not, search the last rang of element
		else {
			$sql = 'SELECT max('.$positionfield.') FROM '.MAIN_DB_PREFIX.$this->table_element_line;
			$sql .= ' WHERE '.$this->fk_element.' = '.$this->id;

			dol_syslog(get_class($this)."::line_max", LOG_DEBUG);
			$resql = $this->db->query($sql);
			if ($resql)
			{
				$row = $this->db->fetch_row($resql);
				return $row[0];
			}
		}
	}

	// phpcs:disable PEAR.NamingConventions.ValidFunctionName.ScopeNotCamelCaps
	/**
	 *  Update external ref of element
	 *
	 *  @param      string		$ref_ext	Update field ref_ext
	 *  @return     int      		   		<0 if KO, >0 if OK
	 */
	public function update_ref_ext($ref_ext)
	{
		// phpcs:enable
		if (!$this->table_element)
		{
			dol_syslog(get_class($this)."::update_ref_ext was called on objet with property table_element not defined", LOG_ERR);
			return -1;
		}

		$sql = 'UPDATE '.MAIN_DB_PREFIX.$this->table_element;
		$sql .= " SET ref_ext = '".$this->db->escape($ref_ext)."'";
		$sql .= " WHERE ".(isset($this->table_rowid) ? $this->table_rowid : 'rowid')." = ".$this->id;

		dol_syslog(get_class($this)."::update_ref_ext", LOG_DEBUG);
		if ($this->db->query($sql))
		{
			$this->ref_ext = $ref_ext;
			return 1;
		} else {
			$this->error = $this->db->error();
			return -1;
		}
	}

	// phpcs:disable PEAR.NamingConventions.ValidFunctionName.ScopeNotCamelCaps
	/**
	 *  Update note of element
	 *
	 *  @param      string		$note		New value for note
	 *  @param		string		$suffix		'', '_public' or '_private'
	 *  @return     int      		   		<0 if KO, >0 if OK
	 */
	public function update_note($note, $suffix = '')
	{
		// phpcs:enable
		global $user;

		if (!$this->table_element)
		{
			$this->error = 'update_note was called on objet with property table_element not defined';
			dol_syslog(get_class($this)."::update_note was called on objet with property table_element not defined", LOG_ERR);
			return -1;
		}
		if (!in_array($suffix, array('', '_public', '_private')))
		{
			$this->error = 'update_note Parameter suffix must be empty, \'_private\' or \'_public\'';
			dol_syslog(get_class($this)."::update_note Parameter suffix must be empty, '_private' or '_public'", LOG_ERR);
			return -2;
		}

		$newsuffix = $suffix;

		// Special cas
		if ($this->table_element == 'product' && $newsuffix == '_private') $newsuffix = '';
		if (in_array($this->table_element, array('actioncomm', 'adherent', 'advtargetemailing', 'cronjob', 'establishment'))) {
			$fieldusermod =  "fk_user_mod";
		} elseif ($this->table_element == 'ecm_files') {
			$fieldusermod = "fk_user_m";
		} else {
			$fieldusermod = "fk_user_modif";
		}
		$sql = 'UPDATE '.MAIN_DB_PREFIX.$this->table_element;
		$sql .= " SET note".$newsuffix." = ".(!empty($note) ? ("'".$this->db->escape($note)."'") : "NULL");
		$sql .= " ,".$fieldusermod." = ".$user->id;
		$sql .= " WHERE rowid =".$this->id;

		dol_syslog(get_class($this)."::update_note", LOG_DEBUG);
		if ($this->db->query($sql)) {
			if ($suffix == '_public') {
				$this->note_public = $note;
			} elseif ($suffix == '_private') {
				$this->note_private = $note;
			} else {
				$this->note = $note; // deprecated
				$this->note_private = $note;
			}
			return 1;
		} else {
			$this->error = $this->db->lasterror();
			return -1;
		}
	}

	// phpcs:disable PEAR.NamingConventions.ValidFunctionName.ScopeNotCamelCaps
	/**
	 * 	Update public note (kept for backward compatibility)
	 *
	 * @param      string		$note		New value for note
	 * @return     int      		   		<0 if KO, >0 if OK
	 * @deprecated
	 * @see update_note()
	 */
	public function update_note_public($note)
	{
		// phpcs:enable
		return $this->update_note($note, '_public');
	}

	// phpcs:disable PEAR.NamingConventions.ValidFunctionName.ScopeNotCamelCaps
	/**
	 *	Update total_ht, total_ttc, total_vat, total_localtax1, total_localtax2 for an object (sum of lines).
	 *  Must be called at end of methods addline or updateline.
	 *
	 *	@param	int		$exclspec          	>0 = Exclude special product (product_type=9)
	 *  @param  string	$roundingadjust    	'none'=Do nothing, 'auto'=Use default method (MAIN_ROUNDOFTOTAL_NOT_TOTALOFROUND if defined, or '0'), '0'=Force mode total of rounding, '1'=Force mode rounding of total
	 *  @param	int		$nodatabaseupdate	1=Do not update database. Update only properties of object.
	 *  @param	Societe	$seller				If roundingadjust is '0' or '1' or maybe 'auto', it means we recalculate total for lines before calculating total for object and for this, we need seller object.
	 *	@return	int    			           	<0 if KO, >0 if OK
	 */
	public function update_price($exclspec = 0, $roundingadjust = 'none', $nodatabaseupdate = 0, $seller = null)
	{
		// phpcs:enable
		global $conf, $hookmanager, $action;

		$parameters = array('exclspec' => $exclspec, 'roundingadjust' => $roundingadjust, 'nodatabaseupdate' => $nodatabaseupdate, 'seller' => $seller);
		$reshook = $hookmanager->executeHooks('updateTotalPrice', $parameters, $this, $action); // Note that $action and $object may have been modified by some hooks
		if ($reshook > 0) {
			return 1; // replacement code
		} elseif ($reshook < 0) {
			return -1; // failure
		} // reshook = 0 => execute normal code

		// Some external module want no update price after a trigger because they have another method to calculate the total (ex: with an extrafield)
		$MODULE = "";
		if ($this->element == 'propal')
			$MODULE = "MODULE_DISALLOW_UPDATE_PRICE_PROPOSAL";
		elseif ($this->element == 'commande' || $this->element == 'order')
			$MODULE = "MODULE_DISALLOW_UPDATE_PRICE_ORDER";
		elseif ($this->element == 'facture' || $this->element == 'invoice')
			$MODULE = "MODULE_DISALLOW_UPDATE_PRICE_INVOICE";
		elseif ($this->element == 'facture_fourn' || $this->element == 'supplier_invoice' || $this->element == 'invoice_supplier')
			$MODULE = "MODULE_DISALLOW_UPDATE_PRICE_SUPPLIER_INVOICE";
		elseif ($this->element == 'order_supplier' || $this->element == 'supplier_order')
			$MODULE = "MODULE_DISALLOW_UPDATE_PRICE_SUPPLIER_ORDER";
		elseif ($this->element == 'supplier_proposal')
			$MODULE = "MODULE_DISALLOW_UPDATE_PRICE_SUPPLIER_PROPOSAL";

		if (!empty($MODULE)) {
			if (!empty($conf->global->$MODULE)) {
				$modsactivated = explode(',', $conf->global->$MODULE);
				foreach ($modsactivated as $mod) {
					if ($conf->$mod->enabled)
						return 1; // update was disabled by specific setup
				}
			}
		}

		include_once DOL_DOCUMENT_ROOT.'/core/lib/price.lib.php';

		if ($roundingadjust == '-1') $roundingadjust = 'auto'; // For backward compatibility

		$forcedroundingmode = $roundingadjust;
		if ($forcedroundingmode == 'auto' && isset($conf->global->MAIN_ROUNDOFTOTAL_NOT_TOTALOFROUND)) $forcedroundingmode = $conf->global->MAIN_ROUNDOFTOTAL_NOT_TOTALOFROUND;
		elseif ($forcedroundingmode == 'auto') $forcedroundingmode = '0';

		$error = 0;

		$multicurrency_tx = !empty($this->multicurrency_tx) ? $this->multicurrency_tx : 1;

		// Define constants to find lines to sum
		$fieldtva = 'total_tva';
		$fieldlocaltax1 = 'total_localtax1';
		$fieldlocaltax2 = 'total_localtax2';
		$fieldup = 'subprice';
		if ($this->element == 'facture_fourn' || $this->element == 'invoice_supplier')
		{
			$fieldtva = 'tva';
			$fieldup = 'pu_ht';
		}
		if ($this->element == 'expensereport')
		{
			$fieldup = 'value_unit';
		}

		$sql = 'SELECT rowid, qty, '.$fieldup.' as up, remise_percent, total_ht, '.$fieldtva.' as total_tva, total_ttc, '.$fieldlocaltax1.' as total_localtax1, '.$fieldlocaltax2.' as total_localtax2,';
		$sql .= ' tva_tx as vatrate, localtax1_tx, localtax2_tx, localtax1_type, localtax2_type, info_bits, product_type';
		if ($this->table_element_line == 'facturedet') $sql .= ', situation_percent';
		$sql .= ', multicurrency_total_ht, multicurrency_total_tva, multicurrency_total_ttc';
		$sql .= ' FROM '.MAIN_DB_PREFIX.$this->table_element_line;
		$sql .= ' WHERE '.$this->fk_element.' = '.$this->id;
		if ($exclspec)
		{
			$product_field = 'product_type';
			if ($this->table_element_line == 'contratdet') $product_field = ''; // contratdet table has no product_type field
			if ($product_field) $sql .= ' AND '.$product_field.' <> 9';
		}
		$sql .= ' ORDER by rowid'; // We want to be sure to always use same order of line to not change lines differently when option MAIN_ROUNDOFTOTAL_NOT_TOTALOFROUND is used

		dol_syslog(get_class($this)."::update_price", LOG_DEBUG);
		$resql = $this->db->query($sql);
		if ($resql)
		{
			$this->total_ht  = 0;
			$this->total_tva = 0;
			$this->total_localtax1 = 0;
			$this->total_localtax2 = 0;
			$this->total_ttc = 0;
			$total_ht_by_vats  = array();
			$total_tva_by_vats = array();
			$total_ttc_by_vats = array();
			$this->multicurrency_total_ht = 0;
			$this->multicurrency_total_tva	= 0;
			$this->multicurrency_total_ttc	= 0;

			$num = $this->db->num_rows($resql);
			$i = 0;
			while ($i < $num)
			{
				$obj = $this->db->fetch_object($resql);

				// Note: There is no check on detail line and no check on total, if $forcedroundingmode = 'none'
				$parameters = array('fk_element' => $obj->rowid);
				$reshook = $hookmanager->executeHooks('changeRoundingMode', $parameters, $this, $action); // Note that $action and $object may have been modified by some hooks

				if (empty($reshook) && $forcedroundingmode == '0')	// Check if data on line are consistent. This may solve lines that were not consistent because set with $forcedroundingmode='auto'
				{
					// This part of code is to fix data. We should not call it too often.
					$localtax_array = array($obj->localtax1_type, $obj->localtax1_tx, $obj->localtax2_type, $obj->localtax2_tx);
					$tmpcal = calcul_price_total($obj->qty, $obj->up, $obj->remise_percent, $obj->vatrate, $obj->localtax1_tx, $obj->localtax2_tx, 0, 'HT', $obj->info_bits, $obj->product_type, $seller, $localtax_array, (isset($obj->situation_percent) ? $obj->situation_percent : 100), $multicurrency_tx);

					$diff_when_using_price_ht = price2num($tmpcal[1] - $obj->total_tva, 'MT', 1); // If price was set with tax price adn unit price HT has a low number of digits, then we may have a diff on recalculation from unit price HT.
					$diff_on_current_total = price2num($obj->total_ttc - $obj->total_ht - $obj->total_tva - $obj->total_localtax1 - $obj->total_localtax2, 'MT', 1);
					//var_dump($obj->total_ht.' '.$obj->total_tva.' '.$obj->total_localtax1.' '.$obj->total_localtax2.' =? '.$obj->total_ttc);
					//var_dump($diff_when_using_price_ht.' '.$diff_on_current_total);

					if ($diff_when_using_price_ht && $diff_on_current_total)
					{
						$sqlfix = "UPDATE ".MAIN_DB_PREFIX.$this->table_element_line." SET ".$fieldtva." = ".$tmpcal[1].", total_ttc = ".$tmpcal[2]." WHERE rowid = ".$obj->rowid;
						dol_syslog('We found unconsistent data into detailed line (diff_when_using_price_ht = '.$diff_when_using_price_ht.' and diff_on_current_total = '.$diff_on_current_total.') for line rowid = '.$obj->rowid." (total vat of line calculated=".$tmpcal[1].", database=".$obj->total_tva."). We fix the total_vat and total_ttc of line by running sqlfix = ".$sqlfix, LOG_WARNING);
						$resqlfix = $this->db->query($sqlfix);
						if (!$resqlfix) dol_print_error($this->db, 'Failed to update line');
						$obj->total_tva = $tmpcal[1];
						$obj->total_ttc = $tmpcal[2];
					}
				}

				$this->total_ht        += $obj->total_ht; // The field visible at end of line detail
				$this->total_tva       += $obj->total_tva;
				$this->total_localtax1 += $obj->total_localtax1;
				$this->total_localtax2 += $obj->total_localtax2;
				$this->total_ttc       += $obj->total_ttc;
				$this->multicurrency_total_ht        += $obj->multicurrency_total_ht; // The field visible at end of line detail
				$this->multicurrency_total_tva       += $obj->multicurrency_total_tva;
				$this->multicurrency_total_ttc       += $obj->multicurrency_total_ttc;

				if (!isset($total_ht_by_vats[$obj->vatrate]))  $total_ht_by_vats[$obj->vatrate] = 0;
				if (!isset($total_tva_by_vats[$obj->vatrate])) $total_tva_by_vats[$obj->vatrate] = 0;
				if (!isset($total_ttc_by_vats[$obj->vatrate])) $total_ttc_by_vats[$obj->vatrate] = 0;
				$total_ht_by_vats[$obj->vatrate]  += $obj->total_ht;
				$total_tva_by_vats[$obj->vatrate] += $obj->total_tva;
				$total_ttc_by_vats[$obj->vatrate] += $obj->total_ttc;

				if ($forcedroundingmode == '1')	// Check if we need adjustement onto line for vat. TODO This works on the company currency but not on multicurrency
				{
					$tmpvat = price2num($total_ht_by_vats[$obj->vatrate] * $obj->vatrate / 100, 'MT', 1);
					$diff = price2num($total_tva_by_vats[$obj->vatrate] - $tmpvat, 'MT', 1);
					//print 'Line '.$i.' rowid='.$obj->rowid.' vat_rate='.$obj->vatrate.' total_ht='.$obj->total_ht.' total_tva='.$obj->total_tva.' total_ttc='.$obj->total_ttc.' total_ht_by_vats='.$total_ht_by_vats[$obj->vatrate].' total_tva_by_vats='.$total_tva_by_vats[$obj->vatrate].' (new calculation = '.$tmpvat.') total_ttc_by_vats='.$total_ttc_by_vats[$obj->vatrate].($diff?" => DIFF":"")."<br>\n";
					if ($diff)
					{
						if (abs($diff) > 0.1) {
							$errmsg = 'A rounding difference was detected into TOTAL but is too high to be corrected. Some data in your line may be corrupted. Try to edit each line manually.';
							dol_syslog($errmsg, LOG_WARNING);
							dol_print_error('', $errmsg);
							exit;
						}
						$sqlfix = "UPDATE ".MAIN_DB_PREFIX.$this->table_element_line." SET ".$fieldtva." = ".($obj->total_tva - $diff).", total_ttc = ".($obj->total_ttc - $diff)." WHERE rowid = ".$obj->rowid;
						dol_syslog('We found a difference of '.$diff.' for line rowid = '.$obj->rowid.". We fix the total_vat and total_ttc of line by running sqlfix = ".$sqlfix);
								$resqlfix = $this->db->query($sqlfix);
								if (!$resqlfix) dol_print_error($this->db, 'Failed to update line');
								$this->total_tva -= $diff;
								$this->total_ttc -= $diff;
								$total_tva_by_vats[$obj->vatrate] -= $diff;
								$total_ttc_by_vats[$obj->vatrate] -= $diff;
					}
				}

				$i++;
			}

			// Add revenue stamp to total
			$this->total_ttc += isset($this->revenuestamp) ? $this->revenuestamp : 0;
			$this->multicurrency_total_ttc += isset($this->revenuestamp) ? ($this->revenuestamp * $multicurrency_tx) : 0;

			// Situations totals
			if (!empty($this->situation_cycle_ref) && $this->situation_counter > 1 && method_exists($this, 'get_prev_sits') && $this->type != $this::TYPE_CREDIT_NOTE)
			{
				$prev_sits = $this->get_prev_sits();

				foreach ($prev_sits as $sit) {				// $sit is an object Facture loaded with a fetch.
					$this->total_ht -= $sit->total_ht;
					$this->total_tva -= $sit->total_tva;
					$this->total_localtax1 -= $sit->total_localtax1;
					$this->total_localtax2 -= $sit->total_localtax2;
					$this->total_ttc -= $sit->total_ttc;
					$this->multicurrency_total_ht -= $sit->multicurrency_total_ht;
					$this->multicurrency_total_tva -= $sit->multicurrency_total_tva;
					$this->multicurrency_total_ttc -= $sit->multicurrency_total_ttc;
				}
			}

			$this->db->free($resql);

			// Now update global field total_ht, total_ttc and tva
			$fieldht = 'total_ht';
			$fieldtva = 'tva';
			$fieldlocaltax1 = 'localtax1';
			$fieldlocaltax2 = 'localtax2';
			$fieldttc = 'total_ttc';
			// Specific code for backward compatibility with old field names
			if ($this->element == 'facture' || $this->element == 'facturerec')             $fieldht = 'total';
			if ($this->element == 'facture_fourn' || $this->element == 'invoice_supplier') $fieldtva = 'total_tva';
			if ($this->element == 'propal')                                                $fieldttc = 'total';
			if ($this->element == 'expensereport')                                         $fieldtva = 'total_tva';
			if ($this->element == 'supplier_proposal')                                     $fieldttc = 'total';

			if (empty($nodatabaseupdate))
			{
				$sql = 'UPDATE '.MAIN_DB_PREFIX.$this->table_element.' SET';
				$sql .= " ".$fieldht."='".price2num($this->total_ht)."',";
				$sql .= " ".$fieldtva."='".price2num($this->total_tva)."',";
				$sql .= " ".$fieldlocaltax1."='".price2num($this->total_localtax1)."',";
				$sql .= " ".$fieldlocaltax2."='".price2num($this->total_localtax2)."',";
				$sql .= " ".$fieldttc."='".price2num($this->total_ttc)."'";
						$sql .= ", multicurrency_total_ht='".price2num($this->multicurrency_total_ht, 'MT', 1)."'";
						$sql .= ", multicurrency_total_tva='".price2num($this->multicurrency_total_tva, 'MT', 1)."'";
						$sql .= ", multicurrency_total_ttc='".price2num($this->multicurrency_total_ttc, 'MT', 1)."'";
				$sql .= ' WHERE rowid = '.$this->id;


				dol_syslog(get_class($this)."::update_price", LOG_DEBUG);
				$resql = $this->db->query($sql);
				if (!$resql)
				{
					$error++;
					$this->error = $this->db->lasterror();
					$this->errors[] = $this->db->lasterror();
				}
			}

			if (!$error)
			{
				return 1;
			} else {
				return -1;
			}
		} else {
			dol_print_error($this->db, 'Bad request in update_price');
			return -1;
		}
	}

	// phpcs:disable PEAR.NamingConventions.ValidFunctionName.ScopeNotCamelCaps
	/**
	 *	Add objects linked in llx_element_element.
	 *
	 *	@param		string	$origin		Linked element type
	 *	@param		int		$origin_id	Linked element id
	 * 	@param		User	$f_user		User that create
	 * 	@param		int		$notrigger	1=Does not execute triggers, 0= execute triggers
	 *	@return		int					<=0 if KO, >0 if OK
	 *	@see		fetchObjectLinked(), updateObjectLinked(), deleteObjectLinked()
	 */
	public function add_object_linked($origin = null, $origin_id = null, $f_user = null, $notrigger = 0)
	{
		// phpcs:enable
		global $user;
		$origin = (!empty($origin) ? $origin : $this->origin);
		$origin_id = (!empty($origin_id) ? $origin_id : $this->origin_id);
		$f_user = isset($f_user) ? $f_user : $user;

		// Special case
		if ($origin == 'order') $origin = 'commande';
		if ($origin == 'invoice') $origin = 'facture';
		if ($origin == 'invoice_template') $origin = 'facturerec';
		if ($origin == 'supplierorder') $origin = 'order_supplier';
		$this->db->begin();
		$error = 0;

		$sql = "INSERT INTO " . MAIN_DB_PREFIX . "element_element (";
		$sql .= "fk_source";
		$sql .= ", sourcetype";
		$sql .= ", fk_target";
		$sql .= ", targettype";
		$sql .= ") VALUES (";
		$sql .= $origin_id;
		$sql .= ", '" . $this->db->escape($origin) . "'";
		$sql .= ", " . $this->id;
		$sql .= ", '" . $this->db->escape($this->element) . "'";
		$sql .= ")";

		dol_syslog(get_class($this) . "::add_object_linked", LOG_DEBUG);
		if ($this->db->query($sql)) {
			if (!$notrigger) {
				// Call trigger
				$this->context['link_origin'] = $origin;
				$this->context['link_origin_id'] = $origin_id;
				$result = $this->call_trigger('OBJECT_LINK_INSERT', $f_user);
				if ($result < 0) {
					$error++;
				}
				// End call triggers
			}
		} else {
			$this->error = $this->db->lasterror();
			$error++;
		}

		if (!$error) {
			$this->db->commit();
			return 1;
		} else {
			$this->db->rollback();
			return 0;
		}
	}

	/**
	 *	Fetch array of objects linked to current object (object of enabled modules only). Links are loaded into
	 *		this->linkedObjectsIds array +
	 *		this->linkedObjects array if $loadalsoobjects = 1
	 *  Possible usage for parameters:
	 *  - all parameters empty -> we look all link to current object (current object can be source or target)
	 *  - source id+type -> will get target list linked to source
	 *  - target id+type -> will get source list linked to target
	 *  - source id+type + target type -> will get target list of the type
	 *  - target id+type + target source -> will get source list of the type
	 *
	 *	@param	int		$sourceid			Object source id (if not defined, id of object)
	 *	@param  string	$sourcetype			Object source type (if not defined, element name of object)
	 *	@param  int		$targetid			Object target id (if not defined, id of object)
	 *	@param  string	$targettype			Object target type (if not defined, elemennt name of object)
	 *	@param  string	$clause				'OR' or 'AND' clause used when both source id and target id are provided
	 *  @param  int		$alsosametype		0=Return only links to object that differs from source type. 1=Include also link to objects of same type.
	 *  @param  string	$orderby			SQL 'ORDER BY' clause
	 *  @param	int		$loadalsoobjects	Load also array this->linkedObjects (Use 0 to increase performances)
	 *	@return int							<0 if KO, >0 if OK
	 *  @see	add_object_linked(), updateObjectLinked(), deleteObjectLinked()
	 */
	public function fetchObjectLinked($sourceid = null, $sourcetype = '', $targetid = null, $targettype = '', $clause = 'OR', $alsosametype = 1, $orderby = 'sourcetype', $loadalsoobjects = 1)
	{
		global $conf;

		$this->linkedObjectsIds = array();
		$this->linkedObjects = array();

		$justsource = false;
		$justtarget = false;
		$withtargettype = false;
		$withsourcetype = false;

		if (!empty($sourceid) && !empty($sourcetype) && empty($targetid))
		{
			$justsource = true; // the source (id and type) is a search criteria
			if (!empty($targettype)) $withtargettype = true;
		}
		if (!empty($targetid) && !empty($targettype) && empty($sourceid))
		{
			$justtarget = true; // the target (id and type) is a search criteria
			if (!empty($sourcetype)) $withsourcetype = true;
		}

		$sourceid = (!empty($sourceid) ? $sourceid : $this->id);
		$targetid = (!empty($targetid) ? $targetid : $this->id);
		$sourcetype = (!empty($sourcetype) ? $sourcetype : $this->element);
		$targettype = (!empty($targettype) ? $targettype : $this->element);

		/*if (empty($sourceid) && empty($targetid))
		 {
		 dol_syslog('Bad usage of function. No source nor target id defined (nor as parameter nor as object id)', LOG_ERR);
		 return -1;
		 }*/

		// Links between objects are stored in table element_element
		$sql = 'SELECT rowid, fk_source, sourcetype, fk_target, targettype';
		$sql .= ' FROM '.MAIN_DB_PREFIX.'element_element';
		$sql .= " WHERE ";
		if ($justsource || $justtarget)
		{
			if ($justsource)
			{
				$sql .= "fk_source = ".$sourceid." AND sourcetype = '".$this->db->escape($sourcetype)."'";
				if ($withtargettype) $sql .= " AND targettype = '".$this->db->escape($targettype)."'";
			} elseif ($justtarget)
			{
				$sql .= "fk_target = ".$targetid." AND targettype = '".$this->db->escape($targettype)."'";
				if ($withsourcetype) $sql .= " AND sourcetype = '".$this->db->escape($sourcetype)."'";
			}
		} else {
			$sql .= "(fk_source = ".$sourceid." AND sourcetype = '".$this->db->escape($sourcetype)."')";
			$sql .= " ".$clause." (fk_target = ".$targetid." AND targettype = '".$this->db->escape($targettype)."')";
		}
		$sql .= ' ORDER BY '.$orderby;

		dol_syslog(get_class($this)."::fetchObjectLink", LOG_DEBUG);
		$resql = $this->db->query($sql);
		if ($resql)
		{
			$num = $this->db->num_rows($resql);
			$i = 0;
			while ($i < $num)
			{
				$obj = $this->db->fetch_object($resql);
				if ($justsource || $justtarget)
				{
					if ($justsource)
					{
						$this->linkedObjectsIds[$obj->targettype][$obj->rowid] = $obj->fk_target;
					} elseif ($justtarget)
					{
						$this->linkedObjectsIds[$obj->sourcetype][$obj->rowid] = $obj->fk_source;
					}
				} else {
					if ($obj->fk_source == $sourceid && $obj->sourcetype == $sourcetype)
					{
						$this->linkedObjectsIds[$obj->targettype][$obj->rowid] = $obj->fk_target;
					}
					if ($obj->fk_target == $targetid && $obj->targettype == $targettype)
					{
						$this->linkedObjectsIds[$obj->sourcetype][$obj->rowid] = $obj->fk_source;
					}
				}
				$i++;
			}

			if (!empty($this->linkedObjectsIds))
			{
				$tmparray = $this->linkedObjectsIds;
				foreach ($tmparray as $objecttype => $objectids)       // $objecttype is a module name ('facture', 'mymodule', ...) or a module name with a suffix ('project_task', 'mymodule_myobj', ...)
				{
					// Parse element/subelement (ex: project_task, cabinetmed_consultation, ...)
					$module = $element = $subelement = $objecttype;
					$regs = array();
					if ($objecttype != 'supplier_proposal' && $objecttype != 'order_supplier' && $objecttype != 'invoice_supplier'
						&& preg_match('/^([^_]+)_([^_]+)/i', $objecttype, $regs))
					{
						$module = $element = $regs[1];
						$subelement = $regs[2];
					}

					$classpath = $element.'/class';
					// To work with non standard classpath or module name
					if ($objecttype == 'facture') {
						$classpath = 'compta/facture/class';
					} elseif ($objecttype == 'facturerec') {
						$classpath = 'compta/facture/class'; $module = 'facture';
					} elseif ($objecttype == 'propal') {
						$classpath = 'comm/propal/class';
					} elseif ($objecttype == 'supplier_proposal') {
						$classpath = 'supplier_proposal/class';
					} elseif ($objecttype == 'shipping') {
						$classpath = 'expedition/class'; $subelement = 'expedition'; $module = 'expedition_bon';
					} elseif ($objecttype == 'delivery') {
						$classpath = 'delivery/class'; $subelement = 'delivery'; $module = 'delivery_note';
					} elseif ($objecttype == 'invoice_supplier' || $objecttype == 'order_supplier') {
						$classpath = 'fourn/class'; $module = 'fournisseur';
					} elseif ($objecttype == 'fichinter') {
						$classpath = 'fichinter/class'; $subelement = 'fichinter'; $module = 'ficheinter';
					} elseif ($objecttype == 'subscription') {
						$classpath = 'adherents/class'; $module = 'adherent';
					} elseif ($objecttype == 'contact') {
						 $module = 'societe';
					}

					// Set classfile
					$classfile = strtolower($subelement); $classname = ucfirst($subelement);

					if ($objecttype == 'order') {
						$classfile = 'commande'; $classname = 'Commande';
					} elseif ($objecttype == 'invoice_supplier') {
						$classfile = 'fournisseur.facture'; $classname = 'FactureFournisseur';
					} elseif ($objecttype == 'order_supplier') {
						$classfile = 'fournisseur.commande'; $classname = 'CommandeFournisseur';
					} elseif ($objecttype == 'supplier_proposal') {
						$classfile = 'supplier_proposal'; $classname = 'SupplierProposal';
					} elseif ($objecttype == 'facturerec') {
						$classfile = 'facture-rec'; $classname = 'FactureRec';
					} elseif ($objecttype == 'subscription') {
						$classfile = 'subscription'; $classname = 'Subscription';
					} elseif ($objecttype == 'project' || $objecttype == 'projet') {
						$classpath = 'projet/class'; $classfile = 'project'; $classname = 'Project';
					}

					// Here $module, $classfile and $classname are set
					if ($conf->$module->enabled && (($element != $this->element) || $alsosametype))
					{
						if ($loadalsoobjects)
						{
							dol_include_once('/'.$classpath.'/'.$classfile.'.class.php');
							//print '/'.$classpath.'/'.$classfile.'.class.php '.class_exists($classname);
							if (class_exists($classname))
							{
								foreach ($objectids as $i => $objectid)	// $i is rowid into llx_element_element
								{
									$object = new $classname($this->db);
									$ret = $object->fetch($objectid);
									if ($ret >= 0)
									{
										$this->linkedObjects[$objecttype][$i] = $object;
									}
								}
							}
						}
					} else {
						unset($this->linkedObjectsIds[$objecttype]);
					}
				}
			}
			return 1;
		} else {
			dol_print_error($this->db);
			return -1;
		}
	}

	/**
	 *	Update object linked of a current object
	 *
	 *	@param	int		$sourceid		Object source id
	 *	@param  string	$sourcetype		Object source type
	 *	@param  int		$targetid		Object target id
	 *	@param  string	$targettype		Object target type
	 * 	@param	User	$f_user			User that create
	 * 	@param	int		$notrigger		1=Does not execute triggers, 0= execute triggers
	 *	@return							int	>0 if OK, <0 if KO
	 *	@see	add_object_linked(), fetObjectLinked(), deleteObjectLinked()
	 */
	public function updateObjectLinked($sourceid = null, $sourcetype = '', $targetid = null, $targettype = '', $f_user = null, $notrigger = 0)
	{
		global $user;
		$updatesource = false;
		$updatetarget = false;
		$f_user = isset($f_user) ? $f_user : $user;

		if (!empty($sourceid) && !empty($sourcetype) && empty($targetid) && empty($targettype)) $updatesource = true;
		elseif (empty($sourceid) && empty($sourcetype) && !empty($targetid) && !empty($targettype)) $updatetarget = true;

		$this->db->begin();
		$error = 0;

		$sql = "UPDATE " . MAIN_DB_PREFIX . "element_element SET ";
		if ($updatesource) {
			$sql .= "fk_source = " . $sourceid;
			$sql .= ", sourcetype = '" . $this->db->escape($sourcetype) . "'";
			$sql .= " WHERE fk_target = " . $this->id;
			$sql .= " AND targettype = '" . $this->db->escape($this->element) . "'";
		} elseif ($updatetarget) {
			$sql .= "fk_target = " . $targetid;
			$sql .= ", targettype = '" . $this->db->escape($targettype) . "'";
			$sql .= " WHERE fk_source = " . $this->id;
			$sql .= " AND sourcetype = '" . $this->db->escape($this->element) . "'";
		}

		dol_syslog(get_class($this) . "::updateObjectLinked", LOG_DEBUG);
		if ($this->db->query($sql)) {
			if (!$notrigger) {
				// Call trigger
				$this->context['link_source_id'] = $sourceid;
				$this->context['link_source_type'] = $sourcetype;
				$this->context['link_target_id'] = $targetid;
				$this->context['link_target_type'] = $targettype;
				$result = $this->call_trigger('OBJECT_LINK_UPDATE', $f_user);
				if ($result < 0) {
					$error++;
				}
				// End call triggers
			}
		} else {
			$this->error = $this->db->lasterror();
			$error++;
		}

		if (!$error) {
			$this->db->commit();
			return 1;
		} else {
			$this->db->rollback();
			return -1;
		}
	}

	/**
	 *	Delete all links between an object $this
	 *
	 *	@param	int		$sourceid		Object source id
	 *	@param  string	$sourcetype		Object source type
	 *	@param  int		$targetid		Object target id
	 *	@param  string	$targettype		Object target type
	 *  @param	int		$rowid			Row id of line to delete. If defined, other parameters are not used.
	 * 	@param	User	$f_user			User that create
	 * 	@param	int		$notrigger		1=Does not execute triggers, 0= execute triggers
	 *	@return     					int	>0 if OK, <0 if KO
	 *	@see	add_object_linked(), updateObjectLinked(), fetchObjectLinked()
	 */
	public function deleteObjectLinked($sourceid = null, $sourcetype = '', $targetid = null, $targettype = '', $rowid = '', $f_user = null, $notrigger = 0)
	{
		global $user;
		$deletesource = false;
		$deletetarget = false;
		$f_user = isset($f_user) ? $f_user : $user;

		if (!empty($sourceid) && !empty($sourcetype) && empty($targetid) && empty($targettype)) $deletesource = true;
		elseif (empty($sourceid) && empty($sourcetype) && !empty($targetid) && !empty($targettype)) $deletetarget = true;

		$sourceid = (!empty($sourceid) ? $sourceid : $this->id);
		$sourcetype = (!empty($sourcetype) ? $sourcetype : $this->element);
		$targetid = (!empty($targetid) ? $targetid : $this->id);
		$targettype = (!empty($targettype) ? $targettype : $this->element);
		$this->db->begin();
		$error = 0;

		if (!$notrigger) {
			// Call trigger
			$this->context['link_id'] = $rowid;
			$this->context['link_source_id'] = $sourceid;
			$this->context['link_source_type'] = $sourcetype;
			$this->context['link_target_id'] = $targetid;
			$this->context['link_target_type'] = $targettype;
			$result = $this->call_trigger('OBJECT_LINK_DELETE', $f_user);
			if ($result < 0) {
				$error++;
			}
			// End call triggers
		}

		if (!$error) {
			$sql = "DELETE FROM " . MAIN_DB_PREFIX . "element_element";
			$sql .= " WHERE";
			if ($rowid > 0) {
				$sql .= " rowid = " . $rowid;
			} else {
				if ($deletesource) {
					$sql .= " fk_source = " . $sourceid . " AND sourcetype = '" . $this->db->escape($sourcetype) . "'";
					$sql .= " AND fk_target = " . $this->id . " AND targettype = '" . $this->db->escape($this->element) . "'";
				} elseif ($deletetarget) {
					$sql .= " fk_target = " . $targetid . " AND targettype = '" . $this->db->escape($targettype) . "'";
					$sql .= " AND fk_source = " . $this->id . " AND sourcetype = '" . $this->db->escape($this->element) . "'";
				} else {
					$sql .= " (fk_source = " . $this->id . " AND sourcetype = '" . $this->db->escape($this->element) . "')";
					$sql .= " OR";
					$sql .= " (fk_target = " . $this->id . " AND targettype = '" . $this->db->escape($this->element) . "')";
				}
			}

			dol_syslog(get_class($this) . "::deleteObjectLinked", LOG_DEBUG);
			if (!$this->db->query($sql)) {
				$this->error = $this->db->lasterror();
				$this->errors[] = $this->error;
				$error++;
			}
		}

		if (!$error) {
			$this->db->commit();
			return 1;
		} else {
			$this->db->rollback();
			return 0;
		}
	}

	/**
	 * Function used to get an array with all items linked to an object id in association table
	 *
	 * @param	int		$fk_object_where		id of object we need to get linked items
	 * @param	string	$field_select			name of field we need to get a list
	 * @param	string	$field_where			name of field of object we need to get linked items
	 * @param	string	$table_element			name of association table
	 * @return array
	 */
	static public function getAllItemsLinkedByObjectID($fk_object_where, $field_select, $field_where, $table_element)
	{
		if (empty($fk_object_where) || empty($field_where) || empty($table_element)) {
			return -1;
		}

		global $db;

		$sql = 'SELECT '.$field_select.' FROM '.MAIN_DB_PREFIX.$table_element.' WHERE '.$field_where.' = '.$fk_object_where;
		$resql = $db->query($sql);

		$TRes = array();
		if (!empty($resql)) {
			while ($res = $db->fetch_object($resql)) {
				$TRes[] = $res->{$field_select};
			}
		}

		return $TRes;
	}

	/**
	 * Function used to remove all items linked to an object id in association table
	 *
	 * @param	int		$fk_object_where		id of object we need to remove linked items
	 * @param	string	$field_where			name of field of object we need to delete linked items
	 * @param	string	$table_element			name of association table
	 * @return int
	 */
	static public function deleteAllItemsLinkedByObjectID($fk_object_where, $field_where, $table_element)
	{
		if (empty($fk_object_where) || empty($field_where) || empty($table_element)) {
			return -1;
		}

		global $db;

		$sql = 'DELETE FROM '.MAIN_DB_PREFIX.$table_element.' WHERE '.$field_where.' = '.$fk_object_where;
		$resql = $db->query($sql);

		if (empty($resql)) {
			return 0;
		}

		return 1;
	}

	/**
	 *      Set status of an object
	 *
	 *      @param	int		$status			Status to set
	 *      @param	int		$elementId		Id of element to force (use this->id by default)
	 *      @param	string	$elementType	Type of element to force (use this->table_element by default)
	 *      @param	string	$trigkey		Trigger key to use for trigger
	 *      @return int						<0 if KO, >0 if OK
	 */
	public function setStatut($status, $elementId = null, $elementType = '', $trigkey = '')
	{
		global $user, $langs, $conf;

		$savElementId = $elementId; // To be used later to know if we were using the method using the id of this or not.

		$elementId = (!empty($elementId) ? $elementId : $this->id);
		$elementTable = (!empty($elementType) ? $elementType : $this->table_element);

		$this->db->begin();

		$fieldstatus = "fk_statut";
		if ($elementTable == 'facture_rec') $fieldstatus = "suspended";
		if ($elementTable == 'mailing') $fieldstatus = "statut";
		if ($elementTable == 'cronjob') $fieldstatus = "status";
		if ($elementTable == 'user') $fieldstatus = "statut";
		if ($elementTable == 'expensereport') $fieldstatus = "fk_statut";
		if ($elementTable == 'commande_fournisseur_dispatch') $fieldstatus = "status";
		if (is_array($this->fields) && array_key_exists('status', $this->fields)) $fieldstatus = 'status';

		$sql = "UPDATE ".MAIN_DB_PREFIX.$elementTable;
		$sql .= " SET ".$fieldstatus." = ".$status;
		// If status = 1 = validated, update also fk_user_valid
		if ($status == 1 && $elementTable == 'expensereport') $sql .= ", fk_user_valid = ".$user->id;
		$sql .= " WHERE rowid=".$elementId;

		dol_syslog(get_class($this)."::setStatut", LOG_DEBUG);
		if ($this->db->query($sql))
		{
			$error = 0;

			// Try autoset of trigkey
			if (empty($trigkey))
			{
				if ($this->element == 'supplier_proposal' && $status == 2) $trigkey = 'SUPPLIER_PROPOSAL_SIGN'; // 2 = SupplierProposal::STATUS_SIGNED. Can't use constant into this generic class
				if ($this->element == 'supplier_proposal' && $status == 3) $trigkey = 'SUPPLIER_PROPOSAL_REFUSE'; // 3 = SupplierProposal::STATUS_REFUSED. Can't use constant into this generic class
				if ($this->element == 'supplier_proposal' && $status == 4) $trigkey = 'SUPPLIER_PROPOSAL_CLOSE'; // 4 = SupplierProposal::STATUS_CLOSED. Can't use constant into this generic class
				if ($this->element == 'fichinter' && $status == 3) $trigkey = 'FICHINTER_CLASSIFY_DONE';
				if ($this->element == 'fichinter' && $status == 2) $trigkey = 'FICHINTER_CLASSIFY_BILLED';
				if ($this->element == 'fichinter' && $status == 1) $trigkey = 'FICHINTER_CLASSIFY_UNBILLED';
			}

			if ($trigkey)
			{
				// Call trigger
				$result = $this->call_trigger($trigkey, $user);
				if ($result < 0) $error++;
				// End call triggers
			}

			if (!$error)
			{
				$this->db->commit();

				if (empty($savElementId))    // If the element we update was $this (so $elementId is null)
				{
					$this->statut = $status;
					$this->status = $status;
				}

				return 1;
			} else {
				$this->db->rollback();
				dol_syslog(get_class($this)."::setStatut ".$this->error, LOG_ERR);
				return -1;
			}
		} else {
			$this->error = $this->db->lasterror();
			$this->db->rollback();
			return -1;
		}
	}


	/**
	 *  Load type of canvas of an object if it exists
	 *
	 *  @param      int		$id     Record id
	 *  @param      string	$ref    Record ref
	 *  @return		int				<0 if KO, 0 if nothing done, >0 if OK
	 */
	public function getCanvas($id = 0, $ref = '')
	{
		global $conf;

		if (empty($id) && empty($ref)) return 0;
		if (!empty($conf->global->MAIN_DISABLE_CANVAS)) return 0; // To increase speed. Not enabled by default.

		// Clean parameters
		$ref = trim($ref);

		$sql = "SELECT rowid, canvas";
		$sql .= " FROM ".MAIN_DB_PREFIX.$this->table_element;
		$sql .= " WHERE entity IN (".getEntity($this->element).")";
		if (!empty($id))  $sql .= " AND rowid = ".$id;
		if (!empty($ref)) $sql .= " AND ref = '".$this->db->escape($ref)."'";

		$resql = $this->db->query($sql);
		if ($resql)
		{
			$obj = $this->db->fetch_object($resql);
			if ($obj)
			{
				$this->canvas = $obj->canvas;
				return 1;
			} else return 0;
		} else {
			dol_print_error($this->db);
			return -1;
		}
	}


	/**
	 * 	Get special code of a line
	 *
	 * 	@param	int		$lineid		Id of line
	 * 	@return	int					Special code
	 */
	public function getSpecialCode($lineid)
	{
		$sql = 'SELECT special_code FROM '.MAIN_DB_PREFIX.$this->table_element_line;
		$sql .= ' WHERE rowid = '.$lineid;
		$resql = $this->db->query($sql);
		if ($resql)
		{
			$row = $this->db->fetch_row($resql);
			return $row[0];
		}
	}

	/**
	 *  Function to check if an object is used by others.
	 *  Check is done into this->childtables. There is no check into llx_element_element.
	 *
	 *  @param	int		$id			Force id of object
	 *  @return	int					<0 if KO, 0 if not used, >0 if already used
	 */
	public function isObjectUsed($id = 0)
	{
		global $langs;

		if (empty($id)) $id = $this->id;

		// Check parameters
		if (!isset($this->childtables) || !is_array($this->childtables) || count($this->childtables) == 0)
		{
			dol_print_error('Called isObjectUsed on a class with property this->childtables not defined');
			return -1;
		}

		$arraytoscan = $this->childtables;
		// For backward compatibility, we check if array is old format array('table1', 'table2', ...)
		$tmparray = array_keys($this->childtables);
		if (is_numeric($tmparray[0]))
		{
			$arraytoscan = array_flip($this->childtables);
		}

		// Test if child exists
		$haschild = 0;
		foreach ($arraytoscan as $table => $elementname)
		{
			//print $id.'-'.$table.'-'.$elementname.'<br>';
			// Check if third party can be deleted
			$sql = "SELECT COUNT(*) as nb from ".MAIN_DB_PREFIX.$table;
			$sql .= " WHERE ".$this->fk_element." = ".$id;
			$resql = $this->db->query($sql);
			if ($resql)
			{
				$obj = $this->db->fetch_object($resql);
				if ($obj->nb > 0)
				{
					$langs->load("errors");
					//print 'Found into table '.$table.', type '.$langs->transnoentitiesnoconv($elementname).', haschild='.$haschild;
					$haschild += $obj->nb;
					if (is_numeric($elementname))	// old usage
					{
						$this->errors[] = $langs->trans("ErrorRecordHasAtLeastOneChildOfType", $table);
					} else // new usage: $elementname=Translation key
					{
						$this->errors[] = $langs->trans("ErrorRecordHasAtLeastOneChildOfType", $langs->transnoentitiesnoconv($elementname));
					}
					break; // We found at least one, we stop here
				}
			} else {
				$this->errors[] = $this->db->lasterror();
				return -1;
			}
		}
		if ($haschild > 0)
		{
			$this->errors[] = "ErrorRecordHasChildren";
			return $haschild;
		} else return 0;
	}

	/**
	 *  Function to say how many lines object contains
	 *
	 *	@param	int		$predefined		-1=All, 0=Count free product/service only, 1=Count predefined product/service only, 2=Count predefined product, 3=Count predefined service
	 *  @return	int						<0 if KO, 0 if no predefined products, nb of lines with predefined products if found
	 */
	public function hasProductsOrServices($predefined = -1)
	{
		$nb = 0;

		foreach ($this->lines as $key => $val)
		{
			$qualified = 0;
			if ($predefined == -1) $qualified = 1;
			if ($predefined == 1 && $val->fk_product > 0) $qualified = 1;
			if ($predefined == 0 && $val->fk_product <= 0) $qualified = 1;
			if ($predefined == 2 && $val->fk_product > 0 && $val->product_type == 0) $qualified = 1;
			if ($predefined == 3 && $val->fk_product > 0 && $val->product_type == 1) $qualified = 1;
			if ($qualified) $nb++;
		}
		dol_syslog(get_class($this).'::hasProductsOrServices we found '.$nb.' qualified lines of products/servcies');
		return $nb;
	}

	/**
	 * Function that returns the total amount HT of discounts applied for all lines.
	 *
	 * @return 	float
	 */
	public function getTotalDiscount()
	{
		$total_discount = 0.00;

		$sql = "SELECT subprice as pu_ht, qty, remise_percent, total_ht";
		$sql .= " FROM ".MAIN_DB_PREFIX.$this->table_element."det";
		$sql .= " WHERE ".$this->fk_element." = ".$this->id;

		dol_syslog(get_class($this).'::getTotalDiscount', LOG_DEBUG);
		$resql = $this->db->query($sql);
		if ($resql)
		{
			$num = $this->db->num_rows($resql);
			$i = 0;
			while ($i < $num)
			{
				$obj = $this->db->fetch_object($resql);

				$pu_ht = $obj->pu_ht;
				$qty = $obj->qty;
				$total_ht = $obj->total_ht;

				$total_discount_line = floatval(price2num(($pu_ht * $qty) - $total_ht, 'MT'));
				$total_discount += $total_discount_line;

				$i++;
			}
		}

		//print $total_discount; exit;
		return price2num($total_discount);
	}


	/**
	 * Return into unit=0, the calculated total of weight and volume of all lines * qty
	 * Calculate by adding weight and volume of each product line, so properties ->volume/volume_units/weight/weight_units must be loaded on line.
	 *
	 * @return  array                           array('weight'=>...,'volume'=>...)
	 */
	public function getTotalWeightVolume()
	{
		$totalWeight = 0;
		$totalVolume = 0;
		// defined for shipment only
		$totalOrdered = '';
		// defined for shipment only
		$totalToShip = '';

		foreach ($this->lines as $line)
		{
			if (isset($line->qty_asked))
			{
				if (empty($totalOrdered)) $totalOrdered = 0; // Avoid warning because $totalOrdered is ''
				$totalOrdered += $line->qty_asked; // defined for shipment only
			}
			if (isset($line->qty_shipped))
			{
				if (empty($totalToShip)) $totalToShip = 0; // Avoid warning because $totalToShip is ''
				$totalToShip += $line->qty_shipped; // defined for shipment only
			} elseif ($line->element == 'commandefournisseurdispatch' && isset($line->qty))
			{
				if (empty($totalToShip)) $totalToShip = 0;
				$totalToShip += $line->qty; // defined for reception only
			}

			// Define qty, weight, volume, weight_units, volume_units
			if ($this->element == 'shipping') {
				// for shipments
				$qty = $line->qty_shipped ? $line->qty_shipped : 0;
			} else {
				$qty = $line->qty ? $line->qty : 0;
			}

			$weight = $line->weight ? $line->weight : 0;
			($weight == 0 && !empty($line->product->weight)) ? $weight = $line->product->weight : 0;
			$volume = $line->volume ? $line->volume : 0;
			($volume == 0 && !empty($line->product->volume)) ? $volume = $line->product->volume : 0;

			$weight_units = $line->weight_units;
			($weight_units == 0 && !empty($line->product->weight_units)) ? $weight_units = $line->product->weight_units : 0;
			$volume_units = $line->volume_units;
			($volume_units == 0 && !empty($line->product->volume_units)) ? $volume_units = $line->product->volume_units : 0;

			$weightUnit = 0;
			$volumeUnit = 0;
			if (!empty($weight_units)) $weightUnit = $weight_units;
			if (!empty($volume_units)) $volumeUnit = $volume_units;

			if (empty($totalWeight)) $totalWeight = 0; // Avoid warning because $totalWeight is ''
			if (empty($totalVolume)) $totalVolume = 0; // Avoid warning because $totalVolume is ''

			//var_dump($line->volume_units);
			if ($weight_units < 50)   // < 50 means a standard unit (power of 10 of official unit), > 50 means an exotic unit (like inch)
			{
				$trueWeightUnit = pow(10, $weightUnit);
				$totalWeight += $weight * $qty * $trueWeightUnit;
			} else {
				if ($weight_units == 99) {
					// conversion 1 Pound = 0.45359237 KG
					$trueWeightUnit = 0.45359237;
					$totalWeight += $weight * $qty * $trueWeightUnit;
				} elseif ($weight_units == 98) {
					// conversion 1 Ounce = 0.0283495 KG
					$trueWeightUnit = 0.0283495;
					$totalWeight += $weight * $qty * $trueWeightUnit;
				} else {
					$totalWeight += $weight * $qty; // This may be wrong if we mix different units
				}
			}
			if ($volume_units < 50)   // >50 means a standard unit (power of 10 of official unit), > 50 means an exotic unit (like inch)
			{
				//print $line->volume."x".$line->volume_units."x".($line->volume_units < 50)."x".$volumeUnit;
				$trueVolumeUnit = pow(10, $volumeUnit);
				//print $line->volume;
				$totalVolume += $volume * $qty * $trueVolumeUnit;
			} else {
				$totalVolume += $volume * $qty; // This may be wrong if we mix different units
			}
		}

		return array('weight'=>$totalWeight, 'volume'=>$totalVolume, 'ordered'=>$totalOrdered, 'toship'=>$totalToShip);
	}


	/**
	 *	Set extra parameters
	 *
	 *	@return	int      <0 if KO, >0 if OK
	 */
	public function setExtraParameters()
	{
		$this->db->begin();

		$extraparams = (!empty($this->extraparams) ? json_encode($this->extraparams) : null);

		$sql = "UPDATE ".MAIN_DB_PREFIX.$this->table_element;
		$sql .= " SET extraparams = ".(!empty($extraparams) ? "'".$this->db->escape($extraparams)."'" : "null");
		$sql .= " WHERE rowid = ".$this->id;

		dol_syslog(get_class($this)."::setExtraParameters", LOG_DEBUG);
		$resql = $this->db->query($sql);
		if (!$resql)
		{
			$this->error = $this->db->lasterror();
			$this->db->rollback();
			return -1;
		} else {
			$this->db->commit();
			return 1;
		}
	}


	// --------------------
	// TODO: All functions here must be redesigned and moved as they are not business functions but output functions
	// --------------------

	/* This is to show add lines */

	/**
	 *	Show add free and predefined products/services form
	 *
	 *  @param	int		        $dateSelector       1=Show also date range input fields
	 *  @param	Societe			$seller				Object thirdparty who sell
	 *  @param	Societe			$buyer				Object thirdparty who buy
	 *  @param	string			$defaulttpldir		Directory where to find the template
	 *	@return	void
	 */
	public function formAddObjectLine($dateSelector, $seller, $buyer, $defaulttpldir = '/core/tpl')
	{
		global $conf, $user, $langs, $object, $hookmanager, $extrafields;
		global $form;

		// Line extrafield
		if (!is_object($extrafields))
		{
			require_once DOL_DOCUMENT_ROOT.'/core/class/extrafields.class.php';
			$extrafields = new ExtraFields($this->db);
		}
		$extrafields->fetch_name_optionals_label($this->table_element_line);

		// Output template part (modules that overwrite templates must declare this into descriptor)
		// Use global variables + $dateSelector + $seller and $buyer
		// Note: This is deprecated. If you need to overwrite the tpl file, use instead the hook 'formAddObjectLine'.
		$dirtpls = array_merge($conf->modules_parts['tpl'], array($defaulttpldir));
		foreach ($dirtpls as $module => $reldir)
		{
			if (!empty($module))
			{
				$tpl = dol_buildpath($reldir.'/objectline_create.tpl.php');
			} else {
				$tpl = DOL_DOCUMENT_ROOT.$reldir.'/objectline_create.tpl.php';
			}

			if (empty($conf->file->strict_mode)) {
				$res = @include $tpl;
			} else {
				$res = include $tpl; // for debug
			}
			if ($res) break;
		}
	}



	/* This is to show array of line of details */


	/**
	 *	Return HTML table for object lines
	 *	TODO Move this into an output class file (htmlline.class.php)
	 *	If lines are into a template, title must also be into a template
	 *	But for the moment we don't know if it's possible as we keep a method available on overloaded objects.
	 *
	 *	@param	string		$action				Action code
	 *	@param  string		$seller            	Object of seller third party
	 *	@param  string  	$buyer             	Object of buyer third party
	 *	@param	int			$selected		   	Object line selected
	 *	@param  int	    	$dateSelector      	1=Show also date range input fields
	 *  @param	string		$defaulttpldir		Directory where to find the template
	 *	@return	void
	 */
	public function printObjectLines($action, $seller, $buyer, $selected = 0, $dateSelector = 0, $defaulttpldir = '/core/tpl')
	{
		global $conf, $hookmanager, $langs, $user, $form, $extrafields, $object;
		// TODO We should not use global var for this
		global $inputalsopricewithtax, $usemargins, $disableedit, $disablemove, $disableremove, $outputalsopricetotalwithtax;

		// Define usemargins
		$usemargins = 0;
		if (!empty($conf->margin->enabled) && !empty($this->element) && in_array($this->element, array('facture', 'facturerec', 'propal', 'commande'))) $usemargins = 1;

		$num = count($this->lines);

		// Line extrafield
		if (!is_object($extrafields))
		{
			require_once DOL_DOCUMENT_ROOT.'/core/class/extrafields.class.php';
			$extrafields = new ExtraFields($this->db);
		}
		$extrafields->fetch_name_optionals_label($this->table_element_line);

		$parameters = array('num'=>$num, 'dateSelector'=>$dateSelector, 'seller'=>$seller, 'buyer'=>$buyer, 'selected'=>$selected, 'table_element_line'=>$this->table_element_line);
		$reshook = $hookmanager->executeHooks('printObjectLineTitle', $parameters, $this, $action); // Note that $action and $object may have been modified by some hooks
		if (empty($reshook))
		{
			// Output template part (modules that overwrite templates must declare this into descriptor)
			// Use global variables + $dateSelector + $seller and $buyer
			// Note: This is deprecated. If you need to overwrite the tpl file, use instead the hook.
			$dirtpls = array_merge($conf->modules_parts['tpl'], array($defaulttpldir));
			foreach ($dirtpls as $module => $reldir)
			{
				if (!empty($module))
				{
					$tpl = dol_buildpath($reldir.'/objectline_title.tpl.php');
				} else {
					$tpl = DOL_DOCUMENT_ROOT.$reldir.'/objectline_title.tpl.php';
				}
				if (empty($conf->file->strict_mode)) {
					$res = @include $tpl;
				} else {
					$res = include $tpl; // for debug
				}
				if ($res) break;
			}
		}

		$i = 0;

		print "<!-- begin printObjectLines() --><tbody>\n";
		foreach ($this->lines as $line)
		{
			//Line extrafield
			$line->fetch_optionals();

			//if (is_object($hookmanager) && (($line->product_type == 9 && ! empty($line->special_code)) || ! empty($line->fk_parent_line)))
			if (is_object($hookmanager))   // Old code is commented on preceding line.
			{
				if (empty($line->fk_parent_line))
				{
					$parameters = array('line'=>$line, 'num'=>$num, 'i'=>$i, 'dateSelector'=>$dateSelector, 'seller'=>$seller, 'buyer'=>$buyer, 'selected'=>$selected, 'table_element_line'=>$line->table_element);
					$reshook = $hookmanager->executeHooks('printObjectLine', $parameters, $this, $action); // Note that $action and $object may have been modified by some hooks
				} else {
					$parameters = array('line'=>$line, 'num'=>$num, 'i'=>$i, 'dateSelector'=>$dateSelector, 'seller'=>$seller, 'buyer'=>$buyer, 'selected'=>$selected, 'table_element_line'=>$line->table_element, 'fk_parent_line'=>$line->fk_parent_line);
					$reshook = $hookmanager->executeHooks('printObjectSubLine', $parameters, $this, $action); // Note that $action and $object may have been modified by some hooks
				}
			}
			if (empty($reshook))
			{
				$this->printObjectLine($action, $line, '', $num, $i, $dateSelector, $seller, $buyer, $selected, $extrafields, $defaulttpldir);
			}

			$i++;
		}
		print "</tbody><!-- end printObjectLines() -->\n";
	}

	/**
	 *	Return HTML content of a detail line
	 *	TODO Move this into an output class file (htmlline.class.php)
	 *
	 *	@param	string      		$action				GET/POST action
	 *	@param  CommonObjectLine 	$line			    Selected object line to output
	 *	@param  string	    		$var               	Is it a an odd line (true)
	 *	@param  int		    		$num               	Number of line (0)
	 *	@param  int		    		$i					I
	 *	@param  int		    		$dateSelector      	1=Show also date range input fields
	 *	@param  string	    		$seller            	Object of seller third party
	 *	@param  string	    		$buyer             	Object of buyer third party
	 *	@param	int					$selected		   	Object line selected
	 *  @param  Extrafields			$extrafields		Object of extrafields
	 *  @param	string				$defaulttpldir		Directory where to find the template (deprecated)
	 *	@return	void
	 */
	public function printObjectLine($action, $line, $var, $num, $i, $dateSelector, $seller, $buyer, $selected = 0, $extrafields = null, $defaulttpldir = '/core/tpl')
	{
		global $conf, $langs, $user, $object, $hookmanager;
		global $form;
		global $object_rights, $disableedit, $disablemove, $disableremove; // TODO We should not use global var for this !

		$object_rights = $this->getRights();

		$element = $this->element;

		$text = ''; $description = '';

		// Line in view mode
		if ($action != 'editline' || $selected != $line->id)
		{
			// Product
			if ($line->fk_product > 0)
			{
				$product_static = new Product($this->db);
				$product_static->fetch($line->fk_product);

				$product_static->ref = $line->ref; //can change ref in hook
				$product_static->label = $line->label; //can change label in hook

				$text = $product_static->getNomUrl(1);

				// Define output language and label
				if (!empty($conf->global->MAIN_MULTILANGS))
				{
					if (property_exists($this, 'socid') && !is_object($this->thirdparty))
					{
						dol_print_error('', 'Error: Method printObjectLine was called on an object and object->fetch_thirdparty was not done before');
						return;
					}

					$prod = new Product($this->db);
					$prod->fetch($line->fk_product);

					$outputlangs = $langs;
					$newlang = '';
					if (empty($newlang) && GETPOST('lang_id', 'aZ09')) $newlang = GETPOST('lang_id', 'aZ09');
					if (!empty($conf->global->PRODUIT_TEXTS_IN_THIRDPARTY_LANGUAGE) && empty($newlang) && is_object($this->thirdparty)) $newlang = $this->thirdparty->default_lang; // To use language of customer
					if (!empty($newlang))
					{
						$outputlangs = new Translate("", $conf);
						$outputlangs->setDefaultLang($newlang);
					}

					$label = (!empty($prod->multilangs[$outputlangs->defaultlang]["label"])) ? $prod->multilangs[$outputlangs->defaultlang]["label"] : $line->product_label;
				} else {
					$label = $line->product_label;
				}

				$text .= ' - '.(!empty($line->label) ? $line->label : $label);
				$description .= (!empty($conf->global->PRODUIT_DESC_IN_FORM) ? '' : dol_htmlentitiesbr($line->description)); // Description is what to show on popup. We shown nothing if already into desc.
			}

			$line->pu_ttc = price2num($line->subprice * (1 + ($line->tva_tx / 100)), 'MU');

			// Output template part (modules that overwrite templates must declare this into descriptor)
			// Use global variables + $dateSelector + $seller and $buyer
			// Note: This is deprecated. If you need to overwrite the tpl file, use instead the hook printObjectLine and printObjectSubLine.
			$dirtpls = array_merge($conf->modules_parts['tpl'], array($defaulttpldir));
			foreach ($dirtpls as $module => $reldir)
			{
				if (!empty($module))
				{
					$tpl = dol_buildpath($reldir.'/objectline_view.tpl.php');
				} else {
					$tpl = DOL_DOCUMENT_ROOT.$reldir.'/objectline_view.tpl.php';
				}

				if (empty($conf->file->strict_mode)) {
					$res = @include $tpl;
				} else {
					$res = include $tpl; // for debug
				}
				if ($res) break;
			}
		}

		// Line in update mode
		if ($this->statut == 0 && $action == 'editline' && $selected == $line->id)
		{
			$label = (!empty($line->label) ? $line->label : (($line->fk_product > 0) ? $line->product_label : ''));

			$line->pu_ttc = price2num($line->subprice * (1 + ($line->tva_tx / 100)), 'MU');

			// Output template part (modules that overwrite templates must declare this into descriptor)
			// Use global variables + $dateSelector + $seller and $buyer
			// Note: This is deprecated. If you need to overwrite the tpl file, use instead the hook printObjectLine and printObjectSubLine.
			$dirtpls = array_merge($conf->modules_parts['tpl'], array($defaulttpldir));
			foreach ($dirtpls as $module => $reldir)
			{
				if (!empty($module))
				{
					$tpl = dol_buildpath($reldir.'/objectline_edit.tpl.php');
				} else {
					$tpl = DOL_DOCUMENT_ROOT.$reldir.'/objectline_edit.tpl.php';
				}

				if (empty($conf->file->strict_mode)) {
					$res = @include $tpl;
				} else {
					$res = include $tpl; // for debug
				}
				if ($res) break;
			}
		}
	}


	/* This is to show array of line of details of source object */


	/**
	 * 	Return HTML table table of source object lines
	 *  TODO Move this and previous function into output html class file (htmlline.class.php).
	 *  If lines are into a template, title must also be into a template
	 *  But for the moment we don't know if it's possible, so we keep the method available on overloaded objects.
	 *
	 *	@param	string		$restrictlist		''=All lines, 'services'=Restrict to services only
	 *  @param  array       $selectedLines      Array of lines id for selected lines
	 *  @return	void
	 */
	public function printOriginLinesList($restrictlist = '', $selectedLines = array())
	{
		global $langs, $hookmanager, $conf, $form;

		print '<tr class="liste_titre">';
		print '<td>'.$langs->trans('Ref').'</td>';
		print '<td>'.$langs->trans('Description').'</td>';
		print '<td class="right">'.$langs->trans('VATRate').'</td>';
		print '<td class="right">'.$langs->trans('PriceUHT').'</td>';
		if (!empty($conf->multicurrency->enabled)) print '<td class="right">'.$langs->trans('PriceUHTCurrency').'</td>';
		print '<td class="right">'.$langs->trans('Qty').'</td>';
		if (!empty($conf->global->PRODUCT_USE_UNITS))
		{
			print '<td class="left">'.$langs->trans('Unit').'</td>';
		}
		print '<td class="right">'.$langs->trans('ReductionShort').'</td>';
		print '<td class="center">'.$form->showCheckAddButtons('checkforselect', 1).'</td>';
		print '</tr>';
		$i = 0;

		if (!empty($this->lines))
		{
			foreach ($this->lines as $line)
			{
				if (is_object($hookmanager) && (($line->product_type == 9 && !empty($line->special_code)) || !empty($line->fk_parent_line)))
				{
					if (empty($line->fk_parent_line))
					{
						$parameters = array('line'=>$line, 'i'=>$i);
						$action = '';
						$hookmanager->executeHooks('printOriginObjectLine', $parameters, $this, $action); // Note that $action and $object may have been modified by some hooks
					}
				} else {
					$this->printOriginLine($line, '', $restrictlist, '/core/tpl', $selectedLines);
				}

				$i++;
			}
		}
	}

	/**
	 * 	Return HTML with a line of table array of source object lines
	 *  TODO Move this and previous function into output html class file (htmlline.class.php).
	 *  If lines are into a template, title must also be into a template
	 *  But for the moment we don't know if it's possible as we keep a method available on overloaded objects.
	 *
	 * 	@param	CommonObjectLine	$line				Line
	 * 	@param	string				$var				Var
	 *	@param	string				$restrictlist		''=All lines, 'services'=Restrict to services only (strike line if not)
	 *  @param	string				$defaulttpldir		Directory where to find the template
	 *  @param  array       		$selectedLines      Array of lines id for selected lines
	 * 	@return	void
	 */
	public function printOriginLine($line, $var, $restrictlist = '', $defaulttpldir = '/core/tpl', $selectedLines = array())
	{
		global $langs, $conf;

		//var_dump($line);
		if (!empty($line->date_start))
		{
			$date_start = $line->date_start;
		} else {
			$date_start = $line->date_debut_prevue;
			if ($line->date_debut_reel) $date_start = $line->date_debut_reel;
		}
		if (!empty($line->date_end))
		{
			$date_end = $line->date_end;
		} else {
			$date_end = $line->date_fin_prevue;
			if ($line->date_fin_reel) $date_end = $line->date_fin_reel;
		}

		$this->tpl['id'] = $line->id;

		$this->tpl['label'] = '';
		if (!empty($line->fk_parent_line)) $this->tpl['label'] .= img_picto('', 'rightarrow');

		if (($line->info_bits & 2) == 2)  // TODO Not sure this is used for source object
		{
			$discount = new DiscountAbsolute($this->db);
			$discount->fk_soc = $this->socid;
			$this->tpl['label'] .= $discount->getNomUrl(0, 'discount');
		} elseif (!empty($line->fk_product))
		{
			$productstatic = new Product($this->db);
			$productstatic->id = $line->fk_product;
			$productstatic->ref = $line->ref;
			$productstatic->type = $line->fk_product_type;
			if (empty($productstatic->ref)) {
				$line->fetch_product();
				$productstatic = $line->product;
			}

			$this->tpl['label'] .= $productstatic->getNomUrl(1);
			$this->tpl['label'] .= ' - '.(!empty($line->label) ? $line->label : $line->product_label);
			// Dates
			if ($line->product_type == 1 && ($date_start || $date_end))
			{
				$this->tpl['label'] .= get_date_range($date_start, $date_end);
			}
		} else {
			$this->tpl['label'] .= ($line->product_type == -1 ? '&nbsp;' : ($line->product_type == 1 ? img_object($langs->trans(''), 'service') : img_object($langs->trans(''), 'product')));
			if (!empty($line->desc)) {
				$this->tpl['label'] .= $line->desc;
			} else {
				$this->tpl['label'] .= ($line->label ? '&nbsp;'.$line->label : '');
			}

			// Dates
			if ($line->product_type == 1 && ($date_start || $date_end))
			{
				$this->tpl['label'] .= get_date_range($date_start, $date_end);
			}
		}

		if (!empty($line->desc))
		{
			if ($line->desc == '(CREDIT_NOTE)')  // TODO Not sure this is used for source object
			{
				$discount = new DiscountAbsolute($this->db);
				$discount->fetch($line->fk_remise_except);
				$this->tpl['description'] = $langs->transnoentities("DiscountFromCreditNote", $discount->getNomUrl(0));
			} elseif ($line->desc == '(DEPOSIT)')  // TODO Not sure this is used for source object
			{
				$discount = new DiscountAbsolute($this->db);
				$discount->fetch($line->fk_remise_except);
				$this->tpl['description'] = $langs->transnoentities("DiscountFromDeposit", $discount->getNomUrl(0));
			} elseif ($line->desc == '(EXCESS RECEIVED)')
			{
				$discount = new DiscountAbsolute($this->db);
				$discount->fetch($line->fk_remise_except);
				$this->tpl['description'] = $langs->transnoentities("DiscountFromExcessReceived", $discount->getNomUrl(0));
			} elseif ($line->desc == '(EXCESS PAID)')
			{
				$discount = new DiscountAbsolute($this->db);
				$discount->fetch($line->fk_remise_except);
				$this->tpl['description'] = $langs->transnoentities("DiscountFromExcessPaid", $discount->getNomUrl(0));
			} else {
				$this->tpl['description'] = dol_trunc($line->desc, 60);
			}
		} else {
			$this->tpl['description'] = '&nbsp;';
		}

		// VAT Rate
		$this->tpl['vat_rate'] = vatrate($line->tva_tx, true);
		$this->tpl['vat_rate'] .= (($line->info_bits & 1) == 1) ? '*' : '';
		if (!empty($line->vat_src_code) && !preg_match('/\(/', $this->tpl['vat_rate'])) $this->tpl['vat_rate'] .= ' ('.$line->vat_src_code.')';

		$this->tpl['price'] = price($line->subprice);
		$this->tpl['multicurrency_price'] = price($line->multicurrency_subprice);
		$this->tpl['qty'] = (($line->info_bits & 2) != 2) ? $line->qty : '&nbsp;';
		if (!empty($conf->global->PRODUCT_USE_UNITS)) $this->tpl['unit'] = $langs->transnoentities($line->getLabelOfUnit('long'));
		$this->tpl['remise_percent'] = (($line->info_bits & 2) != 2) ? vatrate($line->remise_percent, true) : '&nbsp;';

		// Is the line strike or not
		$this->tpl['strike'] = 0;
		if ($restrictlist == 'services' && $line->product_type != Product::TYPE_SERVICE) $this->tpl['strike'] = 1;

		// Output template part (modules that overwrite templates must declare this into descriptor)
		// Use global variables + $dateSelector + $seller and $buyer
		$dirtpls = array_merge($conf->modules_parts['tpl'], array($defaulttpldir));
		foreach ($dirtpls as $module => $reldir)
		{
			if (!empty($module))
			{
				$tpl = dol_buildpath($reldir.'/originproductline.tpl.php');
			} else {
				$tpl = DOL_DOCUMENT_ROOT.$reldir.'/originproductline.tpl.php';
			}

			if (empty($conf->file->strict_mode)) {
				$res = @include $tpl;
			} else {
				$res = include $tpl; // for debug
			}
			if ($res) break;
		}
	}


	// phpcs:disable PEAR.NamingConventions.ValidFunctionName.ScopeNotCamelCaps
	/**
	 *	Add resources to the current object : add entry into llx_element_resources
	 *	Need $this->element & $this->id
	 *
	 *	@param		int		$resource_id		Resource id
	 *	@param		string	$resource_type		'resource'
	 *	@param		int		$busy				Busy or not
	 *	@param		int		$mandatory			Mandatory or not
	 *	@return		int							<=0 if KO, >0 if OK
	 */
	public function add_element_resource($resource_id, $resource_type, $busy = 0, $mandatory = 0)
	{
		// phpcs:enable
		$this->db->begin();

		$sql = "INSERT INTO ".MAIN_DB_PREFIX."element_resources (";
		$sql .= "resource_id";
		$sql .= ", resource_type";
		$sql .= ", element_id";
		$sql .= ", element_type";
		$sql .= ", busy";
		$sql .= ", mandatory";
		$sql .= ") VALUES (";
		$sql .= $resource_id;
		$sql .= ", '".$this->db->escape($resource_type)."'";
		$sql .= ", '".$this->db->escape($this->id)."'";
		$sql .= ", '".$this->db->escape($this->element)."'";
		$sql .= ", '".$this->db->escape($busy)."'";
		$sql .= ", '".$this->db->escape($mandatory)."'";
		$sql .= ")";

		dol_syslog(get_class($this)."::add_element_resource", LOG_DEBUG);
		if ($this->db->query($sql))
		{
			$this->db->commit();
			return 1;
		} else {
			$this->error = $this->db->lasterror();
			$this->db->rollback();
			return  0;
		}
	}

	// phpcs:disable PEAR.NamingConventions.ValidFunctionName.ScopeNotCamelCaps
	/**
	 *    Delete a link to resource line
	 *
	 *    @param	int		$rowid			Id of resource line to delete
	 *    @param	int		$element		element name (for trigger) TODO: use $this->element into commonobject class
	 *    @param	int		$notrigger		Disable all triggers
	 *    @return   int						>0 if OK, <0 if KO
	 */
	public function delete_resource($rowid, $element, $notrigger = 0)
	{
		// phpcs:enable
		global $user;

		$this->db->begin();

		$sql = "DELETE FROM ".MAIN_DB_PREFIX."element_resources";
		$sql .= " WHERE rowid=".$rowid;

		dol_syslog(get_class($this)."::delete_resource", LOG_DEBUG);

		$resql = $this->db->query($sql);
		if (!$resql)
		{
			$this->error = $this->db->lasterror();
			$this->db->rollback();
			return -1;
		} else {
			if (!$notrigger)
			{
				$result = $this->call_trigger(strtoupper($element).'_DELETE_RESOURCE', $user);
				if ($result < 0) { $this->db->rollback(); return -1; }
			}
			$this->db->commit();
			return 1;
		}
	}


	/**
	 * Overwrite magic function to solve problem of cloning object that are kept as references
	 *
	 * @return void
	 */
	public function __clone()
	{
		// Force a copy of this->lines, otherwise it will point to same object.
		if (isset($this->lines) && is_array($this->lines))
		{
			$nboflines = count($this->lines);
			for ($i = 0; $i < $nboflines; $i++)
			{
				$this->lines[$i] = clone $this->lines[$i];
			}
		}
	}

	/**
	 * Common function for all objects extending CommonObject for generating documents
	 *
	 * @param 	string 		$modelspath 	Relative folder where generators are placed
	 * @param 	string 		$modele 		Generator to use. Caller must set it to obj->model_pdf or GETPOST('model_pdf','alpha') for example.
	 * @param 	Translate 	$outputlangs 	Output language to use
	 * @param 	int 		$hidedetails 	1 to hide details. 0 by default
	 * @param 	int 		$hidedesc 		1 to hide product description. 0 by default
	 * @param 	int 		$hideref 		1 to hide product reference. 0 by default
	 * @param   null|array  $moreparams     Array to provide more information
	 * @return 	int 						>0 if OK, <0 if KO
	 * @see	addFileIntoDatabaseIndex()
	 */
	protected function commonGenerateDocument($modelspath, $modele, $outputlangs, $hidedetails, $hidedesc, $hideref, $moreparams = null)
	{
		global $conf, $langs, $user, $hookmanager, $action;

		$srctemplatepath = '';

		$parameters = array('modelspath'=>$modelspath, 'modele'=>$modele, 'outputlangs'=>$outputlangs, 'hidedetails'=>$hidedetails, 'hidedesc'=>$hidedesc, 'hideref'=>$hideref, 'moreparams'=>$moreparams);
		$reshook = $hookmanager->executeHooks('commonGenerateDocument', $parameters, $this, $action); // Note that $action and $object may have been modified by some hooks

		if (empty($reshook))
		{
			dol_syslog("commonGenerateDocument modele=".$modele." outputlangs->defaultlang=".(is_object($outputlangs) ? $outputlangs->defaultlang : 'null'));

			if (empty($modele)) {
				$this->error = 'BadValueForParameterModele';
				return -1;
			}

			// Increase limit for PDF build
			$err = error_reporting();
			error_reporting(0);
			@set_time_limit(120);
			error_reporting($err);

			// If selected model is a filename template (then $modele="modelname" or "modelname:filename")
			$tmp = explode(':', $modele, 2);
			if (!empty($tmp[1]))
			{
				$modele = $tmp[0];
				$srctemplatepath = $tmp[1];
			}

			// Search template files
			$file = '';
			$classname = '';
			$filefound = '';
			$dirmodels = array('/');
			if (is_array($conf->modules_parts['models'])) $dirmodels = array_merge($dirmodels, $conf->modules_parts['models']);
			foreach ($dirmodels as $reldir)
			{
				foreach (array('doc', 'pdf') as $prefix)
				{
					if (in_array(get_class($this), array('Adherent'))) {
						// Member module use prefix_modele.class.php
						$file = $prefix."_".$modele.".class.php";
					} else {
						// Other module use prefix_modele.modules.php
						$file = $prefix."_".$modele.".modules.php";
					}

					// On verifie l'emplacement du modele
					$file = dol_buildpath($reldir.$modelspath.$file, 0);
					if (file_exists($file)) {
						$filefound = $file;
						$classname = $prefix.'_'.$modele;
						break;
					}
				}
				if ($filefound) break;
			}

			// If generator was found
			if ($filefound)
			{
				global $db; // Required to solve a conception default making an include of code using $db instead of $this->db just after.

				require_once $file;

				$obj = new $classname($this->db);

				// If generator is ODT, we must have srctemplatepath defined, if not we set it.
				if ($obj->type == 'odt' && empty($srctemplatepath))
				{
					$varfortemplatedir = $obj->scandir;
					if ($varfortemplatedir && !empty($conf->global->$varfortemplatedir))
					{
						$dirtoscan = $conf->global->$varfortemplatedir;

						$listoffiles = array();

						// Now we add first model found in directories scanned
						$listofdir = explode(',', $dirtoscan);
						foreach ($listofdir as $key => $tmpdir)
						{
							$tmpdir = trim($tmpdir);
							$tmpdir = preg_replace('/DOL_DATA_ROOT/', DOL_DATA_ROOT, $tmpdir);
							if (!$tmpdir) { unset($listofdir[$key]); continue; }
							if (is_dir($tmpdir))
							{
								$tmpfiles = dol_dir_list($tmpdir, 'files', 0, '\.od(s|t)$', '', 'name', SORT_ASC, 0);
								if (count($tmpfiles)) $listoffiles = array_merge($listoffiles, $tmpfiles);
							}
						}

						if (count($listoffiles))
						{
							foreach ($listoffiles as $record)
							{
								$srctemplatepath = $record['fullname'];
								break;
							}
						}
					}

					if (empty($srctemplatepath))
					{
						$this->error = 'ErrorGenerationAskedForOdtTemplateWithSrcFileNotDefined';
						return -1;
					}
				}

				if ($obj->type == 'odt' && !empty($srctemplatepath))
				{
					if (!dol_is_file($srctemplatepath))
					{
						dol_syslog("Failed to locate template file ".$srctemplatepath, LOG_WARNING);
						$this->error = 'ErrorGenerationAskedForOdtTemplateWithSrcFileNotFound';
						return -1;
					}
				}

				// We save charset_output to restore it because write_file can change it if needed for
				// output format that does not support UTF8.
				$sav_charset_output = $outputlangs->charset_output;

				if (in_array(get_class($this), array('Adherent')))
				{
					$arrayofrecords = array(); // The write_file of templates of adherent class need this var
					$resultwritefile = $obj->write_file($this, $outputlangs, $srctemplatepath, 'member', 1, $moreparams);
				} else {
					 $resultwritefile = $obj->write_file($this, $outputlangs, $srctemplatepath, $hidedetails, $hidedesc, $hideref, $moreparams);
				}
				// After call of write_file $obj->result['fullpath'] is set with generated file. It will be used to update the ECM database index.

				if ($resultwritefile > 0)
				{
					$outputlangs->charset_output = $sav_charset_output;

					// We delete old preview
					require_once DOL_DOCUMENT_ROOT.'/core/lib/files.lib.php';
					dol_delete_preview($this);

					// Index file in database
					if (!empty($obj->result['fullpath']))
					{
						$destfull = $obj->result['fullpath'];
						$upload_dir = dirname($destfull);
						$destfile = basename($destfull);
						$rel_dir = preg_replace('/^'.preg_quote(DOL_DATA_ROOT, '/').'/', '', $upload_dir);

						if (!preg_match('/[\\/]temp[\\/]|[\\/]thumbs|\.meta$/', $rel_dir))     // If not a tmp dir
						{
							$filename = basename($destfile);
							$rel_dir = preg_replace('/[\\/]$/', '', $rel_dir);
							$rel_dir = preg_replace('/^[\\/]/', '', $rel_dir);

							include_once DOL_DOCUMENT_ROOT.'/ecm/class/ecmfiles.class.php';
							$ecmfile = new EcmFiles($this->db);
							$result = $ecmfile->fetch(0, '', ($rel_dir ? $rel_dir.'/' : '').$filename);

							 // Set the public "share" key
							$setsharekey = false;
							if ($this->element == 'propal')
							{
								$useonlinesignature = $conf->global->MAIN_FEATURES_LEVEL; // Replace this with 1 when feature to make online signature is ok
								if ($useonlinesignature) $setsharekey = true;
								if (!empty($conf->global->PROPOSAL_ALLOW_EXTERNAL_DOWNLOAD)) $setsharekey = true;
							}
							if ($this->element == 'commande' && !empty($conf->global->ORDER_ALLOW_EXTERNAL_DOWNLOAD)) {
								$setsharekey = true;
							}
							if ($this->element == 'facture' && !empty($conf->global->INVOICE_ALLOW_EXTERNAL_DOWNLOAD)) {
								$setsharekey = true;
							}
							if ($this->element == 'bank_account' && !empty($conf->global->BANK_ACCOUNT_ALLOW_EXTERNAL_DOWNLOAD)) {
								$setsharekey = true;
							}

							if ($setsharekey) {
								if (empty($ecmfile->share))	// Because object not found or share not set yet
								{
									require_once DOL_DOCUMENT_ROOT.'/core/lib/security2.lib.php';
									$ecmfile->share = getRandomPassword(true);
								}
							}

							if ($result > 0)
							 {
								$ecmfile->label = md5_file(dol_osencode($destfull)); // hash of file content
								$ecmfile->fullpath_orig = '';
								$ecmfile->gen_or_uploaded = 'generated';
								$ecmfile->description = ''; // indexed content
								$ecmfile->keyword = ''; // keyword content
								$result = $ecmfile->update($user);
								if ($result < 0) {
									setEventMessages($ecmfile->error, $ecmfile->errors, 'warnings');
								}
							} else {
								$ecmfile->entity = $conf->entity;
								$ecmfile->filepath = $rel_dir;
								$ecmfile->filename = $filename;
								$ecmfile->label = md5_file(dol_osencode($destfull)); // hash of file content
								$ecmfile->fullpath_orig = '';
								$ecmfile->gen_or_uploaded = 'generated';
								$ecmfile->description = ''; // indexed content
								$ecmfile->keyword = ''; // keyword content
								$ecmfile->src_object_type = $this->table_element;
								$ecmfile->src_object_id   = $this->id;

								$result = $ecmfile->create($user);
								if ($result < 0) {
									setEventMessages($ecmfile->error, $ecmfile->errors, 'warnings');
								}
							}

							/*$this->result['fullname']=$destfull;
						    $this->result['filepath']=$ecmfile->filepath;
						    $this->result['filename']=$ecmfile->filename;*/
							//var_dump($obj->update_main_doc_field);exit;

							// Update the last_main_doc field into main object (if documenent generator has property ->update_main_doc_field set)
							$update_main_doc_field = 0;
							if (!empty($obj->update_main_doc_field)) $update_main_doc_field = 1;
							if ($update_main_doc_field && !empty($this->table_element))
							{
								$sql = 'UPDATE '.MAIN_DB_PREFIX.$this->table_element." SET last_main_doc = '".$this->db->escape($ecmfile->filepath.'/'.$ecmfile->filename)."'";
								$sql .= ' WHERE rowid = '.$this->id;

								$resql = $this->db->query($sql);
								if (!$resql) {
									dol_print_error($this->db);
								} else {
									$this->last_main_doc = $ecmfile->filepath.'/'.$ecmfile->filename;
								}
							}
						}
					} else {
						dol_syslog('Method ->write_file was called on object '.get_class($obj).' and return a success but the return array ->result["fullpath"] was not set.', LOG_WARNING);
					}

					// Success in building document. We build meta file.
					dol_meta_create($this);

					return 1;
				} else {
					$outputlangs->charset_output = $sav_charset_output;
					dol_print_error($this->db, "Error generating document for ".__CLASS__.". Error: ".$obj->error, $obj->errors);
					return -1;
				}
			} else {
				if (!$filefound) {
					$this->error = $langs->trans("Error").' Failed to load doc generator with modelpaths='.$modelspath.' - modele='.$modele;
					dol_print_error('', $this->error);
				} else {
					$this->error = $langs->trans("Error")." ".$langs->trans("ErrorFileDoesNotExists", $filefound);
					dol_print_error('', $this->error);
				}
				return -1;
			}
		} else return $reshook;
	}

	/**
	 *  Build thumb
	 *  @todo Move this into files.lib.php
	 *
	 *  @param      string	$file           Path file in UTF8 to original file to create thumbs from.
	 *	@return		void
	 */
	public function addThumbs($file)
	{
		global $maxwidthsmall, $maxheightsmall, $maxwidthmini, $maxheightmini, $quality;

		require_once DOL_DOCUMENT_ROOT.'/core/lib/images.lib.php'; // This define also $maxwidthsmall, $quality, ...

		$file_osencoded = dol_osencode($file);
		if (file_exists($file_osencoded))
		{
			// Create small thumbs for company (Ratio is near 16/9)
			// Used on logon for example
			vignette($file_osencoded, $maxwidthsmall, $maxheightsmall, '_small', $quality);

			// Create mini thumbs for company (Ratio is near 16/9)
			// Used on menu or for setup page for example
			vignette($file_osencoded, $maxwidthmini, $maxheightmini, '_mini', $quality);
		}
	}


	/* Functions common to commonobject and commonobjectline */

	/* For default values */

	/**
	 * Return the default value to use for a field when showing the create form of object.
	 * Return values in this order:
	 * 1) If parameter is available into POST, we return it first.
	 * 2) If not but an alternate value was provided as parameter of function, we return it.
	 * 3) If not but a constant $conf->global->OBJECTELEMENT_FIELDNAME is set, we return it (It is better to use the dedicated table).
	 * 4) Return value found into database (TODO No yet implemented)
	 *
	 * @param   string              $fieldname          Name of field
	 * @param   string              $alternatevalue     Alternate value to use
	 * @return  string|string[]                         Default value (can be an array if the GETPOST return an array)
	 **/
	public function getDefaultCreateValueFor($fieldname, $alternatevalue = null)
	{
		global $conf, $_POST;

		// If param here has been posted, we use this value first.
		if (GETPOSTISSET($fieldname)) return GETPOST($fieldname, 'alphanohtml', 3);

		if (isset($alternatevalue)) return $alternatevalue;

		$newelement = $this->element;
		if ($newelement == 'facture') $newelement = 'invoice';
		if ($newelement == 'commande') $newelement = 'order';
		if (empty($newelement))
		{
			dol_syslog("Ask a default value using common method getDefaultCreateValueForField on an object with no property ->element defined. Return empty string.", LOG_WARNING);
			return '';
		}

		$keyforfieldname = strtoupper($newelement.'_DEFAULT_'.$fieldname);
		//var_dump($keyforfieldname);
		if (isset($conf->global->$keyforfieldname)) return $conf->global->$keyforfieldname;

		// TODO Ad here a scan into table llx_overwrite_default with a filter on $this->element and $fieldname
	}


	/* For triggers */


	// phpcs:disable PEAR.NamingConventions.ValidFunctionName.ScopeNotCamelCaps
	/**
	 * Call trigger based on this instance.
	 * Some context information may also be provided into array property this->context.
	 * NB:  Error from trigger are stacked in interface->errors
	 * NB2: If return code of triggers are < 0, action calling trigger should cancel all transaction.
	 *
	 * @param   string    $triggerName   trigger's name to execute
	 * @param   User      $user           Object user
	 * @return  int                       Result of run_triggers
	 */
	public function call_trigger($triggerName, $user)
	{
		// phpcs:enable
		global $langs, $conf;

		if (!is_object($langs)) {	// If lang was not defined, we set it. It is required by run_triggers.
			include_once DOL_DOCUMENT_ROOT.'/core/class/translate.class.php';
			$langs = new Translate('', $conf);
		}

		include_once DOL_DOCUMENT_ROOT.'/core/class/interfaces.class.php';
		$interface = new Interfaces($this->db);
		$result = $interface->run_triggers($triggerName, $this, $user, $langs, $conf);

		if ($result < 0)
		{
			if (!empty($this->errors))
			{
				$this->errors = array_unique(array_merge($this->errors, $interface->errors)); // We use array_unique because when a trigger call another trigger on same object, this->errors is added twice.
			} else {
				$this->errors = $interface->errors;
			}
		}
		return $result;
	}


	/* Functions for data in other language */


	/**
	 *  Function to get alternative languages of a data into $this->array_languages
	 *  This method is NOT called by method fetch of objects but must be called separately.
	 *
	 *  @return	int						<0 if error, 0 if no values of alternative languages to find nor found, 1 if a value was found and loaded
	 *  @see fetch_optionnals()
	 */
	public function fetchValuesForExtraLanguages()
	{
		// To avoid SQL errors. Probably not the better solution though
		if (!$this->element) {
			return 0;
		}
		if (!($this->id > 0)) {
			return 0;
		}
		if (is_array($this->array_languages)) {
			return 1;
		}

		$this->array_languages = array();

		$element = $this->element;
		if ($element == 'categorie') $element = 'categories'; // For compatibility

		// Request to get translation values for object
		$sql = "SELECT rowid, property, lang , value";
		$sql .= " FROM ".MAIN_DB_PREFIX."object_lang";
		$sql .= " WHERE type_object = '".$this->db->escape($element)."'";
		$sql .= " AND fk_object = ".$this->id;

		//dol_syslog(get_class($this)."::fetch_optionals get extrafields data for ".$this->table_element, LOG_DEBUG);		// Too verbose
		$resql = $this->db->query($sql);
		if ($resql)
		{
			$numrows = $this->db->num_rows($resql);
			if ($numrows)
			{
				$i = 0;
				while ($i < $numrows) {
					$obj = $this->db->fetch_object($resql);
					$key = $obj->property;
					$value = $obj->value;
					$codelang = $obj->lang;
					$type = $this->fields[$key]['type'];

					// we can add this attribute to object
					if (preg_match('/date/', $type))
					{
						$this->array_languages[$key][$codelang] = $this->db->jdate($value);
					} else {
						$this->array_languages[$key][$codelang] = $value;
					}

					$i++;
				}
			}

			$this->db->free($resql);

			if ($numrows) return $numrows;
			else return 0;
		} else {
			dol_print_error($this->db);
			return -1;
		}
	}

	/**
	 * Fill array_options property of object by extrafields value (using for data sent by forms)
	 *
	 * @param	string	$onlykey		Only the following key is filled. When we make update of only one language field ($action = 'update_languages'), calling page must set this to avoid to have other languages being reset.
	 * @return	int						1 if array_options set, 0 if no value, -1 if error (field required missing for example)
	 */
	public function setValuesForExtraLanguages($onlykey = '')
	{
		global $_POST, $langs;

		// Get extra fields
		foreach ($_POST as $postfieldkey => $postfieldvalue) {
			$tmparray = explode('-', $postfieldkey);
			if ($tmparray[0] != 'field') continue;

			$element = $tmparray[1];
			$key = $tmparray[2];
			$codelang = $tmparray[3];
			//var_dump("postfieldkey=".$postfieldkey." element=".$element." key=".$key." codelang=".$codelang);

			if (!empty($onlykey) && $key != $onlykey) continue;
			if ($element != $this->element) continue;

			$key_type = $this->fields[$key]['type'];

			$enabled = 1;
			if (isset($this->fields[$key]['enabled']))
			{
				$enabled = dol_eval($this->fields[$key]['enabled'], 1);
			}
			/*$perms = 1;
			if (isset($this->fields[$key]['perms']))
			{
				$perms = dol_eval($this->fields[$key]['perms'], 1);
			}*/
			if (empty($enabled)) continue;
			//if (empty($perms)) continue;

			if (in_array($key_type, array('date')))
			{
				// Clean parameters
				// TODO GMT date in memory must be GMT so we should add gm=true in parameters
				$value_key = dol_mktime(0, 0, 0, $_POST[$postfieldkey."month"], $_POST[$postfieldkey."day"], $_POST[$postfieldkey."year"]);
			} elseif (in_array($key_type, array('datetime')))
			{
				// Clean parameters
				// TODO GMT date in memory must be GMT so we should add gm=true in parameters
				$value_key = dol_mktime($_POST[$postfieldkey."hour"], $_POST[$postfieldkey."min"], 0, $_POST[$postfieldkey."month"], $_POST[$postfieldkey."day"], $_POST[$postfieldkey."year"]);
			} elseif (in_array($key_type, array('checkbox', 'chkbxlst')))
			{
				$value_arr = GETPOST($postfieldkey, 'array'); // check if an array
				if (!empty($value_arr)) {
					$value_key = implode(',', $value_arr);
				} else {
					$value_key = '';
				}
			} elseif (in_array($key_type, array('price', 'double')))
			{
				$value_arr = GETPOST($postfieldkey, 'alpha');
				$value_key = price2num($value_arr);
			} else {
				$value_key = GETPOST($postfieldkey);
				if (in_array($key_type, array('link')) && $value_key == '-1') $value_key = '';
			}

			$this->array_languages[$key][$codelang] = $value_key;

			/*if ($nofillrequired) {
				$langs->load('errors');
				setEventMessages($langs->trans('ErrorFieldsRequired').' : '.implode(', ', $error_field_required), null, 'errors');
				return -1;
			}*/
		}

		return 1;
	}


	/* Functions for extrafields */

	/**
	 * Function to make a fetch but set environment to avoid to load computed values before.
	 *
	 * @param	int		$id			ID of object
	 * @return	int					>0 if OK, 0 if not found, <0 if KO
	 */
	public function fetchNoCompute($id)
	{
		global $conf;

		$savDisableCompute = $conf->disable_compute;
		$conf->disable_compute = 1;

		$ret = $this->fetch($id);

		$conf->disable_compute = $savDisableCompute;

		return $ret;
	}

	// phpcs:disable PEAR.NamingConventions.ValidFunctionName.ScopeNotCamelCaps
	/**
	 *  Function to get extra fields of an object into $this->array_options
	 *  This method is in most cases called by method fetch of objects but you can call it separately.
	 *
	 *  @param	int		$rowid			Id of line. Use the id of object if not defined. Deprecated. Function must be called without parameters.
	 *  @param  array	$optionsArray   Array resulting of call of extrafields->fetch_name_optionals_label(). Deprecated. Function must be called without parameters.
	 *  @return	int						<0 if error, 0 if no values of extrafield to find nor found, 1 if an attribute is found and value loaded
	 *  @see fetchValuesForExtraLanguages()
	 */
	public function fetch_optionals($rowid = null, $optionsArray = null)
	{
		// phpcs:enable
		global $conf, $extrafields;

		if (empty($rowid)) $rowid = $this->id;
		if (empty($rowid) && isset($this->rowid)) $rowid = $this->rowid; // deprecated

		// To avoid SQL errors. Probably not the better solution though
		if (!$this->table_element) {
			return 0;
		}

		$this->array_options = array();

		if (!is_array($optionsArray))
		{
			// If $extrafields is not a known object, we initialize it. Best practice is to have $extrafields defined into card.php or list.php page.
			if (!isset($extrafields) || !is_object($extrafields))
			{
				require_once DOL_DOCUMENT_ROOT.'/core/class/extrafields.class.php';
				$extrafields = new ExtraFields($this->db);
			}

			// Load array of extrafields for elementype = $this->table_element
			if (empty($extrafields->attributes[$this->table_element]['loaded']))
			{
				$extrafields->fetch_name_optionals_label($this->table_element);
			}
			$optionsArray = (!empty($extrafields->attributes[$this->table_element]['label']) ? $extrafields->attributes[$this->table_element]['label'] : null);
		} else {
			global $extrafields;
			dol_syslog("Warning: fetch_optionals was called with param optionsArray defined when you should pass null now", LOG_WARNING);
		}

		$table_element = $this->table_element;
		if ($table_element == 'categorie') $table_element = 'categories'; // For compatibility

		// Request to get complementary values
		if (is_array($optionsArray) && count($optionsArray) > 0)
		{
			$sql = "SELECT rowid";
			foreach ($optionsArray as $name => $label)
			{
				if (empty($extrafields->attributes[$this->table_element]['type'][$name]) || $extrafields->attributes[$this->table_element]['type'][$name] != 'separate')
				{
					$sql .= ", ".$name;
				}
			}
			$sql .= " FROM ".MAIN_DB_PREFIX.$table_element."_extrafields";
			$sql .= " WHERE fk_object = ".((int) $rowid);

			//dol_syslog(get_class($this)."::fetch_optionals get extrafields data for ".$this->table_element, LOG_DEBUG);		// Too verbose
			$resql = $this->db->query($sql);
			if ($resql)
			{
				$numrows = $this->db->num_rows($resql);
				if ($numrows)
				{
					$tab = $this->db->fetch_array($resql);

					foreach ($tab as $key => $value)
					{
						// Test fetch_array ! is_int($key) because fetch_array result is a mix table with Key as alpha and Key as int (depend db engine)
						if ($key != 'rowid' && $key != 'tms' && $key != 'fk_member' && !is_int($key))
						{
							// we can add this attribute to object
							if (!empty($extrafields) && in_array($extrafields->attributes[$this->table_element]['type'][$key], array('date', 'datetime')))
							{
								//var_dump($extrafields->attributes[$this->table_element]['type'][$key]);
								$this->array_options["options_".$key] = $this->db->jdate($value);
							} else {
								$this->array_options["options_".$key] = $value;
							}

							//var_dump('key '.$key.' '.$value.' type='.$extrafields->attributes[$this->table_element]['type'][$key].' '.$this->array_options["options_".$key]);
						}
					}

					// If field is a computed field, value must become result of compute
					foreach ($tab as $key => $value) {
						if (!empty($extrafields) && !empty($extrafields->attributes[$this->table_element]['computed'][$key]))
						{
							//var_dump($conf->disable_compute);
							if (empty($conf->disable_compute)) {
								$this->array_options["options_".$key] = dol_eval($extrafields->attributes[$this->table_element]['computed'][$key], 1, 0);
							}
						}
					}
				}

				$this->db->free($resql);

				if ($numrows) return $numrows;
				else return 0;
			} else {
				dol_print_error($this->db);
				return -1;
			}
		}
		return 0;
	}

	/**
	 *	Delete all extra fields values for the current object.
	 *
	 *  @return	int		<0 if KO, >0 if OK
	 *  @see deleteExtraLanguages(), insertExtraField(), updateExtraField(), setValueFrom()
	 */
	public function deleteExtraFields()
	{
		global $conf;

		if (!empty($conf->global->MAIN_EXTRAFIELDS_DISABLED)) return 0;

		$this->db->begin();

		$table_element = $this->table_element;
		if ($table_element == 'categorie') $table_element = 'categories'; // For compatibility

		$sql_del = "DELETE FROM ".MAIN_DB_PREFIX.$table_element."_extrafields WHERE fk_object = ".$this->id;
		dol_syslog(get_class($this)."::deleteExtraFields delete", LOG_DEBUG);
		$resql = $this->db->query($sql_del);
		if (!$resql)
		{
			$this->error = $this->db->lasterror();
			$this->db->rollback();
			return -1;
		} else {
			$this->db->commit();
			return 1;
		}
	}

	/**
	 *	Add/Update all extra fields values for the current object.
	 *  Data to describe values to insert/update are stored into $this->array_options=array('options_codeforfield1'=>'valueforfield1', 'options_codeforfield2'=>'valueforfield2', ...)
	 *  This function delete record with all extrafields and insert them again from the array $this->array_options.
	 *
	 *  @param	string		$trigger		If defined, call also the trigger (for example COMPANY_MODIFY)
	 *  @param	User		$userused		Object user
	 *  @return int 						-1=error, O=did nothing, 1=OK
	 *  @see insertExtraLanguages(), updateExtraField(), deleteExtraField(), setValueFrom()
	 */
	public function insertExtraFields($trigger = '', $userused = null)
	{
		global $conf, $langs, $user;

		if (!empty($conf->global->MAIN_EXTRAFIELDS_DISABLED)) return 0;

		if (empty($userused)) $userused = $user;

		$error = 0;

		if (!empty($this->array_options))
		{
			// Check parameters
			$langs->load('admin');
			require_once DOL_DOCUMENT_ROOT.'/core/class/extrafields.class.php';
			$extrafields = new ExtraFields($this->db);
			$target_extrafields = $extrafields->fetch_name_optionals_label($this->table_element);

			// Eliminate copied source object extra fields that do not exist in target object
			$new_array_options = array();
			foreach ($this->array_options as $key => $value) {
				if (in_array(substr($key, 8), array_keys($target_extrafields)))	// We remove the 'options_' from $key for test
					$new_array_options[$key] = $value;
				elseif (in_array($key, array_keys($target_extrafields)))		// We test on $key that does not contains the 'options_' prefix
					$new_array_options['options_'.$key] = $value;
			}

			foreach ($new_array_options as $key => $value)
			{
			   	$attributeKey      = substr($key, 8); // Remove 'options_' prefix
			   	$attributeType     = $extrafields->attributes[$this->table_element]['type'][$attributeKey];
			   	$attributeLabel    = $extrafields->attributes[$this->table_element]['label'][$attributeKey];
			   	$attributeParam    = $extrafields->attributes[$this->table_element]['param'][$attributeKey];
			   	$attributeRequired = $extrafields->attributes[$this->table_element]['required'][$attributeKey];
				$attrfieldcomputed = $extrafields->attributes[$this->table_element]['computed'][$attributeKey];

				// Similar code than into insertExtraFields
				if ($attributeRequired)
			   	{
			   		$mandatorypb = false;
			   		if ($attributeType == 'link' && $this->array_options[$key] == '-1') $mandatorypb = true;
			   		if ($this->array_options[$key] === '') $mandatorypb = true;
			   		if ($mandatorypb)
			   		{
			   			dol_syslog("Mandatory extra field ".$key." is empty");
			   			$this->errors[] = $langs->trans('ErrorFieldRequired', $attributeLabel);
			   			return -1;
			   		}
			   	}

				//dol_syslog("attributeLabel=".$attributeLabel, LOG_DEBUG);
				//dol_syslog("attributeType=".$attributeType, LOG_DEBUG);

				if (!empty($attrfieldcomputed))
				{
					if (!empty($conf->global->MAIN_STORE_COMPUTED_EXTRAFIELDS))
					{
						$value = dol_eval($attrfieldcomputed, 1, 0);
						dol_syslog($langs->trans("Extrafieldcomputed")." sur ".$attributeLabel."(".$value.")", LOG_DEBUG);
						$new_array_options[$key] = $value;
					} else {
						$new_array_options[$key] = null;
					}
				}

				switch ($attributeType)
			   	{
			   		case 'int':
			  			if (!is_numeric($value) && $value != '')
			   			{
			   				$this->errors[] = $langs->trans("ExtraFieldHasWrongValue", $attributeLabel);
			   				return -1;
			  			} elseif ($value == '')
			   			{
			   				$new_array_options[$key] = null;
			   			}
			 			break;
			   		case 'price':
			   		case 'double':
						$value = price2num($value);
						if (!is_numeric($value) && $value != '')
						{
							dol_syslog($langs->trans("ExtraFieldHasWrongValue")." for ".$attributeLabel."(".$value."is not '".$attributeType."')", LOG_DEBUG);
							$this->errors[] = $langs->trans("ExtraFieldHasWrongValue", $attributeLabel);
							return -1;
						} elseif ($value == '')
						{
							$new_array_options[$key] = null;
						}
						//dol_syslog("double value"." sur ".$attributeLabel."(".$value." is '".$attributeType."')", LOG_DEBUG);
						$new_array_options[$key] = $value;
						break;
			 		/*case 'select':	// Not required, we chosed value='0' for undefined values
             			if ($value=='-1')
             			{
             				$this->array_options[$key] = null;
             			}
             			break;*/
			   		case 'password':
			   			$algo = '';
			   			if ($this->array_options[$key] != '' && is_array($extrafields->attributes[$this->table_element]['param'][$attributeKey]['options']))
			   			{
			   				// If there is an encryption choice, we use it to crypt data before insert
			   				$tmparrays = array_keys($extrafields->attributes[$this->table_element]['param'][$attributeKey]['options']);
			   				$algo = reset($tmparrays);
			   				if ($algo != '')
			   				{
			   					//global $action;		// $action may be 'create', 'update', 'update_extras'...
			   					//var_dump($action);
			   					//var_dump($this->oldcopy);exit;
			   					if (is_object($this->oldcopy))		// If this->oldcopy is not defined, we can't know if we change attribute or not, so we must keep value
			   					{
			   						//var_dump($this->oldcopy->array_options[$key]); var_dump($this->array_options[$key]);
				   					if ($this->array_options[$key] == $this->oldcopy->array_options[$key])	// If old value crypted in database is same than submited new value, it means we don't change it, so we don't update.
				   					{
				   						$new_array_options[$key] = $this->array_options[$key]; // Value is kept
				   					} else {
										// var_dump($algo);
										$newvalue = dol_hash($this->array_options[$key], $algo);
										$new_array_options[$key] = $newvalue;
									}
			   					} else {
			   						$new_array_options[$key] = $this->array_options[$key]; // Value is kept
			   					}
			   				}
			   			} else // Common usage
			   			{
			   				$new_array_options[$key] = $this->array_options[$key];
			   			}
			   			break;
					case 'date':
					case 'datetime':
						// If data is a string instead of a timestamp, we convert it
						if (!is_int($this->array_options[$key])) {
							$this->array_options[$key] = strtotime($this->array_options[$key]);
						}
						$new_array_options[$key] = $this->db->idate($this->array_options[$key]);
						break;
		   			case 'link':
						$param_list = array_keys($attributeParam['options']);
						// 0 : ObjectName
						// 1 : classPath
						$InfoFieldList = explode(":", $param_list[0]);
						dol_include_once($InfoFieldList[1]);
						if ($InfoFieldList[0] && class_exists($InfoFieldList[0]))
						{
							if ($value == '-1')	// -1 is key for no defined in combo list of objects
							{
								$new_array_options[$key] = '';
							} elseif ($value) {
								$object = new $InfoFieldList[0]($this->db);
								if (is_numeric($value)) $res = $object->fetch($value); // Common case
								else $res = $object->fetch('', $value); // For compatibility

								if ($res > 0) $new_array_options[$key] = $object->id;
								else {
									$this->error = "Id/Ref '".$value."' for object '".$object->element."' not found";
									$this->db->rollback();
									return -1;
								}
							}
						} else {
							dol_syslog('Error bad setup of extrafield', LOG_WARNING);
						}
						break;
			   	}
			}

			$this->db->begin();

			$table_element = $this->table_element;
			if ($table_element == 'categorie') $table_element = 'categories'; // For compatibility

			dol_syslog(get_class($this)."::insertExtraFields delete then insert", LOG_DEBUG);

			$sql_del = "DELETE FROM ".MAIN_DB_PREFIX.$table_element."_extrafields WHERE fk_object = ".$this->id;
			$this->db->query($sql_del);

			$sql = "INSERT INTO ".MAIN_DB_PREFIX.$table_element."_extrafields (fk_object";
			foreach ($new_array_options as $key => $value)
			{
				$attributeKey = substr($key, 8); // Remove 'options_' prefix
				// Add field of attribut
				if ($extrafields->attributes[$this->table_element]['type'][$attributeKey] != 'separate') // Only for other type than separator
					$sql .= ",".$attributeKey;
			}
			// We must insert a default value for fields for other entities that are mandatory to avoid not null error
			if (!empty($extrafields->attributes[$this->table_element]['mandatoryfieldsofotherentities']) && is_array($extrafields->attributes[$this->table_element]['mandatoryfieldsofotherentities'])) {
				foreach ($extrafields->attributes[$this->table_element]['mandatoryfieldsofotherentities'] as  $tmpkey => $tmpval) {
					if (!isset($extrafields->attributes[$this->table_element]['type'][$tmpkey])) {    // If field not already added previously
						$sql .= ",".$tmpkey;
					}
				}
			}
			$sql .= ") VALUES (".$this->id;

			foreach ($new_array_options as $key => $value) {
				$attributeKey = substr($key, 8); // Remove 'options_' prefix
				// Add field of attribute
				if ($extrafields->attributes[$this->table_element]['type'][$attributeKey] != 'separate') { // Only for other type than separator)
					if ($new_array_options[$key] != '' || $new_array_options[$key] == '0') {
						$sql .= ",'".$this->db->escape($new_array_options[$key])."'";
					} else {
						$sql .= ",null";
					}
				}
			}
			// We must insert a default value for fields for other entities that are mandatory to avoid not null error
			if (!empty($extrafields->attributes[$this->table_element]['mandatoryfieldsofotherentities']) && is_array($extrafields->attributes[$this->table_element]['mandatoryfieldsofotherentities'])) {
				foreach ($extrafields->attributes[$this->table_element]['mandatoryfieldsofotherentities'] as  $tmpkey => $tmpval) {
					if (!isset($extrafields->attributes[$this->table_element]['type'][$tmpkey])) {   // If field not already added previously
						if (in_array($tmpval, array('int', 'double', 'price'))) $sql .= ", 0";
						else $sql .= ", ''";
					}
				}
			}

			$sql .= ")";

			$resql = $this->db->query($sql);
			if (!$resql)
			{
				$this->error = $this->db->lasterror();
				$error++;
			}

			if (!$error && $trigger)
			{
				// Call trigger
				$this->context = array('extrafieldaddupdate'=>1);
				$result = $this->call_trigger($trigger, $userused);
				if ($result < 0) $error++;
				// End call trigger
			}

			if ($error)
			{
				$this->db->rollback();
				return -1;
			} else {
				$this->db->commit();
				return 1;
			}
		} else return 0;
	}

	/**
	 *	Add/Update all extra fields values for the current object.
	 *  Data to describe values to insert/update are stored into $this->array_options=array('options_codeforfield1'=>'valueforfield1', 'options_codeforfield2'=>'valueforfield2', ...)
	 *  This function delete record with all extrafields and insert them again from the array $this->array_options.
	 *
	 *  @param	string		$trigger		If defined, call also the trigger (for example COMPANY_MODIFY)
	 *  @param	User		$userused		Object user
	 *  @return int 						-1=error, O=did nothing, 1=OK
	 *  @see insertExtraFields(), updateExtraField(), setValueFrom()
	 */
	public function insertExtraLanguages($trigger = '', $userused = null)
	{
		global $conf, $langs, $user;

		if (empty($userused)) $userused = $user;

		$error = 0;

		if (!empty($conf->global->MAIN_EXTRALANGUAGES_DISABLED)) return 0; // For avoid conflicts if trigger used

		if (is_array($this->array_languages))
		{
			$new_array_languages = $this->array_languages;

			foreach ($new_array_languages as $key => $value)
			{
				$attributeKey      = $key;
				$attributeType     = $this->fields[$attributeKey]['type'];
				$attributeLabel    = $this->fields[$attributeKey]['label'];

				//dol_syslog("attributeLabel=".$attributeLabel, LOG_DEBUG);
				//dol_syslog("attributeType=".$attributeType, LOG_DEBUG);

				switch ($attributeType)
				{
					case 'int':
						if (!is_numeric($value) && $value != '')
						{
							$this->errors[] = $langs->trans("ExtraLanguageHasWrongValue", $attributeLabel);
							return -1;
						} elseif ($value == '')
						{
							$new_array_languages[$key] = null;
						}
						break;
					case 'double':
						$value = price2num($value);
						if (!is_numeric($value) && $value != '')
						{
							dol_syslog($langs->trans("ExtraLanguageHasWrongValue")." sur ".$attributeLabel."(".$value."is not '".$attributeType."')", LOG_DEBUG);
							$this->errors[] = $langs->trans("ExtraLanguageHasWrongValue", $attributeLabel);
							return -1;
						} elseif ($value == '')
						{
							$new_array_languages[$key] = null;
						}
						//dol_syslog("double value"." sur ".$attributeLabel."(".$value." is '".$attributeType."')", LOG_DEBUG);
						$new_array_languages[$key] = $value;
						break;
						/*case 'select':	// Not required, we chosed value='0' for undefined values
						 if ($value=='-1')
						 {
						 $this->array_options[$key] = null;
						 }
						 break;*/
				}
			}

			$this->db->begin();

			$table_element = $this->table_element;
			if ($table_element == 'categorie') $table_element = 'categories'; // For compatibility

			dol_syslog(get_class($this)."::insertExtraLanguages delete then insert", LOG_DEBUG);

			foreach ($new_array_languages as $key => $langcodearray) {	// $key = 'name', 'town', ...
				foreach ($langcodearray as $langcode => $value) {
					$sql_del = "DELETE FROM ".MAIN_DB_PREFIX."object_lang";
					$sql_del .= " WHERE fk_object = ".$this->id." AND property = '".$this->db->escape($key)."' AND type_object = '".$this->db->escape($table_element)."'";
					$sql_del .= " AND lang = '".$this->db->escape($langcode)."'";
					$this->db->query($sql_del);

					if ($value !== '') {
						$sql = "INSERT INTO ".MAIN_DB_PREFIX."object_lang (fk_object, property, type_object, lang, value";
						$sql .= ") VALUES (".$this->id.", '".$this->db->escape($key)."', '".$this->db->escape($table_element)."', '".$this->db->escape($langcode)."', '".$this->db->escape($value)."'";
						$sql .= ")";

						$resql = $this->db->query($sql);
						if (!$resql)
						{
							$this->error = $this->db->lasterror();
							$error++;
							break;
						}
					}
				}
			}

			if (!$error && $trigger)
			{
				// Call trigger
				$this->context = array('extralanguagesaddupdate'=>1);
				$result = $this->call_trigger($trigger, $userused);
				if ($result < 0) $error++;
				// End call trigger
			}

			if ($error)
			{
				$this->db->rollback();
				return -1;
			} else {
				$this->db->commit();
				return 1;
			}
		} else return 0;
	}

	/**
	 *	Update 1 extra field value for the current object. Keep other fields unchanged.
	 *  Data to describe values to update are stored into $this->array_options=array('options_codeforfield1'=>'valueforfield1', 'options_codeforfield2'=>'valueforfield2', ...)
	 *
	 *  @param  string      $key    		Key of the extrafield to update (without starting 'options_')
	 *  @param	string		$trigger		If defined, call also the trigger (for example COMPANY_MODIFY)
	 *  @param	User		$userused		Object user
	 *  @return int                 		-1=error, O=did nothing, 1=OK
	 *  @see updateExtraLanguages(), insertExtraFields(), deleteExtraFields(), setValueFrom()
	 */
	public function updateExtraField($key, $trigger = null, $userused = null)
	{
		global $conf, $langs, $user;

		if (!empty($conf->global->MAIN_EXTRAFIELDS_DISABLED)) return 0;

		if (empty($userused)) $userused = $user;

		$error = 0;

		if (!empty($this->array_options) && isset($this->array_options["options_".$key]))
		{
			// Check parameters
			$langs->load('admin');
			require_once DOL_DOCUMENT_ROOT.'/core/class/extrafields.class.php';
			$extrafields = new ExtraFields($this->db);
			$extrafields->fetch_name_optionals_label($this->table_element);

			$value = $this->array_options["options_".$key];

			$attributeType     = $extrafields->attributes[$this->table_element]['type'][$key];
			$attributeLabel    = $extrafields->attributes[$this->table_element]['label'][$key];
			$attributeParam    = $extrafields->attributes[$this->table_element]['param'][$key];
			$attributeRequired = $extrafields->attributes[$this->table_element]['required'][$key];
			$attrfieldcomputed = $extrafields->attributes[$this->table_element]['computed'][$key];

			// Similar code than into insertExtraFields
			if ($attributeRequired)
			{
				$mandatorypb = false;
				if ($attributeType == 'link' && $this->array_options["options_".$key] == '-1') $mandatorypb = true;
				if ($this->array_options["options_".$key] === '') $mandatorypb = true;
				if ($mandatorypb)
				{
					dol_syslog("Mandatory extra field options_".$key." is empty");
					$this->errors[] = $langs->trans('ErrorFieldRequired', $attributeLabel);
					return -1;
				}
			}

			//dol_syslog("attributeLabel=".$attributeLabel, LOG_DEBUG);
			//dol_syslog("attributeType=".$attributeType, LOG_DEBUG);

			if (!empty($attrfieldcomputed))
			{
				if (!empty($conf->global->MAIN_STORE_COMPUTED_EXTRAFIELDS))
				{
					$value = dol_eval($attrfieldcomputed, 1, 0);
					dol_syslog($langs->trans("Extrafieldcomputed")." sur ".$attributeLabel."(".$value.")", LOG_DEBUG);
					$this->array_options["options_".$key] = $value;
				} else {
					$this->array_options["options_".$key] = null;
				}
			}

			switch ($attributeType)
			{
				case 'int':
					if (!is_numeric($value) && $value != '')
					{
						$this->errors[] = $langs->trans("ExtraFieldHasWrongValue", $attributeLabel);
						return -1;
					} elseif ($value === '')
					{
						$this->array_options["options_".$key] = null;
					}
					break;
				case 'double':
					$value = price2num($value);
					if (!is_numeric($value) && $value != '')
					{
						dol_syslog($langs->trans("ExtraFieldHasWrongValue")." sur ".$attributeLabel."(".$value."is not '".$attributeType."')", LOG_DEBUG);
						$this->errors[] = $langs->trans("ExtraFieldHasWrongValue", $attributeLabel);
						return -1;
					} elseif ($value === '')
					{
						$this->array_options["options_".$key] = null;
					}
					//dol_syslog("double value"." sur ".$attributeLabel."(".$value." is '".$attributeType."')", LOG_DEBUG);
					$this->array_options["options_".$key] = $value;
					break;
			 	/*case 'select':	// Not required, we chosed value='0' for undefined values
             		if ($value=='-1')
             		{
             			$this->array_options[$key] = null;
             		}
             		break;*/
				case 'price':
					$this->array_options["options_".$key] = price2num($this->array_options["options_".$key]);
					break;
				case 'date':
					$this->array_options["options_".$key] = $this->db->idate($this->array_options["options_".$key]);
					break;
				case 'datetime':
					$this->array_options["options_".$key] = $this->db->idate($this->array_options["options_".$key]);
					break;
				/*
				case 'link':
					$param_list = array_keys($attributeParam['options']);
					// 0 : ObjectName
					// 1 : classPath
					$InfoFieldList = explode(":", $param_list[0]);
					dol_include_once($InfoFieldList[1]);
					if ($InfoFieldList[0] && class_exists($InfoFieldList[0]))
					{
						if ($value == '-1')	// -1 is key for no defined in combo list of objects
						{
							$new_array_options[$key] = '';
						} elseif ($value) {
							$object = new $InfoFieldList[0]($this->db);
							if (is_numeric($value)) $res = $object->fetch($value);	// Common case
							else $res = $object->fetch('', $value);					// For compatibility

							if ($res > 0) $new_array_options[$key] = $object->id;
							else {
								$this->error = "Id/Ref '".$value."' for object '".$object->element."' not found";
								$this->db->rollback();
								return -1;
							}
						}
					} else {
						dol_syslog('Error bad setup of extrafield', LOG_WARNING);
					}
					break;
				*/
			}

			$this->db->begin();

			$linealreadyfound = 0;

			// Check if there is already a line for this object (in most cases, it is, but sometimes it is not, for example when extra field has been created after), so we must keep this overload)
			$sql = "SELECT COUNT(rowid) as nb FROM ".MAIN_DB_PREFIX.$this->table_element."_extrafields WHERE fk_object = ".$this->id;
			$resql = $this->db->query($sql);
			if ($resql) {
				$tmpobj = $this->db->fetch_object($resql);
				if ($tmpobj) {
					$linealreadyfound = $tmpobj->nb;
				}
			}

			if ($linealreadyfound) {
				$sql = "UPDATE ".MAIN_DB_PREFIX.$this->table_element."_extrafields SET ".$key." = '".$this->db->escape($this->array_options["options_".$key])."'";
				$sql .= " WHERE fk_object = ".$this->id;
			} else {
				$result = $this->insertExtraFields('', $user);
				if ($result < 0) $error++;
			}

			$resql = $this->db->query($sql);
			if (!$resql)
			{
				$error++;
				$this->error = $this->db->lasterror();
			}
			if (!$error && $trigger)
			{
				// Call trigger
				$this->context = array('extrafieldupdate'=>1);
				$result = $this->call_trigger($trigger, $userused);
				if ($result < 0) $error++;
				// End call trigger
			}

			if ($error)
			{
				dol_syslog(__METHOD__.$this->error, LOG_ERR);
				$this->db->rollback();
				return -1;
			} else {
				$this->db->commit();
				return 1;
			}
		} else return 0;
	}

	/**
	 *	Update an extra language value for the current object.
	 *  Data to describe values to update are stored into $this->array_options=array('options_codeforfield1'=>'valueforfield1', 'options_codeforfield2'=>'valueforfield2', ...)
	 *
	 *  @param  string      $key    		Key of the extrafield (without starting 'options_')
	 *  @param	string		$trigger		If defined, call also the trigger (for example COMPANY_MODIFY)
	 *  @param	User		$userused		Object user
	 *  @return int                 		-1=error, O=did nothing, 1=OK
	 *  @see updateExtraFields(), insertExtraLanguages()
	 */
	public function updateExtraLanguages($key, $trigger = null, $userused = null)
	{
		global $conf, $langs, $user;

		if (empty($userused)) $userused = $user;

		$error = 0;

		if (!empty($conf->global->MAIN_EXTRALANGUAGES_DISABLED)) return 0; // For avoid conflicts if trigger used

		return 0;
	}


	/**
	 * Return HTML string to put an input field into a page
	 * Code very similar with showInputField of extra fields
	 *
	 * @param  array   		$val	       Array of properties for field to show (used only if ->fields not defined)
	 * @param  string  		$key           Key of attribute
	 * @param  string|array	$value         Preselected value to show (for date type it must be in timestamp format, for amount or price it must be a php numeric value, for array type must be array)
	 * @param  string  		$moreparam     To add more parameters on html input tag
	 * @param  string  		$keysuffix     Prefix string to add into name and id of field (can be used to avoid duplicate names)
	 * @param  string  		$keyprefix     Suffix string to add into name and id of field (can be used to avoid duplicate names)
	 * @param  string|int	$morecss       Value for css to define style/length of field. May also be a numeric.
	 * @param  int			$nonewbutton   Force to not show the new button on field that are links to object
	 * @return string
	 */
	public function showInputField($val, $key, $value, $moreparam = '', $keysuffix = '', $keyprefix = '', $morecss = 0, $nonewbutton = 0)
	{
		global $conf, $langs, $form;

		if (!is_object($form))
		{
			require_once DOL_DOCUMENT_ROOT.'/core/class/html.form.class.php';
			$form = new Form($this->db);
		}

		if (!empty($this->fields)) {
			$val = $this->fields[$key];
		}

		$out = '';
		$type = '';
		$param = array();
		$param['options'] = array();
		$reg = array();
		$size = $this->fields[$key]['size'];
		// Because we work on extrafields
		if (preg_match('/^(integer|link):(.*):(.*):(.*):(.*)/i', $val['type'], $reg)) {
			$param['options'] = array($reg[2].':'.$reg[3].':'.$reg[4].':'.$reg[5] => 'N');
			$type = 'link';
		} elseif (preg_match('/^(integer|link):(.*):(.*):(.*)/i', $val['type'], $reg)) {
			$param['options'] = array($reg[2].':'.$reg[3].':'.$reg[4] => 'N');
			$type = 'link';
		} elseif (preg_match('/^(integer|link):(.*):(.*)/i', $val['type'], $reg)) {
			$param['options'] = array($reg[2].':'.$reg[3] => 'N');
			$type = 'link';
		} elseif (preg_match('/^(sellist):(.*):(.*):(.*):(.*)/i', $val['type'], $reg)) {
			$param['options'] = array($reg[2].':'.$reg[3].':'.$reg[4].':'.$reg[5] => 'N');
			$type = 'sellist';
		} elseif (preg_match('/^(sellist):(.*):(.*):(.*)/i', $val['type'], $reg)) {
			$param['options'] = array($reg[2].':'.$reg[3].':'.$reg[4] => 'N');
			$type = 'sellist';
		} elseif (preg_match('/^(sellist):(.*):(.*)/i', $val['type'], $reg)) {
			$param['options'] = array($reg[2].':'.$reg[3] => 'N');
			$type = 'sellist';
		} elseif (preg_match('/varchar\((\d+)\)/', $val['type'], $reg)) {
			$param['options'] = array();
			$type = 'varchar';
			$size = $reg[1];
		} elseif (preg_match('/varchar/', $val['type'])) {
			$param['options'] = array();
			$type = 'varchar';
		} elseif (is_array($this->fields[$key]['arrayofkeyval'])) {
			$param['options'] = $this->fields[$key]['arrayofkeyval'];
			$type = 'select';
		} else {
			$param['options'] = array();
			$type = $this->fields[$key]['type'];
		}

		$label = $this->fields[$key]['label'];
		//$elementtype=$this->fields[$key]['elementtype'];	// Seems not used
		$default = $this->fields[$key]['default'];
		$computed = $this->fields[$key]['computed'];
		$unique = $this->fields[$key]['unique'];
		$required = $this->fields[$key]['required'];
		$autofocusoncreate = $this->fields[$key]['autofocusoncreate'];

		$langfile = $this->fields[$key]['langfile'];
		$list = $this->fields[$key]['list'];
		$hidden = (in_array(abs($this->fields[$key]['visible']), array(0, 2)) ? 1 : 0);

		$objectid = $this->id;

		if ($computed)
		{
			if (!preg_match('/^search_/', $keyprefix)) return '<span class="opacitymedium">'.$langs->trans("AutomaticallyCalculated").'</span>';
			else return '';
		}

		// Set value of $morecss. For this, we use in priority showsize from parameters, then $val['css'] then autodefine
		if (empty($morecss) && !empty($val['css'])) {
			$morecss = $val['css'];
		} elseif (empty($morecss)) {
			if ($type == 'date')
			{
				$morecss = 'minwidth100imp';
			} elseif ($type == 'datetime' || $type == 'link')	// link means an foreign key to another primary id
			{
				$morecss = 'minwidth200imp';
			} elseif (in_array($type, array('int', 'integer', 'price')) || preg_match('/^double(\([0-9],[0-9]\)){0,1}/', $type))
			{
				$morecss = 'maxwidth75';
			} elseif ($type == 'url') {
				$morecss = 'minwidth400';
			} elseif ($type == 'boolean')
			{
				$morecss = '';
			} else {
				if (round($size) < 12)
				{
					$morecss = 'minwidth100';
				} elseif (round($size) <= 48)
				{
					$morecss = 'minwidth200';
				} else {
					$morecss = 'minwidth400';
				}
			}
		}

		if (in_array($type, array('date', 'datetime'))) {
			$tmp = explode(',', $size);
			$newsize = $tmp[0];

			$showtime = in_array($type, array('datetime')) ? 1 : 0;

			// Do not show current date when field not required (see selectDate() method)
			if (!$required && $value == '') $value = '-1';

			// TODO Must also support $moreparam
			$out = $form->selectDate($value, $keyprefix.$key.$keysuffix, $showtime, $showtime, $required, '', 1, (($keyprefix != 'search_' && $keyprefix != 'search_options_') ? 1 : 0), 0, 1);
		} elseif (in_array($type, array('duration'))) {
			$out = $form->select_duration($keyprefix.$key.$keysuffix, $value, 0, 'text', 0, 1);
		} elseif (in_array($type, array('int', 'integer'))) {
			$tmp = explode(',', $size);
			$newsize = $tmp[0];
			$out = '<input type="text" class="flat '.$morecss.'" name="'.$keyprefix.$key.$keysuffix.'" id="'.$keyprefix.$key.$keysuffix.'" maxlength="'.$newsize.'" value="'.dol_escape_htmltag($value).'"'.($moreparam ? $moreparam : '').($autofocusoncreate ? ' autofocus' : '').'>';
		} elseif (in_array($type, array('real'))) {
			$out = '<input type="text" class="flat '.$morecss.'" name="'.$keyprefix.$key.$keysuffix.'" id="'.$keyprefix.$key.$keysuffix.'" value="'.dol_escape_htmltag($value).'"'.($moreparam ? $moreparam : '').($autofocusoncreate ? ' autofocus' : '').'>';
		} elseif (preg_match('/varchar/', $type)) {
			$out = '<input type="text" class="flat '.$morecss.'" name="'.$keyprefix.$key.$keysuffix.'" id="'.$keyprefix.$key.$keysuffix.'" maxlength="'.$size.'" value="'.dol_escape_htmltag($value).'"'.($moreparam ? $moreparam : '').($autofocusoncreate ? ' autofocus' : '').'>';
		} elseif (in_array($type, array('mail', 'phone', 'url'))) {
			$out = '<input type="text" class="flat '.$morecss.'" name="'.$keyprefix.$key.$keysuffix.'" id="'.$keyprefix.$key.$keysuffix.'" value="'.dol_escape_htmltag($value).'" '.($moreparam ? $moreparam : '').($autofocusoncreate ? ' autofocus' : '').'>';
		} elseif (preg_match('/^text/', $type)) {
			if (!preg_match('/search_/', $keyprefix))		// If keyprefix is search_ or search_options_, we must just use a simple text field
			{
				require_once DOL_DOCUMENT_ROOT.'/core/class/doleditor.class.php';
				$doleditor = new DolEditor($keyprefix.$key.$keysuffix, $value, '', 200, 'dolibarr_notes', 'In', false, false, false, ROWS_5, '90%');
				$out = $doleditor->Create(1);
			} else {
				$out = '<input type="text" class="flat '.$morecss.' maxwidthonsmartphone" name="'.$keyprefix.$key.$keysuffix.'" id="'.$keyprefix.$key.$keysuffix.'" value="'.dol_escape_htmltag($value).'" '.($moreparam ? $moreparam : '').'>';
			}
		} elseif (preg_match('/^html/', $type)) {
			if (!preg_match('/search_/', $keyprefix)) {		// If keyprefix is search_ or search_options_, we must just use a simple text field
				require_once DOL_DOCUMENT_ROOT.'/core/class/doleditor.class.php';
				$doleditor = new DolEditor($keyprefix.$key.$keysuffix, $value, '', 200, 'dolibarr_notes', 'In', false, false, !empty($conf->fckeditor->enabled) && $conf->global->FCKEDITOR_ENABLE_SOCIETE, ROWS_5, '90%');
				$out = $doleditor->Create(1);
			} else {
				$out = '<input type="text" class="flat '.$morecss.' maxwidthonsmartphone" name="'.$keyprefix.$key.$keysuffix.'" id="'.$keyprefix.$key.$keysuffix.'" value="'.dol_escape_htmltag($value).'" '.($moreparam ? $moreparam : '').'>';
			}
		} elseif ($type == 'boolean') {
			$checked = '';
			if (!empty($value)) {
				$checked = ' checked value="1" ';
			} else {
				$checked = ' value="1" ';
			}
			$out = '<input type="checkbox" class="flat '.$morecss.' maxwidthonsmartphone" name="'.$keyprefix.$key.$keysuffix.'" id="'.$keyprefix.$key.$keysuffix.'" '.$checked.' '.($moreparam ? $moreparam : '').'>';
		} elseif ($type == 'price') {
			if (!empty($value)) {		// $value in memory is a php numeric, we format it into user number format.
				$value = price($value);
			}
			$out = '<input type="text" class="flat '.$morecss.' maxwidthonsmartphone" name="'.$keyprefix.$key.$keysuffix.'" id="'.$keyprefix.$key.$keysuffix.'" value="'.$value.'" '.($moreparam ? $moreparam : '').'> '.$langs->getCurrencySymbol($conf->currency);
		} elseif (preg_match('/^double(\([0-9],[0-9]\)){0,1}/', $type)) {
			if (!empty($value)) {		// $value in memory is a php numeric, we format it into user number format.
				$value = price($value);
			}
			$out = '<input type="text" class="flat '.$morecss.' maxwidthonsmartphone" name="'.$keyprefix.$key.$keysuffix.'" id="'.$keyprefix.$key.$keysuffix.'" value="'.$value.'" '.($moreparam ? $moreparam : '').'> ';
		} elseif ($type == 'select') {
			$out = '';
			if (!empty($conf->use_javascript_ajax) && !empty($conf->global->MAIN_EXTRAFIELDS_USE_SELECT2))
			{
				include_once DOL_DOCUMENT_ROOT.'/core/lib/ajax.lib.php';
				$out .= ajax_combobox($keyprefix.$key.$keysuffix, array(), 0);
			}

			$out .= '<select class="flat '.$morecss.' maxwidthonsmartphone" name="'.$keyprefix.$key.$keysuffix.'" id="'.$keyprefix.$key.$keysuffix.'" '.($moreparam ? $moreparam : '').'>';
				if ((!isset($this->fields[$key]['default'])) || ($this->fields[$key]['notnull'] != 1))$out .= '<option value="0">&nbsp;</option>';
			foreach ($param['options'] as $key => $val)
			{
				if ((string) $key == '') continue;
				list($val, $parent) = explode('|', $val);
				$out .= '<option value="'.$key.'"';
				$out .= (((string) $value == (string) $key) ? ' selected' : '');
				$out .= (!empty($parent) ? ' parent="'.$parent.'"' : '');
				$out .= '>'.$val.'</option>';
			}
			$out .= '</select>';
		} elseif ($type == 'sellist') {
			$out = '';
			if (!empty($conf->use_javascript_ajax) && !empty($conf->global->MAIN_EXTRAFIELDS_USE_SELECT2)) {
				include_once DOL_DOCUMENT_ROOT.'/core/lib/ajax.lib.php';
				$out .= ajax_combobox($keyprefix.$key.$keysuffix, array(), 0);
			}

			$out .= '<select class="flat '.$morecss.' maxwidthonsmartphone" name="'.$keyprefix.$key.$keysuffix.'" id="'.$keyprefix.$key.$keysuffix.'" '.($moreparam ? $moreparam : '').'>';
			if (is_array($param['options'])) {
				$param_list = array_keys($param['options']);
				$InfoFieldList = explode(":", $param_list[0]);
				$parentName = '';
				$parentField = '';
				// 0 : tableName
				// 1 : label field name
				// 2 : key fields name (if differ of rowid)
				// 3 : key field parent (for dependent lists)
				// 4 : where clause filter on column or table extrafield, syntax field='value' or extra.field=value
				$keyList = (empty($InfoFieldList[2]) ? 'rowid' : $InfoFieldList[2].' as rowid');


				if (count($InfoFieldList) > 4 && !empty($InfoFieldList[4])) {
					if (strpos($InfoFieldList[4], 'extra.') !== false) {
						$keyList = 'main.'.$InfoFieldList[2].' as rowid';
					} else {
						$keyList = $InfoFieldList[2].' as rowid';
					}
				}
				if (count($InfoFieldList) > 3 && !empty($InfoFieldList[3])) {
					list($parentName, $parentField) = explode('|', $InfoFieldList[3]);
					$keyList .= ', '.$parentField;
				}

				$fields_label = explode('|', $InfoFieldList[1]);
				if (is_array($fields_label)) {
					$keyList .= ', ';
					$keyList .= implode(', ', $fields_label);
				}

				$sqlwhere = '';
				$sql = 'SELECT '.$keyList;
				$sql .= ' FROM '.MAIN_DB_PREFIX.$InfoFieldList[0];
				if (!empty($InfoFieldList[4]))
				{
					// can use SELECT request
					if (strpos($InfoFieldList[4], '$SEL$') !== false) {
						$InfoFieldList[4] = str_replace('$SEL$', 'SELECT', $InfoFieldList[4]);
					}

					// current object id can be use into filter
					if (strpos($InfoFieldList[4], '$ID$') !== false && !empty($objectid)) {
						$InfoFieldList[4] = str_replace('$ID$', $objectid, $InfoFieldList[4]);
					} else {
						$InfoFieldList[4] = str_replace('$ID$', '0', $InfoFieldList[4]);
					}
					//We have to join on extrafield table
					if (strpos($InfoFieldList[4], 'extra') !== false)
					{
						$sql .= ' as main, '.MAIN_DB_PREFIX.$InfoFieldList[0].'_extrafields as extra';
						$sqlwhere .= ' WHERE extra.fk_object=main.'.$InfoFieldList[2].' AND '.$InfoFieldList[4];
					} else {
						$sqlwhere .= ' WHERE '.$InfoFieldList[4];
					}
				} else {
					$sqlwhere .= ' WHERE 1=1';
				}
				// Some tables may have field, some other not. For the moment we disable it.
				if (in_array($InfoFieldList[0], array('tablewithentity')))
				{
					$sqlwhere .= ' AND entity = '.$conf->entity;
				}
				$sql .= $sqlwhere;
				//print $sql;

				$sql .= ' ORDER BY '.implode(', ', $fields_label);

				dol_syslog(get_class($this).'::showInputField type=sellist', LOG_DEBUG);
				$resql = $this->db->query($sql);
				if ($resql)
				{
					$out .= '<option value="0">&nbsp;</option>';
					$num = $this->db->num_rows($resql);
					$i = 0;
					while ($i < $num)
					{
						$labeltoshow = '';
						$obj = $this->db->fetch_object($resql);

						// Several field into label (eq table:code|libelle:rowid)
						$notrans = false;
						$fields_label = explode('|', $InfoFieldList[1]);
						if (count($fields_label) > 1)
						{
							$notrans = true;
							foreach ($fields_label as $field_toshow)
							{
								$labeltoshow .= $obj->$field_toshow.' ';
							}
						} else {
							$labeltoshow = $obj->{$InfoFieldList[1]};
						}
						$labeltoshow = dol_trunc($labeltoshow, 45);

						if ($value == $obj->rowid)
						{
							foreach ($fields_label as $field_toshow)
							{
								$translabel = $langs->trans($obj->$field_toshow);
								if ($translabel != $obj->$field_toshow) {
									$labeltoshow = dol_trunc($translabel, 18).' ';
								} else {
									$labeltoshow = dol_trunc($obj->$field_toshow, 18).' ';
								}
							}
							$out .= '<option value="'.$obj->rowid.'" selected>'.$labeltoshow.'</option>';
						} else {
							if (!$notrans)
							{
								$translabel = $langs->trans($obj->{$InfoFieldList[1]});
								if ($translabel != $obj->{$InfoFieldList[1]}) {
									$labeltoshow = dol_trunc($translabel, 18);
								} else {
									$labeltoshow = dol_trunc($obj->{$InfoFieldList[1]}, 18);
								}
							}
							if (empty($labeltoshow)) $labeltoshow = '(not defined)';
							if ($value == $obj->rowid)
							{
								$out .= '<option value="'.$obj->rowid.'" selected>'.$labeltoshow.'</option>';
							}

							if (!empty($InfoFieldList[3]) && $parentField)
							{
								$parent = $parentName.':'.$obj->{$parentField};
							}

							$out .= '<option value="'.$obj->rowid.'"';
							$out .= ($value == $obj->rowid ? ' selected' : '');
							$out .= (!empty($parent) ? ' parent="'.$parent.'"' : '');
							$out .= '>'.$labeltoshow.'</option>';
						}

						$i++;
					}
					$this->db->free($resql);
				} else {
					print 'Error in request '.$sql.' '.$this->db->lasterror().'. Check setup of extra parameters.<br>';
				}
			}
			$out .= '</select>';
		} elseif ($type == 'checkbox') {
			$value_arr = explode(',', $value);
			$out = $form->multiselectarray($keyprefix.$key.$keysuffix, (empty($param['options']) ?null:$param['options']), $value_arr, '', 0, '', 0, '100%');
		} elseif ($type == 'radio') {
			$out = '';
			foreach ($param['options'] as $keyopt => $val)
			{
				$out .= '<input class="flat '.$morecss.'" type="radio" name="'.$keyprefix.$key.$keysuffix.'" id="'.$keyprefix.$key.$keysuffix.'" '.($moreparam ? $moreparam : '');
				$out .= ' value="'.$keyopt.'"';
				$out .= ' id="'.$keyprefix.$key.$keysuffix.'_'.$keyopt.'"';
				$out .= ($value == $keyopt ? 'checked' : '');
				$out .= '/><label for="'.$keyprefix.$key.$keysuffix.'_'.$keyopt.'">'.$val.'</label><br>';
			}
		} elseif ($type == 'chkbxlst') {
			if (is_array($value)) {
				$value_arr = $value;
			} else {
				$value_arr = explode(',', $value);
			}

			if (is_array($param['options'])) {
				$param_list = array_keys($param['options']);
				$InfoFieldList = explode(":", $param_list[0]);
				$parentName = '';
				$parentField = '';
				// 0 : tableName
				// 1 : label field name
				// 2 : key fields name (if differ of rowid)
				// 3 : key field parent (for dependent lists)
				// 4 : where clause filter on column or table extrafield, syntax field='value' or extra.field=value
				$keyList = (empty($InfoFieldList[2]) ? 'rowid' : $InfoFieldList[2].' as rowid');

				if (count($InfoFieldList) > 3 && !empty($InfoFieldList[3])) {
					list ($parentName, $parentField) = explode('|', $InfoFieldList[3]);
					$keyList .= ', '.$parentField;
				}
				if (count($InfoFieldList) > 4 && !empty($InfoFieldList[4])) {
					if (strpos($InfoFieldList[4], 'extra.') !== false) {
						$keyList = 'main.'.$InfoFieldList[2].' as rowid';
					} else {
						$keyList = $InfoFieldList[2].' as rowid';
					}
				}

				$fields_label = explode('|', $InfoFieldList[1]);
				if (is_array($fields_label)) {
					$keyList .= ', ';
					$keyList .= implode(', ', $fields_label);
				}

				$sqlwhere = '';
				$sql = 'SELECT '.$keyList;
				$sql .= ' FROM '.MAIN_DB_PREFIX.$InfoFieldList[0];
				if (!empty($InfoFieldList[4])) {
					// can use SELECT request
					if (strpos($InfoFieldList[4], '$SEL$') !== false) {
						$InfoFieldList[4] = str_replace('$SEL$', 'SELECT', $InfoFieldList[4]);
					}

					// current object id can be use into filter
					if (strpos($InfoFieldList[4], '$ID$') !== false && !empty($objectid)) {
						$InfoFieldList[4] = str_replace('$ID$', $objectid, $InfoFieldList[4]);
					} else {
						$InfoFieldList[4] = str_replace('$ID$', '0', $InfoFieldList[4]);
					}

					// We have to join on extrafield table
					if (strpos($InfoFieldList[4], 'extra') !== false) {
						$sql .= ' as main, '.MAIN_DB_PREFIX.$InfoFieldList[0].'_extrafields as extra';
						$sqlwhere .= ' WHERE extra.fk_object=main.'.$InfoFieldList[2].' AND '.$InfoFieldList[4];
					} else {
						$sqlwhere .= ' WHERE '.$InfoFieldList[4];
					}
				} else {
					$sqlwhere .= ' WHERE 1=1';
				}
				// Some tables may have field, some other not. For the moment we disable it.
				if (in_array($InfoFieldList[0], array('tablewithentity')))
				{
					$sqlwhere .= ' AND entity = '.$conf->entity;
				}
				// $sql.=preg_replace('/^ AND /','',$sqlwhere);
				// print $sql;

				$sql .= $sqlwhere;
				dol_syslog(get_class($this).'::showInputField type=chkbxlst', LOG_DEBUG);
				$resql = $this->db->query($sql);
				if ($resql) {
					$num = $this->db->num_rows($resql);
					$i = 0;

					$data = array();

					while ($i < $num) {
						$labeltoshow = '';
						$obj = $this->db->fetch_object($resql);

						$notrans = false;
						// Several field into label (eq table:code|libelle:rowid)
						$fields_label = explode('|', $InfoFieldList[1]);
						if (count($fields_label) > 1) {
							$notrans = true;
							foreach ($fields_label as $field_toshow) {
								$labeltoshow .= $obj->$field_toshow.' ';
							}
						} else {
							$labeltoshow = $obj->{$InfoFieldList[1]};
						}
						$labeltoshow = dol_trunc($labeltoshow, 45);

						if (is_array($value_arr) && in_array($obj->rowid, $value_arr)) {
							foreach ($fields_label as $field_toshow) {
								$translabel = $langs->trans($obj->$field_toshow);
								if ($translabel != $obj->$field_toshow) {
									$labeltoshow = dol_trunc($translabel, 18).' ';
								} else {
									$labeltoshow = dol_trunc($obj->$field_toshow, 18).' ';
								}
							}

							$data[$obj->rowid] = $labeltoshow;
						} else {
							if (!$notrans) {
								$translabel = $langs->trans($obj->{$InfoFieldList[1]});
								if ($translabel != $obj->{$InfoFieldList[1]}) {
									$labeltoshow = dol_trunc($translabel, 18);
								} else {
									$labeltoshow = dol_trunc($obj->{$InfoFieldList[1]}, 18);
								}
							}
							if (empty($labeltoshow)) {
								$labeltoshow = '(not defined)';
							}

							if (is_array($value_arr) && in_array($obj->rowid, $value_arr)) {
								$data[$obj->rowid] = $labeltoshow;
							}

							if (!empty($InfoFieldList[3]) && $parentField) {
								$parent = $parentName.':'.$obj->{$parentField};
							}

							$data[$obj->rowid] = $labeltoshow;
						}

						$i++;
					}
					$this->db->free($resql);

					$out = $form->multiselectarray($keyprefix.$key.$keysuffix, $data, $value_arr, '', 0, '', 0, '100%');
				} else {
					print 'Error in request '.$sql.' '.$this->db->lasterror().'. Check setup of extra parameters.<br>';
				}
			}
		} elseif ($type == 'link') {
			$param_list = array_keys($param['options']); // $param_list='ObjectName:classPath[:AddCreateButtonOrNot[:Filter]]'
			$param_list_array = explode(':', $param_list[0]);
			$showempty = (($required && $default != '') ? 0 : 1);

			if (!preg_match('/search_/', $keyprefix)) {
				if (!empty($param_list_array[2])) {		// If the entry into $fields is set to add a create button
					if ($this->fields[$key]['picto']) {
						$morecss .= ' widthcentpercentminusxx';
					} else {
						$morecss .= ' widthcentpercentminusx';
					}
				} else {
					if ($this->fields[$key]['picto']) {
						$morecss .= ' widthcentpercentminusx';
					}
				}
			}

			$out = $form->selectForForms($param_list[0], $keyprefix.$key.$keysuffix, $value, $showempty, '', '', $morecss, $moreparam, 0, empty($val['disabled']) ? 0 : 1);

			if (!empty($param_list_array[2])) {		// If the entry into $fields is set to add a create button
				if (!GETPOSTISSET('backtopage') && empty($val['disabled']) && empty($nonewbutton))	// To avoid to open several times the 'Create Object' button and to avoid to have button if field is protected by a "disabled".
				{
		   			list($class, $classfile) = explode(':', $param_list[0]);
		   			if (file_exists(dol_buildpath(dirname(dirname($classfile)).'/card.php'))) $url_path = dol_buildpath(dirname(dirname($classfile)).'/card.php', 1);
		   			else $url_path = dol_buildpath(dirname(dirname($classfile)).'/'.strtolower($class).'_card.php', 1);
		   			$paramforthenewlink = '';
		   			$paramforthenewlink .= (GETPOSTISSET('action') ? '&action='.GETPOST('action', 'aZ09') : '');
		   			$paramforthenewlink .= (GETPOSTISSET('id') ? '&id='.GETPOST('id', 'int') : '');
		   			$paramforthenewlink .= '&fk_'.strtolower($class).'=--IDFORBACKTOPAGE--';
		   			// TODO Add Javascript code to add input fields already filled into $paramforthenewlink so we won't loose them when going back to main page
		   			$out .= '<a class="butActionNew" title="'.$langs->trans("New").'" href="'.$url_path.'?action=create&backtopage='.urlencode($_SERVER['PHP_SELF'].($paramforthenewlink ? '?'.$paramforthenewlink : '')).'"><span class="fa fa-plus-circle valignmiddle"></span></a>';
				}
			}
		} elseif ($type == 'password') {
			// If prefix is 'search_', field is used as a filter, we use a common text field.
			$out = '<input type="'.($keyprefix == 'search_' ? 'text' : 'password').'" class="flat '.$morecss.'" name="'.$keyprefix.$key.$keysuffix.'" id="'.$keyprefix.$key.$keysuffix.'" value="'.$value.'" '.($moreparam ? $moreparam : '').'>';
		} elseif ($type == 'array') {
			$newval = $val;
			$newval['type'] = 'varchar(256)';

			$out = '';
			if (!empty($value)) {
				foreach ($value as $option) {
					$out .= '<span><a class="'.dol_escape_htmltag($keyprefix.$key.$keysuffix).'_del" href="javascript:;"><span class="fa fa-minus-circle valignmiddle"></span></a> ';
					$out .= $this->showInputField($newval, $keyprefix.$key.$keysuffix.'[]', $option, $moreparam, '', '', $morecss).'<br></span>';
				}
			}
			$out .= '<a id="'.dol_escape_htmltag($keyprefix.$key.$keysuffix).'_add" href="javascript:;"><span class="fa fa-plus-circle valignmiddle"></span></a>';

			$newInput = '<span><a class="'.dol_escape_htmltag($keyprefix.$key.$keysuffix).'_del" href="javascript:;"><span class="fa fa-minus-circle valignmiddle"></span></a> ';
			$newInput .= $this->showInputField($newval, $keyprefix.$key.$keysuffix.'[]', '', $moreparam, '', '', $morecss).'<br></span>';

			if (!empty($conf->use_javascript_ajax)) {
				$out .= '
					<script>
					$(document).ready(function() {
						$("a#'.dol_escape_js($keyprefix.$key.$keysuffix).'_add").click(function() {
							$("'.dol_escape_js($newInput).'").insertBefore(this);
						});

						$(document).on("click", "a.'.dol_escape_js($keyprefix.$key.$keysuffix).'_del", function() {
							$(this).parent().remove();
						});
					});
					</script>';
			}
		}
		if (!empty($hidden)) {
			$out = '<input type="hidden" value="'.$value.'" name="'.$keyprefix.$key.$keysuffix.'" id="'.$keyprefix.$key.$keysuffix.'"/>';
		}
		/* Add comments
		 if ($type == 'date') $out.=' (YYYY-MM-DD)';
		 elseif ($type == 'datetime') $out.=' (YYYY-MM-DD HH:MM:SS)';
		 */
		return $out;
	}

	/**
	 * Return HTML string to show a field into a page
	 * Code very similar with showOutputField of extra fields
	 *
	 * @param  array   $val		       Array of properties of field to show
	 * @param  string  $key            Key of attribute
	 * @param  string  $value          Preselected value to show (for date type it must be in timestamp format, for amount or price it must be a php numeric value)
	 * @param  string  $moreparam      To add more parametes on html input tag
	 * @param  string  $keysuffix      Prefix string to add into name and id of field (can be used to avoid duplicate names)
	 * @param  string  $keyprefix      Suffix string to add into name and id of field (can be used to avoid duplicate names)
	 * @param  mixed   $morecss        Value for css to define size. May also be a numeric.
	 * @return string
	 */
	public function showOutputField($val, $key, $value, $moreparam = '', $keysuffix = '', $keyprefix = '', $morecss = '')
	{
		global $conf, $langs, $form;

		if (!is_object($form))
		{
			require_once DOL_DOCUMENT_ROOT.'/core/class/html.form.class.php';
			$form = new Form($this->db);
		}

		$objectid = $this->id;
		$label = $val['label'];
		$type  = $val['type'];
		$size  = $val['css'];
		$reg = array();

		// Convert var to be able to share same code than showOutputField of extrafields
		if (preg_match('/varchar\((\d+)\)/', $type, $reg))
		{
			$type = 'varchar'; // convert varchar(xx) int varchar
			$size = $reg[1];
		} elseif (preg_match('/varchar/', $type)) $type = 'varchar'; // convert varchar(xx) int varchar
		if (!empty($val['arrayofkeyval']) && is_array($val['arrayofkeyval'])) $type = 'select';
		if (preg_match('/^integer:(.*):(.*)/i', $val['type'], $reg)) $type = 'link';

		$default = $val['default'];
		$computed = $val['computed'];
		$unique = $val['unique'];
		$required = $val['required'];
		$param = array();
		$param['options'] = array();

		if (!empty($val['arrayofkeyval']) && is_array($val['arrayofkeyval'])) $param['options'] = $val['arrayofkeyval'];
		if (preg_match('/^integer:(.*):(.*)/i', $val['type'], $reg)) {
			$type = 'link';
			$param['options'] = array($reg[1].':'.$reg[2]=>$reg[1].':'.$reg[2]);
		} elseif (preg_match('/^sellist:(.*):(.*):(.*):(.*)/i', $val['type'], $reg)) {
			$param['options'] = array($reg[1].':'.$reg[2].':'.$reg[3].':'.$reg[4] => 'N');
			$type = 'sellist';
		} elseif (preg_match('/^sellist:(.*):(.*):(.*)/i', $val['type'], $reg)) {
			$param['options'] = array($reg[1].':'.$reg[2].':'.$reg[3] => 'N');
			$type = 'sellist';
		} elseif (preg_match('/^sellist:(.*):(.*)/i', $val['type'], $reg)) {
			$param['options'] = array($reg[1].':'.$reg[2] => 'N');
			$type = 'sellist';
		}

		$langfile = $val['langfile'];
		$list = $val['list'];
		$help = $val['help'];
		$hidden = (($val['visible'] == 0) ? 1 : 0); // If zero, we are sure it is hidden, otherwise we show. If it depends on mode (view/create/edit form or list, this must be filtered by caller)

		if ($hidden) return '';

		// If field is a computed field, value must become result of compute
		if ($computed)
		{
			// Make the eval of compute string
			//var_dump($computed);
			$value = dol_eval($computed, 1, 0);
		}

		if (empty($morecss))
		{
			if ($type == 'date') {
				$morecss = 'minwidth100imp';
			} elseif ($type == 'datetime' || $type == 'timestamp') {
				$morecss = 'minwidth200imp';
			} elseif (in_array($type, array('int', 'double', 'price'))) {
				$morecss = 'maxwidth75';
			} elseif ($type == 'url') {
				$morecss = 'minwidth400';
			} elseif ($type == 'boolean') {
				$morecss = '';
			} else {
				if (round($size) < 12) {
					$morecss = 'minwidth100';
				} elseif (round($size) <= 48) {
					$morecss = 'minwidth200';
				} else {
					$morecss = 'minwidth400';
				}
			}
		}

		// Format output value differently according to properties of field
		if ($key == 'ref' && method_exists($this, 'getNomUrl')) $value = $this->getNomUrl(1, '', 0, '', 1);
		elseif ($key == 'status' && method_exists($this, 'getLibStatut')) $value = $this->getLibStatut(3);
		elseif ($type == 'date') {
			if (!empty($value)) {
				$value = dol_print_date($value, 'day');
			} else {
				$value = '';
			}
		} elseif ($type == 'datetime' || $type == 'timestamp') {
			if (!empty($value)) {
				$value = dol_print_date($value, 'dayhour');
			} else {
				$value = '';
			}
		} elseif ($type == 'duration') {
			include_once DOL_DOCUMENT_ROOT.'/core/lib/date.lib.php';
			if (!is_null($value) && $value !== '') {
				$value = convertSecondToTime($value, 'allhourmin');
			}
		} elseif ($type == 'double' || $type == 'real') {
			if (!is_null($value) && $value !== '') {
				$value = price($value);
			}
		} elseif ($type == 'boolean') {
			$checked = '';
			if (!empty($value)) {
				$checked = ' checked ';
			}
			$value = '<input type="checkbox" '.$checked.' '.($moreparam ? $moreparam : '').' readonly disabled>';
		} elseif ($type == 'mail') {
			$value = dol_print_email($value, 0, 0, 0, 64, 1, 1);
		} elseif ($type == 'url') {
			$value = dol_print_url($value, '_blank', 32, 1);
		} elseif ($type == 'phone') {
			$value = dol_print_phone($value, '', 0, 0, '', '&nbsp;', 1);
		} elseif ($type == 'price')
		{
			if (!is_null($value) && $value !== '') {
				$value = price($value, 0, $langs, 0, 0, -1, $conf->currency);
			}
		} elseif ($type == 'select') {
			$value = $param['options'][$value];
		} elseif ($type == 'sellist') {
			$param_list = array_keys($param['options']);
			$InfoFieldList = explode(":", $param_list[0]);

			$selectkey = "rowid";
			$keyList = 'rowid';

			if (count($InfoFieldList) > 4 && !empty($InfoFieldList[4])) {
				$selectkey = $InfoFieldList[2];
				$keyList = $InfoFieldList[2].' as rowid';
			}

			$fields_label = explode('|', $InfoFieldList[1]);
			if (is_array($fields_label)) {
				$keyList .= ', ';
				$keyList .= implode(', ', $fields_label);
			}

			$sql = 'SELECT '.$keyList;
			$sql .= ' FROM '.MAIN_DB_PREFIX.$InfoFieldList[0];
			if (strpos($InfoFieldList[4], 'extra') !== false)
			{
				$sql .= ' as main';
			}
			if ($selectkey == 'rowid' && empty($value)) {
				$sql .= " WHERE ".$selectkey."=0";
			} elseif ($selectkey == 'rowid') {
				$sql .= " WHERE ".$selectkey."=".$this->db->escape($value);
			} else {
				$sql .= " WHERE ".$selectkey."='".$this->db->escape($value)."'";
			}

			//$sql.= ' AND entity = '.$conf->entity;

			dol_syslog(get_class($this).':showOutputField:$type=sellist', LOG_DEBUG);
			$resql = $this->db->query($sql);
			if ($resql)
			{
				$value = ''; // value was used, so now we reste it to use it to build final output

				$obj = $this->db->fetch_object($resql);

				// Several field into label (eq table:code|libelle:rowid)
				$fields_label = explode('|', $InfoFieldList[1]);

				if (is_array($fields_label) && count($fields_label) > 1)
				{
					foreach ($fields_label as $field_toshow)
					{
						$translabel = '';
						if (!empty($obj->$field_toshow)) {
							$translabel = $langs->trans($obj->$field_toshow);
						}
						if ($translabel != $field_toshow) {
							$value .= dol_trunc($translabel, 18).' ';
						} else {
							$value .= $obj->$field_toshow.' ';
						}
					}
				} else {
					$translabel = '';
					if (!empty($obj->{$InfoFieldList[1]})) {
						$translabel = $langs->trans($obj->{$InfoFieldList[1]});
					}
					if ($translabel != $obj->{$InfoFieldList[1]}) {
						$value = dol_trunc($translabel, 18);
					} else {
						$value = $obj->{$InfoFieldList[1]};
					}
				}
			} else dol_syslog(get_class($this).'::showOutputField error '.$this->db->lasterror(), LOG_WARNING);
		} elseif ($type == 'radio') {
			$value = $param['options'][$value];
		} elseif ($type == 'checkbox') {
			$value_arr = explode(',', $value);
			$value = '';
			if (is_array($value_arr) && count($value_arr) > 0)
			{
				$toprint = array();
				foreach ($value_arr as $keyval=>$valueval) {
					$toprint[] = '<li class="select2-search-choice-dolibarr noborderoncategories" style="background: #bbb">'.$param['options'][$valueval].'</li>';
				}
				$value = '<div class="select2-container-multi-dolibarr" style="width: 90%;"><ul class="select2-choices-dolibarr">'.implode(' ', $toprint).'</ul></div>';
			}
		} elseif ($type == 'chkbxlst') {
			$value_arr = explode(',', $value);

			$param_list = array_keys($param['options']);
			$InfoFieldList = explode(":", $param_list[0]);

			$selectkey = "rowid";
			$keyList = 'rowid';

			if (count($InfoFieldList) >= 3) {
				$selectkey = $InfoFieldList[2];
				$keyList = $InfoFieldList[2].' as rowid';
			}

			$fields_label = explode('|', $InfoFieldList[1]);
			if (is_array($fields_label)) {
				$keyList .= ', ';
				$keyList .= implode(', ', $fields_label);
			}

			$sql = 'SELECT '.$keyList;
			$sql .= ' FROM '.MAIN_DB_PREFIX.$InfoFieldList[0];
			if (strpos($InfoFieldList[4], 'extra') !== false) {
				$sql .= ' as main';
			}
			// $sql.= " WHERE ".$selectkey."='".$this->db->escape($value)."'";
			// $sql.= ' AND entity = '.$conf->entity;

			dol_syslog(get_class($this).':showOutputField:$type=chkbxlst', LOG_DEBUG);
			$resql = $this->db->query($sql);
			if ($resql) {
				$value = ''; // value was used, so now we reste it to use it to build final output
				$toprint = array();
				while ($obj = $this->db->fetch_object($resql)) {
					// Several field into label (eq table:code|libelle:rowid)
					$fields_label = explode('|', $InfoFieldList[1]);
					if (is_array($value_arr) && in_array($obj->rowid, $value_arr)) {
						if (is_array($fields_label) && count($fields_label) > 1) {
							foreach ($fields_label as $field_toshow) {
								$translabel = '';
								if (!empty($obj->$field_toshow)) {
									$translabel = $langs->trans($obj->$field_toshow);
								}
								if ($translabel != $field_toshow) {
									$toprint[] = '<li class="select2-search-choice-dolibarr noborderoncategories" style="background: #bbb">'.dol_trunc($translabel, 18).'</li>';
								} else {
									$toprint[] = '<li class="select2-search-choice-dolibarr noborderoncategories" style="background: #bbb">'.$obj->$field_toshow.'</li>';
								}
							}
						} else {
							$translabel = '';
							if (!empty($obj->{$InfoFieldList[1]})) {
								$translabel = $langs->trans($obj->{$InfoFieldList[1]});
							}
							if ($translabel != $obj->{$InfoFieldList[1]}) {
								$toprint[] = '<li class="select2-search-choice-dolibarr noborderoncategories" style="background: #bbb">'.dol_trunc($translabel, 18).'</li>';
							} else {
								$toprint[] = '<li class="select2-search-choice-dolibarr noborderoncategories" style="background: #bbb">'.$obj->{$InfoFieldList[1]}.'</li>';
							}
						}
					}
				}
				$value = '<div class="select2-container-multi-dolibarr" style="width: 90%;"><ul class="select2-choices-dolibarr">'.implode(' ', $toprint).'</ul></div>';
			} else {
				dol_syslog(get_class($this).'::showOutputField error '.$this->db->lasterror(), LOG_WARNING);
			}
		} elseif ($type == 'link') {
			$out = '';

			// only if something to display (perf)
			if ($value)
			{
				$param_list = array_keys($param['options']); // $param_list='ObjectName:classPath'

				$InfoFieldList = explode(":", $param_list[0]);
				$classname = $InfoFieldList[0];
				$classpath = $InfoFieldList[1];
				$getnomurlparam = (empty($InfoFieldList[2]) ? 3 : $InfoFieldList[2]);
				if (!empty($classpath))
				{
					dol_include_once($InfoFieldList[1]);
					if ($classname && class_exists($classname))
					{
						$object = new $classname($this->db);
						$object->fetch($value);
						$value = $object->getNomUrl($getnomurlparam);
					}
				} else {
					dol_syslog('Error bad setup of extrafield', LOG_WARNING);
					return 'Error bad setup of extrafield';
				}
			} else $value = '';
		} elseif (preg_match('/^(text|html)/', $type)) {
			$value = dol_htmlentitiesbr($value);
		} elseif ($type == 'password') {
			$value = preg_replace('/./i', '*', $value);
		} elseif ($type == 'array') {
			$value = implode('<br>', $value);
		}

		//print $type.'-'.$size.'-'.$value;
		$out = $value;

		return $out;
	}


	/**
	 * Function to show lines of extrafields with output datas.
	 * This function is responsible to output the <tr> and <td> according to correct number of columns received into $params['colspan']
	 *
	 * @param 	Extrafields $extrafields    Extrafield Object
	 * @param 	string      $mode           Show output ('view') or input ('create' or 'edit') for extrafield
	 * @param 	array       $params         Optional parameters. Example: array('style'=>'class="oddeven"', 'colspan'=>$colspan)
	 * @param 	string      $keysuffix      Suffix string to add after name and id of field (can be used to avoid duplicate names)
	 * @param 	string      $keyprefix      Prefix string to add before name and id of field (can be used to avoid duplicate names)
	 * @param	string		$onetrtd		All fields in same tr td. Used by objectline_create.tpl.php for example.
	 * @param	string		$display_type	"card" for form display, "line" for document line display (extrafields on propal line, order line, etc...)
	 * @return 	string
	 */
	public function showOptionals($extrafields, $mode = 'view', $params = null, $keysuffix = '', $keyprefix = '', $onetrtd = 0, $display_type = 'card')
	{
		global $db, $conf, $langs, $action, $form, $hookmanager;

		if (!is_object($form)) $form = new Form($db);

		$out = '';

		$parameters = array();
		$reshook = $hookmanager->executeHooks('showOptionals', $parameters, $this, $action); // Note that $action and $object may have been modified by hook
		if (empty($reshook))
		{
			if (is_array($extrafields->attributes[$this->table_element]['label']) && count($extrafields->attributes[$this->table_element]['label']) > 0)
			{
				$out .= "\n";
				$out .= '<!-- showOptionals --> ';
				$out .= "\n";

				$extrafields_collapse_num = '';
				$e = 0;
				foreach ($extrafields->attributes[$this->table_element]['label'] as $key=>$label)
				{
					// Show only the key field in params
					if (is_array($params) && array_key_exists('onlykey', $params) && $key != $params['onlykey']) continue;

					// Test on 'enabled' ('enabled' is different than 'list' = 'visibility')
					$enabled = 1;
					if ($enabled && isset($extrafields->attributes[$this->table_element]['enabled'][$key]))
					{
						$enabled = dol_eval($extrafields->attributes[$this->table_element]['enabled'][$key], 1);
					}
					if (empty($enabled)) continue;

					$visibility = 1;
					if ($visibility && isset($extrafields->attributes[$this->table_element]['list'][$key]))
					{
						$visibility = dol_eval($extrafields->attributes[$this->table_element]['list'][$key], 1);
					}

					$perms = 1;
					if ($perms && isset($extrafields->attributes[$this->table_element]['perms'][$key]))
					{
						$perms = dol_eval($extrafields->attributes[$this->table_element]['perms'][$key], 1);
					}

					if (($mode == 'create') && abs($visibility) != 1 && abs($visibility) != 3) continue; // <> -1 and <> 1 and <> 3 = not visible on forms, only on list
					elseif (($mode == 'edit') && abs($visibility) != 1 && abs($visibility) != 3 && abs($visibility) != 4) continue; // <> -1 and <> 1 and <> 3 = not visible on forms, only on list and <> 4 = not visible at the creation
					elseif ($mode == 'view' && empty($visibility)) continue;
					if (empty($perms)) continue;
					// Load language if required
					if (!empty($extrafields->attributes[$this->table_element]['langfile'][$key])) {
						$langs->load($extrafields->attributes[$this->table_element]['langfile'][$key]);
					}

					$colspan = '';
					if (is_array($params) && count($params) > 0 && $display_type=='card') {
						if (array_key_exists('cols', $params)) {
							$colspan = $params['cols'];
						} elseif (array_key_exists('colspan', $params)) {	// For backward compatibility. Use cols instead now.
							$reg = array();
							if (preg_match('/colspan="(\d+)"/', $params['colspan'], $reg)) {
								$colspan = $reg[1];
							} else {
								$colspan = $params['colspan'];
							}
						}
					}

					switch ($mode) {
						case "view":
							$value = $this->array_options["options_".$key.$keysuffix]; // Value may be clean or formated later
							break;
						case "create":
						case "edit":
							// We get the value of property found with GETPOST so it takes into account:
							// default values overwrite, restore back to list link, ... (but not 'default value in database' of field)
							$check = 'alphanohtml';
							if (in_array($extrafields->attributes[$this->table_element]['type'][$key], array('html', 'text'))) {
								$check = 'restricthtml';
							}
							$getposttemp = GETPOST($keyprefix.'options_'.$key.$keysuffix, $check, 3); // GETPOST can get value from GET, POST or setup of default values overwrite.
							// GETPOST("options_" . $key) can be 'abc' or array(0=>'abc')
							if (is_array($getposttemp) || $getposttemp != '' || GETPOSTISSET($keyprefix.'options_'.$key.$keysuffix))
							{
								if (is_array($getposttemp)) {
									// $getposttemp is an array but following code expects a comma separated string
									$value = implode(",", $getposttemp);
								} else {
									$value = $getposttemp;
								}
							} else {
							    $value = (!empty($this->array_options["options_".$key]) ? $this->array_options["options_".$key] : ''); // No GET, no POST, no default value, so we take value of object.
							}
							//var_dump($keyprefix.' - '.$key.' - '.$keysuffix.' - '.$keyprefix.'options_'.$key.$keysuffix.' - '.$this->array_options["options_".$key.$keysuffix].' - '.$getposttemp.' - '.$value);
							break;
					}

					// Output value of the current field
					if ($extrafields->attributes[$this->table_element]['type'][$key] == 'separate')
					{
						$extrafields_collapse_num = '';
						$extrafield_param = $extrafields->attributes[$this->table_element]['param'][$key];
						if (!empty($extrafield_param) && is_array($extrafield_param)) {
							$extrafield_param_list = array_keys($extrafield_param['options']);

							if (count($extrafield_param_list) > 0) {
								$extrafield_collapse_display_value = intval($extrafield_param_list[0]);

								if ($extrafield_collapse_display_value == 1 || $extrafield_collapse_display_value == 2) {
									$extrafields_collapse_num = $extrafields->attributes[$this->table_element]['pos'][$key];
								}
							}
						}

						$out .= $extrafields->showSeparator($key, $this, ($colspan + 1), $display_type);
					} else {
						$class = (!empty($extrafields->attributes[$this->table_element]['hidden'][$key]) ? 'hideobject ' : '');
						$csstyle = '';
						if (is_array($params) && count($params) > 0) {
							if (array_key_exists('class', $params)) {
								$class .= $params['class'].' ';
							}
							if (array_key_exists('style', $params)) {
								$csstyle = $params['style'];
							}
						}

						// add html5 elements
						$domData  = ' data-element="extrafield"';
						$domData .= ' data-targetelement="'.$this->element.'"';
						$domData .= ' data-targetid="'.$this->id.'"';

						$html_id = (empty($this->id) ? '' : 'extrarow-'.$this->element.'_'.$key.'_'.$this->id);
						if ($display_type=='card') {
							if (!empty($conf->global->MAIN_EXTRAFIELDS_USE_TWO_COLUMS) && ($e % 2) == 0) { $colspan = '0'; }

							if ($action == 'selectlines') { $colspan++; }
						}

						// Convert date into timestamp format (value in memory must be a timestamp)
						if (in_array($extrafields->attributes[$this->table_element]['type'][$key], array('date', 'datetime')))
						{
							$datenotinstring = $this->array_options['options_'.$key];
							if (!is_numeric($this->array_options['options_'.$key]))	// For backward compatibility
							{
								$datenotinstring = $this->db->jdate($datenotinstring);
							}
							$value = (GETPOSTISSET($keyprefix.'options_'.$key.$keysuffix)) ? dol_mktime(GETPOST($keyprefix.'options_'.$key.$keysuffix."hour", 'int', 3), GETPOST($keyprefix.'options_'.$key.$keysuffix."min", 'int', 3), 0, GETPOST($keyprefix.'options_'.$key.$keysuffix."month", 'int', 3), GETPOST($keyprefix.'options_'.$key.$keysuffix."day", 'int', 3), GETPOST($keyprefix.'options_'.$key.$keysuffix."year", 'int', 3)) : $datenotinstring;
						}
						// Convert float submited string into real php numeric (value in memory must be a php numeric)
						if (in_array($extrafields->attributes[$this->table_element]['type'][$key], array('price', 'double')))
						{
							$value = (GETPOSTISSET($keyprefix.'options_'.$key.$keysuffix) || $value) ? price2num($value) : $this->array_options['options_'.$key];
						}

						// HTML, text, select, integer and varchar: take into account default value in database if in create mode
						if (in_array($extrafields->attributes[$this->table_element]['type'][$key], array('html', 'text', 'varchar', 'select', 'int')))
						{
							if ($action == 'create') $value = (GETPOSTISSET($keyprefix.'options_'.$key.$keysuffix) || $value) ? $value : $extrafields->attributes[$this->table_element]['default'][$key];
						}

						$labeltoshow = $langs->trans($label);
						$helptoshow = $langs->trans($extrafields->attributes[$this->table_element]['help'][$key]);

						if ($display_type=='card') {
							$out .= '<tr '.($html_id ? 'id="'.$html_id.'" ' : '').$csstyle.' class="'.$class.$this->element.'_extras_'.$key.' trextrafields_collapse'.$extrafields_collapse_num.'" '.$domData.' >';
							$out .= '<td class="wordbreak';
						} elseif ($display_type=='line') {
							$out .= '<div '.($html_id ? 'id="'.$html_id.'" ' : '').$csstyle.' class="'.$class.$this->element.'_extras_'.$key.' trextrafields_collapse'.$extrafields_collapse_num.(!empty($this->id)?'_'.$this->id:'').'" '.$domData.' >';
							$out .= '<div style="display: inline-block; padding-right:4px" class="wordbreak';
						}
						//$out .= "titlefield";
						//if (GETPOST('action', 'restricthtml') == 'create') $out.='create';
						// BUG #11554 : For public page, use red dot for required fields, instead of bold label
						$tpl_context = isset($params["tpl_context"]) ? $params["tpl_context"] : "none";
						if ($tpl_context == "public") {	// Public page : red dot instead of fieldrequired characters
							$out .= '">';
							if (!empty($extrafields->attributes[$this->table_element]['help'][$key])) $out .= $form->textwithpicto($labeltoshow, $helptoshow);
							else $out .= $labeltoshow;
							if ($mode != 'view' && !empty($extrafields->attributes[$this->table_element]['required'][$key])) $out .= '&nbsp;<font color="red">*</font>';
						} else {
							if ($mode != 'view' && !empty($extrafields->attributes[$this->table_element]['required'][$key])) $out .= ' fieldrequired';
							$out .= '">';
							if (!empty($extrafields->attributes[$this->table_element]['help'][$key])) $out .= $form->textwithpicto($labeltoshow, $helptoshow);
							else $out .= $labeltoshow;
						}

						$out .= ($display_type=='card' ? '</td>' : '</div>');

						$html_id = !empty($this->id) ? $this->element.'_extras_'.$key.'_'.$this->id : '';
						if ($display_type=='card') {
							$out .= '<td '.($html_id ? 'id="'.$html_id.'" ' : '').' class="'.$this->element.'_extras_'.$key.'" '.($colspan ? ' colspan="'.$colspan.'"' : '').'>';
						} elseif ($display_type=='line') {
							$out .= '<div '.($html_id ? 'id="'.$html_id.'" ' : '').' style="display: inline-block" class="'.$this->element.'_extras_'.$key.'">';
						}

						switch ($mode) {
							case "view":
								$out .= $extrafields->showOutputField($key, $value);
								break;
							case "create":
								$out .= $extrafields->showInputField($key, $value, '', $keysuffix, '', 0, $this->id, $this->table_element);
								break;
							case "edit":
								$out .= $extrafields->showInputField($key, $value, '', $keysuffix, '', 0, $this->id, $this->table_element);
								break;
						}

						$out .= ($display_type=='card' ? '</td>' : '</div>');

						/*for($ii = 0; $ii < ($colspan - 1); $ii++)
						{
							$out .='<td class="'.$this->element.'_extras_'.$key.'"></td>';
						}*/

						if (!empty($conf->global->MAIN_EXTRAFIELDS_USE_TWO_COLUMS) && (($e % 2) == 1)) {
							$out .= ($display_type=='card' ? '</tr>' : '</div>');
						} else {
							$out .= ($display_type=='card' ? '</tr>' : '</div>');
						}
						$e++;
					}
				}
				$out .= "\n";
				// Add code to manage list depending on others
				if (!empty($conf->use_javascript_ajax)) {
					$out .= '
					<script>
					jQuery(document).ready(function() {
						function showOptions(child_list, parent_list, orig_select)
						{
							var val = $("select[name=\""+parent_list+"\"]").val();
							var parentVal = parent_list + ":" + val;
							if(val > 0) {
								var options = orig_select.find("option[parent=\""+parentVal+"\"]").clone();
								$("select[name=\""+child_list+"\"] option[parent]").remove();
								$("select[name=\""+child_list+"\"]").append(options);
							} else {
								var options = orig_select.find("option[parent]").clone();
								$("select[name=\""+child_list+"\"] option[parent]").remove();
								$("select[name=\""+child_list+"\"]").append(options);
							}
						}
						function setListDependencies() {
							jQuery("select option[parent]").parent().each(function() {
								var orig_select = {};
								var child_list = $(this).attr("name");
								orig_select[child_list] = $(this).clone();
								var parent = $(this).find("option[parent]:first").attr("parent");
								var infos = parent.split(":");
								var parent_list = infos[0];
<<<<<<< HEAD
								//Hide daughters lists
								if ($("#"+child_list).val() == 0 && $("#"+parent_list).val() == 0){
								    $("#"+child_list).hide();
								//Show mother lists
								} else if ($("#"+parent_list).val() != 0){
								    $("#"+parent_list).show();
								}
								//show the child list if the parent list value is selected
								$("select[name=\""+parent_list+"\"]").click(function() {
								    if ($(this).val() != 0){
								        $("#"+child_list).show()
									}
								});
								$("select[name=\""+parent_list+"\"]").change(function() {
									showOptions(child_list, parent_list);
									//Select the value 0 on child list on change on the parent list
									$("#"+child_list).val(0).trigger("change");
									//Hide child lists if the parent value is set to 0
									if ($(this).val() == 0){
								   		$("#"+child_list).hide();
									}
=======
								$("select[name=\""+parent_list+"\"]").change(function() {
									showOptions(child_list, parent_list, orig_select[child_list]);
>>>>>>> 5aebf18d
								});
							});
						}
						setListDependencies();
					});
					</script>'."\n";
				}

				$out .= '<!-- /showOptionals --> '."\n";
			}
		}

		$out .= $hookmanager->resPrint;

		return $out;
	}


	/**
	 * Returns the rights used for this class
	 * @return stdClass
	 */
	public function getRights()
	{
		global $user;

		$element = $this->element;
		if ($element == 'facturerec') $element = 'facture';

		return $user->rights->{$element};
	}

	/**
	 * Function used to replace a thirdparty id with another one.
	 * This function is meant to be called from replaceThirdparty with the appropiate tables
	 * Column name fk_soc MUST be used to identify thirdparties
	 *
	 * @param  DoliDB 	   $db 			  Database handler
	 * @param  int 		   $origin_id     Old thirdparty id (the thirdparty to delete)
	 * @param  int 		   $dest_id       New thirdparty id (the thirdparty that will received element of the other)
	 * @param  string[]    $tables        Tables that need to be changed
	 * @param  int         $ignoreerrors  Ignore errors. Return true even if errors. We need this when replacement can fails like for categories (categorie of old thirdparty may already exists on new one)
	 * @return bool						  True if success, False if error
	 */
	public static function commonReplaceThirdparty(DoliDB $db, $origin_id, $dest_id, array $tables, $ignoreerrors = 0)
	{
		foreach ($tables as $table)
		{
			$sql = 'UPDATE '.MAIN_DB_PREFIX.$table.' SET fk_soc = '.$dest_id.' WHERE fk_soc = '.$origin_id;

			if (!$db->query($sql))
			{
				if ($ignoreerrors) return true; // TODO Not enough. If there is A-B on kept thirdarty and B-C on old one, we must get A-B-C after merge. Not A-B.
				//$this->errors = $db->lasterror();
				return false;
			}
		}

		return true;
	}

	/**
	 * Get buy price to use for margin calculation. This function is called when buy price is unknown.
	 *	 Set buy price = sell price if ForceBuyingPriceIfNull configured,
	 *   else if calculation MARGIN_TYPE = 'costprice' and costprice is defined, use costprice as buyprice
	 *	 else if calculation MARGIN_TYPE = 'pmp' and pmp is calculated, use pmp as buyprice
	 *	 else set min buy price as buy price
	 *
	 * @param float		$unitPrice		 Product unit price
	 * @param float		$discountPercent Line discount percent
	 * @param int		$fk_product		 Product id
	 * @return	float                    <0 if KO, buyprice if OK
	 */
	public function defineBuyPrice($unitPrice = 0.0, $discountPercent = 0.0, $fk_product = 0)
	{
		global $conf;

		$buyPrice = 0;

		if (($unitPrice > 0) && (isset($conf->global->ForceBuyingPriceIfNull) && $conf->global->ForceBuyingPriceIfNull == 1)) // In most cases, test here is false
		{
			$buyPrice = $unitPrice * (1 - $discountPercent / 100);
		} else {
			// Get cost price for margin calculation
			if (!empty($fk_product))
			{
				if (isset($conf->global->MARGIN_TYPE) && $conf->global->MARGIN_TYPE == 'costprice')
				{
					require_once DOL_DOCUMENT_ROOT.'/product/class/product.class.php';
					$product = new Product($this->db);
					$result = $product->fetch($fk_product);
					if ($result <= 0)
					{
						$this->errors[] = 'ErrorProductIdDoesNotExists';
						return -1;
					}
					if ($product->cost_price > 0)
					{
						$buyPrice = $product->cost_price;
					} elseif ($product->pmp > 0)
					{
						$buyPrice = $product->pmp;
					}
				} elseif (isset($conf->global->MARGIN_TYPE) && $conf->global->MARGIN_TYPE == 'pmp')
				{
					require_once DOL_DOCUMENT_ROOT.'/product/class/product.class.php';
					$product = new Product($this->db);
					$result = $product->fetch($fk_product);
					if ($result <= 0)
					{
						$this->errors[] = 'ErrorProductIdDoesNotExists';
						return -1;
					}
					if ($product->pmp > 0)
					{
						$buyPrice = $product->pmp;
					}
				}

				if (empty($buyPrice) && isset($conf->global->MARGIN_TYPE) && in_array($conf->global->MARGIN_TYPE, array('1', 'pmp', 'costprice')))
				{
					require_once DOL_DOCUMENT_ROOT.'/fourn/class/fournisseur.product.class.php';
					$productFournisseur = new ProductFournisseur($this->db);
					if (($result = $productFournisseur->find_min_price_product_fournisseur($fk_product)) > 0)
					{
						$buyPrice = $productFournisseur->fourn_unitprice;
					} elseif ($result < 0)
					{
						$this->errors[] = $productFournisseur->error;
						return -2;
					}
				}
			}
		}
		return $buyPrice;
	}

	// phpcs:disable PEAR.NamingConventions.ValidFunctionName.ScopeNotCamelCaps
	/**
	 *  Show photos of an object (nbmax maximum), into several columns
	 *
	 *  @param		string	$modulepart		'product', 'ticket', ...
	 *  @param      string	$sdir        	Directory to scan (full absolute path)
	 *  @param      int		$size        	0=original size, 1='small' use thumbnail if possible
	 *  @param      int		$nbmax       	Nombre maximum de photos (0=pas de max)
	 *  @param      int		$nbbyrow     	Number of image per line or -1 to use div. Used only if size=1.
	 * 	@param		int		$showfilename	1=Show filename
	 * 	@param		int		$showaction		1=Show icon with action links (resize, delete)
	 * 	@param		int		$maxHeight		Max height of original image when size='small' (so we can use original even if small requested). If 0, always use 'small' thumb image.
	 * 	@param		int		$maxWidth		Max width of original image when size='small'
	 *  @param      int     $nolink         Do not add a href link to view enlarged imaged into a new tab
	 *  @param      int     $notitle        Do not add title tag on image
	 *  @param		int		$usesharelink	Use the public shared link of image (if not available, the 'nophoto' image will be shown instead)
	 *  @return     string					Html code to show photo. Number of photos shown is saved in this->nbphoto
	 */
	public function show_photos($modulepart, $sdir, $size = 0, $nbmax = 0, $nbbyrow = 5, $showfilename = 0, $showaction = 0, $maxHeight = 120, $maxWidth = 160, $nolink = 0, $notitle = 0, $usesharelink = 0)
	{
		// phpcs:enable
		global $conf, $user, $langs;

		include_once DOL_DOCUMENT_ROOT.'/core/lib/files.lib.php';
		include_once DOL_DOCUMENT_ROOT.'/core/lib/images.lib.php';

		$sortfield = 'position_name';
		$sortorder = 'asc';

		$dir = $sdir.'/';
		$pdir = '/';

		$dir .= get_exdir(0, 0, 0, 0, $this, $modulepart);
		$pdir .= get_exdir(0, 0, 0, 0, $this, $modulepart);

		// For backward compatibility
		if ($modulepart == 'product') {
			if (!empty($conf->global->PRODUCT_USE_OLD_PATH_FOR_PHOTO)) {
				$dir = $sdir.'/'.get_exdir($this->id, 2, 0, 0, $this, $modulepart).$this->id."/photos/";
				$pdir = '/'.get_exdir($this->id, 2, 0, 0, $this, $modulepart).$this->id."/photos/";
			}
		}

		// Defined relative dir to DOL_DATA_ROOT
		$relativedir = '';
		if ($dir) {
			$relativedir = preg_replace('/^'.preg_quote(DOL_DATA_ROOT, '/').'/', '', $dir);
			$relativedir = preg_replace('/^[\\/]/', '', $relativedir);
			$relativedir = preg_replace('/[\\/]$/', '', $relativedir);
		}

		$dirthumb = $dir.'thumbs/';
		$pdirthumb = $pdir.'thumbs/';

		$return = '<!-- Photo -->'."\n";
		$nbphoto = 0;

		$filearray = dol_dir_list($dir, "files", 0, '', '(\.meta|_preview.*\.png)$', $sortfield, (strtolower($sortorder) == 'desc' ?SORT_DESC:SORT_ASC), 1);

		/*if (! empty($conf->global->PRODUCT_USE_OLD_PATH_FOR_PHOTO))    // For backward compatiblity, we scan also old dirs
		 {
		 $filearrayold=dol_dir_list($dirold,"files",0,'','(\.meta|_preview.*\.png)$',$sortfield,(strtolower($sortorder)=='desc'?SORT_DESC:SORT_ASC),1);
		 $filearray=array_merge($filearray, $filearrayold);
		 }*/

		completeFileArrayWithDatabaseInfo($filearray, $relativedir);

		if (count($filearray)) {
			if ($sortfield && $sortorder) {
				$filearray = dol_sort_array($filearray, $sortfield, $sortorder);
			}

			foreach ($filearray as $key => $val) {
				$photo = '';
				$file = $val['name'];

				//if (! utf8_check($file)) $file=utf8_encode($file);	// To be sure file is stored in UTF8 in memory

				//if (dol_is_file($dir.$file) && image_format_supported($file) >= 0)
				if (image_format_supported($file) >= 0) {
					$nbphoto++;
					$photo = $file;
					$viewfilename = $file;

					if ($size == 1 || $size == 'small') {   // Format vignette
						// Find name of thumb file
						$photo_vignette = basename(getImageFileNameForSize($dir.$file, '_small'));
						if (!dol_is_file($dirthumb.$photo_vignette)) $photo_vignette = '';

						// Get filesize of original file
						$imgarray = dol_getImageSize($dir.$photo);

						if ($nbbyrow > 0)
						{
							if ($nbphoto == 1) $return .= '<table class="valigntop center centpercent" style="border: 0; padding: 2px; border-spacing: 2px; border-collapse: separate;">';

							if ($nbphoto % $nbbyrow == 1) $return .= '<tr class="center valignmiddle" style="border: 1px">';
							$return .= '<td style="width: '.ceil(100 / $nbbyrow).'%" class="photo">';
						} elseif ($nbbyrow < 0) $return .= '<div class="inline-block">';

						$return .= "\n";

						$relativefile = preg_replace('/^\//', '', $pdir.$photo);
						if (empty($nolink))
						{
							$urladvanced = getAdvancedPreviewUrl($modulepart, $relativefile, 0, 'entity='.$this->entity);
							if ($urladvanced) $return .= '<a href="'.$urladvanced.'">';
							else $return .= '<a href="'.DOL_URL_ROOT.'/viewimage.php?modulepart='.$modulepart.'&entity='.$this->entity.'&file='.urlencode($pdir.$photo).'" class="aphoto" target="_blank">';
						}

						// Show image (width height=$maxHeight)
						// Si fichier vignette disponible et image source trop grande, on utilise la vignette, sinon on utilise photo origine
						$alt = $langs->transnoentitiesnoconv('File').': '.$relativefile;
						$alt .= ' - '.$langs->transnoentitiesnoconv('Size').': '.$imgarray['width'].'x'.$imgarray['height'];
						if ($notitle) $alt = '';

						if ($usesharelink) {
							if ($val['share']) {
								if (empty($maxHeight) || $photo_vignette && $imgarray['height'] > $maxHeight) {
									$return .= '<!-- Show original file (thumb not yet available with shared links) -->';
									$return .= '<img class="photo photowithmargin" height="'.$maxHeight.'" src="'.DOL_URL_ROOT.'/viewimage.php?hashp='.urlencode($val['share']).'" title="'.dol_escape_htmltag($alt).'">';
								} else {
									$return .= '<!-- Show original file -->';
									$return .= '<img class="photo photowithmargin" height="'.$maxHeight.'" src="'.DOL_URL_ROOT.'/viewimage.php?hashp='.urlencode($val['share']).'" title="'.dol_escape_htmltag($alt).'">';
								}
							} else {
								$return .= '<!-- Show nophoto file (because file is not shared) -->';
								$return .= '<img class="photo photowithmargin" height="'.$maxHeight.'" src="'.DOL_URL_ROOT.'/public/theme/common/nophoto.png" title="'.dol_escape_htmltag($alt).'">';
							}
						} else {
							if (empty($maxHeight) || $photo_vignette && $imgarray['height'] > $maxHeight) {
								$return .= '<!-- Show thumb -->';
								$return .= '<img class="photo photowithmargin maxwidth150onsmartphone" height="'.$maxHeight.'" src="'.DOL_URL_ROOT.'/viewimage.php?modulepart='.$modulepart.'&entity='.$this->entity.'&file='.urlencode($pdirthumb.$photo_vignette).'" title="'.dol_escape_htmltag($alt).'">';
							} else {
								$return .= '<!-- Show original file -->';
								$return .= '<img class="photo photowithmargin" height="'.$maxHeight.'" src="'.DOL_URL_ROOT.'/viewimage.php?modulepart='.$modulepart.'&entity='.$this->entity.'&file='.urlencode($pdir.$photo).'" title="'.dol_escape_htmltag($alt).'">';
							}
						}

						if (empty($nolink)) $return .= '</a>';
						$return .= "\n";

						if ($showfilename) $return .= '<br>'.$viewfilename;
						if ($showaction)
						{
							$return .= '<br>';
							// On propose la generation de la vignette si elle n'existe pas et si la taille est superieure aux limites
							if ($photo_vignette && (image_format_supported($photo) > 0) && ($this->imgWidth > $maxWidth || $this->imgHeight > $maxHeight))
							{
								$return .= '<a href="'.$_SERVER["PHP_SELF"].'?id='.$this->id.'&amp;action=addthumb&amp;file='.urlencode($pdir.$viewfilename).'">'.img_picto($langs->trans('GenerateThumb'), 'refresh').'&nbsp;&nbsp;</a>';
							}
							// Special cas for product
							if ($modulepart == 'product' && ($user->rights->produit->creer || $user->rights->service->creer))
							{
								// Link to resize
								$return .= '<a href="'.DOL_URL_ROOT.'/core/photos_resize.php?modulepart='.urlencode('produit|service').'&id='.$this->id.'&amp;file='.urlencode($pdir.$viewfilename).'" title="'.dol_escape_htmltag($langs->trans("Resize")).'">'.img_picto($langs->trans("Resize"), 'resize', '').'</a> &nbsp; ';

								// Link to delete
								$return .= '<a href="'.$_SERVER["PHP_SELF"].'?id='.$this->id.'&amp;action=delete&amp;token='.newToken().'&amp;file='.urlencode($pdir.$viewfilename).'">';
								$return .= img_delete().'</a>';
							}
						}
						$return .= "\n";

						if ($nbbyrow > 0)
						{
							$return .= '</td>';
							if (($nbphoto % $nbbyrow) == 0) $return .= '</tr>';
						} elseif ($nbbyrow < 0) $return .= '</div>';
					}

					if (empty($size)) {     // Format origine
						$return .= '<img class="photo photowithmargin" src="'.DOL_URL_ROOT.'/viewimage.php?modulepart='.$modulepart.'&entity='.$this->entity.'&file='.urlencode($pdir.$photo).'">';

						if ($showfilename) $return .= '<br>'.$viewfilename;
						if ($showaction)
						{
							// Special case for product
							if ($modulepart == 'product' && ($user->rights->produit->creer || $user->rights->service->creer))
							{
								// Link to resize
								$return .= '<a href="'.DOL_URL_ROOT.'/core/photos_resize.php?modulepart='.urlencode('produit|service').'&id='.$this->id.'&amp;file='.urlencode($pdir.$viewfilename).'" title="'.dol_escape_htmltag($langs->trans("Resize")).'">'.img_picto($langs->trans("Resize"), 'resize', '').'</a> &nbsp; ';

								// Link to delete
								$return .= '<a href="'.$_SERVER["PHP_SELF"].'?id='.$this->id.'&amp;action=delete&amp;token='.newToken().'&amp;file='.urlencode($pdir.$viewfilename).'">';
								$return .= img_delete().'</a>';
							}
						}
					}

					// On continue ou on arrete de boucler ?
					if ($nbmax && $nbphoto >= $nbmax) break;
				}
			}

			if ($size == 1 || $size == 'small')
			{
				if ($nbbyrow > 0)
				{
					// Ferme tableau
					while ($nbphoto % $nbbyrow)
					{
						$return .= '<td style="width: '.ceil(100 / $nbbyrow).'%">&nbsp;</td>';
						$nbphoto++;
					}

					if ($nbphoto) $return .= '</table>';
				}
			}
		}

		$this->nbphoto = $nbphoto;

		return $return;
	}


	/**
	 * Function test if type is array
	 *
	 * @param   array   $info   content informations of field
	 * @return  bool			true if array
	 */
	protected function isArray($info)
	{
		if (is_array($info)) {
			if (isset($info['type']) && $info['type'] == 'array') return true;
			else return false;
		}
		return false;
	}

	/**
	 * Function test if type is date
	 *
	 * @param   array   $info   content informations of field
	 * @return  bool			true if date
	 */
	public function isDate($info)
	{
		if (isset($info['type']) && ($info['type'] == 'date' || $info['type'] == 'datetime' || $info['type'] == 'timestamp')) return true;
		return false;
	}

	/**
	 * Function test if type is duration
	 *
	 * @param   array   $info   content informations of field
	 * @return  bool			true if field of type duration
	 */
	public function isDuration($info)
	{
		if (is_array($info)) {
			if (isset($info['type']) && ($info['type'] == 'duration')) return true;
			else return false;
		} else return false;
	}

	/**
	 * Function test if type is integer
	 *
	 * @param   array   $info   content informations of field
	 * @return  bool			true if integer
	 */
	public function isInt($info)
	{
		if (is_array($info)) {
			if (isset($info['type']) && ($info['type'] == 'int' || preg_match('/^integer/i', $info['type']))) return true;
			else return false;
		} else return false;
	}

	/**
	 * Function test if type is float
	 *
	 * @param   array   $info   content informations of field
	 * @return  bool			true if float
	 */
	public function isFloat($info)
	{
		if (is_array($info)) {
			if (isset($info['type']) && (preg_match('/^(double|real|price)/i', $info['type']))) return true;
			else return false;
		}
		return false;
	}

	/**
	 * Function test if type is text
	 *
	 * @param   array   $info   content informations of field
	 * @return  bool			true if type text
	 */
	public function isText($info)
	{
		if (is_array($info)) {
			if (isset($info['type']) && $info['type'] == 'text') return true;
			else return false;
		}
		return false;
	}

	/**
	 * Function test if field can be null
	 *
	 * @param   array   $info   content informations of field
	 * @return  bool			true if it can be null
	 */
	protected function canBeNull($info)
	{
		if (is_array($info)) {
			if (isset($info['notnull']) && $info['notnull'] != '1') return true;
			else return false;
		}
		return true;
	}

	/**
	 * Function test if field is forced to null if zero or empty
	 *
	 * @param   array   $info   content informations of field
	 * @return  bool			true if forced to null
	 */
	protected function isForcedToNullIfZero($info)
	{
		if (is_array($info)) {
			if (isset($info['notnull']) && $info['notnull'] == '-1') return true;
			else return false;
		}
		return false;
	}

	/**
	 * Function test if is indexed
	 *
	 * @param   array   $info   content informations of field
	 * @return                  bool
	 */
	protected function isIndex($info)
	{
		if (is_array($info)) {
			if (isset($info['index']) && $info['index'] == true) return true;
			else return false;
		}
		return false;
	}


	/**
	 * Function to prepare a part of the query for insert.
	 * Note $this->${field} are set by the page that make the createCommon or the updateCommon.
	 * $this->${field} should be a clean value. The page can run
	 *
	 * @return array
	 */
	protected function setSaveQuery()
	{
		global $conf;

		$queryarray = array();
		foreach ($this->fields as $field => $info)	// Loop on definition of fields
		{
			// Depending on field type ('datetime', ...)
			if ($this->isDate($info))
			{
				if (empty($this->{$field})) {
					$queryarray[$field] = null;
				} else {
					$queryarray[$field] = $this->db->idate($this->{$field});
				}
			} elseif ($this->isArray($info))
			{
				if (!empty($this->{$field})) {
					if (!is_array($this->{$field})) {
						$this->{$field} = array($this->{$field});
					}
					$queryarray[$field] = serialize($this->{$field});
				} else {
					$queryarray[$field] = null;
				}
			} elseif ($this->isDuration($info))
			{
				// $this->{$field} may be null, '', 0, '0', 123, '123'
				if ((isset($this->{$field}) && $this->{$field} != '') || !empty($info['notnull'])) {
					if (!isset($this->{$field})) {
						$queryarray[$field] = 0;
					} else {
						$queryarray[$field] = (int) $this->{$field};		// If '0', it may be set to null later if $info['notnull'] == -1
					}
				}
				else $queryarray[$field] = null;
			} elseif ($this->isInt($info) || $this->isFloat($info))
			{
				if ($field == 'entity' && is_null($this->{$field})) $queryarray[$field] = $conf->entity;
				else {
					// $this->{$field} may be null, '', 0, '0', 123, '123'
					if ((isset($this->{$field}) && $this->{$field} != '') || !empty($info['notnull'])) {
						if (!isset($this->{$field})) {
							$queryarray[$field] = 0;
						} elseif ($this->isInt($info)) {
							$queryarray[$field] = (int) $this->{$field};	// If '0', it may be set to null later if $info['notnull'] == -1
						} elseif ($this->isFloat($info)) {
							$queryarray[$field] = (double) $this->{$field};	// If '0', it may be set to null later if $info['notnull'] == -1
						}
					} else $queryarray[$field] = null;
				}
			} else {
				$queryarray[$field] = $this->{$field};
			}

			if ($info['type'] == 'timestamp' && empty($queryarray[$field])) unset($queryarray[$field]);
			if (!empty($info['notnull']) && $info['notnull'] == -1 && empty($queryarray[$field])) $queryarray[$field] = null; // May force 0 to null
		}

		return $queryarray;
	}

	/**
	 * Function to load data from a SQL pointer into properties of current object $this
	 *
	 * @param   stdClass    $obj    Contain data of object from database
	 * @return void
	 */
	public function setVarsFromFetchObj(&$obj)
	{
		foreach ($this->fields as $field => $info)
		{
			if ($this->isDate($info)) {
				if (empty($obj->{$field}) || $obj->{$field} === '0000-00-00 00:00:00' || $obj->{$field} === '1000-01-01 00:00:00') $this->{$field} = 0;
				else $this->{$field} = strtotime($obj->{$field});
			} elseif ($this->isArray($info))
			{
				if (!empty($obj->{$field})) {
					$this->{$field} = @unserialize($obj->{$field});
					// Hack for data not in UTF8
					if ($this->{$field } === false) @unserialize(utf8_decode($obj->{$field}));
				} else {
					$this->{$field} = array();
				}
			} elseif ($this->isInt($info)) {
				if ($field == 'rowid') $this->id = (int) $obj->{$field};
				else {
					if ($this->isForcedToNullIfZero($info)) {
						if (empty($obj->{$field})) $this->{$field} = null;
						else $this->{$field} = (double) $obj->{$field};
					} else {
						if (!is_null($obj->{$field}) || (isset($info['notnull']) && $info['notnull'] == 1)) {
							$this->{$field} = (int) $obj->{$field};
						} else {
							$this->{$field} = null;
						}
					}
				}
			} elseif ($this->isFloat($info)) {
				if ($this->isForcedToNullIfZero($info)) {
					if (empty($obj->{$field})) $this->{$field} = null;
					else $this->{$field} = (double) $obj->{$field};
				} else {
					if (!is_null($obj->{$field}) || (isset($info['notnull']) && $info['notnull'] == 1)) {
						$this->{$field} = (double) $obj->{$field};
					} else {
						$this->{$field} = null;
					}
				}
			} else {
				$this->{$field} = $obj->{$field};
			}
		}

		// If there is no 'ref' field, we force property ->ref to ->id for a better compatibility with common functions.
		if (!isset($this->fields['ref']) && isset($this->id)) $this->ref = $this->id;
	}

	/**
	 * Function to concat keys of fields
	 *
	 * @return string
	 */
	protected function getFieldList()
	{
		$keys = array_keys($this->fields);
		return implode(',', $keys);
	}

	/**
	 * Add quote to field value if necessary
	 *
	 * @param 	string|int	$value			Value to protect
	 * @param	array		$fieldsentry	Properties of field
	 * @return 	string
	 */
	protected function quote($value, $fieldsentry)
	{
		if (is_null($value)) return 'NULL';
		elseif (preg_match('/^(int|double|real|price)/i', $fieldsentry['type'])) return $this->db->escape("$value");
		elseif ($fieldsentry['type'] == 'boolean') {
			if ($value) return 'true';
			else return 'false';
		}
		else return "'".$this->db->escape($value)."'";
	}


	/**
	 * Create object into database
	 *
	 * @param  User $user      User that creates
	 * @param  bool $notrigger false=launch triggers after, true=disable triggers
	 * @return int             <0 if KO, Id of created object if OK
	 */
	public function createCommon(User $user, $notrigger = false)
	{
		global $langs;
		dol_syslog(get_class($this)."::createCommon create", LOG_DEBUG);

		$error = 0;

		$now = dol_now();

		$fieldvalues = $this->setSaveQuery();

		if (array_key_exists('date_creation', $fieldvalues) && empty($fieldvalues['date_creation'])) $fieldvalues['date_creation'] = $this->db->idate($now);
		if (array_key_exists('fk_user_creat', $fieldvalues) && !($fieldvalues['fk_user_creat'] > 0)) $fieldvalues['fk_user_creat'] = $user->id;
		unset($fieldvalues['rowid']); // The field 'rowid' is reserved field name for autoincrement field so we don't need it into insert.
		if (array_key_exists('ref', $fieldvalues)) $fieldvalues['ref'] = dol_string_nospecial($fieldvalues['ref']); // If field is a ref, we sanitize data

		$keys = array();
		$values = array(); // Array to store string forged for SQL syntax
		foreach ($fieldvalues as $k => $v) {
			$keys[$k] = $k;
			$value = $this->fields[$k];
			$values[$k] = $this->quote($v, $value); // May return string 'NULL' if $value is null
		}

		// Clean and check mandatory
		foreach ($keys as $key)
		{
			// If field is an implicit foreign key field
			if (preg_match('/^integer:/i', $this->fields[$key]['type']) && $values[$key] == '-1') $values[$key] = '';
			if (!empty($this->fields[$key]['foreignkey']) && $values[$key] == '-1') $values[$key] = '';

			if (isset($this->fields[$key]['notnull']) && $this->fields[$key]['notnull'] == 1 && (!isset($values[$key]) || $values[$key] === 'NULL') && is_null($this->fields[$key]['default']))
			{
				$error++;
				$this->errors[] = $langs->trans("ErrorFieldRequired", $this->fields[$key]['label']);
			}

			// If value is null and there is a default value for field
			if (isset($this->fields[$key]['notnull']) && $this->fields[$key]['notnull'] == 1 && (!isset($values[$key]) || $values[$key] === 'NULL') && !is_null($this->fields[$key]['default']))
			{
				$values[$key] = $this->fields[$key]['default'];
			}

			// If field is an implicit foreign key field
			if (preg_match('/^integer:/i', $this->fields[$key]['type']) && empty($values[$key])) {
				if (isset($this->fields[$key]['default'])) $values[$key] = $this->fields[$key]['default'];
				else $values[$key] = 'null';
			}
			if (!empty($this->fields[$key]['foreignkey']) && empty($values[$key])) $values[$key] = 'null';
		}

		if ($error) return -1;

		$this->db->begin();

		if (!$error)
		{
			$sql = 'INSERT INTO '.MAIN_DB_PREFIX.$this->table_element;
			$sql .= ' ('.implode(", ", $keys).')';
			$sql .= ' VALUES ('.implode(", ", $values).')';

			$res = $this->db->query($sql);
			if ($res === false) {
				$error++;
				$this->errors[] = $this->db->lasterror();
			}
		}

		if (!$error)
		{
			$this->id = $this->db->last_insert_id(MAIN_DB_PREFIX.$this->table_element);
		}

		// If we have a field ref with a default value of (PROV)
		if (!$error)
		{
			if (key_exists('ref', $this->fields) && $this->fields['ref']['notnull'] > 0 && !is_null($this->fields['ref']['default']) && $this->fields['ref']['default'] == '(PROV)')
			{
				$sql = "UPDATE ".MAIN_DB_PREFIX.$this->table_element." SET ref = '(PROV".$this->id.")' WHERE (ref = '(PROV)' OR ref = '') AND rowid = ".$this->id;
				$resqlupdate = $this->db->query($sql);

				if ($resqlupdate === false)
				{
					$error++;
					$this->errors[] = $this->db->lasterror();
				} else {
					$this->ref = '(PROV'.$this->id.')';
				}
			}
		}

		// Create extrafields
		if (!$error)
		{
			$result = $this->insertExtraFields();
			if ($result < 0) $error++;
		}

		// Create lines
		if (!empty($this->table_element_line) && !empty($this->fk_element))
		{
			$num = (is_array($this->lines) ? count($this->lines) : 0);
			for ($i = 0; $i < $num; $i++)
			{
				$line = $this->lines[$i];

				$keyforparent = $this->fk_element;
				$line->$keyforparent = $this->id;

				// Test and convert into object this->lines[$i]. When coming from REST API, we may still have an array
				//if (! is_object($line)) $line=json_decode(json_encode($line), false);  // convert recursively array into object.
				if (!is_object($line)) $line = (object) $line;

				$result = $line->create($user, 1);
				if ($result < 0)
				{
					$this->error = $this->db->lasterror();
					$this->db->rollback();
					return -1;
				}
			}
		}

		// Triggers
		if (!$error && !$notrigger)
		{
			// Call triggers
			$result = $this->call_trigger(strtoupper(get_class($this)).'_CREATE', $user);
			if ($result < 0) { $error++; }
			// End call triggers
		}

		// Commit or rollback
		if ($error) {
			$this->db->rollback();
			return -1;
		} else {
			$this->db->commit();
			return $this->id;
		}
	}


	/**
	 * Load object in memory from the database
	 *
	 * @param	int    $id				Id object
	 * @param	string $ref				Ref
	 * @param	string	$morewhere		More SQL filters (' AND ...')
	 * @return 	int         			<0 if KO, 0 if not found, >0 if OK
	 */
	public function fetchCommon($id, $ref = null, $morewhere = '')
	{
		if (empty($id) && empty($ref) && empty($morewhere)) return -1;

		$fieldlist = $this->getFieldList();
		if (empty($fieldlist)) return 0;

		$sql = 'SELECT '.$fieldlist;
		$sql .= ' FROM '.MAIN_DB_PREFIX.$this->table_element;

		if (!empty($id)) $sql .= ' WHERE rowid = '.$id;
		elseif (!empty($ref)) $sql .= " WHERE ref = ".$this->quote($ref, $this->fields['ref']);
		else $sql .= ' WHERE 1 = 1'; // usage with empty id and empty ref is very rare
		if (empty($id) && isset($this->ismultientitymanaged) && $this->ismultientitymanaged == 1) $sql .= ' AND entity IN ('.getEntity($this->table_element).')';
		if ($morewhere) $sql .= $morewhere;
		$sql .= ' LIMIT 1'; // This is a fetch, to be sure to get only one record

		$res = $this->db->query($sql);
		if ($res)
		{
			$obj = $this->db->fetch_object($res);
			if ($obj)
			{
				$this->setVarsFromFetchObj($obj);

				// Retrieve all extrafield
				// fetch optionals attributes and labels
				$this->fetch_optionals();

				return $this->id;
			} else {
				return 0;
			}
		} else {
			$this->error = $this->db->lasterror();
			$this->errors[] = $this->error;
			return -1;
		}
	}

	/**
	 * Load object in memory from the database
	 *
	 * @param	string	$morewhere		More SQL filters (' AND ...')
	 * @return 	int         			<0 if KO, 0 if not found, >0 if OK
	 */
	public function fetchLinesCommon($morewhere = '')
	{
		$objectlineclassname = get_class($this).'Line';
		if (!class_exists($objectlineclassname))
		{
			$this->error = 'Error, class '.$objectlineclassname.' not found during call of fetchLinesCommon';
			return -1;
		}

		$objectline = new $objectlineclassname($this->db);

		$sql = 'SELECT '.$objectline->getFieldList();
		$sql .= ' FROM '.MAIN_DB_PREFIX.$objectline->table_element;
		$sql .= ' WHERE fk_'.$this->element.' = '.$this->id;
		if ($morewhere)   $sql .= $morewhere;
		if (isset($objectline->fields['position'])) {
			$sql .= $this->db->order('position', 'ASC');
		}

		$resql = $this->db->query($sql);
		if ($resql)
		{
			$num_rows = $this->db->num_rows($resql);
			$i = 0;
			while ($i < $num_rows)
			{
				$obj = $this->db->fetch_object($resql);
				if ($obj)
				{
					$newline = new $objectlineclassname($this->db);
					$newline->setVarsFromFetchObj($obj);

					$this->lines[] = $newline;
				}
				$i++;
			}

			return 1;
		} else {
			$this->error = $this->db->lasterror();
			$this->errors[] = $this->error;
			return -1;
		}
	}

	/**
	 * Update object into database
	 *
	 * @param  User $user      	User that modifies
	 * @param  bool $notrigger 	false=launch triggers after, true=disable triggers
	 * @return int             	<0 if KO, >0 if OK
	 */
	public function updateCommon(User $user, $notrigger = false)
	{
		global $conf, $langs;
		dol_syslog(get_class($this)."::updateCommon update", LOG_DEBUG);

		$error = 0;

		$now = dol_now();

		$fieldvalues = $this->setSaveQuery();

		if (array_key_exists('date_modification', $fieldvalues) && empty($fieldvalues['date_modification'])) $fieldvalues['date_modification'] = $this->db->idate($now);
		if (array_key_exists('fk_user_modif', $fieldvalues) && !($fieldvalues['fk_user_modif'] > 0)) $fieldvalues['fk_user_modif'] = $user->id;
		unset($fieldvalues['rowid']); // The field 'rowid' is reserved field name for autoincrement field so we don't need it into update.
		if (array_key_exists('ref', $fieldvalues)) $fieldvalues['ref'] = dol_string_nospecial($fieldvalues['ref']); // If field is a ref, we sanitize data

		// Add quotes and escape on fields with type string
		$keys = array();
		$values = array();
		$tmp = array();
		foreach ($fieldvalues as $k => $v) {
			$keys[$k] = $k;
			$value = $this->fields[$k];
			$values[$k] = $this->quote($v, $value);
			$tmp[] = $k.'='.$this->quote($v, $this->fields[$k]);
		}

		// Clean and check mandatory fields
		foreach ($keys as $key)
		{
			if (preg_match('/^integer:/i', $this->fields[$key]['type']) && $values[$key] == '-1') $values[$key] = ''; // This is an implicit foreign key field
			if (!empty($this->fields[$key]['foreignkey']) && $values[$key] == '-1') $values[$key] = ''; // This is an explicit foreign key field

			//var_dump($key.'-'.$values[$key].'-'.($this->fields[$key]['notnull'] == 1));
			/*
			if ($this->fields[$key]['notnull'] == 1 && empty($values[$key]))
			{
				$error++;
				$this->errors[]=$langs->trans("ErrorFieldRequired", $this->fields[$key]['label']);
			}*/
		}

		$sql = 'UPDATE '.MAIN_DB_PREFIX.$this->table_element.' SET '.implode(', ', $tmp).' WHERE rowid='.$this->id;

		$this->db->begin();
		if (!$error)
		{
			$res = $this->db->query($sql);
			if ($res === false)
			{
				$error++;
				$this->errors[] = $this->db->lasterror();
			}
		}

		// Update extrafield
		if (!$error)
		{
			$result = $this->insertExtraFields();
			if ($result < 0)
			{
				$error++;
			}
		}

		// Triggers
		if (!$error && !$notrigger)
		{
			// Call triggers
			$result = $this->call_trigger(strtoupper(get_class($this)).'_MODIFY', $user);
			if ($result < 0) { $error++; } //Do also here what you must do to rollback action if trigger fail
			// End call triggers
		}

		// Commit or rollback
		if ($error) {
			$this->db->rollback();
			return -1;
		} else {
			$this->db->commit();
			return $this->id;
		}
	}

	/**
	 * Delete object in database
	 *
	 * @param 	User 	$user       			User that deletes
	 * @param 	bool 	$notrigger  			false=launch triggers after, true=disable triggers
	 * @param	int		$forcechilddeletion		0=no, 1=Force deletion of children
	 * @return 	int             				<=0 if KO, >0 if OK
	 */
	public function deleteCommon(User $user, $notrigger = false, $forcechilddeletion = 0)
	{
		dol_syslog(get_class($this)."::deleteCommon delete", LOG_DEBUG);

		$error = 0;

		$this->db->begin();

		if ($forcechilddeletion)	// Force also delete of childtables that should lock deletion in standard case when option force is off
		{
			foreach ($this->childtables as $table)
			{
				$sql = 'DELETE FROM '.MAIN_DB_PREFIX.$table.' WHERE '.$this->fk_element.' = '.$this->id;
				$resql = $this->db->query($sql);
				if (!$resql)
				{
					$this->error = $this->db->lasterror();
					$this->errors[] = $this->error;
					$this->db->rollback();
					return -1;
				}
			}
		} elseif (!empty($this->fk_element) && !empty($this->childtables))	// If object has childs linked with a foreign key field, we check all child tables.
		{
			$objectisused = $this->isObjectUsed($this->id);
			if (!empty($objectisused))
			{
				dol_syslog(get_class($this)."::deleteCommon Can't delete record as it has some child", LOG_WARNING);
				$this->error = 'ErrorRecordHasChildren';
				$this->errors[] = $this->error;
				$this->db->rollback();
				return 0;
			}
		}

		// Delete cascade first
		if (is_array($this->childtablesoncascade) && !empty($this->childtablesoncascade)) {
			foreach ($this->childtablesoncascade as $table)
			{
				$deleteFromObject = explode(':', $table);
				if (count($deleteFromObject) >= 2) {
					$className = str_replace('@', '', $deleteFromObject[0]);
					$filePath = $deleteFromObject[1];
					$columnName = $deleteFromObject[2];
					if (dol_include_once($filePath)) {
						$childObject = new $className($this->db);
						if (method_exists($childObject, 'deleteByParentField')) {
							$result = $childObject->deleteByParentField($this->id, $columnName);
							if ($result < 0) {
								$error++;
								$this->errors[] = $childObject->error;
								break;
							}
						} else {
							$error++;
							$this->errors[] = "You defined a cascade delete on an object $childObject but there is no method deleteByParentField for it";
							break;
						}
					} else {
						$error++;
						$this->errors[] = 'Cannot include child class file '.$filePath;
						break;
					}
				} else {
					// Delete record in child table
					$sql = 'DELETE FROM '.MAIN_DB_PREFIX.$table.' WHERE '.$this->fk_element.' = '.$this->id;

					$resql = $this->db->query($sql);
					if (!$resql) {
						$error++;
						$this->error = $this->db->lasterror();
						$this->errors[] = $this->error;
						break;
					}
				}
			}
		}

		if (!$error) {
			if (!$notrigger) {
				// Call triggers
				$result = $this->call_trigger(strtoupper(get_class($this)).'_DELETE', $user);
				if ($result < 0) { $error++; } // Do also here what you must do to rollback action if trigger fail
				// End call triggers
			}
		}

		// Delete llx_ecm_files
		if (!$error) {
			$res = $this->deleteEcmFiles(1); // Deleting files physically is done later with the dol_delete_dir_recursive
			if (!$res) {
				$error++;
			}
		}

		if (!$error && !empty($this->isextrafieldmanaged))
		{
			$result = $this->deleteExtraFields();
			if ($result < 0) { $error++; }
		}

		if (!$error)
		{
			$sql = 'DELETE FROM '.MAIN_DB_PREFIX.$this->table_element.' WHERE rowid='.$this->id;

			$res = $this->db->query($sql);
			if ($res === false) {
				$error++;
				$this->errors[] = $this->db->lasterror();
			}
		}

		// Commit or rollback
		if ($error) {
			$this->db->rollback();
			return -1;
		} else {
			$this->db->commit();
			return 1;
		}
	}

	/**
	 * Delete all child object from a parent ID
	 *
	 * @param		int		$parentId      Parent Id
	 * @param		string	$parentField   Name of Foreign key parent column
	 * @return		int						<0 if KO, >0 if OK
	 * @throws Exception
	 */
	public function deleteByParentField($parentId = 0, $parentField = '')
	{
		global $user;

		$error = 0;
		$deleted = 0;

		if (!empty($parentId) && !empty($parentField)) {
			$this->db->begin();

			$sql = "SELECT rowid FROM ".MAIN_DB_PREFIX.$this->table_element;
			$sql .= ' WHERE '.$parentField.' = '.(int) $parentId;

			$resql = $this->db->query($sql);
			if (!$resql) {
				$this->errors[] = $this->db->lasterror();
				$error++;
			} else {
				while ($obj = $this->db->fetch_object($resql)) {
					$result = $this->fetch($obj->rowid);
					if ($result < 0) {
						$error++;
						$this->errors[] = $this->error;
					} else {
						if (get_class($this) == 'Contact') { // TODO special code because delete() for contact has not been standardized like other delete.
							$result = $this->delete();
						} else {
							$result = $this->delete($user);
						}
						if ($result < 0) {
							$error++;
							$this->errors[] = $this->error;
						} else {
							$deleted++;
						}
					}
				}
			}

			if (empty($error)) {
				$this->db->commit();
				return $deleted;
			} else {
				$this->error = implode(', ', $this->errors);
				$this->db->rollback();
				return $error * -1;
			}
		}

		return $deleted;
	}

	/**
	 *  Delete a line of object in database
	 *
	 *	@param  User	$user       User that delete
	 *  @param	int		$idline		Id of line to delete
	 *  @param 	bool 	$notrigger  false=launch triggers after, true=disable triggers
	 *  @return int         		>0 if OK, <0 if KO
	 */
	public function deleteLineCommon(User $user, $idline, $notrigger = false)
	{
		global $conf;

		$error = 0;

		$tmpforobjectclass = get_class($this);
		$tmpforobjectlineclass = ucfirst($tmpforobjectclass).'Line';

		// Call trigger
		$result = $this->call_trigger('LINE'.strtoupper($tmpforobjectclass).'_DELETE', $user);
		if ($result < 0) return -1;
		// End call triggers

		$this->db->begin();

		$sql = "DELETE FROM ".MAIN_DB_PREFIX.$this->table_element_line;
		$sql .= " WHERE rowid=".$idline;

		dol_syslog(get_class($this)."::deleteLineCommon", LOG_DEBUG);
		$resql = $this->db->query($sql);
		if (!$resql)
		{
			$this->error = "Error ".$this->db->lasterror();
			$error++;
		}

		if (empty($error)) {
			// Remove extrafields
			$tmpobjectline = new $tmpforobjectlineclass($this->db);
			if (!isset($tmpobjectline->isextrafieldmanaged) || !empty($tmpobjectline->isextrafieldmanaged)) {
				$tmpobjectline->id = $idline;
				$result = $tmpobjectline->deleteExtraFields();
				if ($result < 0)
				{
					$error++;
					$this->error = "Error ".get_class($this)."::deleteLineCommon deleteExtraFields error -4 ".$tmpobjectline->error;
				}
			}
		}

		if (empty($error)) {
			$this->db->commit();
			return 1;
		} else {
			dol_syslog(get_class($this)."::deleteLineCommon ERROR:".$this->error, LOG_ERR);
			$this->db->rollback();
			return -1;
		}
	}


	/**
	 *	Set to a status
	 *
	 *	@param	User	$user			Object user that modify
	 *  @param	int		$status			New status to set (often a constant like self::STATUS_XXX)
	 *  @param	int		$notrigger		1=Does not execute triggers, 0=Execute triggers
	 *  @param  string  $triggercode    Trigger code to use
	 *	@return	int						<0 if KO, >0 if OK
	 */
	public function setStatusCommon($user, $status, $notrigger = 0, $triggercode = '')
	{
		$error = 0;

		$this->db->begin();

		$statusfield = 'status';
		if ($this->element == 'don' || $this->element == 'donation') $statusfield = 'fk_statut';

		$sql = "UPDATE ".MAIN_DB_PREFIX.$this->table_element;
		$sql .= " SET ".$statusfield." = ".((int) $status);
		$sql .= " WHERE rowid = ".$this->id;

		if ($this->db->query($sql))
		{
			if (!$error)
			{
				$this->oldcopy = clone $this;
			}

			if (!$error && !$notrigger) {
				// Call trigger
				$result = $this->call_trigger($triggercode, $user);
				if ($result < 0) $error++;
			}

			if (!$error) {
				$this->status = $status;
				$this->db->commit();
				return 1;
			} else {
				$this->db->rollback();
				return -1;
			}
		} else {
			$this->error = $this->db->error();
			$this->db->rollback();
			return -1;
		}
	}


	/**
	 * Initialise object with example values
	 * Id must be 0 if object instance is a specimen
	 *
	 * @return int
	 */
	public function initAsSpecimenCommon()
	{
		global $user;

		$this->id = 0;
		$this->specimen = 1;
		$fields = array(
			'label' => 'This is label',
			'ref' => 'ABCD1234',
			'description' => 'This is a description',
			'qty' => 123.12,
			'note_public' => 'Public note',
			'note_private' => 'Private note',
			'date_creation' => (dol_now() - 3600 * 48),
			'date_modification' => (dol_now() - 3600 * 24),
			'fk_user_creat' => $user->id,
			'fk_user_modif' => $user->id,
			'date' => dol_now(),
		);
		foreach ($fields as $key => $value) {
			if (array_key_exists($key, $this->fields)) $this->{$key} = $value;
		}
		return 1;
	}


	/* Part for comments */

	/**
	 * Load comments linked with current task
	 *	@return boolean	1 if ok
	 */
	public function fetchComments()
	{
		require_once DOL_DOCUMENT_ROOT.'/core/class/comment.class.php';

		$comment = new Comment($this->db);
		$result = $comment->fetchAllFor($this->element, $this->id);
		if ($result < 0) {
			$this->errors = array_merge($this->errors, $comment->errors);
			return -1;
		} else {
			$this->comments = $comment->comments;
		}
		return count($this->comments);
	}

	/**
	 * Return nb comments already posted
	 *
	 * @return int
	 */
	public function getNbComments()
	{
		return count($this->comments);
	}

	/**
	 * Trim object parameters
	 *
	 * @param string[] $parameters array of parameters to trim
	 * @return void
	 */
	public function trimParameters($parameters)
	{
		if (!is_array($parameters)) return;
		foreach ($parameters as $parameter) {
			if (isset($this->$parameter)) {
				$this->$parameter = trim($this->$parameter);
			}
		}
	}

	/* Part for categories/tags */

	/**
	 * Sets object to given categories.
	 *
	 * Deletes object from existing categories not supplied.
	 * Adds it to non existing supplied categories.
	 * Existing categories are left untouch.
	 *
	 * @param 	string 		$type_categ 	Category type ('customer', 'supplier', 'website_page', ...)
	 * @return	int							Array of category objects or < 0 if KO
	 */
	public function getCategoriesCommon($type_categ)
	{
		require_once DOL_DOCUMENT_ROOT.'/categories/class/categorie.class.php';

		// Get current categories
		$c = new Categorie($this->db);
		$existing = $c->containing($this->id, $type_categ, 'id');

		return $existing;
	}

	/**
	 * Sets object to given categories.
	 *
	 * Adds it to non existing supplied categories.
	 * Deletes object from existing categories not supplied (if remove_existing==true).
	 * Existing categories are left untouch.
	 *
	 * @param 	int[]|int 	$categories 		Category ID or array of Categories IDs
	 * @param 	string 		$type_categ 		Category type ('customer', 'supplier', 'website_page', ...) definied into const class Categorie type
	 * @param 	boolean		$remove_existing 	True: Remove existings categories from Object if not supplies by $categories, False: let them
	 * @return	int							<0 if KO, >0 if OK
	 */
	public function setCategoriesCommon($categories, $type_categ = '', $remove_existing = true)
	{
		dol_syslog(get_class($this)."::setCategoriesCommon Oject Id:".$this->id.' type_categ:'.$type_categ.' nb tag add:'.count($categories), LOG_DEBUG);

		require_once DOL_DOCUMENT_ROOT.'/categories/class/categorie.class.php';

		if (empty($type_categ)) {
			dol_syslog(__METHOD__.': Type '.$type_categ.'is an unknown category type. Done nothing.', LOG_ERR);
			return -1;
		}

		// Handle single category
		if (!is_array($categories)) {
			$categories = array($categories);
		}

		// Get current categories
		$c = new Categorie($this->db);
		$existing = $c->containing($this->id, $type_categ, 'id');
		if ($remove_existing) {
			// Diff
			if (is_array($existing)) {
				$to_del = array_diff($existing, $categories);
				$to_add = array_diff($categories, $existing);
			} else {
				$to_del = array(); // Nothing to delete
				$to_add = $categories;
			}
		} else {
			$to_del = array(); // Nothing to delete
			$to_add = array_diff($categories, $existing);
		}

		$error = 0;
		$ok=0;

		// Process
		foreach ($to_del as $del) {
			if ($c->fetch($del) > 0) {
				$result=$c->del_type($this, $type_categ);
				if ($result < 0)
				{
					$error++;
					$this->error = $c->error;
					$this->errors = $c->errors;
					break;
				} else {
					$ok+=$result;
				}
			}
		}
		foreach ($to_add as $add) {
			if ($c->fetch($add) > 0)
			{
				$result = $c->add_type($this, $type_categ);
				if ($result < 0)
				{
					$error++;
					$this->error = $c->error;
					$this->errors = $c->errors;
					break;
				} else {
					$ok+=$result;
				}
			}
		}

		return $error ? -1 * $error : $ok;
	}

	/**
	 * Copy related categories to another object
	 *
	 * @param  int		$fromId	Id object source
	 * @param  int		$toId	Id object cible
	 * @param  string	$type	Type of category ('product', ...)
	 * @return int      < 0 if error, > 0 if ok
	 */
	public function cloneCategories($fromId, $toId, $type = '')
	{
		$this->db->begin();

		if (empty($type)) $type = $this->table_element;

		require_once DOL_DOCUMENT_ROOT.'/categories/class/categorie.class.php';
		$categorystatic = new Categorie($this->db);

		$sql = "INSERT INTO ".MAIN_DB_PREFIX."categorie_".(empty($categorystatic->MAP_CAT_TABLE[$type]) ? $type : $categorystatic->MAP_CAT_TABLE[$type])." (fk_categorie, fk_product)";
		$sql .= " SELECT fk_categorie, $toId FROM ".MAIN_DB_PREFIX."categorie_".(empty($categorystatic->MAP_CAT_TABLE[$type]) ? $type : $categorystatic->MAP_CAT_TABLE[$type]);
		$sql .= " WHERE fk_product = ".((int) $fromId);

		if (!$this->db->query($sql))
		{
			$this->error = $this->db->lasterror();
			$this->db->rollback();
			return -1;
		}

		$this->db->commit();
		return 1;
	}

	/**
	 * Delete related files of object in database
	 *
	 * @param	integer		$mode		0=Use path to find record, 1=Use src_object_xxx fields (Mode 1 is recommanded for new objects)
	 * @return 	bool					True if OK, False if KO
	 */
	public function deleteEcmFiles($mode = 0)
	{
		global $conf;

		$this->db->begin();

		// Delete in database with mode 0
		if ($mode == 0) {
			switch ($this->element) {
				case 'propal':
					$element = 'propale';
					break;
				case 'product':
					$element = 'produit';
					break;
				case 'order_supplier':
					$element = 'fournisseur/commande';
					break;
				case 'invoice_supplier':
					$element = 'fournisseur/facture/'.get_exdir($this->id, 2, 0, 1, $this, 'invoice_supplier');
					break;
				case 'shipping':
					$element = 'expedition/sending';
					break;
				default:
					$element = $this->element;
			}

			// Delete ecm_files extrafields
			$sql = "DELETE FROM ".MAIN_DB_PREFIX."ecm_files_extrafields WHERE fk_object IN (";
			$sql .= " SELECT rowid FROM ".MAIN_DB_PREFIX."ecm_files WHERE filename LIKE '".$this->db->escape($this->ref)."%'";
			$sql .= " AND filepath = '".$this->db->escape($element)."/".$this->db->escape($this->ref)."' AND entity = ".$conf->entity; // No need of getEntity here
			$sql .= ")";

			if (!$this->db->query($sql)) {
				$this->error = $this->db->lasterror();
				$this->db->rollback();
				return false;
			}

			// Delete ecm_files
			$sql = "DELETE FROM ".MAIN_DB_PREFIX."ecm_files";
			$sql .= " WHERE filename LIKE '".$this->db->escape($this->ref)."%'";
			$sql .= " AND filepath = '".$this->db->escape($element)."/".$this->db->escape($this->ref)."' AND entity = ".$conf->entity; // No need of getEntity here

			if (!$this->db->query($sql)) {
				$this->error = $this->db->lasterror();
				$this->db->rollback();
				return false;
			}
		}

		// Delete in database with mode 1
		if ($mode == 1) {
			$sql = 'DELETE FROM '.MAIN_DB_PREFIX."ecm_files_extrafields";
			$sql .= " WHERE fk_object IN (SELECT rowid FROM ".MAIN_DB_PREFIX."ecm_files WHERE src_object_type = '".$this->db->escape($this->table_element.(empty($this->module) ? '' : '@'.$this->module))."' AND src_object_id = ".$this->id.")";
			$resql = $this->db->query($sql);
			if (!$resql) {
				$this->error = $this->db->lasterror();
				$this->db->rollback();
				return false;
			}

			$sql = 'DELETE FROM '.MAIN_DB_PREFIX."ecm_files";
			$sql .= " WHERE src_object_type = '".$this->db->escape($this->table_element.(empty($this->module) ? '' : '@'.$this->module))."' AND src_object_id = ".$this->id;
			$resql = $this->db->query($sql);
			if (!$resql) {
				$this->error = $this->db->lasterror();
				$this->db->rollback();
				return false;
			}
		}

		$this->db->commit();
		return true;
	}
}<|MERGE_RESOLUTION|>--- conflicted
+++ resolved
@@ -7136,7 +7136,7 @@
 								var parent = $(this).find("option[parent]:first").attr("parent");
 								var infos = parent.split(":");
 								var parent_list = infos[0];
-<<<<<<< HEAD
+
 								//Hide daughters lists
 								if ($("#"+child_list).val() == 0 && $("#"+parent_list).val() == 0){
 								    $("#"+child_list).hide();
@@ -7144,24 +7144,25 @@
 								} else if ($("#"+parent_list).val() != 0){
 								    $("#"+parent_list).show();
 								}
-								//show the child list if the parent list value is selected
+								//Show the child list if the parent list value is selected
 								$("select[name=\""+parent_list+"\"]").click(function() {
 								    if ($(this).val() != 0){
 								        $("#"+child_list).show()
 									}
 								});
+                
+                //When we change parent list
 								$("select[name=\""+parent_list+"\"]").change(function() {
-									showOptions(child_list, parent_list);
-									//Select the value 0 on child list on change on the parent list
+									showOptions(child_list, parent_list, orig_select[child_list]);
+									//Select the value 0 on child list after a change on the parent list
 									$("#"+child_list).val(0).trigger("change");
 									//Hide child lists if the parent value is set to 0
 									if ($(this).val() == 0){
 								   		$("#"+child_list).hide();
 									}
-=======
+
 								$("select[name=\""+parent_list+"\"]").change(function() {
 									showOptions(child_list, parent_list, orig_select[child_list]);
->>>>>>> 5aebf18d
 								});
 							});
 						}
