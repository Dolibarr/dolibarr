<?php
/* Copyright (C) 2006-2015 Laurent Destailleur  <eldy@users.sourceforge.net>
 * Copyright (C) 2005-2013 Regis Houssin        <regis.houssin@inodbox.com>
 * Copyright (C) 2010-2020 Juanjo Menent        <jmenent@2byte.es>
 * Copyright (C) 2012-2013 Christophe Battarel  <christophe.battarel@altairis.fr>
 * Copyright (C) 2011-2019 Philippe Grand       <philippe.grand@atoo-net.com>
 * Copyright (C) 2012-2015 Marcos García        <marcosgdf@gmail.com>
 * Copyright (C) 2012-2015 Raphaël Doursenaud   <rdoursenaud@gpcsolutions.fr>
 * Copyright (C) 2012      Cedric Salvador      <csalvador@gpcsolutions.fr>
 * Copyright (C) 2015      Alexandre Spangaro   <aspangaro@open-dsi.fr>
 * Copyright (C) 2016      Bahfir abbes         <dolipar@dolipar.org>
 * Copyright (C) 2017      ATM Consulting       <support@atm-consulting.fr>
 * Copyright (C) 2017-2019 Nicolas ZABOURI      <info@inovea-conseil.com>
 * Copyright (C) 2017      Rui Strecht		    <rui.strecht@aliartalentos.com>
 * Copyright (C) 2018-2020 Frédéric France      <frederic.france@netlogic.fr>
 * Copyright (C) 2018      Josep Lluís Amador   <joseplluis@lliuretic.cat>
 * Copyright (C) 2021      Gauthier VERDOL   	<gauthier.verdol@atm-consulting.fr>
 *
 * This program is free software; you can redistribute it and/or modify
 * it under the terms of the GNU General Public License as published by
 * the Free Software Foundation; either version 3 of the License, or
 * (at your option) any later version.
 *
 * This program is distributed in the hope that it will be useful,
 * but WITHOUT ANY WARRANTY; without even the implied warranty of
 * MERCHANTABILITY or FITNESS FOR A PARTICULAR PURPOSE.  See the
 * GNU General Public License for more details.
 *
 * You should have received a copy of the GNU General Public License
 * along with this program. If not, see <https://www.gnu.org/licenses/>.
 */

/**
 *	\file       htdocs/core/class/commonobject.class.php
 *	\ingroup    core
 *	\brief      File of parent class of all other business classes (invoices, contracts, proposals, orders, ...)
 */


/**
 *	Parent class of all other business classes (invoices, contracts, proposals, orders, ...)
 */
abstract class CommonObject
{
	/**
	 * @var DoliDb		Database handler (result of a new DoliDB)
	 */
	public $db;

	/**
	 * @var int The object identifier
	 */
	public $id;

	/**
	 * @var int The environment ID when using a multicompany module
	 */
	public $entity;

	/**
	 * @var string 		Error string
	 * @see             $errors
	 */
	public $error;

	/**
	 * @var string 		Error string that is hidden but can be used to store complementatry technical code.
	 */
	public $errorhidden;

	/**
	 * @var string[]	Array of error strings
	 */
	public $errors = array();

	/**
	 * @var string ID to identify managed object
	 */
	public $element;

	/**
	 * @var string Name of table without prefix where object is stored
	 */
	public $table_element;

	/**
	 * @var string    Name of subtable line
	 */
	public $table_element_line = '';

	/**
	 * @var string		Key value used to track if data is coming from import wizard
	 */
	public $import_key;

	/**
	 * @var mixed		Contains data to manage extrafields
	 */
	public $array_options = array();

	/**
	 * @var mixed		Array to store alternative languages values of object
	 */
	public $array_languages = null; // Value is array() when load already tried

	/**
	 * @var int[][]		Array of linked objects ids. Loaded by ->fetchObjectLinked
	 */
	public $linkedObjectsIds;

	/**
	 * @var mixed		Array of linked objects. Loaded by ->fetchObjectLinked
	 */
	public $linkedObjects;

	/**
	 * @var Object      To store a cloned copy of object before to edit it and keep track of old properties
	 */
	public $oldcopy;

	/**
	 * @var string		Column name of the ref field.
	 */
	protected $table_ref_field = '';



	// Following vars are used by some objects only. We keep this property here in CommonObject to be able to provide common method using them.

	/**
	 * @var array<string,mixed>		Can be used to pass information when only object is provided to method
	 */
	public $context = array();

	/**
	 * @var string		Contains canvas name if record is an alternative canvas record
	 */
	public $canvas;

	/**
	 * @var Project The related project
	 * @see fetch_projet()
	 */
	public $project;

	/**
	 * @var int The related project ID
	 * @see setProject(), project
	 */
	public $fk_project;

	/**
	 * @deprecated
	 * @see project
	 */
	public $projet;

	/**
	 * @var Contact a related contact
	 * @see fetch_contact()
	 */
	public $contact;

	/**
	 * @var int The related contact ID
	 * @see fetch_contact()
	 */
	public $contact_id;

	/**
	 * @var Societe A related thirdparty
	 * @see fetch_thirdparty()
	 */
	public $thirdparty;

	/**
	 * @var User A related user
	 * @see fetch_user()
	 */
	public $user;

	/**
	 * @var string 	The type of originating object ('commande', 'facture', ...)
	 * @see fetch_origin()
	 */
	public $origin;

	/**
	 * @var int 	The id of originating object
	 * @see fetch_origin()
	 */
	public $origin_id;

	/**
	 * @var string The object's reference
	 */
	public $ref;

	/**
	 * @var string An external reference for the object
	 */
	public $ref_ext;

	/**
	 * @var string The object's previous reference
	 */
	public $ref_previous;

	/**
	 * @var string The object's next reference
	 */
	public $ref_next;

	/**
	 * @var string Ref to store on object to save the new ref to use for example when making a validate() of an object
	 */
	public $newref;

	/**
	 * @var int The object's status
	 * @see setStatut()
	 */
	public $statut;

	/**
	 * @var int The object's status
	 * @see setStatut()
	 */
	public $status;

	/**
	 * @var string
	 * @see getFullAddress()
	 */
	public $country;

	/**
	 * @var int
	 * @see getFullAddress(), country
	 */
	public $country_id;

	/**
	 * @var string
	 * @see getFullAddress(), isInEEC(), country
	 */
	public $country_code;

	/**
	 * @var string
	 * @see getFullAddress()
	 */
	public $state;

	/**
	 * @var int
	 * @see getFullAddress(), state
	 */
	public $state_id;

	/**
	 * @var string
	 * @see getFullAddress(), $state
	 */
	public $state_code;

	/**
	 * @var int
	 * @see getFullAddress(), $region_code, $region
	 */
	public $region_id;

	/**
	 * @var string
	 * @see getFullAddress(), $region_id, $region
	 */
	public $region_code;

	/**
	 * @var string
	 * @see getFullAddress(), $region_id, $region_code
	 */
	public $region;

	/**
	 * @var int
	 * @see fetch_barcode()
	 */
	public $barcode_type;

	/**
	 * @var string
	 * @see fetch_barcode(), barcode_type
	 */
	public $barcode_type_code;

	/**
	 * @var string
	 * @see fetch_barcode(), barcode_type
	 */
	public $barcode_type_label;

	/**
	 * @var string
	 * @see fetch_barcode(), barcode_type
	 */
	public $barcode_type_coder;

	/**
	 * @var int Payment method ID (cheque, cash, ...)
	 * @see setPaymentMethods()
	 */
	public $mode_reglement_id;

	/**
	 * @var int Payment terms ID
	 * @see setPaymentTerms()
	 */
	public $cond_reglement_id;

	/**
	 * @var int Demand reason ID
	 */
	public $demand_reason_id;

	/**
	 * @var int Transport mode ID (For module intracomm report)
	 * @see setTransportMode()
	 */
	public $transport_mode_id;

	/**
	 * @var int Payment terms ID
	 * @deprecated Kept for compatibility
	 * @see cond_reglement_id;
	 */
	public $cond_reglement;

	/**
	 * @var int Delivery address ID
	 * @see setDeliveryAddress()
	 * @deprecated
	 */
	public $fk_delivery_address;

	/**
	 * @var int Shipping method ID
	 * @see setShippingMethod()
	 */
	public $shipping_method_id;

	/**
	 * @var string
	 * @see SetDocModel()
	 */
	public $model_pdf;

	/**
	 * @var string
	 * @deprecated
	 * @see model_pdf
	 */
	public $modelpdf;

	/**
	 * @var string
	 * Contains relative path of last generated main file
	 */
	public $last_main_doc;

	/**
	 * @var int Bank account ID sometimes, ID of record into llx_bank sometimes
	 * @deprecated
	 * @see $fk_account
	 */
	public $fk_bank;

	/**
	 * @var int Bank account ID
	 * @see SetBankAccount()
	 */
	public $fk_account;

	/**
	 * @var string	Open ID
	 */
	public $openid;

	/**
	 * @var string Public note
	 * @see update_note()
	 */
	public $note_public;

	/**
	 * @var string Private note
	 * @see update_note()
	 */
	public $note_private;

	/**
	 * @deprecated
	 * @see $note_private
	 */
	public $note;

	/**
	 * @var float Total amount before taxes
	 * @see update_price()
	 */
	public $total_ht;

	/**
	 * @var float Total VAT amount
	 * @see update_price()
	 */
	public $total_tva;

	/**
	 * @var float Total local tax 1 amount
	 * @see update_price()
	 */
	public $total_localtax1;

	/**
	 * @var float Total local tax 2 amount
	 * @see update_price()
	 */
	public $total_localtax2;

	/**
	 * @var float Total amount with taxes
	 * @see update_price()
	 */
	public $total_ttc;

	/**
	 * @var CommonObjectLine[]
	 */
	public $lines;

	/**
	 * @var mixed		Contains comments
	 * @see fetchComments()
	 */
	public $comments = array();

	/**
	 * @var string The name
	 */
	public $name;

	/**
	 * @var string The lastname
	 */
	public $lastname;

	/**
	 * @var string The firstname
	 */
	public $firstname;

	/**
	 * @var string The civility code, not an integer
	 */
	public $civility_id;

	// Dates
	/**
	 * @var integer|string date_creation
	 */
	public $date_creation;

	/**
	 * @var integer|string $date_validation;
	 */
	public $date_validation; // Date validation

	/**
	 * @var integer|string $date_modification;
	 */
	public $date_modification; // Date last change (tms field)

	public $next_prev_filter;

	/**
	 * @var int 1 if object is specimen
	 */
	public $specimen = 0;

	/**
	 * @var	int	Id of contact to send object (used by the trigger of module Agenda)
	 */
	public $sendtoid;

	/**
	 * @var	float	Amount already paid (used to show correct status)
	 */
	public $alreadypaid;

	/**
	 * @var array	List of child tables. To test if we can delete object.
	 */
	protected $childtables = array();

	/**
	 * @var array    List of child tables. To know object to delete on cascade.
	 *               If name matches '@ClassNAme:FilePathClass;ParentFkFieldName' it will
	 *               call method deleteByParentField(parentId, ParentFkFieldName) to fetch and delete child object
	 */
	protected $childtablesoncascade = array();


	// No constructor as it is an abstract class
	/**
	 * Check an object id/ref exists
	 * If you don't need/want to instantiate object and just need to know if object exists, use this method instead of fetch
	 *
	 *  @param	string	$element   	String of element ('product', 'facture', ...)
	 *  @param	int		$id      	Id of object
	 *  @param  string	$ref     	Ref of object to check
	 *  @param	string	$ref_ext	Ref ext of object to check
	 *  @return int     			<0 if KO, 0 if OK but not found, >0 if OK and exists
	 */
	public static function isExistingObject($element, $id, $ref = '', $ref_ext = '')
	{
		global $db, $conf;

		$sql = "SELECT rowid, ref, ref_ext";
		$sql .= " FROM ".MAIN_DB_PREFIX.$element;
		$sql .= " WHERE entity IN (".getEntity($element).")";

		if ($id > 0) {
			$sql .= " AND rowid = ".$db->escape($id);
		} elseif ($ref) {
			$sql .= " AND ref = '".$db->escape($ref)."'";
		} elseif ($ref_ext) {
			$sql .= " AND ref_ext = '".$db->escape($ref_ext)."'";
		} else {
			$error = 'ErrorWrongParameters';
			dol_print_error(get_class()."::isExistingObject ".$error, LOG_ERR);
			return -1;
		}
		if ($ref || $ref_ext) {
			$sql .= " AND entity = ".$conf->entity;
		}

		dol_syslog(get_class()."::isExistingObject", LOG_DEBUG);
		$resql = $db->query($sql);
		if ($resql) {
			$num = $db->num_rows($resql);
			if ($num > 0) {
				return 1;
			} else {
				return 0;
			}
		}
		return -1;
	}

	/**
	 * Method to output saved errors
	 *
	 * @return	string		String with errors
	 */
	public function errorsToString()
	{
		return $this->error.(is_array($this->errors) ? (($this->error != '' ? ', ' : '').join(', ', $this->errors)) : '');
	}


	/**
	 * Return customer ref for screen output.
	 *
	 * @param  string      $objref        Customer ref
	 * @return string                     Customer ref formated
	 */
	public function getFormatedCustomerRef($objref)
	{
		global $hookmanager;

		$parameters = array('objref'=>$objref);
		$action = '';
		$reshook = $hookmanager->executeHooks('getFormatedCustomerRef', $parameters, $this, $action); // Note that $action and $object may have been modified by some hooks
		if ($reshook > 0) {
			return $hookmanager->resArray['objref'];
		}
		return $objref.(isset($hookmanager->resArray['objref']) ? $hookmanager->resArray['objref'] : '');
	}

	/**
	 * Return supplier ref for screen output.
	 *
	 * @param  string      $objref        Supplier ref
	 * @return string                     Supplier ref formated
	 */
	public function getFormatedSupplierRef($objref)
	{
		global $hookmanager;

		$parameters = array('objref'=>$objref);
		$action = '';
		$reshook = $hookmanager->executeHooks('getFormatedSupplierRef', $parameters, $this, $action); // Note that $action and $object may have been modified by some hooks
		if ($reshook > 0) {
			return $hookmanager->resArray['objref'];
		}
		return $objref.(isset($hookmanager->resArray['objref']) ? $hookmanager->resArray['objref'] : '');
	}

	/**
	 *	Return full name (civility+' '+name+' '+lastname)
	 *
	 *	@param	Translate	$langs			Language object for translation of civility (used only if option is 1)
	 *	@param	int			$option			0=No option, 1=Add civility
	 * 	@param	int			$nameorder		-1=Auto, 0=Lastname+Firstname, 1=Firstname+Lastname, 2=Firstname, 3=Firstname if defined else lastname, 4=Lastname, 5=Lastname if defined else firstname
	 * 	@param	int			$maxlen			Maximum length
	 * 	@return	string						String with full name
	 */
	public function getFullName($langs, $option = 0, $nameorder = -1, $maxlen = 0)
	{
		//print "lastname=".$this->lastname." name=".$this->name." nom=".$this->nom."<br>\n";
		$lastname = $this->lastname;
		$firstname = $this->firstname;
		if (empty($lastname)) {
			$lastname = (isset($this->lastname) ? $this->lastname : (isset($this->name) ? $this->name : (isset($this->nom) ? $this->nom : (isset($this->societe) ? $this->societe : (isset($this->company) ? $this->company : '')))));
		}

		$ret = '';
		if (!empty($option) && !empty($this->civility_code)) {
			if ($langs->transnoentitiesnoconv("Civility".$this->civility_code) != "Civility".$this->civility_code) {
				$ret .= $langs->transnoentitiesnoconv("Civility".$this->civility_code).' ';
			} else {
				$ret .= $this->civility_code.' ';
			}
		}

		$ret .= dolGetFirstLastname($firstname, $lastname, $nameorder);

		return dol_trunc($ret, $maxlen);
	}

	/**
	 * Set to upper or ucwords/lower if needed
	 *
	 * @return void;
	 */
	public function setUpperOrLowerCase()
	{
		global $conf;
		if (!empty($conf->global->MAIN_FIRST_TO_UPPER)) {
			$this->lastname = dol_ucwords(dol_strtolower($this->lastname));
			$this->firstname = dol_ucwords(dol_strtolower($this->firstname));
			$this->name = dol_ucwords(dol_strtolower($this->name));
			$this->name_alias = dol_ucwords(dol_strtolower($this->name_alias));
		}
		if (!empty($conf->global->MAIN_ALL_TO_UPPER)) {
			$this->lastname = dol_strtoupper($this->lastname);
			$this->name = dol_strtoupper($this->name);
			$this->name_alias = dol_strtoupper($this->name_alias);
		}
		if (!empty($conf->global->MAIN_ALL_TOWN_TO_UPPER)) {
			$this->address = dol_strtoupper($this->address);
			$this->town = dol_strtoupper($this->town);
		}
	}

	/**
	 *	Return clicable link of object (with eventually picto)
	 *
	 *	@param      string	    $option                 Where point the link (0=> main card, 1,2 => shipment, 'nolink'=>No link)
	 *  @return		string								HTML Code for Kanban thumb.
	 */
	public function getKanbanView($option = '')
	{
		$return = '<div class="box-flex-item">';
		$return .= '<div class="info-box info-box-sm">';
		$return .= '<span class="info-box-icon bg-infobox-action">';
		$return .= '<i class="fa fa-dol-action"></i>'; // Can be image
		$return .= '</span>';
		$return .= '<div class="info-box-content">';
		$return .= '<span class="info-box-title">'.(method_exists($this, 'getNomUrl') ? $this->getNomUrl() : $this->ref).'</span>';
		$return .= '</div>';
		$return .= '</div>';
		$return .= '</div>';

		return $return;
	}

	/**
	 * 	Return full address of contact
	 *
	 * 	@param		int			$withcountry		1=Add country into address string
	 *  @param		string		$sep				Separator to use to build string
	 *  @param		int		    $withregion			1=Add region into address string
	 *  @param		string		$extralangcode		User extralanguages as value
	 *	@return		string							Full address string
	 */
	public function getFullAddress($withcountry = 0, $sep = "\n", $withregion = 0, $extralangcode = '')
	{
		if ($withcountry && $this->country_id && (empty($this->country_code) || empty($this->country))) {
			require_once DOL_DOCUMENT_ROOT.'/core/lib/company.lib.php';
			$tmparray = getCountry($this->country_id, 'all');
			$this->country_code = $tmparray['code'];
			$this->country = $tmparray['label'];
		}

		if ($withregion && $this->state_id && (empty($this->state_code) || empty($this->state) || empty($this->region) || empty($this->region_code))) {
			require_once DOL_DOCUMENT_ROOT.'/core/lib/company.lib.php';
			$tmparray = getState($this->state_id, 'all', 0, 1);
			$this->state_code   = $tmparray['code'];
			$this->state        = $tmparray['label'];
			$this->region_code  = $tmparray['region_code'];
			$this->region       = $tmparray['region'];
		}

		return dol_format_address($this, $withcountry, $sep, '', 0, $extralangcode);
	}


	/**
	 * 	Return full address for banner
	 *
	 * 	@param		string		$htmlkey            HTML id to make banner content unique
	 *  @param      Object      $object				Object (thirdparty, thirdparty of contact for contact, null for a member)
	 *	@return		string							Full address string
	 */
	public function getBannerAddress($htmlkey, $object)
	{
		global $conf, $langs, $form, $extralanguages;

		$countriesusingstate = array('AU', 'US', 'IN', 'GB', 'ES', 'UK', 'TR'); // See also option MAIN_FORCE_STATE_INTO_ADDRESS

		$contactid = 0;
		$thirdpartyid = 0;
		$elementforaltlanguage = $this->element;
		if ($this->element == 'societe') {
			$thirdpartyid = $this->id;
		}
		if ($this->element == 'contact') {
			$contactid = $this->id;
			$thirdpartyid = $object->fk_soc;
		}
		if ($this->element == 'user') {
			$contactid = $this->contact_id;
			$thirdpartyid = $object->fk_soc;
		}

		$out = '';

		$outdone = 0;
		$coords = $this->getFullAddress(1, ', ', (!empty($conf->global->MAIN_SHOW_REGION_IN_STATE_SELECT) ? $conf->global->MAIN_SHOW_REGION_IN_STATE_SELECT : 0));
		if ($coords) {
			if (!empty($conf->use_javascript_ajax)) {
				// Add picto with tooltip on map
				$namecoords = '';
				if ($this->element == 'contact' && !empty($conf->global->MAIN_SHOW_COMPANY_NAME_IN_BANNER_ADDRESS)) {
					$namecoords .= $object->name.'<br>';
				}
				$namecoords .= $this->getFullName($langs, 1).'<br>'.$coords;
				// hideonsmatphone because copyToClipboard call jquery dialog that does not work with jmobile
				$out .= '<a href="#" class="hideonsmartphone" onclick="return copyToClipboard(\''.dol_escape_js($namecoords).'\',\''.dol_escape_js($langs->trans("HelpCopyToClipboard")).'\');">';
				$out .= img_picto($langs->trans("Address"), 'map-marker-alt');
				$out .= '</a> ';
			}
			$out .= dol_print_address($coords, 'address_'.$htmlkey.'_'.$this->id, $this->element, $this->id, 1, ', '); $outdone++;
			$outdone++;

			// List of extra languages
			$arrayoflangcode = array();
			if (!empty($conf->global->PDF_USE_ALSO_LANGUAGE_CODE)) {
				$arrayoflangcode[] = $conf->global->PDF_USE_ALSO_LANGUAGE_CODE;
			}

			if (is_array($arrayoflangcode) && count($arrayoflangcode)) {
				if (!is_object($extralanguages)) {
					include_once DOL_DOCUMENT_ROOT.'/core/class/extralanguages.class.php';
					$extralanguages = new ExtraLanguages($this->db);
				}
				$extralanguages->fetch_name_extralanguages($elementforaltlanguage);

				if (!empty($extralanguages->attributes[$elementforaltlanguage]['address']) || !empty($extralanguages->attributes[$elementforaltlanguage]['town'])) {
					$out .= "<!-- alternatelanguage for '".$elementforaltlanguage."' set to fields '".join(',', $extralanguages->attributes[$elementforaltlanguage])."' -->\n";
					$this->fetchValuesForExtraLanguages();
					if (!is_object($form)) {
						$form = new Form($this->db);
					}
					$htmltext = '';
					// If there is extra languages
					foreach ($arrayoflangcode as $extralangcode) {
						$s = picto_from_langcode($extralangcode, 'class="pictoforlang paddingright"');
						$coords = $this->getFullAddress(1, ', ', $conf->global->MAIN_SHOW_REGION_IN_STATE_SELECT, $extralangcode);
						$htmltext .= $s.dol_print_address($coords, 'address_'.$htmlkey.'_'.$this->id, $this->element, $this->id, 1, ', ');
					}
					$out .= $form->textwithpicto('', $htmltext, -1, 'language', 'opacitymedium paddingleft');
				}
			}
		}

		if (!in_array($this->country_code, $countriesusingstate) && empty($conf->global->MAIN_FORCE_STATE_INTO_ADDRESS)   // If MAIN_FORCE_STATE_INTO_ADDRESS is on, state is already returned previously with getFullAddress
				&& empty($conf->global->SOCIETE_DISABLE_STATE) && $this->state) {
			if (!empty($conf->global->MAIN_SHOW_REGION_IN_STATE_SELECT) && $conf->global->MAIN_SHOW_REGION_IN_STATE_SELECT == 1 && $this->region) {
				$out .= ($outdone ? ' - ' : '').$this->region.' - '.$this->state;
			} else {
				$out .= ($outdone ? ' - ' : '').$this->state;
			}
			$outdone++;
		}

		if (!empty($this->phone) || !empty($this->phone_pro) || !empty($this->phone_mobile) || !empty($this->phone_perso) || !empty($this->fax) || !empty($this->office_phone) || !empty($this->user_mobile) || !empty($this->office_fax)) {
			$out .= ($outdone ? '<br>' : '');
		}
		if (!empty($this->phone) && empty($this->phone_pro)) {		// For objects that store pro phone into ->phone
			$out .= dol_print_phone($this->phone, $this->country_code, $contactid, $thirdpartyid, 'AC_TEL', '&nbsp;', 'phone', $langs->trans("PhonePro"));
			$outdone++;
		}
		if (!empty($this->phone_pro)) {
			$out .= dol_print_phone($this->phone_pro, $this->country_code, $contactid, $thirdpartyid, 'AC_TEL', '&nbsp;', 'phone', $langs->trans("PhonePro"));
			$outdone++;
		}
		if (!empty($this->phone_mobile)) {
			$out .= dol_print_phone($this->phone_mobile, $this->country_code, $contactid, $thirdpartyid, 'AC_TEL', '&nbsp;', 'mobile', $langs->trans("PhoneMobile"));
			$outdone++;
		}
		if (!empty($this->phone_perso)) {
			$out .= dol_print_phone($this->phone_perso, $this->country_code, $contactid, $thirdpartyid, 'AC_TEL', '&nbsp;', 'phone', $langs->trans("PhonePerso"));
			$outdone++;
		}
		if (!empty($this->office_phone)) {
			$out .= dol_print_phone($this->office_phone, $this->country_code, $contactid, $thirdpartyid, 'AC_TEL', '&nbsp;', 'phone', $langs->trans("PhonePro"));
			$outdone++;
		}
		if (!empty($this->user_mobile)) {
			$out .= dol_print_phone($this->user_mobile, $this->country_code, $contactid, $thirdpartyid, 'AC_TEL', '&nbsp;', 'mobile', $langs->trans("PhoneMobile"));
			$outdone++;
		}
		if (!empty($this->fax)) {
			$out .= dol_print_phone($this->fax, $this->country_code, $contactid, $thirdpartyid, 'AC_FAX', '&nbsp;', 'fax', $langs->trans("Fax"));
			$outdone++;
		}
		if (!empty($this->office_fax)) {
			$out .= dol_print_phone($this->office_fax, $this->country_code, $contactid, $thirdpartyid, 'AC_FAX', '&nbsp;', 'fax', $langs->trans("Fax"));
			$outdone++;
		}

		if ($out) {
			$out .= '<div style="clear: both;"></div>';
		}
		$outdone = 0;
		if (!empty($this->email)) {
			$out .= dol_print_email($this->email, $this->id, $object->id, 'AC_EMAIL', 0, 0, 1);
			$outdone++;
		}
		if (!empty($this->url)) {
			//$out.=dol_print_url($this->url,'_goout',0,1);//steve changed to blank
			$out .= dol_print_url($this->url, '_blank', 0, 1);
			$outdone++;
		}

		if (!empty($conf->socialnetworks->enabled)) {
			$outsocialnetwork = '';

			if (is_array($this->socialnetworks) && count($this->socialnetworks) > 0) {
				$socialnetworksdict = getArrayOfSocialNetworks();
				foreach ($this->socialnetworks as $key => $value) {
					if ($value) {
						$outsocialnetwork .= dol_print_socialnetworks($value, $this->id, $object->id, $key, $socialnetworksdict);
					}
					$outdone++;
				}
			} else {	// Old code to remove
				if ($this->skype) {
					$outsocialnetwork .= dol_print_socialnetworks($this->skype, $this->id, $object->id, 'skype');
				}
				$outdone++;
				if ($this->jabberid) {
					$outsocialnetwork .= dol_print_socialnetworks($this->jabberid, $this->id, $object->id, 'jabber');
				}
				$outdone++;
				if ($this->twitter) {
					$outsocialnetwork .= dol_print_socialnetworks($this->twitter, $this->id, $object->id, 'twitter');
				}
				$outdone++;
				if ($this->facebook) {
					$outsocialnetwork .= dol_print_socialnetworks($this->facebook, $this->id, $object->id, 'facebook');
				}
				$outdone++;
				if ($this->linkedin) {
					$outsocialnetwork .= dol_print_socialnetworks($this->linkedin, $this->id, $object->id, 'linkedin');
				}
				$outdone++;
			}

			if ($outsocialnetwork) {
				$out .= '<div style="clear: both;">'.$outsocialnetwork.'</div>';
			}
		}

		if ($out) {
			return '<!-- BEGIN part to show address block -->'."\n".$out.'<!-- END Part to show address block -->'."\n";
		} else {
			return '';
		}
	}

	/**
	 * Return the link of last main doc file for direct public download.
	 *
	 * @param	string	$modulepart			Module related to document
	 * @param	int		$initsharekey		Init the share key if it was not yet defined
	 * @param	int		$relativelink		0=Return full external link, 1=Return link relative to root of file
	 * @return	string						Link or empty string if there is no download link
	 */
	public function getLastMainDocLink($modulepart, $initsharekey = 0, $relativelink = 0)
	{
		global $user, $dolibarr_main_url_root;

		if (empty($this->last_main_doc)) {
			return ''; // No way to known which document name to use
		}

		include_once DOL_DOCUMENT_ROOT.'/ecm/class/ecmfiles.class.php';
		$ecmfile = new EcmFiles($this->db);
		$result = $ecmfile->fetch(0, '', $this->last_main_doc);
		if ($result < 0) {
			$this->error = $ecmfile->error;
			$this->errors = $ecmfile->errors;
			return -1;
		}

		if (empty($ecmfile->id)) {
			// Add entry into index
			if ($initsharekey) {
				require_once DOL_DOCUMENT_ROOT.'/core/lib/security2.lib.php';
				// TODO We can't, we dont' have full path of file, only last_main_doc adn ->element, so we must rebuild full path first
				/*
				$ecmfile->filepath = $rel_dir;
				$ecmfile->filename = $filename;
				$ecmfile->label = md5_file(dol_osencode($destfull));	// hash of file content
				$ecmfile->fullpath_orig = '';
				$ecmfile->gen_or_uploaded = 'generated';
				$ecmfile->description = '';    // indexed content
				$ecmfile->keyword = '';        // keyword content
				$ecmfile->share = getRandomPassword(true);
				$result = $ecmfile->create($user);
				if ($result < 0)
				{
					$this->error = $ecmfile->error;
					$this->errors = $ecmfile->errors;
				}
				*/
			} else {
				return '';
			}
		} elseif (empty($ecmfile->share)) {
			// Add entry into index
			if ($initsharekey) {
				require_once DOL_DOCUMENT_ROOT.'/core/lib/security2.lib.php';
				$ecmfile->share = getRandomPassword(true);
				$ecmfile->update($user);
			} else {
				return '';
			}
		}
		// Define $urlwithroot
		$urlwithouturlroot = preg_replace('/'.preg_quote(DOL_URL_ROOT, '/').'$/i', '', trim($dolibarr_main_url_root));
		// This is to use external domain name found into config file
		//if (DOL_URL_ROOT && ! preg_match('/\/$/', $urlwithouturlroot) && ! preg_match('/^\//', DOL_URL_ROOT)) $urlwithroot=$urlwithouturlroot.'/'.DOL_URL_ROOT;
		//else
		$urlwithroot = $urlwithouturlroot.DOL_URL_ROOT;
		//$urlwithroot=DOL_MAIN_URL_ROOT;					// This is to use same domain name than current

		$forcedownload = 0;

		$paramlink = '';
		//if (! empty($modulepart)) $paramlink.=($paramlink?'&':'').'modulepart='.$modulepart;		// For sharing with hash (so public files), modulepart is not required.
		//if (! empty($ecmfile->entity)) $paramlink.='&entity='.$ecmfile->entity; 					// For sharing with hash (so public files), entity is not required.
		//$paramlink.=($paramlink?'&':'').'file='.urlencode($filepath);								// No need of name of file for public link, we will use the hash
		if (!empty($ecmfile->share)) {
			$paramlink .= ($paramlink ? '&' : '').'hashp='.$ecmfile->share; // Hash for public share
		}
		if ($forcedownload) {
			$paramlink .= ($paramlink ? '&' : '').'attachment=1';
		}

		if ($relativelink) {
			$linktoreturn = 'document.php'.($paramlink ? '?'.$paramlink : '');
		} else {
			$linktoreturn = $urlwithroot.'/document.php'.($paramlink ? '?'.$paramlink : '');
		}

		// Here $ecmfile->share is defined
		return $linktoreturn;
	}


	// phpcs:disable PEAR.NamingConventions.ValidFunctionName.ScopeNotCamelCaps
	/**
	 *  Add a link between element $this->element and a contact
	 *
	 *  @param	int			$fk_socpeople       Id of thirdparty contact (if source = 'external') or id of user (if souce = 'internal') to link
	 *  @param 	int|string	$type_contact 		Type of contact (code or id). Must be id or code found into table llx_c_type_contact. For example: SALESREPFOLL
	 *  @param  string		$source             external=Contact extern (llx_socpeople), internal=Contact intern (llx_user)
	 *  @param  int			$notrigger			Disable all triggers
	 *  @return int         	        		<0 if KO, 0 if already added, >0 if OK
	 */
	public function add_contact($fk_socpeople, $type_contact, $source = 'external', $notrigger = 0)
	{
		// phpcs:enable
		global $user, $langs;


		dol_syslog(get_class($this)."::add_contact $fk_socpeople, $type_contact, $source, $notrigger");

		// Check parameters
		if ($fk_socpeople <= 0) {
			$langs->load("errors");
			$this->error = $langs->trans("ErrorWrongValueForParameterX", "1");
			dol_syslog(get_class($this)."::add_contact ".$this->error, LOG_ERR);
			return -1;
		}
		if (!$type_contact) {
			$langs->load("errors");
			$this->error = $langs->trans("ErrorWrongValueForParameterX", "2");
			dol_syslog(get_class($this)."::add_contact ".$this->error, LOG_ERR);
			return -2;
		}

		$id_type_contact = 0;
		if (is_numeric($type_contact)) {
			$id_type_contact = $type_contact;
		} else {
			// We look for id type_contact
			$sql = "SELECT tc.rowid";
			$sql .= " FROM ".MAIN_DB_PREFIX."c_type_contact as tc";
			$sql .= " WHERE tc.element='".$this->db->escape($this->element)."'";
			$sql .= " AND tc.source='".$this->db->escape($source)."'";
			$sql .= " AND tc.code='".$this->db->escape($type_contact)."' AND tc.active=1";
			//print $sql;
			$resql = $this->db->query($sql);
			if ($resql) {
				$obj = $this->db->fetch_object($resql);
				if ($obj) {
					$id_type_contact = $obj->rowid;
				}
			}
		}

		if ($id_type_contact == 0) {
			$this->error = 'CODE_NOT_VALID_FOR_THIS_ELEMENT';
			dol_syslog("CODE_NOT_VALID_FOR_THIS_ELEMENT: Code type of contact '".$type_contact."' does not exists or is not active for element ".$this->element.", we can ignore it");
			return -3;
		}

		$datecreate = dol_now();

		// Socpeople must have already been added by some trigger, then we have to check it to avoid DB_ERROR_RECORD_ALREADY_EXISTS error
		$TListeContacts = $this->liste_contact(-1, $source);
		$already_added = false;
		if (is_array($TListeContacts) && !empty($TListeContacts)) {
			foreach ($TListeContacts as $array_contact) {
				if ($array_contact['status'] == 4 && $array_contact['id'] == $fk_socpeople && $array_contact['fk_c_type_contact'] == $id_type_contact) {
					$already_added = true;
					break;
				}
			}
		}

		if (!$already_added) {
			$this->db->begin();

			// Insert into database
			$sql = "INSERT INTO ".MAIN_DB_PREFIX."element_contact";
			$sql .= " (element_id, fk_socpeople, datecreate, statut, fk_c_type_contact) ";
			$sql .= " VALUES (".$this->id.", ".$fk_socpeople." , ";
			$sql .= "'".$this->db->idate($datecreate)."'";
			$sql .= ", 4, ".$id_type_contact;
			$sql .= ")";

			$resql = $this->db->query($sql);
			if ($resql) {
				if (!$notrigger) {
					$result = $this->call_trigger(strtoupper($this->element).'_ADD_CONTACT', $user);
					if ($result < 0) {
						$this->db->rollback();
						return -1;
					}
				}

				$this->db->commit();
				return 1;
			} else {
				if ($this->db->errno() == 'DB_ERROR_RECORD_ALREADY_EXISTS') {
					$this->error = $this->db->errno();
					$this->db->rollback();
					return -2;
				} else {
					$this->error = $this->db->error();
					$this->db->rollback();
					return -1;
				}
			}
		} else {
			return 0;
		}
	}

	// phpcs:disable PEAR.NamingConventions.ValidFunctionName.ScopeNotCamelCaps
	/**
	 *    Copy contact from one element to current
	 *
	 *    @param    CommonObject    $objFrom    Source element
	 *    @param    string          $source     Nature of contact ('internal' or 'external')
	 *    @return   int                         >0 if OK, <0 if KO
	 */
	public function copy_linked_contact($objFrom, $source = 'internal')
	{
		// phpcs:enable
		$contacts = $objFrom->liste_contact(-1, $source);
		foreach ($contacts as $contact) {
			if ($this->add_contact($contact['id'], $contact['fk_c_type_contact'], $contact['source']) < 0) {
				$this->error = $this->db->lasterror();
				return -1;
			}
		}
		return 1;
	}

	// phpcs:disable PEAR.NamingConventions.ValidFunctionName.ScopeNotCamelCaps
	/**
	 *      Update a link to contact line
	 *
	 *      @param	int		$rowid              Id of line contact-element
	 * 		@param	int		$statut	            New status of link
	 *      @param  int		$type_contact_id    Id of contact type (not modified if 0)
	 *      @param  int		$fk_socpeople	    Id of soc_people to update (not modified if 0)
	 *      @return int                 		<0 if KO, >= 0 if OK
	 */
	public function update_contact($rowid, $statut, $type_contact_id = 0, $fk_socpeople = 0)
	{
		// phpcs:enable
		// Insert into database
		$sql = "UPDATE ".MAIN_DB_PREFIX."element_contact set";
		$sql .= " statut = ".$statut;
		if ($type_contact_id) {
			$sql .= ", fk_c_type_contact = ".((int) $type_contact_id);
		}
		if ($fk_socpeople) {
			$sql .= ", fk_socpeople = ".((int) $fk_socpeople);
		}
		$sql .= " where rowid = ".$rowid;
		$resql = $this->db->query($sql);
		if ($resql) {
			return 0;
		} else {
			$this->error = $this->db->lasterror();
			return -1;
		}
	}

	// phpcs:disable PEAR.NamingConventions.ValidFunctionName.ScopeNotCamelCaps
	/**
	 *    Delete a link to contact line
	 *
	 *    @param	int		$rowid			Id of contact link line to delete
	 *    @param	int		$notrigger		Disable all triggers
	 *    @return   int						>0 if OK, <0 if KO
	 */
	public function delete_contact($rowid, $notrigger = 0)
	{
		// phpcs:enable
		global $user;


		$this->db->begin();

		$sql = "DELETE FROM ".MAIN_DB_PREFIX."element_contact";
		$sql .= " WHERE rowid =".$rowid;

		dol_syslog(get_class($this)."::delete_contact", LOG_DEBUG);
		if ($this->db->query($sql)) {
			if (!$notrigger) {
				$result = $this->call_trigger(strtoupper($this->element).'_DELETE_CONTACT', $user);
				if ($result < 0) {
					$this->db->rollback(); return -1;
				}
			}

			$this->db->commit();
			return 1;
		} else {
			$this->error = $this->db->lasterror();
			$this->db->rollback();
			return -1;
		}
	}

	// phpcs:disable PEAR.NamingConventions.ValidFunctionName.ScopeNotCamelCaps
	/**
	 *    Delete all links between an object $this and all its contacts
	 *
	 *	  @param	string	$source		'' or 'internal' or 'external'
	 *	  @param	string	$code		Type of contact (code or id)
	 *    @return   int					>0 if OK, <0 if KO
	 */
	public function delete_linked_contact($source = '', $code = '')
	{
		// phpcs:enable
		$temp = array();
		$typeContact = $this->liste_type_contact($source, '', 0, 0, $code);

		foreach ($typeContact as $key => $value) {
			array_push($temp, $key);
		}
		$listId = implode(",", $temp);

		$sql = "DELETE FROM ".MAIN_DB_PREFIX."element_contact";
		$sql .= " WHERE element_id = ".$this->id;
		if ($listId) {
			$sql .= " AND fk_c_type_contact IN (".$listId.")";
		}

		dol_syslog(get_class($this)."::delete_linked_contact", LOG_DEBUG);
		if ($this->db->query($sql)) {
			return 1;
		} else {
			$this->error = $this->db->lasterror();
			return -1;
		}
	}

	// phpcs:disable PEAR.NamingConventions.ValidFunctionName.ScopeNotCamelCaps
	/**
	 *    Get array of all contacts for an object
	 *
	 *    @param	int			$status		Status of links to get (-1=all)
	 *    @param	string		$source		Source of contact: 'external' or 'thirdparty' (llx_socpeople) or 'internal' (llx_user)
	 *    @param	int         $list       0:Return array contains all properties, 1:Return array contains just id
	 *    @param    string      $code       Filter on this code of contact type ('SHIPPING', 'BILLING', ...)
	 *    @return	array|int		        Array of contacts, -1 if error
	 */
	public function liste_contact($status = -1, $source = 'external', $list = 0, $code = '')
	{
		// phpcs:enable
		global $langs;

		$tab = array();

		$sql = "SELECT ec.rowid, ec.statut as statuslink, ec.fk_socpeople as id, ec.fk_c_type_contact"; // This field contains id of llx_socpeople or id of llx_user
		if ($source == 'internal') {
			$sql .= ", '-1' as socid, t.statut as statuscontact, t.login, t.photo";
		}
		if ($source == 'external' || $source == 'thirdparty') {
			$sql .= ", t.fk_soc as socid, t.statut as statuscontact";
		}
		$sql .= ", t.civility as civility, t.lastname as lastname, t.firstname, t.email";
		$sql .= ", tc.source, tc.element, tc.code, tc.libelle";
		$sql .= " FROM ".MAIN_DB_PREFIX."c_type_contact tc";
		$sql .= ", ".MAIN_DB_PREFIX."element_contact ec";
		if ($source == 'internal') {
			$sql .= " LEFT JOIN ".MAIN_DB_PREFIX."user t on ec.fk_socpeople = t.rowid";
		}
		if ($source == 'external' || $source == 'thirdparty') {
			$sql .= " LEFT JOIN ".MAIN_DB_PREFIX."socpeople t on ec.fk_socpeople = t.rowid";
		}
		$sql .= " WHERE ec.element_id =".$this->id;
		$sql .= " AND ec.fk_c_type_contact=tc.rowid";
		$sql .= " AND tc.element='".$this->db->escape($this->element)."'";
		if ($code) {
			$sql .= " AND tc.code = '".$this->db->escape($code)."'";
		}
		if ($source == 'internal') {
			$sql .= " AND tc.source = 'internal'";
		}
		if ($source == 'external' || $source == 'thirdparty') {
			$sql .= " AND tc.source = 'external'";
		}
		$sql .= " AND tc.active=1";
		if ($status >= 0) {
			$sql .= " AND ec.statut = ".$status;
		}
		$sql .= " ORDER BY t.lastname ASC";

		dol_syslog(get_class($this)."::liste_contact", LOG_DEBUG);
		$resql = $this->db->query($sql);
		if ($resql) {
			$num = $this->db->num_rows($resql);
			$i = 0;
			while ($i < $num) {
				$obj = $this->db->fetch_object($resql);

				if (!$list) {
					$transkey = "TypeContact_".$obj->element."_".$obj->source."_".$obj->code;
					$libelle_type = ($langs->trans($transkey) != $transkey ? $langs->trans($transkey) : $obj->libelle);
					$tab[$i] = array('source'=>$obj->source, 'socid'=>$obj->socid, 'id'=>$obj->id,
								   'nom'=>$obj->lastname, // For backward compatibility
								   'civility'=>$obj->civility, 'lastname'=>$obj->lastname, 'firstname'=>$obj->firstname, 'email'=>$obj->email, 'login'=>$obj->login, 'photo'=>$obj->photo, 'statuscontact'=>$obj->statuscontact,
								   'rowid'=>$obj->rowid, 'code'=>$obj->code, 'libelle'=>$libelle_type, 'status'=>$obj->statuslink, 'fk_c_type_contact'=>$obj->fk_c_type_contact);
				} else {
					$tab[$i] = $obj->id;
				}

				$i++;
			}

			return $tab;
		} else {
			$this->error = $this->db->lasterror();
			dol_print_error($this->db);
			return -1;
		}
	}


	/**
	 * 		Update status of a contact linked to object
	 *
	 * 		@param	int		$rowid		Id of link between object and contact
	 * 		@return	int					<0 if KO, >=0 if OK
	 */
	public function swapContactStatus($rowid)
	{
		$sql = "SELECT ec.datecreate, ec.statut, ec.fk_socpeople, ec.fk_c_type_contact,";
		$sql .= " tc.code, tc.libelle";
		$sql .= " FROM (".MAIN_DB_PREFIX."element_contact as ec, ".MAIN_DB_PREFIX."c_type_contact as tc)";
		$sql .= " WHERE ec.rowid =".$rowid;
		$sql .= " AND ec.fk_c_type_contact=tc.rowid";
		$sql .= " AND tc.element = '".$this->db->escape($this->element)."'";

		dol_syslog(get_class($this)."::swapContactStatus", LOG_DEBUG);
		$resql = $this->db->query($sql);
		if ($resql) {
			$obj = $this->db->fetch_object($resql);
			$newstatut = ($obj->statut == 4) ? 5 : 4;
			$result = $this->update_contact($rowid, $newstatut);
			$this->db->free($resql);
			return $result;
		} else {
			$this->error = $this->db->error();
			dol_print_error($this->db);
			return -1;
		}
	}

	// phpcs:disable PEAR.NamingConventions.ValidFunctionName.ScopeNotCamelCaps
	/**
	 *      Return array with list of possible values for type of contacts
	 *
	 *      @param	string	$source     'internal', 'external' or 'all'
	 *      @param	string	$order		Sort order by : 'position', 'code', 'rowid'...
	 *      @param  int		$option     0=Return array id->label, 1=Return array code->label
	 *      @param  int		$activeonly 0=all status of contact, 1=only the active
	 *		@param	string	$code		Type of contact (Example: 'CUSTOMER', 'SERVICE')
	 *      @return array       		Array list of type of contacts (id->label if option=0, code->label if option=1)
	 */
	public function liste_type_contact($source = 'internal', $order = 'position', $option = 0, $activeonly = 0, $code = '')
	{
		// phpcs:enable
		global $langs;

		if (empty($order)) {
			$order = 'position';
		}
		if ($order == 'position') {
			$order .= ',code';
		}

		$tab = array();
		$sql = "SELECT DISTINCT tc.rowid, tc.code, tc.libelle, tc.position";
		$sql .= " FROM ".MAIN_DB_PREFIX."c_type_contact as tc";
		$sql .= " WHERE tc.element='".$this->db->escape($this->element)."'";
		if ($activeonly == 1) {
			$sql .= " AND tc.active=1"; // only the active types
		}
		if (!empty($source) && $source != 'all') {
			$sql .= " AND tc.source='".$this->db->escape($source)."'";
		}
		if (!empty($code)) {
			$sql .= " AND tc.code='".$this->db->escape($code)."'";
		}
		$sql .= $this->db->order($order, 'ASC');

		//print "sql=".$sql;
		$resql = $this->db->query($sql);
		if ($resql) {
			$num = $this->db->num_rows($resql);
			$i = 0;
			while ($i < $num) {
				$obj = $this->db->fetch_object($resql);

				$transkey = "TypeContact_".$this->element."_".$source."_".$obj->code;
				$libelle_type = ($langs->trans($transkey) != $transkey ? $langs->trans($transkey) : $obj->libelle);
				if (empty($option)) {
					$tab[$obj->rowid] = $libelle_type;
				} else {
					$tab[$obj->code] = $libelle_type;
				}
				$i++;
			}
			return $tab;
		} else {
			$this->error = $this->db->lasterror();
			//dol_print_error($this->db);
			return null;
		}
	}

	// phpcs:disable PEAR.NamingConventions.ValidFunctionName.ScopeNotCamelCaps
	/**
	 *      Return array with list of possible values for type of contacts
	 *
	 *      @param	string	$source     		'internal', 'external' or 'all'
	 *      @param  int		$option     		0=Return array id->label, 1=Return array code->label
	 *      @param  int		$activeonly 		0=all status of contact, 1=only the active
	 *		@param	string	$code				Type of contact (Example: 'CUSTOMER', 'SERVICE')
	 *		@param	string	$element			Filter on 1 element type
	 *      @param	string	$excludeelement		Exclude 1 element type. Example: 'agenda'
	 *      @return array       				Array list of type of contacts (id->label if option=0, code->label if option=1)
	 */
	public function listeTypeContacts($source = 'internal', $option = 0, $activeonly = 0, $code = '', $element = '', $excludeelement = '')
	{
		// phpcs:enable
		global $langs, $conf;

		$langs->loadLangs(array('bills', 'contracts', 'interventions', 'orders', 'projects', 'propal', 'ticket', 'agenda'));

		$tab = array();

		$sql = "SELECT DISTINCT tc.rowid, tc.code, tc.libelle, tc.position, tc.element";
		$sql .= " FROM ".MAIN_DB_PREFIX."c_type_contact as tc";

		$sqlWhere = array();
		if (!empty($element)) {
			$sqlWhere[] = " tc.element='".$this->db->escape($element)."'";
		}
		if (!empty($excludeelement)) {
			$sqlWhere[] = " tc.element <> '".$this->db->escape($excludeelement)."'";
		}

		if ($activeonly == 1) {
			$sqlWhere[] = " tc.active=1"; // only the active types
		}

		if (!empty($source) && $source != 'all') {
			$sqlWhere[] = " tc.source='".$this->db->escape($source)."'";
		}

		if (!empty($code)) {
			$sqlWhere[] = " tc.code='".$this->db->escape($code)."'";
		}

		if (count($sqlWhere) > 0) {
			$sql .= " WHERE ".implode(' AND ', $sqlWhere);
		}

		$sql .= $this->db->order('tc.element, tc.position', 'ASC');

		dol_syslog(__METHOD__, LOG_DEBUG);
		$resql = $this->db->query($sql);
		if ($resql) {
			$num = $this->db->num_rows($resql);
			if ($num > 0) {
				$langs->loadLangs(array("propal", "orders", "bills", "suppliers", "contracts", "supplier_proposal"));

				while ($obj = $this->db->fetch_object($resql)) {
					$modulename = $obj->element;
					if (strpos($obj->element, 'project') !== false) {
						$modulename = 'projet';
					} elseif ($obj->element == 'contrat') {
						$element = 'contract';
					} elseif ($obj->element == 'action') {
						$modulename = 'agenda';
					} elseif (strpos($obj->element, 'supplier') !== false && $obj->element != 'supplier_proposal') {
						$modulename = 'fournisseur';
					} elseif (strpos($obj->element, 'supplier') !== false && $obj->element != 'supplier_proposal') {
						$modulename = 'fournisseur';
					}
					if (!empty($conf->{$modulename}->enabled)) {
						$libelle_element = $langs->trans('ContactDefault_'.$obj->element);
						$tmpelement = $obj->element;
						$transkey = "TypeContact_".$tmpelement."_".$source."_".$obj->code;
						$libelle_type = ($langs->trans($transkey) != $transkey ? $langs->trans($transkey) : $obj->libelle);
						if (empty($option)) {
							$tab[$obj->rowid] = $libelle_element.' - '.$libelle_type;
						} else {
							$tab[$obj->rowid] = $libelle_element.' - '.$libelle_type;
						}
					}
				}
			}
			return $tab;
		} else {
			$this->error = $this->db->lasterror();
			return null;
		}
	}

	/**
	 *      Return id of contacts for a source and a contact code.
	 *      Example: contact client de facturation ('external', 'BILLING')
	 *      Example: contact client de livraison ('external', 'SHIPPING')
	 *      Example: contact interne suivi paiement ('internal', 'SALESREPFOLL')
	 *
	 *		@param	string	$source		'external' or 'internal'
	 *		@param	string	$code		'BILLING', 'SHIPPING', 'SALESREPFOLL', ...
	 *		@param	int		$status		limited to a certain status
	 *      @return array       		List of id for such contacts
	 */
	public function getIdContact($source, $code, $status = 0)
	{
		global $conf;

		$result = array();
		$i = 0;
		//cas particulier pour les expeditions
		if ($this->element == 'shipping' && $this->origin_id != 0) {
			$id = $this->origin_id;
			$element = 'commande';
		} elseif ($this->element == 'reception' && $this->origin_id != 0) {
			$id = $this->origin_id;
			$element = 'order_supplier';
		} else {
			$id = $this->id;
			$element = $this->element;
		}

		$sql = "SELECT ec.fk_socpeople";
		$sql .= " FROM ".MAIN_DB_PREFIX."element_contact as ec,";
		if ($source == 'internal') {
			$sql .= " ".MAIN_DB_PREFIX."user as c,";
		}
		if ($source == 'external') {
			$sql .= " ".MAIN_DB_PREFIX."socpeople as c,";
		}
		$sql .= " ".MAIN_DB_PREFIX."c_type_contact as tc";
		$sql .= " WHERE ec.element_id = ".$id;
		$sql .= " AND ec.fk_socpeople = c.rowid";
		if ($source == 'internal') {
			$sql .= " AND c.entity IN (".getEntity('user').")";
		}
		if ($source == 'external') {
			$sql .= " AND c.entity IN (".getEntity('societe').")";
		}
		$sql .= " AND ec.fk_c_type_contact = tc.rowid";
		$sql .= " AND tc.element = '".$this->db->escape($element)."'";
		$sql .= " AND tc.source = '".$this->db->escape($source)."'";
		if ($code) {
			$sql .= " AND tc.code = '".$this->db->escape($code)."'";
		}
		$sql .= " AND tc.active = 1";
		if ($status) {
			$sql .= " AND ec.statut = ".$status;
		}

		dol_syslog(get_class($this)."::getIdContact", LOG_DEBUG);
		$resql = $this->db->query($sql);
		if ($resql) {
			while ($obj = $this->db->fetch_object($resql)) {
				$result[$i] = $obj->fk_socpeople;
				$i++;
			}
		} else {
			$this->error = $this->db->error();
			return null;
		}

		return $result;
	}

	// phpcs:disable PEAR.NamingConventions.ValidFunctionName.ScopeNotCamelCaps
	/**
	 *		Load object contact with id=$this->contact_id into $this->contact
	 *
	 *		@param	int		$contactid      Id du contact. Use this->contact_id if empty.
	 *		@return	int						<0 if KO, >0 if OK
	 */
	public function fetch_contact($contactid = null)
	{
		// phpcs:enable
		if (empty($contactid)) {
			$contactid = $this->contact_id;
		}

		if (empty($contactid)) {
			return 0;
		}

		require_once DOL_DOCUMENT_ROOT.'/contact/class/contact.class.php';
		$contact = new Contact($this->db);
		$result = $contact->fetch($contactid);
		$this->contact = $contact;
		return $result;
	}

	// phpcs:disable PEAR.NamingConventions.ValidFunctionName.ScopeNotCamelCaps
	/**
	 *    	Load the third party of object, from id $this->socid or $this->fk_soc, into this->thirdparty
	 *
	 *		@param		int		$force_thirdparty_id	Force thirdparty id
	 *		@return		int								<0 if KO, >0 if OK
	 */
	public function fetch_thirdparty($force_thirdparty_id = 0)
	{
		// phpcs:enable
		global $conf;

		if (empty($this->socid) && empty($this->fk_soc) && empty($this->fk_thirdparty) && empty($force_thirdparty_id)) {
			return 0;
		}

		require_once DOL_DOCUMENT_ROOT.'/societe/class/societe.class.php';

		$idtofetch = isset($this->socid) ? $this->socid : (isset($this->fk_soc) ? $this->fk_soc : $this->fk_thirdparty);
		if ($force_thirdparty_id) {
			$idtofetch = $force_thirdparty_id;
		}

		if ($idtofetch) {
			$thirdparty = new Societe($this->db);
			$result = $thirdparty->fetch($idtofetch);
			$this->thirdparty = $thirdparty;

			// Use first price level if level not defined for third party
			if (!empty($conf->global->PRODUIT_MULTIPRICES) && empty($this->thirdparty->price_level)) {
				$this->thirdparty->price_level = 1;
			}

			return $result;
		} else {
			return -1;
		}
	}


	/**
	 * Looks for an object with ref matching the wildcard provided
	 * It does only work when $this->table_ref_field is set
	 *
	 * @param string $ref Wildcard
	 * @return int >1 = OK, 0 = Not found or table_ref_field not defined, <0 = KO
	 */
	public function fetchOneLike($ref)
	{
		if (!$this->table_ref_field) {
			return 0;
		}

		$sql = 'SELECT rowid FROM '.MAIN_DB_PREFIX.$this->table_element.' WHERE '.$this->table_ref_field.' LIKE "'.$this->db->escape($ref).'" LIMIT 1';

		$query = $this->db->query($sql);

		if (!$this->db->num_rows($query)) {
			return 0;
		}

		$result = $this->db->fetch_object($query);

		return $this->fetch($result->rowid);
	}

	// phpcs:disable PEAR.NamingConventions.ValidFunctionName.ScopeNotCamelCaps
	/**
	 *	Load data for barcode into properties ->barcode_type*
	 *	Properties ->barcode_type that is id of barcode. Type is used to find other properties, but
	 *  if it is not defined, ->element must be defined to know default barcode type.
	 *
	 *	@return		int			<0 if KO, 0 if can't guess type of barcode (ISBN, EAN13...), >0 if OK (all barcode properties loaded)
	 */
	public function fetch_barcode()
	{
		// phpcs:enable
		global $conf;

		dol_syslog(get_class($this).'::fetch_barcode this->element='.$this->element.' this->barcode_type='.$this->barcode_type);

		$idtype = $this->barcode_type;
		if (empty($idtype) && $idtype != '0') {	// If type of barcode no set, we try to guess. If set to '0' it means we forced to have type remain not defined
			if ($this->element == 'product') {
				$idtype = $conf->global->PRODUIT_DEFAULT_BARCODE_TYPE;
			} elseif ($this->element == 'societe') {
				$idtype = $conf->global->GENBARCODE_BARCODETYPE_THIRDPARTY;
			} else {
				dol_syslog('Call fetch_barcode with barcode_type not defined and cant be guessed', LOG_WARNING);
			}
		}

		if ($idtype > 0) {
			if (empty($this->barcode_type) || empty($this->barcode_type_code) || empty($this->barcode_type_label) || empty($this->barcode_type_coder)) {    // If data not already loaded
				$sql = "SELECT rowid, code, libelle as label, coder";
				$sql .= " FROM ".MAIN_DB_PREFIX."c_barcode_type";
				$sql .= " WHERE rowid = ".$idtype;
				dol_syslog(get_class($this).'::fetch_barcode', LOG_DEBUG);
				$resql = $this->db->query($sql);
				if ($resql) {
					$obj = $this->db->fetch_object($resql);
					$this->barcode_type       = $obj->rowid;
					$this->barcode_type_code  = $obj->code;
					$this->barcode_type_label = $obj->label;
					$this->barcode_type_coder = $obj->coder;
					return 1;
				} else {
					dol_print_error($this->db);
					return -1;
				}
			}
		}
		return 0;
	}

	// phpcs:disable PEAR.NamingConventions.ValidFunctionName.ScopeNotCamelCaps
	/**
	 *		Load the project with id $this->fk_project into this->project
	 *
	 *		@return		int			<0 if KO, >=0 if OK
	 */
	public function fetch_projet()
	{
		// phpcs:enable
		include_once DOL_DOCUMENT_ROOT.'/projet/class/project.class.php';

		if (empty($this->fk_project) && !empty($this->fk_projet)) {
			$this->fk_project = $this->fk_projet; // For backward compatibility
		}
		if (empty($this->fk_project)) {
			return 0;
		}

		$project = new Project($this->db);
		$result = $project->fetch($this->fk_project);

		$this->projet = $project; // deprecated
		$this->project = $project;
		return $result;
	}

	// phpcs:disable PEAR.NamingConventions.ValidFunctionName.ScopeNotCamelCaps
	/**
	 *		Load the product with id $this->fk_product into this->product
	 *
	 *		@return		int			<0 if KO, >=0 if OK
	 */
	public function fetch_product()
	{
		// phpcs:enable
		include_once DOL_DOCUMENT_ROOT.'/product/class/product.class.php';

		if (empty($this->fk_product)) {
			return 0;
		}

		$product = new Product($this->db);
		$result = $product->fetch($this->fk_product);

		$this->product = $product;
		return $result;
	}

	// phpcs:disable PEAR.NamingConventions.ValidFunctionName.ScopeNotCamelCaps
	/**
	 *		Load the user with id $userid into this->user
	 *
	 *		@param	int		$userid 		Id du contact
	 *		@return	int						<0 if KO, >0 if OK
	 */
	public function fetch_user($userid)
	{
		// phpcs:enable
		$user = new User($this->db);
		$result = $user->fetch($userid);
		$this->user = $user;
		return $result;
	}

	// phpcs:disable PEAR.NamingConventions.ValidFunctionName.ScopeNotCamelCaps
	/**
	 *	Read linked origin object
	 *
	 *	@return		void
	 */
	public function fetch_origin()
	{
		// phpcs:enable
		if ($this->origin == 'shipping') {
			$this->origin = 'expedition';
		}
		if ($this->origin == 'delivery') {
			$this->origin = 'livraison';
		}
		if ($this->origin == 'order_supplier') {
			$this->origin = 'commandeFournisseur';
		}

		$origin = $this->origin;

		$classname = ucfirst($origin);
		$this->$origin = new $classname($this->db);
		$this->$origin->fetch($this->origin_id);
	}

	/**
	 *  Load object from specific field
	 *
	 *  @param	string	$table		Table element or element line
	 *  @param	string	$field		Field selected
	 *  @param	string	$key		Import key
	 *  @param	string	$element	Element name
	 *	@return	int					<0 if KO, >0 if OK
	 */
	public function fetchObjectFrom($table, $field, $key, $element = null)
	{
		global $conf;

		$result = false;

		$sql = "SELECT rowid FROM ".MAIN_DB_PREFIX.$table;
		$sql .= " WHERE ".$field." = '".$key."'";
		if (!empty($element)) {
			$sql .= " AND entity IN (".getEntity($element).")";
		} else {
			$sql .= " AND entity = ".$conf->entity;
		}

		dol_syslog(get_class($this).'::fetchObjectFrom', LOG_DEBUG);
		$resql = $this->db->query($sql);
		if ($resql) {
			$row = $this->db->fetch_row($resql);
			// Test for avoid error -1
			if ($row[0] > 0) {
				$result = $this->fetch($row[0]);
			}
		}

		return $result;
	}

	/**
	 *	Getter generic. Load value from a specific field
	 *
	 *	@param	string	$table		Table of element or element line
	 *	@param	int		$id			Element id
	 *	@param	string	$field		Field selected
	 *	@return	int					<0 if KO, >0 if OK
	 */
	public function getValueFrom($table, $id, $field)
	{
		$result = false;
		if (!empty($id) && !empty($field) && !empty($table)) {
			$sql = "SELECT ".$field." FROM ".MAIN_DB_PREFIX.$table;
			$sql .= " WHERE rowid = ".$id;

			dol_syslog(get_class($this).'::getValueFrom', LOG_DEBUG);
			$resql = $this->db->query($sql);
			if ($resql) {
				$row = $this->db->fetch_row($resql);
				$result = $row[0];
			}
		}
		return $result;
	}

	/**
	 *	Setter generic. Update a specific field into database.
	 *  Warning: Trigger is run only if param trigkey is provided.
	 *
	 *	@param	string		$field			Field to update
	 *	@param	mixed		$value			New value
	 *	@param	string		$table			To force other table element or element line (should not be used)
	 *	@param	int			$id				To force other object id (should not be used)
	 *	@param	string		$format			Data format ('text', 'date'). 'text' is used if not defined
	 *	@param	string		$id_field		To force rowid field name. 'rowid' is used if not defined
	 *	@param	User|string	$fuser			Update the user of last update field with this user. If not provided, current user is used except if value is 'none'
	 *  @param  string      $trigkey    	Trigger key to run (in most cases something like 'XXX_MODIFY')
	 *  @param	string		$fk_user_field	Name of field to save user id making change
	 *	@return	int							<0 if KO, >0 if OK
	 *  @see updateExtraField()
	 */
	public function setValueFrom($field, $value, $table = '', $id = null, $format = '', $id_field = '', $fuser = null, $trigkey = '', $fk_user_field = 'fk_user_modif')
	{
		global $user, $langs, $conf;

		if (empty($table)) {
			$table = $this->table_element;
		}
		if (empty($id)) {
			$id = $this->id;
		}
		if (empty($format)) {
			$format = 'text';
		}
		if (empty($id_field)) {
			$id_field = 'rowid';
		}

		$error = 0;

		$this->db->begin();

		// Special case
		if ($table == 'product' && $field == 'note_private') {
			$field = 'note';
		}
		if (in_array($table, array('actioncomm', 'adherent', 'advtargetemailing', 'cronjob', 'establishment'))) {
			$fk_user_field = 'fk_user_mod';
		}

		$sql = "UPDATE ".MAIN_DB_PREFIX.$table." SET ";

		if ($format == 'text') {
			$sql .= $field." = '".$this->db->escape($value)."'";
		} elseif ($format == 'int') {
			$sql .= $field." = ".$this->db->escape($value);
		} elseif ($format == 'date') {
			$sql .= $field." = ".($value ? "'".$this->db->idate($value)."'" : "null");
		}

		if ($fk_user_field) {
			if (!empty($fuser) && is_object($fuser)) {
				$sql .= ", ".$fk_user_field." = ".$fuser->id;
			} elseif (empty($fuser) || $fuser != 'none') {
				$sql .= ", ".$fk_user_field." = ".$user->id;
			}
		}

		$sql .= " WHERE ".$id_field." = ".$id;

		dol_syslog(__METHOD__."", LOG_DEBUG);
		$resql = $this->db->query($sql);
		if ($resql) {
			if ($trigkey) {
				// call trigger with updated object values
				if (empty($this->fields) && method_exists($this, 'fetch')) {
					$result = $this->fetch($id);
				} else {
					$result = $this->fetchCommon($id);
				}
				if ($result >= 0) {
					$result = $this->call_trigger($trigkey, (!empty($fuser) && is_object($fuser)) ? $fuser : $user); // This may set this->errors
				}
				if ($result < 0) {
					$error++;
				}
			}

			if (!$error) {
				if (property_exists($this, $field)) {
					$this->$field = $value;
				}
				$this->db->commit();
				return 1;
			} else {
				$this->db->rollback();
				return -2;
			}
		} else {
			if ($this->db->lasterrno() == 'DB_ERROR_RECORD_ALREADY_EXISTS') {
				$this->error = 'DB_ERROR_RECORD_ALREADY_EXISTS';
			} else {
				$this->error = $this->db->lasterror();
			}
			$this->db->rollback();
			return -1;
		}
	}

	// phpcs:disable PEAR.NamingConventions.ValidFunctionName.ScopeNotCamelCaps
	/**
	 *      Load properties id_previous and id_next by comparing $fieldid with $this->ref
	 *
	 *      @param	string	$filter		Optional filter. Example: " AND (t.field1 = 'aa' OR t.field2 = 'bb')"
	 *	 	@param  string	$fieldid   	Name of field to use for the select MAX and MIN
	 *		@param	int		$nodbprefix	Do not include DB prefix to forge table name
	 *      @return int         		<0 if KO, >0 if OK
	 */
	public function load_previous_next_ref($filter, $fieldid, $nodbprefix = 0)
	{
		// phpcs:enable
		global $conf, $user;

		if (!$this->table_element) {
			dol_print_error('', get_class($this)."::load_previous_next_ref was called on objet with property table_element not defined");
			return -1;
		}
		if ($fieldid == 'none') {
			return 1;
		}

		// Security on socid
		$socid = 0;
		if ($user->socid > 0) {
			$socid = $user->socid;
		}

		// this->ismultientitymanaged contains
		// 0=No test on entity, 1=Test with field entity, 'field@table'=Test with link by field@table
		$aliastablesociete = 's';
		if ($this->element == 'societe') {
			$aliastablesociete = 'te'; // te as table_element
		}

		$sql = "SELECT MAX(te.".$fieldid.")";
		$sql .= " FROM ".(empty($nodbprefix) ?MAIN_DB_PREFIX:'').$this->table_element." as te";
		if ($this->element == 'user' && !empty($conf->global->MULTICOMPANY_TRANSVERSE_MODE)) {
			$sql .= ",".MAIN_DB_PREFIX."usergroup_user as ug";
		}
		if (isset($this->ismultientitymanaged) && !is_numeric($this->ismultientitymanaged)) {
			$tmparray = explode('@', $this->ismultientitymanaged);
			$sql .= ", ".MAIN_DB_PREFIX.$tmparray[1]." as ".($tmparray[1] == 'societe' ? 's' : 'parenttable'); // If we need to link to this table to limit select to entity
		} elseif ($this->restrictiononfksoc == 1 && $this->element != 'societe' && !$user->rights->societe->client->voir && !$socid) {
			$sql .= ", ".MAIN_DB_PREFIX."societe as s"; // If we need to link to societe to limit select to socid
		} elseif ($this->restrictiononfksoc == 2 && $this->element != 'societe' && !$user->rights->societe->client->voir && !$socid) {
			$sql .= " LEFT JOIN ".MAIN_DB_PREFIX."societe as s ON te.fk_soc = s.rowid"; // If we need to link to societe to limit select to socid
		}
		if ($this->restrictiononfksoc && !$user->rights->societe->client->voir && !$socid) {
			$sql .= " LEFT JOIN ".MAIN_DB_PREFIX."societe_commerciaux as sc ON ".$aliastablesociete.".rowid = sc.fk_soc";
		}
		$sql .= " WHERE te.".$fieldid." < '".$this->db->escape($fieldid == 'rowid' ? $this->id : $this->ref)."'"; // ->ref must always be defined (set to id if field does not exists)
		if ($this->restrictiononfksoc == 1 && !$user->rights->societe->client->voir && !$socid) {
			$sql .= " AND sc.fk_user = ".$user->id;
		}
		if ($this->restrictiononfksoc == 2 && !$user->rights->societe->client->voir && !$socid) {
			$sql .= " AND (sc.fk_user = ".$user->id.' OR te.fk_soc IS NULL)';
		}
		if (!empty($filter)) {
			if (!preg_match('/^\s*AND/i', $filter)) {
				$sql .= " AND "; // For backward compatibility
			}
			$sql .= $filter;
		}
		if (isset($this->ismultientitymanaged) && !is_numeric($this->ismultientitymanaged)) {
			$tmparray = explode('@', $this->ismultientitymanaged);
			$sql .= ' AND te.'.$tmparray[0].' = '.($tmparray[1] == 'societe' ? 's' : 'parenttable').'.rowid'; // If we need to link to this table to limit select to entity
		} elseif ($this->restrictiononfksoc == 1 && $this->element != 'societe' && !$user->rights->societe->client->voir && !$socid) {
			$sql .= ' AND te.fk_soc = s.rowid'; // If we need to link to societe to limit select to socid
		}
		if (isset($this->ismultientitymanaged) && $this->ismultientitymanaged == 1) {
			if ($this->element == 'user' && !empty($conf->global->MULTICOMPANY_TRANSVERSE_MODE)) {
				if (!empty($user->admin) && empty($user->entity) && $conf->entity == 1) {
					$sql .= " AND te.entity IS NOT NULL"; // Show all users
				} else {
					$sql .= " AND ug.fk_user = te.rowid";
					$sql .= " AND ug.entity IN (".getEntity($this->element).")";
				}
			} else {
				$sql .= ' AND te.entity IN ('.getEntity($this->element).')';
			}
		}
		if (isset($this->ismultientitymanaged) && !is_numeric($this->ismultientitymanaged) && $this->element != 'societe') {
			$tmparray = explode('@', $this->ismultientitymanaged);
			$sql .= ' AND parenttable.entity IN ('.getEntity($tmparray[1]).')';
		}
		if ($this->restrictiononfksoc == 1 && $socid && $this->element != 'societe') {
			$sql .= ' AND te.fk_soc = '.$socid;
		}
		if ($this->restrictiononfksoc == 2 && $socid && $this->element != 'societe') {
			$sql .= ' AND (te.fk_soc = '.$socid.' OR te.fk_soc IS NULL)';
		}
		if ($this->restrictiononfksoc && $socid && $this->element == 'societe') {
			$sql .= ' AND te.rowid = '.$socid;
		}
		//print 'socid='.$socid.' restrictiononfksoc='.$this->restrictiononfksoc.' ismultientitymanaged = '.$this->ismultientitymanaged.' filter = '.$filter.' -> '.$sql."<br>";

		$result = $this->db->query($sql);
		if (!$result) {
			$this->error = $this->db->lasterror();
			return -1;
		}
		$row = $this->db->fetch_row($result);
		$this->ref_previous = $row[0];

		$sql = "SELECT MIN(te.".$fieldid.")";
		$sql .= " FROM ".(empty($nodbprefix) ?MAIN_DB_PREFIX:'').$this->table_element." as te";
		if ($this->element == 'user' && !empty($conf->global->MULTICOMPANY_TRANSVERSE_MODE)) {
			$sql .= ",".MAIN_DB_PREFIX."usergroup_user as ug";
		}
		if (isset($this->ismultientitymanaged) && !is_numeric($this->ismultientitymanaged)) {
			$tmparray = explode('@', $this->ismultientitymanaged);
			$sql .= ", ".MAIN_DB_PREFIX.$tmparray[1]." as ".($tmparray[1] == 'societe' ? 's' : 'parenttable'); // If we need to link to this table to limit select to entity
		} elseif ($this->restrictiononfksoc == 1 && $this->element != 'societe' && !$user->rights->societe->client->voir && !$socid) {
			$sql .= ", ".MAIN_DB_PREFIX."societe as s"; // If we need to link to societe to limit select to socid
		} elseif ($this->restrictiononfksoc == 2 && $this->element != 'societe' && !$user->rights->societe->client->voir && !$socid) {
			$sql .= " LEFT JOIN ".MAIN_DB_PREFIX."societe as s ON te.fk_soc = s.rowid"; // If we need to link to societe to limit select to socid
		}
		if ($this->restrictiononfksoc && !$user->rights->societe->client->voir && !$socid) {
			$sql .= " LEFT JOIN ".MAIN_DB_PREFIX."societe_commerciaux as sc ON ".$aliastablesociete.".rowid = sc.fk_soc";
		}
		$sql .= " WHERE te.".$fieldid." > '".$this->db->escape($fieldid == 'rowid' ? $this->id : $this->ref)."'"; // ->ref must always be defined (set to id if field does not exists)
		if ($this->restrictiononfksoc == 1 && !$user->rights->societe->client->voir && !$socid) {
			$sql .= " AND sc.fk_user = ".$user->id;
		}
		if ($this->restrictiononfksoc == 2 && !$user->rights->societe->client->voir && !$socid) {
			$sql .= " AND (sc.fk_user = ".$user->id.' OR te.fk_soc IS NULL)';
		}
		if (!empty($filter)) {
			if (!preg_match('/^\s*AND/i', $filter)) {
				$sql .= " AND "; // For backward compatibility
			}
			$sql .= $filter;
		}
		if (isset($this->ismultientitymanaged) && !is_numeric($this->ismultientitymanaged)) {
			$tmparray = explode('@', $this->ismultientitymanaged);
			$sql .= ' AND te.'.$tmparray[0].' = '.($tmparray[1] == 'societe' ? 's' : 'parenttable').'.rowid'; // If we need to link to this table to limit select to entity
		} elseif ($this->restrictiononfksoc == 1 && $this->element != 'societe' && !$user->rights->societe->client->voir && !$socid) {
			$sql .= ' AND te.fk_soc = s.rowid'; // If we need to link to societe to limit select to socid
		}
		if (isset($this->ismultientitymanaged) && $this->ismultientitymanaged == 1) {
			if ($this->element == 'user' && !empty($conf->global->MULTICOMPANY_TRANSVERSE_MODE)) {
				if (!empty($user->admin) && empty($user->entity) && $conf->entity == 1) {
					$sql .= " AND te.entity IS NOT NULL"; // Show all users
				} else {
					$sql .= " AND ug.fk_user = te.rowid";
					$sql .= " AND ug.entity IN (".getEntity($this->element).")";
				}
			} else {
				$sql .= ' AND te.entity IN ('.getEntity($this->element).')';
			}
		}
		if (isset($this->ismultientitymanaged) && !is_numeric($this->ismultientitymanaged) && $this->element != 'societe') {
			$tmparray = explode('@', $this->ismultientitymanaged);
			$sql .= ' AND parenttable.entity IN ('.getEntity($tmparray[1]).')';
		}
		if ($this->restrictiononfksoc == 1 && $socid && $this->element != 'societe') {
			$sql .= ' AND te.fk_soc = '.$socid;
		}
		if ($this->restrictiononfksoc == 2 && $socid && $this->element != 'societe') {
			$sql .= ' AND (te.fk_soc = '.$socid.' OR te.fk_soc IS NULL)';
		}
		if ($this->restrictiononfksoc && $socid && $this->element == 'societe') {
			$sql .= ' AND te.rowid = '.$socid;
		}
		//print 'socid='.$socid.' restrictiononfksoc='.$this->restrictiononfksoc.' ismultientitymanaged = '.$this->ismultientitymanaged.' filter = '.$filter.' -> '.$sql."<br>";
		// Rem: Bug in some mysql version: SELECT MIN(rowid) FROM llx_socpeople WHERE rowid > 1 when one row in database with rowid=1, returns 1 instead of null

		$result = $this->db->query($sql);
		if (!$result) {
			$this->error = $this->db->lasterror();
			return -2;
		}
		$row = $this->db->fetch_row($result);
		$this->ref_next = $row[0];

		return 1;
	}


	/**
	 *      Return list of id of contacts of object
	 *
	 *      @param	string	$source     Source of contact: external (llx_socpeople) or internal (llx_user) or thirdparty (llx_societe)
	 *      @return array				Array of id of contacts (if source=external or internal)
	 * 									Array of id of third parties with at least one contact on object (if source=thirdparty)
	 */
	public function getListContactId($source = 'external')
	{
		$contactAlreadySelected = array();
		$tab = $this->liste_contact(-1, $source);
		$num = count($tab);
		$i = 0;
		while ($i < $num) {
			if ($source == 'thirdparty') {
				$contactAlreadySelected[$i] = $tab[$i]['socid'];
			} else {
				$contactAlreadySelected[$i] = $tab[$i]['id'];
			}
			$i++;
		}
		return $contactAlreadySelected;
	}


	/**
	 *	Link element with a project
	 *
	 *	@param     	int		$projectid		Project id to link element to
	 *	@return		int						<0 if KO, >0 if OK
	 */
	public function setProject($projectid)
	{
		if (!$this->table_element) {
			dol_syslog(get_class($this)."::setProject was called on objet with property table_element not defined", LOG_ERR);
			return -1;
		}

		$sql = 'UPDATE '.MAIN_DB_PREFIX.$this->table_element;
		if (!empty($this->fields['fk_project'])) {		// Common case
			if ($projectid) {
				$sql .= ' SET fk_project = '.$projectid;
			} else {
				$sql .= ' SET fk_project = NULL';
			}
			$sql .= ' WHERE rowid = '.$this->id;
		} elseif ($this->table_element == 'actioncomm') {	// Special case for actioncomm
			if ($projectid) {
				$sql .= ' SET fk_project = '.$projectid;
			} else {
				$sql .= ' SET fk_project = NULL';
			}
			$sql .= ' WHERE id = '.$this->id;
		} else // Special case for old architecture objects
		{
			if ($projectid) {
				$sql .= ' SET fk_projet = '.$projectid;
			} else {
				$sql .= ' SET fk_projet = NULL';
			}
			$sql .= ' WHERE rowid = '.$this->id;
		}

		dol_syslog(get_class($this)."::setProject", LOG_DEBUG);
		if ($this->db->query($sql)) {
			$this->fk_project = $projectid;
			return 1;
		} else {
			dol_print_error($this->db);
			return -1;
		}
	}

	/**
	 *  Change the payments methods
	 *
	 *  @param		int		$id		Id of new payment method
	 *  @return		int				>0 if OK, <0 if KO
	 */
	public function setPaymentMethods($id)
	{
		dol_syslog(get_class($this).'::setPaymentMethods('.$id.')');
		if ($this->statut >= 0 || $this->element == 'societe') {
			// TODO uniformize field name
			$fieldname = 'fk_mode_reglement';
			if ($this->element == 'societe') {
				$fieldname = 'mode_reglement';
			}
			if (get_class($this) == 'Fournisseur') {
				$fieldname = 'mode_reglement_supplier';
			}
			if (get_class($this) == 'Tva') {
				$fieldname = 'fk_typepayment';
			}

			$sql = 'UPDATE '.MAIN_DB_PREFIX.$this->table_element;
			$sql .= ' SET '.$fieldname.' = '.(($id > 0 || $id == '0') ? $id : 'NULL');
			$sql .= ' WHERE rowid='.$this->id;

			if ($this->db->query($sql)) {
				$this->mode_reglement_id = $id;
				// for supplier
				if (get_class($this) == 'Fournisseur') {
					$this->mode_reglement_supplier_id = $id;
				}
				return 1;
			} else {
				dol_syslog(get_class($this).'::setPaymentMethods Error '.$sql.' - '.$this->db->error());
				$this->error = $this->db->error();
				return -1;
			}
		} else {
			dol_syslog(get_class($this).'::setPaymentMethods, status of the object is incompatible');
			$this->error = 'Status of the object is incompatible '.$this->statut;
			return -2;
		}
	}

	/**
	 *  Change the multicurrency code
	 *
	 *  @param		string	$code	multicurrency code
	 *  @return		int				>0 if OK, <0 if KO
	 */
	public function setMulticurrencyCode($code)
	{
		dol_syslog(get_class($this).'::setMulticurrencyCode('.$code.')');
		if ($this->statut >= 0 || $this->element == 'societe') {
			$fieldname = 'multicurrency_code';

			$sql = 'UPDATE '.MAIN_DB_PREFIX.$this->table_element;
			$sql .= ' SET '.$fieldname." = '".$this->db->escape($code)."'";
			$sql .= ' WHERE rowid='.$this->id;

			if ($this->db->query($sql)) {
				$this->multicurrency_code = $code;

				list($fk_multicurrency, $rate) = MultiCurrency::getIdAndTxFromCode($this->db, $code);
				if ($rate) {
					$this->setMulticurrencyRate($rate, 2);
				}

				return 1;
			} else {
				dol_syslog(get_class($this).'::setMulticurrencyCode Error '.$sql.' - '.$this->db->error());
				$this->error = $this->db->error();
				return -1;
			}
		} else {
			dol_syslog(get_class($this).'::setMulticurrencyCode, status of the object is incompatible');
			$this->error = 'Status of the object is incompatible '.$this->statut;
			return -2;
		}
	}

	/**
	 *  Change the multicurrency rate
	 *
	 *  @param		double	$rate	multicurrency rate
	 *  @param		int		$mode	mode 1 : amounts in company currency will be recalculated, mode 2 : amounts in foreign currency will be recalculated
	 *  @return		int				>0 if OK, <0 if KO
	 */
	public function setMulticurrencyRate($rate, $mode = 1)
	{
		dol_syslog(get_class($this).'::setMulticurrencyRate('.$rate.','.$mode.')');
		if ($this->statut >= 0 || $this->element == 'societe') {
			$fieldname = 'multicurrency_tx';

			$sql = 'UPDATE '.MAIN_DB_PREFIX.$this->table_element;
			$sql .= ' SET '.$fieldname.' = '.$rate;
			$sql .= ' WHERE rowid='.$this->id;

			if ($this->db->query($sql)) {
				$this->multicurrency_tx = $rate;

				// Update line price
				if (!empty($this->lines)) {
					foreach ($this->lines as &$line) {
						// Amounts in company currency will be recalculated
						if ($mode == 1) {
							$line->subprice = 0;
						}

						// Amounts in foreign currency will be recalculated
						if ($mode == 2) {
							$line->multicurrency_subprice = 0;
						}

						switch ($this->element) {
							case 'propal':
								$this->updateline(
									$line->id,
									$line->subprice,
									$line->qty,
									$line->remise_percent,
									$line->tva_tx,
									$line->localtax1_tx,
									$line->localtax2_tx,
									($line->description ? $line->description : $line->desc),
									'HT',
									$line->info_bits,
									$line->special_code,
									$line->fk_parent_line,
									$line->skip_update_total,
									$line->fk_fournprice,
									$line->pa_ht,
									$line->label,
									$line->product_type,
									$line->date_start,
									$line->date_end,
									$line->array_options,
									$line->fk_unit,
									$line->multicurrency_subprice
								);
								break;
							case 'commande':
								$this->updateline(
									$line->id,
									($line->description ? $line->description : $line->desc),
									$line->subprice,
									$line->qty,
									$line->remise_percent,
									$line->tva_tx,
									$line->localtax1_tx,
									$line->localtax2_tx,
									'HT',
									$line->info_bits,
									$line->date_start,
									$line->date_end,
									$line->product_type,
									$line->fk_parent_line,
									$line->skip_update_total,
									$line->fk_fournprice,
									$line->pa_ht,
									$line->label,
									$line->special_code,
									$line->array_options,
									$line->fk_unit,
									$line->multicurrency_subprice
								);
								break;
							case 'facture':
								$this->updateline(
									$line->id,
									($line->description ? $line->description : $line->desc),
									$line->subprice,
									$line->qty,
									$line->remise_percent,
									$line->date_start,
									$line->date_end,
									$line->tva_tx,
									$line->localtax1_tx,
									$line->localtax2_tx,
									'HT',
									$line->info_bits,
									$line->product_type,
									$line->fk_parent_line,
									$line->skip_update_total,
									$line->fk_fournprice,
									$line->pa_ht,
									$line->label,
									$line->special_code,
									$line->array_options,
									$line->situation_percent,
									$line->fk_unit,
									$line->multicurrency_subprice
								);
								break;
							case 'supplier_proposal':
								$this->updateline(
									$line->id,
									$line->subprice,
									$line->qty,
									$line->remise_percent,
									$line->tva_tx,
									$line->localtax1_tx,
									$line->localtax2_tx,
									($line->description ? $line->description : $line->desc),
									'HT',
									$line->info_bits,
									$line->special_code,
									$line->fk_parent_line,
									$line->skip_update_total,
									$line->fk_fournprice,
									$line->pa_ht,
									$line->label,
									$line->product_type,
									$line->array_options,
									$line->ref_fourn,
									$line->multicurrency_subprice
								);
								break;
							case 'order_supplier':
								$this->updateline(
<<<<<<< HEAD
									$line->id,
									($line->description ? $line->description : $line->desc),
									$line->subprice,
									$line->qty,
									$line->remise_percent,
									$line->tva_tx,
									$line->localtax1_tx,
									$line->localtax2_tx,
									'HT',
									$line->info_bits,
									$line->product_type,
									false,
									$line->date_start,
									$line->date_end,
									$line->array_options,
									$line->fk_unit,
									$line->multicurrency_subprice
=======
									$line->id, ($line->description ? $line->description : $line->desc), $line->subprice, $line->qty, $line->remise_percent,
									$line->tva_tx, $line->localtax1_tx, $line->localtax2_tx, 'HT', $line->info_bits, $line->product_type, false,
									$line->date_start, $line->date_end, $line->array_options, $line->fk_unit, $line->multicurrency_subprice,
									$line->ref_supplier
>>>>>>> 2a3b3753
								);
								break;
							case 'invoice_supplier':
								$this->updateline(
<<<<<<< HEAD
									$line->id,
									($line->description ? $line->description : $line->desc),
									$line->subprice,
									$line->tva_tx,
									$line->localtax1_tx,
									$line->localtax2_tx,
									$line->qty,
									0,
									'HT',
									$line->info_bits,
									$line->product_type,
									$line->remise_percent,
									false,
									$line->date_start,
									$line->date_end,
									$line->array_options,
									$line->fk_unit,
									$line->multicurrency_subprice
=======
									$line->id, ($line->description ? $line->description : $line->desc), $line->subprice, $line->tva_tx, $line->localtax1_tx,
									$line->localtax2_tx, $line->qty, 0, 'HT', $line->info_bits, $line->product_type, $line->remise_percent, false,
									$line->date_start, $line->date_end, $line->array_options, $line->fk_unit, $line->multicurrency_subprice,
									$line->ref_supplier
>>>>>>> 2a3b3753
								);
								break;
							default:
								dol_syslog(get_class($this).'::setMulticurrencyRate no updateline defined', LOG_DEBUG);
								break;
						}
					}
				}

				return 1;
			} else {
				dol_syslog(get_class($this).'::setMulticurrencyRate Error '.$sql.' - '.$this->db->error());
				$this->error = $this->db->error();
				return -1;
			}
		} else {
			dol_syslog(get_class($this).'::setMulticurrencyRate, status of the object is incompatible');
			$this->error = 'Status of the object is incompatible '.$this->statut;
			return -2;
		}
	}

	/**
	 *  Change the payments terms
	 *
	 *  @param		int		$id		Id of new payment terms
	 *  @return		int				>0 if OK, <0 if KO
	 */
	public function setPaymentTerms($id)
	{
		dol_syslog(get_class($this).'::setPaymentTerms('.$id.')');
		if ($this->statut >= 0 || $this->element == 'societe') {
			// TODO uniformize field name
			$fieldname = 'fk_cond_reglement';
			if ($this->element == 'societe') {
				$fieldname = 'cond_reglement';
			}
			if (get_class($this) == 'Fournisseur') {
				$fieldname = 'cond_reglement_supplier';
			}

			$sql = 'UPDATE '.MAIN_DB_PREFIX.$this->table_element;
			$sql .= ' SET '.$fieldname.' = '.(($id > 0 || $id == '0') ? $id : 'NULL');
			$sql .= ' WHERE rowid='.$this->id;

			if ($this->db->query($sql)) {
				$this->cond_reglement_id = $id;
				// for supplier
				if (get_class($this) == 'Fournisseur') {
					$this->cond_reglement_supplier_id = $id;
				}
				$this->cond_reglement = $id; // for compatibility
				return 1;
			} else {
				dol_syslog(get_class($this).'::setPaymentTerms Error '.$sql.' - '.$this->db->error());
				$this->error = $this->db->error();
				return -1;
			}
		} else {
			dol_syslog(get_class($this).'::setPaymentTerms, status of the object is incompatible');
			$this->error = 'Status of the object is incompatible '.$this->statut;
			return -2;
		}
	}

	/**
	 *  Change the transport mode methods
	 *
	 *  @param		int		$id		Id of new payment method
	 *  @return		int				>0 if OK, <0 if KO
	 */
	public function setTransportMode($id)
	{
		dol_syslog(get_class($this).'::setTransportMode('.$id.')');
		if ($this->statut >= 0 || $this->element == 'societe') {
			$fieldname = 'fk_transport_mode';
			if ($this->element == 'societe') {
				$fieldname = 'transport_mode';
			}
			if (get_class($this) == 'Fournisseur') {
				$fieldname = 'transport_mode_supplier';
			}

			$sql = 'UPDATE '.MAIN_DB_PREFIX.$this->table_element;
			$sql .= ' SET '.$fieldname.' = '.(($id > 0 || $id == '0') ? $id : 'NULL');
			$sql .= ' WHERE rowid='.$this->id;

			if ($this->db->query($sql)) {
				$this->transport_mode_id = $id;
				// for supplier
				if (get_class($this) == 'Fournisseur') {
					$this->transport_mode_supplier_id = $id;
				}
				return 1;
			} else {
				dol_syslog(get_class($this).'::setTransportMode Error '.$sql.' - '.$this->db->error());
				$this->error = $this->db->error();
				return -1;
			}
		} else {
			dol_syslog(get_class($this).'::setTransportMode, status of the object is incompatible');
			$this->error = 'Status of the object is incompatible '.$this->statut;
			return -2;
		}
	}

	/**
	 *  Change the retained warranty payments terms
	 *
	 *  @param		int		$id		Id of new payment terms
	 *  @return		int				>0 if OK, <0 if KO
	 */
	public function setRetainedWarrantyPaymentTerms($id)
	{
		dol_syslog(get_class($this).'::setRetainedWarrantyPaymentTerms('.$id.')');
		if ($this->statut >= 0 || $this->element == 'societe') {
			$fieldname = 'retained_warranty_fk_cond_reglement';

			$sql = 'UPDATE '.MAIN_DB_PREFIX.$this->table_element;
			$sql .= ' SET '.$fieldname.' = '.$id;
			$sql .= ' WHERE rowid='.$this->id;

			if ($this->db->query($sql)) {
				$this->retained_warranty_fk_cond_reglement = $id;
				return 1;
			} else {
				dol_syslog(get_class($this).'::setRetainedWarrantyPaymentTerms Error '.$sql.' - '.$this->db->error());
				$this->error = $this->db->error();
				return -1;
			}
		} else {
			dol_syslog(get_class($this).'::setRetainedWarrantyPaymentTerms, status of the object is incompatible');
			$this->error = 'Status of the object is incompatible '.$this->statut;
			return -2;
		}
	}

	/**
	 *	Define delivery address
	 *  @deprecated
	 *
	 *	@param      int		$id		Address id
	 *	@return     int				<0 si ko, >0 si ok
	 */
	public function setDeliveryAddress($id)
	{
		$fieldname = 'fk_delivery_address';
		if ($this->element == 'delivery' || $this->element == 'shipping') {
			$fieldname = 'fk_address';
		}

		$sql = "UPDATE ".MAIN_DB_PREFIX.$this->table_element." SET ".$fieldname." = ".$id;
		$sql .= " WHERE rowid = ".$this->id." AND fk_statut = 0";

		if ($this->db->query($sql)) {
			$this->fk_delivery_address = $id;
			return 1;
		} else {
			$this->error = $this->db->error();
			dol_syslog(get_class($this).'::setDeliveryAddress Error '.$sql.' - '.$this->error);
			return -1;
		}
	}


	/**
	 *  Change the shipping method
	 *
	 *  @param      int     $shipping_method_id     Id of shipping method
	 *  @param      bool    $notrigger              false=launch triggers after, true=disable triggers
	 *  @param      User	$userused               Object user
	 *
	 *  @return     int              1 if OK, 0 if KO
	 */
	public function setShippingMethod($shipping_method_id, $notrigger = false, $userused = null)
	{
		global $user;

		if (empty($userused)) {
			$userused = $user;
		}

		$error = 0;

		if (!$this->table_element) {
			dol_syslog(get_class($this)."::setShippingMethod was called on objet with property table_element not defined", LOG_ERR);
			return -1;
		}

		$this->db->begin();

		if ($shipping_method_id < 0) {
			$shipping_method_id = 'NULL';
		}
		dol_syslog(get_class($this).'::setShippingMethod('.$shipping_method_id.')');

		$sql = "UPDATE ".MAIN_DB_PREFIX.$this->table_element;
		$sql .= " SET fk_shipping_method = ".$shipping_method_id;
		$sql .= " WHERE rowid=".$this->id;
		$resql = $this->db->query($sql);
		if (!$resql) {
			dol_syslog(get_class($this).'::setShippingMethod Error ', LOG_DEBUG);
			$this->error = $this->db->lasterror();
			$error++;
		} else {
			if (!$notrigger) {
				// Call trigger
				$this->context = array('shippingmethodupdate'=>1);
				$result = $this->call_trigger(strtoupper(get_class($this)).'_MODIFY', $userused);
				if ($result < 0) {
					$error++;
				}
				// End call trigger
			}
		}
		if ($error) {
			$this->db->rollback();
			return -1;
		} else {
			$this->shipping_method_id = ($shipping_method_id == 'NULL') ?null:$shipping_method_id;
			$this->db->commit();
			return 1;
		}
	}


	/**
	 *  Change the warehouse
	 *
	 *  @param      int     $warehouse_id     Id of warehouse
	 *  @return     int              1 if OK, 0 if KO
	 */
	public function setWarehouse($warehouse_id)
	{
		if (!$this->table_element) {
			dol_syslog(get_class($this)."::setWarehouse was called on objet with property table_element not defined", LOG_ERR);
			return -1;
		}
		if ($warehouse_id < 0) {
			$warehouse_id = 'NULL';
		}
		dol_syslog(get_class($this).'::setWarehouse('.$warehouse_id.')');

		$sql = "UPDATE ".MAIN_DB_PREFIX.$this->table_element;
		$sql .= " SET fk_warehouse = ".$warehouse_id;
		$sql .= " WHERE rowid=".$this->id;

		if ($this->db->query($sql)) {
			$this->warehouse_id = ($warehouse_id == 'NULL') ?null:$warehouse_id;
			return 1;
		} else {
			dol_syslog(get_class($this).'::setWarehouse Error ', LOG_DEBUG);
			$this->error = $this->db->error();
			return 0;
		}
	}


	/**
	 *		Set last model used by doc generator
	 *
	 *		@param		User	$user		User object that make change
	 *		@param		string	$modelpdf	Modele name
	 *		@return		int					<0 if KO, >0 if OK
	 */
	public function setDocModel($user, $modelpdf)
	{
		if (!$this->table_element) {
			dol_syslog(get_class($this)."::setDocModel was called on objet with property table_element not defined", LOG_ERR);
			return -1;
		}

		$newmodelpdf = dol_trunc($modelpdf, 255);

		$sql = "UPDATE ".MAIN_DB_PREFIX.$this->table_element;
		$sql .= " SET model_pdf = '".$this->db->escape($newmodelpdf)."'";
		$sql .= " WHERE rowid = ".$this->id;

		dol_syslog(get_class($this)."::setDocModel", LOG_DEBUG);
		$resql = $this->db->query($sql);
		if ($resql) {
			$this->model_pdf = $modelpdf;
			$this->modelpdf = $modelpdf; // For bakward compatibility
			return 1;
		} else {
			dol_print_error($this->db);
			return 0;
		}
	}


	/**
	 *  Change the bank account
	 *
	 *  @param		int		$fk_account		Id of bank account
	 *  @param      bool    $notrigger      false=launch triggers after, true=disable triggers
	 *  @param      User	$userused		Object user
	 *  @return		int				1 if OK, 0 if KO
	 */
	public function setBankAccount($fk_account, $notrigger = false, $userused = null)
	{
		global $user;

		if (empty($userused)) {
			$userused = $user;
		}

		$error = 0;

		if (!$this->table_element) {
			dol_syslog(get_class($this)."::setBankAccount was called on objet with property table_element not defined", LOG_ERR);
			return -1;
		}
		$this->db->begin();

		if ($fk_account < 0) {
			$fk_account = 'NULL';
		}
		dol_syslog(get_class($this).'::setBankAccount('.$fk_account.')');

		$sql = "UPDATE ".MAIN_DB_PREFIX.$this->table_element;
		$sql .= " SET fk_account = ".$fk_account;
		$sql .= " WHERE rowid=".$this->id;

		$resql = $this->db->query($sql);
		if (!$resql) {
			dol_syslog(get_class($this).'::setBankAccount Error '.$sql.' - '.$this->db->error());
			$this->error = $this->db->lasterror();
			$error++;
		} else {
			if (!$notrigger) {
				// Call trigger
				$this->context = array('bankaccountupdate'=>1);
				$result = $this->call_trigger(strtoupper(get_class($this)).'_MODIFY', $userused);
				if ($result < 0) {
					$error++;
				}
				// End call trigger
			}
		}
		if ($error) {
			$this->db->rollback();
			return -1;
		} else {
			$this->fk_account = ($fk_account == 'NULL') ?null:$fk_account;
			$this->db->commit();
			return 1;
		}
	}


	// TODO: Move line related operations to CommonObjectLine?

	// phpcs:disable PEAR.NamingConventions.ValidFunctionName.ScopeNotCamelCaps
	/**
	 *  Save a new position (field rang) for details lines.
	 *  You can choose to set position for lines with already a position or lines without any position defined.
	 *
	 * 	@param		boolean		$renum			   True to renum all already ordered lines, false to renum only not already ordered lines.
	 * 	@param		string		$rowidorder		   ASC or DESC
	 * 	@param		boolean		$fk_parent_line    Table with fk_parent_line field or not
	 * 	@return		int                            <0 if KO, >0 if OK
	 */
	public function line_order($renum = false, $rowidorder = 'ASC', $fk_parent_line = true)
	{
		// phpcs:enable
		if (!$this->table_element_line) {
			dol_syslog(get_class($this)."::line_order was called on objet with property table_element_line not defined", LOG_ERR);
			return -1;
		}
		if (!$this->fk_element) {
			dol_syslog(get_class($this)."::line_order was called on objet with property fk_element not defined", LOG_ERR);
			return -1;
		}

		// Count number of lines to reorder (according to choice $renum)
		$nl = 0;
		$sql = 'SELECT count(rowid) FROM '.MAIN_DB_PREFIX.$this->table_element_line;
		$sql .= ' WHERE '.$this->fk_element.'='.$this->id;
		if (!$renum) {
			$sql .= ' AND rang = 0';
		}
		if ($renum) {
			$sql .= ' AND rang <> 0';
		}

		dol_syslog(get_class($this)."::line_order", LOG_DEBUG);
		$resql = $this->db->query($sql);
		if ($resql) {
			$row = $this->db->fetch_row($resql);
			$nl = $row[0];
		} else {
			dol_print_error($this->db);
		}
		if ($nl > 0) {
			// The goal of this part is to reorder all lines, with all children lines sharing the same counter that parents.
			$rows = array();

			// We first search all lines that are parent lines (for multilevel details lines)
			$sql = 'SELECT rowid FROM '.MAIN_DB_PREFIX.$this->table_element_line;
			$sql .= ' WHERE '.$this->fk_element.' = '.$this->id;
			if ($fk_parent_line) {
				$sql .= ' AND fk_parent_line IS NULL';
			}
			$sql .= ' ORDER BY rang ASC, rowid '.$rowidorder;

			dol_syslog(get_class($this)."::line_order search all parent lines", LOG_DEBUG);
			$resql = $this->db->query($sql);
			if ($resql) {
				$i = 0;
				$num = $this->db->num_rows($resql);
				while ($i < $num) {
					$row = $this->db->fetch_row($resql);
					$rows[] = $row[0]; // Add parent line into array rows
					$childrens = $this->getChildrenOfLine($row[0]);
					if (!empty($childrens)) {
						foreach ($childrens as $child) {
							array_push($rows, $child);
						}
					}
					$i++;
				}

				// Now we set a new number for each lines (parent and children with children included into parent tree)
				if (!empty($rows)) {
					foreach ($rows as $key => $row) {
						$this->updateRangOfLine($row, ($key + 1));
					}
				}
			} else {
				dol_print_error($this->db);
			}
		}
		return 1;
	}

	/**
	 * 	Get children of line
	 *
	 * 	@param	int		$id		            Id of parent line
	 * 	@param	int		$includealltree		0 = 1st level child, 1 = All level child
	 * 	@return	array			            Array with list of children lines id
	 */
	public function getChildrenOfLine($id, $includealltree = 0)
	{
		$rows = array();

		$sql = 'SELECT rowid FROM '.MAIN_DB_PREFIX.$this->table_element_line;
		$sql .= ' WHERE '.$this->fk_element.' = '.$this->id;
		$sql .= ' AND fk_parent_line = '.$id;
		$sql .= ' ORDER BY rang ASC';

		dol_syslog(get_class($this)."::getChildrenOfLine search children lines for line ".$id."", LOG_DEBUG);
		$resql = $this->db->query($sql);
		if ($resql) {
			if ($this->db->num_rows($resql) > 0) {
				while ($row = $this->db->fetch_row($resql)) {
					$rows[] = $row[0];
					if (!empty($includealltree)) {
						$rows = array_merge($rows, $this->getChildrenOfLine($row[0]), $includealltree);
					}
				}
			}
		}
		return $rows;
	}

	// phpcs:disable PEAR.NamingConventions.ValidFunctionName.ScopeNotCamelCaps
	/**
	 * 	Update a line to have a lower rank
	 *
	 * 	@param 	int			$rowid				Id of line
	 * 	@param	boolean		$fk_parent_line		Table with fk_parent_line field or not
	 * 	@return	void
	 */
	public function line_up($rowid, $fk_parent_line = true)
	{
		// phpcs:enable
		$this->line_order(false, 'ASC', $fk_parent_line);

		// Get rang of line
		$rang = $this->getRangOfLine($rowid);

		// Update position of line
		$this->updateLineUp($rowid, $rang);
	}

	// phpcs:disable PEAR.NamingConventions.ValidFunctionName.ScopeNotCamelCaps
	/**
	 * 	Update a line to have a higher rank
	 *
	 * 	@param	int			$rowid				Id of line
	 * 	@param	boolean		$fk_parent_line		Table with fk_parent_line field or not
	 * 	@return	void
	 */
	public function line_down($rowid, $fk_parent_line = true)
	{
		// phpcs:enable
		$this->line_order(false, 'ASC', $fk_parent_line);

		// Get rang of line
		$rang = $this->getRangOfLine($rowid);

		// Get max value for rang
		$max = $this->line_max();

		// Update position of line
		$this->updateLineDown($rowid, $rang, $max);
	}

	/**
	 * 	Update position of line (rang)
	 *
	 * 	@param	int		$rowid		Id of line
	 * 	@param	int		$rang		Position
	 * 	@return	void
	 */
	public function updateRangOfLine($rowid, $rang)
	{
		$fieldposition = 'rang'; // @todo Rename 'rang' into 'position'
		if (in_array($this->table_element_line, array('bom_bomline', 'ecm_files', 'emailcollector_emailcollectoraction'))) {
			$fieldposition = 'position';
		}

		$sql = 'UPDATE '.MAIN_DB_PREFIX.$this->table_element_line.' SET '.$fieldposition.' = '.$rang;
		$sql .= ' WHERE rowid = '.$rowid;

		dol_syslog(get_class($this)."::updateRangOfLine", LOG_DEBUG);
		if (!$this->db->query($sql)) {
			dol_print_error($this->db);
		}
	}

	// phpcs:disable PEAR.NamingConventions.ValidFunctionName.ScopeNotCamelCaps
	/**
	 * 	Update position of line with ajax (rang)
	 *
	 * 	@param	array	$rows	Array of rows
	 * 	@return	void
	 */
	public function line_ajaxorder($rows)
	{
		// phpcs:enable
		$num = count($rows);
		for ($i = 0; $i < $num; $i++) {
			$this->updateRangOfLine($rows[$i], ($i + 1));
		}
	}

	/**
	 * 	Update position of line up (rang)
	 *
	 * 	@param	int		$rowid		Id of line
	 * 	@param	int		$rang		Position
	 * 	@return	void
	 */
	public function updateLineUp($rowid, $rang)
	{
		if ($rang > 1) {
			$fieldposition = 'rang';
			if (in_array($this->table_element_line, array('ecm_files', 'emailcollector_emailcollectoraction'))) {
				$fieldposition = 'position';
			}

			$sql = 'UPDATE '.MAIN_DB_PREFIX.$this->table_element_line.' SET '.$fieldposition.' = '.$rang;
			$sql .= ' WHERE '.$this->fk_element.' = '.$this->id;
			$sql .= ' AND rang = '.($rang - 1);
			if ($this->db->query($sql)) {
				$sql = 'UPDATE '.MAIN_DB_PREFIX.$this->table_element_line.' SET '.$fieldposition.' = '.($rang - 1);
				$sql .= ' WHERE rowid = '.$rowid;
				if (!$this->db->query($sql)) {
					dol_print_error($this->db);
				}
			} else {
				dol_print_error($this->db);
			}
		}
	}

	/**
	 * 	Update position of line down (rang)
	 *
	 * 	@param	int		$rowid		Id of line
	 * 	@param	int		$rang		Position
	 * 	@param	int		$max		Max
	 * 	@return	void
	 */
	public function updateLineDown($rowid, $rang, $max)
	{
		if ($rang < $max) {
			$fieldposition = 'rang';
			if (in_array($this->table_element_line, array('ecm_files', 'emailcollector_emailcollectoraction'))) {
				$fieldposition = 'position';
			}

			$sql = 'UPDATE '.MAIN_DB_PREFIX.$this->table_element_line.' SET '.$fieldposition.' = '.$rang;
			$sql .= ' WHERE '.$this->fk_element.' = '.$this->id;
			$sql .= ' AND rang = '.($rang + 1);
			if ($this->db->query($sql)) {
				$sql = 'UPDATE '.MAIN_DB_PREFIX.$this->table_element_line.' SET '.$fieldposition.' = '.($rang + 1);
				$sql .= ' WHERE rowid = '.$rowid;
				if (!$this->db->query($sql)) {
					dol_print_error($this->db);
				}
			} else {
				dol_print_error($this->db);
			}
		}
	}

	/**
	 * 	Get position of line (rang)
	 *
	 * 	@param		int		$rowid		Id of line
	 *  @return		int     			Value of rang in table of lines
	 */
	public function getRangOfLine($rowid)
	{
		$sql = 'SELECT rang FROM '.MAIN_DB_PREFIX.$this->table_element_line;
		$sql .= ' WHERE rowid ='.$rowid;

		dol_syslog(get_class($this)."::getRangOfLine", LOG_DEBUG);
		$resql = $this->db->query($sql);
		if ($resql) {
			$row = $this->db->fetch_row($resql);
			return $row[0];
		}
	}

	/**
	 * 	Get rowid of the line relative to its position
	 *
	 * 	@param		int		$rang		Rang value
	 *  @return     int     			Rowid of the line
	 */
	public function getIdOfLine($rang)
	{
		$sql = 'SELECT rowid FROM '.MAIN_DB_PREFIX.$this->table_element_line;
		$sql .= ' WHERE '.$this->fk_element.' = '.$this->id;
		$sql .= ' AND rang = '.$rang;
		$resql = $this->db->query($sql);
		if ($resql) {
			$row = $this->db->fetch_row($resql);
			return $row[0];
		}
	}

	// phpcs:disable PEAR.NamingConventions.ValidFunctionName.ScopeNotCamelCaps
	/**
	 * 	Get max value used for position of line (rang)
	 *
	 * 	@param		int		$fk_parent_line		Parent line id
	 *  @return     int  			   			Max value of rang in table of lines
	 */
	public function line_max($fk_parent_line = 0)
	{
		// phpcs:enable
		$positionfield = 'rang';
		if ($this->table_element == 'bom_bom') {
			$positionfield = 'position';
		}

		// Search the last rang with fk_parent_line
		if ($fk_parent_line) {
			$sql = 'SELECT max('.$positionfield.') FROM '.MAIN_DB_PREFIX.$this->table_element_line;
			$sql .= ' WHERE '.$this->fk_element.' = '.$this->id;
			$sql .= ' AND fk_parent_line = '.$fk_parent_line;

			dol_syslog(get_class($this)."::line_max", LOG_DEBUG);
			$resql = $this->db->query($sql);
			if ($resql) {
				$row = $this->db->fetch_row($resql);
				if (!empty($row[0])) {
					return $row[0];
				} else {
					return $this->getRangOfLine($fk_parent_line);
				}
			}
		}
		// If not, search the last rang of element
		else {
			$sql = 'SELECT max('.$positionfield.') FROM '.MAIN_DB_PREFIX.$this->table_element_line;
			$sql .= ' WHERE '.$this->fk_element.' = '.$this->id;

			dol_syslog(get_class($this)."::line_max", LOG_DEBUG);
			$resql = $this->db->query($sql);
			if ($resql) {
				$row = $this->db->fetch_row($resql);
				return $row[0];
			}
		}
	}

	// phpcs:disable PEAR.NamingConventions.ValidFunctionName.ScopeNotCamelCaps
	/**
	 *  Update external ref of element
	 *
	 *  @param      string		$ref_ext	Update field ref_ext
	 *  @return     int      		   		<0 if KO, >0 if OK
	 */
	public function update_ref_ext($ref_ext)
	{
		// phpcs:enable
		if (!$this->table_element) {
			dol_syslog(get_class($this)."::update_ref_ext was called on objet with property table_element not defined", LOG_ERR);
			return -1;
		}

		$sql = 'UPDATE '.MAIN_DB_PREFIX.$this->table_element;
		$sql .= " SET ref_ext = '".$this->db->escape($ref_ext)."'";
		$sql .= " WHERE ".(isset($this->table_rowid) ? $this->table_rowid : 'rowid')." = ".$this->id;

		dol_syslog(get_class($this)."::update_ref_ext", LOG_DEBUG);
		if ($this->db->query($sql)) {
			$this->ref_ext = $ref_ext;
			return 1;
		} else {
			$this->error = $this->db->error();
			return -1;
		}
	}

	// phpcs:disable PEAR.NamingConventions.ValidFunctionName.ScopeNotCamelCaps
	/**
	 *  Update note of element
	 *
	 *  @param      string		$note		New value for note
	 *  @param		string		$suffix		'', '_public' or '_private'
	 *  @return     int      		   		<0 if KO, >0 if OK
	 */
	public function update_note($note, $suffix = '')
	{
		// phpcs:enable
		global $user;

		if (!$this->table_element) {
			$this->error = 'update_note was called on objet with property table_element not defined';
			dol_syslog(get_class($this)."::update_note was called on objet with property table_element not defined", LOG_ERR);
			return -1;
		}
		if (!in_array($suffix, array('', '_public', '_private'))) {
			$this->error = 'update_note Parameter suffix must be empty, \'_private\' or \'_public\'';
			dol_syslog(get_class($this)."::update_note Parameter suffix must be empty, '_private' or '_public'", LOG_ERR);
			return -2;
		}

		$newsuffix = $suffix;

		// Special cas
		if ($this->table_element == 'product' && $newsuffix == '_private') {
			$newsuffix = '';
		}
		if (in_array($this->table_element, array('actioncomm', 'adherent', 'advtargetemailing', 'cronjob', 'establishment'))) {
			$fieldusermod =  "fk_user_mod";
		} elseif ($this->table_element == 'ecm_files') {
			$fieldusermod = "fk_user_m";
		} else {
			$fieldusermod = "fk_user_modif";
		}
		$sql = 'UPDATE '.MAIN_DB_PREFIX.$this->table_element;
		$sql .= " SET note".$newsuffix." = ".(!empty($note) ? ("'".$this->db->escape($note)."'") : "NULL");
		$sql .= " ,".$fieldusermod." = ".$user->id;
		$sql .= " WHERE rowid =".$this->id;

		dol_syslog(get_class($this)."::update_note", LOG_DEBUG);
		if ($this->db->query($sql)) {
			if ($suffix == '_public') {
				$this->note_public = $note;
			} elseif ($suffix == '_private') {
				$this->note_private = $note;
			} else {
				$this->note = $note; // deprecated
				$this->note_private = $note;
			}
			return 1;
		} else {
			$this->error = $this->db->lasterror();
			return -1;
		}
	}

	// phpcs:disable PEAR.NamingConventions.ValidFunctionName.ScopeNotCamelCaps
	/**
	 * 	Update public note (kept for backward compatibility)
	 *
	 * @param      string		$note		New value for note
	 * @return     int      		   		<0 if KO, >0 if OK
	 * @deprecated
	 * @see update_note()
	 */
	public function update_note_public($note)
	{
		// phpcs:enable
		return $this->update_note($note, '_public');
	}

	// phpcs:disable PEAR.NamingConventions.ValidFunctionName.ScopeNotCamelCaps
	/**
	 *	Update total_ht, total_ttc, total_vat, total_localtax1, total_localtax2 for an object (sum of lines).
	 *  Must be called at end of methods addline or updateline.
	 *
	 *	@param	int		$exclspec          	>0 = Exclude special product (product_type=9)
	 *  @param  string	$roundingadjust    	'none'=Do nothing, 'auto'=Use default method (MAIN_ROUNDOFTOTAL_NOT_TOTALOFROUND if defined, or '0'), '0'=Force mode total of rounding, '1'=Force mode rounding of total
	 *  @param	int		$nodatabaseupdate	1=Do not update database. Update only properties of object.
	 *  @param	Societe	$seller				If roundingadjust is '0' or '1' or maybe 'auto', it means we recalculate total for lines before calculating total for object and for this, we need seller object.
	 *	@return	int    			           	<0 if KO, >0 if OK
	 */
	public function update_price($exclspec = 0, $roundingadjust = 'none', $nodatabaseupdate = 0, $seller = null)
	{
		// phpcs:enable
		global $conf, $hookmanager, $action;

		$parameters = array('exclspec' => $exclspec, 'roundingadjust' => $roundingadjust, 'nodatabaseupdate' => $nodatabaseupdate, 'seller' => $seller);
		$reshook = $hookmanager->executeHooks('updateTotalPrice', $parameters, $this, $action); // Note that $action and $object may have been modified by some hooks
		if ($reshook > 0) {
			return 1; // replacement code
		} elseif ($reshook < 0) {
			return -1; // failure
		} // reshook = 0 => execute normal code

		// Some external module want no update price after a trigger because they have another method to calculate the total (ex: with an extrafield)
		$MODULE = "";
		if ($this->element == 'propal') {
			$MODULE = "MODULE_DISALLOW_UPDATE_PRICE_PROPOSAL";
		} elseif ($this->element == 'commande' || $this->element == 'order') {
			$MODULE = "MODULE_DISALLOW_UPDATE_PRICE_ORDER";
		} elseif ($this->element == 'facture' || $this->element == 'invoice') {
			$MODULE = "MODULE_DISALLOW_UPDATE_PRICE_INVOICE";
		} elseif ($this->element == 'facture_fourn' || $this->element == 'supplier_invoice' || $this->element == 'invoice_supplier') {
			$MODULE = "MODULE_DISALLOW_UPDATE_PRICE_SUPPLIER_INVOICE";
		} elseif ($this->element == 'order_supplier' || $this->element == 'supplier_order') {
			$MODULE = "MODULE_DISALLOW_UPDATE_PRICE_SUPPLIER_ORDER";
		} elseif ($this->element == 'supplier_proposal') {
			$MODULE = "MODULE_DISALLOW_UPDATE_PRICE_SUPPLIER_PROPOSAL";
		}

		if (!empty($MODULE)) {
			if (!empty($conf->global->$MODULE)) {
				$modsactivated = explode(',', $conf->global->$MODULE);
				foreach ($modsactivated as $mod) {
					if ($conf->$mod->enabled) {
						return 1; // update was disabled by specific setup
					}
				}
			}
		}

		include_once DOL_DOCUMENT_ROOT.'/core/lib/price.lib.php';

		if ($roundingadjust == '-1') {
			$roundingadjust = 'auto'; // For backward compatibility
		}

		$forcedroundingmode = $roundingadjust;
		if ($forcedroundingmode == 'auto' && isset($conf->global->MAIN_ROUNDOFTOTAL_NOT_TOTALOFROUND)) {
			$forcedroundingmode = $conf->global->MAIN_ROUNDOFTOTAL_NOT_TOTALOFROUND;
		} elseif ($forcedroundingmode == 'auto') {
			$forcedroundingmode = '0';
		}

		$error = 0;

		$multicurrency_tx = !empty($this->multicurrency_tx) ? $this->multicurrency_tx : 1;

		// Define constants to find lines to sum
		$fieldtva = 'total_tva';
		$fieldlocaltax1 = 'total_localtax1';
		$fieldlocaltax2 = 'total_localtax2';
		$fieldup = 'subprice';
		if ($this->element == 'facture_fourn' || $this->element == 'invoice_supplier') {
			$fieldtva = 'tva';
			$fieldup = 'pu_ht';
		}
		if ($this->element == 'expensereport') {
			$fieldup = 'value_unit';
		}

		$sql = 'SELECT rowid, qty, '.$fieldup.' as up, remise_percent, total_ht, '.$fieldtva.' as total_tva, total_ttc, '.$fieldlocaltax1.' as total_localtax1, '.$fieldlocaltax2.' as total_localtax2,';
		$sql .= ' tva_tx as vatrate, localtax1_tx, localtax2_tx, localtax1_type, localtax2_type, info_bits, product_type';
		if ($this->table_element_line == 'facturedet') {
			$sql .= ', situation_percent';
		}
		$sql .= ', multicurrency_total_ht, multicurrency_total_tva, multicurrency_total_ttc';
		$sql .= ' FROM '.MAIN_DB_PREFIX.$this->table_element_line;
		$sql .= ' WHERE '.$this->fk_element.' = '.$this->id;
		if ($exclspec) {
			$product_field = 'product_type';
			if ($this->table_element_line == 'contratdet') {
				$product_field = ''; // contratdet table has no product_type field
			}
			if ($product_field) {
				$sql .= ' AND '.$product_field.' <> 9';
			}
		}
		$sql .= ' ORDER by rowid'; // We want to be sure to always use same order of line to not change lines differently when option MAIN_ROUNDOFTOTAL_NOT_TOTALOFROUND is used

		dol_syslog(get_class($this)."::update_price", LOG_DEBUG);
		$resql = $this->db->query($sql);
		if ($resql) {
			$this->total_ht  = 0;
			$this->total_tva = 0;
			$this->total_localtax1 = 0;
			$this->total_localtax2 = 0;
			$this->total_ttc = 0;
			$total_ht_by_vats  = array();
			$total_tva_by_vats = array();
			$total_ttc_by_vats = array();
			$this->multicurrency_total_ht = 0;
			$this->multicurrency_total_tva	= 0;
			$this->multicurrency_total_ttc	= 0;

			$num = $this->db->num_rows($resql);
			$i = 0;
			while ($i < $num) {
				$obj = $this->db->fetch_object($resql);

				// Note: There is no check on detail line and no check on total, if $forcedroundingmode = 'none'
				$parameters = array('fk_element' => $obj->rowid);
				$reshook = $hookmanager->executeHooks('changeRoundingMode', $parameters, $this, $action); // Note that $action and $object may have been modified by some hooks

				if (empty($reshook) && $forcedroundingmode == '0') {	// Check if data on line are consistent. This may solve lines that were not consistent because set with $forcedroundingmode='auto'
					// This part of code is to fix data. We should not call it too often.
					$localtax_array = array($obj->localtax1_type, $obj->localtax1_tx, $obj->localtax2_type, $obj->localtax2_tx);
					$tmpcal = calcul_price_total($obj->qty, $obj->up, $obj->remise_percent, $obj->vatrate, $obj->localtax1_tx, $obj->localtax2_tx, 0, 'HT', $obj->info_bits, $obj->product_type, $seller, $localtax_array, (isset($obj->situation_percent) ? $obj->situation_percent : 100), $multicurrency_tx);

					$diff_when_using_price_ht = price2num($tmpcal[1] - $obj->total_tva, 'MT', 1); // If price was set with tax price adn unit price HT has a low number of digits, then we may have a diff on recalculation from unit price HT.
					$diff_on_current_total = price2num($obj->total_ttc - $obj->total_ht - $obj->total_tva - $obj->total_localtax1 - $obj->total_localtax2, 'MT', 1);
					//var_dump($obj->total_ht.' '.$obj->total_tva.' '.$obj->total_localtax1.' '.$obj->total_localtax2.' =? '.$obj->total_ttc);
					//var_dump($diff_when_using_price_ht.' '.$diff_on_current_total);

					if ($diff_when_using_price_ht && $diff_on_current_total) {
						$sqlfix = "UPDATE ".MAIN_DB_PREFIX.$this->table_element_line." SET ".$fieldtva." = ".$tmpcal[1].", total_ttc = ".$tmpcal[2]." WHERE rowid = ".$obj->rowid;
						dol_syslog('We found unconsistent data into detailed line (diff_when_using_price_ht = '.$diff_when_using_price_ht.' and diff_on_current_total = '.$diff_on_current_total.') for line rowid = '.$obj->rowid." (total vat of line calculated=".$tmpcal[1].", database=".$obj->total_tva."). We fix the total_vat and total_ttc of line by running sqlfix = ".$sqlfix, LOG_WARNING);
						$resqlfix = $this->db->query($sqlfix);
						if (!$resqlfix) {
							dol_print_error($this->db, 'Failed to update line');
						}
						$obj->total_tva = $tmpcal[1];
						$obj->total_ttc = $tmpcal[2];
					}
				}

				$this->total_ht        += $obj->total_ht; // The field visible at end of line detail
				$this->total_tva       += $obj->total_tva;
				$this->total_localtax1 += $obj->total_localtax1;
				$this->total_localtax2 += $obj->total_localtax2;
				$this->total_ttc       += $obj->total_ttc;
				$this->multicurrency_total_ht        += $obj->multicurrency_total_ht; // The field visible at end of line detail
				$this->multicurrency_total_tva       += $obj->multicurrency_total_tva;
				$this->multicurrency_total_ttc       += $obj->multicurrency_total_ttc;

				if (!isset($total_ht_by_vats[$obj->vatrate])) {
					$total_ht_by_vats[$obj->vatrate] = 0;
				}
				if (!isset($total_tva_by_vats[$obj->vatrate])) {
					$total_tva_by_vats[$obj->vatrate] = 0;
				}
				if (!isset($total_ttc_by_vats[$obj->vatrate])) {
					$total_ttc_by_vats[$obj->vatrate] = 0;
				}
				$total_ht_by_vats[$obj->vatrate]  += $obj->total_ht;
				$total_tva_by_vats[$obj->vatrate] += $obj->total_tva;
				$total_ttc_by_vats[$obj->vatrate] += $obj->total_ttc;

				if ($forcedroundingmode == '1') {	// Check if we need adjustement onto line for vat. TODO This works on the company currency but not on multicurrency
					$tmpvat = price2num($total_ht_by_vats[$obj->vatrate] * $obj->vatrate / 100, 'MT', 1);
					$diff = price2num($total_tva_by_vats[$obj->vatrate] - $tmpvat, 'MT', 1);
					//print 'Line '.$i.' rowid='.$obj->rowid.' vat_rate='.$obj->vatrate.' total_ht='.$obj->total_ht.' total_tva='.$obj->total_tva.' total_ttc='.$obj->total_ttc.' total_ht_by_vats='.$total_ht_by_vats[$obj->vatrate].' total_tva_by_vats='.$total_tva_by_vats[$obj->vatrate].' (new calculation = '.$tmpvat.') total_ttc_by_vats='.$total_ttc_by_vats[$obj->vatrate].($diff?" => DIFF":"")."<br>\n";
					if ($diff) {
						if (abs($diff) > 0.1) {
							$errmsg = 'A rounding difference was detected into TOTAL but is too high to be corrected. Some data in your line may be corrupted. Try to edit each line manually.';
							dol_syslog($errmsg, LOG_WARNING);
							dol_print_error('', $errmsg);
							exit;
						}
						$sqlfix = "UPDATE ".MAIN_DB_PREFIX.$this->table_element_line." SET ".$fieldtva." = ".($obj->total_tva - $diff).", total_ttc = ".($obj->total_ttc - $diff)." WHERE rowid = ".$obj->rowid;
						dol_syslog('We found a difference of '.$diff.' for line rowid = '.$obj->rowid.". We fix the total_vat and total_ttc of line by running sqlfix = ".$sqlfix);
								$resqlfix = $this->db->query($sqlfix);
						if (!$resqlfix) {
							dol_print_error($this->db, 'Failed to update line');
						}
								$this->total_tva -= $diff;
								$this->total_ttc -= $diff;
								$total_tva_by_vats[$obj->vatrate] -= $diff;
								$total_ttc_by_vats[$obj->vatrate] -= $diff;
					}
				}

				$i++;
			}

			// Add revenue stamp to total
			$this->total_ttc += isset($this->revenuestamp) ? $this->revenuestamp : 0;
			$this->multicurrency_total_ttc += isset($this->revenuestamp) ? ($this->revenuestamp * $multicurrency_tx) : 0;

			// Situations totals
			if (!empty($this->situation_cycle_ref) && $this->situation_counter > 1 && method_exists($this, 'get_prev_sits') && $this->type != $this::TYPE_CREDIT_NOTE) {
				$prev_sits = $this->get_prev_sits();

				foreach ($prev_sits as $sit) {				// $sit is an object Facture loaded with a fetch.
					$this->total_ht -= $sit->total_ht;
					$this->total_tva -= $sit->total_tva;
					$this->total_localtax1 -= $sit->total_localtax1;
					$this->total_localtax2 -= $sit->total_localtax2;
					$this->total_ttc -= $sit->total_ttc;
					$this->multicurrency_total_ht -= $sit->multicurrency_total_ht;
					$this->multicurrency_total_tva -= $sit->multicurrency_total_tva;
					$this->multicurrency_total_ttc -= $sit->multicurrency_total_ttc;
				}
			}

			$this->db->free($resql);

			// Now update global field total_ht, total_ttc and tva
			$fieldht = 'total_ht';
			$fieldtva = 'tva';
			$fieldlocaltax1 = 'localtax1';
			$fieldlocaltax2 = 'localtax2';
			$fieldttc = 'total_ttc';
			// Specific code for backward compatibility with old field names
			if ($this->element == 'facture' || $this->element == 'facturerec') {
				$fieldht = 'total';
			}
			if ($this->element == 'facture_fourn' || $this->element == 'invoice_supplier') {
				$fieldtva = 'total_tva';
			}
			if ($this->element == 'propal') {
				$fieldtva = 'total_tva';
			}
			if ($this->element == 'expensereport') {
				$fieldtva = 'total_tva';
			}
			if ($this->element == 'supplier_proposal') {
				$fieldtva = 'total_tva';
			}
			if ($this->element == 'commande') {
				$fieldtva = 'total_tva';
			}
			if ($this->element == 'order_supplier') {
				$fieldtva = 'total_tva';
			}

			if (empty($nodatabaseupdate)) {
				$sql = 'UPDATE '.MAIN_DB_PREFIX.$this->table_element.' SET';
				$sql .= " ".$fieldht."='".price2num($this->total_ht)."',";
				$sql .= " ".$fieldtva."='".price2num($this->total_tva)."',";
				$sql .= " ".$fieldlocaltax1."='".price2num($this->total_localtax1)."',";
				$sql .= " ".$fieldlocaltax2."='".price2num($this->total_localtax2)."',";
				$sql .= " ".$fieldttc."='".price2num($this->total_ttc)."'";
						$sql .= ", multicurrency_total_ht='".price2num($this->multicurrency_total_ht, 'MT', 1)."'";
						$sql .= ", multicurrency_total_tva='".price2num($this->multicurrency_total_tva, 'MT', 1)."'";
						$sql .= ", multicurrency_total_ttc='".price2num($this->multicurrency_total_ttc, 'MT', 1)."'";
				$sql .= ' WHERE rowid = '.$this->id;


				dol_syslog(get_class($this)."::update_price", LOG_DEBUG);
				$resql = $this->db->query($sql);
				if (!$resql) {
					$error++;
					$this->error = $this->db->lasterror();
					$this->errors[] = $this->db->lasterror();
				}
			}

			if (!$error) {
				return 1;
			} else {
				return -1;
			}
		} else {
			dol_print_error($this->db, 'Bad request in update_price');
			return -1;
		}
	}

	// phpcs:disable PEAR.NamingConventions.ValidFunctionName.ScopeNotCamelCaps
	/**
	 *	Add objects linked in llx_element_element.
	 *
	 *	@param		string	$origin		Linked element type
	 *	@param		int		$origin_id	Linked element id
	 * 	@param		User	$f_user		User that create
	 * 	@param		int		$notrigger	1=Does not execute triggers, 0= execute triggers
	 *	@return		int					<=0 if KO, >0 if OK
	 *	@see		fetchObjectLinked(), updateObjectLinked(), deleteObjectLinked()
	 */
	public function add_object_linked($origin = null, $origin_id = null, $f_user = null, $notrigger = 0)
	{
		// phpcs:enable
		global $user;
		$origin = (!empty($origin) ? $origin : $this->origin);
		$origin_id = (!empty($origin_id) ? $origin_id : $this->origin_id);
		$f_user = isset($f_user) ? $f_user : $user;

		// Special case
		if ($origin == 'order') {
			$origin = 'commande';
		}
		if ($origin == 'invoice') {
			$origin = 'facture';
		}
		if ($origin == 'invoice_template') {
			$origin = 'facturerec';
		}
		if ($origin == 'supplierorder') {
			$origin = 'order_supplier';
		}
		$this->db->begin();
		$error = 0;

		$sql = "INSERT INTO " . MAIN_DB_PREFIX . "element_element (";
		$sql .= "fk_source";
		$sql .= ", sourcetype";
		$sql .= ", fk_target";
		$sql .= ", targettype";
		$sql .= ") VALUES (";
		$sql .= $origin_id;
		$sql .= ", '" . $this->db->escape($origin) . "'";
		$sql .= ", " . $this->id;
		$sql .= ", '" . $this->db->escape($this->element) . "'";
		$sql .= ")";

		dol_syslog(get_class($this) . "::add_object_linked", LOG_DEBUG);
		if ($this->db->query($sql)) {
			if (!$notrigger) {
				// Call trigger
				$this->context['link_origin'] = $origin;
				$this->context['link_origin_id'] = $origin_id;
				$result = $this->call_trigger('OBJECT_LINK_INSERT', $f_user);
				if ($result < 0) {
					$error++;
				}
				// End call triggers
			}
		} else {
			$this->error = $this->db->lasterror();
			$error++;
		}

		if (!$error) {
			$this->db->commit();
			return 1;
		} else {
			$this->db->rollback();
			return 0;
		}
	}

	/**
	 *	Fetch array of objects linked to current object (object of enabled modules only). Links are loaded into
	 *		this->linkedObjectsIds array +
	 *		this->linkedObjects array if $loadalsoobjects = 1
	 *  Possible usage for parameters:
	 *  - all parameters empty -> we look all link to current object (current object can be source or target)
	 *  - source id+type -> will get target list linked to source
	 *  - target id+type -> will get source list linked to target
	 *  - source id+type + target type -> will get target list of the type
	 *  - target id+type + target source -> will get source list of the type
	 *
	 *	@param	int		$sourceid			Object source id (if not defined, id of object)
	 *	@param  string	$sourcetype			Object source type (if not defined, element name of object)
	 *	@param  int		$targetid			Object target id (if not defined, id of object)
	 *	@param  string	$targettype			Object target type (if not defined, elemennt name of object)
	 *	@param  string	$clause				'OR' or 'AND' clause used when both source id and target id are provided
	 *  @param  int		$alsosametype		0=Return only links to object that differs from source type. 1=Include also link to objects of same type.
	 *  @param  string	$orderby			SQL 'ORDER BY' clause
	 *  @param	int		$loadalsoobjects	Load also array this->linkedObjects (Use 0 to increase performances)
	 *	@return int							<0 if KO, >0 if OK
	 *  @see	add_object_linked(), updateObjectLinked(), deleteObjectLinked()
	 */
	public function fetchObjectLinked($sourceid = null, $sourcetype = '', $targetid = null, $targettype = '', $clause = 'OR', $alsosametype = 1, $orderby = 'sourcetype', $loadalsoobjects = 1)
	{
		global $conf;

		$this->linkedObjectsIds = array();
		$this->linkedObjects = array();

		$justsource = false;
		$justtarget = false;
		$withtargettype = false;
		$withsourcetype = false;

		if (!empty($sourceid) && !empty($sourcetype) && empty($targetid)) {
			$justsource = true; // the source (id and type) is a search criteria
			if (!empty($targettype)) {
				$withtargettype = true;
			}
		}
		if (!empty($targetid) && !empty($targettype) && empty($sourceid)) {
			$justtarget = true; // the target (id and type) is a search criteria
			if (!empty($sourcetype)) {
				$withsourcetype = true;
			}
		}

		$sourceid = (!empty($sourceid) ? $sourceid : $this->id);
		$targetid = (!empty($targetid) ? $targetid : $this->id);
		$sourcetype = (!empty($sourcetype) ? $sourcetype : $this->element);
		$targettype = (!empty($targettype) ? $targettype : $this->element);

		/*if (empty($sourceid) && empty($targetid))
		 {
		 dol_syslog('Bad usage of function. No source nor target id defined (nor as parameter nor as object id)', LOG_ERR);
		 return -1;
		 }*/

		// Links between objects are stored in table element_element
		$sql = 'SELECT rowid, fk_source, sourcetype, fk_target, targettype';
		$sql .= ' FROM '.MAIN_DB_PREFIX.'element_element';
		$sql .= " WHERE ";
		if ($justsource || $justtarget) {
			if ($justsource) {
				$sql .= "fk_source = ".$sourceid." AND sourcetype = '".$this->db->escape($sourcetype)."'";
				if ($withtargettype) {
					$sql .= " AND targettype = '".$this->db->escape($targettype)."'";
				}
			} elseif ($justtarget) {
				$sql .= "fk_target = ".$targetid." AND targettype = '".$this->db->escape($targettype)."'";
				if ($withsourcetype) {
					$sql .= " AND sourcetype = '".$this->db->escape($sourcetype)."'";
				}
			}
		} else {
			$sql .= "(fk_source = ".$sourceid." AND sourcetype = '".$this->db->escape($sourcetype)."')";
			$sql .= " ".$clause." (fk_target = ".$targetid." AND targettype = '".$this->db->escape($targettype)."')";
		}
		$sql .= ' ORDER BY '.$orderby;

		dol_syslog(get_class($this)."::fetchObjectLink", LOG_DEBUG);
		$resql = $this->db->query($sql);
		if ($resql) {
			$num = $this->db->num_rows($resql);
			$i = 0;
			while ($i < $num) {
				$obj = $this->db->fetch_object($resql);
				if ($justsource || $justtarget) {
					if ($justsource) {
						$this->linkedObjectsIds[$obj->targettype][$obj->rowid] = $obj->fk_target;
					} elseif ($justtarget) {
						$this->linkedObjectsIds[$obj->sourcetype][$obj->rowid] = $obj->fk_source;
					}
				} else {
					if ($obj->fk_source == $sourceid && $obj->sourcetype == $sourcetype) {
						$this->linkedObjectsIds[$obj->targettype][$obj->rowid] = $obj->fk_target;
					}
					if ($obj->fk_target == $targetid && $obj->targettype == $targettype) {
						$this->linkedObjectsIds[$obj->sourcetype][$obj->rowid] = $obj->fk_source;
					}
				}
				$i++;
			}

			if (!empty($this->linkedObjectsIds)) {
				$tmparray = $this->linkedObjectsIds;
				foreach ($tmparray as $objecttype => $objectids) {       // $objecttype is a module name ('facture', 'mymodule', ...) or a module name with a suffix ('project_task', 'mymodule_myobj', ...)
					// Parse element/subelement (ex: project_task, cabinetmed_consultation, ...)
					$module = $element = $subelement = $objecttype;
					$regs = array();
					if ($objecttype != 'supplier_proposal' && $objecttype != 'order_supplier' && $objecttype != 'invoice_supplier'
						&& preg_match('/^([^_]+)_([^_]+)/i', $objecttype, $regs)) {
						$module = $element = $regs[1];
						$subelement = $regs[2];
					}

					$classpath = $element.'/class';
					// To work with non standard classpath or module name
					if ($objecttype == 'facture') {
						$classpath = 'compta/facture/class';
					} elseif ($objecttype == 'facturerec') {
						$classpath = 'compta/facture/class'; $module = 'facture';
					} elseif ($objecttype == 'propal') {
						$classpath = 'comm/propal/class';
					} elseif ($objecttype == 'supplier_proposal') {
						$classpath = 'supplier_proposal/class';
					} elseif ($objecttype == 'shipping') {
						$classpath = 'expedition/class'; $subelement = 'expedition'; $module = 'expedition_bon';
					} elseif ($objecttype == 'delivery') {
						$classpath = 'delivery/class'; $subelement = 'delivery'; $module = 'delivery_note';
					} elseif ($objecttype == 'invoice_supplier' || $objecttype == 'order_supplier') {
						$classpath = 'fourn/class'; $module = 'fournisseur';
					} elseif ($objecttype == 'fichinter') {
						$classpath = 'fichinter/class'; $subelement = 'fichinter'; $module = 'ficheinter';
					} elseif ($objecttype == 'subscription') {
						$classpath = 'adherents/class'; $module = 'adherent';
					} elseif ($objecttype == 'contact') {
						 $module = 'societe';
					}

					// Set classfile
					$classfile = strtolower($subelement); $classname = ucfirst($subelement);

					if ($objecttype == 'order') {
						$classfile = 'commande'; $classname = 'Commande';
					} elseif ($objecttype == 'invoice_supplier') {
						$classfile = 'fournisseur.facture'; $classname = 'FactureFournisseur';
					} elseif ($objecttype == 'order_supplier') {
						$classfile = 'fournisseur.commande'; $classname = 'CommandeFournisseur';
					} elseif ($objecttype == 'supplier_proposal') {
						$classfile = 'supplier_proposal'; $classname = 'SupplierProposal';
					} elseif ($objecttype == 'facturerec') {
						$classfile = 'facture-rec'; $classname = 'FactureRec';
					} elseif ($objecttype == 'subscription') {
						$classfile = 'subscription'; $classname = 'Subscription';
					} elseif ($objecttype == 'project' || $objecttype == 'projet') {
						$classpath = 'projet/class'; $classfile = 'project'; $classname = 'Project';
					}

					// Here $module, $classfile and $classname are set
					if ($conf->$module->enabled && (($element != $this->element) || $alsosametype)) {
						if ($loadalsoobjects) {
							dol_include_once('/'.$classpath.'/'.$classfile.'.class.php');
							//print '/'.$classpath.'/'.$classfile.'.class.php '.class_exists($classname);
							if (class_exists($classname)) {
								foreach ($objectids as $i => $objectid) {	// $i is rowid into llx_element_element
									$object = new $classname($this->db);
									$ret = $object->fetch($objectid);
									if ($ret >= 0) {
										$this->linkedObjects[$objecttype][$i] = $object;
									}
								}
							}
						}
					} else {
						unset($this->linkedObjectsIds[$objecttype]);
					}
				}
			}
			return 1;
		} else {
			dol_print_error($this->db);
			return -1;
		}
	}

	/**
	 *	Update object linked of a current object
	 *
	 *	@param	int		$sourceid		Object source id
	 *	@param  string	$sourcetype		Object source type
	 *	@param  int		$targetid		Object target id
	 *	@param  string	$targettype		Object target type
	 * 	@param	User	$f_user			User that create
	 * 	@param	int		$notrigger		1=Does not execute triggers, 0= execute triggers
	 *	@return							int	>0 if OK, <0 if KO
	 *	@see	add_object_linked(), fetObjectLinked(), deleteObjectLinked()
	 */
	public function updateObjectLinked($sourceid = null, $sourcetype = '', $targetid = null, $targettype = '', $f_user = null, $notrigger = 0)
	{
		global $user;
		$updatesource = false;
		$updatetarget = false;
		$f_user = isset($f_user) ? $f_user : $user;

		if (!empty($sourceid) && !empty($sourcetype) && empty($targetid) && empty($targettype)) {
			$updatesource = true;
		} elseif (empty($sourceid) && empty($sourcetype) && !empty($targetid) && !empty($targettype)) {
			$updatetarget = true;
		}

		$this->db->begin();
		$error = 0;

		$sql = "UPDATE " . MAIN_DB_PREFIX . "element_element SET ";
		if ($updatesource) {
			$sql .= "fk_source = " . $sourceid;
			$sql .= ", sourcetype = '" . $this->db->escape($sourcetype) . "'";
			$sql .= " WHERE fk_target = " . $this->id;
			$sql .= " AND targettype = '" . $this->db->escape($this->element) . "'";
		} elseif ($updatetarget) {
			$sql .= "fk_target = " . $targetid;
			$sql .= ", targettype = '" . $this->db->escape($targettype) . "'";
			$sql .= " WHERE fk_source = " . $this->id;
			$sql .= " AND sourcetype = '" . $this->db->escape($this->element) . "'";
		}

		dol_syslog(get_class($this) . "::updateObjectLinked", LOG_DEBUG);
		if ($this->db->query($sql)) {
			if (!$notrigger) {
				// Call trigger
				$this->context['link_source_id'] = $sourceid;
				$this->context['link_source_type'] = $sourcetype;
				$this->context['link_target_id'] = $targetid;
				$this->context['link_target_type'] = $targettype;
				$result = $this->call_trigger('OBJECT_LINK_UPDATE', $f_user);
				if ($result < 0) {
					$error++;
				}
				// End call triggers
			}
		} else {
			$this->error = $this->db->lasterror();
			$error++;
		}

		if (!$error) {
			$this->db->commit();
			return 1;
		} else {
			$this->db->rollback();
			return -1;
		}
	}

	/**
	 *	Delete all links between an object $this
	 *
	 *	@param	int		$sourceid		Object source id
	 *	@param  string	$sourcetype		Object source type
	 *	@param  int		$targetid		Object target id
	 *	@param  string	$targettype		Object target type
	 *  @param	int		$rowid			Row id of line to delete. If defined, other parameters are not used.
	 * 	@param	User	$f_user			User that create
	 * 	@param	int		$notrigger		1=Does not execute triggers, 0= execute triggers
	 *	@return     					int	>0 if OK, <0 if KO
	 *	@see	add_object_linked(), updateObjectLinked(), fetchObjectLinked()
	 */
	public function deleteObjectLinked($sourceid = null, $sourcetype = '', $targetid = null, $targettype = '', $rowid = '', $f_user = null, $notrigger = 0)
	{
		global $user;
		$deletesource = false;
		$deletetarget = false;
		$f_user = isset($f_user) ? $f_user : $user;

		if (!empty($sourceid) && !empty($sourcetype) && empty($targetid) && empty($targettype)) {
			$deletesource = true;
		} elseif (empty($sourceid) && empty($sourcetype) && !empty($targetid) && !empty($targettype)) {
			$deletetarget = true;
		}

		$sourceid = (!empty($sourceid) ? $sourceid : $this->id);
		$sourcetype = (!empty($sourcetype) ? $sourcetype : $this->element);
		$targetid = (!empty($targetid) ? $targetid : $this->id);
		$targettype = (!empty($targettype) ? $targettype : $this->element);
		$this->db->begin();
		$error = 0;

		if (!$notrigger) {
			// Call trigger
			$this->context['link_id'] = $rowid;
			$this->context['link_source_id'] = $sourceid;
			$this->context['link_source_type'] = $sourcetype;
			$this->context['link_target_id'] = $targetid;
			$this->context['link_target_type'] = $targettype;
			$result = $this->call_trigger('OBJECT_LINK_DELETE', $f_user);
			if ($result < 0) {
				$error++;
			}
			// End call triggers
		}

		if (!$error) {
			$sql = "DELETE FROM " . MAIN_DB_PREFIX . "element_element";
			$sql .= " WHERE";
			if ($rowid > 0) {
				$sql .= " rowid = " . $rowid;
			} else {
				if ($deletesource) {
					$sql .= " fk_source = " . $sourceid . " AND sourcetype = '" . $this->db->escape($sourcetype) . "'";
					$sql .= " AND fk_target = " . $this->id . " AND targettype = '" . $this->db->escape($this->element) . "'";
				} elseif ($deletetarget) {
					$sql .= " fk_target = " . $targetid . " AND targettype = '" . $this->db->escape($targettype) . "'";
					$sql .= " AND fk_source = " . $this->id . " AND sourcetype = '" . $this->db->escape($this->element) . "'";
				} else {
					$sql .= " (fk_source = " . $this->id . " AND sourcetype = '" . $this->db->escape($this->element) . "')";
					$sql .= " OR";
					$sql .= " (fk_target = " . $this->id . " AND targettype = '" . $this->db->escape($this->element) . "')";
				}
			}

			dol_syslog(get_class($this) . "::deleteObjectLinked", LOG_DEBUG);
			if (!$this->db->query($sql)) {
				$this->error = $this->db->lasterror();
				$this->errors[] = $this->error;
				$error++;
			}
		}

		if (!$error) {
			$this->db->commit();
			return 1;
		} else {
			$this->db->rollback();
			return 0;
		}
	}

	/**
	 * Function used to get an array with all items linked to an object id in association table
	 *
	 * @param	int		$fk_object_where		id of object we need to get linked items
	 * @param	string	$field_select			name of field we need to get a list
	 * @param	string	$field_where			name of field of object we need to get linked items
	 * @param	string	$table_element			name of association table
	 * @return 	array							Array of record
	 */
	public static function getAllItemsLinkedByObjectID($fk_object_where, $field_select, $field_where, $table_element)
	{
		if (empty($fk_object_where) || empty($field_where) || empty($table_element)) {
			return -1;
		}

		global $db;

		$sql = 'SELECT '.$field_select.' FROM '.MAIN_DB_PREFIX.$table_element.' WHERE '.$field_where.' = '.((int) $fk_object_where);
		$resql = $db->query($sql);

		$TRes = array();
		if (!empty($resql)) {
			while ($res = $db->fetch_object($resql)) {
				$TRes[] = $res->{$field_select};
			}
		}

		return $TRes;
	}

	/**
	 * Function used to remove all items linked to an object id in association table
	 *
	 * @param	int		$fk_object_where		id of object we need to remove linked items
	 * @param	string	$field_where			name of field of object we need to delete linked items
	 * @param	string	$table_element			name of association table
	 * @return 	int								<0 if KO, 0 if nothing done, >0 if OK and something done
	 */
	public static function deleteAllItemsLinkedByObjectID($fk_object_where, $field_where, $table_element)
	{
		if (empty($fk_object_where) || empty($field_where) || empty($table_element)) {
			return -1;
		}

		global $db;

		$sql = 'DELETE FROM '.MAIN_DB_PREFIX.$table_element.' WHERE '.$field_where.' = '.$fk_object_where;
		$resql = $db->query($sql);

		if (empty($resql)) {
			return 0;
		}

		return 1;
	}

	/**
	 *      Set status of an object
	 *
	 *      @param	int		$status			Status to set
	 *      @param	int		$elementId		Id of element to force (use this->id by default)
	 *      @param	string	$elementType	Type of element to force (use this->table_element by default)
	 *      @param	string	$trigkey		Trigger key to use for trigger
	 *      @return int						<0 if KO, >0 if OK
	 */
	public function setStatut($status, $elementId = null, $elementType = '', $trigkey = '')
	{
		global $user, $langs, $conf;

		$savElementId = $elementId; // To be used later to know if we were using the method using the id of this or not.

		$elementId = (!empty($elementId) ? $elementId : $this->id);
		$elementTable = (!empty($elementType) ? $elementType : $this->table_element);

		$this->db->begin();

		$fieldstatus = "fk_statut";
		if ($elementTable == 'facture_rec') {
			$fieldstatus = "suspended";
		}
		if ($elementTable == 'mailing') {
			$fieldstatus = "statut";
		}
		if ($elementTable == 'cronjob') {
			$fieldstatus = "status";
		}
		if ($elementTable == 'user') {
			$fieldstatus = "statut";
		}
		if ($elementTable == 'expensereport') {
			$fieldstatus = "fk_statut";
		}
		if ($elementTable == 'commande_fournisseur_dispatch') {
			$fieldstatus = "status";
		}
		if (is_array($this->fields) && array_key_exists('status', $this->fields)) {
			$fieldstatus = 'status';
		}

		$sql = "UPDATE ".MAIN_DB_PREFIX.$elementTable;
		$sql .= " SET ".$fieldstatus." = ".$status;
		// If status = 1 = validated, update also fk_user_valid
		if ($status == 1 && $elementTable == 'expensereport') {
			$sql .= ", fk_user_valid = ".$user->id;
		}
		$sql .= " WHERE rowid=".$elementId;

		dol_syslog(get_class($this)."::setStatut", LOG_DEBUG);
		if ($this->db->query($sql)) {
			$error = 0;

			// Try autoset of trigkey
			if (empty($trigkey)) {
				if ($this->element == 'supplier_proposal' && $status == 2) {
					$trigkey = 'SUPPLIER_PROPOSAL_SIGN'; // 2 = SupplierProposal::STATUS_SIGNED. Can't use constant into this generic class
				}
				if ($this->element == 'supplier_proposal' && $status == 3) {
					$trigkey = 'SUPPLIER_PROPOSAL_REFUSE'; // 3 = SupplierProposal::STATUS_REFUSED. Can't use constant into this generic class
				}
				if ($this->element == 'supplier_proposal' && $status == 4) {
					$trigkey = 'SUPPLIER_PROPOSAL_CLOSE'; // 4 = SupplierProposal::STATUS_CLOSED. Can't use constant into this generic class
				}
				if ($this->element == 'fichinter' && $status == 3) {
					$trigkey = 'FICHINTER_CLASSIFY_DONE';
				}
				if ($this->element == 'fichinter' && $status == 2) {
					$trigkey = 'FICHINTER_CLASSIFY_BILLED';
				}
				if ($this->element == 'fichinter' && $status == 1) {
					$trigkey = 'FICHINTER_CLASSIFY_UNBILLED';
				}
			}

			if ($trigkey) {
				// Call trigger
				$result = $this->call_trigger($trigkey, $user);
				if ($result < 0) {
					$error++;
				}
				// End call triggers
			}

			if (!$error) {
				$this->db->commit();

				if (empty($savElementId)) {    // If the element we update was $this (so $elementId is null)
					$this->statut = $status;
					$this->status = $status;
				}

				return 1;
			} else {
				$this->db->rollback();
				dol_syslog(get_class($this)."::setStatut ".$this->error, LOG_ERR);
				return -1;
			}
		} else {
			$this->error = $this->db->lasterror();
			$this->db->rollback();
			return -1;
		}
	}


	/**
	 *  Load type of canvas of an object if it exists
	 *
	 *  @param      int		$id     Record id
	 *  @param      string	$ref    Record ref
	 *  @return		int				<0 if KO, 0 if nothing done, >0 if OK
	 */
	public function getCanvas($id = 0, $ref = '')
	{
		global $conf;

		if (empty($id) && empty($ref)) {
			return 0;
		}
		if (!empty($conf->global->MAIN_DISABLE_CANVAS)) {
			return 0; // To increase speed. Not enabled by default.
		}

		// Clean parameters
		$ref = trim($ref);

		$sql = "SELECT rowid, canvas";
		$sql .= " FROM ".MAIN_DB_PREFIX.$this->table_element;
		$sql .= " WHERE entity IN (".getEntity($this->element).")";
		if (!empty($id)) {
			$sql .= " AND rowid = ".$id;
		}
		if (!empty($ref)) {
			$sql .= " AND ref = '".$this->db->escape($ref)."'";
		}

		$resql = $this->db->query($sql);
		if ($resql) {
			$obj = $this->db->fetch_object($resql);
			if ($obj) {
				$this->canvas = $obj->canvas;
				return 1;
			} else {
				return 0;
			}
		} else {
			dol_print_error($this->db);
			return -1;
		}
	}


	/**
	 * 	Get special code of a line
	 *
	 * 	@param	int		$lineid		Id of line
	 * 	@return	int					Special code
	 */
	public function getSpecialCode($lineid)
	{
		$sql = 'SELECT special_code FROM '.MAIN_DB_PREFIX.$this->table_element_line;
		$sql .= ' WHERE rowid = '.$lineid;
		$resql = $this->db->query($sql);
		if ($resql) {
			$row = $this->db->fetch_row($resql);
			return $row[0];
		}
	}

	/**
	 *  Function to check if an object is used by others.
	 *  Check is done into this->childtables. There is no check into llx_element_element.
	 *
	 *  @param	int		$id			Force id of object
	 *  @return	int					<0 if KO, 0 if not used, >0 if already used
	 */
	public function isObjectUsed($id = 0)
	{
		global $langs;

		if (empty($id)) {
			$id = $this->id;
		}

		// Check parameters
		if (!isset($this->childtables) || !is_array($this->childtables) || count($this->childtables) == 0) {
			dol_print_error('Called isObjectUsed on a class with property this->childtables not defined');
			return -1;
		}

		$arraytoscan = $this->childtables;
		// For backward compatibility, we check if array is old format array('table1', 'table2', ...)
		$tmparray = array_keys($this->childtables);
		if (is_numeric($tmparray[0])) {
			$arraytoscan = array_flip($this->childtables);
		}

		// Test if child exists
		$haschild = 0;
		foreach ($arraytoscan as $table => $elementname) {
			//print $id.'-'.$table.'-'.$elementname.'<br>';
			// Check if third party can be deleted
			$sql = "SELECT COUNT(*) as nb from ".MAIN_DB_PREFIX.$table;
			$sql .= " WHERE ".$this->fk_element." = ".$id;
			$resql = $this->db->query($sql);
			if ($resql) {
				$obj = $this->db->fetch_object($resql);
				if ($obj->nb > 0) {
					$langs->load("errors");
					//print 'Found into table '.$table.', type '.$langs->transnoentitiesnoconv($elementname).', haschild='.$haschild;
					$haschild += $obj->nb;
					if (is_numeric($elementname)) {	// old usage
						$this->errors[] = $langs->trans("ErrorRecordHasAtLeastOneChildOfType", $table);
					} else // new usage: $elementname=Translation key
					{
						$this->errors[] = $langs->trans("ErrorRecordHasAtLeastOneChildOfType", $langs->transnoentitiesnoconv($elementname));
					}
					break; // We found at least one, we stop here
				}
			} else {
				$this->errors[] = $this->db->lasterror();
				return -1;
			}
		}
		if ($haschild > 0) {
			$this->errors[] = "ErrorRecordHasChildren";
			return $haschild;
		} else {
			return 0;
		}
	}

	/**
	 *  Function to say how many lines object contains
	 *
	 *	@param	int		$predefined		-1=All, 0=Count free product/service only, 1=Count predefined product/service only, 2=Count predefined product, 3=Count predefined service
	 *  @return	int						<0 if KO, 0 if no predefined products, nb of lines with predefined products if found
	 */
	public function hasProductsOrServices($predefined = -1)
	{
		$nb = 0;

		foreach ($this->lines as $key => $val) {
			$qualified = 0;
			if ($predefined == -1) {
				$qualified = 1;
			}
			if ($predefined == 1 && $val->fk_product > 0) {
				$qualified = 1;
			}
			if ($predefined == 0 && $val->fk_product <= 0) {
				$qualified = 1;
			}
			if ($predefined == 2 && $val->fk_product > 0 && $val->product_type == 0) {
				$qualified = 1;
			}
			if ($predefined == 3 && $val->fk_product > 0 && $val->product_type == 1) {
				$qualified = 1;
			}
			if ($qualified) {
				$nb++;
			}
		}
		dol_syslog(get_class($this).'::hasProductsOrServices we found '.$nb.' qualified lines of products/servcies');
		return $nb;
	}

	/**
	 * Function that returns the total amount HT of discounts applied for all lines.
	 *
	 * @return 	float
	 */
	public function getTotalDiscount()
	{
		$total_discount = 0.00;

		$sql = "SELECT subprice as pu_ht, qty, remise_percent, total_ht";
		$sql .= " FROM ".MAIN_DB_PREFIX.$this->table_element."det";
		$sql .= " WHERE ".$this->fk_element." = ".$this->id;

		dol_syslog(get_class($this).'::getTotalDiscount', LOG_DEBUG);
		$resql = $this->db->query($sql);
		if ($resql) {
			$num = $this->db->num_rows($resql);
			$i = 0;
			while ($i < $num) {
				$obj = $this->db->fetch_object($resql);

				$pu_ht = $obj->pu_ht;
				$qty = $obj->qty;
				$total_ht = $obj->total_ht;

				$total_discount_line = floatval(price2num(($pu_ht * $qty) - $total_ht, 'MT'));
				$total_discount += $total_discount_line;

				$i++;
			}
		}

		//print $total_discount; exit;
		return price2num($total_discount);
	}


	/**
	 * Return into unit=0, the calculated total of weight and volume of all lines * qty
	 * Calculate by adding weight and volume of each product line, so properties ->volume/volume_units/weight/weight_units must be loaded on line.
	 *
	 * @return  array                           array('weight'=>...,'volume'=>...)
	 */
	public function getTotalWeightVolume()
	{
		$totalWeight = 0;
		$totalVolume = 0;
		// defined for shipment only
		$totalOrdered = '';
		// defined for shipment only
		$totalToShip = '';

		foreach ($this->lines as $line) {
			if (isset($line->qty_asked)) {
				if (empty($totalOrdered)) {
					$totalOrdered = 0; // Avoid warning because $totalOrdered is ''
				}
				$totalOrdered += $line->qty_asked; // defined for shipment only
			}
			if (isset($line->qty_shipped)) {
				if (empty($totalToShip)) {
					$totalToShip = 0; // Avoid warning because $totalToShip is ''
				}
				$totalToShip += $line->qty_shipped; // defined for shipment only
			} elseif ($line->element == 'commandefournisseurdispatch' && isset($line->qty)) {
				if (empty($totalToShip)) {
					$totalToShip = 0;
				}
				$totalToShip += $line->qty; // defined for reception only
			}

			// Define qty, weight, volume, weight_units, volume_units
			if ($this->element == 'shipping') {
				// for shipments
				$qty = $line->qty_shipped ? $line->qty_shipped : 0;
			} else {
				$qty = $line->qty ? $line->qty : 0;
			}

			$weight = $line->weight ? $line->weight : 0;
			($weight == 0 && !empty($line->product->weight)) ? $weight = $line->product->weight : 0;
			$volume = $line->volume ? $line->volume : 0;
			($volume == 0 && !empty($line->product->volume)) ? $volume = $line->product->volume : 0;

			$weight_units = $line->weight_units;
			($weight_units == 0 && !empty($line->product->weight_units)) ? $weight_units = $line->product->weight_units : 0;
			$volume_units = $line->volume_units;
			($volume_units == 0 && !empty($line->product->volume_units)) ? $volume_units = $line->product->volume_units : 0;

			$weightUnit = 0;
			$volumeUnit = 0;
			if (!empty($weight_units)) {
				$weightUnit = $weight_units;
			}
			if (!empty($volume_units)) {
				$volumeUnit = $volume_units;
			}

			if (empty($totalWeight)) {
				$totalWeight = 0; // Avoid warning because $totalWeight is ''
			}
			if (empty($totalVolume)) {
				$totalVolume = 0; // Avoid warning because $totalVolume is ''
			}

			//var_dump($line->volume_units);
			if ($weight_units < 50) {   // < 50 means a standard unit (power of 10 of official unit), > 50 means an exotic unit (like inch)
				$trueWeightUnit = pow(10, $weightUnit);
				$totalWeight += $weight * $qty * $trueWeightUnit;
			} else {
				if ($weight_units == 99) {
					// conversion 1 Pound = 0.45359237 KG
					$trueWeightUnit = 0.45359237;
					$totalWeight += $weight * $qty * $trueWeightUnit;
				} elseif ($weight_units == 98) {
					// conversion 1 Ounce = 0.0283495 KG
					$trueWeightUnit = 0.0283495;
					$totalWeight += $weight * $qty * $trueWeightUnit;
				} else {
					$totalWeight += $weight * $qty; // This may be wrong if we mix different units
				}
			}
			if ($volume_units < 50) {   // >50 means a standard unit (power of 10 of official unit), > 50 means an exotic unit (like inch)
				//print $line->volume."x".$line->volume_units."x".($line->volume_units < 50)."x".$volumeUnit;
				$trueVolumeUnit = pow(10, $volumeUnit);
				//print $line->volume;
				$totalVolume += $volume * $qty * $trueVolumeUnit;
			} else {
				$totalVolume += $volume * $qty; // This may be wrong if we mix different units
			}
		}

		return array('weight'=>$totalWeight, 'volume'=>$totalVolume, 'ordered'=>$totalOrdered, 'toship'=>$totalToShip);
	}


	/**
	 *	Set extra parameters
	 *
	 *	@return	int      <0 if KO, >0 if OK
	 */
	public function setExtraParameters()
	{
		$this->db->begin();

		$extraparams = (!empty($this->extraparams) ? json_encode($this->extraparams) : null);

		$sql = "UPDATE ".MAIN_DB_PREFIX.$this->table_element;
		$sql .= " SET extraparams = ".(!empty($extraparams) ? "'".$this->db->escape($extraparams)."'" : "null");
		$sql .= " WHERE rowid = ".$this->id;

		dol_syslog(get_class($this)."::setExtraParameters", LOG_DEBUG);
		$resql = $this->db->query($sql);
		if (!$resql) {
			$this->error = $this->db->lasterror();
			$this->db->rollback();
			return -1;
		} else {
			$this->db->commit();
			return 1;
		}
	}


	// --------------------
	// TODO: All functions here must be redesigned and moved as they are not business functions but output functions
	// --------------------

	/* This is to show add lines */

	/**
	 *	Show add free and predefined products/services form
	 *
	 *  @param	int		        $dateSelector       1=Show also date range input fields
	 *  @param	Societe			$seller				Object thirdparty who sell
	 *  @param	Societe			$buyer				Object thirdparty who buy
	 *  @param	string			$defaulttpldir		Directory where to find the template
	 *	@return	void
	 */
	public function formAddObjectLine($dateSelector, $seller, $buyer, $defaulttpldir = '/core/tpl')
	{
		global $conf, $user, $langs, $object, $hookmanager, $extrafields;
		global $form;

		// Line extrafield
		if (!is_object($extrafields)) {
			require_once DOL_DOCUMENT_ROOT.'/core/class/extrafields.class.php';
			$extrafields = new ExtraFields($this->db);
		}
		$extrafields->fetch_name_optionals_label($this->table_element_line);

		// Output template part (modules that overwrite templates must declare this into descriptor)
		// Use global variables + $dateSelector + $seller and $buyer
		// Note: This is deprecated. If you need to overwrite the tpl file, use instead the hook 'formAddObjectLine'.
		$dirtpls = array_merge($conf->modules_parts['tpl'], array($defaulttpldir));
		foreach ($dirtpls as $module => $reldir) {
			if (!empty($module)) {
				$tpl = dol_buildpath($reldir.'/objectline_create.tpl.php');
			} else {
				$tpl = DOL_DOCUMENT_ROOT.$reldir.'/objectline_create.tpl.php';
			}

			if (empty($conf->file->strict_mode)) {
				$res = @include $tpl;
			} else {
				$res = include $tpl; // for debug
			}
			if ($res) {
				break;
			}
		}
	}



	/* This is to show array of line of details */


	/**
	 *	Return HTML table for object lines
	 *	TODO Move this into an output class file (htmlline.class.php)
	 *	If lines are into a template, title must also be into a template
	 *	But for the moment we don't know if it's possible as we keep a method available on overloaded objects.
	 *
	 *	@param	string		$action				Action code
	 *	@param  string		$seller            	Object of seller third party
	 *	@param  string  	$buyer             	Object of buyer third party
	 *	@param	int			$selected		   	Object line selected
	 *	@param  int	    	$dateSelector      	1=Show also date range input fields
	 *  @param	string		$defaulttpldir		Directory where to find the template
	 *	@return	void
	 */
	public function printObjectLines($action, $seller, $buyer, $selected = 0, $dateSelector = 0, $defaulttpldir = '/core/tpl')
	{
		global $conf, $hookmanager, $langs, $user, $form, $extrafields, $object;
		// TODO We should not use global var for this
		global $inputalsopricewithtax, $usemargins, $disableedit, $disablemove, $disableremove, $outputalsopricetotalwithtax;

		// Define usemargins
		$usemargins = 0;
		if (!empty($conf->margin->enabled) && !empty($this->element) && in_array($this->element, array('facture', 'facturerec', 'propal', 'commande'))) {
			$usemargins = 1;
		}

		$num = count($this->lines);

		// Line extrafield
		if (!is_object($extrafields)) {
			require_once DOL_DOCUMENT_ROOT.'/core/class/extrafields.class.php';
			$extrafields = new ExtraFields($this->db);
		}
		$extrafields->fetch_name_optionals_label($this->table_element_line);

		$parameters = array('num'=>$num, 'dateSelector'=>$dateSelector, 'seller'=>$seller, 'buyer'=>$buyer, 'selected'=>$selected, 'table_element_line'=>$this->table_element_line);
		$reshook = $hookmanager->executeHooks('printObjectLineTitle', $parameters, $this, $action); // Note that $action and $object may have been modified by some hooks
		if (empty($reshook)) {
			// Output template part (modules that overwrite templates must declare this into descriptor)
			// Use global variables + $dateSelector + $seller and $buyer
			// Note: This is deprecated. If you need to overwrite the tpl file, use instead the hook.
			$dirtpls = array_merge($conf->modules_parts['tpl'], array($defaulttpldir));
			foreach ($dirtpls as $module => $reldir) {
				if (!empty($module)) {
					$tpl = dol_buildpath($reldir.'/objectline_title.tpl.php');
				} else {
					$tpl = DOL_DOCUMENT_ROOT.$reldir.'/objectline_title.tpl.php';
				}
				if (empty($conf->file->strict_mode)) {
					$res = @include $tpl;
				} else {
					$res = include $tpl; // for debug
				}
				if ($res) {
					break;
				}
			}
		}

		$i = 0;

		print "<!-- begin printObjectLines() --><tbody>\n";
		foreach ($this->lines as $line) {
			//Line extrafield
			$line->fetch_optionals();

			//if (is_object($hookmanager) && (($line->product_type == 9 && ! empty($line->special_code)) || ! empty($line->fk_parent_line)))
			if (is_object($hookmanager)) {   // Old code is commented on preceding line.
				if (empty($line->fk_parent_line)) {
					$parameters = array('line'=>$line, 'num'=>$num, 'i'=>$i, 'dateSelector'=>$dateSelector, 'seller'=>$seller, 'buyer'=>$buyer, 'selected'=>$selected, 'table_element_line'=>$line->table_element);
					$reshook = $hookmanager->executeHooks('printObjectLine', $parameters, $this, $action); // Note that $action and $object may have been modified by some hooks
				} else {
					$parameters = array('line'=>$line, 'num'=>$num, 'i'=>$i, 'dateSelector'=>$dateSelector, 'seller'=>$seller, 'buyer'=>$buyer, 'selected'=>$selected, 'table_element_line'=>$line->table_element, 'fk_parent_line'=>$line->fk_parent_line);
					$reshook = $hookmanager->executeHooks('printObjectSubLine', $parameters, $this, $action); // Note that $action and $object may have been modified by some hooks
				}
			}
			if (empty($reshook)) {
				$this->printObjectLine($action, $line, '', $num, $i, $dateSelector, $seller, $buyer, $selected, $extrafields, $defaulttpldir);
			}

			$i++;
		}
		print "</tbody><!-- end printObjectLines() -->\n";
	}

	/**
	 *	Return HTML content of a detail line
	 *	TODO Move this into an output class file (htmlline.class.php)
	 *
	 *	@param	string      		$action				GET/POST action
	 *	@param  CommonObjectLine 	$line			    Selected object line to output
	 *	@param  string	    		$var               	Is it a an odd line (true)
	 *	@param  int		    		$num               	Number of line (0)
	 *	@param  int		    		$i					I
	 *	@param  int		    		$dateSelector      	1=Show also date range input fields
	 *	@param  string	    		$seller            	Object of seller third party
	 *	@param  string	    		$buyer             	Object of buyer third party
	 *	@param	int					$selected		   	Object line selected
	 *  @param  Extrafields			$extrafields		Object of extrafields
	 *  @param	string				$defaulttpldir		Directory where to find the template (deprecated)
	 *	@return	void
	 */
	public function printObjectLine($action, $line, $var, $num, $i, $dateSelector, $seller, $buyer, $selected = 0, $extrafields = null, $defaulttpldir = '/core/tpl')
	{
		global $conf, $langs, $user, $object, $hookmanager;
		global $form;
		global $object_rights, $disableedit, $disablemove, $disableremove; // TODO We should not use global var for this !

		$object_rights = $this->getRights();

		$element = $this->element;

		$text = ''; $description = '';

		// Line in view mode
		if ($action != 'editline' || $selected != $line->id) {
			// Product
			if ($line->fk_product > 0) {
				$product_static = new Product($this->db);
				$product_static->fetch($line->fk_product);

				$product_static->ref = $line->ref; //can change ref in hook
				$product_static->label = $line->label; //can change label in hook

				$text = $product_static->getNomUrl(1);

				// Define output language and label
				if (!empty($conf->global->MAIN_MULTILANGS)) {
					if (property_exists($this, 'socid') && !is_object($this->thirdparty)) {
						dol_print_error('', 'Error: Method printObjectLine was called on an object and object->fetch_thirdparty was not done before');
						return;
					}

					$prod = new Product($this->db);
					$prod->fetch($line->fk_product);

					$outputlangs = $langs;
					$newlang = '';
					if (empty($newlang) && GETPOST('lang_id', 'aZ09')) {
						$newlang = GETPOST('lang_id', 'aZ09');
					}
					if (!empty($conf->global->PRODUIT_TEXTS_IN_THIRDPARTY_LANGUAGE) && empty($newlang) && is_object($this->thirdparty)) {
						$newlang = $this->thirdparty->default_lang; // To use language of customer
					}
					if (!empty($newlang)) {
						$outputlangs = new Translate("", $conf);
						$outputlangs->setDefaultLang($newlang);
					}

					$label = (!empty($prod->multilangs[$outputlangs->defaultlang]["label"])) ? $prod->multilangs[$outputlangs->defaultlang]["label"] : $line->product_label;
				} else {
					$label = $line->product_label;
				}

				$text .= ' - '.(!empty($line->label) ? $line->label : $label);
				$description .= (!empty($conf->global->PRODUIT_DESC_IN_FORM) ? '' : dol_htmlentitiesbr($line->description)); // Description is what to show on popup. We shown nothing if already into desc.
			}

			$line->pu_ttc = price2num($line->subprice * (1 + ($line->tva_tx / 100)), 'MU');

			// Output template part (modules that overwrite templates must declare this into descriptor)
			// Use global variables + $dateSelector + $seller and $buyer
			// Note: This is deprecated. If you need to overwrite the tpl file, use instead the hook printObjectLine and printObjectSubLine.
			$dirtpls = array_merge($conf->modules_parts['tpl'], array($defaulttpldir));
			foreach ($dirtpls as $module => $reldir) {
				if (!empty($module)) {
					$tpl = dol_buildpath($reldir.'/objectline_view.tpl.php');
				} else {
					$tpl = DOL_DOCUMENT_ROOT.$reldir.'/objectline_view.tpl.php';
				}

				if (empty($conf->file->strict_mode)) {
					$res = @include $tpl;
				} else {
					$res = include $tpl; // for debug
				}
				if ($res) {
					break;
				}
			}
		}

		// Line in update mode
		if ($this->statut == 0 && $action == 'editline' && $selected == $line->id) {
			$label = (!empty($line->label) ? $line->label : (($line->fk_product > 0) ? $line->product_label : ''));

			$line->pu_ttc = price2num($line->subprice * (1 + ($line->tva_tx / 100)), 'MU');

			// Output template part (modules that overwrite templates must declare this into descriptor)
			// Use global variables + $dateSelector + $seller and $buyer
			// Note: This is deprecated. If you need to overwrite the tpl file, use instead the hook printObjectLine and printObjectSubLine.
			$dirtpls = array_merge($conf->modules_parts['tpl'], array($defaulttpldir));
			foreach ($dirtpls as $module => $reldir) {
				if (!empty($module)) {
					$tpl = dol_buildpath($reldir.'/objectline_edit.tpl.php');
				} else {
					$tpl = DOL_DOCUMENT_ROOT.$reldir.'/objectline_edit.tpl.php';
				}

				if (empty($conf->file->strict_mode)) {
					$res = @include $tpl;
				} else {
					$res = include $tpl; // for debug
				}
				if ($res) {
					break;
				}
			}
		}
	}


	/* This is to show array of line of details of source object */


	/**
	 * 	Return HTML table table of source object lines
	 *  TODO Move this and previous function into output html class file (htmlline.class.php).
	 *  If lines are into a template, title must also be into a template
	 *  But for the moment we don't know if it's possible, so we keep the method available on overloaded objects.
	 *
	 *	@param	string		$restrictlist		''=All lines, 'services'=Restrict to services only
	 *  @param  array       $selectedLines      Array of lines id for selected lines
	 *  @return	void
	 */
	public function printOriginLinesList($restrictlist = '', $selectedLines = array())
	{
		global $langs, $hookmanager, $conf, $form;

		print '<tr class="liste_titre">';
		print '<td>'.$langs->trans('Ref').'</td>';
		print '<td>'.$langs->trans('Description').'</td>';
		print '<td class="right">'.$langs->trans('VATRate').'</td>';
		print '<td class="right">'.$langs->trans('PriceUHT').'</td>';
		if (!empty($conf->multicurrency->enabled)) {
			print '<td class="right">'.$langs->trans('PriceUHTCurrency').'</td>';
		}
		print '<td class="right">'.$langs->trans('Qty').'</td>';
		if (!empty($conf->global->PRODUCT_USE_UNITS)) {
			print '<td class="left">'.$langs->trans('Unit').'</td>';
		}
		print '<td class="right">'.$langs->trans('ReductionShort').'</td>';
		print '<td class="center">'.$form->showCheckAddButtons('checkforselect', 1).'</td>';
		print '</tr>';
		$i = 0;

		if (!empty($this->lines)) {
			foreach ($this->lines as $line) {
				if (is_object($hookmanager) && (($line->product_type == 9 && !empty($line->special_code)) || !empty($line->fk_parent_line))) {
					if (empty($line->fk_parent_line)) {
						$parameters = array('line'=>$line, 'i'=>$i);
						$action = '';
						$hookmanager->executeHooks('printOriginObjectLine', $parameters, $this, $action); // Note that $action and $object may have been modified by some hooks
					}
				} else {
					$this->printOriginLine($line, '', $restrictlist, '/core/tpl', $selectedLines);
				}

				$i++;
			}
		}
	}

	/**
	 * 	Return HTML with a line of table array of source object lines
	 *  TODO Move this and previous function into output html class file (htmlline.class.php).
	 *  If lines are into a template, title must also be into a template
	 *  But for the moment we don't know if it's possible as we keep a method available on overloaded objects.
	 *
	 * 	@param	CommonObjectLine	$line				Line
	 * 	@param	string				$var				Var
	 *	@param	string				$restrictlist		''=All lines, 'services'=Restrict to services only (strike line if not)
	 *  @param	string				$defaulttpldir		Directory where to find the template
	 *  @param  array       		$selectedLines      Array of lines id for selected lines
	 * 	@return	void
	 */
	public function printOriginLine($line, $var, $restrictlist = '', $defaulttpldir = '/core/tpl', $selectedLines = array())
	{
		global $langs, $conf;

		//var_dump($line);
		if (!empty($line->date_start)) {
			$date_start = $line->date_start;
		} else {
			$date_start = $line->date_debut_prevue;
			if ($line->date_debut_reel) {
				$date_start = $line->date_debut_reel;
			}
		}
		if (!empty($line->date_end)) {
			$date_end = $line->date_end;
		} else {
			$date_end = $line->date_fin_prevue;
			if ($line->date_fin_reel) {
				$date_end = $line->date_fin_reel;
			}
		}

		$this->tpl['id'] = $line->id;

		$this->tpl['label'] = '';
		if (!empty($line->fk_parent_line)) {
			$this->tpl['label'] .= img_picto('', 'rightarrow');
		}

		if (($line->info_bits & 2) == 2) {  // TODO Not sure this is used for source object
			$discount = new DiscountAbsolute($this->db);
			$discount->fk_soc = $this->socid;
			$this->tpl['label'] .= $discount->getNomUrl(0, 'discount');
		} elseif (!empty($line->fk_product)) {
			$productstatic = new Product($this->db);
			$productstatic->id = $line->fk_product;
			$productstatic->ref = $line->ref;
			$productstatic->type = $line->fk_product_type;
			if (empty($productstatic->ref)) {
				$line->fetch_product();
				$productstatic = $line->product;
			}

			$this->tpl['label'] .= $productstatic->getNomUrl(1);
			$this->tpl['label'] .= ' - '.(!empty($line->label) ? $line->label : $line->product_label);
			// Dates
			if ($line->product_type == 1 && ($date_start || $date_end)) {
				$this->tpl['label'] .= get_date_range($date_start, $date_end);
			}
		} else {
			$this->tpl['label'] .= ($line->product_type == -1 ? '&nbsp;' : ($line->product_type == 1 ? img_object($langs->trans(''), 'service') : img_object($langs->trans(''), 'product')));
			if (!empty($line->desc)) {
				$this->tpl['label'] .= $line->desc;
			} else {
				$this->tpl['label'] .= ($line->label ? '&nbsp;'.$line->label : '');
			}

			// Dates
			if ($line->product_type == 1 && ($date_start || $date_end)) {
				$this->tpl['label'] .= get_date_range($date_start, $date_end);
			}
		}

		if (!empty($line->desc)) {
			if ($line->desc == '(CREDIT_NOTE)') {  // TODO Not sure this is used for source object
				$discount = new DiscountAbsolute($this->db);
				$discount->fetch($line->fk_remise_except);
				$this->tpl['description'] = $langs->transnoentities("DiscountFromCreditNote", $discount->getNomUrl(0));
			} elseif ($line->desc == '(DEPOSIT)') {  // TODO Not sure this is used for source object
				$discount = new DiscountAbsolute($this->db);
				$discount->fetch($line->fk_remise_except);
				$this->tpl['description'] = $langs->transnoentities("DiscountFromDeposit", $discount->getNomUrl(0));
			} elseif ($line->desc == '(EXCESS RECEIVED)') {
				$discount = new DiscountAbsolute($this->db);
				$discount->fetch($line->fk_remise_except);
				$this->tpl['description'] = $langs->transnoentities("DiscountFromExcessReceived", $discount->getNomUrl(0));
			} elseif ($line->desc == '(EXCESS PAID)') {
				$discount = new DiscountAbsolute($this->db);
				$discount->fetch($line->fk_remise_except);
				$this->tpl['description'] = $langs->transnoentities("DiscountFromExcessPaid", $discount->getNomUrl(0));
			} else {
				$this->tpl['description'] = dol_trunc($line->desc, 60);
			}
		} else {
			$this->tpl['description'] = '&nbsp;';
		}

		// VAT Rate
		$this->tpl['vat_rate'] = vatrate($line->tva_tx, true);
		$this->tpl['vat_rate'] .= (($line->info_bits & 1) == 1) ? '*' : '';
		if (!empty($line->vat_src_code) && !preg_match('/\(/', $this->tpl['vat_rate'])) {
			$this->tpl['vat_rate'] .= ' ('.$line->vat_src_code.')';
		}

		$this->tpl['price'] = price($line->subprice);
		$this->tpl['multicurrency_price'] = price($line->multicurrency_subprice);
		$this->tpl['qty'] = (($line->info_bits & 2) != 2) ? $line->qty : '&nbsp;';
		if (!empty($conf->global->PRODUCT_USE_UNITS)) {
			$this->tpl['unit'] = $langs->transnoentities($line->getLabelOfUnit('long'));
		}
		$this->tpl['remise_percent'] = (($line->info_bits & 2) != 2) ? vatrate($line->remise_percent, true) : '&nbsp;';

		// Is the line strike or not
		$this->tpl['strike'] = 0;
		if ($restrictlist == 'services' && $line->product_type != Product::TYPE_SERVICE) {
			$this->tpl['strike'] = 1;
		}

		// Output template part (modules that overwrite templates must declare this into descriptor)
		// Use global variables + $dateSelector + $seller and $buyer
		$dirtpls = array_merge($conf->modules_parts['tpl'], array($defaulttpldir));
		foreach ($dirtpls as $module => $reldir) {
			if (!empty($module)) {
				$tpl = dol_buildpath($reldir.'/originproductline.tpl.php');
			} else {
				$tpl = DOL_DOCUMENT_ROOT.$reldir.'/originproductline.tpl.php';
			}

			if (empty($conf->file->strict_mode)) {
				$res = @include $tpl;
			} else {
				$res = include $tpl; // for debug
			}
			if ($res) {
				break;
			}
		}
	}


	// phpcs:disable PEAR.NamingConventions.ValidFunctionName.ScopeNotCamelCaps
	/**
	 *	Add resources to the current object : add entry into llx_element_resources
	 *	Need $this->element & $this->id
	 *
	 *	@param		int		$resource_id		Resource id
	 *	@param		string	$resource_type		'resource'
	 *	@param		int		$busy				Busy or not
	 *	@param		int		$mandatory			Mandatory or not
	 *	@return		int							<=0 if KO, >0 if OK
	 */
	public function add_element_resource($resource_id, $resource_type, $busy = 0, $mandatory = 0)
	{
		// phpcs:enable
		$this->db->begin();

		$sql = "INSERT INTO ".MAIN_DB_PREFIX."element_resources (";
		$sql .= "resource_id";
		$sql .= ", resource_type";
		$sql .= ", element_id";
		$sql .= ", element_type";
		$sql .= ", busy";
		$sql .= ", mandatory";
		$sql .= ") VALUES (";
		$sql .= $resource_id;
		$sql .= ", '".$this->db->escape($resource_type)."'";
		$sql .= ", '".$this->db->escape($this->id)."'";
		$sql .= ", '".$this->db->escape($this->element)."'";
		$sql .= ", '".$this->db->escape($busy)."'";
		$sql .= ", '".$this->db->escape($mandatory)."'";
		$sql .= ")";

		dol_syslog(get_class($this)."::add_element_resource", LOG_DEBUG);
		if ($this->db->query($sql)) {
			$this->db->commit();
			return 1;
		} else {
			$this->error = $this->db->lasterror();
			$this->db->rollback();
			return  0;
		}
	}

	// phpcs:disable PEAR.NamingConventions.ValidFunctionName.ScopeNotCamelCaps
	/**
	 *    Delete a link to resource line
	 *
	 *    @param	int		$rowid			Id of resource line to delete
	 *    @param	int		$element		element name (for trigger) TODO: use $this->element into commonobject class
	 *    @param	int		$notrigger		Disable all triggers
	 *    @return   int						>0 if OK, <0 if KO
	 */
	public function delete_resource($rowid, $element, $notrigger = 0)
	{
		// phpcs:enable
		global $user;

		$this->db->begin();

		$sql = "DELETE FROM ".MAIN_DB_PREFIX."element_resources";
		$sql .= " WHERE rowid=".$rowid;

		dol_syslog(get_class($this)."::delete_resource", LOG_DEBUG);

		$resql = $this->db->query($sql);
		if (!$resql) {
			$this->error = $this->db->lasterror();
			$this->db->rollback();
			return -1;
		} else {
			if (!$notrigger) {
				$result = $this->call_trigger(strtoupper($element).'_DELETE_RESOURCE', $user);
				if ($result < 0) {
					$this->db->rollback(); return -1;
				}
			}
			$this->db->commit();
			return 1;
		}
	}


	/**
	 * Overwrite magic function to solve problem of cloning object that are kept as references
	 *
	 * @return void
	 */
	public function __clone()
	{
		// Force a copy of this->lines, otherwise it will point to same object.
		if (isset($this->lines) && is_array($this->lines)) {
			$nboflines = count($this->lines);
			for ($i = 0; $i < $nboflines; $i++) {
				$this->lines[$i] = clone $this->lines[$i];
			}
		}
	}

	/**
	 * Common function for all objects extending CommonObject for generating documents
	 *
	 * @param 	string 		$modelspath 	Relative folder where generators are placed
	 * @param 	string 		$modele 		Generator to use. Caller must set it to obj->model_pdf or GETPOST('model_pdf','alpha') for example.
	 * @param 	Translate 	$outputlangs 	Output language to use
	 * @param 	int 		$hidedetails 	1 to hide details. 0 by default
	 * @param 	int 		$hidedesc 		1 to hide product description. 0 by default
	 * @param 	int 		$hideref 		1 to hide product reference. 0 by default
	 * @param   null|array  $moreparams     Array to provide more information
	 * @return 	int 						>0 if OK, <0 if KO
	 * @see	addFileIntoDatabaseIndex()
	 */
	protected function commonGenerateDocument($modelspath, $modele, $outputlangs, $hidedetails, $hidedesc, $hideref, $moreparams = null)
	{
		global $conf, $langs, $user, $hookmanager, $action;

		$srctemplatepath = '';

		$parameters = array('modelspath'=>$modelspath, 'modele'=>$modele, 'outputlangs'=>$outputlangs, 'hidedetails'=>$hidedetails, 'hidedesc'=>$hidedesc, 'hideref'=>$hideref, 'moreparams'=>$moreparams);
		$reshook = $hookmanager->executeHooks('commonGenerateDocument', $parameters, $this, $action); // Note that $action and $object may have been modified by some hooks

		if (empty($reshook)) {
			dol_syslog("commonGenerateDocument modele=".$modele." outputlangs->defaultlang=".(is_object($outputlangs) ? $outputlangs->defaultlang : 'null'));

			if (empty($modele)) {
				$this->error = 'BadValueForParameterModele';
				return -1;
			}

			// Increase limit for PDF build
			$err = error_reporting();
			error_reporting(0);
			@set_time_limit(120);
			error_reporting($err);

			// If selected model is a filename template (then $modele="modelname" or "modelname:filename")
			$tmp = explode(':', $modele, 2);
			if (!empty($tmp[1])) {
				$modele = $tmp[0];
				$srctemplatepath = $tmp[1];
			}

			// Search template files
			$file = '';
			$classname = '';
			$filefound = '';
			$dirmodels = array('/');
			if (is_array($conf->modules_parts['models'])) {
				$dirmodels = array_merge($dirmodels, $conf->modules_parts['models']);
			}
			foreach ($dirmodels as $reldir) {
				foreach (array('doc', 'pdf') as $prefix) {
					if (in_array(get_class($this), array('Adherent'))) {
						// Member module use prefix_modele.class.php
						$file = $prefix."_".$modele.".class.php";
					} else {
						// Other module use prefix_modele.modules.php
						$file = $prefix."_".$modele.".modules.php";
					}

					// On verifie l'emplacement du modele
					$file = dol_buildpath($reldir.$modelspath.$file, 0);
					if (file_exists($file)) {
						$filefound = $file;
						$classname = $prefix.'_'.$modele;
						break;
					}
				}
				if ($filefound) {
					break;
				}
			}

			// If generator was found
			if ($filefound) {
				global $db; // Required to solve a conception default making an include of code using $db instead of $this->db just after.

				require_once $file;

				$obj = new $classname($this->db);

				// If generator is ODT, we must have srctemplatepath defined, if not we set it.
				if ($obj->type == 'odt' && empty($srctemplatepath)) {
					$varfortemplatedir = $obj->scandir;
					if ($varfortemplatedir && !empty($conf->global->$varfortemplatedir)) {
						$dirtoscan = $conf->global->$varfortemplatedir;

						$listoffiles = array();

						// Now we add first model found in directories scanned
						$listofdir = explode(',', $dirtoscan);
						foreach ($listofdir as $key => $tmpdir) {
							$tmpdir = trim($tmpdir);
							$tmpdir = preg_replace('/DOL_DATA_ROOT/', DOL_DATA_ROOT, $tmpdir);
							if (!$tmpdir) {
								unset($listofdir[$key]); continue;
							}
							if (is_dir($tmpdir)) {
								$tmpfiles = dol_dir_list($tmpdir, 'files', 0, '\.od(s|t)$', '', 'name', SORT_ASC, 0);
								if (count($tmpfiles)) {
									$listoffiles = array_merge($listoffiles, $tmpfiles);
								}
							}
						}

						if (count($listoffiles)) {
							foreach ($listoffiles as $record) {
								$srctemplatepath = $record['fullname'];
								break;
							}
						}
					}

					if (empty($srctemplatepath)) {
						$this->error = 'ErrorGenerationAskedForOdtTemplateWithSrcFileNotDefined';
						return -1;
					}
				}

				if ($obj->type == 'odt' && !empty($srctemplatepath)) {
					if (!dol_is_file($srctemplatepath)) {
						dol_syslog("Failed to locate template file ".$srctemplatepath, LOG_WARNING);
						$this->error = 'ErrorGenerationAskedForOdtTemplateWithSrcFileNotFound';
						return -1;
					}
				}

				// We save charset_output to restore it because write_file can change it if needed for
				// output format that does not support UTF8.
				$sav_charset_output = $outputlangs->charset_output;

				if (in_array(get_class($this), array('Adherent'))) {
					$arrayofrecords = array(); // The write_file of templates of adherent class need this var
					$resultwritefile = $obj->write_file($this, $outputlangs, $srctemplatepath, 'member', 1, $moreparams);
				} else {
					 $resultwritefile = $obj->write_file($this, $outputlangs, $srctemplatepath, $hidedetails, $hidedesc, $hideref, $moreparams);
				}
				// After call of write_file $obj->result['fullpath'] is set with generated file. It will be used to update the ECM database index.

				if ($resultwritefile > 0) {
					$outputlangs->charset_output = $sav_charset_output;

					// We delete old preview
					require_once DOL_DOCUMENT_ROOT.'/core/lib/files.lib.php';
					dol_delete_preview($this);

					// Index file in database
					if (!empty($obj->result['fullpath'])) {
						$destfull = $obj->result['fullpath'];
						$upload_dir = dirname($destfull);
						$destfile = basename($destfull);
						$rel_dir = preg_replace('/^'.preg_quote(DOL_DATA_ROOT, '/').'/', '', $upload_dir);

						if (!preg_match('/[\\/]temp[\\/]|[\\/]thumbs|\.meta$/', $rel_dir)) {     // If not a tmp dir
							$filename = basename($destfile);
							$rel_dir = preg_replace('/[\\/]$/', '', $rel_dir);
							$rel_dir = preg_replace('/^[\\/]/', '', $rel_dir);

							include_once DOL_DOCUMENT_ROOT.'/ecm/class/ecmfiles.class.php';
							$ecmfile = new EcmFiles($this->db);
							$result = $ecmfile->fetch(0, '', ($rel_dir ? $rel_dir.'/' : '').$filename);

							 // Set the public "share" key
							$setsharekey = false;
							if ($this->element == 'propal') {
								$useonlinesignature = $conf->global->MAIN_FEATURES_LEVEL; // Replace this with 1 when feature to make online signature is ok
								if ($useonlinesignature) {
									$setsharekey = true;
								}
								if (!empty($conf->global->PROPOSAL_ALLOW_EXTERNAL_DOWNLOAD)) {
									$setsharekey = true;
								}
							}
							if ($this->element == 'commande' && !empty($conf->global->ORDER_ALLOW_EXTERNAL_DOWNLOAD)) {
								$setsharekey = true;
							}
							if ($this->element == 'facture' && !empty($conf->global->INVOICE_ALLOW_EXTERNAL_DOWNLOAD)) {
								$setsharekey = true;
							}
							if ($this->element == 'bank_account' && !empty($conf->global->BANK_ACCOUNT_ALLOW_EXTERNAL_DOWNLOAD)) {
								$setsharekey = true;
							}
							if ($this->element == 'contrat' && !empty($conf->global->CONTRACT_ALLOW_EXTERNAL_DOWNLOAD)) {
								$setsharekey = true;
							}

							if ($setsharekey) {
								if (empty($ecmfile->share)) {	// Because object not found or share not set yet
									require_once DOL_DOCUMENT_ROOT.'/core/lib/security2.lib.php';
									$ecmfile->share = getRandomPassword(true);
								}
							}

							if ($result > 0) {
								$ecmfile->label = md5_file(dol_osencode($destfull)); // hash of file content
								$ecmfile->fullpath_orig = '';
								$ecmfile->gen_or_uploaded = 'generated';
								$ecmfile->description = ''; // indexed content
								$ecmfile->keyword = ''; // keyword content
								$result = $ecmfile->update($user);
								if ($result < 0) {
									setEventMessages($ecmfile->error, $ecmfile->errors, 'warnings');
								}
							} else {
								$ecmfile->entity = $conf->entity;
								$ecmfile->filepath = $rel_dir;
								$ecmfile->filename = $filename;
								$ecmfile->label = md5_file(dol_osencode($destfull)); // hash of file content
								$ecmfile->fullpath_orig = '';
								$ecmfile->gen_or_uploaded = 'generated';
								$ecmfile->description = ''; // indexed content
								$ecmfile->keyword = ''; // keyword content
								$ecmfile->src_object_type = $this->table_element;
								$ecmfile->src_object_id   = $this->id;

								$result = $ecmfile->create($user);
								if ($result < 0) {
									setEventMessages($ecmfile->error, $ecmfile->errors, 'warnings');
								}
							}

							/*$this->result['fullname']=$destfull;
							$this->result['filepath']=$ecmfile->filepath;
							$this->result['filename']=$ecmfile->filename;*/
							//var_dump($obj->update_main_doc_field);exit;

							// Update the last_main_doc field into main object (if document generator has property ->update_main_doc_field set)
							$update_main_doc_field = 0;
							if (!empty($obj->update_main_doc_field)) {
								$update_main_doc_field = 1;
							}
							if ($update_main_doc_field && !empty($this->table_element)) {
								$sql = 'UPDATE '.MAIN_DB_PREFIX.$this->table_element." SET last_main_doc = '".$this->db->escape($ecmfile->filepath.'/'.$ecmfile->filename)."'";
								$sql .= ' WHERE rowid = '.$this->id;

								$resql = $this->db->query($sql);
								if (!$resql) {
									dol_print_error($this->db);
								} else {
									$this->last_main_doc = $ecmfile->filepath.'/'.$ecmfile->filename;
								}
							}
						}
					} else {
						dol_syslog('Method ->write_file was called on object '.get_class($obj).' and return a success but the return array ->result["fullpath"] was not set.', LOG_WARNING);
					}

					// Success in building document. We build meta file.
					dol_meta_create($this);

					return 1;
				} else {
					$outputlangs->charset_output = $sav_charset_output;
					dol_print_error($this->db, "Error generating document for ".__CLASS__.". Error: ".$obj->error, $obj->errors);
					return -1;
				}
			} else {
				if (!$filefound) {
					$this->error = $langs->trans("Error").' Failed to load doc generator with modelpaths='.$modelspath.' - modele='.$modele;
					dol_print_error('', $this->error);
				} else {
					$this->error = $langs->trans("Error")." ".$langs->trans("ErrorFileDoesNotExists", $filefound);
					dol_print_error('', $this->error);
				}
				return -1;
			}
		} else {
			return $reshook;
		}
	}

	/**
	 *  Build thumb
	 *  @todo Move this into files.lib.php
	 *
	 *  @param      string	$file           Path file in UTF8 to original file to create thumbs from.
	 *	@return		void
	 */
	public function addThumbs($file)
	{
		global $maxwidthsmall, $maxheightsmall, $maxwidthmini, $maxheightmini, $quality;

		require_once DOL_DOCUMENT_ROOT.'/core/lib/images.lib.php'; // This define also $maxwidthsmall, $quality, ...

		$file_osencoded = dol_osencode($file);
		if (file_exists($file_osencoded)) {
			// Create small thumbs for company (Ratio is near 16/9)
			// Used on logon for example
			vignette($file_osencoded, $maxwidthsmall, $maxheightsmall, '_small', $quality);

			// Create mini thumbs for company (Ratio is near 16/9)
			// Used on menu or for setup page for example
			vignette($file_osencoded, $maxwidthmini, $maxheightmini, '_mini', $quality);
		}
	}


	/* Functions common to commonobject and commonobjectline */

	/* For default values */

	/**
	 * Return the default value to use for a field when showing the create form of object.
	 * Return values in this order:
	 * 1) If parameter is available into POST, we return it first.
	 * 2) If not but an alternate value was provided as parameter of function, we return it.
	 * 3) If not but a constant $conf->global->OBJECTELEMENT_FIELDNAME is set, we return it (It is better to use the dedicated table).
	 * 4) Return value found into database (TODO No yet implemented)
	 *
	 * @param   string              $fieldname          Name of field
	 * @param   string              $alternatevalue     Alternate value to use
	 * @return  string|string[]                         Default value (can be an array if the GETPOST return an array)
	 **/
	public function getDefaultCreateValueFor($fieldname, $alternatevalue = null)
	{
		global $conf, $_POST;

		// If param here has been posted, we use this value first.
		if (GETPOSTISSET($fieldname)) {
			return GETPOST($fieldname, 'alphanohtml', 3);
		}

		if (isset($alternatevalue)) {
			return $alternatevalue;
		}

		$newelement = $this->element;
		if ($newelement == 'facture') {
			$newelement = 'invoice';
		}
		if ($newelement == 'commande') {
			$newelement = 'order';
		}
		if (empty($newelement)) {
			dol_syslog("Ask a default value using common method getDefaultCreateValueForField on an object with no property ->element defined. Return empty string.", LOG_WARNING);
			return '';
		}

		$keyforfieldname = strtoupper($newelement.'_DEFAULT_'.$fieldname);
		//var_dump($keyforfieldname);
		if (isset($conf->global->$keyforfieldname)) {
			return $conf->global->$keyforfieldname;
		}

		// TODO Ad here a scan into table llx_overwrite_default with a filter on $this->element and $fieldname
	}


	/* For triggers */


	// phpcs:disable PEAR.NamingConventions.ValidFunctionName.ScopeNotCamelCaps
	/**
	 * Call trigger based on this instance.
	 * Some context information may also be provided into array property this->context.
	 * NB:  Error from trigger are stacked in interface->errors
	 * NB2: If return code of triggers are < 0, action calling trigger should cancel all transaction.
	 *
	 * @param   string    $triggerName   trigger's name to execute
	 * @param   User      $user           Object user
	 * @return  int                       Result of run_triggers
	 */
	public function call_trigger($triggerName, $user)
	{
		// phpcs:enable
		global $langs, $conf;

		if (!is_object($langs)) {	// If lang was not defined, we set it. It is required by run_triggers.
			include_once DOL_DOCUMENT_ROOT.'/core/class/translate.class.php';
			$langs = new Translate('', $conf);
		}

		include_once DOL_DOCUMENT_ROOT.'/core/class/interfaces.class.php';
		$interface = new Interfaces($this->db);
		$result = $interface->run_triggers($triggerName, $this, $user, $langs, $conf);

		if ($result < 0) {
			if (!empty($this->errors)) {
				$this->errors = array_unique(array_merge($this->errors, $interface->errors)); // We use array_unique because when a trigger call another trigger on same object, this->errors is added twice.
			} else {
				$this->errors = $interface->errors;
			}
		}
		return $result;
	}


	/* Functions for data in other language */


	/**
	 *  Function to get alternative languages of a data into $this->array_languages
	 *  This method is NOT called by method fetch of objects but must be called separately.
	 *
	 *  @return	int						<0 if error, 0 if no values of alternative languages to find nor found, 1 if a value was found and loaded
	 *  @see fetch_optionnals()
	 */
	public function fetchValuesForExtraLanguages()
	{
		// To avoid SQL errors. Probably not the better solution though
		if (!$this->element) {
			return 0;
		}
		if (!($this->id > 0)) {
			return 0;
		}
		if (is_array($this->array_languages)) {
			return 1;
		}

		$this->array_languages = array();

		$element = $this->element;
		if ($element == 'categorie') {
			$element = 'categories'; // For compatibility
		}

		// Request to get translation values for object
		$sql = "SELECT rowid, property, lang , value";
		$sql .= " FROM ".MAIN_DB_PREFIX."object_lang";
		$sql .= " WHERE type_object = '".$this->db->escape($element)."'";
		$sql .= " AND fk_object = ".$this->id;

		//dol_syslog(get_class($this)."::fetch_optionals get extrafields data for ".$this->table_element, LOG_DEBUG);		// Too verbose
		$resql = $this->db->query($sql);
		if ($resql) {
			$numrows = $this->db->num_rows($resql);
			if ($numrows) {
				$i = 0;
				while ($i < $numrows) {
					$obj = $this->db->fetch_object($resql);
					$key = $obj->property;
					$value = $obj->value;
					$codelang = $obj->lang;
					$type = $this->fields[$key]['type'];

					// we can add this attribute to object
					if (preg_match('/date/', $type)) {
						$this->array_languages[$key][$codelang] = $this->db->jdate($value);
					} else {
						$this->array_languages[$key][$codelang] = $value;
					}

					$i++;
				}
			}

			$this->db->free($resql);

			if ($numrows) {
				return $numrows;
			} else {
				return 0;
			}
		} else {
			dol_print_error($this->db);
			return -1;
		}
	}

	/**
	 * Fill array_options property of object by extrafields value (using for data sent by forms)
	 *
	 * @param	string	$onlykey		Only the following key is filled. When we make update of only one language field ($action = 'update_languages'), calling page must set this to avoid to have other languages being reset.
	 * @return	int						1 if array_options set, 0 if no value, -1 if error (field required missing for example)
	 */
	public function setValuesForExtraLanguages($onlykey = '')
	{
		global $_POST, $langs;

		// Get extra fields
		foreach ($_POST as $postfieldkey => $postfieldvalue) {
			$tmparray = explode('-', $postfieldkey);
			if ($tmparray[0] != 'field') {
				continue;
			}

			$element = $tmparray[1];
			$key = $tmparray[2];
			$codelang = $tmparray[3];
			//var_dump("postfieldkey=".$postfieldkey." element=".$element." key=".$key." codelang=".$codelang);

			if (!empty($onlykey) && $key != $onlykey) {
				continue;
			}
			if ($element != $this->element) {
				continue;
			}

			$key_type = $this->fields[$key]['type'];

			$enabled = 1;
			if (isset($this->fields[$key]['enabled'])) {
				$enabled = dol_eval($this->fields[$key]['enabled'], 1);
			}
			/*$perms = 1;
			if (isset($this->fields[$key]['perms']))
			{
				$perms = dol_eval($this->fields[$key]['perms'], 1);
			}*/
			if (empty($enabled)) {
				continue;
			}
			//if (empty($perms)) continue;

			if (in_array($key_type, array('date'))) {
				// Clean parameters
				// TODO GMT date in memory must be GMT so we should add gm=true in parameters
				$value_key = dol_mktime(0, 0, 0, $_POST[$postfieldkey."month"], $_POST[$postfieldkey."day"], $_POST[$postfieldkey."year"]);
			} elseif (in_array($key_type, array('datetime'))) {
				// Clean parameters
				// TODO GMT date in memory must be GMT so we should add gm=true in parameters
				$value_key = dol_mktime($_POST[$postfieldkey."hour"], $_POST[$postfieldkey."min"], 0, $_POST[$postfieldkey."month"], $_POST[$postfieldkey."day"], $_POST[$postfieldkey."year"]);
			} elseif (in_array($key_type, array('checkbox', 'chkbxlst'))) {
				$value_arr = GETPOST($postfieldkey, 'array'); // check if an array
				if (!empty($value_arr)) {
					$value_key = implode(',', $value_arr);
				} else {
					$value_key = '';
				}
			} elseif (in_array($key_type, array('price', 'double'))) {
				$value_arr = GETPOST($postfieldkey, 'alpha');
				$value_key = price2num($value_arr);
			} else {
				$value_key = GETPOST($postfieldkey);
				if (in_array($key_type, array('link')) && $value_key == '-1') {
					$value_key = '';
				}
			}

			$this->array_languages[$key][$codelang] = $value_key;

			/*if ($nofillrequired) {
				$langs->load('errors');
				setEventMessages($langs->trans('ErrorFieldsRequired').' : '.implode(', ', $error_field_required), null, 'errors');
				return -1;
			}*/
		}

		return 1;
	}


	/* Functions for extrafields */

	/**
	 * Function to make a fetch but set environment to avoid to load computed values before.
	 *
	 * @param	int		$id			ID of object
	 * @return	int					>0 if OK, 0 if not found, <0 if KO
	 */
	public function fetchNoCompute($id)
	{
		global $conf;

		$savDisableCompute = $conf->disable_compute;
		$conf->disable_compute = 1;

		$ret = $this->fetch($id);

		$conf->disable_compute = $savDisableCompute;

		return $ret;
	}

	// phpcs:disable PEAR.NamingConventions.ValidFunctionName.ScopeNotCamelCaps
	/**
	 *  Function to get extra fields of an object into $this->array_options
	 *  This method is in most cases called by method fetch of objects but you can call it separately.
	 *
	 *  @param	int		$rowid			Id of line. Use the id of object if not defined. Deprecated. Function must be called without parameters.
	 *  @param  array	$optionsArray   Array resulting of call of extrafields->fetch_name_optionals_label(). Deprecated. Function must be called without parameters.
	 *  @return	int						<0 if error, 0 if no values of extrafield to find nor found, 1 if an attribute is found and value loaded
	 *  @see fetchValuesForExtraLanguages()
	 */
	public function fetch_optionals($rowid = null, $optionsArray = null)
	{
		// phpcs:enable
		global $conf, $extrafields;

		if (empty($rowid)) {
			$rowid = $this->id;
		}
		if (empty($rowid) && isset($this->rowid)) {
			$rowid = $this->rowid; // deprecated
		}

		// To avoid SQL errors. Probably not the better solution though
		if (!$this->table_element) {
			return 0;
		}

		$this->array_options = array();

		if (!is_array($optionsArray)) {
			// If $extrafields is not a known object, we initialize it. Best practice is to have $extrafields defined into card.php or list.php page.
			if (!isset($extrafields) || !is_object($extrafields)) {
				require_once DOL_DOCUMENT_ROOT.'/core/class/extrafields.class.php';
				$extrafields = new ExtraFields($this->db);
			}

			// Load array of extrafields for elementype = $this->table_element
			if (empty($extrafields->attributes[$this->table_element]['loaded'])) {
				$extrafields->fetch_name_optionals_label($this->table_element);
			}
			$optionsArray = (!empty($extrafields->attributes[$this->table_element]['label']) ? $extrafields->attributes[$this->table_element]['label'] : null);
		} else {
			global $extrafields;
			dol_syslog("Warning: fetch_optionals was called with param optionsArray defined when you should pass null now", LOG_WARNING);
		}

		$table_element = $this->table_element;
		if ($table_element == 'categorie') {
			$table_element = 'categories'; // For compatibility
		}

		// Request to get complementary values
		if (is_array($optionsArray) && count($optionsArray) > 0) {
			$sql = "SELECT rowid";
			foreach ($optionsArray as $name => $label) {
				if (empty($extrafields->attributes[$this->table_element]['type'][$name]) || $extrafields->attributes[$this->table_element]['type'][$name] != 'separate') {
					$sql .= ", ".$name;
				}
			}
			$sql .= " FROM ".MAIN_DB_PREFIX.$table_element."_extrafields";
			$sql .= " WHERE fk_object = ".((int) $rowid);

			//dol_syslog(get_class($this)."::fetch_optionals get extrafields data for ".$this->table_element, LOG_DEBUG);		// Too verbose
			$resql = $this->db->query($sql);
			if ($resql) {
				$numrows = $this->db->num_rows($resql);
				if ($numrows) {
					$tab = $this->db->fetch_array($resql);

					foreach ($tab as $key => $value) {
						// Test fetch_array ! is_int($key) because fetch_array result is a mix table with Key as alpha and Key as int (depend db engine)
						if ($key != 'rowid' && $key != 'tms' && $key != 'fk_member' && !is_int($key)) {
							// we can add this attribute to object
							if (!empty($extrafields) && in_array($extrafields->attributes[$this->table_element]['type'][$key], array('date', 'datetime'))) {
								//var_dump($extrafields->attributes[$this->table_element]['type'][$key]);
								$this->array_options["options_".$key] = $this->db->jdate($value);
							} else {
								$this->array_options["options_".$key] = $value;
							}

							//var_dump('key '.$key.' '.$value.' type='.$extrafields->attributes[$this->table_element]['type'][$key].' '.$this->array_options["options_".$key]);
						}
					}

					// If field is a computed field, value must become result of compute
					foreach ($tab as $key => $value) {
						if (!empty($extrafields) && !empty($extrafields->attributes[$this->table_element]['computed'][$key])) {
							//var_dump($conf->disable_compute);
							if (empty($conf->disable_compute)) {
								$this->array_options["options_".$key] = dol_eval($extrafields->attributes[$this->table_element]['computed'][$key], 1, 0);
							}
						}
					}
				}

				$this->db->free($resql);

				if ($numrows) {
					return $numrows;
				} else {
					return 0;
				}
			} else {
				dol_print_error($this->db);
				return -1;
			}
		}
		return 0;
	}

	/**
	 *	Delete all extra fields values for the current object.
	 *
	 *  @return	int		<0 if KO, >0 if OK
	 *  @see deleteExtraLanguages(), insertExtraField(), updateExtraField(), setValueFrom()
	 */
	public function deleteExtraFields()
	{
		global $conf;

		if (!empty($conf->global->MAIN_EXTRAFIELDS_DISABLED)) {
			return 0;
		}

		$this->db->begin();

		$table_element = $this->table_element;
		if ($table_element == 'categorie') {
			$table_element = 'categories'; // For compatibility
		}

		$sql_del = "DELETE FROM ".MAIN_DB_PREFIX.$table_element."_extrafields WHERE fk_object = ".$this->id;
		dol_syslog(get_class($this)."::deleteExtraFields delete", LOG_DEBUG);
		$resql = $this->db->query($sql_del);
		if (!$resql) {
			$this->error = $this->db->lasterror();
			$this->db->rollback();
			return -1;
		} else {
			$this->db->commit();
			return 1;
		}
	}

	/**
	 *	Add/Update all extra fields values for the current object.
	 *  Data to describe values to insert/update are stored into $this->array_options=array('options_codeforfield1'=>'valueforfield1', 'options_codeforfield2'=>'valueforfield2', ...)
	 *  This function delete record with all extrafields and insert them again from the array $this->array_options.
	 *
	 *  @param	string		$trigger		If defined, call also the trigger (for example COMPANY_MODIFY)
	 *  @param	User		$userused		Object user
	 *  @return int 						-1=error, O=did nothing, 1=OK
	 *  @see insertExtraLanguages(), updateExtraField(), deleteExtraField(), setValueFrom()
	 */
	public function insertExtraFields($trigger = '', $userused = null)
	{
		global $conf, $langs, $user;

		if (!empty($conf->global->MAIN_EXTRAFIELDS_DISABLED)) {
			return 0;
		}

		if (empty($userused)) {
			$userused = $user;
		}

		$error = 0;

		if (!empty($this->array_options)) {
			// Check parameters
			$langs->load('admin');
			require_once DOL_DOCUMENT_ROOT.'/core/class/extrafields.class.php';
			$extrafields = new ExtraFields($this->db);
			$target_extrafields = $extrafields->fetch_name_optionals_label($this->table_element);

			// Eliminate copied source object extra fields that do not exist in target object
			$new_array_options = array();
			foreach ($this->array_options as $key => $value) {
				if (in_array(substr($key, 8), array_keys($target_extrafields))) {	// We remove the 'options_' from $key for test
					$new_array_options[$key] = $value;
				} elseif (in_array($key, array_keys($target_extrafields))) {		// We test on $key that does not contains the 'options_' prefix
					$new_array_options['options_'.$key] = $value;
				}
			}

			foreach ($new_array_options as $key => $value) {
				$attributeKey      = substr($key, 8); // Remove 'options_' prefix
				$attributeType     = $extrafields->attributes[$this->table_element]['type'][$attributeKey];
				$attributeLabel    = $extrafields->attributes[$this->table_element]['label'][$attributeKey];
				$attributeParam    = $extrafields->attributes[$this->table_element]['param'][$attributeKey];
				$attributeRequired = $extrafields->attributes[$this->table_element]['required'][$attributeKey];
				$attrfieldcomputed = $extrafields->attributes[$this->table_element]['computed'][$attributeKey];

				// Similar code than into insertExtraFields
				if ($attributeRequired) {
					$mandatorypb = false;
					if ($attributeType == 'link' && $this->array_options[$key] == '-1') {
						$mandatorypb = true;
					}
					if ($this->array_options[$key] === '') {
						$mandatorypb = true;
					}
					if ($attributeType == 'sellist' && $this->array_options[$key] == '0') {
						$mandatorypb = true;
					}
					if ($mandatorypb) {
						dol_syslog("Mandatory extra field ".$key." is empty");
						$this->errors[] = $langs->trans('ErrorFieldRequired', $attributeLabel);
						return -1;
					}
				}

				//dol_syslog("attributeLabel=".$attributeLabel, LOG_DEBUG);
				//dol_syslog("attributeType=".$attributeType, LOG_DEBUG);

				if (!empty($attrfieldcomputed)) {
					if (!empty($conf->global->MAIN_STORE_COMPUTED_EXTRAFIELDS)) {
						$value = dol_eval($attrfieldcomputed, 1, 0);
						dol_syslog($langs->trans("Extrafieldcomputed")." sur ".$attributeLabel."(".$value.")", LOG_DEBUG);
						$new_array_options[$key] = $value;
					} else {
						$new_array_options[$key] = null;
					}
				}

				switch ($attributeType) {
					case 'int':
						if (!is_numeric($value) && $value != '') {
							$this->errors[] = $langs->trans("ExtraFieldHasWrongValue", $attributeLabel);
							return -1;
						} elseif ($value == '') {
							$new_array_options[$key] = null;
						}
						break;
					case 'price':
					case 'double':
						$value = price2num($value);
						if (!is_numeric($value) && $value != '') {
							dol_syslog($langs->trans("ExtraFieldHasWrongValue")." for ".$attributeLabel."(".$value."is not '".$attributeType."')", LOG_DEBUG);
							$this->errors[] = $langs->trans("ExtraFieldHasWrongValue", $attributeLabel);
							return -1;
						} elseif ($value == '') {
							$new_array_options[$key] = null;
						}
						//dol_syslog("double value"." sur ".$attributeLabel."(".$value." is '".$attributeType."')", LOG_DEBUG);
						$new_array_options[$key] = $value;
						break;
					/*case 'select':	// Not required, we chosed value='0' for undefined values
						 if ($value=='-1')
						 {
							 $this->array_options[$key] = null;
						 }
						 break;*/
					case 'password':
						$algo = '';
						if ($this->array_options[$key] != '' && is_array($extrafields->attributes[$this->table_element]['param'][$attributeKey]['options'])) {
							// If there is an encryption choice, we use it to crypt data before insert
							$tmparrays = array_keys($extrafields->attributes[$this->table_element]['param'][$attributeKey]['options']);
							$algo = reset($tmparrays);
							if ($algo != '') {
								//global $action;		// $action may be 'create', 'update', 'update_extras'...
								//var_dump($action);
								//var_dump($this->oldcopy);exit;
								if (is_object($this->oldcopy)) {		// If this->oldcopy is not defined, we can't know if we change attribute or not, so we must keep value
									//var_dump($this->oldcopy->array_options[$key]); var_dump($this->array_options[$key]);
									if ($this->array_options[$key] == $this->oldcopy->array_options[$key]) {	// If old value crypted in database is same than submited new value, it means we don't change it, so we don't update.
										$new_array_options[$key] = $this->array_options[$key]; // Value is kept
									} else {
										// var_dump($algo);
										$newvalue = dol_hash($this->array_options[$key], $algo);
										$new_array_options[$key] = $newvalue;
									}
								} else {
									$new_array_options[$key] = $this->array_options[$key]; // Value is kept
								}
							}
						} else // Common usage
						{
							$new_array_options[$key] = $this->array_options[$key];
						}
						break;
					case 'date':
					case 'datetime':
						// If data is a string instead of a timestamp, we convert it
						if (!is_int($this->array_options[$key])) {
							$this->array_options[$key] = strtotime($this->array_options[$key]);
						}
						$new_array_options[$key] = $this->db->idate($this->array_options[$key]);
						break;
					case 'link':
						$param_list = array_keys($attributeParam['options']);
						// 0 : ObjectName
						// 1 : classPath
						$InfoFieldList = explode(":", $param_list[0]);
						dol_include_once($InfoFieldList[1]);
						if ($InfoFieldList[0] && class_exists($InfoFieldList[0])) {
							if ($value == '-1') {	// -1 is key for no defined in combo list of objects
								$new_array_options[$key] = '';
							} elseif ($value) {
								$object = new $InfoFieldList[0]($this->db);
								if (is_numeric($value)) {
									$res = $object->fetch($value); // Common case
								} else {
									$res = $object->fetch('', $value); // For compatibility
								}

								if ($res > 0) {
									$new_array_options[$key] = $object->id;
								} else {
									$this->error = "Id/Ref '".$value."' for object '".$object->element."' not found";
									$this->db->rollback();
									return -1;
								}
							}
						} else {
							dol_syslog('Error bad setup of extrafield', LOG_WARNING);
						}
						break;
				}
			}

			$this->db->begin();

			$table_element = $this->table_element;
			if ($table_element == 'categorie') {
				$table_element = 'categories'; // For compatibility
			}

			dol_syslog(get_class($this)."::insertExtraFields delete then insert", LOG_DEBUG);

			$sql_del = "DELETE FROM ".MAIN_DB_PREFIX.$table_element."_extrafields WHERE fk_object = ".$this->id;
			$this->db->query($sql_del);

			$sql = "INSERT INTO ".MAIN_DB_PREFIX.$table_element."_extrafields (fk_object";
			foreach ($new_array_options as $key => $value) {
				$attributeKey = substr($key, 8); // Remove 'options_' prefix
				// Add field of attribut
				if ($extrafields->attributes[$this->table_element]['type'][$attributeKey] != 'separate') { // Only for other type than separator
					$sql .= ",".$attributeKey;
				}
			}
			// We must insert a default value for fields for other entities that are mandatory to avoid not null error
			if (!empty($extrafields->attributes[$this->table_element]['mandatoryfieldsofotherentities']) && is_array($extrafields->attributes[$this->table_element]['mandatoryfieldsofotherentities'])) {
				foreach ($extrafields->attributes[$this->table_element]['mandatoryfieldsofotherentities'] as $tmpkey => $tmpval) {
					if (!isset($extrafields->attributes[$this->table_element]['type'][$tmpkey])) {    // If field not already added previously
						$sql .= ",".$tmpkey;
					}
				}
			}
			$sql .= ") VALUES (".$this->id;

			foreach ($new_array_options as $key => $value) {
				$attributeKey = substr($key, 8); // Remove 'options_' prefix
				// Add field of attribute
				if ($extrafields->attributes[$this->table_element]['type'][$attributeKey] != 'separate') { // Only for other type than separator)
					if ($new_array_options[$key] != '' || $new_array_options[$key] == '0') {
						$sql .= ",'".$this->db->escape($new_array_options[$key])."'";
					} else {
						$sql .= ",null";
					}
				}
			}
			// We must insert a default value for fields for other entities that are mandatory to avoid not null error
			if (!empty($extrafields->attributes[$this->table_element]['mandatoryfieldsofotherentities']) && is_array($extrafields->attributes[$this->table_element]['mandatoryfieldsofotherentities'])) {
				foreach ($extrafields->attributes[$this->table_element]['mandatoryfieldsofotherentities'] as $tmpkey => $tmpval) {
					if (!isset($extrafields->attributes[$this->table_element]['type'][$tmpkey])) {   // If field not already added previously
						if (in_array($tmpval, array('int', 'double', 'price'))) {
							$sql .= ", 0";
						} else {
							$sql .= ", ''";
						}
					}
				}
			}

			$sql .= ")";

			$resql = $this->db->query($sql);
			if (!$resql) {
				$this->error = $this->db->lasterror();
				$error++;
			}

			if (!$error && $trigger) {
				// Call trigger
				$this->context = array('extrafieldaddupdate'=>1);
				$result = $this->call_trigger($trigger, $userused);
				if ($result < 0) {
					$error++;
				}
				// End call trigger
			}

			if ($error) {
				$this->db->rollback();
				return -1;
			} else {
				$this->db->commit();
				return 1;
			}
		} else {
			return 0;
		}
	}

	/**
	 *	Add/Update all extra fields values for the current object.
	 *  Data to describe values to insert/update are stored into $this->array_options=array('options_codeforfield1'=>'valueforfield1', 'options_codeforfield2'=>'valueforfield2', ...)
	 *  This function delete record with all extrafields and insert them again from the array $this->array_options.
	 *
	 *  @param	string		$trigger		If defined, call also the trigger (for example COMPANY_MODIFY)
	 *  @param	User		$userused		Object user
	 *  @return int 						-1=error, O=did nothing, 1=OK
	 *  @see insertExtraFields(), updateExtraField(), setValueFrom()
	 */
	public function insertExtraLanguages($trigger = '', $userused = null)
	{
		global $conf, $langs, $user;

		if (empty($userused)) {
			$userused = $user;
		}

		$error = 0;

		if (!empty($conf->global->MAIN_EXTRALANGUAGES_DISABLED)) {
			return 0; // For avoid conflicts if trigger used
		}

		if (is_array($this->array_languages)) {
			$new_array_languages = $this->array_languages;

			foreach ($new_array_languages as $key => $value) {
				$attributeKey      = $key;
				$attributeType     = $this->fields[$attributeKey]['type'];
				$attributeLabel    = $this->fields[$attributeKey]['label'];

				//dol_syslog("attributeLabel=".$attributeLabel, LOG_DEBUG);
				//dol_syslog("attributeType=".$attributeType, LOG_DEBUG);

				switch ($attributeType) {
					case 'int':
						if (!is_numeric($value) && $value != '') {
							$this->errors[] = $langs->trans("ExtraLanguageHasWrongValue", $attributeLabel);
							return -1;
						} elseif ($value == '') {
							$new_array_languages[$key] = null;
						}
						break;
					case 'double':
						$value = price2num($value);
						if (!is_numeric($value) && $value != '') {
							dol_syslog($langs->trans("ExtraLanguageHasWrongValue")." sur ".$attributeLabel."(".$value."is not '".$attributeType."')", LOG_DEBUG);
							$this->errors[] = $langs->trans("ExtraLanguageHasWrongValue", $attributeLabel);
							return -1;
						} elseif ($value == '') {
							$new_array_languages[$key] = null;
						}
						//dol_syslog("double value"." sur ".$attributeLabel."(".$value." is '".$attributeType."')", LOG_DEBUG);
						$new_array_languages[$key] = $value;
						break;
						/*case 'select':	// Not required, we chosed value='0' for undefined values
						 if ($value=='-1')
						 {
						 $this->array_options[$key] = null;
						 }
						 break;*/
				}
			}

			$this->db->begin();

			$table_element = $this->table_element;
			if ($table_element == 'categorie') {
				$table_element = 'categories'; // For compatibility
			}

			dol_syslog(get_class($this)."::insertExtraLanguages delete then insert", LOG_DEBUG);

			foreach ($new_array_languages as $key => $langcodearray) {	// $key = 'name', 'town', ...
				foreach ($langcodearray as $langcode => $value) {
					$sql_del = "DELETE FROM ".MAIN_DB_PREFIX."object_lang";
					$sql_del .= " WHERE fk_object = ".$this->id." AND property = '".$this->db->escape($key)."' AND type_object = '".$this->db->escape($table_element)."'";
					$sql_del .= " AND lang = '".$this->db->escape($langcode)."'";
					$this->db->query($sql_del);

					if ($value !== '') {
						$sql = "INSERT INTO ".MAIN_DB_PREFIX."object_lang (fk_object, property, type_object, lang, value";
						$sql .= ") VALUES (".$this->id.", '".$this->db->escape($key)."', '".$this->db->escape($table_element)."', '".$this->db->escape($langcode)."', '".$this->db->escape($value)."'";
						$sql .= ")";

						$resql = $this->db->query($sql);
						if (!$resql) {
							$this->error = $this->db->lasterror();
							$error++;
							break;
						}
					}
				}
			}

			if (!$error && $trigger) {
				// Call trigger
				$this->context = array('extralanguagesaddupdate'=>1);
				$result = $this->call_trigger($trigger, $userused);
				if ($result < 0) {
					$error++;
				}
				// End call trigger
			}

			if ($error) {
				$this->db->rollback();
				return -1;
			} else {
				$this->db->commit();
				return 1;
			}
		} else {
			return 0;
		}
	}

	/**
	 *	Update 1 extra field value for the current object. Keep other fields unchanged.
	 *  Data to describe values to update are stored into $this->array_options=array('options_codeforfield1'=>'valueforfield1', 'options_codeforfield2'=>'valueforfield2', ...)
	 *
	 *  @param  string      $key    		Key of the extrafield to update (without starting 'options_')
	 *  @param	string		$trigger		If defined, call also the trigger (for example COMPANY_MODIFY)
	 *  @param	User		$userused		Object user
	 *  @return int                 		-1=error, O=did nothing, 1=OK
	 *  @see updateExtraLanguages(), insertExtraFields(), deleteExtraFields(), setValueFrom()
	 */
	public function updateExtraField($key, $trigger = null, $userused = null)
	{
		global $conf, $langs, $user;

		if (!empty($conf->global->MAIN_EXTRAFIELDS_DISABLED)) {
			return 0;
		}

		if (empty($userused)) {
			$userused = $user;
		}

		$error = 0;

		if (!empty($this->array_options) && isset($this->array_options["options_".$key])) {
			// Check parameters
			$langs->load('admin');
			require_once DOL_DOCUMENT_ROOT.'/core/class/extrafields.class.php';
			$extrafields = new ExtraFields($this->db);
			$extrafields->fetch_name_optionals_label($this->table_element);

			$value = $this->array_options["options_".$key];

			$attributeType     = $extrafields->attributes[$this->table_element]['type'][$key];
			$attributeLabel    = $extrafields->attributes[$this->table_element]['label'][$key];
			$attributeParam    = $extrafields->attributes[$this->table_element]['param'][$key];
			$attributeRequired = $extrafields->attributes[$this->table_element]['required'][$key];
			$attrfieldcomputed = $extrafields->attributes[$this->table_element]['computed'][$key];

			// Similar code than into insertExtraFields
			if ($attributeRequired) {
				$mandatorypb = false;
				if ($attributeType == 'link' && $this->array_options["options_".$key] == '-1') {
					$mandatorypb = true;
				}
				if ($this->array_options["options_".$key] === '') {
					$mandatorypb = true;
				}
				if ($mandatorypb) {
					dol_syslog("Mandatory extra field options_".$key." is empty");
					$this->errors[] = $langs->trans('ErrorFieldRequired', $attributeLabel);
					return -1;
				}
			}

			//dol_syslog("attributeLabel=".$attributeLabel, LOG_DEBUG);
			//dol_syslog("attributeType=".$attributeType, LOG_DEBUG);

			if (!empty($attrfieldcomputed)) {
				if (!empty($conf->global->MAIN_STORE_COMPUTED_EXTRAFIELDS)) {
					$value = dol_eval($attrfieldcomputed, 1, 0);
					dol_syslog($langs->trans("Extrafieldcomputed")." sur ".$attributeLabel."(".$value.")", LOG_DEBUG);
					$this->array_options["options_".$key] = $value;
				} else {
					$this->array_options["options_".$key] = null;
				}
			}

			switch ($attributeType) {
				case 'int':
					if (!is_numeric($value) && $value != '') {
						$this->errors[] = $langs->trans("ExtraFieldHasWrongValue", $attributeLabel);
						return -1;
					} elseif ($value === '') {
						$this->array_options["options_".$key] = null;
					}
					break;
				case 'double':
					$value = price2num($value);
					if (!is_numeric($value) && $value != '') {
						dol_syslog($langs->trans("ExtraFieldHasWrongValue")." sur ".$attributeLabel."(".$value."is not '".$attributeType."')", LOG_DEBUG);
						$this->errors[] = $langs->trans("ExtraFieldHasWrongValue", $attributeLabel);
						return -1;
					} elseif ($value === '') {
						$this->array_options["options_".$key] = null;
					}
					//dol_syslog("double value"." sur ".$attributeLabel."(".$value." is '".$attributeType."')", LOG_DEBUG);
					$this->array_options["options_".$key] = $value;
					break;
				/*case 'select':	// Not required, we chosed value='0' for undefined values
					 if ($value=='-1')
					 {
						 $this->array_options[$key] = null;
					 }
					 break;*/
				case 'price':
					$this->array_options["options_".$key] = price2num($this->array_options["options_".$key]);
					break;
				case 'date':
					$this->array_options["options_".$key] = $this->db->idate($this->array_options["options_".$key]);
					break;
				case 'datetime':
					$this->array_options["options_".$key] = $this->db->idate($this->array_options["options_".$key]);
					break;
				/*
				case 'link':
					$param_list = array_keys($attributeParam['options']);
					// 0 : ObjectName
					// 1 : classPath
					$InfoFieldList = explode(":", $param_list[0]);
					dol_include_once($InfoFieldList[1]);
					if ($InfoFieldList[0] && class_exists($InfoFieldList[0]))
					{
						if ($value == '-1')	// -1 is key for no defined in combo list of objects
						{
							$new_array_options[$key] = '';
						} elseif ($value) {
							$object = new $InfoFieldList[0]($this->db);
							if (is_numeric($value)) $res = $object->fetch($value);	// Common case
							else $res = $object->fetch('', $value);					// For compatibility

							if ($res > 0) $new_array_options[$key] = $object->id;
							else {
								$this->error = "Id/Ref '".$value."' for object '".$object->element."' not found";
								$this->db->rollback();
								return -1;
							}
						}
					} else {
						dol_syslog('Error bad setup of extrafield', LOG_WARNING);
					}
					break;
				*/
			}

			$this->db->begin();

			$linealreadyfound = 0;

			// Check if there is already a line for this object (in most cases, it is, but sometimes it is not, for example when extra field has been created after), so we must keep this overload)
			$sql = "SELECT COUNT(rowid) as nb FROM ".MAIN_DB_PREFIX.$this->table_element."_extrafields WHERE fk_object = ".$this->id;
			$resql = $this->db->query($sql);
			if ($resql) {
				$tmpobj = $this->db->fetch_object($resql);
				if ($tmpobj) {
					$linealreadyfound = $tmpobj->nb;
				}
			}

			if ($linealreadyfound) {
				$sql = "UPDATE ".MAIN_DB_PREFIX.$this->table_element."_extrafields SET ".$key." = '".$this->db->escape($this->array_options["options_".$key])."'";
				$sql .= " WHERE fk_object = ".$this->id;
			} else {
				$result = $this->insertExtraFields('', $user);
				if ($result < 0) {
					$error++;
				}
			}

			$resql = $this->db->query($sql);
			if (!$resql) {
				$error++;
				$this->error = $this->db->lasterror();
			}
			if (!$error && $trigger) {
				// Call trigger
				$this->context = array('extrafieldupdate'=>1);
				$result = $this->call_trigger($trigger, $userused);
				if ($result < 0) {
					$error++;
				}
				// End call trigger
			}

			if ($error) {
				dol_syslog(__METHOD__.$this->error, LOG_ERR);
				$this->db->rollback();
				return -1;
			} else {
				$this->db->commit();
				return 1;
			}
		} else {
			return 0;
		}
	}

	/**
	 *	Update an extra language value for the current object.
	 *  Data to describe values to update are stored into $this->array_options=array('options_codeforfield1'=>'valueforfield1', 'options_codeforfield2'=>'valueforfield2', ...)
	 *
	 *  @param  string      $key    		Key of the extrafield (without starting 'options_')
	 *  @param	string		$trigger		If defined, call also the trigger (for example COMPANY_MODIFY)
	 *  @param	User		$userused		Object user
	 *  @return int                 		-1=error, O=did nothing, 1=OK
	 *  @see updateExtraFields(), insertExtraLanguages()
	 */
	public function updateExtraLanguages($key, $trigger = null, $userused = null)
	{
		global $conf, $langs, $user;

		if (empty($userused)) {
			$userused = $user;
		}

		$error = 0;

		if (!empty($conf->global->MAIN_EXTRALANGUAGES_DISABLED)) {
			return 0; // For avoid conflicts if trigger used
		}

		return 0;
	}


	/**
	 * Return HTML string to put an input field into a page
	 * Code very similar with showInputField of extra fields
	 *
	 * @param  array   		$val	       Array of properties for field to show (used only if ->fields not defined)
	 * @param  string  		$key           Key of attribute
	 * @param  string|array	$value         Preselected value to show (for date type it must be in timestamp format, for amount or price it must be a php numeric value, for array type must be array)
	 * @param  string  		$moreparam     To add more parameters on html input tag
	 * @param  string  		$keysuffix     Prefix string to add into name and id of field (can be used to avoid duplicate names)
	 * @param  string  		$keyprefix     Suffix string to add into name and id of field (can be used to avoid duplicate names)
	 * @param  string|int	$morecss       Value for css to define style/length of field. May also be a numeric.
	 * @param  int			$nonewbutton   Force to not show the new button on field that are links to object
	 * @return string
	 */
	public function showInputField($val, $key, $value, $moreparam = '', $keysuffix = '', $keyprefix = '', $morecss = 0, $nonewbutton = 0)
	{
		global $conf, $langs, $form;

		if (!is_object($form)) {
			require_once DOL_DOCUMENT_ROOT.'/core/class/html.form.class.php';
			$form = new Form($this->db);
		}

		if (!empty($this->fields)) {
			$val = $this->fields[$key];
		}

		$out = '';
		$type = '';
		$param = array();
		$param['options'] = array();
		$reg = array();
		$size = $this->fields[$key]['size'];
		// Because we work on extrafields
		if (preg_match('/^(integer|link):(.*):(.*):(.*):(.*)/i', $val['type'], $reg)) {
			$param['options'] = array($reg[2].':'.$reg[3].':'.$reg[4].':'.$reg[5] => 'N');
			$type = 'link';
		} elseif (preg_match('/^(integer|link):(.*):(.*):(.*)/i', $val['type'], $reg)) {
			$param['options'] = array($reg[2].':'.$reg[3].':'.$reg[4] => 'N');
			$type = 'link';
		} elseif (preg_match('/^(integer|link):(.*):(.*)/i', $val['type'], $reg)) {
			$param['options'] = array($reg[2].':'.$reg[3] => 'N');
			$type = 'link';
		} elseif (preg_match('/^(sellist):(.*):(.*):(.*):(.*)/i', $val['type'], $reg)) {
			$param['options'] = array($reg[2].':'.$reg[3].':'.$reg[4].':'.$reg[5] => 'N');
			$type = 'sellist';
		} elseif (preg_match('/^(sellist):(.*):(.*):(.*)/i', $val['type'], $reg)) {
			$param['options'] = array($reg[2].':'.$reg[3].':'.$reg[4] => 'N');
			$type = 'sellist';
		} elseif (preg_match('/^(sellist):(.*):(.*)/i', $val['type'], $reg)) {
			$param['options'] = array($reg[2].':'.$reg[3] => 'N');
			$type = 'sellist';
		} elseif (preg_match('/varchar\((\d+)\)/', $val['type'], $reg)) {
			$param['options'] = array();
			$type = 'varchar';
			$size = $reg[1];
		} elseif (preg_match('/varchar/', $val['type'])) {
			$param['options'] = array();
			$type = 'varchar';
		} elseif (is_array($this->fields[$key]['arrayofkeyval'])) {
			$param['options'] = $this->fields[$key]['arrayofkeyval'];
			$type = 'select';
		} else {
			$param['options'] = array();
			$type = $this->fields[$key]['type'];
		}

		$label = $this->fields[$key]['label'];
		//$elementtype=$this->fields[$key]['elementtype'];	// Seems not used
		$default = $this->fields[$key]['default'];
		$computed = $this->fields[$key]['computed'];
		$unique = $this->fields[$key]['unique'];
		$required = $this->fields[$key]['required'];
		$autofocusoncreate = $this->fields[$key]['autofocusoncreate'];

		$langfile = $this->fields[$key]['langfile'];
		$list = $this->fields[$key]['list'];
		$hidden = (in_array(abs($this->fields[$key]['visible']), array(0, 2)) ? 1 : 0);

		$objectid = $this->id;

		if ($computed) {
			if (!preg_match('/^search_/', $keyprefix)) {
				return '<span class="opacitymedium">'.$langs->trans("AutomaticallyCalculated").'</span>';
			} else {
				return '';
			}
		}

		// Set value of $morecss. For this, we use in priority showsize from parameters, then $val['css'] then autodefine
		if (empty($morecss) && !empty($val['css'])) {
			$morecss = $val['css'];
		} elseif (empty($morecss)) {
			if ($type == 'date') {
				$morecss = 'minwidth100imp';
			} elseif ($type == 'datetime' || $type == 'link') {	// link means an foreign key to another primary id
				$morecss = 'minwidth200imp';
			} elseif (in_array($type, array('int', 'integer', 'price')) || preg_match('/^double(\([0-9],[0-9]\)){0,1}/', $type)) {
				$morecss = 'maxwidth75';
			} elseif ($type == 'url') {
				$morecss = 'minwidth400';
			} elseif ($type == 'boolean') {
				$morecss = '';
			} else {
				if (round($size) < 12) {
					$morecss = 'minwidth100';
				} elseif (round($size) <= 48) {
					$morecss = 'minwidth200';
				} else {
					$morecss = 'minwidth400';
				}
			}
		}

		if (in_array($type, array('date', 'datetime'))) {
			$tmp = explode(',', $size);
			$newsize = $tmp[0];

			$showtime = in_array($type, array('datetime')) ? 1 : 0;

			// Do not show current date when field not required (see selectDate() method)
			if (!$required && $value == '') {
				$value = '-1';
			}

			// TODO Must also support $moreparam
			$out = $form->selectDate($value, $keyprefix.$key.$keysuffix, $showtime, $showtime, $required, '', 1, (($keyprefix != 'search_' && $keyprefix != 'search_options_') ? 1 : 0), 0, 1);
		} elseif (in_array($type, array('duration'))) {
			$out = $form->select_duration($keyprefix.$key.$keysuffix, $value, 0, 'text', 0, 1);
		} elseif (in_array($type, array('int', 'integer'))) {
			$tmp = explode(',', $size);
			$newsize = $tmp[0];
			$out = '<input type="text" class="flat '.$morecss.'" name="'.$keyprefix.$key.$keysuffix.'" id="'.$keyprefix.$key.$keysuffix.'" maxlength="'.$newsize.'" value="'.dol_escape_htmltag($value).'"'.($moreparam ? $moreparam : '').($autofocusoncreate ? ' autofocus' : '').'>';
		} elseif (in_array($type, array('real'))) {
			$out = '<input type="text" class="flat '.$morecss.'" name="'.$keyprefix.$key.$keysuffix.'" id="'.$keyprefix.$key.$keysuffix.'" value="'.dol_escape_htmltag($value).'"'.($moreparam ? $moreparam : '').($autofocusoncreate ? ' autofocus' : '').'>';
		} elseif (preg_match('/varchar/', $type)) {
			$out = '<input type="text" class="flat '.$morecss.'" name="'.$keyprefix.$key.$keysuffix.'" id="'.$keyprefix.$key.$keysuffix.'" maxlength="'.$size.'" value="'.dol_escape_htmltag($value).'"'.($moreparam ? $moreparam : '').($autofocusoncreate ? ' autofocus' : '').'>';
		} elseif (in_array($type, array('mail', 'phone', 'url'))) {
			$out = '<input type="text" class="flat '.$morecss.'" name="'.$keyprefix.$key.$keysuffix.'" id="'.$keyprefix.$key.$keysuffix.'" value="'.dol_escape_htmltag($value).'" '.($moreparam ? $moreparam : '').($autofocusoncreate ? ' autofocus' : '').'>';
		} elseif (preg_match('/^text/', $type)) {
			if (!preg_match('/search_/', $keyprefix)) {		// If keyprefix is search_ or search_options_, we must just use a simple text field
				require_once DOL_DOCUMENT_ROOT.'/core/class/doleditor.class.php';
				$doleditor = new DolEditor($keyprefix.$key.$keysuffix, $value, '', 200, 'dolibarr_notes', 'In', false, false, false, ROWS_5, '90%');
				$out = $doleditor->Create(1);
			} else {
				$out = '<input type="text" class="flat '.$morecss.' maxwidthonsmartphone" name="'.$keyprefix.$key.$keysuffix.'" id="'.$keyprefix.$key.$keysuffix.'" value="'.dol_escape_htmltag($value).'" '.($moreparam ? $moreparam : '').'>';
			}
		} elseif (preg_match('/^html/', $type)) {
			if (!preg_match('/search_/', $keyprefix)) {		// If keyprefix is search_ or search_options_, we must just use a simple text field
				require_once DOL_DOCUMENT_ROOT.'/core/class/doleditor.class.php';
				$doleditor = new DolEditor($keyprefix.$key.$keysuffix, $value, '', 200, 'dolibarr_notes', 'In', false, false, !empty($conf->fckeditor->enabled) && $conf->global->FCKEDITOR_ENABLE_SOCIETE, ROWS_5, '90%');
				$out = $doleditor->Create(1);
			} else {
				$out = '<input type="text" class="flat '.$morecss.' maxwidthonsmartphone" name="'.$keyprefix.$key.$keysuffix.'" id="'.$keyprefix.$key.$keysuffix.'" value="'.dol_escape_htmltag($value).'" '.($moreparam ? $moreparam : '').'>';
			}
		} elseif ($type == 'boolean') {
			$checked = '';
			if (!empty($value)) {
				$checked = ' checked value="1" ';
			} else {
				$checked = ' value="1" ';
			}
			$out = '<input type="checkbox" class="flat '.$morecss.' maxwidthonsmartphone" name="'.$keyprefix.$key.$keysuffix.'" id="'.$keyprefix.$key.$keysuffix.'" '.$checked.' '.($moreparam ? $moreparam : '').'>';
		} elseif ($type == 'price') {
			if (!empty($value)) {		// $value in memory is a php numeric, we format it into user number format.
				$value = price($value);
			}
			$out = '<input type="text" class="flat '.$morecss.' maxwidthonsmartphone" name="'.$keyprefix.$key.$keysuffix.'" id="'.$keyprefix.$key.$keysuffix.'" value="'.$value.'" '.($moreparam ? $moreparam : '').'> '.$langs->getCurrencySymbol($conf->currency);
		} elseif (preg_match('/^double(\([0-9],[0-9]\)){0,1}/', $type)) {
			if (!empty($value)) {		// $value in memory is a php numeric, we format it into user number format.
				$value = price($value);
			}
			$out = '<input type="text" class="flat '.$morecss.' maxwidthonsmartphone" name="'.$keyprefix.$key.$keysuffix.'" id="'.$keyprefix.$key.$keysuffix.'" value="'.$value.'" '.($moreparam ? $moreparam : '').'> ';
		} elseif ($type == 'select') {
			$out = '';
			if (!empty($conf->use_javascript_ajax) && !empty($conf->global->MAIN_EXTRAFIELDS_USE_SELECT2)) {
				include_once DOL_DOCUMENT_ROOT.'/core/lib/ajax.lib.php';
				$out .= ajax_combobox($keyprefix.$key.$keysuffix, array(), 0);
			}

			$out .= '<select class="flat '.$morecss.' maxwidthonsmartphone" name="'.$keyprefix.$key.$keysuffix.'" id="'.$keyprefix.$key.$keysuffix.'" '.($moreparam ? $moreparam : '').'>';
			if ((!isset($this->fields[$key]['default'])) || ($this->fields[$key]['notnull'] != 1)) {
				$out .= '<option value="0">&nbsp;</option>';
			}
			foreach ($param['options'] as $key => $val) {
				if ((string) $key == '') {
					continue;
				}
				list($val, $parent) = explode('|', $val);
				$out .= '<option value="'.$key.'"';
				$out .= (((string) $value == (string) $key) ? ' selected' : '');
				$out .= (!empty($parent) ? ' parent="'.$parent.'"' : '');
				$out .= '>'.$val.'</option>';
			}
			$out .= '</select>';
		} elseif ($type == 'sellist') {
			$out = '';
			if (!empty($conf->use_javascript_ajax) && !empty($conf->global->MAIN_EXTRAFIELDS_USE_SELECT2)) {
				include_once DOL_DOCUMENT_ROOT.'/core/lib/ajax.lib.php';
				$out .= ajax_combobox($keyprefix.$key.$keysuffix, array(), 0);
			}

			$out .= '<select class="flat '.$morecss.' maxwidthonsmartphone" name="'.$keyprefix.$key.$keysuffix.'" id="'.$keyprefix.$key.$keysuffix.'" '.($moreparam ? $moreparam : '').'>';
			if (is_array($param['options'])) {
				$param_list = array_keys($param['options']);
				$InfoFieldList = explode(":", $param_list[0]);
				$parentName = '';
				$parentField = '';
				// 0 : tableName
				// 1 : label field name
				// 2 : key fields name (if differ of rowid)
				// 3 : key field parent (for dependent lists)
				// 4 : where clause filter on column or table extrafield, syntax field='value' or extra.field=value
				$keyList = (empty($InfoFieldList[2]) ? 'rowid' : $InfoFieldList[2].' as rowid');


				if (count($InfoFieldList) > 4 && !empty($InfoFieldList[4])) {
					if (strpos($InfoFieldList[4], 'extra.') !== false) {
						$keyList = 'main.'.$InfoFieldList[2].' as rowid';
					} else {
						$keyList = $InfoFieldList[2].' as rowid';
					}
				}
				if (count($InfoFieldList) > 3 && !empty($InfoFieldList[3])) {
					list($parentName, $parentField) = explode('|', $InfoFieldList[3]);
					$keyList .= ', '.$parentField;
				}

				$fields_label = explode('|', $InfoFieldList[1]);
				if (is_array($fields_label)) {
					$keyList .= ', ';
					$keyList .= implode(', ', $fields_label);
				}

				$sqlwhere = '';
				$sql = 'SELECT '.$keyList;
				$sql .= ' FROM '.MAIN_DB_PREFIX.$InfoFieldList[0];
				if (!empty($InfoFieldList[4])) {
					// can use SELECT request
					if (strpos($InfoFieldList[4], '$SEL$') !== false) {
						$InfoFieldList[4] = str_replace('$SEL$', 'SELECT', $InfoFieldList[4]);
					}

					// current object id can be use into filter
					if (strpos($InfoFieldList[4], '$ID$') !== false && !empty($objectid)) {
						$InfoFieldList[4] = str_replace('$ID$', $objectid, $InfoFieldList[4]);
					} else {
						$InfoFieldList[4] = str_replace('$ID$', '0', $InfoFieldList[4]);
					}
					//We have to join on extrafield table
					if (strpos($InfoFieldList[4], 'extra') !== false) {
						$sql .= ' as main, '.MAIN_DB_PREFIX.$InfoFieldList[0].'_extrafields as extra';
						$sqlwhere .= ' WHERE extra.fk_object=main.'.$InfoFieldList[2].' AND '.$InfoFieldList[4];
					} else {
						$sqlwhere .= ' WHERE '.$InfoFieldList[4];
					}
				} else {
					$sqlwhere .= ' WHERE 1=1';
				}
				// Some tables may have field, some other not. For the moment we disable it.
				if (in_array($InfoFieldList[0], array('tablewithentity'))) {
					$sqlwhere .= ' AND entity = '.$conf->entity;
				}
				$sql .= $sqlwhere;
				//print $sql;

				$sql .= ' ORDER BY '.implode(', ', $fields_label);

				dol_syslog(get_class($this).'::showInputField type=sellist', LOG_DEBUG);
				$resql = $this->db->query($sql);
				if ($resql) {
					$out .= '<option value="0">&nbsp;</option>';
					$num = $this->db->num_rows($resql);
					$i = 0;
					while ($i < $num) {
						$labeltoshow = '';
						$obj = $this->db->fetch_object($resql);

						// Several field into label (eq table:code|libelle:rowid)
						$notrans = false;
						$fields_label = explode('|', $InfoFieldList[1]);
						if (count($fields_label) > 1) {
							$notrans = true;
							foreach ($fields_label as $field_toshow) {
								$labeltoshow .= $obj->$field_toshow.' ';
							}
						} else {
							$labeltoshow = $obj->{$InfoFieldList[1]};
						}
						$labeltoshow = dol_trunc($labeltoshow, 45);

						if ($value == $obj->rowid) {
							foreach ($fields_label as $field_toshow) {
								$translabel = $langs->trans($obj->$field_toshow);
								if ($translabel != $obj->$field_toshow) {
									$labeltoshow = dol_trunc($translabel, 18).' ';
								} else {
									$labeltoshow = dol_trunc($obj->$field_toshow, 18).' ';
								}
							}
							$out .= '<option value="'.$obj->rowid.'" selected>'.$labeltoshow.'</option>';
						} else {
							if (!$notrans) {
								$translabel = $langs->trans($obj->{$InfoFieldList[1]});
								if ($translabel != $obj->{$InfoFieldList[1]}) {
									$labeltoshow = dol_trunc($translabel, 18);
								} else {
									$labeltoshow = dol_trunc($obj->{$InfoFieldList[1]}, 18);
								}
							}
							if (empty($labeltoshow)) {
								$labeltoshow = '(not defined)';
							}
							if ($value == $obj->rowid) {
								$out .= '<option value="'.$obj->rowid.'" selected>'.$labeltoshow.'</option>';
							}

							if (!empty($InfoFieldList[3]) && $parentField) {
								$parent = $parentName.':'.$obj->{$parentField};
							}

							$out .= '<option value="'.$obj->rowid.'"';
							$out .= ($value == $obj->rowid ? ' selected' : '');
							$out .= (!empty($parent) ? ' parent="'.$parent.'"' : '');
							$out .= '>'.$labeltoshow.'</option>';
						}

						$i++;
					}
					$this->db->free($resql);
				} else {
					print 'Error in request '.$sql.' '.$this->db->lasterror().'. Check setup of extra parameters.<br>';
				}
			}
			$out .= '</select>';
		} elseif ($type == 'checkbox') {
			$value_arr = explode(',', $value);
			$out = $form->multiselectarray($keyprefix.$key.$keysuffix, (empty($param['options']) ?null:$param['options']), $value_arr, '', 0, '', 0, '100%');
		} elseif ($type == 'radio') {
			$out = '';
			foreach ($param['options'] as $keyopt => $val) {
				$out .= '<input class="flat '.$morecss.'" type="radio" name="'.$keyprefix.$key.$keysuffix.'" id="'.$keyprefix.$key.$keysuffix.'" '.($moreparam ? $moreparam : '');
				$out .= ' value="'.$keyopt.'"';
				$out .= ' id="'.$keyprefix.$key.$keysuffix.'_'.$keyopt.'"';
				$out .= ($value == $keyopt ? 'checked' : '');
				$out .= '/><label for="'.$keyprefix.$key.$keysuffix.'_'.$keyopt.'">'.$val.'</label><br>';
			}
		} elseif ($type == 'chkbxlst') {
			if (is_array($value)) {
				$value_arr = $value;
			} else {
				$value_arr = explode(',', $value);
			}

			if (is_array($param['options'])) {
				$param_list = array_keys($param['options']);
				$InfoFieldList = explode(":", $param_list[0]);
				$parentName = '';
				$parentField = '';
				// 0 : tableName
				// 1 : label field name
				// 2 : key fields name (if differ of rowid)
				// 3 : key field parent (for dependent lists)
				// 4 : where clause filter on column or table extrafield, syntax field='value' or extra.field=value
				$keyList = (empty($InfoFieldList[2]) ? 'rowid' : $InfoFieldList[2].' as rowid');

				if (count($InfoFieldList) > 3 && !empty($InfoFieldList[3])) {
					list ($parentName, $parentField) = explode('|', $InfoFieldList[3]);
					$keyList .= ', '.$parentField;
				}
				if (count($InfoFieldList) > 4 && !empty($InfoFieldList[4])) {
					if (strpos($InfoFieldList[4], 'extra.') !== false) {
						$keyList = 'main.'.$InfoFieldList[2].' as rowid';
					} else {
						$keyList = $InfoFieldList[2].' as rowid';
					}
				}

				$fields_label = explode('|', $InfoFieldList[1]);
				if (is_array($fields_label)) {
					$keyList .= ', ';
					$keyList .= implode(', ', $fields_label);
				}

				$sqlwhere = '';
				$sql = 'SELECT '.$keyList;
				$sql .= ' FROM '.MAIN_DB_PREFIX.$InfoFieldList[0];
				if (!empty($InfoFieldList[4])) {
					// can use SELECT request
					if (strpos($InfoFieldList[4], '$SEL$') !== false) {
						$InfoFieldList[4] = str_replace('$SEL$', 'SELECT', $InfoFieldList[4]);
					}

					// current object id can be use into filter
					if (strpos($InfoFieldList[4], '$ID$') !== false && !empty($objectid)) {
						$InfoFieldList[4] = str_replace('$ID$', $objectid, $InfoFieldList[4]);
					} else {
						$InfoFieldList[4] = str_replace('$ID$', '0', $InfoFieldList[4]);
					}

					// We have to join on extrafield table
					if (strpos($InfoFieldList[4], 'extra') !== false) {
						$sql .= ' as main, '.MAIN_DB_PREFIX.$InfoFieldList[0].'_extrafields as extra';
						$sqlwhere .= ' WHERE extra.fk_object=main.'.$InfoFieldList[2].' AND '.$InfoFieldList[4];
					} else {
						$sqlwhere .= ' WHERE '.$InfoFieldList[4];
					}
				} else {
					$sqlwhere .= ' WHERE 1=1';
				}
				// Some tables may have field, some other not. For the moment we disable it.
				if (in_array($InfoFieldList[0], array('tablewithentity'))) {
					$sqlwhere .= ' AND entity = '.$conf->entity;
				}
				// $sql.=preg_replace('/^ AND /','',$sqlwhere);
				// print $sql;

				$sql .= $sqlwhere;
				dol_syslog(get_class($this).'::showInputField type=chkbxlst', LOG_DEBUG);
				$resql = $this->db->query($sql);
				if ($resql) {
					$num = $this->db->num_rows($resql);
					$i = 0;

					$data = array();

					while ($i < $num) {
						$labeltoshow = '';
						$obj = $this->db->fetch_object($resql);

						$notrans = false;
						// Several field into label (eq table:code|libelle:rowid)
						$fields_label = explode('|', $InfoFieldList[1]);
						if (count($fields_label) > 1) {
							$notrans = true;
							foreach ($fields_label as $field_toshow) {
								$labeltoshow .= $obj->$field_toshow.' ';
							}
						} else {
							$labeltoshow = $obj->{$InfoFieldList[1]};
						}
						$labeltoshow = dol_trunc($labeltoshow, 45);

						if (is_array($value_arr) && in_array($obj->rowid, $value_arr)) {
							foreach ($fields_label as $field_toshow) {
								$translabel = $langs->trans($obj->$field_toshow);
								if ($translabel != $obj->$field_toshow) {
									$labeltoshow = dol_trunc($translabel, 18).' ';
								} else {
									$labeltoshow = dol_trunc($obj->$field_toshow, 18).' ';
								}
							}

							$data[$obj->rowid] = $labeltoshow;
						} else {
							if (!$notrans) {
								$translabel = $langs->trans($obj->{$InfoFieldList[1]});
								if ($translabel != $obj->{$InfoFieldList[1]}) {
									$labeltoshow = dol_trunc($translabel, 18);
								} else {
									$labeltoshow = dol_trunc($obj->{$InfoFieldList[1]}, 18);
								}
							}
							if (empty($labeltoshow)) {
								$labeltoshow = '(not defined)';
							}

							if (is_array($value_arr) && in_array($obj->rowid, $value_arr)) {
								$data[$obj->rowid] = $labeltoshow;
							}

							if (!empty($InfoFieldList[3]) && $parentField) {
								$parent = $parentName.':'.$obj->{$parentField};
							}

							$data[$obj->rowid] = $labeltoshow;
						}

						$i++;
					}
					$this->db->free($resql);

					$out = $form->multiselectarray($keyprefix.$key.$keysuffix, $data, $value_arr, '', 0, '', 0, '100%');
				} else {
					print 'Error in request '.$sql.' '.$this->db->lasterror().'. Check setup of extra parameters.<br>';
				}
			}
		} elseif ($type == 'link') {
			$param_list = array_keys($param['options']); // $param_list='ObjectName:classPath[:AddCreateButtonOrNot[:Filter]]'
			$param_list_array = explode(':', $param_list[0]);
			$showempty = (($required && $default != '') ? 0 : 1);

			if (!preg_match('/search_/', $keyprefix)) {
				if (!empty($param_list_array[2])) {		// If the entry into $fields is set to add a create button
					if (!empty($this->fields[$key]['picto'])) {
						$morecss .= ' widthcentpercentminusxx';
					} else {
						$morecss .= ' widthcentpercentminusx';
					}
				} else {
					if (!empty($this->fields[$key]['picto'])) {
						$morecss .= ' widthcentpercentminusx';
					}
				}
			}

			$out = $form->selectForForms($param_list[0], $keyprefix.$key.$keysuffix, $value, $showempty, '', '', $morecss, $moreparam, 0, empty($val['disabled']) ? 0 : 1);

			if (!empty($param_list_array[2])) {		// If the entry into $fields is set to add a create button
				if (!GETPOSTISSET('backtopage') && empty($val['disabled']) && empty($nonewbutton)) {	// To avoid to open several times the 'Create Object' button and to avoid to have button if field is protected by a "disabled".
					list($class, $classfile) = explode(':', $param_list[0]);
					if (file_exists(dol_buildpath(dirname(dirname($classfile)).'/card.php'))) {
						$url_path = dol_buildpath(dirname(dirname($classfile)).'/card.php', 1);
					} else {
						$url_path = dol_buildpath(dirname(dirname($classfile)).'/'.strtolower($class).'_card.php', 1);
					}
					$paramforthenewlink = '';
					$paramforthenewlink .= (GETPOSTISSET('action') ? '&action='.GETPOST('action', 'aZ09') : '');
					$paramforthenewlink .= (GETPOSTISSET('id') ? '&id='.GETPOST('id', 'int') : '');
					$paramforthenewlink .= '&fk_'.strtolower($class).'=--IDFORBACKTOPAGE--';
					// TODO Add Javascript code to add input fields already filled into $paramforthenewlink so we won't loose them when going back to main page
					$out .= '<a class="butActionNew" title="'.$langs->trans("New").'" href="'.$url_path.'?action=create&backtopage='.urlencode($_SERVER['PHP_SELF'].($paramforthenewlink ? '?'.$paramforthenewlink : '')).'"><span class="fa fa-plus-circle valignmiddle"></span></a>';
				}
			}
		} elseif ($type == 'password') {
			// If prefix is 'search_', field is used as a filter, we use a common text field.
			$out = '<input type="'.($keyprefix == 'search_' ? 'text' : 'password').'" class="flat '.$morecss.'" name="'.$keyprefix.$key.$keysuffix.'" id="'.$keyprefix.$key.$keysuffix.'" value="'.$value.'" '.($moreparam ? $moreparam : '').'>';
		} elseif ($type == 'array') {
			$newval = $val;
			$newval['type'] = 'varchar(256)';

			$out = '';
			if (!empty($value)) {
				foreach ($value as $option) {
					$out .= '<span><a class="'.dol_escape_htmltag($keyprefix.$key.$keysuffix).'_del" href="javascript:;"><span class="fa fa-minus-circle valignmiddle"></span></a> ';
					$out .= $this->showInputField($newval, $keyprefix.$key.$keysuffix.'[]', $option, $moreparam, '', '', $morecss).'<br></span>';
				}
			}
			$out .= '<a id="'.dol_escape_htmltag($keyprefix.$key.$keysuffix).'_add" href="javascript:;"><span class="fa fa-plus-circle valignmiddle"></span></a>';

			$newInput = '<span><a class="'.dol_escape_htmltag($keyprefix.$key.$keysuffix).'_del" href="javascript:;"><span class="fa fa-minus-circle valignmiddle"></span></a> ';
			$newInput .= $this->showInputField($newval, $keyprefix.$key.$keysuffix.'[]', '', $moreparam, '', '', $morecss).'<br></span>';

			if (!empty($conf->use_javascript_ajax)) {
				$out .= '
					<script>
					$(document).ready(function() {
						$("a#'.dol_escape_js($keyprefix.$key.$keysuffix).'_add").click(function() {
							$("'.dol_escape_js($newInput).'").insertBefore(this);
						});

						$(document).on("click", "a.'.dol_escape_js($keyprefix.$key.$keysuffix).'_del", function() {
							$(this).parent().remove();
						});
					});
					</script>';
			}
		}
		if (!empty($hidden)) {
			$out = '<input type="hidden" value="'.$value.'" name="'.$keyprefix.$key.$keysuffix.'" id="'.$keyprefix.$key.$keysuffix.'"/>';
		}
		/* Add comments
		 if ($type == 'date') $out.=' (YYYY-MM-DD)';
		 elseif ($type == 'datetime') $out.=' (YYYY-MM-DD HH:MM:SS)';
		 */
		return $out;
	}

	/**
	 * Return HTML string to show a field into a page
	 * Code very similar with showOutputField of extra fields
	 *
	 * @param  array   $val		       Array of properties of field to show
	 * @param  string  $key            Key of attribute
	 * @param  string  $value          Preselected value to show (for date type it must be in timestamp format, for amount or price it must be a php numeric value)
	 * @param  string  $moreparam      To add more parametes on html input tag
	 * @param  string  $keysuffix      Prefix string to add into name and id of field (can be used to avoid duplicate names)
	 * @param  string  $keyprefix      Suffix string to add into name and id of field (can be used to avoid duplicate names)
	 * @param  mixed   $morecss        Value for css to define size. May also be a numeric.
	 * @return string
	 */
	public function showOutputField($val, $key, $value, $moreparam = '', $keysuffix = '', $keyprefix = '', $morecss = '')
	{
		global $conf, $langs, $form;

		if (!is_object($form)) {
			require_once DOL_DOCUMENT_ROOT.'/core/class/html.form.class.php';
			$form = new Form($this->db);
		}

		$objectid = $this->id;
		$label = $val['label'];
		$type  = $val['type'];
		$size  = $val['css'];
		$reg = array();

		// Convert var to be able to share same code than showOutputField of extrafields
		if (preg_match('/varchar\((\d+)\)/', $type, $reg)) {
			$type = 'varchar'; // convert varchar(xx) int varchar
			$size = $reg[1];
		} elseif (preg_match('/varchar/', $type)) {
			$type = 'varchar'; // convert varchar(xx) int varchar
		}
		if (!empty($val['arrayofkeyval']) && is_array($val['arrayofkeyval'])) {
			$type = 'select';
		}
		if (preg_match('/^integer:(.*):(.*)/i', $val['type'], $reg)) {
			$type = 'link';
		}

		$default = $val['default'];
		$computed = $val['computed'];
		$unique = $val['unique'];
		$required = $val['required'];
		$param = array();
		$param['options'] = array();

		if (!empty($val['arrayofkeyval']) && is_array($val['arrayofkeyval'])) {
			$param['options'] = $val['arrayofkeyval'];
		}
		if (preg_match('/^integer:(.*):(.*)/i', $val['type'], $reg)) {
			$type = 'link';
			$param['options'] = array($reg[1].':'.$reg[2]=>$reg[1].':'.$reg[2]);
		} elseif (preg_match('/^sellist:(.*):(.*):(.*):(.*)/i', $val['type'], $reg)) {
			$param['options'] = array($reg[1].':'.$reg[2].':'.$reg[3].':'.$reg[4] => 'N');
			$type = 'sellist';
		} elseif (preg_match('/^sellist:(.*):(.*):(.*)/i', $val['type'], $reg)) {
			$param['options'] = array($reg[1].':'.$reg[2].':'.$reg[3] => 'N');
			$type = 'sellist';
		} elseif (preg_match('/^sellist:(.*):(.*)/i', $val['type'], $reg)) {
			$param['options'] = array($reg[1].':'.$reg[2] => 'N');
			$type = 'sellist';
		}

		$langfile = $val['langfile'];
		$list = $val['list'];
		$help = $val['help'];
		$hidden = (($val['visible'] == 0) ? 1 : 0); // If zero, we are sure it is hidden, otherwise we show. If it depends on mode (view/create/edit form or list, this must be filtered by caller)

		if ($hidden) {
			return '';
		}

		// If field is a computed field, value must become result of compute
		if ($computed) {
			// Make the eval of compute string
			//var_dump($computed);
			$value = dol_eval($computed, 1, 0);
		}

		if (empty($morecss)) {
			if ($type == 'date') {
				$morecss = 'minwidth100imp';
			} elseif ($type == 'datetime' || $type == 'timestamp') {
				$morecss = 'minwidth200imp';
			} elseif (in_array($type, array('int', 'double', 'price'))) {
				$morecss = 'maxwidth75';
			} elseif ($type == 'url') {
				$morecss = 'minwidth400';
			} elseif ($type == 'boolean') {
				$morecss = '';
			} else {
				if (round($size) < 12) {
					$morecss = 'minwidth100';
				} elseif (round($size) <= 48) {
					$morecss = 'minwidth200';
				} else {
					$morecss = 'minwidth400';
				}
			}
		}

		// Format output value differently according to properties of field
		if ($key == 'ref' && method_exists($this, 'getNomUrl')) {
			$value = $this->getNomUrl(1, '', 0, '', 1);
		} elseif ($key == 'status' && method_exists($this, 'getLibStatut')) {
			$value = $this->getLibStatut(3);
		} elseif ($type == 'date') {
			if (!empty($value)) {
				$value = dol_print_date($value, 'day');
			} else {
				$value = '';
			}
		} elseif ($type == 'datetime' || $type == 'timestamp') {
			if (!empty($value)) {
				$value = dol_print_date($value, 'dayhour');
			} else {
				$value = '';
			}
		} elseif ($type == 'duration') {
			include_once DOL_DOCUMENT_ROOT.'/core/lib/date.lib.php';
			if (!is_null($value) && $value !== '') {
				$value = convertSecondToTime($value, 'allhourmin');
			}
		} elseif ($type == 'double' || $type == 'real') {
			if (!is_null($value) && $value !== '') {
				$value = price($value);
			}
		} elseif ($type == 'boolean') {
			$checked = '';
			if (!empty($value)) {
				$checked = ' checked ';
			}
			$value = '<input type="checkbox" '.$checked.' '.($moreparam ? $moreparam : '').' readonly disabled>';
		} elseif ($type == 'mail') {
			$value = dol_print_email($value, 0, 0, 0, 64, 1, 1);
		} elseif ($type == 'url') {
			$value = dol_print_url($value, '_blank', 32, 1);
		} elseif ($type == 'phone') {
			$value = dol_print_phone($value, '', 0, 0, '', '&nbsp;', 1);
		} elseif ($type == 'price') {
			if (!is_null($value) && $value !== '') {
				$value = price($value, 0, $langs, 0, 0, -1, $conf->currency);
			}
		} elseif ($type == 'select') {
			$value = $param['options'][$value];
		} elseif ($type == 'sellist') {
			$param_list = array_keys($param['options']);
			$InfoFieldList = explode(":", $param_list[0]);

			$selectkey = "rowid";
			$keyList = 'rowid';

			if (count($InfoFieldList) > 4 && !empty($InfoFieldList[4])) {
				$selectkey = $InfoFieldList[2];
				$keyList = $InfoFieldList[2].' as rowid';
			}

			$fields_label = explode('|', $InfoFieldList[1]);
			if (is_array($fields_label)) {
				$keyList .= ', ';
				$keyList .= implode(', ', $fields_label);
			}

			$sql = 'SELECT '.$keyList;
			$sql .= ' FROM '.MAIN_DB_PREFIX.$InfoFieldList[0];
			if (strpos($InfoFieldList[4], 'extra') !== false) {
				$sql .= ' as main';
			}
			if ($selectkey == 'rowid' && empty($value)) {
				$sql .= " WHERE ".$selectkey."=0";
			} elseif ($selectkey == 'rowid') {
				$sql .= " WHERE ".$selectkey."=".$this->db->escape($value);
			} else {
				$sql .= " WHERE ".$selectkey."='".$this->db->escape($value)."'";
			}

			//$sql.= ' AND entity = '.$conf->entity;

			dol_syslog(get_class($this).':showOutputField:$type=sellist', LOG_DEBUG);
			$resql = $this->db->query($sql);
			if ($resql) {
				$value = ''; // value was used, so now we reste it to use it to build final output

				$obj = $this->db->fetch_object($resql);

				// Several field into label (eq table:code|libelle:rowid)
				$fields_label = explode('|', $InfoFieldList[1]);

				if (is_array($fields_label) && count($fields_label) > 1) {
					foreach ($fields_label as $field_toshow) {
						$translabel = '';
						if (!empty($obj->$field_toshow)) {
							$translabel = $langs->trans($obj->$field_toshow);
						}
						if ($translabel != $field_toshow) {
							$value .= dol_trunc($translabel, 18).' ';
						} else {
							$value .= $obj->$field_toshow.' ';
						}
					}
				} else {
					$translabel = '';
					if (!empty($obj->{$InfoFieldList[1]})) {
						$translabel = $langs->trans($obj->{$InfoFieldList[1]});
					}
					if ($translabel != $obj->{$InfoFieldList[1]}) {
						$value = dol_trunc($translabel, 18);
					} else {
						$value = $obj->{$InfoFieldList[1]};
					}
				}
			} else {
				dol_syslog(get_class($this).'::showOutputField error '.$this->db->lasterror(), LOG_WARNING);
			}
		} elseif ($type == 'radio') {
			$value = $param['options'][$value];
		} elseif ($type == 'checkbox') {
			$value_arr = explode(',', $value);
			$value = '';
			if (is_array($value_arr) && count($value_arr) > 0) {
				$toprint = array();
				foreach ($value_arr as $keyval => $valueval) {
					$toprint[] = '<li class="select2-search-choice-dolibarr noborderoncategories" style="background: #bbb">'.$param['options'][$valueval].'</li>';
				}
				$value = '<div class="select2-container-multi-dolibarr" style="width: 90%;"><ul class="select2-choices-dolibarr">'.implode(' ', $toprint).'</ul></div>';
			}
		} elseif ($type == 'chkbxlst') {
			$value_arr = explode(',', $value);

			$param_list = array_keys($param['options']);
			$InfoFieldList = explode(":", $param_list[0]);

			$selectkey = "rowid";
			$keyList = 'rowid';

			if (count($InfoFieldList) >= 3) {
				$selectkey = $InfoFieldList[2];
				$keyList = $InfoFieldList[2].' as rowid';
			}

			$fields_label = explode('|', $InfoFieldList[1]);
			if (is_array($fields_label)) {
				$keyList .= ', ';
				$keyList .= implode(', ', $fields_label);
			}

			$sql = 'SELECT '.$keyList;
			$sql .= ' FROM '.MAIN_DB_PREFIX.$InfoFieldList[0];
			if (strpos($InfoFieldList[4], 'extra') !== false) {
				$sql .= ' as main';
			}
			// $sql.= " WHERE ".$selectkey."='".$this->db->escape($value)."'";
			// $sql.= ' AND entity = '.$conf->entity;

			dol_syslog(get_class($this).':showOutputField:$type=chkbxlst', LOG_DEBUG);
			$resql = $this->db->query($sql);
			if ($resql) {
				$value = ''; // value was used, so now we reste it to use it to build final output
				$toprint = array();
				while ($obj = $this->db->fetch_object($resql)) {
					// Several field into label (eq table:code|libelle:rowid)
					$fields_label = explode('|', $InfoFieldList[1]);
					if (is_array($value_arr) && in_array($obj->rowid, $value_arr)) {
						if (is_array($fields_label) && count($fields_label) > 1) {
							foreach ($fields_label as $field_toshow) {
								$translabel = '';
								if (!empty($obj->$field_toshow)) {
									$translabel = $langs->trans($obj->$field_toshow);
								}
								if ($translabel != $field_toshow) {
									$toprint[] = '<li class="select2-search-choice-dolibarr noborderoncategories" style="background: #bbb">'.dol_trunc($translabel, 18).'</li>';
								} else {
									$toprint[] = '<li class="select2-search-choice-dolibarr noborderoncategories" style="background: #bbb">'.$obj->$field_toshow.'</li>';
								}
							}
						} else {
							$translabel = '';
							if (!empty($obj->{$InfoFieldList[1]})) {
								$translabel = $langs->trans($obj->{$InfoFieldList[1]});
							}
							if ($translabel != $obj->{$InfoFieldList[1]}) {
								$toprint[] = '<li class="select2-search-choice-dolibarr noborderoncategories" style="background: #bbb">'.dol_trunc($translabel, 18).'</li>';
							} else {
								$toprint[] = '<li class="select2-search-choice-dolibarr noborderoncategories" style="background: #bbb">'.$obj->{$InfoFieldList[1]}.'</li>';
							}
						}
					}
				}
				$value = '<div class="select2-container-multi-dolibarr" style="width: 90%;"><ul class="select2-choices-dolibarr">'.implode(' ', $toprint).'</ul></div>';
			} else {
				dol_syslog(get_class($this).'::showOutputField error '.$this->db->lasterror(), LOG_WARNING);
			}
		} elseif ($type == 'link') {
			$out = '';

			// only if something to display (perf)
			if ($value) {
				$param_list = array_keys($param['options']); // $param_list='ObjectName:classPath'

				$InfoFieldList = explode(":", $param_list[0]);
				$classname = $InfoFieldList[0];
				$classpath = $InfoFieldList[1];
				$getnomurlparam = (empty($InfoFieldList[2]) ? 3 : $InfoFieldList[2]);
				if (!empty($classpath)) {
					dol_include_once($InfoFieldList[1]);
					if ($classname && class_exists($classname)) {
						$object = new $classname($this->db);
						$object->fetch($value);
						$value = $object->getNomUrl($getnomurlparam);
					}
				} else {
					dol_syslog('Error bad setup of extrafield', LOG_WARNING);
					return 'Error bad setup of extrafield';
				}
			} else {
				$value = '';
			}
		} elseif (preg_match('/^(text|html)/', $type)) {
			$value = dol_htmlentitiesbr($value);
		} elseif ($type == 'password') {
			$value = preg_replace('/./i', '*', $value);
		} elseif ($type == 'array') {
			$value = implode('<br>', $value);
		}

		//print $type.'-'.$size.'-'.$value;
		$out = $value;

		return $out;
	}


	/**
	 * Function to show lines of extrafields with output datas.
	 * This function is responsible to output the <tr> and <td> according to correct number of columns received into $params['colspan'] or <div> according to $display_type
	 *
	 * @param 	Extrafields $extrafields    Extrafield Object
	 * @param 	string      $mode           Show output ('view') or input ('create' or 'edit') for extrafield
	 * @param 	array       $params         Optional parameters. Example: array('style'=>'class="oddeven"', 'colspan'=>$colspan)
	 * @param 	string      $keysuffix      Suffix string to add after name and id of field (can be used to avoid duplicate names)
	 * @param 	string      $keyprefix      Prefix string to add before name and id of field (can be used to avoid duplicate names)
	 * @param	string		$onetrtd		All fields in same tr td. Used by objectline_create.tpl.php for example.
	 * @param	string		$display_type	"card" for form display, "line" for document line display (extrafields on propal line, order line, etc...)
	 * @return 	string
	 */
	public function showOptionals($extrafields, $mode = 'view', $params = null, $keysuffix = '', $keyprefix = '', $onetrtd = 0, $display_type = 'card')
	{
		global $db, $conf, $langs, $action, $form, $hookmanager;

		if (!is_object($form)) {
			$form = new Form($db);
		}

		$out = '';

		$parameters = array();
		$reshook = $hookmanager->executeHooks('showOptionals', $parameters, $this, $action); // Note that $action and $object may have been modified by hook
		if (empty($reshook)) {
			if (is_array($extrafields->attributes[$this->table_element]['label']) && count($extrafields->attributes[$this->table_element]['label']) > 0) {
				$out .= "\n";
				$out .= '<!-- showOptionals --> ';
				$out .= "\n";

				$extrafields_collapse_num = '';
				$e = 0;
				foreach ($extrafields->attributes[$this->table_element]['label'] as $key => $label) {
					// Show only the key field in params
					if (is_array($params) && array_key_exists('onlykey', $params) && $key != $params['onlykey']) {
						continue;
					}

					// Test on 'enabled' ('enabled' is different than 'list' = 'visibility')
					$enabled = 1;
					if ($enabled && isset($extrafields->attributes[$this->table_element]['enabled'][$key])) {
						$enabled = dol_eval($extrafields->attributes[$this->table_element]['enabled'][$key], 1);
					}
					if (empty($enabled)) {
						continue;
					}

					$visibility = 1;
					if ($visibility && isset($extrafields->attributes[$this->table_element]['list'][$key])) {
						$visibility = dol_eval($extrafields->attributes[$this->table_element]['list'][$key], 1);
					}

					$perms = 1;
					if ($perms && isset($extrafields->attributes[$this->table_element]['perms'][$key])) {
						$perms = dol_eval($extrafields->attributes[$this->table_element]['perms'][$key], 1);
					}

					if (($mode == 'create') && abs($visibility) != 1 && abs($visibility) != 3) {
						continue; // <> -1 and <> 1 and <> 3 = not visible on forms, only on list
					} elseif (($mode == 'edit') && abs($visibility) != 1 && abs($visibility) != 3 && abs($visibility) != 4) {
						continue; // <> -1 and <> 1 and <> 3 = not visible on forms, only on list and <> 4 = not visible at the creation
					} elseif ($mode == 'view' && empty($visibility)) {
						continue;
					}
					if (empty($perms)) {
						continue;
					}
					// Load language if required
					if (!empty($extrafields->attributes[$this->table_element]['langfile'][$key])) {
						$langs->load($extrafields->attributes[$this->table_element]['langfile'][$key]);
					}

					$colspan = '';
					if (is_array($params) && count($params) > 0 && $display_type=='card') {
						if (array_key_exists('cols', $params)) {
							$colspan = $params['cols'];
						} elseif (array_key_exists('colspan', $params)) {	// For backward compatibility. Use cols instead now.
							$reg = array();
							if (preg_match('/colspan="(\d+)"/', $params['colspan'], $reg)) {
								$colspan = $reg[1];
							} else {
								$colspan = $params['colspan'];
							}
						}
					}

					switch ($mode) {
						case "view":
							$value = $this->array_options["options_".$key.$keysuffix]; // Value may be clean or formated later
							break;
						case "create":
						case "edit":
							// We get the value of property found with GETPOST so it takes into account:
							// default values overwrite, restore back to list link, ... (but not 'default value in database' of field)
							$check = 'alphanohtml';
							if (in_array($extrafields->attributes[$this->table_element]['type'][$key], array('html', 'text'))) {
								$check = 'restricthtml';
							}
							$getposttemp = GETPOST($keyprefix.'options_'.$key.$keysuffix, $check, 3); // GETPOST can get value from GET, POST or setup of default values overwrite.
							// GETPOST("options_" . $key) can be 'abc' or array(0=>'abc')
							if (is_array($getposttemp) || $getposttemp != '' || GETPOSTISSET($keyprefix.'options_'.$key.$keysuffix)) {
								if (is_array($getposttemp)) {
									// $getposttemp is an array but following code expects a comma separated string
									$value = implode(",", $getposttemp);
								} else {
									$value = $getposttemp;
								}
							} else {
								$value = (!empty($this->array_options["options_".$key]) ? $this->array_options["options_".$key] : ''); // No GET, no POST, no default value, so we take value of object.
							}
							//var_dump($keyprefix.' - '.$key.' - '.$keysuffix.' - '.$keyprefix.'options_'.$key.$keysuffix.' - '.$this->array_options["options_".$key.$keysuffix].' - '.$getposttemp.' - '.$value);
							break;
					}

					// Output value of the current field
					if ($extrafields->attributes[$this->table_element]['type'][$key] == 'separate') {
						$extrafields_collapse_num = '';
						$extrafield_param = $extrafields->attributes[$this->table_element]['param'][$key];
						if (!empty($extrafield_param) && is_array($extrafield_param)) {
							$extrafield_param_list = array_keys($extrafield_param['options']);

							if (count($extrafield_param_list) > 0) {
								$extrafield_collapse_display_value = intval($extrafield_param_list[0]);

								if ($extrafield_collapse_display_value == 1 || $extrafield_collapse_display_value == 2) {
									$extrafields_collapse_num = $extrafields->attributes[$this->table_element]['pos'][$key];
								}
							}
						}

						$out .= $extrafields->showSeparator($key, $this, ($colspan + 1), $display_type);
					} else {
						$class = (!empty($extrafields->attributes[$this->table_element]['hidden'][$key]) ? 'hideobject ' : '');
						$csstyle = '';
						if (is_array($params) && count($params) > 0) {
							if (array_key_exists('class', $params)) {
								$class .= $params['class'].' ';
							}
							if (array_key_exists('style', $params)) {
								$csstyle = $params['style'];
							}
						}

						// add html5 elements
						$domData  = ' data-element="extrafield"';
						$domData .= ' data-targetelement="'.$this->element.'"';
						$domData .= ' data-targetid="'.$this->id.'"';

						$html_id = (empty($this->id) ? '' : 'extrarow-'.$this->element.'_'.$key.'_'.$this->id);
						if ($display_type=='card') {
							if (!empty($conf->global->MAIN_EXTRAFIELDS_USE_TWO_COLUMS) && ($e % 2) == 0) {
								$colspan = '0';
							}

							if ($action == 'selectlines') {
								$colspan++;
							}
						}

						// Convert date into timestamp format (value in memory must be a timestamp)
						if (in_array($extrafields->attributes[$this->table_element]['type'][$key], array('date', 'datetime'))) {
							$datenotinstring = $this->array_options['options_'.$key];
							if (!is_numeric($this->array_options['options_'.$key])) {	// For backward compatibility
								$datenotinstring = $this->db->jdate($datenotinstring);
							}
							$value = (GETPOSTISSET($keyprefix.'options_'.$key.$keysuffix)) ? dol_mktime(GETPOST($keyprefix.'options_'.$key.$keysuffix."hour", 'int', 3), GETPOST($keyprefix.'options_'.$key.$keysuffix."min", 'int', 3), 0, GETPOST($keyprefix.'options_'.$key.$keysuffix."month", 'int', 3), GETPOST($keyprefix.'options_'.$key.$keysuffix."day", 'int', 3), GETPOST($keyprefix.'options_'.$key.$keysuffix."year", 'int', 3)) : $datenotinstring;
						}
						// Convert float submited string into real php numeric (value in memory must be a php numeric)
						if (in_array($extrafields->attributes[$this->table_element]['type'][$key], array('price', 'double'))) {
							$value = (GETPOSTISSET($keyprefix.'options_'.$key.$keysuffix) || $value) ? price2num($value) : $this->array_options['options_'.$key];
						}

						// HTML, text, select, integer and varchar: take into account default value in database if in create mode
						if (in_array($extrafields->attributes[$this->table_element]['type'][$key], array('html', 'text', 'varchar', 'select', 'int'))) {
							if ($action == 'create') {
								$value = (GETPOSTISSET($keyprefix.'options_'.$key.$keysuffix) || $value) ? $value : $extrafields->attributes[$this->table_element]['default'][$key];
							}
						}

						$labeltoshow = $langs->trans($label);
						$helptoshow = $langs->trans($extrafields->attributes[$this->table_element]['help'][$key]);

						if ($display_type == 'card') {
							$out .= '<tr '.($html_id ? 'id="'.$html_id.'" ' : '').$csstyle.' class="valuefieldcreate '.$class.$this->element.'_extras_'.$key.' trextrafields_collapse'.$extrafields_collapse_num.(!empty($this->id)?'_'.$this->id:'').'" '.$domData.' >';
							$out .= '<td class="wordbreak';
						} elseif ($display_type == 'line') {
							$out .= '<div '.($html_id ? 'id="'.$html_id.'" ' : '').$csstyle.' class="valuefieldlinecreate '.$class.$this->element.'_extras_'.$key.' trextrafields_collapse'.$extrafields_collapse_num.(!empty($this->id)?'_'.$this->id:'').'" '.$domData.' >';
							$out .= '<div style="display: inline-block; padding-right:4px" class="wordbreak';
						}
						//$out .= "titlefield";
						//if (GETPOST('action', 'restricthtml') == 'create') $out.='create';
						// BUG #11554 : For public page, use red dot for required fields, instead of bold label
						$tpl_context = isset($params["tpl_context"]) ? $params["tpl_context"] : "none";
						if ($tpl_context == "public") {	// Public page : red dot instead of fieldrequired characters
							$out .= '">';
							if (!empty($extrafields->attributes[$this->table_element]['help'][$key])) {
								$out .= $form->textwithpicto($labeltoshow, $helptoshow);
							} else {
								$out .= $labeltoshow;
							}
							if ($mode != 'view' && !empty($extrafields->attributes[$this->table_element]['required'][$key])) {
								$out .= '&nbsp;<font color="red">*</font>';
							}
						} else {
							if ($mode != 'view' && !empty($extrafields->attributes[$this->table_element]['required'][$key])) {
								$out .= ' fieldrequired';
							}
							$out .= '">';
							if (!empty($extrafields->attributes[$this->table_element]['help'][$key])) {
								$out .= $form->textwithpicto($labeltoshow, $helptoshow);
							} else {
								$out .= $labeltoshow;
							}
						}

						$out .= ($display_type == 'card' ? '</td>' : '</div>');

						$html_id = !empty($this->id) ? $this->element.'_extras_'.$key.'_'.$this->id : '';
						if ($display_type == 'card') {
							$out .= '<td '.($html_id ? 'id="'.$html_id.'" ' : '').' class="'.$this->element.'_extras_'.$key.'" '.($colspan ? ' colspan="'.$colspan.'"' : '').'>';
						} elseif ($display_type == 'line') {
							$out .= '<div '.($html_id ? 'id="'.$html_id.'" ' : '').' style="display: inline-block" class="'.$this->element.'_extras_'.$key.'">';
						}

						switch ($mode) {
							case "view":
								$out .= $extrafields->showOutputField($key, $value);
								break;
							case "create":
								$out .= $extrafields->showInputField($key, $value, '', $keysuffix, '', 0, $this->id, $this->table_element);
								break;
							case "edit":
								$out .= $extrafields->showInputField($key, $value, '', $keysuffix, '', 0, $this->id, $this->table_element);
								break;
						}

						$out .= ($display_type=='card' ? '</td>' : '</div>');

						/*for($ii = 0; $ii < ($colspan - 1); $ii++)
						{
							$out .='<td class="'.$this->element.'_extras_'.$key.'"></td>';
						}*/

						if (!empty($conf->global->MAIN_EXTRAFIELDS_USE_TWO_COLUMS) && (($e % 2) == 1)) {
							$out .= ($display_type=='card' ? '</tr>' : '</div>');
						} else {
							$out .= ($display_type=='card' ? '</tr>' : '</div>');
						}
						$e++;
					}
				}
				$out .= "\n";
				// Add code to manage list depending on others
				if (!empty($conf->use_javascript_ajax)) {
					$out .= '
					<script>
					jQuery(document).ready(function() {
						function showOptions(child_list, parent_list, orig_select)
						{
							var val = $("select[name=\""+parent_list+"\"]").val();
							var parentVal = parent_list + ":" + val;
							if(typeof val == "string"){
				    		    if(val != "") {
					    			var options = orig_select.find("option[parent=\""+parentVal+"\"]").clone();
									$("select[name=\""+child_list+"\"] option[parent]").remove();
									$("select[name=\""+child_list+"\"]").append(options);
								} else {
									var options = orig_select.find("option[parent]").clone();
									$("select[name=\""+child_list+"\"] option[parent]").remove();
									$("select[name=\""+child_list+"\"]").append(options);
								}
				    		} else if(val > 0) {
								var options = orig_select.find("option[parent=\""+parentVal+"\"]").clone();
								$("select[name=\""+child_list+"\"] option[parent]").remove();
								$("select[name=\""+child_list+"\"]").append(options);
							} else {
								var options = orig_select.find("option[parent]").clone();
								$("select[name=\""+child_list+"\"] option[parent]").remove();
								$("select[name=\""+child_list+"\"]").append(options);
							}
						}
						function setListDependencies() {
							jQuery("select option[parent]").parent().each(function() {
								var orig_select = {};
								var child_list = $(this).attr("name");
								orig_select[child_list] = $(this).clone();
								var parent = $(this).find("option[parent]:first").attr("parent");
								var infos = parent.split(":");
								var parent_list = infos[0];

								//Hide daughters lists
								if ($("#"+child_list).val() == 0 && $("#"+parent_list).val() == 0){
								    $("#"+child_list).hide();
								//Show mother lists
								} else if ($("#"+parent_list).val() != 0){
								    $("#"+parent_list).show();
								}
								//Show the child list if the parent list value is selected
								$("select[name=\""+parent_list+"\"]").click(function() {
								    if ($(this).val() != 0){
								        $("#"+child_list).show()
									}
								});

								//When we change parent list
								$("select[name=\""+parent_list+"\"]").change(function() {
									showOptions(child_list, parent_list, orig_select[child_list]);
									//Select the value 0 on child list after a change on the parent list
									$("#"+child_list).val(0).trigger("change");
									//Hide child lists if the parent value is set to 0
									if ($(this).val() == 0){
								   		$("#"+child_list).hide();
									}
								});
							});
						}
						setListDependencies();
					});
					</script>'."\n";
				}

				$out .= '<!-- /showOptionals --> '."\n";
			}
		}

		$out .= $hookmanager->resPrint;

		return $out;
	}


	/**
	 * Returns the rights used for this class
	 * @return stdClass
	 */
	public function getRights()
	{
		global $user;

		$element = $this->element;
		if ($element == 'facturerec') {
			$element = 'facture';
		}

		return $user->rights->{$element};
	}

	/**
	 * Function used to replace a thirdparty id with another one.
	 * This function is meant to be called from replaceThirdparty with the appropiate tables
	 * Column name fk_soc MUST be used to identify thirdparties
	 *
	 * @param  DoliDB 	   $db 			  Database handler
	 * @param  int 		   $origin_id     Old thirdparty id (the thirdparty to delete)
	 * @param  int 		   $dest_id       New thirdparty id (the thirdparty that will received element of the other)
	 * @param  string[]    $tables        Tables that need to be changed
	 * @param  int         $ignoreerrors  Ignore errors. Return true even if errors. We need this when replacement can fails like for categories (categorie of old thirdparty may already exists on new one)
	 * @return bool						  True if success, False if error
	 */
	public static function commonReplaceThirdparty(DoliDB $db, $origin_id, $dest_id, array $tables, $ignoreerrors = 0)
	{
		foreach ($tables as $table) {
			$sql = 'UPDATE '.MAIN_DB_PREFIX.$table.' SET fk_soc = '.$dest_id.' WHERE fk_soc = '.$origin_id;

			if (!$db->query($sql)) {
				if ($ignoreerrors) {
					return true; // TODO Not enough. If there is A-B on kept thirdarty and B-C on old one, we must get A-B-C after merge. Not A-B.
				}
				//$this->errors = $db->lasterror();
				return false;
			}
		}

		return true;
	}

	/**
	 * Get buy price to use for margin calculation. This function is called when buy price is unknown.
	 *	 Set buy price = sell price if ForceBuyingPriceIfNull configured,
	 *   else if calculation MARGIN_TYPE = 'costprice' and costprice is defined, use costprice as buyprice
	 *	 else if calculation MARGIN_TYPE = 'pmp' and pmp is calculated, use pmp as buyprice
	 *	 else set min buy price as buy price
	 *
	 * @param float		$unitPrice		 Product unit price
	 * @param float		$discountPercent Line discount percent
	 * @param int		$fk_product		 Product id
	 * @return	float                    <0 if KO, buyprice if OK
	 */
	public function defineBuyPrice($unitPrice = 0.0, $discountPercent = 0.0, $fk_product = 0)
	{
		global $conf;

		$buyPrice = 0;

		if (($unitPrice > 0) && (isset($conf->global->ForceBuyingPriceIfNull) && $conf->global->ForceBuyingPriceIfNull == 1)) { // In most cases, test here is false
			$buyPrice = $unitPrice * (1 - $discountPercent / 100);
		} else {
			// Get cost price for margin calculation
			if (!empty($fk_product)) {
				if (isset($conf->global->MARGIN_TYPE) && $conf->global->MARGIN_TYPE == 'costprice') {
					require_once DOL_DOCUMENT_ROOT.'/product/class/product.class.php';
					$product = new Product($this->db);
					$result = $product->fetch($fk_product);
					if ($result <= 0) {
						$this->errors[] = 'ErrorProductIdDoesNotExists';
						return -1;
					}
					if ($product->cost_price > 0) {
						$buyPrice = $product->cost_price;
					} elseif ($product->pmp > 0) {
						$buyPrice = $product->pmp;
					}
				} elseif (isset($conf->global->MARGIN_TYPE) && $conf->global->MARGIN_TYPE == 'pmp') {
					require_once DOL_DOCUMENT_ROOT.'/product/class/product.class.php';
					$product = new Product($this->db);
					$result = $product->fetch($fk_product);
					if ($result <= 0) {
						$this->errors[] = 'ErrorProductIdDoesNotExists';
						return -1;
					}
					if ($product->pmp > 0) {
						$buyPrice = $product->pmp;
					}
				}

				if (empty($buyPrice) && isset($conf->global->MARGIN_TYPE) && in_array($conf->global->MARGIN_TYPE, array('1', 'pmp', 'costprice'))) {
					require_once DOL_DOCUMENT_ROOT.'/fourn/class/fournisseur.product.class.php';
					$productFournisseur = new ProductFournisseur($this->db);
					if (($result = $productFournisseur->find_min_price_product_fournisseur($fk_product)) > 0) {
						$buyPrice = $productFournisseur->fourn_unitprice;
					} elseif ($result < 0) {
						$this->errors[] = $productFournisseur->error;
						return -2;
					}
				}
			}
		}
		return $buyPrice;
	}

	// phpcs:disable PEAR.NamingConventions.ValidFunctionName.ScopeNotCamelCaps
	/**
	 *  Show photos of an object (nbmax maximum), into several columns
	 *
	 *  @param		string	$modulepart		'product', 'ticket', ...
	 *  @param      string	$sdir        	Directory to scan (full absolute path)
	 *  @param      int		$size        	0=original size, 1='small' use thumbnail if possible
	 *  @param      int		$nbmax       	Nombre maximum de photos (0=pas de max)
	 *  @param      int		$nbbyrow     	Number of image per line or -1 to use div. Used only if size=1.
	 * 	@param		int		$showfilename	1=Show filename
	 * 	@param		int		$showaction		1=Show icon with action links (resize, delete)
	 * 	@param		int		$maxHeight		Max height of original image when size='small' (so we can use original even if small requested). If 0, always use 'small' thumb image.
	 * 	@param		int		$maxWidth		Max width of original image when size='small'
	 *  @param      int     $nolink         Do not add a href link to view enlarged imaged into a new tab
	 *  @param      int     $notitle        Do not add title tag on image
	 *  @param		int		$usesharelink	Use the public shared link of image (if not available, the 'nophoto' image will be shown instead)
	 *  @return     string					Html code to show photo. Number of photos shown is saved in this->nbphoto
	 */
	public function show_photos($modulepart, $sdir, $size = 0, $nbmax = 0, $nbbyrow = 5, $showfilename = 0, $showaction = 0, $maxHeight = 120, $maxWidth = 160, $nolink = 0, $notitle = 0, $usesharelink = 0)
	{
		// phpcs:enable
		global $conf, $user, $langs;

		include_once DOL_DOCUMENT_ROOT.'/core/lib/files.lib.php';
		include_once DOL_DOCUMENT_ROOT.'/core/lib/images.lib.php';

		$sortfield = 'position_name';
		$sortorder = 'asc';

		$dir = $sdir.'/';
		$pdir = '/';

		$dir .= get_exdir(0, 0, 0, 0, $this, $modulepart);
		$pdir .= get_exdir(0, 0, 0, 0, $this, $modulepart);

		// For backward compatibility
		if ($modulepart == 'product') {
			if (!empty($conf->global->PRODUCT_USE_OLD_PATH_FOR_PHOTO)) {
				$dir = $sdir.'/'.get_exdir($this->id, 2, 0, 0, $this, $modulepart).$this->id."/photos/";
				$pdir = '/'.get_exdir($this->id, 2, 0, 0, $this, $modulepart).$this->id."/photos/";
			}
		}

		// Defined relative dir to DOL_DATA_ROOT
		$relativedir = '';
		if ($dir) {
			$relativedir = preg_replace('/^'.preg_quote(DOL_DATA_ROOT, '/').'/', '', $dir);
			$relativedir = preg_replace('/^[\\/]/', '', $relativedir);
			$relativedir = preg_replace('/[\\/]$/', '', $relativedir);
		}

		$dirthumb = $dir.'thumbs/';
		$pdirthumb = $pdir.'thumbs/';

		$return = '<!-- Photo -->'."\n";
		$nbphoto = 0;

		$filearray = dol_dir_list($dir, "files", 0, '', '(\.meta|_preview.*\.png)$', $sortfield, (strtolower($sortorder) == 'desc' ?SORT_DESC:SORT_ASC), 1);

		/*if (! empty($conf->global->PRODUCT_USE_OLD_PATH_FOR_PHOTO))    // For backward compatiblity, we scan also old dirs
		 {
		 $filearrayold=dol_dir_list($dirold,"files",0,'','(\.meta|_preview.*\.png)$',$sortfield,(strtolower($sortorder)=='desc'?SORT_DESC:SORT_ASC),1);
		 $filearray=array_merge($filearray, $filearrayold);
		 }*/

		completeFileArrayWithDatabaseInfo($filearray, $relativedir);

		if (count($filearray)) {
			if ($sortfield && $sortorder) {
				$filearray = dol_sort_array($filearray, $sortfield, $sortorder);
			}

			foreach ($filearray as $key => $val) {
				$photo = '';
				$file = $val['name'];

				//if (! utf8_check($file)) $file=utf8_encode($file);	// To be sure file is stored in UTF8 in memory

				//if (dol_is_file($dir.$file) && image_format_supported($file) >= 0)
				if (image_format_supported($file) >= 0) {
					$nbphoto++;
					$photo = $file;
					$viewfilename = $file;

					if ($size == 1 || $size == 'small') {   // Format vignette
						// Find name of thumb file
						$photo_vignette = basename(getImageFileNameForSize($dir.$file, '_small'));
						if (!dol_is_file($dirthumb.$photo_vignette)) {
							$photo_vignette = '';
						}

						// Get filesize of original file
						$imgarray = dol_getImageSize($dir.$photo);

						if ($nbbyrow > 0) {
							if ($nbphoto == 1) {
								$return .= '<table class="valigntop center centpercent" style="border: 0; padding: 2px; border-spacing: 2px; border-collapse: separate;">';
							}

							if ($nbphoto % $nbbyrow == 1) {
								$return .= '<tr class="center valignmiddle" style="border: 1px">';
							}
							$return .= '<td style="width: '.ceil(100 / $nbbyrow).'%" class="photo">';
						} elseif ($nbbyrow < 0) {
							$return .= '<div class="inline-block">';
						}

						$return .= "\n";

						$relativefile = preg_replace('/^\//', '', $pdir.$photo);
						if (empty($nolink)) {
							$urladvanced = getAdvancedPreviewUrl($modulepart, $relativefile, 0, 'entity='.$this->entity);
							if ($urladvanced) {
								$return .= '<a href="'.$urladvanced.'">';
							} else {
								$return .= '<a href="'.DOL_URL_ROOT.'/viewimage.php?modulepart='.$modulepart.'&entity='.$this->entity.'&file='.urlencode($pdir.$photo).'" class="aphoto" target="_blank">';
							}
						}

						// Show image (width height=$maxHeight)
						// Si fichier vignette disponible et image source trop grande, on utilise la vignette, sinon on utilise photo origine
						$alt = $langs->transnoentitiesnoconv('File').': '.$relativefile;
						$alt .= ' - '.$langs->transnoentitiesnoconv('Size').': '.$imgarray['width'].'x'.$imgarray['height'];
						if ($notitle) {
							$alt = '';
						}

						if ($usesharelink) {
							if ($val['share']) {
								if (empty($maxHeight) || $photo_vignette && $imgarray['height'] > $maxHeight) {
									$return .= '<!-- Show original file (thumb not yet available with shared links) -->';
									$return .= '<img class="photo photowithmargin" height="'.$maxHeight.'" src="'.DOL_URL_ROOT.'/viewimage.php?hashp='.urlencode($val['share']).'" title="'.dol_escape_htmltag($alt).'">';
								} else {
									$return .= '<!-- Show original file -->';
									$return .= '<img class="photo photowithmargin" height="'.$maxHeight.'" src="'.DOL_URL_ROOT.'/viewimage.php?hashp='.urlencode($val['share']).'" title="'.dol_escape_htmltag($alt).'">';
								}
							} else {
								$return .= '<!-- Show nophoto file (because file is not shared) -->';
								$return .= '<img class="photo photowithmargin" height="'.$maxHeight.'" src="'.DOL_URL_ROOT.'/public/theme/common/nophoto.png" title="'.dol_escape_htmltag($alt).'">';
							}
						} else {
							if (empty($maxHeight) || $photo_vignette && $imgarray['height'] > $maxHeight) {
								$return .= '<!-- Show thumb -->';
								$return .= '<img class="photo photowithmargin maxwidth150onsmartphone" height="'.$maxHeight.'" src="'.DOL_URL_ROOT.'/viewimage.php?modulepart='.$modulepart.'&entity='.$this->entity.'&file='.urlencode($pdirthumb.$photo_vignette).'" title="'.dol_escape_htmltag($alt).'">';
							} else {
								$return .= '<!-- Show original file -->';
								$return .= '<img class="photo photowithmargin" height="'.$maxHeight.'" src="'.DOL_URL_ROOT.'/viewimage.php?modulepart='.$modulepart.'&entity='.$this->entity.'&file='.urlencode($pdir.$photo).'" title="'.dol_escape_htmltag($alt).'">';
							}
						}

						if (empty($nolink)) {
							$return .= '</a>';
						}
						$return .= "\n";

						if ($showfilename) {
							$return .= '<br>'.$viewfilename;
						}
						if ($showaction) {
							$return .= '<br>';
							// On propose la generation de la vignette si elle n'existe pas et si la taille est superieure aux limites
							if ($photo_vignette && (image_format_supported($photo) > 0) && ($this->imgWidth > $maxWidth || $this->imgHeight > $maxHeight)) {
								$return .= '<a href="'.$_SERVER["PHP_SELF"].'?id='.$this->id.'&amp;action=addthumb&amp;file='.urlencode($pdir.$viewfilename).'">'.img_picto($langs->trans('GenerateThumb'), 'refresh').'&nbsp;&nbsp;</a>';
							}
							// Special cas for product
							if ($modulepart == 'product' && ($user->rights->produit->creer || $user->rights->service->creer)) {
								// Link to resize
								$return .= '<a href="'.DOL_URL_ROOT.'/core/photos_resize.php?modulepart='.urlencode('produit|service').'&id='.$this->id.'&amp;file='.urlencode($pdir.$viewfilename).'" title="'.dol_escape_htmltag($langs->trans("Resize")).'">'.img_picto($langs->trans("Resize"), 'resize', '').'</a> &nbsp; ';

								// Link to delete
								$return .= '<a href="'.$_SERVER["PHP_SELF"].'?id='.$this->id.'&amp;action=delete&amp;token='.newToken().'&amp;file='.urlencode($pdir.$viewfilename).'">';
								$return .= img_delete().'</a>';
							}
						}
						$return .= "\n";

						if ($nbbyrow > 0) {
							$return .= '</td>';
							if (($nbphoto % $nbbyrow) == 0) {
								$return .= '</tr>';
							}
						} elseif ($nbbyrow < 0) {
							$return .= '</div>';
						}
					}

					if (empty($size)) {     // Format origine
						$return .= '<img class="photo photowithmargin" src="'.DOL_URL_ROOT.'/viewimage.php?modulepart='.$modulepart.'&entity='.$this->entity.'&file='.urlencode($pdir.$photo).'">';

						if ($showfilename) {
							$return .= '<br>'.$viewfilename;
						}
						if ($showaction) {
							// Special case for product
							if ($modulepart == 'product' && ($user->rights->produit->creer || $user->rights->service->creer)) {
								// Link to resize
								$return .= '<a href="'.DOL_URL_ROOT.'/core/photos_resize.php?modulepart='.urlencode('produit|service').'&id='.$this->id.'&amp;file='.urlencode($pdir.$viewfilename).'" title="'.dol_escape_htmltag($langs->trans("Resize")).'">'.img_picto($langs->trans("Resize"), 'resize', '').'</a> &nbsp; ';

								// Link to delete
								$return .= '<a href="'.$_SERVER["PHP_SELF"].'?id='.$this->id.'&amp;action=delete&amp;token='.newToken().'&amp;file='.urlencode($pdir.$viewfilename).'">';
								$return .= img_delete().'</a>';
							}
						}
					}

					// On continue ou on arrete de boucler ?
					if ($nbmax && $nbphoto >= $nbmax) {
						break;
					}
				}
			}

			if ($size == 1 || $size == 'small') {
				if ($nbbyrow > 0) {
					// Ferme tableau
					while ($nbphoto % $nbbyrow) {
						$return .= '<td style="width: '.ceil(100 / $nbbyrow).'%">&nbsp;</td>';
						$nbphoto++;
					}

					if ($nbphoto) {
						$return .= '</table>';
					}
				}
			}
		}

		$this->nbphoto = $nbphoto;

		return $return;
	}


	/**
	 * Function test if type is array
	 *
	 * @param   array   $info   content informations of field
	 * @return  bool			true if array
	 */
	protected function isArray($info)
	{
		if (is_array($info)) {
			if (isset($info['type']) && $info['type'] == 'array') {
				return true;
			} else {
				return false;
			}
		}
		return false;
	}

	/**
	 * Function test if type is date
	 *
	 * @param   array   $info   content informations of field
	 * @return  bool			true if date
	 */
	public function isDate($info)
	{
		if (isset($info['type']) && ($info['type'] == 'date' || $info['type'] == 'datetime' || $info['type'] == 'timestamp')) {
			return true;
		}
		return false;
	}

	/**
	 * Function test if type is duration
	 *
	 * @param   array   $info   content informations of field
	 * @return  bool			true if field of type duration
	 */
	public function isDuration($info)
	{
		if (is_array($info)) {
			if (isset($info['type']) && ($info['type'] == 'duration')) {
				return true;
			} else {
				return false;
			}
		} else {
			return false;
		}
	}

	/**
	 * Function test if type is integer
	 *
	 * @param   array   $info   content informations of field
	 * @return  bool			true if integer
	 */
	public function isInt($info)
	{
		if (is_array($info)) {
			if (isset($info['type']) && ($info['type'] == 'int' || preg_match('/^integer/i', $info['type']))) {
				return true;
			} else {
				return false;
			}
		} else {
			return false;
		}
	}

	/**
	 * Function test if type is float
	 *
	 * @param   array   $info   content informations of field
	 * @return  bool			true if float
	 */
	public function isFloat($info)
	{
		if (is_array($info)) {
			if (isset($info['type']) && (preg_match('/^(double|real|price)/i', $info['type']))) {
				return true;
			} else {
				return false;
			}
		}
		return false;
	}

	/**
	 * Function test if type is text
	 *
	 * @param   array   $info   content informations of field
	 * @return  bool			true if type text
	 */
	public function isText($info)
	{
		if (is_array($info)) {
			if (isset($info['type']) && $info['type'] == 'text') {
				return true;
			} else {
				return false;
			}
		}
		return false;
	}

	/**
	 * Function test if field can be null
	 *
	 * @param   array   $info   content informations of field
	 * @return  bool			true if it can be null
	 */
	protected function canBeNull($info)
	{
		if (is_array($info)) {
			if (isset($info['notnull']) && $info['notnull'] != '1') {
				return true;
			} else {
				return false;
			}
		}
		return true;
	}

	/**
	 * Function test if field is forced to null if zero or empty
	 *
	 * @param   array   $info   content informations of field
	 * @return  bool			true if forced to null
	 */
	protected function isForcedToNullIfZero($info)
	{
		if (is_array($info)) {
			if (isset($info['notnull']) && $info['notnull'] == '-1') {
				return true;
			} else {
				return false;
			}
		}
		return false;
	}

	/**
	 * Function test if is indexed
	 *
	 * @param   array   $info   content informations of field
	 * @return                  bool
	 */
	protected function isIndex($info)
	{
		if (is_array($info)) {
			if (isset($info['index']) && $info['index'] == true) {
				return true;
			} else {
				return false;
			}
		}
		return false;
	}


	/**
	 * Function to prepare a part of the query for insert.
	 * Note $this->${field} are set by the page that make the createCommon or the updateCommon.
	 * $this->${field} should be a clean value. The page can run
	 *
	 * @return array
	 */
	protected function setSaveQuery()
	{
		global $conf;

		$queryarray = array();
		foreach ($this->fields as $field => $info) {	// Loop on definition of fields
			// Depending on field type ('datetime', ...)
			if ($this->isDate($info)) {
				if (empty($this->{$field})) {
					$queryarray[$field] = null;
				} else {
					$queryarray[$field] = $this->db->idate($this->{$field});
				}
			} elseif ($this->isArray($info)) {
				if (!empty($this->{$field})) {
					if (!is_array($this->{$field})) {
						$this->{$field} = array($this->{$field});
					}
					$queryarray[$field] = serialize($this->{$field});
				} else {
					$queryarray[$field] = null;
				}
			} elseif ($this->isDuration($info)) {
				// $this->{$field} may be null, '', 0, '0', 123, '123'
				if ((isset($this->{$field}) && $this->{$field} != '') || !empty($info['notnull'])) {
					if (!isset($this->{$field})) {
						$queryarray[$field] = 0;
					} else {
						$queryarray[$field] = (int) $this->{$field};		// If '0', it may be set to null later if $info['notnull'] == -1
					}
				} else {
					$queryarray[$field] = null;
				}
			} elseif ($this->isInt($info) || $this->isFloat($info)) {
				if ($field == 'entity' && is_null($this->{$field})) {
					$queryarray[$field] = $conf->entity;
				} else {
					// $this->{$field} may be null, '', 0, '0', 123, '123'
					if ((isset($this->{$field}) && $this->{$field} != '') || !empty($info['notnull'])) {
						if (!isset($this->{$field})) {
							$queryarray[$field] = 0;
						} elseif ($this->isInt($info)) {
							$queryarray[$field] = (int) $this->{$field};	// If '0', it may be set to null later if $info['notnull'] == -1
						} elseif ($this->isFloat($info)) {
							$queryarray[$field] = (double) $this->{$field};	// If '0', it may be set to null later if $info['notnull'] == -1
						}
					} else {
						$queryarray[$field] = null;
					}
				}
			} else {
				$queryarray[$field] = $this->{$field};
			}

			if ($info['type'] == 'timestamp' && empty($queryarray[$field])) {
				unset($queryarray[$field]);
			}
			if (!empty($info['notnull']) && $info['notnull'] == -1 && empty($queryarray[$field])) {
				$queryarray[$field] = null; // May force 0 to null
			}
		}

		return $queryarray;
	}

	/**
	 * Function to load data from a SQL pointer into properties of current object $this
	 *
	 * @param   stdClass    $obj    Contain data of object from database
	 * @return void
	 */
	public function setVarsFromFetchObj(&$obj)
	{
		foreach ($this->fields as $field => $info) {
			if ($this->isDate($info)) {
				if (empty($obj->{$field}) || $obj->{$field} === '0000-00-00 00:00:00' || $obj->{$field} === '1000-01-01 00:00:00') {
					$this->{$field} = 0;
				} else {
					$this->{$field} = strtotime($obj->{$field});
				}
			} elseif ($this->isArray($info)) {
				if (!empty($obj->{$field})) {
					$this->{$field} = @unserialize($obj->{$field});
					// Hack for data not in UTF8
					if ($this->{$field } === false) {
						@unserialize(utf8_decode($obj->{$field}));
					}
				} else {
					$this->{$field} = array();
				}
			} elseif ($this->isInt($info)) {
				if ($field == 'rowid') {
					$this->id = (int) $obj->{$field};
				} else {
					if ($this->isForcedToNullIfZero($info)) {
						if (empty($obj->{$field})) {
							$this->{$field} = null;
						} else {
							$this->{$field} = (double) $obj->{$field};
						}
					} else {
						if (!is_null($obj->{$field}) || (isset($info['notnull']) && $info['notnull'] == 1)) {
							$this->{$field} = (int) $obj->{$field};
						} else {
							$this->{$field} = null;
						}
					}
				}
			} elseif ($this->isFloat($info)) {
				if ($this->isForcedToNullIfZero($info)) {
					if (empty($obj->{$field})) {
						$this->{$field} = null;
					} else {
						$this->{$field} = (double) $obj->{$field};
					}
				} else {
					if (!is_null($obj->{$field}) || (isset($info['notnull']) && $info['notnull'] == 1)) {
						$this->{$field} = (double) $obj->{$field};
					} else {
						$this->{$field} = null;
					}
				}
			} else {
				$this->{$field} = $obj->{$field};
			}
		}

		// If there is no 'ref' field, we force property ->ref to ->id for a better compatibility with common functions.
		if (!isset($this->fields['ref']) && isset($this->id)) {
			$this->ref = $this->id;
		}
	}

	/**
	 * Function to concat keys of fields
	 *
	 * @return string
	 */
	protected function getFieldList()
	{
		$keys = array_keys($this->fields);
		return implode(',', $keys);
	}

	/**
	 * Add quote to field value if necessary
	 *
	 * @param 	string|int	$value			Value to protect
	 * @param	array		$fieldsentry	Properties of field
	 * @return 	string
	 */
	protected function quote($value, $fieldsentry)
	{
		if (is_null($value)) {
			return 'NULL';
		} elseif (preg_match('/^(int|double|real|price)/i', $fieldsentry['type'])) {
			return $this->db->escape("$value");
		} elseif ($fieldsentry['type'] == 'boolean') {
			if ($value) {
				return 'true';
			} else {
				return 'false';
			}
		} else {
			return "'".$this->db->escape($value)."'";
		}
	}


	/**
	 * Create object into database
	 *
	 * @param  User $user      User that creates
	 * @param  bool $notrigger false=launch triggers after, true=disable triggers
	 * @return int             <0 if KO, Id of created object if OK
	 */
	public function createCommon(User $user, $notrigger = false)
	{
		global $langs;
		dol_syslog(get_class($this)."::createCommon create", LOG_DEBUG);

		$error = 0;

		$now = dol_now();

		$fieldvalues = $this->setSaveQuery();

		if (array_key_exists('date_creation', $fieldvalues) && empty($fieldvalues['date_creation'])) {
			$fieldvalues['date_creation'] = $this->db->idate($now);
		}
		if (array_key_exists('fk_user_creat', $fieldvalues) && !($fieldvalues['fk_user_creat'] > 0)) {
			$fieldvalues['fk_user_creat'] = $user->id;
		}
		unset($fieldvalues['rowid']); // The field 'rowid' is reserved field name for autoincrement field so we don't need it into insert.
		if (array_key_exists('ref', $fieldvalues)) {
			$fieldvalues['ref'] = dol_string_nospecial($fieldvalues['ref']); // If field is a ref, we sanitize data
		}

		$keys = array();
		$values = array(); // Array to store string forged for SQL syntax
		foreach ($fieldvalues as $k => $v) {
			$keys[$k] = $k;
			$value = $this->fields[$k];
			$values[$k] = $this->quote($v, $value); // May return string 'NULL' if $value is null
		}

		// Clean and check mandatory
		foreach ($keys as $key) {
			// If field is an implicit foreign key field
			if (preg_match('/^integer:/i', $this->fields[$key]['type']) && $values[$key] == '-1') {
				$values[$key] = '';
			}
			if (!empty($this->fields[$key]['foreignkey']) && $values[$key] == '-1') {
				$values[$key] = '';
			}

			if (isset($this->fields[$key]['notnull']) && $this->fields[$key]['notnull'] == 1 && (!isset($values[$key]) || $values[$key] === 'NULL') && is_null($this->fields[$key]['default'])) {
				$error++;
				$this->errors[] = $langs->trans("ErrorFieldRequired", $this->fields[$key]['label']);
			}

			// If value is null and there is a default value for field
			if (isset($this->fields[$key]['notnull']) && $this->fields[$key]['notnull'] == 1 && (!isset($values[$key]) || $values[$key] === 'NULL') && !is_null($this->fields[$key]['default'])) {
				$values[$key] = $this->fields[$key]['default'];
			}

			// If field is an implicit foreign key field
			if (preg_match('/^integer:/i', $this->fields[$key]['type']) && empty($values[$key])) {
				if (isset($this->fields[$key]['default'])) {
					$values[$key] = $this->fields[$key]['default'];
				} else {
					$values[$key] = 'null';
				}
			}
			if (!empty($this->fields[$key]['foreignkey']) && empty($values[$key])) {
				$values[$key] = 'null';
			}
		}

		if ($error) {
			return -1;
		}

		$this->db->begin();

		if (!$error) {
			$sql = 'INSERT INTO '.MAIN_DB_PREFIX.$this->table_element;
			$sql .= ' ('.implode(", ", $keys).')';
			$sql .= ' VALUES ('.implode(", ", $values).')';

			$res = $this->db->query($sql);
			if ($res === false) {
				$error++;
				$this->errors[] = $this->db->lasterror();
			}
		}

		if (!$error) {
			$this->id = $this->db->last_insert_id(MAIN_DB_PREFIX.$this->table_element);
		}

		// If we have a field ref with a default value of (PROV)
		if (!$error) {
			if (key_exists('ref', $this->fields) && $this->fields['ref']['notnull'] > 0 && !is_null($this->fields['ref']['default']) && $this->fields['ref']['default'] == '(PROV)') {
				$sql = "UPDATE ".MAIN_DB_PREFIX.$this->table_element." SET ref = '(PROV".$this->id.")' WHERE (ref = '(PROV)' OR ref = '') AND rowid = ".$this->id;
				$resqlupdate = $this->db->query($sql);

				if ($resqlupdate === false) {
					$error++;
					$this->errors[] = $this->db->lasterror();
				} else {
					$this->ref = '(PROV'.$this->id.')';
				}
			}
		}

		// Create extrafields
		if (!$error) {
			$result = $this->insertExtraFields();
			if ($result < 0) {
				$error++;
			}
		}

		// Create lines
		if (!empty($this->table_element_line) && !empty($this->fk_element)) {
			$num = (is_array($this->lines) ? count($this->lines) : 0);
			for ($i = 0; $i < $num; $i++) {
				$line = $this->lines[$i];

				$keyforparent = $this->fk_element;
				$line->$keyforparent = $this->id;

				// Test and convert into object this->lines[$i]. When coming from REST API, we may still have an array
				//if (! is_object($line)) $line=json_decode(json_encode($line), false);  // convert recursively array into object.
				if (!is_object($line)) {
					$line = (object) $line;
				}

				$result = $line->create($user, 1);
				if ($result < 0) {
					$this->error = $this->db->lasterror();
					$this->db->rollback();
					return -1;
				}
			}
		}

		// Triggers
		if (!$error && !$notrigger) {
			// Call triggers
			$result = $this->call_trigger(strtoupper(get_class($this)).'_CREATE', $user);
			if ($result < 0) {
				$error++;
			}
			// End call triggers
		}

		// Commit or rollback
		if ($error) {
			$this->db->rollback();
			return -1;
		} else {
			$this->db->commit();
			return $this->id;
		}
	}


	/**
	 * Load object in memory from the database
	 *
	 * @param	int    $id				Id object
	 * @param	string $ref				Ref
	 * @param	string	$morewhere		More SQL filters (' AND ...')
	 * @return 	int         			<0 if KO, 0 if not found, >0 if OK
	 */
	public function fetchCommon($id, $ref = null, $morewhere = '')
	{
		if (empty($id) && empty($ref) && empty($morewhere)) {
			return -1;
		}

		$fieldlist = $this->getFieldList();
		if (empty($fieldlist)) {
			return 0;
		}

		$sql = 'SELECT '.$fieldlist;
		$sql .= ' FROM '.MAIN_DB_PREFIX.$this->table_element;

		if (!empty($id)) {
			$sql .= ' WHERE rowid = '.$id;
		} elseif (!empty($ref)) {
			$sql .= " WHERE ref = ".$this->quote($ref, $this->fields['ref']);
		} else {
			$sql .= ' WHERE 1 = 1'; // usage with empty id and empty ref is very rare
		}
		if (empty($id) && isset($this->ismultientitymanaged) && $this->ismultientitymanaged == 1) {
			$sql .= ' AND entity IN ('.getEntity($this->table_element).')';
		}
		if ($morewhere) {
			$sql .= $morewhere;
		}
		$sql .= ' LIMIT 1'; // This is a fetch, to be sure to get only one record

		$res = $this->db->query($sql);
		if ($res) {
			$obj = $this->db->fetch_object($res);
			if ($obj) {
				$this->setVarsFromFetchObj($obj);

				// Retrieve all extrafield
				// fetch optionals attributes and labels
				$this->fetch_optionals();

				return $this->id;
			} else {
				return 0;
			}
		} else {
			$this->error = $this->db->lasterror();
			$this->errors[] = $this->error;
			return -1;
		}
	}

	/**
	 * Load object in memory from the database
	 *
	 * @param	string	$morewhere		More SQL filters (' AND ...')
	 * @return 	int         			<0 if KO, 0 if not found, >0 if OK
	 */
	public function fetchLinesCommon($morewhere = '')
	{
		$objectlineclassname = get_class($this).'Line';
		if (!class_exists($objectlineclassname)) {
			$this->error = 'Error, class '.$objectlineclassname.' not found during call of fetchLinesCommon';
			return -1;
		}

		$objectline = new $objectlineclassname($this->db);

		$sql = 'SELECT '.$objectline->getFieldList();
		$sql .= ' FROM '.MAIN_DB_PREFIX.$objectline->table_element;
		$sql .= ' WHERE fk_'.$this->element.' = '.$this->id;
		if ($morewhere) {
			$sql .= $morewhere;
		}
		if (isset($objectline->fields['position'])) {
			$sql .= $this->db->order('position', 'ASC');
		}

		$resql = $this->db->query($sql);
		if ($resql) {
			$num_rows = $this->db->num_rows($resql);
			$i = 0;
			while ($i < $num_rows) {
				$obj = $this->db->fetch_object($resql);
				if ($obj) {
					$newline = new $objectlineclassname($this->db);
					$newline->setVarsFromFetchObj($obj);

					$this->lines[] = $newline;
				}
				$i++;
			}

			return 1;
		} else {
			$this->error = $this->db->lasterror();
			$this->errors[] = $this->error;
			return -1;
		}
	}

	/**
	 * Update object into database
	 *
	 * @param  User $user      	User that modifies
	 * @param  bool $notrigger 	false=launch triggers after, true=disable triggers
	 * @return int             	<0 if KO, >0 if OK
	 */
	public function updateCommon(User $user, $notrigger = false)
	{
		global $conf, $langs;
		dol_syslog(get_class($this)."::updateCommon update", LOG_DEBUG);

		$error = 0;

		$now = dol_now();

		$fieldvalues = $this->setSaveQuery();

		if (array_key_exists('date_modification', $fieldvalues) && empty($fieldvalues['date_modification'])) {
			$fieldvalues['date_modification'] = $this->db->idate($now);
		}
		if (array_key_exists('fk_user_modif', $fieldvalues) && !($fieldvalues['fk_user_modif'] > 0)) {
			$fieldvalues['fk_user_modif'] = $user->id;
		}
		unset($fieldvalues['rowid']); // The field 'rowid' is reserved field name for autoincrement field so we don't need it into update.
		if (array_key_exists('ref', $fieldvalues)) {
			$fieldvalues['ref'] = dol_string_nospecial($fieldvalues['ref']); // If field is a ref, we sanitize data
		}

		// Add quotes and escape on fields with type string
		$keys = array();
		$values = array();
		$tmp = array();
		foreach ($fieldvalues as $k => $v) {
			$keys[$k] = $k;
			$value = $this->fields[$k];
			$values[$k] = $this->quote($v, $value);
			$tmp[] = $k.'='.$this->quote($v, $this->fields[$k]);
		}

		// Clean and check mandatory fields
		foreach ($keys as $key) {
			if (preg_match('/^integer:/i', $this->fields[$key]['type']) && $values[$key] == '-1') {
				$values[$key] = ''; // This is an implicit foreign key field
			}
			if (!empty($this->fields[$key]['foreignkey']) && $values[$key] == '-1') {
				$values[$key] = ''; // This is an explicit foreign key field
			}

			//var_dump($key.'-'.$values[$key].'-'.($this->fields[$key]['notnull'] == 1));
			/*
			if ($this->fields[$key]['notnull'] == 1 && empty($values[$key]))
			{
				$error++;
				$this->errors[]=$langs->trans("ErrorFieldRequired", $this->fields[$key]['label']);
			}*/
		}

		$sql = 'UPDATE '.MAIN_DB_PREFIX.$this->table_element.' SET '.implode(', ', $tmp).' WHERE rowid='.$this->id;

		$this->db->begin();
		if (!$error) {
			$res = $this->db->query($sql);
			if ($res === false) {
				$error++;
				$this->errors[] = $this->db->lasterror();
			}
		}

		// Update extrafield
		if (!$error) {
			$result = $this->insertExtraFields();
			if ($result < 0) {
				$error++;
			}
		}

		// Triggers
		if (!$error && !$notrigger) {
			// Call triggers
			$result = $this->call_trigger(strtoupper(get_class($this)).'_MODIFY', $user);
			if ($result < 0) {
				$error++;
			} //Do also here what you must do to rollback action if trigger fail
			// End call triggers
		}

		// Commit or rollback
		if ($error) {
			$this->db->rollback();
			return -1;
		} else {
			$this->db->commit();
			return $this->id;
		}
	}

	/**
	 * Delete object in database
	 *
	 * @param 	User 	$user       			User that deletes
	 * @param 	bool 	$notrigger  			false=launch triggers after, true=disable triggers
	 * @param	int		$forcechilddeletion		0=no, 1=Force deletion of children
	 * @return 	int             				<=0 if KO, >0 if OK
	 */
	public function deleteCommon(User $user, $notrigger = false, $forcechilddeletion = 0)
	{
		dol_syslog(get_class($this)."::deleteCommon delete", LOG_DEBUG);

		$error = 0;

		$this->db->begin();

		if ($forcechilddeletion) {	// Force also delete of childtables that should lock deletion in standard case when option force is off
			foreach ($this->childtables as $table) {
				$sql = 'DELETE FROM '.MAIN_DB_PREFIX.$table.' WHERE '.$this->fk_element.' = '.$this->id;
				$resql = $this->db->query($sql);
				if (!$resql) {
					$this->error = $this->db->lasterror();
					$this->errors[] = $this->error;
					$this->db->rollback();
					return -1;
				}
			}
		} elseif (!empty($this->fk_element) && !empty($this->childtables)) {	// If object has childs linked with a foreign key field, we check all child tables.
			$objectisused = $this->isObjectUsed($this->id);
			if (!empty($objectisused)) {
				dol_syslog(get_class($this)."::deleteCommon Can't delete record as it has some child", LOG_WARNING);
				$this->error = 'ErrorRecordHasChildren';
				$this->errors[] = $this->error;
				$this->db->rollback();
				return 0;
			}
		}

		// Delete cascade first
		if (is_array($this->childtablesoncascade) && !empty($this->childtablesoncascade)) {
			foreach ($this->childtablesoncascade as $table) {
				$deleteFromObject = explode(':', $table);
				if (count($deleteFromObject) >= 2) {
					$className = str_replace('@', '', $deleteFromObject[0]);
					$filePath = $deleteFromObject[1];
					$columnName = $deleteFromObject[2];
					if (dol_include_once($filePath)) {
						$childObject = new $className($this->db);
						if (method_exists($childObject, 'deleteByParentField')) {
							$result = $childObject->deleteByParentField($this->id, $columnName);
							if ($result < 0) {
								$error++;
								$this->errors[] = $childObject->error;
								break;
							}
						} else {
							$error++;
							$this->errors[] = "You defined a cascade delete on an object $childObject but there is no method deleteByParentField for it";
							break;
						}
					} else {
						$error++;
						$this->errors[] = 'Cannot include child class file '.$filePath;
						break;
					}
				} else {
					// Delete record in child table
					$sql = 'DELETE FROM '.MAIN_DB_PREFIX.$table.' WHERE '.$this->fk_element.' = '.$this->id;

					$resql = $this->db->query($sql);
					if (!$resql) {
						$error++;
						$this->error = $this->db->lasterror();
						$this->errors[] = $this->error;
						break;
					}
				}
			}
		}

		if (!$error) {
			if (!$notrigger) {
				// Call triggers
				$result = $this->call_trigger(strtoupper(get_class($this)).'_DELETE', $user);
				if ($result < 0) {
					$error++;
				} // Do also here what you must do to rollback action if trigger fail
				// End call triggers
			}
		}

		// Delete llx_ecm_files
		if (!$error) {
			$res = $this->deleteEcmFiles(1); // Deleting files physically is done later with the dol_delete_dir_recursive
			if (!$res) {
				$error++;
			}
		}

		if (!$error && !empty($this->isextrafieldmanaged)) {
			$result = $this->deleteExtraFields();
			if ($result < 0) {
				$error++;
			}
		}

		if (!$error) {
			$sql = 'DELETE FROM '.MAIN_DB_PREFIX.$this->table_element.' WHERE rowid='.$this->id;

			$res = $this->db->query($sql);
			if ($res === false) {
				$error++;
				$this->errors[] = $this->db->lasterror();
			}
		}

		// Commit or rollback
		if ($error) {
			$this->db->rollback();
			return -1;
		} else {
			$this->db->commit();
			return 1;
		}
	}

	/**
	 * Delete all child object from a parent ID
	 *
	 * @param		int		$parentId      Parent Id
	 * @param		string	$parentField   Name of Foreign key parent column
	 * @return		int						<0 if KO, >0 if OK
	 * @throws Exception
	 */
	public function deleteByParentField($parentId = 0, $parentField = '')
	{
		global $user;

		$error = 0;
		$deleted = 0;

		if (!empty($parentId) && !empty($parentField)) {
			$this->db->begin();

			$sql = "SELECT rowid FROM ".MAIN_DB_PREFIX.$this->table_element;
			$sql .= ' WHERE '.$parentField.' = '.(int) $parentId;

			$resql = $this->db->query($sql);
			if (!$resql) {
				$this->errors[] = $this->db->lasterror();
				$error++;
			} else {
				while ($obj = $this->db->fetch_object($resql)) {
					$result = $this->fetch($obj->rowid);
					if ($result < 0) {
						$error++;
						$this->errors[] = $this->error;
					} else {
						if (get_class($this) == 'Contact') { // TODO special code because delete() for contact has not been standardized like other delete.
							$result = $this->delete();
						} else {
							$result = $this->delete($user);
						}
						if ($result < 0) {
							$error++;
							$this->errors[] = $this->error;
						} else {
							$deleted++;
						}
					}
				}
			}

			if (empty($error)) {
				$this->db->commit();
				return $deleted;
			} else {
				$this->error = implode(', ', $this->errors);
				$this->db->rollback();
				return $error * -1;
			}
		}

		return $deleted;
	}

	/**
	 *  Delete a line of object in database
	 *
	 *	@param  User	$user       User that delete
	 *  @param	int		$idline		Id of line to delete
	 *  @param 	bool 	$notrigger  false=launch triggers after, true=disable triggers
	 *  @return int         		>0 if OK, <0 if KO
	 */
	public function deleteLineCommon(User $user, $idline, $notrigger = false)
	{
		global $conf;

		$error = 0;

		$tmpforobjectclass = get_class($this);
		$tmpforobjectlineclass = ucfirst($tmpforobjectclass).'Line';

		// Call trigger
		$result = $this->call_trigger('LINE'.strtoupper($tmpforobjectclass).'_DELETE', $user);
		if ($result < 0) {
			return -1;
		}
		// End call triggers

		$this->db->begin();

		$sql = "DELETE FROM ".MAIN_DB_PREFIX.$this->table_element_line;
		$sql .= " WHERE rowid=".$idline;

		dol_syslog(get_class($this)."::deleteLineCommon", LOG_DEBUG);
		$resql = $this->db->query($sql);
		if (!$resql) {
			$this->error = "Error ".$this->db->lasterror();
			$error++;
		}

		if (empty($error)) {
			// Remove extrafields
			$tmpobjectline = new $tmpforobjectlineclass($this->db);
			if (!isset($tmpobjectline->isextrafieldmanaged) || !empty($tmpobjectline->isextrafieldmanaged)) {
				$tmpobjectline->id = $idline;
				$result = $tmpobjectline->deleteExtraFields();
				if ($result < 0) {
					$error++;
					$this->error = "Error ".get_class($this)."::deleteLineCommon deleteExtraFields error -4 ".$tmpobjectline->error;
				}
			}
		}

		if (empty($error)) {
			$this->db->commit();
			return 1;
		} else {
			dol_syslog(get_class($this)."::deleteLineCommon ERROR:".$this->error, LOG_ERR);
			$this->db->rollback();
			return -1;
		}
	}


	/**
	 *	Set to a status
	 *
	 *	@param	User	$user			Object user that modify
	 *  @param	int		$status			New status to set (often a constant like self::STATUS_XXX)
	 *  @param	int		$notrigger		1=Does not execute triggers, 0=Execute triggers
	 *  @param  string  $triggercode    Trigger code to use
	 *	@return	int						<0 if KO, >0 if OK
	 */
	public function setStatusCommon($user, $status, $notrigger = 0, $triggercode = '')
	{
		$error = 0;

		$this->db->begin();

		$statusfield = 'status';
		if ($this->element == 'don' || $this->element == 'donation') {
			$statusfield = 'fk_statut';
		}

		$sql = "UPDATE ".MAIN_DB_PREFIX.$this->table_element;
		$sql .= " SET ".$statusfield." = ".((int) $status);
		$sql .= " WHERE rowid = ".$this->id;

		if ($this->db->query($sql)) {
			if (!$error) {
				$this->oldcopy = clone $this;
			}

			if (!$error && !$notrigger) {
				// Call trigger
				$result = $this->call_trigger($triggercode, $user);
				if ($result < 0) {
					$error++;
				}
			}

			if (!$error) {
				$this->status = $status;
				$this->db->commit();
				return 1;
			} else {
				$this->db->rollback();
				return -1;
			}
		} else {
			$this->error = $this->db->error();
			$this->db->rollback();
			return -1;
		}
	}


	/**
	 * Initialise object with example values
	 * Id must be 0 if object instance is a specimen
	 *
	 * @return int
	 */
	public function initAsSpecimenCommon()
	{
		global $user;

		$this->id = 0;
		$this->specimen = 1;
		$fields = array(
			'label' => 'This is label',
			'ref' => 'ABCD1234',
			'description' => 'This is a description',
			'qty' => 123.12,
			'note_public' => 'Public note',
			'note_private' => 'Private note',
			'date_creation' => (dol_now() - 3600 * 48),
			'date_modification' => (dol_now() - 3600 * 24),
			'fk_user_creat' => $user->id,
			'fk_user_modif' => $user->id,
			'date' => dol_now(),
		);
		foreach ($fields as $key => $value) {
			if (array_key_exists($key, $this->fields)) {
				$this->{$key} = $value;
			}
		}
		return 1;
	}


	/* Part for comments */

	/**
	 * Load comments linked with current task
	 *	@return boolean	1 if ok
	 */
	public function fetchComments()
	{
		require_once DOL_DOCUMENT_ROOT.'/core/class/comment.class.php';

		$comment = new Comment($this->db);
		$result = $comment->fetchAllFor($this->element, $this->id);
		if ($result < 0) {
			$this->errors = array_merge($this->errors, $comment->errors);
			return -1;
		} else {
			$this->comments = $comment->comments;
		}
		return count($this->comments);
	}

	/**
	 * Return nb comments already posted
	 *
	 * @return int
	 */
	public function getNbComments()
	{
		return count($this->comments);
	}

	/**
	 * Trim object parameters
	 *
	 * @param string[] $parameters array of parameters to trim
	 * @return void
	 */
	public function trimParameters($parameters)
	{
		if (!is_array($parameters)) {
			return;
		}
		foreach ($parameters as $parameter) {
			if (isset($this->$parameter)) {
				$this->$parameter = trim($this->$parameter);
			}
		}
	}

	/* Part for categories/tags */

	/**
	 * Sets object to given categories.
	 *
	 * Deletes object from existing categories not supplied.
	 * Adds it to non existing supplied categories.
	 * Existing categories are left untouch.
	 *
	 * @param 	string 		$type_categ 	Category type ('customer', 'supplier', 'website_page', ...)
	 * @return	int							Array of category objects or < 0 if KO
	 */
	public function getCategoriesCommon($type_categ)
	{
		require_once DOL_DOCUMENT_ROOT.'/categories/class/categorie.class.php';

		// Get current categories
		$c = new Categorie($this->db);
		$existing = $c->containing($this->id, $type_categ, 'id');

		return $existing;
	}

	/**
	 * Sets object to given categories.
	 *
	 * Adds it to non existing supplied categories.
	 * Deletes object from existing categories not supplied (if remove_existing==true).
	 * Existing categories are left untouch.
	 *
	 * @param 	int[]|int 	$categories 		Category ID or array of Categories IDs
	 * @param 	string 		$type_categ 		Category type ('customer', 'supplier', 'website_page', ...) definied into const class Categorie type
	 * @param 	boolean		$remove_existing 	True: Remove existings categories from Object if not supplies by $categories, False: let them
	 * @return	int							<0 if KO, >0 if OK
	 */
	public function setCategoriesCommon($categories, $type_categ = '', $remove_existing = true)
	{
		dol_syslog(get_class($this)."::setCategoriesCommon Oject Id:".$this->id.' type_categ:'.$type_categ.' nb tag add:'.count($categories), LOG_DEBUG);

		require_once DOL_DOCUMENT_ROOT.'/categories/class/categorie.class.php';

		if (empty($type_categ)) {
			dol_syslog(__METHOD__.': Type '.$type_categ.'is an unknown category type. Done nothing.', LOG_ERR);
			return -1;
		}

		// Handle single category
		if (!is_array($categories)) {
			$categories = array($categories);
		}

		// Get current categories
		$c = new Categorie($this->db);
		$existing = $c->containing($this->id, $type_categ, 'id');
		if ($remove_existing) {
			// Diff
			if (is_array($existing)) {
				$to_del = array_diff($existing, $categories);
				$to_add = array_diff($categories, $existing);
			} else {
				$to_del = array(); // Nothing to delete
				$to_add = $categories;
			}
		} else {
			$to_del = array(); // Nothing to delete
			$to_add = array_diff($categories, $existing);
		}

		$error = 0;
		$ok=0;

		// Process
		foreach ($to_del as $del) {
			if ($c->fetch($del) > 0) {
				$result=$c->del_type($this, $type_categ);
				if ($result < 0) {
					$error++;
					$this->error = $c->error;
					$this->errors = $c->errors;
					break;
				} else {
					$ok+=$result;
				}
			}
		}
		foreach ($to_add as $add) {
			if ($c->fetch($add) > 0) {
				$result = $c->add_type($this, $type_categ);
				if ($result < 0) {
					$error++;
					$this->error = $c->error;
					$this->errors = $c->errors;
					break;
				} else {
					$ok+=$result;
				}
			}
		}

		return $error ? -1 * $error : $ok;
	}

	/**
	 * Copy related categories to another object
	 *
	 * @param  int		$fromId	Id object source
	 * @param  int		$toId	Id object cible
	 * @param  string	$type	Type of category ('product', ...)
	 * @return int      < 0 if error, > 0 if ok
	 */
	public function cloneCategories($fromId, $toId, $type = '')
	{
		$this->db->begin();

		if (empty($type)) {
			$type = $this->table_element;
		}

		require_once DOL_DOCUMENT_ROOT.'/categories/class/categorie.class.php';
		$categorystatic = new Categorie($this->db);

		$sql = "INSERT INTO ".MAIN_DB_PREFIX."categorie_".(empty($categorystatic->MAP_CAT_TABLE[$type]) ? $type : $categorystatic->MAP_CAT_TABLE[$type])." (fk_categorie, fk_product)";
		$sql .= " SELECT fk_categorie, $toId FROM ".MAIN_DB_PREFIX."categorie_".(empty($categorystatic->MAP_CAT_TABLE[$type]) ? $type : $categorystatic->MAP_CAT_TABLE[$type]);
		$sql .= " WHERE fk_product = ".((int) $fromId);

		if (!$this->db->query($sql)) {
			$this->error = $this->db->lasterror();
			$this->db->rollback();
			return -1;
		}

		$this->db->commit();
		return 1;
	}

	/**
	 * Delete related files of object in database
	 *
	 * @param	integer		$mode		0=Use path to find record, 1=Use src_object_xxx fields (Mode 1 is recommanded for new objects)
	 * @return 	bool					True if OK, False if KO
	 */
	public function deleteEcmFiles($mode = 0)
	{
		global $conf;

		$this->db->begin();

		// Delete in database with mode 0
		if ($mode == 0) {
			switch ($this->element) {
				case 'propal':
					$element = 'propale';
					break;
				case 'product':
					$element = 'produit';
					break;
				case 'order_supplier':
					$element = 'fournisseur/commande';
					break;
				case 'invoice_supplier':
					$element = 'fournisseur/facture/'.get_exdir($this->id, 2, 0, 1, $this, 'invoice_supplier');
					break;
				case 'shipping':
					$element = 'expedition/sending';
					break;
				default:
					$element = $this->element;
			}

			// Delete ecm_files extrafields
			$sql = "DELETE FROM ".MAIN_DB_PREFIX."ecm_files_extrafields WHERE fk_object IN (";
			$sql .= " SELECT rowid FROM ".MAIN_DB_PREFIX."ecm_files WHERE filename LIKE '".$this->db->escape($this->ref)."%'";
			$sql .= " AND filepath = '".$this->db->escape($element)."/".$this->db->escape($this->ref)."' AND entity = ".$conf->entity; // No need of getEntity here
			$sql .= ")";

			if (!$this->db->query($sql)) {
				$this->error = $this->db->lasterror();
				$this->db->rollback();
				return false;
			}

			// Delete ecm_files
			$sql = "DELETE FROM ".MAIN_DB_PREFIX."ecm_files";
			$sql .= " WHERE filename LIKE '".$this->db->escape($this->ref)."%'";
			$sql .= " AND filepath = '".$this->db->escape($element)."/".$this->db->escape($this->ref)."' AND entity = ".$conf->entity; // No need of getEntity here

			if (!$this->db->query($sql)) {
				$this->error = $this->db->lasterror();
				$this->db->rollback();
				return false;
			}
		}

		// Delete in database with mode 1
		if ($mode == 1) {
			$sql = 'DELETE FROM '.MAIN_DB_PREFIX."ecm_files_extrafields";
			$sql .= " WHERE fk_object IN (SELECT rowid FROM ".MAIN_DB_PREFIX."ecm_files WHERE src_object_type = '".$this->db->escape($this->table_element.(empty($this->module) ? '' : '@'.$this->module))."' AND src_object_id = ".$this->id.")";
			$resql = $this->db->query($sql);
			if (!$resql) {
				$this->error = $this->db->lasterror();
				$this->db->rollback();
				return false;
			}

			$sql = 'DELETE FROM '.MAIN_DB_PREFIX."ecm_files";
			$sql .= " WHERE src_object_type = '".$this->db->escape($this->table_element.(empty($this->module) ? '' : '@'.$this->module))."' AND src_object_id = ".$this->id;
			$resql = $this->db->query($sql);
			if (!$resql) {
				$this->error = $this->db->lasterror();
				$this->db->rollback();
				return false;
			}
		}

		$this->db->commit();
		return true;
	}
}<|MERGE_RESOLUTION|>--- conflicted
+++ resolved
@@ -2435,7 +2435,6 @@
 								break;
 							case 'order_supplier':
 								$this->updateline(
-<<<<<<< HEAD
 									$line->id,
 									($line->description ? $line->description : $line->desc),
 									$line->subprice,
@@ -2452,18 +2451,12 @@
 									$line->date_end,
 									$line->array_options,
 									$line->fk_unit,
-									$line->multicurrency_subprice
-=======
-									$line->id, ($line->description ? $line->description : $line->desc), $line->subprice, $line->qty, $line->remise_percent,
-									$line->tva_tx, $line->localtax1_tx, $line->localtax2_tx, 'HT', $line->info_bits, $line->product_type, false,
-									$line->date_start, $line->date_end, $line->array_options, $line->fk_unit, $line->multicurrency_subprice,
+									$line->multicurrency_subprice,
 									$line->ref_supplier
->>>>>>> 2a3b3753
 								);
 								break;
 							case 'invoice_supplier':
 								$this->updateline(
-<<<<<<< HEAD
 									$line->id,
 									($line->description ? $line->description : $line->desc),
 									$line->subprice,
@@ -2481,13 +2474,8 @@
 									$line->date_end,
 									$line->array_options,
 									$line->fk_unit,
-									$line->multicurrency_subprice
-=======
-									$line->id, ($line->description ? $line->description : $line->desc), $line->subprice, $line->tva_tx, $line->localtax1_tx,
-									$line->localtax2_tx, $line->qty, 0, 'HT', $line->info_bits, $line->product_type, $line->remise_percent, false,
-									$line->date_start, $line->date_end, $line->array_options, $line->fk_unit, $line->multicurrency_subprice,
+									$line->multicurrency_subprice,
 									$line->ref_supplier
->>>>>>> 2a3b3753
 								);
 								break;
 							default:
