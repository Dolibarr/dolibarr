--- conflicted
+++ resolved
@@ -6121,21 +6121,13 @@
 		}
 		elseif ($type == 'link')
 		{
-<<<<<<< HEAD
 			$param_list = array_keys($param['options']); // $param_list='ObjectName:classPath[:AddCreateButtonOrNot[:Filter]]'
 			$param_list_array = explode(':', $param_list[0]);
 			$showempty = (($required && $default != '') ? 0 : 1);
 
-			$out = $form->selectForForms($param_list[0], $keyprefix.$key.$keysuffix, $value, $showempty, '', '', $morecss, '', 0, empty($val['disabled']) ? 0 : 1);
+			$out = $form->selectForForms($param_list[0], $keyprefix.$key.$keysuffix, $value, $showempty, '', '', $morecss, $moreparam, 0, empty($val['disabled']) ? 0 : 1);
 
 			if (!empty($param_list_array[2]))		// If we set to add a create button
-=======
-			$param_list=array_keys($param['options']);				// $param_list='ObjectName:classPath'
-			$showempty=(($required && $default != '')?0:1);
-			$out=$form->selectForForms($param_list[0], $keyprefix.$key.$keysuffix, $value, $showempty, '', '', $morecss, $moreparam);
-
-			if ($conf->global->MAIN_FEATURES_LEVEL >= 2)
->>>>>>> cb411689
 			{
 				if (!GETPOSTISSET('backtopage') && empty($val['disabled']) && empty($nonewbutton))	// To avoid to open several times the 'Create Object' button and to avoid to have button if field is protected by a "disabled".
 				{
