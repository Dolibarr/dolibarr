<?php
/* Copyright (C) 2006-2015 Laurent Destailleur  <eldy@users.sourceforge.net>
 * Copyright (C) 2005-2013 Regis Houssin        <regis.houssin@inodbox.com>
 * Copyright (C) 2010-2020 Juanjo Menent        <jmenent@2byte.es>
 * Copyright (C) 2012-2013 Christophe Battarel  <christophe.battarel@altairis.fr>
 * Copyright (C) 2011-2019 Philippe Grand       <philippe.grand@atoo-net.com>
 * Copyright (C) 2012-2015 Marcos García        <marcosgdf@gmail.com>
 * Copyright (C) 2012-2015 Raphaël Doursenaud   <rdoursenaud@gpcsolutions.fr>
 * Copyright (C) 2012      Cedric Salvador      <csalvador@gpcsolutions.fr>
<<<<<<< HEAD
 * Copyright (C) 2015-2021 Alexandre Spangaro   <aspangaro@open-dsi.fr>
=======
 * Copyright (C) 2015-2022 Alexandre Spangaro   <aspangaro@open-dsi.fr>
>>>>>>> 95dc2558
 * Copyright (C) 2016      Bahfir abbes         <dolipar@dolipar.org>
 * Copyright (C) 2017      ATM Consulting       <support@atm-consulting.fr>
 * Copyright (C) 2017-2019 Nicolas ZABOURI      <info@inovea-conseil.com>
 * Copyright (C) 2017      Rui Strecht          <rui.strecht@aliartalentos.com>
 * Copyright (C) 2018-2021 Frédéric France      <frederic.france@netlogic.fr>
 * Copyright (C) 2018      Josep Lluís Amador   <joseplluis@lliuretic.cat>
 * Copyright (C) 2021      Gauthier VERDOL      <gauthier.verdol@atm-consulting.fr>
 *
 * This program is free software; you can redistribute it and/or modify
 * it under the terms of the GNU General Public License as published by
 * the Free Software Foundation; either version 3 of the License, or
 * (at your option) any later version.
 *
 * This program is distributed in the hope that it will be useful,
 * but WITHOUT ANY WARRANTY; without even the implied warranty of
 * MERCHANTABILITY or FITNESS FOR A PARTICULAR PURPOSE.  See the
 * GNU General Public License for more details.
 *
 * You should have received a copy of the GNU General Public License
 * along with this program. If not, see <https://www.gnu.org/licenses/>.
 */

/**
 *	\file       htdocs/core/class/commonobject.class.php
 *	\ingroup    core
 *	\brief      File of parent class of all other business classes (invoices, contracts, proposals, orders, ...)
 */


/**
 *	Parent class of all other business classes (invoices, contracts, proposals, orders, ...)
 */
abstract class CommonObject
{
	/**
	 * @var DoliDb		Database handler (result of a new DoliDB)
	 */
	public $db;

	/**
	 * @var int The object identifier
	 */
	public $id;

	/**
	 * @var int The environment ID when using a multicompany module
	 */
	public $entity;

	/**
	 * @var string 		Error string
	 * @see             $errors
	 */
	public $error;

	/**
	 * @var string 		Error string that is hidden but can be used to store complementatry technical code.
	 */
	public $errorhidden;

	/**
	 * @var string[]	Array of error strings
	 */
	public $errors = array();

	/**
	 * @var array   To store error results of ->validateField()
	 */
	public $validateFieldsErrors = array();

	/**
	 * @var string ID to identify managed object
	 */
	public $element;

	/**
	 * @var string Name to use for 'features' parameter to check module permissions with restrictedArea(). Undefined means same value than $element.
	 */
	public $element_for_permission;

	/**
	 * @var string Name of table without prefix where object is stored
	 */
	public $table_element;

	/**
	 * @var string    Name of subtable line
	 */
	public $table_element_line = '';

	/**
	 * @var string		Key value used to track if data is coming from import wizard
	 */
	public $import_key;

	/**
	 * @var mixed		Contains data to manage extrafields
	 */
	public $array_options = array();

	/**
	 * @var mixed		Array to store alternative languages values of object
	 */
	public $array_languages = null; // Value is array() when load already tried

	/**
	 * @var int[][]		Array of linked objects ids. Loaded by ->fetchObjectLinked
	 */
	public $linkedObjectsIds;

	/**
	 * @var mixed		Array of linked objects. Loaded by ->fetchObjectLinked
	 */
	public $linkedObjects;

	/**
	 * @var Object      To store a cloned copy of object before to edit it and keep track of old properties
	 */
	public $oldcopy;

	/**
	 * @var string		Column name of the ref field.
	 */
	protected $table_ref_field = '';

	/**
	 * @var integer   0=Default, 1=View may be restricted to sales representative only if no permission to see all or to company of external user if external user
	 */
	public $restrictiononfksoc = 0;


	// Following vars are used by some objects only. We keep this property here in CommonObject to be able to provide common method using them.

	/**
	 * @var array<string,mixed>		Can be used to pass information when only object is provided to method
	 */
	public $context = array();

	/**
	 * @var string		Contains canvas name if record is an alternative canvas record
	 */
	public $canvas;

	/**
	 * @var Project The related project
	 * @see fetch_projet()
	 */
	public $project;

	/**
	 * @var int The related project ID
	 * @see setProject(), project
	 */
	public $fk_project;

	/**
	 * @deprecated
	 * @see project
	 */
	public $projet;

	/**
	 * @var Contact a related contact
	 * @see fetch_contact()
	 */
	public $contact;

	/**
	 * @var int The related contact ID
	 * @see fetch_contact()
	 */
	public $contact_id;

	/**
	 * @var Societe A related thirdparty
	 * @see fetch_thirdparty()
	 */
	public $thirdparty;

	/**
	 * @var User A related user
	 * @see fetch_user()
	 */
	public $user;

	/**
	 * @var string 	The type of originating object ('commande', 'facture', ...)
	 * @see fetch_origin()
	 */
	public $origin;

	/**
	 * @var int 	The id of originating object
	 * @see fetch_origin()
	 */
	public $origin_id;

	/**
	 * @var string The object's reference
	 */
	public $ref;

	/**
	 * @var string An external reference for the object
	 */
	public $ref_ext;

	/**
	 * @var string The object's previous reference
	 */
	public $ref_previous;

	/**
	 * @var string The object's next reference
	 */
	public $ref_next;

	/**
	 * @var string Ref to store on object to save the new ref to use for example when making a validate() of an object
	 */
	public $newref;

	/**
	 * @var int The object's status
	 * @see setStatut()
	 */
	public $statut;

	/**
	 * @var int The object's status
	 * @see setStatut()
	 */
	public $status;

	/**
	 * @var string
	 * @see getFullAddress()
	 */
	public $country;

	/**
	 * @var int
	 * @see getFullAddress(), country
	 */
	public $country_id;

	/**
	 * @var string
	 * @see getFullAddress(), isInEEC(), country
	 */
	public $country_code;

	/**
	 * @var string
	 * @see getFullAddress()
	 */
	public $state;

	/**
	 * @var int
	 * @see getFullAddress(), state
	 */
	public $state_id;

	/**
	 * @var string
	 * @see getFullAddress(), $state
	 */
	public $state_code;

	/**
	 * @var int
	 * @see getFullAddress(), $region_code, $region
	 */
	public $region_id;

	/**
	 * @var string
	 * @see getFullAddress(), $region_id, $region
	 */
	public $region_code;

	/**
	 * @var string
	 * @see getFullAddress(), $region_id, $region_code
	 */
	public $region;

	/**
	 * @var int
	 * @see fetch_barcode()
	 */
	public $barcode_type;

	/**
	 * @var string
	 * @see fetch_barcode(), barcode_type
	 */
	public $barcode_type_code;

	/**
	 * @var string
	 * @see fetch_barcode(), barcode_type
	 */
	public $barcode_type_label;

	/**
	 * @var string
	 * @see fetch_barcode(), barcode_type
	 */
	public $barcode_type_coder;

	/**
	 * @var int Payment method ID (cheque, cash, ...)
	 * @see setPaymentMethods()
	 */
	public $mode_reglement_id;

	/**
	 * @var int Payment terms ID
	 * @see setPaymentTerms()
	 */
	public $cond_reglement_id;

	/**
	 * @var int Demand reason ID
	 */
	public $demand_reason_id;

	/**
	 * @var int Transport mode ID (For module intracomm report)
	 * @see setTransportMode()
	 */
	public $transport_mode_id;

	/**
	 * @var int Payment terms ID
	 * @deprecated Kept for compatibility
	 * @see cond_reglement_id;
	 */
	public $cond_reglement;

	/**
	 * @var int Delivery address ID
	 * @see setDeliveryAddress()
	 * @deprecated
	 */
	public $fk_delivery_address;

	/**
	 * @var int Shipping method ID
	 * @see setShippingMethod()
	 */
	public $shipping_method_id;

	/**
	 * @var string
	 * @see SetDocModel()
	 */
	public $model_pdf;

	/**
	 * @var string
	 * @deprecated
	 * @see $model_pdf
	 */
	public $modelpdf;

	/**
	 * @var string
	 * Contains relative path of last generated main file
	 */
	public $last_main_doc;

	/**
	 * @var int Bank account ID sometimes, ID of record into llx_bank sometimes
	 * @deprecated
	 * @see $fk_account
	 */
	public $fk_bank;

	/**
	 * @var int Bank account ID
	 * @see SetBankAccount()
	 */
	public $fk_account;

	/**
	 * @var string	Open ID
	 */
	public $openid;

	/**
	 * @var string Public note
	 * @see update_note()
	 */
	public $note_public;

	/**
	 * @var string Private note
	 * @see update_note()
	 */
	public $note_private;

	/**
	 * @deprecated
	 * @see $note_private
	 */
	public $note;

	/**
	 * @var float Total amount before taxes
	 * @see update_price()
	 */
	public $total_ht;

	/**
	 * @var float Total VAT amount
	 * @see update_price()
	 */
	public $total_tva;

	/**
	 * @var float Total local tax 1 amount
	 * @see update_price()
	 */
	public $total_localtax1;

	/**
	 * @var float Total local tax 2 amount
	 * @see update_price()
	 */
	public $total_localtax2;

	/**
	 * @var float Total amount with taxes
	 * @see update_price()
	 */
	public $total_ttc;

	/**
	 * @var CommonObjectLine[]
	 */
	public $lines;

	/**
	 * @var mixed		Contains comments
	 * @see fetchComments()
	 */
	public $comments = array();

	/**
	 * @var string The name
	 */
	public $name;

	/**
	 * @var string The lastname
	 */
	public $lastname;

	/**
	 * @var string The firstname
	 */
	public $firstname;

	/**
	 * @var string The civility code, not an integer
	 */
	public $civility_id;

	// Dates
	/**
	 * @var integer|string date_creation
	 */
	public $date_creation;

	/**
	 * @var integer|string $date_validation;
	 */
	public $date_validation; // Date validation

	/**
	 * @var integer|string $date_modification;
	 */
	public $date_modification; // Date last change (tms field)

	public $next_prev_filter;

	/**
	 * @var int 1 if object is specimen
	 */
	public $specimen = 0;

	/**
	 * @var	int	Id of contact to send object (used by the trigger of module Agenda)
	 */
	public $sendtoid;

	/**
	 * @var	float	Amount already paid (used to show correct status)
	 */
	public $alreadypaid;

	/**
	 * @var array	List of child tables. To test if we can delete object.
	 */
	protected $childtables = array();

	/**
	 * @var array    List of child tables. To know object to delete on cascade.
	 *               If name is like '@ClassName:FilePathClass:ParentFkFieldName', it will
	 *               call method deleteByParentField(parentId, ParentFkFieldName) to fetch and delete child object.
	 */
	protected $childtablesoncascade = array();


	// No constructor as it is an abstract class
	/**
	 * Check an object id/ref exists
	 * If you don't need/want to instantiate object and just need to know if object exists, use this method instead of fetch
	 *
	 *  @param	string	$element   	String of element ('product', 'facture', ...)
	 *  @param	int		$id      	Id of object
	 *  @param  string	$ref     	Ref of object to check
	 *  @param	string	$ref_ext	Ref ext of object to check
	 *  @return int     			<0 if KO, 0 if OK but not found, >0 if OK and exists
	 */
	public static function isExistingObject($element, $id, $ref = '', $ref_ext = '')
	{
		global $db, $conf;

		$sql = "SELECT rowid, ref, ref_ext";
		$sql .= " FROM ".$db->prefix().$element;
		$sql .= " WHERE entity IN (".getEntity($element).")";

		if ($id > 0) {
			$sql .= " AND rowid = ".((int) $id);
		} elseif ($ref) {
			$sql .= " AND ref = '".$db->escape($ref)."'";
		} elseif ($ref_ext) {
			$sql .= " AND ref_ext = '".$db->escape($ref_ext)."'";
		} else {
			$error = 'ErrorWrongParameters';
			dol_print_error(get_class()."::isExistingObject ".$error, LOG_ERR);
			return -1;
		}
		if ($ref || $ref_ext) {		// Because the same ref can exists in 2 different entities, we force the current one in priority
			$sql .= " AND entity = ".((int) $conf->entity);
		}

		dol_syslog(get_class()."::isExistingObject", LOG_DEBUG);
		$resql = $db->query($sql);
		if ($resql) {
			$num = $db->num_rows($resql);
			if ($num > 0) {
				return 1;
			} else {
				return 0;
			}
		}
		return -1;
	}

	/**
	 * Method to output saved errors
	 *
	 * @return	string		String with errors
	 */
	public function errorsToString()
	{
		return $this->error.(is_array($this->errors) ? (($this->error != '' ? ', ' : '').join(', ', $this->errors)) : '');
	}


	/**
	 * Return customer ref for screen output.
	 *
	 * @param  string      $objref        Customer ref
	 * @return string                     Customer ref formated
	 */
	public function getFormatedCustomerRef($objref)
	{
		global $hookmanager;

		$parameters = array('objref'=>$objref);
		$action = '';
		$reshook = $hookmanager->executeHooks('getFormatedCustomerRef', $parameters, $this, $action); // Note that $action and $object may have been modified by some hooks
		if ($reshook > 0) {
			return $hookmanager->resArray['objref'];
		}
		return $objref.(isset($hookmanager->resArray['objref']) ? $hookmanager->resArray['objref'] : '');
	}

	/**
	 * Return supplier ref for screen output.
	 *
	 * @param  string      $objref        Supplier ref
	 * @return string                     Supplier ref formated
	 */
	public function getFormatedSupplierRef($objref)
	{
		global $hookmanager;

		$parameters = array('objref'=>$objref);
		$action = '';
		$reshook = $hookmanager->executeHooks('getFormatedSupplierRef', $parameters, $this, $action); // Note that $action and $object may have been modified by some hooks
		if ($reshook > 0) {
			return $hookmanager->resArray['objref'];
		}
		return $objref.(isset($hookmanager->resArray['objref']) ? $hookmanager->resArray['objref'] : '');
	}

	/**
	 *	Return full name (civility+' '+name+' '+lastname)
	 *
	 *	@param	Translate	$langs			Language object for translation of civility (used only if option is 1)
	 *	@param	int			$option			0=No option, 1=Add civility
	 * 	@param	int			$nameorder		-1=Auto, 0=Lastname+Firstname, 1=Firstname+Lastname, 2=Firstname, 3=Firstname if defined else lastname, 4=Lastname, 5=Lastname if defined else firstname
	 * 	@param	int			$maxlen			Maximum length
	 * 	@return	string						String with full name
	 */
	public function getFullName($langs, $option = 0, $nameorder = -1, $maxlen = 0)
	{
		//print "lastname=".$this->lastname." name=".$this->name." nom=".$this->nom."<br>\n";
		$lastname = $this->lastname;
		$firstname = $this->firstname;
		if (empty($lastname)) {
			$lastname = (isset($this->lastname) ? $this->lastname : (isset($this->name) ? $this->name : (isset($this->nom) ? $this->nom : (isset($this->societe) ? $this->societe : (isset($this->company) ? $this->company : '')))));
		}

		$ret = '';
		if (!empty($option) && !empty($this->civility_code)) {
			if ($langs->transnoentitiesnoconv("Civility".$this->civility_code) != "Civility".$this->civility_code) {
				$ret .= $langs->transnoentitiesnoconv("Civility".$this->civility_code).' ';
			} else {
				$ret .= $this->civility_code.' ';
			}
		}

		$ret .= dolGetFirstLastname($firstname, $lastname, $nameorder);

		return dol_trunc($ret, $maxlen);
	}

	/**
	 * Set to upper or ucwords/lower if needed
	 *
	 * @return void;
	 */
	public function setUpperOrLowerCase()
	{
		global $conf;
		if (!empty($conf->global->MAIN_FIRST_TO_UPPER)) {
			$this->lastname = dol_ucwords(dol_strtolower($this->lastname));
			$this->firstname = dol_ucwords(dol_strtolower($this->firstname));
			$this->name = dol_ucwords(dol_strtolower($this->name));
			$this->name_alias = dol_ucwords(dol_strtolower($this->name_alias));
		}
		if (!empty($conf->global->MAIN_ALL_TO_UPPER)) {
			$this->lastname = dol_strtoupper($this->lastname);
			$this->name = dol_strtoupper($this->name);
			$this->name_alias = dol_strtoupper($this->name_alias);
		}
		if (!empty($conf->global->MAIN_ALL_TOWN_TO_UPPER)) {
			$this->address = dol_strtoupper($this->address);
			$this->town = dol_strtoupper($this->town);
		}
	}

	/**
	 *	Return clicable link of object (with eventually picto)
	 *
	 *	@param      string	    $option                 Where point the link (0=> main card, 1,2 => shipment, 'nolink'=>No link)
	 *  @return		string								HTML Code for Kanban thumb.
	 */
	public function getKanbanView($option = '')
	{
		$return = '<div class="box-flex-item box-flex-grow-zero">';
		$return .= '<div class="info-box info-box-sm">';
		$return .= '<span class="info-box-icon bg-infobox-action">';
		$return .= img_picto('', $this->picto);
		//$return .= '<i class="fa fa-dol-action"></i>'; // Can be image
		$return .= '</span>';
		$return .= '<div class="info-box-content">';
		$return .= '<span class="info-box-ref">'.(method_exists($this, 'getNomUrl') ? $this->getNomUrl() : $this->ref).'</span>';
		if (property_exists($this, 'label')) {
			$return .= '<br><span class="info-box-label opacitymedium">'.$this->label.'</span>';
		}
		if (method_exists($this, 'getLibStatut')) {
			$return .= '<br><div class="info-box-status margintoponly">'.$this->getLibStatut(5).'</div>';
		}
		$return .= '</div>';
		$return .= '</div>';
		$return .= '</div>';

		return $return;
	}

	/**
	 * 	Return full address of contact
	 *
	 * 	@param		int			$withcountry		1=Add country into address string
	 *  @param		string		$sep				Separator to use to build string
	 *  @param		int		    $withregion			1=Add region into address string
	 *  @param		string		$extralangcode		User extralanguages as value
	 *	@return		string							Full address string
	 */
	public function getFullAddress($withcountry = 0, $sep = "\n", $withregion = 0, $extralangcode = '')
	{
		if ($withcountry && $this->country_id && (empty($this->country_code) || empty($this->country))) {
			require_once DOL_DOCUMENT_ROOT.'/core/lib/company.lib.php';
			$tmparray = getCountry($this->country_id, 'all');
			$this->country_code = $tmparray['code'];
			$this->country = $tmparray['label'];
		}

		if ($withregion && $this->state_id && (empty($this->state_code) || empty($this->state) || empty($this->region) || empty($this->region_code))) {
			require_once DOL_DOCUMENT_ROOT.'/core/lib/company.lib.php';
			$tmparray = getState($this->state_id, 'all', 0, 1);
			$this->state_code   = $tmparray['code'];
			$this->state        = $tmparray['label'];
			$this->region_code  = $tmparray['region_code'];
			$this->region       = $tmparray['region'];
		}

		return dol_format_address($this, $withcountry, $sep, '', 0, $extralangcode);
	}


	/**
	 * 	Return full address for banner
	 *
	 * 	@param		string		$htmlkey            HTML id to make banner content unique
	 *  @param      Object      $object				Object (thirdparty, thirdparty of contact for contact, null for a member)
	 *	@return		string							Full address string
	 */
	public function getBannerAddress($htmlkey, $object)
	{
		global $conf, $langs, $form, $extralanguages;

		$countriesusingstate = array('AU', 'US', 'IN', 'GB', 'ES', 'UK', 'TR'); // See also option MAIN_FORCE_STATE_INTO_ADDRESS

		$contactid = 0;
		$thirdpartyid = 0;
		$elementforaltlanguage = $this->element;
		if ($this->element == 'societe') {
			$thirdpartyid = $this->id;
		}
		if ($this->element == 'contact') {
			$contactid = $this->id;
			$thirdpartyid = empty($object->fk_soc) ? 0 : $object->fk_soc;
		}
		if ($this->element == 'user') {
			$contactid = $this->contact_id;
			$thirdpartyid = empty($object->fk_soc) ? 0 : $object->fk_soc;
		}

		$out = '';

		$outdone = 0;
		$coords = $this->getFullAddress(1, ', ', (!empty($conf->global->MAIN_SHOW_REGION_IN_STATE_SELECT) ? $conf->global->MAIN_SHOW_REGION_IN_STATE_SELECT : 0));
		if ($coords) {
			if (!empty($conf->use_javascript_ajax)) {
				// Add picto with tooltip on map
				$namecoords = '';
				if ($this->element == 'contact' && !empty($conf->global->MAIN_SHOW_COMPANY_NAME_IN_BANNER_ADDRESS)) {
					$namecoords .= $object->name.'<br>';
				}
				$namecoords .= $this->getFullName($langs, 1).'<br>'.$coords;
				// hideonsmatphone because copyToClipboard call jquery dialog that does not work with jmobile
				$out .= '<a href="#" class="hideonsmartphone" onclick="return copyToClipboard(\''.dol_escape_js($namecoords).'\',\''.dol_escape_js($langs->trans("HelpCopyToClipboard")).'\');">';
				$out .= img_picto($langs->trans("Address"), 'map-marker-alt');
				$out .= '</a> ';
			}
			$out .= dol_print_address($coords, 'address_'.$htmlkey.'_'.$this->id, $this->element, $this->id, 1, ', ');
			$outdone++;
			$outdone++;

			// List of extra languages
			$arrayoflangcode = array();
			if (!empty($conf->global->PDF_USE_ALSO_LANGUAGE_CODE)) {
				$arrayoflangcode[] = $conf->global->PDF_USE_ALSO_LANGUAGE_CODE;
			}

			if (is_array($arrayoflangcode) && count($arrayoflangcode)) {
				if (!is_object($extralanguages)) {
					include_once DOL_DOCUMENT_ROOT.'/core/class/extralanguages.class.php';
					$extralanguages = new ExtraLanguages($this->db);
				}
				$extralanguages->fetch_name_extralanguages($elementforaltlanguage);

				if (!empty($extralanguages->attributes[$elementforaltlanguage]['address']) || !empty($extralanguages->attributes[$elementforaltlanguage]['town'])) {
					$out .= "<!-- alternatelanguage for '".$elementforaltlanguage."' set to fields '".join(',', $extralanguages->attributes[$elementforaltlanguage])."' -->\n";
					$this->fetchValuesForExtraLanguages();
					if (!is_object($form)) {
						$form = new Form($this->db);
					}
					$htmltext = '';
					// If there is extra languages
					foreach ($arrayoflangcode as $extralangcode) {
						$s = picto_from_langcode($extralangcode, 'class="pictoforlang paddingright"');
						$coords = $this->getFullAddress(1, ', ', $conf->global->MAIN_SHOW_REGION_IN_STATE_SELECT, $extralangcode);
						$htmltext .= $s.dol_print_address($coords, 'address_'.$htmlkey.'_'.$this->id, $this->element, $this->id, 1, ', ');
					}
					$out .= $form->textwithpicto('', $htmltext, -1, 'language', 'opacitymedium paddingleft');
				}
			}
		}

		if (!in_array($this->country_code, $countriesusingstate) && empty($conf->global->MAIN_FORCE_STATE_INTO_ADDRESS)   // If MAIN_FORCE_STATE_INTO_ADDRESS is on, state is already returned previously with getFullAddress
				&& empty($conf->global->SOCIETE_DISABLE_STATE) && $this->state) {
			if (!empty($conf->global->MAIN_SHOW_REGION_IN_STATE_SELECT) && $conf->global->MAIN_SHOW_REGION_IN_STATE_SELECT == 1 && $this->region) {
				$out .= ($outdone ? ' - ' : '').$this->region.' - '.$this->state;
			} else {
				$out .= ($outdone ? ' - ' : '').$this->state;
			}
			$outdone++;
		}

		if (!empty($this->phone) || !empty($this->phone_pro) || !empty($this->phone_mobile) || !empty($this->phone_perso) || !empty($this->fax) || !empty($this->office_phone) || !empty($this->user_mobile) || !empty($this->office_fax)) {
			$out .= ($outdone ? '<br>' : '');
		}
		if (!empty($this->phone) && empty($this->phone_pro)) {		// For objects that store pro phone into ->phone
			$out .= dol_print_phone($this->phone, $this->country_code, $contactid, $thirdpartyid, 'AC_TEL', '&nbsp;', 'phone', $langs->trans("PhonePro"));
			$outdone++;
		}
		if (!empty($this->phone_pro)) {
			$out .= dol_print_phone($this->phone_pro, $this->country_code, $contactid, $thirdpartyid, 'AC_TEL', '&nbsp;', 'phone', $langs->trans("PhonePro"));
			$outdone++;
		}
		if (!empty($this->phone_mobile)) {
			$out .= dol_print_phone($this->phone_mobile, $this->country_code, $contactid, $thirdpartyid, 'AC_TEL', '&nbsp;', 'mobile', $langs->trans("PhoneMobile"));
			$outdone++;
		}
		if (!empty($this->phone_perso)) {
			$out .= dol_print_phone($this->phone_perso, $this->country_code, $contactid, $thirdpartyid, 'AC_TEL', '&nbsp;', 'phone', $langs->trans("PhonePerso"));
			$outdone++;
		}
		if (!empty($this->office_phone)) {
			$out .= dol_print_phone($this->office_phone, $this->country_code, $contactid, $thirdpartyid, 'AC_TEL', '&nbsp;', 'phone', $langs->trans("PhonePro"));
			$outdone++;
		}
		if (!empty($this->user_mobile)) {
			$out .= dol_print_phone($this->user_mobile, $this->country_code, $contactid, $thirdpartyid, 'AC_TEL', '&nbsp;', 'mobile', $langs->trans("PhoneMobile"));
			$outdone++;
		}
		if (!empty($this->fax)) {
			$out .= dol_print_phone($this->fax, $this->country_code, $contactid, $thirdpartyid, 'AC_FAX', '&nbsp;', 'fax', $langs->trans("Fax"));
			$outdone++;
		}
		if (!empty($this->office_fax)) {
			$out .= dol_print_phone($this->office_fax, $this->country_code, $contactid, $thirdpartyid, 'AC_FAX', '&nbsp;', 'fax', $langs->trans("Fax"));
			$outdone++;
		}

		if ($out) {
			$out .= '<div style="clear: both;"></div>';
		}
		$outdone = 0;
		if (!empty($this->email)) {
			$out .= dol_print_email($this->email, $this->id, $object->id, 'AC_EMAIL', 0, 0, 1);
			$outdone++;
		}
		if (!empty($this->url)) {
			//$out.=dol_print_url($this->url,'_goout',0,1);//steve changed to blank
			$out .= dol_print_url($this->url, '_blank', 0, 1);
			$outdone++;
		}

		if (!empty($conf->socialnetworks->enabled)) {
			$outsocialnetwork = '';

<<<<<<< HEAD
			if (!empty($this->socialnetworks) && is_countable($this->socialnetworks) && count($this->socialnetworks) > 0) {
=======
			if (!empty($this->socialnetworks) && is_array($this->socialnetworks) && count($this->socialnetworks) > 0) {
>>>>>>> 95dc2558
				$socialnetworksdict = getArrayOfSocialNetworks();
				foreach ($this->socialnetworks as $key => $value) {
					if ($value) {
						$outsocialnetwork .= dol_print_socialnetworks($value, $this->id, $object->id, $key, $socialnetworksdict);
					}
					$outdone++;
				}
			} else {	// Old code to remove
				if (!empty($this->skype)) {
					$outsocialnetwork .= dol_print_socialnetworks($this->skype, $this->id, $object->id, 'skype');
				}
				$outdone++;
				if (!empty($this->jabberid)) {
					$outsocialnetwork .= dol_print_socialnetworks($this->jabberid, $this->id, $object->id, 'jabber');
				}
				$outdone++;
				if (!empty($this->twitter)) {
					$outsocialnetwork .= dol_print_socialnetworks($this->twitter, $this->id, $object->id, 'twitter');
				}
				$outdone++;
				if (!empty($this->facebook)) {
					$outsocialnetwork .= dol_print_socialnetworks($this->facebook, $this->id, $object->id, 'facebook');
				}
				$outdone++;
				if (!empty($this->linkedin)) {
					$outsocialnetwork .= dol_print_socialnetworks($this->linkedin, $this->id, $object->id, 'linkedin');
				}
				$outdone++;
			}

			if ($outsocialnetwork) {
				$out .= '<div style="clear: both;">'.$outsocialnetwork.'</div>';
			}
		}

		if ($out) {
			return '<!-- BEGIN part to show address block -->'."\n".$out.'<!-- END Part to show address block -->'."\n";
		} else {
			return '';
		}
	}

	/**
	 * Return the link of last main doc file for direct public download.
	 *
	 * @param	string	$modulepart			Module related to document
	 * @param	int		$initsharekey		Init the share key if it was not yet defined
	 * @param	int		$relativelink		0=Return full external link, 1=Return link relative to root of file
	 * @return	string						Link or empty string if there is no download link
	 */
	public function getLastMainDocLink($modulepart, $initsharekey = 0, $relativelink = 0)
	{
		global $user, $dolibarr_main_url_root;

		if (empty($this->last_main_doc)) {
			return ''; // No way to known which document name to use
		}

		include_once DOL_DOCUMENT_ROOT.'/ecm/class/ecmfiles.class.php';
		$ecmfile = new EcmFiles($this->db);
		$result = $ecmfile->fetch(0, '', $this->last_main_doc);
		if ($result < 0) {
			$this->error = $ecmfile->error;
			$this->errors = $ecmfile->errors;
			return -1;
		}

		if (empty($ecmfile->id)) {
			// Add entry into index
			if ($initsharekey) {
				require_once DOL_DOCUMENT_ROOT.'/core/lib/security2.lib.php';
				// TODO We can't, we dont' have full path of file, only last_main_doc adn ->element, so we must rebuild full path first
				/*
				$ecmfile->filepath = $rel_dir;
				$ecmfile->filename = $filename;
				$ecmfile->label = md5_file(dol_osencode($destfull));	// hash of file content
				$ecmfile->fullpath_orig = '';
				$ecmfile->gen_or_uploaded = 'generated';
				$ecmfile->description = '';    // indexed content
				$ecmfile->keywords = '';        // keyword content
				$ecmfile->share = getRandomPassword(true);
				$result = $ecmfile->create($user);
				if ($result < 0)
				{
					$this->error = $ecmfile->error;
					$this->errors = $ecmfile->errors;
				}
				*/
			} else {
				return '';
			}
		} elseif (empty($ecmfile->share)) {
			// Add entry into index
			if ($initsharekey) {
				require_once DOL_DOCUMENT_ROOT.'/core/lib/security2.lib.php';
				$ecmfile->share = getRandomPassword(true);
				$ecmfile->update($user);
			} else {
				return '';
			}
		}
		// Define $urlwithroot
		$urlwithouturlroot = preg_replace('/'.preg_quote(DOL_URL_ROOT, '/').'$/i', '', trim($dolibarr_main_url_root));
		// This is to use external domain name found into config file
		//if (DOL_URL_ROOT && ! preg_match('/\/$/', $urlwithouturlroot) && ! preg_match('/^\//', DOL_URL_ROOT)) $urlwithroot=$urlwithouturlroot.'/'.DOL_URL_ROOT;
		//else
		$urlwithroot = $urlwithouturlroot.DOL_URL_ROOT;
		//$urlwithroot=DOL_MAIN_URL_ROOT;					// This is to use same domain name than current

		$forcedownload = 0;

		$paramlink = '';
		//if (! empty($modulepart)) $paramlink.=($paramlink?'&':'').'modulepart='.$modulepart;		// For sharing with hash (so public files), modulepart is not required.
		//if (! empty($ecmfile->entity)) $paramlink.='&entity='.$ecmfile->entity; 					// For sharing with hash (so public files), entity is not required.
		//$paramlink.=($paramlink?'&':'').'file='.urlencode($filepath);								// No need of name of file for public link, we will use the hash
		if (!empty($ecmfile->share)) {
			$paramlink .= ($paramlink ? '&' : '').'hashp='.$ecmfile->share; // Hash for public share
		}
		if ($forcedownload) {
			$paramlink .= ($paramlink ? '&' : '').'attachment=1';
		}

		if ($relativelink) {
			$linktoreturn = 'document.php'.($paramlink ? '?'.$paramlink : '');
		} else {
			$linktoreturn = $urlwithroot.'/document.php'.($paramlink ? '?'.$paramlink : '');
		}

		// Here $ecmfile->share is defined
		return $linktoreturn;
	}


	// phpcs:disable PEAR.NamingConventions.ValidFunctionName.ScopeNotCamelCaps
	/**
	 *  Add a link between element $this->element and a contact
	 *
	 *  @param	int			$fk_socpeople       Id of thirdparty contact (if source = 'external') or id of user (if souce = 'internal') to link
	 *  @param 	int|string	$type_contact 		Type of contact (code or id). Must be id or code found into table llx_c_type_contact. For example: SALESREPFOLL
	 *  @param  string		$source             external=Contact extern (llx_socpeople), internal=Contact intern (llx_user)
	 *  @param  int			$notrigger			Disable all triggers
	 *  @return int         	        		<0 if KO, 0 if already added, >0 if OK
	 */
	public function add_contact($fk_socpeople, $type_contact, $source = 'external', $notrigger = 0)
	{
		// phpcs:enable
		global $user, $langs;


		dol_syslog(get_class($this)."::add_contact $fk_socpeople, $type_contact, $source, $notrigger");

		// Check parameters
		if ($fk_socpeople <= 0) {
			$langs->load("errors");
			$this->error = $langs->trans("ErrorWrongValueForParameterX", "1");
			dol_syslog(get_class($this)."::add_contact ".$this->error, LOG_ERR);
			return -1;
		}
		if (!$type_contact) {
			$langs->load("errors");
			$this->error = $langs->trans("ErrorWrongValueForParameterX", "2");
			dol_syslog(get_class($this)."::add_contact ".$this->error, LOG_ERR);
			return -2;
		}

		$id_type_contact = 0;
		if (is_numeric($type_contact)) {
			$id_type_contact = $type_contact;
		} else {
			// We look for id type_contact
			$sql = "SELECT tc.rowid";
			$sql .= " FROM ".$this->db->prefix()."c_type_contact as tc";
			$sql .= " WHERE tc.element='".$this->db->escape($this->element)."'";
			$sql .= " AND tc.source='".$this->db->escape($source)."'";
			$sql .= " AND tc.code='".$this->db->escape($type_contact)."' AND tc.active=1";
			//print $sql;
			$resql = $this->db->query($sql);
			if ($resql) {
				$obj = $this->db->fetch_object($resql);
				if ($obj) {
					$id_type_contact = $obj->rowid;
				}
			}
		}

		if ($id_type_contact == 0) {
			$this->error = 'CODE_NOT_VALID_FOR_THIS_ELEMENT';
			dol_syslog("CODE_NOT_VALID_FOR_THIS_ELEMENT: Code type of contact '".$type_contact."' does not exists or is not active for element ".$this->element.", we can ignore it");
			return -3;
		}

		$datecreate = dol_now();

		// Socpeople must have already been added by some trigger, then we have to check it to avoid DB_ERROR_RECORD_ALREADY_EXISTS error
		$TListeContacts = $this->liste_contact(-1, $source);
		$already_added = false;
		if (is_array($TListeContacts) && !empty($TListeContacts)) {
			foreach ($TListeContacts as $array_contact) {
				if ($array_contact['status'] == 4 && $array_contact['id'] == $fk_socpeople && $array_contact['fk_c_type_contact'] == $id_type_contact) {
					$already_added = true;
					break;
				}
			}
		}

		if (!$already_added) {
			$this->db->begin();

			// Insert into database
			$sql = "INSERT INTO ".$this->db->prefix()."element_contact";
			$sql .= " (element_id, fk_socpeople, datecreate, statut, fk_c_type_contact) ";
			$sql .= " VALUES (".$this->id.", ".((int) $fk_socpeople)." , ";
			$sql .= "'".$this->db->idate($datecreate)."'";
			$sql .= ", 4, ".((int) $id_type_contact);
			$sql .= ")";

			$resql = $this->db->query($sql);
			if ($resql) {
				if (!$notrigger) {
					$result = $this->call_trigger(strtoupper($this->element).'_ADD_CONTACT', $user);
					if ($result < 0) {
						$this->db->rollback();
						return -1;
					}
				}

				$this->db->commit();
				return 1;
			} else {
				if ($this->db->errno() == 'DB_ERROR_RECORD_ALREADY_EXISTS') {
					$this->error = $this->db->errno();
					$this->db->rollback();
					return -2;
				} else {
					$this->error = $this->db->lasterror();
					$this->db->rollback();
					return -1;
				}
			}
		} else {
			return 0;
		}
	}

	// phpcs:disable PEAR.NamingConventions.ValidFunctionName.ScopeNotCamelCaps
	/**
	 *    Copy contact from one element to current
	 *
	 *    @param    CommonObject    $objFrom    Source element
	 *    @param    string          $source     Nature of contact ('internal' or 'external')
	 *    @return   int                         >0 if OK, <0 if KO
	 */
	public function copy_linked_contact($objFrom, $source = 'internal')
	{
		// phpcs:enable
		$contacts = $objFrom->liste_contact(-1, $source);
		foreach ($contacts as $contact) {
			if ($this->add_contact($contact['id'], $contact['fk_c_type_contact'], $contact['source']) < 0) {
				return -1;
			}
		}
		return 1;
	}

	// phpcs:disable PEAR.NamingConventions.ValidFunctionName.ScopeNotCamelCaps
	/**
	 *      Update a link to contact line
	 *
	 *      @param	int		$rowid              Id of line contact-element
	 * 		@param	int		$statut	            New status of link
	 *      @param  int		$type_contact_id    Id of contact type (not modified if 0)
	 *      @param  int		$fk_socpeople	    Id of soc_people to update (not modified if 0)
	 *      @return int                 		<0 if KO, >= 0 if OK
	 */
	public function update_contact($rowid, $statut, $type_contact_id = 0, $fk_socpeople = 0)
	{
		// phpcs:enable
		// Insert into database
		$sql = "UPDATE ".$this->db->prefix()."element_contact set";
		$sql .= " statut = ".$statut;
		if ($type_contact_id) {
			$sql .= ", fk_c_type_contact = ".((int) $type_contact_id);
		}
		if ($fk_socpeople) {
			$sql .= ", fk_socpeople = ".((int) $fk_socpeople);
		}
		$sql .= " where rowid = ".((int) $rowid);
		$resql = $this->db->query($sql);
		if ($resql) {
			return 0;
		} else {
			$this->error = $this->db->lasterror();
			return -1;
		}
	}

	// phpcs:disable PEAR.NamingConventions.ValidFunctionName.ScopeNotCamelCaps
	/**
	 *    Delete a link to contact line
	 *
	 *    @param	int		$rowid			Id of contact link line to delete
	 *    @param	int		$notrigger		Disable all triggers
	 *    @return   int						>0 if OK, <0 if KO
	 */
	public function delete_contact($rowid, $notrigger = 0)
	{
		// phpcs:enable
		global $user;


		$this->db->begin();

<<<<<<< HEAD
		$sql = "DELETE FROM ".MAIN_DB_PREFIX."element_contact";
=======
		$sql = "DELETE FROM ".$this->db->prefix()."element_contact";
>>>>>>> 95dc2558
		$sql .= " WHERE rowid = ".((int) $rowid);

		dol_syslog(get_class($this)."::delete_contact", LOG_DEBUG);
		if ($this->db->query($sql)) {
			if (!$notrigger) {
				$result = $this->call_trigger(strtoupper($this->element).'_DELETE_CONTACT', $user);
				if ($result < 0) {
					$this->db->rollback();
					return -1;
				}
			}

			$this->db->commit();
			return 1;
		} else {
			$this->error = $this->db->lasterror();
			$this->db->rollback();
			return -1;
		}
	}

	// phpcs:disable PEAR.NamingConventions.ValidFunctionName.ScopeNotCamelCaps
	/**
	 *    Delete all links between an object $this and all its contacts
	 *
	 *	  @param	string	$source		'' or 'internal' or 'external'
	 *	  @param	string	$code		Type of contact (code or id)
	 *    @return   int					>0 if OK, <0 if KO
	 */
	public function delete_linked_contact($source = '', $code = '')
	{
		// phpcs:enable
		$listId = '';
		$temp = array();
		$typeContact = $this->liste_type_contact($source, '', 0, 0, $code);

		if (!empty($typeContact)) {
			foreach ($typeContact as $key => $value) {
				array_push($temp, $key);
			}
			$listId = implode(",", $temp);
		}

<<<<<<< HEAD
		$sql = "DELETE FROM ".MAIN_DB_PREFIX."element_contact";
		$sql .= " WHERE element_id = ".$this->id;
		if ($listId) {
=======
		$sql = "DELETE FROM ".$this->db->prefix()."element_contact";
		$sql .= " WHERE element_id = ".((int) $this->id);
		if (!empty($listId)) {
>>>>>>> 95dc2558
			$sql .= " AND fk_c_type_contact IN (".$this->db->sanitize($listId).")";
		}

		dol_syslog(get_class($this)."::delete_linked_contact", LOG_DEBUG);
		if ($this->db->query($sql)) {
			return 1;
		} else {
			$this->error = $this->db->lasterror();
			return -1;
		}
	}

	// phpcs:disable PEAR.NamingConventions.ValidFunctionName.ScopeNotCamelCaps
	/**
	 *    Get array of all contacts for an object
	 *
	 *    @param	int			$status		Status of links to get (-1=all)
	 *    @param	string		$source		Source of contact: 'external' or 'thirdparty' (llx_socpeople) or 'internal' (llx_user)
	 *    @param	int         $list       0:Return array contains all properties, 1:Return array contains just id
	 *    @param    string      $code       Filter on this code of contact type ('SHIPPING', 'BILLING', ...)
	 *    @return	array|int		        Array of contacts, -1 if error
	 */
	public function liste_contact($status = -1, $source = 'external', $list = 0, $code = '')
	{
		// phpcs:enable
		global $langs;

		$tab = array();

		$sql = "SELECT ec.rowid, ec.statut as statuslink, ec.fk_socpeople as id, ec.fk_c_type_contact"; // This field contains id of llx_socpeople or id of llx_user
		if ($source == 'internal') {
			$sql .= ", '-1' as socid, t.statut as statuscontact, t.login, t.photo";
		}
		if ($source == 'external' || $source == 'thirdparty') {
			$sql .= ", t.fk_soc as socid, t.statut as statuscontact";
		}
		$sql .= ", t.civility as civility, t.lastname as lastname, t.firstname, t.email";
		$sql .= ", tc.source, tc.element, tc.code, tc.libelle";
		$sql .= " FROM ".$this->db->prefix()."c_type_contact tc";
		$sql .= ", ".$this->db->prefix()."element_contact ec";
		if ($source == 'internal') {
			$sql .= " LEFT JOIN ".$this->db->prefix()."user t on ec.fk_socpeople = t.rowid";
		}
		if ($source == 'external' || $source == 'thirdparty') {
			$sql .= " LEFT JOIN ".$this->db->prefix()."socpeople t on ec.fk_socpeople = t.rowid";
		}
		$sql .= " WHERE ec.element_id = ".((int) $this->id);
		$sql .= " AND ec.fk_c_type_contact = tc.rowid";
		$sql .= " AND tc.element = '".$this->db->escape($this->element)."'";
		if ($code) {
			$sql .= " AND tc.code = '".$this->db->escape($code)."'";
		}
		if ($source == 'internal') {
			$sql .= " AND tc.source = 'internal'";
		}
		if ($source == 'external' || $source == 'thirdparty') {
			$sql .= " AND tc.source = 'external'";
		}
		$sql .= " AND tc.active=1";
		if ($status >= 0) {
			$sql .= " AND ec.statut = ".((int) $status);
		}
		$sql .= " ORDER BY t.lastname ASC";

		dol_syslog(get_class($this)."::liste_contact", LOG_DEBUG);
		$resql = $this->db->query($sql);
		if ($resql) {
			$num = $this->db->num_rows($resql);
			$i = 0;
			while ($i < $num) {
				$obj = $this->db->fetch_object($resql);

				if (!$list) {
					$transkey = "TypeContact_".$obj->element."_".$obj->source."_".$obj->code;
					$libelle_type = ($langs->trans($transkey) != $transkey ? $langs->trans($transkey) : $obj->libelle);
					$tab[$i] = array(
						'source' => $obj->source,
						'socid' => $obj->socid,
						'id' => $obj->id,
						'nom' => $obj->lastname, // For backward compatibility
						'civility' => $obj->civility,
						'lastname' => $obj->lastname,
						'firstname' => $obj->firstname,
						'email'=>$obj->email,
						'login'=> (empty($obj->login) ? '' : $obj->login),
						'photo' => (empty($obj->photo) ? '' : $obj->photo),
						'statuscontact' => $obj->statuscontact,
						'rowid' => $obj->rowid,
						'code' => $obj->code,
						'libelle' => $libelle_type,
						'status' => $obj->statuslink,
						'fk_c_type_contact' => $obj->fk_c_type_contact
					);
				} else {
					$tab[$i] = $obj->id;
				}

				$i++;
			}

			return $tab;
		} else {
			$this->error = $this->db->lasterror();
			dol_print_error($this->db);
			return -1;
		}
	}


	/**
	 * 		Update status of a contact linked to object
	 *
	 * 		@param	int		$rowid		Id of link between object and contact
	 * 		@return	int					<0 if KO, >=0 if OK
	 */
	public function swapContactStatus($rowid)
	{
		$sql = "SELECT ec.datecreate, ec.statut, ec.fk_socpeople, ec.fk_c_type_contact,";
		$sql .= " tc.code, tc.libelle";
<<<<<<< HEAD
		$sql .= " FROM (".MAIN_DB_PREFIX."element_contact as ec, ".MAIN_DB_PREFIX."c_type_contact as tc)";
=======
		$sql .= " FROM (".$this->db->prefix()."element_contact as ec, ".$this->db->prefix()."c_type_contact as tc)";
>>>>>>> 95dc2558
		$sql .= " WHERE ec.rowid =".((int) $rowid);
		$sql .= " AND ec.fk_c_type_contact=tc.rowid";
		$sql .= " AND tc.element = '".$this->db->escape($this->element)."'";

		dol_syslog(get_class($this)."::swapContactStatus", LOG_DEBUG);
		$resql = $this->db->query($sql);
		if ($resql) {
			$obj = $this->db->fetch_object($resql);
			$newstatut = ($obj->statut == 4) ? 5 : 4;
			$result = $this->update_contact($rowid, $newstatut);
			$this->db->free($resql);
			return $result;
		} else {
			$this->error = $this->db->error();
			dol_print_error($this->db);
			return -1;
		}
	}

	// phpcs:disable PEAR.NamingConventions.ValidFunctionName.ScopeNotCamelCaps
	/**
	 *      Return array with list of possible values for type of contacts
	 *
	 *      @param	string	$source     'internal', 'external' or 'all'
	 *      @param	string	$order		Sort order by : 'position', 'code', 'rowid'...
	 *      @param  int		$option     0=Return array id->label, 1=Return array code->label
	 *      @param  int		$activeonly 0=all status of contact, 1=only the active
	 *		@param	string	$code		Type of contact (Example: 'CUSTOMER', 'SERVICE')
	 *      @return array       		Array list of type of contacts (id->label if option=0, code->label if option=1)
	 */
	public function liste_type_contact($source = 'internal', $order = 'position', $option = 0, $activeonly = 0, $code = '')
	{
		// phpcs:enable
		global $langs;

		if (empty($order)) {
			$order = 'position';
		}
		if ($order == 'position') {
			$order .= ',code';
		}

		$tab = array();
		$sql = "SELECT DISTINCT tc.rowid, tc.code, tc.libelle, tc.position";
		$sql .= " FROM ".$this->db->prefix()."c_type_contact as tc";
		$sql .= " WHERE tc.element='".$this->db->escape($this->element)."'";
		if ($activeonly == 1) {
			$sql .= " AND tc.active=1"; // only the active types
		}
		if (!empty($source) && $source != 'all') {
			$sql .= " AND tc.source='".$this->db->escape($source)."'";
		}
		if (!empty($code)) {
			$sql .= " AND tc.code='".$this->db->escape($code)."'";
		}
		$sql .= $this->db->order($order, 'ASC');

		//print "sql=".$sql;
		$resql = $this->db->query($sql);
		if ($resql) {
			$num = $this->db->num_rows($resql);
			$i = 0;
			while ($i < $num) {
				$obj = $this->db->fetch_object($resql);

				$transkey = "TypeContact_".$this->element."_".$source."_".$obj->code;
				$libelle_type = ($langs->trans($transkey) != $transkey ? $langs->trans($transkey) : $obj->libelle);
				if (empty($option)) {
					$tab[$obj->rowid] = $libelle_type;
				} else {
					$tab[$obj->code] = $libelle_type;
				}
				$i++;
			}
			return $tab;
		} else {
			$this->error = $this->db->lasterror();
			//dol_print_error($this->db);
			return null;
		}
	}

	// phpcs:disable PEAR.NamingConventions.ValidFunctionName.ScopeNotCamelCaps
	/**
	 *      Return array with list of possible values for type of contacts
	 *
	 *      @param	string	$source     		'internal', 'external' or 'all'
	 *      @param  int		$option     		0=Return array id->label, 1=Return array code->label
	 *      @param  int		$activeonly 		0=all status of contact, 1=only the active
	 *		@param	string	$code				Type of contact (Example: 'CUSTOMER', 'SERVICE')
	 *		@param	string	$element			Filter on 1 element type
	 *      @param	string	$excludeelement		Exclude 1 element type. Example: 'agenda'
	 *      @return array       				Array list of type of contacts (id->label if option=0, code->label if option=1)
	 */
	public function listeTypeContacts($source = 'internal', $option = 0, $activeonly = 0, $code = '', $element = '', $excludeelement = '')
	{
		// phpcs:enable
		global $langs, $conf;

		$langs->loadLangs(array('bills', 'contracts', 'interventions', 'orders', 'projects', 'propal', 'ticket', 'agenda'));

		$tab = array();

		$sql = "SELECT DISTINCT tc.rowid, tc.code, tc.libelle, tc.position, tc.element";
		$sql .= " FROM ".$this->db->prefix()."c_type_contact as tc";

		$sqlWhere = array();
		if (!empty($element)) {
			$sqlWhere[] = " tc.element='".$this->db->escape($element)."'";
		}
		if (!empty($excludeelement)) {
			$sqlWhere[] = " tc.element <> '".$this->db->escape($excludeelement)."'";
		}

		if ($activeonly == 1) {
			$sqlWhere[] = " tc.active=1"; // only the active types
		}

		if (!empty($source) && $source != 'all') {
			$sqlWhere[] = " tc.source='".$this->db->escape($source)."'";
		}

		if (!empty($code)) {
			$sqlWhere[] = " tc.code='".$this->db->escape($code)."'";
		}

		if (count($sqlWhere) > 0) {
			$sql .= " WHERE ".implode(' AND ', $sqlWhere);
		}

		$sql .= $this->db->order('tc.element, tc.position', 'ASC');

		dol_syslog(__METHOD__, LOG_DEBUG);
		$resql = $this->db->query($sql);
		if ($resql) {
			$num = $this->db->num_rows($resql);
			if ($num > 0) {
				$langs->loadLangs(array("propal", "orders", "bills", "suppliers", "contracts", "supplier_proposal"));

				while ($obj = $this->db->fetch_object($resql)) {
					$modulename = $obj->element;
					if (strpos($obj->element, 'project') !== false) {
						$modulename = 'projet';
					} elseif ($obj->element == 'contrat') {
						$element = 'contract';
					} elseif ($obj->element == 'action') {
						$modulename = 'agenda';
					} elseif (strpos($obj->element, 'supplier') !== false && $obj->element != 'supplier_proposal') {
						$modulename = 'fournisseur';
					} elseif (strpos($obj->element, 'supplier') !== false && $obj->element != 'supplier_proposal') {
						$modulename = 'fournisseur';
					}
					if (!empty($conf->{$modulename}->enabled)) {
						$libelle_element = $langs->trans('ContactDefault_'.$obj->element);
						$tmpelement = $obj->element;
						$transkey = "TypeContact_".$tmpelement."_".$source."_".$obj->code;
						$libelle_type = ($langs->trans($transkey) != $transkey ? $langs->trans($transkey) : $obj->libelle);
						if (empty($option)) {
							$tab[$obj->rowid] = $libelle_element.' - '.$libelle_type;
						} else {
							$tab[$obj->rowid] = $libelle_element.' - '.$libelle_type;
						}
					}
				}
			}
			return $tab;
		} else {
			$this->error = $this->db->lasterror();
			return null;
		}
	}

	/**
	 *      Return id of contacts for a source and a contact code.
	 *      Example: contact client de facturation ('external', 'BILLING')
	 *      Example: contact client de livraison ('external', 'SHIPPING')
	 *      Example: contact interne suivi paiement ('internal', 'SALESREPFOLL')
	 *
	 *		@param	string	$source		'external' or 'internal'
	 *		@param	string	$code		'BILLING', 'SHIPPING', 'SALESREPFOLL', ...
	 *		@param	int		$status		limited to a certain status
	 *      @return array       		List of id for such contacts
	 */
	public function getIdContact($source, $code, $status = 0)
	{
		global $conf;

		$result = array();
		$i = 0;
		//cas particulier pour les expeditions
		if ($this->element == 'shipping' && $this->origin_id != 0) {
			$id = $this->origin_id;
			$element = 'commande';
		} elseif ($this->element == 'reception' && $this->origin_id != 0) {
			$id = $this->origin_id;
			$element = 'order_supplier';
		} else {
			$id = $this->id;
			$element = $this->element;
		}

		$sql = "SELECT ec.fk_socpeople";
		$sql .= " FROM ".$this->db->prefix()."element_contact as ec,";
		if ($source == 'internal') {
			$sql .= " ".$this->db->prefix()."user as c,";
		}
		if ($source == 'external') {
			$sql .= " ".$this->db->prefix()."socpeople as c,";
		}
<<<<<<< HEAD
		$sql .= " ".MAIN_DB_PREFIX."c_type_contact as tc";
=======
		$sql .= " ".$this->db->prefix()."c_type_contact as tc";
>>>>>>> 95dc2558
		$sql .= " WHERE ec.element_id = ".((int) $id);
		$sql .= " AND ec.fk_socpeople = c.rowid";
		if ($source == 'internal') {
			$sql .= " AND c.entity IN (".getEntity('user').")";
		}
		if ($source == 'external') {
			$sql .= " AND c.entity IN (".getEntity('societe').")";
		}
		$sql .= " AND ec.fk_c_type_contact = tc.rowid";
		$sql .= " AND tc.element = '".$this->db->escape($element)."'";
		$sql .= " AND tc.source = '".$this->db->escape($source)."'";
		if ($code) {
			$sql .= " AND tc.code = '".$this->db->escape($code)."'";
		}
		$sql .= " AND tc.active = 1";
		if ($status) {
			$sql .= " AND ec.statut = ".((int) $status);
		}

		dol_syslog(get_class($this)."::getIdContact", LOG_DEBUG);
		$resql = $this->db->query($sql);
		if ($resql) {
			while ($obj = $this->db->fetch_object($resql)) {
				$result[$i] = $obj->fk_socpeople;
				$i++;
			}
		} else {
			$this->error = $this->db->error();
			return null;
		}

		return $result;
	}

	// phpcs:disable PEAR.NamingConventions.ValidFunctionName.ScopeNotCamelCaps
	/**
	 *		Load object contact with id=$this->contact_id into $this->contact
	 *
	 *		@param	int		$contactid      Id du contact. Use this->contact_id if empty.
	 *		@return	int						<0 if KO, >0 if OK
	 */
	public function fetch_contact($contactid = null)
	{
		// phpcs:enable
		if (empty($contactid)) {
			$contactid = $this->contact_id;
		}

		if (empty($contactid)) {
			return 0;
		}

		require_once DOL_DOCUMENT_ROOT.'/contact/class/contact.class.php';
		$contact = new Contact($this->db);
		$result = $contact->fetch($contactid);
		$this->contact = $contact;
		return $result;
	}

	// phpcs:disable PEAR.NamingConventions.ValidFunctionName.ScopeNotCamelCaps
	/**
	 *    	Load the third party of object, from id $this->socid or $this->fk_soc, into this->thirdparty
	 *
	 *		@param		int		$force_thirdparty_id	Force thirdparty id
	 *		@return		int								<0 if KO, >0 if OK
	 */
	public function fetch_thirdparty($force_thirdparty_id = 0)
	{
		// phpcs:enable
		global $conf;

		if (empty($this->socid) && empty($this->fk_soc) && empty($this->fk_thirdparty) && empty($force_thirdparty_id)) {
			return 0;
		}

		require_once DOL_DOCUMENT_ROOT.'/societe/class/societe.class.php';

		$idtofetch = isset($this->socid) ? $this->socid : (isset($this->fk_soc) ? $this->fk_soc : $this->fk_thirdparty);
		if ($force_thirdparty_id) {
			$idtofetch = $force_thirdparty_id;
		}

		if ($idtofetch) {
			$thirdparty = new Societe($this->db);
			$result = $thirdparty->fetch($idtofetch);
			if ($result<0) {
				$this->errors=array_merge($this->errors, $thirdparty->errors);
			}
			$this->thirdparty = $thirdparty;

			// Use first price level if level not defined for third party
			if (!empty($conf->global->PRODUIT_MULTIPRICES) && empty($this->thirdparty->price_level)) {
				$this->thirdparty->price_level = 1;
			}

			return $result;
		} else {
			return -1;
		}
	}


	/**
	 * Looks for an object with ref matching the wildcard provided
	 * It does only work when $this->table_ref_field is set
	 *
	 * @param 	string 	$ref 	Wildcard
	 * @return 	int 			>1 = OK, 0 = Not found or table_ref_field not defined, <0 = KO
	 */
	public function fetchOneLike($ref)
	{
		if (!$this->table_ref_field) {
			return 0;
		}

		$sql = "SELECT rowid FROM ".$this->db->prefix().$this->table_element." WHERE ".$this->table_ref_field." LIKE '".$this->db->escape($ref)."' LIMIT 1";

		$query = $this->db->query($sql);

		if (!$this->db->num_rows($query)) {
			return 0;
		}

		$result = $this->db->fetch_object($query);

		return $this->fetch($result->rowid);
	}

	// phpcs:disable PEAR.NamingConventions.ValidFunctionName.ScopeNotCamelCaps
	/**
	 *	Load data for barcode into properties ->barcode_type*
	 *	Properties ->barcode_type that is id of barcode. Type is used to find other properties, but
	 *  if it is not defined, ->element must be defined to know default barcode type.
	 *
	 *	@return		int			<0 if KO, 0 if can't guess type of barcode (ISBN, EAN13...), >0 if OK (all barcode properties loaded)
	 */
	public function fetch_barcode()
	{
		// phpcs:enable
		global $conf;

		dol_syslog(get_class($this).'::fetch_barcode this->element='.$this->element.' this->barcode_type='.$this->barcode_type);

		$idtype = $this->barcode_type;
		if (empty($idtype) && $idtype != '0') {	// If type of barcode no set, we try to guess. If set to '0' it means we forced to have type remain not defined
			if ($this->element == 'product' && !empty($conf->global->PRODUIT_DEFAULT_BARCODE_TYPE)) {
				$idtype = $conf->global->PRODUIT_DEFAULT_BARCODE_TYPE;
			} elseif ($this->element == 'societe') {
				$idtype = $conf->global->GENBARCODE_BARCODETYPE_THIRDPARTY;
			} else {
				dol_syslog('Call fetch_barcode with barcode_type not defined and cant be guessed', LOG_WARNING);
			}
		}

		if ($idtype > 0) {
			if (empty($this->barcode_type) || empty($this->barcode_type_code) || empty($this->barcode_type_label) || empty($this->barcode_type_coder)) {    // If data not already loaded
				$sql = "SELECT rowid, code, libelle as label, coder";
<<<<<<< HEAD
				$sql .= " FROM ".MAIN_DB_PREFIX."c_barcode_type";
=======
				$sql .= " FROM ".$this->db->prefix()."c_barcode_type";
>>>>>>> 95dc2558
				$sql .= " WHERE rowid = ".((int) $idtype);
				dol_syslog(get_class($this).'::fetch_barcode', LOG_DEBUG);
				$resql = $this->db->query($sql);
				if ($resql) {
					$obj = $this->db->fetch_object($resql);
					$this->barcode_type       = $obj->rowid;
					$this->barcode_type_code  = $obj->code;
					$this->barcode_type_label = $obj->label;
					$this->barcode_type_coder = $obj->coder;
					return 1;
				} else {
					dol_print_error($this->db);
					return -1;
				}
			}
		}
		return 0;
	}

	// phpcs:disable PEAR.NamingConventions.ValidFunctionName.ScopeNotCamelCaps
	/**
	 *		Load the project with id $this->fk_project into this->project
	 *
	 *		@return		int			<0 if KO, >=0 if OK
	 */
	public function fetch_project()
	{
		// phpcs:enable
		return $this->fetch_projet();
	}

	// phpcs:disable PEAR.NamingConventions.ValidFunctionName.ScopeNotCamelCaps
	/**
	 *		Load the project with id $this->fk_project into this->project
	 *
	 *		@return		int			<0 if KO, >=0 if OK
	 */
	public function fetch_projet()
	{
		// phpcs:enable
		include_once DOL_DOCUMENT_ROOT.'/projet/class/project.class.php';

		if (empty($this->fk_project) && !empty($this->fk_projet)) {
			$this->fk_project = $this->fk_projet; // For backward compatibility
		}
		if (empty($this->fk_project)) {
			return 0;
		}

		$project = new Project($this->db);
		$result = $project->fetch($this->fk_project);

		$this->projet = $project; // deprecated
		$this->project = $project;
		return $result;
	}

	// phpcs:disable PEAR.NamingConventions.ValidFunctionName.ScopeNotCamelCaps
	/**
	 *		Load the product with id $this->fk_product into this->product
	 *
	 *		@return		int			<0 if KO, >=0 if OK
	 */
	public function fetch_product()
	{
		// phpcs:enable
		include_once DOL_DOCUMENT_ROOT.'/product/class/product.class.php';

		if (empty($this->fk_product)) {
			return 0;
		}

		$product = new Product($this->db);
		$result = $product->fetch($this->fk_product);

		$this->product = $product;
		return $result;
	}

	// phpcs:disable PEAR.NamingConventions.ValidFunctionName.ScopeNotCamelCaps
	/**
	 *		Load the user with id $userid into this->user
	 *
	 *		@param	int		$userid 		Id du contact
	 *		@return	int						<0 if KO, >0 if OK
	 */
	public function fetch_user($userid)
	{
		// phpcs:enable
		$user = new User($this->db);
		$result = $user->fetch($userid);
		$this->user = $user;
		return $result;
	}

	// phpcs:disable PEAR.NamingConventions.ValidFunctionName.ScopeNotCamelCaps
	/**
	 *	Read linked origin object
	 *
	 *	@return		void
	 */
	public function fetch_origin()
	{
		// phpcs:enable
		if ($this->origin == 'shipping') {
			$this->origin = 'expedition';
		}
		if ($this->origin == 'delivery') {
			$this->origin = 'livraison';
		}
		if ($this->origin == 'order_supplier') {
			$this->origin = 'commandeFournisseur';
		}

		$origin = $this->origin;

		$classname = ucfirst($origin);
		$this->$origin = new $classname($this->db);
		$this->$origin->fetch($this->origin_id);
	}

	/**
	 *  Load object from specific field
	 *
	 *  @param	string	$table		Table element or element line
	 *  @param	string	$field		Field selected
	 *  @param	string	$key		Import key
	 *  @param	string	$element	Element name
	 *	@return	int					<0 if KO, >0 if OK
	 */
	public function fetchObjectFrom($table, $field, $key, $element = null)
	{
		global $conf;

		$result = false;

		$sql = "SELECT rowid FROM ".$this->db->prefix().$table;
		$sql .= " WHERE ".$field." = '".$this->db->escape($key)."'";
		if (!empty($element)) {
			$sql .= " AND entity IN (".getEntity($element).")";
		} else {
			$sql .= " AND entity = ".((int) $conf->entity);
		}

		dol_syslog(get_class($this).'::fetchObjectFrom', LOG_DEBUG);
		$resql = $this->db->query($sql);
		if ($resql) {
			$row = $this->db->fetch_row($resql);
			// Test for avoid error -1
			if ($row[0] > 0) {
				$result = $this->fetch($row[0]);
			}
		}

		return $result;
	}

	/**
	 *	Getter generic. Load value from a specific field
	 *
	 *	@param	string	$table		Table of element or element line
	 *	@param	int		$id			Element id
	 *	@param	string	$field		Field selected
	 *	@return	int					<0 if KO, >0 if OK
	 */
	public function getValueFrom($table, $id, $field)
	{
		$result = false;
		if (!empty($id) && !empty($field) && !empty($table)) {
<<<<<<< HEAD
			$sql = "SELECT ".$field." FROM ".MAIN_DB_PREFIX.$table;
=======
			$sql = "SELECT ".$field." FROM ".$this->db->prefix().$table;
>>>>>>> 95dc2558
			$sql .= " WHERE rowid = ".((int) $id);

			dol_syslog(get_class($this).'::getValueFrom', LOG_DEBUG);
			$resql = $this->db->query($sql);
			if ($resql) {
				$row = $this->db->fetch_row($resql);
				$result = $row[0];
			}
		}
		return $result;
	}

	/**
	 *	Setter generic. Update a specific field into database.
	 *  Warning: Trigger is run only if param trigkey is provided.
	 *
	 *	@param	string		$field			Field to update
	 *	@param	mixed		$value			New value
	 *	@param	string		$table			To force other table element or element line (should not be used)
	 *	@param	int			$id				To force other object id (should not be used)
	 *	@param	string		$format			Data format ('text', 'date'). 'text' is used if not defined
	 *	@param	string		$id_field		To force rowid field name. 'rowid' is used if not defined
	 *	@param	User|string	$fuser			Update the user of last update field with this user. If not provided, current user is used except if value is 'none'
	 *  @param  string      $trigkey    	Trigger key to run (in most cases something like 'XXX_MODIFY')
	 *  @param	string		$fk_user_field	Name of field to save user id making change
	 *	@return	int							<0 if KO, >0 if OK
	 *  @see updateExtraField()
	 */
	public function setValueFrom($field, $value, $table = '', $id = null, $format = '', $id_field = '', $fuser = null, $trigkey = '', $fk_user_field = 'fk_user_modif')
	{
		global $user, $langs, $conf;

		if (empty($table)) {
			$table = $this->table_element;
		}
		if (empty($id)) {
			$id = $this->id;
		}
		if (empty($format)) {
			$format = 'text';
		}
		if (empty($id_field)) {
			$id_field = 'rowid';
		}

		$error = 0;

		$this->db->begin();

		// Special case
		if ($table == 'product' && $field == 'note_private') {
			$field = 'note';
		}
		if (in_array($table, array('actioncomm', 'adherent', 'advtargetemailing', 'cronjob', 'establishment'))) {
			$fk_user_field = 'fk_user_mod';
		}

		$sql = "UPDATE ".$this->db->prefix().$table." SET ";

		if ($format == 'text') {
			$sql .= $field." = '".$this->db->escape($value)."'";
		} elseif ($format == 'int') {
			$sql .= $field." = ".((int) $value);
		} elseif ($format == 'date') {
			$sql .= $field." = ".($value ? "'".$this->db->idate($value)."'" : "null");
		}

		if ($fk_user_field) {
			if (!empty($fuser) && is_object($fuser)) {
				$sql .= ", ".$fk_user_field." = ".((int) $fuser->id);
			} elseif (empty($fuser) || $fuser != 'none') {
				$sql .= ", ".$fk_user_field." = ".((int) $user->id);
			}
		}

		$sql .= " WHERE ".$id_field." = ".((int) $id);

		dol_syslog(__METHOD__."", LOG_DEBUG);
		$resql = $this->db->query($sql);
		if ($resql) {
			if ($trigkey) {
				// call trigger with updated object values
				if (empty($this->fields) && method_exists($this, 'fetch')) {
					$result = $this->fetch($id);
				} else {
					$result = $this->fetchCommon($id);
				}
				if ($result >= 0) {
					$result = $this->call_trigger($trigkey, (!empty($fuser) && is_object($fuser)) ? $fuser : $user); // This may set this->errors
				}
				if ($result < 0) {
					$error++;
				}
			}

			if (!$error) {
				if (property_exists($this, $field)) {
					$this->$field = $value;
				}
				$this->db->commit();
				return 1;
			} else {
				$this->db->rollback();
				return -2;
			}
		} else {
			if ($this->db->lasterrno() == 'DB_ERROR_RECORD_ALREADY_EXISTS') {
				$this->error = 'DB_ERROR_RECORD_ALREADY_EXISTS';
			} else {
				$this->error = $this->db->lasterror();
			}
			$this->db->rollback();
			return -1;
		}
	}

	// phpcs:disable PEAR.NamingConventions.ValidFunctionName.ScopeNotCamelCaps
	/**
	 *      Load properties id_previous and id_next by comparing $fieldid with $this->ref
	 *
	 *      @param	string	$filter		Optional filter. Example: " AND (t.field1 = 'aa' OR t.field2 = 'bb')". Do not allow user input data here.
	 *	 	@param  string	$fieldid   	Name of field to use for the select MAX and MIN
	 *		@param	int		$nodbprefix	Do not include DB prefix to forge table name
	 *      @return int         		<0 if KO, >0 if OK
	 */
	public function load_previous_next_ref($filter, $fieldid, $nodbprefix = 0)
	{
		// phpcs:enable
		global $conf, $user;

		if (!$this->table_element) {
			dol_print_error('', get_class($this)."::load_previous_next_ref was called on objet with property table_element not defined");
			return -1;
		}
		if ($fieldid == 'none') {
			return 1;
		}

		// For backward compatibility
		if ($this->table_element == 'facture_rec' && $fieldid == 'title') {
			$fieldid = 'titre';
		}

		// Security on socid
		$socid = 0;
		if ($user->socid > 0) {
			$socid = $user->socid;
		}

		// this->ismultientitymanaged contains
		// 0=No test on entity, 1=Test with field entity, 'field@table'=Test with link by field@table
		$aliastablesociete = 's';
		if ($this->element == 'societe') {
			$aliastablesociete = 'te'; // te as table_element
		}
		$restrictiononfksoc = empty($this->restrictiononfksoc) ? 0 : $this->restrictiononfksoc;
		$sql = "SELECT MAX(te.".$fieldid.")";
		$sql .= " FROM ".(empty($nodbprefix) ?$this->db->prefix():'').$this->table_element." as te";
		if ($this->element == 'user' && !empty($conf->global->MULTICOMPANY_TRANSVERSE_MODE)) {
			$sql .= ",".$this->db->prefix()."usergroup_user as ug";
		}
		if (isset($this->ismultientitymanaged) && !is_numeric($this->ismultientitymanaged)) {
			$tmparray = explode('@', $this->ismultientitymanaged);
<<<<<<< HEAD
			$sql .= ", ".MAIN_DB_PREFIX.$tmparray[1]." as ".($tmparray[1] == 'societe' ? 's' : 'parenttable'); // If we need to link to this table to limit select to entity
		} elseif ($restrictiononfksoc == 1 && $this->element != 'societe' && !$user->rights->societe->client->voir && !$socid) {
			$sql .= ", ".MAIN_DB_PREFIX."societe as s"; // If we need to link to societe to limit select to socid
		} elseif ($restrictiononfksoc == 2 && $this->element != 'societe' && !$user->rights->societe->client->voir && !$socid) {
			$sql .= " LEFT JOIN ".MAIN_DB_PREFIX."societe as s ON te.fk_soc = s.rowid"; // If we need to link to societe to limit select to socid
		}
		if ($restrictiononfksoc && !$user->rights->societe->client->voir && !$socid) {
			$sql .= " LEFT JOIN ".MAIN_DB_PREFIX."societe_commerciaux as sc ON ".$aliastablesociete.".rowid = sc.fk_soc";
		}
		$sql .= " WHERE te.".$fieldid." < '".$this->db->escape($fieldid == 'rowid' ? $this->id : $this->ref)."'"; // ->ref must always be defined (set to id if field does not exists)
		if ($restrictiononfksoc == 1 && !$user->rights->societe->client->voir && !$socid) {
			$sql .= " AND sc.fk_user = ".$user->id;
		}
		if ($restrictiononfksoc == 2 && !$user->rights->societe->client->voir && !$socid) {
			$sql .= " AND (sc.fk_user = ".$user->id.' OR te.fk_soc IS NULL)';
=======
			$sql .= ", ".$this->db->prefix().$tmparray[1]." as ".($tmparray[1] == 'societe' ? 's' : 'parenttable'); // If we need to link to this table to limit select to entity
		} elseif ($restrictiononfksoc == 1 && $this->element != 'societe' && empty($user->rights->societe->client->voir) && !$socid) {
			$sql .= ", ".$this->db->prefix()."societe as s"; // If we need to link to societe to limit select to socid
		} elseif ($restrictiononfksoc == 2 && $this->element != 'societe' && empty($user->rights->societe->client->voir) && !$socid) {
			$sql .= " LEFT JOIN ".$this->db->prefix()."societe as s ON te.fk_soc = s.rowid"; // If we need to link to societe to limit select to socid
		}
		if ($restrictiononfksoc && empty($user->rights->societe->client->voir) && !$socid) {
			$sql .= " LEFT JOIN ".$this->db->prefix()."societe_commerciaux as sc ON ".$aliastablesociete.".rowid = sc.fk_soc";
		}
		$sql .= " WHERE te.".$fieldid." < '".$this->db->escape($fieldid == 'rowid' ? $this->id : $this->ref)."'"; // ->ref must always be defined (set to id if field does not exists)
		if ($restrictiononfksoc == 1 && empty($user->rights->societe->client->voir) && !$socid) {
			$sql .= " AND sc.fk_user = ".((int) $user->id);
		}
		if ($restrictiononfksoc == 2 && empty($user->rights->societe->client->voir) && !$socid) {
			$sql .= " AND (sc.fk_user = ".((int) $user->id).' OR te.fk_soc IS NULL)';
>>>>>>> 95dc2558
		}
		if (!empty($filter)) {
			if (!preg_match('/^\s*AND/i', $filter)) {
				$sql .= " AND "; // For backward compatibility
			}
			$sql .= $filter;
		}
		if (isset($this->ismultientitymanaged) && !is_numeric($this->ismultientitymanaged)) {
			$tmparray = explode('@', $this->ismultientitymanaged);
<<<<<<< HEAD
			$sql .= ' AND te.'.$tmparray[0].' = '.($tmparray[1] == 'societe' ? 's' : 'parenttable').'.rowid'; // If we need to link to this table to limit select to entity
		} elseif ($restrictiononfksoc == 1 && $this->element != 'societe' && !$user->rights->societe->client->voir && !$socid) {
=======
			$sql .= " AND te.".$tmparray[0]." = ".($tmparray[1] == "societe" ? "s" : "parenttable").".rowid"; // If we need to link to this table to limit select to entity
		} elseif ($restrictiononfksoc == 1 && $this->element != 'societe' && empty($user->rights->societe->client->voir) && !$socid) {
>>>>>>> 95dc2558
			$sql .= ' AND te.fk_soc = s.rowid'; // If we need to link to societe to limit select to socid
		}
		if (isset($this->ismultientitymanaged) && $this->ismultientitymanaged == 1) {
			if ($this->element == 'user' && !empty($conf->global->MULTICOMPANY_TRANSVERSE_MODE)) {
				if (!empty($user->admin) && empty($user->entity) && $conf->entity == 1) {
					$sql .= " AND te.entity IS NOT NULL"; // Show all users
				} else {
					$sql .= " AND ug.fk_user = te.rowid";
					$sql .= " AND ug.entity IN (".getEntity($this->element).")";
				}
			} else {
				$sql .= ' AND te.entity IN ('.getEntity($this->element).')';
			}
		}
		if (isset($this->ismultientitymanaged) && !is_numeric($this->ismultientitymanaged) && $this->element != 'societe') {
			$tmparray = explode('@', $this->ismultientitymanaged);
			$sql .= ' AND parenttable.entity IN ('.getEntity($tmparray[1]).')';
		}
		if ($restrictiononfksoc == 1 && $socid && $this->element != 'societe') {
<<<<<<< HEAD
			$sql .= ' AND te.fk_soc = '.$socid;
		}
		if ($restrictiononfksoc == 2 && $socid && $this->element != 'societe') {
			$sql .= ' AND (te.fk_soc = '.$socid.' OR te.fk_soc IS NULL)';
		}
		if ($restrictiononfksoc && $socid && $this->element == 'societe') {
			$sql .= ' AND te.rowid = '.$socid;
=======
			$sql .= ' AND te.fk_soc = '.((int) $socid);
		}
		if ($restrictiononfksoc == 2 && $socid && $this->element != 'societe') {
			$sql .= ' AND (te.fk_soc = '.((int) $socid).' OR te.fk_soc IS NULL)';
		}
		if ($restrictiononfksoc && $socid && $this->element == 'societe') {
			$sql .= ' AND te.rowid = '.((int) $socid);
>>>>>>> 95dc2558
		}
		//print 'socid='.$socid.' restrictiononfksoc='.$restrictiononfksoc.' ismultientitymanaged = '.$this->ismultientitymanaged.' filter = '.$filter.' -> '.$sql."<br>";

		$result = $this->db->query($sql);
		if (!$result) {
			$this->error = $this->db->lasterror();
			return -1;
		}
		$row = $this->db->fetch_row($result);
		$this->ref_previous = $row[0];

		$sql = "SELECT MIN(te.".$fieldid.")";
		$sql .= " FROM ".(empty($nodbprefix) ?$this->db->prefix():'').$this->table_element." as te";
		if ($this->element == 'user' && !empty($conf->global->MULTICOMPANY_TRANSVERSE_MODE)) {
			$sql .= ",".$this->db->prefix()."usergroup_user as ug";
		}
		if (isset($this->ismultientitymanaged) && !is_numeric($this->ismultientitymanaged)) {
			$tmparray = explode('@', $this->ismultientitymanaged);
<<<<<<< HEAD
			$sql .= ", ".MAIN_DB_PREFIX.$tmparray[1]." as ".($tmparray[1] == 'societe' ? 's' : 'parenttable'); // If we need to link to this table to limit select to entity
		} elseif ($restrictiononfksoc == 1 && $this->element != 'societe' && !$user->rights->societe->client->voir && !$socid) {
			$sql .= ", ".MAIN_DB_PREFIX."societe as s"; // If we need to link to societe to limit select to socid
		} elseif ($restrictiononfksoc == 2 && $this->element != 'societe' && !$user->rights->societe->client->voir && !$socid) {
			$sql .= " LEFT JOIN ".MAIN_DB_PREFIX."societe as s ON te.fk_soc = s.rowid"; // If we need to link to societe to limit select to socid
		}
		if ($restrictiononfksoc && !$user->rights->societe->client->voir && !$socid) {
			$sql .= " LEFT JOIN ".MAIN_DB_PREFIX."societe_commerciaux as sc ON ".$aliastablesociete.".rowid = sc.fk_soc";
		}
		$sql .= " WHERE te.".$fieldid." > '".$this->db->escape($fieldid == 'rowid' ? $this->id : $this->ref)."'"; // ->ref must always be defined (set to id if field does not exists)
		if ($restrictiononfksoc == 1 && !$user->rights->societe->client->voir && !$socid) {
			$sql .= " AND sc.fk_user = ".$user->id;
		}
		if ($restrictiononfksoc == 2 && !$user->rights->societe->client->voir && !$socid) {
			$sql .= " AND (sc.fk_user = ".$user->id.' OR te.fk_soc IS NULL)';
=======
			$sql .= ", ".$this->db->prefix().$tmparray[1]." as ".($tmparray[1] == 'societe' ? 's' : 'parenttable'); // If we need to link to this table to limit select to entity
		} elseif ($restrictiononfksoc == 1 && $this->element != 'societe' && empty($user->rights->societe->client->voir) && !$socid) {
			$sql .= ", ".$this->db->prefix()."societe as s"; // If we need to link to societe to limit select to socid
		} elseif ($restrictiononfksoc == 2 && $this->element != 'societe' && empty($user->rights->societe->client->voir) && !$socid) {
			$sql .= " LEFT JOIN ".$this->db->prefix()."societe as s ON te.fk_soc = s.rowid"; // If we need to link to societe to limit select to socid
		}
		if ($restrictiononfksoc && empty($user->rights->societe->client->voir) && !$socid) {
			$sql .= " LEFT JOIN ".$this->db->prefix()."societe_commerciaux as sc ON ".$aliastablesociete.".rowid = sc.fk_soc";
		}
		$sql .= " WHERE te.".$fieldid." > '".$this->db->escape($fieldid == 'rowid' ? $this->id : $this->ref)."'"; // ->ref must always be defined (set to id if field does not exists)
		if ($restrictiononfksoc == 1 && empty($user->rights->societe->client->voir) && !$socid) {
			$sql .= " AND sc.fk_user = ".((int) $user->id);
		}
		if ($restrictiononfksoc == 2 && empty($user->rights->societe->client->voir) && !$socid) {
			$sql .= " AND (sc.fk_user = ".((int) $user->id).' OR te.fk_soc IS NULL)';
>>>>>>> 95dc2558
		}
		if (!empty($filter)) {
			if (!preg_match('/^\s*AND/i', $filter)) {
				$sql .= " AND "; // For backward compatibility
			}
			$sql .= $filter;
		}
		if (isset($this->ismultientitymanaged) && !is_numeric($this->ismultientitymanaged)) {
			$tmparray = explode('@', $this->ismultientitymanaged);
<<<<<<< HEAD
			$sql .= ' AND te.'.$tmparray[0].' = '.($tmparray[1] == 'societe' ? 's' : 'parenttable').'.rowid'; // If we need to link to this table to limit select to entity
		} elseif ($restrictiononfksoc == 1 && $this->element != 'societe' && !$user->rights->societe->client->voir && !$socid) {
=======
			$sql .= " AND te.".$tmparray[0]." = ".($tmparray[1] == "societe" ? "s" : "parenttable").".rowid"; // If we need to link to this table to limit select to entity
		} elseif ($restrictiononfksoc == 1 && $this->element != 'societe' && empty($user->rights->societe->client->voir) && !$socid) {
>>>>>>> 95dc2558
			$sql .= ' AND te.fk_soc = s.rowid'; // If we need to link to societe to limit select to socid
		}
		if (isset($this->ismultientitymanaged) && $this->ismultientitymanaged == 1) {
			if ($this->element == 'user' && !empty($conf->global->MULTICOMPANY_TRANSVERSE_MODE)) {
				if (!empty($user->admin) && empty($user->entity) && $conf->entity == 1) {
					$sql .= " AND te.entity IS NOT NULL"; // Show all users
				} else {
					$sql .= " AND ug.fk_user = te.rowid";
					$sql .= " AND ug.entity IN (".getEntity($this->element).")";
				}
			} else {
				$sql .= ' AND te.entity IN ('.getEntity($this->element).')';
			}
		}
		if (isset($this->ismultientitymanaged) && !is_numeric($this->ismultientitymanaged) && $this->element != 'societe') {
			$tmparray = explode('@', $this->ismultientitymanaged);
			$sql .= ' AND parenttable.entity IN ('.getEntity($tmparray[1]).')';
		}
		if ($restrictiononfksoc == 1 && $socid && $this->element != 'societe') {
<<<<<<< HEAD
			$sql .= ' AND te.fk_soc = '.$socid;
		}
		if ($restrictiononfksoc == 2 && $socid && $this->element != 'societe') {
			$sql .= ' AND (te.fk_soc = '.$socid.' OR te.fk_soc IS NULL)';
		}
		if ($restrictiononfksoc && $socid && $this->element == 'societe') {
			$sql .= ' AND te.rowid = '.$socid;
=======
			$sql .= ' AND te.fk_soc = '.((int) $socid);
		}
		if ($restrictiononfksoc == 2 && $socid && $this->element != 'societe') {
			$sql .= ' AND (te.fk_soc = '.((int) $socid).' OR te.fk_soc IS NULL)';
		}
		if ($restrictiononfksoc && $socid && $this->element == 'societe') {
			$sql .= ' AND te.rowid = '.((int) $socid);
>>>>>>> 95dc2558
		}
		//print 'socid='.$socid.' restrictiononfksoc='.$restrictiononfksoc.' ismultientitymanaged = '.$this->ismultientitymanaged.' filter = '.$filter.' -> '.$sql."<br>";
		// Rem: Bug in some mysql version: SELECT MIN(rowid) FROM llx_socpeople WHERE rowid > 1 when one row in database with rowid=1, returns 1 instead of null

		$result = $this->db->query($sql);
		if (!$result) {
			$this->error = $this->db->lasterror();
			return -2;
		}
		$row = $this->db->fetch_row($result);
		$this->ref_next = $row[0];

		return 1;
	}


	/**
	 *      Return list of id of contacts of object
	 *
	 *      @param	string	$source     Source of contact: external (llx_socpeople) or internal (llx_user) or thirdparty (llx_societe)
	 *      @return array				Array of id of contacts (if source=external or internal)
	 * 									Array of id of third parties with at least one contact on object (if source=thirdparty)
	 */
	public function getListContactId($source = 'external')
	{
		$contactAlreadySelected = array();
		$tab = $this->liste_contact(-1, $source);
		$num = count($tab);
		$i = 0;
		while ($i < $num) {
			if ($source == 'thirdparty') {
				$contactAlreadySelected[$i] = $tab[$i]['socid'];
			} else {
				$contactAlreadySelected[$i] = $tab[$i]['id'];
			}
			$i++;
		}
		return $contactAlreadySelected;
	}


	/**
	 *	Link element with a project
	 *
	 *	@param     	int		$projectid		Project id to link element to
	 *	@return		int						<0 if KO, >0 if OK
	 */
	public function setProject($projectid)
	{
		if (!$this->table_element) {
			dol_syslog(get_class($this)."::setProject was called on objet with property table_element not defined", LOG_ERR);
			return -1;
		}

		$sql = "UPDATE ".$this->db->prefix().$this->table_element;
		if (!empty($this->fields['fk_project'])) {		// Common case
			if ($projectid) {
<<<<<<< HEAD
				$sql .= ' SET fk_project = '.((int) $projectid);
=======
				$sql .= " SET fk_project = ".((int) $projectid);
>>>>>>> 95dc2558
			} else {
				$sql .= " SET fk_project = NULL";
			}
			$sql .= ' WHERE rowid = '.((int) $this->id);
		} elseif ($this->table_element == 'actioncomm') {	// Special case for actioncomm
			if ($projectid) {
<<<<<<< HEAD
				$sql .= ' SET fk_project = '.((int) $projectid);
=======
				$sql .= " SET fk_project = ".((int) $projectid);
>>>>>>> 95dc2558
			} else {
				$sql .= " SET fk_project = NULL";
			}
			$sql .= ' WHERE id = '.((int) $this->id);
		} else // Special case for old architecture objects
		{
			if ($projectid) {
				$sql .= ' SET fk_projet = '.((int) $projectid);
			} else {
				$sql .= ' SET fk_projet = NULL';
			}
			$sql .= " WHERE rowid = ".((int) $this->id);
		}

		dol_syslog(get_class($this)."::setProject", LOG_DEBUG);
		if ($this->db->query($sql)) {
			$this->fk_project = ((int) $projectid);
			return 1;
		} else {
			dol_print_error($this->db);
			return -1;
		}
	}

	/**
	 *  Change the payments methods
	 *
	 *  @param		int		$id		Id of new payment method
	 *  @return		int				>0 if OK, <0 if KO
	 */
	public function setPaymentMethods($id)
	{
		global $user;

		$error = 0; $notrigger = 0;

		dol_syslog(get_class($this).'::setPaymentMethods('.$id.')');

		if ($this->statut >= 0 || $this->element == 'societe') {
			// TODO uniformize field name
			$fieldname = 'fk_mode_reglement';
			if ($this->element == 'societe') {
				$fieldname = 'mode_reglement';
			}
			if (get_class($this) == 'Fournisseur') {
				$fieldname = 'mode_reglement_supplier';
			}
			if (get_class($this) == 'Tva') {
				$fieldname = 'fk_typepayment';
			}
			if (get_class($this) == 'Salary') {
				$fieldname = 'fk_typepayment';
			}

<<<<<<< HEAD
			$sql = 'UPDATE '.MAIN_DB_PREFIX.$this->table_element;
			$sql .= ' SET '.$fieldname.' = '.(($id > 0 || $id == '0') ? $id : 'NULL');
=======
			$sql = "UPDATE ".$this->db->prefix().$this->table_element;
			$sql .= " SET ".$fieldname." = ".(($id > 0 || $id == '0') ? ((int) $id) : 'NULL');
>>>>>>> 95dc2558
			$sql .= ' WHERE rowid='.((int) $this->id);

			if ($this->db->query($sql)) {
				$this->mode_reglement_id = $id;
				// for supplier
				if (get_class($this) == 'Fournisseur') {
					$this->mode_reglement_supplier_id = $id;
				}
				// Triggers
				if (!$error && !$notrigger) {
					// Call triggers
					if (get_class($this) == 'Commande') {
						$result = $this->call_trigger('ORDER_MODIFY', $user);
					} else {
						$result = $this->call_trigger(strtoupper(get_class($this)).'_MODIFY', $user);
					}
					if ($result < 0) {
						$error++;
					}
					// End call triggers
				}
				return 1;
			} else {
				dol_syslog(get_class($this).'::setPaymentMethods Error '.$this->db->error());
				$this->error = $this->db->error();
				return -1;
			}
		} else {
			dol_syslog(get_class($this).'::setPaymentMethods, status of the object is incompatible');
			$this->error = 'Status of the object is incompatible '.$this->statut;
			return -2;
		}
	}

	/**
	 *  Change the multicurrency code
	 *
	 *  @param		string	$code	multicurrency code
	 *  @return		int				>0 if OK, <0 if KO
	 */
	public function setMulticurrencyCode($code)
	{
		dol_syslog(get_class($this).'::setMulticurrencyCode('.$code.')');
		if ($this->statut >= 0 || $this->element == 'societe') {
			$fieldname = 'multicurrency_code';

<<<<<<< HEAD
			$sql = 'UPDATE '.MAIN_DB_PREFIX.$this->table_element;
			$sql .= ' SET '.$fieldname." = '".$this->db->escape($code)."'";
=======
			$sql = 'UPDATE '.$this->db->prefix().$this->table_element;
			$sql .= " SET ".$fieldname." = '".$this->db->escape($code)."'";
>>>>>>> 95dc2558
			$sql .= ' WHERE rowid='.((int) $this->id);

			if ($this->db->query($sql)) {
				$this->multicurrency_code = $code;

				list($fk_multicurrency, $rate) = MultiCurrency::getIdAndTxFromCode($this->db, $code);
				if ($rate) {
					$this->setMulticurrencyRate($rate, 2);
				}

				return 1;
			} else {
				dol_syslog(get_class($this).'::setMulticurrencyCode Error '.$sql.' - '.$this->db->error());
				$this->error = $this->db->error();
				return -1;
			}
		} else {
			dol_syslog(get_class($this).'::setMulticurrencyCode, status of the object is incompatible');
			$this->error = 'Status of the object is incompatible '.$this->statut;
			return -2;
		}
	}

	/**
	 *  Change the multicurrency rate
	 *
	 *  @param		double	$rate	multicurrency rate
	 *  @param		int		$mode	mode 1 : amounts in company currency will be recalculated, mode 2 : amounts in foreign currency will be recalculated
	 *  @return		int				>0 if OK, <0 if KO
	 */
	public function setMulticurrencyRate($rate, $mode = 1)
	{
		dol_syslog(get_class($this).'::setMulticurrencyRate('.$rate.','.$mode.')');
		if ($this->statut >= 0 || $this->element == 'societe') {
			$fieldname = 'multicurrency_tx';

<<<<<<< HEAD
			$sql = 'UPDATE '.MAIN_DB_PREFIX.$this->table_element;
			$sql .= ' SET '.$fieldname.' = '.((float) $rate);
=======
			$sql = 'UPDATE '.$this->db->prefix().$this->table_element;
			$sql .= " SET ".$fieldname." = ".((float) $rate);
>>>>>>> 95dc2558
			$sql .= ' WHERE rowid='.((int) $this->id);

			if ($this->db->query($sql)) {
				$this->multicurrency_tx = $rate;

				// Update line price
				if (!empty($this->lines)) {
					foreach ($this->lines as &$line) {
						// Amounts in company currency will be recalculated
						if ($mode == 1) {
							$line->subprice = 0;
						}

						// Amounts in foreign currency will be recalculated
						if ($mode == 2) {
							$line->multicurrency_subprice = 0;
						}

						switch ($this->element) {
							case 'propal':
								$this->updateline(
									$line->id,
									$line->subprice,
									$line->qty,
									$line->remise_percent,
									$line->tva_tx,
									$line->localtax1_tx,
									$line->localtax2_tx,
									($line->description ? $line->description : $line->desc),
									'HT',
									$line->info_bits,
									$line->special_code,
									$line->fk_parent_line,
									$line->skip_update_total,
									$line->fk_fournprice,
									$line->pa_ht,
									$line->label,
									$line->product_type,
									$line->date_start,
									$line->date_end,
									$line->array_options,
									$line->fk_unit,
									$line->multicurrency_subprice
								);
								break;
							case 'commande':
								$this->updateline(
									$line->id,
									($line->description ? $line->description : $line->desc),
									$line->subprice,
									$line->qty,
									$line->remise_percent,
									$line->tva_tx,
									$line->localtax1_tx,
									$line->localtax2_tx,
									'HT',
									$line->info_bits,
									$line->date_start,
									$line->date_end,
									$line->product_type,
									$line->fk_parent_line,
									$line->skip_update_total,
									$line->fk_fournprice,
									$line->pa_ht,
									$line->label,
									$line->special_code,
									$line->array_options,
									$line->fk_unit,
									$line->multicurrency_subprice
								);
								break;
							case 'facture':
								$this->updateline(
									$line->id,
									($line->description ? $line->description : $line->desc),
									$line->subprice,
									$line->qty,
									$line->remise_percent,
									$line->date_start,
									$line->date_end,
									$line->tva_tx,
									$line->localtax1_tx,
									$line->localtax2_tx,
									'HT',
									$line->info_bits,
									$line->product_type,
									$line->fk_parent_line,
									$line->skip_update_total,
									$line->fk_fournprice,
									$line->pa_ht,
									$line->label,
									$line->special_code,
									$line->array_options,
									$line->situation_percent,
									$line->fk_unit,
									$line->multicurrency_subprice
								);
								break;
							case 'supplier_proposal':
								$this->updateline(
									$line->id,
									$line->subprice,
									$line->qty,
									$line->remise_percent,
									$line->tva_tx,
									$line->localtax1_tx,
									$line->localtax2_tx,
									($line->description ? $line->description : $line->desc),
									'HT',
									$line->info_bits,
									$line->special_code,
									$line->fk_parent_line,
									$line->skip_update_total,
									$line->fk_fournprice,
									$line->pa_ht,
									$line->label,
									$line->product_type,
									$line->array_options,
									$line->ref_fourn,
									$line->multicurrency_subprice
								);
								break;
							case 'order_supplier':
								$this->updateline(
									$line->id,
									($line->description ? $line->description : $line->desc),
									$line->subprice,
									$line->qty,
									$line->remise_percent,
									$line->tva_tx,
									$line->localtax1_tx,
									$line->localtax2_tx,
									'HT',
									$line->info_bits,
									$line->product_type,
									false,
									$line->date_start,
									$line->date_end,
									$line->array_options,
									$line->fk_unit,
									$line->multicurrency_subprice,
									$line->ref_supplier
								);
								break;
							case 'invoice_supplier':
								$this->updateline(
									$line->id,
									($line->description ? $line->description : $line->desc),
									$line->subprice,
									$line->tva_tx,
									$line->localtax1_tx,
									$line->localtax2_tx,
									$line->qty,
									0,
									'HT',
									$line->info_bits,
									$line->product_type,
									$line->remise_percent,
									false,
									$line->date_start,
									$line->date_end,
									$line->array_options,
									$line->fk_unit,
									$line->multicurrency_subprice,
									$line->ref_supplier
								);
								break;
							default:
								dol_syslog(get_class($this).'::setMulticurrencyRate no updateline defined', LOG_DEBUG);
								break;
						}
					}
				}

				return 1;
			} else {
				dol_syslog(get_class($this).'::setMulticurrencyRate Error '.$sql.' - '.$this->db->error());
				$this->error = $this->db->error();
				return -1;
			}
		} else {
			dol_syslog(get_class($this).'::setMulticurrencyRate, status of the object is incompatible');
			$this->error = 'Status of the object is incompatible '.$this->statut;
			return -2;
		}
	}

	/**
	 *  Change the payments terms
	 *
	 *  @param		int		$id		Id of new payment terms
	 *  @return		int				>0 if OK, <0 if KO
	 */
	public function setPaymentTerms($id)
	{
		dol_syslog(get_class($this).'::setPaymentTerms('.$id.')');
		if ($this->statut >= 0 || $this->element == 'societe') {
			// TODO uniformize field name
			$fieldname = 'fk_cond_reglement';
			if ($this->element == 'societe') {
				$fieldname = 'cond_reglement';
			}
			if (get_class($this) == 'Fournisseur') {
				$fieldname = 'cond_reglement_supplier';
			}

<<<<<<< HEAD
			$sql = 'UPDATE '.MAIN_DB_PREFIX.$this->table_element;
			$sql .= ' SET '.$fieldname.' = '.(($id > 0 || $id == '0') ? $id : 'NULL');
=======
			$sql = 'UPDATE '.$this->db->prefix().$this->table_element;
			$sql .= " SET ".$fieldname." = ".(($id > 0 || $id == '0') ? ((int) $id) : 'NULL');
>>>>>>> 95dc2558
			$sql .= ' WHERE rowid='.((int) $this->id);

			if ($this->db->query($sql)) {
				$this->cond_reglement_id = $id;
				// for supplier
				if (get_class($this) == 'Fournisseur') {
					$this->cond_reglement_supplier_id = $id;
				}
				$this->cond_reglement = $id; // for compatibility
				return 1;
			} else {
				dol_syslog(get_class($this).'::setPaymentTerms Error '.$sql.' - '.$this->db->error());
				$this->error = $this->db->error();
				return -1;
			}
		} else {
			dol_syslog(get_class($this).'::setPaymentTerms, status of the object is incompatible');
			$this->error = 'Status of the object is incompatible '.$this->statut;
			return -2;
		}
	}

	/**
	 *  Change the transport mode methods
	 *
	 *  @param		int		$id		Id of transport mode
	 *  @return		int				>0 if OK, <0 if KO
	 */
	public function setTransportMode($id)
	{
		dol_syslog(get_class($this).'::setTransportMode('.$id.')');
		if ($this->statut >= 0 || $this->element == 'societe') {
			$fieldname = 'fk_transport_mode';
			if ($this->element == 'societe') {
				$fieldname = 'transport_mode';
			}
			if (get_class($this) == 'Fournisseur') {
				$fieldname = 'transport_mode_supplier';
			}

<<<<<<< HEAD
			$sql = 'UPDATE '.MAIN_DB_PREFIX.$this->table_element;
			$sql .= ' SET '.$fieldname.' = '.(($id > 0 || $id == '0') ? $id : 'NULL');
=======
			$sql = 'UPDATE '.$this->db->prefix().$this->table_element;
			$sql .= " SET ".$fieldname." = ".(($id > 0 || $id == '0') ? ((int) $id) : 'NULL');
>>>>>>> 95dc2558
			$sql .= ' WHERE rowid='.((int) $this->id);

			if ($this->db->query($sql)) {
				$this->transport_mode_id = $id;
				// for supplier
				if (get_class($this) == 'Fournisseur') {
					$this->transport_mode_supplier_id = $id;
				}
				return 1;
			} else {
				dol_syslog(get_class($this).'::setTransportMode Error '.$sql.' - '.$this->db->error());
				$this->error = $this->db->error();
				return -1;
			}
		} else {
			dol_syslog(get_class($this).'::setTransportMode, status of the object is incompatible');
			$this->error = 'Status of the object is incompatible '.$this->statut;
			return -2;
		}
	}

	/**
	 *  Change the retained warranty payments terms
	 *
	 *  @param		int		$id		Id of new payment terms
	 *  @return		int				>0 if OK, <0 if KO
	 */
	public function setRetainedWarrantyPaymentTerms($id)
	{
		dol_syslog(get_class($this).'::setRetainedWarrantyPaymentTerms('.$id.')');
		if ($this->statut >= 0 || $this->element == 'societe') {
			$fieldname = 'retained_warranty_fk_cond_reglement';

<<<<<<< HEAD
			$sql = 'UPDATE '.MAIN_DB_PREFIX.$this->table_element;
			$sql .= ' SET '.$fieldname.' = '.((int) $id);
=======
			$sql = 'UPDATE '.$this->db->prefix().$this->table_element;
			$sql .= " SET ".$fieldname." = ".((int) $id);
>>>>>>> 95dc2558
			$sql .= ' WHERE rowid='.((int) $this->id);

			if ($this->db->query($sql)) {
				$this->retained_warranty_fk_cond_reglement = $id;
				return 1;
			} else {
				dol_syslog(get_class($this).'::setRetainedWarrantyPaymentTerms Error '.$sql.' - '.$this->db->error());
				$this->error = $this->db->error();
				return -1;
			}
		} else {
			dol_syslog(get_class($this).'::setRetainedWarrantyPaymentTerms, status of the object is incompatible');
			$this->error = 'Status of the object is incompatible '.$this->statut;
			return -2;
		}
	}

	/**
	 *	Define delivery address
	 *  @deprecated
	 *
	 *	@param      int		$id		Address id
	 *	@return     int				<0 si ko, >0 si ok
	 */
	public function setDeliveryAddress($id)
	{
		$fieldname = 'fk_delivery_address';
		if ($this->element == 'delivery' || $this->element == 'shipping') {
			$fieldname = 'fk_address';
		}

<<<<<<< HEAD
		$sql = "UPDATE ".MAIN_DB_PREFIX.$this->table_element." SET ".$fieldname." = ".((int) $id);
		$sql .= " WHERE rowid = ".$this->id." AND fk_statut = 0";
=======
		$sql = "UPDATE ".$this->db->prefix().$this->table_element." SET ".$fieldname." = ".((int) $id);
		$sql .= " WHERE rowid = ".((int) $this->id)." AND fk_statut = 0";
>>>>>>> 95dc2558

		if ($this->db->query($sql)) {
			$this->fk_delivery_address = $id;
			return 1;
		} else {
			$this->error = $this->db->error();
			dol_syslog(get_class($this).'::setDeliveryAddress Error '.$this->error);
			return -1;
		}
	}


	/**
	 *  Change the shipping method
	 *
	 *  @param      int     $shipping_method_id     Id of shipping method
	 *  @param      bool    $notrigger              false=launch triggers after, true=disable triggers
	 *  @param      User	$userused               Object user
	 *
	 *  @return     int              1 if OK, 0 if KO
	 */
	public function setShippingMethod($shipping_method_id, $notrigger = false, $userused = null)
	{
		global $user;

		if (empty($userused)) {
			$userused = $user;
		}

		$error = 0;

		if (!$this->table_element) {
			dol_syslog(get_class($this)."::setShippingMethod was called on objet with property table_element not defined", LOG_ERR);
			return -1;
		}

		$this->db->begin();

		if ($shipping_method_id < 0) {
			$shipping_method_id = 'NULL';
		}
		dol_syslog(get_class($this).'::setShippingMethod('.$shipping_method_id.')');

<<<<<<< HEAD
		$sql = "UPDATE ".MAIN_DB_PREFIX.$this->table_element;
=======
		$sql = "UPDATE ".$this->db->prefix().$this->table_element;
>>>>>>> 95dc2558
		$sql .= " SET fk_shipping_method = ".((int) $shipping_method_id);
		$sql .= " WHERE rowid=".((int) $this->id);
		$resql = $this->db->query($sql);
		if (!$resql) {
			dol_syslog(get_class($this).'::setShippingMethod Error ', LOG_DEBUG);
			$this->error = $this->db->lasterror();
			$error++;
		} else {
			if (!$notrigger) {
				// Call trigger
				$this->context = array('shippingmethodupdate'=>1);
				$result = $this->call_trigger(strtoupper(get_class($this)).'_MODIFY', $userused);
				if ($result < 0) {
					$error++;
				}
				// End call trigger
			}
		}
		if ($error) {
			$this->db->rollback();
			return -1;
		} else {
			$this->shipping_method_id = ($shipping_method_id == 'NULL') ?null:$shipping_method_id;
			$this->db->commit();
			return 1;
		}
	}


	/**
	 *  Change the warehouse
	 *
	 *  @param      int     $warehouse_id     Id of warehouse
	 *  @return     int              1 if OK, 0 if KO
	 */
	public function setWarehouse($warehouse_id)
	{
		if (!$this->table_element) {
			dol_syslog(get_class($this)."::setWarehouse was called on objet with property table_element not defined", LOG_ERR);
			return -1;
		}
		if ($warehouse_id < 0) {
			$warehouse_id = 'NULL';
		}
		dol_syslog(get_class($this).'::setWarehouse('.$warehouse_id.')');

<<<<<<< HEAD
		$sql = "UPDATE ".MAIN_DB_PREFIX.$this->table_element;
=======
		$sql = "UPDATE ".$this->db->prefix().$this->table_element;
>>>>>>> 95dc2558
		$sql .= " SET fk_warehouse = ".((int) $warehouse_id);
		$sql .= " WHERE rowid=".((int) $this->id);

		if ($this->db->query($sql)) {
			$this->warehouse_id = ($warehouse_id == 'NULL') ?null:$warehouse_id;
			return 1;
		} else {
			dol_syslog(get_class($this).'::setWarehouse Error ', LOG_DEBUG);
			$this->error = $this->db->error();
			return 0;
		}
	}


	/**
	 *		Set last model used by doc generator
	 *
	 *		@param		User	$user		User object that make change
	 *		@param		string	$modelpdf	Modele name
	 *		@return		int					<0 if KO, >0 if OK
	 */
	public function setDocModel($user, $modelpdf)
	{
		if (!$this->table_element) {
			dol_syslog(get_class($this)."::setDocModel was called on objet with property table_element not defined", LOG_ERR);
			return -1;
		}

		$newmodelpdf = dol_trunc($modelpdf, 255);

		$sql = "UPDATE ".$this->db->prefix().$this->table_element;
		$sql .= " SET model_pdf = '".$this->db->escape($newmodelpdf)."'";
		$sql .= " WHERE rowid = ".((int) $this->id);

		dol_syslog(get_class($this)."::setDocModel", LOG_DEBUG);
		$resql = $this->db->query($sql);
		if ($resql) {
			$this->model_pdf = $modelpdf;
			$this->modelpdf = $modelpdf; // For bakward compatibility
			return 1;
		} else {
			dol_print_error($this->db);
			return 0;
		}
	}


	/**
	 *  Change the bank account
	 *
	 *  @param		int		$fk_account		Id of bank account
	 *  @param      bool    $notrigger      false=launch triggers after, true=disable triggers
	 *  @param      User	$userused		Object user
	 *  @return		int				1 if OK, 0 if KO
	 */
	public function setBankAccount($fk_account, $notrigger = false, $userused = null)
	{
		global $user;

		if (empty($userused)) {
			$userused = $user;
		}

		$error = 0;

		if (!$this->table_element) {
			dol_syslog(get_class($this)."::setBankAccount was called on objet with property table_element not defined", LOG_ERR);
			return -1;
		}
		$this->db->begin();

		if ($fk_account < 0) {
			$fk_account = 'NULL';
		}
		dol_syslog(get_class($this).'::setBankAccount('.$fk_account.')');

<<<<<<< HEAD
		$sql = "UPDATE ".MAIN_DB_PREFIX.$this->table_element;
=======
		$sql = "UPDATE ".$this->db->prefix().$this->table_element;
>>>>>>> 95dc2558
		$sql .= " SET fk_account = ".((int) $fk_account);
		$sql .= " WHERE rowid=".((int) $this->id);

		$resql = $this->db->query($sql);
		if (!$resql) {
			dol_syslog(get_class($this).'::setBankAccount Error '.$sql.' - '.$this->db->error());
			$this->error = $this->db->lasterror();
			$error++;
		} else {
			if (!$notrigger) {
				// Call trigger
				$this->context = array('bankaccountupdate'=>1);
				$result = $this->call_trigger(strtoupper(get_class($this)).'_MODIFY', $userused);
				if ($result < 0) {
					$error++;
				}
				// End call trigger
			}
		}
		if ($error) {
			$this->db->rollback();
			return -1;
		} else {
			$this->fk_account = ($fk_account == 'NULL') ?null:$fk_account;
			$this->db->commit();
			return 1;
		}
	}


	// TODO: Move line related operations to CommonObjectLine?

	// phpcs:disable PEAR.NamingConventions.ValidFunctionName.ScopeNotCamelCaps
	/**
	 *  Save a new position (field rang) for details lines.
	 *  You can choose to set position for lines with already a position or lines without any position defined.
	 *
	 * 	@param		boolean		$renum			   True to renum all already ordered lines, false to renum only not already ordered lines.
	 * 	@param		string		$rowidorder		   ASC or DESC
	 * 	@param		boolean		$fk_parent_line    Table with fk_parent_line field or not
	 * 	@return		int                            <0 if KO, >0 if OK
	 */
	public function line_order($renum = false, $rowidorder = 'ASC', $fk_parent_line = true)
	{
		// phpcs:enable
		if (!$this->table_element_line) {
			dol_syslog(get_class($this)."::line_order was called on objet with property table_element_line not defined", LOG_ERR);
			return -1;
		}
		if (!$this->fk_element) {
			dol_syslog(get_class($this)."::line_order was called on objet with property fk_element not defined", LOG_ERR);
			return -1;
		}

		$fieldposition = 'rang'; // @todo Rename 'rang' into 'position'
		if (in_array($this->table_element_line, array('bom_bomline', 'ecm_files', 'emailcollector_emailcollectoraction', 'product_attribute_value'))) {
			$fieldposition = 'position';
		}

		// Count number of lines to reorder (according to choice $renum)
		$nl = 0;
		$sql = "SELECT count(rowid) FROM ".$this->db->prefix().$this->table_element_line;
		$sql .= " WHERE ".$this->fk_element." = ".((int) $this->id);
		if (!$renum) {
			$sql .= " AND " . $fieldposition . " = 0";
		}
		if ($renum) {
			$sql .= " AND " . $fieldposition . " <> 0";
		}

		dol_syslog(get_class($this)."::line_order", LOG_DEBUG);
		$resql = $this->db->query($sql);
		if ($resql) {
			$row = $this->db->fetch_row($resql);
			$nl = $row[0];
		} else {
			dol_print_error($this->db);
		}
		if ($nl > 0) {
			// The goal of this part is to reorder all lines, with all children lines sharing the same counter that parents.
			$rows = array();

			// We first search all lines that are parent lines (for multilevel details lines)
			$sql = "SELECT rowid FROM ".$this->db->prefix().$this->table_element_line;
			$sql .= " WHERE ".$this->fk_element." = ".((int) $this->id);
			if ($fk_parent_line) {
				$sql .= ' AND fk_parent_line IS NULL';
			}
			$sql .= " ORDER BY " . $fieldposition . " ASC, rowid " . $rowidorder;

			dol_syslog(get_class($this)."::line_order search all parent lines", LOG_DEBUG);
			$resql = $this->db->query($sql);
			if ($resql) {
				$i = 0;
				$num = $this->db->num_rows($resql);
				while ($i < $num) {
					$row = $this->db->fetch_row($resql);
					$rows[] = $row[0]; // Add parent line into array rows
					$childrens = $this->getChildrenOfLine($row[0]);
					if (!empty($childrens)) {
						foreach ($childrens as $child) {
							array_push($rows, $child);
						}
					}
					$i++;
				}

				// Now we set a new number for each lines (parent and children with children included into parent tree)
				if (!empty($rows)) {
					foreach ($rows as $key => $row) {
						$this->updateRangOfLine($row, ($key + 1));
					}
				}
			} else {
				dol_print_error($this->db);
			}
		}
		return 1;
	}

	/**
	 * 	Get children of line
	 *
	 * 	@param	int		$id		            Id of parent line
	 * 	@param	int		$includealltree		0 = 1st level child, 1 = All level child
	 * 	@return	array			            Array with list of children lines id
	 */
	public function getChildrenOfLine($id, $includealltree = 0)
	{
		$fieldposition = 'rang'; // @todo Rename 'rang' into 'position'
		if (in_array($this->table_element_line, array('bom_bomline', 'ecm_files', 'emailcollector_emailcollectoraction', 'product_attribute_value'))) {
			$fieldposition = 'position';
		}

		$rows = array();

		$sql = "SELECT rowid FROM ".$this->db->prefix().$this->table_element_line;
		$sql .= " WHERE ".$this->fk_element." = ".((int) $this->id);
		$sql .= ' AND fk_parent_line = '.((int) $id);
		$sql .= " ORDER BY " . $fieldposition . " ASC";

		dol_syslog(get_class($this)."::getChildrenOfLine search children lines for line ".$id, LOG_DEBUG);
		$resql = $this->db->query($sql);
		if ($resql) {
			if ($this->db->num_rows($resql) > 0) {
				while ($row = $this->db->fetch_row($resql)) {
					$rows[] = $row[0];
					if (!empty($includealltree)) {
						$rows = array_merge($rows, $this->getChildrenOfLine($row[0]), $includealltree);
					}
				}
			}
		}
		return $rows;
	}

	// phpcs:disable PEAR.NamingConventions.ValidFunctionName.ScopeNotCamelCaps
	/**
	 * 	Update a line to have a lower rank
	 *
	 * 	@param 	int			$rowid				Id of line
	 * 	@param	boolean		$fk_parent_line		Table with fk_parent_line field or not
	 * 	@return	void
	 */
	public function line_up($rowid, $fk_parent_line = true)
	{
		// phpcs:enable
		$this->line_order(false, 'ASC', $fk_parent_line);

		// Get rang of line
		$rang = $this->getRangOfLine($rowid);

		// Update position of line
		$this->updateLineUp($rowid, $rang);
	}

	// phpcs:disable PEAR.NamingConventions.ValidFunctionName.ScopeNotCamelCaps
	/**
	 * 	Update a line to have a higher rank
	 *
	 * 	@param	int			$rowid				Id of line
	 * 	@param	boolean		$fk_parent_line		Table with fk_parent_line field or not
	 * 	@return	void
	 */
	public function line_down($rowid, $fk_parent_line = true)
	{
		// phpcs:enable
		$this->line_order(false, 'ASC', $fk_parent_line);

		// Get rang of line
		$rang = $this->getRangOfLine($rowid);

		// Get max value for rang
		$max = $this->line_max();

		// Update position of line
		$this->updateLineDown($rowid, $rang, $max);
	}

	/**
	 * 	Update position of line (rang)
	 *
	 * 	@param	int		$rowid		Id of line
	 * 	@param	int		$rang		Position
	 * 	@return	int					<0 if KO, >0 if OK
	 */
	public function updateRangOfLine($rowid, $rang)
	{
		global $hookmanager;
		$fieldposition = 'rang'; // @todo Rename 'rang' into 'position'
		if (in_array($this->table_element_line, array('bom_bomline', 'ecm_files', 'emailcollector_emailcollectoraction', 'product_attribute_value'))) {
			$fieldposition = 'position';
		}

<<<<<<< HEAD
		$sql = 'UPDATE '.MAIN_DB_PREFIX.$this->table_element_line.' SET '.$fieldposition.' = '.((int) $rang);
=======
		$sql = "UPDATE ".$this->db->prefix().$this->table_element_line." SET ".$fieldposition." = ".((int) $rang);
>>>>>>> 95dc2558
		$sql .= ' WHERE rowid = '.((int) $rowid);

		dol_syslog(get_class($this)."::updateRangOfLine", LOG_DEBUG);
		if (!$this->db->query($sql)) {
			dol_print_error($this->db);
			return -1;
		} else {
			$parameters=array('rowid'=>$rowid, 'rang'=>$rang, 'fieldposition' => $fieldposition);
			$action='';
			$reshook = $hookmanager->executeHooks('afterRankOfLineUpdate', $parameters, $this, $action);
			return 1;
		}
	}

	// phpcs:disable PEAR.NamingConventions.ValidFunctionName.ScopeNotCamelCaps
	/**
	 * 	Update position of line with ajax (rang)
	 *
	 * 	@param	array	$rows	Array of rows
	 * 	@return	void
	 */
	public function line_ajaxorder($rows)
	{
		// phpcs:enable
		$num = count($rows);
		for ($i = 0; $i < $num; $i++) {
			$this->updateRangOfLine($rows[$i], ($i + 1));
		}
	}

	/**
	 * 	Update position of line up (rang)
	 *
	 * 	@param	int		$rowid		Id of line
	 * 	@param	int		$rang		Position
	 * 	@return	void
	 */
	public function updateLineUp($rowid, $rang)
	{
		if ($rang > 1) {
			$fieldposition = 'rang';
			if (in_array($this->table_element_line, array('ecm_files', 'emailcollector_emailcollectoraction', 'product_attribute_value'))) {
				$fieldposition = 'position';
			}

<<<<<<< HEAD
			$sql = 'UPDATE '.MAIN_DB_PREFIX.$this->table_element_line.' SET '.$fieldposition.' = '.((int) $rang);
			$sql .= ' WHERE '.$this->fk_element.' = '.$this->id;
			$sql .= ' AND rang = '.($rang - 1);
			if ($this->db->query($sql)) {
				$sql = 'UPDATE '.MAIN_DB_PREFIX.$this->table_element_line.' SET '.$fieldposition.' = '.((int) ($rang - 1));
=======
			$sql = "UPDATE ".$this->db->prefix().$this->table_element_line." SET ".$fieldposition." = ".((int) $rang);
			$sql .= " WHERE ".$this->fk_element." = ".((int) $this->id);
			$sql .= " AND " . $fieldposition . " = " . ((int) ($rang - 1));
			if ($this->db->query($sql)) {
				$sql = "UPDATE ".$this->db->prefix().$this->table_element_line." SET ".$fieldposition." = ".((int) ($rang - 1));
>>>>>>> 95dc2558
				$sql .= ' WHERE rowid = '.((int) $rowid);
				if (!$this->db->query($sql)) {
					dol_print_error($this->db);
				}
			} else {
				dol_print_error($this->db);
			}
		}
	}

	/**
	 * 	Update position of line down (rang)
	 *
	 * 	@param	int		$rowid		Id of line
	 * 	@param	int		$rang		Position
	 * 	@param	int		$max		Max
	 * 	@return	void
	 */
	public function updateLineDown($rowid, $rang, $max)
	{
		if ($rang < $max) {
			$fieldposition = 'rang';
			if (in_array($this->table_element_line, array('ecm_files', 'emailcollector_emailcollectoraction', 'product_attribute_value'))) {
				$fieldposition = 'position';
			}

<<<<<<< HEAD
			$sql = 'UPDATE '.MAIN_DB_PREFIX.$this->table_element_line.' SET '.$fieldposition.' = '.((int) $rang);
			$sql .= ' WHERE '.$this->fk_element.' = '.$this->id;
			$sql .= ' AND rang = '.((int) ($rang + 1));
			if ($this->db->query($sql)) {
				$sql = 'UPDATE '.MAIN_DB_PREFIX.$this->table_element_line.' SET '.$fieldposition.' = '.((int) ($rang + 1));
=======
			$sql = "UPDATE ".$this->db->prefix().$this->table_element_line." SET ".$fieldposition." = ".((int) $rang);
			$sql .= " WHERE ".$this->fk_element." = ".((int) $this->id);
			$sql .= " AND " . $fieldposition . " = " . ((int) ($rang + 1));
			if ($this->db->query($sql)) {
				$sql = "UPDATE ".$this->db->prefix().$this->table_element_line." SET ".$fieldposition." = ".((int) ($rang + 1));
>>>>>>> 95dc2558
				$sql .= ' WHERE rowid = '.((int) $rowid);
				if (!$this->db->query($sql)) {
					dol_print_error($this->db);
				}
			} else {
				dol_print_error($this->db);
			}
		}
	}

	/**
	 * 	Get position of line (rang)
	 *
	 * 	@param		int		$rowid		Id of line
	 *  @return		int     			Value of rang in table of lines
	 */
	public function getRangOfLine($rowid)
	{
		$fieldposition = 'rang';
		if (in_array($this->table_element_line, array('ecm_files', 'emailcollector_emailcollectoraction', 'product_attribute_value'))) {
			$fieldposition = 'position';
		}

		$sql = "SELECT " . $fieldposition . " FROM ".$this->db->prefix().$this->table_element_line;
		$sql .= " WHERE rowid = ".((int) $rowid);

		dol_syslog(get_class($this)."::getRangOfLine", LOG_DEBUG);
		$resql = $this->db->query($sql);
		if ($resql) {
			$row = $this->db->fetch_row($resql);
			return $row[0];
		}
	}

	/**
	 * 	Get rowid of the line relative to its position
	 *
	 * 	@param		int		$rang		Rang value
	 *  @return     int     			Rowid of the line
	 */
	public function getIdOfLine($rang)
	{
		$fieldposition = 'rang';
		if (in_array($this->table_element_line, array('ecm_files', 'emailcollector_emailcollectoraction', 'product_attribute_value'))) {
			$fieldposition = 'position';
		}

		$sql = "SELECT rowid FROM ".$this->db->prefix().$this->table_element_line;
		$sql .= " WHERE ".$this->fk_element." = ".((int) $this->id);
		$sql .= " AND " . $fieldposition . " = ".((int) $rang);
		$resql = $this->db->query($sql);
		if ($resql) {
			$row = $this->db->fetch_row($resql);
			return $row[0];
		}
	}

	// phpcs:disable PEAR.NamingConventions.ValidFunctionName.ScopeNotCamelCaps
	/**
	 * 	Get max value used for position of line (rang)
	 *
	 * 	@param		int		$fk_parent_line		Parent line id
	 *  @return     int  			   			Max value of rang in table of lines
	 */
	public function line_max($fk_parent_line = 0)
	{
		// phpcs:enable
		$positionfield = 'rang';
		if (in_array($this->table_element, array('bom_bom', 'product_attribute'))) {
			$positionfield = 'position';
		}

		// Search the last rang with fk_parent_line
		if ($fk_parent_line) {
			$sql = "SELECT max(".$positionfield.") FROM ".$this->db->prefix().$this->table_element_line;
			$sql .= " WHERE ".$this->fk_element." = ".((int) $this->id);
			$sql .= " AND fk_parent_line = ".((int) $fk_parent_line);

			dol_syslog(get_class($this)."::line_max", LOG_DEBUG);
			$resql = $this->db->query($sql);
			if ($resql) {
				$row = $this->db->fetch_row($resql);
				if (!empty($row[0])) {
					return $row[0];
				} else {
					return $this->getRangOfLine($fk_parent_line);
				}
			}
		} else {
			// If not, search the last rang of element
			$sql = "SELECT max(".$positionfield.") FROM ".$this->db->prefix().$this->table_element_line;
			$sql .= " WHERE ".$this->fk_element." = ".((int) $this->id);

			dol_syslog(get_class($this)."::line_max", LOG_DEBUG);
			$resql = $this->db->query($sql);
			if ($resql) {
				$row = $this->db->fetch_row($resql);
				return $row[0];
			}
		}
	}

	// phpcs:disable PEAR.NamingConventions.ValidFunctionName.ScopeNotCamelCaps
	/**
	 *  Update external ref of element
	 *
	 *  @param      string		$ref_ext	Update field ref_ext
	 *  @return     int      		   		<0 if KO, >0 if OK
	 */
	public function update_ref_ext($ref_ext)
	{
		// phpcs:enable
		if (!$this->table_element) {
			dol_syslog(get_class($this)."::update_ref_ext was called on objet with property table_element not defined", LOG_ERR);
			return -1;
		}

		$sql = "UPDATE ".$this->db->prefix().$this->table_element;
		$sql .= " SET ref_ext = '".$this->db->escape($ref_ext)."'";
		$sql .= " WHERE ".(isset($this->table_rowid) ? $this->table_rowid : 'rowid')." = ".((int) $this->id);

		dol_syslog(get_class($this)."::update_ref_ext", LOG_DEBUG);
		if ($this->db->query($sql)) {
			$this->ref_ext = $ref_ext;
			return 1;
		} else {
			$this->error = $this->db->error();
			return -1;
		}
	}

	// phpcs:disable PEAR.NamingConventions.ValidFunctionName.ScopeNotCamelCaps
	/**
	 *  Update note of element
	 *
	 *  @param      string		$note		New value for note
	 *  @param		string		$suffix		'', '_public' or '_private'
	 *  @return     int      		   		<0 if KO, >0 if OK
	 */
	public function update_note($note, $suffix = '')
	{
		// phpcs:enable
		global $user;

		if (!$this->table_element) {
			$this->error = 'update_note was called on objet with property table_element not defined';
			dol_syslog(get_class($this)."::update_note was called on objet with property table_element not defined", LOG_ERR);
			return -1;
		}
		if (!in_array($suffix, array('', '_public', '_private'))) {
			$this->error = 'update_note Parameter suffix must be empty, \'_private\' or \'_public\'';
			dol_syslog(get_class($this)."::update_note Parameter suffix must be empty, '_private' or '_public'", LOG_ERR);
			return -2;
		}

		$newsuffix = $suffix;

		// Special cas
		if ($this->table_element == 'product' && $newsuffix == '_private') {
			$newsuffix = '';
		}
		if (in_array($this->table_element, array('actioncomm', 'adherent', 'advtargetemailing', 'cronjob', 'establishment'))) {
			$fieldusermod =  "fk_user_mod";
		} elseif ($this->table_element == 'ecm_files') {
			$fieldusermod = "fk_user_m";
		} else {
			$fieldusermod = "fk_user_modif";
		}
		$sql = "UPDATE ".$this->db->prefix().$this->table_element;
		$sql .= " SET note".$newsuffix." = ".(!empty($note) ? ("'".$this->db->escape($note)."'") : "NULL");
		$sql .= ", ".$fieldusermod." = ".((int) $user->id);
		$sql .= " WHERE rowid = ".((int) $this->id);

		dol_syslog(get_class($this)."::update_note", LOG_DEBUG);
		if ($this->db->query($sql)) {
			if ($suffix == '_public') {
				$this->note_public = $note;
			} elseif ($suffix == '_private') {
				$this->note_private = $note;
			} else {
				$this->note = $note; // deprecated
				$this->note_private = $note;
			}
			return 1;
		} else {
			$this->error = $this->db->lasterror();
			return -1;
		}
	}

	// phpcs:disable PEAR.NamingConventions.ValidFunctionName.ScopeNotCamelCaps
	/**
	 * 	Update public note (kept for backward compatibility)
	 *
	 * @param      string		$note		New value for note
	 * @return     int      		   		<0 if KO, >0 if OK
	 * @deprecated
	 * @see update_note()
	 */
	public function update_note_public($note)
	{
		// phpcs:enable
		return $this->update_note($note, '_public');
	}

	// phpcs:disable PEAR.NamingConventions.ValidFunctionName.ScopeNotCamelCaps
	/**
	 *	Update total_ht, total_ttc, total_vat, total_localtax1, total_localtax2 for an object (sum of lines).
	 *  Must be called at end of methods addline or updateline.
	 *
	 *	@param	int		$exclspec          	>0 = Exclude special product (product_type=9)
	 *  @param  string	$roundingadjust    	'none'=Do nothing, 'auto'=Use default method (MAIN_ROUNDOFTOTAL_NOT_TOTALOFROUND if defined, or '0'), '0'=Force mode total of rounding, '1'=Force mode rounding of total
	 *  @param	int		$nodatabaseupdate	1=Do not update database. Update only properties of object.
	 *  @param	Societe	$seller				If roundingadjust is '0' or '1' or maybe 'auto', it means we recalculate total for lines before calculating total for object and for this, we need seller object.
	 *	@return	int    			           	<0 if KO, >0 if OK
	 */
	public function update_price($exclspec = 0, $roundingadjust = 'none', $nodatabaseupdate = 0, $seller = null)
	{
		// phpcs:enable
		global $conf, $hookmanager, $action;

		$parameters = array('exclspec' => $exclspec, 'roundingadjust' => $roundingadjust, 'nodatabaseupdate' => $nodatabaseupdate, 'seller' => $seller);
		$reshook = $hookmanager->executeHooks('updateTotalPrice', $parameters, $this, $action); // Note that $action and $object may have been modified by some hooks
		if ($reshook > 0) {
			return 1; // replacement code
		} elseif ($reshook < 0) {
			return -1; // failure
		} // reshook = 0 => execute normal code

		// Some external module want no update price after a trigger because they have another method to calculate the total (ex: with an extrafield)
		$MODULE = "";
		if ($this->element == 'propal') {
			$MODULE = "MODULE_DISALLOW_UPDATE_PRICE_PROPOSAL";
		} elseif ($this->element == 'commande' || $this->element == 'order') {
			$MODULE = "MODULE_DISALLOW_UPDATE_PRICE_ORDER";
		} elseif ($this->element == 'facture' || $this->element == 'invoice') {
			$MODULE = "MODULE_DISALLOW_UPDATE_PRICE_INVOICE";
		} elseif ($this->element == 'facture_fourn' || $this->element == 'supplier_invoice' || $this->element == 'invoice_supplier' || $this->element == 'invoice_supplier_rec') {
			$MODULE = "MODULE_DISALLOW_UPDATE_PRICE_SUPPLIER_INVOICE";
		} elseif ($this->element == 'order_supplier' || $this->element == 'supplier_order') {
			$MODULE = "MODULE_DISALLOW_UPDATE_PRICE_SUPPLIER_ORDER";
		} elseif ($this->element == 'supplier_proposal') {
			$MODULE = "MODULE_DISALLOW_UPDATE_PRICE_SUPPLIER_PROPOSAL";
		}

		if (!empty($MODULE)) {
			if (!empty($conf->global->$MODULE)) {
				$modsactivated = explode(',', $conf->global->$MODULE);
				foreach ($modsactivated as $mod) {
					if ($conf->$mod->enabled) {
						return 1; // update was disabled by specific setup
					}
				}
			}
		}

		include_once DOL_DOCUMENT_ROOT.'/core/lib/price.lib.php';

		if ($roundingadjust == '-1') {
			$roundingadjust = 'auto'; // For backward compatibility
		}

		$forcedroundingmode = $roundingadjust;
		if ($forcedroundingmode == 'auto' && isset($conf->global->MAIN_ROUNDOFTOTAL_NOT_TOTALOFROUND)) {
			$forcedroundingmode = $conf->global->MAIN_ROUNDOFTOTAL_NOT_TOTALOFROUND;
		} elseif ($forcedroundingmode == 'auto') {
			$forcedroundingmode = '0';
		}

		$error = 0;

		$multicurrency_tx = !empty($this->multicurrency_tx) ? $this->multicurrency_tx : 1;

		// Define constants to find lines to sum
		$fieldtva = 'total_tva';
		$fieldlocaltax1 = 'total_localtax1';
		$fieldlocaltax2 = 'total_localtax2';
		$fieldup = 'subprice';
		if ($this->element == 'facture_fourn' || $this->element == 'invoice_supplier') {
			$fieldtva = 'tva';
			$fieldup = 'pu_ht';
		}
		if ($this->element == 'invoice_supplier_rec') {
			$fieldup = 'pu_ht';
		}
		if ($this->element == 'expensereport') {
			$fieldup = 'value_unit';
		}

		$sql = "SELECT rowid, qty, ".$fieldup." as up, remise_percent, total_ht, ".$fieldtva." as total_tva, total_ttc, ".$fieldlocaltax1." as total_localtax1, ".$fieldlocaltax2." as total_localtax2,";
		$sql .= ' tva_tx as vatrate, localtax1_tx, localtax2_tx, localtax1_type, localtax2_type, info_bits, product_type';
		if ($this->table_element_line == 'facturedet') {
			$sql .= ', situation_percent';
		}
		$sql .= ', multicurrency_total_ht, multicurrency_total_tva, multicurrency_total_ttc';
		$sql .= " FROM ".$this->db->prefix().$this->table_element_line;
		$sql .= " WHERE ".$this->fk_element." = ".((int) $this->id);
		if ($exclspec) {
			$product_field = 'product_type';
			if ($this->table_element_line == 'contratdet') {
				$product_field = ''; // contratdet table has no product_type field
			}
			if ($product_field) {
				$sql .= " AND ".$product_field." <> 9";
			}
		}
		$sql .= ' ORDER by rowid'; // We want to be sure to always use same order of line to not change lines differently when option MAIN_ROUNDOFTOTAL_NOT_TOTALOFROUND is used

		dol_syslog(get_class($this)."::update_price", LOG_DEBUG);
		$resql = $this->db->query($sql);
		if ($resql) {
			$this->total_ht  = 0;
			$this->total_tva = 0;
			$this->total_localtax1 = 0;
			$this->total_localtax2 = 0;
			$this->total_ttc = 0;
			$total_ht_by_vats  = array();
			$total_tva_by_vats = array();
			$total_ttc_by_vats = array();
			$this->multicurrency_total_ht = 0;
			$this->multicurrency_total_tva	= 0;
			$this->multicurrency_total_ttc	= 0;

			$num = $this->db->num_rows($resql);
			$i = 0;
			while ($i < $num) {
				$obj = $this->db->fetch_object($resql);

				// Note: There is no check on detail line and no check on total, if $forcedroundingmode = 'none'
				$parameters = array('fk_element' => $obj->rowid);
				$reshook = $hookmanager->executeHooks('changeRoundingMode', $parameters, $this, $action); // Note that $action and $object may have been modified by some hooks

				if (empty($reshook) && $forcedroundingmode == '0') {	// Check if data on line are consistent. This may solve lines that were not consistent because set with $forcedroundingmode='auto'
					// This part of code is to fix data. We should not call it too often.
					$localtax_array = array($obj->localtax1_type, $obj->localtax1_tx, $obj->localtax2_type, $obj->localtax2_tx);
					$tmpcal = calcul_price_total($obj->qty, $obj->up, $obj->remise_percent, $obj->vatrate, $obj->localtax1_tx, $obj->localtax2_tx, 0, 'HT', $obj->info_bits, $obj->product_type, $seller, $localtax_array, (isset($obj->situation_percent) ? $obj->situation_percent : 100), $multicurrency_tx);

					$diff_when_using_price_ht = price2num($tmpcal[1] - $obj->total_tva, 'MT', 1); // If price was set with tax price adn unit price HT has a low number of digits, then we may have a diff on recalculation from unit price HT.
					$diff_on_current_total = price2num($obj->total_ttc - $obj->total_ht - $obj->total_tva - $obj->total_localtax1 - $obj->total_localtax2, 'MT', 1);
					//var_dump($obj->total_ht.' '.$obj->total_tva.' '.$obj->total_localtax1.' '.$obj->total_localtax2.' =? '.$obj->total_ttc);
					//var_dump($diff_when_using_price_ht.' '.$diff_on_current_total);

					if ($diff_when_using_price_ht && $diff_on_current_total) {
						$sqlfix = "UPDATE ".$this->db->prefix().$this->table_element_line." SET ".$fieldtva." = ".price2num((float) $tmpcal[1]).", total_ttc = ".price2num((float) $tmpcal[2])." WHERE rowid = ".((int) $obj->rowid);
						dol_syslog('We found unconsistent data into detailed line (diff_when_using_price_ht = '.$diff_when_using_price_ht.' and diff_on_current_total = '.$diff_on_current_total.') for line rowid = '.$obj->rowid." (total vat of line calculated=".$tmpcal[1].", database=".$obj->total_tva."). We fix the total_vat and total_ttc of line by running sqlfix = ".$sqlfix, LOG_WARNING);
						$resqlfix = $this->db->query($sqlfix);
						if (!$resqlfix) {
							dol_print_error($this->db, 'Failed to update line');
						}
						$obj->total_tva = $tmpcal[1];
						$obj->total_ttc = $tmpcal[2];
					}
				}

				$this->total_ht        += $obj->total_ht; // The field visible at end of line detail
				$this->total_tva       += $obj->total_tva;
				$this->total_localtax1 += $obj->total_localtax1;
				$this->total_localtax2 += $obj->total_localtax2;
				$this->total_ttc       += $obj->total_ttc;
				$this->multicurrency_total_ht        += $obj->multicurrency_total_ht; // The field visible at end of line detail
				$this->multicurrency_total_tva       += $obj->multicurrency_total_tva;
				$this->multicurrency_total_ttc       += $obj->multicurrency_total_ttc;

				if (!isset($total_ht_by_vats[$obj->vatrate])) {
					$total_ht_by_vats[$obj->vatrate] = 0;
				}
				if (!isset($total_tva_by_vats[$obj->vatrate])) {
					$total_tva_by_vats[$obj->vatrate] = 0;
				}
				if (!isset($total_ttc_by_vats[$obj->vatrate])) {
					$total_ttc_by_vats[$obj->vatrate] = 0;
				}
				$total_ht_by_vats[$obj->vatrate]  += $obj->total_ht;
				$total_tva_by_vats[$obj->vatrate] += $obj->total_tva;
				$total_ttc_by_vats[$obj->vatrate] += $obj->total_ttc;

				if ($forcedroundingmode == '1') {	// Check if we need adjustement onto line for vat. TODO This works on the company currency but not on multicurrency
					$tmpvat = price2num($total_ht_by_vats[$obj->vatrate] * $obj->vatrate / 100, 'MT', 1);
					$diff = price2num($total_tva_by_vats[$obj->vatrate] - $tmpvat, 'MT', 1);
					//print 'Line '.$i.' rowid='.$obj->rowid.' vat_rate='.$obj->vatrate.' total_ht='.$obj->total_ht.' total_tva='.$obj->total_tva.' total_ttc='.$obj->total_ttc.' total_ht_by_vats='.$total_ht_by_vats[$obj->vatrate].' total_tva_by_vats='.$total_tva_by_vats[$obj->vatrate].' (new calculation = '.$tmpvat.') total_ttc_by_vats='.$total_ttc_by_vats[$obj->vatrate].($diff?" => DIFF":"")."<br>\n";
					if ($diff) {
						if (abs($diff) > 0.1) {
							$errmsg = 'A rounding difference was detected into TOTAL but is too high to be corrected. Some data in your line may be corrupted. Try to edit each line manually.';
							dol_syslog($errmsg, LOG_WARNING);
							dol_print_error('', $errmsg);
							exit;
						}
						$sqlfix = "UPDATE ".$this->db->prefix().$this->table_element_line." SET ".$fieldtva." = ".price2num($obj->total_tva - $diff).", total_ttc = ".price2num($obj->total_ttc - $diff)." WHERE rowid = ".((int) $obj->rowid);
						dol_syslog('We found a difference of '.$diff.' for line rowid = '.$obj->rowid.". We fix the total_vat and total_ttc of line by running sqlfix = ".$sqlfix);
								$resqlfix = $this->db->query($sqlfix);
						if (!$resqlfix) {
							dol_print_error($this->db, 'Failed to update line');
						}
								$this->total_tva -= $diff;
								$this->total_ttc -= $diff;
								$total_tva_by_vats[$obj->vatrate] -= $diff;
								$total_ttc_by_vats[$obj->vatrate] -= $diff;
					}
				}

				$i++;
			}

			// Add revenue stamp to total
			$this->total_ttc += isset($this->revenuestamp) ? $this->revenuestamp : 0;
			$this->multicurrency_total_ttc += isset($this->revenuestamp) ? ($this->revenuestamp * $multicurrency_tx) : 0;

			// Situations totals
			if (!empty($this->situation_cycle_ref) && $this->situation_counter > 1 && method_exists($this, 'get_prev_sits') && $this->type != $this::TYPE_CREDIT_NOTE) {
				$prev_sits = $this->get_prev_sits();

				foreach ($prev_sits as $sit) {				// $sit is an object Facture loaded with a fetch.
					$this->total_ht -= $sit->total_ht;
					$this->total_tva -= $sit->total_tva;
					$this->total_localtax1 -= $sit->total_localtax1;
					$this->total_localtax2 -= $sit->total_localtax2;
					$this->total_ttc -= $sit->total_ttc;
					$this->multicurrency_total_ht -= $sit->multicurrency_total_ht;
					$this->multicurrency_total_tva -= $sit->multicurrency_total_tva;
					$this->multicurrency_total_ttc -= $sit->multicurrency_total_ttc;
				}
			}

			$this->db->free($resql);

			// Now update global field total_ht, total_ttc, total_tva, total_localtax1, total_localtax2, multicurrency_total_*
			$fieldht = 'total_ht';
			$fieldtva = 'tva';
			$fieldlocaltax1 = 'localtax1';
			$fieldlocaltax2 = 'localtax2';
			$fieldttc = 'total_ttc';
			// Specific code for backward compatibility with old field names
			if ($this->element == 'facture' || $this->element == 'facturerec') {
				$fieldtva = 'total_tva';
			}
			if ($this->element == 'facture_fourn' || $this->element == 'invoice_supplier' || $this->element == 'invoice_supplier_rec') {
				$fieldtva = 'total_tva';
			}
			if ($this->element == 'propal') {
				$fieldtva = 'total_tva';
			}
			if ($this->element == 'expensereport') {
				$fieldtva = 'total_tva';
			}
			if ($this->element == 'supplier_proposal') {
				$fieldtva = 'total_tva';
			}
			if ($this->element == 'commande') {
				$fieldtva = 'total_tva';
			}
			if ($this->element == 'order_supplier') {
				$fieldtva = 'total_tva';
			}

			if (empty($nodatabaseupdate)) {
				$sql = "UPDATE ".$this->db->prefix().$this->table_element.' SET';
				$sql .= " ".$fieldht." = ".((float) price2num($this->total_ht)).",";
				$sql .= " ".$fieldtva." = ".((float) price2num($this->total_tva)).",";
				$sql .= " ".$fieldlocaltax1." = ".((float) price2num($this->total_localtax1)).",";
				$sql .= " ".$fieldlocaltax2." = ".((float) price2num($this->total_localtax2)).",";
				$sql .= " ".$fieldttc." = ".((float) price2num($this->total_ttc));
				$sql .= ", multicurrency_total_ht = ".((float) price2num($this->multicurrency_total_ht, 'MT', 1));
				$sql .= ", multicurrency_total_tva = ".((float) price2num($this->multicurrency_total_tva, 'MT', 1));
				$sql .= ", multicurrency_total_ttc = ".((float) price2num($this->multicurrency_total_ttc, 'MT', 1));
				$sql .= " WHERE rowid = ".((int) $this->id);

				dol_syslog(get_class($this)."::update_price", LOG_DEBUG);
				$resql = $this->db->query($sql);

				if (!$resql) {
					$error++;
					$this->error = $this->db->lasterror();
					$this->errors[] = $this->db->lasterror();
				}
			}

			if (!$error) {
				return 1;
			} else {
				return -1;
			}
		} else {
			dol_print_error($this->db, 'Bad request in update_price');
			return -1;
		}
	}

	// phpcs:disable PEAR.NamingConventions.ValidFunctionName.ScopeNotCamelCaps
	/**
	 *	Add objects linked in llx_element_element.
	 *
	 *	@param		string	$origin		Linked element type
	 *	@param		int		$origin_id	Linked element id
	 * 	@param		User	$f_user		User that create
	 * 	@param		int		$notrigger	1=Does not execute triggers, 0=execute triggers
	 *	@return		int					<=0 if KO, >0 if OK
	 *	@see		fetchObjectLinked(), updateObjectLinked(), deleteObjectLinked()
	 */
	public function add_object_linked($origin = null, $origin_id = null, $f_user = null, $notrigger = 0)
	{
		// phpcs:enable
		global $user, $hookmanager, $action;
		$origin = (!empty($origin) ? $origin : $this->origin);
		$origin_id = (!empty($origin_id) ? $origin_id : $this->origin_id);
		$f_user = isset($f_user) ? $f_user : $user;

		// Special case
		if ($origin == 'order') {
			$origin = 'commande';
		}
		if ($origin == 'invoice') {
			$origin = 'facture';
		}
		if ($origin == 'invoice_template') {
			$origin = 'facturerec';
		}
		if ($origin == 'supplierorder') {
			$origin = 'order_supplier';
		}

		// Elements of the core modules which have `$module` property but may to which we don't want to prefix module part to the element name for finding the linked object in llx_element_element.
		// It's because an entry for this element may be exist in llx_element_element before this modification (version <=14.2) and ave named only with their element name in fk_source or fk_target.
		$coremodule = array('knowledgemanagement', 'partnership', 'workstation', 'ticket', 'recruitment', 'eventorganization', 'asset');
		// Add module part to target type if object has $module property and isn't in core modules.
		$targettype = ((!empty($this->module) && ! in_array($this->module, $coremodule)) ? $this->module.'_' : '').$this->element;

		$parameters = array('targettype'=>$targettype);
		// Hook for explicitly set the targettype if it must be differtent than $this->element
		$reshook = $hookmanager->executeHooks('setLinkedObjectSourceTargetType', $parameters, $this, $action); // Note that $action and $object may have been modified by some hooks
		if ($reshook > 0) {
			if (!empty($hookmanager->resArray['targettype'])) $targettype = $hookmanager->resArray['targettype'];
		}

		$this->db->begin();
		$error = 0;

		$sql = "INSERT INTO " . $this->db->prefix() . "element_element (";
		$sql .= "fk_source";
		$sql .= ", sourcetype";
		$sql .= ", fk_target";
		$sql .= ", targettype";
		$sql .= ") VALUES (";
		$sql .= ((int) $origin_id);
		$sql .= ", '" . $this->db->escape($origin) . "'";
		$sql .= ", " . ((int) $this->id);
		$sql .= ", '" . $this->db->escape($targettype) . "'";
		$sql .= ")";

		dol_syslog(get_class($this) . "::add_object_linked", LOG_DEBUG);
		if ($this->db->query($sql)) {
			if (!$notrigger) {
				// Call trigger
				$this->context['link_origin'] = $origin;
				$this->context['link_origin_id'] = $origin_id;
				$result = $this->call_trigger('OBJECT_LINK_INSERT', $f_user);
				if ($result < 0) {
					$error++;
				}
				// End call triggers
			}
		} else {
			$this->error = $this->db->lasterror();
			$error++;
		}

		if (!$error) {
			$this->db->commit();
			return 1;
		} else {
			$this->db->rollback();
			return 0;
		}
	}

	/**
	 *	Fetch array of objects linked to current object (object of enabled modules only). Links are loaded into
	 *		this->linkedObjectsIds array +
	 *		this->linkedObjects array if $loadalsoobjects = 1 or $loadalsoobjects = type
	 *  Possible usage for parameters:
	 *  - all parameters empty -> we look all link to current object (current object can be source or target)
	 *  - source id+type -> will get list of targets linked to source
	 *  - target id+type -> will get list of sources linked to target
	 *  - source id+type + target type -> will get list of targets of the type linked to source
	 *  - target id+type + source type -> will get list of sources of the type linked to target
	 *
	 *	@param	int			$sourceid			Object source id (if not defined, id of object)
	 *	@param  string		$sourcetype			Object source type (if not defined, element name of object)
	 *	@param  int			$targetid			Object target id (if not defined, id of object)
	 *	@param  string		$targettype			Object target type (if not defined, element name of object)
	 *	@param  string		$clause				'OR' or 'AND' clause used when both source id and target id are provided
	 *  @param  int			$alsosametype		0=Return only links to object that differs from source type. 1=Include also link to objects of same type.
	 *  @param  string		$orderby			SQL 'ORDER BY' clause
	 *  @param	int|string	$loadalsoobjects	Load also array this->linkedObjects. Use 0 to increase performances, Use 1 to load all, Use value of type ('facture', 'facturerec', ...) to load only a type of object.
	 *	@return int								<0 if KO, >0 if OK
	 *  @see	add_object_linked(), updateObjectLinked(), deleteObjectLinked()
	 */
	public function fetchObjectLinked($sourceid = null, $sourcetype = '', $targetid = null, $targettype = '', $clause = 'OR', $alsosametype = 1, $orderby = 'sourcetype', $loadalsoobjects = 1)
	{
		global $conf, $hookmanager, $action;

		$this->linkedObjectsIds = array();
		$this->linkedObjects = array();

		$justsource = false;
		$justtarget = false;
		$withtargettype = false;
		$withsourcetype = false;

		$parameters = array('sourcetype'=>$sourcetype, 'sourceid'=>$sourceid, 'targettype'=>$targettype, 'targetid'=>$targetid);
		// Hook for explicitly set the targettype if it must be differtent than $this->element
		$reshook = $hookmanager->executeHooks('setLinkedObjectSourceTargetType', $parameters, $this, $action); // Note that $action and $object may have been modified by some hooks
		if ($reshook > 0) {
			if (!empty($hookmanager->resArray['sourcetype'])) $sourcetype = $hookmanager->resArray['sourcetype'];
			if (!empty($hookmanager->resArray['sourceid'])) $sourceid = $hookmanager->resArray['sourceid'];
			if (!empty($hookmanager->resArray['targettype'])) $targettype = $hookmanager->resArray['targettype'];
			if (!empty($hookmanager->resArray['targetid'])) $targetid = $hookmanager->resArray['targetid'];
		}

		if (!empty($sourceid) && !empty($sourcetype) && empty($targetid)) {
			$justsource = true; // the source (id and type) is a search criteria
			if (!empty($targettype)) {
				$withtargettype = true;
			}
		}
		if (!empty($targetid) && !empty($targettype) && empty($sourceid)) {
			$justtarget = true; // the target (id and type) is a search criteria
			if (!empty($sourcetype)) {
				$withsourcetype = true;
			}
		}

		$sourceid = (!empty($sourceid) ? $sourceid : $this->id);
		$targetid = (!empty($targetid) ? $targetid : $this->id);
		$sourcetype = (!empty($sourcetype) ? $sourcetype : $this->element);
		$targettype = (!empty($targettype) ? $targettype : $this->element);

		/*if (empty($sourceid) && empty($targetid))
		 {
		 dol_syslog('Bad usage of function. No source nor target id defined (nor as parameter nor as object id)', LOG_ERR);
		 return -1;
		 }*/

		// Links between objects are stored in table element_element
		$sql = "SELECT rowid, fk_source, sourcetype, fk_target, targettype";
		$sql .= " FROM ".$this->db->prefix()."element_element";
		$sql .= " WHERE ";
		if ($justsource || $justtarget) {
			if ($justsource) {
				$sql .= "fk_source = ".((int) $sourceid)." AND sourcetype = '".$this->db->escape($sourcetype)."'";
				if ($withtargettype) {
					$sql .= " AND targettype = '".$this->db->escape($targettype)."'";
				}
			} elseif ($justtarget) {
				$sql .= "fk_target = ".((int) $targetid)." AND targettype = '".$this->db->escape($targettype)."'";
				if ($withsourcetype) {
					$sql .= " AND sourcetype = '".$this->db->escape($sourcetype)."'";
				}
			}
		} else {
			$sql .= "(fk_source = ".((int) $sourceid)." AND sourcetype = '".$this->db->escape($sourcetype)."')";
			$sql .= " ".$clause." (fk_target = ".((int) $targetid)." AND targettype = '".$this->db->escape($targettype)."')";
		}
		$sql .= " ORDER BY ".$orderby;

		dol_syslog(get_class($this)."::fetchObjectLink", LOG_DEBUG);
		$resql = $this->db->query($sql);
		if ($resql) {
			$num = $this->db->num_rows($resql);
			$i = 0;
			while ($i < $num) {
				$obj = $this->db->fetch_object($resql);
				if ($justsource || $justtarget) {
					if ($justsource) {
						$this->linkedObjectsIds[$obj->targettype][$obj->rowid] = $obj->fk_target;
					} elseif ($justtarget) {
						$this->linkedObjectsIds[$obj->sourcetype][$obj->rowid] = $obj->fk_source;
					}
				} else {
					if ($obj->fk_source == $sourceid && $obj->sourcetype == $sourcetype) {
						$this->linkedObjectsIds[$obj->targettype][$obj->rowid] = $obj->fk_target;
					}
					if ($obj->fk_target == $targetid && $obj->targettype == $targettype) {
						$this->linkedObjectsIds[$obj->sourcetype][$obj->rowid] = $obj->fk_source;
					}
				}
				$i++;
			}

			if (!empty($this->linkedObjectsIds)) {
				$tmparray = $this->linkedObjectsIds;
				foreach ($tmparray as $objecttype => $objectids) {       // $objecttype is a module name ('facture', 'mymodule', ...) or a module name with a suffix ('project_task', 'mymodule_myobj', ...)
					// Parse element/subelement (ex: project_task, cabinetmed_consultation, ...)
					$module = $element = $subelement = $objecttype;
					$regs = array();
					if ($objecttype != 'supplier_proposal' && $objecttype != 'order_supplier' && $objecttype != 'invoice_supplier'
						&& preg_match('/^([^_]+)_([^_]+)/i', $objecttype, $regs)) {
						$module = $element = $regs[1];
						$subelement = $regs[2];
					}

					$classpath = $element.'/class';
					// To work with non standard classpath or module name
					if ($objecttype == 'facture') {
						$classpath = 'compta/facture/class';
					} elseif ($objecttype == 'facturerec') {
						$classpath = 'compta/facture/class';
						$module = 'facture';
					} elseif ($objecttype == 'propal') {
						$classpath = 'comm/propal/class';
					} elseif ($objecttype == 'supplier_proposal') {
						$classpath = 'supplier_proposal/class';
					} elseif ($objecttype == 'shipping') {
						$classpath = 'expedition/class';
						$subelement = 'expedition';
						$module = 'expedition_bon';
					} elseif ($objecttype == 'delivery') {
						$classpath = 'delivery/class';
						$subelement = 'delivery';
						$module = 'delivery_note';
					} elseif ($objecttype == 'invoice_supplier' || $objecttype == 'order_supplier') {
						$classpath = 'fourn/class';
						$module = 'fournisseur';
					} elseif ($objecttype == 'fichinter') {
						$classpath = 'fichinter/class';
						$subelement = 'fichinter';
						$module = 'ficheinter';
					} elseif ($objecttype == 'subscription') {
						$classpath = 'adherents/class';
						$module = 'adherent';
					} elseif ($objecttype == 'contact') {
						 $module = 'societe';
					}
					// Set classfile
					$classfile = strtolower($subelement);
					$classname = ucfirst($subelement);

					if ($objecttype == 'order') {
						$classfile = 'commande';
						$classname = 'Commande';
					} elseif ($objecttype == 'invoice_supplier') {
						$classfile = 'fournisseur.facture';
						$classname = 'FactureFournisseur';
					} elseif ($objecttype == 'order_supplier') {
						$classfile = 'fournisseur.commande';
						$classname = 'CommandeFournisseur';
					} elseif ($objecttype == 'supplier_proposal') {
						$classfile = 'supplier_proposal';
						$classname = 'SupplierProposal';
					} elseif ($objecttype == 'facturerec') {
						$classfile = 'facture-rec';
						$classname = 'FactureRec';
					} elseif ($objecttype == 'subscription') {
						$classfile = 'subscription';
						$classname = 'Subscription';
					} elseif ($objecttype == 'project' || $objecttype == 'projet') {
						$classpath = 'projet/class';
						$classfile = 'project';
						$classname = 'Project';
					} elseif ($objecttype == 'conferenceorboothattendee') {
						$classpath = 'eventorganization/class';
						$classfile = 'conferenceorboothattendee';
						$classname = 'ConferenceOrBoothAttendee';
						$module = 'eventorganization';
					} elseif ($objecttype == 'conferenceorbooth') {
						$classpath = 'eventorganization/class';
						$classfile = 'conferenceorbooth';
						$classname = 'ConferenceOrBooth';
						$module = 'eventorganization';
					} elseif ($objecttype == 'mo') {
						$classpath = 'mrp/class';
						$classfile = 'mo';
						$classname = 'Mo';
						$module = 'mrp';
					}

					// Here $module, $classfile and $classname are set, we can use them.
					if ($conf->$module->enabled && (($element != $this->element) || $alsosametype)) {
						if ($loadalsoobjects && (is_numeric($loadalsoobjects) || ($loadalsoobjects === $objecttype))) {
							dol_include_once('/'.$classpath.'/'.$classfile.'.class.php');
							//print '/'.$classpath.'/'.$classfile.'.class.php '.class_exists($classname);
							if (class_exists($classname)) {
								foreach ($objectids as $i => $objectid) {	// $i is rowid into llx_element_element
									$object = new $classname($this->db);
									$ret = $object->fetch($objectid);
									if ($ret >= 0) {
										$this->linkedObjects[$objecttype][$i] = $object;
									}
								}
							}
						}
					} else {
						unset($this->linkedObjectsIds[$objecttype]);
					}
				}
			}
			return 1;
		} else {
			dol_print_error($this->db);
			return -1;
		}
	}

	/**
	 *	Update object linked of a current object
	 *
	 *	@param	int		$sourceid		Object source id
	 *	@param  string	$sourcetype		Object source type
	 *	@param  int		$targetid		Object target id
	 *	@param  string	$targettype		Object target type
	 * 	@param	User	$f_user			User that create
	 * 	@param	int		$notrigger		1=Does not execute triggers, 0= execute triggers
	 *	@return							int	>0 if OK, <0 if KO
	 *	@see	add_object_linked(), fetObjectLinked(), deleteObjectLinked()
	 */
	public function updateObjectLinked($sourceid = null, $sourcetype = '', $targetid = null, $targettype = '', $f_user = null, $notrigger = 0)
	{
		global $user;
		$updatesource = false;
		$updatetarget = false;
		$f_user = isset($f_user) ? $f_user : $user;

		if (!empty($sourceid) && !empty($sourcetype) && empty($targetid) && empty($targettype)) {
			$updatesource = true;
		} elseif (empty($sourceid) && empty($sourcetype) && !empty($targetid) && !empty($targettype)) {
			$updatetarget = true;
		}

		$this->db->begin();
		$error = 0;

		$sql = "UPDATE " . $this->db->prefix() . "element_element SET ";
		if ($updatesource) {
			$sql .= "fk_source = " . ((int) $sourceid);
			$sql .= ", sourcetype = '" . $this->db->escape($sourcetype) . "'";
			$sql .= " WHERE fk_target = " . ((int) $this->id);
			$sql .= " AND targettype = '" . $this->db->escape($this->element) . "'";
		} elseif ($updatetarget) {
			$sql .= "fk_target = " . ((int) $targetid);
			$sql .= ", targettype = '" . $this->db->escape($targettype) . "'";
			$sql .= " WHERE fk_source = " . ((int) $this->id);
			$sql .= " AND sourcetype = '" . $this->db->escape($this->element) . "'";
		}

		dol_syslog(get_class($this) . "::updateObjectLinked", LOG_DEBUG);
		if ($this->db->query($sql)) {
			if (!$notrigger) {
				// Call trigger
				$this->context['link_source_id'] = $sourceid;
				$this->context['link_source_type'] = $sourcetype;
				$this->context['link_target_id'] = $targetid;
				$this->context['link_target_type'] = $targettype;
				$result = $this->call_trigger('OBJECT_LINK_UPDATE', $f_user);
				if ($result < 0) {
					$error++;
				}
				// End call triggers
			}
		} else {
			$this->error = $this->db->lasterror();
			$error++;
		}

		if (!$error) {
			$this->db->commit();
			return 1;
		} else {
			$this->db->rollback();
			return -1;
		}
	}

	/**
	 *	Delete all links between an object $this
	 *
	 *	@param	int		$sourceid		Object source id
	 *	@param  string	$sourcetype		Object source type
	 *	@param  int		$targetid		Object target id
	 *	@param  string	$targettype		Object target type
	 *  @param	int		$rowid			Row id of line to delete. If defined, other parameters are not used.
	 * 	@param	User	$f_user			User that create
	 * 	@param	int		$notrigger		1=Does not execute triggers, 0= execute triggers
	 *	@return     					int	>0 if OK, <0 if KO
	 *	@see	add_object_linked(), updateObjectLinked(), fetchObjectLinked()
	 */
	public function deleteObjectLinked($sourceid = null, $sourcetype = '', $targetid = null, $targettype = '', $rowid = '', $f_user = null, $notrigger = 0)
	{
		global $user;
		$deletesource = false;
		$deletetarget = false;
		$f_user = isset($f_user) ? $f_user : $user;

		if (!empty($sourceid) && !empty($sourcetype) && empty($targetid) && empty($targettype)) {
			$deletesource = true;
		} elseif (empty($sourceid) && empty($sourcetype) && !empty($targetid) && !empty($targettype)) {
			$deletetarget = true;
		}

		$sourceid = (!empty($sourceid) ? $sourceid : $this->id);
		$sourcetype = (!empty($sourcetype) ? $sourcetype : $this->element);
		$targetid = (!empty($targetid) ? $targetid : $this->id);
		$targettype = (!empty($targettype) ? $targettype : $this->element);
		$this->db->begin();
		$error = 0;

		if (!$notrigger) {
			// Call trigger
			$this->context['link_id'] = $rowid;
			$this->context['link_source_id'] = $sourceid;
			$this->context['link_source_type'] = $sourcetype;
			$this->context['link_target_id'] = $targetid;
			$this->context['link_target_type'] = $targettype;
			$result = $this->call_trigger('OBJECT_LINK_DELETE', $f_user);
			if ($result < 0) {
				$error++;
			}
			// End call triggers
		}

		if (!$error) {
			$sql = "DELETE FROM " . $this->db->prefix() . "element_element";
			$sql .= " WHERE";
			if ($rowid > 0) {
				$sql .= " rowid = " . ((int) $rowid);
			} else {
				if ($deletesource) {
					$sql .= " fk_source = " . ((int) $sourceid) . " AND sourcetype = '" . $this->db->escape($sourcetype) . "'";
					$sql .= " AND fk_target = " . ((int) $this->id) . " AND targettype = '" . $this->db->escape($this->element) . "'";
				} elseif ($deletetarget) {
					$sql .= " fk_target = " . ((int) $targetid) . " AND targettype = '" . $this->db->escape($targettype) . "'";
					$sql .= " AND fk_source = " . ((int) $this->id) . " AND sourcetype = '" . $this->db->escape($this->element) . "'";
				} else {
					$sql .= " (fk_source = " . ((int) $this->id) . " AND sourcetype = '" . $this->db->escape($this->element) . "')";
					$sql .= " OR";
					$sql .= " (fk_target = " . ((int) $this->id) . " AND targettype = '" . $this->db->escape($this->element) . "')";
				}
			}

			dol_syslog(get_class($this) . "::deleteObjectLinked", LOG_DEBUG);
			if (!$this->db->query($sql)) {
				$this->error = $this->db->lasterror();
				$this->errors[] = $this->error;
				$error++;
			}
		}

		if (!$error) {
			$this->db->commit();
			return 1;
		} else {
			$this->db->rollback();
			return 0;
		}
	}

	/**
	 * Function used to get an array with all items linked to an object id in association table
	 *
	 * @param	int		$fk_object_where		id of object we need to get linked items
	 * @param	string	$field_select			name of field we need to get a list
	 * @param	string	$field_where			name of field of object we need to get linked items
	 * @param	string	$table_element			name of association table
	 * @return 	array							Array of record
	 */
	public static function getAllItemsLinkedByObjectID($fk_object_where, $field_select, $field_where, $table_element)
	{
		if (empty($fk_object_where) || empty($field_where) || empty($table_element)) {
			return -1;
		}

		global $db;

		$sql = "SELECT ".$field_select." FROM ".$db->prefix().$table_element." WHERE ".$field_where." = ".((int) $fk_object_where);
		$resql = $db->query($sql);

		$TRes = array();
		if (!empty($resql)) {
			while ($res = $db->fetch_object($resql)) {
				$TRes[] = $res->{$field_select};
			}
		}

		return $TRes;
	}

	/**
	 * Function used to remove all items linked to an object id in association table
	 *
	 * @param	int		$fk_object_where		id of object we need to remove linked items
	 * @param	string	$field_where			name of field of object we need to delete linked items
	 * @param	string	$table_element			name of association table
	 * @return 	int								<0 if KO, 0 if nothing done, >0 if OK and something done
	 */
	public static function deleteAllItemsLinkedByObjectID($fk_object_where, $field_where, $table_element)
	{
		if (empty($fk_object_where) || empty($field_where) || empty($table_element)) {
			return -1;
		}

		global $db;

<<<<<<< HEAD
		$sql = 'DELETE FROM '.MAIN_DB_PREFIX.$table_element.' WHERE '.$field_where.' = '.((int) $fk_object_where);
=======
		$sql = "DELETE FROM ".$db->prefix().$table_element." WHERE ".$field_where." = ".((int) $fk_object_where);
>>>>>>> 95dc2558
		$resql = $db->query($sql);

		if (empty($resql)) {
			return 0;
		}

		return 1;
	}

	/**
	 *      Set status of an object
	 *
	 *      @param	int		$status			Status to set
	 *      @param	int		$elementId		Id of element to force (use this->id by default if null)
	 *      @param	string	$elementType	Type of element to force (use this->table_element by default)
	 *      @param	string	$trigkey		Trigger key to use for trigger. Use '' means automatic but it not recommended and is deprecated.
	 *      @param	string	$fieldstatus	Name of status field in this->table_element
	 *      @return int						<0 if KO, >0 if OK
	 */
	public function setStatut($status, $elementId = null, $elementType = '', $trigkey = '', $fieldstatus = 'fk_statut')
	{
		global $user, $langs, $conf;

		$savElementId = $elementId; // To be used later to know if we were using the method using the id of this or not.

		$elementId = (!empty($elementId) ? $elementId : $this->id);
		$elementTable = (!empty($elementType) ? $elementType : $this->table_element);

		$this->db->begin();

		if ($elementTable == 'facture_rec') {
			$fieldstatus = "suspended";
		}
		if ($elementTable == 'mailing') {
			$fieldstatus = "statut";
		}
		if ($elementTable == 'cronjob') {
			$fieldstatus = "status";
		}
		if ($elementTable == 'user') {
			$fieldstatus = "statut";
		}
		if ($elementTable == 'expensereport') {
			$fieldstatus = "fk_statut";
		}
		if ($elementTable == 'commande_fournisseur_dispatch') {
			$fieldstatus = "status";
		}
		if (is_array($this->fields) && array_key_exists('status', $this->fields)) {
			$fieldstatus = 'status';
		}

		$sql = "UPDATE ".$this->db->prefix().$elementTable;
		$sql .= " SET ".$fieldstatus." = ".((int) $status);
		// If status = 1 = validated, update also fk_user_valid
		// TODO Replace the test on $elementTable by doing a test on existence of the field in $this->fields
		if ($status == 1 && in_array($elementTable, array('expensereport', 'inventory'))) {
			$sql .= ", fk_user_valid = ".((int) $user->id);
		}
		if ($status == 1 && in_array($elementTable, array('expensereport'))) {
			$sql .= ", date_valid = '".$this->db->idate(dol_now())."'";
		}
		if ($status == 1 && in_array($elementTable, array('inventory'))) {
			$sql .= ", date_validation = '".$this->db->idate(dol_now())."'";
		}
		$sql .= " WHERE rowid=".((int) $elementId);

		dol_syslog(get_class($this)."::setStatut", LOG_DEBUG);
		if ($this->db->query($sql)) {
			$error = 0;

			// Try autoset of trigkey
			if (empty($trigkey)) {
				if ($this->element == 'supplier_proposal' && $status == 2) {
					$trigkey = 'SUPPLIER_PROPOSAL_SIGN'; // 2 = SupplierProposal::STATUS_SIGNED. Can't use constant into this generic class
				}
				if ($this->element == 'supplier_proposal' && $status == 3) {
					$trigkey = 'SUPPLIER_PROPOSAL_REFUSE'; // 3 = SupplierProposal::STATUS_REFUSED. Can't use constant into this generic class
				}
				if ($this->element == 'supplier_proposal' && $status == 4) {
					$trigkey = 'SUPPLIER_PROPOSAL_CLOSE'; // 4 = SupplierProposal::STATUS_CLOSED. Can't use constant into this generic class
				}
				if ($this->element == 'fichinter' && $status == 3) {
					$trigkey = 'FICHINTER_CLASSIFY_DONE';
				}
				if ($this->element == 'fichinter' && $status == 2) {
					$trigkey = 'FICHINTER_CLASSIFY_BILLED';
				}
				if ($this->element == 'fichinter' && $status == 1) {
					$trigkey = 'FICHINTER_CLASSIFY_UNBILLED';
				}
			}

			if ($trigkey) {
				// Call trigger
				$result = $this->call_trigger($trigkey, $user);
				if ($result < 0) {
					$error++;
				}
				// End call triggers
			}

			if (!$error) {
				$this->db->commit();

				if (empty($savElementId)) {
					// If the element we update is $this (so $elementId was provided as null)
					if ($fieldstatus == 'tosell') {
						$this->status = $status;
					} elseif ($fieldstatus == 'tobuy') {
						$this->status_buy = $status;
					} else {
						$this->statut = $status;
						$this->status = $status;
					}
				}

				return 1;
			} else {
				$this->db->rollback();
				dol_syslog(get_class($this)."::setStatut ".$this->error, LOG_ERR);
				return -1;
			}
		} else {
			$this->error = $this->db->lasterror();
			$this->db->rollback();
			return -1;
		}
	}


	/**
	 *  Load type of canvas of an object if it exists
	 *
	 *  @param      int		$id     Record id
	 *  @param      string	$ref    Record ref
	 *  @return		int				<0 if KO, 0 if nothing done, >0 if OK
	 */
	public function getCanvas($id = 0, $ref = '')
	{
		global $conf;

		if (empty($id) && empty($ref)) {
			return 0;
		}
		if (!empty($conf->global->MAIN_DISABLE_CANVAS)) {
			return 0; // To increase speed. Not enabled by default.
		}

		// Clean parameters
		$ref = trim($ref);

		$sql = "SELECT rowid, canvas";
		$sql .= " FROM ".$this->db->prefix().$this->table_element;
		$sql .= " WHERE entity IN (".getEntity($this->element).")";
		if (!empty($id)) {
			$sql .= " AND rowid = ".((int) $id);
		}
		if (!empty($ref)) {
			$sql .= " AND ref = '".$this->db->escape($ref)."'";
		}

		$resql = $this->db->query($sql);
		if ($resql) {
			$obj = $this->db->fetch_object($resql);
			if ($obj) {
				$this->canvas = $obj->canvas;
				return 1;
			} else {
				return 0;
			}
		} else {
			dol_print_error($this->db);
			return -1;
		}
	}


	/**
	 * 	Get special code of a line
	 *
	 * 	@param	int		$lineid		Id of line
	 * 	@return	int					Special code
	 */
	public function getSpecialCode($lineid)
	{
<<<<<<< HEAD
		$sql = 'SELECT special_code FROM '.MAIN_DB_PREFIX.$this->table_element_line;
		$sql .= ' WHERE rowid = '.((int) $lineid);
=======
		$sql = "SELECT special_code FROM ".$this->db->prefix().$this->table_element_line;
		$sql .= " WHERE rowid = ".((int) $lineid);
>>>>>>> 95dc2558
		$resql = $this->db->query($sql);
		if ($resql) {
			$row = $this->db->fetch_row($resql);
			return $row[0];
		}
	}

	/**
	 *  Function to check if an object is used by others.
	 *  Check is done into this->childtables. There is no check into llx_element_element.
	 *
	 *  @param	int		$id			Force id of object
	 *  @return	int					<0 if KO, 0 if not used, >0 if already used
	 */
	public function isObjectUsed($id = 0)
	{
		global $langs;

		if (empty($id)) {
			$id = $this->id;
		}

		// Check parameters
		if (!isset($this->childtables) || !is_array($this->childtables) || count($this->childtables) == 0) {
			dol_print_error('Called isObjectUsed on a class with property this->childtables not defined');
			return -1;
		}

		$arraytoscan = $this->childtables;
		// For backward compatibility, we check if array is old format array('table1', 'table2', ...)
		$tmparray = array_keys($this->childtables);
		if (is_numeric($tmparray[0])) {
			$arraytoscan = array_flip($this->childtables);
		}

		// Test if child exists
		$haschild = 0;
		foreach ($arraytoscan as $table => $elementname) {
			//print $id.'-'.$table.'-'.$elementname.'<br>';
			// Check if third party can be deleted
<<<<<<< HEAD
			$sql = "SELECT COUNT(*) as nb from ".MAIN_DB_PREFIX.$table;
=======
			$sql = "SELECT COUNT(*) as nb from ".$this->db->prefix().$table;
>>>>>>> 95dc2558
			$sql .= " WHERE ".$this->fk_element." = ".((int) $id);
			$resql = $this->db->query($sql);
			if ($resql) {
				$obj = $this->db->fetch_object($resql);
				if ($obj->nb > 0) {
					$langs->load("errors");
					//print 'Found into table '.$table.', type '.$langs->transnoentitiesnoconv($elementname).', haschild='.$haschild;
					$haschild += $obj->nb;
					if (is_numeric($elementname)) {	// old usage
						$this->errors[] = $langs->transnoentities("ErrorRecordHasAtLeastOneChildOfType", method_exists($this, 'getNomUrl') ? $this->getNomUrl() : $this->ref, $table);
					} else // new usage: $elementname=Translation key
					{
						$this->errors[] = $langs->transnoentities("ErrorRecordHasAtLeastOneChildOfType", method_exists($this, 'getNomUrl') ? $this->getNomUrl() : $this->ref, $langs->transnoentitiesnoconv($elementname));
					}
					break; // We found at least one, we stop here
				}
			} else {
				$this->errors[] = $this->db->lasterror();
				return -1;
			}
		}
		if ($haschild > 0) {
			$this->errors[] = "ErrorRecordHasChildren";
			return $haschild;
		} else {
			return 0;
		}
	}

	/**
	 *  Function to say how many lines object contains
	 *
	 *	@param	int		$predefined		-1=All, 0=Count free product/service only, 1=Count predefined product/service only, 2=Count predefined product, 3=Count predefined service
	 *  @return	int						<0 if KO, 0 if no predefined products, nb of lines with predefined products if found
	 */
	public function hasProductsOrServices($predefined = -1)
	{
		$nb = 0;

		foreach ($this->lines as $key => $val) {
			$qualified = 0;
			if ($predefined == -1) {
				$qualified = 1;
			}
			if ($predefined == 1 && $val->fk_product > 0) {
				$qualified = 1;
			}
			if ($predefined == 0 && $val->fk_product <= 0) {
				$qualified = 1;
			}
			if ($predefined == 2 && $val->fk_product > 0 && $val->product_type == 0) {
				$qualified = 1;
			}
			if ($predefined == 3 && $val->fk_product > 0 && $val->product_type == 1) {
				$qualified = 1;
			}
			if ($qualified) {
				$nb++;
			}
		}
		dol_syslog(get_class($this).'::hasProductsOrServices we found '.$nb.' qualified lines of products/servcies');
		return $nb;
	}

	/**
	 * Function that returns the total amount HT of discounts applied for all lines.
	 *
	 * @return 	float|string			Total amout of discount
	 */
	public function getTotalDiscount()
	{
		if (!empty($this->table_element_line) ) {
			$total_discount = 0.00;

			$sql = "SELECT subprice as pu_ht, qty, remise_percent, total_ht";
			$sql .= " FROM ".$this->db->prefix().$this->table_element_line;
			$sql .= " WHERE ".$this->fk_element." = ".((int) $this->id);

			dol_syslog(get_class($this).'::getTotalDiscount', LOG_DEBUG);
			$resql = $this->db->query($sql);
			if ($resql) {
				$num = $this->db->num_rows($resql);
				$i = 0;
				while ($i < $num) {
					$obj = $this->db->fetch_object($resql);

					$pu_ht = $obj->pu_ht;
					$qty = $obj->qty;
					$total_ht = $obj->total_ht;

					$total_discount_line = floatval(price2num(($pu_ht * $qty) - $total_ht, 'MT'));
					$total_discount += $total_discount_line;

					$i++;
				}
			}

			//print $total_discount; exit;
			return price2num($total_discount);
		}

		return null;
	}


	/**
	 * Return into unit=0, the calculated total of weight and volume of all lines * qty
	 * Calculate by adding weight and volume of each product line, so properties ->volume/volume_units/weight/weight_units must be loaded on line.
	 *
	 * @return  array                           array('weight'=>...,'volume'=>...)
	 */
	public function getTotalWeightVolume()
	{
		$totalWeight = 0;
		$totalVolume = 0;
		// defined for shipment only
		$totalOrdered = '';
		// defined for shipment only
		$totalToShip = '';

		foreach ($this->lines as $line) {
			if (isset($line->qty_asked)) {
				if (empty($totalOrdered)) {
					$totalOrdered = 0; // Avoid warning because $totalOrdered is ''
				}
				$totalOrdered += $line->qty_asked; // defined for shipment only
			}
			if (isset($line->qty_shipped)) {
				if (empty($totalToShip)) {
					$totalToShip = 0; // Avoid warning because $totalToShip is ''
				}
				$totalToShip += $line->qty_shipped; // defined for shipment only
			} elseif ($line->element == 'commandefournisseurdispatch' && isset($line->qty)) {
				if (empty($totalToShip)) {
					$totalToShip = 0;
				}
				$totalToShip += $line->qty; // defined for reception only
			}

			// Define qty, weight, volume, weight_units, volume_units
			if ($this->element == 'shipping') {
				// for shipments
				$qty = $line->qty_shipped ? $line->qty_shipped : 0;
			} else {
				$qty = $line->qty ? $line->qty : 0;
			}

			$weight = !empty($line->weight) ? $line->weight : 0;
			($weight == 0 && !empty($line->product->weight)) ? $weight = $line->product->weight : 0;
			$volume = !empty($line->volume) ? $line->volume : 0;
			($volume == 0 && !empty($line->product->volume)) ? $volume = $line->product->volume : 0;

			$weight_units = !empty($line->weight_units) ? $line->weight_units : 0;
			($weight_units == 0 && !empty($line->product->weight_units)) ? $weight_units = $line->product->weight_units : 0;
			$volume_units = !empty($line->volume_units) ? $line->volume_units : 0;
			($volume_units == 0 && !empty($line->product->volume_units)) ? $volume_units = $line->product->volume_units : 0;

			$weightUnit = 0;
			$volumeUnit = 0;
			if (!empty($weight_units)) {
				$weightUnit = $weight_units;
			}
			if (!empty($volume_units)) {
				$volumeUnit = $volume_units;
			}

			if (empty($totalWeight)) {
				$totalWeight = 0; // Avoid warning because $totalWeight is ''
			}
			if (empty($totalVolume)) {
				$totalVolume = 0; // Avoid warning because $totalVolume is ''
			}

			//var_dump($line->volume_units);
			if ($weight_units < 50) {   // < 50 means a standard unit (power of 10 of official unit), > 50 means an exotic unit (like inch)
				$trueWeightUnit = pow(10, $weightUnit);
				$totalWeight += $weight * $qty * $trueWeightUnit;
			} else {
				if ($weight_units == 99) {
					// conversion 1 Pound = 0.45359237 KG
					$trueWeightUnit = 0.45359237;
					$totalWeight += $weight * $qty * $trueWeightUnit;
				} elseif ($weight_units == 98) {
					// conversion 1 Ounce = 0.0283495 KG
					$trueWeightUnit = 0.0283495;
					$totalWeight += $weight * $qty * $trueWeightUnit;
				} else {
					$totalWeight += $weight * $qty; // This may be wrong if we mix different units
				}
			}
			if ($volume_units < 50) {   // >50 means a standard unit (power of 10 of official unit), > 50 means an exotic unit (like inch)
				//print $line->volume."x".$line->volume_units."x".($line->volume_units < 50)."x".$volumeUnit;
				$trueVolumeUnit = pow(10, $volumeUnit);
				//print $line->volume;
				$totalVolume += $volume * $qty * $trueVolumeUnit;
			} else {
				$totalVolume += $volume * $qty; // This may be wrong if we mix different units
			}
		}

		return array('weight'=>$totalWeight, 'volume'=>$totalVolume, 'ordered'=>$totalOrdered, 'toship'=>$totalToShip);
	}


	/**
	 *	Set extra parameters
	 *
	 *	@return	int      <0 if KO, >0 if OK
	 */
	public function setExtraParameters()
	{
		$this->db->begin();

		$extraparams = (!empty($this->extraparams) ? json_encode($this->extraparams) : null);

		$sql = "UPDATE ".$this->db->prefix().$this->table_element;
		$sql .= " SET extraparams = ".(!empty($extraparams) ? "'".$this->db->escape($extraparams)."'" : "null");
		$sql .= " WHERE rowid = ".((int) $this->id);

		dol_syslog(get_class($this)."::setExtraParameters", LOG_DEBUG);
		$resql = $this->db->query($sql);
		if (!$resql) {
			$this->error = $this->db->lasterror();
			$this->db->rollback();
			return -1;
		} else {
			$this->db->commit();
			return 1;
		}
	}


	// --------------------
	// TODO: All functions here must be redesigned and moved as they are not business functions but output functions
	// --------------------

	/* This is to show add lines */

	/**
	 *	Show add free and predefined products/services form
	 *
	 *  @param	int		        $dateSelector       1=Show also date range input fields
	 *  @param	Societe			$seller				Object thirdparty who sell
	 *  @param	Societe			$buyer				Object thirdparty who buy
	 *  @param	string			$defaulttpldir		Directory where to find the template
	 *	@return	void
	 */
	public function formAddObjectLine($dateSelector, $seller, $buyer, $defaulttpldir = '/core/tpl')
	{
		global $conf, $user, $langs, $object, $hookmanager, $extrafields;
		global $form;

		// Line extrafield
		if (!is_object($extrafields)) {
			require_once DOL_DOCUMENT_ROOT.'/core/class/extrafields.class.php';
			$extrafields = new ExtraFields($this->db);
		}
		$extrafields->fetch_name_optionals_label($this->table_element_line);

		// Output template part (modules that overwrite templates must declare this into descriptor)
		// Use global variables + $dateSelector + $seller and $buyer
		// Note: This is deprecated. If you need to overwrite the tpl file, use instead the hook 'formAddObjectLine'.
		$dirtpls = array_merge($conf->modules_parts['tpl'], array($defaulttpldir));
		foreach ($dirtpls as $module => $reldir) {
			if (!empty($module)) {
				$tpl = dol_buildpath($reldir.'/objectline_create.tpl.php');
			} else {
				$tpl = DOL_DOCUMENT_ROOT.$reldir.'/objectline_create.tpl.php';
			}

			if (empty($conf->file->strict_mode)) {
				$res = @include $tpl;
			} else {
				$res = include $tpl; // for debug
			}
			if ($res) {
				break;
			}
		}
	}



	/* This is to show array of line of details */


	/**
	 *	Return HTML table for object lines
	 *	TODO Move this into an output class file (htmlline.class.php)
	 *	If lines are into a template, title must also be into a template
	 *	But for the moment we don't know if it's possible as we keep a method available on overloaded objects.
	 *
	 *	@param	string		$action				Action code
	 *	@param  string		$seller            	Object of seller third party
	 *	@param  string  	$buyer             	Object of buyer third party
	 *	@param	int			$selected		   	Object line selected
	 *	@param  int	    	$dateSelector      	1=Show also date range input fields
	 *  @param	string		$defaulttpldir		Directory where to find the template
	 *	@return	void
	 */
	public function printObjectLines($action, $seller, $buyer, $selected = 0, $dateSelector = 0, $defaulttpldir = '/core/tpl')
	{
		global $conf, $hookmanager, $langs, $user, $form, $extrafields, $object;
		// TODO We should not use global var for this
		global $inputalsopricewithtax, $usemargins, $disableedit, $disablemove, $disableremove, $outputalsopricetotalwithtax;

		// Define usemargins
		$usemargins = 0;
		if (!empty($conf->margin->enabled) && !empty($this->element) && in_array($this->element, array('facture', 'facturerec', 'propal', 'commande'))) {
			$usemargins = 1;
		}

		$num = count($this->lines);

		// Line extrafield
		if (!is_object($extrafields)) {
			require_once DOL_DOCUMENT_ROOT.'/core/class/extrafields.class.php';
			$extrafields = new ExtraFields($this->db);
		}
		$extrafields->fetch_name_optionals_label($this->table_element_line);

		$parameters = array('num'=>$num, 'dateSelector'=>$dateSelector, 'seller'=>$seller, 'buyer'=>$buyer, 'selected'=>$selected, 'table_element_line'=>$this->table_element_line);
		$reshook = $hookmanager->executeHooks('printObjectLineTitle', $parameters, $this, $action); // Note that $action and $object may have been modified by some hooks
		if (empty($reshook)) {
			// Output template part (modules that overwrite templates must declare this into descriptor)
			// Use global variables + $dateSelector + $seller and $buyer
			// Note: This is deprecated. If you need to overwrite the tpl file, use instead the hook.
			$dirtpls = array_merge($conf->modules_parts['tpl'], array($defaulttpldir));
			foreach ($dirtpls as $module => $reldir) {
				if (!empty($module)) {
					$tpl = dol_buildpath($reldir.'/objectline_title.tpl.php');
				} else {
					$tpl = DOL_DOCUMENT_ROOT.$reldir.'/objectline_title.tpl.php';
				}
				if (empty($conf->file->strict_mode)) {
					$res = @include $tpl;
				} else {
					$res = include $tpl; // for debug
				}
				if ($res) {
					break;
				}
			}
		}

		$i = 0;

		print "<!-- begin printObjectLines() --><tbody>\n";
		foreach ($this->lines as $line) {
			//Line extrafield
			$line->fetch_optionals();

			//if (is_object($hookmanager) && (($line->product_type == 9 && ! empty($line->special_code)) || ! empty($line->fk_parent_line)))
			if (is_object($hookmanager)) {   // Old code is commented on preceding line.
				if (empty($line->fk_parent_line)) {
					$parameters = array('line'=>$line, 'num'=>$num, 'i'=>$i, 'dateSelector'=>$dateSelector, 'seller'=>$seller, 'buyer'=>$buyer, 'selected'=>$selected, 'table_element_line'=>$line->table_element);
					$reshook = $hookmanager->executeHooks('printObjectLine', $parameters, $this, $action); // Note that $action and $object may have been modified by some hooks
				} else {
					$parameters = array('line'=>$line, 'num'=>$num, 'i'=>$i, 'dateSelector'=>$dateSelector, 'seller'=>$seller, 'buyer'=>$buyer, 'selected'=>$selected, 'table_element_line'=>$line->table_element, 'fk_parent_line'=>$line->fk_parent_line);
					$reshook = $hookmanager->executeHooks('printObjectSubLine', $parameters, $this, $action); // Note that $action and $object may have been modified by some hooks
				}
			}
			if (empty($reshook)) {
				$this->printObjectLine($action, $line, '', $num, $i, $dateSelector, $seller, $buyer, $selected, $extrafields, $defaulttpldir);
			}

			$i++;
		}
		print "</tbody><!-- end printObjectLines() -->\n";
	}

	/**
	 *	Return HTML content of a detail line
	 *	TODO Move this into an output class file (htmlline.class.php)
	 *
	 *	@param	string      		$action				GET/POST action
	 *	@param  CommonObjectLine 	$line			    Selected object line to output
	 *	@param  string	    		$var               	Is it a an odd line (true)
	 *	@param  int		    		$num               	Number of line (0)
	 *	@param  int		    		$i					I
	 *	@param  int		    		$dateSelector      	1=Show also date range input fields
	 *	@param  string	    		$seller            	Object of seller third party
	 *	@param  string	    		$buyer             	Object of buyer third party
	 *	@param	int					$selected		   	Object line selected
	 *  @param  Extrafields			$extrafields		Object of extrafields
	 *  @param	string				$defaulttpldir		Directory where to find the template (deprecated)
	 *	@return	void
	 */
	public function printObjectLine($action, $line, $var, $num, $i, $dateSelector, $seller, $buyer, $selected = 0, $extrafields = null, $defaulttpldir = '/core/tpl')
	{
		global $conf, $langs, $user, $object, $hookmanager;
		global $form;
		global $object_rights, $disableedit, $disablemove, $disableremove; // TODO We should not use global var for this !

		$object_rights = $this->getRights();

		$element = $this->element;

		$text = '';
		$description = '';

		// Line in view mode
		if ($action != 'editline' || $selected != $line->id) {
			// Product
			if ($line->fk_product > 0) {
				$product_static = new Product($this->db);
				$product_static->fetch($line->fk_product);

				$product_static->ref = $line->ref; //can change ref in hook
				$product_static->label = $line->label; //can change label in hook

				$text = $product_static->getNomUrl(1);

				// Define output language and label
				if (!empty($conf->global->MAIN_MULTILANGS)) {
					if (property_exists($this, 'socid') && !is_object($this->thirdparty)) {
						dol_print_error('', 'Error: Method printObjectLine was called on an object and object->fetch_thirdparty was not done before');
						return;
					}

					$prod = new Product($this->db);
					$prod->fetch($line->fk_product);

					$outputlangs = $langs;
					$newlang = '';
					if (empty($newlang) && GETPOST('lang_id', 'aZ09')) {
						$newlang = GETPOST('lang_id', 'aZ09');
					}
					if (!empty($conf->global->PRODUIT_TEXTS_IN_THIRDPARTY_LANGUAGE) && empty($newlang) && is_object($this->thirdparty)) {
						$newlang = $this->thirdparty->default_lang; // To use language of customer
					}
					if (!empty($newlang)) {
						$outputlangs = new Translate("", $conf);
						$outputlangs->setDefaultLang($newlang);
					}

					$label = (!empty($prod->multilangs[$outputlangs->defaultlang]["label"])) ? $prod->multilangs[$outputlangs->defaultlang]["label"] : $line->product_label;
				} else {
					$label = $line->product_label;
				}

				$text .= ' - '.(!empty($line->label) ? $line->label : $label);
				$description .= (!empty($conf->global->PRODUIT_DESC_IN_FORM) ? '' : dol_htmlentitiesbr($line->description)); // Description is what to show on popup. We shown nothing if already into desc.
			}

			$line->pu_ttc = price2num($line->subprice * (1 + ($line->tva_tx / 100)), 'MU');

			// Output template part (modules that overwrite templates must declare this into descriptor)
			// Use global variables + $dateSelector + $seller and $buyer
			// Note: This is deprecated. If you need to overwrite the tpl file, use instead the hook printObjectLine and printObjectSubLine.
			$dirtpls = array_merge($conf->modules_parts['tpl'], array($defaulttpldir));
			foreach ($dirtpls as $module => $reldir) {
				if (!empty($module)) {
					$tpl = dol_buildpath($reldir.'/objectline_view.tpl.php');
				} else {
					$tpl = DOL_DOCUMENT_ROOT.$reldir.'/objectline_view.tpl.php';
				}

				if (empty($conf->file->strict_mode)) {
					$res = @include $tpl;
				} else {
					$res = include $tpl; // for debug
				}
				if ($res) {
					break;
				}
			}
		}

		// Line in update mode
		if ($this->statut == 0 && $action == 'editline' && $selected == $line->id) {
			$label = (!empty($line->label) ? $line->label : (($line->fk_product > 0) ? $line->product_label : ''));

			$line->pu_ttc = price2num($line->subprice * (1 + ($line->tva_tx / 100)), 'MU');

			// Output template part (modules that overwrite templates must declare this into descriptor)
			// Use global variables + $dateSelector + $seller and $buyer
			// Note: This is deprecated. If you need to overwrite the tpl file, use instead the hook printObjectLine and printObjectSubLine.
			$dirtpls = array_merge($conf->modules_parts['tpl'], array($defaulttpldir));
			foreach ($dirtpls as $module => $reldir) {
				if (!empty($module)) {
					$tpl = dol_buildpath($reldir.'/objectline_edit.tpl.php');
				} else {
					$tpl = DOL_DOCUMENT_ROOT.$reldir.'/objectline_edit.tpl.php';
				}

				if (empty($conf->file->strict_mode)) {
					$res = @include $tpl;
				} else {
					$res = include $tpl; // for debug
				}
				if ($res) {
					break;
				}
			}
		}
	}


	/* This is to show array of line of details of source object */


	/**
	 * 	Return HTML table table of source object lines
	 *  TODO Move this and previous function into output html class file (htmlline.class.php).
	 *  If lines are into a template, title must also be into a template
	 *  But for the moment we don't know if it's possible, so we keep the method available on overloaded objects.
	 *
	 *	@param	string		$restrictlist		''=All lines, 'services'=Restrict to services only
	 *  @param  array       $selectedLines      Array of lines id for selected lines
	 *  @return	void
	 */
	public function printOriginLinesList($restrictlist = '', $selectedLines = array())
	{
		global $langs, $hookmanager, $conf, $form, $action;

		print '<tr class="liste_titre">';
		print '<td>'.$langs->trans('Ref').'</td>';
		print '<td>'.$langs->trans('Description').'</td>';
		print '<td class="right">'.$langs->trans('VATRate').'</td>';
		print '<td class="right">'.$langs->trans('PriceUHT').'</td>';
		if (!empty($conf->multicurrency->enabled)) {
			print '<td class="right">'.$langs->trans('PriceUHTCurrency').'</td>';
		}
		print '<td class="right">'.$langs->trans('Qty').'</td>';
		if (!empty($conf->global->PRODUCT_USE_UNITS)) {
			print '<td class="left">'.$langs->trans('Unit').'</td>';
		}
		print '<td class="right">'.$langs->trans('ReductionShort').'</td>';
		print '<td class="center">'.$form->showCheckAddButtons('checkforselect', 1).'</td>';
		print '</tr>';
		$i = 0;

		if (!empty($this->lines)) {
			foreach ($this->lines as $line) {
				$reshook = 0;
				//if (is_object($hookmanager) && (($line->product_type == 9 && !empty($line->special_code)) || !empty($line->fk_parent_line))) {
				if (is_object($hookmanager)) {   // Old code is commented on preceding line.
					$parameters = array('line'=>$line, 'i'=>$i, 'restrictlist'=>$restrictlist, 'selectedLines'=> $selectedLines);
					if (!empty($line->fk_parent_line)) { $parameters['fk_parent_line'] = $line->fk_parent_line; }
					$reshook = $hookmanager->executeHooks('printOriginObjectLine', $parameters, $this, $action); // Note that $action and $object may have been modified by some hooks
				}
				if (empty($reshook)) {
					$this->printOriginLine($line, '', $restrictlist, '/core/tpl', $selectedLines);
				}

				$i++;
			}
		}
	}

	/**
	 * 	Return HTML with a line of table array of source object lines
	 *  TODO Move this and previous function into output html class file (htmlline.class.php).
	 *  If lines are into a template, title must also be into a template
	 *  But for the moment we don't know if it's possible as we keep a method available on overloaded objects.
	 *
	 * 	@param	CommonObjectLine	$line				Line
	 * 	@param	string				$var				Var
	 *	@param	string				$restrictlist		''=All lines, 'services'=Restrict to services only (strike line if not)
	 *  @param	string				$defaulttpldir		Directory where to find the template
	 *  @param  array       		$selectedLines      Array of lines id for selected lines
	 * 	@return	void
	 */
	public function printOriginLine($line, $var, $restrictlist = '', $defaulttpldir = '/core/tpl', $selectedLines = array())
	{
		global $langs, $conf;

		//var_dump($line);
		if (!empty($line->date_start)) {
			$date_start = $line->date_start;
		} else {
			$date_start = $line->date_debut_prevue;
			if ($line->date_debut_reel) {
				$date_start = $line->date_debut_reel;
			}
		}
		if (!empty($line->date_end)) {
			$date_end = $line->date_end;
		} else {
			$date_end = $line->date_fin_prevue;
			if ($line->date_fin_reel) {
				$date_end = $line->date_fin_reel;
			}
		}

		$this->tpl['id'] = $line->id;

		$this->tpl['label'] = '';
		if (!empty($line->fk_parent_line)) {
			$this->tpl['label'] .= img_picto('', 'rightarrow');
		}

		if (($line->info_bits & 2) == 2) {  // TODO Not sure this is used for source object
			$discount = new DiscountAbsolute($this->db);
			$discount->fk_soc = $this->socid;
			$this->tpl['label'] .= $discount->getNomUrl(0, 'discount');
		} elseif (!empty($line->fk_product)) {
			$productstatic = new Product($this->db);
			$productstatic->id = $line->fk_product;
			$productstatic->ref = $line->ref;
			$productstatic->type = $line->fk_product_type;
			if (empty($productstatic->ref)) {
				$line->fetch_product();
				$productstatic = $line->product;
			}

			$this->tpl['label'] .= $productstatic->getNomUrl(1);
			$this->tpl['label'] .= ' - '.(!empty($line->label) ? $line->label : $line->product_label);
			// Dates
			if ($line->product_type == 1 && ($date_start || $date_end)) {
				$this->tpl['label'] .= get_date_range($date_start, $date_end);
			}
		} else {
			$this->tpl['label'] .= ($line->product_type == -1 ? '&nbsp;' : ($line->product_type == 1 ? img_object($langs->trans(''), 'service') : img_object($langs->trans(''), 'product')));
			if (!empty($line->desc)) {
				$this->tpl['label'] .= $line->desc;
			} else {
				$this->tpl['label'] .= ($line->label ? '&nbsp;'.$line->label : '');
			}

			// Dates
			if ($line->product_type == 1 && ($date_start || $date_end)) {
				$this->tpl['label'] .= get_date_range($date_start, $date_end);
			}
		}

		if (!empty($line->desc)) {
			if ($line->desc == '(CREDIT_NOTE)') {  // TODO Not sure this is used for source object
				$discount = new DiscountAbsolute($this->db);
				$discount->fetch($line->fk_remise_except);
				$this->tpl['description'] = $langs->transnoentities("DiscountFromCreditNote", $discount->getNomUrl(0));
			} elseif ($line->desc == '(DEPOSIT)') {  // TODO Not sure this is used for source object
				$discount = new DiscountAbsolute($this->db);
				$discount->fetch($line->fk_remise_except);
				$this->tpl['description'] = $langs->transnoentities("DiscountFromDeposit", $discount->getNomUrl(0));
			} elseif ($line->desc == '(EXCESS RECEIVED)') {
				$discount = new DiscountAbsolute($this->db);
				$discount->fetch($line->fk_remise_except);
				$this->tpl['description'] = $langs->transnoentities("DiscountFromExcessReceived", $discount->getNomUrl(0));
			} elseif ($line->desc == '(EXCESS PAID)') {
				$discount = new DiscountAbsolute($this->db);
				$discount->fetch($line->fk_remise_except);
				$this->tpl['description'] = $langs->transnoentities("DiscountFromExcessPaid", $discount->getNomUrl(0));
			} else {
				$this->tpl['description'] = dol_trunc($line->desc, 60);
			}
		} else {
			$this->tpl['description'] = '&nbsp;';
		}

		// VAT Rate
		$this->tpl['vat_rate'] = vatrate($line->tva_tx, true);
		$this->tpl['vat_rate'] .= (($line->info_bits & 1) == 1) ? '*' : '';
		if (!empty($line->vat_src_code) && !preg_match('/\(/', $this->tpl['vat_rate'])) {
			$this->tpl['vat_rate'] .= ' ('.$line->vat_src_code.')';
		}

		$this->tpl['price'] = price($line->subprice);
		$this->tpl['multicurrency_price'] = price($line->multicurrency_subprice);
		$this->tpl['qty'] = (($line->info_bits & 2) != 2) ? $line->qty : '&nbsp;';
		if (!empty($conf->global->PRODUCT_USE_UNITS)) {
			$this->tpl['unit'] = $langs->transnoentities($line->getLabelOfUnit('long'));
		}
		$this->tpl['remise_percent'] = (($line->info_bits & 2) != 2) ? vatrate($line->remise_percent, true) : '&nbsp;';

		// Is the line strike or not
		$this->tpl['strike'] = 0;
		if ($restrictlist == 'services' && $line->product_type != Product::TYPE_SERVICE) {
			$this->tpl['strike'] = 1;
		}

		// Output template part (modules that overwrite templates must declare this into descriptor)
		// Use global variables + $dateSelector + $seller and $buyer
		$dirtpls = array_merge($conf->modules_parts['tpl'], array($defaulttpldir));
		foreach ($dirtpls as $module => $reldir) {
			if (!empty($module)) {
				$tpl = dol_buildpath($reldir.'/originproductline.tpl.php');
			} else {
				$tpl = DOL_DOCUMENT_ROOT.$reldir.'/originproductline.tpl.php';
			}

			if (empty($conf->file->strict_mode)) {
				$res = @include $tpl;
			} else {
				$res = include $tpl; // for debug
			}
			if ($res) {
				break;
			}
		}
	}


	// phpcs:disable PEAR.NamingConventions.ValidFunctionName.ScopeNotCamelCaps
	/**
	 *	Add resources to the current object : add entry into llx_element_resources
	 *	Need $this->element & $this->id
	 *
	 *	@param		int		$resource_id		Resource id
	 *	@param		string	$resource_type		'resource'
	 *	@param		int		$busy				Busy or not
	 *	@param		int		$mandatory			Mandatory or not
	 *	@return		int							<=0 if KO, >0 if OK
	 */
	public function add_element_resource($resource_id, $resource_type, $busy = 0, $mandatory = 0)
	{
		// phpcs:enable
		$this->db->begin();

		$sql = "INSERT INTO ".$this->db->prefix()."element_resources (";
		$sql .= "resource_id";
		$sql .= ", resource_type";
		$sql .= ", element_id";
		$sql .= ", element_type";
		$sql .= ", busy";
		$sql .= ", mandatory";
		$sql .= ") VALUES (";
		$sql .= $resource_id;
		$sql .= ", '".$this->db->escape($resource_type)."'";
		$sql .= ", '".$this->db->escape($this->id)."'";
		$sql .= ", '".$this->db->escape($this->element)."'";
		$sql .= ", '".$this->db->escape($busy)."'";
		$sql .= ", '".$this->db->escape($mandatory)."'";
		$sql .= ")";

		dol_syslog(get_class($this)."::add_element_resource", LOG_DEBUG);
		if ($this->db->query($sql)) {
			$this->db->commit();
			return 1;
		} else {
			$this->error = $this->db->lasterror();
			$this->db->rollback();
			return  0;
		}
	}

	// phpcs:disable PEAR.NamingConventions.ValidFunctionName.ScopeNotCamelCaps
	/**
	 *    Delete a link to resource line
	 *
	 *    @param	int		$rowid			Id of resource line to delete
	 *    @param	int		$element		element name (for trigger) TODO: use $this->element into commonobject class
	 *    @param	int		$notrigger		Disable all triggers
	 *    @return   int						>0 if OK, <0 if KO
	 */
	public function delete_resource($rowid, $element, $notrigger = 0)
	{
		// phpcs:enable
		global $user;

		$this->db->begin();

		$sql = "DELETE FROM ".$this->db->prefix()."element_resources";
		$sql .= " WHERE rowid = ".((int) $rowid);

		dol_syslog(get_class($this)."::delete_resource", LOG_DEBUG);

		$resql = $this->db->query($sql);
		if (!$resql) {
			$this->error = $this->db->lasterror();
			$this->db->rollback();
			return -1;
		} else {
			if (!$notrigger) {
				$result = $this->call_trigger(strtoupper($element).'_DELETE_RESOURCE', $user);
				if ($result < 0) {
					$this->db->rollback();
					return -1;
				}
			}
			$this->db->commit();
			return 1;
		}
	}


	/**
	 * Overwrite magic function to solve problem of cloning object that are kept as references
	 *
	 * @return void
	 */
	public function __clone()
	{
		// Force a copy of this->lines, otherwise it will point to same object.
		if (isset($this->lines) && is_array($this->lines)) {
			$nboflines = count($this->lines);
			for ($i = 0; $i < $nboflines; $i++) {
				$this->lines[$i] = clone $this->lines[$i];
			}
		}
	}

	/**
	 * Common function for all objects extending CommonObject for generating documents
	 *
	 * @param 	string 		$modelspath 	Relative folder where generators are placed
	 * @param 	string 		$modele 		Generator to use. Caller must set it to obj->model_pdf or GETPOST('model_pdf','alpha') for example.
	 * @param 	Translate 	$outputlangs 	Output language to use
	 * @param 	int 		$hidedetails 	1 to hide details. 0 by default
	 * @param 	int 		$hidedesc 		1 to hide product description. 0 by default
	 * @param 	int 		$hideref 		1 to hide product reference. 0 by default
	 * @param   null|array  $moreparams     Array to provide more information
	 * @return 	int 						>0 if OK, <0 if KO
	 * @see	addFileIntoDatabaseIndex()
	 */
	protected function commonGenerateDocument($modelspath, $modele, $outputlangs, $hidedetails, $hidedesc, $hideref, $moreparams = null)
	{
		global $conf, $langs, $user, $hookmanager, $action;

		$srctemplatepath = '';

		$parameters = array('modelspath'=>$modelspath, 'modele'=>$modele, 'outputlangs'=>$outputlangs, 'hidedetails'=>$hidedetails, 'hidedesc'=>$hidedesc, 'hideref'=>$hideref, 'moreparams'=>$moreparams);
		$reshook = $hookmanager->executeHooks('commonGenerateDocument', $parameters, $this, $action); // Note that $action and $object may have been modified by some hooks

		if (empty($reshook)) {
			dol_syslog("commonGenerateDocument modele=".$modele." outputlangs->defaultlang=".(is_object($outputlangs) ? $outputlangs->defaultlang : 'null'));

			if (empty($modele)) {
				$this->error = 'BadValueForParameterModele';
				return -1;
			}

			// Increase limit for PDF build
			$err = error_reporting();
			error_reporting(0);
			@set_time_limit(120);
			error_reporting($err);

			// If selected model is a filename template (then $modele="modelname" or "modelname:filename")
			$tmp = explode(':', $modele, 2);
			if (!empty($tmp[1])) {
				$modele = $tmp[0];
				$srctemplatepath = $tmp[1];
			}

			// Search template files
			$file = '';
			$classname = '';
			$filefound = '';
			$dirmodels = array('/');
			if (is_array($conf->modules_parts['models'])) {
				$dirmodels = array_merge($dirmodels, $conf->modules_parts['models']);
			}
			foreach ($dirmodels as $reldir) {
				foreach (array('doc', 'pdf') as $prefix) {
					if (in_array(get_class($this), array('Adherent'))) {
						// Member module use prefix_modele.class.php
						$file = $prefix."_".$modele.".class.php";
					} else {
						// Other module use prefix_modele.modules.php
						$file = $prefix."_".$modele.".modules.php";
					}

					// On verifie l'emplacement du modele
					$file = dol_buildpath($reldir.$modelspath.$file, 0);
					if (file_exists($file)) {
						$filefound = $file;
						$classname = $prefix.'_'.$modele;
						break;
					}
				}
				if ($filefound) {
					break;
				}
			}

			// If generator was found
			if ($filefound) {
				global $db; // Required to solve a conception default making an include of code using $db instead of $this->db just after.

				require_once $file;

				$obj = new $classname($this->db);

				// If generator is ODT, we must have srctemplatepath defined, if not we set it.
				if ($obj->type == 'odt' && empty($srctemplatepath)) {
					$varfortemplatedir = $obj->scandir;
					if ($varfortemplatedir && !empty($conf->global->$varfortemplatedir)) {
						$dirtoscan = $conf->global->$varfortemplatedir;

						$listoffiles = array();

						// Now we add first model found in directories scanned
						$listofdir = explode(',', $dirtoscan);
						foreach ($listofdir as $key => $tmpdir) {
							$tmpdir = trim($tmpdir);
							$tmpdir = preg_replace('/DOL_DATA_ROOT/', DOL_DATA_ROOT, $tmpdir);
							if (!$tmpdir) {
								unset($listofdir[$key]);
								continue;
							}
							if (is_dir($tmpdir)) {
								$tmpfiles = dol_dir_list($tmpdir, 'files', 0, '\.od(s|t)$', '', 'name', SORT_ASC, 0);
								if (count($tmpfiles)) {
									$listoffiles = array_merge($listoffiles, $tmpfiles);
								}
							}
						}

						if (count($listoffiles)) {
							foreach ($listoffiles as $record) {
								$srctemplatepath = $record['fullname'];
								break;
							}
						}
					}

					if (empty($srctemplatepath)) {
						$this->error = 'ErrorGenerationAskedForOdtTemplateWithSrcFileNotDefined';
						return -1;
					}
				}

				if ($obj->type == 'odt' && !empty($srctemplatepath)) {
					if (!dol_is_file($srctemplatepath)) {
						dol_syslog("Failed to locate template file ".$srctemplatepath, LOG_WARNING);
						$this->error = 'ErrorGenerationAskedForOdtTemplateWithSrcFileNotFound';
						return -1;
					}
				}

				// We save charset_output to restore it because write_file can change it if needed for
				// output format that does not support UTF8.
				$sav_charset_output = $outputlangs->charset_output;

				if (in_array(get_class($this), array('Adherent'))) {
					$resultwritefile = $obj->write_file($this, $outputlangs, $srctemplatepath, 'member', 1, 'tmp_cards', $moreparams);
				} else {
					 $resultwritefile = $obj->write_file($this, $outputlangs, $srctemplatepath, $hidedetails, $hidedesc, $hideref, $moreparams);
				}
				// After call of write_file $obj->result['fullpath'] is set with generated file. It will be used to update the ECM database index.

				if ($resultwritefile > 0) {
					$outputlangs->charset_output = $sav_charset_output;

					// We delete old preview
					require_once DOL_DOCUMENT_ROOT.'/core/lib/files.lib.php';
					dol_delete_preview($this);

					// Index file in database
					if (!empty($obj->result['fullpath'])) {
						$destfull = $obj->result['fullpath'];

						// Update the last_main_doc field into main object (if document generator has property ->update_main_doc_field set)
						$update_main_doc_field = 0;
						if (!empty($obj->update_main_doc_field)) {
							$update_main_doc_field = 1;
						}

						$this->indexFile($destfull, $update_main_doc_field);
					} else {
						dol_syslog('Method ->write_file was called on object '.get_class($obj).' and return a success but the return array ->result["fullpath"] was not set.', LOG_WARNING);
					}

					// Success in building document. We build meta file.
					dol_meta_create($this);

					return 1;
				} else {
					$outputlangs->charset_output = $sav_charset_output;
					dol_print_error($this->db, "Error generating document for ".__CLASS__.". Error: ".$obj->error, $obj->errors);
					return -1;
				}
			} else {
				if (!$filefound) {
					$this->error = $langs->trans("Error").' Failed to load doc generator with modelpaths='.$modelspath.' - modele='.$modele;
					dol_print_error('', $this->error);
				} else {
					$this->error = $langs->trans("Error")." ".$langs->trans("ErrorFileDoesNotExists", $filefound);
					dol_print_error('', $this->error);
				}
				return -1;
			}
		} else {
			return $reshook;
		}
	}

	/**
	 * Index a file into the ECM database
	 *
	 * @param	string	$destfull				Full path of file to index
	 * @param	int		$update_main_doc_field	Update field main_doc file into table of object
	 * @return	int								<0 if KO, >0 if OK
	 */
	public function indexFile($destfull, $update_main_doc_field)
	{
		global $conf, $user;

		$upload_dir = dirname($destfull);
		$destfile = basename($destfull);
		$rel_dir = preg_replace('/^'.preg_quote(DOL_DATA_ROOT, '/').'/', '', $upload_dir);

		if (!preg_match('/[\\/]temp[\\/]|[\\/]thumbs|\.meta$/', $rel_dir)) {     // If not a tmp dir
			$filename = basename($destfile);
			$rel_dir = preg_replace('/[\\/]$/', '', $rel_dir);
			$rel_dir = preg_replace('/^[\\/]/', '', $rel_dir);

			include_once DOL_DOCUMENT_ROOT.'/ecm/class/ecmfiles.class.php';
			$ecmfile = new EcmFiles($this->db);
			$result = $ecmfile->fetch(0, '', ($rel_dir ? $rel_dir.'/' : '').$filename);

			// Set the public "share" key
			$setsharekey = false;
			if ($this->element == 'propal' || $this->element == 'proposal') {
				if (!isset($conf->global->PROPOSAL_ALLOW_ONLINESIGN) || !empty($conf->global->PROPOSAL_ALLOW_ONLINESIGN)) {
					$setsharekey = true;	// feature to make online signature is not set or set to on (default)
				}
				if (!empty($conf->global->PROPOSAL_ALLOW_EXTERNAL_DOWNLOAD)) {
					$setsharekey = true;
				}
			}
			if ($this->element == 'commande' && !empty($conf->global->ORDER_ALLOW_EXTERNAL_DOWNLOAD)) {
				$setsharekey = true;
			}
			if ($this->element == 'facture' && !empty($conf->global->INVOICE_ALLOW_EXTERNAL_DOWNLOAD)) {
				$setsharekey = true;
			}
			if ($this->element == 'bank_account' && !empty($conf->global->BANK_ACCOUNT_ALLOW_EXTERNAL_DOWNLOAD)) {
				$setsharekey = true;
			}
			if ($this->element == 'contrat' && !empty($conf->global->CONTRACT_ALLOW_EXTERNAL_DOWNLOAD)) {
				$setsharekey = true;
			}
			if ($this->element == 'supplier_proposal' && !empty($conf->global->SUPPLIER_PROPOSAL_ALLOW_EXTERNAL_DOWNLOAD)) {
				$setsharekey = true;
			}

			if ($setsharekey) {
				if (empty($ecmfile->share)) {	// Because object not found or share not set yet
					require_once DOL_DOCUMENT_ROOT.'/core/lib/security2.lib.php';
					$ecmfile->share = getRandomPassword(true);
				}
			}

			if ($result > 0) {
				$ecmfile->label = md5_file(dol_osencode($destfull)); // hash of file content
				$ecmfile->fullpath_orig = '';
				$ecmfile->gen_or_uploaded = 'generated';
				$ecmfile->description = ''; // indexed content
				$ecmfile->keywords = ''; // keyword content
				$result = $ecmfile->update($user);
				if ($result < 0) {
					setEventMessages($ecmfile->error, $ecmfile->errors, 'warnings');
					return -1;
				}
			} else {
				$ecmfile->entity = $conf->entity;
				$ecmfile->filepath = $rel_dir;
				$ecmfile->filename = $filename;
				$ecmfile->label = md5_file(dol_osencode($destfull)); // hash of file content
				$ecmfile->fullpath_orig = '';
				$ecmfile->gen_or_uploaded = 'generated';
				$ecmfile->description = ''; // indexed content
				$ecmfile->keywords = ''; // keyword content
				$ecmfile->src_object_type = $this->table_element;	// $this->table_name is 'myobject' or 'mymodule_myobject'.
				$ecmfile->src_object_id   = $this->id;

				$result = $ecmfile->create($user);
				if ($result < 0) {
					setEventMessages($ecmfile->error, $ecmfile->errors, 'warnings');
					return -1;
				}
			}

			/*$this->result['fullname']=$destfull;
			 $this->result['filepath']=$ecmfile->filepath;
			 $this->result['filename']=$ecmfile->filename;*/
			//var_dump($obj->update_main_doc_field);exit;

			if ($update_main_doc_field && !empty($this->table_element)) {
				$sql = "UPDATE ".$this->db->prefix().$this->table_element." SET last_main_doc = '".$this->db->escape($ecmfile->filepath."/".$ecmfile->filename)."'";
				$sql .= " WHERE rowid = ".((int) $this->id);

				$resql = $this->db->query($sql);
				if (!$resql) {
					dol_print_error($this->db);
					return -1;
				} else {
					$this->last_main_doc = $ecmfile->filepath.'/'.$ecmfile->filename;
				}
			}
		}

		return 1;
	}

	/**
	 *  Build thumb
	 *  @todo Move this into files.lib.php
	 *
	 *  @param      string	$file           Path file in UTF8 to original file to create thumbs from.
	 *	@return		void
	 */
	public function addThumbs($file)
	{
		global $maxwidthsmall, $maxheightsmall, $maxwidthmini, $maxheightmini, $quality;

		require_once DOL_DOCUMENT_ROOT.'/core/lib/images.lib.php'; // This define also $maxwidthsmall, $quality, ...

		$file_osencoded = dol_osencode($file);
		if (file_exists($file_osencoded)) {
			// Create small thumbs for company (Ratio is near 16/9)
			// Used on logon for example
			vignette($file_osencoded, $maxwidthsmall, $maxheightsmall, '_small', $quality);

			// Create mini thumbs for company (Ratio is near 16/9)
			// Used on menu or for setup page for example
			vignette($file_osencoded, $maxwidthmini, $maxheightmini, '_mini', $quality);
		}
	}


	/* Functions common to commonobject and commonobjectline */

	/* For default values */

	/**
	 * Return the default value to use for a field when showing the create form of object.
	 * Return values in this order:
	 * 1) If parameter is available into POST, we return it first.
	 * 2) If not but an alternate value was provided as parameter of function, we return it.
	 * 3) If not but a constant $conf->global->OBJECTELEMENT_FIELDNAME is set, we return it (It is better to use the dedicated table).
	 * 4) Return value found into database (TODO No yet implemented)
	 *
	 * @param   string              $fieldname          Name of field
	 * @param   string              $alternatevalue     Alternate value to use
	 * @return  string|string[]                         Default value (can be an array if the GETPOST return an array)
	 **/
	public function getDefaultCreateValueFor($fieldname, $alternatevalue = null)
	{
		global $conf, $_POST;

		// If param here has been posted, we use this value first.
		if (GETPOSTISSET($fieldname)) {
			return GETPOST($fieldname, 'alphanohtml', 3);
		}

		if (isset($alternatevalue)) {
			return $alternatevalue;
		}

		$newelement = $this->element;
		if ($newelement == 'facture') {
			$newelement = 'invoice';
		}
		if ($newelement == 'commande') {
			$newelement = 'order';
		}
		if (empty($newelement)) {
			dol_syslog("Ask a default value using common method getDefaultCreateValueForField on an object with no property ->element defined. Return empty string.", LOG_WARNING);
			return '';
		}

		$keyforfieldname = strtoupper($newelement.'_DEFAULT_'.$fieldname);
		//var_dump($keyforfieldname);
		if (isset($conf->global->$keyforfieldname)) {
			return $conf->global->$keyforfieldname;
		}

		// TODO Ad here a scan into table llx_overwrite_default with a filter on $this->element and $fieldname
	}


	/* For triggers */


	// phpcs:disable PEAR.NamingConventions.ValidFunctionName.ScopeNotCamelCaps
	/**
	 * Call trigger based on this instance.
	 * Some context information may also be provided into array property this->context.
	 * NB:  Error from trigger are stacked in interface->errors
	 * NB2: If return code of triggers are < 0, action calling trigger should cancel all transaction.
	 *
	 * @param   string    $triggerName   trigger's name to execute
	 * @param   User      $user           Object user
	 * @return  int                       Result of run_triggers
	 */
	public function call_trigger($triggerName, $user)
	{
		// phpcs:enable
		global $langs, $conf;

		if (!is_object($langs)) {	// If lang was not defined, we set it. It is required by run_triggers.
			include_once DOL_DOCUMENT_ROOT.'/core/class/translate.class.php';
			$langs = new Translate('', $conf);
		}

		include_once DOL_DOCUMENT_ROOT.'/core/class/interfaces.class.php';
		$interface = new Interfaces($this->db);
		$result = $interface->run_triggers($triggerName, $this, $user, $langs, $conf);

		if ($result < 0) {
			if (!empty($this->errors)) {
				$this->errors = array_unique(array_merge($this->errors, $interface->errors)); // We use array_unique because when a trigger call another trigger on same object, this->errors is added twice.
			} else {
				$this->errors = $interface->errors;
			}
		}
		return $result;
	}


	/* Functions for data in other language */


	/**
	 *  Function to get alternative languages of a data into $this->array_languages
	 *  This method is NOT called by method fetch of objects but must be called separately.
	 *
	 *  @return	int						<0 if error, 0 if no values of alternative languages to find nor found, 1 if a value was found and loaded
	 *  @see fetch_optionnals()
	 */
	public function fetchValuesForExtraLanguages()
	{
		// To avoid SQL errors. Probably not the better solution though
		if (!$this->element) {
			return 0;
		}
		if (!($this->id > 0)) {
			return 0;
		}
		if (is_array($this->array_languages)) {
			return 1;
		}

		$this->array_languages = array();

		$element = $this->element;
		if ($element == 'categorie') {
			$element = 'categories'; // For compatibility
		}

		// Request to get translation values for object
		$sql = "SELECT rowid, property, lang , value";
		$sql .= " FROM ".$this->db->prefix()."object_lang";
		$sql .= " WHERE type_object = '".$this->db->escape($element)."'";
		$sql .= " AND fk_object = ".((int) $this->id);

		//dol_syslog(get_class($this)."::fetch_optionals get extrafields data for ".$this->table_element, LOG_DEBUG);		// Too verbose
		$resql = $this->db->query($sql);
		if ($resql) {
			$numrows = $this->db->num_rows($resql);
			if ($numrows) {
				$i = 0;
				while ($i < $numrows) {
					$obj = $this->db->fetch_object($resql);
					$key = $obj->property;
					$value = $obj->value;
					$codelang = $obj->lang;
					$type = $this->fields[$key]['type'];

					// we can add this attribute to object
					if (preg_match('/date/', $type)) {
						$this->array_languages[$key][$codelang] = $this->db->jdate($value);
					} else {
						$this->array_languages[$key][$codelang] = $value;
					}

					$i++;
				}
			}

			$this->db->free($resql);

			if ($numrows) {
				return $numrows;
			} else {
				return 0;
			}
		} else {
			dol_print_error($this->db);
			return -1;
		}
	}

	/**
	 * Fill array_options property of object by extrafields value (using for data sent by forms)
	 *
	 * @param	string	$onlykey		Only the following key is filled. When we make update of only one language field ($action = 'update_languages'), calling page must set this to avoid to have other languages being reset.
	 * @return	int						1 if array_options set, 0 if no value, -1 if error (field required missing for example)
	 */
	public function setValuesForExtraLanguages($onlykey = '')
	{
		global $_POST, $langs;

		// Get extra fields
		foreach ($_POST as $postfieldkey => $postfieldvalue) {
			$tmparray = explode('-', $postfieldkey);
			if ($tmparray[0] != 'field') {
				continue;
			}

			$element = $tmparray[1];
			$key = $tmparray[2];
			$codelang = $tmparray[3];
			//var_dump("postfieldkey=".$postfieldkey." element=".$element." key=".$key." codelang=".$codelang);

			if (!empty($onlykey) && $key != $onlykey) {
				continue;
			}
			if ($element != $this->element) {
				continue;
			}

			$key_type = $this->fields[$key]['type'];

			$enabled = 1;
			if (isset($this->fields[$key]['enabled'])) {
				$enabled = dol_eval($this->fields[$key]['enabled'], 1, 1, '1');
			}
			/*$perms = 1;
			if (isset($this->fields[$key]['perms']))
			{
				$perms = dol_eval($this->fields[$key]['perms'], 1, 1, '1');
			}*/
			if (empty($enabled)) {
				continue;
			}
			//if (empty($perms)) continue;

			if (in_array($key_type, array('date'))) {
				// Clean parameters
				// TODO GMT date in memory must be GMT so we should add gm=true in parameters
				$value_key = dol_mktime(0, 0, 0, GETPOST($postfieldkey."month", 'int'), GETPOST($postfieldkey."day", 'int'), GETPOST($postfieldkey."year", 'int'));
			} elseif (in_array($key_type, array('datetime'))) {
				// Clean parameters
				// TODO GMT date in memory must be GMT so we should add gm=true in parameters
				$value_key = dol_mktime(GETPOST($postfieldkey."hour", 'int'), GETPOST($postfieldkey."min", 'int'), 0, GETPOST($postfieldkey."month", 'int'), GETPOST($postfieldkey."day", 'int'), GETPOST($postfieldkey."year", 'int'));
			} elseif (in_array($key_type, array('checkbox', 'chkbxlst'))) {
				$value_arr = GETPOST($postfieldkey, 'array'); // check if an array
				if (!empty($value_arr)) {
					$value_key = implode(',', $value_arr);
				} else {
					$value_key = '';
				}
			} elseif (in_array($key_type, array('price', 'double'))) {
				$value_arr = GETPOST($postfieldkey, 'alpha');
				$value_key = price2num($value_arr);
			} else {
				$value_key = GETPOST($postfieldkey);
				if (in_array($key_type, array('link')) && $value_key == '-1') {
					$value_key = '';
				}
			}

			$this->array_languages[$key][$codelang] = $value_key;

			/*if ($nofillrequired) {
				$langs->load('errors');
				setEventMessages($langs->trans('ErrorFieldsRequired').' : '.implode(', ', $error_field_required), null, 'errors');
				return -1;
			}*/
		}

		return 1;
	}


	/* Functions for extrafields */

	/**
	 * Function to make a fetch but set environment to avoid to load computed values before.
	 *
	 * @param	int		$id			ID of object
	 * @return	int					>0 if OK, 0 if not found, <0 if KO
	 */
	public function fetchNoCompute($id)
	{
		global $conf;

		$savDisableCompute = $conf->disable_compute;
		$conf->disable_compute = 1;

		$ret = $this->fetch($id);

		$conf->disable_compute = $savDisableCompute;

		return $ret;
	}

	// phpcs:disable PEAR.NamingConventions.ValidFunctionName.ScopeNotCamelCaps
	/**
	 *  Function to get extra fields of an object into $this->array_options
	 *  This method is in most cases called by method fetch of objects but you can call it separately.
	 *
	 *  @param	int		$rowid			Id of line. Use the id of object if not defined. Deprecated. Function must be called without parameters.
	 *  @param  array	$optionsArray   Array resulting of call of extrafields->fetch_name_optionals_label(). Deprecated. Function must be called without parameters.
	 *  @return	int						<0 if error, 0 if no values of extrafield to find nor found, 1 if an attribute is found and value loaded
	 *  @see fetchValuesForExtraLanguages()
	 */
	public function fetch_optionals($rowid = null, $optionsArray = null)
	{
		// phpcs:enable
		global $conf, $extrafields;

		if (empty($rowid)) {
			$rowid = $this->id;
		}
		if (empty($rowid) && isset($this->rowid)) {
			$rowid = $this->rowid; // deprecated
		}

		// To avoid SQL errors. Probably not the better solution though
		if (!$this->table_element) {
			return 0;
		}

		$this->array_options = array();

		if (!is_array($optionsArray)) {
			// If $extrafields is not a known object, we initialize it. Best practice is to have $extrafields defined into card.php or list.php page.
			if (!isset($extrafields) || !is_object($extrafields)) {
				require_once DOL_DOCUMENT_ROOT.'/core/class/extrafields.class.php';
				$extrafields = new ExtraFields($this->db);
			}

			// Load array of extrafields for elementype = $this->table_element
			if (empty($extrafields->attributes[$this->table_element]['loaded'])) {
				$extrafields->fetch_name_optionals_label($this->table_element);
			}
			$optionsArray = (!empty($extrafields->attributes[$this->table_element]['label']) ? $extrafields->attributes[$this->table_element]['label'] : null);
		} else {
			global $extrafields;
			dol_syslog("Warning: fetch_optionals was called with param optionsArray defined when you should pass null now", LOG_WARNING);
		}

		$table_element = $this->table_element;
		if ($table_element == 'categorie') {
			$table_element = 'categories'; // For compatibility
		}

		// Request to get complementary values
		if (is_array($optionsArray) && count($optionsArray) > 0) {
			$sql = "SELECT rowid";
			foreach ($optionsArray as $name => $label) {
				if (empty($extrafields->attributes[$this->table_element]['type'][$name]) || $extrafields->attributes[$this->table_element]['type'][$name] != 'separate') {
					$sql .= ", ".$name;
				}
			}
			$sql .= " FROM ".$this->db->prefix().$table_element."_extrafields";
			$sql .= " WHERE fk_object = ".((int) $rowid);

			//dol_syslog(get_class($this)."::fetch_optionals get extrafields data for ".$this->table_element, LOG_DEBUG);		// Too verbose
			$resql = $this->db->query($sql);
			if ($resql) {
				$numrows = $this->db->num_rows($resql);
				if ($numrows) {
					$tab = $this->db->fetch_array($resql);

					foreach ($tab as $key => $value) {
						// Test fetch_array ! is_int($key) because fetch_array result is a mix table with Key as alpha and Key as int (depend db engine)
						if ($key != 'rowid' && $key != 'tms' && $key != 'fk_member' && !is_int($key)) {
							// we can add this attribute to object
							if (!empty($extrafields) && in_array($extrafields->attributes[$this->table_element]['type'][$key], array('date', 'datetime'))) {
								//var_dump($extrafields->attributes[$this->table_element]['type'][$key]);
								$this->array_options["options_".$key] = $this->db->jdate($value);
							} else {
								$this->array_options["options_".$key] = $value;
							}

							//var_dump('key '.$key.' '.$value.' type='.$extrafields->attributes[$this->table_element]['type'][$key].' '.$this->array_options["options_".$key]);
						}
					}

					// If field is a computed field, value must become result of compute
					foreach ($tab as $key => $value) {
						if (!empty($extrafields) && !empty($extrafields->attributes[$this->table_element]['computed'][$key])) {
							//var_dump($conf->disable_compute);
							if (empty($conf->disable_compute)) {
								$this->array_options["options_".$key] = dol_eval($extrafields->attributes[$this->table_element]['computed'][$key], 1, 0, '');
							}
						}
					}
				}

				$this->db->free($resql);

				if ($numrows) {
					return $numrows;
				} else {
					return 0;
				}
			} else {
				$this->errors[]=$this->db->lasterror;
				return -1;
			}
		}
		return 0;
	}

	/**
	 *	Delete all extra fields values for the current object.
	 *
	 *  @return	int		<0 if KO, >0 if OK
	 *  @see deleteExtraLanguages(), insertExtraField(), updateExtraField(), setValueFrom()
	 */
	public function deleteExtraFields()
	{
		global $conf;

		if (!empty($conf->global->MAIN_EXTRAFIELDS_DISABLED)) {
			return 0;
		}

		$this->db->begin();

		$table_element = $this->table_element;
		if ($table_element == 'categorie') {
			$table_element = 'categories'; // For compatibility
		}

		dol_syslog(get_class($this)."::deleteExtraFields delete", LOG_DEBUG);

		$sql_del = "DELETE FROM ".$this->db->prefix().$table_element."_extrafields WHERE fk_object = ".((int) $this->id);

		$resql = $this->db->query($sql_del);
		if (!$resql) {
			$this->error = $this->db->lasterror();
			$this->db->rollback();
			return -1;
		} else {
			$this->db->commit();
			return 1;
		}
	}

	/**
	 *	Add/Update all extra fields values for the current object.
	 *  Data to describe values to insert/update are stored into $this->array_options=array('options_codeforfield1'=>'valueforfield1', 'options_codeforfield2'=>'valueforfield2', ...)
	 *  This function delete record with all extrafields and insert them again from the array $this->array_options.
	 *
	 *  @param	string		$trigger		If defined, call also the trigger (for example COMPANY_MODIFY)
	 *  @param	User		$userused		Object user
	 *  @return int 						-1=error, O=did nothing, 1=OK
	 *  @see insertExtraLanguages(), updateExtraField(), deleteExtraField(), setValueFrom()
	 */
	public function insertExtraFields($trigger = '', $userused = null)
	{
		global $conf, $langs, $user;

		if (!empty($conf->global->MAIN_EXTRAFIELDS_DISABLED)) {
			return 0;
		}

		if (empty($userused)) {
			$userused = $user;
		}

		$error = 0;

		if (!empty($this->array_options)) {
			// Check parameters
			$langs->load('admin');
			require_once DOL_DOCUMENT_ROOT.'/core/class/extrafields.class.php';
			$extrafields = new ExtraFields($this->db);
			$target_extrafields = $extrafields->fetch_name_optionals_label($this->table_element);

			// Eliminate copied source object extra fields that do not exist in target object
			$new_array_options = array();
			foreach ($this->array_options as $key => $value) {
				if (in_array(substr($key, 8), array_keys($target_extrafields))) {	// We remove the 'options_' from $key for test
					$new_array_options[$key] = $value;
				} elseif (in_array($key, array_keys($target_extrafields))) {		// We test on $key that does not contains the 'options_' prefix
					$new_array_options['options_'.$key] = $value;
				}
			}

			foreach ($new_array_options as $key => $value) {
				$attributeKey      = substr($key, 8); // Remove 'options_' prefix
				$attributeType     = $extrafields->attributes[$this->table_element]['type'][$attributeKey];
				$attributeLabel    = $extrafields->attributes[$this->table_element]['label'][$attributeKey];
				$attributeParam    = $extrafields->attributes[$this->table_element]['param'][$attributeKey];
				$attributeRequired = $extrafields->attributes[$this->table_element]['required'][$attributeKey];
				$attrfieldcomputed = $extrafields->attributes[$this->table_element]['computed'][$attributeKey];

				// Similar code than into insertExtraFields
				if ($attributeRequired) {
					$mandatorypb = false;
					if ($attributeType == 'link' && $this->array_options[$key] == '-1') {
						$mandatorypb = true;
					}
					if ($this->array_options[$key] === '') {
						$mandatorypb = true;
					}
					if ($attributeType == 'sellist' && $this->array_options[$key] == '0') {
						$mandatorypb = true;
					}
					if ($mandatorypb) {
						$langs->load("errors");
						dol_syslog("Mandatory field '".$key."' is empty during create and set to required into definition of extrafields");
						$this->errors[] = $langs->trans('ErrorFieldRequired', $attributeLabel);
						return -1;
					}
				}

				//dol_syslog("attributeLabel=".$attributeLabel, LOG_DEBUG);
				//dol_syslog("attributeType=".$attributeType, LOG_DEBUG);

				if (!empty($attrfieldcomputed)) {
					if (!empty($conf->global->MAIN_STORE_COMPUTED_EXTRAFIELDS)) {
						$value = dol_eval($attrfieldcomputed, 1, 0, '');
						dol_syslog($langs->trans("Extrafieldcomputed")." sur ".$attributeLabel."(".$value.")", LOG_DEBUG);
						$new_array_options[$key] = $value;
					} else {
						$new_array_options[$key] = null;
					}
				}

				switch ($attributeType) {
					case 'int':
						if (!is_numeric($value) && $value != '') {
							$this->errors[] = $langs->trans("ExtraFieldHasWrongValue", $attributeLabel);
							return -1;
						} elseif ($value == '') {
							$new_array_options[$key] = null;
						}
						break;
					case 'price':
					case 'double':
						$value = price2num($value);
						if (!is_numeric($value) && $value != '') {
							dol_syslog($langs->trans("ExtraFieldHasWrongValue")." for ".$attributeLabel."(".$value."is not '".$attributeType."')", LOG_DEBUG);
							$this->errors[] = $langs->trans("ExtraFieldHasWrongValue", $attributeLabel);
							return -1;
						} elseif ($value == '') {
							$new_array_options[$key] = null;
						}
						//dol_syslog("double value"." sur ".$attributeLabel."(".$value." is '".$attributeType."')", LOG_DEBUG);
						$new_array_options[$key] = $value;
						break;
					/*case 'select':	// Not required, we chosed value='0' for undefined values
						 if ($value=='-1')
						 {
							 $this->array_options[$key] = null;
						 }
						 break;*/
					case 'password':
						$algo = '';
						if ($this->array_options[$key] != '' && is_array($extrafields->attributes[$this->table_element]['param'][$attributeKey]['options'])) {
							// If there is an encryption choice, we use it to crypt data before insert
							$tmparrays = array_keys($extrafields->attributes[$this->table_element]['param'][$attributeKey]['options']);
							$algo = reset($tmparrays);
							if ($algo != '') {
								//global $action;		// $action may be 'create', 'update', 'update_extras'...
								//var_dump($action);
								//var_dump($this->oldcopy);exit;
								if (is_object($this->oldcopy)) {		// If this->oldcopy is not defined, we can't know if we change attribute or not, so we must keep value
									//var_dump($this->oldcopy->array_options[$key]); var_dump($this->array_options[$key]);
									if ($this->array_options[$key] == $this->oldcopy->array_options[$key]) {	// If old value crypted in database is same than submited new value, it means we don't change it, so we don't update.
										$new_array_options[$key] = $this->array_options[$key]; // Value is kept
									} else {
										// var_dump($algo);
										$newvalue = dol_hash($this->array_options[$key], $algo);
										$new_array_options[$key] = $newvalue;
									}
								} else {
									$new_array_options[$key] = $this->array_options[$key]; // Value is kept
								}
							}
						} else // Common usage
						{
							$new_array_options[$key] = $this->array_options[$key];
						}
						break;
					case 'date':
					case 'datetime':
						// If data is a string instead of a timestamp, we convert it
						if (!is_int($this->array_options[$key])) {
							$this->array_options[$key] = strtotime($this->array_options[$key]);
						}
						$new_array_options[$key] = $this->db->idate($this->array_options[$key]);
						break;
					case 'link':
						$param_list = array_keys($attributeParam['options']);
						// 0 : ObjectName
						// 1 : classPath
						$InfoFieldList = explode(":", $param_list[0]);
						dol_include_once($InfoFieldList[1]);
						if ($InfoFieldList[0] && class_exists($InfoFieldList[0])) {
							if ($value == '-1') {	// -1 is key for no defined in combo list of objects
								$new_array_options[$key] = '';
							} elseif ($value) {
								$object = new $InfoFieldList[0]($this->db);
								if (is_numeric($value)) {
									$res = $object->fetch($value); // Common case
								} else {
									$res = $object->fetch('', $value); // For compatibility
								}

								if ($res > 0) {
									$new_array_options[$key] = $object->id;
								} else {
									$this->error = "Id/Ref '".$value."' for object '".$object->element."' not found";
									$this->db->rollback();
									return -1;
								}
							}
						} else {
							dol_syslog('Error bad setup of extrafield', LOG_WARNING);
						}
						break;
				}
			}

			$this->db->begin();

			$table_element = $this->table_element;
			if ($table_element == 'categorie') {
				$table_element = 'categories'; // For compatibility
			}

			dol_syslog(get_class($this)."::insertExtraFields delete then insert", LOG_DEBUG);

			$sql_del = "DELETE FROM ".$this->db->prefix().$table_element."_extrafields WHERE fk_object = ".((int) $this->id);
			$this->db->query($sql_del);

			$sql = "INSERT INTO ".$this->db->prefix().$table_element."_extrafields (fk_object";
			foreach ($new_array_options as $key => $value) {
				$attributeKey = substr($key, 8); // Remove 'options_' prefix
				// Add field of attribut
				if ($extrafields->attributes[$this->table_element]['type'][$attributeKey] != 'separate') { // Only for other type than separator
					$sql .= ",".$attributeKey;
				}
			}
			// We must insert a default value for fields for other entities that are mandatory to avoid not null error
			if (!empty($extrafields->attributes[$this->table_element]['mandatoryfieldsofotherentities']) && is_array($extrafields->attributes[$this->table_element]['mandatoryfieldsofotherentities'])) {
				foreach ($extrafields->attributes[$this->table_element]['mandatoryfieldsofotherentities'] as $tmpkey => $tmpval) {
					if (!isset($extrafields->attributes[$this->table_element]['type'][$tmpkey])) {    // If field not already added previously
						$sql .= ",".$tmpkey;
					}
				}
			}
			$sql .= ") VALUES (".$this->id;

			foreach ($new_array_options as $key => $value) {
				$attributeKey = substr($key, 8); // Remove 'options_' prefix
				// Add field of attribute
				if ($extrafields->attributes[$this->table_element]['type'][$attributeKey] != 'separate') { // Only for other type than separator)
					if ($new_array_options[$key] != '' || $new_array_options[$key] == '0') {
						$sql .= ",'".$this->db->escape($new_array_options[$key])."'";
					} else {
						$sql .= ",null";
					}
				}
			}
			// We must insert a default value for fields for other entities that are mandatory to avoid not null error
			if (!empty($extrafields->attributes[$this->table_element]['mandatoryfieldsofotherentities']) && is_array($extrafields->attributes[$this->table_element]['mandatoryfieldsofotherentities'])) {
				foreach ($extrafields->attributes[$this->table_element]['mandatoryfieldsofotherentities'] as $tmpkey => $tmpval) {
					if (!isset($extrafields->attributes[$this->table_element]['type'][$tmpkey])) {   // If field not already added previously
						if (in_array($tmpval, array('int', 'double', 'price'))) {
							$sql .= ", 0";
						} else {
							$sql .= ", ''";
						}
					}
				}
			}

			$sql .= ")";

			$resql = $this->db->query($sql);
			if (!$resql) {
				$this->error = $this->db->lasterror();
				$error++;
			}

			if (!$error && $trigger) {
				// Call trigger
				$this->context = array('extrafieldaddupdate'=>1);
				$result = $this->call_trigger($trigger, $userused);
				if ($result < 0) {
					$error++;
				}
				// End call trigger
			}

			if ($error) {
				$this->db->rollback();
				return -1;
			} else {
				$this->db->commit();
				return 1;
			}
		} else {
			return 0;
		}
	}

	/**
	 *	Add/Update all extra fields values for the current object.
	 *  Data to describe values to insert/update are stored into $this->array_options=array('options_codeforfield1'=>'valueforfield1', 'options_codeforfield2'=>'valueforfield2', ...)
	 *  This function delete record with all extrafields and insert them again from the array $this->array_options.
	 *
	 *  @param	string		$trigger		If defined, call also the trigger (for example COMPANY_MODIFY)
	 *  @param	User		$userused		Object user
	 *  @return int 						-1=error, O=did nothing, 1=OK
	 *  @see insertExtraFields(), updateExtraField(), setValueFrom()
	 */
	public function insertExtraLanguages($trigger = '', $userused = null)
	{
		global $conf, $langs, $user;

		if (empty($userused)) {
			$userused = $user;
		}

		$error = 0;

		if (!empty($conf->global->MAIN_EXTRALANGUAGES_DISABLED)) {
			return 0; // For avoid conflicts if trigger used
		}

		if (is_array($this->array_languages)) {
			$new_array_languages = $this->array_languages;

			foreach ($new_array_languages as $key => $value) {
				$attributeKey      = $key;
				$attributeType     = $this->fields[$attributeKey]['type'];
				$attributeLabel    = $this->fields[$attributeKey]['label'];

				//dol_syslog("attributeLabel=".$attributeLabel, LOG_DEBUG);
				//dol_syslog("attributeType=".$attributeType, LOG_DEBUG);

				switch ($attributeType) {
					case 'int':
						if (!is_numeric($value) && $value != '') {
							$this->errors[] = $langs->trans("ExtraLanguageHasWrongValue", $attributeLabel);
							return -1;
						} elseif ($value == '') {
							$new_array_languages[$key] = null;
						}
						break;
					case 'double':
						$value = price2num($value);
						if (!is_numeric($value) && $value != '') {
							dol_syslog($langs->trans("ExtraLanguageHasWrongValue")." sur ".$attributeLabel."(".$value."is not '".$attributeType."')", LOG_DEBUG);
							$this->errors[] = $langs->trans("ExtraLanguageHasWrongValue", $attributeLabel);
							return -1;
						} elseif ($value == '') {
							$new_array_languages[$key] = null;
						}
						//dol_syslog("double value"." sur ".$attributeLabel."(".$value." is '".$attributeType."')", LOG_DEBUG);
						$new_array_languages[$key] = $value;
						break;
						/*case 'select':	// Not required, we chosed value='0' for undefined values
						 if ($value=='-1')
						 {
						 $this->array_options[$key] = null;
						 }
						 break;*/
				}
			}

			$this->db->begin();

			$table_element = $this->table_element;
			if ($table_element == 'categorie') {
				$table_element = 'categories'; // For compatibility
			}

			dol_syslog(get_class($this)."::insertExtraLanguages delete then insert", LOG_DEBUG);

			foreach ($new_array_languages as $key => $langcodearray) {	// $key = 'name', 'town', ...
				foreach ($langcodearray as $langcode => $value) {
					$sql_del = "DELETE FROM ".$this->db->prefix()."object_lang";
					$sql_del .= " WHERE fk_object = ".((int) $this->id)." AND property = '".$this->db->escape($key)."' AND type_object = '".$this->db->escape($table_element)."'";
					$sql_del .= " AND lang = '".$this->db->escape($langcode)."'";
					$this->db->query($sql_del);

					if ($value !== '') {
						$sql = "INSERT INTO ".$this->db->prefix()."object_lang (fk_object, property, type_object, lang, value";
						$sql .= ") VALUES (".$this->id.", '".$this->db->escape($key)."', '".$this->db->escape($table_element)."', '".$this->db->escape($langcode)."', '".$this->db->escape($value)."'";
						$sql .= ")";

						$resql = $this->db->query($sql);
						if (!$resql) {
							$this->error = $this->db->lasterror();
							$error++;
							break;
						}
					}
				}
			}

			if (!$error && $trigger) {
				// Call trigger
				$this->context = array('extralanguagesaddupdate'=>1);
				$result = $this->call_trigger($trigger, $userused);
				if ($result < 0) {
					$error++;
				}
				// End call trigger
			}

			if ($error) {
				$this->db->rollback();
				return -1;
			} else {
				$this->db->commit();
				return 1;
			}
		} else {
			return 0;
		}
	}

	/**
	 *	Update 1 extra field value for the current object. Keep other fields unchanged.
	 *  Data to describe values to update are stored into $this->array_options=array('options_codeforfield1'=>'valueforfield1', 'options_codeforfield2'=>'valueforfield2', ...)
	 *
	 *  @param  string      $key    		Key of the extrafield to update (without starting 'options_')
	 *  @param	string		$trigger		If defined, call also the trigger (for example COMPANY_MODIFY)
	 *  @param	User		$userused		Object user
	 *  @return int                 		-1=error, O=did nothing, 1=OK
	 *  @see updateExtraLanguages(), insertExtraFields(), deleteExtraFields(), setValueFrom()
	 */
	public function updateExtraField($key, $trigger = null, $userused = null)
	{
		global $conf, $langs, $user;

		if (!empty($conf->global->MAIN_EXTRAFIELDS_DISABLED)) {
			return 0;
		}

		if (empty($userused)) {
			$userused = $user;
		}

		$error = 0;

		if (!empty($this->array_options) && isset($this->array_options["options_".$key])) {
			// Check parameters
			$langs->load('admin');
			require_once DOL_DOCUMENT_ROOT.'/core/class/extrafields.class.php';
			$extrafields = new ExtraFields($this->db);
			$extrafields->fetch_name_optionals_label($this->table_element);

			$value = $this->array_options["options_".$key];

			$attributeType     = $extrafields->attributes[$this->table_element]['type'][$key];
			$attributeLabel    = $extrafields->attributes[$this->table_element]['label'][$key];
			$attributeParam    = $extrafields->attributes[$this->table_element]['param'][$key];
			$attributeRequired = $extrafields->attributes[$this->table_element]['required'][$key];
			$attrfieldcomputed = $extrafields->attributes[$this->table_element]['computed'][$key];

			// Similar code than into insertExtraFields
			if ($attributeRequired) {
				$mandatorypb = false;
				if ($attributeType == 'link' && $this->array_options["options_".$key] == '-1') {
					$mandatorypb = true;
				}
				if ($this->array_options["options_".$key] === '') {
					$mandatorypb = true;
				}
				if ($mandatorypb) {
					$langs->load("errors");
					dol_syslog("Mandatory field 'options_".$key."' is empty during update and set to required into definition of extrafields");
					$this->errors[] = $langs->trans('ErrorFieldRequired', $attributeLabel);
					return -1;
				}
			}

			//dol_syslog("attributeLabel=".$attributeLabel, LOG_DEBUG);
			//dol_syslog("attributeType=".$attributeType, LOG_DEBUG);

			if (!empty($attrfieldcomputed)) {
				if (!empty($conf->global->MAIN_STORE_COMPUTED_EXTRAFIELDS)) {
					$value = dol_eval($attrfieldcomputed, 1, 0, '');
					dol_syslog($langs->trans("Extrafieldcomputed")." sur ".$attributeLabel."(".$value.")", LOG_DEBUG);
					$this->array_options["options_".$key] = $value;
				} else {
					$this->array_options["options_".$key] = null;
				}
			}

			switch ($attributeType) {
				case 'int':
					if (!is_numeric($value) && $value != '') {
						$this->errors[] = $langs->trans("ExtraFieldHasWrongValue", $attributeLabel);
						return -1;
					} elseif ($value === '') {
						$this->array_options["options_".$key] = null;
					}
					break;
				case 'double':
					$value = price2num($value);
					if (!is_numeric($value) && $value != '') {
						dol_syslog($langs->trans("ExtraFieldHasWrongValue")." sur ".$attributeLabel."(".$value."is not '".$attributeType."')", LOG_DEBUG);
						$this->errors[] = $langs->trans("ExtraFieldHasWrongValue", $attributeLabel);
						return -1;
					} elseif ($value === '') {
						$this->array_options["options_".$key] = null;
					}
					//dol_syslog("double value"." sur ".$attributeLabel."(".$value." is '".$attributeType."')", LOG_DEBUG);
					$this->array_options["options_".$key] = $value;
					break;
				/*case 'select':	// Not required, we chosed value='0' for undefined values
					 if ($value=='-1')
					 {
						 $this->array_options[$key] = null;
					 }
					 break;*/
				case 'price':
					$this->array_options["options_".$key] = price2num($this->array_options["options_".$key]);
					break;
				case 'date':
				case 'datetime':
					if (empty($this->array_options["options_".$key])) {
						$this->array_options["options_".$key] = null;
					} else {
						$this->array_options["options_".$key] = $this->db->idate($this->array_options["options_".$key]);
					}
					break;
				case 'boolean':
					if (empty($this->array_options["options_".$key])) {
						$this->array_options["options_".$key] = null;
					}
					break;
				/*
				case 'link':
					$param_list = array_keys($attributeParam['options']);
					// 0 : ObjectName
					// 1 : classPath
					$InfoFieldList = explode(":", $param_list[0]);
					dol_include_once($InfoFieldList[1]);
					if ($InfoFieldList[0] && class_exists($InfoFieldList[0]))
					{
						if ($value == '-1')	// -1 is key for no defined in combo list of objects
						{
							$new_array_options[$key] = '';
						} elseif ($value) {
							$object = new $InfoFieldList[0]($this->db);
							if (is_numeric($value)) $res = $object->fetch($value);	// Common case
							else $res = $object->fetch('', $value);					// For compatibility

							if ($res > 0) $new_array_options[$key] = $object->id;
							else {
								$this->error = "Id/Ref '".$value."' for object '".$object->element."' not found";
								$this->db->rollback();
								return -1;
							}
						}
					} else {
						dol_syslog('Error bad setup of extrafield', LOG_WARNING);
					}
					break;
				*/
			}

			$this->db->begin();

			$linealreadyfound = 0;

			// Check if there is already a line for this object (in most cases, it is, but sometimes it is not, for example when extra field has been created after), so we must keep this overload)
			$sql = "SELECT COUNT(rowid) as nb FROM ".$this->db->prefix().$this->table_element."_extrafields WHERE fk_object = ".((int) $this->id);
			$resql = $this->db->query($sql);
			if ($resql) {
				$tmpobj = $this->db->fetch_object($resql);
				if ($tmpobj) {
					$linealreadyfound = $tmpobj->nb;
				}
			}

			if ($linealreadyfound) {
				if ($this->array_options["options_".$key] === null) {
					$sql = "UPDATE ".$this->db->prefix().$this->table_element."_extrafields SET ".$key." = null";
				} else {
					$sql = "UPDATE ".$this->db->prefix().$this->table_element."_extrafields SET ".$key." = '".$this->db->escape($this->array_options["options_".$key])."'";
				}
				$sql .= " WHERE fk_object = ".((int) $this->id);
			} else {
				$result = $this->insertExtraFields('', $user);
				if ($result < 0) {
					$error++;
				}
			}

			$resql = $this->db->query($sql);
			if (!$resql) {
				$error++;
				$this->error = $this->db->lasterror();
			}
			if (!$error && $trigger) {
				// Call trigger
				$this->context = array('extrafieldupdate'=>1);
				$result = $this->call_trigger($trigger, $userused);
				if ($result < 0) {
					$error++;
				}
				// End call trigger
			}

			if ($error) {
				dol_syslog(__METHOD__.$this->error, LOG_ERR);
				$this->db->rollback();
				return -1;
			} else {
				$this->db->commit();
				return 1;
			}
		} else {
			return 0;
		}
	}

	/**
	 *	Update an extra language value for the current object.
	 *  Data to describe values to update are stored into $this->array_options=array('options_codeforfield1'=>'valueforfield1', 'options_codeforfield2'=>'valueforfield2', ...)
	 *
	 *  @param  string      $key    		Key of the extrafield (without starting 'options_')
	 *  @param	string		$trigger		If defined, call also the trigger (for example COMPANY_MODIFY)
	 *  @param	User		$userused		Object user
	 *  @return int                 		-1=error, O=did nothing, 1=OK
	 *  @see updateExtraFields(), insertExtraLanguages()
	 */
	public function updateExtraLanguages($key, $trigger = null, $userused = null)
	{
		global $conf, $langs, $user;

		if (empty($userused)) {
			$userused = $user;
		}

		$error = 0;

		if (!empty($conf->global->MAIN_EXTRALANGUAGES_DISABLED)) {
			return 0; // For avoid conflicts if trigger used
		}

		return 0;
	}


	/**
	 * Return HTML string to put an input field into a page
	 * Code very similar with showInputField of extra fields
	 *
	 * @param  array   		$val	       Array of properties for field to show (used only if ->fields not defined)
	 * @param  string  		$key           Key of attribute
	 * @param  string|array	$value         Preselected value to show (for date type it must be in timestamp format, for amount or price it must be a php numeric value, for array type must be array)
	 * @param  string  		$moreparam     To add more parameters on html input tag
	 * @param  string  		$keysuffix     Prefix string to add into name and id of field (can be used to avoid duplicate names)
	 * @param  string  		$keyprefix     Suffix string to add into name and id of field (can be used to avoid duplicate names)
	 * @param  string|int	$morecss       Value for css to define style/length of field. May also be a numeric.
	 * @param  int			$nonewbutton   Force to not show the new button on field that are links to object
	 * @return string
	 */
	public function showInputField($val, $key, $value, $moreparam = '', $keysuffix = '', $keyprefix = '', $morecss = 0, $nonewbutton = 0)
	{
		global $conf, $langs, $form;

		if (!is_object($form)) {
			require_once DOL_DOCUMENT_ROOT.'/core/class/html.form.class.php';
			$form = new Form($this->db);
		}

		if (!empty($this->fields)) {
			$val = $this->fields[$key];
		}

		// Validation tests and output
		$fieldValidationErrorMsg = '';
		$validationClass = '';
		$fieldValidationErrorMsg = $this->getFieldError($key);
		if (!empty($fieldValidationErrorMsg)) {
			$validationClass = ' --error'; // the -- is use as class state in css :  .--error can't be be defined alone it must be define with another class like .my-class.--error or input.--error
		} else {
			$validationClass = ' --success'; // the -- is use as class state in css :  .--success can't be be defined alone it must be define with another class like .my-class.--success or input.--success
		}

		$out = '';
		$type = '';
		$isDependList = 0;
		$param = array();
		$param['options'] = array();
		$reg = array();
		$size = !empty($this->fields[$key]['size']) ? $this->fields[$key]['size'] : 0;
		// Because we work on extrafields
		if (preg_match('/^(integer|link):(.*):(.*):(.*):(.*)/i', $val['type'], $reg)) {
			$param['options'] = array($reg[2].':'.$reg[3].':'.$reg[4].':'.$reg[5] => 'N');
			$type = 'link';
		} elseif (preg_match('/^(integer|link):(.*):(.*):(.*)/i', $val['type'], $reg)) {
			$param['options'] = array($reg[2].':'.$reg[3].':'.$reg[4] => 'N');
			$type = 'link';
		} elseif (preg_match('/^(integer|link):(.*):(.*)/i', $val['type'], $reg)) {
			$param['options'] = array($reg[2].':'.$reg[3] => 'N');
			$type = 'link';
		} elseif (preg_match('/^(sellist):(.*):(.*):(.*):(.*)/i', $val['type'], $reg)) {
			$param['options'] = array($reg[2].':'.$reg[3].':'.$reg[4].':'.$reg[5] => 'N');
			$type = 'sellist';
		} elseif (preg_match('/^(sellist):(.*):(.*):(.*)/i', $val['type'], $reg)) {
			$param['options'] = array($reg[2].':'.$reg[3].':'.$reg[4] => 'N');
			$type = 'sellist';
		} elseif (preg_match('/^(sellist):(.*):(.*)/i', $val['type'], $reg)) {
			$param['options'] = array($reg[2].':'.$reg[3] => 'N');
			$type = 'sellist';
		} elseif (preg_match('/varchar\((\d+)\)/', $val['type'], $reg)) {
			$param['options'] = array();
			$type = 'varchar';
			$size = $reg[1];
		} elseif (preg_match('/varchar/', $val['type'])) {
			$param['options'] = array();
			$type = 'varchar';
		} else {
			$param['options'] = array();
			$type = $this->fields[$key]['type'];
		}

		// Special case that force options and type ($type can be integer, varchar, ...)
		if (!empty($this->fields[$key]['arrayofkeyval']) && is_array($this->fields[$key]['arrayofkeyval'])) {
			$param['options'] = $this->fields[$key]['arrayofkeyval'];
			$type = 'select';
		}

		$label = $this->fields[$key]['label'];
		//$elementtype=$this->fields[$key]['elementtype'];	// Seems not used
		$default = (!empty($this->fields[$key]['default']) ? $this->fields[$key]['default'] : '');
		$computed = (!empty($this->fields[$key]['computed']) ? $this->fields[$key]['computed'] : '');
		$unique = (!empty($this->fields[$key]['unique']) ? $this->fields[$key]['unique'] : 0);
		$required = (!empty($this->fields[$key]['required']) ? $this->fields[$key]['required'] : 0);
		$autofocusoncreate = (!empty($this->fields[$key]['autofocusoncreate']) ? $this->fields[$key]['autofocusoncreate'] : 0);

		$langfile = (!empty($this->fields[$key]['langfile']) ? $this->fields[$key]['langfile'] : '');
		$list = (!empty($this->fields[$key]['list']) ? $this->fields[$key]['list'] : 0);
		$hidden = (in_array(abs($this->fields[$key]['visible']), array(0, 2)) ? 1 : 0);

		$objectid = $this->id;

		if ($computed) {
			if (!preg_match('/^search_/', $keyprefix)) {
				return '<span class="opacitymedium">'.$langs->trans("AutomaticallyCalculated").'</span>';
			} else {
				return '';
			}
		}

		// Set value of $morecss. For this, we use in priority showsize from parameters, then $val['css'] then autodefine
		if (empty($morecss) && !empty($val['css'])) {
			$morecss = $val['css'];
		} elseif (empty($morecss)) {
			if ($type == 'date') {
				$morecss = 'minwidth100imp';
			} elseif ($type == 'datetime' || $type == 'link') {	// link means an foreign key to another primary id
				$morecss = 'minwidth200imp';
			} elseif (in_array($type, array('int', 'integer', 'price')) || preg_match('/^double(\([0-9],[0-9]\)){0,1}/', $type)) {
				$morecss = 'maxwidth75';
			} elseif ($type == 'url') {
				$morecss = 'minwidth400';
			} elseif ($type == 'boolean') {
				$morecss = '';
			} else {
				if (round($size) < 12) {
					$morecss = 'minwidth100';
				} elseif (round($size) <= 48) {
					$morecss = 'minwidth200';
				} else {
					$morecss = 'minwidth400';
				}
			}
		}

		// Add validation state class
		if (!empty($validationClass)) {
			$morecss.= $validationClass;
		}

		if (in_array($type, array('date'))) {
			$tmp = explode(',', $size);
			$newsize = $tmp[0];
			$showtime = 0;

			// Do not show current date when field not required (see selectDate() method)
			if (!$required && $value == '') {
				$value = '-1';
			}

			// TODO Must also support $moreparam
			$out = $form->selectDate($value, $keyprefix.$key.$keysuffix, $showtime, $showtime, $required, '', 1, (($keyprefix != 'search_' && $keyprefix != 'search_options_') ? 1 : 0), 0, 1);
		} elseif (in_array($type, array('datetime'))) {
			$tmp = explode(',', $size);
			$newsize = $tmp[0];
			$showtime = 1;

			// Do not show current date when field not required (see selectDate() method)
			if (!$required && $value == '') $value = '-1';

			// TODO Must also support $moreparam
			$out = $form->selectDate($value, $keyprefix.$key.$keysuffix, $showtime, $showtime, $required, '', 1, (($keyprefix != 'search_' && $keyprefix != 'search_options_') ? 1 : 0), 0, 1, '', '', '', 1, '', '', 'tzuserrel');
		} elseif (in_array($type, array('duration'))) {
			$out = $form->select_duration($keyprefix.$key.$keysuffix, $value, 0, 'text', 0, 1);
		} elseif (in_array($type, array('int', 'integer'))) {
			$tmp = explode(',', $size);
			$newsize = $tmp[0];
			$out = '<input type="text" class="flat '.$morecss.'" name="'.$keyprefix.$key.$keysuffix.'" id="'.$keyprefix.$key.$keysuffix.'"'.($newsize > 0 ? ' maxlength="'.$newsize.'"' : '').' value="'.dol_escape_htmltag($value).'"'.($moreparam ? $moreparam : '').($autofocusoncreate ? ' autofocus' : '').'>';
		} elseif (in_array($type, array('real'))) {
			$out = '<input type="text" class="flat '.$morecss.'" name="'.$keyprefix.$key.$keysuffix.'" id="'.$keyprefix.$key.$keysuffix.'" value="'.dol_escape_htmltag($value).'"'.($moreparam ? $moreparam : '').($autofocusoncreate ? ' autofocus' : '').'>';
		} elseif (preg_match('/varchar/', $type)) {
			$out = '<input type="text" class="flat '.$morecss.'" name="'.$keyprefix.$key.$keysuffix.'" id="'.$keyprefix.$key.$keysuffix.'"'.($size > 0 ? ' maxlength="'.$size.'"' : '').' value="'.dol_escape_htmltag($value).'"'.($moreparam ? $moreparam : '').($autofocusoncreate ? ' autofocus' : '').'>';
		} elseif (in_array($type, array('mail', 'phone', 'url'))) {
			$out = '<input type="text" class="flat '.$morecss.'" name="'.$keyprefix.$key.$keysuffix.'" id="'.$keyprefix.$key.$keysuffix.'" value="'.dol_escape_htmltag($value).'" '.($moreparam ? $moreparam : '').($autofocusoncreate ? ' autofocus' : '').'>';
		} elseif (preg_match('/^text/', $type)) {
			if (!preg_match('/search_/', $keyprefix)) {		// If keyprefix is search_ or search_options_, we must just use a simple text field
				require_once DOL_DOCUMENT_ROOT.'/core/class/doleditor.class.php';
				$doleditor = new DolEditor($keyprefix.$key.$keysuffix, $value, '', 200, 'dolibarr_notes', 'In', false, false, false, ROWS_5, '90%');
				$out = $doleditor->Create(1);
			} else {
				$out = '<input type="text" class="flat '.$morecss.' maxwidthonsmartphone" name="'.$keyprefix.$key.$keysuffix.'" id="'.$keyprefix.$key.$keysuffix.'" value="'.dol_escape_htmltag($value).'" '.($moreparam ? $moreparam : '').'>';
			}
		} elseif (preg_match('/^html/', $type)) {
			if (!preg_match('/search_/', $keyprefix)) {		// If keyprefix is search_ or search_options_, we must just use a simple text field
				require_once DOL_DOCUMENT_ROOT.'/core/class/doleditor.class.php';
				$doleditor = new DolEditor($keyprefix.$key.$keysuffix, $value, '', 200, 'dolibarr_notes', 'In', false, false, !empty($conf->fckeditor->enabled) && $conf->global->FCKEDITOR_ENABLE_SOCIETE, ROWS_5, '90%');
				$out = $doleditor->Create(1, '', true, '', '', $moreparam, $morecss);
			} else {
				$out = '<input type="text" class="flat '.$morecss.' maxwidthonsmartphone" name="'.$keyprefix.$key.$keysuffix.'" id="'.$keyprefix.$key.$keysuffix.'" value="'.dol_escape_htmltag($value).'" '.($moreparam ? $moreparam : '').'>';
			}
		} elseif ($type == 'boolean') {
			$checked = '';
			if (!empty($value)) {
				$checked = ' checked value="1" ';
			} else {
				$checked = ' value="1" ';
			}
			$out = '<input type="checkbox" class="flat '.$morecss.' maxwidthonsmartphone" name="'.$keyprefix.$key.$keysuffix.'" id="'.$keyprefix.$key.$keysuffix.'" '.$checked.' '.($moreparam ? $moreparam : '').'>';
		} elseif ($type == 'price') {
			if (!empty($value)) {		// $value in memory is a php numeric, we format it into user number format.
				$value = price($value);
			}
			$out = '<input type="text" class="flat '.$morecss.' maxwidthonsmartphone" name="'.$keyprefix.$key.$keysuffix.'" id="'.$keyprefix.$key.$keysuffix.'" value="'.$value.'" '.($moreparam ? $moreparam : '').'> '.$langs->getCurrencySymbol($conf->currency);
		} elseif (preg_match('/^double(\([0-9],[0-9]\)){0,1}/', $type)) {
			if (!empty($value)) {		// $value in memory is a php numeric, we format it into user number format.
				$value = price($value);
			}
			$out = '<input type="text" class="flat '.$morecss.' maxwidthonsmartphone" name="'.$keyprefix.$key.$keysuffix.'" id="'.$keyprefix.$key.$keysuffix.'" value="'.$value.'" '.($moreparam ? $moreparam : '').'> ';
		} elseif ($type == 'select') {
			$out = '';
			if (!empty($conf->use_javascript_ajax) && empty($conf->global->MAIN_EXTRAFIELDS_DISABLE_SELECT2)) {
				include_once DOL_DOCUMENT_ROOT.'/core/lib/ajax.lib.php';
				$out .= ajax_combobox($keyprefix.$key.$keysuffix, array(), 0);
			}

			$out .= '<select class="flat '.$morecss.' maxwidthonsmartphone" name="'.$keyprefix.$key.$keysuffix.'" id="'.$keyprefix.$key.$keysuffix.'" '.($moreparam ? $moreparam : '').'>';
			if ((!isset($this->fields[$key]['default'])) || ($this->fields[$key]['notnull'] != 1)) {
				$out .= '<option value="0">&nbsp;</option>';
			}
			foreach ($param['options'] as $key => $val) {
				if ((string) $key == '') {
					continue;
				}
				list($val, $parent) = explode('|', $val);
				$out .= '<option value="'.$key.'"';
				$out .= (((string) $value == (string) $key) ? ' selected' : '');
				$out .= (!empty($parent) ? ' parent="'.$parent.'"' : '');
				$out .= '>'.$val.'</option>';
			}
			$out .= '</select>';
		} elseif ($type == 'sellist') {
			$out = '';
			if (!empty($conf->use_javascript_ajax) && empty($conf->global->MAIN_EXTRAFIELDS_DISABLE_SELECT2)) {
				include_once DOL_DOCUMENT_ROOT.'/core/lib/ajax.lib.php';
				$out .= ajax_combobox($keyprefix.$key.$keysuffix, array(), 0);
			}

			$out .= '<select class="flat '.$morecss.' maxwidthonsmartphone" name="'.$keyprefix.$key.$keysuffix.'" id="'.$keyprefix.$key.$keysuffix.'" '.($moreparam ? $moreparam : '').'>';
			if (is_array($param['options'])) {
				$param_list = array_keys($param['options']);
				$InfoFieldList = explode(":", $param_list[0]);
				$parentName = '';
				$parentField = '';
				// 0 : tableName
				// 1 : label field name
				// 2 : key fields name (if differ of rowid)
				// 3 : key field parent (for dependent lists)
				// 4 : where clause filter on column or table extrafield, syntax field='value' or extra.field=value
				$keyList = (empty($InfoFieldList[2]) ? 'rowid' : $InfoFieldList[2].' as rowid');

				if (count($InfoFieldList) > 4 && !empty($InfoFieldList[4])) {
					if (strpos($InfoFieldList[4], 'extra.') !== false) {
						$keyList = 'main.'.$InfoFieldList[2].' as rowid';
					} else {
						$keyList = $InfoFieldList[2].' as rowid';
					}
				}
				if (count($InfoFieldList) > 3 && !empty($InfoFieldList[3])) {
					list($parentName, $parentField) = explode('|', $InfoFieldList[3]);
					$keyList .= ', '.$parentField;
				}

				$fields_label = explode('|', $InfoFieldList[1]);
				if (is_array($fields_label)) {
					$keyList .= ', ';
					$keyList .= implode(', ', $fields_label);
				}

				$sqlwhere = '';
				$sql = "SELECT ".$keyList;
				$sql .= " FROM ".$this->db->prefix().$InfoFieldList[0];
				if (!empty($InfoFieldList[4])) {
					// can use SELECT request
					if (strpos($InfoFieldList[4], '$SEL$') !== false) {
						$InfoFieldList[4] = str_replace('$SEL$', 'SELECT', $InfoFieldList[4]);
					}

					// current object id can be use into filter
					if (strpos($InfoFieldList[4], '$ID$') !== false && !empty($objectid)) {
						$InfoFieldList[4] = str_replace('$ID$', $objectid, $InfoFieldList[4]);
					} else {
						$InfoFieldList[4] = str_replace('$ID$', '0', $InfoFieldList[4]);
					}

					//We have to join on extrafield table
					if (strpos($InfoFieldList[4], 'extra') !== false) {
						$sql .= " as main, ".$this->db->prefix().$InfoFieldList[0]."_extrafields as extra";
						$sqlwhere .= " WHERE extra.fk_object=main.".$InfoFieldList[2]." AND ".$InfoFieldList[4];
					} else {
						$sqlwhere .= " WHERE ".$InfoFieldList[4];
					}
				} else {
					$sqlwhere .= ' WHERE 1=1';
				}
				// Some tables may have field, some other not. For the moment we disable it.
				if (in_array($InfoFieldList[0], array('tablewithentity'))) {
					$sqlwhere .= " AND entity = ".((int) $conf->entity);
				}
				$sql .= $sqlwhere;
				//print $sql;

				$sql .= ' ORDER BY '.implode(', ', $fields_label);

				dol_syslog(get_class($this).'::showInputField type=sellist', LOG_DEBUG);
				$resql = $this->db->query($sql);
				if ($resql) {
					$out .= '<option value="0">&nbsp;</option>';
					$num = $this->db->num_rows($resql);
					$i = 0;
					while ($i < $num) {
						$labeltoshow = '';
						$obj = $this->db->fetch_object($resql);

						// Several field into label (eq table:code|libelle:rowid)
						$notrans = false;
						$fields_label = explode('|', $InfoFieldList[1]);
						if (count($fields_label) > 1) {
							$notrans = true;
							foreach ($fields_label as $field_toshow) {
								$labeltoshow .= $obj->$field_toshow.' ';
							}
						} else {
							$labeltoshow = $obj->{$InfoFieldList[1]};
						}
						$labeltoshow = dol_trunc($labeltoshow, 45);

						if ($value == $obj->rowid) {
							foreach ($fields_label as $field_toshow) {
								$translabel = $langs->trans($obj->$field_toshow);
								if ($translabel != $obj->$field_toshow) {
									$labeltoshow = dol_trunc($translabel).' ';
								} else {
									$labeltoshow = dol_trunc($obj->$field_toshow).' ';
								}
							}
							$out .= '<option value="'.$obj->rowid.'" selected>'.$labeltoshow.'</option>';
						} else {
							if (!$notrans) {
								$translabel = $langs->trans($obj->{$InfoFieldList[1]});
								if ($translabel != $obj->{$InfoFieldList[1]}) {
									$labeltoshow = dol_trunc($translabel, 18);
								} else {
									$labeltoshow = dol_trunc($obj->{$InfoFieldList[1]});
								}
							}
							if (empty($labeltoshow)) {
								$labeltoshow = '(not defined)';
							}
							if ($value == $obj->rowid) {
								$out .= '<option value="'.$obj->rowid.'" selected>'.$labeltoshow.'</option>';
							}

							if (!empty($InfoFieldList[3]) && $parentField) {
								$parent = $parentName.':'.$obj->{$parentField};
								$isDependList = 1;
							}

							$out .= '<option value="'.$obj->rowid.'"';
							$out .= ($value == $obj->rowid ? ' selected' : '');
							$out .= (!empty($parent) ? ' parent="'.$parent.'"' : '');
							$out .= '>'.$labeltoshow.'</option>';
						}

						$i++;
					}
					$this->db->free($resql);
				} else {
					print 'Error in request '.$sql.' '.$this->db->lasterror().'. Check setup of extra parameters.<br>';
				}
			}
			$out .= '</select>';
		} elseif ($type == 'checkbox') {
			$value_arr = explode(',', $value);
			$out = $form->multiselectarray($keyprefix.$key.$keysuffix, (empty($param['options']) ?null:$param['options']), $value_arr, '', 0, '', 0, '100%');
		} elseif ($type == 'radio') {
			$out = '';
			foreach ($param['options'] as $keyopt => $val) {
				$out .= '<input class="flat '.$morecss.'" type="radio" name="'.$keyprefix.$key.$keysuffix.'" id="'.$keyprefix.$key.$keysuffix.'" '.($moreparam ? $moreparam : '');
				$out .= ' value="'.$keyopt.'"';
				$out .= ' id="'.$keyprefix.$key.$keysuffix.'_'.$keyopt.'"';
				$out .= ($value == $keyopt ? 'checked' : '');
				$out .= '/><label for="'.$keyprefix.$key.$keysuffix.'_'.$keyopt.'">'.$val.'</label><br>';
			}
		} elseif ($type == 'chkbxlst') {
			if (is_array($value)) {
				$value_arr = $value;
			} else {
				$value_arr = explode(',', $value);
			}

			if (is_array($param['options'])) {
				$param_list = array_keys($param['options']);
				$InfoFieldList = explode(":", $param_list[0]);
				$parentName = '';
				$parentField = '';
				// 0 : tableName
				// 1 : label field name
				// 2 : key fields name (if differ of rowid)
				// 3 : key field parent (for dependent lists)
				// 4 : where clause filter on column or table extrafield, syntax field='value' or extra.field=value
				$keyList = (empty($InfoFieldList[2]) ? 'rowid' : $InfoFieldList[2].' as rowid');

				if (count($InfoFieldList) > 3 && !empty($InfoFieldList[3])) {
					list ($parentName, $parentField) = explode('|', $InfoFieldList[3]);
					$keyList .= ', '.$parentField;
				}
				if (count($InfoFieldList) > 4 && !empty($InfoFieldList[4])) {
					if (strpos($InfoFieldList[4], 'extra.') !== false) {
						$keyList = 'main.'.$InfoFieldList[2].' as rowid';
					} else {
						$keyList = $InfoFieldList[2].' as rowid';
					}
				}

				$fields_label = explode('|', $InfoFieldList[1]);
				if (is_array($fields_label)) {
					$keyList .= ', ';
					$keyList .= implode(', ', $fields_label);
				}

				$sqlwhere = '';
				$sql = "SELECT ".$keyList;
				$sql .= ' FROM '.$this->db->prefix().$InfoFieldList[0];
				if (!empty($InfoFieldList[4])) {
					// can use SELECT request
					if (strpos($InfoFieldList[4], '$SEL$') !== false) {
						$InfoFieldList[4] = str_replace('$SEL$', 'SELECT', $InfoFieldList[4]);
					}

					// current object id can be use into filter
					if (strpos($InfoFieldList[4], '$ID$') !== false && !empty($objectid)) {
						$InfoFieldList[4] = str_replace('$ID$', $objectid, $InfoFieldList[4]);
					} else {
						$InfoFieldList[4] = str_replace('$ID$', '0', $InfoFieldList[4]);
					}

					// We have to join on extrafield table
					if (strpos($InfoFieldList[4], 'extra') !== false) {
						$sql .= ' as main, '.$this->db->prefix().$InfoFieldList[0].'_extrafields as extra';
						$sqlwhere .= " WHERE extra.fk_object=main.".$InfoFieldList[2]." AND ".$InfoFieldList[4];
					} else {
						$sqlwhere .= " WHERE ".$InfoFieldList[4];
					}
				} else {
					$sqlwhere .= ' WHERE 1=1';
				}
				// Some tables may have field, some other not. For the moment we disable it.
				if (in_array($InfoFieldList[0], array('tablewithentity'))) {
					$sqlwhere .= " AND entity = ".((int) $conf->entity);
				}
				// $sql.=preg_replace('/^ AND /','',$sqlwhere);
				// print $sql;

				$sql .= $sqlwhere;
				dol_syslog(get_class($this).'::showInputField type=chkbxlst', LOG_DEBUG);
				$resql = $this->db->query($sql);
				if ($resql) {
					$num = $this->db->num_rows($resql);
					$i = 0;

					$data = array();

					while ($i < $num) {
						$labeltoshow = '';
						$obj = $this->db->fetch_object($resql);

						$notrans = false;
						// Several field into label (eq table:code|libelle:rowid)
						$fields_label = explode('|', $InfoFieldList[1]);
						if (count($fields_label) > 1) {
							$notrans = true;
							foreach ($fields_label as $field_toshow) {
								$labeltoshow .= $obj->$field_toshow.' ';
							}
						} else {
							$labeltoshow = $obj->{$InfoFieldList[1]};
						}
						$labeltoshow = dol_trunc($labeltoshow, 45);

						if (is_array($value_arr) && in_array($obj->rowid, $value_arr)) {
							foreach ($fields_label as $field_toshow) {
								$translabel = $langs->trans($obj->$field_toshow);
								if ($translabel != $obj->$field_toshow) {
									$labeltoshow = dol_trunc($translabel, 18).' ';
								} else {
									$labeltoshow = dol_trunc($obj->$field_toshow, 18).' ';
								}
							}

							$data[$obj->rowid] = $labeltoshow;
						} else {
							if (!$notrans) {
								$translabel = $langs->trans($obj->{$InfoFieldList[1]});
								if ($translabel != $obj->{$InfoFieldList[1]}) {
									$labeltoshow = dol_trunc($translabel, 18);
								} else {
									$labeltoshow = dol_trunc($obj->{$InfoFieldList[1]}, 18);
								}
							}
							if (empty($labeltoshow)) {
								$labeltoshow = '(not defined)';
							}

							if (is_array($value_arr) && in_array($obj->rowid, $value_arr)) {
								$data[$obj->rowid] = $labeltoshow;
							}

							if (!empty($InfoFieldList[3]) && $parentField) {
								$parent = $parentName.':'.$obj->{$parentField};
								$isDependList = 1;
							}

							$data[$obj->rowid] = $labeltoshow;
						}

						$i++;
					}
					$this->db->free($resql);

					$out = $form->multiselectarray($keyprefix.$key.$keysuffix, $data, $value_arr, '', 0, '', 0, '100%');
				} else {
					print 'Error in request '.$sql.' '.$this->db->lasterror().'. Check setup of extra parameters.<br>';
				}
			}
		} elseif ($type == 'link') {
			$param_list = array_keys($param['options']); // $param_list='ObjectName:classPath[:AddCreateButtonOrNot[:Filter[:Sortfield]]]'
			$param_list_array = explode(':', $param_list[0]);
			$showempty = (($required && $default != '') ? 0 : 1);

			if (!preg_match('/search_/', $keyprefix)) {
				if (!empty($param_list_array[2])) {		// If the entry into $fields is set to add a create button
					if (!empty($this->fields[$key]['picto'])) {
						$morecss .= ' widthcentpercentminusxx';
					} else {
						$morecss .= ' widthcentpercentminusx';
					}
				} else {
					if (!empty($this->fields[$key]['picto'])) {
						$morecss .= ' widthcentpercentminusx';
					}
				}
			}

			$out = $form->selectForForms($param_list[0], $keyprefix.$key.$keysuffix, $value, $showempty, '', '', $morecss, $moreparam, 0, empty($val['disabled']) ? 0 : 1);

			if (!empty($param_list_array[2])) {		// If the entry into $fields is set to add a create button
				if (!GETPOSTISSET('backtopage') && empty($val['disabled']) && empty($nonewbutton)) {	// To avoid to open several times the 'Create Object' button and to avoid to have button if field is protected by a "disabled".
					list($class, $classfile) = explode(':', $param_list[0]);
					if (file_exists(dol_buildpath(dirname(dirname($classfile)).'/card.php'))) {
						$url_path = dol_buildpath(dirname(dirname($classfile)).'/card.php', 1);
					} else {
						$url_path = dol_buildpath(dirname(dirname($classfile)).'/'.strtolower($class).'_card.php', 1);
					}
					$paramforthenewlink = '';
					$paramforthenewlink .= (GETPOSTISSET('action') ? '&action='.GETPOST('action', 'aZ09') : '');
					$paramforthenewlink .= (GETPOSTISSET('id') ? '&id='.GETPOST('id', 'int') : '');
					$paramforthenewlink .= (GETPOSTISSET('origin') ? '&origin='.GETPOST('origin', 'aZ09') : '');
					$paramforthenewlink .= (GETPOSTISSET('originid') ? '&originid='.GETPOST('originid', 'int') : '');
					$paramforthenewlink .= '&fk_'.strtolower($class).'=--IDFORBACKTOPAGE--';
					// TODO Add Javascript code to add input fields already filled into $paramforthenewlink so we won't loose them when going back to main page
					$out .= '<a class="butActionNew" title="'.$langs->trans("New").'" href="'.$url_path.'?action=create&backtopage='.urlencode($_SERVER['PHP_SELF'].($paramforthenewlink ? '?'.$paramforthenewlink : '')).'"><span class="fa fa-plus-circle valignmiddle"></span></a>';
				}
			}
		} elseif ($type == 'password') {
			// If prefix is 'search_', field is used as a filter, we use a common text field.
			$out = '<input type="'.($keyprefix == 'search_' ? 'text' : 'password').'" class="flat '.$morecss.'" name="'.$keyprefix.$key.$keysuffix.'" id="'.$keyprefix.$key.$keysuffix.'" value="'.$value.'" '.($moreparam ? $moreparam : '').'>';
		} elseif ($type == 'array') {
			$newval = $val;
			$newval['type'] = 'varchar(256)';

			$out = '';
			if (!empty($value)) {
				foreach ($value as $option) {
					$out .= '<span><a class="'.dol_escape_htmltag($keyprefix.$key.$keysuffix).'_del" href="javascript:;"><span class="fa fa-minus-circle valignmiddle"></span></a> ';
					$out .= $this->showInputField($newval, $keyprefix.$key.$keysuffix.'[]', $option, $moreparam, '', '', $morecss).'<br></span>';
				}
			}
			$out .= '<a id="'.dol_escape_htmltag($keyprefix.$key.$keysuffix).'_add" href="javascript:;"><span class="fa fa-plus-circle valignmiddle"></span></a>';

			$newInput = '<span><a class="'.dol_escape_htmltag($keyprefix.$key.$keysuffix).'_del" href="javascript:;"><span class="fa fa-minus-circle valignmiddle"></span></a> ';
			$newInput .= $this->showInputField($newval, $keyprefix.$key.$keysuffix.'[]', '', $moreparam, '', '', $morecss).'<br></span>';

			if (!empty($conf->use_javascript_ajax)) {
				$out .= '
					<script>
					$(document).ready(function() {
						$("a#'.dol_escape_js($keyprefix.$key.$keysuffix).'_add").click(function() {
							$("'.dol_escape_js($newInput).'").insertBefore(this);
						});

						$(document).on("click", "a.'.dol_escape_js($keyprefix.$key.$keysuffix).'_del", function() {
							$(this).parent().remove();
						});
					});
					</script>';
			}
		}
		if (!empty($hidden)) {
			$out = '<input type="hidden" value="'.$value.'" name="'.$keyprefix.$key.$keysuffix.'" id="'.$keyprefix.$key.$keysuffix.'"/>';
		}

		if ($isDependList==1) {
			$out .= $this->getJSListDependancies('_common');
		}
		/* Add comments
		 if ($type == 'date') $out.=' (YYYY-MM-DD)';
		 elseif ($type == 'datetime') $out.=' (YYYY-MM-DD HH:MM:SS)';
		 */

		// Display error message for field
		if (!empty($fieldValidationErrorMsg) && function_exists('getFieldErrorIcon')) {
			$out .= ' '.getFieldErrorIcon($fieldValidationErrorMsg);
		}

		return $out;
	}

	/**
	 * Return HTML string to show a field into a page
	 * Code very similar with showOutputField of extra fields
	 *
	 * @param  array   $val		       Array of properties of field to show
	 * @param  string  $key            Key of attribute
	 * @param  string  $value          Preselected value to show (for date type it must be in timestamp format, for amount or price it must be a php numeric value)
	 * @param  string  $moreparam      To add more parametes on html input tag
	 * @param  string  $keysuffix      Prefix string to add into name and id of field (can be used to avoid duplicate names)
	 * @param  string  $keyprefix      Suffix string to add into name and id of field (can be used to avoid duplicate names)
	 * @param  mixed   $morecss        Value for css to define size. May also be a numeric.
	 * @return string
	 */
	public function showOutputField($val, $key, $value, $moreparam = '', $keysuffix = '', $keyprefix = '', $morecss = '')
	{
		global $conf, $langs, $form;

		if (!is_object($form)) {
			require_once DOL_DOCUMENT_ROOT.'/core/class/html.form.class.php';
			$form = new Form($this->db);
		}

		$objectid = $this->id;	// Not used ???

		$label = empty($val['label']) ? '' : $val['label'];
		$type  = empty($val['type']) ? '' : $val['type'];
		$size  = empty($val['css']) ? '' : $val['css'];
		$reg = array();

		// Convert var to be able to share same code than showOutputField of extrafields
		if (preg_match('/varchar\((\d+)\)/', $type, $reg)) {
			$type = 'varchar'; // convert varchar(xx) int varchar
			$size = $reg[1];
		} elseif (preg_match('/varchar/', $type)) {
			$type = 'varchar'; // convert varchar(xx) int varchar
		}
		if (!empty($val['arrayofkeyval']) && is_array($val['arrayofkeyval'])) {
			$type = 'select';
		}
		if (preg_match('/^integer:(.*):(.*)/i', $val['type'], $reg)) {
			$type = 'link';
		}

		$default = empty($val['default']) ? '' : $val['default'];
		$computed = empty($val['computed']) ? '' : $val['computed'];
		$unique = empty($val['unique']) ? '' : $val['unique'];
		$required = empty($val['required']) ? '' : $val['required'];
		$param = array();
		$param['options'] = array();

		if (!empty($val['arrayofkeyval']) && is_array($val['arrayofkeyval'])) {
			$param['options'] = $val['arrayofkeyval'];
		}
		if (preg_match('/^integer:(.*):(.*)/i', $val['type'], $reg)) {
			$type = 'link';
			$param['options'] = array($reg[1].':'.$reg[2]=>$reg[1].':'.$reg[2]);
		} elseif (preg_match('/^sellist:(.*):(.*):(.*):(.*)/i', $val['type'], $reg)) {
			$param['options'] = array($reg[1].':'.$reg[2].':'.$reg[3].':'.$reg[4] => 'N');
			$type = 'sellist';
		} elseif (preg_match('/^sellist:(.*):(.*):(.*)/i', $val['type'], $reg)) {
			$param['options'] = array($reg[1].':'.$reg[2].':'.$reg[3] => 'N');
			$type = 'sellist';
		} elseif (preg_match('/^sellist:(.*):(.*)/i', $val['type'], $reg)) {
			$param['options'] = array($reg[1].':'.$reg[2] => 'N');
			$type = 'sellist';
		}

		$langfile = empty($val['langfile']) ? '' : $val['langfile'];
		$list = (empty($val['list']) ? '' : $val['list']);
		$help = (empty($val['help']) ? '' : $val['help']);
		$hidden = (($val['visible'] == 0) ? 1 : 0); // If zero, we are sure it is hidden, otherwise we show. If it depends on mode (view/create/edit form or list, this must be filtered by caller)

		if ($hidden) {
			return '';
		}

		// If field is a computed field, value must become result of compute
		if ($computed) {
			// Make the eval of compute string
			//var_dump($computed);
			$value = dol_eval($computed, 1, 0, '');
		}

		if (empty($morecss)) {
			if ($type == 'date') {
				$morecss = 'minwidth100imp';
			} elseif ($type == 'datetime' || $type == 'timestamp') {
				$morecss = 'minwidth200imp';
			} elseif (in_array($type, array('int', 'double', 'price'))) {
				$morecss = 'maxwidth75';
			} elseif ($type == 'url') {
				$morecss = 'minwidth400';
			} elseif ($type == 'boolean') {
				$morecss = '';
			} else {
				if (is_numeric($size) && round($size) < 12) {
					$morecss = 'minwidth100';
				} elseif (is_numeric($size) && round($size) <= 48) {
					$morecss = 'minwidth200';
				} else {
					$morecss = 'minwidth400';
				}
			}
		}

		// Format output value differently according to properties of field
		if ($key == 'ref' && method_exists($this, 'getNomUrl')) {
			$value = $this->getNomUrl(1, '', 0, '', 1);
		} elseif ($key == 'status' && method_exists($this, 'getLibStatut')) {
			$value = $this->getLibStatut(3);
		} elseif ($type == 'date') {
			if (!empty($value)) {
				$value = dol_print_date($value, 'day');	// We suppose dates without time are always gmt (storage of course + output)
			} else {
				$value = '';
			}
		} elseif ($type == 'datetime' || $type == 'timestamp') {
			if (!empty($value)) {
				$value = dol_print_date($value, 'dayhour', 'tzuserrel');
			} else {
				$value = '';
			}
		} elseif ($type == 'duration') {
			include_once DOL_DOCUMENT_ROOT.'/core/lib/date.lib.php';
			if (!is_null($value) && $value !== '') {
				$value = convertSecondToTime($value, 'allhourmin');
			}
		} elseif ($type == 'double' || $type == 'real') {
			if (!is_null($value) && $value !== '') {
				$value = price($value);
			}
		} elseif ($type == 'boolean') {
			$checked = '';
			if (!empty($value)) {
				$checked = ' checked ';
			}
			$value = '<input type="checkbox" '.$checked.' '.($moreparam ? $moreparam : '').' readonly disabled>';
		} elseif ($type == 'mail') {
			$value = dol_print_email($value, 0, 0, 0, 64, 1, 1);
		} elseif ($type == 'url') {
			$value = dol_print_url($value, '_blank', 32, 1);
		} elseif ($type == 'phone') {
			$value = dol_print_phone($value, '', 0, 0, '', '&nbsp;', 1);
		} elseif ($type == 'price') {
			if (!is_null($value) && $value !== '') {
				$value = price($value, 0, $langs, 0, 0, -1, $conf->currency);
			}
		} elseif ($type == 'select') {
			$value = $param['options'][$value];
		} elseif ($type == 'sellist') {
			$param_list = array_keys($param['options']);
			$InfoFieldList = explode(":", $param_list[0]);

			$selectkey = "rowid";
			$keyList = 'rowid';

			if (count($InfoFieldList) > 4 && !empty($InfoFieldList[4])) {
				$selectkey = $InfoFieldList[2];
				$keyList = $InfoFieldList[2].' as rowid';
			}

			$fields_label = explode('|', $InfoFieldList[1]);
			if (is_array($fields_label)) {
				$keyList .= ', ';
				$keyList .= implode(', ', $fields_label);
			}

			$sql = "SELECT ".$keyList;
			$sql .= ' FROM '.$this->db->prefix().$InfoFieldList[0];
			if (strpos($InfoFieldList[4], 'extra') !== false) {
				$sql .= ' as main';
			}
			if ($selectkey == 'rowid' && empty($value)) {
				$sql .= " WHERE ".$selectkey." = 0";
			} elseif ($selectkey == 'rowid') {
				$sql .= " WHERE ".$selectkey." = ".((int) $value);
			} else {
				$sql .= " WHERE ".$selectkey." = '".$this->db->escape($value)."'";
			}

			//$sql.= ' AND entity = '.$conf->entity;

			dol_syslog(get_class($this).':showOutputField:$type=sellist', LOG_DEBUG);
			$resql = $this->db->query($sql);
			if ($resql) {
				$value = ''; // value was used, so now we reste it to use it to build final output

				$obj = $this->db->fetch_object($resql);

				// Several field into label (eq table:code|libelle:rowid)
				$fields_label = explode('|', $InfoFieldList[1]);

				if (is_array($fields_label) && count($fields_label) > 1) {
					foreach ($fields_label as $field_toshow) {
						$translabel = '';
						if (!empty($obj->$field_toshow)) {
							$translabel = $langs->trans($obj->$field_toshow);
						}
						if ($translabel != $field_toshow) {
							$value .= dol_trunc($translabel, 18).' ';
						} else {
							$value .= $obj->$field_toshow.' ';
						}
					}
				} else {
					$translabel = '';
					if (!empty($obj->{$InfoFieldList[1]})) {
						$translabel = $langs->trans($obj->{$InfoFieldList[1]});
					}
					if ($translabel != $obj->{$InfoFieldList[1]}) {
						$value = dol_trunc($translabel, 18);
					} else {
						$value = $obj->{$InfoFieldList[1]};
					}
				}
			} else {
				dol_syslog(get_class($this).'::showOutputField error '.$this->db->lasterror(), LOG_WARNING);
			}
		} elseif ($type == 'radio') {
			$value = $param['options'][$value];
		} elseif ($type == 'checkbox') {
			$value_arr = explode(',', $value);
			$value = '';
			if (is_array($value_arr) && count($value_arr) > 0) {
				$toprint = array();
				foreach ($value_arr as $keyval => $valueval) {
					$toprint[] = '<li class="select2-search-choice-dolibarr noborderoncategories" style="background: #bbb">'.$param['options'][$valueval].'</li>';
				}
				$value = '<div class="select2-container-multi-dolibarr" style="width: 90%;"><ul class="select2-choices-dolibarr">'.implode(' ', $toprint).'</ul></div>';
			}
		} elseif ($type == 'chkbxlst') {
			$value_arr = explode(',', $value);

			$param_list = array_keys($param['options']);
			$InfoFieldList = explode(":", $param_list[0]);

			$selectkey = "rowid";
			$keyList = 'rowid';

			if (count($InfoFieldList) >= 3) {
				$selectkey = $InfoFieldList[2];
				$keyList = $InfoFieldList[2].' as rowid';
			}

			$fields_label = explode('|', $InfoFieldList[1]);
			if (is_array($fields_label)) {
				$keyList .= ', ';
				$keyList .= implode(', ', $fields_label);
			}

			$sql = "SELECT ".$keyList;
			$sql .= ' FROM '.$this->db->prefix().$InfoFieldList[0];
			if (strpos($InfoFieldList[4], 'extra') !== false) {
				$sql .= ' as main';
			}
			// $sql.= " WHERE ".$selectkey."='".$this->db->escape($value)."'";
			// $sql.= ' AND entity = '.$conf->entity;

			dol_syslog(get_class($this).':showOutputField:$type=chkbxlst', LOG_DEBUG);
			$resql = $this->db->query($sql);
			if ($resql) {
				$value = ''; // value was used, so now we reste it to use it to build final output
				$toprint = array();
				while ($obj = $this->db->fetch_object($resql)) {
					// Several field into label (eq table:code|libelle:rowid)
					$fields_label = explode('|', $InfoFieldList[1]);
					if (is_array($value_arr) && in_array($obj->rowid, $value_arr)) {
						if (is_array($fields_label) && count($fields_label) > 1) {
							foreach ($fields_label as $field_toshow) {
								$translabel = '';
								if (!empty($obj->$field_toshow)) {
									$translabel = $langs->trans($obj->$field_toshow);
								}
								if ($translabel != $field_toshow) {
									$toprint[] = '<li class="select2-search-choice-dolibarr noborderoncategories" style="background: #bbb">'.dol_trunc($translabel, 18).'</li>';
								} else {
									$toprint[] = '<li class="select2-search-choice-dolibarr noborderoncategories" style="background: #bbb">'.$obj->$field_toshow.'</li>';
								}
							}
						} else {
							$translabel = '';
							if (!empty($obj->{$InfoFieldList[1]})) {
								$translabel = $langs->trans($obj->{$InfoFieldList[1]});
							}
							if ($translabel != $obj->{$InfoFieldList[1]}) {
								$toprint[] = '<li class="select2-search-choice-dolibarr noborderoncategories" style="background: #bbb">'.dol_trunc($translabel, 18).'</li>';
							} else {
								$toprint[] = '<li class="select2-search-choice-dolibarr noborderoncategories" style="background: #bbb">'.$obj->{$InfoFieldList[1]}.'</li>';
							}
						}
					}
				}
				$value = '<div class="select2-container-multi-dolibarr" style="width: 90%;"><ul class="select2-choices-dolibarr">'.implode(' ', $toprint).'</ul></div>';
			} else {
				dol_syslog(get_class($this).'::showOutputField error '.$this->db->lasterror(), LOG_WARNING);
			}
		} elseif ($type == 'link') {
			$out = '';

			// only if something to display (perf)
			if ($value) {
				$param_list = array_keys($param['options']); // $param_list='ObjectName:classPath'

				$InfoFieldList = explode(":", $param_list[0]);
				$classname = $InfoFieldList[0];
				$classpath = $InfoFieldList[1];
				$getnomurlparam = (empty($InfoFieldList[2]) ? 3 : $InfoFieldList[2]);
				$getnomurlparam2 = (empty($InfoFieldList[4]) ? '' : $InfoFieldList[4]);
				if (!empty($classpath)) {
					dol_include_once($InfoFieldList[1]);
					if ($classname && class_exists($classname)) {
						$object = new $classname($this->db);
<<<<<<< HEAD
						$object->fetch($value);
=======
						if ($object->element === 'product') {	// Special cas for product because default valut of fetch are wrong
							$object->fetch($value, '', '', '', 0, 1, 1);
						} else {
							$object->fetch($value);
						}
>>>>>>> 95dc2558
						$value = $object->getNomUrl($getnomurlparam, $getnomurlparam2);
					}
				} else {
					dol_syslog('Error bad setup of extrafield', LOG_WARNING);
					return 'Error bad setup of extrafield';
				}
			} else {
				$value = '';
			}
		} elseif (preg_match('/^(text|html)/', $type)) {
			$value = dol_htmlentitiesbr($value);
		} elseif ($type == 'password') {
			$value = preg_replace('/./i', '*', $value);
		} elseif ($type == 'array') {
			$value = implode('<br>', $value);
		}

		//print $type.'-'.$size.'-'.$value;
		$out = $value;

		return $out;
	}

	/**
	 * clear validation message result for a field
	 *
	 * @param string $fieldKey Key of attribute to clear
	 * @return null
	 */
	public function clearFieldError($fieldKey)
	{
		$this->error = '';
		unset($this->validateFieldsErrors[$fieldKey]);
	}

	/**
	 * set validation error message a field
	 *
	 * @param string $fieldKey Key of attribute
	 * @param string $msg the field error message
	 * @return null
	 */
	public function setFieldError($fieldKey, $msg = '')
	{
		global $langs;
		if (empty($msg)) { $msg = $langs->trans("UnknowError"); }

		$this->error = $this->validateFieldsErrors[$fieldKey] = $msg;
	}

	/**
	 * get field error message
	 *
	 * @param  string  $fieldKey            Key of attribute
	 * @return string
	 */
	public function getFieldError($fieldKey)
	{
		if (!empty($this->validateFieldsErrors[$fieldKey])) {
			return $this->validateFieldsErrors[$fieldKey];
		}
		return '';
	}

	/**
	 * Return validation test result for a field
	 *
	 * @param  array   $val		       		Array of properties of field to show
	 * @param  string  $fieldKey            Key of attribute
	 * @param  string  $fieldValue          value of attribute
	 * @return bool return false if fail true on success, see $this->error for error message
	 */
	public function validateField($val, $fieldKey, $fieldValue)
	{
		global $langs;

		if (!class_exists('Validate')) { require_once DOL_DOCUMENT_ROOT . '/core/class/validate.class.php'; }

		$this->clearFieldError($fieldKey);

		if (!isset($val[$fieldKey])) {
			$this->setFieldError($fieldKey, $langs->trans('FieldNotFoundInObject'));
			return false;
		}

		$param = array();
		$param['options'] = array();
		$type  = $val[$fieldKey]['type'];

		$required = false;
		if (isset($val[$fieldKey]['notnull']) && $val[$fieldKey]['notnull'] === 1) {
			// 'notnull' is set to 1 if not null in database. Set to -1 if we must set data to null if empty ('' or 0).
			$required = true;
		}

		$maxSize = 0;
		$minSize = 0;

		//
		// PREPARE Elements
		//

		// Convert var to be able to share same code than showOutputField of extrafields
		if (preg_match('/varchar\((\d+)\)/', $type, $reg)) {
			$type = 'varchar'; // convert varchar(xx) int varchar
			$maxSize = $reg[1];
		} elseif (preg_match('/varchar/', $type)) {
			$type = 'varchar'; // convert varchar(xx) int varchar
		}

		if (!empty($val['arrayofkeyval']) && is_array($val['arrayofkeyval'])) {
			$type = 'select';
		}

		if (preg_match('/^integer:(.*):(.*)/i', $val['type'], $reg)) {
			$type = 'link';
		}

		if (!empty($val['arrayofkeyval']) && is_array($val['arrayofkeyval'])) {
			$param['options'] = $val['arrayofkeyval'];
		}

		if (preg_match('/^integer:(.*):(.*)/i', $val['type'], $reg)) {
			$type = 'link';
			$param['options'] = array($reg[1].':'.$reg[2]=>$reg[1].':'.$reg[2]);
		} elseif (preg_match('/^sellist:(.*):(.*):(.*):(.*)/i', $val['type'], $reg)) {
			$param['options'] = array($reg[1].':'.$reg[2].':'.$reg[3].':'.$reg[4] => 'N');
			$type = 'sellist';
		} elseif (preg_match('/^sellist:(.*):(.*):(.*)/i', $val['type'], $reg)) {
			$param['options'] = array($reg[1].':'.$reg[2].':'.$reg[3] => 'N');
			$type = 'sellist';
		} elseif (preg_match('/^sellist:(.*):(.*)/i', $val['type'], $reg)) {
			$param['options'] = array($reg[1].':'.$reg[2] => 'N');
			$type = 'sellist';
		}

		//
		// TEST Value
		//

		// Use Validate class to allow external Modules to use data validation part instead of concentrate all test here (factoring) or just for reuse
		$validate = new Validate($this->db, $langs);


		// little trick : to perform tests with good performances sort tests by quick to low

		//
		// COMMON TESTS
		//

		// Required test and empty value
		if ($required && !$validate->isNotEmptyString($fieldValue)) {
			$this->setFieldError($fieldKey, $validate->error);
			return false;
		} elseif (!$required && !$validate->isNotEmptyString($fieldValue)) {
			// if no value sent and the field is not mandatory, no need to perform tests
			return true;
		}

		// MAX Size test
		if (!empty($maxSize) && !$validate->isMaxLength($fieldValue, $maxSize)) {
			$this->setFieldError($fieldKey, $validate->error);
			return false;
		}

		// MIN Size test
		if (!empty($minSize) && !$validate->isMinLength($fieldValue, $minSize)) {
			$this->setFieldError($fieldKey, $validate->error);
			return false;
		}

		//
		// TESTS for TYPE
		//

		if (in_array($type, array('date', 'datetime', 'timestamp'))) {
			if (!$validate->isTimestamp($fieldValue)) {
				$this->setFieldError($fieldKey, $validate->error);
				return false;
			} else { return true; }
		} elseif ($type == 'duration') {
			if (!$validate->isDuration($fieldValue)) {
				$this->setFieldError($fieldKey, $validate->error);
				return false;
			} else { return true; }
		} elseif (in_array($type, array('double', 'real', 'price'))) {
			// is numeric
			if (!$validate->isNumeric($fieldValue)) {
				$this->setFieldError($fieldKey, $validate->error);
				return false;
			} else { return true; }
		} elseif ($type == 'boolean') {
			if (!$validate->isBool($fieldValue)) {
				$this->setFieldError($fieldKey, $validate->error);
				return false;
			} else { return true; }
		} elseif ($type == 'mail') {
			if (!$validate->isEmail($fieldValue)) {
				$this->setFieldError($fieldKey, $validate->error);
				return false;
			}
		} elseif ($type == 'url') {
			if (!$validate->isUrl($fieldValue)) {
				$this->setFieldError($fieldKey, $validate->error);
				return false;
			} else { return true; }
		} elseif ($type == 'phone') {
			if (!$validate->isPhone($fieldValue)) {
				$this->setFieldError($fieldKey, $validate->error);
				return false;
			} else { return true; }
		} elseif ($type == 'select' || $type == 'radio') {
			if (!isset($param['options'][$fieldValue])) {
				$this->error = $langs->trans('RequireValidValue');
				return false;
			} else { return true; }
		} elseif ($type == 'sellist' || $type == 'chkbxlst') {
			$param_list = array_keys($param['options']);
			$InfoFieldList = explode(":", $param_list[0]);
			$value_arr = explode(',', $fieldValue);
			$value_arr = array_map(array($this->db, 'escape'), $value_arr);

			$selectkey = "rowid";
			if (count($InfoFieldList) > 4 && !empty($InfoFieldList[4])) {
				$selectkey = $InfoFieldList[2];
			}

			if (!$validate->isInDb($value_arr, $InfoFieldList[0], $selectkey)) {
				$this->setFieldError($fieldKey, $validate->error);
				return false;
			} else { return true; }
		} elseif ($type == 'link') {
			$param_list = array_keys($param['options']); // $param_list='ObjectName:classPath'
			$InfoFieldList = explode(":", $param_list[0]);
			$classname = $InfoFieldList[0];
			$classpath = $InfoFieldList[1];
			if (!$validate->isFetchable($fieldValue, $classname, $classpath)) {
				$this->setFieldError($fieldKey, $validate->error);
				return false;
			} else { return true; }
		}

		// if no test failled all is ok
		return true;
	}

	/**
	 * Function to show lines of extrafields with output datas.
	 * This function is responsible to output the <tr> and <td> according to correct number of columns received into $params['colspan'] or <div> according to $display_type
	 *
	 * @param 	Extrafields $extrafields    Extrafield Object
	 * @param 	string      $mode           Show output ('view') or input ('create' or 'edit') for extrafield
	 * @param 	array       $params         Optional parameters. Example: array('style'=>'class="oddeven"', 'colspan'=>$colspan)
	 * @param 	string      $keysuffix      Suffix string to add after name and id of field (can be used to avoid duplicate names)
	 * @param 	string      $keyprefix      Prefix string to add before name and id of field (can be used to avoid duplicate names)
	 * @param	string		$onetrtd		All fields in same tr td. Used by objectline_create.tpl.php for example.
	 * @param	string		$display_type	"card" for form display, "line" for document line display (extrafields on propal line, order line, etc...)
	 * @return 	string
	 */
	public function showOptionals($extrafields, $mode = 'view', $params = null, $keysuffix = '', $keyprefix = '', $onetrtd = 0, $display_type = 'card')
	{
		global $db, $conf, $langs, $action, $form, $hookmanager;

		if (!is_object($form)) {
			$form = new Form($db);
		}

		$out = '';

		$parameters = array();
		$reshook = $hookmanager->executeHooks('showOptionals', $parameters, $this, $action); // Note that $action and $object may have been modified by hook
		if (empty($reshook)) {
			if (key_exists('label', $extrafields->attributes[$this->table_element]) && is_array($extrafields->attributes[$this->table_element]['label']) && count($extrafields->attributes[$this->table_element]['label']) > 0) {
				$out .= "\n";
				$out .= '<!-- commonobject:showOptionals --> ';
				$out .= "\n";

				$extrafields_collapse_num = '';
				$e = 0;
				foreach ($extrafields->attributes[$this->table_element]['label'] as $key => $label) {
					// Show only the key field in params
					if (is_array($params) && array_key_exists('onlykey', $params) && $key != $params['onlykey']) {
						continue;
					}

					// Test on 'enabled' ('enabled' is different than 'list' = 'visibility')
					$enabled = 1;
					if ($enabled && isset($extrafields->attributes[$this->table_element]['enabled'][$key])) {
						$enabled = dol_eval($extrafields->attributes[$this->table_element]['enabled'][$key], 1, 1, '1');
					}
					if (empty($enabled)) {
						continue;
					}

					$visibility = 1;
					if ($visibility && isset($extrafields->attributes[$this->table_element]['list'][$key])) {
						$visibility = dol_eval($extrafields->attributes[$this->table_element]['list'][$key], 1, 1, '1');
					}

					$perms = 1;
					if ($perms && isset($extrafields->attributes[$this->table_element]['perms'][$key])) {
						$perms = dol_eval($extrafields->attributes[$this->table_element]['perms'][$key], 1, 1, '1');
					}

					if (($mode == 'create') && abs($visibility) != 1 && abs($visibility) != 3) {
						continue; // <> -1 and <> 1 and <> 3 = not visible on forms, only on list
					} elseif (($mode == 'edit') && abs($visibility) != 1 && abs($visibility) != 3 && abs($visibility) != 4) {
						continue; // <> -1 and <> 1 and <> 3 = not visible on forms, only on list and <> 4 = not visible at the creation
					} elseif ($mode == 'view' && empty($visibility)) {
						continue;
					}
					if (empty($perms)) {
						continue;
					}
					// Load language if required
					if (!empty($extrafields->attributes[$this->table_element]['langfile'][$key])) {
						$langs->load($extrafields->attributes[$this->table_element]['langfile'][$key]);
					}

					$colspan = 0;
					if (is_array($params) && count($params) > 0 && $display_type=='card') {
						if (array_key_exists('cols', $params)) {
							$colspan = $params['cols'];
						} elseif (array_key_exists('colspan', $params)) {	// For backward compatibility. Use cols instead now.
							$reg = array();
							if (preg_match('/colspan="(\d+)"/', $params['colspan'], $reg)) {
								$colspan = $reg[1];
							} else {
								$colspan = $params['colspan'];
							}
						}
					}
					$colspan = intval($colspan);

					switch ($mode) {
						case "view":
							$value = $this->array_options["options_".$key.$keysuffix]; // Value may be clean or formated later
							break;
						case "create":
						case "edit":
							// We get the value of property found with GETPOST so it takes into account:
							// default values overwrite, restore back to list link, ... (but not 'default value in database' of field)
							$check = 'alphanohtml';
							if (in_array($extrafields->attributes[$this->table_element]['type'][$key], array('html', 'text'))) {
								$check = 'restricthtml';
							}
							$getposttemp = GETPOST($keyprefix.'options_'.$key.$keysuffix, $check, 3); // GETPOST can get value from GET, POST or setup of default values overwrite.
							// GETPOST("options_" . $key) can be 'abc' or array(0=>'abc')
							if (is_array($getposttemp) || $getposttemp != '' || GETPOSTISSET($keyprefix.'options_'.$key.$keysuffix)) {
								if (is_array($getposttemp)) {
									// $getposttemp is an array but following code expects a comma separated string
									$value = implode(",", $getposttemp);
								} else {
									$value = $getposttemp;
								}
							} else {
								$value = (!empty($this->array_options["options_".$key]) ? $this->array_options["options_".$key] : ''); // No GET, no POST, no default value, so we take value of object.
							}
							//var_dump($keyprefix.' - '.$key.' - '.$keysuffix.' - '.$keyprefix.'options_'.$key.$keysuffix.' - '.$this->array_options["options_".$key.$keysuffix].' - '.$getposttemp.' - '.$value);
							break;
					}

					// Output value of the current field
					if ($extrafields->attributes[$this->table_element]['type'][$key] == 'separate') {
						$extrafields_collapse_num = '';
						$extrafield_param = $extrafields->attributes[$this->table_element]['param'][$key];
						if (!empty($extrafield_param) && is_array($extrafield_param)) {
							$extrafield_param_list = array_keys($extrafield_param['options']);

							if (count($extrafield_param_list) > 0) {
								$extrafield_collapse_display_value = intval($extrafield_param_list[0]);

								if ($extrafield_collapse_display_value == 1 || $extrafield_collapse_display_value == 2) {
									$extrafields_collapse_num = $extrafields->attributes[$this->table_element]['pos'][$key];
								}
							}
						}

						// if colspan=0 or 1, the second column is not extended, so the separator must be on 2 columns
						$out .= $extrafields->showSeparator($key, $this, ($colspan ? $colspan + 1 : 2), $display_type);
					} else {
						$class = (!empty($extrafields->attributes[$this->table_element]['hidden'][$key]) ? 'hideobject ' : '');
						$csstyle = '';
						if (is_array($params) && count($params) > 0) {
							if (array_key_exists('class', $params)) {
								$class .= $params['class'].' ';
							}
							if (array_key_exists('style', $params)) {
								$csstyle = $params['style'];
							}
						}

						// add html5 elements
						$domData  = ' data-element="extrafield"';
						$domData .= ' data-targetelement="'.$this->element.'"';
						$domData .= ' data-targetid="'.$this->id.'"';

						$html_id = (empty($this->id) ? '' : 'extrarow-'.$this->element.'_'.$key.'_'.$this->id);
						if ($display_type=='card') {
							if (!empty($conf->global->MAIN_EXTRAFIELDS_USE_TWO_COLUMS) && ($e % 2) == 0) {
								$colspan = 0;
							}

							if ($action == 'selectlines') {
								$colspan++;
							}
						}

						// Convert date into timestamp format (value in memory must be a timestamp)
						if (in_array($extrafields->attributes[$this->table_element]['type'][$key], array('date'))) {
							$datenotinstring = $this->array_options['options_'.$key];
							if (!is_numeric($this->array_options['options_'.$key])) {	// For backward compatibility
								$datenotinstring = $this->db->jdate($datenotinstring);
							}
							$value = (GETPOSTISSET($keyprefix.'options_'.$key.$keysuffix)) ? dol_mktime(12, 0, 0, GETPOST($keyprefix.'options_'.$key.$keysuffix."month", 'int', 3), GETPOST($keyprefix.'options_'.$key.$keysuffix."day", 'int', 3), GETPOST($keyprefix.'options_'.$key.$keysuffix."year", 'int', 3)) : $datenotinstring;
						}
						if (in_array($extrafields->attributes[$this->table_element]['type'][$key], array('datetime'))) {
							$datenotinstring = $this->array_options['options_'.$key];
							if (!is_numeric($this->array_options['options_'.$key])) {	// For backward compatibility
								$datenotinstring = $this->db->jdate($datenotinstring);
							}
							$value = (GETPOSTISSET($keyprefix.'options_'.$key.$keysuffix)) ? dol_mktime(GETPOST($keyprefix.'options_'.$key.$keysuffix."hour", 'int', 3), GETPOST($keyprefix.'options_'.$key.$keysuffix."min", 'int', 3), GETPOST($keyprefix.'options_'.$key.$keysuffix."sec", 'int', 3), GETPOST($keyprefix.'options_'.$key.$keysuffix."month", 'int', 3), GETPOST($keyprefix.'options_'.$key.$keysuffix."day", 'int', 3), GETPOST($keyprefix.'options_'.$key.$keysuffix."year", 'int', 3), 'tzuserrel') : $datenotinstring;
						}
						// Convert float submited string into real php numeric (value in memory must be a php numeric)
						if (in_array($extrafields->attributes[$this->table_element]['type'][$key], array('price', 'double'))) {
							$value = (GETPOSTISSET($keyprefix.'options_'.$key.$keysuffix) || $value) ? price2num($value) : $this->array_options['options_'.$key];
						}

						// HTML, text, select, integer and varchar: take into account default value in database if in create mode
						if (in_array($extrafields->attributes[$this->table_element]['type'][$key], array('html', 'text', 'varchar', 'select', 'int'))) {
							if ($action == 'create') {
								$value = (GETPOSTISSET($keyprefix.'options_'.$key.$keysuffix) || $value) ? $value : $extrafields->attributes[$this->table_element]['default'][$key];
							}
						}

						$labeltoshow = $langs->trans($label);
						$helptoshow = $langs->trans($extrafields->attributes[$this->table_element]['help'][$key]);

						if ($display_type == 'card') {
							$out .= '<tr '.($html_id ? 'id="'.$html_id.'" ' : '').$csstyle.' class="valuefieldcreate '.$class.$this->element.'_extras_'.$key.' trextrafields_collapse'.$extrafields_collapse_num.(!empty($this->id)?'_'.$this->id:'').'" '.$domData.' >';
							if (!empty($conf->global->MAIN_VIEW_LINE_NUMBER) && ($action == 'view' || $action == 'valid' || $action == 'editline')) {
								$out .= '<td></td>';
							}
							$out .= '<td class="wordbreak';
						} elseif ($display_type == 'line') {
							$out .= '<div '.($html_id ? 'id="'.$html_id.'" ' : '').$csstyle.' class="valuefieldlinecreate '.$class.$this->element.'_extras_'.$key.' trextrafields_collapse'.$extrafields_collapse_num.(!empty($this->id)?'_'.$this->id:'').'" '.$domData.' >';
							$out .= '<div style="display: inline-block; padding-right:4px" class="wordbreak';
						}
						//$out .= "titlefield";
						//if (GETPOST('action', 'restricthtml') == 'create') $out.='create';
						// BUG #11554 : For public page, use red dot for required fields, instead of bold label
						$tpl_context = isset($params["tpl_context"]) ? $params["tpl_context"] : "none";
						if ($tpl_context == "public") {	// Public page : red dot instead of fieldrequired characters
							$out .= '">';
							if (!empty($extrafields->attributes[$this->table_element]['help'][$key])) {
								$out .= $form->textwithpicto($labeltoshow, $helptoshow);
							} else {
								$out .= $labeltoshow;
							}
							if ($mode != 'view' && !empty($extrafields->attributes[$this->table_element]['required'][$key])) {
								$out .= '&nbsp;<span style="color: red">*</span>';
							}
						} else {
							if ($mode != 'view' && !empty($extrafields->attributes[$this->table_element]['required'][$key])) {
								$out .= ' fieldrequired';
							}
							$out .= '">';
							if (!empty($extrafields->attributes[$this->table_element]['help'][$key])) {
								$out .= $form->textwithpicto($labeltoshow, $helptoshow);
							} else {
								$out .= $labeltoshow;
							}
						}

						$out .= ($display_type == 'card' ? '</td>' : '</div>');

						$html_id = !empty($this->id) ? $this->element.'_extras_'.$key.'_'.$this->id : '';
						if ($display_type == 'card') {
							// a first td column was already output (and may be another on before if MAIN_VIEW_LINE_NUMBER set), so this td is the next one
							$out .= '<td '.($html_id ? 'id="'.$html_id.'" ' : '').' class="'.$this->element.'_extras_'.$key.'" '.($colspan ? ' colspan="'.$colspan.'"' : '').'>';
						} elseif ($display_type == 'line') {
							$out .= '<div '.($html_id ? 'id="'.$html_id.'" ' : '').' style="display: inline-block" class="'.$this->element.'_extras_'.$key.'">';
						}

						switch ($mode) {
							case "view":
								$out .= $extrafields->showOutputField($key, $value, '', $this->table_element);
								break;
							case "create":
								$out .= $extrafields->showInputField($key, $value, '', $keysuffix, '', 0, $this->id, $this->table_element);
								break;
							case "edit":
								$out .= $extrafields->showInputField($key, $value, '', $keysuffix, '', 0, $this->id, $this->table_element);
								break;
						}

						$out .= ($display_type=='card' ? '</td>' : '</div>');

						if (!empty($conf->global->MAIN_EXTRAFIELDS_USE_TWO_COLUMS) && (($e % 2) == 1)) {
							$out .= ($display_type=='card' ? '</tr>' : '</div>');
						} else {
							$out .= ($display_type=='card' ? '</tr>' : '</div>');
						}
						$e++;
					}
				}
				$out .= "\n";
				// Add code to manage list depending on others
				if (!empty($conf->use_javascript_ajax)) {
					$out .= $this->getJSListDependancies();
				}

				$out .= '<!-- /showOptionals --> '."\n";
			}
		}

		$out .= $hookmanager->resPrint;

		return $out;
	}

	/**
	 * @param 	string 	$type	Type for prefix
	 * @return 	string			Javacript code to manage dependency
	 */
	public function getJSListDependancies($type = '_extra')
	{
		$out = '
					<script>
					jQuery(document).ready(function() {
						function showOptions'.$type.'(child_list, parent_list, orig_select)
						{
							var val = $("select[name=\""+parent_list+"\"]").val();
							var parentVal = parent_list + ":" + val;
							if(typeof val == "string"){
				    		    if(val != "") {
					    			var options = orig_select.find("option[parent=\""+parentVal+"\"]").clone();
									$("select[name=\""+child_list+"\"] option[parent]").remove();
									$("select[name=\""+child_list+"\"]").append(options);
								} else {
									var options = orig_select.find("option[parent]").clone();
									$("select[name=\""+child_list+"\"] option[parent]").remove();
									$("select[name=\""+child_list+"\"]").append(options);
								}
				    		} else if(val > 0) {
								var options = orig_select.find("option[parent=\""+parentVal+"\"]").clone();
								$("select[name=\""+child_list+"\"] option[parent]").remove();
								$("select[name=\""+child_list+"\"]").append(options);
							} else {
								var options = orig_select.find("option[parent]").clone();
								$("select[name=\""+child_list+"\"] option[parent]").remove();
								$("select[name=\""+child_list+"\"]").append(options);
							}
						}
						function setListDependencies'.$type.'() {
							jQuery("select option[parent]").parent().each(function() {
								var orig_select = {};
								var child_list = $(this).attr("name");
								orig_select[child_list] = $(this).clone();
								var parent = $(this).find("option[parent]:first").attr("parent");
								var infos = parent.split(":");
								var parent_list = infos[0];

								//Hide daughters lists
								if ($("#"+child_list).val() == 0 && $("#"+parent_list).val() == 0){
								    $("#"+child_list).hide();
								//Show mother lists
								} else if ($("#"+parent_list).val() != 0){
								    $("#"+parent_list).show();
								}
								//Show the child list if the parent list value is selected
								$("select[name=\""+parent_list+"\"]").click(function() {
								    if ($(this).val() != 0){
								        $("#"+child_list).show()
									}
								});

								//When we change parent list
								$("select[name=\""+parent_list+"\"]").change(function() {
									showOptions'.$type.'(child_list, parent_list, orig_select[child_list]);
									//Select the value 0 on child list after a change on the parent list
									$("#"+child_list).val(0).trigger("change");
									//Hide child lists if the parent value is set to 0
									if ($(this).val() == 0){
								   		$("#"+child_list).hide();
									}
								});
							});
						}

						setListDependencies'.$type.'();
					});
					</script>'."\n";
		return $out;
	}

	/**
	 * Returns the rights used for this class
	 * @return stdClass
	 */
	public function getRights()
	{
		global $user;

		$element = $this->element;
		if ($element == 'facturerec') {
			$element = 'facture';
		} elseif ($element == 'invoice_supplier_rec') {
			return $user->rights->fournisseur->facture;
		}

		return $user->rights->{$element};
	}

	/**
	 * Function used to replace a thirdparty id with another one.
	 * This function is meant to be called from replaceThirdparty with the appropiate tables
	 * Column name fk_soc MUST be used to identify thirdparties
	 *
	 * @param  DoliDB 	   $db 			  Database handler
	 * @param  int 		   $origin_id     Old thirdparty id (the thirdparty to delete)
	 * @param  int 		   $dest_id       New thirdparty id (the thirdparty that will received element of the other)
	 * @param  string[]    $tables        Tables that need to be changed
	 * @param  int         $ignoreerrors  Ignore errors. Return true even if errors. We need this when replacement can fails like for categories (categorie of old thirdparty may already exists on new one)
	 * @return bool						  True if success, False if error
	 */
	public static function commonReplaceThirdparty(DoliDB $db, $origin_id, $dest_id, array $tables, $ignoreerrors = 0)
	{
		foreach ($tables as $table) {
<<<<<<< HEAD
			$sql = 'UPDATE '.MAIN_DB_PREFIX.$table.' SET fk_soc = '.((int) $dest_id).' WHERE fk_soc = '.((int) $origin_id);
=======
			$sql = 'UPDATE '.$db->prefix().$table.' SET fk_soc = '.((int) $dest_id).' WHERE fk_soc = '.((int) $origin_id);
>>>>>>> 95dc2558

			if (!$db->query($sql)) {
				if ($ignoreerrors) {
					return true; // TODO Not enough. If there is A-B on kept thirdarty and B-C on old one, we must get A-B-C after merge. Not A-B.
				}
				//$this->errors = $db->lasterror();
				return false;
			}
		}

		return true;
	}

	/**
	 * Get buy price to use for margin calculation. This function is called when buy price is unknown.
	 *	 Set buy price = sell price if ForceBuyingPriceIfNull configured,
	 *   else if calculation MARGIN_TYPE = 'costprice' and costprice is defined, use costprice as buyprice
	 *	 else if calculation MARGIN_TYPE = 'pmp' and pmp is calculated, use pmp as buyprice
	 *	 else set min buy price as buy price
	 *
	 * @param float		$unitPrice		 Product unit price
	 * @param float		$discountPercent Line discount percent
	 * @param int		$fk_product		 Product id
	 * @return	float                    <0 if KO, buyprice if OK
	 */
	public function defineBuyPrice($unitPrice = 0.0, $discountPercent = 0.0, $fk_product = 0)
	{
		global $conf;

		$buyPrice = 0;

		if (($unitPrice > 0) && (isset($conf->global->ForceBuyingPriceIfNull) && $conf->global->ForceBuyingPriceIfNull > 0)) {
			 // When ForceBuyingPriceIfNull is set
			$buyPrice = $unitPrice * (1 - $discountPercent / 100);
		} else {
			// Get cost price for margin calculation
			if (!empty($fk_product) && $fk_product > 0) {
				if (isset($conf->global->MARGIN_TYPE) && $conf->global->MARGIN_TYPE == 'costprice') {
					require_once DOL_DOCUMENT_ROOT.'/product/class/product.class.php';
					$product = new Product($this->db);
					$result = $product->fetch($fk_product);
					if ($result <= 0) {
						$this->errors[] = 'ErrorProductIdDoesNotExists';
						return -1;
					}
					if ($product->cost_price > 0) {
						$buyPrice = $product->cost_price;
					} elseif ($product->pmp > 0) {
						$buyPrice = $product->pmp;
					}
				} elseif (isset($conf->global->MARGIN_TYPE) && $conf->global->MARGIN_TYPE == 'pmp') {
					require_once DOL_DOCUMENT_ROOT.'/product/class/product.class.php';
					$product = new Product($this->db);
					$result = $product->fetch($fk_product);
					if ($result <= 0) {
						$this->errors[] = 'ErrorProductIdDoesNotExists';
						return -1;
					}
					if ($product->pmp > 0) {
						$buyPrice = $product->pmp;
					}
				}

				if (empty($buyPrice) && isset($conf->global->MARGIN_TYPE) && in_array($conf->global->MARGIN_TYPE, array('1', 'pmp', 'costprice'))) {
					require_once DOL_DOCUMENT_ROOT.'/fourn/class/fournisseur.product.class.php';
					$productFournisseur = new ProductFournisseur($this->db);
					if (($result = $productFournisseur->find_min_price_product_fournisseur($fk_product)) > 0) {
						$buyPrice = $productFournisseur->fourn_unitprice;
					} elseif ($result < 0) {
						$this->errors[] = $productFournisseur->error;
						return -2;
					}
				}
			}
		}
		return $buyPrice;
	}

	// phpcs:disable PEAR.NamingConventions.ValidFunctionName.ScopeNotCamelCaps
	/**
	 *  Show photos of an object (nbmax maximum), into several columns
	 *
	 *  @param		string	$modulepart		'product', 'ticket', ...
	 *  @param      string	$sdir        	Directory to scan (full absolute path)
	 *  @param      int		$size        	0=original size, 1='small' use thumbnail if possible
	 *  @param      int		$nbmax       	Nombre maximum de photos (0=pas de max)
	 *  @param      int		$nbbyrow     	Number of image per line or -1 to use div separator or 0 to use no separator. Used only if size=1 or 'small'.
	 * 	@param		int		$showfilename	1=Show filename
	 * 	@param		int		$showaction		1=Show icon with action links (resize, delete)
	 * 	@param		int		$maxHeight		Max height of original image when size='small' (so we can use original even if small requested). If 0, always use 'small' thumb image.
	 * 	@param		int		$maxWidth		Max width of original image when size='small'
	 *  @param      int     $nolink         Do not add a href link to view enlarged imaged into a new tab
	 *  @param      int     $notitle        Do not add title tag on image
	 *  @param		int		$usesharelink	Use the public shared link of image (if not available, the 'nophoto' image will be shown instead)
	 *  @return     string					Html code to show photo. Number of photos shown is saved in this->nbphoto
	 */
	public function show_photos($modulepart, $sdir, $size = 0, $nbmax = 0, $nbbyrow = 5, $showfilename = 0, $showaction = 0, $maxHeight = 120, $maxWidth = 160, $nolink = 0, $notitle = 0, $usesharelink = 0)
	{
		// phpcs:enable
		global $conf, $user, $langs;

		include_once DOL_DOCUMENT_ROOT.'/core/lib/files.lib.php';
		include_once DOL_DOCUMENT_ROOT.'/core/lib/images.lib.php';

		$sortfield = 'position_name';
		$sortorder = 'asc';

		$dir = $sdir.'/';
		$pdir = '/';

		$dir .= get_exdir(0, 0, 0, 0, $this, $modulepart);
		$pdir .= get_exdir(0, 0, 0, 0, $this, $modulepart);

		// For backward compatibility
		if ($modulepart == 'product') {
			if (!empty($conf->global->PRODUCT_USE_OLD_PATH_FOR_PHOTO)) {
				$dir = $sdir.'/'.get_exdir($this->id, 2, 0, 0, $this, $modulepart).$this->id."/photos/";
				$pdir = '/'.get_exdir($this->id, 2, 0, 0, $this, $modulepart).$this->id."/photos/";
			}
		}

		// Defined relative dir to DOL_DATA_ROOT
		$relativedir = '';
		if ($dir) {
			$relativedir = preg_replace('/^'.preg_quote(DOL_DATA_ROOT, '/').'/', '', $dir);
			$relativedir = preg_replace('/^[\\/]/', '', $relativedir);
			$relativedir = preg_replace('/[\\/]$/', '', $relativedir);
		}

		$dirthumb = $dir.'thumbs/';
		$pdirthumb = $pdir.'thumbs/';

		$return = '<!-- Photo -->'."\n";
		$nbphoto = 0;

		$filearray = dol_dir_list($dir, "files", 0, '', '(\.meta|_preview.*\.png)$', $sortfield, (strtolower($sortorder) == 'desc' ?SORT_DESC:SORT_ASC), 1);

		/*if (! empty($conf->global->PRODUCT_USE_OLD_PATH_FOR_PHOTO))    // For backward compatiblity, we scan also old dirs
		 {
		 $filearrayold=dol_dir_list($dirold,"files",0,'','(\.meta|_preview.*\.png)$',$sortfield,(strtolower($sortorder)=='desc'?SORT_DESC:SORT_ASC),1);
		 $filearray=array_merge($filearray, $filearrayold);
		 }*/

		completeFileArrayWithDatabaseInfo($filearray, $relativedir);

		if (count($filearray)) {
			if ($sortfield && $sortorder) {
				$filearray = dol_sort_array($filearray, $sortfield, $sortorder);
			}

			foreach ($filearray as $key => $val) {
				$photo = '';
				$file = $val['name'];

				//if (! utf8_check($file)) $file=utf8_encode($file);	// To be sure file is stored in UTF8 in memory

				//if (dol_is_file($dir.$file) && image_format_supported($file) >= 0)
				if (image_format_supported($file) >= 0) {
					$nbphoto++;
					$photo = $file;
					$viewfilename = $file;

					if ($size == 1 || $size == 'small') {   // Format vignette
						// Find name of thumb file
						$photo_vignette = basename(getImageFileNameForSize($dir.$file, '_small'));
						if (!dol_is_file($dirthumb.$photo_vignette)) {
							$photo_vignette = '';
						}

						// Get filesize of original file
						$imgarray = dol_getImageSize($dir.$photo);

						if ($nbbyrow > 0) {
							if ($nbphoto == 1) {
								$return .= '<table class="valigntop center centpercent" style="border: 0; padding: 2px; border-spacing: 2px; border-collapse: separate;">';
							}

							if ($nbphoto % $nbbyrow == 1) {
								$return .= '<tr class="center valignmiddle" style="border: 1px">';
							}
							$return .= '<td style="width: '.ceil(100 / $nbbyrow).'%" class="photo">';
						} elseif ($nbbyrow < 0) {
							$return .= '<div class="inline-block">';
						}

						$return .= "\n";

						$relativefile = preg_replace('/^\//', '', $pdir.$photo);
						if (empty($nolink)) {
							$urladvanced = getAdvancedPreviewUrl($modulepart, $relativefile, 0, 'entity='.$this->entity);
							if ($urladvanced) {
								$return .= '<a href="'.$urladvanced.'">';
							} else {
								$return .= '<a href="'.DOL_URL_ROOT.'/viewimage.php?modulepart='.$modulepart.'&entity='.$this->entity.'&file='.urlencode($pdir.$photo).'" class="aphoto" target="_blank" rel="noopener noreferrer">';
							}
						}

						// Show image (width height=$maxHeight)
						// Si fichier vignette disponible et image source trop grande, on utilise la vignette, sinon on utilise photo origine
						$alt = $langs->transnoentitiesnoconv('File').': '.$relativefile;
						$alt .= ' - '.$langs->transnoentitiesnoconv('Size').': '.$imgarray['width'].'x'.$imgarray['height'];
						if ($notitle) {
							$alt = '';
						}

						$addphotorefcss = 1;

						if ($usesharelink) {
							if ($val['share']) {
								if (empty($maxHeight) || $photo_vignette && $imgarray['height'] > $maxHeight) {
									$return .= '<!-- Show original file (thumb not yet available with shared links) -->';
									$return .= '<img class="photo photowithmargin'.($addphotorefcss ? ' photoref' : '').'" height="'.$maxHeight.'" src="'.DOL_URL_ROOT.'/viewimage.php?hashp='.urlencode($val['share']).'" title="'.dol_escape_htmltag($alt).'">';
								} else {
									$return .= '<!-- Show original file -->';
									$return .= '<img class="photo photowithmargin'.($addphotorefcss ? ' photoref' : '').'" height="'.$maxHeight.'" src="'.DOL_URL_ROOT.'/viewimage.php?hashp='.urlencode($val['share']).'" title="'.dol_escape_htmltag($alt).'">';
								}
							} else {
								$return .= '<!-- Show nophoto file (because file is not shared) -->';
								$return .= '<img class="photo photowithmargin'.($addphotorefcss ? ' photoref' : '').'" height="'.$maxHeight.'" src="'.DOL_URL_ROOT.'/public/theme/common/nophoto.png" title="'.dol_escape_htmltag($alt).'">';
							}
						} else {
							if (empty($maxHeight) || $photo_vignette && $imgarray['height'] > $maxHeight) {
								$return .= '<!-- Show thumb -->';
								$return .= '<img class="photo photowithmargin'.($addphotorefcss ? ' photoref' : '').' maxwidth150onsmartphone maxwidth200" height="'.$maxHeight.'" src="'.DOL_URL_ROOT.'/viewimage.php?modulepart='.$modulepart.'&entity='.$this->entity.'&file='.urlencode($pdirthumb.$photo_vignette).'" title="'.dol_escape_htmltag($alt).'">';
							} else {
								$return .= '<!-- Show original file -->';
								$return .= '<img class="photo photowithmargin'.($addphotorefcss ? ' photoref' : '').'" height="'.$maxHeight.'" src="'.DOL_URL_ROOT.'/viewimage.php?modulepart='.$modulepart.'&entity='.$this->entity.'&file='.urlencode($pdir.$photo).'" title="'.dol_escape_htmltag($alt).'">';
							}
						}

						if (empty($nolink)) {
							$return .= '</a>';
						}
						$return .= "\n";

						if ($showfilename) {
							$return .= '<br>'.$viewfilename;
						}
						if ($showaction) {
							$return .= '<br>';
							// On propose la generation de la vignette si elle n'existe pas et si la taille est superieure aux limites
							if ($photo_vignette && (image_format_supported($photo) > 0) && ($this->imgWidth > $maxWidth || $this->imgHeight > $maxHeight)) {
								$return .= '<a href="'.$_SERVER["PHP_SELF"].'?id='.$this->id.'&action=addthumb&token='.newToken().'&file='.urlencode($pdir.$viewfilename).'">'.img_picto($langs->trans('GenerateThumb'), 'refresh').'&nbsp;&nbsp;</a>';
							}
							// Special cas for product
							if ($modulepart == 'product' && ($user->rights->produit->creer || $user->rights->service->creer)) {
								// Link to resize
								$return .= '<a href="'.DOL_URL_ROOT.'/core/photos_resize.php?modulepart='.urlencode('produit|service').'&id='.$this->id.'&file='.urlencode($pdir.$viewfilename).'" title="'.dol_escape_htmltag($langs->trans("Resize")).'">'.img_picto($langs->trans("Resize"), 'resize', '').'</a> &nbsp; ';

								// Link to delete
								$return .= '<a href="'.$_SERVER["PHP_SELF"].'?id='.$this->id.'&action=delete&token='.newToken().'&file='.urlencode($pdir.$viewfilename).'">';
								$return .= img_delete().'</a>';
							}
						}
						$return .= "\n";

						if ($nbbyrow > 0) {
							$return .= '</td>';
							if (($nbphoto % $nbbyrow) == 0) {
								$return .= '</tr>';
							}
						} elseif ($nbbyrow < 0) {
							$return .= '</div>';
						}
					}

					if (empty($size)) {     // Format origine
						$return .= '<img class="photo photowithmargin" src="'.DOL_URL_ROOT.'/viewimage.php?modulepart='.$modulepart.'&entity='.$this->entity.'&file='.urlencode($pdir.$photo).'">';

						if ($showfilename) {
							$return .= '<br>'.$viewfilename;
						}
						if ($showaction) {
							// Special case for product
							if ($modulepart == 'product' && ($user->rights->produit->creer || $user->rights->service->creer)) {
								// Link to resize
								$return .= '<a href="'.DOL_URL_ROOT.'/core/photos_resize.php?modulepart='.urlencode('produit|service').'&id='.$this->id.'&file='.urlencode($pdir.$viewfilename).'" title="'.dol_escape_htmltag($langs->trans("Resize")).'">'.img_picto($langs->trans("Resize"), 'resize', '').'</a> &nbsp; ';

								// Link to delete
								$return .= '<a href="'.$_SERVER["PHP_SELF"].'?id='.$this->id.'&action=delete&token='.newToken().'&file='.urlencode($pdir.$viewfilename).'">';
								$return .= img_delete().'</a>';
							}
						}
					}

					// On continue ou on arrete de boucler ?
					if ($nbmax && $nbphoto >= $nbmax) {
						break;
					}
				}
			}

			if ($size == 1 || $size == 'small') {
				if ($nbbyrow > 0) {
					// Ferme tableau
					while ($nbphoto % $nbbyrow) {
						$return .= '<td style="width: '.ceil(100 / $nbbyrow).'%">&nbsp;</td>';
						$nbphoto++;
					}

					if ($nbphoto) {
						$return .= '</table>';
					}
				}
			}
		}

		$this->nbphoto = $nbphoto;

		return $return;
	}


	/**
	 * Function test if type is array
	 *
	 * @param   array   $info   content informations of field
	 * @return  bool			true if array
	 */
	protected function isArray($info)
	{
		if (is_array($info)) {
			if (isset($info['type']) && $info['type'] == 'array') {
				return true;
			} else {
				return false;
			}
		}
		return false;
	}

	/**
	 * Function test if type is date
	 *
	 * @param   array   $info   content informations of field
	 * @return  bool			true if date
	 */
	public function isDate($info)
	{
		if (isset($info['type']) && ($info['type'] == 'date' || $info['type'] == 'datetime' || $info['type'] == 'timestamp')) {
			return true;
		}
		return false;
	}

	/**
	 * Function test if type is duration
	 *
	 * @param   array   $info   content informations of field
	 * @return  bool			true if field of type duration
	 */
	public function isDuration($info)
	{
		if (is_array($info)) {
			if (isset($info['type']) && ($info['type'] == 'duration')) {
				return true;
			} else {
				return false;
			}
		} else {
			return false;
		}
	}

	/**
	 * Function test if type is integer
	 *
	 * @param   array   $info   content informations of field
	 * @return  bool			true if integer
	 */
	public function isInt($info)
	{
		if (is_array($info)) {
			if (isset($info['type']) && ($info['type'] == 'int' || preg_match('/^integer/i', $info['type']))) {
				return true;
			} else {
				return false;
			}
		} else {
			return false;
		}
	}

	/**
	 * Function test if type is float
	 *
	 * @param   array   $info   content informations of field
	 * @return  bool			true if float
	 */
	public function isFloat($info)
	{
		if (is_array($info)) {
			if (isset($info['type']) && (preg_match('/^(double|real|price)/i', $info['type']))) {
				return true;
			} else {
				return false;
			}
		}
		return false;
	}

	/**
	 * Function test if type is text
	 *
	 * @param   array   $info   content informations of field
	 * @return  bool			true if type text
	 */
	public function isText($info)
	{
		if (is_array($info)) {
			if (isset($info['type']) && $info['type'] == 'text') {
				return true;
			} else {
				return false;
			}
		}
		return false;
	}

	/**
	 * Function test if field can be null
	 *
	 * @param   array   $info   content informations of field
	 * @return  bool			true if it can be null
	 */
	protected function canBeNull($info)
	{
		if (is_array($info)) {
			if (isset($info['notnull']) && $info['notnull'] != '1') {
				return true;
			} else {
				return false;
			}
		}
		return true;
	}

	/**
	 * Function test if field is forced to null if zero or empty
	 *
	 * @param   array   $info   content informations of field
	 * @return  bool			true if forced to null
	 */
	protected function isForcedToNullIfZero($info)
	{
		if (is_array($info)) {
			if (isset($info['notnull']) && $info['notnull'] == '-1') {
				return true;
			} else {
				return false;
			}
		}
		return false;
	}

	/**
	 * Function test if is indexed
	 *
	 * @param   array   $info   content informations of field
	 * @return                  bool
	 */
	protected function isIndex($info)
	{
		if (is_array($info)) {
			if (isset($info['index']) && $info['index'] == true) {
				return true;
			} else {
				return false;
			}
		}
		return false;
	}


	/**
	 * Function to prepare a part of the query for insert.
	 * Note $this->${field} are set by the page that make the createCommon or the updateCommon.
	 * $this->${field} should be a clean value. The page can run
	 *
	 * @return array
	 */
	protected function setSaveQuery()
	{
		global $conf;

		$queryarray = array();
		foreach ($this->fields as $field => $info) {	// Loop on definition of fields
			// Depending on field type ('datetime', ...)
			if ($this->isDate($info)) {
				if (empty($this->{$field})) {
					$queryarray[$field] = null;
				} else {
					$queryarray[$field] = $this->db->idate($this->{$field});
				}
			} elseif ($this->isDuration($info)) {
				// $this->{$field} may be null, '', 0, '0', 123, '123'
				if ((isset($this->{$field}) && $this->{$field} != '') || !empty($info['notnull'])) {
					if (!isset($this->{$field})) {
						$queryarray[$field] = 0;
					} else {
						$queryarray[$field] = (int) $this->{$field};		// If '0', it may be set to null later if $info['notnull'] == -1
					}
				} else {
					$queryarray[$field] = null;
				}
			} elseif ($this->isInt($info) || $this->isFloat($info)) {
				if ($field == 'entity' && is_null($this->{$field})) {
					$queryarray[$field] = $conf->entity;
				} else {
					// $this->{$field} may be null, '', 0, '0', 123, '123'
					if ((isset($this->{$field}) && $this->{$field} != '') || !empty($info['notnull'])) {
						if (!isset($this->{$field})) {
							$queryarray[$field] = 0;
						} elseif ($this->isInt($info)) {
							$queryarray[$field] = (int) $this->{$field};	// If '0', it may be set to null later if $info['notnull'] == -1
						} elseif ($this->isFloat($info)) {
							$queryarray[$field] = (double) $this->{$field};	// If '0', it may be set to null later if $info['notnull'] == -1
						}
					} else {
						$queryarray[$field] = null;
					}
				}
			} else {
				// Note: If $this->{$field} is not defined, it means there is a bug into definition of ->fields or a missing declaration of property
				// We should keep the warning generated by this because it is a bug somewhere else in code, not here.
				$queryarray[$field] = $this->{$field};
			}

			if ($info['type'] == 'timestamp' && empty($queryarray[$field])) {
				unset($queryarray[$field]);
			}
			if (!empty($info['notnull']) && $info['notnull'] == -1 && empty($queryarray[$field])) {
				$queryarray[$field] = null; // May force 0 to null
			}
		}

		return $queryarray;
	}

	/**
	 * Function to load data from a SQL pointer into properties of current object $this
	 *
	 * @param   stdClass    $obj    Contain data of object from database
	 * @return void
	 */
	public function setVarsFromFetchObj(&$obj)
	{
		global $db;

		foreach ($this->fields as $field => $info) {
			if ($this->isDate($info)) {
				if (is_null($obj->{$field}) || $obj->{$field} === '' || $obj->{$field} === '0000-00-00 00:00:00' || $obj->{$field} === '1000-01-01 00:00:00') {
					$this->{$field} = '';
				} else {
					$this->{$field} = $db->jdate($obj->{$field});
				}
			} elseif ($this->isInt($info)) {
				if ($field == 'rowid') {
					$this->id = (int) $obj->{$field};
				} else {
					if ($this->isForcedToNullIfZero($info)) {
						if (empty($obj->{$field})) {
							$this->{$field} = null;
						} else {
							$this->{$field} = (double) $obj->{$field};
						}
					} else {
						if (!is_null($obj->{$field}) || (isset($info['notnull']) && $info['notnull'] == 1)) {
							$this->{$field} = (int) $obj->{$field};
						} else {
							$this->{$field} = null;
						}
					}
				}
			} elseif ($this->isFloat($info)) {
				if ($this->isForcedToNullIfZero($info)) {
					if (empty($obj->{$field})) {
						$this->{$field} = null;
					} else {
						$this->{$field} = (double) $obj->{$field};
					}
				} else {
					if (!is_null($obj->{$field}) || (isset($info['notnull']) && $info['notnull'] == 1)) {
						$this->{$field} = (double) $obj->{$field};
					} else {
						$this->{$field} = null;
					}
				}
			} else {
				$this->{$field} = $obj->{$field};
			}
		}

		// If there is no 'ref' field, we force property ->ref to ->id for a better compatibility with common functions.
		if (!isset($this->fields['ref']) && isset($this->id)) {
			$this->ref = $this->id;
		}
	}

	/**
	 * Function to concat keys of fields
	 *
	 * @param   string   $alias   	String of alias of table for fields. For example 't'.
	 * @return  string				list of alias fields
	 */
	public function getFieldList($alias = '')
	{
		$keys = array_keys($this->fields);
		if (!empty($alias)) {
			$keys_with_alias = array();
			foreach ($keys as $fieldname) {
				$keys_with_alias[] = $alias . '.' . $fieldname;
			}
			return implode(',', $keys_with_alias);
		} else {
			return implode(',', $keys);
		}
	}

	/**
	 * Add quote to field value if necessary
	 *
	 * @param 	string|int	$value			Value to protect
	 * @param	array		$fieldsentry	Properties of field
	 * @return 	string
	 */
	protected function quote($value, $fieldsentry)
	{
		if (is_null($value)) {
			return 'NULL';
		} elseif (preg_match('/^(int|double|real|price)/i', $fieldsentry['type'])) {
			return price2num("$value");
		} elseif ($fieldsentry['type'] == 'boolean') {
			if ($value) {
				return 'true';
			} else {
				return 'false';
			}
		} else {
			return "'".$this->db->escape($value)."'";
		}
	}


	/**
	 * Create object into database
	 *
	 * @param  User $user      User that creates
	 * @param  bool $notrigger false=launch triggers after, true=disable triggers
	 * @return int             <0 if KO, Id of created object if OK
	 */
	public function createCommon(User $user, $notrigger = false)
	{
		global $langs;
		dol_syslog(get_class($this)."::createCommon create", LOG_DEBUG);

		$error = 0;

		$now = dol_now();

		$fieldvalues = $this->setSaveQuery();

		if (array_key_exists('date_creation', $fieldvalues) && empty($fieldvalues['date_creation'])) {
			$fieldvalues['date_creation'] = $this->db->idate($now);
		}
		if (array_key_exists('fk_user_creat', $fieldvalues) && !($fieldvalues['fk_user_creat'] > 0)) {
			$fieldvalues['fk_user_creat'] = $user->id;
		}
		unset($fieldvalues['rowid']); // The field 'rowid' is reserved field name for autoincrement field so we don't need it into insert.
		if (array_key_exists('ref', $fieldvalues)) {
			$fieldvalues['ref'] = dol_string_nospecial($fieldvalues['ref']); // If field is a ref, we sanitize data
		}

		$keys = array();
		$values = array(); // Array to store string forged for SQL syntax
		foreach ($fieldvalues as $k => $v) {
			$keys[$k] = $k;
			$value = $this->fields[$k];
			$values[$k] = $this->quote($v, $value); // May return string 'NULL' if $value is null
		}

		// Clean and check mandatory
		foreach ($keys as $key) {
			// If field is an implicit foreign key field
			if (preg_match('/^integer:/i', $this->fields[$key]['type']) && $values[$key] == '-1') {
				$values[$key] = '';
			}
			if (!empty($this->fields[$key]['foreignkey']) && $values[$key] == '-1') {
				$values[$key] = '';
			}

			if (isset($this->fields[$key]['notnull']) && $this->fields[$key]['notnull'] == 1 && (!isset($values[$key]) || $values[$key] === 'NULL') && is_null($this->fields[$key]['default'])) {
				$error++;
				$langs->load("errors");
				dol_syslog("Mandatory field '".$key."' is empty and required into ->fields definition of class");
				$this->errors[] = $langs->trans("ErrorFieldRequired", $this->fields[$key]['label']);
			}

			// If value is null and there is a default value for field
			if (isset($this->fields[$key]['notnull']) && $this->fields[$key]['notnull'] == 1 && (!isset($values[$key]) || $values[$key] === 'NULL') && !is_null($this->fields[$key]['default'])) {
				$values[$key] = $this->quote($this->fields[$key]['default'], $this->fields[$key]);
			}

			// If field is an implicit foreign key field
			if (preg_match('/^integer:/i', $this->fields[$key]['type']) && empty($values[$key])) {
				if (isset($this->fields[$key]['default'])) {
					$values[$key] = ((int) $this->fields[$key]['default']);
				} else {
					$values[$key] = 'null';
				}
			}
			if (!empty($this->fields[$key]['foreignkey']) && empty($values[$key])) {
				$values[$key] = 'null';
			}
		}

		if ($error) {
			return -1;
		}

		$this->db->begin();

		if (!$error) {
			$sql = "INSERT INTO ".$this->db->prefix().$this->table_element;
			$sql .= " (".implode(", ", $keys).')';
			$sql .= " VALUES (".implode(", ", $values).")";		// $values can contains 'abc' or 123

			$res = $this->db->query($sql);
			if (!$res) {
				$error++;
				if ($this->db->lasterrno() == 'DB_ERROR_RECORD_ALREADY_EXISTS') {
					$this->errors[] = "ErrorRefAlreadyExists";
				} else {
					$this->errors[] = $this->db->lasterror();
				}
			}
		}

		if (!$error) {
			$this->id = $this->db->last_insert_id($this->db->prefix().$this->table_element);
		}

		// If we have a field ref with a default value of (PROV)
		if (!$error) {
<<<<<<< HEAD
			if (key_exists('ref', $this->fields) && $this->fields['ref']['notnull'] > 0 && !is_null($this->fields['ref']['default']) && $this->fields['ref']['default'] == '(PROV)') {
				$sql = "UPDATE ".MAIN_DB_PREFIX.$this->table_element." SET ref = '(PROV".$this->id.")' WHERE (ref = '(PROV)' OR ref = '') AND rowid = ".((int) $this->id);
=======
			if (key_exists('ref', $this->fields) && $this->fields['ref']['notnull'] > 0 && key_exists('default', $this->fields['ref']) && $this->fields['ref']['default'] == '(PROV)') {
				$sql = "UPDATE ".$this->db->prefix().$this->table_element." SET ref = '(PROV".((int) $this->id).")' WHERE (ref = '(PROV)' OR ref = '') AND rowid = ".((int) $this->id);
>>>>>>> 95dc2558
				$resqlupdate = $this->db->query($sql);

				if ($resqlupdate === false) {
					$error++;
					$this->errors[] = $this->db->lasterror();
				} else {
					$this->ref = '(PROV'.$this->id.')';
				}
			}
		}

		// Create extrafields
		if (!$error) {
			$result = $this->insertExtraFields();
			if ($result < 0) {
				$error++;
			}
		}

		// Create lines
		if (!empty($this->table_element_line) && !empty($this->fk_element)) {
			$num = (is_array($this->lines) ? count($this->lines) : 0);
			for ($i = 0; $i < $num; $i++) {
				$line = $this->lines[$i];

				$keyforparent = $this->fk_element;
				$line->$keyforparent = $this->id;

				// Test and convert into object this->lines[$i]. When coming from REST API, we may still have an array
				//if (! is_object($line)) $line=json_decode(json_encode($line), false);  // convert recursively array into object.
				if (!is_object($line)) {
					$line = (object) $line;
				}

				$result = $line->create($user, 1);
				if ($result < 0) {
					$this->error = $line->error;
					$this->db->rollback();
					return -1;
				}
			}
		}

		// Triggers
		if (!$error && !$notrigger) {
			// Call triggers
			$result = $this->call_trigger(strtoupper(get_class($this)).'_CREATE', $user);
			if ($result < 0) {
				$error++;
			}
			// End call triggers
		}

		// Commit or rollback
		if ($error) {
			$this->db->rollback();
			return -1;
		} else {
			$this->db->commit();
			return $this->id;
		}
	}


	/**
	 * Load object in memory from the database
	 *
	 * @param	int    	$id				Id object
	 * @param	string 	$ref			Ref
	 * @param	string	$morewhere		More SQL filters (' AND ...')
	 * @return 	int         			<0 if KO, 0 if not found, >0 if OK
	 */
	public function fetchCommon($id, $ref = null, $morewhere = '')
	{
		if (empty($id) && empty($ref) && empty($morewhere)) {
			return -1;
		}

		$fieldlist = $this->getFieldList('t');
		if (empty($fieldlist)) {
			return 0;
		}

<<<<<<< HEAD
		$sql = 'SELECT '.$fieldlist;
		$sql .= ' FROM '.MAIN_DB_PREFIX.$this->table_element.' as t';
=======
		$sql = "SELECT ".$fieldlist;
		$sql .= " FROM ".$this->db->prefix().$this->table_element.' as t';
>>>>>>> 95dc2558

		if (!empty($id)) {
			$sql .= ' WHERE t.rowid = '.((int) $id);
		} elseif (!empty($ref)) {
<<<<<<< HEAD
			$sql .= " WHERE t.ref = ".$this->quote($ref, $this->fields['ref']);
=======
			$sql .= " WHERE t.ref = '".$this->db->escape($ref)."'";
>>>>>>> 95dc2558
		} else {
			$sql .= ' WHERE 1 = 1'; // usage with empty id and empty ref is very rare
		}
		if (empty($id) && isset($this->ismultientitymanaged) && $this->ismultientitymanaged == 1) {
			$sql .= ' AND t.entity IN ('.getEntity($this->table_element).')';
		}
		if ($morewhere) {
			$sql .= $morewhere;
		}
		$sql .= ' LIMIT 1'; // This is a fetch, to be sure to get only one record

		$res = $this->db->query($sql);
		if ($res) {
			$obj = $this->db->fetch_object($res);
			if ($obj) {
				$this->setVarsFromFetchObj($obj);

				// Retrieve all extrafield
				// fetch optionals attributes and labels
				$this->fetch_optionals();

				return $this->id;
			} else {
				return 0;
			}
		} else {
			$this->error = $this->db->lasterror();
			$this->errors[] = $this->error;
			return -1;
		}
	}

	/**
	 * Load object in memory from the database
	 *
	 * @param	string	$morewhere		More SQL filters (' AND ...')
	 * @return 	int         			<0 if KO, 0 if not found, >0 if OK
	 */
	public function fetchLinesCommon($morewhere = '')
	{
		$objectlineclassname = get_class($this).'Line';
		if (!class_exists($objectlineclassname)) {
			$this->error = 'Error, class '.$objectlineclassname.' not found during call of fetchLinesCommon';
			return -1;
		}

		$objectline = new $objectlineclassname($this->db);

<<<<<<< HEAD
		$sql = 'SELECT '.$objectline->getFieldList('l');
		$sql .= ' FROM '.MAIN_DB_PREFIX.$objectline->table_element.' as l';
		$sql .= ' WHERE l.fk_'.$this->element.' = '.$this->id;
=======
		$sql = "SELECT ".$objectline->getFieldList('l');
		$sql .= " FROM ".$this->db->prefix().$objectline->table_element." as l";
		$sql .= " WHERE l.fk_".$this->db->escape($this->element)." = ".((int) $this->id);
>>>>>>> 95dc2558
		if ($morewhere) {
			$sql .= $morewhere;
		}
		if (isset($objectline->fields['position'])) {
			$sql .= $this->db->order('position', 'ASC');
		}

		$resql = $this->db->query($sql);
		if ($resql) {
			$num_rows = $this->db->num_rows($resql);
			$i = 0;
			while ($i < $num_rows) {
				$obj = $this->db->fetch_object($resql);
				if ($obj) {
					$newline = new $objectlineclassname($this->db);
					$newline->setVarsFromFetchObj($obj);

					$this->lines[] = $newline;
				}
				$i++;
			}

			return 1;
		} else {
			$this->error = $this->db->lasterror();
			$this->errors[] = $this->error;
			return -1;
		}
	}

	/**
	 * Update object into database
	 *
	 * @param  User $user      	User that modifies
	 * @param  bool $notrigger 	false=launch triggers after, true=disable triggers
	 * @return int             	<0 if KO, >0 if OK
	 */
	public function updateCommon(User $user, $notrigger = false)
	{
		global $conf, $langs;
		dol_syslog(get_class($this)."::updateCommon update", LOG_DEBUG);

		$error = 0;

		$now = dol_now();

		$fieldvalues = $this->setSaveQuery();

		if (array_key_exists('date_modification', $fieldvalues) && empty($fieldvalues['date_modification'])) {
			$fieldvalues['date_modification'] = $this->db->idate($now);
		}
		if (array_key_exists('fk_user_modif', $fieldvalues) && !($fieldvalues['fk_user_modif'] > 0)) {
			$fieldvalues['fk_user_modif'] = $user->id;
		}
		unset($fieldvalues['rowid']); // The field 'rowid' is reserved field name for autoincrement field so we don't need it into update.
		if (array_key_exists('ref', $fieldvalues)) {
			$fieldvalues['ref'] = dol_string_nospecial($fieldvalues['ref']); // If field is a ref, we sanitize data
		}

		// Add quotes and escape on fields with type string
		$keys = array();
		$values = array();
		$tmp = array();
		foreach ($fieldvalues as $k => $v) {
			$keys[$k] = $k;
			$value = $this->fields[$k];
			$values[$k] = $this->quote($v, $value);
			$tmp[] = $k.'='.$this->quote($v, $this->fields[$k]);
		}

		// Clean and check mandatory fields
		foreach ($keys as $key) {
			if (preg_match('/^integer:/i', $this->fields[$key]['type']) && $values[$key] == '-1') {
				$values[$key] = ''; // This is an implicit foreign key field
			}
			if (!empty($this->fields[$key]['foreignkey']) && $values[$key] == '-1') {
				$values[$key] = ''; // This is an explicit foreign key field
			}

			//var_dump($key.'-'.$values[$key].'-'.($this->fields[$key]['notnull'] == 1));
			/*
			if ($this->fields[$key]['notnull'] == 1 && empty($values[$key]))
			{
				$error++;
				$this->errors[]=$langs->trans("ErrorFieldRequired", $this->fields[$key]['label']);
			}*/
		}

<<<<<<< HEAD
		$sql = 'UPDATE '.MAIN_DB_PREFIX.$this->table_element.' SET '.implode(', ', $tmp).' WHERE rowid='.((int) $this->id);
=======
		$sql = 'UPDATE '.$this->db->prefix().$this->table_element.' SET '.implode(', ', $tmp).' WHERE rowid='.((int) $this->id);
>>>>>>> 95dc2558

		$this->db->begin();
		if (!$error) {
			$res = $this->db->query($sql);
			if (!$res) {
				$error++;
				$this->errors[] = $this->db->lasterror();
			}
		}

		// Update extrafield
		if (!$error) {
			$result = $this->insertExtraFields();
			if ($result < 0) {
				$error++;
			}
		}

		// Triggers
		if (!$error && !$notrigger) {
			// Call triggers
			$result = $this->call_trigger(strtoupper(get_class($this)).'_MODIFY', $user);
			if ($result < 0) {
				$error++;
			} //Do also here what you must do to rollback action if trigger fail
			// End call triggers
		}

		// Commit or rollback
		if ($error) {
			$this->db->rollback();
			return -1;
		} else {
			$this->db->commit();
			return $this->id;
		}
	}

	/**
	 * Delete object in database
	 *
	 * @param 	User 	$user       			User that deletes
	 * @param 	bool 	$notrigger  			false=launch triggers after, true=disable triggers
	 * @param	int		$forcechilddeletion		0=no, 1=Force deletion of children
	 * @return 	int             				<=0 if KO, 0=Nothing done because object has child, >0 if OK
	 */
	public function deleteCommon(User $user, $notrigger = false, $forcechilddeletion = 0)
	{
		dol_syslog(get_class($this)."::deleteCommon delete", LOG_DEBUG);

		$error = 0;

		$this->db->begin();

		if ($forcechilddeletion) {	// Force also delete of childtables that should lock deletion in standard case when option force is off
			foreach ($this->childtables as $table) {
				$sql = "DELETE FROM ".$this->db->prefix().$table." WHERE ".$this->fk_element." = ".((int) $this->id);
				$resql = $this->db->query($sql);
				if (!$resql) {
					$this->error = $this->db->lasterror();
					$this->errors[] = $this->error;
					$this->db->rollback();
					return -1;
				}
			}
		} elseif (!empty($this->fk_element) && !empty($this->childtables)) {	// If object has childs linked with a foreign key field, we check all child tables.
			$objectisused = $this->isObjectUsed($this->id);
			if (!empty($objectisused)) {
				dol_syslog(get_class($this)."::deleteCommon Can't delete record as it has some child", LOG_WARNING);
				$this->error = 'ErrorRecordHasChildren';
				$this->errors[] = $this->error;
				$this->db->rollback();
				return 0;
			}
		}

		// Delete cascade first
		if (is_array($this->childtablesoncascade) && !empty($this->childtablesoncascade)) {
			foreach ($this->childtablesoncascade as $table) {
				$deleteFromObject = explode(':', $table);
				if (count($deleteFromObject) >= 2) {
					$className = str_replace('@', '', $deleteFromObject[0]);
					$filePath = $deleteFromObject[1];
					$columnName = $deleteFromObject[2];
					$TMoreSQL = array();
					$more_sql = $deleteFromObject[3];
					if (!empty($more_sql)) {
						$TMoreSQL['customsql'] = $more_sql;
					}
					if (dol_include_once($filePath)) {
						$childObject = new $className($this->db);
						if (method_exists($childObject, 'deleteByParentField')) {
							$result = $childObject->deleteByParentField($this->id, $columnName, $TMoreSQL);
							if ($result < 0) {
								$error++;
								$this->errors[] = $childObject->error;
								break;
							}
						} else {
							$error++;
							$this->errors[] = "You defined a cascade delete on an object $childObject but there is no method deleteByParentField for it";
							break;
						}
					} else {
						$error++;
						$this->errors[] = 'Cannot include child class file '.$filePath;
						break;
					}
				} else {
					// Delete record in child table
					$sql = "DELETE FROM ".$this->db->prefix().$table." WHERE ".$this->fk_element." = ".((int) $this->id);

					$resql = $this->db->query($sql);
					if (!$resql) {
						$error++;
						$this->error = $this->db->lasterror();
						$this->errors[] = $this->error;
						break;
					}
				}
			}
		}

		if (!$error) {
			if (!$notrigger) {
				// Call triggers
				$result = $this->call_trigger(strtoupper(get_class($this)).'_DELETE', $user);
				if ($result < 0) {
					$error++;
				} // Do also here what you must do to rollback action if trigger fail
				// End call triggers
			}
		}

		// Delete llx_ecm_files
		if (!$error) {
			$res = $this->deleteEcmFiles(1); // Deleting files physically is done later with the dol_delete_dir_recursive
			if (!$res) {
				$error++;
			}
		}

		if (!$error && !empty($this->isextrafieldmanaged)) {
			$result = $this->deleteExtraFields();
			if ($result < 0) {
				$error++;
			}
		}

		if (!$error) {
<<<<<<< HEAD
			$sql = 'DELETE FROM '.MAIN_DB_PREFIX.$this->table_element.' WHERE rowid='.((int) $this->id);
=======
			$sql = 'DELETE FROM '.$this->db->prefix().$this->table_element.' WHERE rowid='.((int) $this->id);
>>>>>>> 95dc2558

			$resql = $this->db->query($sql);
			if (!$resql) {
				$error++;
				$this->errors[] = $this->db->lasterror();
			}
		}

		// Commit or rollback
		if ($error) {
			$this->db->rollback();
			return -1;
		} else {
			$this->db->commit();
			return 1;
		}
	}

	/**
	 * Delete all child object from a parent ID
	 *
	 * @param		int		$parentId      Parent Id
	 * @param		string	$parentField   Name of Foreign key parent column
	 * @param 		array 	$filter		an array filter
	 * @param		string	$filtermode	AND or OR
	 * @return		int						<0 if KO, >0 if OK
	 * @throws Exception
	 */
	public function deleteByParentField($parentId = 0, $parentField = '', $filter = array(), $filtermode = "AND")
	{
		global $user;

		$error = 0;
		$deleted = 0;

		if (!empty($parentId) && !empty($parentField)) {
			$this->db->begin();

			$sql = "SELECT rowid FROM ".$this->db->prefix().$this->table_element;
			$sql .= " WHERE ".$parentField." = ".(int) $parentId;

			// Manage filters
			$sqlwhere = array();
			if (count($filter) > 0) {
				foreach ($filter as $key => $value) {
					if ($key == 'customsql') {
						$sqlwhere[] = $value;
					} elseif (strpos($value, '%') === false) {
						$sqlwhere[] = $key." IN (".$this->db->sanitize($this->db->escape($value)).")";
					} else {
						$sqlwhere[] = $key." LIKE '%".$this->db->escape($value)."%'";
					}
				}
			}
			if (count($sqlwhere) > 0) {
				$sql .= " AND (".implode(" ".$filtermode." ", $sqlwhere).")";
			}

			$resql = $this->db->query($sql);
			if (!$resql) {
				$this->errors[] = $this->db->lasterror();
				$error++;
			} else {
				while ($obj = $this->db->fetch_object($resql)) {
					$result = $this->fetch($obj->rowid);
					if ($result < 0) {
						$error++;
						$this->errors[] = $this->error;
					} else {
						if (get_class($this) == 'Contact') { // TODO special code because delete() for contact has not been standardized like other delete.
							$result = $this->delete();
						} else {
							$result = $this->delete($user);
						}
						if ($result < 0) {
							$error++;
							$this->errors[] = $this->error;
						} else {
							$deleted++;
						}
					}
				}
			}

			if (empty($error)) {
				$this->db->commit();
				return $deleted;
			} else {
				$this->error = implode(', ', $this->errors);
				$this->db->rollback();
				return $error * -1;
			}
		}

		return $deleted;
	}

	/**
	 *  Delete a line of object in database
	 *
	 *	@param  User	$user       User that delete
	 *  @param	int		$idline		Id of line to delete
	 *  @param 	bool 	$notrigger  false=launch triggers after, true=disable triggers
	 *  @return int         		>0 if OK, <0 if KO
	 */
	public function deleteLineCommon(User $user, $idline, $notrigger = false)
	{
		global $conf;

		$error = 0;

		$tmpforobjectclass = get_class($this);
		$tmpforobjectlineclass = ucfirst($tmpforobjectclass).'Line';

		// Call trigger
		$result = $this->call_trigger('LINE'.strtoupper($tmpforobjectclass).'_DELETE', $user);
		if ($result < 0) {
			return -1;
		}
		// End call triggers

		$this->db->begin();

		$sql = "DELETE FROM ".$this->db->prefix().$this->table_element_line;
		$sql .= " WHERE rowid = ".((int) $idline);

		dol_syslog(get_class($this)."::deleteLineCommon", LOG_DEBUG);
		$resql = $this->db->query($sql);
		if (!$resql) {
			$this->error = "Error ".$this->db->lasterror();
			$error++;
		}

		if (empty($error)) {
			// Remove extrafields
			$tmpobjectline = new $tmpforobjectlineclass($this->db);
			if (!isset($tmpobjectline->isextrafieldmanaged) || !empty($tmpobjectline->isextrafieldmanaged)) {
				$tmpobjectline->id = $idline;
				$result = $tmpobjectline->deleteExtraFields();
				if ($result < 0) {
					$error++;
					$this->error = "Error ".get_class($this)."::deleteLineCommon deleteExtraFields error -4 ".$tmpobjectline->error;
				}
			}
		}

		if (empty($error)) {
			$this->db->commit();
			return 1;
		} else {
			dol_syslog(get_class($this)."::deleteLineCommon ERROR:".$this->error, LOG_ERR);
			$this->db->rollback();
			return -1;
		}
	}


	/**
	 *	Set to a status
	 *
	 *	@param	User	$user			Object user that modify
	 *  @param	int		$status			New status to set (often a constant like self::STATUS_XXX)
	 *  @param	int		$notrigger		1=Does not execute triggers, 0=Execute triggers
	 *  @param  string  $triggercode    Trigger code to use
	 *	@return	int						<0 if KO, >0 if OK
	 */
	public function setStatusCommon($user, $status, $notrigger = 0, $triggercode = '')
	{
		$error = 0;

		$this->db->begin();

		$statusfield = 'status';
		if ($this->element == 'don' || $this->element == 'donation') {
			$statusfield = 'fk_statut';
		}

		$sql = "UPDATE ".$this->db->prefix().$this->table_element;
		$sql .= " SET ".$statusfield." = ".((int) $status);
		$sql .= " WHERE rowid = ".((int) $this->id);

		if ($this->db->query($sql)) {
			if (!$error) {
				$this->oldcopy = clone $this;
			}

			if (!$error && !$notrigger) {
				// Call trigger
				$result = $this->call_trigger($triggercode, $user);
				if ($result < 0) {
					$error++;
				}
			}

			if (!$error) {
				$this->status = $status;
				$this->db->commit();
				return 1;
			} else {
				$this->db->rollback();
				return -1;
			}
		} else {
			$this->error = $this->db->error();
			$this->db->rollback();
			return -1;
		}
	}


	/**
	 * Initialise object with example values
	 * Id must be 0 if object instance is a specimen
	 *
	 * @return int
	 */
	public function initAsSpecimenCommon()
	{
		global $user;

		$this->id = 0;
		$this->specimen = 1;
		$fields = array(
			'label' => 'This is label',
			'ref' => 'ABCD1234',
			'description' => 'This is a description',
			'qty' => 123.12,
			'note_public' => 'Public note',
			'note_private' => 'Private note',
			'date_creation' => (dol_now() - 3600 * 48),
			'date_modification' => (dol_now() - 3600 * 24),
			'fk_user_creat' => $user->id,
			'fk_user_modif' => $user->id,
			'date' => dol_now(),
		);
		foreach ($fields as $key => $value) {
			if (array_key_exists($key, $this->fields)) {
				$this->{$key} = $value;
			}
		}
		return 1;
	}


	/* Part for comments */

	/**
	 * Load comments linked with current task
	 *	@return boolean	1 if ok
	 */
	public function fetchComments()
	{
		require_once DOL_DOCUMENT_ROOT.'/core/class/comment.class.php';

		$comment = new Comment($this->db);
		$result = $comment->fetchAllFor($this->element, $this->id);
		if ($result < 0) {
			$this->errors = array_merge($this->errors, $comment->errors);
			return -1;
		} else {
			$this->comments = $comment->comments;
		}
		return count($this->comments);
	}

	/**
	 * Return nb comments already posted
	 *
	 * @return int
	 */
	public function getNbComments()
	{
		return count($this->comments);
	}

	/**
	 * Trim object parameters
	 *
	 * @param string[] $parameters array of parameters to trim
	 * @return void
	 */
	public function trimParameters($parameters)
	{
		if (!is_array($parameters)) {
			return;
		}
		foreach ($parameters as $parameter) {
			if (isset($this->$parameter)) {
				$this->$parameter = trim($this->$parameter);
			}
		}
	}

	/* Part for categories/tags */

	/**
	 * Sets object to given categories.
	 *
	 * Deletes object from existing categories not supplied.
	 * Adds it to non existing supplied categories.
	 * Existing categories are left untouch.
	 *
	 * @param 	string 		$type_categ 	Category type ('customer', 'supplier', 'website_page', ...)
	 * @return	int							Array of category objects or < 0 if KO
	 */
	public function getCategoriesCommon($type_categ)
	{
		require_once DOL_DOCUMENT_ROOT.'/categories/class/categorie.class.php';

		// Get current categories
		$c = new Categorie($this->db);
		$existing = $c->containing($this->id, $type_categ, 'id');

		return $existing;
	}

	/**
	 * Sets object to given categories.
	 *
	 * Adds it to non existing supplied categories.
	 * Deletes object from existing categories not supplied (if remove_existing==true).
	 * Existing categories are left untouch.
	 *
	 * @param 	int[]|int 	$categories 		Category ID or array of Categories IDs
	 * @param 	string 		$type_categ 		Category type ('customer', 'supplier', 'website_page', ...) definied into const class Categorie type
	 * @param 	boolean		$remove_existing 	True: Remove existings categories from Object if not supplies by $categories, False: let them
	 * @return	int							<0 if KO, >0 if OK
	 */
	public function setCategoriesCommon($categories, $type_categ = '', $remove_existing = true)
	{
		// Handle single category
		if (!is_array($categories)) {
			$categories = array($categories);
		}

		dol_syslog(get_class($this)."::setCategoriesCommon Oject Id:".$this->id.' type_categ:'.$type_categ.' nb tag add:'.count($categories), LOG_DEBUG);

		require_once DOL_DOCUMENT_ROOT.'/categories/class/categorie.class.php';

		if (empty($type_categ)) {
			dol_syslog(__METHOD__.': Type '.$type_categ.'is an unknown category type. Done nothing.', LOG_ERR);
			return -1;
		}

		// Get current categories
		$c = new Categorie($this->db);
		$existing = $c->containing($this->id, $type_categ, 'id');
		if ($remove_existing) {
			// Diff
			if (is_array($existing)) {
				$to_del = array_diff($existing, $categories);
				$to_add = array_diff($categories, $existing);
			} else {
				$to_del = array(); // Nothing to delete
				$to_add = $categories;
			}
		} else {
			$to_del = array(); // Nothing to delete
			$to_add = array_diff($categories, $existing);
		}

		$error = 0;
		$ok = 0;

		// Process
		foreach ($to_del as $del) {
			if ($c->fetch($del) > 0) {
				$result=$c->del_type($this, $type_categ);
				if ($result < 0) {
					$error++;
					$this->error = $c->error;
					$this->errors = $c->errors;
					break;
				} else {
					$ok += $result;
				}
			}
		}
		foreach ($to_add as $add) {
			if ($c->fetch($add) > 0) {
				$result = $c->add_type($this, $type_categ);
				if ($result < 0) {
					$error++;
					$this->error = $c->error;
					$this->errors = $c->errors;
					break;
				} else {
					$ok += $result;
				}
			}
		}

		return $error ? -1 * $error : $ok;
	}

	/**
	 * Copy related categories to another object
	 *
	 * @param  int		$fromId	Id object source
	 * @param  int		$toId	Id object cible
	 * @param  string	$type	Type of category ('product', ...)
	 * @return int      < 0 if error, > 0 if ok
	 */
	public function cloneCategories($fromId, $toId, $type = '')
	{
		$this->db->begin();

		if (empty($type)) {
			$type = $this->table_element;
		}

		require_once DOL_DOCUMENT_ROOT.'/categories/class/categorie.class.php';
		$categorystatic = new Categorie($this->db);

		$sql = "INSERT INTO ".$this->db->prefix()."categorie_".(empty($categorystatic->MAP_CAT_TABLE[$type]) ? $type : $categorystatic->MAP_CAT_TABLE[$type])." (fk_categorie, fk_product)";
		$sql .= " SELECT fk_categorie, $toId FROM ".$this->db->prefix()."categorie_".(empty($categorystatic->MAP_CAT_TABLE[$type]) ? $type : $categorystatic->MAP_CAT_TABLE[$type]);
		$sql .= " WHERE fk_product = ".((int) $fromId);

		if (!$this->db->query($sql)) {
			$this->error = $this->db->lasterror();
			$this->db->rollback();
			return -1;
		}

		$this->db->commit();
		return 1;
	}

	/**
	 * Delete related files of object in database
	 *
	 * @param	integer		$mode		0=Use path to find record, 1=Use src_object_xxx fields (Mode 1 is recommanded for new objects)
	 * @return 	bool					True if OK, False if KO
	 */
	public function deleteEcmFiles($mode = 0)
	{
		global $conf;

		$this->db->begin();

		// Delete in database with mode 0
		if ($mode == 0) {
			switch ($this->element) {
				case 'propal':
					$element = 'propale';
					break;
				case 'product':
					$element = 'produit';
					break;
				case 'order_supplier':
					$element = 'fournisseur/commande';
					break;
				case 'invoice_supplier':
					$element = 'fournisseur/facture/'.get_exdir($this->id, 2, 0, 1, $this, 'invoice_supplier');
					break;
				case 'shipping':
					$element = 'expedition/sending';
					break;
				default:
					$element = $this->element;
			}

			// Delete ecm_files extrafields
			$sql = "DELETE FROM ".$this->db->prefix()."ecm_files_extrafields WHERE fk_object IN (";
			$sql .= " SELECT rowid FROM ".$this->db->prefix()."ecm_files WHERE filename LIKE '".$this->db->escape($this->ref)."%'";
			$sql .= " AND filepath = '".$this->db->escape($element)."/".$this->db->escape($this->ref)."' AND entity = ".((int) $conf->entity); // No need of getEntity here
			$sql .= ")";

			if (!$this->db->query($sql)) {
				$this->error = $this->db->lasterror();
				$this->db->rollback();
				return false;
			}

			// Delete ecm_files
			$sql = "DELETE FROM ".$this->db->prefix()."ecm_files";
			$sql .= " WHERE filename LIKE '".$this->db->escape($this->ref)."%'";
			$sql .= " AND filepath = '".$this->db->escape($element)."/".$this->db->escape($this->ref)."' AND entity = ".((int) $conf->entity); // No need of getEntity here

			if (!$this->db->query($sql)) {
				$this->error = $this->db->lasterror();
				$this->db->rollback();
				return false;
			}
		}

		// Delete in database with mode 1
		if ($mode == 1) {
			$sql = 'DELETE FROM '.$this->db->prefix()."ecm_files_extrafields";
			$sql .= " WHERE fk_object IN (SELECT rowid FROM ".$this->db->prefix()."ecm_files WHERE src_object_type = '".$this->db->escape($this->table_element.(empty($this->module) ? "" : "@".$this->module))."' AND src_object_id = ".((int) $this->id).")";
			$resql = $this->db->query($sql);
			if (!$resql) {
				$this->error = $this->db->lasterror();
				$this->db->rollback();
				return false;
			}

<<<<<<< HEAD
			$sql = 'DELETE FROM '.MAIN_DB_PREFIX."ecm_files";
			$sql .= " WHERE src_object_type = '".$this->db->escape($this->table_element.(empty($this->module) ? '' : '@'.$this->module))."' AND src_object_id = ".((int) $this->id);
=======
			$sql = 'DELETE FROM '.$this->db->prefix()."ecm_files";
			$sql .= " WHERE src_object_type = '".$this->db->escape($this->table_element.(empty($this->module) ? "" : "@".$this->module))."' AND src_object_id = ".((int) $this->id);
>>>>>>> 95dc2558
			$resql = $this->db->query($sql);
			if (!$resql) {
				$this->error = $this->db->lasterror();
				$this->db->rollback();
				return false;
			}
		}

		$this->db->commit();
		return true;
	}
}<|MERGE_RESOLUTION|>--- conflicted
+++ resolved
@@ -7,11 +7,7 @@
  * Copyright (C) 2012-2015 Marcos García        <marcosgdf@gmail.com>
  * Copyright (C) 2012-2015 Raphaël Doursenaud   <rdoursenaud@gpcsolutions.fr>
  * Copyright (C) 2012      Cedric Salvador      <csalvador@gpcsolutions.fr>
-<<<<<<< HEAD
- * Copyright (C) 2015-2021 Alexandre Spangaro   <aspangaro@open-dsi.fr>
-=======
  * Copyright (C) 2015-2022 Alexandre Spangaro   <aspangaro@open-dsi.fr>
->>>>>>> 95dc2558
  * Copyright (C) 2016      Bahfir abbes         <dolipar@dolipar.org>
  * Copyright (C) 2017      ATM Consulting       <support@atm-consulting.fr>
  * Copyright (C) 2017-2019 Nicolas ZABOURI      <info@inovea-conseil.com>
@@ -885,11 +881,7 @@
 		if (!empty($conf->socialnetworks->enabled)) {
 			$outsocialnetwork = '';
 
-<<<<<<< HEAD
-			if (!empty($this->socialnetworks) && is_countable($this->socialnetworks) && count($this->socialnetworks) > 0) {
-=======
 			if (!empty($this->socialnetworks) && is_array($this->socialnetworks) && count($this->socialnetworks) > 0) {
->>>>>>> 95dc2558
 				$socialnetworksdict = getArrayOfSocialNetworks();
 				foreach ($this->socialnetworks as $key => $value) {
 					if ($value) {
@@ -1202,11 +1194,7 @@
 
 		$this->db->begin();
 
-<<<<<<< HEAD
-		$sql = "DELETE FROM ".MAIN_DB_PREFIX."element_contact";
-=======
 		$sql = "DELETE FROM ".$this->db->prefix()."element_contact";
->>>>>>> 95dc2558
 		$sql .= " WHERE rowid = ".((int) $rowid);
 
 		dol_syslog(get_class($this)."::delete_contact", LOG_DEBUG);
@@ -1250,15 +1238,9 @@
 			$listId = implode(",", $temp);
 		}
 
-<<<<<<< HEAD
-		$sql = "DELETE FROM ".MAIN_DB_PREFIX."element_contact";
-		$sql .= " WHERE element_id = ".$this->id;
-		if ($listId) {
-=======
 		$sql = "DELETE FROM ".$this->db->prefix()."element_contact";
 		$sql .= " WHERE element_id = ".((int) $this->id);
 		if (!empty($listId)) {
->>>>>>> 95dc2558
 			$sql .= " AND fk_c_type_contact IN (".$this->db->sanitize($listId).")";
 		}
 
@@ -1378,11 +1360,7 @@
 	{
 		$sql = "SELECT ec.datecreate, ec.statut, ec.fk_socpeople, ec.fk_c_type_contact,";
 		$sql .= " tc.code, tc.libelle";
-<<<<<<< HEAD
-		$sql .= " FROM (".MAIN_DB_PREFIX."element_contact as ec, ".MAIN_DB_PREFIX."c_type_contact as tc)";
-=======
 		$sql .= " FROM (".$this->db->prefix()."element_contact as ec, ".$this->db->prefix()."c_type_contact as tc)";
->>>>>>> 95dc2558
 		$sql .= " WHERE ec.rowid =".((int) $rowid);
 		$sql .= " AND ec.fk_c_type_contact=tc.rowid";
 		$sql .= " AND tc.element = '".$this->db->escape($this->element)."'";
@@ -1592,11 +1570,7 @@
 		if ($source == 'external') {
 			$sql .= " ".$this->db->prefix()."socpeople as c,";
 		}
-<<<<<<< HEAD
-		$sql .= " ".MAIN_DB_PREFIX."c_type_contact as tc";
-=======
 		$sql .= " ".$this->db->prefix()."c_type_contact as tc";
->>>>>>> 95dc2558
 		$sql .= " WHERE ec.element_id = ".((int) $id);
 		$sql .= " AND ec.fk_socpeople = c.rowid";
 		if ($source == 'internal') {
@@ -1754,11 +1728,7 @@
 		if ($idtype > 0) {
 			if (empty($this->barcode_type) || empty($this->barcode_type_code) || empty($this->barcode_type_label) || empty($this->barcode_type_coder)) {    // If data not already loaded
 				$sql = "SELECT rowid, code, libelle as label, coder";
-<<<<<<< HEAD
-				$sql .= " FROM ".MAIN_DB_PREFIX."c_barcode_type";
-=======
 				$sql .= " FROM ".$this->db->prefix()."c_barcode_type";
->>>>>>> 95dc2558
 				$sql .= " WHERE rowid = ".((int) $idtype);
 				dol_syslog(get_class($this).'::fetch_barcode', LOG_DEBUG);
 				$resql = $this->db->query($sql);
@@ -1928,11 +1898,7 @@
 	{
 		$result = false;
 		if (!empty($id) && !empty($field) && !empty($table)) {
-<<<<<<< HEAD
-			$sql = "SELECT ".$field." FROM ".MAIN_DB_PREFIX.$table;
-=======
 			$sql = "SELECT ".$field." FROM ".$this->db->prefix().$table;
->>>>>>> 95dc2558
 			$sql .= " WHERE rowid = ".((int) $id);
 
 			dol_syslog(get_class($this).'::getValueFrom', LOG_DEBUG);
@@ -2096,23 +2062,6 @@
 		}
 		if (isset($this->ismultientitymanaged) && !is_numeric($this->ismultientitymanaged)) {
 			$tmparray = explode('@', $this->ismultientitymanaged);
-<<<<<<< HEAD
-			$sql .= ", ".MAIN_DB_PREFIX.$tmparray[1]." as ".($tmparray[1] == 'societe' ? 's' : 'parenttable'); // If we need to link to this table to limit select to entity
-		} elseif ($restrictiononfksoc == 1 && $this->element != 'societe' && !$user->rights->societe->client->voir && !$socid) {
-			$sql .= ", ".MAIN_DB_PREFIX."societe as s"; // If we need to link to societe to limit select to socid
-		} elseif ($restrictiononfksoc == 2 && $this->element != 'societe' && !$user->rights->societe->client->voir && !$socid) {
-			$sql .= " LEFT JOIN ".MAIN_DB_PREFIX."societe as s ON te.fk_soc = s.rowid"; // If we need to link to societe to limit select to socid
-		}
-		if ($restrictiononfksoc && !$user->rights->societe->client->voir && !$socid) {
-			$sql .= " LEFT JOIN ".MAIN_DB_PREFIX."societe_commerciaux as sc ON ".$aliastablesociete.".rowid = sc.fk_soc";
-		}
-		$sql .= " WHERE te.".$fieldid." < '".$this->db->escape($fieldid == 'rowid' ? $this->id : $this->ref)."'"; // ->ref must always be defined (set to id if field does not exists)
-		if ($restrictiononfksoc == 1 && !$user->rights->societe->client->voir && !$socid) {
-			$sql .= " AND sc.fk_user = ".$user->id;
-		}
-		if ($restrictiononfksoc == 2 && !$user->rights->societe->client->voir && !$socid) {
-			$sql .= " AND (sc.fk_user = ".$user->id.' OR te.fk_soc IS NULL)';
-=======
 			$sql .= ", ".$this->db->prefix().$tmparray[1]." as ".($tmparray[1] == 'societe' ? 's' : 'parenttable'); // If we need to link to this table to limit select to entity
 		} elseif ($restrictiononfksoc == 1 && $this->element != 'societe' && empty($user->rights->societe->client->voir) && !$socid) {
 			$sql .= ", ".$this->db->prefix()."societe as s"; // If we need to link to societe to limit select to socid
@@ -2128,7 +2077,6 @@
 		}
 		if ($restrictiononfksoc == 2 && empty($user->rights->societe->client->voir) && !$socid) {
 			$sql .= " AND (sc.fk_user = ".((int) $user->id).' OR te.fk_soc IS NULL)';
->>>>>>> 95dc2558
 		}
 		if (!empty($filter)) {
 			if (!preg_match('/^\s*AND/i', $filter)) {
@@ -2138,13 +2086,8 @@
 		}
 		if (isset($this->ismultientitymanaged) && !is_numeric($this->ismultientitymanaged)) {
 			$tmparray = explode('@', $this->ismultientitymanaged);
-<<<<<<< HEAD
-			$sql .= ' AND te.'.$tmparray[0].' = '.($tmparray[1] == 'societe' ? 's' : 'parenttable').'.rowid'; // If we need to link to this table to limit select to entity
-		} elseif ($restrictiononfksoc == 1 && $this->element != 'societe' && !$user->rights->societe->client->voir && !$socid) {
-=======
 			$sql .= " AND te.".$tmparray[0]." = ".($tmparray[1] == "societe" ? "s" : "parenttable").".rowid"; // If we need to link to this table to limit select to entity
 		} elseif ($restrictiononfksoc == 1 && $this->element != 'societe' && empty($user->rights->societe->client->voir) && !$socid) {
->>>>>>> 95dc2558
 			$sql .= ' AND te.fk_soc = s.rowid'; // If we need to link to societe to limit select to socid
 		}
 		if (isset($this->ismultientitymanaged) && $this->ismultientitymanaged == 1) {
@@ -2164,15 +2107,6 @@
 			$sql .= ' AND parenttable.entity IN ('.getEntity($tmparray[1]).')';
 		}
 		if ($restrictiononfksoc == 1 && $socid && $this->element != 'societe') {
-<<<<<<< HEAD
-			$sql .= ' AND te.fk_soc = '.$socid;
-		}
-		if ($restrictiononfksoc == 2 && $socid && $this->element != 'societe') {
-			$sql .= ' AND (te.fk_soc = '.$socid.' OR te.fk_soc IS NULL)';
-		}
-		if ($restrictiononfksoc && $socid && $this->element == 'societe') {
-			$sql .= ' AND te.rowid = '.$socid;
-=======
 			$sql .= ' AND te.fk_soc = '.((int) $socid);
 		}
 		if ($restrictiononfksoc == 2 && $socid && $this->element != 'societe') {
@@ -2180,7 +2114,6 @@
 		}
 		if ($restrictiononfksoc && $socid && $this->element == 'societe') {
 			$sql .= ' AND te.rowid = '.((int) $socid);
->>>>>>> 95dc2558
 		}
 		//print 'socid='.$socid.' restrictiononfksoc='.$restrictiononfksoc.' ismultientitymanaged = '.$this->ismultientitymanaged.' filter = '.$filter.' -> '.$sql."<br>";
 
@@ -2199,23 +2132,6 @@
 		}
 		if (isset($this->ismultientitymanaged) && !is_numeric($this->ismultientitymanaged)) {
 			$tmparray = explode('@', $this->ismultientitymanaged);
-<<<<<<< HEAD
-			$sql .= ", ".MAIN_DB_PREFIX.$tmparray[1]." as ".($tmparray[1] == 'societe' ? 's' : 'parenttable'); // If we need to link to this table to limit select to entity
-		} elseif ($restrictiononfksoc == 1 && $this->element != 'societe' && !$user->rights->societe->client->voir && !$socid) {
-			$sql .= ", ".MAIN_DB_PREFIX."societe as s"; // If we need to link to societe to limit select to socid
-		} elseif ($restrictiononfksoc == 2 && $this->element != 'societe' && !$user->rights->societe->client->voir && !$socid) {
-			$sql .= " LEFT JOIN ".MAIN_DB_PREFIX."societe as s ON te.fk_soc = s.rowid"; // If we need to link to societe to limit select to socid
-		}
-		if ($restrictiononfksoc && !$user->rights->societe->client->voir && !$socid) {
-			$sql .= " LEFT JOIN ".MAIN_DB_PREFIX."societe_commerciaux as sc ON ".$aliastablesociete.".rowid = sc.fk_soc";
-		}
-		$sql .= " WHERE te.".$fieldid." > '".$this->db->escape($fieldid == 'rowid' ? $this->id : $this->ref)."'"; // ->ref must always be defined (set to id if field does not exists)
-		if ($restrictiononfksoc == 1 && !$user->rights->societe->client->voir && !$socid) {
-			$sql .= " AND sc.fk_user = ".$user->id;
-		}
-		if ($restrictiononfksoc == 2 && !$user->rights->societe->client->voir && !$socid) {
-			$sql .= " AND (sc.fk_user = ".$user->id.' OR te.fk_soc IS NULL)';
-=======
 			$sql .= ", ".$this->db->prefix().$tmparray[1]." as ".($tmparray[1] == 'societe' ? 's' : 'parenttable'); // If we need to link to this table to limit select to entity
 		} elseif ($restrictiononfksoc == 1 && $this->element != 'societe' && empty($user->rights->societe->client->voir) && !$socid) {
 			$sql .= ", ".$this->db->prefix()."societe as s"; // If we need to link to societe to limit select to socid
@@ -2231,7 +2147,6 @@
 		}
 		if ($restrictiononfksoc == 2 && empty($user->rights->societe->client->voir) && !$socid) {
 			$sql .= " AND (sc.fk_user = ".((int) $user->id).' OR te.fk_soc IS NULL)';
->>>>>>> 95dc2558
 		}
 		if (!empty($filter)) {
 			if (!preg_match('/^\s*AND/i', $filter)) {
@@ -2241,13 +2156,8 @@
 		}
 		if (isset($this->ismultientitymanaged) && !is_numeric($this->ismultientitymanaged)) {
 			$tmparray = explode('@', $this->ismultientitymanaged);
-<<<<<<< HEAD
-			$sql .= ' AND te.'.$tmparray[0].' = '.($tmparray[1] == 'societe' ? 's' : 'parenttable').'.rowid'; // If we need to link to this table to limit select to entity
-		} elseif ($restrictiononfksoc == 1 && $this->element != 'societe' && !$user->rights->societe->client->voir && !$socid) {
-=======
 			$sql .= " AND te.".$tmparray[0]." = ".($tmparray[1] == "societe" ? "s" : "parenttable").".rowid"; // If we need to link to this table to limit select to entity
 		} elseif ($restrictiononfksoc == 1 && $this->element != 'societe' && empty($user->rights->societe->client->voir) && !$socid) {
->>>>>>> 95dc2558
 			$sql .= ' AND te.fk_soc = s.rowid'; // If we need to link to societe to limit select to socid
 		}
 		if (isset($this->ismultientitymanaged) && $this->ismultientitymanaged == 1) {
@@ -2267,15 +2177,6 @@
 			$sql .= ' AND parenttable.entity IN ('.getEntity($tmparray[1]).')';
 		}
 		if ($restrictiononfksoc == 1 && $socid && $this->element != 'societe') {
-<<<<<<< HEAD
-			$sql .= ' AND te.fk_soc = '.$socid;
-		}
-		if ($restrictiononfksoc == 2 && $socid && $this->element != 'societe') {
-			$sql .= ' AND (te.fk_soc = '.$socid.' OR te.fk_soc IS NULL)';
-		}
-		if ($restrictiononfksoc && $socid && $this->element == 'societe') {
-			$sql .= ' AND te.rowid = '.$socid;
-=======
 			$sql .= ' AND te.fk_soc = '.((int) $socid);
 		}
 		if ($restrictiononfksoc == 2 && $socid && $this->element != 'societe') {
@@ -2283,7 +2184,6 @@
 		}
 		if ($restrictiononfksoc && $socid && $this->element == 'societe') {
 			$sql .= ' AND te.rowid = '.((int) $socid);
->>>>>>> 95dc2558
 		}
 		//print 'socid='.$socid.' restrictiononfksoc='.$restrictiononfksoc.' ismultientitymanaged = '.$this->ismultientitymanaged.' filter = '.$filter.' -> '.$sql."<br>";
 		// Rem: Bug in some mysql version: SELECT MIN(rowid) FROM llx_socpeople WHERE rowid > 1 when one row in database with rowid=1, returns 1 instead of null
@@ -2341,22 +2241,14 @@
 		$sql = "UPDATE ".$this->db->prefix().$this->table_element;
 		if (!empty($this->fields['fk_project'])) {		// Common case
 			if ($projectid) {
-<<<<<<< HEAD
-				$sql .= ' SET fk_project = '.((int) $projectid);
-=======
 				$sql .= " SET fk_project = ".((int) $projectid);
->>>>>>> 95dc2558
 			} else {
 				$sql .= " SET fk_project = NULL";
 			}
 			$sql .= ' WHERE rowid = '.((int) $this->id);
 		} elseif ($this->table_element == 'actioncomm') {	// Special case for actioncomm
 			if ($projectid) {
-<<<<<<< HEAD
-				$sql .= ' SET fk_project = '.((int) $projectid);
-=======
 				$sql .= " SET fk_project = ".((int) $projectid);
->>>>>>> 95dc2558
 			} else {
 				$sql .= " SET fk_project = NULL";
 			}
@@ -2411,13 +2303,8 @@
 				$fieldname = 'fk_typepayment';
 			}
 
-<<<<<<< HEAD
-			$sql = 'UPDATE '.MAIN_DB_PREFIX.$this->table_element;
-			$sql .= ' SET '.$fieldname.' = '.(($id > 0 || $id == '0') ? $id : 'NULL');
-=======
 			$sql = "UPDATE ".$this->db->prefix().$this->table_element;
 			$sql .= " SET ".$fieldname." = ".(($id > 0 || $id == '0') ? ((int) $id) : 'NULL');
->>>>>>> 95dc2558
 			$sql .= ' WHERE rowid='.((int) $this->id);
 
 			if ($this->db->query($sql)) {
@@ -2464,13 +2351,8 @@
 		if ($this->statut >= 0 || $this->element == 'societe') {
 			$fieldname = 'multicurrency_code';
 
-<<<<<<< HEAD
-			$sql = 'UPDATE '.MAIN_DB_PREFIX.$this->table_element;
-			$sql .= ' SET '.$fieldname." = '".$this->db->escape($code)."'";
-=======
 			$sql = 'UPDATE '.$this->db->prefix().$this->table_element;
 			$sql .= " SET ".$fieldname." = '".$this->db->escape($code)."'";
->>>>>>> 95dc2558
 			$sql .= ' WHERE rowid='.((int) $this->id);
 
 			if ($this->db->query($sql)) {
@@ -2507,13 +2389,8 @@
 		if ($this->statut >= 0 || $this->element == 'societe') {
 			$fieldname = 'multicurrency_tx';
 
-<<<<<<< HEAD
-			$sql = 'UPDATE '.MAIN_DB_PREFIX.$this->table_element;
-			$sql .= ' SET '.$fieldname.' = '.((float) $rate);
-=======
 			$sql = 'UPDATE '.$this->db->prefix().$this->table_element;
 			$sql .= " SET ".$fieldname." = ".((float) $rate);
->>>>>>> 95dc2558
 			$sql .= ' WHERE rowid='.((int) $this->id);
 
 			if ($this->db->query($sql)) {
@@ -2720,13 +2597,8 @@
 				$fieldname = 'cond_reglement_supplier';
 			}
 
-<<<<<<< HEAD
-			$sql = 'UPDATE '.MAIN_DB_PREFIX.$this->table_element;
-			$sql .= ' SET '.$fieldname.' = '.(($id > 0 || $id == '0') ? $id : 'NULL');
-=======
 			$sql = 'UPDATE '.$this->db->prefix().$this->table_element;
 			$sql .= " SET ".$fieldname." = ".(($id > 0 || $id == '0') ? ((int) $id) : 'NULL');
->>>>>>> 95dc2558
 			$sql .= ' WHERE rowid='.((int) $this->id);
 
 			if ($this->db->query($sql)) {
@@ -2767,13 +2639,8 @@
 				$fieldname = 'transport_mode_supplier';
 			}
 
-<<<<<<< HEAD
-			$sql = 'UPDATE '.MAIN_DB_PREFIX.$this->table_element;
-			$sql .= ' SET '.$fieldname.' = '.(($id > 0 || $id == '0') ? $id : 'NULL');
-=======
 			$sql = 'UPDATE '.$this->db->prefix().$this->table_element;
 			$sql .= " SET ".$fieldname." = ".(($id > 0 || $id == '0') ? ((int) $id) : 'NULL');
->>>>>>> 95dc2558
 			$sql .= ' WHERE rowid='.((int) $this->id);
 
 			if ($this->db->query($sql)) {
@@ -2807,13 +2674,8 @@
 		if ($this->statut >= 0 || $this->element == 'societe') {
 			$fieldname = 'retained_warranty_fk_cond_reglement';
 
-<<<<<<< HEAD
-			$sql = 'UPDATE '.MAIN_DB_PREFIX.$this->table_element;
-			$sql .= ' SET '.$fieldname.' = '.((int) $id);
-=======
 			$sql = 'UPDATE '.$this->db->prefix().$this->table_element;
 			$sql .= " SET ".$fieldname." = ".((int) $id);
->>>>>>> 95dc2558
 			$sql .= ' WHERE rowid='.((int) $this->id);
 
 			if ($this->db->query($sql)) {
@@ -2845,13 +2707,8 @@
 			$fieldname = 'fk_address';
 		}
 
-<<<<<<< HEAD
-		$sql = "UPDATE ".MAIN_DB_PREFIX.$this->table_element." SET ".$fieldname." = ".((int) $id);
-		$sql .= " WHERE rowid = ".$this->id." AND fk_statut = 0";
-=======
 		$sql = "UPDATE ".$this->db->prefix().$this->table_element." SET ".$fieldname." = ".((int) $id);
 		$sql .= " WHERE rowid = ".((int) $this->id)." AND fk_statut = 0";
->>>>>>> 95dc2558
 
 		if ($this->db->query($sql)) {
 			$this->fk_delivery_address = $id;
@@ -2895,11 +2752,7 @@
 		}
 		dol_syslog(get_class($this).'::setShippingMethod('.$shipping_method_id.')');
 
-<<<<<<< HEAD
-		$sql = "UPDATE ".MAIN_DB_PREFIX.$this->table_element;
-=======
 		$sql = "UPDATE ".$this->db->prefix().$this->table_element;
->>>>>>> 95dc2558
 		$sql .= " SET fk_shipping_method = ".((int) $shipping_method_id);
 		$sql .= " WHERE rowid=".((int) $this->id);
 		$resql = $this->db->query($sql);
@@ -2946,11 +2799,7 @@
 		}
 		dol_syslog(get_class($this).'::setWarehouse('.$warehouse_id.')');
 
-<<<<<<< HEAD
-		$sql = "UPDATE ".MAIN_DB_PREFIX.$this->table_element;
-=======
 		$sql = "UPDATE ".$this->db->prefix().$this->table_element;
->>>>>>> 95dc2558
 		$sql .= " SET fk_warehouse = ".((int) $warehouse_id);
 		$sql .= " WHERE rowid=".((int) $this->id);
 
@@ -3027,11 +2876,7 @@
 		}
 		dol_syslog(get_class($this).'::setBankAccount('.$fk_account.')');
 
-<<<<<<< HEAD
-		$sql = "UPDATE ".MAIN_DB_PREFIX.$this->table_element;
-=======
 		$sql = "UPDATE ".$this->db->prefix().$this->table_element;
->>>>>>> 95dc2558
 		$sql .= " SET fk_account = ".((int) $fk_account);
 		$sql .= " WHERE rowid=".((int) $this->id);
 
@@ -3246,11 +3091,7 @@
 			$fieldposition = 'position';
 		}
 
-<<<<<<< HEAD
-		$sql = 'UPDATE '.MAIN_DB_PREFIX.$this->table_element_line.' SET '.$fieldposition.' = '.((int) $rang);
-=======
 		$sql = "UPDATE ".$this->db->prefix().$this->table_element_line." SET ".$fieldposition." = ".((int) $rang);
->>>>>>> 95dc2558
 		$sql .= ' WHERE rowid = '.((int) $rowid);
 
 		dol_syslog(get_class($this)."::updateRangOfLine", LOG_DEBUG);
@@ -3296,19 +3137,11 @@
 				$fieldposition = 'position';
 			}
 
-<<<<<<< HEAD
-			$sql = 'UPDATE '.MAIN_DB_PREFIX.$this->table_element_line.' SET '.$fieldposition.' = '.((int) $rang);
-			$sql .= ' WHERE '.$this->fk_element.' = '.$this->id;
-			$sql .= ' AND rang = '.($rang - 1);
-			if ($this->db->query($sql)) {
-				$sql = 'UPDATE '.MAIN_DB_PREFIX.$this->table_element_line.' SET '.$fieldposition.' = '.((int) ($rang - 1));
-=======
 			$sql = "UPDATE ".$this->db->prefix().$this->table_element_line." SET ".$fieldposition." = ".((int) $rang);
 			$sql .= " WHERE ".$this->fk_element." = ".((int) $this->id);
 			$sql .= " AND " . $fieldposition . " = " . ((int) ($rang - 1));
 			if ($this->db->query($sql)) {
 				$sql = "UPDATE ".$this->db->prefix().$this->table_element_line." SET ".$fieldposition." = ".((int) ($rang - 1));
->>>>>>> 95dc2558
 				$sql .= ' WHERE rowid = '.((int) $rowid);
 				if (!$this->db->query($sql)) {
 					dol_print_error($this->db);
@@ -3335,19 +3168,11 @@
 				$fieldposition = 'position';
 			}
 
-<<<<<<< HEAD
-			$sql = 'UPDATE '.MAIN_DB_PREFIX.$this->table_element_line.' SET '.$fieldposition.' = '.((int) $rang);
-			$sql .= ' WHERE '.$this->fk_element.' = '.$this->id;
-			$sql .= ' AND rang = '.((int) ($rang + 1));
-			if ($this->db->query($sql)) {
-				$sql = 'UPDATE '.MAIN_DB_PREFIX.$this->table_element_line.' SET '.$fieldposition.' = '.((int) ($rang + 1));
-=======
 			$sql = "UPDATE ".$this->db->prefix().$this->table_element_line." SET ".$fieldposition." = ".((int) $rang);
 			$sql .= " WHERE ".$this->fk_element." = ".((int) $this->id);
 			$sql .= " AND " . $fieldposition . " = " . ((int) ($rang + 1));
 			if ($this->db->query($sql)) {
 				$sql = "UPDATE ".$this->db->prefix().$this->table_element_line." SET ".$fieldposition." = ".((int) ($rang + 1));
->>>>>>> 95dc2558
 				$sql .= ' WHERE rowid = '.((int) $rowid);
 				if (!$this->db->query($sql)) {
 					dol_print_error($this->db);
@@ -4348,11 +4173,7 @@
 
 		global $db;
 
-<<<<<<< HEAD
-		$sql = 'DELETE FROM '.MAIN_DB_PREFIX.$table_element.' WHERE '.$field_where.' = '.((int) $fk_object_where);
-=======
 		$sql = "DELETE FROM ".$db->prefix().$table_element." WHERE ".$field_where." = ".((int) $fk_object_where);
->>>>>>> 95dc2558
 		$resql = $db->query($sql);
 
 		if (empty($resql)) {
@@ -4539,13 +4360,8 @@
 	 */
 	public function getSpecialCode($lineid)
 	{
-<<<<<<< HEAD
-		$sql = 'SELECT special_code FROM '.MAIN_DB_PREFIX.$this->table_element_line;
-		$sql .= ' WHERE rowid = '.((int) $lineid);
-=======
 		$sql = "SELECT special_code FROM ".$this->db->prefix().$this->table_element_line;
 		$sql .= " WHERE rowid = ".((int) $lineid);
->>>>>>> 95dc2558
 		$resql = $this->db->query($sql);
 		if ($resql) {
 			$row = $this->db->fetch_row($resql);
@@ -4586,11 +4402,7 @@
 		foreach ($arraytoscan as $table => $elementname) {
 			//print $id.'-'.$table.'-'.$elementname.'<br>';
 			// Check if third party can be deleted
-<<<<<<< HEAD
-			$sql = "SELECT COUNT(*) as nb from ".MAIN_DB_PREFIX.$table;
-=======
 			$sql = "SELECT COUNT(*) as nb from ".$this->db->prefix().$table;
->>>>>>> 95dc2558
 			$sql .= " WHERE ".$this->fk_element." = ".((int) $id);
 			$resql = $this->db->query($sql);
 			if ($resql) {
@@ -7648,15 +7460,11 @@
 					dol_include_once($InfoFieldList[1]);
 					if ($classname && class_exists($classname)) {
 						$object = new $classname($this->db);
-<<<<<<< HEAD
-						$object->fetch($value);
-=======
 						if ($object->element === 'product') {	// Special cas for product because default valut of fetch are wrong
 							$object->fetch($value, '', '', '', 0, 1, 1);
 						} else {
 							$object->fetch($value);
 						}
->>>>>>> 95dc2558
 						$value = $object->getNomUrl($getnomurlparam, $getnomurlparam2);
 					}
 				} else {
@@ -8286,11 +8094,7 @@
 	public static function commonReplaceThirdparty(DoliDB $db, $origin_id, $dest_id, array $tables, $ignoreerrors = 0)
 	{
 		foreach ($tables as $table) {
-<<<<<<< HEAD
-			$sql = 'UPDATE '.MAIN_DB_PREFIX.$table.' SET fk_soc = '.((int) $dest_id).' WHERE fk_soc = '.((int) $origin_id);
-=======
 			$sql = 'UPDATE '.$db->prefix().$table.' SET fk_soc = '.((int) $dest_id).' WHERE fk_soc = '.((int) $origin_id);
->>>>>>> 95dc2558
 
 			if (!$db->query($sql)) {
 				if ($ignoreerrors) {
@@ -9035,13 +8839,8 @@
 
 		// If we have a field ref with a default value of (PROV)
 		if (!$error) {
-<<<<<<< HEAD
-			if (key_exists('ref', $this->fields) && $this->fields['ref']['notnull'] > 0 && !is_null($this->fields['ref']['default']) && $this->fields['ref']['default'] == '(PROV)') {
-				$sql = "UPDATE ".MAIN_DB_PREFIX.$this->table_element." SET ref = '(PROV".$this->id.")' WHERE (ref = '(PROV)' OR ref = '') AND rowid = ".((int) $this->id);
-=======
 			if (key_exists('ref', $this->fields) && $this->fields['ref']['notnull'] > 0 && key_exists('default', $this->fields['ref']) && $this->fields['ref']['default'] == '(PROV)') {
 				$sql = "UPDATE ".$this->db->prefix().$this->table_element." SET ref = '(PROV".((int) $this->id).")' WHERE (ref = '(PROV)' OR ref = '') AND rowid = ".((int) $this->id);
->>>>>>> 95dc2558
 				$resqlupdate = $this->db->query($sql);
 
 				if ($resqlupdate === false) {
@@ -9125,22 +8924,13 @@
 			return 0;
 		}
 
-<<<<<<< HEAD
-		$sql = 'SELECT '.$fieldlist;
-		$sql .= ' FROM '.MAIN_DB_PREFIX.$this->table_element.' as t';
-=======
 		$sql = "SELECT ".$fieldlist;
 		$sql .= " FROM ".$this->db->prefix().$this->table_element.' as t';
->>>>>>> 95dc2558
 
 		if (!empty($id)) {
 			$sql .= ' WHERE t.rowid = '.((int) $id);
 		} elseif (!empty($ref)) {
-<<<<<<< HEAD
-			$sql .= " WHERE t.ref = ".$this->quote($ref, $this->fields['ref']);
-=======
 			$sql .= " WHERE t.ref = '".$this->db->escape($ref)."'";
->>>>>>> 95dc2558
 		} else {
 			$sql .= ' WHERE 1 = 1'; // usage with empty id and empty ref is very rare
 		}
@@ -9189,15 +8979,9 @@
 
 		$objectline = new $objectlineclassname($this->db);
 
-<<<<<<< HEAD
-		$sql = 'SELECT '.$objectline->getFieldList('l');
-		$sql .= ' FROM '.MAIN_DB_PREFIX.$objectline->table_element.' as l';
-		$sql .= ' WHERE l.fk_'.$this->element.' = '.$this->id;
-=======
 		$sql = "SELECT ".$objectline->getFieldList('l');
 		$sql .= " FROM ".$this->db->prefix().$objectline->table_element." as l";
 		$sql .= " WHERE l.fk_".$this->db->escape($this->element)." = ".((int) $this->id);
->>>>>>> 95dc2558
 		if ($morewhere) {
 			$sql .= $morewhere;
 		}
@@ -9286,11 +9070,7 @@
 			}*/
 		}
 
-<<<<<<< HEAD
-		$sql = 'UPDATE '.MAIN_DB_PREFIX.$this->table_element.' SET '.implode(', ', $tmp).' WHERE rowid='.((int) $this->id);
-=======
 		$sql = 'UPDATE '.$this->db->prefix().$this->table_element.' SET '.implode(', ', $tmp).' WHERE rowid='.((int) $this->id);
->>>>>>> 95dc2558
 
 		$this->db->begin();
 		if (!$error) {
@@ -9441,11 +9221,7 @@
 		}
 
 		if (!$error) {
-<<<<<<< HEAD
-			$sql = 'DELETE FROM '.MAIN_DB_PREFIX.$this->table_element.' WHERE rowid='.((int) $this->id);
-=======
 			$sql = 'DELETE FROM '.$this->db->prefix().$this->table_element.' WHERE rowid='.((int) $this->id);
->>>>>>> 95dc2558
 
 			$resql = $this->db->query($sql);
 			if (!$resql) {
@@ -9943,13 +9719,8 @@
 				return false;
 			}
 
-<<<<<<< HEAD
-			$sql = 'DELETE FROM '.MAIN_DB_PREFIX."ecm_files";
-			$sql .= " WHERE src_object_type = '".$this->db->escape($this->table_element.(empty($this->module) ? '' : '@'.$this->module))."' AND src_object_id = ".((int) $this->id);
-=======
 			$sql = 'DELETE FROM '.$this->db->prefix()."ecm_files";
 			$sql .= " WHERE src_object_type = '".$this->db->escape($this->table_element.(empty($this->module) ? "" : "@".$this->module))."' AND src_object_id = ".((int) $this->id);
->>>>>>> 95dc2558
 			$resql = $this->db->query($sql);
 			if (!$resql) {
 				$this->error = $this->db->lasterror();
