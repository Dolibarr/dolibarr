<?php
/* Copyright (C) 2006-2015 Laurent Destailleur  <eldy@users.sourceforge.net>
 * Copyright (C) 2005-2013 Regis Houssin        <regis.houssin@capnetworks.com>
 * Copyright (C) 2010-2013 Juanjo Menent        <jmenent@2byte.es>
 * Copyright (C) 2012      Christophe Battarel  <christophe.battarel@altairis.fr>
 * Copyright (C) 2010-2015 Juanjo Menent        <jmenent@2byte.es>
 * Copyright (C) 2012-2013 Christophe Battarel  <christophe.battarel@altairis.fr>
 * Copyright (C) 2011-2014 Philippe Grand	    <philippe.grand@atoo-net.com>
 * Copyright (C) 2012-2015 Marcos García        <marcosgdf@gmail.com>
 * Copyright (C) 2012-2015 Raphaël Doursenaud   <rdoursenaud@gpcsolutions.fr>
 * Copyright (C) 2012      Cedric Salvador      <csalvador@gpcsolutions.fr>
 * Copyright (C) 2015      Alexandre Spangaro   <aspangaro.dolibarr@gmail.com>
 *
 * This program is free software; you can redistribute it and/or modify
 * it under the terms of the GNU General Public License as published by
 * the Free Software Foundation; either version 3 of the License, or
 * (at your option) any later version.
 *
 * This program is distributed in the hope that it will be useful,
 * but WITHOUT ANY WARRANTY; without even the implied warranty of
 * MERCHANTABILITY or FITNESS FOR A PARTICULAR PURPOSE.  See the
 * GNU General Public License for more details.
 *
 * You should have received a copy of the GNU General Public License
 * along with this program. If not, see <http://www.gnu.org/licenses/>.
 */

/**
 *	\file       htdocs/core/class/commonobject.class.php
 *	\ingroup    core
 *	\brief      File of parent class of all other business classes (invoices, contracts, proposals, orders, ...)
 */


/**
 *	Parent class of all other business classes (invoices, contracts, proposals, orders, ...)
 */
abstract class CommonObject
{
    /**
     * @var DoliDb		Database handler (result of a new DoliDB)
     */
	public $db;

	/**
	 * @var int The object identifier
	 */
	public $id;

    /**
     * @var string 		Error string
     * @deprecated		Use instead the array of error strings
     * @see             errors
     */
    public $error;

	/**
     * @var string[]	Array of error strings
     */
    public $errors=array();

    /**
     * @var string		Key value used to track if data is coming from import wizard
     */
    public $import_key;

    /**
     * @var mixed		Contains data to manage extrafields
     */
    public $array_options=array();

    /**
     * @var int[]		Array of linked objects ids. Loaded by ->fetchObjectLinked
     */
    public $linkedObjectsIds;

    /**
     * @var mixed		Array of linked objects. Loaded by ->fetchObjectLinked
     */
    public $linkedObjects;

    /**
     * @var string		Column name of the ref field.
     */
    protected $table_ref_field = '';



    // Following vars are used by some objects only. We keep this property here in CommonObject to be able to provide common method using them.

    /**
     * @var string[]	Can be used to pass information when only object is provided to method
     */
    public $context=array();

    /**
     * @var string		Contains canvas name if record is an alternative canvas record
     */
    public $canvas;

	/**
	 * @var Project The related project
	 * @see fetch_projet()
	 */
	public $project;
	/**
	 * @var int The related project ID
	 * @see setProject(), project
	 */
	public $fk_project;
	/**
	 * @deprecated
	 * @see project
	 */
	public $projet;

	/**
	 * @var Contact a related contact
	 * @see fetch_contact()
	 */
	public $contact;
	/**
	 * @var int The related contact ID
	 * @see fetch_contact()
	 */
	public $contact_id;

	/**
	 * @var Societe A related thirdparty
	 * @see fetch_thirdparty()
	 */
	public $thirdparty;
	/**
	 * @deprecated
	 * @var Societe A related customer
	 * @see thirdparty
	 */
	public $client;

	/**
	 * @var User A related user
	 * @see fetch_user()
	 */
	public $user;

	/**
	 * @var CommonObject An originating object?
	 * @see fetch_origin()
	 */
	public $origin;
	/**
	 * @var int The originating object?
	 * @see fetch_origin(), origin
	 */
	public $origin_id;

	/**
	 * @var string The object's reference
	 */
	public $ref;
	/**
	 * @var string The object's previous reference
	 */
	public $ref_previous;
	/**
	 * @var string The object's next reference
	 */
	public $ref_next;
	/**
	 * @var string An external reference for the object
	 */
	public $ref_ext;

	/**
	 * @var string
	 */
	public $element;
	/**
	 * @var string
	 */
	public $table_element;
	/**
	 * @var
	 */
	public $table_element_line;

	/**
	 * @var int The object's status
	 * @see setStatut()
	 */
	public $statut;

	/**
	 * @var string
	 * @see getFullAddress()
	 */
	public $country;
	/**
	 * @var int
	 * @see getFullAddress(), country
	 */
	public $country_id;
	/**
	 * @var string
	 * @see getFullAddress(), isInEEC(), country
	 */
	public $country_code;

	/**
	 * @var int
	 * @see fetch_barcode()
	 */
	public $barcode_type;
	/**
	 * @var string
	 * @see fetch_barcode(), barcode_type
	 */
	public $barcode_type_code;
	/**
	 * @var string
	 * @see fetch_barcode(), barcode_type
	 */
	public $barcode_type_label;
	/**
	 * @var string
	 * @see fetch_barcode(), barcode_type
	 */
	public $barcode_type_coder;

	/**
	 * @var int Payment method ID?
	 * @see setPaymentMethods()
	 */
	public $mode_reglement_id;

	/**
	 * @var string Payment terms ID
	 * @see setPaymentTerms()
	 */
	public $cond_reglement_id;
	/**
	 * @deprecated
	 * @see cond_reglement_id;
	 */
	public $cond_reglement;

	/**
	 * @var int Delivery address ID
	 * @see setDeliveryAddress()
	 */
	public $fk_delivery_address;

	/**
	 * @var int Shipping method ID
	 * @see setShippingMethod()
	 */
	public $shipping_method_id;

	/**
	 * @var string
	 * @see SetDocModel()
	 */
	public $modelpdf;

	/**
	 * @var int Bank account ID
	 * @see SetBankAccount()
	 */
	public $fk_account;

	/**
	 * @var string Public note
	 * @see update_note()
	 */
	public $note_public;
	/**
	 * @var string Private note
	 * @see update_note()
	 */
	public $note_private;
	/**
	 * @deprecated
	 * @see note_public
	 */
	public $note;

	/**
	 * @var float Total amount before taxes
	 * @see update_price()
	 */
	public $total_ht;
	/**
	 * @var float Total VAT amount
	 * @see update_price()
	 */
	public $total_tva;
	/**
	 * @var float Total local tax 1 amount
	 * @see update_price()
	 */
	public $total_localtax1;
	/**
	 * @var float Total local tax 2 amount
	 * @see update_price()
	 */
	public $total_localtax2;
	/**
	 * @var float Total amount with taxes
	 * @see update_price()
	 */
	public $total_ttc;

	/**
	 * @var CommonObjectLine[]
	 */
	public $lines;

	/**
	 * @var int
	 * @see setIncoterms()
	 */
	public $fk_incoterms;
	/**
	 * @var string
	 * @see SetIncoterms()
	 */
	public $libelle_incoterms;
	/**
	 * @var string
	 * @see display_incoterms()
	 */
	public $location_incoterms;

    public $name;
    public $lastname;
    public $firstname;
    public $civility_id;

    // No constructor as it is an abstract class

    /**
     * Check an object id/ref exists
     * If you don't need/want to instantiate object and just need to know if object exists, use this method instead of fetch
     *
	 *  @param	string	$element   	String of element ('product', 'facture', ...)
	 *  @param	int		$id      	Id of object
	 *  @param  string	$ref     	Ref of object to check
	 *  @param	string	$ref_ext	Ref ext of object to check
	 *  @return int     			<0 if KO, 0 if OK but not found, >0 if OK and exists
     */
    static function isExistingObject($element, $id, $ref='', $ref_ext='')
    {
    	global $db,$conf;

		$sql = "SELECT rowid, ref, ref_ext";
		$sql.= " FROM ".MAIN_DB_PREFIX.$element;
		$sql.= " WHERE entity IN (".getEntity($element, true).")" ;

		if ($id > 0) $sql.= " AND rowid = ".$db->escape($id);
		else if ($ref) $sql.= " AND ref = '".$db->escape($ref)."'";
		else if ($ref_ext) $sql.= " AND ref_ext = '".$db->escape($ref_ext)."'";
		else {
			$error='ErrorWrongParameters';
			dol_print_error(get_class()."::isExistingObject ".$error, LOG_ERR);
			return -1;
		}
		if ($ref || $ref_ext) $sql.= " AND entity = ".$conf->entity;

		dol_syslog(get_class()."::isExistingObject", LOG_DEBUG);
		$resql = $db->query($sql);
		if ($resql)
		{
			$num=$db->num_rows($resql);
			if ($num > 0) return 1;
			else return 0;
		}
		return -1;
    }

    /**
     * Method to output saved errors
     *
     * @return	string		String with errors
     */
    function errorsToString()
    {
    	return $this->error.(is_array($this->errors)?(($this->error!=''?', ':'').join(', ',$this->errors)):'');
    }

    /**
     *	Return full name (civility+' '+name+' '+lastname)
     *
     *	@param	Translate	$langs			Language object for translation of civility
     *	@param	int			$option			0=No option, 1=Add civility
     * 	@param	int			$nameorder		-1=Auto, 0=Lastname+Firstname, 1=Firstname+Lastname, 2=Firstname
     * 	@param	int			$maxlen			Maximum length
     * 	@return	string						String with full name
     */
    function getFullName($langs,$option=0,$nameorder=-1,$maxlen=0)
    {
        //print "lastname=".$this->lastname." name=".$this->name." nom=".$this->nom."<br>\n";
        $lastname=$this->lastname;
        $firstname=$this->firstname;
        if (empty($lastname))  $lastname=(isset($this->lastname)?$this->lastname:(isset($this->name)?$this->name:(isset($this->nom)?$this->nom:'')));

        $ret='';
        if ($option && $this->civility_id)
        {
            if ($langs->transnoentitiesnoconv("Civility".$this->civility_id)!="Civility".$this->civility_id) $ret.=$langs->transnoentitiesnoconv("Civility".$this->civility_id).' ';
            else $ret.=$this->civility_id.' ';
        }

        $ret.=dolGetFirstLastname($firstname, $lastname, $nameorder);

        return dol_trunc($ret,$maxlen);
    }

    /**
     * 	Return full address of contact
     *
     * 	@param		int			$withcountry		1=Add country into address string
     *  @param		string		$sep				Separator to use to build string
     *	@return		string							Full address string
     */
    function getFullAddress($withcountry=0,$sep="\n")
    {
    	if ($withcountry && $this->country_id && (empty($this->country_code) || empty($this->country)))
    	{
    		require_once DOL_DOCUMENT_ROOT .'/core/lib/company.lib.php';
    		$tmparray=getCountry($this->country_id,'all');
    		$this->country_code=$tmparray['code'];
    		$this->country     =$tmparray['label'];
    	}

    	return dol_format_address($this, $withcountry, $sep);
    }


    /**
     * 	Return full address of contact
     *
     * 	@param		string		$htmlkey            HTML id to make banner content unique
     *  @param      Object      $object				Object (thirdparty, thirdparty of contact for contact, null for a member)
     *	@return		string							Full address string
     */
    function getBannerAddress($htmlkey, $object)
    {
    	global $conf, $langs;

    	$countriesusingstate=array('AU','US','IN','GB','ES','UK','TR');    // See also option MAIN_FORCE_STATE_INTO_ADDRESS

    	$contactid=0;
    	$thirdpartyid=0;
    	if ($this->element == 'societe')
    	{
    		$thirdpartyid=$this->id;
    	}
    	if ($this->element == 'contact')
    	{
    		$contactid=$this->id;
			$thirdpartyid=$object->fk_soc;
    	}
        if ($this->element == 'user')
    	{
    		$contactid=$this->contact_id;
			$thirdpartyid=$object->fk_soc;
    	}

		$out='<!-- BEGIN part to show address block -->';

		$outdone=0;
		$coords = $this->getFullAddress(1,', ');
		if ($coords)
		{
			if (! empty($conf->use_javascript_ajax))
			{
				$namecoords = $this->getFullName($langs,1).'<br>'.$coords;
				// hideonsmatphone because copyToClipboard call jquery dialog that does not work with jmobile
				$out.='<a href="#" class="hideonsmartphone" onclick="return copyToClipboard(\''.dol_escape_js($namecoords).'\',\''.dol_escape_js($langs->trans("HelpCopyToClipboard")).'\');">';
				$out.=img_picto($langs->trans("Address"), 'object_address.png');
				$out.='</a> ';
			}
			$out.=dol_print_address($coords, 'address_'.$htmlkey.'_'.$this->id, $this->element, $this->id, 1); $outdone++;
			$outdone++;
		}

		if (! in_array($this->country_code,$countriesusingstate) && empty($conf->global->MAIN_FORCE_STATE_INTO_ADDRESS)   // If MAIN_FORCE_STATE_INTO_ADDRESS is on, state is already returned previously with getFullAddress
				&& empty($conf->global->SOCIETE_DISABLE_STATE) && $this->state)
		{
			$out.=($outdone?' - ':'').$this->state;
			$outdone++;
		}

		if (! empty($this->phone) || ! empty($this->phone_pro) || ! empty($this->phone_mobile) || ! empty($this->phone_perso) || ! empty($this->fax) || ! empty($this->office_phone) || ! empty($this->user_mobile) || ! empty($this->office_fax)) $out.=($outdone?'<br>':'');
    	if (! empty($this->phone) && empty($this->phone_pro)) {		// For objects that store pro phone into ->phone
			$out.=dol_print_phone($this->phone,$this->country_code,$contactid,$thirdpartyid,'AC_TEL','&nbsp;','phone',$langs->trans("PhonePro")); $outdone++;
		}
		if (! empty($this->phone_pro)) {
			$out.=dol_print_phone($this->phone_pro,$this->country_code,$contactid,$thirdpartyid,'AC_TEL','&nbsp;','phone',$langs->trans("PhonePro")); $outdone++;
		}
		if (! empty($this->phone_mobile)) {
			$out.=dol_print_phone($this->phone_mobile,$this->country_code,$contactid,$thirdpartyid,'AC_TEL','&nbsp;','phone',$langs->trans("PhoneMobile")); $outdone++;
		}
		if (! empty($this->phone_perso)) {
			$out.=dol_print_phone($this->phone_perso,$this->country_code,$contactid,$thirdpartyid,'AC_TEL','&nbsp;','phone',$langs->trans("PhonePerso")); $outdone++;
		}
		if (! empty($this->fax)) {
			$out.=dol_print_phone($this->fax,$this->country_code,$contactid,$thirdpartyid,'AC_FAX','&nbsp;','fax',$langs->trans("Fax")); $outdone++;
		}
    	if (! empty($this->office_phone)) {
			$out.=dol_print_phone($this->office_phone,$this->country_code,$contactid,$thirdpartyid,'AC_TEL','&nbsp;','phone',$langs->trans("PhonePro")); $outdone++;
		}
		if (! empty($this->user_mobile)) {
			$out.=dol_print_phone($this->user_mobile,$this->country_code,$contactid,$thirdpartyid,'AC_TEL','&nbsp;','phone',$langs->trans("PhoneMobile")); $outdone++;
		}
		if (! empty($this->office_fax)) {
			$out.=dol_print_phone($this->fax,$this->country_code,$contactid,$thirdpartyid,'AC_FAX','&nbsp;','fax',$langs->trans("Fax")); $outdone++;
		}

		$out.='<div style="clear: both;"></div>';
		$outdone=0;
		if (! empty($this->email))
		{
			$out.=dol_print_email($this->email,$this->id,$object->id,'AC_EMAIL',0,0,1);
			$outdone++;
		}
    	if (! empty($this->url))
		{
			$out.=dol_print_url($this->url,'',0,1);
			$outdone++;
		}
		if (! empty($conf->skype->enabled))
		{
			$out.='<div style="clear: both;"></div>';
			if ($this->skype) $out.=dol_print_skype($this->skype,$this->id,$object->id,'AC_SKYPE');
			$outdone++;
		}

		$out.='<!-- END Part to show address block -->';

		return $out;
    }

    /**
     *  Add a link between element $this->element and a contact
     *
     *  @param	int		$fk_socpeople       Id of thirdparty contact (if source = 'external') or id of user (if souce = 'internal') to link
     *  @param 	int		$type_contact 		Type of contact (code or id). Must be if or code found into table llx_c_type_contact. For example: SALESREPFOLL
     *  @param  string	$source             external=Contact extern (llx_socpeople), internal=Contact intern (llx_user)
     *  @param  int		$notrigger			Disable all triggers
     *  @return int                 		<0 if KO, >0 if OK
     */
    function add_contact($fk_socpeople, $type_contact, $source='external',$notrigger=0)
    {
        global $user,$langs;


        dol_syslog(get_class($this)."::add_contact $fk_socpeople, $type_contact, $source");

        // Check parameters
        if ($fk_socpeople <= 0)
        {
            $langs->load("errors");
            $this->error=$langs->trans("ErrorWrongValueForParameterX","1");
            dol_syslog(get_class($this)."::add_contact ".$this->error,LOG_ERR);
            return -1;
        }
        if (! $type_contact)
        {
            $langs->load("errors");
            $this->error=$langs->trans("ErrorWrongValueForParameterX","2");
            dol_syslog(get_class($this)."::add_contact ".$this->error,LOG_ERR);
            return -2;
        }

        $id_type_contact=0;
        if (is_numeric($type_contact))
        {
            $id_type_contact=$type_contact;
        }
        else
        {
            // On recherche id type_contact
            $sql = "SELECT tc.rowid";
            $sql.= " FROM ".MAIN_DB_PREFIX."c_type_contact as tc";
            $sql.= " WHERE tc.element='".$this->element."'";
            $sql.= " AND tc.source='".$source."'";
            $sql.= " AND tc.code='".$type_contact."' AND tc.active=1";
			//print $sql;
            $resql=$this->db->query($sql);
            if ($resql)
            {
                $obj = $this->db->fetch_object($resql);
                $id_type_contact=$obj->rowid;
            }
        }



        if(! empty($id_type_contact)) {

        	$datecreate = dol_now();

        	$this->db->begin();

	        // Insertion dans la base
	        $sql = "INSERT INTO ".MAIN_DB_PREFIX."element_contact";
	        $sql.= " (element_id, fk_socpeople, datecreate, statut, fk_c_type_contact) ";
	        $sql.= " VALUES (".$this->id.", ".$fk_socpeople." , " ;
	        $sql.= "'".$this->db->idate($datecreate)."'";
	        $sql.= ", 4, ". $id_type_contact . " ";
	        $sql.= ")";
	        dol_syslog(get_class($this)."::add_contact", LOG_DEBUG);

	        $resql=$this->db->query($sql);
	        if ($resql)
	        {
	            if (! $notrigger)
	            {
	            	$result=$this->call_trigger(strtoupper($this->element).'_ADD_CONTACT', $user);
		            if ($result < 0)
		            {
		                $this->db->rollback();
		                return -1;
		            }
	            }

	            $this->db->commit();
	            return 1;
	        }
	        else
	        {
	            if ($this->db->errno() == 'DB_ERROR_RECORD_ALREADY_EXISTS')
	            {
	                $this->error=$this->db->errno();
	            	$this->db->rollback();
	                return -2;
	            }
	            else
	            {
	                $this->error=$this->db->error();
	                $this->db->rollback();
	                return -1;
	            }
	        }
        }
        return 1;
    }

    /**
     *    Copy contact from one element to current
     *
     *    @param    CommonObject    $objFrom    Source element
     *    @param    string          $source     Nature of contact ('internal' or 'external')
     *    @return   int                         >0 if OK, <0 if KO
     */
    function copy_linked_contact($objFrom, $source='internal')
    {
        $contacts = $objFrom->liste_contact(-1, $source);
        foreach($contacts as $contact)
        {
            if ($this->add_contact($contact['id'], $contact['fk_c_type_contact'], $contact['source']) < 0)
            {
                $this->error=$this->db->lasterror();
                return -1;
            }
        }
        return 1;
    }

    /**
     *      Update a link to contact line
     *
     *      @param	int		$rowid              Id of line contact-element
     * 		@param	int		$statut	            New status of link
     *      @param  int		$type_contact_id    Id of contact type (not modified if 0)
     *      @param  int		$fk_socpeople	    Id of soc_people to update (not modified if 0)
     *      @return int                 		<0 if KO, >= 0 if OK
     */
    function update_contact($rowid, $statut, $type_contact_id=0, $fk_socpeople=0)
    {
        // Insertion dans la base
        $sql = "UPDATE ".MAIN_DB_PREFIX."element_contact set";
        $sql.= " statut = ".$statut;
        if ($type_contact_id) $sql.= ", fk_c_type_contact = '".$type_contact_id ."'";
        if ($fk_socpeople) $sql.= ", fk_socpeople = '".$fk_socpeople ."'";
        $sql.= " where rowid = ".$rowid;
        $resql=$this->db->query($sql);
        if ($resql)
        {
            return 0;
        }
        else
        {
            $this->error=$this->db->lasterror();
            return -1;
        }
    }

    /**
     *    Delete a link to contact line
     *
     *    @param	int		$rowid			Id of contact link line to delete
     *    @param	int		$notrigger		Disable all triggers
     *    @return   int						>0 if OK, <0 if KO
     */
    function delete_contact($rowid, $notrigger=0)
    {
        global $user;


        $this->db->begin();

        $sql = "DELETE FROM ".MAIN_DB_PREFIX."element_contact";
        $sql.= " WHERE rowid =".$rowid;

        dol_syslog(get_class($this)."::delete_contact", LOG_DEBUG);
        if ($this->db->query($sql))
        {
            if (! $notrigger)
            {
            	$result=$this->call_trigger(strtoupper($this->element).'_DELETE_CONTACT', $user);
	            if ($result < 0) { $this->db->rollback(); return -1; }
            }

            $this->db->commit();
            return 1;
        }
        else
        {
            $this->error=$this->db->lasterror();
            $this->db->rollback();
            return -1;
        }
    }

    /**
     *    Delete all links between an object $this and all its contacts
     *
     *	  @param	string	$source		'' or 'internal' or 'external'
     *	  @param	string	$code		Type of contact (code or id)
     *    @return   int					>0 if OK, <0 if KO
     */
    function delete_linked_contact($source='',$code='')
    {
        $temp = array();
        $typeContact = $this->liste_type_contact($source,'',0,0,$code);

        foreach($typeContact as $key => $value)
        {
            array_push($temp,$key);
        }
        $listId = implode(",", $temp);

        $sql = "DELETE FROM ".MAIN_DB_PREFIX."element_contact";
        $sql.= " WHERE element_id = ".$this->id;
        $sql.= " AND fk_c_type_contact IN (".$listId.")";

        dol_syslog(get_class($this)."::delete_linked_contact", LOG_DEBUG);
        if ($this->db->query($sql))
        {
            return 1;
        }
        else
		{
            $this->error=$this->db->lasterror();
            return -1;
        }
    }

    /**
     *    Get array of all contacts for an object
     *
     *    @param	int			$statut		Status of links to get (-1=all)
     *    @param	string		$source		Source of contact: external or thirdparty (llx_socpeople) or internal (llx_user)
     *    @param	int         $list       0:Return array contains all properties, 1:Return array contains just id
     *    @param    string      $code       Filter on this code of contact type ('SHIPPING', 'BILLING', ...)
     *    @return	array		            Array of contacts
     */
    function liste_contact($statut=-1,$source='external',$list=0,$code='')
    {
        global $langs;

        $tab=array();

        $sql = "SELECT ec.rowid, ec.statut as statuslink, ec.fk_socpeople as id, ec.fk_c_type_contact";    // This field contains id of llx_socpeople or id of llx_user
        if ($source == 'internal') $sql.=", '-1' as socid, t.statut as statuscontact";
        if ($source == 'external' || $source == 'thirdparty') $sql.=", t.fk_soc as socid, t.statut as statuscontact";
        $sql.= ", t.civility as civility, t.lastname as lastname, t.firstname, t.email";
        $sql.= ", tc.source, tc.element, tc.code, tc.libelle";
        $sql.= " FROM ".MAIN_DB_PREFIX."c_type_contact tc";
        $sql.= ", ".MAIN_DB_PREFIX."element_contact ec";
        if ($source == 'internal') $sql.=" LEFT JOIN ".MAIN_DB_PREFIX."user t on ec.fk_socpeople = t.rowid";
        if ($source == 'external'|| $source == 'thirdparty') $sql.=" LEFT JOIN ".MAIN_DB_PREFIX."socpeople t on ec.fk_socpeople = t.rowid";
        $sql.= " WHERE ec.element_id =".$this->id;
        $sql.= " AND ec.fk_c_type_contact=tc.rowid";
        $sql.= " AND tc.element='".$this->element."'";
        if ($code) $sql.= " AND tc.code = '".$this->db->escape($code)."'";
        if ($source == 'internal') $sql.= " AND tc.source = 'internal'";
        if ($source == 'external' || $source == 'thirdparty') $sql.= " AND tc.source = 'external'";
        $sql.= " AND tc.active=1";
        if ($statut >= 0) $sql.= " AND ec.statut = '".$statut."'";
        $sql.=" ORDER BY t.lastname ASC";

        dol_syslog(get_class($this)."::liste_contact", LOG_DEBUG);
        $resql=$this->db->query($sql);
        if ($resql)
        {
            $num=$this->db->num_rows($resql);
            $i=0;
            while ($i < $num)
            {
                $obj = $this->db->fetch_object($resql);

                if (! $list)
                {
                    $transkey="TypeContact_".$obj->element."_".$obj->source."_".$obj->code;
                    $libelle_type=($langs->trans($transkey)!=$transkey ? $langs->trans($transkey) : $obj->libelle);
                    $tab[$i]=array('source'=>$obj->source,'socid'=>$obj->socid,'id'=>$obj->id,
					               'nom'=>$obj->lastname,      // For backward compatibility
					               'civility'=>$obj->civility, 'lastname'=>$obj->lastname, 'firstname'=>$obj->firstname, 'email'=>$obj->email, 'statuscontact'=>$obj->statuscontact,
					               'rowid'=>$obj->rowid, 'code'=>$obj->code, 'libelle'=>$libelle_type, 'status'=>$obj->statuslink, 'fk_c_type_contact'=>$obj->fk_c_type_contact);
                }
                else
                {
                    $tab[$i]=$obj->id;
                }

                $i++;
            }

            return $tab;
        }
        else
        {
            $this->error=$this->db->lasterror();
            dol_print_error($this->db);
            return -1;
        }
    }


    /**
     * 		Update status of a contact linked to object
     *
     * 		@param	int		$rowid		Id of link between object and contact
     * 		@return	int					<0 if KO, >=0 if OK
     */
    function swapContactStatus($rowid)
    {
        $sql = "SELECT ec.datecreate, ec.statut, ec.fk_socpeople, ec.fk_c_type_contact,";
        $sql.= " tc.code, tc.libelle";
        //$sql.= ", s.fk_soc";
        $sql.= " FROM (".MAIN_DB_PREFIX."element_contact as ec, ".MAIN_DB_PREFIX."c_type_contact as tc)";
        //$sql.= " LEFT JOIN ".MAIN_DB_PREFIX."socpeople as s ON ec.fk_socpeople=s.rowid";	// Si contact de type external, alors il est lie a une societe
        $sql.= " WHERE ec.rowid =".$rowid;
        $sql.= " AND ec.fk_c_type_contact=tc.rowid";
        $sql.= " AND tc.element = '".$this->element."'";

        dol_syslog(get_class($this)."::swapContactStatus", LOG_DEBUG);
        $resql=$this->db->query($sql);
        if ($resql)
        {
            $obj = $this->db->fetch_object($resql);
            $newstatut = ($obj->statut == 4) ? 5 : 4;
            $result = $this->update_contact($rowid, $newstatut);
            $this->db->free($resql);
            return $result;
        }
        else
        {
            $this->error=$this->db->error();
            dol_print_error($this->db);
            return -1;
        }

    }

    /**
     *      Return array with list of possible values for type of contacts
     *
     *      @param	string	$source     'internal', 'external' or 'all'
     *      @param	string	$order		Sort order by : 'code' or 'rowid'
     *      @param  int		$option     0=Return array id->label, 1=Return array code->label
     *      @param  int		$activeonly 0=all status of contact, 1=only the active
     *		@param	string	$code		Type of contact (Example: 'CUSTOMER', 'SERVICE')
     *      @return array       		Array list of type of contacts (id->label if option=0, code->label if option=1)
     */
    function liste_type_contact($source='internal', $order='', $option=0, $activeonly=0, $code='')
    {
        global $langs;

        if (empty($order)) $order='code';

        $tab = array();
        $sql = "SELECT DISTINCT tc.rowid, tc.code, tc.libelle";
        $sql.= " FROM ".MAIN_DB_PREFIX."c_type_contact as tc";
        $sql.= " WHERE tc.element='".$this->element."'";
        if ($activeonly == 1) $sql.= " AND tc.active=1"; // only the active types
        if (! empty($source) && $source != 'all') $sql.= " AND tc.source='".$source."'";
        if (! empty($code)) $sql.= " AND tc.code='".$code."'";
        $sql.= " ORDER by tc.".$order;

        //print "sql=".$sql;
        $resql=$this->db->query($sql);
        if ($resql)
        {
            $num=$this->db->num_rows($resql);
            $i=0;
            while ($i < $num)
            {
                $obj = $this->db->fetch_object($resql);

                $transkey="TypeContact_".$this->element."_".$source."_".$obj->code;
                $libelle_type=($langs->trans($transkey)!=$transkey ? $langs->trans($transkey) : $obj->libelle);
                if (empty($option)) $tab[$obj->rowid]=$libelle_type;
                else $tab[$obj->code]=$libelle_type;
                $i++;
            }
            return $tab;
        }
        else
        {
            $this->error=$this->db->lasterror();
            //dol_print_error($this->db);
            return null;
        }
    }

    /**
     *      Return id of contacts for a source and a contact code.
     *      Example: contact client de facturation ('external', 'BILLING')
     *      Example: contact client de livraison ('external', 'SHIPPING')
     *      Example: contact interne suivi paiement ('internal', 'SALESREPFOLL')
     *
     *		@param	string	$source		'external' or 'internal'
     *		@param	string	$code		'BILLING', 'SHIPPING', 'SALESREPFOLL', ...
     *		@param	int		$status		limited to a certain status
     *      @return array       		List of id for such contacts
     */
    function getIdContact($source,$code,$status=0)
    {
        global $conf;

        $result=array();
        $i=0;

        $sql = "SELECT ec.fk_socpeople";
        $sql.= " FROM ".MAIN_DB_PREFIX."element_contact as ec,";
        if ($source == 'internal') $sql.= " ".MAIN_DB_PREFIX."user as c,";
        if ($source == 'external') $sql.= " ".MAIN_DB_PREFIX."socpeople as c,";
        $sql.= " ".MAIN_DB_PREFIX."c_type_contact as tc";
        $sql.= " WHERE ec.element_id = ".$this->id;
        $sql.= " AND ec.fk_socpeople = c.rowid";
        if ($source == 'internal') $sql.= " AND c.entity IN (0,".$conf->entity.")";
        if ($source == 'external') $sql.= " AND c.entity IN (".getEntity('societe', 1).")";
        $sql.= " AND ec.fk_c_type_contact = tc.rowid";
        $sql.= " AND tc.element = '".$this->element."'";
        $sql.= " AND tc.source = '".$source."'";
        $sql.= " AND tc.code = '".$code."'";
        $sql.= " AND tc.active = 1";
        if ($status) $sql.= " AND ec.statut = ".$status;

        dol_syslog(get_class($this)."::getIdContact", LOG_DEBUG);
        $resql=$this->db->query($sql);
        if ($resql)
        {
            while ($obj = $this->db->fetch_object($resql))
            {
                $result[$i]=$obj->fk_socpeople;
                $i++;
            }
        }
        else
        {
            $this->error=$this->db->error();
            return null;
        }

        return $result;
    }

    /**
     *		Load object contact with id=$this->contactid into $this->contact
     *
     *		@param	int		$contactid      Id du contact. Use this->contactid if empty.
     *		@return	int						<0 if KO, >0 if OK
     */
    function fetch_contact($contactid=null)
    {
    	if (empty($contactid)) $contactid=$this->contactid;

    	if (empty($contactid)) return 0;

        require_once DOL_DOCUMENT_ROOT.'/contact/class/contact.class.php';
        $contact = new Contact($this->db);
        $result=$contact->fetch($contactid);
        $this->contact = $contact;
        return $result;
    }

    /**
     *    	Load the third party of object, from id $this->socid or $this->fk_soc, into this->thirdparty
     *
     *		@param		int		$force_thirdparty_id	Force thirdparty id
     *		@return		int								<0 if KO, >0 if OK
     */
    function fetch_thirdparty($force_thirdparty_id=0)
    {
        global $conf;

        if (empty($this->socid) && empty($this->fk_soc) && empty($this->fk_thirdparty) && empty($force_thirdparty_id)) return 0;

	    require_once DOL_DOCUMENT_ROOT.'/societe/class/societe.class.php';

	    $idtofetch=isset($this->socid)?$this->socid:(isset($this->fk_soc)?$this->fk_soc:$this->fk_thirdparty);
		if ($force_thirdparty_id) $idtofetch=$force_thirdparty_id;

        $thirdparty = new Societe($this->db);
        $result=$thirdparty->fetch($idtofetch);
        $this->client = $thirdparty;  // deprecated
        $this->thirdparty = $thirdparty;

        // Use first price level if level not defined for third party
        if (! empty($conf->global->PRODUIT_MULTIPRICES) && empty($this->thirdparty->price_level))
        {
            $this->client->price_level=1; // deprecated
            $this->thirdparty->price_level=1;
        }

        return $result;
    }


    /**
     * Looks for an object with ref matching the wildcard provided
     * It does only work when $this->table_ref_field is set
     *
     * @param string $ref Wildcard
     * @return int >1 = OK, 0 = Not found or table_ref_field not defined, <0 = KO
     */
    public function fetchOneLike($ref)
    {
        if (!$this->table_ref_field) {
            return 0;
        }

        $sql = 'SELECT rowid FROM '.MAIN_DB_PREFIX.$this->table_element.' WHERE '.$this->table_ref_field.' LIKE "'.$this->db->escape($ref).'" LIMIT 1';

        $query = $this->db->query($sql);

        if (!$this->db->num_rows($query)) {
            return 0;
        }

        $result = $this->db->fetch_object($query);

        return $this->fetch($result->rowid);
    }

    /**
     *	Load data for barcode into properties ->barcode_type*
     *	Properties ->barcode_type that is id of barcode. Type is used to find other properties, but
     *  if it is not defined, ->element must be defined to know default barcode type.
     *
     *	@return		int			<0 if KO, 0 if can't guess type of barcode (ISBN, EAN13...), >0 if OK (all barcode properties loaded)
     */
    function fetch_barcode()
    {
        global $conf;

        dol_syslog(get_class($this).'::fetch_barcode this->element='.$this->element.' this->barcode_type='.$this->barcode_type);

        $idtype=$this->barcode_type;
        if (empty($idtype) && $idtype != '0')	// If type of barcode no set, we try to guess. If set to '0' it means we forced to have type remain not defined
        {
            if ($this->element == 'product')      $idtype = $conf->global->PRODUIT_DEFAULT_BARCODE_TYPE;
            else if ($this->element == 'societe') $idtype = $conf->global->GENBARCODE_BARCODETYPE_THIRDPARTY;
            else dol_syslog('Call fetch_barcode with barcode_type not defined and cant be guessed', LOG_WARNING);
        }

        if ($idtype > 0)
        {
            if (empty($this->barcode_type) || empty($this->barcode_type_code) || empty($this->barcode_type_label) || empty($this->barcode_type_coder))    // If data not already loaded
            {
                $sql = "SELECT rowid, code, libelle as label, coder";
                $sql.= " FROM ".MAIN_DB_PREFIX."c_barcode_type";
                $sql.= " WHERE rowid = ".$idtype;
                dol_syslog(get_class($this).'::fetch_barcode', LOG_DEBUG);
                $resql = $this->db->query($sql);
            	if ($resql)
                {
                    $obj = $this->db->fetch_object($resql);
                    $this->barcode_type       = $obj->rowid;
                    $this->barcode_type_code  = $obj->code;
                    $this->barcode_type_label = $obj->label;
                    $this->barcode_type_coder = $obj->coder;
                    return 1;
                }
                else
                {
                    dol_print_error($this->db);
                    return -1;
                }
            }
        }
        return 0;
    }

    /**
     *		Charge le projet d'id $this->fk_project dans this->projet
     *
     *		@return		int			<0 if KO, >=0 if OK
     */
    function fetch_projet()
    {
    	include_once DOL_DOCUMENT_ROOT.'/projet/class/project.class.php';

    	if (empty($this->fk_project) && ! empty($this->fk_projet)) $this->fk_project = $this->fk_projet;	// For backward compatibility
        if (empty($this->fk_project)) return 0;

        $project = new Project($this->db);
        $result = $project->fetch($this->fk_project);

        $this->projet = $project;	// deprecated
        $this->project = $project;
        return $result;
    }

    /**
     *		Charge le user d'id userid dans this->user
     *
     *		@param	int		$userid 		Id du contact
     *		@return	int						<0 if KO, >0 if OK
     */
    function fetch_user($userid)
    {
        $user = new User($this->db);
        $result=$user->fetch($userid);
        $this->user = $user;
        return $result;
    }

    /**
     *	Read linked origin object
     *
     *	@return		void
     */
    function fetch_origin()
    {
        // TODO uniformise code
        if ($this->origin == 'shipping') $this->origin = 'expedition';
        if ($this->origin == 'delivery') $this->origin = 'livraison';

        $origin = $this->origin;

        $classname = ucfirst($origin);
        $this->$origin = new $classname($this->db);
        $this->$origin->fetch($this->origin_id);
    }

    /**
     *    	Load object from specific field
     *
     *    	@param	string	$table		Table element or element line
     *    	@param	string	$field		Field selected
     *    	@param	string	$key		Import key
     *		@return	int					<0 if KO, >0 if OK
     */
    function fetchObjectFrom($table,$field,$key)
    {
        global $conf;

        $result=false;

        $sql = "SELECT rowid FROM ".MAIN_DB_PREFIX.$table;
        $sql.= " WHERE ".$field." = '".$key."'";
        $sql.= " AND entity = ".$conf->entity;

        dol_syslog(get_class($this).'::fetchObjectFrom', LOG_DEBUG);
        $resql = $this->db->query($sql);
        if ($resql)
        {
            $row = $this->db->fetch_row($resql);
            $result = $this->fetch($row[0]);
        }

        return $result;
    }

    /**
     *	Load value from specific field
     *
     *	@param	string	$table		Table of element or element line
     *	@param	int		$id			Element id
     *	@param	string	$field		Field selected
     *	@return	int					<0 if KO, >0 if OK
     */
    function getValueFrom($table, $id, $field)
    {
        $result=false;
		if (!empty($id) && !empty($field) && !empty($table)) {
	        $sql = "SELECT ".$field." FROM ".MAIN_DB_PREFIX.$table;
	        $sql.= " WHERE rowid = ".$id;

	        dol_syslog(get_class($this).'::getValueFrom', LOG_DEBUG);
	        $resql = $this->db->query($sql);
	        if ($resql)
	        {
	            $row = $this->db->fetch_row($resql);
	            $result = $row[0];
	        }
		}
        return $result;
    }

    /**
     *	Update a specific field into database
     *
     *	@param	string		$field		Field to update
     *	@param	mixed		$value		New value
     *	@param	string		$table		To force other table element or element line (should not be used)
     *	@param	int			$id			To force other object id (should not be used)
     *	@param	string		$format		Data format ('text', 'date'). 'text' is used if not defined
     *	@param	string		$id_field	To force rowid field name. 'rowid' is used it not defined
     *	@param	User|string	$user		Update last update fields also if user object provided
     *	@return	int						<0 if KO, >0 if OK
     */
    function setValueFrom($field, $value, $table='', $id=null, $format='', $id_field='', $user='')
    {
        if (empty($table)) 	$table=$this->table_element;
        if (empty($id))    	$id=$this->id;
		if (empty($format)) 	$format='text';
		if (empty($id_field)) 	$id_field='rowid';

        $this->db->begin();

        $sql = "UPDATE ".MAIN_DB_PREFIX.$table." SET ";
        if ($format == 'text') $sql.= $field." = '".$this->db->escape($value)."'";
        else if ($format == 'date') $sql.= $field." = '".$this->db->idate($value)."'";
        if (is_object($user)) $sql.=", fk_user_modif = ".$user->id;
        $sql.= " WHERE ".$id_field." = ".$id;

        dol_syslog(get_class($this)."::".__FUNCTION__."", LOG_DEBUG);
        $resql = $this->db->query($sql);
        if ($resql)
        {
            $this->db->commit();
            return 1;
        }
        else
        {
            $this->error=$this->db->lasterror();
            $this->db->rollback();
            return -1;
        }
    }

    /**
     *      Load properties id_previous and id_next
     *
     *      @param	string	$filter		Optional filter
     *	 	@param  int		$fieldid   	Name of field to use for the select MAX and MIN
     *		@param	int		$nodbprefix	Do not include DB prefix to forge table name
     *      @return int         		<0 if KO, >0 if OK
     */
    function load_previous_next_ref($filter,$fieldid,$nodbprefix=0)
    {
        global $user;

        if (! $this->table_element)
        {
            dol_print_error('',get_class($this)."::load_previous_next_ref was called on objet with property table_element not defined");
            return -1;
        }

        // this->ismultientitymanaged contains
        // 0=No test on entity, 1=Test with field entity, 2=Test with link by societe
        $alias = 's';
        if ($this->element == 'societe') $alias = 'te';

        $sql = "SELECT MAX(te.".$fieldid.")";
        $sql.= " FROM ".(empty($nodbprefix)?MAIN_DB_PREFIX:'').$this->table_element." as te";
        if (isset($this->ismultientitymanaged) && $this->ismultientitymanaged == 2 || ($this->element != 'societe' && empty($this->isnolinkedbythird) && empty($user->rights->societe->client->voir))) $sql.= ", ".MAIN_DB_PREFIX."societe as s";	// If we need to link to societe to limit select to entity
        if (empty($this->isnolinkedbythird) && !$user->rights->societe->client->voir) $sql.= " LEFT JOIN ".MAIN_DB_PREFIX."societe_commerciaux as sc ON ".$alias.".rowid = sc.fk_soc";
        $sql.= " WHERE te.".$fieldid." < '".$this->db->escape($this->ref)."'";
        if (empty($this->isnolinkedbythird) && !$user->rights->societe->client->voir) $sql.= " AND sc.fk_user = " .$user->id;
        if (! empty($filter)) $sql.=" AND ".$filter;
        if (isset($this->ismultientitymanaged) && $this->ismultientitymanaged == 2 || ($this->element != 'societe' && empty($this->isnolinkedbythird) && !$user->rights->societe->client->voir)) $sql.= ' AND te.fk_soc = s.rowid';			// If we need to link to societe to limit select to entity
        if (isset($this->ismultientitymanaged) && $this->ismultientitymanaged == 1) $sql.= ' AND te.entity IN ('.getEntity($this->element, 1).')';

        //print $sql."<br>";
        $result = $this->db->query($sql);
        if (! $result)
        {
            $this->error=$this->db->lasterror();
            return -1;
        }
        $row = $this->db->fetch_row($result);
        $this->ref_previous = $row[0];


        $sql = "SELECT MIN(te.".$fieldid.")";
        $sql.= " FROM ".(empty($nodbprefix)?MAIN_DB_PREFIX:'').$this->table_element." as te";
        if (isset($this->ismultientitymanaged) && $this->ismultientitymanaged == 2 || ($this->element != 'societe' && empty($this->isnolinkedbythird) && !$user->rights->societe->client->voir)) $sql.= ", ".MAIN_DB_PREFIX."societe as s";	// If we need to link to societe to limit select to entity
        if (empty($this->isnolinkedbythird) && !$user->rights->societe->client->voir) $sql.= " LEFT JOIN ".MAIN_DB_PREFIX."societe_commerciaux as sc ON ".$alias.".rowid = sc.fk_soc";
        $sql.= " WHERE te.".$fieldid." > '".$this->db->escape($this->ref)."'";
        if (empty($this->isnolinkedbythird) && !$user->rights->societe->client->voir) $sql.= " AND sc.fk_user = " .$user->id;
        if (! empty($filter)) $sql.=" AND ".$filter;
        if (isset($this->ismultientitymanaged) && $this->ismultientitymanaged == 2 || ($this->element != 'societe' && empty($this->isnolinkedbythird) && !$user->rights->societe->client->voir)) $sql.= ' AND te.fk_soc = s.rowid';			// If we need to link to societe to limit select to entity
        if (isset($this->ismultientitymanaged) && $this->ismultientitymanaged == 1) $sql.= ' AND te.entity IN ('.getEntity($this->element, 1).')';
        // Rem: Bug in some mysql version: SELECT MIN(rowid) FROM llx_socpeople WHERE rowid > 1 when one row in database with rowid=1, returns 1 instead of null

        //print $sql."<br>";
        $result = $this->db->query($sql);
        if (! $result)
        {
            $this->error=$this->db->lasterror();
            return -2;
        }
        $row = $this->db->fetch_row($result);
        $this->ref_next = $row[0];

        return 1;
    }


    /**
     *      Return list of id of contacts of project
     *
     *      @param	string	$source     Source of contact: external (llx_socpeople) or internal (llx_user) or thirdparty (llx_societe)
     *      @return array				Array of id of contacts (if source=external or internal)
     * 									Array of id of third parties with at least one contact on project (if source=thirdparty)
     */
    function getListContactId($source='external')
    {
        $contactAlreadySelected = array();
        $tab = $this->liste_contact(-1,$source);
        $num=count($tab);
        $i = 0;
        while ($i < $num)
        {
            if ($source == 'thirdparty') $contactAlreadySelected[$i] = $tab[$i]['socid'];
            else  $contactAlreadySelected[$i] = $tab[$i]['id'];
            $i++;
        }
        return $contactAlreadySelected;
    }


    /**
     *	Link element with a project
     *
     *	@param     	int		$projectid		Project id to link element to
     *	@return		int						<0 if KO, >0 if OK
     */
    function setProject($projectid)
    {
        if (! $this->table_element)
        {
            dol_syslog(get_class($this)."::setProject was called on objet with property table_element not defined",LOG_ERR);
            return -1;
        }

        $sql = 'UPDATE '.MAIN_DB_PREFIX.$this->table_element;
        if ($projectid) $sql.= ' SET fk_projet = '.$projectid;
        else $sql.= ' SET fk_projet = NULL';
        $sql.= ' WHERE rowid = '.$this->id;

        dol_syslog(get_class($this)."::setProject", LOG_DEBUG);
        if ($this->db->query($sql))
        {
            $this->fk_project = $projectid;
            return 1;
        }
        else
        {
            dol_print_error($this->db);
            return -1;
        }
    }

    /**
     *  Change the payments methods
     *
     *  @param		int		$id		Id of new payment method
     *  @return		int				>0 if OK, <0 if KO
     */
    function setPaymentMethods($id)
    {
    	dol_syslog(get_class($this).'::setPaymentMethods('.$id.')');
    	if ($this->statut >= 0 || $this->element == 'societe')
    	{
    		// TODO uniformize field name
    		$fieldname = 'fk_mode_reglement';
    		if ($this->element == 'societe') $fieldname = 'mode_reglement';
    		if (get_class($this) == 'Fournisseur') $fieldname = 'mode_reglement_supplier';

    		$sql = 'UPDATE '.MAIN_DB_PREFIX.$this->table_element;
    		$sql .= ' SET '.$fieldname.' = '.$id;
    		$sql .= ' WHERE rowid='.$this->id;

    		if ($this->db->query($sql))
    		{
    			$this->mode_reglement_id = $id;
    			// for supplier
    			if (get_class($this) == 'Fournisseur') $this->mode_reglement_supplier_id = $id;
    			return 1;
    		}
    		else
    		{
    			dol_syslog(get_class($this).'::setPaymentMethods Erreur '.$sql.' - '.$this->db->error());
    			$this->error=$this->db->error();
    			return -1;
    		}
    	}
    	else
    	{
    		dol_syslog(get_class($this).'::setPaymentMethods, status of the object is incompatible');
    		$this->error='Status of the object is incompatible '.$this->statut;
    		return -2;
    	}
    }

    /**
     *  Change the payments terms
     *
     *  @param		int		$id		Id of new payment terms
     *  @return		int				>0 if OK, <0 if KO
     */
    function setPaymentTerms($id)
    {
    	dol_syslog(get_class($this).'::setPaymentTerms('.$id.')');
    	if ($this->statut >= 0 || $this->element == 'societe')
    	{
    		// TODO uniformize field name
    		$fieldname = 'fk_cond_reglement';
    		if ($this->element == 'societe') $fieldname = 'cond_reglement';
    		if (get_class($this) == 'Fournisseur') $fieldname = 'cond_reglement_supplier';

    		$sql = 'UPDATE '.MAIN_DB_PREFIX.$this->table_element;
    		$sql .= ' SET '.$fieldname.' = '.$id;
    		$sql .= ' WHERE rowid='.$this->id;

    		if ($this->db->query($sql))
    		{
    			$this->cond_reglement_id = $id;
    			// for supplier
    			if (get_class($this) == 'Fournisseur') $this->cond_reglement_supplier_id = $id;
    			$this->cond_reglement = $id;	// for compatibility
    			return 1;
    		}
    		else
    		{
    			dol_syslog(get_class($this).'::setPaymentTerms Erreur '.$sql.' - '.$this->db->error());
    			$this->error=$this->db->error();
    			return -1;
    		}
    	}
    	else
    	{
    		dol_syslog(get_class($this).'::setPaymentTerms, status of the object is incompatible');
    		$this->error='Status of the object is incompatible '.$this->statut;
    		return -2;
    	}
    }

    /**
     *	Define delivery address
     *
     *	@param      int		$id		Address id
     *	@return     int				<0 si ko, >0 si ok
     */
    function setDeliveryAddress($id)
    {
    	$fieldname = 'fk_delivery_address';
    	if ($this->element == 'delivery' || $this->element == 'shipping') $fieldname = 'fk_address';

    	$sql = "UPDATE ".MAIN_DB_PREFIX.$this->table_element." SET ".$fieldname." = ".$id;
    	$sql.= " WHERE rowid = ".$this->id." AND fk_statut = 0";

    	if ($this->db->query($sql))
    	{
    		$this->fk_delivery_address = $id;
    		return 1;
    	}
    	else
    	{
    		$this->error=$this->db->error();
    		dol_syslog(get_class($this).'::setDeliveryAddress Erreur '.$sql.' - '.$this->error);
    		return -1;
    	}
    }


    /**
     *  Change the shipping method
     *
     *  @param      int     $shipping_method_id     Id of shipping method
     *  @return     int              1 if OK, 0 if KO
     */
    function setShippingMethod($shipping_method_id)
    {
        if (! $this->table_element) {
            dol_syslog(get_class($this)."::setShippingMethod was called on objet with property table_element not defined",LOG_ERR);
            return -1;
        }
        if ($shipping_method_id<0) $shipping_method_id='NULL';
        dol_syslog(get_class($this).'::setShippingMethod('.$shipping_method_id.')');

        $sql = "UPDATE ".MAIN_DB_PREFIX.$this->table_element;
        $sql.= " SET fk_shipping_method = ".$shipping_method_id;
        $sql.= " WHERE rowid=".$this->id;

        if ($this->db->query($sql)) {
            $this->shipping_method_id = ($shipping_method_id=='NULL')?null:$shipping_method_id;
            return 1;
        } else {
            dol_syslog(get_class($this).'::setShippingMethod Error ', LOG_DEBUG);
            $this->error=$this->db->error();
            return 0;
        }
    }


    /**
     *  Change the warehouse
     *
     *  @param      int     $warehouse_id     Id of warehouse
     *  @return     int              1 if OK, 0 if KO
     */
    function setWarehouse($warehouse_id)
    {
        if (! $this->table_element) {
            dol_syslog(get_class($this)."::setWarehouse was called on objet with property table_element not defined",LOG_ERR);
            return -1;
        }
        if ($warehouse_id<0) $warehouse_id='NULL';
        dol_syslog(get_class($this).'::setWarehouse('.$warehouse_id.')');

        $sql = "UPDATE ".MAIN_DB_PREFIX.$this->table_element;
        $sql.= " SET fk_warehouse = ".$warehouse_id;
        $sql.= " WHERE rowid=".$this->id;

        if ($this->db->query($sql)) {
            $this->warehouse_id = ($warehouse_id=='NULL')?null:$warehouse_id;
            return 1;
        } else {
            dol_syslog(get_class($this).'::setWarehouse Error ', LOG_DEBUG);
            $this->error=$this->db->error();
            return 0;
        }
    }


    /**
     *		Set last model used by doc generator
     *
     *		@param		User	$user		User object that make change
     *		@param		string	$modelpdf	Modele name
     *		@return		int					<0 if KO, >0 if OK
     */
    function setDocModel($user, $modelpdf)
    {
        if (! $this->table_element)
        {
            dol_syslog(get_class($this)."::setDocModel was called on objet with property table_element not defined",LOG_ERR);
            return -1;
        }

        $newmodelpdf=dol_trunc($modelpdf,255);

        $sql = "UPDATE ".MAIN_DB_PREFIX.$this->table_element;
        $sql.= " SET model_pdf = '".$this->db->escape($newmodelpdf)."'";
        $sql.= " WHERE rowid = ".$this->id;
        // if ($this->element == 'facture') $sql.= " AND fk_statut < 2";
        // if ($this->element == 'propal')  $sql.= " AND fk_statut = 0";

        dol_syslog(get_class($this)."::setDocModel", LOG_DEBUG);
        $resql=$this->db->query($sql);
        if ($resql)
        {
            $this->modelpdf=$modelpdf;
            return 1;
        }
        else
        {
            dol_print_error($this->db);
            return 0;
        }
    }


    /**
     *  Change the bank account
     *
     *  @param		int		$fk_account		Id of bank account
     *  @return		int				1 if OK, 0 if KO
     */
    function setBankAccount($fk_account)
    {
        if (! $this->table_element) {
            dol_syslog(get_class($this)."::setBankAccount was called on objet with property table_element not defined",LOG_ERR);
            return -1;
        }
        if ($fk_account<0) $fk_account='NULL';
        dol_syslog(get_class($this).'::setBankAccount('.$fk_account.')');

        $sql = "UPDATE ".MAIN_DB_PREFIX.$this->table_element;
        $sql.= " SET fk_account = ".$fk_account;
        $sql.= " WHERE rowid=".$this->id;

        if ($this->db->query($sql)) {
            $this->fk_account = ($fk_account=='NULL')?null:$fk_account;
            return 1;
        } else {
            dol_syslog(get_class($this).'::setBankAccount Error '.$sql.' - '.$this->db->error());
            $this->error=$this->db->error();
            return 0;
        }
    }

	// TODO: Move line related operations to CommonObjectLine?

    /**
     *  Save a new position (field rang) for details lines.
     *  You can choose to set position for lines with already a position or lines without any position defined.
     *
     * 	@param		boolean		$renum				true to renum all already ordered lines, false to renum only not already ordered lines.
     * 	@param		string		$rowidorder			ASC or DESC
     * 	@param		boolean		$fk_parent_line		Table with fk_parent_line field or not
     * 	@return		void
     */
    function line_order($renum=false, $rowidorder='ASC', $fk_parent_line=true)
    {
        if (! $this->table_element_line)
        {
            dol_syslog(get_class($this)."::line_order was called on objet with property table_element_line not defined",LOG_ERR);
            return -1;
        }
        if (! $this->fk_element)
        {
            dol_syslog(get_class($this)."::line_order was called on objet with property fk_element not defined",LOG_ERR);
            return -1;
        }

        // Count number of lines to reorder (according to choice $renum)
    	$nl=0;
        $sql = 'SELECT count(rowid) FROM '.MAIN_DB_PREFIX.$this->table_element_line;
		$sql.= ' WHERE '.$this->fk_element.'='.$this->id;
		if (! $renum) $sql.= ' AND rang = 0';
		if ($renum) $sql.= ' AND rang <> 0';

		dol_syslog(get_class($this)."::line_order", LOG_DEBUG);
		$resql = $this->db->query($sql);
		if ($resql)
		{
			$row = $this->db->fetch_row($resql);
			$nl = $row[0];
		}
		else dol_print_error($this->db);
		if ($nl > 0)
		{
			// The goal of this part is to reorder all lines, with all children lines sharing the same
			// counter that parents.
			$rows=array();

			// We first search all lines that are parent lines (for multilevel details lines)
			$sql = 'SELECT rowid FROM '.MAIN_DB_PREFIX.$this->table_element_line;
			$sql.= ' WHERE '.$this->fk_element.' = '.$this->id;
			if ($fk_parent_line) $sql.= ' AND fk_parent_line IS NULL';
			$sql.= ' ORDER BY rang ASC, rowid '.$rowidorder;

			dol_syslog(get_class($this)."::line_order search all parent lines", LOG_DEBUG);
			$resql = $this->db->query($sql);
			if ($resql)
			{
				$i=0;
				$num = $this->db->num_rows($resql);
				while ($i < $num)
				{
					$row = $this->db->fetch_row($resql);
					$rows[] = $row[0];	// Add parent line into array rows
					$childrens = $this->getChildrenOfLine($row[0]);
					if (! empty($childrens))
					{
						foreach($childrens as $child)
						{
							array_push($rows, $child);
						}
					}
					$i++;
				}

				// Now we set a new number for each lines (parent and children with children included into parent tree)
				if (! empty($rows))
				{
					foreach($rows as $key => $row)
					{
						$this->updateRangOfLine($row, ($key+1));
					}
				}
			}
			else
			{
				dol_print_error($this->db);
			}
		}
	}

	/**
	 * 	Get children of line
	 *
	 * 	@param	int		$id		Id of parent line
	 * 	@return	array			Array with list of children lines id
	 */
	function getChildrenOfLine($id)
	{
		$rows=array();

		$sql = 'SELECT rowid FROM '.MAIN_DB_PREFIX.$this->table_element_line;
		$sql.= ' WHERE '.$this->fk_element.' = '.$this->id;
		$sql.= ' AND fk_parent_line = '.$id;
		$sql.= ' ORDER BY rang ASC';

		dol_syslog(get_class($this)."::getChildrenOfLine search children lines for line ".$id."", LOG_DEBUG);
		$resql = $this->db->query($sql);
		if ($resql)
		{
			$i=0;
			$num = $this->db->num_rows($resql);
			while ($i < $num)
			{
				$row = $this->db->fetch_row($resql);
				$rows[$i] = $row[0];
				$i++;
			}
		}

		return $rows;
	}

    /**
     * 	Update a line to have a lower rank
     *
     * 	@param 	int			$rowid				Id of line
     * 	@param	boolean		$fk_parent_line		Table with fk_parent_line field or not
     * 	@return	void
     */
    function line_up($rowid, $fk_parent_line=true)
    {
        $this->line_order(false, 'ASC', $fk_parent_line);

        // Get rang of line
        $rang = $this->getRangOfLine($rowid);

        // Update position of line
        $this->updateLineUp($rowid, $rang);
    }

    /**
     * 	Update a line to have a higher rank
     *
     * 	@param	int			$rowid				Id of line
     * 	@param	boolean		$fk_parent_line		Table with fk_parent_line field or not
     * 	@return	void
     */
    function line_down($rowid, $fk_parent_line=true)
    {
        $this->line_order(false, 'ASC', $fk_parent_line);

        // Get rang of line
        $rang = $this->getRangOfLine($rowid);

        // Get max value for rang
        $max = $this->line_max();

        // Update position of line
        $this->updateLineDown($rowid, $rang, $max);
    }

	/**
	 * 	Update position of line (rang)
	 *
	 * 	@param	int		$rowid		Id of line
	 * 	@param	int		$rang		Position
	 * 	@return	void
	 */
	function updateRangOfLine($rowid,$rang)
	{
		$sql = 'UPDATE '.MAIN_DB_PREFIX.$this->table_element_line.' SET rang  = '.$rang;
		$sql.= ' WHERE rowid = '.$rowid;

		dol_syslog(get_class($this)."::updateRangOfLine", LOG_DEBUG);
		if (! $this->db->query($sql))
		{
			dol_print_error($this->db);
		}
	}

    /**
     * 	Update position of line with ajax (rang)
     *
     * 	@param	array	$rows	Array of rows
     * 	@return	void
     */
    function line_ajaxorder($rows)
    {
        $num = count($rows);
        for ($i = 0 ; $i < $num ; $i++)
        {
            $this->updateRangOfLine($rows[$i], ($i+1));
        }
    }

    /**
     * 	Update position of line up (rang)
     *
     * 	@param	int		$rowid		Id of line
     * 	@param	int		$rang		Position
     * 	@return	void
     */
    function updateLineUp($rowid,$rang)
    {
        if ($rang > 1 )
        {
            $sql = 'UPDATE '.MAIN_DB_PREFIX.$this->table_element_line.' SET rang = '.$rang ;
            $sql.= ' WHERE '.$this->fk_element.' = '.$this->id;
            $sql.= ' AND rang = '.($rang - 1);
            if ($this->db->query($sql) )
            {
                $sql = 'UPDATE '.MAIN_DB_PREFIX.$this->table_element_line.' SET rang  = '.($rang - 1);
                $sql.= ' WHERE rowid = '.$rowid;
                if (! $this->db->query($sql) )
                {
                    dol_print_error($this->db);
                }
            }
            else
            {
                dol_print_error($this->db);
            }
        }
    }

    /**
     * 	Update position of line down (rang)
     *
     * 	@param	int		$rowid		Id of line
     * 	@param	int		$rang		Position
     * 	@param	int		$max		Max
     * 	@return	void
     */
    function updateLineDown($rowid,$rang,$max)
    {
        if ($rang < $max)
        {
            $sql = 'UPDATE '.MAIN_DB_PREFIX.$this->table_element_line.' SET rang = '.$rang;
            $sql.= ' WHERE '.$this->fk_element.' = '.$this->id;
            $sql.= ' AND rang = '.($rang+1);
            if ($this->db->query($sql) )
            {
                $sql = 'UPDATE '.MAIN_DB_PREFIX.$this->table_element_line.' SET rang = '.($rang+1);
                $sql.= ' WHERE rowid = '.$rowid;
                if (! $this->db->query($sql) )
                {
                    dol_print_error($this->db);
                }
            }
            else
            {
                dol_print_error($this->db);
            }
        }
    }

    /**
     * 	Get position of line (rang)
     *
     * 	@param		int		$rowid		Id of line
     *  @return		int     			Value of rang in table of lines
     */
    function getRangOfLine($rowid)
    {
        $sql = 'SELECT rang FROM '.MAIN_DB_PREFIX.$this->table_element_line;
        $sql.= ' WHERE rowid ='.$rowid;

        dol_syslog(get_class($this)."::getRangOfLine", LOG_DEBUG);
        $resql = $this->db->query($sql);
        if ($resql)
        {
            $row = $this->db->fetch_row($resql);
            return $row[0];
        }
    }

    /**
     * 	Get rowid of the line relative to its position
     *
     * 	@param		int		$rang		Rang value
     *  @return     int     			Rowid of the line
     */
    function getIdOfLine($rang)
    {
        $sql = 'SELECT rowid FROM '.MAIN_DB_PREFIX.$this->table_element_line;
        $sql.= ' WHERE '.$this->fk_element.' = '.$this->id;
        $sql.= ' AND rang = '.$rang;
        $resql = $this->db->query($sql);
        if ($resql)
        {
            $row = $this->db->fetch_row($resql);
            return $row[0];
        }
    }

    /**
     * 	Get max value used for position of line (rang)
     *
     * 	@param		int		$fk_parent_line		Parent line id
     *  @return     int  			   			Max value of rang in table of lines
     */
    function line_max($fk_parent_line=0)
    {
        // Search the last rang with fk_parent_line
        if ($fk_parent_line)
        {
            $sql = 'SELECT max(rang) FROM '.MAIN_DB_PREFIX.$this->table_element_line;
            $sql.= ' WHERE '.$this->fk_element.' = '.$this->id;
            $sql.= ' AND fk_parent_line = '.$fk_parent_line;

            dol_syslog(get_class($this)."::line_max", LOG_DEBUG);
            $resql = $this->db->query($sql);
            if ($resql)
            {
                $row = $this->db->fetch_row($resql);
                if (! empty($row[0]))
                {
                    return $row[0];
                }
                else
                {
                    return $this->getRangOfLine($fk_parent_line);
                }
            }
        }
        // If not, search the last rang of element
        else
        {
            $sql = 'SELECT max(rang) FROM '.MAIN_DB_PREFIX.$this->table_element_line;
            $sql.= ' WHERE '.$this->fk_element.' = '.$this->id;

            dol_syslog(get_class($this)."::line_max", LOG_DEBUG);
            $resql = $this->db->query($sql);
            if ($resql)
            {
                $row = $this->db->fetch_row($resql);
                return $row[0];
            }
        }
    }

    /**
     *  Update external ref of element
     *
     *  @param      string		$ref_ext	Update field ref_ext
     *  @return     int      		   		<0 if KO, >0 if OK
     */
    function update_ref_ext($ref_ext)
    {
        if (! $this->table_element)
        {
            dol_syslog(get_class($this)."::update_ref_ext was called on objet with property table_element not defined", LOG_ERR);
            return -1;
        }

        $sql = 'UPDATE '.MAIN_DB_PREFIX.$this->table_element;
        $sql.= " SET ref_ext = '".$this->db->escape($ref_ext)."'";
        $sql.= " WHERE ".(isset($this->table_rowid)?$this->table_rowid:'rowid')." = ". $this->id;

        dol_syslog(get_class($this)."::update_ref_ext", LOG_DEBUG);
        if ($this->db->query($sql))
        {
            $this->ref_ext = $ref_ext;
            return 1;
        }
        else
        {
            $this->error=$this->db->error();
            return -1;
        }
    }

    /**
     *  Update note of element
     *
     *  @param      string		$note		New value for note
     *  @param		string		$suffix		'', '_public' or '_private'
     *  @return     int      		   		<0 if KO, >0 if OK
     */
    function update_note($note,$suffix='')
    {
    	if (! $this->table_element)
    	{
    		dol_syslog(get_class($this)."::update_note was called on objet with property table_element not defined", LOG_ERR);
    		return -1;
    	}
		if (! in_array($suffix,array('','_public','_private')))
		{
    		dol_syslog(get_class($this)."::update_note Parameter suffix must be empty, '_private' or '_public'", LOG_ERR);
			return -2;
		}

    	$sql = 'UPDATE '.MAIN_DB_PREFIX.$this->table_element;
    	$sql.= " SET note".$suffix." = ".(!empty($note)?("'".$this->db->escape($note)."'"):"NULL");
    	$sql.= " WHERE rowid =". $this->id;

    	dol_syslog(get_class($this)."::update_note", LOG_DEBUG);
    	if ($this->db->query($sql))
    	{
    		if ($suffix == '_public') $this->note_public = $note;
    		else if ($suffix == '_private') $this->note_private = $note;
    		else $this->note = $note;
    		return 1;
    	}
    	else
    	{
    		$this->error=$this->db->lasterror();
    		return -1;
    	}
    }

    /**
     * 	Update public note (kept for backward compatibility)
     *
     * @param      string		$note		New value for note
     * @return     int      		   		<0 if KO, >0 if OK
     * @deprecated
     * @see update_note()
     */
    function update_note_public($note)
    {
    	return $this->update_note($note,'_public');
    }

    /**
     *	Update total_ht, total_ttc, total_vat, total_localtax1, total_localtax2 for an object (sum of lines).
     *  Must be called at end of methods addline or updateline.
     *
     *	@param	int		$exclspec          	>0 = Exclude special product (product_type=9)
     *  @param  string	$roundingadjust    	'none'=Do nothing, 'auto'=Use default method (MAIN_ROUNDOFTOTAL_NOT_TOTALOFROUND if defined, or '0'), '0'=Force use total of rounding, '1'=Force use rounding of total
     *  @param	int		$nodatabaseupdate	1=Do not update database. Update only properties of object.
     *  @param	Societe	$seller				If roundingadjust is '0' or '1', it means we recalculate total for lines before calculating total for object and for this, we need seller object.
     *	@return	int    			           	<0 if KO, >0 if OK
     */
    function update_price($exclspec=0,$roundingadjust='none',$nodatabaseupdate=0,$seller=null)
    {
    	global $conf;

        include_once DOL_DOCUMENT_ROOT.'/core/lib/price.lib.php';

        if ($roundingadjust == '-1') $roundingadjust='auto';	// For backward compatibility

        $forcedroundingmode=$roundingadjust;
        if ($forcedroundingmode == 'auto' && isset($conf->global->MAIN_ROUNDOFTOTAL_NOT_TOTALOFROUND)) $forcedroundingmode=$conf->global->MAIN_ROUNDOFTOTAL_NOT_TOTALOFROUND;
        elseif ($forcedroundingmode == 'auto') $forcedroundingmode='0';

        $error=0;

        // Define constants to find lines to sum
        $fieldtva='total_tva';
        $fieldlocaltax1='total_localtax1';
        $fieldlocaltax2='total_localtax2';
        $fieldup='subprice';
        if ($this->element == 'facture_fourn' || $this->element == 'invoice_supplier')
        {
        	$fieldtva='tva';
        	$fieldup='pu_ht';
        }
        if ($this->element == 'expensereport')
        {
        	$fieldup='value_unit';
        }

        $sql = 'SELECT rowid, qty, '.$fieldup.' as up, remise_percent, total_ht, '.$fieldtva.' as total_tva, total_ttc, '.$fieldlocaltax1.' as total_localtax1, '.$fieldlocaltax2.' as total_localtax2,';
        $sql.= ' tva_tx as vatrate, localtax1_tx, localtax2_tx, localtax1_type, localtax2_type, info_bits, product_type';
		if ($this->table_element_line == 'facturedet') $sql.= ', situation_percent';
        $sql.= ' FROM '.MAIN_DB_PREFIX.$this->table_element_line;
        $sql.= ' WHERE '.$this->fk_element.' = '.$this->id;
        if ($exclspec)
        {
            $product_field='product_type';
            if ($this->table_element_line == 'contratdet') $product_field='';    // contratdet table has no product_type field
            if ($product_field) $sql.= ' AND '.$product_field.' <> 9';
        }
        $sql.= ' ORDER by rowid';	// We want to be sure to always use same order of line to not change lines differently when option MAIN_ROUNDOFTOTAL_NOT_TOTALOFROUND is used

        dol_syslog(get_class($this)."::update_price", LOG_DEBUG);
        $resql = $this->db->query($sql);
        if ($resql)
        {
            $this->total_ht  = 0;
            $this->total_tva = 0;
            $this->total_localtax1 = 0;
            $this->total_localtax2 = 0;
            $this->total_ttc = 0;
            $total_ht_by_vats  = array();
            $total_tva_by_vats = array();
            $total_ttc_by_vats = array();

            $num = $this->db->num_rows($resql);
            $i = 0;
            while ($i < $num)
            {
                $obj = $this->db->fetch_object($resql);

                // Note: There is no check on detail line and no check on total, if $forcedroundingmode = 'none'

                if ($forcedroundingmode == '0')	// Check if data on line are consistent. This may solve lines that were not consistent because set with $forcedroundingmode='auto'
                {
                	$localtax_array=array($obj->localtax1_type,$obj->localtax1_tx,$obj->localtax2_type,$obj->localtax2_tx);
                	$tmpcal=calcul_price_total($obj->qty, $obj->up, $obj->remise_percent, $obj->vatrate, $obj->localtax1_tx, $obj->localtax2_tx, 0, 'HT', $obj->info_bits, $obj->product_type, $seller, $localtax_array, (isset($obj->situation_percent) ? $obj->situation_percent : 100));
                	$diff=price2num($tmpcal[1] - $obj->total_tva, 'MT', 1);
                	if ($diff)
                	{
                		$sqlfix="UPDATE ".MAIN_DB_PREFIX.$this->table_element_line." SET ".$fieldtva." = ".$tmpcal[1].", total_ttc = ".$tmpcal[2]." WHERE rowid = ".$obj->rowid;
                		dol_syslog('We found unconsistent data into detailed line (difference of '.$diff.') for line rowid = '.$obj->rowid." (total vat of line calculated=".$tmpcal[1].", database=".$obj->total_tva."). We fix the total_vat and total_ttc of line by running sqlfix = ".$sqlfix);
						$resqlfix=$this->db->query($sqlfix);
						if (! $resqlfix) dol_print_error($this->db,'Failed to update line');
						$obj->total_tva = $tmpcal[1];
						$obj->total_ttc = $tmpcal[2];
                		//
                	}
                }

                $this->total_ht        += $obj->total_ht;		// The only field visible at end of line detail
                $this->total_tva       += $obj->total_tva;
                $this->total_localtax1 += $obj->total_localtax1;
                $this->total_localtax2 += $obj->total_localtax2;
                $this->total_ttc       += $obj->total_ttc;
                if (! isset($total_ht_by_vats[$obj->vatrate]))  $total_ht_by_vats[$obj->vatrate]=0;
                if (! isset($total_tva_by_vats[$obj->vatrate])) $total_tva_by_vats[$obj->vatrate]=0;
                if (! isset($total_ttc_by_vats[$obj->vatrate])) $total_ttc_by_vats[$obj->vatrate]=0;
                $total_ht_by_vats[$obj->vatrate]  += $obj->total_ht;
                $total_tva_by_vats[$obj->vatrate] += $obj->total_tva;
                $total_ttc_by_vats[$obj->vatrate] += $obj->total_ttc;

                if ($forcedroundingmode == '1')	// Check if we need adjustement onto line for vat
                {
                	$tmpvat=price2num($total_ht_by_vats[$obj->vatrate] * $obj->vatrate / 100, 'MT', 1);
                	$diff=price2num($total_tva_by_vats[$obj->vatrate]-$tmpvat, 'MT', 1);
                	//print 'Line '.$i.' rowid='.$obj->rowid.' vat_rate='.$obj->vatrate.' total_ht='.$obj->total_ht.' total_tva='.$obj->total_tva.' total_ttc='.$obj->total_ttc.' total_ht_by_vats='.$total_ht_by_vats[$obj->vatrate].' total_tva_by_vats='.$total_tva_by_vats[$obj->vatrate].' (new calculation = '.$tmpvat.') total_ttc_by_vats='.$total_ttc_by_vats[$obj->vatrate].($diff?" => DIFF":"")."<br>\n";
                	if ($diff)
                	{
                		if (abs($diff) > 0.1) { dol_syslog('A rounding difference was detected into TOTAL but is too high to be corrected', LOG_WARNING); exit; }
                		$sqlfix="UPDATE ".MAIN_DB_PREFIX.$this->table_element_line." SET ".$fieldtva." = ".($obj->total_tva - $diff).", total_ttc = ".($obj->total_ttc - $diff)." WHERE rowid = ".$obj->rowid;
                		dol_syslog('We found a difference of '.$diff.' for line rowid = '.$obj->rowid.". We fix the total_vat and total_ttc of line by running sqlfix = ".$sqlfix);
						$resqlfix=$this->db->query($sqlfix);
						if (! $resqlfix) dol_print_error($this->db,'Failed to update line');
						$this->total_tva -= $diff;
						$this->total_ttc -= $diff;
						$total_tva_by_vats[$obj->vatrate] -= $diff;
						$total_ttc_by_vats[$obj->vatrate] -= $diff;

                	}
                }

                $i++;
            }

            // Add revenue stamp to total
            $this->total_ttc       += isset($this->revenuestamp)?$this->revenuestamp:0;

			// Situations totals
			if ($this->situation_cycle_ref && $this->situation_counter > 1) {
				$prev_sits = $this->get_prev_sits();

				foreach ($prev_sits as $sit) {
					$this->total_ht -= $sit->total_ht;
					$this->total_tva -= $sit->total_tva;
					$this->total_localtax1 -= $sit->total_localtax1;
					$this->total_localtax2 -= $sit->total_localtax2;
					$this->total_ttc -= $sit->total_ttc;
				}
			}

            $this->db->free($resql);

            // Now update global field total_ht, total_ttc and tva
            $fieldht='total_ht';
            $fieldtva='tva';
            $fieldlocaltax1='localtax1';
            $fieldlocaltax2='localtax2';
            $fieldttc='total_ttc';
            // Specific code for backward compatibility with old field names
            if ($this->element == 'facture' || $this->element == 'facturerec')             $fieldht='total';
            if ($this->element == 'facture_fourn' || $this->element == 'invoice_supplier') $fieldtva='total_tva';
            if ($this->element == 'propal')                                                $fieldttc='total';
            if ($this->element == 'expensereport')                                         $fieldtva='total_tva';
            if ($this->element == 'supplier_proposal')                                      $fieldttc='total';

            if (empty($nodatabaseupdate))
            {
                $sql = 'UPDATE '.MAIN_DB_PREFIX.$this->table_element.' SET';
                $sql .= " ".$fieldht."='".price2num($this->total_ht)."',";
                $sql .= " ".$fieldtva."='".price2num($this->total_tva)."',";
                $sql .= " ".$fieldlocaltax1."='".price2num($this->total_localtax1)."',";
                $sql .= " ".$fieldlocaltax2."='".price2num($this->total_localtax2)."',";
                $sql .= " ".$fieldttc."='".price2num($this->total_ttc)."'";
                $sql .= ' WHERE rowid = '.$this->id;

                //print "xx".$sql;
                dol_syslog(get_class($this)."::update_price", LOG_DEBUG);
                $resql=$this->db->query($sql);
                if (! $resql)
                {
                    $error++;
                    $this->error=$this->db->lasterror();
                    $this->error[]=$this->db->lasterror();
                }
            }

            if (! $error)
            {
                return 1;
            }
            else
            {
                return -1;
            }
        }
        else
        {
            dol_print_error($this->db,'Bad request in update_price');
            return -1;
        }
    }

    /**
     *	Add objects linked in llx_element_element.
     *
     *	@param		string	$origin		Linked element type
     *	@param		int		$origin_id	Linked element id
     *	@return		int					<=0 if KO, >0 if OK
     *	@see		fetchObjectLinked, updateObjectLinked, deleteObjectLinked
     */
    function add_object_linked($origin=null, $origin_id=null)
    {
    	$origin = (! empty($origin) ? $origin : $this->origin);
    	$origin_id = (! empty($origin_id) ? $origin_id : $this->origin_id);

        $this->db->begin();

        $sql = "INSERT INTO ".MAIN_DB_PREFIX."element_element (";
        $sql.= "fk_source";
        $sql.= ", sourcetype";
        $sql.= ", fk_target";
        $sql.= ", targettype";
        $sql.= ") VALUES (";
        $sql.= $origin_id;
        $sql.= ", '".$origin."'";
        $sql.= ", ".$this->id;
        $sql.= ", '".$this->element."'";
        $sql.= ")";

        dol_syslog(get_class($this)."::add_object_linked", LOG_DEBUG);
		if ($this->db->query($sql))
	  	{
	  		$this->db->commit();
	  		return 1;
	  	}
	  	else
	  	{
	  		$this->error=$this->db->lasterror();
	  		$this->db->rollback();
	  		return 0;
	  	}
	}

    /**
     *	Fetch array of objects linked to current object. Links are loaded into this->linkedObjects array and this->linkedObjectsIds
     *  Possible usage for parameters:
     *  - all parameters empty -> we look all link to current object (current object can be source or target)
     *  - one couple id+type is provided -> this will set $justsource or $justtarget
     *  - one couple id+type is provided and other type is provided -> this will set $justsource or $justtarget + criteria on other type
     *
     *
     *	@param	int		$sourceid		Object source id (if not defined, id of object)
     *	@param  string	$sourcetype		Object source type (if not defined, element name of object)
     *	@param  int		$targetid		Object target id (if not defined, id of object)
     *	@param  string	$targettype		Object target type (if not defined, elemennt name of object)
     *	@param  string	$clause			'OR' or 'AND' clause used when both source id and target id are provided
     *  @param	int		$alsosametype	0=Return only links to object that differs from source. 1=Include also link to objects of same type.
     *	@return	void
     *  @see	add_object_linked, updateObjectLinked, deleteObjectLinked
     */
	function fetchObjectLinked($sourceid=null,$sourcetype='',$targetid=null,$targettype='',$clause='OR',$alsosametype=1)
    {
        global $conf;

        $this->linkedObjectsIds=array();
        $this->linkedObjects=array();

        $justsource=false;
        $justtarget=false;
        $withtargettype=false;
        $withsourcetype=false;

        if (! empty($sourceid) && ! empty($sourcetype) && empty($targetid))
        {
        	$justsource=true;  // the source (id and type) is a search criteria
        	if (! empty($targettype)) $withtargettype=true;
        }
        if (! empty($targetid) && ! empty($targettype) && empty($sourceid))
        {
        	$justtarget=true;  // the target (id and type) is a search criteria
        	if (! empty($sourcetype)) $withsourcetype=true;
        }

        $sourceid = (! empty($sourceid) ? $sourceid : $this->id);
        $targetid = (! empty($targetid) ? $targetid : $this->id);
        $sourcetype = (! empty($sourcetype) ? $sourcetype : $this->element);
        $targettype = (! empty($targettype) ? $targettype : $this->element);

        /*if (empty($sourceid) && empty($targetid))
        {
        	dol_syslog('Bad usage of function. No source nor target id defined (nor as parameter nor as object id)', LOG_ERR);
        	return -1;
        }*/

        // Links between objects are stored in table element_element
        $sql = 'SELECT rowid, fk_source, sourcetype, fk_target, targettype';
        $sql.= ' FROM '.MAIN_DB_PREFIX.'element_element';
        $sql.= " WHERE ";
        if ($justsource || $justtarget)
        {
            if ($justsource)
            {
            	$sql.= "fk_source = '".$sourceid."' AND sourcetype = '".$sourcetype."'";
            	if ($withtargettype) $sql.= " AND targettype = '".$targettype."'";
            }
            else if ($justtarget)
            {
            	$sql.= "fk_target = '".$targetid."' AND targettype = '".$targettype."'";
            	if ($withsourcetype) $sql.= " AND sourcetype = '".$sourcetype."'";
            }
        }
        else
		{
            $sql.= "(fk_source = '".$sourceid."' AND sourcetype = '".$sourcetype."')";
            $sql.= " ".$clause." (fk_target = '".$targetid."' AND targettype = '".$targettype."')";
        }
        $sql .= ' ORDER BY sourcetype';
        //print $sql;

        dol_syslog(get_class($this)."::fetchObjectLink", LOG_DEBUG);
        $resql = $this->db->query($sql);
        if ($resql)
        {
            $num = $this->db->num_rows($resql);
            $i = 0;
            while ($i < $num)
            {
                $obj = $this->db->fetch_object($resql);
                if ($justsource || $justtarget)
                {
                    if ($justsource)
                    {
                        $this->linkedObjectsIds[$obj->targettype][$obj->rowid]=$obj->fk_target;
                    }
                    else if ($justtarget)
                    {
                        $this->linkedObjectsIds[$obj->sourcetype][$obj->rowid]=$obj->fk_source;
                    }
                }
                else
                {
                    if ($obj->fk_source == $sourceid && $obj->sourcetype == $sourcetype)
                    {
                        $this->linkedObjectsIds[$obj->targettype][$obj->rowid]=$obj->fk_target;
                    }
                    if ($obj->fk_target == $targetid && $obj->targettype == $targettype)
                    {
                        $this->linkedObjectsIds[$obj->sourcetype][$obj->rowid]=$obj->fk_source;
                    }
                }
                $i++;
            }

            if (! empty($this->linkedObjectsIds))
            {
                foreach($this->linkedObjectsIds as $objecttype => $objectids)
                {
                    // Parse element/subelement (ex: project_task)
                    $module = $element = $subelement = $objecttype;
                    if ($objecttype != 'order_supplier' && $objecttype != 'invoice_supplier' && preg_match('/^([^_]+)_([^_]+)/i',$objecttype,$regs))
                    {
                        $module = $element = $regs[1];
                        $subelement = $regs[2];
                    }

                    $classpath = $element.'/class';

                    // To work with non standard classpath or module name
                    if ($objecttype == 'facture')			{
                        $classpath = 'compta/facture/class';
                    }
                    else if ($objecttype == 'propal')			{
                        $classpath = 'comm/propal/class';
                    }
                    else if ($objecttype == 'supplier_proposal')			{
                        $classpath = 'supplier_proposal/class';
                    }
                    else if ($objecttype == 'shipping')			{
                        $classpath = 'expedition/class'; $subelement = 'expedition'; $module = 'expedition_bon';
                    }
                    else if ($objecttype == 'delivery')			{
                        $classpath = 'livraison/class'; $subelement = 'livraison'; $module = 'livraison_bon';
                    }
                    else if ($objecttype == 'invoice_supplier' || $objecttype == 'order_supplier')	{
                        $classpath = 'fourn/class'; $module = 'fournisseur';
                    }
                    else if ($objecttype == 'fichinter')			{
                        $classpath = 'fichinter/class'; $subelement = 'fichinter'; $module = 'ficheinter';
                    }

                    // TODO ajout temporaire - MAXIME MANGIN
                    else if ($objecttype == 'contratabonnement')	{
                        $classpath = 'contrat/class'; $subelement = 'contrat'; $module = 'contratabonnement';
                    }

                    $classfile = strtolower($subelement); $classname = ucfirst($subelement);
                    if ($objecttype == 'invoice_supplier') {
                        $classfile = 'fournisseur.facture'; $classname = 'FactureFournisseur';
                    }
                    else if ($objecttype == 'order_supplier')   {
                        $classfile = 'fournisseur.commande'; $classname = 'CommandeFournisseur';
                    }

                    // Here $module, $classfile and $classname are set
                    if ($conf->$module->enabled && (($element != $this->element) || $alsosametype))
                    {
                        dol_include_once('/'.$classpath.'/'.$classfile.'.class.php');

                        foreach($objectids as $i => $objectid)	// $i is rowid into llx_element_element
                        {
                            $object = new $classname($this->db);
                            $ret = $object->fetch($objectid);
                            if ($ret >= 0)
                            {
                                $this->linkedObjects[$objecttype][$i] = $object;
                            }
                        }
                    }
                }
            }
        }
        else
        {
            dol_print_error($this->db);
        }
    }

    /**
     *	Update object linked of a current object
     *
     *	@param	int		$sourceid		Object source id
     *	@param  string	$sourcetype		Object source type
     *	@param  int		$targetid		Object target id
     *	@param  string	$targettype		Object target type
     *	@return							int	>0 if OK, <0 if KO
     *	@see	add_object_linked, fetObjectLinked, deleteObjectLinked
     */
    function updateObjectLinked($sourceid=null, $sourcetype='', $targetid=null, $targettype='')
    {
    	$updatesource=false;
    	$updatetarget=false;

    	if (! empty($sourceid) && ! empty($sourcetype) && empty($targetid) && empty($targettype)) $updatesource=true;
    	else if (empty($sourceid) && empty($sourcetype) && ! empty($targetid) && ! empty($targettype)) $updatetarget=true;

    	$sql = "UPDATE ".MAIN_DB_PREFIX."element_element SET ";
    	if ($updatesource)
    	{
    		$sql.= "fk_source = ".$sourceid;
    		$sql.= ", sourcetype = '".$sourcetype."'";
    		$sql.= " WHERE fk_target = ".$this->id;
    		$sql.= " AND targettype = '".$this->element."'";
    	}
    	else if ($updatetarget)
    	{
    		$sql.= "fk_target = ".$targetid;
    		$sql.= ", targettype = '".$targettype."'";
    		$sql.= " WHERE fk_source = ".$this->id;
    		$sql.= " AND sourcetype = '".$this->element."'";
    	}

    	dol_syslog(get_class($this)."::updateObjectLinked", LOG_DEBUG);
    	if ($this->db->query($sql))
    	{
    		return 1;
    	}
    	else
    	{
    		$this->error=$this->db->lasterror();
    		return -1;
    	}
    }

	/**
	 *	Delete all links between an object $this
	 *
	 *	@param	int		$sourceid		Object source id
     *	@param  string	$sourcetype		Object source type
     *	@param  int		$targetid		Object target id
     *	@param  string	$targettype		Object target type
     *  @param	int		$rowid			Row id of line to delete. If defined, other parameters are not used.
	 *	@return     					int	>0 if OK, <0 if KO
	 *	@see	add_object_linked, updateObjectLinked, fetchObjectLinked
	 */
	function deleteObjectLinked($sourceid=null, $sourcetype='', $targetid=null, $targettype='', $rowid='')
	{
		$deletesource=false;
		$deletetarget=false;

		if (! empty($sourceid) && ! empty($sourcetype) && empty($targetid) && empty($targettype)) $deletesource=true;
		else if (empty($sourceid) && empty($sourcetype) && ! empty($targetid) && ! empty($targettype)) $deletetarget=true;

		$sourceid = (! empty($sourceid) ? $sourceid : $this->id);
		$sourcetype = (! empty($sourcetype) ? $sourcetype : $this->element);
		$targetid = (! empty($targetid) ? $targetid : $this->id);
		$targettype = (! empty($targettype) ? $targettype : $this->element);

		$sql = "DELETE FROM ".MAIN_DB_PREFIX."element_element";
		$sql.= " WHERE";
		if ($rowid > 0)
		{
			$sql.=" rowid = ".$rowid;
		}
		else
		{
			if ($deletesource)
			{
				$sql.= " fk_source = ".$sourceid." AND sourcetype = '".$sourcetype."'";
				$sql.= " AND fk_target = ".$this->id." AND targettype = '".$this->element."'";
			}
			else if ($deletetarget)
			{
				$sql.= " fk_target = ".$targetid." AND targettype = '".$targettype."'";
				$sql.= " AND fk_source = ".$this->id." AND sourcetype = '".$this->element."'";
			}
			else
			{
				$sql.= " (fk_source = ".$this->id." AND sourcetype = '".$this->element."')";
				$sql.= " OR";
				$sql.= " (fk_target = ".$this->id." AND targettype = '".$this->element."')";
			}
		}

		dol_syslog(get_class($this)."::deleteObjectLinked", LOG_DEBUG);
		if ($this->db->query($sql))
		{
			return 1;
		}
		else
		{
			$this->error=$this->db->lasterror();
			$this->errors[]=$this->error;
			return -1;
		}
	}

    /**
     *      Set status of an object
     *
     *      @param	int		$status			Status to set
     *      @param	int		$elementId		Id of element to force (use this->id by default)
     *      @param	string	$elementType	Type of element to force (use this->table_element by default)
     *      @return int						<0 if KO, >0 if OK
     */
    function setStatut($status,$elementId=null,$elementType='')
    {
    	global $user,$langs,$conf;

        $elementId = (!empty($elementId)?$elementId:$this->id);
        $elementTable = (!empty($elementType)?$elementType:$this->table_element);

        $this->db->begin();

        $fieldstatus="fk_statut";
        if ($elementTable == 'user') $fieldstatus="statut";
        if ($elementTable == 'expensereport') $fieldstatus="fk_statut";
		if ($elementTable == 'commande_fournisseur_dispatch') $fieldstatus="status";

        $sql = "UPDATE ".MAIN_DB_PREFIX.$elementTable;
        $sql.= " SET ".$fieldstatus." = ".$status;
        // If status = 1 = validated, update also fk_user_valid
        if ($status == 1 && $elementTable == 'expensereport') $sql.=", fk_user_valid = ".$user->id;
        $sql.= " WHERE rowid=".$elementId;

        dol_syslog(get_class($this)."::setStatut", LOG_DEBUG);
        if ($this->db->query($sql))
        {
            $error = 0;

            $trigkey='';
            if ($this->element == 'fichinter' && $status == 2) $trigkey='FICHINTER_CLASSIFY_BILLED';
            if ($this->element == 'fichinter' && $status == 1) $trigkey='FICHINTER_CLASSIFY_UNBILLED';

            if ($trigkey)
            {
                // Appel des triggers
                include_once DOL_DOCUMENT_ROOT . '/core/class/interfaces.class.php';
                $interface=new Interfaces($this->db);
                $result=$interface->run_triggers($trigkey,$this,$user,$langs,$conf);
                if ($result < 0) {
                    $error++; $this->errors=$interface->errors;
                }
                // Fin appel triggers
            }

			if (! $error)
			{
				$this->db->commit();
        		$this->statut = $status;
				return 1;
			}
			else
			{
				$this->db->rollback();
				dol_syslog(get_class($this)."::setStatus ".$this->error,LOG_ERR);
				return -1;
			}
        }
        else
        {
        	$this->error=$this->db->lasterror();
        	$this->db->rollback();
        	return -1;
        }
    }


    /**
     *  Load type of canvas of an object if it exists
     *
     *  @param      int		$id     Record id
     *  @param      string	$ref    Record ref
     *  @return		int				<0 if KO, 0 if nothing done, >0 if OK
     */
    function getCanvas($id=0,$ref='')
    {
        global $conf;

        if (empty($id) && empty($ref)) return 0;
        if (! empty($conf->global->MAIN_DISABLE_CANVAS)) return 0;    // To increase speed. Not enabled by default.

        // Clean parameters
        $ref = trim($ref);

        $sql = "SELECT rowid, canvas";
        $sql.= " FROM ".MAIN_DB_PREFIX.$this->table_element;
        $sql.= " WHERE entity IN (".getEntity($this->element, 1).")";
        if (! empty($id))  $sql.= " AND rowid = ".$id;
        if (! empty($ref)) $sql.= " AND ref = '".$this->db->escape($ref)."'";

        $resql = $this->db->query($sql);
        if ($resql)
        {
            $obj = $this->db->fetch_object($resql);
            if ($obj)
            {
                $this->canvas   = $obj->canvas;
                return 1;
            }
            else return 0;
        }
        else
        {
            dol_print_error($this->db);
            return -1;
        }
    }


    /**
     * 	Get special code of a line
     *
     * 	@param	int		$lineid		Id of line
     * 	@return	int					Special code
     */
    function getSpecialCode($lineid)
    {
        $sql = 'SELECT special_code FROM '.MAIN_DB_PREFIX.$this->table_element_line;
        $sql.= ' WHERE rowid = '.$lineid;
        $resql = $this->db->query($sql);
        if ($resql)
        {
            $row = $this->db->fetch_row($resql);
            return $row[0];
        }
    }

    /**
     *  Function to check if an object is used by others.
     *  Check is done into this->childtables. There is no check into llx_element_element.
     *
     *  @param	int		$id			Id of object
     *  @return	int					<0 if KO, 0 if not used, >0 if already used
     */
    function isObjectUsed($id)
    {
        // Check parameters
        if (! isset($this->childtables) || ! is_array($this->childtables) || count($this->childtables) == 0)
        {
            dol_print_error('Called isObjectUsed on a class with property this->childtables not defined');
            return -1;
        }

        // Test if child exists
        $haschild=0;
        foreach($this->childtables as $table)
        {
            // Check if third party can be deleted
            $sql = "SELECT COUNT(*) as nb from ".MAIN_DB_PREFIX.$table;
            $sql.= " WHERE ".$this->fk_element." = ".$id;
            $resql=$this->db->query($sql);
            if ($resql)
            {
                $obj=$this->db->fetch_object($resql);
                $haschild+=$obj->nb;
                //print 'Found into table '.$table;
                if ($haschild) break;    // We found at least on, we stop here
            }
            else
            {
                $this->error=$this->db->lasterror();
                return -1;
            }
        }
        if ($haschild > 0)
        {
            $this->error="ErrorRecordHasChildren";
            return $haschild;
        }
        else return 0;
    }

    /**
     *  Function to say how many lines object contains
     *
     *	@param	int		$predefined		-1=All, 0=Count free product/service only, 1=Count predefined product/service only, 2=Count predefined product, 3=Count predefined service
     *  @return	int						<0 if KO, 0 if no predefined products, nb of lines with predefined products if found
     */
    function hasProductsOrServices($predefined=-1)
    {
        $nb=0;

        foreach($this->lines as $key => $val)
        {
            $qualified=0;
            if ($predefined == -1) $qualified=1;
            if ($predefined == 1 && $val->fk_product > 0) $qualified=1;
            if ($predefined == 0 && $val->fk_product <= 0) $qualified=1;
            if ($predefined == 2 && $val->fk_product > 0 && $val->product_type==0) $qualified=1;
            if ($predefined == 3 && $val->fk_product > 0 && $val->product_type==1) $qualified=1;
            if ($qualified) $nb++;
        }
        dol_syslog(get_class($this).'::hasProductsOrServices we found '.$nb.' qualified lines of products/servcies');
        return $nb;
    }

    /**
     * Function that returns the total amount HT of discounts applied for all lines.
     *
     * @return 	float
     */
    function getTotalDiscount()
    {
    	$total_discount=0.00;

        $sql = "SELECT subprice as pu_ht, qty, remise_percent, total_ht";
        $sql.= " FROM ".MAIN_DB_PREFIX.$this->table_element."det";
        $sql.= " WHERE ".$this->fk_element." = ".$this->id;

        dol_syslog(get_class($this).'::getTotalDiscount', LOG_DEBUG);
        $resql = $this->db->query($sql);
        if ($resql)
        {
        	$num=$this->db->num_rows($resql);
        	$i=0;
        	while ($i < $num)
        	{
            	$obj = $this->db->fetch_object($resql);

            	$pu_ht = $obj->pu_ht;
            	$qty= $obj->qty;
            	$total_ht = $obj->total_ht;

        		$total_discount_line = floatval(price2num(($pu_ht * $qty) - $total_ht, 'MT'));
        		$total_discount += $total_discount_line;

        		$i++;
        	}
        }

        //print $total_discount; exit;
        return price2num($total_discount);
    }

    /**
     *	Set extra parameters
     *
     *	@return	void
     */
    function setExtraParameters()
    {
    	$this->db->begin();

    	$extraparams = (! empty($this->extraparams) ? json_encode($this->extraparams) : null);

    	$sql = "UPDATE ".MAIN_DB_PREFIX.$this->table_element;
    	$sql.= " SET extraparams = ".(! empty($extraparams) ? "'".$this->db->escape($extraparams)."'" : "null");
    	$sql.= " WHERE rowid = ".$this->id;

    	dol_syslog(get_class($this)."::setExtraParameters", LOG_DEBUG);
    	$resql = $this->db->query($sql);
    	if (! $resql)
    	{
    		$this->error=$this->db->lasterror();
    		$this->db->rollback();
    		return -1;
    	}
    	else
    	{
    		$this->db->commit();
    		return 1;
    	}
    }


	/**
     *    Return incoterms informations
     *
     *    @return	string	incoterms info
     */
    function display_incoterms()
    {
        $out = '';
		$this->libelle_incoterms = '';
		if (!empty($this->fk_incoterms))
		{
			$sql = 'SELECT code FROM '.MAIN_DB_PREFIX.'c_incoterms WHERE rowid = '.(int) $this->fk_incoterms;
			$result = $this->db->query($sql);
			if ($result)
			{
				$res = $this->db->fetch_object($result);
				$out .= $res->code;
			}
		}

		$out .= ' - '.$this->location_incoterms;

		return $out;
    }

	/**
     *    Return incoterms informations for pdf display
     *
     *    @return	string		incoterms info
     */
	function getIncotermsForPDF()
	{
		$sql = 'SELECT code FROM '.MAIN_DB_PREFIX.'c_incoterms WHERE rowid = '.(int) $this->fk_incoterms;
		$resql = $this->db->query($sql);
		if ($resql)
		{
			$res = $this->db->fetch_object($resql);
			return 'Incoterm : '.$res->code.' - '.$this->location_incoterms;
		}
		else
		{
            $this->errors[] = $this->db->lasterror();
			return false;
		}
	}

	/**
     *    Define incoterms values of current object
     *
     *    @param	int		$id_incoterm     Id of incoterm to set or '' to remove
	 * 	  @param 	string  $location		 location of incoterm
     *    @return	int     		<0 if KO, >0 if OK
     */
    function setIncoterms($id_incoterm, $location)
    {
        if ($this->id && $this->table_element)
        {
            $sql = "UPDATE ".MAIN_DB_PREFIX.$this->table_element;
            $sql.= " SET fk_incoterms = ".($id_incoterm > 0 ? $id_incoterm : "null");
			$sql.= ", location_incoterms = ".($id_incoterm > 0 ? "'".$this->db->escape($location)."'" : "null");
            $sql.= " WHERE rowid = " . $this->id;
			dol_syslog(get_class($this).'::setIncoterms', LOG_DEBUG);
            $resql=$this->db->query($sql);
            if ($resql)
            {
            	$this->fk_incoterms = $id_incoterm;
				$this->location_incoterms = $location;

				$sql = 'SELECT libelle FROM '.MAIN_DB_PREFIX.'c_incoterms WHERE rowid = '.(int) $this->fk_incoterms;
				$res = $this->db->query($sql);
				if ($res)
				{
					$obj = $this->db->fetch_object($res);
					$this->libelle_incoterms = $obj->libelle;
				}
                return 1;
            }
            else
			{
                $this->errors[] = $this->db->lasterror();
                return -1;
            }
        }
        else return -1;
    }


    /**
     *  Return if a country is inside the EEC (European Economic Community)
     *  TODO Add a field into dictionary
     *
     *  @return     boolean		true = country inside EEC, false = country outside EEC
     */
    function isInEEC()
    {
        // List of all country codes that are in europe for european vat rules
        // List found on http://ec.europa.eu/taxation_customs/common/faq/faq_1179_en.htm#9
        $country_code_in_EEC=array(
    			'AT',	// Austria
    			'BE',	// Belgium
    			'BG',	// Bulgaria
    			'CY',	// Cyprus
    			'CZ',	// Czech republic
    			'DE',	// Germany
    			'DK',	// Danemark
    			'EE',	// Estonia
    			'ES',	// Spain
    			'FI',	// Finland
    			'FR',	// France
    			'GB',	// United Kingdom
    			'GR',	// Greece
    			'HR',   // Croatia
                'NL',	// Holland
    			'HU',	// Hungary
    			'IE',	// Ireland
    			'IM',	// Isle of Man - Included in UK
    			'IT',	// Italy
    			'LT',	// Lithuania
    			'LU',	// Luxembourg
    			'LV',	// Latvia
    			'MC',	// Monaco - Included in France
    			'MT',	// Malta
                //'NO',	// Norway
    			'PL',	// Poland
    			'PT',	// Portugal
    			'RO',	// Romania
    			'SE',	// Sweden
    			'SK',	// Slovakia
    			'SI',	// Slovenia
    			'UK',	// United Kingdom
        //'CH',	// Switzerland - No. Swizerland in not in EEC
        );
        //print "dd".$this->country_code;
        return in_array($this->country_code,$country_code_in_EEC);
    }


    // --------------------
    // TODO: All functions here must be redesigned and moved as they are not business functions but output functions
    // --------------------

    /**
     * Show linked object block.
     *
     * @return int <0 if KO, >0 if OK
     * @deprecated 3.8 Use instead $form->showLinkedObjectBlock($object)
     * @see Form::showLinkedObjectBlock
     */
    function showLinkedObjectBlock()
    {
    	global $form;
    	return $form->showLinkedObjectBlock($this);
    }


    /* This is to show add lines */

    /**
     *	Show add free and predefined products/services form
     *
     *  @param	int		        $dateSelector       1=Show also date range input fields
     *  @param	Societe			$seller				Object thirdparty who sell
     *  @param	Societe			$buyer				Object thirdparty who buy
     *	@return	void
     */
	function formAddObjectLine($dateSelector,$seller,$buyer)
	{
		global $conf,$user,$langs,$object,$hookmanager;
		global $form,$bcnd,$var;

		//Line extrafield
		require_once DOL_DOCUMENT_ROOT.'/core/class/extrafields.class.php';
		$extrafieldsline = new ExtraFields($this->db);
		$extralabelslines=$extrafieldsline->fetch_name_optionals_label($this->table_element_line);

		// Output template part (modules that overwrite templates must declare this into descriptor)
        // Use global variables + $dateSelector + $seller and $buyer
		$dirtpls=array_merge($conf->modules_parts['tpl'],array('/core/tpl'));
		foreach($dirtpls as $reldir)
		{
			$tpl = dol_buildpath($reldir.'/objectline_create.tpl.php');
			if (empty($conf->file->strict_mode)) {
				$res=@include $tpl;
			} else {
				$res=include $tpl; // for debug
			}
		    if ($res) break;
		}
    }



    /* This is to show array of line of details */


	/**
	 *	Return HTML table for object lines
	 *	TODO Move this into an output class file (htmlline.class.php)
	 *	If lines are into a template, title must also be into a template
	 *	But for the moment we don't know if it'st possible as we keep a method available on overloaded objects.
	 *
	 *	@param	string		$action				Action code
	 *	@param  string		$seller            	Object of seller third party
	 *	@param  string  	$buyer             	Object of buyer third party
	 *	@param	int			$selected		   	Object line selected
	 *	@param  int	    	$dateSelector      	1=Show also date range input fields
	 *	@return	void
	 */
	function printObjectLines($action, $seller, $buyer, $selected=0, $dateSelector=0)
	{
		global $conf, $hookmanager, $inputalsopricewithtax, $usemargins, $langs, $user;

		// Define usemargins
		$usemargins=0;
		if (! empty($conf->margin->enabled) && ! empty($this->element) && in_array($this->element,array('facture','propal','commande'))) $usemargins=1;

		print '<tr class="liste_titre nodrag nodrop">';

		if (! empty($conf->global->MAIN_VIEW_LINE_NUMBER)) print '<td class="linecolnum" align="center" width="5">&nbsp;</td>';

		// Description
		print '<td class="linecoldescription">'.$langs->trans('Description').'</td>';

		if ($this->element == 'supplier_proposal')
		{
<<<<<<< HEAD
			print '<td align="right"><span id="title_fourn_ref">'.img_picto($langs->trans('AskpricesupplierDescRefFourn'), 'info', 'class="linkobject"').'&nbsp;'.$langs->trans("AskPriceSupplierRefFourn").'</span></td>';
=======
			print '<td class="linerefsupplier" align="right"><span id="title_fourn_ref">'.$langs->trans("SupplierProposalRefFourn").'</span></td>';
>>>>>>> d86235ab
		}

		// VAT
		print '<td class="linecolvat" align="right" width="50">'.$langs->trans('VAT').'</td>';

		// Price HT
		print '<td class="linecoluht" align="right" width="80">'.$langs->trans('PriceUHT').'</td>';

		if ($inputalsopricewithtax) print '<td align="right" width="80">'.$langs->trans('PriceUTTC').'</td>';

		// Qty
		print '<td class="linecolqty" align="right" width="50">'.$langs->trans('Qty').'</td>';

		if($conf->global->PRODUCT_USE_UNITS)
		{
			print '<td class="linecoluseunit" align="left" width="50">'.$langs->trans('Unit').'</td>';
		}

		// Reduction short
		print '<td class="linecoldiscount" align="right" width="50">'.$langs->trans('ReductionShort').'</td>';

		if ($this->situation_cycle_ref) {
			print '<td class="linecolcycleref" align="right" width="50">' . $langs->trans('Progress') . '</td>';
		}

		if ($usemargins && ! empty($conf->margin->enabled) && empty($user->societe_id))
		{
			if ($conf->global->MARGIN_TYPE == "1")
				print '<td class="linecolmargin1 margininfos" align="right" width="80">'.$langs->trans('BuyingPrice').'</td>';
			else
				print '<td class="linecolmargin1 margininfos" align="right" width="80">'.$langs->trans('CostPrice').'</td>';

			if (! empty($conf->global->DISPLAY_MARGIN_RATES) && $user->rights->margins->liretous)
				print '<td class="linecolmargin2 margininfos" align="right" width="50">'.$langs->trans('MarginRate').'</td>';
			if (! empty($conf->global->DISPLAY_MARK_RATES) && $user->rights->margins->liretous)
				print '<td class="linecolmargin2 margininfos" align="right" width="50">'.$langs->trans('MarkRate').'</td>';
		}

		// Total HT
		print '<td class="linecolht" align="right" width="50">'.$langs->trans('TotalHTShort').'</td>';

		print '<td class="linecoledit"></td>';  // No width to allow autodim

		print '<td class="linecoldelete" width="10"></td>';

		print '<td class="linecolmove" width="10"></td>';

		print "</tr>\n";

		$num = count($this->lines);
		$var = true;
		$i	 = 0;

		//Line extrafield
		require_once DOL_DOCUMENT_ROOT.'/core/class/extrafields.class.php';
		$extrafieldsline = new ExtraFields($this->db);
		$extralabelslines=$extrafieldsline->fetch_name_optionals_label($this->table_element_line);

		foreach ($this->lines as $line)
		{
			//Line extrafield
			$line->fetch_optionals($line->id,$extralabelslines);

			$var=!$var;

			//if (is_object($hookmanager) && (($line->product_type == 9 && ! empty($line->special_code)) || ! empty($line->fk_parent_line)))
            if (is_object($hookmanager))   // Old code is commented on preceding line.
			{
				if (empty($line->fk_parent_line))
				{
					$parameters = array('line'=>$line,'var'=>$var,'num'=>$num,'i'=>$i,'dateSelector'=>$dateSelector,'seller'=>$seller,'buyer'=>$buyer,'selected'=>$selected, 'extrafieldsline'=>$extrafieldsline);
                    $reshook = $hookmanager->executeHooks('printObjectLine', $parameters, $this, $action);    // Note that $action and $object may have been modified by some hooks
				}
				else
				{
					$parameters = array('line'=>$line,'var'=>$var,'num'=>$num,'i'=>$i,'dateSelector'=>$dateSelector,'seller'=>$seller,'buyer'=>$buyer,'selected'=>$selected, 'extrafieldsline'=>$extrafieldsline);
                    $reshook = $hookmanager->executeHooks('printObjectSubLine', $parameters, $this, $action);    // Note that $action and $object may have been modified by some hooks
				}
			}
            if (empty($reshook))
			{
				$this->printObjectLine($action,$line,$var,$num,$i,$dateSelector,$seller,$buyer,$selected,$extrafieldsline);
			}

			$i++;
		}
	}

	/**
	 *	Return HTML content of a detail line
	 *	TODO Move this into an output class file (htmlline.class.php)
	 *
	 *	@param	string		$action				GET/POST action
	 *	@param CommonObjectLine $line		       	Selected object line to output
	 *	@param  string	    $var               	Is it a an odd line (true)
	 *	@param  int		    $num               	Number of line (0)
	 *	@param  int		    $i					I
	 *	@param  int		    $dateSelector      	1=Show also date range input fields
	 *	@param  string	    $seller            	Object of seller third party
	 *	@param  string	    $buyer             	Object of buyer third party
	 *	@param	int			$selected		   	Object line selected
	 *  @param  int			$extrafieldsline	Object of extrafield line attribute
	 *	@return	void
	 */
	function printObjectLine($action,$line,$var,$num,$i,$dateSelector,$seller,$buyer,$selected=0,$extrafieldsline=0)
	{
		global $conf,$langs,$user,$object,$hookmanager;
		global $form,$bc,$bcdd, $object_rights;

		$object_rights = $this->getRights();

		$element=$this->element;

		$text=''; $description=''; $type=0;

		// Show product and description
		$type=(! empty($line->product_type)?$line->product_type:$line->fk_product_type);
		// Try to enhance type detection using date_start and date_end for free lines where type was not saved.
		if (! empty($line->date_start)) $type=1; // deprecated
		if (! empty($line->date_end)) $type=1; // deprecated

		// Ligne en mode visu
		if ($action != 'editline' || $selected != $line->id)
		{
			// Product
			if ($line->fk_product > 0)
			{
				$product_static = new Product($this->db);
				$product_static->fetch($line->fk_product);

                $product_static->ref = $line->ref; //can change ref in hook
                $product_static->label = $line->label; //can change label in hook
				$text=$product_static->getNomUrl(1);

				// Define output language and label
				if (! empty($conf->global->MAIN_MULTILANGS))
				{
					if (! is_object($this->thirdparty))
					{
						dol_print_error('','Error: Method printObjectLine was called on an object and object->fetch_thirdparty was not done before');
						return;
					}

					$prod = new Product($this->db);
					$prod->fetch($line->fk_product);

					$outputlangs = $langs;
					$newlang='';
					if (empty($newlang) && GETPOST('lang_id')) $newlang=GETPOST('lang_id');
					if (! empty($conf->global->PRODUIT_TEXTS_IN_THIRDPARTY_LANGUAGE) && empty($newlang)) $newlang=$this->thirdparty->default_lang;		// For language to language of customer
					if (! empty($newlang))
					{
						$outputlangs = new Translate("",$conf);
						$outputlangs->setDefaultLang($newlang);
					}

					$label = (! empty($prod->multilangs[$outputlangs->defaultlang]["label"])) ? $prod->multilangs[$outputlangs->defaultlang]["label"] : $line->product_label;
				}
				else
				{
					$label = $line->product_label;
				}

				$text.= ' - '.(! empty($line->label)?$line->label:$label);
				$description.=(! empty($conf->global->PRODUIT_DESC_IN_FORM)?'':dol_htmlentitiesbr($line->description));	// Description is what to show on popup. We shown nothing if already into desc.
			}

			$line->pu_ttc = price2num($line->subprice * (1 + ($line->tva_tx/100)), 'MU');

			// Output template part (modules that overwrite templates must declare this into descriptor)
			// Use global variables + $dateSelector + $seller and $buyer
			$dirtpls=array_merge($conf->modules_parts['tpl'],array('/core/tpl'));
			foreach($dirtpls as $reldir)
			{
				$tpl = dol_buildpath($reldir.'/objectline_view.tpl.php');
				if (empty($conf->file->strict_mode)) {
					$res=@include $tpl;
				} else {
					$res=include $tpl; // for debug
				}
				if ($res) break;
			}
		}

		// Ligne en mode update
		if ($this->statut == 0 && $action == 'editline' && $selected == $line->id)
		{
			$label = (! empty($line->label) ? $line->label : (($line->fk_product > 0) ? $line->product_label : ''));
			if (! empty($conf->global->MAIN_HTML5_PLACEHOLDER)) $placeholder=' placeholder="'.$langs->trans("Label").'"';
			else $placeholder=' title="'.$langs->trans("Label").'"';

			$line->pu_ttc = price2num($line->subprice * (1 + ($line->tva_tx/100)), 'MU');

			// Output template part (modules that overwrite templates must declare this into descriptor)
			// Use global variables + $dateSelector + $seller and $buyer
			$dirtpls=array_merge($conf->modules_parts['tpl'],array('/core/tpl'));
			foreach($dirtpls as $reldir)
			{
				$tpl = dol_buildpath($reldir.'/objectline_edit.tpl.php');
				if (empty($conf->file->strict_mode)) {
					$res=@include $tpl;
				} else {
					$res=include $tpl; // for debug
				}
				if ($res) break;
			}
		}
	}


    /* This is to show array of line of details of source object */


    /**
     * 	Return HTML table table of source object lines
     *  TODO Move this and previous function into output html class file (htmlline.class.php).
     *  If lines are into a template, title must also be into a template
     *  But for the moment we don't know if it's possible as we keep a method available on overloaded objects.
     *
     *  @return	void
     */
    function printOriginLinesList()
    {
        global $langs, $hookmanager, $conf;

        print '<tr class="liste_titre">';
        print '<td>'.$langs->trans('Ref').'</td>';
        print '<td>'.$langs->trans('Description').'</td>';
        print '<td align="right">'.$langs->trans('VAT').'</td>';
        print '<td align="right">'.$langs->trans('PriceUHT').'</td>';
        print '<td align="right">'.$langs->trans('Qty').'</td>';
	    if($conf->global->PRODUCT_USE_UNITS)
	    {
		    print '<td align="left">'.$langs->trans('Unit').'</td>';
	    }
        print '<td align="right">'.$langs->trans('ReductionShort').'</td></tr>';

        $var = true;
        $i	 = 0;

        foreach ($this->lines as $line)
        {
            $var=!$var;

            if (is_object($hookmanager) && (($line->product_type == 9 && ! empty($line->special_code)) || ! empty($line->fk_parent_line)))
            {
                if (empty($line->fk_parent_line))
                {
                    $parameters=array('line'=>$line,'var'=>$var,'i'=>$i);
                    $action='';
                    $hookmanager->executeHooks('printOriginObjectLine',$parameters,$this,$action);    // Note that $action and $object may have been modified by some hooks
                }
            }
            else
            {
                $this->printOriginLine($line,$var);
            }

            $i++;
        }
    }

    /**
     * 	Return HTML with a line of table array of source object lines
     *  TODO Move this and previous function into output html class file (htmlline.class.php).
     *  If lines are into a template, title must also be into a template
     *  But for the moment we don't know if it's possible as we keep a method available on overloaded objects.
     *
     * 	@param	CommonObjectLine	$line		Line
     * 	@param	string				$var		Var
     * 	@return	void
     */
    function printOriginLine($line,$var)
    {
        global $langs, $conf;

        //var_dump($line);
		if (!empty($line->date_start))
		{
			$date_start=$line->date_start;
		}
		else
		{
			$date_start=$line->date_debut_prevue;
			if ($line->date_debut_reel) $date_start=$line->date_debut_reel;
		}
		if (!empty($line->date_end))
		{
			$date_end=$line->date_end;
		}
		else
		{
			$date_end=$line->date_fin_prevue;
			if ($line->date_fin_reel) $date_end=$line->date_fin_reel;
		}

        $this->tpl['label'] = '';
        if (! empty($line->fk_parent_line)) $this->tpl['label'].= img_picto('', 'rightarrow');

        if (($line->info_bits & 2) == 2)  // TODO Not sure this is used for source object
        {
            $discount=new DiscountAbsolute($this->db);
            $discount->fk_soc = $this->socid;
            $this->tpl['label'].= $discount->getNomUrl(0,'discount');
        }
        else if (! empty($line->fk_product))
        {
            $productstatic = new Product($this->db);
            $productstatic->id = $line->fk_product;
            $productstatic->ref = $line->ref;
            $productstatic->type = $line->fk_product_type;
            $this->tpl['label'].= $productstatic->getNomUrl(1);
            $this->tpl['label'].= ' - '.(! empty($line->label)?$line->label:$line->product_label);
            // Dates
            if ($line->product_type == 1 && ($date_start || $date_end))
            {
                $this->tpl['label'].= get_date_range($date_start,$date_end);
            }
        }
        else
        {
            $this->tpl['label'].= ($line->product_type == -1 ? '&nbsp;' : ($line->product_type == 1 ? img_object($langs->trans(''),'service') : img_object($langs->trans(''),'product')));
            if (!empty($line->desc)) {
            	$this->tpl['label'].=$line->desc;
            }else {
            	$this->tpl['label'].= ($line->label ? '&nbsp;'.$line->label : '');
            }
            // Dates
            if ($line->product_type == 1 && ($date_start || $date_end))
            {
                $this->tpl['label'].= get_date_range($date_start,$date_end);
            }
        }

        if (! empty($line->desc))
        {
            if ($line->desc == '(CREDIT_NOTE)')  // TODO Not sure this is used for source object
            {
                $discount=new DiscountAbsolute($this->db);
                $discount->fetch($line->fk_remise_except);
                $this->tpl['description'] = $langs->transnoentities("DiscountFromCreditNote",$discount->getNomUrl(0));
            }
            elseif ($line->desc == '(DEPOSIT)')  // TODO Not sure this is used for source object
            {
                $discount=new DiscountAbsolute($this->db);
                $discount->fetch($line->fk_remise_except);
                $this->tpl['description'] = $langs->transnoentities("DiscountFromDeposit",$discount->getNomUrl(0));
            }
            else
            {
                $this->tpl['description'] = dol_trunc($line->desc,60);
            }
        }
        else
        {
            $this->tpl['description'] = '&nbsp;';
        }

        $this->tpl['vat_rate'] = vatrate($line->tva_tx, true);
        $this->tpl['price'] = price($line->subprice);
        $this->tpl['qty'] = (($line->info_bits & 2) != 2) ? $line->qty : '&nbsp;';
	    if($conf->global->PRODUCT_USE_UNITS) $this->tpl['unit'] = $line->getLabelOfUnit('long');
        $this->tpl['remise_percent'] = (($line->info_bits & 2) != 2) ? vatrate($line->remise_percent, true) : '&nbsp;';

        // Output template part (modules that overwrite templates must declare this into descriptor)
        // Use global variables + $dateSelector + $seller and $buyer
        $dirtpls=array_merge($conf->modules_parts['tpl'],array('/core/tpl'));
        foreach($dirtpls as $reldir)
        {
            $tpl = dol_buildpath($reldir.'/originproductline.tpl.php');
            if (empty($conf->file->strict_mode)) {
            	$res=@include $tpl;
            } else {
            	$res=include $tpl; // for debug
            }
            if ($res) break;
        }
    }


	/**
	 * Show the array with all margin infos
	 *
	 * @param 		bool	$force_price	Force price
	 * @return		void
	 * @deprecated	3.8 Load FormMargin class and make a direct call to displayMarginInfos
	 */
	function displayMarginInfos($force_price=false)
	{
		include_once DOL_DOCUMENT_ROOT.'/core/class/html.formmargin.class.php';
		$formmargin=new FormMargin($this->db);
		$formmargin->displayMarginInfos($this, $force_price);
	}


	/**
	 *	Add resources to the current object : add entry into llx_element_resources
	 *	Need $this->element & $this->id
	 *
	 *	@param		int		$resource_id		Resource id
	 *	@param		string	$resource_type		'resource'
	 *	@param		int		$busy				Busy or not
	 *	@param		int		$mandatory			Mandatory or not
	 *	@return		int							<=0 if KO, >0 if OK
	 */
	function add_element_resource($resource_id, $resource_type, $busy=0, $mandatory=0)
	{
		$this->db->begin();

		$sql = "INSERT INTO ".MAIN_DB_PREFIX."element_resources (";
		$sql.= "resource_id";
		$sql.= ", resource_type";
		$sql.= ", element_id";
		$sql.= ", element_type";
		$sql.= ", busy";
		$sql.= ", mandatory";
		$sql.= ") VALUES (";
		$sql.= $resource_id;
		$sql.= ", '".$resource_type."'";
		$sql.= ", '".$this->id."'";
		$sql.= ", '".$this->element."'";
		$sql.= ", '".$busy."'";
		$sql.= ", '".$mandatory."'";
		$sql.= ")";

		dol_syslog(get_class($this)."::add_element_resource", LOG_DEBUG);
		if ($this->db->query($sql))
		{
			$this->db->commit();
			return 1;
		}
		else
		{
			$this->error=$this->db->lasterror();
			$this->db->rollback();
			return  0;
		}
	}

	/**
	 *    Delete a link to resource line
	 *
	 *    @param	int		$rowid			Id of resource line to delete
	 *    @param	int		$element		element name (for trigger) TODO: use $this->element into commonobject class
	 *    @param	int		$notrigger		Disable all triggers
	 *    @return   int						>0 if OK, <0 if KO
	 */
	function delete_resource($rowid, $element, $notrigger=0)
	{
	    global $user;


	    $this->db->begin();

	    $sql = "DELETE FROM ".MAIN_DB_PREFIX."element_resources";
	    $sql.= " WHERE rowid=".$rowid;

	    dol_syslog(get_class($this)."::delete_resource", LOG_DEBUG);
            $resql=$this->db->query($sql);
            if (! $resql)
            {
                $this->error=$this->db->lasterror();
                $this->db->rollback();
                return -1;
            }
            else
            {
                if (! $notrigger)
	        {
	            $result=$this->call_trigger(strtoupper($element).'_DELETE_RESOURCE', $user);
	            if ($result < 0) { $this->db->rollback(); return -1; }
	        }
                $this->db->commit();
                return 1;
            }
	}


	/**
	 * Overwrite magic function to solve problem of cloning object that are kept as references
	 *
	 * @return void
	 */
	function __clone()
    {
        // Force a copy of this->lines, otherwise it will point to same object.
        if (isset($this->lines) && is_array($this->lines))
        {
        	$nboflines=count($this->lines);
        	for($i=0; $i < $nboflines; $i++)
        	{
            	$this->lines[$i] = clone $this->lines[$i];
        	}
        }
    }

	/**
	 * Common function for all objects extending CommonObject for generating documents
	 *
	 * @param 	string 		$modelspath 	Relative folder where generators are placed
	 * @param 	string 		$modele 		Generator to use. Caller must set it to obj->modelpdf or GETPOST('modelpdf') for example.
	 * @param 	Translate 	$outputlangs 	Language to use
	 * @param 	int 		$hidedetails 	1 to hide details. 0 by default
	 * @param 	int 		$hidedesc 		1 to hide product description. 0 by default
	 * @param 	int 		$hideref 		1 to hide product reference. 0 by default
	 * @return 	int 						>0 if OK, <0 if KO
	 */
	protected function commonGenerateDocument($modelspath, $modele, $outputlangs, $hidedetails, $hidedesc, $hideref)
	{
		global $conf, $langs;

		$srctemplatepath='';

		// Increase limit for PDF build
		$err=error_reporting();
		error_reporting(0);
		@set_time_limit(120);
		error_reporting($err);

		// If selected model is a filename template (then $modele="modelname" or "modelname:filename")
		$tmp=explode(':',$modele,2);
		if (! empty($tmp[1]))
		{
			$modele=$tmp[0];
			$srctemplatepath=$tmp[1];
		}

		// Search template files
		$file=''; $classname=''; $filefound=0;
		$dirmodels=array('/');
		if (is_array($conf->modules_parts['models'])) $dirmodels=array_merge($dirmodels,$conf->modules_parts['models']);
		foreach($dirmodels as $reldir)
		{
			foreach(array('doc','pdf') as $prefix)
			{
				$file = $prefix."_".$modele.".modules.php";

				// On verifie l'emplacement du modele
				$file=dol_buildpath($reldir.$modelspath.$file,0);
				if (file_exists($file))
				{
					$filefound=1;
					$classname=$prefix.'_'.$modele;
					break;
				}
			}
			if ($filefound) break;
		}

		// If generator was found
		if ($filefound)
		{
			require_once $file;

			$obj = new $classname($this->db);

			// If generator is ODT, we must have srctemplatepath defined, if not we set it.
			if ($obj->type == 'odt' && empty($srctemplatepath))
			{
				$varfortemplatedir=$obj->scandir;
				if ($varfortemplatedir && ! empty($conf->global->$varfortemplatedir))
				{
					$dirtoscan=$conf->global->$varfortemplatedir;

					$listoffiles=array();

					// Now we add first model found in directories scanned
	                $listofdir=explode(',',$dirtoscan);
	                foreach($listofdir as $key=>$tmpdir)
	                {
	                    $tmpdir=trim($tmpdir);
	                    $tmpdir=preg_replace('/DOL_DATA_ROOT/',DOL_DATA_ROOT,$tmpdir);
	                    if (! $tmpdir) { unset($listofdir[$key]); continue; }
	                    if (is_dir($tmpdir))
	                    {
	                        $tmpfiles=dol_dir_list($tmpdir,'files',0,'\.od(s|t)$','','name',SORT_ASC,0);
	                        if (count($tmpfiles)) $listoffiles=array_merge($listoffiles,$tmpfiles);
	                    }
	                }

	                if (count($listoffiles))
	                {
	                	foreach($listoffiles as $record)
	                    {
	                    	$srctemplatepath=$record['fullname'];
	                    	break;
	                    }
	                }
				}

				if (empty($srctemplatepath))
				{
					$this->error='ErrorGenerationAskedForOdtTemplateWithSrcFileNotDefined';
					return -1;
				}
			}

            if ($obj->type == 'odt' && ! empty($srctemplatepath))
            {
                if (! dol_is_file($srctemplatepath))
                {
                    $this->error='ErrorGenerationAskedForOdtTemplateWithSrcFileNotFound';
                    return -1;
                }
            }

			// We save charset_output to restore it because write_file can change it if needed for
			// output format that does not support UTF8.
			$sav_charset_output=$outputlangs->charset_output;
			if ($obj->write_file($this, $outputlangs, $srctemplatepath, $hidedetails, $hidedesc, $hideref) > 0)
			{
				$outputlangs->charset_output=$sav_charset_output;

				// We delete old preview
				require_once DOL_DOCUMENT_ROOT.'/core/lib/files.lib.php';
				dol_delete_preview($this);

				// Success in building document. We build meta file.
				dol_meta_create($this);

				return 1;
			}
			else
			{
				$outputlangs->charset_output=$sav_charset_output;
				dol_print_error($this->db, "Error generating document for ".__CLASS__.". Error: ".$obj->error, $obj->errors);
				return -1;
			}

		}
		else
		{
			$this->error=$langs->trans("Error")." ".$langs->trans("ErrorFileDoesNotExists",$file);
			dol_print_error('',$this->error);
			return -1;
		}
	}

	/**
	 *  Build thumb
	 *
	 *  @param      string	$file           Path file in UTF8 to original file to create thumbs from.
	 *	@return		void
	 */
	function add_thumb($file)
	{
		global $maxwidthsmall, $maxheightsmall, $maxwidthmini, $maxheightmini, $quality;

		require_once DOL_DOCUMENT_ROOT .'/core/lib/images.lib.php';		// This define also $maxwidthsmall, $quality, ...

		$file_osencoded=dol_osencode($file);
		if (file_exists($file_osencoded))
		{
			// Create small thumbs for company (Ratio is near 16/9)
	        // Used on logon for example
	        vignette($file_osencoded, $maxwidthsmall, $maxheightsmall, '_small', $quality);

	        // Create mini thumbs for company (Ratio is near 16/9)
	        // Used on menu or for setup page for example
	        vignette($file_osencoded, $maxwidthmini, $maxheightmini, '_mini', $quality);
		}
	}


	/* Functions common to commonobject and commonobjectline */

    /* For default values */

    /**
     * Return the default value to use for a field when showing the create form of object.
     * Return values in this order:
     * 1) If parameter is available into POST, we return it first.
     * 2) If not but an alternate value was provided as parameter of function, we return it.
     * 3) If not but a constant $conf->global->OBJECTELEMENT_FIELDNAME is set, we return it (It is better to use the dedicated table).
     * 4) Return value found into database (TODO No yet implemented)
     *
     * @param   string      $fieldname          Name of field
     * @param   string      $alternatevalue     Alternate value to use
     * @return  string                          Default value
     **/
	function getDefaultCreateValueFor($fieldname, $alternatevalue=null)
    {
        global $conf, $_POST;

        // If param is has been posted with use this value first.
        if (isset($_POST[$fieldname])) return GETPOST($fieldname, 2);

        if (isset($alternatevalue)) return $alternatevalue;

        $newelement=$this->element;
        if ($newelement == 'facture') $newelement='invoice';
        if ($newelement == 'commande') $newelement='order';
        if (empty($newelement))
        {
            dol_syslog("Ask a default value using common method getDefaultCreateValueForField on an object with no property ->element defined. Return empty string.", LOG_WARNING);
            return '';
        }

        $keyforfieldname=strtoupper($newelement.'_DEFAULT_'.$fieldname);
        //var_dump($keyforfieldname);
        if (isset($conf->global->$keyforfieldname)) return $conf->global->$keyforfieldname;

        // TODO Ad here a scan into table llx_overwrite_default with a filter on $this->element and $fieldname

    }


	/* For triggers */


    /**
     * Call trigger based on this instance.
     * Some context information may also be provided into array property this->context.
     * NB: Error from trigger are stacked in interface->errors
     * NB2: If return code of triggers are < 0, action calling trigger should cancel all transaction.
     *
     * @param   string    $trigger_name   trigger's name to execute
     * @param   User      $user           Object user
     * @return  int                       Result of run_triggers
     */
    function call_trigger($trigger_name, $user)
    {
    	global $langs,$conf;

    	include_once DOL_DOCUMENT_ROOT . '/core/class/interfaces.class.php';
    	$interface=new Interfaces($this->db);
    	$result=$interface->run_triggers($trigger_name,$this,$user,$langs,$conf);

    	if ($result < 0)
    	{
    		if (!empty($this->errors))
    		{
    			$this->errors=array_merge($this->errors,$interface->errors);
    		}
    		else
    		{
    			$this->errors=$interface->errors;
    		}
    	}

    	return $result;
    }


    /* Functions for extrafields */


    /**
     *  Function to get extra fields of a member into $this->array_options
     *  This method is in most cases called by method fetch of objects but you can call it separately.
     *
     *  @param	int		$rowid			Id of line
     *  @param  array	$optionsArray   Array resulting of call of extrafields->fetch_name_optionals_label()
     *  @return	int						<0 if error, 0 if no optionals to find nor found, 1 if a line is found and optional loaded
     */
    function fetch_optionals($rowid=null,$optionsArray=null)
    {
    	if (empty($rowid)) $rowid=$this->id;

        //To avoid SQL errors. Probably not the better solution though
        if (!$this->table_element) {
            return 0;
        }

        if (! is_array($optionsArray))
        {
            // optionsArray not already loaded, so we load it
            require_once DOL_DOCUMENT_ROOT.'/core/class/extrafields.class.php';
            $extrafields = new ExtraFields($this->db);
            $optionsArray = $extrafields->fetch_name_optionals_label($this->table_element);
        }

        // Request to get complementary values
        if (count($optionsArray) > 0)
        {
            $sql = "SELECT rowid";
            foreach ($optionsArray as $name => $label)
            {
                $sql.= ", ".$name;
            }
            $sql.= " FROM ".MAIN_DB_PREFIX.$this->table_element."_extrafields";
            $sql.= " WHERE fk_object = ".$rowid;

            dol_syslog(get_class($this)."::fetch_optionals", LOG_DEBUG);
            $resql=$this->db->query($sql);
            if ($resql)
            {
            	$numrows=$this->db->num_rows($resql);
                if ($numrows)
                {
                    $tab = $this->db->fetch_array($resql);

                    foreach ($tab as $key => $value)
                    {
                    	// Test fetch_array ! is_int($key) because fetch_array result is a mix table with Key as alpha and Key as int (depend db engine)
                        if ($key != 'rowid' && $key != 'tms' && $key != 'fk_member' && ! is_int($key))
                        {
                            // we can add this attribute to object
                            $this->array_options["options_".$key]=$value;
                        }
                    }
                }

                $this->db->free($resql);

                if ($numrows) return $numrows;
                else return 0;
            }
            else
            {
                dol_print_error($this->db);
                return -1;
            }
        }
        return 0;
    }

    /**
     *	Delete all extra fields values for the current object.
     *
     *  @return	int		<0 if KO, >0 if OK
     */
	function deleteExtraFields()
	{
		$this->db->begin();

		$sql_del = "DELETE FROM ".MAIN_DB_PREFIX.$this->table_element."_extrafields WHERE fk_object = ".$this->id;
		dol_syslog(get_class($this)."::deleteExtraFields delete", LOG_DEBUG);
		$resql=$this->db->query($sql_del);
		if (! $resql)
		{
			$this->error=$this->db->lasterror();
			$this->db->rollback();
			return -1;
		}
		else
		{
			$this->db->commit();
			return 1;
		}
	}

    /**
     *	Add/Update all extra fields values for the current object.
     *  Data to describe values to insert/update are stored into $this->array_options=array('options_codeforfield1'=>'valueforfield1', 'options_codeforfield2'=>'valueforfield2', ...)
     *  This function delete record with all extrafields and insert them again from the array $this->array_options.
     *
     *  @return int -1=error, O=did nothing, 1=OK
     */
    function insertExtraFields()
    {
        global $conf,$langs;

		$error=0;

		if (! empty($conf->global->MAIN_EXTRAFIELDS_DISABLED)) return 0;	// For avoid conflicts if trigger used

        if (! empty($this->array_options))
        {
            // Check parameters
            $langs->load('admin');
            require_once DOL_DOCUMENT_ROOT.'/core/class/extrafields.class.php';
            $extrafields = new ExtraFields($this->db);
            $extrafields->fetch_name_optionals_label($this->table_element);

            foreach($this->array_options as $key => $value)
            {
               	$attributeKey = substr($key,8);   // Remove 'options_' prefix
               	$attributeType  = $extrafields->attribute_type[$attributeKey];
               	$attributeLabel = $extrafields->attribute_label[$attributeKey];
               	$attributeParam = $extrafields->attribute_param[$attributeKey];
               	switch ($attributeType)
               	{
               		case 'int':
              			if (!is_numeric($value) && $value!='')
               			{
               				$this->errors[]=$langs->trans("ExtraFieldHasWrongValue",$attributeLabel);
               				return -1;
              			}
               			elseif ($value=='')
               			{
               				$this->array_options[$key] = null;
               			}
             			break;
            		case 'price':
            			$this->array_options[$key] = price2num($this->array_options[$key]);
            			break;
            		case 'date':
            			$this->array_options[$key]=$this->db->idate($this->array_options[$key]);
            			break;
            		case 'datetime':
            			$this->array_options[$key]=$this->db->idate($this->array_options[$key]);
            			break;
           			case 'link':
						$param_list=array_keys($attributeParam ['options']);
						// 0 : ObjectName
						// 1 : classPath
						$InfoFieldList = explode(":", $param_list[0]);
						dol_include_once($InfoFieldList[1]);
<<<<<<< HEAD
						$object = new $InfoFieldList[0]($this->db);
						if ($value)
						{
							if (GETPOST('action', 'alpha') != 'confirm_clone')
							{
								$object->fetch(0,$value);
								$this->array_options[$key]=$object->id;
							}
						}
=======
            			if ($InfoFieldList[0] && class_exists($InfoFieldList[0]))
            			{
    						$object = new $InfoFieldList[0]($this->db);
    						if ($value)
    						{
    							$res=$object->fetch(0,$value);
    							if ($res > 0) $this->array_options[$key]=$object->id;
    							else
    							{
    							    $this->error="Ref '".$value."' for object '".$object->element."' not found";
                                    $this->db->rollback();
                                    return -1;
    							}
    						}
            			}
            			else
            			{
            			    dol_syslog('Error bad setup of extrafield', LOG_WARNING);
            			}
>>>>>>> d86235ab
						break;
               	}
            }
            $this->db->begin();

            $sql_del = "DELETE FROM ".MAIN_DB_PREFIX.$this->table_element."_extrafields WHERE fk_object = ".$this->id;
            dol_syslog(get_class($this)."::insertExtraFields delete", LOG_DEBUG);
            $this->db->query($sql_del);

            $sql = "INSERT INTO ".MAIN_DB_PREFIX.$this->table_element."_extrafields (fk_object";
            foreach($this->array_options as $key => $value)
            {
            	$attributeKey = substr($key,8);   // Remove 'options_' prefix
                // Add field of attribut
            	if ($extrafields->attribute_type[$attributeKey] != 'separate') // Only for other type of separate
                	$sql.=",".$attributeKey;
            }
            $sql .= ") VALUES (".$this->id;
            foreach($this->array_options as $key => $value)
            {
            	$attributeKey = substr($key,8);   // Remove 'options_' prefix
                // Add field o fattribut
            	if($extrafields->attribute_type[$attributeKey] != 'separate') // Only for other type of separate)
            	{
	                if ($this->array_options[$key] != '')
	                {
	                    $sql.=",'".$this->db->escape($this->array_options[$key])."'";
	                }
	                else
	                {
	                    $sql.=",null";
	                }
            	}
            }
            $sql.=")";

            dol_syslog(get_class($this)."::insertExtraFields insert", LOG_DEBUG);
            $resql = $this->db->query($sql);
            if (! $resql)
            {
                $this->error=$this->db->lasterror();
                $this->db->rollback();
                return -1;
            }
            else
            {
                $this->db->commit();
                return 1;
            }
        }
        else return 0;
    }

   /**
     * Function to show lines of extrafields with output datas
     *
	 * @param Extrafields   $extrafields    Extrafield Object
	 * @param string        $mode           Show output (view) or input (edit) for extrafield
	 * @param array         $params         Optional parameters
	 * @param string        $keyprefix      Prefix string to add into name and id of field (can be used to avoid duplicate names)
     *
     * @return string
     */
    function showOptionals($extrafields, $mode='view', $params=null, $keyprefix='')
    {
		global $_POST, $conf, $langs;

		$out = '';

		if (count($extrafields->attribute_label) > 0)
		{
			$out .= "\n";
			$out .= '<!-- showOptionalsInput --> ';
			$out .= "\n";

			$e = 0;
			foreach($extrafields->attribute_label as $key=>$label)
			{
				if (is_array($params) && count($params)>0) {
					if (array_key_exists('colspan',$params)) {
						$colspan=$params['colspan'];
					}
				}else {
					$colspan='3';
				}
				switch($mode) {
					case "view":
						$value=$this->array_options["options_".$key];
						break;
					case "edit":
						if (isset($_POST["options_" . $key])) {
							if (is_array($_POST["options_" . $key])) {
								// $_POST["options"] is an array but following code expects a comma separated string
								$value = implode(",", $_POST["options_" . $key]);
							} else {
								$value = $_POST["options_" . $key];
							}
						} else {
							$value = $this->array_options["options_" . $key];
						}
						break;
				}
				if ($extrafields->attribute_type[$key] == 'separate')
				{
					$out .= $extrafields->showSeparator($key);
				}
				else
				{
					$csstyle='';
					if (is_array($params) && count($params)>0) {
						if (array_key_exists('style',$params)) {
							$csstyle=$params['style'];
						}
					}
					if ( !empty($conf->global->MAIN_EXTRAFIELDS_USE_TWO_COLUMS) && ($e % 2) == 0)
					{
						$out .= '<tr '.$csstyle.'>';
						$colspan='0';
					}
					else
					{
						$out .= '<tr '.$csstyle.'>';
					}
					// Convert date into timestamp format
					if (in_array($extrafields->attribute_type[$key],array('date','datetime')))
					{
						$value = isset($_POST["options_".$key])?dol_mktime($_POST["options_".$key."hour"], $_POST["options_".$key."min"], 0, $_POST["options_".$key."month"], $_POST["options_".$key."day"], $_POST["options_".$key."year"]):$this->db->jdate($this->array_options['options_'.$key]);
					}

					if($extrafields->attribute_required[$key])
						$label = '<span'.($mode != 'view' ? ' class="fieldrequired"':'').'>'.$label.'</span>';

					$out .= '<td>'.$langs->trans($label).'</td>';
					$out .='<td'.($colspan?' colspan="'.$colspan.'"':'').'>';

					switch($mode) {
					case "view":
						$out .= $extrafields->showOutputField($key,$value);
						break;
					case "edit":
						$out .= $extrafields->showInputField($key,$value,'',$keyprefix,'',0,$this->id);
						break;
					}

					$out .= '</td>';

					if (! empty($conf->global->MAIN_EXTRAFIELDS_USE_TWO_COLUMS) && (($e % 2) == 1)) $out .= '</tr>';
					else $out .= '</tr>';
					$e++;
				}
			}
			$out .= "\n";
			$out .= '
				<script type="text/javascript">
				    jQuery(document).ready(function() {
				    	function showOptions(child_list, parent_list)
				    	{
				    		var val = $("select[name=\"options_"+parent_list+"\"]").val();
				    		var parentVal = parent_list + ":" + val;
							if(val > 0) {
					    		$("select[name=\""+child_list+"\"] option[parent]").hide();
					    		$("select[name=\""+child_list+"\"] option[parent=\""+parentVal+"\"]").show();
							} else {
								$("select[name=\""+child_list+"\"] option").show();
							}
				    	}
						function setListDependencies() {
					    	jQuery("select option[parent]").parent().each(function() {
					    		var child_list = $(this).attr("name");
								var parent = $(this).find("option[parent]:first").attr("parent");
								var infos = parent.split(":");
								var parent_list = infos[0];
								$("select[name=\"options_"+parent_list+"\"]").change(function() {
									showOptions(child_list, parent_list);
								});
					    	});
						}

						setListDependencies();
				    });
				</script>'."\n";
			$out .= '<!-- /showOptionalsInput --> '."\n";
		}
		return $out;
	}

	/**
	 * Returns the rights used for this class
	 * @return stdClass
	 */
	public function getRights()
	{
		global $user;

		return $user->rights->{$this->element};
	}

	/**
	 * Function used to replace a thirdparty id with another one.
	 * This function is meant to be called from replaceThirdparty with the appropiate tables
	 * Column name fk_soc MUST be used to identify thirdparties
	 *
	 * @param DoliDB 	$db 			Database handler
	 * @param int 		$origin_id 		Old thirdparty id (the thirdparty to delete)
	 * @param int 		$dest_id 		New thirdparty id (the thirdparty that will received element of the other)
	 * @param array 	$tables 		Tables that need to be changed
	 * @return bool
	 */
	public static function commonReplaceThirdparty(DoliDB $db, $origin_id, $dest_id, array $tables)
	{
		foreach ($tables as $table)
		{
			$sql = 'UPDATE '.MAIN_DB_PREFIX.$table.' SET fk_soc = '.$dest_id.' WHERE fk_soc = '.$origin_id;

			if (!$db->query($sql)) {
				return false;
			}
		}

		return true;
	}

	 /**
	 * define buy price if not defined
	 *	set buy price = sell price if ForceBuyingPriceIfNull configured,
	 *	 else if calculation MARGIN_TYPE = 'pmp' and pmp is calculated, set pmp as buyprice
	 *	 else set min buy price as buy price
	 *
	 * @param float		$unitPrice		 product unit price
	 * @param float		$discountPercent line discount percent
	 * @param int		$fk_product		 product id
	 *
	 * @return	float <0 if ko, buyprice if ok
	 */
	public function defineBuyPrice($unitPrice = 0, $discountPercent = 0, $fk_product = 0)
	{
		global $conf;

		$buyPrice = 0;

		if (($unitPrice > 0) && (isset($conf->global->ForceBuyingPriceIfNull) && $conf->global->ForceBuyingPriceIfNull == 1))
		{
			$buyPrice = $unitPrice * (1 - $discountPercent / 100);
		}
		else
		{
			// Get PMP
			if (! empty($fk_product))
			{
				if (isset($conf->global->MARGIN_TYPE) && $conf->global->MARGIN_TYPE == 'pmp')
				{
					require_once DOL_DOCUMENT_ROOT.'/product/class/product.class.php';
					$product = new Product($this->db);
					$result = $product->fetch($fk_product);
					if ($result <= 0)
					{
						$this->errors[] = 'ErrorProductIdDoesNotExists';
						return -1;
					}
					if (($product->pmp > 0))
					{
						$buyPrice = $product->pmp;
					}
					// TODO add option to set PMP of product
				}
				else if (isset($conf->global->MARGIN_TYPE) && $conf->global->MARGIN_TYPE == '1')
				{
					require_once DOL_DOCUMENT_ROOT.'/fourn/class/fournisseur.product.class.php';
					$productFournisseur = new ProductFournisseur($this->db);
					if (($result = $productFournisseur->find_min_price_product_fournisseur($fk_product)) > 0)
					{
						$buyPrice = $productFournisseur->fourn_unitprice;
					}
					else if ($result < 0)
					{
						$this->errors[] = $productFournisseur->error;
						return -2;
					}
				}
			}
		}
		return $buyPrice;
	}
}<|MERGE_RESOLUTION|>--- conflicted
+++ resolved
@@ -2083,7 +2083,6 @@
 
         $sql = 'SELECT rowid, qty, '.$fieldup.' as up, remise_percent, total_ht, '.$fieldtva.' as total_tva, total_ttc, '.$fieldlocaltax1.' as total_localtax1, '.$fieldlocaltax2.' as total_localtax2,';
         $sql.= ' tva_tx as vatrate, localtax1_tx, localtax2_tx, localtax1_type, localtax2_type, info_bits, product_type';
-		if ($this->table_element_line == 'facturedet') $sql.= ', situation_percent';
         $sql.= ' FROM '.MAIN_DB_PREFIX.$this->table_element_line;
         $sql.= ' WHERE '.$this->fk_element.' = '.$this->id;
         if ($exclspec)
@@ -2118,7 +2117,7 @@
                 if ($forcedroundingmode == '0')	// Check if data on line are consistent. This may solve lines that were not consistent because set with $forcedroundingmode='auto'
                 {
                 	$localtax_array=array($obj->localtax1_type,$obj->localtax1_tx,$obj->localtax2_type,$obj->localtax2_tx);
-                	$tmpcal=calcul_price_total($obj->qty, $obj->up, $obj->remise_percent, $obj->vatrate, $obj->localtax1_tx, $obj->localtax2_tx, 0, 'HT', $obj->info_bits, $obj->product_type, $seller, $localtax_array, (isset($obj->situation_percent) ? $obj->situation_percent : 100));
+                	$tmpcal=calcul_price_total($obj->qty, $obj->up, $obj->remise_percent, $obj->vatrate, $obj->localtax1_tx, $obj->localtax2_tx, 0, 'HT', $obj->info_bits, $obj->product_type, $seller, $localtax_array);
                 	$diff=price2num($tmpcal[1] - $obj->total_tva, 'MT', 1);
                 	if ($diff)
                 	{
@@ -3063,11 +3062,7 @@
 
 		if ($this->element == 'supplier_proposal')
 		{
-<<<<<<< HEAD
-			print '<td align="right"><span id="title_fourn_ref">'.img_picto($langs->trans('AskpricesupplierDescRefFourn'), 'info', 'class="linkobject"').'&nbsp;'.$langs->trans("AskPriceSupplierRefFourn").'</span></td>';
-=======
 			print '<td class="linerefsupplier" align="right"><span id="title_fourn_ref">'.$langs->trans("SupplierProposalRefFourn").'</span></td>';
->>>>>>> d86235ab
 		}
 
 		// VAT
@@ -3967,17 +3962,6 @@
 						// 1 : classPath
 						$InfoFieldList = explode(":", $param_list[0]);
 						dol_include_once($InfoFieldList[1]);
-<<<<<<< HEAD
-						$object = new $InfoFieldList[0]($this->db);
-						if ($value)
-						{
-							if (GETPOST('action', 'alpha') != 'confirm_clone')
-							{
-								$object->fetch(0,$value);
-								$this->array_options[$key]=$object->id;
-							}
-						}
-=======
             			if ($InfoFieldList[0] && class_exists($InfoFieldList[0]))
             			{
     						$object = new $InfoFieldList[0]($this->db);
@@ -3997,7 +3981,6 @@
             			{
             			    dol_syslog('Error bad setup of extrafield', LOG_WARNING);
             			}
->>>>>>> d86235ab
 						break;
                	}
             }
