--- conflicted
+++ resolved
@@ -3,11 +3,7 @@
  * Copyright (C) 2005-2013 Regis Houssin        <regis.houssin@inodbox.com>
  * Copyright (C) 2010-2015 Juanjo Menent        <jmenent@2byte.es>
  * Copyright (C) 2012-2013 Christophe Battarel  <christophe.battarel@altairis.fr>
-<<<<<<< HEAD
  * Copyright (C) 2011-2019 Philippe Grand       <philippe.grand@atoo-net.com>
-=======
- * Copyright (C) 2011-2018 Philippe Grand       <philippe.grand@atoo-net.com>
->>>>>>> a7fdd349
  * Copyright (C) 2012-2015 Marcos García        <marcosgdf@gmail.com>
  * Copyright (C) 2012-2015 Raphaël Doursenaud   <rdoursenaud@gpcsolutions.fr>
  * Copyright (C) 2012      Cedric Salvador      <csalvador@gpcsolutions.fr>
@@ -682,7 +678,6 @@
 		}
 		$out.='<div style="clear: both;">';
 		if (! empty($conf->socialnetworks->enabled))
-<<<<<<< HEAD
 		{
 			if ($this->skype) $out.=dol_print_socialnetworks($this->skype, $this->id, $object->id, 'skype');
 			$outdone++;
@@ -695,22 +690,6 @@
 			if ($this->linkedin) $out.=dol_print_socialnetworks($this->linkedin, $this->id, $object->id, 'linkedin');
 			$outdone++;
 		}
-=======
-		{
-			if ($this->skype) $out.=dol_print_socialnetworks($this->skype,$this->id,$object->id,'skype');
-			$outdone++;
-		}
-		if (! empty($conf->socialnetworks->enabled))
-		{
-			if ($this->twitter) $out.=dol_print_socialnetworks($this->twitter,$this->id,$object->id,'twitter');
-			$outdone++;
-		}
-		if (! empty($conf->socialnetworks->enabled))
-		{
-			if ($this->facebook) $out.=dol_print_socialnetworks($this->facebook,$this->id,$object->id,'facebook');
-			$outdone++;
-		}
->>>>>>> a7fdd349
 		$out.='</div>';
 
 		$out.='<!-- END Part to show address block -->';
@@ -813,11 +792,7 @@
 	}
 
 
-<<<<<<< HEAD
     // phpcs:disable PEAR.NamingConventions.ValidFunctionName.ScopeNotCamelCaps
-=======
-    // phpcs:disable PEAR.NamingConventions.ValidFunctionName.NotCamelCaps
->>>>>>> a7fdd349
 	/**
 	 *  Add a link between element $this->element and a contact
 	 *
@@ -941,11 +916,7 @@
 		} else return 0;
 	}
 
-<<<<<<< HEAD
     // phpcs:disable PEAR.NamingConventions.ValidFunctionName.ScopeNotCamelCaps
-=======
-    // phpcs:disable PEAR.NamingConventions.ValidFunctionName.NotCamelCaps
->>>>>>> a7fdd349
 	/**
 	 *    Copy contact from one element to current
 	 *
@@ -968,11 +939,7 @@
 		return 1;
 	}
 
-<<<<<<< HEAD
     // phpcs:disable PEAR.NamingConventions.ValidFunctionName.ScopeNotCamelCaps
-=======
-    // phpcs:disable PEAR.NamingConventions.ValidFunctionName.NotCamelCaps
->>>>>>> a7fdd349
 	/**
 	 *      Update a link to contact line
 	 *
@@ -1003,11 +970,7 @@
 		}
 	}
 
-<<<<<<< HEAD
     // phpcs:disable PEAR.NamingConventions.ValidFunctionName.ScopeNotCamelCaps
-=======
-    // phpcs:disable PEAR.NamingConventions.ValidFunctionName.NotCamelCaps
->>>>>>> a7fdd349
 	/**
 	 *    Delete a link to contact line
 	 *
@@ -1046,11 +1009,7 @@
 		}
 	}
 
-<<<<<<< HEAD
     // phpcs:disable PEAR.NamingConventions.ValidFunctionName.ScopeNotCamelCaps
-=======
-    // phpcs:disable PEAR.NamingConventions.ValidFunctionName.NotCamelCaps
->>>>>>> a7fdd349
 	/**
 	 *    Delete all links between an object $this and all its contacts
 	 *
@@ -1087,11 +1046,7 @@
 		}
 	}
 
-<<<<<<< HEAD
     // phpcs:disable PEAR.NamingConventions.ValidFunctionName.ScopeNotCamelCaps
-=======
-    // phpcs:disable PEAR.NamingConventions.ValidFunctionName.NotCamelCaps
->>>>>>> a7fdd349
 	/**
 	 *    Get array of all contacts for an object
 	 *
@@ -1200,11 +1155,7 @@
 		}
 	}
 
-<<<<<<< HEAD
     // phpcs:disable PEAR.NamingConventions.ValidFunctionName.ScopeNotCamelCaps
-=======
-    // phpcs:disable PEAR.NamingConventions.ValidFunctionName.NotCamelCaps
->>>>>>> a7fdd349
 	/**
 	 *      Return array with list of possible values for type of contacts
 	 *
@@ -1322,11 +1273,7 @@
 		return $result;
 	}
 
-<<<<<<< HEAD
     // phpcs:disable PEAR.NamingConventions.ValidFunctionName.ScopeNotCamelCaps
-=======
-    // phpcs:disable PEAR.NamingConventions.ValidFunctionName.NotCamelCaps
->>>>>>> a7fdd349
 	/**
 	 *		Load object contact with id=$this->contactid into $this->contact
 	 *
@@ -1347,11 +1294,7 @@
 		return $result;
 	}
 
-<<<<<<< HEAD
     // phpcs:disable PEAR.NamingConventions.ValidFunctionName.ScopeNotCamelCaps
-=======
-    // phpcs:disable PEAR.NamingConventions.ValidFunctionName.NotCamelCaps
->>>>>>> a7fdd349
 	/**
 	 *    	Load the third party of object, from id $this->socid or $this->fk_soc, into this->thirdparty
 	 *
@@ -1414,11 +1357,7 @@
 		return $this->fetch($result->rowid);
 	}
 
-<<<<<<< HEAD
     // phpcs:disable PEAR.NamingConventions.ValidFunctionName.ScopeNotCamelCaps
-=======
-    // phpcs:disable PEAR.NamingConventions.ValidFunctionName.NotCamelCaps
->>>>>>> a7fdd349
 	/**
 	 *	Load data for barcode into properties ->barcode_type*
 	 *	Properties ->barcode_type that is id of barcode. Type is used to find other properties, but
@@ -1469,11 +1408,7 @@
 		return 0;
 	}
 
-<<<<<<< HEAD
     // phpcs:disable PEAR.NamingConventions.ValidFunctionName.ScopeNotCamelCaps
-=======
-    // phpcs:disable PEAR.NamingConventions.ValidFunctionName.NotCamelCaps
->>>>>>> a7fdd349
 	/**
 	 *		Load the project with id $this->fk_project into this->project
 	 *
@@ -1495,11 +1430,7 @@
 		return $result;
 	}
 
-<<<<<<< HEAD
     // phpcs:disable PEAR.NamingConventions.ValidFunctionName.ScopeNotCamelCaps
-=======
-    // phpcs:disable PEAR.NamingConventions.ValidFunctionName.NotCamelCaps
->>>>>>> a7fdd349
 	/**
 	 *		Load the product with id $this->fk_product into this->product
 	 *
@@ -1519,11 +1450,7 @@
 		return $result;
 	}
 
-<<<<<<< HEAD
     // phpcs:disable PEAR.NamingConventions.ValidFunctionName.ScopeNotCamelCaps
-=======
-    // phpcs:disable PEAR.NamingConventions.ValidFunctionName.NotCamelCaps
->>>>>>> a7fdd349
 	/**
 	 *		Load the user with id $userid into this->user
 	 *
@@ -1539,11 +1466,7 @@
 		return $result;
 	}
 
-<<<<<<< HEAD
     // phpcs:disable PEAR.NamingConventions.ValidFunctionName.ScopeNotCamelCaps
-=======
-    // phpcs:disable PEAR.NamingConventions.ValidFunctionName.NotCamelCaps
->>>>>>> a7fdd349
 	/**
 	 *	Read linked origin object
 	 *
@@ -1712,11 +1635,7 @@
 		}
 	}
 
-<<<<<<< HEAD
     // phpcs:disable PEAR.NamingConventions.ValidFunctionName.ScopeNotCamelCaps
-=======
-    // phpcs:disable PEAR.NamingConventions.ValidFunctionName.NotCamelCaps
->>>>>>> a7fdd349
 	/**
 	 *      Load properties id_previous and id_next by comparing $fieldid with $this->ref
 	 *
@@ -2351,11 +2270,7 @@
 
 	// TODO: Move line related operations to CommonObjectLine?
 
-<<<<<<< HEAD
     // phpcs:disable PEAR.NamingConventions.ValidFunctionName.ScopeNotCamelCaps
-=======
-    // phpcs:disable PEAR.NamingConventions.ValidFunctionName.NotCamelCaps
->>>>>>> a7fdd349
 	/**
 	 *  Save a new position (field rang) for details lines.
 	 *  You can choose to set position for lines with already a position or lines without any position defined.
@@ -2476,11 +2391,7 @@
 		return $rows;
 	}
 
-<<<<<<< HEAD
     // phpcs:disable PEAR.NamingConventions.ValidFunctionName.ScopeNotCamelCaps
-=======
-    // phpcs:disable PEAR.NamingConventions.ValidFunctionName.NotCamelCaps
->>>>>>> a7fdd349
 	/**
 	 * 	Update a line to have a lower rank
 	 *
@@ -2500,11 +2411,7 @@
 		$this->updateLineUp($rowid, $rang);
 	}
 
-<<<<<<< HEAD
     // phpcs:disable PEAR.NamingConventions.ValidFunctionName.ScopeNotCamelCaps
-=======
-    // phpcs:disable PEAR.NamingConventions.ValidFunctionName.NotCamelCaps
->>>>>>> a7fdd349
 	/**
 	 * 	Update a line to have a higher rank
 	 *
@@ -2549,11 +2456,7 @@
 		}
 	}
 
-<<<<<<< HEAD
     // phpcs:disable PEAR.NamingConventions.ValidFunctionName.ScopeNotCamelCaps
-=======
-    // phpcs:disable PEAR.NamingConventions.ValidFunctionName.NotCamelCaps
->>>>>>> a7fdd349
 	/**
 	 * 	Update position of line with ajax (rang)
 	 *
@@ -2676,11 +2579,7 @@
 		}
 	}
 
-<<<<<<< HEAD
     // phpcs:disable PEAR.NamingConventions.ValidFunctionName.ScopeNotCamelCaps
-=======
-    // phpcs:disable PEAR.NamingConventions.ValidFunctionName.NotCamelCaps
->>>>>>> a7fdd349
 	/**
 	 * 	Get max value used for position of line (rang)
 	 *
@@ -2728,11 +2627,7 @@
 		}
 	}
 
-<<<<<<< HEAD
     // phpcs:disable PEAR.NamingConventions.ValidFunctionName.ScopeNotCamelCaps
-=======
-    // phpcs:disable PEAR.NamingConventions.ValidFunctionName.NotCamelCaps
->>>>>>> a7fdd349
 	/**
 	 *  Update external ref of element
 	 *
@@ -2765,11 +2660,7 @@
 		}
 	}
 
-<<<<<<< HEAD
     // phpcs:disable PEAR.NamingConventions.ValidFunctionName.ScopeNotCamelCaps
-=======
-    // phpcs:disable PEAR.NamingConventions.ValidFunctionName.NotCamelCaps
->>>>>>> a7fdd349
 	/**
 	 *  Update note of element
 	 *
@@ -2777,11 +2668,7 @@
 	 *  @param		string		$suffix		'', '_public' or '_private'
 	 *  @return     int      		   		<0 if KO, >0 if OK
 	 */
-<<<<<<< HEAD
 	public function update_note($note, $suffix = '')
-=======
-	function update_note($note, $suffix='')
->>>>>>> a7fdd349
 	{
         // phpcs:enable
 		global $user;
@@ -2826,11 +2713,7 @@
 		}
 	}
 
-<<<<<<< HEAD
     // phpcs:disable PEAR.NamingConventions.ValidFunctionName.ScopeNotCamelCaps
-=======
-    // phpcs:disable PEAR.NamingConventions.ValidFunctionName.NotCamelCaps
->>>>>>> a7fdd349
 	/**
 	 * 	Update public note (kept for backward compatibility)
 	 *
@@ -2842,17 +2725,10 @@
 	public function update_note_public($note)
 	{
         // phpcs:enable
-<<<<<<< HEAD
 		return $this->update_note($note, '_public');
 	}
 
     // phpcs:disable PEAR.NamingConventions.ValidFunctionName.ScopeNotCamelCaps
-=======
-		return $this->update_note($note,'_public');
-	}
-
-    // phpcs:disable PEAR.NamingConventions.ValidFunctionName.NotCamelCaps
->>>>>>> a7fdd349
 	/**
 	 *	Update total_ht, total_ttc, total_vat, total_localtax1, total_localtax2 for an object (sum of lines).
 	 *  Must be called at end of methods addline or updateline.
@@ -3091,11 +2967,7 @@
 		}
 	}
 
-<<<<<<< HEAD
     // phpcs:disable PEAR.NamingConventions.ValidFunctionName.ScopeNotCamelCaps
-=======
-    // phpcs:disable PEAR.NamingConventions.ValidFunctionName.NotCamelCaps
->>>>>>> a7fdd349
 	/**
 	 *	Add objects linked in llx_element_element.
 	 *
@@ -3163,15 +3035,9 @@
 	 *  @param  string	$orderby			SQL 'ORDER BY' clause
 	 *  @param	int		$loadalsoobjects	Load also array this->linkedObjects (Use 0 to increase performances)
 	 *	@return int							<0 if KO, >0 if OK
-<<<<<<< HEAD
 	 *  @see	add_object_linked(), updateObjectLinked(), deleteObjectLinked()
 	 */
 	public function fetchObjectLinked($sourceid = null, $sourcetype = '', $targetid = null, $targettype = '', $clause = 'OR', $alsosametype = 1, $orderby = 'sourcetype', $loadalsoobjects = 1)
-=======
-	 *  @see	add_object_linked, updateObjectLinked, deleteObjectLinked
-	 */
-	function fetchObjectLinked($sourceid=null,$sourcetype='',$targetid=null,$targettype='',$clause='OR',$alsosametype=1,$orderby='sourcetype',$loadalsoobjects=1)
->>>>>>> a7fdd349
 	{
 		global $conf;
 
@@ -3883,11 +3749,7 @@
 	}
 
 
-<<<<<<< HEAD
     // phpcs:disable PEAR.NamingConventions.ValidFunctionName.ScopeNotCamelCaps
-=======
-    // phpcs:disable PEAR.NamingConventions.ValidFunctionName.NotCamelCaps
->>>>>>> a7fdd349
 	/**
 	 *    Return incoterms informations
 	 *    TODO Use a cache for label get
@@ -4069,11 +3931,7 @@
 			print '<tr class="liste_titre nodrag nodrop">';
 
 			// Adds a line numbering column
-<<<<<<< HEAD
 			if (! empty($conf->global->MAIN_VIEW_LINE_NUMBER)) print '<td class="linecolnum center">&nbsp;</td>';
-=======
-			if (! empty($conf->global->MAIN_VIEW_LINE_NUMBER)) print '<td class="linecolnum" align="center" width="5">&nbsp;</td>';
->>>>>>> a7fdd349
 
 			// Description
 			print '<td class="linecoldescription">'.$langs->trans('Description').'</td>';
@@ -4507,11 +4365,7 @@
 	}
 
 
-<<<<<<< HEAD
     // phpcs:disable PEAR.NamingConventions.ValidFunctionName.ScopeNotCamelCaps
-=======
-    // phpcs:disable PEAR.NamingConventions.ValidFunctionName.NotCamelCaps
->>>>>>> a7fdd349
 	/**
 	 *	Add resources to the current object : add entry into llx_element_resources
 	 *	Need $this->element & $this->id
@@ -4557,11 +4411,7 @@
 		}
 	}
 
-<<<<<<< HEAD
     // phpcs:disable PEAR.NamingConventions.ValidFunctionName.ScopeNotCamelCaps
-=======
-    // phpcs:disable PEAR.NamingConventions.ValidFunctionName.NotCamelCaps
->>>>>>> a7fdd349
 	/**
 	 *    Delete a link to resource line
 	 *
@@ -4955,11 +4805,7 @@
 	/* For triggers */
 
 
-<<<<<<< HEAD
     // phpcs:disable PEAR.NamingConventions.ValidFunctionName.ScopeNotCamelCaps
-=======
-    // phpcs:disable PEAR.NamingConventions.ValidFunctionName.NotCamelCaps
->>>>>>> a7fdd349
 	/**
 	 * Call trigger based on this instance.
 	 * Some context information may also be provided into array property this->context.
@@ -4997,11 +4843,7 @@
 	/* Functions for extrafields */
 
 
-<<<<<<< HEAD
     // phpcs:disable PEAR.NamingConventions.ValidFunctionName.ScopeNotCamelCaps
-=======
-    // phpcs:disable PEAR.NamingConventions.ValidFunctionName.NotCamelCaps
->>>>>>> a7fdd349
 	/**
 	 *  Function to get extra fields of an object into $this->array_options
 	 *  This method is in most cases called by method fetch of objects but you can call it separately.
@@ -5550,17 +5392,10 @@
 	 * @param  string  		$moreparam     To add more parameters on html input tag
 	 * @param  string  		$keysuffix     Prefix string to add into name and id of field (can be used to avoid duplicate names)
 	 * @param  string  		$keyprefix     Suffix string to add into name and id of field (can be used to avoid duplicate names)
-<<<<<<< HEAD
 	 * @param  string|int	$morecss       Value for css to define style/length of field. May also be a numeric.
 	 * @return string
 	 */
 	public function showInputField($val, $key, $value, $moreparam = '', $keysuffix = '', $keyprefix = '', $morecss = 0)
-=======
-	 * @param  string|int		$morecss       Value for css to define style/length of field. May also be a numeric.
-	 * @return string
-	 */
-	function showInputField($val, $key, $value, $moreparam='', $keysuffix='', $keyprefix='', $morecss=0)
->>>>>>> a7fdd349
 	{
 		global $conf,$langs,$form;
 
@@ -5587,11 +5422,7 @@
         } elseif(preg_match('/^sellist:(.*):(.*):(.*):(.*)/i', $val['type'], $reg)) {
             $param['options']=array($reg[1].':'.$reg[2].':'.$reg[3].':'.$reg[4]=>'N');
             $type ='sellist';
-<<<<<<< HEAD
         } elseif(preg_match('/varchar\((\d+)\)/', $val['type'], $reg)) {
-=======
-        } elseif(preg_match('/varchar\((\d+)\)/', $val['type'],$reg)) {
->>>>>>> a7fdd349
             $param['options']=array();
             $type ='varchar';
             $size=$reg[1];
@@ -5615,11 +5446,7 @@
 
 		$langfile=$this->fields[$key]['langfile'];
 		$list=$this->fields[$key]['list'];
-<<<<<<< HEAD
 		$hidden=(in_array(abs($this->fields[$key]['visible']), array(0,2)) ? 1 : 0);
-=======
-		$hidden=abs($this->fields[$key]['visible'])!=1?1:0;
->>>>>>> a7fdd349
 
 		$objectid = $this->id;
 
@@ -5631,20 +5458,12 @@
 		}
 
 
-<<<<<<< HEAD
 		// Set value of $morecss. For this, we use in priority showsize from parameters, then $val['css'] then autodefine
-=======
-		// Use in priority showsize from parameters, then $val['css'] then autodefine
->>>>>>> a7fdd349
 		if (empty($morecss) && ! empty($val['css']))
 		{
 		    $morecss = $val['css'];
 		}
-<<<<<<< HEAD
 		elseif (empty($morecss))
-=======
-		if (empty($morecss))
->>>>>>> a7fdd349
 		{
 			if ($type == 'date')
 			{
@@ -5654,18 +5473,10 @@
 			{
 				$morecss = 'minwidth200imp';
 			}
-<<<<<<< HEAD
 			elseif (in_array($type, array('int','integer','price')) || preg_match('/^double(\([0-9],[0-9]\)){0,1}/', $type))
 			{
 				$morecss = 'maxwidth75';
             } elseif ($type == 'url') {
-=======
-			elseif (in_array($type,array('int','integer','price')) || preg_match('/^double(\([0-9],[0-9]\)){0,1}/',$type))
-			{
-				$morecss = 'maxwidth75';
-                        }elseif ($type == 'url')
-			{
->>>>>>> a7fdd349
 				$morecss='minwidth400';
 			}
 			elseif ($type == 'boolean')
@@ -5689,11 +5500,7 @@
 			}
 		}
 
-<<<<<<< HEAD
 		if (in_array($type, array('date','datetime')))
-=======
-		if (in_array($type,array('date','datetime')))
->>>>>>> a7fdd349
 		{
 			$tmp=explode(',', $size);
 			$newsize=$tmp[0];
@@ -5711,13 +5518,10 @@
 			$tmp=explode(',', $size);
 			$newsize=$tmp[0];
 			$out='<input type="text" class="flat '.$morecss.' maxwidthonsmartphone" name="'.$keyprefix.$key.$keysuffix.'" id="'.$keyprefix.$key.$keysuffix.'" maxlength="'.$newsize.'" value="'.dol_escape_htmltag($value).'"'.($moreparam?$moreparam:'').'>';
-<<<<<<< HEAD
 		}
 		elseif (in_array($type, array('real')))
 		{
 		    $out='<input type="text" class="flat '.$morecss.' maxwidthonsmartphone" name="'.$keyprefix.$key.$keysuffix.'" id="'.$keyprefix.$key.$keysuffix.'" value="'.dol_escape_htmltag($value).'"'.($moreparam?$moreparam:'').'>';
-=======
->>>>>>> a7fdd349
 		}
 		elseif (preg_match('/varchar/', $type))
 		{
@@ -5732,11 +5536,7 @@
 			if (! preg_match('/search_/', $keyprefix))		// If keyprefix is search_ or search_options_, we must just use a simple text field
 			{
 				require_once DOL_DOCUMENT_ROOT.'/core/class/doleditor.class.php';
-<<<<<<< HEAD
 				$doleditor=new DolEditor($keyprefix.$key.$keysuffix, $value, '', 200, 'dolibarr_notes', 'In', false, false, false, ROWS_5, '90%');
-=======
-				$doleditor=new DolEditor($keyprefix.$key.$keysuffix,$value,'',200,'dolibarr_notes','In',false,false,false,ROWS_5,'90%');
->>>>>>> a7fdd349
 				$out=$doleditor->Create(1);
 			}
 			else
@@ -5749,11 +5549,7 @@
 			if (! preg_match('/search_/', $keyprefix))		// If keyprefix is search_ or search_options_, we must just use a simple text field
 			{
 				require_once DOL_DOCUMENT_ROOT.'/core/class/doleditor.class.php';
-<<<<<<< HEAD
 				$doleditor=new DolEditor($keyprefix.$key.$keysuffix, $value, '', 200, 'dolibarr_notes', 'In', false, false, ! empty($conf->fckeditor->enabled) && $conf->global->FCKEDITOR_ENABLE_SOCIETE, ROWS_5, '90%');
-=======
-				$doleditor=new DolEditor($keyprefix.$key.$keysuffix,$value,'',200,'dolibarr_notes','In',false,false,! empty($conf->fckeditor->enabled) && $conf->global->FCKEDITOR_ENABLE_SOCIETE,ROWS_5,'90%');
->>>>>>> a7fdd349
 				$out=$doleditor->Create(1);
 			}
 			else
@@ -5778,11 +5574,7 @@
 			}
 			$out='<input type="text" class="flat '.$morecss.' maxwidthonsmartphone" name="'.$keyprefix.$key.$keysuffix.'" id="'.$keyprefix.$key.$keysuffix.'" value="'.$value.'" '.($moreparam?$moreparam:'').'> '.$langs->getCurrencySymbol($conf->currency);
 		}
-<<<<<<< HEAD
 		elseif (preg_match('/^double(\([0-9],[0-9]\)){0,1}/', $type))
-=======
-		elseif (preg_match('/^double(\([0-9],[0-9]\)){0,1}/',$type))
->>>>>>> a7fdd349
 		{
 			if (!empty($value)) {		// $value in memory is a php numeric, we format it into user number format.
 				$value=price($value);
@@ -5912,11 +5704,7 @@
 
 						// Several field into label (eq table:code|libelle:rowid)
 						$notrans = false;
-<<<<<<< HEAD
 						$fields_label = explode('|', $InfoFieldList[1]);
-=======
-						$fields_label = explode('|',$InfoFieldList[1]);
->>>>>>> a7fdd349
 						if (is_array($fields_label))
 						{
 							$notrans = true;
@@ -6606,11 +6394,7 @@
 			foreach($extrafields->attributes[$this->table_element]['label'] as $key=>$label)
 			{
 				// Show only the key field in params
-<<<<<<< HEAD
 				if (is_array($params) && array_key_exists('onlykey', $params) && $key != $params['onlykey']) continue;
-=======
-				if (is_array($params) && array_key_exists('onlykey',$params) && $key != $params['onlykey']) continue;
->>>>>>> a7fdd349
 
 				// @TODO Add test also on 'enabled' (different than 'list' that is 'visibility')
 				$enabled = 1;
@@ -6901,11 +6685,7 @@
 		return $buyPrice;
 	}
 
-<<<<<<< HEAD
     // phpcs:disable PEAR.NamingConventions.ValidFunctionName.ScopeNotCamelCaps
-=======
-    // phpcs:disable PEAR.NamingConventions.ValidFunctionName.NotCamelCaps
->>>>>>> a7fdd349
 	/**
 	 *  Show photos of an object (nbmax maximum), into several columns
 	 *
@@ -7640,11 +7420,7 @@
 	 * @param	int		$forcechilddeletion		0=no, 1=Force deletion of children
 	 * @return 	int             				<=0 if KO, >0 if OK
 	 */
-<<<<<<< HEAD
 	public function deleteCommon(User $user, $notrigger = false, $forcechilddeletion = 0)
-=======
-	public function deleteCommon(User $user, $notrigger=false, $forcechilddeletion=0)
->>>>>>> a7fdd349
 	{
 		$error=0;
 
