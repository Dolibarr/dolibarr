<?php
/* Copyright (C) 2006-2012 Laurent Destailleur  <eldy@users.sourceforge.net>
 * Copyright (C) 2005-2012 Regis Houssin        <regis.houssin@capnetworks.com>
 * Copyright (C) 2010-2013 Juanjo Menent        <jmenent@2byte.es>
 * Copyright (C) 2012      Christophe Battarel  <christophe.battarel@altairis.fr>
 * Copyright (C) 2011-2012 Philippe Grand	    <philippe.grand@atoo-net.com>
 * Copyright (C) 2012      Marcos García        <marcosgdf@gmail.com>
 *
 * This program is free software; you can redistribute it and/or modify
 * it under the terms of the GNU General Public License as published by
 * the Free Software Foundation; either version 3 of the License, or
 * (at your option) any later version.
 *
 * This program is distributed in the hope that it will be useful,
 * but WITHOUT ANY WARRANTY; without even the implied warranty of
 * MERCHANTABILITY or FITNESS FOR A PARTICULAR PURPOSE.  See the
 * GNU General Public License for more details.
 *
 * You should have received a copy of the GNU General Public License
 * along with this program. If not, see <http://www.gnu.org/licenses/>.
 */

/**
 *	\file       htdocs/core/class/commonobject.class.php
 *	\ingroup    core
 *	\brief      File of parent class of all other business classes (invoices, contracts, proposals, orders, ...)
 */


/**
 *	Parent class of all other business classes (invoices, contracts, proposals, orders, ...)
 */
abstract class CommonObject
{
    protected $db;
    public $error;
    public $errors;
    public $canvas;                // Contains canvas name if it is

    public $name;
    public $lastname;
    public $firstname;
    public $civility_id;
    public $import_key;

    public $array_options=array();

    public $linkedObjectsIds;
    public $linkedObjects;

    // No constructor as it is an abstract class


    /**
     * Method to output saved errors
     *
     * @return	string		String with errors
     */
    function errorsToString()
    {
    	return $this->error.(is_array($this->errors)?(($this->error!=''?' ':'').join(',',$this->errors)):'');
    }

    /**
     *	Return full name (civility+' '+name+' '+lastname)
     *
     *	@param	Translate	$langs			Language object for translation of civility
     *	@param	int			$option			0=No option, 1=Add civility
     * 	@param	int			$nameorder		-1=Auto, 0=Lastname+Firstname, 1=Firstname+Lastname
     * 	@param	int			$maxlen			Maximum length
     * 	@return	string						String with full name
     */
    function getFullName($langs,$option=0,$nameorder=-1,$maxlen=0)
    {
        global $conf;

        //print "lastname=".$this->lastname." name=".$this->name." nom=".$this->nom."<br>\n";
        $lastname=$this->lastname;
        $firstname=$this->firstname;
        if (empty($lastname))  $lastname=($this->lastname?$this->lastname:($this->name?$this->name:$this->nom));
        if (empty($firstname)) $firstname=$this->firstname;

        $ret='';
        if ($option && $this->civilite_id)
        {
            if ($langs->transnoentitiesnoconv("Civility".$this->civilite_id)!="Civility".$this->civilite_id) $ret.=$langs->transnoentitiesnoconv("Civility".$this->civilite_id).' ';
            else $ret.=$this->civilite_id.' ';
        }

        $ret.=dolGetFirstLastname($firstname, $lastname, $nameorder);

        return dol_trunc($ret,$maxlen);
    }

    /**
     * 	Return full address of contact
     *
     * 	@param		int			$withcountry		1=Add country into address string
     *  @param		string		$sep				Separator to use to build string
     *	@return		string							Full address string
     */
    function getFullAddress($withcountry=0,$sep="\n")
    {
    	if ($withcountry && $this->country_id && (empty($this->country_code) || empty($this->country)))
    	{
    		require_once DOL_DOCUMENT_ROOT .'/core/lib/company.lib.php';
    		$tmparray=getCountry($this->country_id,'all');
    		$this->country_code=$tmparray['code'];
    		$this->country     =$tmparray['label'];
    	}

    	return dol_format_address($this, $withcountry, $sep);
    }

    /**
     *  Check if ref is used.
     *
     * 	@return		int			<0 if KO, 0 if not found, >0 if found
     */
    function verifyNumRef()
    {
        global $conf;

        $sql = "SELECT rowid";
        $sql.= " FROM ".MAIN_DB_PREFIX.$this->table_element;
        $sql.= " WHERE ref = '".$this->ref."'";
        $sql.= " AND entity = ".$conf->entity;
        dol_syslog(get_class($this)."::verifyNumRef sql=".$sql, LOG_DEBUG);
        $resql = $this->db->query($sql);
        if ($resql)
        {
            $num = $this->db->num_rows($resql);
            return $num;
        }
        else
        {
            $this->error=$this->db->lasterror();
            dol_syslog(get_class($this)."::verifyNumRef ".$this->error, LOG_ERR);
            return -1;
        }
    }

    /**
     *  Add a link between element $this->element and a contact
     *
     *  @param	int		$fk_socpeople       Id of contact to link
     *  @param 	int		$type_contact 		Type of contact (code or id)
     *  @param  int		$source             external=Contact extern (llx_socpeople), internal=Contact intern (llx_user)
     *  @param  int		$notrigger			Disable all triggers
     *  @return int                 		<0 if KO, >0 if OK
     */
    function add_contact($fk_socpeople, $type_contact, $source='external',$notrigger=0)
    {
        global $user,$conf,$langs;

		$error=0;

        dol_syslog(get_class($this)."::add_contact $fk_socpeople, $type_contact, $source");

        // Check parameters
        if ($fk_socpeople <= 0)
        {
            $this->error=$langs->trans("ErrorWrongValueForParameter","1");
            dol_syslog(get_class($this)."::add_contact ".$this->error,LOG_ERR);
            return -1;
        }
        if (! $type_contact)
        {
            $this->error=$langs->trans("ErrorWrongValueForParameter","2");
            dol_syslog(get_class($this)."::add_contact ".$this->error,LOG_ERR);
            return -2;
        }

        $id_type_contact=0;
        if (is_numeric($type_contact))
        {
            $id_type_contact=$type_contact;
        }
        else
        {
            // On recherche id type_contact
            $sql = "SELECT tc.rowid";
            $sql.= " FROM ".MAIN_DB_PREFIX."c_type_contact as tc";
            $sql.= " WHERE element='".$this->element."'";
            $sql.= " AND source='".$source."'";
            $sql.= " AND code='".$type_contact."' AND active=1";
            $resql=$this->db->query($sql);
            if ($resql)
            {
                $obj = $this->db->fetch_object($resql);
                $id_type_contact=$obj->rowid;
            }
        }

        $datecreate = dol_now();

        // Insertion dans la base
        $sql = "INSERT INTO ".MAIN_DB_PREFIX."element_contact";
        $sql.= " (element_id, fk_socpeople, datecreate, statut, fk_c_type_contact) ";
        $sql.= " VALUES (".$this->id.", ".$fk_socpeople." , " ;
        $sql.= "'".$this->db->idate($datecreate)."'";
        $sql.= ", 4, '". $id_type_contact . "' ";
        $sql.= ")";
        dol_syslog(get_class($this)."::add_contact sql=".$sql);

        $resql=$this->db->query($sql);
        if ($resql)
        {
            if (! $notrigger)
            {
                // Call triggers
                include_once DOL_DOCUMENT_ROOT . '/core/class/interfaces.class.php';
                $interface=new Interfaces($this->db);
                $result=$interface->run_triggers(strtoupper($this->element).'_ADD_CONTACT',$this,$user,$langs,$conf);
                if ($result < 0) {
                    $error++; $this->errors=$interface->errors;
                }
                // End call triggers
            }

            return 1;
        }
        else
        {
            if ($this->db->errno() == 'DB_ERROR_RECORD_ALREADY_EXISTS')
            {
                $this->error=$this->db->errno();
                return -2;
            }
            else
            {
                $this->error=$this->db->error();
                dol_syslog($this->error,LOG_ERR);
                return -1;
            }
        }
    }

    /**
     *      Update a link to contact line
     *
     *      @param	int		$rowid              Id of line contact-element
     * 		@param	int		$statut	            New status of link
     *      @param  int		$type_contact_id    Id of contact type (not modified if 0)
     *      @param  int		$fk_socpeople	    Id of soc_people to update (not modified if 0)
     *      @return int                 		<0 if KO, >= 0 if OK
     */
    function update_contact($rowid, $statut, $type_contact_id=0, $fk_socpeople=0)
    {
        // Insertion dans la base
        $sql = "UPDATE ".MAIN_DB_PREFIX."element_contact set";
        $sql.= " statut = ".$statut;
        if ($type_contact_id) $sql.= ", fk_c_type_contact = '".$type_contact_id ."'";
        if ($fk_socpeople) $sql.= ", fk_socpeople = '".$fk_socpeople ."'";
        $sql.= " where rowid = ".$rowid;
        $resql=$this->db->query($sql);
        if ($resql)
        {
            return 0;
        }
        else
        {
            $this->error=$this->db->lasterror();
            return -1;
        }
    }

    /**
     *    Delete a link to contact line
     *
     *    @param	int		$rowid			Id of contact link line to delete
     *    @param	int		$notrigger		Disable all triggers
     *    @return   int						>0 if OK, <0 if KO
     */
    function delete_contact($rowid, $notrigger=0)
    {
        global $user,$langs,$conf;

		$error=0;

        $sql = "DELETE FROM ".MAIN_DB_PREFIX."element_contact";
        $sql.= " WHERE rowid =".$rowid;

        dol_syslog(get_class($this)."::delete_contact sql=".$sql);
        if ($this->db->query($sql))
        {
            if (! $notrigger)
            {
                // Call triggers
                include_once DOL_DOCUMENT_ROOT . '/core/class/interfaces.class.php';
                $interface=new Interfaces($this->db);
                $result=$interface->run_triggers(strtoupper($this->element).'_DELETE_CONTACT',$this,$user,$langs,$conf);
                if ($result < 0) {
                    $error++; $this->errors=$interface->errors;
                }
                // End call triggers
            }

            return 1;
        }
        else
        {
            $this->error=$this->db->lasterror();
            dol_syslog(get_class($this)."::delete_contact error=".$this->error, LOG_ERR);
            return -1;
        }
    }

    /**
     *    Delete all links between an object $this and all its contacts
     *
     *    @return     int	>0 if OK, <0 if KO
     */
    function delete_linked_contact()
    {
        $temp = array();
        $typeContact = $this->liste_type_contact('');

        foreach($typeContact as $key => $value)
        {
            array_push($temp,$key);
        }
        $listId = implode(",", $temp);

        $sql = "DELETE FROM ".MAIN_DB_PREFIX."element_contact";
        $sql.= " WHERE element_id =".$this->id;
        $sql.= " AND fk_c_type_contact IN (".$listId.")";

        dol_syslog(get_class($this)."::delete_linked_contact sql=".$sql, LOG_DEBUG);
        if ($this->db->query($sql))
        {
            return 1;
        }
        else
        {
            $this->error=$this->db->lasterror();
            dol_syslog(get_class($this)."::delete_linked_contact error=".$this->error, LOG_ERR);
            return -1;
        }
    }

    /**
     *    Get array of all contacts for an object
     *
     *    @param	int			$statut		Status of lines to get (-1=all)
     *    @param	string		$source		Source of contact: external or thirdparty (llx_socpeople) or internal (llx_user)
     *    @param	int         $list       0:Return array contains all properties, 1:Return array contains just id
     *    @return	array		            Array of contacts
     */
    function liste_contact($statut=-1,$source='external',$list=0)
    {
        global $langs;

        $tab=array();

        $sql = "SELECT ec.rowid, ec.statut, ec.fk_socpeople as id";    // This field contains id of llx_socpeople or id of llx_user
        if ($source == 'internal') $sql.=", '-1' as socid";
        if ($source == 'external' || $source == 'thirdparty') $sql.=", t.fk_soc as socid";
        $sql.= ", t.civilite as civility, t.lastname as lastname, t.firstname, t.email";
        $sql.= ", tc.source, tc.element, tc.code, tc.libelle";
        $sql.= " FROM ".MAIN_DB_PREFIX."c_type_contact tc";
        $sql.= ", ".MAIN_DB_PREFIX."element_contact ec";
        if ($source == 'internal') $sql.=" LEFT JOIN ".MAIN_DB_PREFIX."user t on ec.fk_socpeople = t.rowid";
        if ($source == 'external'|| $source == 'thirdparty') $sql.=" LEFT JOIN ".MAIN_DB_PREFIX."socpeople t on ec.fk_socpeople = t.rowid";
        $sql.= " WHERE ec.element_id =".$this->id;
        $sql.= " AND ec.fk_c_type_contact=tc.rowid";
        $sql.= " AND tc.element='".$this->element."'";
        if ($source == 'internal') $sql.= " AND tc.source = 'internal'";
        if ($source == 'external' || $source == 'thirdparty') $sql.= " AND tc.source = 'external'";
        $sql.= " AND tc.active=1";
        if ($statut >= 0) $sql.= " AND ec.statut = '".$statut."'";
        $sql.=" ORDER BY t.lastname ASC";

        dol_syslog(get_class($this)."::liste_contact sql=".$sql);
        $resql=$this->db->query($sql);
        if ($resql)
        {
            $num=$this->db->num_rows($resql);
            $i=0;
            while ($i < $num)
            {
                $obj = $this->db->fetch_object($resql);

                if (! $list)
                {
                    $transkey="TypeContact_".$obj->element."_".$obj->source."_".$obj->code;
                    $libelle_type=($langs->trans($transkey)!=$transkey ? $langs->trans($transkey) : $obj->libelle);
                    $tab[$i]=array('source'=>$obj->source,'socid'=>$obj->socid,'id'=>$obj->id,
					               'nom'=>$obj->lastname,      // For backward compatibility
					               'civility'=>$obj->civility, 'lastname'=>$obj->lastname, 'firstname'=>$obj->firstname, 'email'=>$obj->email,
					               'rowid'=>$obj->rowid,'code'=>$obj->code,'libelle'=>$libelle_type,'status'=>$obj->statut);
                }
                else
                {
                    $tab[$i]=$obj->id;
                }

                $i++;
            }

            return $tab;
        }
        else
        {
            $this->error=$this->db->error();
            dol_print_error($this->db);
            return -1;
        }
    }


    /**
     * 		Update status of a contact linked to object
     *
     * 		@param	int		$rowid		Id of link between object and contact
     * 		@return	int					<0 if KO, >=0 if OK
     */
    function swapContactStatus($rowid)
    {
        $sql = "SELECT ec.datecreate, ec.statut, ec.fk_socpeople, ec.fk_c_type_contact,";
        $sql.= " tc.code, tc.libelle";
        //$sql.= ", s.fk_soc";
        $sql.= " FROM (".MAIN_DB_PREFIX."element_contact as ec, ".MAIN_DB_PREFIX."c_type_contact as tc)";
        //$sql.= " LEFT JOIN ".MAIN_DB_PREFIX."socpeople as s ON ec.fk_socpeople=s.rowid";	// Si contact de type external, alors il est lie a une societe
        $sql.= " WHERE ec.rowid =".$rowid;
        $sql.= " AND ec.fk_c_type_contact=tc.rowid";
        $sql.= " AND tc.element = '".$this->element."'";

        dol_syslog(get_class($this)."::swapContactStatus sql=".$sql);
        $resql=$this->db->query($sql);
        if ($resql)
        {
            $obj = $this->db->fetch_object($resql);
            $newstatut = ($obj->statut == 4) ? 5 : 4;
            $result = $this->update_contact($rowid, $newstatut);
            $this->db->free($resql);
            return $result;
        }
        else
        {
            $this->error=$this->db->error();
            dol_print_error($this->db);
            return -1;
        }

    }

    /**
     *      Return array with list of possible values for type of contacts
     *
     *      @param	string	$source     'internal', 'external' or 'all'
     *      @param	string	$order		Sort order by : 'code' or 'rowid'
     *      @param  string	$option     0=Return array id->label, 1=Return array code->label
     *      @return array       		Array list of type of contacts (id->label if option=0, code->label if option=1)
     */
    function liste_type_contact($source='internal', $order='code', $option=0)
    {
        global $langs;

        $tab = array();
        $sql = "SELECT DISTINCT tc.rowid, tc.code, tc.libelle";
        $sql.= " FROM ".MAIN_DB_PREFIX."c_type_contact as tc";
        $sql.= " WHERE tc.element='".$this->element."'";
        if (! empty($source)) $sql.= " AND tc.source='".$source."'";
        $sql.= " ORDER by tc.".$order;

        //print "sql=".$sql;
        $resql=$this->db->query($sql);
        if ($resql)
        {
            $num=$this->db->num_rows($resql);
            $i=0;
            while ($i < $num)
            {
                $obj = $this->db->fetch_object($resql);

                $transkey="TypeContact_".$this->element."_".$source."_".$obj->code;
                $libelle_type=($langs->trans($transkey)!=$transkey ? $langs->trans($transkey) : $obj->libelle);
                if (empty($option)) $tab[$obj->rowid]=$libelle_type;
                else $tab[$obj->code]=$libelle_type;
                $i++;
            }
            return $tab;
        }
        else
        {
            $this->error=$this->db->lasterror();
            //dol_print_error($this->db);
            return null;
        }
    }

    /**
     *      Return id of contacts for a source and a contact code.
     *      Example: contact client de facturation ('external', 'BILLING')
     *      Example: contact client de livraison ('external', 'SHIPPING')
     *      Example: contact interne suivi paiement ('internal', 'SALESREPFOLL')
     *
     *		@param	string	$source		'external' or 'internal'
     *		@param	string	$code		'BILLING', 'SHIPPING', 'SALESREPFOLL', ...
     *		@param	int		$status		limited to a certain status
     *      @return array       		List of id for such contacts
     */
    function getIdContact($source,$code,$status=0)
    {
        global $conf;

        $result=array();
        $i=0;

        $sql = "SELECT ec.fk_socpeople";
        $sql.= " FROM ".MAIN_DB_PREFIX."element_contact as ec,";
        if ($source == 'internal') $sql.= " ".MAIN_DB_PREFIX."user as c,";
        if ($source == 'external') $sql.= " ".MAIN_DB_PREFIX."socpeople as c,";
        $sql.= " ".MAIN_DB_PREFIX."c_type_contact as tc";
        $sql.= " WHERE ec.element_id = ".$this->id;
        $sql.= " AND ec.fk_socpeople = c.rowid";
        if ($source == 'internal') $sql.= " AND c.entity IN (0,".$conf->entity.")";
        if ($source == 'external') $sql.= " AND c.entity IN (".getEntity('societe', 1).")";
        $sql.= " AND ec.fk_c_type_contact = tc.rowid";
        $sql.= " AND tc.element = '".$this->element."'";
        $sql.= " AND tc.source = '".$source."'";
        $sql.= " AND tc.code = '".$code."'";
        $sql.= " AND tc.active = 1";
        if ($status) $sql.= " AND ec.statut = ".$status;

        dol_syslog(get_class($this)."::getIdContact sql=".$sql);
        $resql=$this->db->query($sql);
        if ($resql)
        {
            while ($obj = $this->db->fetch_object($resql))
            {
                $result[$i]=$obj->fk_socpeople;
                $i++;
            }
        }
        else
        {
            $this->error=$this->db->error();
            dol_syslog(get_class($this)."::getIdContact ".$this->error, LOG_ERR);
            return null;
        }

        return $result;
    }

    /**
     *		Charge le contact d'id $id dans this->contact
     *
     *		@param	int		$contactid      Id du contact
     *		@return	int						<0 if KO, >0 if OK
     */
    function fetch_contact($contactid)
    {
        require_once DOL_DOCUMENT_ROOT.'/contact/class/contact.class.php';
        $contact = new Contact($this->db);
        $result=$contact->fetch($contactid);
        $this->contact = $contact;
        return $result;
    }

    /**
     *    	Load the third party of object from id $this->socid into this->thirdpary
     *
     *		@return		int					<0 if KO, >0 if OK
     */
    function fetch_thirdparty()
    {
        global $conf;

        if (empty($this->socid)) return 0;

        $thirdparty = new Societe($this->db);
        $result=$thirdparty->fetch($this->socid);
        $this->client = $thirdparty;  // deprecated
        $this->thirdparty = $thirdparty;

        // Use first price level if level not defined for third party
        if (! empty($conf->global->PRODUIT_MULTIPRICES) && empty($this->thirdparty->price_level))
        {
            $this->client->price_level=1; // deprecated
            $this->thirdparty->price_level=1;
        }

        return $result;
    }


    /**
     *		Load data for barcode
     *
     *		@return		int			<0 if KO, >=0 if OK
     */
    function fetch_barcode()
    {
        global $conf;

        dol_syslog(get_class($this).'::fetch_barcode this->element='.$this->element.' this->barcode_type='.$this->barcode_type);

        $idtype=$this->barcode_type;
        if (! $idtype)
        {
            if ($this->element == 'product')      $idtype = $conf->global->PRODUIT_DEFAULT_BARCODE_TYPE;
            else if ($this->element == 'societe') $idtype = $conf->global->GENBARCODE_BARCODETYPE_THIRDPARTY;
            else dol_print_error('','Call fetch_barcode with barcode_type not defined and cant be guessed');
        }

        if ($idtype > 0)
        {
            if (empty($this->barcode_type) || empty($this->barcode_type_code) || empty($this->barcode_type_label) || empty($this->barcode_type_coder))    // If data not already loaded
            {
                $sql = "SELECT rowid, code, libelle as label, coder";
                $sql.= " FROM ".MAIN_DB_PREFIX."c_barcode_type";
                $sql.= " WHERE rowid = ".$idtype;
                dol_syslog(get_class($this).'::fetch_barcode sql='.$sql);
                $resql = $this->db->query($sql);
            	if ($resql)
                {
                    $obj = $this->db->fetch_object($resql);
                    $this->barcode_type       = $obj->rowid;
                    $this->barcode_type_code  = $obj->code;
                    $this->barcode_type_label = $obj->label;
                    $this->barcode_type_coder = $obj->coder;
                    return 1;
                }
                else
                {
                    dol_print_error($this->db);
                    return -1;
                }
            }
        }
        else return 0;
    }

    /**
     *		Charge le projet d'id $this->fk_project dans this->projet
     *
     *		@return		int			<0 if KO, >=0 if OK
     */
    function fetch_projet()
    {
        if (empty($this->fk_project)) return 0;

        $project = new Project($this->db);
        $result = $project->fetch($this->fk_project);
        $this->projet = $project;
        return $result;
    }

    /**
     *		Charge le user d'id userid dans this->user
     *
     *		@param	int		$userid 		Id du contact
     *		@return	int						<0 if KO, >0 if OK
     */
    function fetch_user($userid)
    {
        $user = new User($this->db);
        $result=$user->fetch($userid);
        $this->user = $user;
        return $result;
    }

    /**
     *	Read linked origin object
     *
     *	@return		void
     */
    function fetch_origin()
    {
        // TODO uniformise code
        if ($this->origin == 'shipping') $this->origin = 'expedition';
        if ($this->origin == 'delivery') $this->origin = 'livraison';

        $origin = $this->origin;

        $classname = ucfirst($origin);
        $this->$origin = new $classname($this->db);
        $this->$origin->fetch($this->origin_id);
    }

    /**
     *    	Load object from specific field
     *
     *    	@param	string	$table		Table element or element line
     *    	@param	string	$field		Field selected
     *    	@param	string	$key		Import key
     *		@return	int					<0 if KO, >0 if OK
     */
    function fetchObjectFrom($table,$field,$key)
    {
        global $conf;

        $result=false;

        $sql = "SELECT rowid FROM ".MAIN_DB_PREFIX.$table;
        $sql.= " WHERE ".$field." = '".$key."'";
        $sql.= " AND entity = ".$conf->entity;

        dol_syslog(get_class($this).'::fetchObjectFrom sql='.$sql);
        $resql = $this->db->query($sql);
        if ($resql)
        {
            $row = $this->db->fetch_row($resql);
            $result = $this->fetch($row[0]);
        }

        return $result;
    }

    /**
     *	Load value from specific field
     *
     *	@param	string	$table		Table of element or element line
     *	@param	int		$id			Element id
     *	@param	string	$field		Field selected
     *	@return	int					<0 if KO, >0 if OK
     */
    function getValueFrom($table, $id, $field)
    {
        $result=false;

        $sql = "SELECT ".$field." FROM ".MAIN_DB_PREFIX.$table;
        $sql.= " WHERE rowid = ".$id;

        dol_syslog(get_class($this).'::getValueFrom sql='.$sql);
        $resql = $this->db->query($sql);
        if ($resql)
        {
            $row = $this->db->fetch_row($resql);
            $result = $row[0];
        }

        return $result;
    }

    /**
     *	Update a specific field into database
     *
     *	@param	string	$field		Field to update
     *	@param	mixte	$value		New value
     *	@param	string	$table		To force other table element or element line (should not be used)
     *	@param	int		$id			To force other object id (should not be used)
     *	@param	string	$format		Data format ('text', 'date'). 'text' is used if not defined
     *	@param	string	$id_field	To force rowid field name. 'rowid' is used it not defined
     *	@param	string	$user		Update last update fields also if user object provided
     *	@return	int					<0 if KO, >0 if OK
     */
    function setValueFrom($field, $value, $table='', $id='', $format='', $id_field='', $user='')
    {
        global $conf;

        if (empty($table)) 	$table=$this->table_element;
        if (empty($id))    	$id=$this->id;
		if (empty($format)) 	$format='text';
		if (empty($id_field)) 	$id_field='rowid';

        $this->db->begin();

        $sql = "UPDATE ".MAIN_DB_PREFIX.$table." SET ";
        if ($format == 'text') $sql.= $field." = '".$this->db->escape($value)."'";
        else if ($format == 'date') $sql.= $field." = '".$this->db->idate($value)."'";
        if (is_object($user)) $sql.=", fk_user_modif = ".$user->id;
        $sql.= " WHERE ".$id_field." = ".$id;

        dol_syslog(get_class($this)."::".__FUNCTION__." sql=".$sql, LOG_DEBUG);
        $resql = $this->db->query($sql);
        if ($resql)
        {
            $this->db->commit();
            return 1;
        }
        else
        {
            $this->error=$this->db->lasterror();
            $this->db->rollback();
            return -1;
        }
    }

    /**
     *      Load properties id_previous and id_next
     *
     *      @param	string	$filter		Optional filter
     *	 	@param  int		$fieldid   	Name of field to use for the select MAX and MIN
     *      @return int         		<0 if KO, >0 if OK
     */
    function load_previous_next_ref($filter,$fieldid)
    {
        global $conf, $user;

        if (! $this->table_element)
        {
            dol_print_error('',get_class($this)."::load_previous_next_ref was called on objet with property table_element not defined", LOG_ERR);
            return -1;
        }

        // this->ismultientitymanaged contains
        // 0=No test on entity, 1=Test with field entity, 2=Test with link by societe
        $alias = 's';
        if ($this->element == 'societe') $alias = 'te';

        $sql = "SELECT MAX(te.".$fieldid.")";
        $sql.= " FROM ".MAIN_DB_PREFIX.$this->table_element." as te";
        if (isset($this->ismultientitymanaged) && $this->ismultientitymanaged == 2 || ($this->element != 'societe' && empty($this->isnolinkedbythird) && empty($user->rights->societe->client->voir))) $sql.= ", ".MAIN_DB_PREFIX."societe as s";	// If we need to link to societe to limit select to entity
        if (empty($this->isnolinkedbythird) && !$user->rights->societe->client->voir) $sql.= " LEFT JOIN ".MAIN_DB_PREFIX."societe_commerciaux as sc ON ".$alias.".rowid = sc.fk_soc";
        $sql.= " WHERE te.".$fieldid." < '".$this->db->escape($this->ref)."'";
        if (empty($this->isnolinkedbythird) && !$user->rights->societe->client->voir) $sql.= " AND sc.fk_user = " .$user->id;
        if (! empty($filter)) $sql.=" AND ".$filter;
        if (isset($this->ismultientitymanaged) && $this->ismultientitymanaged == 2 || ($this->element != 'societe' && empty($this->isnolinkedbythird) && !$user->rights->societe->client->voir)) $sql.= ' AND te.fk_soc = s.rowid';			// If we need to link to societe to limit select to entity
        if (isset($this->ismultientitymanaged) && $this->ismultientitymanaged == 1) $sql.= ' AND te.entity IN ('.getEntity($this->element, 1).')';

        //print $sql."<br>";
        $result = $this->db->query($sql);
        if (! $result)
        {
            $this->error=$this->db->error();
            return -1;
        }
        $row = $this->db->fetch_row($result);
        $this->ref_previous = $row[0];


        $sql = "SELECT MIN(te.".$fieldid.")";
        $sql.= " FROM ".MAIN_DB_PREFIX.$this->table_element." as te";
        if (isset($this->ismultientitymanaged) && $this->ismultientitymanaged == 2 || ($this->element != 'societe' && empty($this->isnolinkedbythird) && !$user->rights->societe->client->voir)) $sql.= ", ".MAIN_DB_PREFIX."societe as s";	// If we need to link to societe to limit select to entity
        if (empty($this->isnolinkedbythird) && !$user->rights->societe->client->voir) $sql.= " LEFT JOIN ".MAIN_DB_PREFIX."societe_commerciaux as sc ON ".$alias.".rowid = sc.fk_soc";
        $sql.= " WHERE te.".$fieldid." > '".$this->db->escape($this->ref)."'";
        if (empty($this->isnolinkedbythird) && !$user->rights->societe->client->voir) $sql.= " AND sc.fk_user = " .$user->id;
        if (! empty($filter)) $sql.=" AND ".$filter;
        if (isset($this->ismultientitymanaged) && $this->ismultientitymanaged == 2 || ($this->element != 'societe' && empty($this->isnolinkedbythird) && !$user->rights->societe->client->voir)) $sql.= ' AND te.fk_soc = s.rowid';			// If we need to link to societe to limit select to entity
        if (isset($this->ismultientitymanaged) && $this->ismultientitymanaged == 1) $sql.= ' AND te.entity IN ('.getEntity($this->element, 1).')';
        // Rem: Bug in some mysql version: SELECT MIN(rowid) FROM llx_socpeople WHERE rowid > 1 when one row in database with rowid=1, returns 1 instead of null

        //print $sql."<br>";
        $result = $this->db->query($sql);
        if (! $result)
        {
            $this->error=$this->db->error();
            return -2;
        }
        $row = $this->db->fetch_row($result);
        $this->ref_next = $row[0];

        return 1;
    }


    /**
     *      Return list of id of contacts of project
     *
     *      @param	string	$source     Source of contact: external (llx_socpeople) or internal (llx_user) or thirdparty (llx_societe)
     *      @return array				Array of id of contacts (if source=external or internal)
     * 									Array of id of third parties with at least one contact on project (if source=thirdparty)
     */
    function getListContactId($source='external')
    {
        $contactAlreadySelected = array();
        $tab = $this->liste_contact(-1,$source);
        $num=count($tab);
        $i = 0;
        while ($i < $num)
        {
            if ($source == 'thirdparty') $contactAlreadySelected[$i] = $tab[$i]['socid'];
            else  $contactAlreadySelected[$i] = $tab[$i]['id'];
            $i++;
        }
        return $contactAlreadySelected;
    }


    /**
     *	Link element with a project
     *
     *	@param     	int		$projectid		Project id to link element to
     *	@return		int						<0 if KO, >0 if OK
     */
    function setProject($projectid)
    {
        if (! $this->table_element)
        {
            dol_syslog(get_class($this)."::setProject was called on objet with property table_element not defined",LOG_ERR);
            return -1;
        }

        $sql = 'UPDATE '.MAIN_DB_PREFIX.$this->table_element;
        if ($projectid) $sql.= ' SET fk_projet = '.$projectid;
        else $sql.= ' SET fk_projet = NULL';
        $sql.= ' WHERE rowid = '.$this->id;

        dol_syslog(get_class($this)."::setProject sql=".$sql);
        if ($this->db->query($sql))
        {
            $this->fk_project = $projectid;
            return 1;
        }
        else
        {
            dol_print_error($this->db);
            return -1;
        }
    }

    /**
     *  Change the payments methods
     *
     *  @param		int		$id		Id of new payment method
     *  @return		int				>0 if OK, <0 if KO
     */
    function setPaymentMethods($id)
    {
    	dol_syslog(get_class($this).'::setPaymentMethods('.$id.')');
    	if ($this->statut >= 0 || $this->element == 'societe')
    	{
    		// TODO uniformize field name
    		$fieldname = 'fk_mode_reglement';
    		if ($this->element == 'societe') $fieldname = 'mode_reglement';
    		if (get_class($this) == 'Fournisseur') $fieldname = 'mode_reglement_supplier';

    		$sql = 'UPDATE '.MAIN_DB_PREFIX.$this->table_element;
    		$sql .= ' SET '.$fieldname.' = '.$id;
    		$sql .= ' WHERE rowid='.$this->id;

    		if ($this->db->query($sql))
    		{
    			$this->mode_reglement_id = $id;
    			return 1;
    		}
    		else
    		{
    			dol_syslog(get_class($this).'::setPaymentMethods Erreur '.$sql.' - '.$this->db->error());
    			$this->error=$this->db->error();
    			return -1;
    		}
    	}
    	else
    	{
    		dol_syslog(get_class($this).'::setPaymentMethods, status of the object is incompatible');
    		$this->error='Status of the object is incompatible '.$this->statut;
    		return -2;
    	}
    }

    /**
     *  Change the payments terms
     *
     *  @param		int		$id		Id of new payment terms
     *  @return		int				>0 if OK, <0 if KO
     */
    function setPaymentTerms($id)
    {
    	dol_syslog(get_class($this).'::setPaymentTerms('.$id.')');
    	if ($this->statut >= 0 || $this->element == 'societe')
    	{
    		// TODO uniformize field name
    		$fieldname = 'fk_cond_reglement';
    		if ($this->element == 'societe') $fieldname = 'cond_reglement';
    		if (get_class($this) == 'Fournisseur') $fieldname = 'cond_reglement_supplier';

    		$sql = 'UPDATE '.MAIN_DB_PREFIX.$this->table_element;
    		$sql .= ' SET '.$fieldname.' = '.$id;
    		$sql .= ' WHERE rowid='.$this->id;

    		if ($this->db->query($sql))
    		{
    			$this->cond_reglement_id = $id;
    			$this->cond_reglement = $id;	// for compatibility
    			return 1;
    		}
    		else
    		{
    			dol_syslog(get_class($this).'::setPaymentTerms Erreur '.$sql.' - '.$this->db->error());
    			$this->error=$this->db->error();
    			return -1;
    		}
    	}
    	else
    	{
    		dol_syslog(get_class($this).'::setPaymentTerms, status of the object is incompatible');
    		$this->error='Status of the object is incompatible '.$this->statut;
    		return -2;
    	}
    }

    /**
     *	Define delivery address
     *
     *	@param      int		$id		Address id
     *	@return     int				<0 si ko, >0 si ok
     */
    function setDeliveryAddress($id)
    {
    	$fieldname = 'fk_delivery_address';
    	if ($this->element == 'delivery' || $this->element == 'shipping') $fieldname = 'fk_address';

    	$sql = "UPDATE ".MAIN_DB_PREFIX.$this->table_element." SET ".$fieldname." = ".$id;
    	$sql.= " WHERE rowid = ".$this->id." AND fk_statut = 0";

    	if ($this->db->query($sql))
    	{
    		$this->fk_delivery_address = $id;
    		return 1;
    	}
    	else
    	{
    		$this->error=$this->db->error();
    		dol_syslog(get_class($this).'::setDeliveryAddress Erreur '.$sql.' - '.$this->error);
    		return -1;
    	}
    }

    /**
     *		Set last model used by doc generator
     *
     *		@param		User	$user		User object that make change
     *		@param		string	$modelpdf	Modele name
     *		@return		int					<0 if KO, >0 if OK
     */
    function setDocModel($user, $modelpdf)
    {
        if (! $this->table_element)
        {
            dol_syslog(get_class($this)."::setDocModel was called on objet with property table_element not defined",LOG_ERR);
            return -1;
        }

        $newmodelpdf=dol_trunc($modelpdf,255);

        $sql = "UPDATE ".MAIN_DB_PREFIX.$this->table_element;
        $sql.= " SET model_pdf = '".$this->db->escape($newmodelpdf)."'";
        $sql.= " WHERE rowid = ".$this->id;
        // if ($this->element == 'facture') $sql.= " AND fk_statut < 2";
        // if ($this->element == 'propal')  $sql.= " AND fk_statut = 0";

        dol_syslog(get_class($this)."::setDocModel sql=".$sql);
        $resql=$this->db->query($sql);
        if ($resql)
        {
            $this->modelpdf=$modelpdf;
            return 1;
        }
        else
        {
            dol_print_error($this->db);
            return 0;
        }
    }


    /**
     *  Save a new position (field rang) for details lines.
     *  You can choose to set position for lines with already a position or lines without any position defined.
     *
     * 	@param		boolean		$renum				true to renum all already ordered lines, false to renum only not already ordered lines.
     * 	@param		string		$rowidorder			ASC or DESC
     * 	@param		boolean		$fk_parent_line		Table with fk_parent_line field or not
     * 	@return		void
     */
    function line_order($renum=false, $rowidorder='ASC', $fk_parent_line=true)
    {
        if (! $this->table_element_line)
        {
            dol_syslog(get_class($this)."::line_order was called on objet with property table_element_line not defined",LOG_ERR);
            return -1;
        }
        if (! $this->fk_element)
        {
            dol_syslog(get_class($this)."::line_order was called on objet with property fk_element not defined",LOG_ERR);
            return -1;
        }

        // Count number of lines to reorder (according to choice $renum)
    	$nl=0;
        $sql = 'SELECT count(rowid) FROM '.MAIN_DB_PREFIX.$this->table_element_line;
		$sql.= ' WHERE '.$this->fk_element.'='.$this->id;
		if (! $renum) $sql.= ' AND rang = 0';
		if ($renum) $sql.= ' AND rang <> 0';

		dol_syslog(get_class($this)."::line_order sql=".$sql, LOG_DEBUG);
		$resql = $this->db->query($sql);
		if ($resql)
		{
			$row = $this->db->fetch_row($resql);
			$nl = $row[0];
		}
		else dol_print_error($this->db);
		if ($nl > 0)
		{
			// The goal of this part is to reorder all lines, with all children lines sharing the same
			// counter that parents.
			$rows=array();

			// We first search all lines that are parent lines (for multilevel details lines)
			$sql = 'SELECT rowid FROM '.MAIN_DB_PREFIX.$this->table_element_line;
			$sql.= ' WHERE '.$this->fk_element.' = '.$this->id;
			if ($fk_parent_line) $sql.= ' AND fk_parent_line IS NULL';
			$sql.= ' ORDER BY rang ASC, rowid '.$rowidorder;

			dol_syslog(get_class($this)."::line_order search all parent lines sql=".$sql, LOG_DEBUG);
			$resql = $this->db->query($sql);
			if ($resql)
			{
				$i=0;
				$num = $this->db->num_rows($resql);
				while ($i < $num)
				{
					$row = $this->db->fetch_row($resql);
					$rows[] = $row[0];	// Add parent line into array rows
					$childrens = $this->getChildrenOfLine($row[0]);
					if (! empty($children))
					{
						foreach($children as $child)
						{
							array_push($rows, $child);
						}
					}
					$i++;
				}

				// Now we set a new number for each lines (parent and children with children included into parent tree)
				if (! empty($rows))
				{
					foreach($rows as $key => $row)
					{
						$this->updateRangOfLine($row, ($key+1));
					}
				}
			}
			else
			{
				dol_print_error($this->db);
			}
		}
	}

	/**
	 * 	Get children of line
	 *
	 * 	@param	int		$id		Id of parent line
	 * 	@return	array			Array with list of children lines id
	 */
	function getChildrenOfLine($id)
	{
		$rows=array();

		$sql = 'SELECT rowid FROM '.MAIN_DB_PREFIX.$this->table_element_line;
		$sql.= ' WHERE '.$this->fk_element.' = '.$this->id;
		$sql.= ' AND fk_parent_line = '.$id;
		$sql.= ' ORDER BY rang ASC';

		dol_syslog(get_class($this)."::getChildrenOfLine search children lines for line ".$id." sql=".$sql, LOG_DEBUG);
		$resql = $this->db->query($sql);
		if ($resql)
		{
			$i=0;
			$num = $this->db->num_rows($resql);
			while ($i < $num)
			{
				$row = $this->db->fetch_row($resql);
				$rows[$i] = $row[0];
				$i++;
			}
		}

		return $rows;
	}

    /**
     * 	Update a line to have a lower rank
     *
     * 	@param 	int			$rowid				Id of line
     * 	@param	boolean		$fk_parent_line		Table with fk_parent_line field or not
     * 	@return	void
     */
    function line_up($rowid, $fk_parent_line=true)
    {
        $this->line_order(false, 'ASC', $fk_parent_line);

        // Get rang of line
        $rang = $this->getRangOfLine($rowid);

        // Update position of line
        $this->updateLineUp($rowid, $rang);
    }

    /**
     * 	Update a line to have a higher rank
     *
     * 	@param	int			$rowid				Id of line
     * 	@param	boolean		$fk_parent_line		Table with fk_parent_line field or not
     * 	@return	void
     */
    function line_down($rowid, $fk_parent_line=true)
    {
        $this->line_order(false, 'ASC', $fk_parent_line);

        // Get rang of line
        $rang = $this->getRangOfLine($rowid);

        // Get max value for rang
        $max = $this->line_max();

        // Update position of line
        $this->updateLineDown($rowid, $rang, $max);
    }

	/**
	 * 	Update position of line (rang)
	 *
	 * 	@param	int		$rowid		Id of line
	 * 	@param	int		$rang		Position
	 * 	@return	void
	 */
	function updateRangOfLine($rowid,$rang)
	{
		$sql = 'UPDATE '.MAIN_DB_PREFIX.$this->table_element_line.' SET rang  = '.$rang;
		$sql.= ' WHERE rowid = '.$rowid;

		dol_syslog(get_class($this)."::updateRangOfLine sql=".$sql, LOG_DEBUG);
		if (! $this->db->query($sql))
		{
			dol_print_error($this->db);
		}
	}

    /**
     * 	Update position of line with ajax (rang)
     *
     * 	@param	array	$rows	Array of rows
     * 	@return	void
     */
    function line_ajaxorder($rows)
    {
        $num = count($rows);
        for ($i = 0 ; $i < $num ; $i++)
        {
            $this->updateRangOfLine($rows[$i], ($i+1));
        }
    }

    /**
     * 	Update position of line up (rang)
     *
     * 	@param	int		$rowid		Id of line
     * 	@param	int		$rang		Position
     * 	@return	void
     */
    function updateLineUp($rowid,$rang)
    {
        if ($rang > 1 )
        {
            $sql = 'UPDATE '.MAIN_DB_PREFIX.$this->table_element_line.' SET rang = '.$rang ;
            $sql.= ' WHERE '.$this->fk_element.' = '.$this->id;
            $sql.= ' AND rang = '.($rang - 1);
            if ($this->db->query($sql) )
            {
                $sql = 'UPDATE '.MAIN_DB_PREFIX.$this->table_element_line.' SET rang  = '.($rang - 1);
                $sql.= ' WHERE rowid = '.$rowid;
                if (! $this->db->query($sql) )
                {
                    dol_print_error($this->db);
                }
            }
            else
            {
                dol_print_error($this->db);
            }
        }
    }

    /**
     * 	Update position of line down (rang)
     *
     * 	@param	int		$rowid		Id of line
     * 	@param	int		$rang		Position
     * 	@param	int		$max		Max
     * 	@return	void
     */
    function updateLineDown($rowid,$rang,$max)
    {
        if ($rang < $max)
        {
            $sql = 'UPDATE '.MAIN_DB_PREFIX.$this->table_element_line.' SET rang = '.$rang;
            $sql.= ' WHERE '.$this->fk_element.' = '.$this->id;
            $sql.= ' AND rang = '.($rang+1);
            if ($this->db->query($sql) )
            {
                $sql = 'UPDATE '.MAIN_DB_PREFIX.$this->table_element_line.' SET rang = '.($rang+1);
                $sql.= ' WHERE rowid = '.$rowid;
                if (! $this->db->query($sql) )
                {
                    dol_print_error($this->db);
                }
            }
            else
            {
                dol_print_error($this->db);
            }
        }
    }

    /**
     * 	Get position of line (rang)
     *
     * 	@param		int		$rowid		Id of line
     *  @return		int     			Value of rang in table of lines
     */
    function getRangOfLine($rowid)
    {
        $sql = 'SELECT rang FROM '.MAIN_DB_PREFIX.$this->table_element_line;
        $sql.= ' WHERE rowid ='.$rowid;

        dol_syslog(get_class($this)."::getRangOfLine sql=".$sql, LOG_DEBUG);
        $resql = $this->db->query($sql);
        if ($resql)
        {
            $row = $this->db->fetch_row($resql);
            return $row[0];
        }
    }

    /**
     * 	Get rowid of the line relative to its position
     *
     * 	@param		int		$rang		Rang value
     *  @return     int     			Rowid of the line
     */
    function getIdOfLine($rang)
    {
        $sql = 'SELECT rowid FROM '.MAIN_DB_PREFIX.$this->table_element_line;
        $sql.= ' WHERE '.$this->fk_element.' = '.$this->id;
        $sql.= ' AND rang = '.$rang;
        $resql = $this->db->query($sql);
        if ($resql)
        {
            $row = $this->db->fetch_row($resql);
            return $row[0];
        }
    }

    /**
     * 	Get max value used for position of line (rang)
     *
     * 	@param		int		$fk_parent_line		Parent line id
     *  @return     int  			   			Max value of rang in table of lines
     */
    function line_max($fk_parent_line=0)
    {
        // Search the last rang with fk_parent_line
        if ($fk_parent_line)
        {
            $sql = 'SELECT max(rang) FROM '.MAIN_DB_PREFIX.$this->table_element_line;
            $sql.= ' WHERE '.$this->fk_element.' = '.$this->id;
            $sql.= ' AND fk_parent_line = '.$fk_parent_line;

            dol_syslog(get_class($this)."::line_max sql=".$sql, LOG_DEBUG);
            $resql = $this->db->query($sql);
            if ($resql)
            {
                $row = $this->db->fetch_row($resql);
                if (! empty($row[0]))
                {
                    return $row[0];
                }
                else
                {
                    return $this->getRangOfLine($fk_parent_line);
                }
            }
        }
        // If not, search the last rang of element
        else
        {
            $sql = 'SELECT max(rang) FROM '.MAIN_DB_PREFIX.$this->table_element_line;
            $sql.= ' WHERE '.$this->fk_element.' = '.$this->id;

            dol_syslog(get_class($this)."::line_max sql=".$sql, LOG_DEBUG);
            $resql = $this->db->query($sql);
            if ($resql)
            {
                $row = $this->db->fetch_row($resql);
                return $row[0];
            }
        }
    }

    /**
     *  Update external ref of element
     *
     *  @param      string		$ref_ext	Update field ref_ext
     *  @return     int      		   		<0 if KO, >0 if OK
     */
    function update_ref_ext($ref_ext)
    {
        if (! $this->table_element)
        {
            dol_syslog(get_class($this)."::update_ref_ext was called on objet with property table_element not defined", LOG_ERR);
            return -1;
        }

        $sql = 'UPDATE '.MAIN_DB_PREFIX.$this->table_element;
        $sql.= " SET ref_ext = '".$this->db->escape($ref_ext)."'";
        $sql.= " WHERE ".(isset($this->table_rowid)?$this->table_rowid:'rowid')." = ". $this->id;

        dol_syslog(get_class($this)."::update_ref_ext sql=".$sql, LOG_DEBUG);
        if ($this->db->query($sql))
        {
            $this->ref_ext = $ref_ext;
            return 1;
        }
        else
        {
            $this->error=$this->db->error();
            dol_syslog(get_class($this)."::update_ref_ext error=".$this->error, LOG_ERR);
            return -1;
        }
    }

    /**
     *  Update note of element
     *
     *  @param      string		$note		New value for note
     *  @param		string		$suffix		'', '_public' or '_private'
     *  @return     int      		   		<0 if KO, >0 if OK
     */
    function update_note($note,$suffix='')
    {
    	if (! $this->table_element)
    	{
    		dol_syslog(get_class($this)."::update_note was called on objet with property table_element not defined", LOG_ERR);
    		return -1;
    	}
		if (! in_array($suffix,array('','_public','_private')))
		{
    		dol_syslog(get_class($this)."::upate_note Parameter suffix must be empty, '_private' or '_public'", LOG_ERR);
			return -2;
		}

    	$sql = 'UPDATE '.MAIN_DB_PREFIX.$this->table_element;
    	$sql.= " SET note".$suffix." = ".(!empty($note)?("'".$this->db->escape($note)."'"):"NULL");
    	$sql.= " WHERE rowid =". $this->id;

    	dol_syslog(get_class($this)."::update_note sql=".$sql, LOG_DEBUG);
    	if ($this->db->query($sql))
    	{
    		if ($suffix == '_public') $this->note_public = $note;
    		else if ($suffix == '_private') $this->note_private = $note;
    		else $this->note = $note;
    		return 1;
    	}
    	else
    	{
    		$this->error=$this->db->lasterror();
    		dol_syslog(get_class($this)."::update_note error=".$this->error, LOG_ERR);
    		return -1;
    	}
    }

    /**
     * 	Update public note (kept for backward compatibility)
     *
     *  @param      string		$note		New value for note
     *  @return     int      		   		<0 if KO, >0 if OK
     *  @deprecated
     */
    function update_note_public($note)
    {
    	return $this->update_note($note,'_public');
    }

    /**
     *	Update total_ht, total_ttc, total_vat, total_localtax1, total_localtax2 for an object (sum of lines).
     *  Must be called at end of methods addline, updateline.
     *
     *	@param	int		$exclspec          	Exclude special product (product_type=9)
     *  @param  int		$roundingadjust    	-1=Use default method (MAIN_ROUNDOFTOTAL_NOT_TOTALOFROUND if defined, or 0), 0=Force use total of rounding, 1=Force use rounding of total
     *  @param	int		$nodatabaseupdate	1=Do not update database. Update only properties of object.
     *	@return	int    			           	<0 if KO, >0 if OK
     */
    function update_price($exclspec=0,$roundingadjust=-1,$nodatabaseupdate=0)
    {
    	global $conf;

        include_once DOL_DOCUMENT_ROOT.'/core/lib/price.lib.php';

        if ($roundingadjust < 0 && isset($conf->global->MAIN_ROUNDOFTOTAL_NOT_TOTALOFROUND)) $roundingadjust=$conf->global->MAIN_ROUNDOFTOTAL_NOT_TOTALOFROUND;
        if ($roundingadjust < 0) $roundingadjust=0;

        $error=0;

        // Define constants to find lines to sum
        $fieldtva='total_tva';
        $fieldlocaltax1='total_localtax1';
        $fieldlocaltax2='total_localtax2';
        if ($this->element == 'facture_fourn' || $this->element == 'invoice_supplier') $fieldtva='tva';

        $sql = 'SELECT rowid, qty, total_ht, '.$fieldtva.' as total_tva, total_ttc, '.$fieldlocaltax1.' as total_localtax1, '.$fieldlocaltax2.' as total_localtax2,';
        $sql.= ' tva_tx as vatrate, localtax1_tx, localtax2_tx, localtax1_type, localtax2_type';
        $sql.= ' FROM '.MAIN_DB_PREFIX.$this->table_element_line;
        $sql.= ' WHERE '.$this->fk_element.' = '.$this->id;
        if ($exclspec)
        {
            $product_field='product_type';
            if ($this->table_element_line == 'contratdet') $product_field='';    // contratdet table has no product_type field
            if ($product_field) $sql.= ' AND '.$product_field.' <> 9';
        }
        $sql.= ' ORDER by rowid';	// We want to be sure to always use same order of line to not change lines differently when option MAIN_ROUNDOFTOTAL_NOT_TOTALOFROUND is used

        dol_syslog(get_class($this)."::update_price sql=".$sql);
        $resql = $this->db->query($sql);
        if ($resql)
        {
            $this->total_ht  = 0;
            $this->total_tva = 0;
            $this->total_localtax1 = 0;
            $this->total_localtax2 = 0;
            $this->total_ttc = 0;
            $total_ht_by_vats  = array();
            $total_tva_by_vats = array();
            $total_ttc_by_vats = array();

            $num = $this->db->num_rows($resql);
            $i = 0;
            while ($i < $num)
            {
                $obj = $this->db->fetch_object($resql);

                $this->total_ht        += $obj->total_ht;	// The only field visible at line level
                $this->total_tva       += $obj->total_tva;
                $this->total_localtax1 += $obj->total_localtax1;
                $this->total_localtax2 += $obj->total_localtax2;
                $this->total_ttc       += $obj->total_ttc;
                $total_ht_by_vats[$obj->vatrate]  += $obj->total_ht;
                $total_tva_by_vats[$obj->vatrate] += $obj->total_tva;
                $total_ttc_by_vats[$obj->vatrate] += $obj->total_ttc;

                if ($roundingadjust)	// Check if we need adjustement onto line for vat
                {
                	$tmpvat=price2num($total_ht_by_vats[$obj->vatrate] * $obj->vatrate / 100, 'MT', 1);
                	$diff=price2num($total_tva_by_vats[$obj->vatrate]-$tmpvat, 'MT', 1);
                	//print 'Line '.$i.' rowid='.$obj->rowid.' vat_rate='.$obj->vatrate.' total_ht='.$obj->total_ht.' total_tva='.$obj->total_tva.' total_ttc='.$obj->total_ttc.' total_ht_by_vats='.$total_ht_by_vats[$obj->vatrate].' total_tva_by_vats='.$total_tva_by_vats[$obj->vatrate].' (new calculation = '.$tmpvat.') total_ttc_by_vats='.$total_ttc_by_vats[$obj->vatrate].($diff?" => DIFF":"")."<br>\n";
                	if ($diff)
                	{
                		if ($diff > 0.1) { dol_print_error('','A rounding difference was detected but is to high to be corrected'); exit; }
                		$sqlfix="UPDATE ".MAIN_DB_PREFIX.$this->table_element_line." SET ".$fieldtva." = ".($obj->total_tva - $diff).", total_ttc = ".($obj->total_ttc - $diff)." WHERE rowid = ".$obj->rowid;
						//print 'We found a difference of '.$diff.' for line rowid = '.$obj->rowid.". Run sqlfix = ".$sqlfix."<br>\n";
                		dol_syslog('We found a difference of '.$diff.' for line rowid = '.$obj->rowid.". Run sqlfix = ".$sqlfix);
						$resqlfix=$this->db->query($sqlfix);
						if (! $resqlfix) dol_print_error($this->db,'Failed to update line');
						$this->total_tva -= $diff;
						$this->total_ttc -= $diff;
						$total_tva_by_vats[$obj->vatrate] -= $diff;
						$total_ttc_by_vats[$obj->vatrate] -= $diff;

                	}
                }

                $i++;
            }

            // Add revenue stamp to total
            $this->total_ttc       += isset($this->revenuestamp)?$this->revenuestamp:0;

            $this->db->free($resql);

            // Now update global field total_ht, total_ttc and tva
            $fieldht='total_ht';
            $fieldtva='tva';
            $fieldlocaltax1='localtax1';
            $fieldlocaltax2='localtax2';
            $fieldttc='total_ttc';
            // Specific code for backward compatibility with old field names
            if ($this->element == 'facture' || $this->element == 'facturerec')             $fieldht='total';
            if ($this->element == 'facture_fourn' || $this->element == 'invoice_supplier') $fieldtva='total_tva';
            if ($this->element == 'propal')                                                $fieldttc='total';

            if (empty($nodatabaseupdate))
            {
                $sql = 'UPDATE '.MAIN_DB_PREFIX.$this->table_element.' SET';
                $sql .= " ".$fieldht."='".price2num($this->total_ht)."',";
                $sql .= " ".$fieldtva."='".price2num($this->total_tva)."',";
                $sql .= " ".$fieldlocaltax1."='".price2num($this->total_localtax1)."',";
                $sql .= " ".$fieldlocaltax2."='".price2num($this->total_localtax2)."',";
                $sql .= " ".$fieldttc."='".price2num($this->total_ttc)."'";
                $sql .= ' WHERE rowid = '.$this->id;

                //print "xx".$sql;
                dol_syslog(get_class($this)."::update_price sql=".$sql);
                $resql=$this->db->query($sql);
                if (! $resql)
                {
                    $error++;
                    $this->error=$this->db->error();
                    dol_syslog(get_class($this)."::update_price error=".$this->error,LOG_ERR);
                }
            }

            if (! $error)
            {
                return 1;
            }
            else
            {
                return -1;
            }
        }
        else
        {
            dol_print_error($this->db,'Bad request in update_price');
            return -1;
        }
    }

    /**
     *	Add objects linked in llx_element_element.
     *
     *	@param		string	$origin		Linked element type
     *	@param		int		$origin_id	Linked element id
     *	@return		int					<=0 if KO, >0 if OK
     */
    function add_object_linked($origin=null, $origin_id=null)
    {
    	$origin = (! empty($origin) ? $origin : $this->origin);
    	$origin_id = (! empty($origin_id) ? $origin_id : $this->origin_id);

        $this->db->begin();

        $sql = "INSERT INTO ".MAIN_DB_PREFIX."element_element (";
        $sql.= "fk_source";
        $sql.= ", sourcetype";
        $sql.= ", fk_target";
        $sql.= ", targettype";
        $sql.= ") VALUES (";
        $sql.= $origin_id;
        $sql.= ", '".$origin."'";
        $sql.= ", ".$this->id;
        $sql.= ", '".$this->element."'";
        $sql.= ")";

        dol_syslog(get_class($this)."::add_object_linked sql=".$sql, LOG_DEBUG);
		if ($this->db->query($sql))
	  	{
	  		$this->db->commit();
	  		return 1;
	  	}
	  	else
	  	{
	  		$this->error=$this->db->lasterror();
	  		$this->db->rollback();
	  		return 0;
	  	}
	}

    /**
     *	Fetch array of objects linked to current object. Links are loaded into this->linkedObjects array and this->linkedObjectsIds
     *
     *	@param	int		$sourceid		Object source id
     *	@param  string	$sourcetype		Object source type
     *	@param  int		$targetid		Object target id
     *	@param  string	$targettype		Object target type
     *	@param  string	$clause			OR, AND clause
     *	@return	void
     */
    function fetchObjectLinked($sourceid='',$sourcetype='',$targetid='',$targettype='',$clause='OR')
    {
        global $conf;

        $this->linkedObjectsIds=array();
        $this->linkedObjects=array();

        $justsource=false;
        $justtarget=false;
        $withtargettype=false;
        $withsourcetype=false;

        if (! empty($sourceid) && ! empty($sourcetype) && empty($targetid))
        {
        	$justsource=true;
        	if (! empty($targettype)) $withtargettype=true;
        }
        if (! empty($targetid) && ! empty($targettype) && empty($sourceid))
        {
        	$justtarget=true;
        	if (! empty($sourcetype)) $withsourcetype=true;
        }

        $sourceid = (! empty($sourceid) ? $sourceid : $this->id);
        $targetid = (! empty($targetid) ? $targetid : $this->id);
        $sourcetype = (! empty($sourcetype) ? $sourcetype : $this->element);
        $targettype = (! empty($targettype) ? $targettype : $this->element);

        // Links beetween objects are stored in this table
        $sql = 'SELECT fk_source, sourcetype, fk_target, targettype';
        $sql.= ' FROM '.MAIN_DB_PREFIX.'element_element';
        $sql.= " WHERE ";
        if ($justsource || $justtarget)
        {
            if ($justsource)
            {
            	$sql.= "fk_source = '".$sourceid."' AND sourcetype = '".$sourcetype."'";
            	if ($withtargettype) $sql.= " AND targettype = '".$targettype."'";
            }
            else if ($justtarget)
            {
            	$sql.= "fk_target = '".$targetid."' AND targettype = '".$targettype."'";
            	if ($withsourcetype) $sql.= " AND sourcetype = '".$sourcetype."'";
            }
        }
        else
        {
            $sql.= "(fk_source = '".$sourceid."' AND sourcetype = '".$sourcetype."')";
            $sql.= " ".$clause." (fk_target = '".$targetid."' AND targettype = '".$targettype."')";
        }
        $sql .= ' ORDER BY sourcetype';
        //print $sql;

        dol_syslog(get_class($this)."::fetchObjectLink sql=".$sql);
        $resql = $this->db->query($sql);
        if ($resql)
        {
            $num = $this->db->num_rows($resql);
            $i = 0;
            while ($i < $num)
            {
                $obj = $this->db->fetch_object($resql);
                if ($obj->fk_source == $sourceid)
                {
                    $this->linkedObjectsIds[$obj->targettype][]=$obj->fk_target;
                }
                if ($obj->fk_target == $targetid)
                {
                    $this->linkedObjectsIds[$obj->sourcetype][]=$obj->fk_source;
                }
                $i++;
            }

            if (! empty($this->linkedObjectsIds))
            {
                foreach($this->linkedObjectsIds as $objecttype => $objectids)
                {
                    // Parse element/subelement (ex: project_task)
                    $module = $element = $subelement = $objecttype;
                    if ($objecttype != 'order_supplier' && $objecttype != 'invoice_supplier' && preg_match('/^([^_]+)_([^_]+)/i',$objecttype,$regs))
                    {
                        $module = $element = $regs[1];
                        $subelement = $regs[2];
                    }

                    $classpath = $element.'/class';

                    // To work with non standard path
                    if ($objecttype == 'facture')			{
                        $classpath = 'compta/facture/class';
                    }
                    else if ($objecttype == 'propal')			{
                        $classpath = 'comm/propal/class';
                    }
                    else if ($objecttype == 'shipping')			{
                        $classpath = 'expedition/class'; $subelement = 'expedition'; $module = 'expedition_bon';
                    }
                    else if ($objecttype == 'delivery')			{
                        $classpath = 'livraison/class'; $subelement = 'livraison'; $module = 'livraison_bon';
                    }
                    else if ($objecttype == 'invoice_supplier' || $objecttype == 'order_supplier')	{
                        $classpath = 'fourn/class'; $module = 'fournisseur';
                    }
                    else if ($objecttype == 'order_supplier')	{
                        $classpath = 'fourn/class';
                    }
                    else if ($objecttype == 'fichinter')			{
                        $classpath = 'fichinter/class'; $subelement = 'fichinter'; $module = 'ficheinter';
                    }

                    // TODO ajout temporaire - MAXIME MANGIN
                    else if ($objecttype == 'contratabonnement')	{
                        $classpath = 'contrat/class'; $subelement = 'contrat'; $module = 'contratabonnement';
                    }

                    $classfile = strtolower($subelement); $classname = ucfirst($subelement);
                    if ($objecttype == 'invoice_supplier') {
                        $classfile = 'fournisseur.facture'; $classname = 'FactureFournisseur';
                    }
                    else if ($objecttype == 'order_supplier')   {
                        $classfile = 'fournisseur.commande'; $classname = 'CommandeFournisseur';
                    }

                    if ($conf->$module->enabled && $element != $this->element)
                    {
                        dol_include_once('/'.$classpath.'/'.$classfile.'.class.php');

                        $num=count($objectids);

                        for ($i=0;$i<$num;$i++)
                        {
                            $object = new $classname($this->db);
                            $ret = $object->fetch($objectids[$i]);
                            if ($ret >= 0)
                            {
                                $this->linkedObjects[$objecttype][$i] = $object;
                            }
                        }
                    }
                }
            }
        }
        else
        {
            dol_print_error($this->db);
        }
    }

    /**
     *	Update object linked of a current object
     *
     *	@param	int		$sourceid		Object source id
     *	@param  string	$sourcetype		Object source type
     *	@param  int		$targetid		Object target id
     *	@param  string	$targettype		Object target type
     *	@return							int	>0 if OK, <0 if KO
     */
    function updateObjectLinked($sourceid='', $sourcetype='', $targetid='', $targettype='')
    {
    	$updatesource=false;
    	$updatetarget=false;

    	if (! empty($sourceid) && ! empty($sourcetype) && empty($targetid) && empty($targettype)) $updatesource=true;
    	else if (empty($sourceid) && empty($sourcetype) && ! empty($targetid) && ! empty($targettype)) $updatetarget=true;

    	$sql = "UPDATE ".MAIN_DB_PREFIX."element_element SET ";
    	if ($updatesource)
    	{
    		$sql.= "fk_source = ".$sourceid;
    		$sql.= ", sourcetype = '".$sourcetype."'";
    		$sql.= " WHERE fk_target = ".$this->id;
    		$sql.= " AND targettype = '".$this->element."'";
    	}
    	else if ($updatetarget)
    	{
    		$sql.= "fk_target = ".$targetid;
    		$sql.= ", targettype = '".$targettype."'";
    		$sql.= " WHERE fk_source = ".$this->id;
    		$sql.= " AND sourcetype = '".$this->element."'";
    	}

    	dol_syslog(get_class($this)."::updateObjectLinked sql=".$sql, LOG_DEBUG);
    	if ($this->db->query($sql))
    	{
    		return 1;
    	}
    	else
    	{
    		$this->error=$this->db->lasterror();
    		dol_syslog(get_class($this)."::updateObjectLinked error=".$this->error, LOG_ERR);
    		return -1;
    	}
    }

	/**
	 *	Delete all links between an object $this
	 *
	 *	@param	int		$sourceid		Object source id
     *	@param  string	$sourcetype		Object source type
     *	@param  int		$targetid		Object target id
     *	@param  string	$targettype		Object target type
	 *	@return     int	>0 if OK, <0 if KO
	 */
	function deleteObjectLinked($sourceid='', $sourcetype='', $targetid='', $targettype='')
	{
		$deletesource=false;
		$deletetarget=false;

		if (! empty($sourceid) && ! empty($sourcetype) && empty($targetid) && empty($targettype)) $deletesource=true;
		else if (empty($sourceid) && empty($sourcetype) && ! empty($targetid) && ! empty($targettype)) $deletetarget=true;

		$sourceid = (! empty($sourceid) ? $sourceid : $this->id);
		$sourcetype = (! empty($sourcetype) ? $sourcetype : $this->element);
		$targetid = (! empty($targetid) ? $targetid : $this->id);
		$targettype = (! empty($targettype) ? $targettype : $this->element);

		$sql = "DELETE FROM ".MAIN_DB_PREFIX."element_element";
		$sql.= " WHERE";
		if ($deletesource)
		{
			$sql.= " fk_source = ".$sourceid." AND sourcetype = '".$sourcetype."'";
			$sql.= " AND fk_target = ".$this->id." AND targettype = '".$this->element."'";
		}
		else if ($deletetarget)
		{
			$sql.= " fk_target = ".$targetid." AND targettype = '".$targettype."'";
			$sql.= " AND fk_source = ".$this->id." AND sourcetype = '".$this->element."'";
		}
		else
		{
			$sql.= " (fk_source = ".$this->id." AND sourcetype = '".$this->element."')";
			$sql.= " OR";
			$sql.= " (fk_target = ".$this->id." AND targettype = '".$this->element."')";
		}

		dol_syslog(get_class($this)."::deleteObjectLinked sql=".$sql, LOG_DEBUG);
		if ($this->db->query($sql))
		{
			return 1;
		}
		else
		{
			$this->error=$this->db->lasterror();
			dol_syslog(get_class($this)."::deleteObjectLinked error=".$this->error, LOG_ERR);
			return -1;
		}
	}

    /**
     *      Set status of an object
     *
     *      @param	int		$status			Status to set
     *      @param	int		$elementId		Id of element to force (use this->id by default)
     *      @param	string	$elementType	Type of element to force (use ->this->element by default)
     *      @return int						<0 if KO, >0 if OK
     */
    function setStatut($status,$elementId='',$elementType='')
    {
        $elementId = (!empty($elementId)?$elementId:$this->id);
        $elementTable = (!empty($elementType)?$elementType:$this->table_element);

        $this->db->begin();

        $fieldstatus="fk_statut";
        if ($elementTable == 'user') $fieldstatus="statut";

        $sql = "UPDATE ".MAIN_DB_PREFIX.$elementTable;
        $sql.= " SET ".$fieldstatus." = ".$status;
        $sql.= " WHERE rowid=".$elementId;

        dol_syslog(get_class($this)."::setStatut sql=".$sql, LOG_DEBUG);
        if ($this->db->query($sql))
        {
        	$this->db->commit();
        	$this->statut = $status;
        	return 1;
        }
        else
        {
        	$this->error=$this->db->lasterror();
        	dol_syslog(get_class($this)."::setStatut ".$this->error, LOG_ERR);
        	$this->db->rollback();
        	return -1;
        }
    }


    /**
     *  Load type of canvas of an object if it exists
     *
     *  @param      int		$id     Record id
     *  @param      string	$ref    Record ref
     *  @return		int				<0 if KO, 0 if nothing done, >0 if OK
     */
    function getCanvas($id=0,$ref='')
    {
        global $conf;

        if (empty($id) && empty($ref)) return 0;
        if (! empty($conf->global->MAIN_DISABLE_CANVAS)) return 0;    // To increase speed. Not enabled by default.

        // Clean parameters
        $ref = trim($ref);

        $sql = "SELECT rowid, canvas";
        $sql.= " FROM ".MAIN_DB_PREFIX.$this->table_element;
        $sql.= " WHERE entity IN (".getEntity($this->element, 1).")";
        if (! empty($id))  $sql.= " AND rowid = ".$id;
        if (! empty($ref)) $sql.= " AND ref = '".$ref."'";

        $resql = $this->db->query($sql);
        if ($resql)
        {
            $obj = $this->db->fetch_object($resql);
            if ($obj)
            {
                $this->id       = $obj->rowid;
                $this->canvas   = $obj->canvas;
                return 1;
            }
            else return 0;
        }
        else
        {
            dol_print_error($this->db);
            return -1;
        }
    }


    /**
     * 	Get special code of line
     *
     * 	@param	int		$lineid		Id of line
     * 	@return	int					Special code
     */
    function getSpecialCode($lineid)
    {
        $sql = 'SELECT special_code FROM '.MAIN_DB_PREFIX.$this->table_element_line;
        $sql.= ' WHERE rowid = '.$lineid;
        $resql = $this->db->query($sql);
        if ($resql)
        {
            $row = $this->db->fetch_row($resql);
            return $row[0];
        }
    }


    /**
     *  Function to get extra fields of a member into $this->array_options
     *
     *  @param	int		$rowid			Id of line
     *  @param  array	$optionsArray   Array resulting of call of extrafields->fetch_name_optionals_label()
     *  @return	void
     */
    function fetch_optionals($rowid,$optionsArray='')
    {
        if (! is_array($optionsArray))
        {
            // optionsArray not already loaded, so we load it
            require_once DOL_DOCUMENT_ROOT.'/core/class/extrafields.class.php';
            $extrafields = new ExtraFields($this->db);
            $optionsArray = $extrafields->fetch_name_optionals_label($this->table_element);
        }


        // Request to get complementary values
        if (count($optionsArray) > 0)
        {
            $sql = "SELECT rowid";
            foreach ($optionsArray as $name => $label)
            {
                $sql.= ", ".$name;
            }
            $sql.= " FROM ".MAIN_DB_PREFIX.$this->table_element."_extrafields";
            $sql.= " WHERE fk_object = ".$rowid;

            dol_syslog(get_class($this)."::fetch_optionals sql=".$sql, LOG_DEBUG);
            $resql=$this->db->query($sql);
            if ($resql)
            {
                if ($this->db->num_rows($resql))
                {
                    $tab = $this->db->fetch_array($resql);

                    foreach ($tab as $key => $value)
                    {
                    	//Test fetch_array ! is_int($key) because fetch_array seult is a mix table with Key as alpha and Key as int (depend db engine)
                        if ($key != 'rowid' && $key != 'tms' && $key != 'fk_member' && ! is_int($key))
                        {
                            // we can add this attribute to adherent object
                            $this->array_options["options_$key"]=$value;
                        }
                    }
                }

                $this->db->free($resql);
            }
            else
            {
                dol_print_error($this->db);
            }
        }
    }

    /**
     *	Delete all extra fields values for the current object.
     *
     *  @return	int		<0 if KO, >0 if OK
     */
	function deleteExtraFields()
	{
		global $langs;

		$error=0;

		$this->db->begin();

		$sql_del = "DELETE FROM ".MAIN_DB_PREFIX.$this->table_element."_extrafields WHERE fk_object = ".$this->id;
		dol_syslog(get_class($this)."::deleteExtraFields delete sql=".$sql_del);
		$resql=$this->db->query($sql_del);
		if (! $resql)
		{
			$this->error=$this->db->lasterror();
			dol_syslog(get_class($this)."::deleteExtraFields ".$this->error,LOG_ERR);
			$this->db->rollback();
			return -1;
		}
		else
		{
			$this->db->commit();
			return 1;
		}
	}

    /**
     *	Add/Update all extra fields values for the current object.
     *  All data to describe values to insert are stored into $this->array_options=array('keyextrafield'=>'valueextrafieldtoadd')
     *
     *  @return	void
     */
    function insertExtraFields()
    {
        global $langs;

		$error=0;

        if (! empty($this->array_options))
        {
            // Check parameters
            $langs->load('admin');
            require_once DOL_DOCUMENT_ROOT.'/core/class/extrafields.class.php';
            $extrafields = new ExtraFields($this->db);
            $optionsArray = $extrafields->fetch_name_optionals_label($this->table_element);

            foreach($this->array_options as $key => $value)
            {
               	$attributeKey = substr($key,8);   // Remove 'options_' prefix
               	$attributeType  = $extrafields->attribute_type[$attributeKey];
               	$attributeSize  = $extrafields->attribute_size[$attributeKey];
               	$attributeLabel = $extrafields->attribute_label[$attributeKey];
               	switch ($attributeType)
               	{
               		case 'int':
              			if (!is_numeric($value) && $value!='')
               			{
               				$error++; $this->errors[]=$langs->trans("ExtraFieldHasWrongValue",$attributeLabel);
               				return -1;
              			}
               			elseif ($value=='')
               			{
               				$this->array_options[$key] = null;
               			}
             			break;
            		case 'price':
            			$this->array_options[$key] = price2num($this->array_options[$key]);
            			break;
            		case 'date':
            			$this->array_options[$key]=$this->db->idate($this->array_options[$key]);
            			break;
            		case 'datetime':
            			$this->array_options[$key]=$this->db->idate($this->array_options[$key]);
            			break;
               	}
            }
            $this->db->begin();

            $sql_del = "DELETE FROM ".MAIN_DB_PREFIX.$this->table_element."_extrafields WHERE fk_object = ".$this->id;
            dol_syslog(get_class($this)."::insertExtraFields delete sql=".$sql_del);
            $this->db->query($sql_del);
            $sql = "INSERT INTO ".MAIN_DB_PREFIX.$this->table_element."_extrafields (fk_object";
            foreach($this->array_options as $key => $value)
            {
            	$attributeKey = substr($key,8);   // Remove 'options_' prefix
                // Add field of attribut
            	if ($extrafields->attribute_type[$attributeKey] != 'separate') // Only for other type of separate
                	$sql.=",".$attributeKey;
            }
            $sql .= ") VALUES (".$this->id;
            foreach($this->array_options as $key => $value)
            {
            	$attributeKey = substr($key,8);   // Remove 'options_' prefix
                // Add field o fattribut
            	if($extrafields->attribute_type[$attributeKey] != 'separate') // Only for other type of separate)
            	{
	                if ($this->array_options[$key] != '')
	                {
	                    $sql.=",'".$this->db->escape($this->array_options[$key])."'";
	                }
	                else
	                {
	                    $sql.=",null";
	                }
            	}
            }
            $sql.=")";

            dol_syslog(get_class($this)."::insertExtraFields insert sql=".$sql);
            $resql = $this->db->query($sql);
            if (! $resql)
            {
                $this->error=$this->db->lasterror();
                dol_syslog(get_class($this)."::update ".$this->error,LOG_ERR);
                $this->db->rollback();
                return -1;
            }
            else
            {
                $this->db->commit();
                return 1;
            }
        }
        else return 0;
    }

   /**
     * Function to show lines of extrafields with output datas
     *
     * @param	object	$extrafields	extrafield Object
     * @param	string	$mode			Show output (view) or input (edit) for extrafield
	 * @param	array	$params			optionnal parameters
     *
     * @return string
     */
    function showOptionals($extrafields,$mode='view',$params=0)
    {
		global $_POST;

		$out = '';

		if(count($extrafields->attribute_label) > 0)
		{
			$out .= "\n";
			$out .= '<!-- showOptionalsInput --> ';
			$out .= "\n";

			$e = 0;
			foreach($extrafields->attribute_label as $key=>$label)
			{
				if (is_array($params) && count($params)>0) {
					if (array_key_exists('colspan',$params)) {
						$colspan=$params['colspan'];
					}
				}else {
					$colspan='3';
				}
				switch($mode) {
					case "view":
						$value=$this->array_options["options_".$key];
						break;
					case "edit":
						$value=(isset($_POST["options_".$key])?$_POST["options_".$key]:$this->array_options["options_".$key]);
						break;
				}
				if ($extrafields->attribute_type[$key] == 'separate')
				{
					$out .= $extrafields->showSeparator($key);
				}
				else
				{
					$csstyle='';
					if (is_array($params) && count($params)>0) {
						if (array_key_exists('style',$params)) {
							$csstyle=$params['style'];
						}
					}
					if ( !empty($conf->global->MAIN_EXTRAFIELDS_USE_TWO_COLUMS) && ($e % 2) == 0)
					{
						$out .= '<tr '.$csstyle.'>';
						$colspan='0';
					}
					else
					{
						$out .= '<tr '.$csstyle.'>';
					}
					// Convert date into timestamp format
					if (in_array($extrafields->attribute_type[$key],array('date','datetime')))
					{
						$value = isset($_POST["options_".$key])?dol_mktime($_POST["options_".$key."hour"], $_POST["options_".$key."min"], 0, $_POST["options_".$key."month"], $_POST["options_".$key."day"], $_POST["options_".$key."year"]):$this->db->jdate($this->array_options['options_'.$key]);
					}

					if($extrafields->attribute_required[$key])
						$label = '<span class="fieldrequired">'.$label.'</span>';

					$out .= '<td>'.$label.'</td>';
					$out .='<td colspan="'.$colspan.'">';

					switch($mode) {
					case "view":
						$out .= $extrafields->showOutputField($key,$value);
						break;
					case "edit":
						$out .= $extrafields->showInputField($key,$value);
						break;
					}

					$out .= '</td>'."\n";

					if (! empty($conf->global->MAIN_EXTRAFIELDS_USE_TWO_COLUMS) && (($e % 2) == 1)) $out .= '</tr>';
					else $out .= '</tr>';
					$e++;
				}
			}
			$out .= "\n";
			$out .= '<!-- /showOptionalsInput --> ';
			$out .= '
				<script type="text/javascript">
				    jQuery(document).ready(function() {
				    	function showOptions(child_list, parent_list)
				    	{
				    		var val = $("select[name=\"options_"+parent_list+"\"]").val();
				    		var parentVal = parent_list + ":" + val;
							if(val > 0) {
					    		$("select[name=\""+child_list+"\"] option[parent]").hide();
					    		$("select[name=\""+child_list+"\"] option[parent=\""+parentVal+"\"]").show();
							} else {
								$("select[name=\""+child_list+"\"] option").show();
							}
				    	}
						function setListDependencies() {
					    	jQuery("select option[parent]").parent().each(function() {
					    		var child_list = $(this).attr("name");
								var parent = $(this).find("option[parent]:first").attr("parent");
								var infos = parent.split(":");
								var parent_list = infos[0];
								$("select[name=\"options_"+parent_list+"\"]").change(function() {
									showOptions(child_list, parent_list);
								});
					    	});
						}

						setListDependencies();
				    });
				</script>';
		}
		return $out;
	}


    /**
     *  Function to check if an object is used by others
     *
     *  @param	int		$id			Id of object
     *  @return	int					<0 if KO, 0 if not used, >0 if already used
     */
    function isObjectUsed($id)
    {
        // Check parameters
        if (! isset($this->childtables) || ! is_array($this->childtables) || count($this->childtables) == 0)
        {
            dol_print_error('Called isObjectUsed on a class with property this->childtables not defined');
            return -1;
        }

        // Test if child exists
        $haschild=0;
        foreach($this->childtables as $table)
        {
            // Check if third party can be deleted
            $nb=0;
            $sql = "SELECT COUNT(*) as nb from ".MAIN_DB_PREFIX.$table;
            $sql.= " WHERE ".$this->fk_element." = ".$id;
            $resql=$this->db->query($sql);
            if ($resql)
            {
                $obj=$this->db->fetch_object($resql);
                $haschild+=$obj->nb;
                //print 'Found into table '.$table;
                if ($haschild) break;    // We found at least on, we stop here
            }
            else
            {
                $this->error=$this->db->lasterror();
                dol_syslog(get_class($this)."::delete error -1 ".$this->error, LOG_ERR);
                return -1;
            }
        }
        if ($haschild > 0)
        {
            $this->error="ErrorRecordHasChildren";
            return $haschild;
        }
        else return 0;
    }

    /**
     *  Function to say how many lines object contains
     *
     *	@param	int		$predefined		-1=All, 0=Count free product/service only, 1=Count predefined product/service only, 2=Count predefined product, 3=Count predefined service
     *  @return	int						<0 if KO, 0 if no predefined products, nb of lines with predefined products if found
     */
    function hasProductsOrServices($predefined=-1)
    {
        $nb=0;

        foreach($this->lines as $key => $val)
        {
            $qualified=0;
            if ($predefined == -1) $qualified=1;
            if ($predefined == 1 && $val->fk_product > 0) $qualified=1;
            if ($predefined == 0 && $val->fk_product <= 0) $qualified=1;
            if ($predefined == 2 && $val->fk_product > 0 && $val->product_type==0) $qualified=1;
            if ($predefined == 3 && $val->fk_product > 0 && $val->product_type==1) $qualified=1;
            if ($qualified) $nb++;
        }
        dol_syslog(get_class($this).'::hasProductsOrServices we found '.$nb.' qualified lines of products/servcies');
        return $nb;
    }

    /**
     * Function that returns the total amount HT of discounts applied for all lines.
     *
     * @return 	float
     */
    function getTotalDiscount()
    {
    	$total_discount=0.00;

        $sql = "SELECT subprice as pu_ht, qty, remise_percent, total_ht";
        $sql.= " FROM ".MAIN_DB_PREFIX.$this->table_element."det";
        $sql.= " WHERE ".$this->fk_element." = ".$this->id;

        dol_syslog(get_class($this).'::getTotalDiscount sql='.$sql);
        $resql = $this->db->query($sql);
        if ($resql)
        {
        	$num=$this->db->num_rows($resql);
        	$i=0;
        	while ($i < $num)
        	{
            	$obj = $this->db->fetch_object($query);

            	$pu_ht = $obj->pu_ht;
            	$qty= $obj->qty;
            	$discount_percent_line = $obj->remise_percent;
            	$total_ht = $obj->total_ht;

        		$total_discount_line = price2num(($pu_ht * $qty) - $total_ht, 'MT');
        		$total_discount += $total_discount_line;

        		$i++;
        	}
        }
        else dol_syslog(get_class($this).'::getTotalDiscount '.$this->db->lasterror(), LOG_ERR);

        //print $total_discount; exit;
        return price2num($total_discount);
    }

    /**
     *	Set extra parameters
     *
     *	@return	void
     */
    function setExtraParameters()
    {
    	$this->db->begin();

    	$extraparams = (! empty($this->extraparams) ? json_encode($this->extraparams) : null);

    	$sql = "UPDATE ".MAIN_DB_PREFIX.$this->table_element;
    	$sql.= " SET extraparams = ".(! empty($extraparams) ? "'".$this->db->escape($extraparams)."'" : "null");
    	$sql.= " WHERE rowid = ".$this->id;

    	dol_syslog(get_class($this)."::setExtraParameters sql=".$sql, LOG_DEBUG);
    	$resql = $this->db->query($sql);
    	if (! $resql)
    	{
    		$this->error=$this->db->lasterror();
    		dol_syslog(get_class($this)."::setExtraParameters ".$this->error, LOG_ERR);
    		$this->db->rollback();
    		return -1;
    	}
    	else
    	{
    		$this->db->commit();
    		return 1;
    	}
    }


    /**
     *  Return if a country is inside the EEC (European Economic Community)
     *
     *  @return     boolean		true = country inside EEC, false = country outside EEC
     */
    function isInEEC()
    {
        // List of all country codes that are in europe for european vat rules
        // List found on http://ec.europa.eu/taxation_customs/common/faq/faq_1179_en.htm#9
        $country_code_in_EEC=array(
    			'AT',	// Austria
    			'BE',	// Belgium
    			'BG',	// Bulgaria
    			'CY',	// Cyprus
    			'CZ',	// Czech republic
    			'DE',	// Germany
    			'DK',	// Danemark
    			'EE',	// Estonia
    			'ES',	// Spain
    			'FI',	// Finland
    			'FR',	// France
    			'GB',	// United Kingdom
    			'GR',	// Greece
    			'NL',	// Holland
    			'HU',	// Hungary
    			'IE',	// Ireland
    			'IM',	// Isle of Man - Included in UK
    			'IT',	// Italy
    			'LT',	// Lithuania
    			'LU',	// Luxembourg
    			'LV',	// Latvia
    			'MC',	// Monaco - Included in France
    			'MT',	// Malta
        //'NO',	// Norway
    			'PL',	// Poland
    			'PT',	// Portugal
    			'RO',	// Romania
    			'SE',	// Sweden
    			'SK',	// Slovakia
    			'SI',	// Slovenia
    			'UK',	// United Kingdom
        //'CH',	// Switzerland - No. Swizerland in not in EEC
        );
        //print "dd".$this->country_code;
        return in_array($this->country_code,$country_code_in_EEC);
    }


    // --------------------
    // TODO: All functions here must be redesigned and moved as they are not business functions but output functions
    // --------------------

<<<<<<< HEAD
=======

    /**
     * List urls of element
     *
     * @param 	int		$objectid		Id of record
     * @param 	string	$objecttype		Type of object
     * @param 	int		$withpicto		Picto to show
     * @param 	string	$option			More options
     * @return	void
     */
    function getElementUrl($objectid,$objecttype,$withpicto=0,$option='')
    {
        global $conf;

        // Parse element/subelement (ex: project_task)
        $module = $element = $subelement = $objecttype;
        if (preg_match('/^([^_]+)_([^_]+)/i',$objecttype,$regs))
        {
            $module = $element = $regs[1];
            $subelement = $regs[2];
        }

        $classpath = $element.'/class';

        // To work with non standard path
        if ($objecttype == 'facture' || $objecttype == 'invoice') {
            $classpath = 'compta/facture/class'; $module='facture'; $subelement='facture';
        }
        if ($objecttype == 'commande' || $objecttype == 'order') {
            $classpath = 'commande/class'; $module='commande'; $subelement='commande';
        }
        if ($objecttype == 'propal')  {
            $classpath = 'comm/propal/class';
        }
        if ($objecttype == 'shipping') {
            $classpath = 'expedition/class'; $subelement = 'expedition'; $module = 'expedition_bon';
        }
        if ($objecttype == 'delivery') {
            $classpath = 'livraison/class'; $subelement = 'livraison'; $module = 'livraison_bon';
        }
        if ($objecttype == 'contract') {
            $classpath = 'contrat/class'; $module='contrat'; $subelement='contrat';
        }
        if ($objecttype == 'member') {
            $classpath = 'adherents/class'; $module='adherent'; $subelement='adherent';
        }
        if ($objecttype == 'cabinetmed_cons') {
            $classpath = 'cabinetmed/class'; $module='cabinetmed'; $subelement='cabinetmedcons';
        }
        if ($objecttype == 'fichinter') {
        	$classpath = 'fichinter/class'; $module='ficheinter'; $subelement='fichinter';
        }

        //print "objecttype=".$objecttype." module=".$module." subelement=".$subelement;

        $classfile = strtolower($subelement); $classname = ucfirst($subelement);
        if ($objecttype == 'invoice_supplier') {
            $classfile = 'fournisseur.facture';
            $classname='FactureFournisseur';
            $classpath = 'fourn/class';
            $module='fournisseur';
        }
        if ($objecttype == 'order_supplier')   {
            $classfile = 'fournisseur.commande';
            $classname='CommandeFournisseur';
            $classpath = 'fourn/class';
            $module='fournisseur';
        }

        if (! empty($conf->$module->enabled))
        {
            $res=dol_include_once('/'.$classpath.'/'.$classfile.'.class.php');
            if ($res)
            {
                $object = new $classname($this->db);
                $ret=$object->fetch($objectid);
                if ($ret > 0) return $object->getNomUrl($withpicto,$option);
            }
        }
    }

>>>>>>> af22d386
    /* This is to show linked object block */

    /**
     *  Show linked object block
     *  TODO Move this into html.class.php
     *  But for the moment we don't know if it's possible as we keep a method available on overloaded objects.
     *
     *  @return	void
     */
    function showLinkedObjectBlock()
    {
        global $conf,$langs,$hookmanager;
        global $bc;

        $this->fetchObjectLinked();

        // Bypass the default method
        $hookmanager->initHooks(array('commonobject'));
        $parameters=array();
        $reshook=$hookmanager->executeHooks('showLinkedObjectBlock',$parameters,$this,$action);    // Note that $action and $object may have been modified by hook

        if (empty($reshook))
        {
        	$num = count($this->linkedObjects);

        	foreach($this->linkedObjects as $objecttype => $objects)
        	{
        		$tplpath = $element = $subelement = $objecttype;

        		if (preg_match('/^([^_]+)_([^_]+)/i',$objecttype,$regs))
        		{
        			$element = $regs[1];
        			$subelement = $regs[2];
        			$tplpath = $element.'/'.$subelement;
        		}

        		// To work with non standard path
        		if ($objecttype == 'facture')          {
        			$tplpath = 'compta/'.$element;
        			if (empty($conf->facture->enabled)) continue;	// Do not show if module disabled
        		}
        		else if ($objecttype == 'propal')           {
        			$tplpath = 'comm/'.$element;
        			if (empty($conf->propal->enabled)) continue;	// Do not show if module disabled
        		}
        		else if ($objecttype == 'shipping')         {
        			$tplpath = 'expedition';
        			if (empty($conf->expedition->enabled)) continue;	// Do not show if module disabled
        		}
        		else if ($objecttype == 'delivery')         {
        			$tplpath = 'livraison';
        		}
        		else if ($objecttype == 'invoice_supplier') {
        			$tplpath = 'fourn/facture';
        		}
        		else if ($objecttype == 'order_supplier')   {
        			$tplpath = 'fourn/commande';
        		}

        		global $linkedObjectBlock;
        		$linkedObjectBlock = $objects;

        		// Output template part (modules that overwrite templates must declare this into descriptor)
        		$dirtpls=array_merge($conf->modules_parts['tpl'],array('/'.$tplpath.'/tpl'));
        		foreach($dirtpls as $reldir)
        		{
        			$res=@include dol_buildpath($reldir.'/linkedobjectblock.tpl.php');
        			if ($res) break;
        		}
        	}

        	return $num;
        }
    }


    /* This is to show add lines */

    /**
     *	Show add predefined products/services form
     *  TODO Edit templates to use global variables and include them directly in controller call
     *  But for the moment we don't know if it's possible as we keep a method available on overloaded objects.
     *
     *  @param  int	    		$dateSelector       1=Show also date range input fields
     *  @param	Societe			$seller				Object thirdparty who sell
     *  @param	Societe			$buyer				Object thirdparty who buy
     *	@return	void
     *	@deprecated
     */
    function formAddPredefinedProduct($dateSelector,$seller,$buyer)
    {
    	global $conf,$langs,$object,$hookmanager;
    	global $form,$bcnd,$var;
    	global $user;
    	//Line extrafield
    	require_once DOL_DOCUMENT_ROOT.'/core/class/extrafields.class.php';
    	$extrafieldsline = new ExtraFields($this->db);
    	$extralabelslines=$extrafieldsline->fetch_name_optionals_label($this->table_element_line);

    	// Use global variables + $dateSelector + $seller and $buyer
    	include(DOL_DOCUMENT_ROOT.'/core/tpl/predefinedproductline_create.tpl.php');
    }

    /**
     *	Show add free products/services form
     *  TODO Edit templates to use global variables and include them directly in controller call
     *  But for the moment we don't know if it'st possible as we keep a method available on overloaded objects.
     *
     *  @param	int		        $dateSelector       1=Show also date range input fields
     *  @param	Societe			$seller				Object thirdparty who sell
     *  @param	Societe			$buyer				Object thirdparty who buy
     *	@return	void
     *	@deprecated
     */
    function formAddFreeProduct($dateSelector,$seller,$buyer)
    {
    	global $conf,$langs,$object,$hookmanager;
    	global $form,$bcnd,$var;
    	global $user;

    	//Line extrafield
    	require_once DOL_DOCUMENT_ROOT.'/core/class/extrafields.class.php';
    	$extrafieldsline = new ExtraFields($this->db);
    	$extralabelslines=$extrafieldsline->fetch_name_optionals_label($this->table_element_line);

    	// Use global variables + $dateSelector + $seller and $buyer
    	include(DOL_DOCUMENT_ROOT.'/core/tpl/freeproductline_create.tpl.php');
    }


    /**
     *	Show add free and predefined products/services form
     *  TODO Edit templates to use global variables and include them directly in controller call
     *  But for the moment we don't know if it's possible as we keep a method available on overloaded objects.
     *
     *  @param	int		        $dateSelector       1=Show also date range input fields
     *  @param	Societe			$seller				Object thirdparty who sell
     *  @param	Societe			$buyer				Object thirdparty who buy
     *	@return	void
     */
	function formAddObjectLine($dateSelector,$seller,$buyer)
	{
		global $conf,$user,$langs,$object,$hookmanager;
		global $form,$bcnd,$var;

		//Line extrafield
		require_once DOL_DOCUMENT_ROOT.'/core/class/extrafields.class.php';
		$extrafieldsline = new ExtraFields($this->db);
		$extralabelslines=$extrafieldsline->fetch_name_optionals_label($this->table_element_line);

		// Output template part (modules that overwrite templates must declare this into descriptor)
        // Use global variables + $dateSelector + $seller and $buyer
		$dirtpls=array_merge($conf->modules_parts['tpl'],array('/core/tpl'));
		foreach($dirtpls as $reldir)
		{
			$tpl = dol_buildpath($reldir.'/objectline_add.tpl.php');
			if (empty($conf->file->strict_mode)) {
				$res=@include $tpl;
			} else {
				$res=include $tpl; // for debug
			}
		    if ($res) break;
		}
    }



    /* This is to show array of line of details */


	/**
	 *	Return HTML table for object lines
	 *	TODO Move this into an output class file (htmlline.class.php)
	 *	If lines are into a template, title must also be into a template
	 *	But for the moment we don't know if it'st possible as we keep a method available on overloaded objects.
	 *
	 *	@param	string		$action				Action code
	 *	@param  string		$seller            	Object of seller third party
	 *	@param  string  	$buyer             	Object of buyer third party
	 *	@param	string		$selected		   	Object line selected
	 *	@param  int	    	$dateSelector      	1=Show also date range input fields
	 *	@return	void
	 */
	function printObjectLines($action, $seller, $buyer, $selected=0, $dateSelector=0)
	{
		global $conf,$langs,$user,$hookmanager;

		print '<tr class="liste_titre nodrag nodrop">';

		if (! empty($conf->global->MAIN_VIEW_LINE_NUMBER)) print '<td align="center" width="5">&nbsp;</td>';

		// Description
		print '<td>'.$langs->trans('Description').'</td>';

		// VAT
		print '<td align="right" width="50">'.$langs->trans('VAT').'</td>';

		// Price HT
		print '<td align="right" width="80">'.$langs->trans('PriceUHT').'</td>';

		if ($conf->global->MAIN_FEATURES_LEVEL > 1) print '<td align="right" width="80">&nbsp;</td>';

		// Qty
		print '<td align="right" width="50">'.$langs->trans('Qty').'</td>';

		// Reduction short
		print '<td align="right" width="50">'.$langs->trans('ReductionShort').'</td>';

		if (! empty($conf->margin->enabled) && empty($user->societe_id))
		{
			if ($conf->global->MARGIN_TYPE == "1")
				print '<td align="right" width="80">'.$langs->trans('BuyingPrice').'</td>';
			else
				print '<td align="right" width="80">'.$langs->trans('CostPrice').'</td>';

			if (! empty($conf->global->DISPLAY_MARGIN_RATES) && $user->rights->margins->liretous)
				print '<td align="right" width="50">'.$langs->trans('MarginRate').'</td>';
			if (! empty($conf->global->DISPLAY_MARK_RATES) && $user->rights->margins->liretous)
				print '<td align="right" width="50">'.$langs->trans('MarkRate').'</td>';
		}

		// Total HT
		print '<td align="right" width="50">'.$langs->trans('TotalHTShort').'</td>';

		print '<td width="10"></td>';

		print '<td width="10"></td>';

		print '<td class="nowrap"></td>'; // No width to allow autodim

		print "</tr>\n";

		$num = count($this->lines);
		$var = true;
		$i	 = 0;

		//Line extrafield
		require_once DOL_DOCUMENT_ROOT.'/core/class/extrafields.class.php';
		$extrafieldsline = new ExtraFields($this->db);
		$extralabelslines=$extrafieldsline->fetch_name_optionals_label($this->table_element_line);

		foreach ($this->lines as $line)
		{
			//Line extrafield
			$line->fetch_optionals($line->id,$extralabelslines);

			$var=!$var;

			if (is_object($hookmanager) && (($line->product_type == 9 && ! empty($line->special_code)) || ! empty($line->fk_parent_line)))
			{
				if (empty($line->fk_parent_line))
				{
					$parameters = array('line'=>$line,'var'=>$var,'num'=>$num,'i'=>$i,'dateSelector'=>$dateSelector,'seller'=>$seller,'buyer'=>$buyer,'selected'=>$selected);
					$reshook=$hookmanager->executeHooks('printObjectLine', $parameters, $this, $action);    // Note that $action and $object may have been modified by some hooks
				}
			}
			else
			{
				$this->printObjectLine($action,$line,$var,$num,$i,$dateSelector,$seller,$buyer,$selected,$extrafieldsline);
			}

			$i++;
		}
	}

	/**
	 *	Return HTML content of a detail line
	 *	TODO Move this into an output class file (htmlline.class.php)
	 *
	 *	@param	string		$action				GET/POST action
	 *	@param	array	    $line		       	Selected object line to output
	 *	@param  string	    $var               	Is it a an odd line (true)
	 *	@param  int		    $num               	Number of line (0)
	 *	@param  int		    $i					I
	 *	@param  int		    $dateSelector      	1=Show also date range input fields
	 *	@param  string	    $seller            	Object of seller third party
	 *	@param  string	    $buyer             	Object of buyer third party
	 *	@param	string		$selected		   	Object line selected
	 *  @param  object		$extrafieldsline	Object of extrafield line attribute
	 *	@return	void
	 */
	function printObjectLine($action,$line,$var,$num,$i,$dateSelector,$seller,$buyer,$selected=0,$extrafieldsline=0)
	{
		global $conf,$langs,$user,$hookmanager;
		global $form,$bc,$bcdd;

		$element=$this->element;

		$text=''; $description=''; $type=0;

		// Show product and description
		$type=(! empty($line->product_type)?$line->product_type:$line->fk_product_type);
		// Try to enhance type detection using date_start and date_end for free lines where type was not saved.
		if (! empty($line->date_start)) $type=1; // deprecated
		if (! empty($line->date_end)) $type=1; // deprecated

		// Ligne en mode visu
		if ($action != 'editline' || $selected != $line->id)
		{
			// Product
			if ($line->fk_product > 0)
			{
				$product_static = new Product($this->db);

				$product_static->type=$line->fk_product_type;
				$product_static->id=$line->fk_product;
				$product_static->ref=$line->ref;
				$text=$product_static->getNomUrl(1);

				// Define output language (TODO Does this works ?)
				if (! empty($conf->global->MAIN_MULTILANGS) && ! empty($conf->global->PRODUIT_TEXTS_IN_THIRDPARTY_LANGUAGE))
				{
					$this->fetch_thirdparty();
					$prod = new Product($this->db);
					$prod->fetch($line->fk_product);

					$outputlangs = $langs;
					$newlang='';
					if (empty($newlang) && GETPOST('lang_id')) $newlang=GETPOST('lang_id');
					if (empty($newlang)) $newlang=$this->client->default_lang;
					if (! empty($newlang))
					{
						$outputlangs = new Translate("",$conf);
						$outputlangs->setDefaultLang($newlang);
					}

					$label = (! empty($prod->multilangs[$outputlangs->defaultlang]["label"])) ? $prod->multilangs[$outputlangs->defaultlang]["label"] : $line->product_label;
				}
				else
				{
					$label = $line->product_label;
				}

				$text.= ' - '.(! empty($line->label)?$line->label:$label);
				$description=(! empty($conf->global->PRODUIT_DESC_IN_FORM)?'':dol_htmlentitiesbr($line->description));
			}

			// Output template part (modules that overwrite templates must declare this into descriptor)
			// Use global variables + $dateSelector + $seller and $buyer
			$dirtpls=array_merge($conf->modules_parts['tpl'],array('/core/tpl'));
			foreach($dirtpls as $reldir)
			{
				$tpl = dol_buildpath($reldir.'/objectline_view.tpl.php');
				if (empty($conf->file->strict_mode)) {
					$res=@include $tpl;
				} else {
					$res=include $tpl; // for debug
				}
				if ($res) break;
			}
		}

		// Ligne en mode update
		if ($this->statut == 0 && $action == 'editline' && $selected == $line->id)
		{
			$label = (! empty($line->label) ? $line->label : (($line->fk_product > 0) ? $line->product_label : ''));
			if (! empty($conf->global->MAIN_HTML5_PLACEHOLDER)) $placeholder=' placeholder="'.$langs->trans("Label").'"';
			else $placeholder=' title="'.$langs->trans("Label").'"';

			$pu_ttc = price2num($line->subprice * (1 + ($line->tva_tx/100)), 'MU');

			// Output template part (modules that overwrite templates must declare this into descriptor)
			// Use global variables + $dateSelector + $seller and $buyer
			$dirtpls=array_merge($conf->modules_parts['tpl'],array('/core/tpl'));
			foreach($dirtpls as $reldir)
			{
				$tpl = dol_buildpath($reldir.'/objectline_edit.tpl.php');
				if (empty($conf->file->strict_mode)) {
					$res=@include $tpl;
				} else {
					$res=include $tpl; // for debug
				}
				if ($res) break;
			}
		}
	}


    /* This is to show array of line of details of source object */


    /**
     * 	Return HTML table table of source object lines
     *  TODO Move this and previous function into output html class file (htmlline.class.php).
     *  If lines are into a template, title must also be into a template
     *  But for the moment we don't know if it's possible as we keep a method available on overloaded objects.
     *
     *  @return	void
     */
    function printOriginLinesList()
    {
        global $langs, $hookmanager;

        print '<tr class="liste_titre">';
        print '<td>'.$langs->trans('Ref').'</td>';
        print '<td>'.$langs->trans('Description').'</td>';
        print '<td align="right">'.$langs->trans('VAT').'</td>';
        print '<td align="right">'.$langs->trans('PriceUHT').'</td>';
        print '<td align="right">'.$langs->trans('Qty').'</td>';
        print '<td align="right">'.$langs->trans('ReductionShort').'</td></tr>';

        $num = count($this->lines);
        $var = true;
        $i	 = 0;

        foreach ($this->lines as $line)
        {
            $var=!$var;

            if (is_object($hookmanager) && (($line->product_type == 9 && ! empty($line->special_code)) || ! empty($line->fk_parent_line)))
            {
                if (empty($line->fk_parent_line))
                {
                    $parameters=array('line'=>$line,'var'=>$var,'i'=>$i);
                    $action='';
                    $reshook=$hookmanager->executeHooks('printOriginObjectLine',$parameters,$this,$action);    // Note that $action and $object may have been modified by some hooks
                }
            }
            else
            {
                $this->printOriginLine($line,$var);
            }

            $i++;
        }
    }

    /**
     * 	Return HTML with a line of table array of source object lines
     *  TODO Move this and previous function into output html class file (htmlline.class.php).
     *  If lines are into a template, title must also be into a template
     *  But for the moment we don't know if it's possible as we keep a method available on overloaded objects.
     *
     * 	@param	array	$line		Line
     * 	@param	string	$var		Var
     * 	@return	void
     */
    function printOriginLine($line,$var)
    {
        global $conf,$langs,$bc;

        //var_dump($line);
		if (!empty($line->date_start))
		{
			$date_start=$line->date_start;
		}
		else
		{
			$date_start=$line->date_debut_prevue;
			if ($line->date_debut_reel) $date_start=$line->date_debut_reel;
		}
		if (!empty($line->date_end))
		{
			$date_end=$line->date_end;
		}
		else
		{
			$date_end=$line->date_fin_prevue;
			if ($line->date_fin_reel) $date_end=$line->date_fin_reel;
		}

        $this->tpl['label'] = '';
        if (! empty($line->fk_parent_line)) $this->tpl['label'].= img_picto('', 'rightarrow');

        if (($line->info_bits & 2) == 2)  // TODO Not sure this is used for source object
        {
            $discount=new DiscountAbsolute($this->db);
            $discount->fk_soc = $this->socid;
            $this->tpl['label'].= $discount->getNomUrl(0,'discount');
        }
        else if (! empty($line->fk_product))
        {
            $productstatic = new Product($this->db);
            $productstatic->id = $line->fk_product;
            $productstatic->ref = $line->ref;
            $productstatic->type = $line->fk_product_type;
            $this->tpl['label'].= $productstatic->getNomUrl(1);
            $this->tpl['label'].= ' - '.(! empty($line->label)?$line->label:$line->product_label);
            // Dates
            if ($line->product_type == 1 && ($date_start || $date_end))
            {
                $this->tpl['label'].= get_date_range($date_start,$date_end);
            }
        }
        else
        {
            $this->tpl['label'].= ($line->product_type == -1 ? '&nbsp;' : ($line->product_type == 1 ? img_object($langs->trans(''),'service') : img_object($langs->trans(''),'product')));
            if (!empty($line->desc)) {
            	$this->tpl['label'].=$line->desc;
            }else {
            	$this->tpl['label'].= ($line->label ? '&nbsp;'.$line->label : '');
            }
            // Dates
            if ($line->product_type == 1 && ($date_start || $date_end))
            {
                $this->tpl['label'].= get_date_range($date_start,$date_end);
            }
        }

        if (! empty($line->desc))
        {
            if ($line->desc == '(CREDIT_NOTE)')  // TODO Not sure this is used for source object
            {
                $discount=new DiscountAbsolute($this->db);
                $discount->fetch($line->fk_remise_except);
                $this->tpl['description'] = $langs->transnoentities("DiscountFromCreditNote",$discount->getNomUrl(0));
            }
            elseif ($line->desc == '(DEPOSIT)')  // TODO Not sure this is used for source object
            {
                $discount=new DiscountAbsolute($this->db);
                $discount->fetch($line->fk_remise_except);
                $this->tpl['description'] = $langs->transnoentities("DiscountFromDeposit",$discount->getNomUrl(0));
            }
            else
            {
                $this->tpl['description'] = dol_trunc($line->desc,60);
            }
        }
        else
        {
            $this->tpl['description'] = '&nbsp;';
        }

        $this->tpl['vat_rate'] = vatrate($line->tva_tx, true);
        $this->tpl['price'] = price($line->subprice);
        $this->tpl['qty'] = (($line->info_bits & 2) != 2) ? $line->qty : '&nbsp;';
        $this->tpl['remise_percent'] = (($line->info_bits & 2) != 2) ? vatrate($line->remise_percent, true) : '&nbsp;';

        // Output template part (modules that overwrite templates must declare this into descriptor)
        // Use global variables + $dateSelector + $seller and $buyer
        $dirtpls=array_merge($conf->modules_parts['tpl'],array('/core/tpl'));
        foreach($dirtpls as $reldir)
        {
            $tpl = dol_buildpath($reldir.'/originproductline.tpl.php');
            if (empty($conf->file->strict_mode)) {
            	$res=@include $tpl;
            } else {
            	$res=include $tpl; // for debug
            }
            if ($res) break;
        }
    }


	/**
	 *	get Margin info
	 *
	 * 	@param 	string 	$force_price	True of not
	 * 	@return mixed					Array with info
	 */
	function getMarginInfos($force_price=false) {
		global $conf;
		require_once DOL_DOCUMENT_ROOT.'/fourn/class/fournisseur.product.class.php';

		$marginInfos = array(
				'pa_products' => 0,
				'pv_products' => 0,
				'margin_on_products' => 0,
				'margin_rate_products' => '',
				'mark_rate_products' => '',
				'pa_services' => 0,
				'pv_services' => 0,
				'margin_on_services' => 0,
				'margin_rate_services' => '',
				'mark_rate_services' => '',
				'pa_total' => 0,
				'pv_total' => 0,
				'total_margin' => 0,
				'total_margin_rate' => '',
				'total_mark_rate' => ''
		);

		foreach($this->lines as $line) {
			if (empty($line->pa_ht) && isset($line->fk_fournprice) && !$force_price) {
				$product = new ProductFournisseur($this->db);
				if ($product->fetch_product_fournisseur_price($line->fk_fournprice))
					$line->pa_ht = $product->fourn_unitprice;
				if (isset($conf->global->MARGIN_TYPE) && $conf->global->MARGIN_TYPE == "2" && $product->fourn_unitcharges > 0)
					$line->pa_ht += $product->fourn_unitcharges;
			}
			// si prix d'achat non renseigné et devrait l'être, alors prix achat = prix vente
			if ((!isset($line->pa_ht) || $line->pa_ht == 0) && $line->subprice > 0 && (isset($conf->global->ForceBuyingPriceIfNull) && $conf->global->ForceBuyingPriceIfNull == 1)) {
				$line->pa_ht = $line->subprice * (1 - ($line->remise_percent / 100));
			}

			// calcul des marges
			if (isset($line->fk_remise_except) && isset($conf->global->MARGIN_METHODE_FOR_DISCOUNT)) {    // remise
				if ($conf->global->MARGIN_METHODE_FOR_DISCOUNT == '1') { // remise globale considérée comme produit
					$marginInfos['pa_products'] += $line->pa_ht;// ($line->pa_ht != 0)?$line->pa_ht:$line->subprice * (1 - $line->remise_percent / 100);
					$marginInfos['pv_products'] += $line->subprice * (1 - $line->remise_percent / 100);
					$marginInfos['pa_total'] +=  $line->pa_ht;// ($line->pa_ht != 0)?$line->pa_ht:$line->subprice * (1 - $line->remise_percent / 100);
					$marginInfos['pv_total'] +=  $line->subprice * (1 - $line->remise_percent / 100);
				}
				elseif ($conf->global->MARGIN_METHODE_FOR_DISCOUNT == '2') { // remise globale considérée comme service
					$marginInfos['pa_services'] += $line->pa_ht;// ($line->pa_ht != 0)?$line->pa_ht:$line->subprice * (1 - $line->remise_percent / 100);
					$marginInfos['pv_services'] += $line->subprice * (1 - ($line->remise_percent / 100));
					$marginInfos['pa_total'] +=  $line->pa_ht;// ($line->pa_ht != 0)?$line->pa_ht:$line->subprice * (1 - $line->remise_percent / 100);
					$marginInfos['pv_total'] +=  $line->subprice * (1 - $line->remise_percent / 100);
				}
				elseif ($conf->global->MARGIN_METHODE_FOR_DISCOUNT == '3') { // remise globale prise en compte uniqt sur total
					$marginInfos['pa_total'] += $line->pa_ht;// ($line->pa_ht != 0)?$line->pa_ht:$line->subprice * (1 - $line->remise_percent / 100);
					$marginInfos['pv_total'] += $line->subprice * (1 - ($line->remise_percent / 100));
				}
			}
			else {
				$type=$line->product_type?$line->product_type:$line->fk_product_type;
				if ($type == 0) {  // product
					$marginInfos['pa_products'] += $line->qty * $line->pa_ht;
					$marginInfos['pv_products'] += $line->qty * $line->subprice * (1 - $line->remise_percent / 100);
					$marginInfos['pa_total'] +=  $line->qty * $line->pa_ht;
					$marginInfos['pv_total'] +=  $line->qty * $line->subprice * (1 - $line->remise_percent / 100);
				}
				elseif ($type == 1) {  // service
					$marginInfos['pa_services'] += $line->qty * $line->pa_ht;
					$marginInfos['pv_services'] += $line->qty * $line->subprice * (1 - ($line->remise_percent / 100));
					$marginInfos['pa_total'] +=  $line->qty * $line->pa_ht;
					$marginInfos['pv_total'] +=  $line->qty * $line->subprice * (1 - $line->remise_percent / 100);
				}
			}
		}

		$marginInfos['margin_on_products'] = $marginInfos['pv_products'] - $marginInfos['pa_products'];
		if ($marginInfos['pa_products'] > 0)
			$marginInfos['margin_rate_products'] = 100 * round($marginInfos['margin_on_products'] / $marginInfos['pa_products'],5);
		if ($marginInfos['pv_products'] > 0)
			$marginInfos['mark_rate_products'] = 100 * round($marginInfos['margin_on_products'] / $marginInfos['pv_products'],5);

		$marginInfos['margin_on_services'] = $marginInfos['pv_services'] - $marginInfos['pa_services'];
		if ($marginInfos['pa_services'] > 0)
			$marginInfos['margin_rate_services'] = 100 * round($marginInfos['margin_on_services'] / $marginInfos['pa_services'],5);
		if ($marginInfos['pv_services'] > 0)
			$marginInfos['mark_rate_services'] = 100 * round($marginInfos['margin_on_services'] / $marginInfos['pv_services'],5);

		$marginInfos['total_margin'] = $marginInfos['pv_total'] - $marginInfos['pa_total'];
		if ($marginInfos['pa_total'] > 0)
			$marginInfos['total_margin_rate'] = 100 * round($marginInfos['total_margin'] / $marginInfos['pa_total'],5);
		if ($marginInfos['pv_total'] > 0)
			$marginInfos['total_mark_rate'] = 100 * round($marginInfos['total_margin'] / $marginInfos['pv_total'],5);

		return $marginInfos;
	}

	/**
	 * displayMarginInfos
	 *
	 * @param 	string 	$force_price	Force price
	 * @return	void
	 */
	function displayMarginInfos($force_price=false)
	{
		global $langs, $conf, $user;

    	if (! empty($user->societe_id)) return;

    	if (! $user->rights->margins->liretous) return;

		$marginInfo = $this->getMarginInfos($force_price);

		print '<table class="noborder" width="100%">';
		print '<tr class="liste_titre">';
		print '<td width="30%">'.$langs->trans('Margins').'</td>';
		print '<td width="20%" align="right">'.$langs->trans('SellingPrice').'</td>';
		if ($conf->global->MARGIN_TYPE == "1")
			print '<td width="20%" align="right">'.$langs->trans('BuyingPrice').'</td>';
		else
			print '<td width="20%" align="right">'.$langs->trans('CostPrice').'</td>';
		print '<td width="20%" align="right">'.$langs->trans('Margin').'</td>';
		if (! empty($conf->global->DISPLAY_MARGIN_RATES))
			print '<td align="right">'.$langs->trans('MarginRate').'</td>';
		if (! empty($conf->global->DISPLAY_MARK_RATES))
			print '<td align="right">'.$langs->trans('MarkRate').'</td>';
		print '</tr>';
		//if ($marginInfo['margin_on_products'] != 0 && $marginInfo['margin_on_services'] != 0) {
		print '<tr class="impair">';
		print '<td>'.$langs->trans('MarginOnProducts').'</td>';
		print '<td align="right">'.price($marginInfo['pv_products']).'</td>';
		print '<td align="right">'.price($marginInfo['pa_products']).'</td>';
		print '<td align="right">'.price($marginInfo['margin_on_products']).'</td>';
		if (! empty($conf->global->DISPLAY_MARGIN_RATES))
			print '<td align="right">'.(($marginInfo['margin_rate_products'] == '')?'n/a':price($marginInfo['margin_rate_products']).'%').'</td>';
		if (! empty($conf->global->DISPLAY_MARK_RATES))
			print '<td align="right">'.(($marginInfo['mark_rate_products'] == '')?'n/a':price($marginInfo['mark_rate_products']).'%').'</td>';
		print '</tr>';
		print '<tr class="pair">';
		print '<td>'.$langs->trans('MarginOnServices').'</td>';
		print '<td align="right">'.price($marginInfo['pv_services']).'</td>';
		print '<td align="right">'.price($marginInfo['pa_services']).'</td>';
		print '<td align="right">'.price($marginInfo['margin_on_services']).'</td>';
		if (! empty($conf->global->DISPLAY_MARGIN_RATES))
			print '<td align="right">'.(($marginInfo['margin_rate_services'] == '')?'n/a':price($marginInfo['margin_rate_services']).'%').'</td>';
		if (! empty($conf->global->DISPLAY_MARK_RATES))
			print '<td align="right">'.(($marginInfo['mark_rate_services'] == '')?'n/a':price($marginInfo['mark_rate_services']).'%').'</td>';
		print '</tr>';
		//}
		print '<tr class="impair">';
		print '<td>'.$langs->trans('TotalMargin').'</td>';
		print '<td align="right">'.price($marginInfo['pv_total']).'</td>';
		print '<td align="right">'.price($marginInfo['pa_total']).'</td>';
		print '<td align="right">'.price($marginInfo['total_margin']).'</td>';
		if (! empty($conf->global->DISPLAY_MARGIN_RATES))
			print '<td align="right">'.(($marginInfo['total_margin_rate'] == '')?'n/a':price($marginInfo['total_margin_rate']).'%').'</td>';
		if (! empty($conf->global->DISPLAY_MARK_RATES))
			print '<td align="right">'.(($marginInfo['total_mark_rate'] == '')?'n/a':price($marginInfo['total_mark_rate']).'%').'</td>';
		print '</tr>';
		print '</table>';
	}

	function __clone()
    {
        // Force a copy of this->lines, otherwise it will point to same object.
        if (isset($this->lines) && is_array($this->lines))
        {
        	for($i=0; $i < count($this->lines); $i++)
        	{
            	$this->lines[$i] = dol_clone($this->lines[$i]);
        	}
        }
    }
}
?><|MERGE_RESOLUTION|>--- conflicted
+++ resolved
@@ -2516,90 +2516,6 @@
     // TODO: All functions here must be redesigned and moved as they are not business functions but output functions
     // --------------------
 
-<<<<<<< HEAD
-=======
-
-    /**
-     * List urls of element
-     *
-     * @param 	int		$objectid		Id of record
-     * @param 	string	$objecttype		Type of object
-     * @param 	int		$withpicto		Picto to show
-     * @param 	string	$option			More options
-     * @return	void
-     */
-    function getElementUrl($objectid,$objecttype,$withpicto=0,$option='')
-    {
-        global $conf;
-
-        // Parse element/subelement (ex: project_task)
-        $module = $element = $subelement = $objecttype;
-        if (preg_match('/^([^_]+)_([^_]+)/i',$objecttype,$regs))
-        {
-            $module = $element = $regs[1];
-            $subelement = $regs[2];
-        }
-
-        $classpath = $element.'/class';
-
-        // To work with non standard path
-        if ($objecttype == 'facture' || $objecttype == 'invoice') {
-            $classpath = 'compta/facture/class'; $module='facture'; $subelement='facture';
-        }
-        if ($objecttype == 'commande' || $objecttype == 'order') {
-            $classpath = 'commande/class'; $module='commande'; $subelement='commande';
-        }
-        if ($objecttype == 'propal')  {
-            $classpath = 'comm/propal/class';
-        }
-        if ($objecttype == 'shipping') {
-            $classpath = 'expedition/class'; $subelement = 'expedition'; $module = 'expedition_bon';
-        }
-        if ($objecttype == 'delivery') {
-            $classpath = 'livraison/class'; $subelement = 'livraison'; $module = 'livraison_bon';
-        }
-        if ($objecttype == 'contract') {
-            $classpath = 'contrat/class'; $module='contrat'; $subelement='contrat';
-        }
-        if ($objecttype == 'member') {
-            $classpath = 'adherents/class'; $module='adherent'; $subelement='adherent';
-        }
-        if ($objecttype == 'cabinetmed_cons') {
-            $classpath = 'cabinetmed/class'; $module='cabinetmed'; $subelement='cabinetmedcons';
-        }
-        if ($objecttype == 'fichinter') {
-        	$classpath = 'fichinter/class'; $module='ficheinter'; $subelement='fichinter';
-        }
-
-        //print "objecttype=".$objecttype." module=".$module." subelement=".$subelement;
-
-        $classfile = strtolower($subelement); $classname = ucfirst($subelement);
-        if ($objecttype == 'invoice_supplier') {
-            $classfile = 'fournisseur.facture';
-            $classname='FactureFournisseur';
-            $classpath = 'fourn/class';
-            $module='fournisseur';
-        }
-        if ($objecttype == 'order_supplier')   {
-            $classfile = 'fournisseur.commande';
-            $classname='CommandeFournisseur';
-            $classpath = 'fourn/class';
-            $module='fournisseur';
-        }
-
-        if (! empty($conf->$module->enabled))
-        {
-            $res=dol_include_once('/'.$classpath.'/'.$classfile.'.class.php');
-            if ($res)
-            {
-                $object = new $classname($this->db);
-                $ret=$object->fetch($objectid);
-                if ($ret > 0) return $object->getNomUrl($withpicto,$option);
-            }
-        }
-    }
-
->>>>>>> af22d386
     /* This is to show linked object block */
 
     /**
