<?php
/* Copyright (C) 2006-2015 Laurent Destailleur  <eldy@users.sourceforge.net>
 * Copyright (C) 2005-2013 Regis Houssin        <regis.houssin@inodbox.com>
 * Copyright (C) 2010-2015 Juanjo Menent        <jmenent@2byte.es>
 * Copyright (C) 2012-2013 Christophe Battarel  <christophe.battarel@altairis.fr>
 * Copyright (C) 2011-2019 Philippe Grand       <philippe.grand@atoo-net.com>
 * Copyright (C) 2012-2015 Marcos García        <marcosgdf@gmail.com>
 * Copyright (C) 2012-2015 Raphaël Doursenaud   <rdoursenaud@gpcsolutions.fr>
 * Copyright (C) 2012      Cedric Salvador      <csalvador@gpcsolutions.fr>
 * Copyright (C) 2015      Alexandre Spangaro   <aspangaro@open-dsi.fr>
 * Copyright (C) 2016      Bahfir abbes         <dolipar@dolipar.org>
 * Copyright (C) 2017      ATM Consulting       <support@atm-consulting.fr>
 * Copyright (C) 2017-2019 Nicolas ZABOURI      <info@inovea-conseil.com>
 * Copyright (C) 2017      Rui Strecht		    <rui.strecht@aliartalentos.com>
 * Copyright (C) 2018-2019 Frédéric France      <frederic.france@netlogic.fr>
 * Copyright (C) 2018      Josep Lluís Amador   <joseplluis@lliuretic.cat>
 *
 * This program is free software; you can redistribute it and/or modify
 * it under the terms of the GNU General Public License as published by
 * the Free Software Foundation; either version 3 of the License, or
 * (at your option) any later version.
 *
 * This program is distributed in the hope that it will be useful,
 * but WITHOUT ANY WARRANTY; without even the implied warranty of
 * MERCHANTABILITY or FITNESS FOR A PARTICULAR PURPOSE.  See the
 * GNU General Public License for more details.
 *
 * You should have received a copy of the GNU General Public License
 * along with this program. If not, see <https://www.gnu.org/licenses/>.
 */

/**
 *	\file       htdocs/core/class/commonobject.class.php
 *	\ingroup    core
 *	\brief      File of parent class of all other business classes (invoices, contracts, proposals, orders, ...)
 */


/**
 *	Parent class of all other business classes (invoices, contracts, proposals, orders, ...)
 */
abstract class CommonObject
{
	/**
	 * @var DoliDb		Database handler (result of a new DoliDB)
	 */
	public $db;

	/**
	 * @var int The object identifier
	 */
	public $id;

	/**
	 * @var string 		Error string
	 * @see             $errors
	 */
	public $error;

	/**
	 * @var string[]	Array of error strings
	 */
	public $errors = array();

	/**
	 * @var string ID to identify managed object
	 */
	public $element;

	/**
	 * @var string Name of table without prefix where object is stored
	 */
	public $table_element;

	/**
	 * @var string    Name of subtable line
	 */
	public $table_element_line = '';

	/**
	 * @var string		Key value used to track if data is coming from import wizard
	 */
	public $import_key;

	/**
	 * @var mixed		Contains data to manage extrafields
	 */
	public $array_options = array();

	/**
	 * @var int[][]		Array of linked objects ids. Loaded by ->fetchObjectLinked
	 */
	public $linkedObjectsIds;

	/**
	 * @var mixed		Array of linked objects. Loaded by ->fetchObjectLinked
	 */
	public $linkedObjects;

	/**
	 * @var Object      To store a cloned copy of object before to edit it and keep track of old properties
	 */
	public $oldcopy;

	/**
	 * @var string		Column name of the ref field.
	 */
	protected $table_ref_field = '';



	// Following vars are used by some objects only. We keep this property here in CommonObject to be able to provide common method using them.

	/**
	 * @var array<string,mixed>		Can be used to pass information when only object is provided to method
	 */
	public $context = array();

	/**
	 * @var string		Contains canvas name if record is an alternative canvas record
	 */
	public $canvas;

	/**
	 * @var Project The related project
	 * @see fetch_projet()
	 */
	public $project;

	/**
	 * @var int The related project ID
	 * @see setProject(), project
	 */
	public $fk_project;

	/**
	 * @deprecated
	 * @see project
	 */
	public $projet;

	/**
	 * @var Contact a related contact
	 * @see fetch_contact()
	 */
	public $contact;

	/**
	 * @var int The related contact ID
	 * @see fetch_contact()
	 */
	public $contact_id;

	/**
	 * @var Societe A related thirdparty
	 * @see fetch_thirdparty()
	 */
	public $thirdparty;

	/**
	 * @var User A related user
	 * @see fetch_user()
	 */
	public $user;

	/**
	 * @var string 	The type of originating object ('commande', 'facture', ...)
	 * @see fetch_origin()
	 */
	public $origin;

	/**
	 * @var int 	The id of originating object
	 * @see fetch_origin()
	 */
	public $origin_id;

	/**
	 * @var string The object's reference
	 */
	public $ref;

	/**
	 * @var string The object's previous reference
	 */
	public $ref_previous;

	/**
	 * @var string The object's next reference
	 */
	public $ref_next;

	/**
	 * @var string An external reference for the object
	 */
	public $ref_ext;

	/**
	 * @var int The object's status
	 * @see setStatut()
	 */
	public $statut;

	/**
	 * @var string
	 * @see getFullAddress()
	 */
	public $country;

	/**
	 * @var int
	 * @see getFullAddress(), country
	 */
	public $country_id;

	/**
	 * @var string
	 * @see getFullAddress(), isInEEC(), country
	 */
    public $country_code;

    /**
	 * @var string
	 * @see getFullAddress()
	 */
	public $state;

	/**
	 * @var int
	 * @see getFullAddress(), state
	 */
	public $state_id;

	/**
	 * @var string
	 * @see getFullAddress(), state
	 */
    public $state_code;

    /**
	 * @var string
	 * @see getFullAddress(), region
	 */
	public $region;

	/**
	 * @var string
	 * @see getFullAddress(), region
	 */
    public $region_code;

	/**
	 * @var int
	 * @see fetch_barcode()
	 */
	public $barcode_type;

	/**
	 * @var string
	 * @see fetch_barcode(), barcode_type
	 */
	public $barcode_type_code;

	/**
	 * @var string
	 * @see fetch_barcode(), barcode_type
	 */
	public $barcode_type_label;

	/**
	 * @var string
	 * @see fetch_barcode(), barcode_type
	 */
	public $barcode_type_coder;

	/**
	 * @var int Payment method ID (cheque, cash, ...)
	 * @see setPaymentMethods()
	 */
	public $mode_reglement_id;

	/**
	 * @var int Payment terms ID
	 * @see setPaymentTerms()
	 */
	public $cond_reglement_id;

	/**
	 * @var int Payment terms ID
	 * @deprecated Kept for compatibility
	 * @see cond_reglement_id;
	 */
	public $cond_reglement;

	/**
	 * @var int Delivery address ID
	 * @see setDeliveryAddress()
	 * @deprecated
	 */
	public $fk_delivery_address;

	/**
	 * @var int Shipping method ID
	 * @see setShippingMethod()
	 */
	public $shipping_method_id;

	/**
	 * @var string
	 * @see SetDocModel()
	 */
	public $modelpdf;

	/**
	 * @var string
	 * Contains relative path of last generated main file
	 */
	public $last_main_doc;

	/**
	 * @var int Bank account ID
	 * @see SetBankAccount()
	 */
	public $fk_account;

	/**
	 * @var string Public note
	 * @see update_note()
	 */
	public $note_public;

	/**
	 * @var string Private note
	 * @see update_note()
	 */
	public $note_private;

	/**
	 * @deprecated
	 * @see $note_private
	 */
	public $note;

	/**
	 * @var float Total amount before taxes
	 * @see update_price()
	 */
	public $total_ht;

	/**
	 * @var float Total VAT amount
	 * @see update_price()
	 */
	public $total_tva;

	/**
	 * @var float Total local tax 1 amount
	 * @see update_price()
	 */
	public $total_localtax1;

	/**
	 * @var float Total local tax 2 amount
	 * @see update_price()
	 */
	public $total_localtax2;

	/**
	 * @var float Total amount with taxes
	 * @see update_price()
	 */
	public $total_ttc;

	/**
	 * @var CommonObjectLine[]
	 */
	public $lines;

	/**
	 * @var mixed		Contains comments
	 * @see fetchComments()
	 */
	public $comments = array();

	/**
	 * @var int
	 * @see setIncoterms()
	 */
	public $fk_incoterms;

	/**
	 * @var string
	 * @see SetIncoterms()
	 */
	public $label_incoterms;

	/**
	 * @var string
	 * @see display_incoterms()
	 */
	public $location_incoterms;

	/**
	 * @var string The name
	 */
	public $name;

    /**
     * @var string The lastname
     */
	public $lastname;

    /**
     * @var string The firstname
     */
	public $firstname;

    /**
     * @var string The civility code, not an integer
     */
	public $civility_id;

	// Dates
	/**
     * @var integer|string date_creation
     */
	public $date_creation;

	/**
	 * @var integer|string $date_validation;
	 */
	public $date_validation; // Date validation

	/**
	 * @var integer|string $date_modification;
	 */
	public $date_modification; // Date last change (tms field)

	public $next_prev_filter;



	// No constructor as it is an abstract class

	/**
	 * Check an object id/ref exists
	 * If you don't need/want to instantiate object and just need to know if object exists, use this method instead of fetch
	 *
	 *  @param	string	$element   	String of element ('product', 'facture', ...)
	 *  @param	int		$id      	Id of object
	 *  @param  string	$ref     	Ref of object to check
	 *  @param	string	$ref_ext	Ref ext of object to check
	 *  @return int     			<0 if KO, 0 if OK but not found, >0 if OK and exists
	 */
	public static function isExistingObject($element, $id, $ref = '', $ref_ext = '')
	{
		global $db, $conf;

		$sql = "SELECT rowid, ref, ref_ext";
		$sql .= " FROM ".MAIN_DB_PREFIX.$element;
		$sql .= " WHERE entity IN (".getEntity($element).")";

		if ($id > 0) $sql .= " AND rowid = ".$db->escape($id);
		elseif ($ref) $sql .= " AND ref = '".$db->escape($ref)."'";
		elseif ($ref_ext) $sql .= " AND ref_ext = '".$db->escape($ref_ext)."'";
		else {
			$error = 'ErrorWrongParameters';
			dol_print_error(get_class()."::isExistingObject ".$error, LOG_ERR);
			return -1;
		}
		if ($ref || $ref_ext) $sql .= " AND entity = ".$conf->entity;

		dol_syslog(get_class()."::isExistingObject", LOG_DEBUG);
		$resql = $db->query($sql);
		if ($resql)
		{
			$num = $db->num_rows($resql);
			if ($num > 0) return 1;
			else return 0;
		}
		return -1;
	}

	/**
	 * Method to output saved errors
	 *
	 * @return	string		String with errors
	 */
	public function errorsToString()
	{
		return $this->error.(is_array($this->errors) ? (($this->error != '' ? ', ' : '').join(', ', $this->errors)) : '');
	}

	/**
	 * Return customer ref for screen output.
	 *
	 * @param  string      $objref        Customer ref
	 * @return string                     Customer ref formated
	 */
	public function getFormatedCustomerRef($objref)
	{
	    global $hookmanager;

	    $parameters = array('objref'=>$objref);
	    $action = '';
	    $reshook = $hookmanager->executeHooks('getFormatedCustomerRef', $parameters, $this, $action); // Note that $action and $object may have been modified by some hooks
	    if ($reshook > 0)
	    {
	        return $hookmanager->resArray['objref'];
	    }
	    return $objref.(isset($hookmanager->resArray['objref']) ? $hookmanager->resArray['objref'] : '');
	}

	/**
	 * Return supplier ref for screen output.
	 *
	 * @param  string      $objref        Supplier ref
	 * @return string                     Supplier ref formated
	 */
	public function getFormatedSupplierRef($objref)
	{
	    global $hookmanager;

	    $parameters = array('objref'=>$objref);
	    $action = '';
	    $reshook = $hookmanager->executeHooks('getFormatedSupplierRef', $parameters, $this, $action); // Note that $action and $object may have been modified by some hooks
	    if ($reshook > 0)
	    {
	        return $hookmanager->resArray['objref'];
	    }
	    return $objref.(isset($hookmanager->resArray['objref']) ? $hookmanager->resArray['objref'] : '');
	}

	/**
	 *	Return full name (civility+' '+name+' '+lastname)
	 *
	 *	@param	Translate	$langs			Language object for translation of civility (used only if option is 1)
	 *	@param	int			$option			0=No option, 1=Add civility
	 * 	@param	int			$nameorder		-1=Auto, 0=Lastname+Firstname, 1=Firstname+Lastname, 2=Firstname, 3=Firstname if defined else lastname
	 * 	@param	int			$maxlen			Maximum length
	 * 	@return	string						String with full name
	 */
	public function getFullName($langs, $option = 0, $nameorder = -1, $maxlen = 0)
	{
		//print "lastname=".$this->lastname." name=".$this->name." nom=".$this->nom."<br>\n";
		$lastname = $this->lastname;
		$firstname = $this->firstname;
		if (empty($lastname))  $lastname = (isset($this->lastname) ? $this->lastname : (isset($this->name) ? $this->name : (isset($this->nom) ? $this->nom : (isset($this->societe) ? $this->societe : (isset($this->company) ? $this->company : '')))));

		$ret = '';
		if ($option && $this->civility_code)
		{
			if ($langs->transnoentitiesnoconv("Civility".$this->civility_code) != "Civility".$this->civility_code) $ret .= $langs->transnoentitiesnoconv("Civility".$this->civility_code).' ';
			else $ret .= $this->civility_code.' ';
		}

		$ret .= dolGetFirstLastname($firstname, $lastname, $nameorder);

		return dol_trunc($ret, $maxlen);
	}

	/**
	 * 	Return full address of contact
	 *
	 * 	@param		int			$withcountry		1=Add country into address string
	 *  @param		string		$sep				Separator to use to build string
	 *  @param		int		    $withregion			1=Add region into address string
	 *	@return		string							Full address string
	 */
	public function getFullAddress($withcountry = 0, $sep = "\n", $withregion = 0)
	{
		if ($withcountry && $this->country_id && (empty($this->country_code) || empty($this->country)))
		{
			require_once DOL_DOCUMENT_ROOT.'/core/lib/company.lib.php';
			$tmparray = getCountry($this->country_id, 'all');
			$this->country_code = $tmparray['code'];
			$this->country = $tmparray['label'];
		}

        if ($withregion && $this->state_id && (empty($this->state_code) || empty($this->state) || empty($this->region) || empty($this->region_code)))
    	{
    		require_once DOL_DOCUMENT_ROOT.'/core/lib/company.lib.php';
    		$tmparray = getState($this->state_id, 'all', 0, 1);
			$this->state_code   = $tmparray['code'];
			$this->state        = $tmparray['label'];
			$this->region_code  = $tmparray['region_code'];
			$this->region       = $tmparray['region'];
        }

		return dol_format_address($this, $withcountry, $sep);
	}


	/**
	 * 	Return full address for banner
	 *
	 * 	@param		string		$htmlkey            HTML id to make banner content unique
	 *  @param      Object      $object				Object (thirdparty, thirdparty of contact for contact, null for a member)
	 *	@return		string							Full address string
	 */
	public function getBannerAddress($htmlkey, $object)
	{
		global $conf, $langs;

		$countriesusingstate = array('AU', 'US', 'IN', 'GB', 'ES', 'UK', 'TR'); // See also option MAIN_FORCE_STATE_INTO_ADDRESS

		$contactid = 0;
		$thirdpartyid = 0;
		if ($this->element == 'societe')
		{
			$thirdpartyid = $this->id;
		}
		if ($this->element == 'contact')
		{
			$contactid = $this->id;
			$thirdpartyid = $object->fk_soc;
		}
		if ($this->element == 'user')
		{
			$contactid = $this->contact_id;
			$thirdpartyid = $object->fk_soc;
		}

		$out = '';

		$outdone = 0;
		$coords = $this->getFullAddress(1, ', ', $conf->global->MAIN_SHOW_REGION_IN_STATE_SELECT);
		if ($coords)
		{
			if (!empty($conf->use_javascript_ajax))
			{
				$namecoords = '';
				if ($this->element == 'contact' && !empty($conf->global->MAIN_SHOW_COMPANY_NAME_IN_BANNER_ADDRESS))
				{
					$namecoords .= $object->name.'<br>';
				}
				$namecoords .= $this->getFullName($langs, 1).'<br>'.$coords;
				// hideonsmatphone because copyToClipboard call jquery dialog that does not work with jmobile
				$out .= '<a href="#" class="hideonsmartphone" onclick="return copyToClipboard(\''.dol_escape_js($namecoords).'\',\''.dol_escape_js($langs->trans("HelpCopyToClipboard")).'\');">';
				$out .= img_picto($langs->trans("Address"), 'object_address.png');
				$out .= '</a> ';
			}
			$out .= dol_print_address($coords, 'address_'.$htmlkey.'_'.$this->id, $this->element, $this->id, 1, ', '); $outdone++;
			$outdone++;
		}

		if (!in_array($this->country_code, $countriesusingstate) && empty($conf->global->MAIN_FORCE_STATE_INTO_ADDRESS)   // If MAIN_FORCE_STATE_INTO_ADDRESS is on, state is already returned previously with getFullAddress
				&& empty($conf->global->SOCIETE_DISABLE_STATE) && $this->state)
		{
            if (!empty($conf->global->MAIN_SHOW_REGION_IN_STATE_SELECT) && $conf->global->MAIN_SHOW_REGION_IN_STATE_SELECT == 1 && $this->region) {
                $out .= ($outdone ? ' - ' : '').$this->region.' - '.$this->state;
            }
            else {
                $out .= ($outdone ? ' - ' : '').$this->state;
            }
			$outdone++;
		}

		if (!empty($this->phone) || !empty($this->phone_pro) || !empty($this->phone_mobile) || !empty($this->phone_perso) || !empty($this->fax) || !empty($this->office_phone) || !empty($this->user_mobile) || !empty($this->office_fax)) $out .= ($outdone ? '<br>' : '');
		if (!empty($this->phone) && empty($this->phone_pro)) {		// For objects that store pro phone into ->phone
			$out .= dol_print_phone($this->phone, $this->country_code, $contactid, $thirdpartyid, 'AC_TEL', '&nbsp;', 'phone', $langs->trans("PhonePro")); $outdone++;
		}
		if (!empty($this->phone_pro)) {
			$out .= dol_print_phone($this->phone_pro, $this->country_code, $contactid, $thirdpartyid, 'AC_TEL', '&nbsp;', 'phone', $langs->trans("PhonePro")); $outdone++;
		}
		if (!empty($this->phone_mobile)) {
			$out .= dol_print_phone($this->phone_mobile, $this->country_code, $contactid, $thirdpartyid, 'AC_TEL', '&nbsp;', 'mobile', $langs->trans("PhoneMobile")); $outdone++;
		}
		if (!empty($this->phone_perso)) {
			$out .= dol_print_phone($this->phone_perso, $this->country_code, $contactid, $thirdpartyid, 'AC_TEL', '&nbsp;', 'phone', $langs->trans("PhonePerso")); $outdone++;
		}
		if (!empty($this->office_phone)) {
			$out .= dol_print_phone($this->office_phone, $this->country_code, $contactid, $thirdpartyid, 'AC_TEL', '&nbsp;', 'phone', $langs->trans("PhonePro")); $outdone++;
		}
		if (!empty($this->user_mobile)) {
			$out .= dol_print_phone($this->user_mobile, $this->country_code, $contactid, $thirdpartyid, 'AC_TEL', '&nbsp;', 'mobile', $langs->trans("PhoneMobile")); $outdone++;
		}
		if (!empty($this->fax)) {
			$out .= dol_print_phone($this->fax, $this->country_code, $contactid, $thirdpartyid, 'AC_FAX', '&nbsp;', 'fax', $langs->trans("Fax")); $outdone++;
		}
		if (!empty($this->office_fax)) {
			$out .= dol_print_phone($this->office_fax, $this->country_code, $contactid, $thirdpartyid, 'AC_FAX', '&nbsp;', 'fax', $langs->trans("Fax")); $outdone++;
		}

		if ($out) $out .= '<div style="clear: both;"></div>';
		$outdone = 0;
		if (!empty($this->email))
		{
			$out .= dol_print_email($this->email, $this->id, $object->id, 'AC_EMAIL', 0, 0, 1);
			$outdone++;
		}
		if (!empty($this->url))
		{
            //$out.=dol_print_url($this->url,'_goout',0,1);//steve changed to blank
		    $out .= dol_print_url($this->url, '_blank', 0, 1);
			$outdone++;
		}

		if (!empty($conf->socialnetworks->enabled))
		{
			$outsocialnetwork = '';

			if (is_array($this->socialnetworks) && count($this->socialnetworks) > 0) {
				foreach ($this->socialnetworks as $key => $value) {
					$outsocialnetwork .= dol_print_socialnetworks($value, $this->id, $object->id, $key);
					$outdone++;
				}
			} else {
				if ($this->skype) $outsocialnetwork .= dol_print_socialnetworks($this->skype, $this->id, $object->id, 'skype');
				$outdone++;
				if ($this->jabberid) $outsocialnetwork .= dol_print_socialnetworks($this->jabberid, $this->id, $object->id, 'jabber');
				$outdone++;
				if ($this->twitter) $outsocialnetwork .= dol_print_socialnetworks($this->twitter, $this->id, $object->id, 'twitter');
				$outdone++;
				if ($this->facebook) $outsocialnetwork .= dol_print_socialnetworks($this->facebook, $this->id, $object->id, 'facebook');
				$outdone++;
				if ($this->linkedin) $outsocialnetwork .= dol_print_socialnetworks($this->linkedin, $this->id, $object->id, 'linkedin');
				$outdone++;
			}

			if ($outsocialnetwork) {
				$out .= '<div style="clear: both;">'.$outsocialnetwork.'</div>';
			}
		}

		if ($out) return '<!-- BEGIN part to show address block -->'."\n".$out.'<!-- END Part to show address block -->'."\n";
		else return '';
	}

	/**
	 * Return the link of last main doc file for direct public download.
	 *
	 * @param	string	$modulepart			Module related to document
	 * @param	int		$initsharekey		Init the share key if it was not yet defined
	 * @param	int		$relativelink		0=Return full external link, 1=Return link relative to root of file
	 * @return	string						Link or empty string if there is no download link
	 */
	public function getLastMainDocLink($modulepart, $initsharekey = 0, $relativelink = 0)
	{
		global $user, $dolibarr_main_url_root;

		if (empty($this->last_main_doc))
		{
			return ''; // No way to known which document name to use
		}

		include_once DOL_DOCUMENT_ROOT.'/ecm/class/ecmfiles.class.php';
		$ecmfile = new EcmFiles($this->db);
		$result = $ecmfile->fetch(0, '', $this->last_main_doc);
		if ($result < 0)
		{
			$this->error = $ecmfile->error;
			$this->errors = $ecmfile->errors;
			return -1;
		}

		if (empty($ecmfile->id))
		{
			// Add entry into index
			if ($initsharekey)
			{
				require_once DOL_DOCUMENT_ROOT.'/core/lib/security2.lib.php';
				// TODO We can't, we dont' have full path of file, only last_main_doc adn ->element, so we must rebuild full path first
				/*
				$ecmfile->filepath = $rel_dir;
				$ecmfile->filename = $filename;
				$ecmfile->label = md5_file(dol_osencode($destfull));	// hash of file content
				$ecmfile->fullpath_orig = '';
				$ecmfile->gen_or_uploaded = 'generated';
				$ecmfile->description = '';    // indexed content
				$ecmfile->keyword = '';        // keyword content
				$ecmfile->share = getRandomPassword(true);
				$result = $ecmfile->create($user);
				if ($result < 0)
				{
					$this->error = $ecmfile->error;
					$this->errors = $ecmfile->errors;
				}
				*/
			}
			else return '';
		}
		elseif (empty($ecmfile->share))
		{
			// Add entry into index
			if ($initsharekey)
			{
				require_once DOL_DOCUMENT_ROOT.'/core/lib/security2.lib.php';
				$ecmfile->share = getRandomPassword(true);
				$ecmfile->update($user);
			}
			else return '';
		}
		// Define $urlwithroot
		$urlwithouturlroot = preg_replace('/'.preg_quote(DOL_URL_ROOT, '/').'$/i', '', trim($dolibarr_main_url_root));
		// This is to use external domain name found into config file
		//if (DOL_URL_ROOT && ! preg_match('/\/$/', $urlwithouturlroot) && ! preg_match('/^\//', DOL_URL_ROOT)) $urlwithroot=$urlwithouturlroot.'/'.DOL_URL_ROOT;
		//else
		$urlwithroot = $urlwithouturlroot.DOL_URL_ROOT;
		//$urlwithroot=DOL_MAIN_URL_ROOT;					// This is to use same domain name than current

		$forcedownload = 0;

		$paramlink = '';
		//if (! empty($modulepart)) $paramlink.=($paramlink?'&':'').'modulepart='.$modulepart;		// For sharing with hash (so public files), modulepart is not required.
		//if (! empty($ecmfile->entity)) $paramlink.='&entity='.$ecmfile->entity; 					// For sharing with hash (so public files), entity is not required.
		//$paramlink.=($paramlink?'&':'').'file='.urlencode($filepath);								// No need of name of file for public link, we will use the hash
		if (!empty($ecmfile->share)) $paramlink .= ($paramlink ? '&' : '').'hashp='.$ecmfile->share; // Hash for public share
		if ($forcedownload) $paramlink .= ($paramlink ? '&' : '').'attachment=1';

		if ($relativelink)
		{
			$linktoreturn = 'document.php'.($paramlink ? '?'.$paramlink : '');
		}
		else
		{
			$linktoreturn = $urlwithroot.'/document.php'.($paramlink ? '?'.$paramlink : '');
		}

		// Here $ecmfile->share is defined
		return $linktoreturn;
	}


    // phpcs:disable PEAR.NamingConventions.ValidFunctionName.ScopeNotCamelCaps
	/**
	 *  Add a link between element $this->element and a contact
	 *
	 *  @param	int		$fk_socpeople       Id of thirdparty contact (if source = 'external') or id of user (if souce = 'internal') to link
	 *  @param 	int		$type_contact 		Type of contact (code or id). Must be id or code found into table llx_c_type_contact. For example: SALESREPFOLL
	 *  @param  string	$source             external=Contact extern (llx_socpeople), internal=Contact intern (llx_user)
	 *  @param  int		$notrigger			Disable all triggers
	 *  @return int                 		<0 if KO, >0 if OK
	 */
	public function add_contact($fk_socpeople, $type_contact, $source = 'external', $notrigger = 0)
	{
        // phpcs:enable
		global $user, $langs;


		dol_syslog(get_class($this)."::add_contact $fk_socpeople, $type_contact, $source, $notrigger");

		// Check parameters
		if ($fk_socpeople <= 0)
		{
			$langs->load("errors");
			$this->error = $langs->trans("ErrorWrongValueForParameterX", "1");
			dol_syslog(get_class($this)."::add_contact ".$this->error, LOG_ERR);
			return -1;
		}
		if (!$type_contact)
		{
			$langs->load("errors");
			$this->error = $langs->trans("ErrorWrongValueForParameterX", "2");
			dol_syslog(get_class($this)."::add_contact ".$this->error, LOG_ERR);
			return -2;
		}

		$id_type_contact = 0;
		if (is_numeric($type_contact))
		{
			$id_type_contact = $type_contact;
		}
		else
		{
			// We look for id type_contact
			$sql = "SELECT tc.rowid";
			$sql .= " FROM ".MAIN_DB_PREFIX."c_type_contact as tc";
			$sql .= " WHERE tc.element='".$this->db->escape($this->element)."'";
			$sql .= " AND tc.source='".$this->db->escape($source)."'";
			$sql .= " AND tc.code='".$this->db->escape($type_contact)."' AND tc.active=1";
			//print $sql;
			$resql = $this->db->query($sql);
			if ($resql)
			{
				$obj = $this->db->fetch_object($resql);
				if ($obj) $id_type_contact = $obj->rowid;
			}
		}

		if ($id_type_contact == 0)
		{
			$this->error = 'CODE_NOT_VALID_FOR_THIS_ELEMENT';
			dol_syslog("CODE_NOT_VALID_FOR_THIS_ELEMENT: Code type of contact '".$type_contact."' does not exists or is not active for element ".$this->element.", we can ignore it");
			return -3;
		}

		$datecreate = dol_now();

		// Socpeople must have already been added by some trigger, then we have to check it to avoid DB_ERROR_RECORD_ALREADY_EXISTS error
		$TListeContacts = $this->liste_contact(-1, $source);
		$already_added = false;
		if (is_array($TListeContacts) && !empty($TListeContacts)) {
			foreach ($TListeContacts as $array_contact) {
				if ($array_contact['status'] == 4 && $array_contact['id'] == $fk_socpeople && $array_contact['fk_c_type_contact'] == $id_type_contact) {
					$already_added = true;
					break;
				}
			}
		}

		if (!$already_added) {
			$this->db->begin();

			// Insert into database
			$sql = "INSERT INTO ".MAIN_DB_PREFIX."element_contact";
			$sql .= " (element_id, fk_socpeople, datecreate, statut, fk_c_type_contact) ";
			$sql .= " VALUES (".$this->id.", ".$fk_socpeople." , ";
			$sql .= "'".$this->db->idate($datecreate)."'";
			$sql .= ", 4, ".$id_type_contact;
			$sql .= ")";

			$resql = $this->db->query($sql);
			if ($resql)
			{
				if (!$notrigger)
				{
					$result = $this->call_trigger(strtoupper($this->element).'_ADD_CONTACT', $user);
					if ($result < 0)
					{
						$this->db->rollback();
						return -1;
					}
				}

				$this->db->commit();
				return 1;
			}
			else
			{
				if ($this->db->errno() == 'DB_ERROR_RECORD_ALREADY_EXISTS')
				{
					$this->error = $this->db->errno();
					$this->db->rollback();
					echo 'err rollback';
					return -2;
				}
				else
				{
					$this->error = $this->db->error();
					$this->db->rollback();
					return -1;
				}
			}
		} else return 0;
	}

    // phpcs:disable PEAR.NamingConventions.ValidFunctionName.ScopeNotCamelCaps
	/**
	 *    Copy contact from one element to current
	 *
	 *    @param    CommonObject    $objFrom    Source element
	 *    @param    string          $source     Nature of contact ('internal' or 'external')
	 *    @return   int                         >0 if OK, <0 if KO
	 */
	public function copy_linked_contact($objFrom, $source = 'internal')
	{
        // phpcs:enable
		$contacts = $objFrom->liste_contact(-1, $source);
		foreach ($contacts as $contact)
		{
			if ($this->add_contact($contact['id'], $contact['fk_c_type_contact'], $contact['source']) < 0)
			{
				$this->error = $this->db->lasterror();
				return -1;
			}
		}
		return 1;
	}

    // phpcs:disable PEAR.NamingConventions.ValidFunctionName.ScopeNotCamelCaps
	/**
	 *      Update a link to contact line
	 *
	 *      @param	int		$rowid              Id of line contact-element
	 * 		@param	int		$statut	            New status of link
	 *      @param  int		$type_contact_id    Id of contact type (not modified if 0)
	 *      @param  int		$fk_socpeople	    Id of soc_people to update (not modified if 0)
	 *      @return int                 		<0 if KO, >= 0 if OK
	 */
	public function update_contact($rowid, $statut, $type_contact_id = 0, $fk_socpeople = 0)
	{
        // phpcs:enable
		// Insert into database
		$sql = "UPDATE ".MAIN_DB_PREFIX."element_contact set";
		$sql .= " statut = ".$statut;
		if ($type_contact_id) $sql .= ", fk_c_type_contact = '".$type_contact_id."'";
		if ($fk_socpeople) $sql .= ", fk_socpeople = '".$fk_socpeople."'";
		$sql .= " where rowid = ".$rowid;
		$resql = $this->db->query($sql);
		if ($resql)
		{
			return 0;
		}
		else
		{
			$this->error = $this->db->lasterror();
			return -1;
		}
	}

    // phpcs:disable PEAR.NamingConventions.ValidFunctionName.ScopeNotCamelCaps
	/**
	 *    Delete a link to contact line
	 *
	 *    @param	int		$rowid			Id of contact link line to delete
	 *    @param	int		$notrigger		Disable all triggers
	 *    @return   int						>0 if OK, <0 if KO
	 */
	public function delete_contact($rowid, $notrigger = 0)
	{
        // phpcs:enable
		global $user;


		$this->db->begin();

		$sql = "DELETE FROM ".MAIN_DB_PREFIX."element_contact";
		$sql .= " WHERE rowid =".$rowid;

		dol_syslog(get_class($this)."::delete_contact", LOG_DEBUG);
		if ($this->db->query($sql))
		{
			if (!$notrigger)
			{
				$result = $this->call_trigger(strtoupper($this->element).'_DELETE_CONTACT', $user);
				if ($result < 0) { $this->db->rollback(); return -1; }
			}

			$this->db->commit();
			return 1;
		}
		else
		{
			$this->error = $this->db->lasterror();
			$this->db->rollback();
			return -1;
		}
	}

    // phpcs:disable PEAR.NamingConventions.ValidFunctionName.ScopeNotCamelCaps
	/**
	 *    Delete all links between an object $this and all its contacts
	 *
	 *	  @param	string	$source		'' or 'internal' or 'external'
	 *	  @param	string	$code		Type of contact (code or id)
	 *    @return   int					>0 if OK, <0 if KO
	 */
	public function delete_linked_contact($source = '', $code = '')
	{
        // phpcs:enable
		$temp = array();
		$typeContact = $this->liste_type_contact($source, '', 0, 0, $code);

		foreach ($typeContact as $key => $value)
		{
			array_push($temp, $key);
		}
		$listId = implode(",", $temp);

		$sql = "DELETE FROM ".MAIN_DB_PREFIX."element_contact";
		$sql .= " WHERE element_id = ".$this->id;
		if ($listId)
			$sql .= " AND fk_c_type_contact IN (".$listId.")";

		dol_syslog(get_class($this)."::delete_linked_contact", LOG_DEBUG);
		if ($this->db->query($sql))
		{
			return 1;
		}
		else
		{
			$this->error = $this->db->lasterror();
			return -1;
		}
	}

    // phpcs:disable PEAR.NamingConventions.ValidFunctionName.ScopeNotCamelCaps
	/**
	 *    Get array of all contacts for an object
	 *
	 *    @param	int			$status		Status of links to get (-1=all)
	 *    @param	string		$source		Source of contact: 'external' or 'thirdparty' (llx_socpeople) or 'internal' (llx_user)
	 *    @param	int         $list       0:Return array contains all properties, 1:Return array contains just id
	 *    @param    string      $code       Filter on this code of contact type ('SHIPPING', 'BILLING', ...)
	 *    @return	array|int		        Array of contacts, -1 if error
	 */
	public function liste_contact($status = -1, $source = 'external', $list = 0, $code = '')
	{
        // phpcs:enable
		global $langs;

		$tab = array();

		$sql = "SELECT ec.rowid, ec.statut as statuslink, ec.fk_socpeople as id, ec.fk_c_type_contact"; // This field contains id of llx_socpeople or id of llx_user
		if ($source == 'internal') $sql .= ", '-1' as socid, t.statut as statuscontact, t.login, t.photo";
		if ($source == 'external' || $source == 'thirdparty') $sql .= ", t.fk_soc as socid, t.statut as statuscontact";
		$sql .= ", t.civility as civility, t.lastname as lastname, t.firstname, t.email";
		$sql .= ", tc.source, tc.element, tc.code, tc.libelle";
		$sql .= " FROM ".MAIN_DB_PREFIX."c_type_contact tc";
		$sql .= ", ".MAIN_DB_PREFIX."element_contact ec";
		if ($source == 'internal') $sql .= " LEFT JOIN ".MAIN_DB_PREFIX."user t on ec.fk_socpeople = t.rowid";
		if ($source == 'external' || $source == 'thirdparty') $sql .= " LEFT JOIN ".MAIN_DB_PREFIX."socpeople t on ec.fk_socpeople = t.rowid";
		$sql .= " WHERE ec.element_id =".$this->id;
		$sql .= " AND ec.fk_c_type_contact=tc.rowid";
		$sql .= " AND tc.element='".$this->db->escape($this->element)."'";
		if ($code) $sql .= " AND tc.code = '".$this->db->escape($code)."'";
		if ($source == 'internal') $sql .= " AND tc.source = 'internal'";
		if ($source == 'external' || $source == 'thirdparty') $sql .= " AND tc.source = 'external'";
		$sql .= " AND tc.active=1";
		if ($status >= 0) $sql .= " AND ec.statut = ".$status;
		$sql .= " ORDER BY t.lastname ASC";

		dol_syslog(get_class($this)."::liste_contact", LOG_DEBUG);
		$resql = $this->db->query($sql);
		if ($resql)
		{
			$num = $this->db->num_rows($resql);
			$i = 0;
			while ($i < $num)
			{
				$obj = $this->db->fetch_object($resql);

				if (!$list)
				{
					$transkey = "TypeContact_".$obj->element."_".$obj->source."_".$obj->code;
					$libelle_type = ($langs->trans($transkey) != $transkey ? $langs->trans($transkey) : $obj->libelle);
					$tab[$i] = array('source'=>$obj->source, 'socid'=>$obj->socid, 'id'=>$obj->id,
								   'nom'=>$obj->lastname, // For backward compatibility
								   'civility'=>$obj->civility, 'lastname'=>$obj->lastname, 'firstname'=>$obj->firstname, 'email'=>$obj->email, 'login'=>$obj->login, 'photo'=>$obj->photo, 'statuscontact'=>$obj->statuscontact,
								   'rowid'=>$obj->rowid, 'code'=>$obj->code, 'libelle'=>$libelle_type, 'status'=>$obj->statuslink, 'fk_c_type_contact'=>$obj->fk_c_type_contact);
				}
				else
				{
					$tab[$i] = $obj->id;
				}

				$i++;
			}

			return $tab;
		}
		else
		{
			$this->error = $this->db->lasterror();
			dol_print_error($this->db);
			return -1;
		}
	}


	/**
	 * 		Update status of a contact linked to object
	 *
	 * 		@param	int		$rowid		Id of link between object and contact
	 * 		@return	int					<0 if KO, >=0 if OK
	 */
	public function swapContactStatus($rowid)
	{
		$sql = "SELECT ec.datecreate, ec.statut, ec.fk_socpeople, ec.fk_c_type_contact,";
		$sql .= " tc.code, tc.libelle";
		//$sql.= ", s.fk_soc";
		$sql .= " FROM (".MAIN_DB_PREFIX."element_contact as ec, ".MAIN_DB_PREFIX."c_type_contact as tc)";
		//$sql.= " LEFT JOIN ".MAIN_DB_PREFIX."socpeople as s ON ec.fk_socpeople=s.rowid";	// Si contact de type external, alors il est lie a une societe
		$sql .= " WHERE ec.rowid =".$rowid;
		$sql .= " AND ec.fk_c_type_contact=tc.rowid";
		$sql .= " AND tc.element = '".$this->db->escape($this->element)."'";

		dol_syslog(get_class($this)."::swapContactStatus", LOG_DEBUG);
		$resql = $this->db->query($sql);
		if ($resql)
		{
			$obj = $this->db->fetch_object($resql);
			$newstatut = ($obj->statut == 4) ? 5 : 4;
			$result = $this->update_contact($rowid, $newstatut);
			$this->db->free($resql);
			return $result;
		}
		else
		{
			$this->error = $this->db->error();
			dol_print_error($this->db);
			return -1;
		}
	}

    // phpcs:disable PEAR.NamingConventions.ValidFunctionName.ScopeNotCamelCaps
	/**
	 *      Return array with list of possible values for type of contacts
	 *
	 *      @param	string	$source     'internal', 'external' or 'all'
	 *      @param	string	$order		Sort order by : 'position', 'code', 'rowid'...
	 *      @param  int		$option     0=Return array id->label, 1=Return array code->label
	 *      @param  int		$activeonly 0=all status of contact, 1=only the active
	 *		@param	string	$code		Type of contact (Example: 'CUSTOMER', 'SERVICE')
	 *      @return array       		Array list of type of contacts (id->label if option=0, code->label if option=1)
	 */
	public function liste_type_contact($source = 'internal', $order = 'position', $option = 0, $activeonly = 0, $code = '')
	{
        // phpcs:enable
		global $langs;

		if (empty($order)) $order = 'position';
		if ($order == 'position') $order .= ',code';

		$tab = array();
		$sql = "SELECT DISTINCT tc.rowid, tc.code, tc.libelle, tc.position";
		$sql .= " FROM ".MAIN_DB_PREFIX."c_type_contact as tc";
		$sql .= " WHERE tc.element='".$this->db->escape($this->element)."'";
		if ($activeonly == 1) $sql .= " AND tc.active=1"; // only the active types
		if (!empty($source) && $source != 'all') $sql .= " AND tc.source='".$this->db->escape($source)."'";
		if (!empty($code)) $sql .= " AND tc.code='".$this->db->escape($code)."'";
		$sql .= $this->db->order($order, 'ASC');

		//print "sql=".$sql;
		$resql = $this->db->query($sql);
		if ($resql)
		{
			$num = $this->db->num_rows($resql);
			$i = 0;
			while ($i < $num)
			{
				$obj = $this->db->fetch_object($resql);

				$transkey = "TypeContact_".$this->element."_".$source."_".$obj->code;
				$libelle_type = ($langs->trans($transkey) != $transkey ? $langs->trans($transkey) : $obj->libelle);
				if (empty($option)) $tab[$obj->rowid] = $libelle_type;
				else $tab[$obj->code] = $libelle_type;
				$i++;
			}
			return $tab;
		}
		else
		{
			$this->error = $this->db->lasterror();
			//dol_print_error($this->db);
			return null;
		}
	}

	// phpcs:disable PEAR.NamingConventions.ValidFunctionName.ScopeNotCamelCaps
	/**
	 *      Return array with list of possible values for type of contacts
	 *
	 *      @param	string	$source     		'internal', 'external' or 'all'
	 *      @param  int		$option     		0=Return array id->label, 1=Return array code->label
	 *      @param  int		$activeonly 		0=all status of contact, 1=only the active
	 *		@param	string	$code				Type of contact (Example: 'CUSTOMER', 'SERVICE')
	 *		@param	string	$element			Filter on 1 element type
	 *      @param	string	$excludeelement		Exclude 1 element type. Example: 'agenda'
	 *      @return array       				Array list of type of contacts (id->label if option=0, code->label if option=1)
	 */
	public function listeTypeContacts($source = 'internal', $option = 0, $activeonly = 0, $code = '', $element = '', $excludeelement = '')
	{
		// phpcs:enable
		global $langs, $conf;

		$tab = array();

		$sql = "SELECT DISTINCT tc.rowid, tc.code, tc.libelle, tc.position, tc.element";
		$sql .= " FROM ".MAIN_DB_PREFIX."c_type_contact as tc";

		$sqlWhere = array();
		if (!empty($element)) {
			$sqlWhere[] = " tc.element='".$this->db->escape($element)."'";
		}
		if (!empty($excludeelement)) {
			$sqlWhere[] = " tc.element <> '".$this->db->escape($excludeelement)."'";
		}

		if ($activeonly == 1)
			$sqlWhere[] = " tc.active=1"; // only the active types

		if (!empty($source) && $source != 'all')
			$sqlWhere[] = " tc.source='".$this->db->escape($source)."'";

		if (!empty($code))
			$sqlWhere[] = " tc.code='".$this->db->escape($code)."'";

		if (count($sqlWhere) > 0) {
			$sql .= " WHERE ".implode(' AND ', $sqlWhere);
		}

		$sql .= $this->db->order('tc.element, tc.position', 'ASC');

		dol_syslog(__METHOD__, LOG_DEBUG);
		$resql = $this->db->query($sql);
		if ($resql) {
			$num = $this->db->num_rows($resql);
			if ($num > 0) {
				while ($obj = $this->db->fetch_object($resql)) {
					$modulename = $obj->element;
					if (strpos($obj->element, 'project') !== false) {
						$modulename = 'projet';
					} elseif ($obj->element == 'contrat') {
						$element = 'contract';
					} elseif ($obj->element == 'action') {
						$modulename = 'agenda';
					} elseif (strpos($obj->element, 'supplier') !== false && $obj->element != 'supplier_proposal') {
						$modulename = 'fournisseur';
					} elseif (strpos($obj->element, 'supplier') !== false && $obj->element != 'supplier_proposal') {
						$modulename = 'fournisseur';
					}
					if ($conf->{$modulename}->enabled) {
						$libelle_element = $langs->trans('ContactDefault_'.$obj->element);
						$transkey = "TypeContact_".$this->element."_".$source."_".$obj->code;
						$libelle_type = ($langs->trans($transkey) != $transkey ? $langs->trans($transkey) : $obj->libelle);
						if (empty($option))
							$tab[$obj->rowid] = $libelle_element.' - '.$libelle_type;
						else $tab[$obj->rowid] = $libelle_element.' - '.$libelle_type;
					}
				}
			}
			return $tab;
		}
		else
		{
			$this->error = $this->db->lasterror();
			return null;
		}
	}

	/**
	 *      Return id of contacts for a source and a contact code.
	 *      Example: contact client de facturation ('external', 'BILLING')
	 *      Example: contact client de livraison ('external', 'SHIPPING')
	 *      Example: contact interne suivi paiement ('internal', 'SALESREPFOLL')
	 *
	 *		@param	string	$source		'external' or 'internal'
	 *		@param	string	$code		'BILLING', 'SHIPPING', 'SALESREPFOLL', ...
	 *		@param	int		$status		limited to a certain status
	 *      @return array       		List of id for such contacts
	 */
	public function getIdContact($source, $code, $status = 0)
	{
		global $conf;

		$result = array();
		$i = 0;
		//cas particulier pour les expeditions
		if ($this->element == 'shipping' && $this->origin_id != 0) {
			$id = $this->origin_id;
			$element = 'commande';
		} elseif ($this->element == 'reception' && $this->origin_id != 0) {
			$id = $this->origin_id;
			$element = 'order_supplier';
		} else {
			$id = $this->id;
			$element = $this->element;
		}

		$sql = "SELECT ec.fk_socpeople";
		$sql .= " FROM ".MAIN_DB_PREFIX."element_contact as ec,";
		if ($source == 'internal') $sql .= " ".MAIN_DB_PREFIX."user as c,";
		if ($source == 'external') $sql .= " ".MAIN_DB_PREFIX."socpeople as c,";
		$sql .= " ".MAIN_DB_PREFIX."c_type_contact as tc";
		$sql .= " WHERE ec.element_id = ".$id;
		$sql .= " AND ec.fk_socpeople = c.rowid";
		if ($source == 'internal') $sql .= " AND c.entity IN (".getEntity('user').")";
		if ($source == 'external') $sql .= " AND c.entity IN (".getEntity('societe').")";
		$sql .= " AND ec.fk_c_type_contact = tc.rowid";
		$sql .= " AND tc.element = '".$element."'";
		$sql .= " AND tc.source = '".$source."'";
		if ($code) $sql .= " AND tc.code = '".$code."'";
		$sql .= " AND tc.active = 1";
		if ($status) $sql .= " AND ec.statut = ".$status;

		dol_syslog(get_class($this)."::getIdContact", LOG_DEBUG);
		$resql = $this->db->query($sql);
		if ($resql)
		{
			while ($obj = $this->db->fetch_object($resql))
			{
				$result[$i] = $obj->fk_socpeople;
				$i++;
			}
		}
		else
		{
			$this->error = $this->db->error();
			return null;
		}

		return $result;
	}

    // phpcs:disable PEAR.NamingConventions.ValidFunctionName.ScopeNotCamelCaps
	/**
	 *		Load object contact with id=$this->contactid into $this->contact
	 *
	 *		@param	int		$contactid      Id du contact. Use this->contactid if empty.
	 *		@return	int						<0 if KO, >0 if OK
	 */
	public function fetch_contact($contactid = null)
	{
        // phpcs:enable
		if (empty($contactid)) $contactid = $this->contactid;

		if (empty($contactid)) return 0;

		require_once DOL_DOCUMENT_ROOT.'/contact/class/contact.class.php';
		$contact = new Contact($this->db);
		$result = $contact->fetch($contactid);
		$this->contact = $contact;
		return $result;
	}

    // phpcs:disable PEAR.NamingConventions.ValidFunctionName.ScopeNotCamelCaps
	/**
	 *    	Load the third party of object, from id $this->socid or $this->fk_soc, into this->thirdparty
	 *
	 *		@param		int		$force_thirdparty_id	Force thirdparty id
	 *		@return		int								<0 if KO, >0 if OK
	 */
	public function fetch_thirdparty($force_thirdparty_id = 0)
	{
        // phpcs:enable
		global $conf;

		if (empty($this->socid) && empty($this->fk_soc) && empty($this->fk_thirdparty) && empty($force_thirdparty_id))
			return 0;

		require_once DOL_DOCUMENT_ROOT.'/societe/class/societe.class.php';

		$idtofetch = isset($this->socid) ? $this->socid : (isset($this->fk_soc) ? $this->fk_soc : $this->fk_thirdparty);
		if ($force_thirdparty_id)
			$idtofetch = $force_thirdparty_id;

		if ($idtofetch) {
			$thirdparty = new Societe($this->db);
			$result = $thirdparty->fetch($idtofetch);
			$this->thirdparty = $thirdparty;

			// Use first price level if level not defined for third party
			if (!empty($conf->global->PRODUIT_MULTIPRICES) && empty($this->thirdparty->price_level)) {
				$this->thirdparty->price_level = 1;
			}

			return $result;
		} else
			return -1;
	}


	/**
	 * Looks for an object with ref matching the wildcard provided
	 * It does only work when $this->table_ref_field is set
	 *
	 * @param string $ref Wildcard
	 * @return int >1 = OK, 0 = Not found or table_ref_field not defined, <0 = KO
	 */
	public function fetchOneLike($ref)
	{
		if (!$this->table_ref_field) {
			return 0;
		}

		$sql = 'SELECT rowid FROM '.MAIN_DB_PREFIX.$this->table_element.' WHERE '.$this->table_ref_field.' LIKE "'.$this->db->escape($ref).'" LIMIT 1';

		$query = $this->db->query($sql);

		if (!$this->db->num_rows($query)) {
			return 0;
		}

		$result = $this->db->fetch_object($query);

		return $this->fetch($result->rowid);
	}

    // phpcs:disable PEAR.NamingConventions.ValidFunctionName.ScopeNotCamelCaps
	/**
	 *	Load data for barcode into properties ->barcode_type*
	 *	Properties ->barcode_type that is id of barcode. Type is used to find other properties, but
	 *  if it is not defined, ->element must be defined to know default barcode type.
	 *
	 *	@return		int			<0 if KO, 0 if can't guess type of barcode (ISBN, EAN13...), >0 if OK (all barcode properties loaded)
	 */
	public function fetch_barcode()
	{
        // phpcs:enable
		global $conf;

		dol_syslog(get_class($this).'::fetch_barcode this->element='.$this->element.' this->barcode_type='.$this->barcode_type);

		$idtype = $this->barcode_type;
		if (empty($idtype) && $idtype != '0')	// If type of barcode no set, we try to guess. If set to '0' it means we forced to have type remain not defined
		{
			if ($this->element == 'product')      $idtype = $conf->global->PRODUIT_DEFAULT_BARCODE_TYPE;
			elseif ($this->element == 'societe') $idtype = $conf->global->GENBARCODE_BARCODETYPE_THIRDPARTY;
			else dol_syslog('Call fetch_barcode with barcode_type not defined and cant be guessed', LOG_WARNING);
		}

		if ($idtype > 0)
		{
			if (empty($this->barcode_type) || empty($this->barcode_type_code) || empty($this->barcode_type_label) || empty($this->barcode_type_coder))    // If data not already loaded
			{
				$sql = "SELECT rowid, code, libelle as label, coder";
				$sql .= " FROM ".MAIN_DB_PREFIX."c_barcode_type";
				$sql .= " WHERE rowid = ".$idtype;
				dol_syslog(get_class($this).'::fetch_barcode', LOG_DEBUG);
				$resql = $this->db->query($sql);
				if ($resql)
				{
					$obj = $this->db->fetch_object($resql);
					$this->barcode_type       = $obj->rowid;
					$this->barcode_type_code  = $obj->code;
					$this->barcode_type_label = $obj->label;
					$this->barcode_type_coder = $obj->coder;
					return 1;
				}
				else
				{
					dol_print_error($this->db);
					return -1;
				}
			}
		}
		return 0;
	}

    // phpcs:disable PEAR.NamingConventions.ValidFunctionName.ScopeNotCamelCaps
	/**
	 *		Load the project with id $this->fk_project into this->project
	 *
	 *		@return		int			<0 if KO, >=0 if OK
	 */
	public function fetch_projet()
	{
        // phpcs:enable
		include_once DOL_DOCUMENT_ROOT.'/projet/class/project.class.php';

		if (empty($this->fk_project) && !empty($this->fk_projet)) $this->fk_project = $this->fk_projet; // For backward compatibility
		if (empty($this->fk_project)) return 0;

		$project = new Project($this->db);
		$result = $project->fetch($this->fk_project);

		$this->projet = $project; // deprecated
		$this->project = $project;
		return $result;
	}

    // phpcs:disable PEAR.NamingConventions.ValidFunctionName.ScopeNotCamelCaps
	/**
	 *		Load the product with id $this->fk_product into this->product
	 *
	 *		@return		int			<0 if KO, >=0 if OK
	 */
	public function fetch_product()
	{
        // phpcs:enable
		include_once DOL_DOCUMENT_ROOT.'/product/class/product.class.php';

		if (empty($this->fk_product)) return 0;

		$product = new Product($this->db);
		$result = $product->fetch($this->fk_product);

		$this->product = $product;
		return $result;
	}

    // phpcs:disable PEAR.NamingConventions.ValidFunctionName.ScopeNotCamelCaps
	/**
	 *		Load the user with id $userid into this->user
	 *
	 *		@param	int		$userid 		Id du contact
	 *		@return	int						<0 if KO, >0 if OK
	 */
	public function fetch_user($userid)
	{
        // phpcs:enable
		$user = new User($this->db);
		$result = $user->fetch($userid);
		$this->user = $user;
		return $result;
	}

    // phpcs:disable PEAR.NamingConventions.ValidFunctionName.ScopeNotCamelCaps
	/**
	 *	Read linked origin object
	 *
	 *	@return		void
	 */
	public function fetch_origin()
	{
        // phpcs:enable
		if ($this->origin == 'shipping') $this->origin = 'expedition';
		if ($this->origin == 'delivery') $this->origin = 'livraison';
        if ($this->origin == 'order_supplier') $this->origin = 'commandeFournisseur';

		$origin = $this->origin;

		$classname = ucfirst($origin);
		$this->$origin = new $classname($this->db);
		$this->$origin->fetch($this->origin_id);
	}

	/**
     *  Load object from specific field
     *
     *  @param	string	$table		Table element or element line
     *  @param	string	$field		Field selected
     *  @param	string	$key		Import key
     *  @param	string	$element	Element name
     *	@return	int					<0 if KO, >0 if OK
     */
	public function fetchObjectFrom($table, $field, $key, $element = null)
	{
		global $conf;

		$result = false;

		$sql = "SELECT rowid FROM ".MAIN_DB_PREFIX.$table;
		$sql .= " WHERE ".$field." = '".$key."'";
		if (!empty($element)) {
			$sql .= " AND entity IN (".getEntity($element).")";
		} else {
			$sql .= " AND entity = ".$conf->entity;
		}

		dol_syslog(get_class($this).'::fetchObjectFrom', LOG_DEBUG);
		$resql = $this->db->query($sql);
		if ($resql)
		{
			$row = $this->db->fetch_row($resql);
			// Test for avoid error -1
			if ($row[0] > 0) {
				$result = $this->fetch($row[0]);
			}
		}

		return $result;
	}

	/**
	 *	Getter generic. Load value from a specific field
	 *
	 *	@param	string	$table		Table of element or element line
	 *	@param	int		$id			Element id
	 *	@param	string	$field		Field selected
	 *	@return	int					<0 if KO, >0 if OK
	 */
	public function getValueFrom($table, $id, $field)
	{
		$result = false;
		if (!empty($id) && !empty($field) && !empty($table)) {
			$sql = "SELECT ".$field." FROM ".MAIN_DB_PREFIX.$table;
			$sql .= " WHERE rowid = ".$id;

			dol_syslog(get_class($this).'::getValueFrom', LOG_DEBUG);
			$resql = $this->db->query($sql);
			if ($resql)
			{
				$row = $this->db->fetch_row($resql);
				$result = $row[0];
			}
		}
		return $result;
	}

	/**
	 *	Setter generic. Update a specific field into database.
	 *  Warning: Trigger is run only if param trigkey is provided.
	 *
	 *	@param	string		$field			Field to update
	 *	@param	mixed		$value			New value
	 *	@param	string		$table			To force other table element or element line (should not be used)
	 *	@param	int			$id				To force other object id (should not be used)
	 *	@param	string		$format			Data format ('text', 'date'). 'text' is used if not defined
	 *	@param	string		$id_field		To force rowid field name. 'rowid' is used if not defined
	 *	@param	User|string	$fuser			Update the user of last update field with this user. If not provided, current user is used except if value is 'none'
	 *  @param  string      $trigkey    	Trigger key to run (in most cases something like 'XXX_MODIFY')
	 *  @param	string		$fk_user_field	Name of field to save user id making change
	 *	@return	int							<0 if KO, >0 if OK
	 *  @see updateExtraField()
	 */
	public function setValueFrom($field, $value, $table = '', $id = null, $format = '', $id_field = '', $fuser = null, $trigkey = '', $fk_user_field = 'fk_user_modif')
	{
		global $user, $langs, $conf;

		if (empty($table)) 	  $table = $this->table_element;
		if (empty($id))    	  $id = $this->id;
		if (empty($format))   $format = 'text';
		if (empty($id_field)) $id_field = 'rowid';

		$error = 0;

		$this->db->begin();

		// Special case
		if ($table == 'product' && $field == 'note_private') $field = 'note';
		if (in_array($table, array('actioncomm', 'adherent', 'advtargetemailing', 'cronjob', 'establishment'))) $fk_user_field = 'fk_user_mod';

		$sql = "UPDATE ".MAIN_DB_PREFIX.$table." SET ";

		if ($format == 'text') $sql .= $field." = '".$this->db->escape($value)."'";
		elseif ($format == 'int') $sql .= $field." = ".$this->db->escape($value);
		elseif ($format == 'date') $sql .= $field." = ".($value ? "'".$this->db->idate($value)."'" : "null");

		if ($fk_user_field)
		{
			if (!empty($fuser) && is_object($fuser)) $sql .= ", ".$fk_user_field." = ".$fuser->id;
			elseif (empty($fuser) || $fuser != 'none') $sql .= ", ".$fk_user_field." = ".$user->id;
		}

		$sql .= " WHERE ".$id_field." = ".$id;

		dol_syslog(__METHOD__."", LOG_DEBUG);
		$resql = $this->db->query($sql);
		if ($resql)
		{
			if ($trigkey)
			{
				// call trigger with updated object values
				if (empty($this->fields) && method_exists($this, 'fetch'))
				{
					$result = $this->fetch($id);
				}
				else
				{
					$result = $this->fetchCommon($id);
				}
				if ($result >= 0) $result = $this->call_trigger($trigkey, (!empty($fuser) && is_object($fuser)) ? $fuser : $user); // This may set this->errors
				if ($result < 0) $error++;
			}

			if (!$error)
			{
				if (property_exists($this, $field)) $this->$field = $value;
				$this->db->commit();
				return 1;
			}
			else
			{
				$this->db->rollback();
				return -2;
			}
		}
		else
		{
			$this->error = $this->db->lasterror();
			$this->db->rollback();
			return -1;
		}
	}

    // phpcs:disable PEAR.NamingConventions.ValidFunctionName.ScopeNotCamelCaps
	/**
	 *      Load properties id_previous and id_next by comparing $fieldid with $this->ref
	 *
	 *      @param	string	$filter		Optional filter. Example: " AND (t.field1 = 'aa' OR t.field2 = 'bb')"
	 *	 	@param  string	$fieldid   	Name of field to use for the select MAX and MIN
	 *		@param	int		$nodbprefix	Do not include DB prefix to forge table name
	 *      @return int         		<0 if KO, >0 if OK
	 */
	public function load_previous_next_ref($filter, $fieldid, $nodbprefix = 0)
	{
        // phpcs:enable
		global $conf, $user;

		if (!$this->table_element)
		{
			dol_print_error('', get_class($this)."::load_previous_next_ref was called on objet with property table_element not defined");
			return -1;
		}
		if ($fieldid == 'none') return 1;

		// Security on socid
		$socid = 0;
		if ($user->socid > 0) $socid = $user->socid;

		// this->ismultientitymanaged contains
		// 0=No test on entity, 1=Test with field entity, 2=Test with link by societe
		$alias = 's';
		if ($this->element == 'societe') $alias = 'te';

		$sql = "SELECT MAX(te.".$fieldid.")";
		$sql .= " FROM ".(empty($nodbprefix) ?MAIN_DB_PREFIX:'').$this->table_element." as te";
		if ($this->element == 'user' && !empty($conf->global->MULTICOMPANY_TRANSVERSE_MODE)) {
			$sql .= ",".MAIN_DB_PREFIX."usergroup_user as ug";
		}
		if (isset($this->ismultientitymanaged) && $this->ismultientitymanaged == 2) $sql .= ", ".MAIN_DB_PREFIX."societe as s"; // If we need to link to societe to limit select to entity
		elseif ($this->restrictiononfksoc == 1 && $this->element != 'societe' && !$user->rights->societe->client->voir && !$socid) $sql .= ", ".MAIN_DB_PREFIX."societe as s"; // If we need to link to societe to limit select to socid
		elseif ($this->restrictiononfksoc == 2 && $this->element != 'societe' && !$user->rights->societe->client->voir && !$socid) $sql .= " LEFT JOIN ".MAIN_DB_PREFIX."societe as s ON te.fk_soc = s.rowid"; // If we need to link to societe to limit select to socid
		if ($this->restrictiononfksoc && !$user->rights->societe->client->voir && !$socid)  $sql .= " LEFT JOIN ".MAIN_DB_PREFIX."societe_commerciaux as sc ON ".$alias.".rowid = sc.fk_soc";
		$sql .= " WHERE te.".$fieldid." < '".$this->db->escape($this->ref)."'"; // ->ref must always be defined (set to id if field does not exists)
		if ($this->restrictiononfksoc == 1 && !$user->rights->societe->client->voir && !$socid) $sql .= " AND sc.fk_user = ".$user->id;
		if ($this->restrictiononfksoc == 2 && !$user->rights->societe->client->voir && !$socid) $sql .= " AND (sc.fk_user = ".$user->id.' OR te.fk_soc IS NULL)';
		if (!empty($filter))
		{
			if (!preg_match('/^\s*AND/i', $filter)) $sql .= " AND "; // For backward compatibility
			$sql .= $filter;
		}
		if (isset($this->ismultientitymanaged) && $this->ismultientitymanaged == 2) $sql .= ' AND te.fk_soc = s.rowid'; // If we need to link to societe to limit select to entity
		elseif ($this->restrictiononfksoc == 1 && $this->element != 'societe' && !$user->rights->societe->client->voir && !$socid) $sql .= ' AND te.fk_soc = s.rowid'; // If we need to link to societe to limit select to socid
		if (isset($this->ismultientitymanaged) && $this->ismultientitymanaged == 1) {
			if ($this->element == 'user' && !empty($conf->global->MULTICOMPANY_TRANSVERSE_MODE)) {
				if (!empty($user->admin) && empty($user->entity) && $conf->entity == 1) {
					$sql .= " AND te.entity IS NOT NULL"; // Show all users
				} else {
					$sql .= " AND ug.fk_user = te.rowid";
					$sql .= " AND ug.entity IN (".getEntity($this->element).")";
				}
			} else {
				$sql .= ' AND te.entity IN ('.getEntity($this->element).')';
			}
		}
		if ($this->restrictiononfksoc == 1 && $socid && $this->element != 'societe') $sql .= ' AND te.fk_soc = '.$socid;
		if ($this->restrictiononfksoc == 2 && $socid && $this->element != 'societe') $sql .= ' AND (te.fk_soc = '.$socid.' OR te.fk_soc IS NULL)';
		if ($this->restrictiononfksoc && $socid && $this->element == 'societe') $sql .= ' AND te.rowid = '.$socid;
		//print 'socid='.$socid.' restrictiononfksoc='.$this->restrictiononfksoc.' ismultientitymanaged = '.$this->ismultientitymanaged.' filter = '.$filter.' -> '.$sql."<br>";

		$result = $this->db->query($sql);
		if (!$result)
		{
			$this->error = $this->db->lasterror();
			return -1;
		}
		$row = $this->db->fetch_row($result);
		$this->ref_previous = $row[0];


		$sql = "SELECT MIN(te.".$fieldid.")";
		$sql .= " FROM ".(empty($nodbprefix) ?MAIN_DB_PREFIX:'').$this->table_element." as te";
		if ($this->element == 'user' && !empty($conf->global->MULTICOMPANY_TRANSVERSE_MODE)) {
			$sql .= ",".MAIN_DB_PREFIX."usergroup_user as ug";
		}
		if (isset($this->ismultientitymanaged) && $this->ismultientitymanaged == 2) $sql .= ", ".MAIN_DB_PREFIX."societe as s"; // If we need to link to societe to limit select to entity
		elseif ($this->restrictiononfksoc == 1 && $this->element != 'societe' && !$user->rights->societe->client->voir && !$socid) $sql .= ", ".MAIN_DB_PREFIX."societe as s"; // If we need to link to societe to limit select to socid
		elseif ($this->restrictiononfksoc == 2 && $this->element != 'societe' && !$user->rights->societe->client->voir && !$socid) $sql .= " LEFT JOIN ".MAIN_DB_PREFIX."societe as s ON te.fk_soc = s.rowid"; // If we need to link to societe to limit select to socid
		if ($this->restrictiononfksoc && !$user->rights->societe->client->voir && !$socid) $sql .= " LEFT JOIN ".MAIN_DB_PREFIX."societe_commerciaux as sc ON ".$alias.".rowid = sc.fk_soc";
		$sql .= " WHERE te.".$fieldid." > '".$this->db->escape($this->ref)."'"; // ->ref must always be defined (set to id if field does not exists)
		if ($this->restrictiononfksoc == 1 && !$user->rights->societe->client->voir && !$socid) $sql .= " AND sc.fk_user = ".$user->id;
		if ($this->restrictiononfksoc == 2 && !$user->rights->societe->client->voir && !$socid) $sql .= " AND (sc.fk_user = ".$user->id.' OR te.fk_soc IS NULL)';
		if (!empty($filter))
		{
			if (!preg_match('/^\s*AND/i', $filter)) $sql .= " AND "; // For backward compatibility
			$sql .= $filter;
		}
		if (isset($this->ismultientitymanaged) && $this->ismultientitymanaged == 2) $sql .= ' AND te.fk_soc = s.rowid'; // If we need to link to societe to limit select to entity
		elseif ($this->restrictiononfksoc == 1 && $this->element != 'societe' && !$user->rights->societe->client->voir && !$socid) $sql .= ' AND te.fk_soc = s.rowid'; // If we need to link to societe to limit select to socid
		if (isset($this->ismultientitymanaged) && $this->ismultientitymanaged == 1) {
			if ($this->element == 'user' && !empty($conf->global->MULTICOMPANY_TRANSVERSE_MODE)) {
				if (!empty($user->admin) && empty($user->entity) && $conf->entity == 1) {
					$sql .= " AND te.entity IS NOT NULL"; // Show all users
				} else {
					$sql .= " AND ug.fk_user = te.rowid";
					$sql .= " AND ug.entity IN (".getEntity($this->element).")";
				}
			} else {
				$sql .= ' AND te.entity IN ('.getEntity($this->element).')';
			}
		}
		if ($this->restrictiononfksoc == 1 && $socid && $this->element != 'societe') $sql .= ' AND te.fk_soc = '.$socid;
		if ($this->restrictiononfksoc == 2 && $socid && $this->element != 'societe') $sql .= ' AND (te.fk_soc = '.$socid.' OR te.fk_soc IS NULL)';
		if ($this->restrictiononfksoc && $socid && $this->element == 'societe') $sql .= ' AND te.rowid = '.$socid;
		//print 'socid='.$socid.' restrictiononfksoc='.$this->restrictiononfksoc.' ismultientitymanaged = '.$this->ismultientitymanaged.' filter = '.$filter.' -> '.$sql."<br>";
		// Rem: Bug in some mysql version: SELECT MIN(rowid) FROM llx_socpeople WHERE rowid > 1 when one row in database with rowid=1, returns 1 instead of null

		$result = $this->db->query($sql);
		if (!$result)
		{
			$this->error = $this->db->lasterror();
			return -2;
		}
		$row = $this->db->fetch_row($result);
		$this->ref_next = $row[0];

		return 1;
	}


	/**
	 *      Return list of id of contacts of object
	 *
	 *      @param	string	$source     Source of contact: external (llx_socpeople) or internal (llx_user) or thirdparty (llx_societe)
	 *      @return array				Array of id of contacts (if source=external or internal)
	 * 									Array of id of third parties with at least one contact on object (if source=thirdparty)
	 */
	public function getListContactId($source = 'external')
	{
		$contactAlreadySelected = array();
		$tab = $this->liste_contact(-1, $source);
		$num = count($tab);
		$i = 0;
		while ($i < $num)
		{
			if ($source == 'thirdparty') $contactAlreadySelected[$i] = $tab[$i]['socid'];
			else  $contactAlreadySelected[$i] = $tab[$i]['id'];
			$i++;
		}
		return $contactAlreadySelected;
	}


	/**
	 *	Link element with a project
	 *
	 *	@param     	int		$projectid		Project id to link element to
	 *	@return		int						<0 if KO, >0 if OK
	 */
	public function setProject($projectid)
	{
		if (!$this->table_element)
		{
			dol_syslog(get_class($this)."::setProject was called on objet with property table_element not defined", LOG_ERR);
			return -1;
		}

		$sql = 'UPDATE '.MAIN_DB_PREFIX.$this->table_element;
		if (!empty($this->fields['fk_project']))		// Common case
		{
			if ($projectid) $sql .= ' SET fk_project = '.$projectid;
			else $sql .= ' SET fk_project = NULL';
			$sql .= ' WHERE rowid = '.$this->id;
		}
		elseif ($this->table_element == 'actioncomm')	// Special case for actioncomm
		{
			if ($projectid) $sql .= ' SET fk_project = '.$projectid;
			else $sql .= ' SET fk_project = NULL';
			$sql .= ' WHERE id = '.$this->id;
		}
		else											// Special case for old architecture objects
		{
			if ($projectid) $sql .= ' SET fk_projet = '.$projectid;
			else $sql .= ' SET fk_projet = NULL';
			$sql .= ' WHERE rowid = '.$this->id;
		}

		dol_syslog(get_class($this)."::setProject", LOG_DEBUG);
		if ($this->db->query($sql))
		{
			$this->fk_project = $projectid;
			return 1;
		}
		else
		{
			dol_print_error($this->db);
			return -1;
		}
	}

	/**
	 *  Change the payments methods
	 *
	 *  @param		int		$id		Id of new payment method
	 *  @return		int				>0 if OK, <0 if KO
	 */
	public function setPaymentMethods($id)
	{
		dol_syslog(get_class($this).'::setPaymentMethods('.$id.')');
		if ($this->statut >= 0 || $this->element == 'societe')
		{
			// TODO uniformize field name
			$fieldname = 'fk_mode_reglement';
			if ($this->element == 'societe') $fieldname = 'mode_reglement';
			if (get_class($this) == 'Fournisseur') $fieldname = 'mode_reglement_supplier';

			$sql = 'UPDATE '.MAIN_DB_PREFIX.$this->table_element;
			$sql .= ' SET '.$fieldname.' = '.(($id > 0 || $id == '0') ? $id : 'NULL');
			$sql .= ' WHERE rowid='.$this->id;

			if ($this->db->query($sql))
			{
				$this->mode_reglement_id = $id;
				// for supplier
				if (get_class($this) == 'Fournisseur') $this->mode_reglement_supplier_id = $id;
				return 1;
			}
			else
			{
				dol_syslog(get_class($this).'::setPaymentMethods Erreur '.$sql.' - '.$this->db->error());
				$this->error = $this->db->error();
				return -1;
			}
		}
		else
		{
			dol_syslog(get_class($this).'::setPaymentMethods, status of the object is incompatible');
			$this->error = 'Status of the object is incompatible '.$this->statut;
			return -2;
		}
	}

	/**
	 *  Change the multicurrency code
	 *
	 *  @param		string	$code	multicurrency code
	 *  @return		int				>0 if OK, <0 if KO
	 */
	public function setMulticurrencyCode($code)
	{
		dol_syslog(get_class($this).'::setMulticurrencyCode('.$code.')');
		if ($this->statut >= 0 || $this->element == 'societe')
		{
			$fieldname = 'multicurrency_code';

			$sql = 'UPDATE '.MAIN_DB_PREFIX.$this->table_element;
			$sql .= ' SET '.$fieldname." = '".$this->db->escape($code)."'";
			$sql .= ' WHERE rowid='.$this->id;

			if ($this->db->query($sql))
			{
				$this->multicurrency_code = $code;

				list($fk_multicurrency, $rate) = MultiCurrency::getIdAndTxFromCode($this->db, $code);
				if ($rate) $this->setMulticurrencyRate($rate, 2);

				return 1;
			}
			else
			{
				dol_syslog(get_class($this).'::setMulticurrencyCode Erreur '.$sql.' - '.$this->db->error());
				$this->error = $this->db->error();
				return -1;
			}
		}
		else
		{
			dol_syslog(get_class($this).'::setMulticurrencyCode, status of the object is incompatible');
			$this->error = 'Status of the object is incompatible '.$this->statut;
			return -2;
		}
	}

	/**
	 *  Change the multicurrency rate
	 *
	 *  @param		double	$rate	multicurrency rate
	 *  @param		int		$mode	mode 1 : amounts in company currency will be recalculated, mode 2 : amounts in foreign currency will be recalculated
	 *  @return		int				>0 if OK, <0 if KO
	 */
	public function setMulticurrencyRate($rate, $mode = 1)
	{
		dol_syslog(get_class($this).'::setMulticurrencyRate('.$rate.','.$mode.')');
		if ($this->statut >= 0 || $this->element == 'societe')
		{
			$fieldname = 'multicurrency_tx';

			$sql = 'UPDATE '.MAIN_DB_PREFIX.$this->table_element;
			$sql .= ' SET '.$fieldname.' = '.$rate;
			$sql .= ' WHERE rowid='.$this->id;

			if ($this->db->query($sql))
			{
				$this->multicurrency_tx = $rate;

				// Update line price
				if (!empty($this->lines))
				{
					foreach ($this->lines as &$line)
					{
						// Amounts in company currency will be recalculated
						if ($mode == 1) {
							$line->subprice = 0;
						}

						// Amounts in foreign currency will be recalculated
						if ($mode == 2) {
							$line->multicurrency_subprice = 0;
						}

						switch ($this->element) {
							case 'propal':
								$this->updateline(
									$line->id, $line->subprice, $line->qty, $line->remise_percent, $line->tva_tx, $line->localtax1_tx, $line->localtax2_tx,
									($line->description ? $line->description : $line->desc), 'HT', $line->info_bits, $line->special_code, $line->fk_parent_line,
									$line->skip_update_total, $line->fk_fournprice, $line->pa_ht, $line->label, $line->product_type, $line->date_start,
									$line->date_end, $line->array_options, $line->fk_unit, $line->multicurrency_subprice
								);
								break;
							case 'commande':
								$this->updateline(
									$line->id, ($line->description ? $line->description : $line->desc), $line->subprice, $line->qty, $line->remise_percent,
									$line->tva_tx, $line->localtax1_tx, $line->localtax2_tx, 'HT', $line->info_bits, $line->date_start, $line->date_end,
									$line->product_type, $line->fk_parent_line, $line->skip_update_total, $line->fk_fournprice, $line->pa_ht, $line->label,
									$line->special_code, $line->array_options, $line->fk_unit, $line->multicurrency_subprice
								);
								break;
							case 'facture':
								$this->updateline(
									$line->id, ($line->description ? $line->description : $line->desc), $line->subprice, $line->qty, $line->remise_percent,
									$line->date_start, $line->date_end, $line->tva_tx, $line->localtax1_tx, $line->localtax2_tx, 'HT', $line->info_bits,
									$line->product_type, $line->fk_parent_line, $line->skip_update_total, $line->fk_fournprice, $line->pa_ht, $line->label,
									$line->special_code, $line->array_options, $line->situation_percent, $line->fk_unit, $line->multicurrency_subprice
								);
								break;
							case 'supplier_proposal':
								$this->updateline(
									$line->id, $line->subprice, $line->qty, $line->remise_percent, $line->tva_tx, $line->localtax1_tx, $line->localtax2_tx,
									($line->description ? $line->description : $line->desc), 'HT', $line->info_bits, $line->special_code, $line->fk_parent_line,
									$line->skip_update_total, $line->fk_fournprice, $line->pa_ht, $line->label, $line->product_type, $line->array_options,
									$line->ref_fourn, $line->multicurrency_subprice
								);
								break;
							case 'order_supplier':
								$this->updateline(
									$line->id, ($line->description ? $line->description : $line->desc), $line->subprice, $line->qty, $line->remise_percent,
									$line->tva_tx, $line->localtax1_tx, $line->localtax2_tx, 'HT', $line->info_bits, $line->product_type, false,
									$line->date_start, $line->date_end, $line->array_options, $line->fk_unit, $line->multicurrency_subprice
								);
								break;
							case 'invoice_supplier':
								$this->updateline(
									$line->id, ($line->description ? $line->description : $line->desc), $line->subprice, $line->tva_tx, $line->localtax1_tx,
									$line->localtax2_tx, $line->qty, 0, 'HT', $line->info_bits, $line->product_type, $line->remise_percent, false,
									$line->date_start, $line->date_end, $line->array_options, $line->fk_unit, $line->multicurrency_subprice
								);
								break;
							default:
								dol_syslog(get_class($this).'::setMulticurrencyRate no updateline defined', LOG_DEBUG);
								break;
						}
					}
				}

				return 1;
			}
			else
			{
				dol_syslog(get_class($this).'::setMulticurrencyRate Erreur '.$sql.' - '.$this->db->error());
				$this->error = $this->db->error();
				return -1;
			}
		}
		else
		{
			dol_syslog(get_class($this).'::setMulticurrencyRate, status of the object is incompatible');
			$this->error = 'Status of the object is incompatible '.$this->statut;
			return -2;
		}
	}

	/**
	 *  Change the payments terms
	 *
	 *  @param		int		$id		Id of new payment terms
	 *  @return		int				>0 if OK, <0 if KO
	 */
	public function setPaymentTerms($id)
	{
		dol_syslog(get_class($this).'::setPaymentTerms('.$id.')');
		if ($this->statut >= 0 || $this->element == 'societe')
		{
			// TODO uniformize field name
			$fieldname = 'fk_cond_reglement';
			if ($this->element == 'societe') $fieldname = 'cond_reglement';
			if (get_class($this) == 'Fournisseur') $fieldname = 'cond_reglement_supplier';

			$sql = 'UPDATE '.MAIN_DB_PREFIX.$this->table_element;
			$sql .= ' SET '.$fieldname.' = '.(($id > 0 || $id == '0') ? $id : 'NULL');
			$sql .= ' WHERE rowid='.$this->id;

			if ($this->db->query($sql))
			{
				$this->cond_reglement_id = $id;
				// for supplier
				if (get_class($this) == 'Fournisseur') $this->cond_reglement_supplier_id = $id;
				$this->cond_reglement = $id; // for compatibility
				return 1;
			}
			else
			{
				dol_syslog(get_class($this).'::setPaymentTerms Erreur '.$sql.' - '.$this->db->error());
				$this->error = $this->db->error();
				return -1;
			}
		}
		else
		{
			dol_syslog(get_class($this).'::setPaymentTerms, status of the object is incompatible');
			$this->error = 'Status of the object is incompatible '.$this->statut;
			return -2;
		}
	}


	/**
	 *  Change the retained warranty payments terms
	 *
	 *  @param		int		$id		Id of new payment terms
	 *  @return		int				>0 if OK, <0 if KO
	 */
	public function setRetainedWarrantyPaymentTerms($id)
	{
	    dol_syslog(get_class($this).'::setRetainedWarrantyPaymentTerms('.$id.')');
	    if ($this->statut >= 0 || $this->element == 'societe')
	    {
	        $fieldname = 'retained_warranty_fk_cond_reglement';

	        $sql = 'UPDATE '.MAIN_DB_PREFIX.$this->table_element;
	        $sql .= ' SET '.$fieldname.' = '.$id;
	        $sql .= ' WHERE rowid='.$this->id;

	        if ($this->db->query($sql))
	        {
	            $this->retained_warranty_fk_cond_reglement = $id;
	            return 1;
	        }
	        else
	        {
	            dol_syslog(get_class($this).'::setRetainedWarrantyPaymentTerms Erreur '.$sql.' - '.$this->db->error());
	            $this->error = $this->db->error();
	            return -1;
	        }
	    }
	    else
	    {
	        dol_syslog(get_class($this).'::setRetainedWarrantyPaymentTerms, status of the object is incompatible');
	        $this->error = 'Status of the object is incompatible '.$this->statut;
	        return -2;
	    }
	}

	/**
	 *	Define delivery address
	 *  @deprecated
	 *
	 *	@param      int		$id		Address id
	 *	@return     int				<0 si ko, >0 si ok
	 */
	public function setDeliveryAddress($id)
	{
		$fieldname = 'fk_delivery_address';
		if ($this->element == 'delivery' || $this->element == 'shipping') $fieldname = 'fk_address';

		$sql = "UPDATE ".MAIN_DB_PREFIX.$this->table_element." SET ".$fieldname." = ".$id;
		$sql .= " WHERE rowid = ".$this->id." AND fk_statut = 0";

		if ($this->db->query($sql))
		{
			$this->fk_delivery_address = $id;
			return 1;
		}
		else
		{
			$this->error = $this->db->error();
			dol_syslog(get_class($this).'::setDeliveryAddress Erreur '.$sql.' - '.$this->error);
			return -1;
		}
	}


	/**
	 *  Change the shipping method
	 *
	 *  @param      int     $shipping_method_id     Id of shipping method
	 *  @param      bool    $notrigger              false=launch triggers after, true=disable triggers
	 *  @param      User	$userused               Object user
	 *
	 *  @return     int              1 if OK, 0 if KO
	 */
	public function setShippingMethod($shipping_method_id, $notrigger = false, $userused = null)
	{
		global $user;

		if (empty($userused)) $userused = $user;

		$error = 0;

		if (!$this->table_element) {
			dol_syslog(get_class($this)."::setShippingMethod was called on objet with property table_element not defined", LOG_ERR);
			return -1;
		}

		$this->db->begin();

		if ($shipping_method_id < 0) $shipping_method_id = 'NULL';
		dol_syslog(get_class($this).'::setShippingMethod('.$shipping_method_id.')');

		$sql = "UPDATE ".MAIN_DB_PREFIX.$this->table_element;
		$sql .= " SET fk_shipping_method = ".$shipping_method_id;
		$sql .= " WHERE rowid=".$this->id;
		$resql = $this->db->query($sql);
		if (!$resql) {
			dol_syslog(get_class($this).'::setShippingMethod Error ', LOG_DEBUG);
			$this->error = $this->db->lasterror();
			$error++;
		} else {
			if (!$notrigger)
			{
				// Call trigger
				$this->context = array('shippingmethodupdate'=>1);
				$result = $this->call_trigger(strtoupper(get_class($this)).'_MODIFY', $userused);
				if ($result < 0) $error++;
				// End call trigger
			}
		}
		if ($error)
		{
			$this->db->rollback();
			return -1;
		} else {
			$this->shipping_method_id = ($shipping_method_id == 'NULL') ?null:$shipping_method_id;
			$this->db->commit();
			return 1;
		}
	}


	/**
	 *  Change the warehouse
	 *
	 *  @param      int     $warehouse_id     Id of warehouse
	 *  @return     int              1 if OK, 0 if KO
	 */
	public function setWarehouse($warehouse_id)
	{
		if (!$this->table_element) {
			dol_syslog(get_class($this)."::setWarehouse was called on objet with property table_element not defined", LOG_ERR);
			return -1;
		}
		if ($warehouse_id < 0) $warehouse_id = 'NULL';
		dol_syslog(get_class($this).'::setWarehouse('.$warehouse_id.')');

		$sql = "UPDATE ".MAIN_DB_PREFIX.$this->table_element;
		$sql .= " SET fk_warehouse = ".$warehouse_id;
		$sql .= " WHERE rowid=".$this->id;

		if ($this->db->query($sql)) {
			$this->warehouse_id = ($warehouse_id == 'NULL') ?null:$warehouse_id;
			return 1;
		} else {
			dol_syslog(get_class($this).'::setWarehouse Error ', LOG_DEBUG);
			$this->error = $this->db->error();
			return 0;
		}
	}


	/**
	 *		Set last model used by doc generator
	 *
	 *		@param		User	$user		User object that make change
	 *		@param		string	$modelpdf	Modele name
	 *		@return		int					<0 if KO, >0 if OK
	 */
	public function setDocModel($user, $modelpdf)
	{
		if (!$this->table_element)
		{
			dol_syslog(get_class($this)."::setDocModel was called on objet with property table_element not defined", LOG_ERR);
			return -1;
		}

		$newmodelpdf = dol_trunc($modelpdf, 255);

		$sql = "UPDATE ".MAIN_DB_PREFIX.$this->table_element;
		$sql .= " SET model_pdf = '".$this->db->escape($newmodelpdf)."'";
		$sql .= " WHERE rowid = ".$this->id;
		// if ($this->element == 'facture') $sql.= " AND fk_statut < 2";
		// if ($this->element == 'propal')  $sql.= " AND fk_statut = 0";

		dol_syslog(get_class($this)."::setDocModel", LOG_DEBUG);
		$resql = $this->db->query($sql);
		if ($resql)
		{
			$this->modelpdf = $modelpdf;
			return 1;
		}
		else
		{
			dol_print_error($this->db);
			return 0;
		}
	}


	/**
	 *  Change the bank account
	 *
	 *  @param		int		$fk_account		Id of bank account
	 *  @param      bool    $notrigger      false=launch triggers after, true=disable triggers
	 *  @param      User	$userused		Object user
	 *  @return		int				1 if OK, 0 if KO
	 */
	public function setBankAccount($fk_account, $notrigger = false, $userused = null)
	{
		global $user;

		if (empty($userused)) $userused = $user;

		$error = 0;

		if (!$this->table_element) {
			dol_syslog(get_class($this)."::setBankAccount was called on objet with property table_element not defined", LOG_ERR);
			return -1;
		}
		$this->db->begin();

		if ($fk_account < 0) $fk_account = 'NULL';
		dol_syslog(get_class($this).'::setBankAccount('.$fk_account.')');

		$sql = "UPDATE ".MAIN_DB_PREFIX.$this->table_element;
		$sql .= " SET fk_account = ".$fk_account;
		$sql .= " WHERE rowid=".$this->id;

		$resql = $this->db->query($sql);
		if (!$resql)
		{
			dol_syslog(get_class($this).'::setBankAccount Error '.$sql.' - '.$this->db->error());
			$this->error = $this->db->lasterror();
			$error++;
		}
		else
		{
			if (!$notrigger)
			{
				// Call trigger
				$this->context = array('bankaccountupdate'=>1);
				$result = $this->call_trigger(strtoupper(get_class($this)).'_MODIFY', $userused);
				if ($result < 0) $error++;
				// End call trigger
			}
		}
		if ($error)
		{
			$this->db->rollback();
			return -1;
		}
		else
		{
			$this->fk_account = ($fk_account == 'NULL') ?null:$fk_account;
			$this->db->commit();
			return 1;
		}
	}


	// TODO: Move line related operations to CommonObjectLine?

    // phpcs:disable PEAR.NamingConventions.ValidFunctionName.ScopeNotCamelCaps
	/**
	 *  Save a new position (field rang) for details lines.
	 *  You can choose to set position for lines with already a position or lines without any position defined.
	 *
	 * 	@param		boolean		$renum			   True to renum all already ordered lines, false to renum only not already ordered lines.
	 * 	@param		string		$rowidorder		   ASC or DESC
	 * 	@param		boolean		$fk_parent_line    Table with fk_parent_line field or not
	 * 	@return		int                            <0 if KO, >0 if OK
	 */
	public function line_order($renum = false, $rowidorder = 'ASC', $fk_parent_line = true)
	{
        // phpcs:enable
		if (!$this->table_element_line)
		{
			dol_syslog(get_class($this)."::line_order was called on objet with property table_element_line not defined", LOG_ERR);
			return -1;
		}
		if (!$this->fk_element)
		{
			dol_syslog(get_class($this)."::line_order was called on objet with property fk_element not defined", LOG_ERR);
			return -1;
		}

		// Count number of lines to reorder (according to choice $renum)
		$nl = 0;
		$sql = 'SELECT count(rowid) FROM '.MAIN_DB_PREFIX.$this->table_element_line;
		$sql .= ' WHERE '.$this->fk_element.'='.$this->id;
		if (!$renum) $sql .= ' AND rang = 0';
		if ($renum) $sql .= ' AND rang <> 0';

		dol_syslog(get_class($this)."::line_order", LOG_DEBUG);
		$resql = $this->db->query($sql);
		if ($resql)
		{
			$row = $this->db->fetch_row($resql);
			$nl = $row[0];
		}
		else dol_print_error($this->db);
		if ($nl > 0)
		{
			// The goal of this part is to reorder all lines, with all children lines sharing the same
			// counter that parents.
			$rows = array();

			// We first search all lines that are parent lines (for multilevel details lines)
			$sql = 'SELECT rowid FROM '.MAIN_DB_PREFIX.$this->table_element_line;
			$sql .= ' WHERE '.$this->fk_element.' = '.$this->id;
			if ($fk_parent_line) $sql .= ' AND fk_parent_line IS NULL';
			$sql .= ' ORDER BY rang ASC, rowid '.$rowidorder;

			dol_syslog(get_class($this)."::line_order search all parent lines", LOG_DEBUG);
			$resql = $this->db->query($sql);
			if ($resql)
			{
				$i = 0;
				$num = $this->db->num_rows($resql);
				while ($i < $num)
				{
					$row = $this->db->fetch_row($resql);
					$rows[] = $row[0]; // Add parent line into array rows
					$childrens = $this->getChildrenOfLine($row[0]);
					if (!empty($childrens))
					{
						foreach ($childrens as $child)
						{
							array_push($rows, $child);
						}
					}
					$i++;
				}

				// Now we set a new number for each lines (parent and children with children included into parent tree)
				if (!empty($rows))
				{
					foreach ($rows as $key => $row)
					{
						$this->updateRangOfLine($row, ($key + 1));
					}
				}
			}
			else
			{
				dol_print_error($this->db);
			}
		}
		return 1;
	}

	/**
	 * 	Get children of line
	 *
	 * 	@param	int		$id		Id of parent line
	 * 	@return	array			Array with list of children lines id
	 */
	public function getChildrenOfLine($id)
	{
		$rows = array();

		$sql = 'SELECT rowid FROM '.MAIN_DB_PREFIX.$this->table_element_line;
		$sql .= ' WHERE '.$this->fk_element.' = '.$this->id;
		$sql .= ' AND fk_parent_line = '.$id;
		$sql .= ' ORDER BY rang ASC';

		dol_syslog(get_class($this)."::getChildrenOfLine search children lines for line ".$id."", LOG_DEBUG);
		$resql = $this->db->query($sql);
		if ($resql)
		{
			$i = 0;
			$num = $this->db->num_rows($resql);
			while ($i < $num)
			{
				$row = $this->db->fetch_row($resql);
				$rows[$i] = $row[0];
				$i++;
			}
		}

		return $rows;
	}

    // phpcs:disable PEAR.NamingConventions.ValidFunctionName.ScopeNotCamelCaps
	/**
	 * 	Update a line to have a lower rank
	 *
	 * 	@param 	int			$rowid				Id of line
	 * 	@param	boolean		$fk_parent_line		Table with fk_parent_line field or not
	 * 	@return	void
	 */
	public function line_up($rowid, $fk_parent_line = true)
	{
        // phpcs:enable
		$this->line_order(false, 'ASC', $fk_parent_line);

		// Get rang of line
		$rang = $this->getRangOfLine($rowid);

		// Update position of line
		$this->updateLineUp($rowid, $rang);
	}

    // phpcs:disable PEAR.NamingConventions.ValidFunctionName.ScopeNotCamelCaps
	/**
	 * 	Update a line to have a higher rank
	 *
	 * 	@param	int			$rowid				Id of line
	 * 	@param	boolean		$fk_parent_line		Table with fk_parent_line field or not
	 * 	@return	void
	 */
	public function line_down($rowid, $fk_parent_line = true)
	{
        // phpcs:enable
		$this->line_order(false, 'ASC', $fk_parent_line);

		// Get rang of line
		$rang = $this->getRangOfLine($rowid);

		// Get max value for rang
		$max = $this->line_max();

		// Update position of line
		$this->updateLineDown($rowid, $rang, $max);
	}

	/**
	 * 	Update position of line (rang)
	 *
	 * 	@param	int		$rowid		Id of line
	 * 	@param	int		$rang		Position
	 * 	@return	void
	 */
	public function updateRangOfLine($rowid, $rang)
	{
		$fieldposition = 'rang'; // @todo Rename 'rang' into 'position'
		if (in_array($this->table_element_line, array('bom_bomline', 'ecm_files', 'emailcollector_emailcollectoraction'))) $fieldposition = 'position';

		$sql = 'UPDATE '.MAIN_DB_PREFIX.$this->table_element_line.' SET '.$fieldposition.' = '.$rang;
		$sql .= ' WHERE rowid = '.$rowid;

		dol_syslog(get_class($this)."::updateRangOfLine", LOG_DEBUG);
		if (!$this->db->query($sql))
		{
			dol_print_error($this->db);
		}
	}

    // phpcs:disable PEAR.NamingConventions.ValidFunctionName.ScopeNotCamelCaps
	/**
	 * 	Update position of line with ajax (rang)
	 *
	 * 	@param	array	$rows	Array of rows
	 * 	@return	void
	 */
	public function line_ajaxorder($rows)
	{
        // phpcs:enable
		$num = count($rows);
		for ($i = 0; $i < $num; $i++)
		{
			$this->updateRangOfLine($rows[$i], ($i + 1));
		}
	}

	/**
	 * 	Update position of line up (rang)
	 *
	 * 	@param	int		$rowid		Id of line
	 * 	@param	int		$rang		Position
	 * 	@return	void
	 */
	public function updateLineUp($rowid, $rang)
	{
		if ($rang > 1)
		{
			$fieldposition = 'rang';
			if (in_array($this->table_element_line, array('ecm_files', 'emailcollector_emailcollectoraction'))) $fieldposition = 'position';

			$sql = 'UPDATE '.MAIN_DB_PREFIX.$this->table_element_line.' SET '.$fieldposition.' = '.$rang;
			$sql .= ' WHERE '.$this->fk_element.' = '.$this->id;
			$sql .= ' AND rang = '.($rang - 1);
			if ($this->db->query($sql))
			{
				$sql = 'UPDATE '.MAIN_DB_PREFIX.$this->table_element_line.' SET '.$fieldposition.' = '.($rang - 1);
				$sql .= ' WHERE rowid = '.$rowid;
				if (!$this->db->query($sql))
				{
					dol_print_error($this->db);
				}
			}
			else
			{
				dol_print_error($this->db);
			}
		}
	}

	/**
	 * 	Update position of line down (rang)
	 *
	 * 	@param	int		$rowid		Id of line
	 * 	@param	int		$rang		Position
	 * 	@param	int		$max		Max
	 * 	@return	void
	 */
	public function updateLineDown($rowid, $rang, $max)
	{
		if ($rang < $max)
		{
			$fieldposition = 'rang';
			if (in_array($this->table_element_line, array('ecm_files', 'emailcollector_emailcollectoraction'))) $fieldposition = 'position';

			$sql = 'UPDATE '.MAIN_DB_PREFIX.$this->table_element_line.' SET '.$fieldposition.' = '.$rang;
			$sql .= ' WHERE '.$this->fk_element.' = '.$this->id;
			$sql .= ' AND rang = '.($rang + 1);
			if ($this->db->query($sql))
			{
				$sql = 'UPDATE '.MAIN_DB_PREFIX.$this->table_element_line.' SET '.$fieldposition.' = '.($rang + 1);
				$sql .= ' WHERE rowid = '.$rowid;
				if (!$this->db->query($sql))
				{
					dol_print_error($this->db);
				}
			}
			else
			{
				dol_print_error($this->db);
			}
		}
	}

	/**
	 * 	Get position of line (rang)
	 *
	 * 	@param		int		$rowid		Id of line
	 *  @return		int     			Value of rang in table of lines
	 */
	public function getRangOfLine($rowid)
	{
		$sql = 'SELECT rang FROM '.MAIN_DB_PREFIX.$this->table_element_line;
		$sql .= ' WHERE rowid ='.$rowid;

		dol_syslog(get_class($this)."::getRangOfLine", LOG_DEBUG);
		$resql = $this->db->query($sql);
		if ($resql)
		{
			$row = $this->db->fetch_row($resql);
			return $row[0];
		}
	}

	/**
	 * 	Get rowid of the line relative to its position
	 *
	 * 	@param		int		$rang		Rang value
	 *  @return     int     			Rowid of the line
	 */
	public function getIdOfLine($rang)
	{
		$sql = 'SELECT rowid FROM '.MAIN_DB_PREFIX.$this->table_element_line;
		$sql .= ' WHERE '.$this->fk_element.' = '.$this->id;
		$sql .= ' AND rang = '.$rang;
		$resql = $this->db->query($sql);
		if ($resql)
		{
			$row = $this->db->fetch_row($resql);
			return $row[0];
		}
	}

    // phpcs:disable PEAR.NamingConventions.ValidFunctionName.ScopeNotCamelCaps
	/**
	 * 	Get max value used for position of line (rang)
	 *
	 * 	@param		int		$fk_parent_line		Parent line id
	 *  @return     int  			   			Max value of rang in table of lines
	 */
	public function line_max($fk_parent_line = 0)
	{
        // phpcs:enable
        $positionfield = 'rang';
		if ($this->table_element == 'bom') $positionfield = 'position';

		// Search the last rang with fk_parent_line
		if ($fk_parent_line)
		{
			$sql = 'SELECT max('.$positionfield.') FROM '.MAIN_DB_PREFIX.$this->table_element_line;
			$sql .= ' WHERE '.$this->fk_element.' = '.$this->id;
			$sql .= ' AND fk_parent_line = '.$fk_parent_line;

			dol_syslog(get_class($this)."::line_max", LOG_DEBUG);
			$resql = $this->db->query($sql);
			if ($resql)
			{
				$row = $this->db->fetch_row($resql);
				if (!empty($row[0]))
				{
					return $row[0];
				}
				else
				{
					return $this->getRangOfLine($fk_parent_line);
				}
			}
		}
		// If not, search the last rang of element
		else
		{
			$sql = 'SELECT max('.$positionfield.') FROM '.MAIN_DB_PREFIX.$this->table_element_line;
			$sql .= ' WHERE '.$this->fk_element.' = '.$this->id;

			dol_syslog(get_class($this)."::line_max", LOG_DEBUG);
			$resql = $this->db->query($sql);
			if ($resql)
			{
				$row = $this->db->fetch_row($resql);
				return $row[0];
			}
		}
	}

    // phpcs:disable PEAR.NamingConventions.ValidFunctionName.ScopeNotCamelCaps
	/**
	 *  Update external ref of element
	 *
	 *  @param      string		$ref_ext	Update field ref_ext
	 *  @return     int      		   		<0 if KO, >0 if OK
	 */
	public function update_ref_ext($ref_ext)
	{
        // phpcs:enable
		if (!$this->table_element)
		{
			dol_syslog(get_class($this)."::update_ref_ext was called on objet with property table_element not defined", LOG_ERR);
			return -1;
		}

		$sql = 'UPDATE '.MAIN_DB_PREFIX.$this->table_element;
		$sql .= " SET ref_ext = '".$this->db->escape($ref_ext)."'";
		$sql .= " WHERE ".(isset($this->table_rowid) ? $this->table_rowid : 'rowid')." = ".$this->id;

		dol_syslog(get_class($this)."::update_ref_ext", LOG_DEBUG);
		if ($this->db->query($sql))
		{
			$this->ref_ext = $ref_ext;
			return 1;
		}
		else
		{
			$this->error = $this->db->error();
			return -1;
		}
	}

    // phpcs:disable PEAR.NamingConventions.ValidFunctionName.ScopeNotCamelCaps
	/**
	 *  Update note of element
	 *
	 *  @param      string		$note		New value for note
	 *  @param		string		$suffix		'', '_public' or '_private'
	 *  @return     int      		   		<0 if KO, >0 if OK
	 */
	public function update_note($note, $suffix = '')
	{
        // phpcs:enable
		global $user;

		if (!$this->table_element)
		{
			$this->error = 'update_note was called on objet with property table_element not defined';
			dol_syslog(get_class($this)."::update_note was called on objet with property table_element not defined", LOG_ERR);
			return -1;
		}
		if (!in_array($suffix, array('', '_public', '_private')))
		{
			$this->error = 'update_note Parameter suffix must be empty, \'_private\' or \'_public\'';
			dol_syslog(get_class($this)."::update_note Parameter suffix must be empty, '_private' or '_public'", LOG_ERR);
			return -2;
		}
		// Special cas
		//var_dump($this->table_element);exit;
		if ($this->table_element == 'product') $suffix = '';

		$sql = 'UPDATE '.MAIN_DB_PREFIX.$this->table_element;
		$sql .= " SET note".$suffix." = ".(!empty($note) ? ("'".$this->db->escape($note)."'") : "NULL");
		$sql .= " ,".(in_array($this->table_element, array('actioncomm', 'adherent', 'advtargetemailing', 'cronjob', 'establishment')) ? "fk_user_mod" : "fk_user_modif")." = ".$user->id;
		$sql .= " WHERE rowid =".$this->id;

		dol_syslog(get_class($this)."::update_note", LOG_DEBUG);
		if ($this->db->query($sql))
		{
			if ($suffix == '_public') $this->note_public = $note;
			elseif ($suffix == '_private') $this->note_private = $note;
			else
			{
				$this->note = $note; // deprecated
				$this->note_private = $note;
			}
			return 1;
		}
		else
		{
			$this->error = $this->db->lasterror();
			return -1;
		}
	}

    // phpcs:disable PEAR.NamingConventions.ValidFunctionName.ScopeNotCamelCaps
	/**
	 * 	Update public note (kept for backward compatibility)
	 *
	 * @param      string		$note		New value for note
	 * @return     int      		   		<0 if KO, >0 if OK
	 * @deprecated
	 * @see update_note()
	 */
	public function update_note_public($note)
	{
        // phpcs:enable
		return $this->update_note($note, '_public');
	}

    // phpcs:disable PEAR.NamingConventions.ValidFunctionName.ScopeNotCamelCaps
	/**
	 *	Update total_ht, total_ttc, total_vat, total_localtax1, total_localtax2 for an object (sum of lines).
	 *  Must be called at end of methods addline or updateline.
	 *
	 *	@param	int		$exclspec          	>0 = Exclude special product (product_type=9)
	 *  @param  string	$roundingadjust    	'none'=Do nothing, 'auto'=Use default method (MAIN_ROUNDOFTOTAL_NOT_TOTALOFROUND if defined, or '0'), '0'=Force mode total of rounding, '1'=Force mode rounding of total
	 *  @param	int		$nodatabaseupdate	1=Do not update database. Update only properties of object.
	 *  @param	Societe	$seller				If roundingadjust is '0' or '1' or maybe 'auto', it means we recalculate total for lines before calculating total for object and for this, we need seller object.
	 *	@return	int    			           	<0 if KO, >0 if OK
	 */
	public function update_price($exclspec = 0, $roundingadjust = 'none', $nodatabaseupdate = 0, $seller = null)
	{
        // phpcs:enable
		global $conf, $hookmanager, $action;

		// Some external module want no update price after a trigger because they have another method to calculate the total (ex: with an extrafield)
		$MODULE = "";
		if ($this->element == 'propal')
			$MODULE = "MODULE_DISALLOW_UPDATE_PRICE_PROPOSAL";
		elseif ($this->element == 'commande' || $this->element == 'order')
			$MODULE = "MODULE_DISALLOW_UPDATE_PRICE_ORDER";
		elseif ($this->element == 'facture' || $this->element == 'invoice')
			$MODULE = "MODULE_DISALLOW_UPDATE_PRICE_INVOICE";
		elseif ($this->element == 'facture_fourn' || $this->element == 'supplier_invoice' || $this->element == 'invoice_supplier')
			$MODULE = "MODULE_DISALLOW_UPDATE_PRICE_SUPPLIER_INVOICE";
		elseif ($this->element == 'order_supplier' || $this->element == 'supplier_order')
			$MODULE = "MODULE_DISALLOW_UPDATE_PRICE_SUPPLIER_ORDER";
		elseif ($this->element == 'supplier_proposal')
			$MODULE = "MODULE_DISALLOW_UPDATE_PRICE_SUPPLIER_PROPOSAL";

		if (!empty($MODULE)) {
			if (!empty($conf->global->$MODULE)) {
				$modsactivated = explode(',', $conf->global->$MODULE);
				foreach ($modsactivated as $mod) {
					if ($conf->$mod->enabled)
						return 1; // update was disabled by specific setup
				}
			}
		}

		include_once DOL_DOCUMENT_ROOT.'/core/lib/price.lib.php';

		if ($roundingadjust == '-1') $roundingadjust = 'auto'; // For backward compatibility

		$forcedroundingmode = $roundingadjust;
		if ($forcedroundingmode == 'auto' && isset($conf->global->MAIN_ROUNDOFTOTAL_NOT_TOTALOFROUND)) $forcedroundingmode = $conf->global->MAIN_ROUNDOFTOTAL_NOT_TOTALOFROUND;
		elseif ($forcedroundingmode == 'auto') $forcedroundingmode = '0';

		$error = 0;

		$multicurrency_tx = !empty($this->multicurrency_tx) ? $this->multicurrency_tx : 1;

		// Define constants to find lines to sum
		$fieldtva = 'total_tva';
		$fieldlocaltax1 = 'total_localtax1';
		$fieldlocaltax2 = 'total_localtax2';
		$fieldup = 'subprice';
		if ($this->element == 'facture_fourn' || $this->element == 'invoice_supplier')
		{
			$fieldtva = 'tva';
			$fieldup = 'pu_ht';
		}
		if ($this->element == 'expensereport')
		{
			$fieldup = 'value_unit';
		}

		$sql = 'SELECT rowid, qty, '.$fieldup.' as up, remise_percent, total_ht, '.$fieldtva.' as total_tva, total_ttc, '.$fieldlocaltax1.' as total_localtax1, '.$fieldlocaltax2.' as total_localtax2,';
<<<<<<< HEAD
		$sql .= ' tva_tx as vatrate, localtax1_tx, localtax2_tx, localtax1_type, localtax2_type, info_bits, product_type';
			if ($this->table_element_line == 'facturedet') $sql .= ', situation_percent';
			$sql .= ', multicurrency_total_ht, multicurrency_total_tva, multicurrency_total_ttc';
		$sql .= ' FROM '.MAIN_DB_PREFIX.$this->table_element_line;
		$sql .= ' WHERE '.$this->fk_element.' = '.$this->id;
=======
		$sql.= ' tva_tx as vatrate, localtax1_tx, localtax2_tx, localtax1_type, localtax2_type, info_bits, product_type';
		if ($this->table_element_line == 'facturedet') $sql.= ', situation_percent';
		$sql.= ', multicurrency_total_ht, multicurrency_total_tva, multicurrency_total_ttc';
		$sql.= ' FROM '.MAIN_DB_PREFIX.$this->table_element_line;
		$sql.= ' WHERE '.$this->fk_element.' = '.$this->id;
>>>>>>> 6798e9e6
		if ($exclspec)
		{
			$product_field = 'product_type';
			if ($this->table_element_line == 'contratdet') $product_field = ''; // contratdet table has no product_type field
			if ($product_field) $sql .= ' AND '.$product_field.' <> 9';
		}
		$sql .= ' ORDER by rowid'; // We want to be sure to always use same order of line to not change lines differently when option MAIN_ROUNDOFTOTAL_NOT_TOTALOFROUND is used

		dol_syslog(get_class($this)."::update_price", LOG_DEBUG);
		$resql = $this->db->query($sql);
		if ($resql)
		{
			$this->total_ht  = 0;
			$this->total_tva = 0;
			$this->total_localtax1 = 0;
			$this->total_localtax2 = 0;
			$this->total_ttc = 0;
			$total_ht_by_vats  = array();
			$total_tva_by_vats = array();
			$total_ttc_by_vats = array();
			$this->multicurrency_total_ht = 0;
			$this->multicurrency_total_tva	= 0;
			$this->multicurrency_total_ttc	= 0;

			$num = $this->db->num_rows($resql);
			$i = 0;
			while ($i < $num)
			{
				$obj = $this->db->fetch_object($resql);

				// Note: There is no check on detail line and no check on total, if $forcedroundingmode = 'none'
				$parameters = array('fk_element' => $obj->rowid);
				$reshook = $hookmanager->executeHooks('changeRoundingMode', $parameters, $this, $action); // Note that $action and $object may have been modified by some hooks

				if (empty($reshook) && $forcedroundingmode == '0')	// Check if data on line are consistent. This may solve lines that were not consistent because set with $forcedroundingmode='auto'
				{
<<<<<<< HEAD
					$localtax_array = array($obj->localtax1_type, $obj->localtax1_tx, $obj->localtax2_type, $obj->localtax2_tx);
					$tmpcal = calcul_price_total($obj->qty, $obj->up, $obj->remise_percent, $obj->vatrate, $obj->localtax1_tx, $obj->localtax2_tx, 0, 'HT', $obj->info_bits, $obj->product_type, $seller, $localtax_array, (isset($obj->situation_percent) ? $obj->situation_percent : 100), $multicurrency_tx);
					$diff = price2num($tmpcal[1] - $obj->total_tva, 'MT', 1);
					if ($diff)
					{
						$sqlfix = "UPDATE ".MAIN_DB_PREFIX.$this->table_element_line." SET ".$fieldtva." = ".$tmpcal[1].", total_ttc = ".$tmpcal[2]." WHERE rowid = ".$obj->rowid;
						dol_syslog('We found unconsistent data into detailed line (difference of '.$diff.') for line rowid = '.$obj->rowid." (total vat of line calculated=".$tmpcal[1].", database=".$obj->total_tva."). We fix the total_vat and total_ttc of line by running sqlfix = ".$sqlfix);
								$resqlfix = $this->db->query($sqlfix);
								if (!$resqlfix) dol_print_error($this->db, 'Failed to update line');
								$obj->total_tva = $tmpcal[1];
								$obj->total_ttc = $tmpcal[2];
						//
=======
					// This part of code is to fix data. We should not call it too often.
					$localtax_array=array($obj->localtax1_type,$obj->localtax1_tx,$obj->localtax2_type,$obj->localtax2_tx);
					$tmpcal=calcul_price_total($obj->qty, $obj->up, $obj->remise_percent, $obj->vatrate, $obj->localtax1_tx, $obj->localtax2_tx, 0, 'HT', $obj->info_bits, $obj->product_type, $seller, $localtax_array, (isset($obj->situation_percent) ? $obj->situation_percent : 100), $multicurrency_tx);

					$diff_when_using_price_ht=price2num($tmpcal[1] - $obj->total_tva, 'MT', 1);	// If price was set with tax price adn unit price HT has a low number of digits, then we may have a diff on recalculation from unit price HT.
					$diff_on_current_total=price2num($obj->total_ttc - $obj->total_ht - $obj->total_tva - $obj->total_localtax1 - $obj->total_localtax2, 'MT', 1);
					//var_dump($obj->total_ht.' '.$obj->total_tva.' '.$obj->total_localtax1.' '.$obj->total_localtax2.' =? '.$obj->total_ttc);
					//var_dump($diff_when_using_price_ht.' '.$diff_on_current_total);

					if ($diff_when_using_price_ht && $diff_on_current_total)
					{
						$sqlfix="UPDATE ".MAIN_DB_PREFIX.$this->table_element_line." SET ".$fieldtva." = ".$tmpcal[1].", total_ttc = ".$tmpcal[2]." WHERE rowid = ".$obj->rowid;
						dol_syslog('We found unconsistent data into detailed line (diff_when_using_price_ht = '.$diff_when_using_price_ht.' and diff_on_current_total = '.$diff_on_current_total.') for line rowid = '.$obj->rowid." (total vat of line calculated=".$tmpcal[1].", database=".$obj->total_tva."). We fix the total_vat and total_ttc of line by running sqlfix = ".$sqlfix, LOG_WARNING);
						$resqlfix=$this->db->query($sqlfix);
						if (! $resqlfix) dol_print_error($this->db, 'Failed to update line');
						$obj->total_tva = $tmpcal[1];
						$obj->total_ttc = $tmpcal[2];
>>>>>>> 6798e9e6
					}
				}

				$this->total_ht        += $obj->total_ht; // The field visible at end of line detail
				$this->total_tva       += $obj->total_tva;
				$this->total_localtax1 += $obj->total_localtax1;
				$this->total_localtax2 += $obj->total_localtax2;
				$this->total_ttc       += $obj->total_ttc;
				$this->multicurrency_total_ht        += $obj->multicurrency_total_ht; // The field visible at end of line detail
				$this->multicurrency_total_tva       += $obj->multicurrency_total_tva;
				$this->multicurrency_total_ttc       += $obj->multicurrency_total_ttc;

				if (!isset($total_ht_by_vats[$obj->vatrate]))  $total_ht_by_vats[$obj->vatrate] = 0;
				if (!isset($total_tva_by_vats[$obj->vatrate])) $total_tva_by_vats[$obj->vatrate] = 0;
				if (!isset($total_ttc_by_vats[$obj->vatrate])) $total_ttc_by_vats[$obj->vatrate] = 0;
				$total_ht_by_vats[$obj->vatrate]  += $obj->total_ht;
				$total_tva_by_vats[$obj->vatrate] += $obj->total_tva;
				$total_ttc_by_vats[$obj->vatrate] += $obj->total_ttc;

				if ($forcedroundingmode == '1')	// Check if we need adjustement onto line for vat. TODO This works on the company currency but not on multicurrency
				{
					$tmpvat = price2num($total_ht_by_vats[$obj->vatrate] * $obj->vatrate / 100, 'MT', 1);
					$diff = price2num($total_tva_by_vats[$obj->vatrate] - $tmpvat, 'MT', 1);
					//print 'Line '.$i.' rowid='.$obj->rowid.' vat_rate='.$obj->vatrate.' total_ht='.$obj->total_ht.' total_tva='.$obj->total_tva.' total_ttc='.$obj->total_ttc.' total_ht_by_vats='.$total_ht_by_vats[$obj->vatrate].' total_tva_by_vats='.$total_tva_by_vats[$obj->vatrate].' (new calculation = '.$tmpvat.') total_ttc_by_vats='.$total_ttc_by_vats[$obj->vatrate].($diff?" => DIFF":"")."<br>\n";
					if ($diff)
					{
						if (abs($diff) > 0.1) { dol_syslog('A rounding difference was detected into TOTAL but is too high to be corrected', LOG_WARNING); exit; }
						$sqlfix = "UPDATE ".MAIN_DB_PREFIX.$this->table_element_line." SET ".$fieldtva." = ".($obj->total_tva - $diff).", total_ttc = ".($obj->total_ttc - $diff)." WHERE rowid = ".$obj->rowid;
						dol_syslog('We found a difference of '.$diff.' for line rowid = '.$obj->rowid.". We fix the total_vat and total_ttc of line by running sqlfix = ".$sqlfix);
								$resqlfix = $this->db->query($sqlfix);
								if (!$resqlfix) dol_print_error($this->db, 'Failed to update line');
								$this->total_tva -= $diff;
								$this->total_ttc -= $diff;
								$total_tva_by_vats[$obj->vatrate] -= $diff;
								$total_ttc_by_vats[$obj->vatrate] -= $diff;
					}
				}

				$i++;
			}

			// Add revenue stamp to total
			$this->total_ttc += isset($this->revenuestamp) ? $this->revenuestamp : 0;
			$this->multicurrency_total_ttc += isset($this->revenuestamp) ? ($this->revenuestamp * $multicurrency_tx) : 0;

			// Situations totals
			if ($this->situation_cycle_ref && $this->situation_counter > 1 && method_exists($this, 'get_prev_sits') && $this->type != $this::TYPE_CREDIT_NOTE)
			{
				$prev_sits = $this->get_prev_sits();

				foreach ($prev_sits as $sit) {				// $sit is an object Facture loaded with a fetch.
					$this->total_ht -= $sit->total_ht;
					$this->total_tva -= $sit->total_tva;
					$this->total_localtax1 -= $sit->total_localtax1;
					$this->total_localtax2 -= $sit->total_localtax2;
					$this->total_ttc -= $sit->total_ttc;
					$this->multicurrency_total_ht -= $sit->multicurrency_total_ht;
					$this->multicurrency_total_tva -= $sit->multicurrency_total_tva;
					$this->multicurrency_total_ttc -= $sit->multicurrency_total_ttc;
				}
			}

			$this->db->free($resql);

			// Now update global field total_ht, total_ttc and tva
			$fieldht = 'total_ht';
			$fieldtva = 'tva';
			$fieldlocaltax1 = 'localtax1';
			$fieldlocaltax2 = 'localtax2';
			$fieldttc = 'total_ttc';
			// Specific code for backward compatibility with old field names
			if ($this->element == 'facture' || $this->element == 'facturerec')             $fieldht = 'total';
			if ($this->element == 'facture_fourn' || $this->element == 'invoice_supplier') $fieldtva = 'total_tva';
			if ($this->element == 'propal')                                                $fieldttc = 'total';
			if ($this->element == 'expensereport')                                         $fieldtva = 'total_tva';
			if ($this->element == 'supplier_proposal')                                     $fieldttc = 'total';

			if (empty($nodatabaseupdate))
			{
				$sql = 'UPDATE '.MAIN_DB_PREFIX.$this->table_element.' SET';
				$sql .= " ".$fieldht."='".price2num($this->total_ht)."',";
				$sql .= " ".$fieldtva."='".price2num($this->total_tva)."',";
				$sql .= " ".$fieldlocaltax1."='".price2num($this->total_localtax1)."',";
				$sql .= " ".$fieldlocaltax2."='".price2num($this->total_localtax2)."',";
				$sql .= " ".$fieldttc."='".price2num($this->total_ttc)."'";
						$sql .= ", multicurrency_total_ht='".price2num($this->multicurrency_total_ht, 'MT', 1)."'";
						$sql .= ", multicurrency_total_tva='".price2num($this->multicurrency_total_tva, 'MT', 1)."'";
						$sql .= ", multicurrency_total_ttc='".price2num($this->multicurrency_total_ttc, 'MT', 1)."'";
				$sql .= ' WHERE rowid = '.$this->id;


				dol_syslog(get_class($this)."::update_price", LOG_DEBUG);
				$resql = $this->db->query($sql);
				if (!$resql)
				{
					$error++;
					$this->error = $this->db->lasterror();
					$this->errors[] = $this->db->lasterror();
				}
			}

			if (!$error)
			{
				return 1;
			}
			else
			{
				return -1;
			}
		}
		else
		{
			dol_print_error($this->db, 'Bad request in update_price');
			return -1;
		}
	}

	// phpcs:disable PEAR.NamingConventions.ValidFunctionName.ScopeNotCamelCaps
	/**
	 *	Add objects linked in llx_element_element.
	 *
	 *	@param		string	$origin		Linked element type
	 *	@param		int		$origin_id	Linked element id
	 *	@return		int					<=0 if KO, >0 if OK
	 *	@see		fetchObjectLinked(), updateObjectLinked(), deleteObjectLinked()
	 */
	public function add_object_linked($origin = null, $origin_id = null)
	{
		// phpcs:enable
		$origin = (!empty($origin) ? $origin : $this->origin);
		$origin_id = (!empty($origin_id) ? $origin_id : $this->origin_id);

		// Special case
		if ($origin == 'order') $origin = 'commande';
		if ($origin == 'invoice') $origin = 'facture';
		if ($origin == 'invoice_template') $origin = 'facturerec';
		if ($origin == 'supplierorder') $origin = 'order_supplier';
		$this->db->begin();

		$sql = "INSERT INTO ".MAIN_DB_PREFIX."element_element (";
		$sql .= "fk_source";
		$sql .= ", sourcetype";
		$sql .= ", fk_target";
		$sql .= ", targettype";
		$sql .= ") VALUES (";
		$sql .= $origin_id;
		$sql .= ", '".$this->db->escape($origin)."'";
		$sql .= ", ".$this->id;
		$sql .= ", '".$this->db->escape($this->element)."'";
		$sql .= ")";

		dol_syslog(get_class($this)."::add_object_linked", LOG_DEBUG);
		if ($this->db->query($sql))
		{
			$this->db->commit();
			return 1;
		}
		else
		{
			$this->error = $this->db->lasterror();
			$this->db->rollback();
			return 0;
		}
	}

	/**
	 *	Fetch array of objects linked to current object (object of enabled modules only). Links are loaded into
	 *		this->linkedObjectsIds array and
	 *		this->linkedObjects array if $loadalsoobjects = 1
	 *  Possible usage for parameters:
	 *  - all parameters empty -> we look all link to current object (current object can be source or target)
	 *  - source id+type -> will get target list linked to source
	 *  - target id+type -> will get source list linked to target
	 *  - source id+type + target type -> will get target list of the type
	 *  - target id+type + target source -> will get source list of the type
	 *
	 *	@param	int		$sourceid			Object source id (if not defined, id of object)
	 *	@param  string	$sourcetype			Object source type (if not defined, element name of object)
	 *	@param  int		$targetid			Object target id (if not defined, id of object)
	 *	@param  string	$targettype			Object target type (if not defined, elemennt name of object)
	 *	@param  string	$clause				'OR' or 'AND' clause used when both source id and target id are provided
	 *  @param  int		$alsosametype		0=Return only links to object that differs from source type. 1=Include also link to objects of same type.
	 *  @param  string	$orderby			SQL 'ORDER BY' clause
	 *  @param	int		$loadalsoobjects	Load also array this->linkedObjects (Use 0 to increase performances)
	 *	@return int							<0 if KO, >0 if OK
	 *  @see	add_object_linked(), updateObjectLinked(), deleteObjectLinked()
	 */
	public function fetchObjectLinked($sourceid = null, $sourcetype = '', $targetid = null, $targettype = '', $clause = 'OR', $alsosametype = 1, $orderby = 'sourcetype', $loadalsoobjects = 1)
	{
		global $conf;

		$this->linkedObjectsIds = array();
		$this->linkedObjects = array();

		$justsource = false;
		$justtarget = false;
		$withtargettype = false;
		$withsourcetype = false;

		if (!empty($sourceid) && !empty($sourcetype) && empty($targetid))
		{
			$justsource = true; // the source (id and type) is a search criteria
			if (!empty($targettype)) $withtargettype = true;
		}
		if (!empty($targetid) && !empty($targettype) && empty($sourceid))
		{
			$justtarget = true; // the target (id and type) is a search criteria
			if (!empty($sourcetype)) $withsourcetype = true;
		}

		$sourceid = (!empty($sourceid) ? $sourceid : $this->id);
		$targetid = (!empty($targetid) ? $targetid : $this->id);
		$sourcetype = (!empty($sourcetype) ? $sourcetype : $this->element);
		$targettype = (!empty($targettype) ? $targettype : $this->element);

		/*if (empty($sourceid) && empty($targetid))
		 {
		 dol_syslog('Bad usage of function. No source nor target id defined (nor as parameter nor as object id)', LOG_ERR);
		 return -1;
		 }*/

		// Links between objects are stored in table element_element
		$sql = 'SELECT rowid, fk_source, sourcetype, fk_target, targettype';
		$sql .= ' FROM '.MAIN_DB_PREFIX.'element_element';
		$sql .= " WHERE ";
		if ($justsource || $justtarget)
		{
			if ($justsource)
			{
				$sql .= "fk_source = ".$sourceid." AND sourcetype = '".$sourcetype."'";
				if ($withtargettype) $sql .= " AND targettype = '".$targettype."'";
			}
			elseif ($justtarget)
			{
				$sql .= "fk_target = ".$targetid." AND targettype = '".$targettype."'";
				if ($withsourcetype) $sql .= " AND sourcetype = '".$sourcetype."'";
			}
		}
		else
		{
			$sql .= "(fk_source = ".$sourceid." AND sourcetype = '".$sourcetype."')";
			$sql .= " ".$clause." (fk_target = ".$targetid." AND targettype = '".$targettype."')";
		}
		$sql .= ' ORDER BY '.$orderby;

		dol_syslog(get_class($this)."::fetchObjectLink", LOG_DEBUG);
		$resql = $this->db->query($sql);
		if ($resql)
		{
			$num = $this->db->num_rows($resql);
			$i = 0;
			while ($i < $num)
			{
				$obj = $this->db->fetch_object($resql);
				if ($justsource || $justtarget)
				{
					if ($justsource)
					{
						$this->linkedObjectsIds[$obj->targettype][$obj->rowid] = $obj->fk_target;
					}
					elseif ($justtarget)
					{
						$this->linkedObjectsIds[$obj->sourcetype][$obj->rowid] = $obj->fk_source;
					}
				}
				else
				{
					if ($obj->fk_source == $sourceid && $obj->sourcetype == $sourcetype)
					{
						$this->linkedObjectsIds[$obj->targettype][$obj->rowid] = $obj->fk_target;
					}
					if ($obj->fk_target == $targetid && $obj->targettype == $targettype)
					{
						$this->linkedObjectsIds[$obj->sourcetype][$obj->rowid] = $obj->fk_source;
					}
				}
				$i++;
			}

			if (!empty($this->linkedObjectsIds))
			{
				$tmparray = $this->linkedObjectsIds;
				foreach ($tmparray as $objecttype => $objectids)       // $objecttype is a module name ('facture', 'mymodule', ...) or a module name with a suffix ('project_task', 'mymodule_myobj', ...)
				{
					// Parse element/subelement (ex: project_task, cabinetmed_consultation, ...)
					$module = $element = $subelement = $objecttype;
					if ($objecttype != 'supplier_proposal' && $objecttype != 'order_supplier' && $objecttype != 'invoice_supplier'
						&& preg_match('/^([^_]+)_([^_]+)/i', $objecttype, $regs))
					{
						$module = $element = $regs[1];
						$subelement = $regs[2];
					}

					$classpath = $element.'/class';
					// To work with non standard classpath or module name
					if ($objecttype == 'facture') {
						$classpath = 'compta/facture/class';
					}
					elseif ($objecttype == 'facturerec') {
						$classpath = 'compta/facture/class'; $module = 'facture';
					}
					elseif ($objecttype == 'propal') {
						$classpath = 'comm/propal/class';
					}
					elseif ($objecttype == 'supplier_proposal') {
						$classpath = 'supplier_proposal/class';
					}
					elseif ($objecttype == 'shipping') {
						$classpath = 'expedition/class'; $subelement = 'expedition'; $module = 'expedition_bon';
					}
					elseif ($objecttype == 'delivery') {
						$classpath = 'livraison/class'; $subelement = 'livraison'; $module = 'livraison_bon';
					}
					elseif ($objecttype == 'invoice_supplier' || $objecttype == 'order_supplier') {
						$classpath = 'fourn/class'; $module = 'fournisseur';
					}
					elseif ($objecttype == 'fichinter') {
						$classpath = 'fichinter/class'; $subelement = 'fichinter'; $module = 'ficheinter';
					}
					elseif ($objecttype == 'subscription') {
						$classpath = 'adherents/class'; $module = 'adherent';
					}

					// Set classfile
					$classfile = strtolower($subelement); $classname = ucfirst($subelement);

					if ($objecttype == 'order') {
						$classfile = 'commande'; $classname = 'Commande';
					}
					elseif ($objecttype == 'invoice_supplier') {
						$classfile = 'fournisseur.facture'; $classname = 'FactureFournisseur';
					}
					elseif ($objecttype == 'order_supplier') {
						$classfile = 'fournisseur.commande'; $classname = 'CommandeFournisseur';
					}
					elseif ($objecttype == 'supplier_proposal') {
						$classfile = 'supplier_proposal'; $classname = 'SupplierProposal';
					}
					elseif ($objecttype == 'facturerec') {
						$classfile = 'facture-rec'; $classname = 'FactureRec';
					}
					elseif ($objecttype == 'subscription') {
						$classfile = 'subscription'; $classname = 'Subscription';
					}

					// Here $module, $classfile and $classname are set
					if ($conf->$module->enabled && (($element != $this->element) || $alsosametype))
					{
						if ($loadalsoobjects)
						{
							dol_include_once('/'.$classpath.'/'.$classfile.'.class.php');
							//print '/'.$classpath.'/'.$classfile.'.class.php '.class_exists($classname);
							if (class_exists($classname))
							{
								foreach ($objectids as $i => $objectid)	// $i is rowid into llx_element_element
								{
									$object = new $classname($this->db);
									$ret = $object->fetch($objectid);
									if ($ret >= 0)
									{
										$this->linkedObjects[$objecttype][$i] = $object;
									}
								}
							}
						}
					}
					else
					{
						unset($this->linkedObjectsIds[$objecttype]);
					}
				}
			}
			return 1;
		}
		else
		{
			dol_print_error($this->db);
			return -1;
		}
	}

	/**
	 *	Update object linked of a current object
	 *
	 *	@param	int		$sourceid		Object source id
	 *	@param  string	$sourcetype		Object source type
	 *	@param  int		$targetid		Object target id
	 *	@param  string	$targettype		Object target type
	 *	@return							int	>0 if OK, <0 if KO
	 *	@see	add_object_linked(), fetObjectLinked(), deleteObjectLinked()
	 */
	public function updateObjectLinked($sourceid = null, $sourcetype = '', $targetid = null, $targettype = '')
	{
		$updatesource = false;
		$updatetarget = false;

		if (!empty($sourceid) && !empty($sourcetype) && empty($targetid) && empty($targettype)) $updatesource = true;
		elseif (empty($sourceid) && empty($sourcetype) && !empty($targetid) && !empty($targettype)) $updatetarget = true;

		$sql = "UPDATE ".MAIN_DB_PREFIX."element_element SET ";
		if ($updatesource)
		{
			$sql .= "fk_source = ".$sourceid;
			$sql .= ", sourcetype = '".$this->db->escape($sourcetype)."'";
			$sql .= " WHERE fk_target = ".$this->id;
			$sql .= " AND targettype = '".$this->db->escape($this->element)."'";
		}
		elseif ($updatetarget)
		{
			$sql .= "fk_target = ".$targetid;
			$sql .= ", targettype = '".$this->db->escape($targettype)."'";
			$sql .= " WHERE fk_source = ".$this->id;
			$sql .= " AND sourcetype = '".$this->db->escape($this->element)."'";
		}

		dol_syslog(get_class($this)."::updateObjectLinked", LOG_DEBUG);
		if ($this->db->query($sql))
		{
			return 1;
		}
		else
		{
			$this->error = $this->db->lasterror();
			return -1;
		}
	}

	/**
	 *	Delete all links between an object $this
	 *
	 *	@param	int		$sourceid		Object source id
	 *	@param  string	$sourcetype		Object source type
	 *	@param  int		$targetid		Object target id
	 *	@param  string	$targettype		Object target type
	 *  @param	int		$rowid			Row id of line to delete. If defined, other parameters are not used.
	 *	@return     					int	>0 if OK, <0 if KO
	 *	@see	add_object_linked(), updateObjectLinked(), fetchObjectLinked()
	 */
	public function deleteObjectLinked($sourceid = null, $sourcetype = '', $targetid = null, $targettype = '', $rowid = '')
	{
		$deletesource = false;
		$deletetarget = false;

		if (!empty($sourceid) && !empty($sourcetype) && empty($targetid) && empty($targettype)) $deletesource = true;
		elseif (empty($sourceid) && empty($sourcetype) && !empty($targetid) && !empty($targettype)) $deletetarget = true;

		$sourceid = (!empty($sourceid) ? $sourceid : $this->id);
		$sourcetype = (!empty($sourcetype) ? $sourcetype : $this->element);
		$targetid = (!empty($targetid) ? $targetid : $this->id);
		$targettype = (!empty($targettype) ? $targettype : $this->element);

		$sql = "DELETE FROM ".MAIN_DB_PREFIX."element_element";
		$sql .= " WHERE";
		if ($rowid > 0)
		{
			$sql .= " rowid = ".$rowid;
		}
		else
		{
			if ($deletesource)
			{
				$sql .= " fk_source = ".$sourceid." AND sourcetype = '".$this->db->escape($sourcetype)."'";
				$sql .= " AND fk_target = ".$this->id." AND targettype = '".$this->db->escape($this->element)."'";
			}
			elseif ($deletetarget)
			{
				$sql .= " fk_target = ".$targetid." AND targettype = '".$this->db->escape($targettype)."'";
				$sql .= " AND fk_source = ".$this->id." AND sourcetype = '".$this->db->escape($this->element)."'";
			}
			else
			{
				$sql .= " (fk_source = ".$this->id." AND sourcetype = '".$this->db->escape($this->element)."')";
				$sql .= " OR";
				$sql .= " (fk_target = ".$this->id." AND targettype = '".$this->db->escape($this->element)."')";
			}
		}

		dol_syslog(get_class($this)."::deleteObjectLinked", LOG_DEBUG);
		if ($this->db->query($sql))
		{
			return 1;
		}
		else
		{
			$this->error = $this->db->lasterror();
			$this->errors[] = $this->error;
			return -1;
		}
	}

	/**
	 *      Set status of an object
	 *
	 *      @param	int		$status			Status to set
	 *      @param	int		$elementId		Id of element to force (use this->id by default)
	 *      @param	string	$elementType	Type of element to force (use this->table_element by default)
	 *      @param	string	$trigkey		Trigger key to use for trigger
	 *      @return int						<0 if KO, >0 if OK
	 */
	public function setStatut($status, $elementId = null, $elementType = '', $trigkey = '')
	{
		global $user, $langs, $conf;

		$savElementId = $elementId; // To be used later to know if we were using the method using the id of this or not.

		$elementId = (!empty($elementId) ? $elementId : $this->id);
		$elementTable = (!empty($elementType) ? $elementType : $this->table_element);

		$this->db->begin();

		$fieldstatus = "fk_statut";
		if ($elementTable == 'facture_rec') $fieldstatus = "suspended";
		if ($elementTable == 'mailing') $fieldstatus = "statut";
		if ($elementTable == 'cronjob') $fieldstatus = "status";
		if ($elementTable == 'user') $fieldstatus = "statut";
		if ($elementTable == 'expensereport') $fieldstatus = "fk_statut";
		if ($elementTable == 'commande_fournisseur_dispatch') $fieldstatus = "status";
		if (is_array($this->fields) && array_key_exists('status', $this->fields)) $fieldstatus = 'status';

		$sql = "UPDATE ".MAIN_DB_PREFIX.$elementTable;
		$sql .= " SET ".$fieldstatus." = ".$status;
		// If status = 1 = validated, update also fk_user_valid
		if ($status == 1 && $elementTable == 'expensereport') $sql .= ", fk_user_valid = ".$user->id;
		$sql .= " WHERE rowid=".$elementId;

		dol_syslog(get_class($this)."::setStatut", LOG_DEBUG);
		if ($this->db->query($sql))
		{
			$error = 0;

			// Try autoset of trigkey
			if (empty($trigkey))
			{
				if ($this->element == 'supplier_proposal' && $status == 2) $trigkey = 'SUPPLIER_PROPOSAL_SIGN'; // 2 = SupplierProposal::STATUS_SIGNED. Can't use constant into this generic class
				if ($this->element == 'supplier_proposal' && $status == 3) $trigkey = 'SUPPLIER_PROPOSAL_REFUSE'; // 3 = SupplierProposal::STATUS_REFUSED. Can't use constant into this generic class
				if ($this->element == 'supplier_proposal' && $status == 4) $trigkey = 'SUPPLIER_PROPOSAL_CLOSE'; // 4 = SupplierProposal::STATUS_CLOSED. Can't use constant into this generic class
				if ($this->element == 'fichinter' && $status == 3) $trigkey = 'FICHINTER_CLASSIFY_DONE';
				if ($this->element == 'fichinter' && $status == 2) $trigkey = 'FICHINTER_CLASSIFY_BILLED';
				if ($this->element == 'fichinter' && $status == 1) $trigkey = 'FICHINTER_CLASSIFY_UNBILLED';
			}

			if ($trigkey)
			{
				// Appel des triggers
				include_once DOL_DOCUMENT_ROOT.'/core/class/interfaces.class.php';
				$interface = new Interfaces($this->db);
				$result = $interface->run_triggers($trigkey, $this, $user, $langs, $conf);
				if ($result < 0) {
					$error++; $this->errors = $interface->errors;
				}
				// Fin appel triggers
			}

			if (!$error)
			{
				$this->db->commit();

				if (empty($savElementId))    // If the element we update was $this (so $elementId is null)
				{
					$this->statut = $status;
					$this->status = $status;
				}

				return 1;
			}
			else
			{
				$this->db->rollback();
				dol_syslog(get_class($this)."::setStatut ".$this->error, LOG_ERR);
				return -1;
			}
		}
		else
		{
			$this->error = $this->db->lasterror();
			$this->db->rollback();
			return -1;
		}
	}


	/**
	 *  Load type of canvas of an object if it exists
	 *
	 *  @param      int		$id     Record id
	 *  @param      string	$ref    Record ref
	 *  @return		int				<0 if KO, 0 if nothing done, >0 if OK
	 */
	public function getCanvas($id = 0, $ref = '')
	{
		global $conf;

		if (empty($id) && empty($ref)) return 0;
		if (!empty($conf->global->MAIN_DISABLE_CANVAS)) return 0; // To increase speed. Not enabled by default.

		// Clean parameters
		$ref = trim($ref);

		$sql = "SELECT rowid, canvas";
		$sql .= " FROM ".MAIN_DB_PREFIX.$this->table_element;
		$sql .= " WHERE entity IN (".getEntity($this->element).")";
		if (!empty($id))  $sql .= " AND rowid = ".$id;
		if (!empty($ref)) $sql .= " AND ref = '".$this->db->escape($ref)."'";

		$resql = $this->db->query($sql);
		if ($resql)
		{
			$obj = $this->db->fetch_object($resql);
			if ($obj)
			{
				$this->canvas = $obj->canvas;
				return 1;
			}
			else return 0;
		}
		else
		{
			dol_print_error($this->db);
			return -1;
		}
	}


	/**
	 * 	Get special code of a line
	 *
	 * 	@param	int		$lineid		Id of line
	 * 	@return	int					Special code
	 */
	public function getSpecialCode($lineid)
	{
		$sql = 'SELECT special_code FROM '.MAIN_DB_PREFIX.$this->table_element_line;
		$sql .= ' WHERE rowid = '.$lineid;
		$resql = $this->db->query($sql);
		if ($resql)
		{
			$row = $this->db->fetch_row($resql);
			return $row[0];
		}
	}

	/**
	 *  Function to check if an object is used by others.
	 *  Check is done into this->childtables. There is no check into llx_element_element.
	 *
	 *  @param	int		$id			Force id of object
	 *  @return	int					<0 if KO, 0 if not used, >0 if already used
	 */
	public function isObjectUsed($id = 0)
	{
		global $langs;

		if (empty($id)) $id = $this->id;

		// Check parameters
		if (!isset($this->childtables) || !is_array($this->childtables) || count($this->childtables) == 0)
		{
			dol_print_error('Called isObjectUsed on a class with property this->childtables not defined');
			return -1;
		}

		$arraytoscan = $this->childtables;
		// For backward compatibility, we check if array is old format array('table1', 'table2', ...)
		$tmparray = array_keys($this->childtables);
		if (is_numeric($tmparray[0]))
		{
			$arraytoscan = array_flip($this->childtables);
		}

		// Test if child exists
		$haschild = 0;
		foreach ($arraytoscan as $table => $elementname)
		{
			//print $id.'-'.$table.'-'.$elementname.'<br>';
			// Check if third party can be deleted
			$sql = "SELECT COUNT(*) as nb from ".MAIN_DB_PREFIX.$table;
			$sql .= " WHERE ".$this->fk_element." = ".$id;
			$resql = $this->db->query($sql);
			if ($resql)
			{
				$obj = $this->db->fetch_object($resql);
				if ($obj->nb > 0)
				{
					$langs->load("errors");
					//print 'Found into table '.$table.', type '.$langs->transnoentitiesnoconv($elementname).', haschild='.$haschild;
					$haschild += $obj->nb;
					if (is_numeric($elementname))	// old usage
					{
						$this->errors[] = $langs->trans("ErrorRecordHasAtLeastOneChildOfType", $table);
					}
					else	// new usage: $elementname=Translation key
					{
						$this->errors[] = $langs->trans("ErrorRecordHasAtLeastOneChildOfType", $langs->transnoentitiesnoconv($elementname));
					}
					break; // We found at least one, we stop here
				}
			}
			else
			{
				$this->errors[] = $this->db->lasterror();
				return -1;
			}
		}
		if ($haschild > 0)
		{
			$this->errors[] = "ErrorRecordHasChildren";
			return $haschild;
		}
		else return 0;
	}

	/**
	 *  Function to say how many lines object contains
	 *
	 *	@param	int		$predefined		-1=All, 0=Count free product/service only, 1=Count predefined product/service only, 2=Count predefined product, 3=Count predefined service
	 *  @return	int						<0 if KO, 0 if no predefined products, nb of lines with predefined products if found
	 */
	public function hasProductsOrServices($predefined = -1)
	{
		$nb = 0;

		foreach ($this->lines as $key => $val)
		{
			$qualified = 0;
			if ($predefined == -1) $qualified = 1;
			if ($predefined == 1 && $val->fk_product > 0) $qualified = 1;
			if ($predefined == 0 && $val->fk_product <= 0) $qualified = 1;
			if ($predefined == 2 && $val->fk_product > 0 && $val->product_type == 0) $qualified = 1;
			if ($predefined == 3 && $val->fk_product > 0 && $val->product_type == 1) $qualified = 1;
			if ($qualified) $nb++;
		}
		dol_syslog(get_class($this).'::hasProductsOrServices we found '.$nb.' qualified lines of products/servcies');
		return $nb;
	}

	/**
	 * Function that returns the total amount HT of discounts applied for all lines.
	 *
	 * @return 	float
	 */
	public function getTotalDiscount()
	{
		$total_discount = 0.00;

		$sql = "SELECT subprice as pu_ht, qty, remise_percent, total_ht";
		$sql .= " FROM ".MAIN_DB_PREFIX.$this->table_element."det";
		$sql .= " WHERE ".$this->fk_element." = ".$this->id;

		dol_syslog(get_class($this).'::getTotalDiscount', LOG_DEBUG);
		$resql = $this->db->query($sql);
		if ($resql)
		{
			$num = $this->db->num_rows($resql);
			$i = 0;
			while ($i < $num)
			{
				$obj = $this->db->fetch_object($resql);

				$pu_ht = $obj->pu_ht;
				$qty = $obj->qty;
				$total_ht = $obj->total_ht;

				$total_discount_line = floatval(price2num(($pu_ht * $qty) - $total_ht, 'MT'));
				$total_discount += $total_discount_line;

				$i++;
			}
		}

		//print $total_discount; exit;
		return price2num($total_discount);
	}


	/**
	 * Return into unit=0, the calculated total of weight and volume of all lines * qty
	 * Calculate by adding weight and volume of each product line, so properties ->volume/volume_units/weight/weight_units must be loaded on line.
	 *
	 * @return  array                           array('weight'=>...,'volume'=>...)
	 */
	public function getTotalWeightVolume()
	{
		$totalWeight = 0;
		$totalVolume = 0;
		// defined for shipment only
		$totalOrdered = '';
		// defined for shipment only
		$totalToShip = '';

		foreach ($this->lines as $line)
		{
			if (isset($line->qty_asked))
			{
				if (empty($totalOrdered)) $totalOrdered = 0; // Avoid warning because $totalOrdered is ''
				$totalOrdered += $line->qty_asked; // defined for shipment only
			}
			if (isset($line->qty_shipped))
			{
				if (empty($totalToShip)) $totalToShip = 0; // Avoid warning because $totalToShip is ''
				$totalToShip += $line->qty_shipped; // defined for shipment only
			}
			elseif ($line->element == 'commandefournisseurdispatch' && isset($line->qty))
			{
				if (empty($totalToShip)) $totalToShip = 0;
				$totalToShip += $line->qty; // defined for reception only
			}

			// Define qty, weight, volume, weight_units, volume_units
			if ($this->element == 'shipping') {
				// for shipments
				$qty = $line->qty_shipped ? $line->qty_shipped : 0;
			}
			else {
				$qty = $line->qty ? $line->qty : 0;
			}

			$weight = $line->weight ? $line->weight : 0;
            ($weight == 0 && !empty($line->product->weight)) ? $weight = $line->product->weight : 0;
			$volume = $line->volume ? $line->volume : 0;
			($volume == 0 && !empty($line->product->volume)) ? $volume = $line->product->volume : 0;

			$weight_units = $line->weight_units;
			($weight_units == 0 && !empty($line->product->weight_units)) ? $weight_units = $line->product->weight_units : 0;
			$volume_units = $line->volume_units;
			($volume_units == 0 && !empty($line->product->volume_units)) ? $volume_units = $line->product->volume_units : 0;

			$weightUnit = 0;
			$volumeUnit = 0;
			if (!empty($weight_units)) $weightUnit = $weight_units;
			if (!empty($volume_units)) $volumeUnit = $volume_units;

			if (empty($totalWeight)) $totalWeight = 0; // Avoid warning because $totalWeight is ''
			if (empty($totalVolume)) $totalVolume = 0; // Avoid warning because $totalVolume is ''

			//var_dump($line->volume_units);
			if ($weight_units < 50)   // < 50 means a standard unit (power of 10 of official unit), > 50 means an exotic unit (like inch)
			{
				$trueWeightUnit = pow(10, $weightUnit);
				$totalWeight += $weight * $qty * $trueWeightUnit;
			}
			else {
				if ($weight_units == 99) {
					// conversion 1 Pound = 0.45359237 KG
					$trueWeightUnit = 0.45359237;
					$totalWeight += $weight * $qty * $trueWeightUnit;
				} elseif ($weight_units == 98) {
					// conversion 1 Ounce = 0.0283495 KG
					$trueWeightUnit = 0.0283495;
					$totalWeight += $weight * $qty * $trueWeightUnit;
				}
				else {
					$totalWeight += $weight * $qty; // This may be wrong if we mix different units
				}
			}
			if ($volume_units < 50)   // >50 means a standard unit (power of 10 of official unit), > 50 means an exotic unit (like inch)
			{
				//print $line->volume."x".$line->volume_units."x".($line->volume_units < 50)."x".$volumeUnit;
				$trueVolumeUnit = pow(10, $volumeUnit);
				//print $line->volume;
				$totalVolume += $volume * $qty * $trueVolumeUnit;
			}
			else
			{
				$totalVolume += $volume * $qty; // This may be wrong if we mix different units
			}
		}

		return array('weight'=>$totalWeight, 'volume'=>$totalVolume, 'ordered'=>$totalOrdered, 'toship'=>$totalToShip);
	}


	/**
	 *	Set extra parameters
	 *
	 *	@return	int      <0 if KO, >0 if OK
	 */
	public function setExtraParameters()
	{
		$this->db->begin();

		$extraparams = (!empty($this->extraparams) ? json_encode($this->extraparams) : null);

		$sql = "UPDATE ".MAIN_DB_PREFIX.$this->table_element;
		$sql .= " SET extraparams = ".(!empty($extraparams) ? "'".$this->db->escape($extraparams)."'" : "null");
		$sql .= " WHERE rowid = ".$this->id;

		dol_syslog(get_class($this)."::setExtraParameters", LOG_DEBUG);
		$resql = $this->db->query($sql);
		if (!$resql)
		{
			$this->error = $this->db->lasterror();
			$this->db->rollback();
			return -1;
		}
		else
		{
			$this->db->commit();
			return 1;
		}
	}


    // phpcs:disable PEAR.NamingConventions.ValidFunctionName.ScopeNotCamelCaps
	/**
	 *    Return incoterms informations
	 *    TODO Use a cache for label get
	 *
	 *    @return	string	incoterms info
	 */
	public function display_incoterms()
	{
        // phpcs:enable
		$out = '';
		$this->label_incoterms = '';
		if (!empty($this->fk_incoterms))
		{
			$sql = 'SELECT code FROM '.MAIN_DB_PREFIX.'c_incoterms WHERE rowid = '.(int) $this->fk_incoterms;
			$result = $this->db->query($sql);
			if ($result)
			{
				$res = $this->db->fetch_object($result);
				$out .= $res->code;
			}
		}

		$out .= (($res->code && $this->location_incoterms) ? ' - ' : '').$this->location_incoterms;

		return $out;
	}

	/**
	 *    Return incoterms informations for pdf display
	 *
	 *    @return	string		incoterms info
	 */
	public function getIncotermsForPDF()
	{
		$sql = 'SELECT code FROM '.MAIN_DB_PREFIX.'c_incoterms WHERE rowid = '.(int) $this->fk_incoterms;
		$resql = $this->db->query($sql);
		if ($resql)
		{
			$num = $this->db->num_rows($resql);
			if ($num > 0)
			{
				$res = $this->db->fetch_object($resql);
				return 'Incoterm : '.$res->code.' - '.$this->location_incoterms;
			}
			else
			{
				return '';
			}
		}
		else
		{
			$this->errors[] = $this->db->lasterror();
			return false;
		}
	}

	/**
	 *    Define incoterms values of current object
	 *
	 *    @param	int		$id_incoterm     Id of incoterm to set or '' to remove
	 * 	  @param 	string  $location		 location of incoterm
	 *    @return	int     		<0 if KO, >0 if OK
	 */
	public function setIncoterms($id_incoterm, $location)
	{
		if ($this->id && $this->table_element)
		{
			$sql = "UPDATE ".MAIN_DB_PREFIX.$this->table_element;
			$sql .= " SET fk_incoterms = ".($id_incoterm > 0 ? $id_incoterm : "null");
			$sql .= ", location_incoterms = ".($id_incoterm > 0 ? "'".$this->db->escape($location)."'" : "null");
			$sql .= " WHERE rowid = ".$this->id;
			dol_syslog(get_class($this).'::setIncoterms', LOG_DEBUG);
			$resql = $this->db->query($sql);
			if ($resql)
			{
				$this->fk_incoterms = $id_incoterm;
				$this->location_incoterms = $location;

				$sql = 'SELECT libelle FROM '.MAIN_DB_PREFIX.'c_incoterms WHERE rowid = '.(int) $this->fk_incoterms;
				$res = $this->db->query($sql);
				if ($res)
				{
					$obj = $this->db->fetch_object($res);
					$this->label_incoterms = $obj->libelle;
				}
				return 1;
			}
			else
			{
				$this->errors[] = $this->db->lasterror();
				return -1;
			}
		}
		else return -1;
	}


	// --------------------
	// TODO: All functions here must be redesigned and moved as they are not business functions but output functions
	// --------------------

	/* This is to show add lines */

	/**
	 *	Show add free and predefined products/services form
	 *
	 *  @param	int		        $dateSelector       1=Show also date range input fields
	 *  @param	Societe			$seller				Object thirdparty who sell
	 *  @param	Societe			$buyer				Object thirdparty who buy
	 *  @param	string			$defaulttpldir		Directory where to find the template
	 *	@return	void
	 */
	public function formAddObjectLine($dateSelector, $seller, $buyer, $defaulttpldir = '/core/tpl')
	{
		global $conf, $user, $langs, $object, $hookmanager, $extrafields;
		global $form;

		// Line extrafield
		if (!is_object($extrafields))
		{
			require_once DOL_DOCUMENT_ROOT.'/core/class/extrafields.class.php';
			$extrafields = new ExtraFields($this->db);
		}
		$extrafields->fetch_name_optionals_label($this->table_element_line);

		// Output template part (modules that overwrite templates must declare this into descriptor)
		// Use global variables + $dateSelector + $seller and $buyer
		$dirtpls = array_merge($conf->modules_parts['tpl'], array($defaulttpldir));
		foreach ($dirtpls as $module => $reldir)
		{
			if (!empty($module))
			{
				$tpl = dol_buildpath($reldir.'/objectline_create.tpl.php');
			}
			else
			{
				$tpl = DOL_DOCUMENT_ROOT.$reldir.'/objectline_create.tpl.php';
			}

			if (empty($conf->file->strict_mode)) {
				$res = @include $tpl;
			} else {
				$res = include $tpl; // for debug
			}
			if ($res) break;
		}
	}



	/* This is to show array of line of details */


	/**
	 *	Return HTML table for object lines
	 *	TODO Move this into an output class file (htmlline.class.php)
	 *	If lines are into a template, title must also be into a template
	 *	But for the moment we don't know if it's possible as we keep a method available on overloaded objects.
	 *
	 *	@param	string		$action				Action code
	 *	@param  string		$seller            	Object of seller third party
	 *	@param  string  	$buyer             	Object of buyer third party
	 *	@param	int			$selected		   	Object line selected
	 *	@param  int	    	$dateSelector      	1=Show also date range input fields
	 *  @param	string		$defaulttpldir		Directory where to find the template
	 *	@return	void
	 */
	public function printObjectLines($action, $seller, $buyer, $selected = 0, $dateSelector = 0, $defaulttpldir = '/core/tpl')
	{
		global $conf, $hookmanager, $langs, $user, $form, $extrafields, $object;
		// TODO We should not use global var for this
		global $inputalsopricewithtax, $usemargins, $disableedit, $disablemove, $disableremove, $outputalsopricetotalwithtax;

		// Define usemargins
		$usemargins = 0;
		if (!empty($conf->margin->enabled) && !empty($this->element) && in_array($this->element, array('facture', 'facturerec', 'propal', 'commande'))) $usemargins = 1;

		$num = count($this->lines);

		// Line extrafield
		if (!is_object($extrafields))
		{
			require_once DOL_DOCUMENT_ROOT.'/core/class/extrafields.class.php';
			$extrafields = new ExtraFields($this->db);
		}
		$extrafields->fetch_name_optionals_label($this->table_element_line);

		$parameters = array('num'=>$num, 'dateSelector'=>$dateSelector, 'seller'=>$seller, 'buyer'=>$buyer, 'selected'=>$selected, 'table_element_line'=>$this->table_element_line);
		$reshook = $hookmanager->executeHooks('printObjectLineTitle', $parameters, $this, $action); // Note that $action and $object may have been modified by some hooks
		if (empty($reshook))
		{
			// Output template part (modules that overwrite templates must declare this into descriptor)
			// Use global variables + $dateSelector + $seller and $buyer
			// Note: This is deprecated. If you need to overwrite the tpl file, use instead the hook.
			$dirtpls = array_merge($conf->modules_parts['tpl'], array($defaulttpldir));
			foreach ($dirtpls as $module => $reldir)
			{
				if (!empty($module))
				{
					$tpl = dol_buildpath($reldir.'/objectline_title.tpl.php');
				}
				else
				{
					$tpl = DOL_DOCUMENT_ROOT.$reldir.'/objectline_title.tpl.php';
				}
				if (empty($conf->file->strict_mode)) {
					$res = @include $tpl;
				} else {
					$res = include $tpl; // for debug
				}
				if ($res) break;
			}
		}

		$i = 0;

		print "<!-- begin printObjectLines() --><tbody>\n";
		foreach ($this->lines as $line)
		{
			//Line extrafield
			$line->fetch_optionals();

			//if (is_object($hookmanager) && (($line->product_type == 9 && ! empty($line->special_code)) || ! empty($line->fk_parent_line)))
			if (is_object($hookmanager))   // Old code is commented on preceding line.
			{
				if (empty($line->fk_parent_line))
				{
					$parameters = array('line'=>$line, 'num'=>$num, 'i'=>$i, 'dateSelector'=>$dateSelector, 'seller'=>$seller, 'buyer'=>$buyer, 'selected'=>$selected, 'table_element_line'=>$line->table_element);
					$reshook = $hookmanager->executeHooks('printObjectLine', $parameters, $this, $action); // Note that $action and $object may have been modified by some hooks
				}
				else
				{
					$parameters = array('line'=>$line, 'num'=>$num, 'i'=>$i, 'dateSelector'=>$dateSelector, 'seller'=>$seller, 'buyer'=>$buyer, 'selected'=>$selected, 'table_element_line'=>$line->table_element, 'fk_parent_line'=>$line->fk_parent_line);
					$reshook = $hookmanager->executeHooks('printObjectSubLine', $parameters, $this, $action); // Note that $action and $object may have been modified by some hooks
				}
			}
			if (empty($reshook))
			{
				$this->printObjectLine($action, $line, '', $num, $i, $dateSelector, $seller, $buyer, $selected, $extrafields, $defaulttpldir);
			}

			$i++;
		}
		print "</tbody><!-- end printObjectLines() -->\n";
	}

	/**
	 *	Return HTML content of a detail line
	 *	TODO Move this into an output class file (htmlline.class.php)
	 *
	 *	@param	string      		$action				GET/POST action
	 *	@param  CommonObjectLine 	$line			    Selected object line to output
	 *	@param  string	    		$var               	Is it a an odd line (true)
	 *	@param  int		    		$num               	Number of line (0)
	 *	@param  int		    		$i					I
	 *	@param  int		    		$dateSelector      	1=Show also date range input fields
	 *	@param  string	    		$seller            	Object of seller third party
	 *	@param  string	    		$buyer             	Object of buyer third party
	 *	@param	int					$selected		   	Object line selected
	 *  @param  Extrafields			$extrafields		Object of extrafields
	 *  @param	string				$defaulttpldir		Directory where to find the template
	 *	@return	void
	 */
	public function printObjectLine($action, $line, $var, $num, $i, $dateSelector, $seller, $buyer, $selected = 0, $extrafields = null, $defaulttpldir = '/core/tpl')
	{
		global $conf, $langs, $user, $object, $hookmanager;
		global $form;
		global $object_rights, $disableedit, $disablemove, $disableremove; // TODO We should not use global var for this !

		$object_rights = $this->getRights();

		$element = $this->element;

		$text = ''; $description = ''; $type = 0;

		// Show product and description
		$type = (!empty($line->product_type) ? $line->product_type : $line->fk_product_type);
		// Try to enhance type detection using date_start and date_end for free lines where type was not saved.
		if (!empty($line->date_start)) $type = 1; // deprecated
		if (!empty($line->date_end)) $type = 1; // deprecated

		// Ligne en mode visu
		if ($action != 'editline' || $selected != $line->id)
		{
			// Product
			if ($line->fk_product > 0)
			{
				$product_static = new Product($this->db);
				$product_static->fetch($line->fk_product);

				$product_static->ref = $line->ref; //can change ref in hook
				$product_static->label = $line->label; //can change label in hook

				$text = $product_static->getNomUrl(1);

				// Define output language and label
				if (!empty($conf->global->MAIN_MULTILANGS))
				{
					if (property_exists($this, 'socid') && !is_object($this->thirdparty))
					{
						dol_print_error('', 'Error: Method printObjectLine was called on an object and object->fetch_thirdparty was not done before');
						return;
					}

					$prod = new Product($this->db);
					$prod->fetch($line->fk_product);

					$outputlangs = $langs;
					$newlang = '';
					if (empty($newlang) && GETPOST('lang_id', 'aZ09')) $newlang = GETPOST('lang_id', 'aZ09');
					if (!empty($conf->global->PRODUIT_TEXTS_IN_THIRDPARTY_LANGUAGE) && empty($newlang) && is_object($this->thirdparty)) $newlang = $this->thirdparty->default_lang; // To use language of customer
					if (!empty($newlang))
					{
						$outputlangs = new Translate("", $conf);
						$outputlangs->setDefaultLang($newlang);
					}

					$label = (!empty($prod->multilangs[$outputlangs->defaultlang]["label"])) ? $prod->multilangs[$outputlangs->defaultlang]["label"] : $line->product_label;
				}
				else
				{
					$label = $line->product_label;
				}

				$text .= ' - '.(!empty($line->label) ? $line->label : $label);
				$description .= (!empty($conf->global->PRODUIT_DESC_IN_FORM) ? '' : dol_htmlentitiesbr($line->description)); // Description is what to show on popup. We shown nothing if already into desc.
			}

			$line->pu_ttc = price2num($line->subprice * (1 + ($line->tva_tx / 100)), 'MU');

			// Output template part (modules that overwrite templates must declare this into descriptor)
			// Use global variables + $dateSelector + $seller and $buyer
			$dirtpls = array_merge($conf->modules_parts['tpl'], array($defaulttpldir));
			foreach ($dirtpls as $module => $reldir)
			{
				if (!empty($module))
				{
					$tpl = dol_buildpath($reldir.'/objectline_view.tpl.php');
				}
				else
				{
					$tpl = DOL_DOCUMENT_ROOT.$reldir.'/objectline_view.tpl.php';
				}

				if (empty($conf->file->strict_mode)) {
					$res = @include $tpl;
				} else {
					$res = include $tpl; // for debug
				}
				if ($res) break;
			}
		}

		// Line in update mode
		if ($this->statut == 0 && $action == 'editline' && $selected == $line->id)
		{
			$label = (!empty($line->label) ? $line->label : (($line->fk_product > 0) ? $line->product_label : ''));
			$placeholder = ' placeholder="'.$langs->trans("Label").'"';

			$line->pu_ttc = price2num($line->subprice * (1 + ($line->tva_tx / 100)), 'MU');

			// Output template part (modules that overwrite templates must declare this into descriptor)
			// Use global variables + $dateSelector + $seller and $buyer
			$dirtpls = array_merge($conf->modules_parts['tpl'], array($defaulttpldir));
			foreach ($dirtpls as $module => $reldir)
			{
				if (!empty($module))
				{
					$tpl = dol_buildpath($reldir.'/objectline_edit.tpl.php');
				}
				else
				{
					$tpl = DOL_DOCUMENT_ROOT.$reldir.'/objectline_edit.tpl.php';
				}

				if (empty($conf->file->strict_mode)) {
					$res = @include $tpl;
				} else {
					$res = include $tpl; // for debug
				}
				if ($res) break;
			}
		}
	}


	/* This is to show array of line of details of source object */


	/**
	 * 	Return HTML table table of source object lines
	 *  TODO Move this and previous function into output html class file (htmlline.class.php).
	 *  If lines are into a template, title must also be into a template
	 *  But for the moment we don't know if it's possible, so we keep the method available on overloaded objects.
	 *
	 *	@param	string		$restrictlist		''=All lines, 'services'=Restrict to services only
	 *  @param  array       $selectedLines      Array of lines id for selected lines
	 *  @return	void
	 */
	public function printOriginLinesList($restrictlist = '', $selectedLines = array())
	{
		global $langs, $hookmanager, $conf, $form;

		print '<tr class="liste_titre">';
		print '<td>'.$langs->trans('Ref').'</td>';
		print '<td>'.$langs->trans('Description').'</td>';
		print '<td class="right">'.$langs->trans('VATRate').'</td>';
		print '<td class="right">'.$langs->trans('PriceUHT').'</td>';
		if (!empty($conf->multicurrency->enabled)) print '<td class="right">'.$langs->trans('PriceUHTCurrency').'</td>';
		print '<td class="right">'.$langs->trans('Qty').'</td>';
		if ($conf->global->PRODUCT_USE_UNITS)
		{
			print '<td class="left">'.$langs->trans('Unit').'</td>';
		}
		print '<td class="right">'.$langs->trans('ReductionShort').'</td>';
        print '<td class="center">'.$form->showCheckAddButtons('checkforselect', 1).'</td>';
        print '</tr>';
		$i = 0;

		if (!empty($this->lines))
		{
			foreach ($this->lines as $line)
			{
				if (is_object($hookmanager) && (($line->product_type == 9 && !empty($line->special_code)) || !empty($line->fk_parent_line)))
				{
					if (empty($line->fk_parent_line))
					{
						$parameters = array('line'=>$line, 'i'=>$i);
						$action = '';
						$hookmanager->executeHooks('printOriginObjectLine', $parameters, $this, $action); // Note that $action and $object may have been modified by some hooks
					}
				}
				else
				{
					$this->printOriginLine($line, '', $restrictlist, '/core/tpl', $selectedLines);
				}

				$i++;
			}
		}
	}

	/**
	 * 	Return HTML with a line of table array of source object lines
	 *  TODO Move this and previous function into output html class file (htmlline.class.php).
	 *  If lines are into a template, title must also be into a template
	 *  But for the moment we don't know if it's possible as we keep a method available on overloaded objects.
	 *
	 * 	@param	CommonObjectLine	$line				Line
	 * 	@param	string				$var				Var
	 *	@param	string				$restrictlist		''=All lines, 'services'=Restrict to services only (strike line if not)
	 *  @param	string				$defaulttpldir		Directory where to find the template
	 *  @param  array       		$selectedLines      Array of lines id for selected lines
	 * 	@return	void
	 */
	public function printOriginLine($line, $var, $restrictlist = '', $defaulttpldir = '/core/tpl', $selectedLines = array())
	{
		global $langs, $conf;

		//var_dump($line);
		if (!empty($line->date_start))
		{
			$date_start = $line->date_start;
		}
		else
		{
			$date_start = $line->date_debut_prevue;
			if ($line->date_debut_reel) $date_start = $line->date_debut_reel;
		}
		if (!empty($line->date_end))
		{
			$date_end = $line->date_end;
		}
		else
		{
			$date_end = $line->date_fin_prevue;
			if ($line->date_fin_reel) $date_end = $line->date_fin_reel;
		}

        $this->tpl['id'] = $line->id;

		$this->tpl['label'] = '';
		if (!empty($line->fk_parent_line)) $this->tpl['label'] .= img_picto('', 'rightarrow');

		if (($line->info_bits & 2) == 2)  // TODO Not sure this is used for source object
		{
			$discount = new DiscountAbsolute($this->db);
			$discount->fk_soc = $this->socid;
			$this->tpl['label'] .= $discount->getNomUrl(0, 'discount');
		}
		elseif (!empty($line->fk_product))
		{
			$productstatic = new Product($this->db);
			$productstatic->id = $line->fk_product;
			$productstatic->ref = $line->ref;
			$productstatic->type = $line->fk_product_type;
			if (empty($productstatic->ref)) {
				$line->fetch_product();
				$productstatic = $line->product;
			}

			$this->tpl['label'] .= $productstatic->getNomUrl(1);
			$this->tpl['label'] .= ' - '.(!empty($line->label) ? $line->label : $line->product_label);
			// Dates
			if ($line->product_type == 1 && ($date_start || $date_end))
			{
				$this->tpl['label'] .= get_date_range($date_start, $date_end);
			}
		}
		else
		{
			$this->tpl['label'] .= ($line->product_type == -1 ? '&nbsp;' : ($line->product_type == 1 ? img_object($langs->trans(''), 'service') : img_object($langs->trans(''), 'product')));
			if (!empty($line->desc)) {
				$this->tpl['label'] .= $line->desc;
			} else {
				$this->tpl['label'] .= ($line->label ? '&nbsp;'.$line->label : '');
			}

			// Dates
			if ($line->product_type == 1 && ($date_start || $date_end))
			{
				$this->tpl['label'] .= get_date_range($date_start, $date_end);
			}
		}

		if (!empty($line->desc))
		{
			if ($line->desc == '(CREDIT_NOTE)')  // TODO Not sure this is used for source object
			{
				$discount = new DiscountAbsolute($this->db);
				$discount->fetch($line->fk_remise_except);
				$this->tpl['description'] = $langs->transnoentities("DiscountFromCreditNote", $discount->getNomUrl(0));
			}
			elseif ($line->desc == '(DEPOSIT)')  // TODO Not sure this is used for source object
			{
				$discount = new DiscountAbsolute($this->db);
				$discount->fetch($line->fk_remise_except);
				$this->tpl['description'] = $langs->transnoentities("DiscountFromDeposit", $discount->getNomUrl(0));
			}
			elseif ($line->desc == '(EXCESS RECEIVED)')
			{
				$discount = new DiscountAbsolute($this->db);
				$discount->fetch($line->fk_remise_except);
				$this->tpl['description'] = $langs->transnoentities("DiscountFromExcessReceived", $discount->getNomUrl(0));
			}
			elseif ($line->desc == '(EXCESS PAID)')
			{
				$discount = new DiscountAbsolute($this->db);
				$discount->fetch($line->fk_remise_except);
				$this->tpl['description'] = $langs->transnoentities("DiscountFromExcessPaid", $discount->getNomUrl(0));
			}
			else
			{
				$this->tpl['description'] = dol_trunc($line->desc, 60);
			}
		}
		else
		{
			$this->tpl['description'] = '&nbsp;';
		}

        // VAT Rate
        $this->tpl['vat_rate'] = vatrate($line->tva_tx, true);
        $this->tpl['vat_rate'] .= (($line->info_bits & 1) == 1) ? '*' : '';
        if (!empty($line->vat_src_code) && !preg_match('/\(/', $this->tpl['vat_rate'])) $this->tpl['vat_rate'] .= ' ('.$line->vat_src_code.')';

		$this->tpl['price'] = price($line->subprice);
		$this->tpl['multicurrency_price'] = price($line->multicurrency_subprice);
		$this->tpl['qty'] = (($line->info_bits & 2) != 2) ? $line->qty : '&nbsp;';
		if ($conf->global->PRODUCT_USE_UNITS) $this->tpl['unit'] = $langs->transnoentities($line->getLabelOfUnit('long'));
		$this->tpl['remise_percent'] = (($line->info_bits & 2) != 2) ? vatrate($line->remise_percent, true) : '&nbsp;';

		// Is the line strike or not
		$this->tpl['strike'] = 0;
		if ($restrictlist == 'services' && $line->product_type != Product::TYPE_SERVICE) $this->tpl['strike'] = 1;

		// Output template part (modules that overwrite templates must declare this into descriptor)
		// Use global variables + $dateSelector + $seller and $buyer
		$dirtpls = array_merge($conf->modules_parts['tpl'], array($defaulttpldir));
		foreach ($dirtpls as $module => $reldir)
		{
			if (!empty($module))
			{
				$tpl = dol_buildpath($reldir.'/originproductline.tpl.php');
			}
			else
			{
				$tpl = DOL_DOCUMENT_ROOT.$reldir.'/originproductline.tpl.php';
			}

			if (empty($conf->file->strict_mode)) {
				$res = @include $tpl;
			} else {
				$res = include $tpl; // for debug
			}
			if ($res) break;
		}
	}


    // phpcs:disable PEAR.NamingConventions.ValidFunctionName.ScopeNotCamelCaps
	/**
	 *	Add resources to the current object : add entry into llx_element_resources
	 *	Need $this->element & $this->id
	 *
	 *	@param		int		$resource_id		Resource id
	 *	@param		string	$resource_type		'resource'
	 *	@param		int		$busy				Busy or not
	 *	@param		int		$mandatory			Mandatory or not
	 *	@return		int							<=0 if KO, >0 if OK
	 */
	public function add_element_resource($resource_id, $resource_type, $busy = 0, $mandatory = 0)
	{
        // phpcs:enable
		$this->db->begin();

		$sql = "INSERT INTO ".MAIN_DB_PREFIX."element_resources (";
		$sql .= "resource_id";
		$sql .= ", resource_type";
		$sql .= ", element_id";
		$sql .= ", element_type";
		$sql .= ", busy";
		$sql .= ", mandatory";
		$sql .= ") VALUES (";
		$sql .= $resource_id;
		$sql .= ", '".$this->db->escape($resource_type)."'";
		$sql .= ", '".$this->db->escape($this->id)."'";
		$sql .= ", '".$this->db->escape($this->element)."'";
		$sql .= ", '".$this->db->escape($busy)."'";
		$sql .= ", '".$this->db->escape($mandatory)."'";
		$sql .= ")";

		dol_syslog(get_class($this)."::add_element_resource", LOG_DEBUG);
		if ($this->db->query($sql))
		{
			$this->db->commit();
			return 1;
		}
		else
		{
			$this->error = $this->db->lasterror();
			$this->db->rollback();
			return  0;
		}
	}

    // phpcs:disable PEAR.NamingConventions.ValidFunctionName.ScopeNotCamelCaps
	/**
	 *    Delete a link to resource line
	 *
	 *    @param	int		$rowid			Id of resource line to delete
	 *    @param	int		$element		element name (for trigger) TODO: use $this->element into commonobject class
	 *    @param	int		$notrigger		Disable all triggers
	 *    @return   int						>0 if OK, <0 if KO
	 */
	public function delete_resource($rowid, $element, $notrigger = 0)
	{
        // phpcs:enable
		global $user;

		$this->db->begin();

		$sql = "DELETE FROM ".MAIN_DB_PREFIX."element_resources";
		$sql .= " WHERE rowid=".$rowid;

		dol_syslog(get_class($this)."::delete_resource", LOG_DEBUG);

		$resql = $this->db->query($sql);
		if (!$resql)
		{
			$this->error = $this->db->lasterror();
			$this->db->rollback();
			return -1;
		}
		else
		{
			if (!$notrigger)
			{
				$result = $this->call_trigger(strtoupper($element).'_DELETE_RESOURCE', $user);
				if ($result < 0) { $this->db->rollback(); return -1; }
			}
			$this->db->commit();
			return 1;
		}
	}


	/**
	 * Overwrite magic function to solve problem of cloning object that are kept as references
	 *
	 * @return void
	 */
	public function __clone()
	{
		// Force a copy of this->lines, otherwise it will point to same object.
		if (isset($this->lines) && is_array($this->lines))
		{
			$nboflines = count($this->lines);
			for ($i = 0; $i < $nboflines; $i++)
			{
				$this->lines[$i] = clone $this->lines[$i];
			}
		}
	}

	/**
	 * Common function for all objects extending CommonObject for generating documents
	 *
	 * @param 	string 		$modelspath 	Relative folder where generators are placed
	 * @param 	string 		$modele 		Generator to use. Caller must set it to obj->modelpdf or GETPOST('modelpdf','alpha') for example.
	 * @param 	Translate 	$outputlangs 	Output language to use
	 * @param 	int 		$hidedetails 	1 to hide details. 0 by default
	 * @param 	int 		$hidedesc 		1 to hide product description. 0 by default
	 * @param 	int 		$hideref 		1 to hide product reference. 0 by default
	 * @param   null|array  $moreparams     Array to provide more information
	 * @return 	int 						>0 if OK, <0 if KO
	 * @see	addFileIntoDatabaseIndex()
	 */
	protected function commonGenerateDocument($modelspath, $modele, $outputlangs, $hidedetails, $hidedesc, $hideref, $moreparams = null)
	{
		global $conf, $langs, $user, $hookmanager, $action;

		$srctemplatepath = '';

		$parameters = array('modelspath'=>$modelspath, 'modele'=>$modele, 'outputlangs'=>$outputlangs, 'hidedetails'=>$hidedetails, 'hidedesc'=>$hidedesc, 'hideref'=>$hideref, 'moreparams'=>$moreparams);
		$reshook = $hookmanager->executeHooks('commonGenerateDocument', $parameters, $this, $action); // Note that $action and $object may have been modified by some hooks

		if (empty($reshook))
		{
		    dol_syslog("commonGenerateDocument modele=".$modele." outputlangs->defaultlang=".(is_object($outputlangs) ? $outputlangs->defaultlang : 'null'));

		    // Increase limit for PDF build
		    $err = error_reporting();
		    error_reporting(0);
		    @set_time_limit(120);
		    error_reporting($err);

		    // If selected model is a filename template (then $modele="modelname" or "modelname:filename")
		    $tmp = explode(':', $modele, 2);
		    if (!empty($tmp[1]))
		    {
			    $modele = $tmp[0];
			    $srctemplatepath = $tmp[1];
		    }

		    // Search template files
			$file = '';
			$classname = '';
			$filefound = 0;
		    $dirmodels = array('/');
		    if (is_array($conf->modules_parts['models'])) $dirmodels = array_merge($dirmodels, $conf->modules_parts['models']);
		    foreach ($dirmodels as $reldir)
		    {
			    foreach (array('doc', 'pdf') as $prefix)
			    {
				    if (in_array(get_class($this), array('Adherent'))) $file = $prefix."_".$modele.".class.php"; // Member module use prefix_module.class.php
				    else $file = $prefix."_".$modele.".modules.php";

				    // On verifie l'emplacement du modele
				    $file = dol_buildpath($reldir.$modelspath.$file, 0);
				    if (file_exists($file))
				    {
					    $filefound = 1;
					    $classname = $prefix.'_'.$modele;
					    break;
				    }
			    }
			    if ($filefound) break;
		    }

		    // If generator was found
		    if ($filefound)
		    {
			    global $db; // Required to solve a conception default making an include of code using $db instead of $this->db just after.

			    require_once $file;

			    $obj = new $classname($this->db);

			    // If generator is ODT, we must have srctemplatepath defined, if not we set it.
			    if ($obj->type == 'odt' && empty($srctemplatepath))
			    {
				    $varfortemplatedir = $obj->scandir;
				    if ($varfortemplatedir && !empty($conf->global->$varfortemplatedir))
				    {
					    $dirtoscan = $conf->global->$varfortemplatedir;

					    $listoffiles = array();

					    // Now we add first model found in directories scanned
					    $listofdir = explode(',', $dirtoscan);
					    foreach ($listofdir as $key => $tmpdir)
					    {
						    $tmpdir = trim($tmpdir);
						    $tmpdir = preg_replace('/DOL_DATA_ROOT/', DOL_DATA_ROOT, $tmpdir);
						    if (!$tmpdir) { unset($listofdir[$key]); continue; }
						    if (is_dir($tmpdir))
						    {
							    $tmpfiles = dol_dir_list($tmpdir, 'files', 0, '\.od(s|t)$', '', 'name', SORT_ASC, 0);
							    if (count($tmpfiles)) $listoffiles = array_merge($listoffiles, $tmpfiles);
						    }
					    }

					    if (count($listoffiles))
					    {
						    foreach ($listoffiles as $record)
						    {
							    $srctemplatepath = $record['fullname'];
							    break;
						    }
					    }
				    }

				    if (empty($srctemplatepath))
				    {
					    $this->error = 'ErrorGenerationAskedForOdtTemplateWithSrcFileNotDefined';
					    return -1;
				    }
			    }

			    if ($obj->type == 'odt' && !empty($srctemplatepath))
			    {
				    if (!dol_is_file($srctemplatepath))
				    {
					    $this->error = 'ErrorGenerationAskedForOdtTemplateWithSrcFileNotFound';
					    return -1;
				    }
			    }

			    // We save charset_output to restore it because write_file can change it if needed for
			    // output format that does not support UTF8.
			    $sav_charset_output = $outputlangs->charset_output;

			    if (in_array(get_class($this), array('Adherent')))
			    {
				    $arrayofrecords = array(); // The write_file of templates of adherent class need this var
				    $resultwritefile = $obj->write_file($this, $outputlangs, $srctemplatepath, 'member', 1, $moreparams);
			    }
			    else
			    {
				     $resultwritefile = $obj->write_file($this, $outputlangs, $srctemplatepath, $hidedetails, $hidedesc, $hideref, $moreparams);
			    }
			    // After call of write_file $obj->result['fullpath'] is set with generated file. It will be used to update the ECM database index.

			    if ($resultwritefile > 0)
			    {
				    $outputlangs->charset_output = $sav_charset_output;

				    // We delete old preview
				    require_once DOL_DOCUMENT_ROOT.'/core/lib/files.lib.php';
				    dol_delete_preview($this);

				    // Index file in database
				    if (!empty($obj->result['fullpath']))
				    {
					    $destfull = $obj->result['fullpath'];
					    $upload_dir = dirname($destfull);
					    $destfile = basename($destfull);
					    $rel_dir = preg_replace('/^'.preg_quote(DOL_DATA_ROOT, '/').'/', '', $upload_dir);

					    if (!preg_match('/[\\/]temp[\\/]|[\\/]thumbs|\.meta$/', $rel_dir))     // If not a tmp dir
					    {
						    $filename = basename($destfile);
						    $rel_dir = preg_replace('/[\\/]$/', '', $rel_dir);
						    $rel_dir = preg_replace('/^[\\/]/', '', $rel_dir);

						    include_once DOL_DOCUMENT_ROOT.'/ecm/class/ecmfiles.class.php';
						    $ecmfile = new EcmFiles($this->db);
						    $result = $ecmfile->fetch(0, '', ($rel_dir ? $rel_dir.'/' : '').$filename);

						     // Set the public "share" key
						    $setsharekey = false;
						    if ($this->element == 'propal')
						    {
							    $useonlinesignature = $conf->global->MAIN_FEATURES_LEVEL; // Replace this with 1 when feature to make online signature is ok
							    if ($useonlinesignature) $setsharekey = true;
							    if (!empty($conf->global->PROPOSAL_ALLOW_EXTERNAL_DOWNLOAD)) $setsharekey = true;
						    }
						    if ($this->element == 'commande' && !empty($conf->global->ORDER_ALLOW_EXTERNAL_DOWNLOAD)) {
							    $setsharekey = true;
						    }
						    if ($this->element == 'facture' && !empty($conf->global->INVOICE_ALLOW_EXTERNAL_DOWNLOAD)) {
							    $setsharekey = true;
						    }
						    if ($this->element == 'bank_account' && !empty($conf->global->BANK_ACCOUNT_ALLOW_EXTERNAL_DOWNLOAD)) {
							    $setsharekey = true;
						    }

						    if ($setsharekey) {
							    if (empty($ecmfile->share))	// Because object not found or share not set yet
							    {
								    require_once DOL_DOCUMENT_ROOT.'/core/lib/security2.lib.php';
								    $ecmfile->share = getRandomPassword(true);
							    }
						    }

						    if ($result > 0)
						     {
							    $ecmfile->label = md5_file(dol_osencode($destfull)); // hash of file content
							    $ecmfile->fullpath_orig = '';
							    $ecmfile->gen_or_uploaded = 'generated';
							    $ecmfile->description = ''; // indexed content
							    $ecmfile->keyword = ''; // keyword content
							    $result = $ecmfile->update($user);
							    if ($result < 0) {
								    setEventMessages($ecmfile->error, $ecmfile->errors, 'warnings');
							    }
						    }
						    else
						    {
							    $ecmfile->entity = $conf->entity;
							    $ecmfile->filepath = $rel_dir;
							    $ecmfile->filename = $filename;
							    $ecmfile->label = md5_file(dol_osencode($destfull)); // hash of file content
							    $ecmfile->fullpath_orig = '';
							    $ecmfile->gen_or_uploaded = 'generated';
							    $ecmfile->description = ''; // indexed content
							    $ecmfile->keyword = ''; // keyword content
							    $ecmfile->src_object_type = $this->table_element;
							    $ecmfile->src_object_id   = $this->id;

							    $result = $ecmfile->create($user);
							    if ($result < 0) {
								    setEventMessages($ecmfile->error, $ecmfile->errors, 'warnings');
							    }
						    }

						    /*$this->result['fullname']=$destfull;
						    $this->result['filepath']=$ecmfile->filepath;
						    $this->result['filename']=$ecmfile->filename;*/
						    //var_dump($obj->update_main_doc_field);exit;

						    // Update the last_main_doc field into main object (if documenent generator has property ->update_main_doc_field set)
						    $update_main_doc_field = 0;
						    if (!empty($obj->update_main_doc_field)) $update_main_doc_field = 1;
						    if ($update_main_doc_field && !empty($this->table_element))
						    {
							    $sql = 'UPDATE '.MAIN_DB_PREFIX.$this->table_element." SET last_main_doc = '".$this->db->escape($ecmfile->filepath.'/'.$ecmfile->filename)."'";
							    $sql .= ' WHERE rowid = '.$this->id;

							    $resql = $this->db->query($sql);
							    if (!$resql) {
									dol_print_error($this->db);
								} else {
							        $this->last_main_doc = $ecmfile->filepath.'/'.$ecmfile->filename;
							    }
						    }
					    }
				    }
				    else
				    {
					    dol_syslog('Method ->write_file was called on object '.get_class($obj).' and return a success but the return array ->result["fullpath"] was not set.', LOG_WARNING);
				    }

				    // Success in building document. We build meta file.
				    dol_meta_create($this);

				    return 1;
			    }
			    else
			    {
				    $outputlangs->charset_output = $sav_charset_output;
				    dol_print_error($this->db, "Error generating document for ".__CLASS__.". Error: ".$obj->error, $obj->errors);
				    return -1;
			    }
		    }
		    else
		    {
			    $this->error = $langs->trans("Error")." ".$langs->trans("ErrorFileDoesNotExists", $file);
			    dol_print_error('', $this->error);
			    return -1;
		    }
		}
		else return $reshook;
	}

	/**
	 *  Build thumb
	 *  @todo Move this into files.lib.php
	 *
	 *  @param      string	$file           Path file in UTF8 to original file to create thumbs from.
	 *	@return		void
	 */
	public function addThumbs($file)
	{
		global $maxwidthsmall, $maxheightsmall, $maxwidthmini, $maxheightmini, $quality;

		require_once DOL_DOCUMENT_ROOT.'/core/lib/images.lib.php'; // This define also $maxwidthsmall, $quality, ...

		$file_osencoded = dol_osencode($file);
		if (file_exists($file_osencoded))
		{
			// Create small thumbs for company (Ratio is near 16/9)
			// Used on logon for example
			vignette($file_osencoded, $maxwidthsmall, $maxheightsmall, '_small', $quality);

			// Create mini thumbs for company (Ratio is near 16/9)
			// Used on menu or for setup page for example
			vignette($file_osencoded, $maxwidthmini, $maxheightmini, '_mini', $quality);
		}
	}


	/* Functions common to commonobject and commonobjectline */

	/* For default values */

	/**
	 * Return the default value to use for a field when showing the create form of object.
	 * Return values in this order:
	 * 1) If parameter is available into POST, we return it first.
	 * 2) If not but an alternate value was provided as parameter of function, we return it.
	 * 3) If not but a constant $conf->global->OBJECTELEMENT_FIELDNAME is set, we return it (It is better to use the dedicated table).
	 * 4) Return value found into database (TODO No yet implemented)
	 *
	 * @param   string              $fieldname          Name of field
	 * @param   string              $alternatevalue     Alternate value to use
	 * @return  string|string[]                         Default value (can be an array if the GETPOST return an array)
	 **/
	public function getDefaultCreateValueFor($fieldname, $alternatevalue = null)
	{
		global $conf, $_POST;

		// If param here has been posted, we use this value first.
		if (isset($_POST[$fieldname])) return GETPOST($fieldname, 2);

		if (isset($alternatevalue)) return $alternatevalue;

		$newelement = $this->element;
		if ($newelement == 'facture') $newelement = 'invoice';
		if ($newelement == 'commande') $newelement = 'order';
		if (empty($newelement))
		{
			dol_syslog("Ask a default value using common method getDefaultCreateValueForField on an object with no property ->element defined. Return empty string.", LOG_WARNING);
			return '';
		}

		$keyforfieldname = strtoupper($newelement.'_DEFAULT_'.$fieldname);
		//var_dump($keyforfieldname);
		if (isset($conf->global->$keyforfieldname)) return $conf->global->$keyforfieldname;

		// TODO Ad here a scan into table llx_overwrite_default with a filter on $this->element and $fieldname
	}


	/* For triggers */


	// phpcs:disable PEAR.NamingConventions.ValidFunctionName.ScopeNotCamelCaps
	/**
	 * Call trigger based on this instance.
	 * Some context information may also be provided into array property this->context.
	 * NB:  Error from trigger are stacked in interface->errors
	 * NB2: If return code of triggers are < 0, action calling trigger should cancel all transaction.
	 *
	 * @param   string    $triggerName   trigger's name to execute
	 * @param   User      $user           Object user
	 * @return  int                       Result of run_triggers
	 */
	public function call_trigger($triggerName, $user)
	{
		// phpcs:enable
		global $langs, $conf;

		if (!is_object($langs)) {	// If lang was not defined, we set it. It is required by run_triggers.
			include_once DOL_DOCUMENT_ROOT.'/core/class/translate.class.php';
			$langs = new Translate('', $conf);
		}

		include_once DOL_DOCUMENT_ROOT.'/core/class/interfaces.class.php';
		$interface = new Interfaces($this->db);
		$result = $interface->run_triggers($triggerName, $this, $user, $langs, $conf);

		if ($result < 0)
		{
			if (!empty($this->errors))
			{
				$this->errors = array_unique(array_merge($this->errors, $interface->errors)); // We use array_unique because when a trigger call another trigger on same object, this->errors is added twice.
			}
			else
			{
				$this->errors = $interface->errors;
			}
		}
		return $result;
	}


	/* Functions for extrafields */


	// phpcs:disable PEAR.NamingConventions.ValidFunctionName.ScopeNotCamelCaps
	/**
	 *  Function to get extra fields of an object into $this->array_options
	 *  This method is in most cases called by method fetch of objects but you can call it separately.
	 *
	 *  @param	int		$rowid			Id of line. Use the id of object if not defined. Deprecated. Function must be called without parameters.
	 *  @param  array	$optionsArray   Array resulting of call of extrafields->fetch_name_optionals_label(). Deprecated. Function must be called without parameters.
	 *  @return	int						<0 if error, 0 if no values of extrafield to find nor found, 1 if an attribute is found and value loaded
	 */
	public function fetch_optionals($rowid = null, $optionsArray = null)
	{
		// phpcs:enable
		global $extrafields;

		if (empty($rowid)) $rowid = $this->id;

		// To avoid SQL errors. Probably not the better solution though
		if (!$this->table_element) {
			return 0;
		}

		$this->array_options = array();

		if (!is_array($optionsArray))
		{
			// If $extrafields is not a known object, we initialize it. Best practice is to have $extrafields defined into card.php or list.php page.
			if (!isset($extrafields) || !is_object($extrafields))
			{
				require_once DOL_DOCUMENT_ROOT.'/core/class/extrafields.class.php';
				$extrafields = new ExtraFields($this->db);
			}

			// Load array of extrafields for elementype = $this->table_element
			if (empty($extrafields->attributes[$this->table_element]['loaded']))
			{
				$extrafields->fetch_name_optionals_label($this->table_element);
			}
			$optionsArray = (!empty($extrafields->attributes[$this->table_element]['label']) ? $extrafields->attributes[$this->table_element]['label'] : null);
		}
		else
		{
			global $extrafields;
			dol_syslog("Warning: fetch_optionals was called with param optionsArray defined when you should pass null now", LOG_WARNING);
		}

		$table_element = $this->table_element;
		if ($table_element == 'categorie') $table_element = 'categories'; // For compatibility

		// Request to get complementary values
		if (is_array($optionsArray) && count($optionsArray) > 0)
		{
			$sql = "SELECT rowid";
			foreach ($optionsArray as $name => $label)
			{
				if (empty($extrafields->attributes[$this->table_element]['type'][$name]) || $extrafields->attributes[$this->table_element]['type'][$name] != 'separate')
				{
					$sql .= ", ".$name;
				}
			}
			$sql .= " FROM ".MAIN_DB_PREFIX.$table_element."_extrafields";
			$sql .= " WHERE fk_object = ".$rowid;

			//dol_syslog(get_class($this)."::fetch_optionals get extrafields data for ".$this->table_element, LOG_DEBUG);		// Too verbose
			$resql = $this->db->query($sql);
			if ($resql)
			{
				$this->array_options = array();
				$numrows = $this->db->num_rows($resql);
				if ($numrows)
				{
					$tab = $this->db->fetch_array($resql);

					foreach ($tab as $key => $value)
					{
						// Test fetch_array ! is_int($key) because fetch_array result is a mix table with Key as alpha and Key as int (depend db engine)
						if ($key != 'rowid' && $key != 'tms' && $key != 'fk_member' && !is_int($key))
						{
							// we can add this attribute to object
							if (!empty($extrafields) && in_array($extrafields->attributes[$this->table_element]['type'][$key], array('date', 'datetime')))
							{
								//var_dump($extrafields->attributes[$this->table_element]['type'][$key]);
								$this->array_options["options_".$key] = $this->db->jdate($value);
							}
							else
							{
								$this->array_options["options_".$key] = $value;
							}

							//var_dump('key '.$key.' '.$value.' type='.$extrafields->attributes[$this->table_element]['type'][$key].' '.$this->array_options["options_".$key]);
						}
					}

					// If field is a computed field, value must become result of compute
					foreach ($tab as $key => $value) {
						if (!empty($extrafields) && !empty($extrafields->attributes[$this->table_element]['computed'][$key]))
						{
							$this->array_options["options_".$key] = dol_eval($extrafields->attributes[$this->table_element]['computed'][$key], 1, 0);
						}
					}
				}

				$this->db->free($resql);

				if ($numrows) return $numrows;
				else return 0;
			}
			else
			{
				dol_print_error($this->db);
				return -1;
			}
		}
		return 0;
	}

	/**
	 *	Delete all extra fields values for the current object.
	 *
	 *  @return	int		<0 if KO, >0 if OK
	 */
	public function deleteExtraFields()
	{
		$this->db->begin();

		$table_element = $this->table_element;
		if ($table_element == 'categorie') $table_element = 'categories'; // For compatibility

		$sql_del = "DELETE FROM ".MAIN_DB_PREFIX.$table_element."_extrafields WHERE fk_object = ".$this->id;
		dol_syslog(get_class($this)."::deleteExtraFields delete", LOG_DEBUG);
		$resql = $this->db->query($sql_del);
		if (!$resql)
		{
			$this->error = $this->db->lasterror();
			$this->db->rollback();
			return -1;
		}
		else
		{
			$this->db->commit();
			return 1;
		}
	}

	/**
	 *	Add/Update all extra fields values for the current object.
	 *  Data to describe values to insert/update are stored into $this->array_options=array('options_codeforfield1'=>'valueforfield1', 'options_codeforfield2'=>'valueforfield2', ...)
	 *  This function delete record with all extrafields and insert them again from the array $this->array_options.
	 *
	 *  @param	string		$trigger		If defined, call also the trigger (for example COMPANY_MODIFY)
	 *  @param	User		$userused		Object user
	 *  @return int 						-1=error, O=did nothing, 1=OK
	 *  @see updateExtraField(), setValueFrom()
	 */
	public function insertExtraFields($trigger = '', $userused = null)
	{
		global $conf, $langs, $user;

		if (empty($userused)) $userused = $user;

		$error = 0;

		if (!empty($conf->global->MAIN_EXTRAFIELDS_DISABLED)) return 0; // For avoid conflicts if trigger used

		if (!empty($this->array_options))
		{
			// Check parameters
			$langs->load('admin');
			require_once DOL_DOCUMENT_ROOT.'/core/class/extrafields.class.php';
			$extrafields = new ExtraFields($this->db);
			$target_extrafields = $extrafields->fetch_name_optionals_label($this->table_element);

			//Eliminate copied source object extra_fields that do not exist in target object
			$new_array_options = array();
			foreach ($this->array_options as $key => $value) {
				if (in_array(substr($key, 8), array_keys($target_extrafields)))	// We remove the 'options_' from $key for test
					$new_array_options[$key] = $value;
				elseif (in_array($key, array_keys($target_extrafields)))		// We test on $key that does not contains the 'options_' prefix
					$new_array_options['options_'.$key] = $value;
			}

			foreach ($new_array_options as $key => $value)
			{
			   	$attributeKey      = substr($key, 8); // Remove 'options_' prefix
			   	$attributeType     = $extrafields->attributes[$this->table_element]['type'][$attributeKey];
			   	$attributeLabel    = $extrafields->attributes[$this->table_element]['label'][$attributeKey];
			   	$attributeParam    = $extrafields->attributes[$this->table_element]['param'][$attributeKey];
			   	$attributeRequired = $extrafields->attributes[$this->table_element]['required'][$attributeKey];
				$attrfieldcomputed = $extrafields->attributes[$this->table_element]['computed'][$attributeKey];

			   	if ($attributeRequired)
			   	{
			   		$mandatorypb = false;
			   		if ($attributeType == 'link' && $this->array_options[$key] == '-1') $mandatorypb = true;
			   		if ($this->array_options[$key] === '') $mandatorypb = true;
			   		if ($mandatorypb)
			   		{
			   		    dol_syslog("Mandatory extra field ".$key." is empty");
			   			$this->errors[] = $langs->trans('ErrorFieldRequired', $attributeLabel);
			   			return -1;
			   		}
			   	}

				//dol_syslog("attributeLabel=".$attributeLabel, LOG_DEBUG);
				//dol_syslog("attributeType=".$attributeType, LOG_DEBUG);

				if (!empty($attrfieldcomputed))
				{
					if (!empty($conf->global->MAIN_STORE_COMPUTED_EXTRAFIELDS))
					{
						$value = dol_eval($attrfieldcomputed, 1, 0);
					    dol_syslog($langs->trans("Extrafieldcomputed")." sur ".$attributeLabel."(".$value.")", LOG_DEBUG);
					    $new_array_options[$key] = $value;
					}
					else
					{
						$new_array_options[$key] = null;
					}
				}

			   	switch ($attributeType)
			   	{
			   		case 'int':
			  			if (!is_numeric($value) && $value != '')
			   			{
			   				$this->errors[] = $langs->trans("ExtraFieldHasWrongValue", $attributeLabel);
			   				return -1;
			  			}
			   			elseif ($value == '')
			   			{
			   				$new_array_options[$key] = null;
			   			}
			 			break;
					case 'double':
						$value = price2num($value);
						if (!is_numeric($value) && $value != '')
						{
							dol_syslog($langs->trans("ExtraFieldHasWrongValue")." sur ".$attributeLabel."(".$value."is not '".$attributeType."')", LOG_DEBUG);
							$this->errors[] = $langs->trans("ExtraFieldHasWrongValue", $attributeLabel);
							return -1;
						}
						elseif ($value == '')
						{
							$new_array_options[$key] = null;
						}
						//dol_syslog("double value"." sur ".$attributeLabel."(".$value." is '".$attributeType."')", LOG_DEBUG);
						$new_array_options[$key] = $value;
						break;
			 		/*case 'select':	// Not required, we chosed value='0' for undefined values
             			if ($value=='-1')
             			{
             				$this->array_options[$key] = null;
             			}
             			break;*/
			   		case 'password':
			   			$algo = '';
			   			if ($this->array_options[$key] != '' && is_array($extrafields->attributes[$this->table_element]['param'][$attributeKey]['options']))
			   			{
			   				// If there is an encryption choice, we use it to crypt data before insert
			   				$tmparrays = array_keys($extrafields->attributes[$this->table_element]['param'][$attributeKey]['options']);
			   				$algo = reset($tmparrays);
			   				if ($algo != '')
			   				{
			   					//global $action;		// $action may be 'create', 'update', 'update_extras'...
			   					//var_dump($action);
			   					//var_dump($this->oldcopy);exit;
			   					if (is_object($this->oldcopy))		// If this->oldcopy is not defined, we can't know if we change attribute or not, so we must keep value
			   					{
			   						//var_dump($this->oldcopy->array_options[$key]); var_dump($this->array_options[$key]);
				   					if ($this->array_options[$key] == $this->oldcopy->array_options[$key])	// If old value crypted in database is same than submited new value, it means we don't change it, so we don't update.
				   					{
				   						$new_array_options[$key] = $this->array_options[$key]; // Value is kept
				   					}
									else
									{
										// var_dump($algo);
										$newvalue = dol_hash($this->array_options[$key], $algo);
										$new_array_options[$key] = $newvalue;
									}
			   					}
			   					else
			   					{
			   						$new_array_options[$key] = $this->array_options[$key]; // Value is kept
			   					}
			   				}
			   			}
			   			else	// Common usage
			   			{
			   				$new_array_options[$key] = $this->array_options[$key];
			   			}
			   			break;
			   		case 'price':
						$new_array_options[$key] = price2num($this->array_options[$key]);
						break;
					case 'date':
					case 'datetime':
						// If data is a string instead of a timestamp, we convert it
						if (!is_int($this->array_options[$key])) {
							$this->array_options[$key] = strtotime($this->array_options[$key]);
						}
						$new_array_options[$key] = $this->db->idate($this->array_options[$key]);
						break;
		   			case 'link':
						$param_list = array_keys($attributeParam['options']);
						// 0 : ObjectName
						// 1 : classPath
						$InfoFieldList = explode(":", $param_list[0]);
						dol_include_once($InfoFieldList[1]);
						if ($InfoFieldList[0] && class_exists($InfoFieldList[0]))
						{
							if ($value == '-1')	// -1 is key for no defined in combo list of objects
							{
								$new_array_options[$key] = '';
							}
							elseif ($value)
							{
								$object = new $InfoFieldList[0]($this->db);
								if (is_numeric($value)) $res = $object->fetch($value);
								else $res = $object->fetch('', $value);

								if ($res > 0) $new_array_options[$key] = $object->id;
								else
								{
									$this->error = "Id/Ref '".$value."' for object '".$object->element."' not found";
									$this->db->rollback();
									return -1;
								}
							}
						}
						else
						{
							dol_syslog('Error bad setup of extrafield', LOG_WARNING);
						}
						break;
			   	}
			}

			$this->db->begin();

			$table_element = $this->table_element;
			if ($table_element == 'categorie') $table_element = 'categories'; // For compatibility

			dol_syslog(get_class($this)."::insertExtraFields delete then insert", LOG_DEBUG);

			$sql_del = "DELETE FROM ".MAIN_DB_PREFIX.$table_element."_extrafields WHERE fk_object = ".$this->id;
			$this->db->query($sql_del);

			$sql = "INSERT INTO ".MAIN_DB_PREFIX.$table_element."_extrafields (fk_object";
			foreach ($new_array_options as $key => $value)
			{
				$attributeKey = substr($key, 8); // Remove 'options_' prefix
				// Add field of attribut
				if ($extrafields->attributes[$this->table_element]['type'][$attributeKey] != 'separate') // Only for other type than separator
					$sql .= ",".$attributeKey;
			}
			// We must insert a default value for fields for other entities that are mandatory to avoid not null error
			if (is_array($extrafields->attributes[$this->table_element]['mandatoryfieldsofotherentities']))
			{
    			foreach ($extrafields->attributes[$this->table_element]['mandatoryfieldsofotherentities'] as  $tmpkey => $tmpval)
    			{
    			    if (!isset($extrafields->attributes[$this->table_element]['type'][$tmpkey]))    // If field not already added previously
    			    {
    			        $sql .= ",".$tmpkey;
    			    }
    			}
			}
			$sql .= ") VALUES (".$this->id;

			foreach ($new_array_options as $key => $value)
			{
				$attributeKey = substr($key, 8); // Remove 'options_' prefix
				// Add field of attribute
				if ($extrafields->attributes[$this->table_element]['type'][$attributeKey] != 'separate') // Only for other type than separator)
				{
					if ($new_array_options[$key] != '' || $new_array_options[$key] == '0')
					{
						$sql .= ",'".$this->db->escape($new_array_options[$key])."'";
					}
					else
					{
						$sql .= ",null";
					}
				}
			}
			// We must insert a default value for fields for other entities that are mandatory to avoid not null error
			if (is_array($extrafields->attributes[$this->table_element]['mandatoryfieldsofotherentities']))
			{
			    foreach ($extrafields->attributes[$this->table_element]['mandatoryfieldsofotherentities'] as  $tmpkey => $tmpval)
    			{
    			    if (!isset($extrafields->attributes[$this->table_element]['type'][$tmpkey]))    // If field not already added previously
    			    {
                        if (in_array($tmpval, array('int', 'double'))) $sql .= ", 0";
                        else $sql .= ", ''";
    			    }
    			}
			}

			$sql .= ")";

			$resql = $this->db->query($sql);

			if (!$resql)
			{
				$this->error = $this->db->lasterror();
				$error++;
			}

			if (!$error && $trigger)
			{
				// Call trigger
				$this->context = array('extrafieldaddupdate'=>1);
				$result = $this->call_trigger($trigger, $userused);
				if ($result < 0) $error++;
				// End call trigger
			}

			if ($error)
			{
				$this->db->rollback();
				return -1;
			}
			else
			{
				$this->db->commit();
				return 1;
			}
		}
		else return 0;
	}

	/**
	 *	Update an extra field value for the current object.
	 *  Data to describe values to update are stored into $this->array_options=array('options_codeforfield1'=>'valueforfield1', 'options_codeforfield2'=>'valueforfield2', ...)
	 *
	 *  @param  string      $key    		Key of the extrafield (without starting 'options_')
	 *  @param	string		$trigger		If defined, call also the trigger (for example COMPANY_MODIFY)
	 *  @param	User		$userused		Object user
	 *  @return int                 		-1=error, O=did nothing, 1=OK
	 *  @see setValueFrom(), insertExtraFields()
	 */
	public function updateExtraField($key, $trigger = null, $userused = null)
	{
		global $conf, $langs, $user;

		if (empty($userused)) $userused = $user;

		$error = 0;

		if (!empty($conf->global->MAIN_EXTRAFIELDS_DISABLED)) return 0; // For avoid conflicts if trigger used

		if (!empty($this->array_options) && isset($this->array_options["options_".$key]))
		{
			// Check parameters
			$langs->load('admin');
			require_once DOL_DOCUMENT_ROOT.'/core/class/extrafields.class.php';
			$extrafields = new ExtraFields($this->db);
			$target_extrafields = $extrafields->fetch_name_optionals_label($this->table_element);

			$value = $this->array_options["options_".$key];

			$attributeType     = $extrafields->attributes[$this->table_element]['type'][$key];
			$attributeLabel    = $extrafields->attributes[$this->table_element]['label'][$key];
			$attributeParam    = $extrafields->attributes[$this->table_element]['param'][$key];
			$attributeRequired = $extrafields->attributes[$this->table_element]['required'][$key];

			//dol_syslog("attributeLabel=".$attributeLabel, LOG_DEBUG);
			//dol_syslog("attributeType=".$attributeType, LOG_DEBUG);

			switch ($attributeType)
			{
				case 'int':
					if (!is_numeric($value) && $value != '')
					{
						$this->errors[] = $langs->trans("ExtraFieldHasWrongValue", $attributeLabel);
						return -1;
					}
					elseif ($value === '')
					{
						$this->array_options["options_".$key] = null;
					}
					break;
				case 'double':
					$value = price2num($value);
					if (!is_numeric($value) && $value != '')
					{
						dol_syslog($langs->trans("ExtraFieldHasWrongValue")." sur ".$attributeLabel."(".$value."is not '".$attributeType."')", LOG_DEBUG);
						$this->errors[] = $langs->trans("ExtraFieldHasWrongValue", $attributeLabel);
						return -1;
					}
					elseif ($value === '')
					{
						$this->array_options["options_".$key] = null;
					}
					//dol_syslog("double value"." sur ".$attributeLabel."(".$value." is '".$attributeType."')", LOG_DEBUG);
					$this->array_options["options_".$key] = $value;
					break;
			 	/*case 'select':	// Not required, we chosed value='0' for undefined values
             		if ($value=='-1')
             		{
             			$this->array_options[$key] = null;
             		}
             		break;*/
				case 'price':
					$this->array_options["options_".$key] = price2num($this->array_options["options_".$key]);
					break;
				case 'date':
					$this->array_options["options_".$key] = $this->db->idate($this->array_options["options_".$key]);
					break;
				case 'datetime':
					$this->array_options["options_".$key] = $this->db->idate($this->array_options["options_".$key]);
					break;
				case 'link':
					$param_list = array_keys($attributeParam['options']);
					// 0 : ObjectName
					// 1 : classPath
					$InfoFieldList = explode(":", $param_list[0]);
					dol_include_once($InfoFieldList[1]);
					if ($value)
					{
						$object = new $InfoFieldList[0]($this->db);
						$object->fetch(0, $value);
						$this->array_options["options_".$key] = $object->id;
					}
					break;
			}

			$this->db->begin();
			$sql = "UPDATE ".MAIN_DB_PREFIX.$this->table_element."_extrafields SET ".$key."='".$this->db->escape($this->array_options["options_".$key])."'";
			$sql .= " WHERE fk_object = ".$this->id;
			$resql = $this->db->query($sql);
			if (!$resql)
			{
				$error++;
				$this->error = $this->db->lasterror();
			}

			if (!$error && $trigger)
			{
				// Call trigger
				$this->context = array('extrafieldupdate'=>1);
				$result = $this->call_trigger($trigger, $userused);
				if ($result < 0) $error++;
				// End call trigger
			}

			if ($error)
			{
				dol_syslog(__METHOD__.$this->error, LOG_ERR);
				$this->db->rollback();
				return -1;
			}
			else
			{
				$this->db->commit();
				return 1;
			}
		}
		else return 0;
	}


	/**
	 * Return HTML string to put an input field into a page
	 * Code very similar with showInputField of extra fields
	 *
	 * @param  array   		$val	       Array of properties for field to show (used only if ->fields not defined)
	 * @param  string  		$key           Key of attribute
	 * @param  string  		$value         Preselected value to show (for date type it must be in timestamp format, for amount or price it must be a php numeric value)
	 * @param  string  		$moreparam     To add more parameters on html input tag
	 * @param  string  		$keysuffix     Prefix string to add into name and id of field (can be used to avoid duplicate names)
	 * @param  string  		$keyprefix     Suffix string to add into name and id of field (can be used to avoid duplicate names)
	 * @param  string|int	$morecss       Value for css to define style/length of field. May also be a numeric.
	 * @param  int			$nonewbutton   Force to not show the new button on field that are links to object
	 * @return string
	 */
	public function showInputField($val, $key, $value, $moreparam = '', $keysuffix = '', $keyprefix = '', $morecss = 0, $nonewbutton = 0)
	{
		global $conf, $langs, $form;

		if (!is_object($form))
		{
			require_once DOL_DOCUMENT_ROOT.'/core/class/html.form.class.php';
			$form = new Form($this->db);
		}

		if (! empty($this->fields)) {
			$val = $this->fields[$key];
		}

		$out = '';
        $type = '';
        $param = array();
        $param['options'] = array();
        $reg = array();
        $size = $this->fields[$key]['size'];
        // Because we work on extrafields
        if (preg_match('/^(integer|link):(.*):(.*):(.*):(.*)/i', $val['type'], $reg)) {
        	$param['options'] = array($reg[2].':'.$reg[3].':'.$reg[4].':'.$reg[5] => 'N');
        	$type = 'link';
        } elseif (preg_match('/^(integer|link):(.*):(.*):(.*)/i', $val['type'], $reg)) {
        	$param['options'] = array($reg[2].':'.$reg[3].':'.$reg[4] => 'N');
        	$type = 'link';
        } elseif (preg_match('/^(integer|link):(.*):(.*)/i', $val['type'], $reg)) {
            $param['options'] = array($reg[2].':'.$reg[3] => 'N');
            $type = 'link';
        } elseif (preg_match('/^sellist:(.*):(.*):(.*):(.*)/i', $val['type'], $reg)) {
            $param['options'] = array($reg[1].':'.$reg[2].':'.$reg[3].':'.$reg[4] => 'N');
            $type = 'sellist';
        } elseif (preg_match('/varchar\((\d+)\)/', $val['type'], $reg)) {
            $param['options'] = array();
            $type = 'varchar';
            $size = $reg[1];
        } elseif (preg_match('/varchar/', $val['type'])) {
            $param['options'] = array();
            $type = 'varchar';
        } elseif (is_array($this->fields[$key]['arrayofkeyval'])) {
            $param['options'] = $this->fields[$key]['arrayofkeyval'];
            $type = 'select';
        } else {
            $param['options'] = array();
            $type = $this->fields[$key]['type'];
        }

		$label = $this->fields[$key]['label'];
		//$elementtype=$this->fields[$key]['elementtype'];	// Seems not used
		$default = $this->fields[$key]['default'];
		$computed = $this->fields[$key]['computed'];
		$unique = $this->fields[$key]['unique'];
		$required = $this->fields[$key]['required'];

		$langfile = $this->fields[$key]['langfile'];
		$list = $this->fields[$key]['list'];
		$hidden = (in_array(abs($this->fields[$key]['visible']), array(0, 2)) ? 1 : 0);

		$objectid = $this->id;

		if ($computed)
		{
			if (!preg_match('/^search_/', $keyprefix)) return '<span class="opacitymedium">'.$langs->trans("AutomaticallyCalculated").'</span>';
			else return '';
		}

		// Set value of $morecss. For this, we use in priority showsize from parameters, then $val['css'] then autodefine
		if (empty($morecss) && !empty($val['css']))
		{
		    $morecss = $val['css'];
		}
		elseif (empty($morecss))
		{
			if ($type == 'date')
			{
				$morecss = 'minwidth100imp';
			}
			elseif ($type == 'datetime' || $type == 'link')
			{
				$morecss = 'minwidth200imp';
			}
			elseif (in_array($type, array('int', 'integer', 'price')) || preg_match('/^double(\([0-9],[0-9]\)){0,1}/', $type))
			{
				$morecss = 'maxwidth75';
			} elseif ($type == 'url') {
				$morecss = 'minwidth400';
			}
			elseif ($type == 'boolean')
			{
				$morecss = '';
			}
			else
			{
				if (round($size) < 12)
				{
					$morecss = 'minwidth100';
				}
				elseif (round($size) <= 48)
				{
					$morecss = 'minwidth200';
				}
				else
				{
					$morecss = 'minwidth400';
				}
			}
		}

		if (in_array($type, array('date', 'datetime')))
		{
			$tmp = explode(',', $size);
			$newsize = $tmp[0];

			$showtime = in_array($type, array('datetime')) ? 1 : 0;

			// Do not show current date when field not required (see selectDate() method)
			if (!$required && $value == '') $value = '-1';

			// TODO Must also support $moreparam
			$out = $form->selectDate($value, $keyprefix.$key.$keysuffix, $showtime, $showtime, $required, '', 1, (($keyprefix != 'search_' && $keyprefix != 'search_options_') ? 1 : 0), 0, 1);
		}
		elseif (in_array($type, array('duration')))
		{
			$out = $form->select_duration($keyprefix.$key.$keysuffix, $value, 0, 'text', 0, 1);
		}
		elseif (in_array($type, array('int', 'integer')))
		{
			$tmp = explode(',', $size);
			$newsize = $tmp[0];
			$out = '<input type="text" class="flat '.$morecss.' maxwidthonsmartphone" name="'.$keyprefix.$key.$keysuffix.'" id="'.$keyprefix.$key.$keysuffix.'" maxlength="'.$newsize.'" value="'.dol_escape_htmltag($value).'"'.($moreparam ? $moreparam : '').'>';
		}
		elseif (in_array($type, array('real')))
		{
		    $out = '<input type="text" class="flat '.$morecss.' maxwidthonsmartphone" name="'.$keyprefix.$key.$keysuffix.'" id="'.$keyprefix.$key.$keysuffix.'" value="'.dol_escape_htmltag($value).'"'.($moreparam ? $moreparam : '').'>';
		}
		elseif (preg_match('/varchar/', $type))
		{
			$out = '<input type="text" class="flat '.$morecss.' maxwidthonsmartphone" name="'.$keyprefix.$key.$keysuffix.'" id="'.$keyprefix.$key.$keysuffix.'" maxlength="'.$size.'" value="'.dol_escape_htmltag($value).'"'.($moreparam ? $moreparam : '').'>';
		}
		elseif (in_array($type, array('mail', 'phone', 'url')))
		{
			$out = '<input type="text" class="flat '.$morecss.' maxwidthonsmartphone" name="'.$keyprefix.$key.$keysuffix.'" id="'.$keyprefix.$key.$keysuffix.'" value="'.dol_escape_htmltag($value).'" '.($moreparam ? $moreparam : '').'>';
		}
		elseif ($type == 'text')
		{
			if (!preg_match('/search_/', $keyprefix))		// If keyprefix is search_ or search_options_, we must just use a simple text field
			{
				require_once DOL_DOCUMENT_ROOT.'/core/class/doleditor.class.php';
				$doleditor = new DolEditor($keyprefix.$key.$keysuffix, $value, '', 200, 'dolibarr_notes', 'In', false, false, false, ROWS_5, '90%');
				$out = $doleditor->Create(1);
			}
			else
			{
				$out = '<input type="text" class="flat '.$morecss.' maxwidthonsmartphone" name="'.$keyprefix.$key.$keysuffix.'" id="'.$keyprefix.$key.$keysuffix.'" value="'.dol_escape_htmltag($value).'" '.($moreparam ? $moreparam : '').'>';
			}
		}
		elseif ($type == 'html')
		{
			if (!preg_match('/search_/', $keyprefix))		// If keyprefix is search_ or search_options_, we must just use a simple text field
			{
				require_once DOL_DOCUMENT_ROOT.'/core/class/doleditor.class.php';
				$doleditor = new DolEditor($keyprefix.$key.$keysuffix, $value, '', 200, 'dolibarr_notes', 'In', false, false, !empty($conf->fckeditor->enabled) && $conf->global->FCKEDITOR_ENABLE_SOCIETE, ROWS_5, '90%');
				$out = $doleditor->Create(1);
			}
			else
			{
				$out = '<input type="text" class="flat '.$morecss.' maxwidthonsmartphone" name="'.$keyprefix.$key.$keysuffix.'" id="'.$keyprefix.$key.$keysuffix.'" value="'.dol_escape_htmltag($value).'" '.($moreparam ? $moreparam : '').'>';
			}
		}
		elseif ($type == 'boolean')
		{
			$checked = '';
			if (!empty($value)) {
				$checked = ' checked value="1" ';
			} else {
				$checked = ' value="1" ';
			}
			$out = '<input type="checkbox" class="flat '.$morecss.' maxwidthonsmartphone" name="'.$keyprefix.$key.$keysuffix.'" id="'.$keyprefix.$key.$keysuffix.'" '.$checked.' '.($moreparam ? $moreparam : '').'>';
		}
		elseif ($type == 'price')
		{
			if (!empty($value)) {		// $value in memory is a php numeric, we format it into user number format.
				$value = price($value);
			}
			$out = '<input type="text" class="flat '.$morecss.' maxwidthonsmartphone" name="'.$keyprefix.$key.$keysuffix.'" id="'.$keyprefix.$key.$keysuffix.'" value="'.$value.'" '.($moreparam ? $moreparam : '').'> '.$langs->getCurrencySymbol($conf->currency);
		}
		elseif (preg_match('/^double(\([0-9],[0-9]\)){0,1}/', $type))
		{
			if (!empty($value)) {		// $value in memory is a php numeric, we format it into user number format.
				$value = price($value);
			}
			$out = '<input type="text" class="flat '.$morecss.' maxwidthonsmartphone" name="'.$keyprefix.$key.$keysuffix.'" id="'.$keyprefix.$key.$keysuffix.'" value="'.$value.'" '.($moreparam ? $moreparam : '').'> ';
		}
		elseif ($type == 'select')
		{
			$out = '';
			if (!empty($conf->use_javascript_ajax) && !empty($conf->global->MAIN_EXTRAFIELDS_USE_SELECT2))
			{
				include_once DOL_DOCUMENT_ROOT.'/core/lib/ajax.lib.php';
				$out .= ajax_combobox($keyprefix.$key.$keysuffix, array(), 0);
			}

			$out .= '<select class="flat '.$morecss.' maxwidthonsmartphone" name="'.$keyprefix.$key.$keysuffix.'" id="'.$keyprefix.$key.$keysuffix.'" '.($moreparam ? $moreparam : '').'>';
                if ((!isset($this->fields[$key]['default'])) || ($this->fields[$key]['notnull'] != 1))$out .= '<option value="0">&nbsp;</option>';
			foreach ($param['options'] as $key => $val)
			{
				if ((string) $key == '') continue;
				list($val, $parent) = explode('|', $val);
				$out .= '<option value="'.$key.'"';
				$out .= (((string) $value == (string) $key) ? ' selected' : '');
				$out .= (!empty($parent) ? ' parent="'.$parent.'"' : '');
				$out .= '>'.$val.'</option>';
			}
			$out .= '</select>';
		}
		elseif ($type == 'sellist')
		{
			$out = '';
			if (!empty($conf->use_javascript_ajax) && !empty($conf->global->MAIN_EXTRAFIELDS_USE_SELECT2))
			{
				include_once DOL_DOCUMENT_ROOT.'/core/lib/ajax.lib.php';
				$out .= ajax_combobox($keyprefix.$key.$keysuffix, array(), 0);
			}

			$out .= '<select class="flat '.$morecss.' maxwidthonsmartphone" name="'.$keyprefix.$key.$keysuffix.'" id="'.$keyprefix.$key.$keysuffix.'" '.($moreparam ? $moreparam : '').'>';
			if (is_array($param['options']))
			{
				$param_list = array_keys($param['options']);
				$InfoFieldList = explode(":", $param_list[0]);
				$parentName = '';
				$parentField = '';
				// 0 : tableName
				// 1 : label field name
				// 2 : key fields name (if differ of rowid)
				// 3 : key field parent (for dependent lists)
				// 4 : where clause filter on column or table extrafield, syntax field='value' or extra.field=value
				$keyList = (empty($InfoFieldList[2]) ? 'rowid' : $InfoFieldList[2].' as rowid');


				if (count($InfoFieldList) > 4 && !empty($InfoFieldList[4]))
				{
					if (strpos($InfoFieldList[4], 'extra.') !== false)
					{
						$keyList = 'main.'.$InfoFieldList[2].' as rowid';
					} else {
						$keyList = $InfoFieldList[2].' as rowid';
					}
				}
				if (count($InfoFieldList) > 3 && !empty($InfoFieldList[3]))
				{
					list($parentName, $parentField) = explode('|', $InfoFieldList[3]);
					$keyList .= ', '.$parentField;
				}

				$fields_label = explode('|', $InfoFieldList[1]);
				if (is_array($fields_label))
				{
					$keyList .= ', ';
					$keyList .= implode(', ', $fields_label);
				}

				$sqlwhere = '';
				$sql = 'SELECT '.$keyList;
				$sql .= ' FROM '.MAIN_DB_PREFIX.$InfoFieldList[0];
				if (!empty($InfoFieldList[4]))
				{
					// can use SELECT request
					if (strpos($InfoFieldList[4], '$SEL$') !== false) {
						$InfoFieldList[4] = str_replace('$SEL$', 'SELECT', $InfoFieldList[4]);
					}

					// current object id can be use into filter
					if (strpos($InfoFieldList[4], '$ID$') !== false && !empty($objectid)) {
						$InfoFieldList[4] = str_replace('$ID$', $objectid, $InfoFieldList[4]);
					} else {
						$InfoFieldList[4] = str_replace('$ID$', '0', $InfoFieldList[4]);
					}
					//We have to join on extrafield table
					if (strpos($InfoFieldList[4], 'extra') !== false)
					{
						$sql .= ' as main, '.MAIN_DB_PREFIX.$InfoFieldList[0].'_extrafields as extra';
						$sqlwhere .= ' WHERE extra.fk_object=main.'.$InfoFieldList[2].' AND '.$InfoFieldList[4];
					}
					else
					{
						$sqlwhere .= ' WHERE '.$InfoFieldList[4];
					}
				}
				else
				{
					$sqlwhere .= ' WHERE 1=1';
				}
				// Some tables may have field, some other not. For the moment we disable it.
				if (in_array($InfoFieldList[0], array('tablewithentity')))
				{
					$sqlwhere .= ' AND entity = '.$conf->entity;
				}
				$sql .= $sqlwhere;
				//print $sql;

				$sql .= ' ORDER BY '.implode(', ', $fields_label);

				dol_syslog(get_class($this).'::showInputField type=sellist', LOG_DEBUG);
				$resql = $this->db->query($sql);
				if ($resql)
				{
					$out .= '<option value="0">&nbsp;</option>';
					$num = $this->db->num_rows($resql);
					$i = 0;
					while ($i < $num)
					{
						$labeltoshow = '';
						$obj = $this->db->fetch_object($resql);

						// Several field into label (eq table:code|libelle:rowid)
						$notrans = false;
						$fields_label = explode('|', $InfoFieldList[1]);
						if (is_array($fields_label))
						{
							$notrans = true;
							foreach ($fields_label as $field_toshow)
							{
								$labeltoshow .= $obj->$field_toshow.' ';
							}
						}
						else
						{
							$labeltoshow = $obj->{$InfoFieldList[1]};
						}
						$labeltoshow = dol_trunc($labeltoshow, 45);

						if ($value == $obj->rowid)
						{
							foreach ($fields_label as $field_toshow)
							{
								$translabel = $langs->trans($obj->$field_toshow);
								if ($translabel != $obj->$field_toshow) {
									$labeltoshow = dol_trunc($translabel, 18).' ';
								} else {
									$labeltoshow = dol_trunc($obj->$field_toshow, 18).' ';
								}
							}
							$out .= '<option value="'.$obj->rowid.'" selected>'.$labeltoshow.'</option>';
						}
						else
						{
							if (!$notrans)
							{
								$translabel = $langs->trans($obj->{$InfoFieldList[1]});
								if ($translabel != $obj->{$InfoFieldList[1]}) {
									$labeltoshow = dol_trunc($translabel, 18);
								}
								else {
									$labeltoshow = dol_trunc($obj->{$InfoFieldList[1]}, 18);
								}
							}
							if (empty($labeltoshow)) $labeltoshow = '(not defined)';
							if ($value == $obj->rowid)
							{
								$out .= '<option value="'.$obj->rowid.'" selected>'.$labeltoshow.'</option>';
							}

							if (!empty($InfoFieldList[3]) && $parentField)
							{
								$parent = $parentName.':'.$obj->{$parentField};
							}

							$out .= '<option value="'.$obj->rowid.'"';
							$out .= ($value == $obj->rowid ? ' selected' : '');
							$out .= (!empty($parent) ? ' parent="'.$parent.'"' : '');
							$out .= '>'.$labeltoshow.'</option>';
						}

						$i++;
					}
					$this->db->free($resql);
				}
				else {
					print 'Error in request '.$sql.' '.$this->db->lasterror().'. Check setup of extra parameters.<br>';
				}
			}
			$out .= '</select>';
		}
		elseif ($type == 'checkbox')
		{
			$value_arr = explode(',', $value);
			$out = $form->multiselectarray($keyprefix.$key.$keysuffix, (empty($param['options']) ?null:$param['options']), $value_arr, '', 0, '', 0, '100%');
		}
		elseif ($type == 'radio')
		{
			$out = '';
			foreach ($param['options'] as $keyopt => $val)
			{
				$out .= '<input class="flat '.$morecss.'" type="radio" name="'.$keyprefix.$key.$keysuffix.'" id="'.$keyprefix.$key.$keysuffix.'" '.($moreparam ? $moreparam : '');
				$out .= ' value="'.$keyopt.'"';
				$out .= ' id="'.$keyprefix.$key.$keysuffix.'_'.$keyopt.'"';
				$out .= ($value == $keyopt ? 'checked' : '');
				$out .= '/><label for="'.$keyprefix.$key.$keysuffix.'_'.$keyopt.'">'.$val.'</label><br>';
			}
		}
		elseif ($type == 'chkbxlst')
		{
			if (is_array($value)) {
				$value_arr = $value;
			}
			else {
				$value_arr = explode(',', $value);
			}

			if (is_array($param['options'])) {
				$param_list = array_keys($param['options']);
				$InfoFieldList = explode(":", $param_list[0]);
				$parentName = '';
				$parentField = '';
				// 0 : tableName
				// 1 : label field name
				// 2 : key fields name (if differ of rowid)
				// 3 : key field parent (for dependent lists)
				// 4 : where clause filter on column or table extrafield, syntax field='value' or extra.field=value
				$keyList = (empty($InfoFieldList[2]) ? 'rowid' : $InfoFieldList[2].' as rowid');

				if (count($InfoFieldList) > 3 && !empty($InfoFieldList[3])) {
					list ($parentName, $parentField) = explode('|', $InfoFieldList[3]);
					$keyList .= ', '.$parentField;
				}
				if (count($InfoFieldList) > 4 && !empty($InfoFieldList[4])) {
					if (strpos($InfoFieldList[4], 'extra.') !== false) {
						$keyList = 'main.'.$InfoFieldList[2].' as rowid';
					} else {
						$keyList = $InfoFieldList[2].' as rowid';
					}
				}

				$fields_label = explode('|', $InfoFieldList[1]);
				if (is_array($fields_label)) {
					$keyList .= ', ';
					$keyList .= implode(', ', $fields_label);
				}

				$sqlwhere = '';
				$sql = 'SELECT '.$keyList;
				$sql .= ' FROM '.MAIN_DB_PREFIX.$InfoFieldList[0];
				if (!empty($InfoFieldList[4])) {
					// can use SELECT request
					if (strpos($InfoFieldList[4], '$SEL$') !== false) {
						$InfoFieldList[4] = str_replace('$SEL$', 'SELECT', $InfoFieldList[4]);
					}

					// current object id can be use into filter
					if (strpos($InfoFieldList[4], '$ID$') !== false && !empty($objectid)) {
						$InfoFieldList[4] = str_replace('$ID$', $objectid, $InfoFieldList[4]);
					} else {
						$InfoFieldList[4] = str_replace('$ID$', '0', $InfoFieldList[4]);
					}

					// We have to join on extrafield table
					if (strpos($InfoFieldList[4], 'extra') !== false) {
						$sql .= ' as main, '.MAIN_DB_PREFIX.$InfoFieldList[0].'_extrafields as extra';
						$sqlwhere .= ' WHERE extra.fk_object=main.'.$InfoFieldList[2].' AND '.$InfoFieldList[4];
					} else {
						$sqlwhere .= ' WHERE '.$InfoFieldList[4];
					}
				} else {
					$sqlwhere .= ' WHERE 1=1';
				}
				// Some tables may have field, some other not. For the moment we disable it.
				if (in_array($InfoFieldList[0], array('tablewithentity')))
				{
					$sqlwhere .= ' AND entity = '.$conf->entity;
				}
				// $sql.=preg_replace('/^ AND /','',$sqlwhere);
				// print $sql;

				$sql .= $sqlwhere;
				dol_syslog(get_class($this).'::showInputField type=chkbxlst', LOG_DEBUG);
				$resql = $this->db->query($sql);
				if ($resql) {
					$num = $this->db->num_rows($resql);
					$i = 0;

					$data = array();

					while ($i < $num) {
						$labeltoshow = '';
						$obj = $this->db->fetch_object($resql);

						$notrans = false;
						// Several field into label (eq table:code|libelle:rowid)
						$fields_label = explode('|', $InfoFieldList[1]);
						if (is_array($fields_label)) {
							$notrans = true;
							foreach ($fields_label as $field_toshow) {
								$labeltoshow .= $obj->$field_toshow.' ';
							}
						} else {
							$labeltoshow = $obj->{$InfoFieldList[1]};
						}
						$labeltoshow = dol_trunc($labeltoshow, 45);

						if (is_array($value_arr) && in_array($obj->rowid, $value_arr)) {
							foreach ($fields_label as $field_toshow) {
								$translabel = $langs->trans($obj->$field_toshow);
								if ($translabel != $obj->$field_toshow) {
									$labeltoshow = dol_trunc($translabel, 18).' ';
								} else {
									$labeltoshow = dol_trunc($obj->$field_toshow, 18).' ';
								}
							}

							$data[$obj->rowid] = $labeltoshow;
						} else {
							if (!$notrans) {
								$translabel = $langs->trans($obj->{$InfoFieldList[1]});
								if ($translabel != $obj->{$InfoFieldList[1]}) {
									$labeltoshow = dol_trunc($translabel, 18);
								} else {
									$labeltoshow = dol_trunc($obj->{$InfoFieldList[1]}, 18);
								}
							}
							if (empty($labeltoshow)) {
								$labeltoshow = '(not defined)';
							}

							if (is_array($value_arr) && in_array($obj->rowid, $value_arr)) {
								$data[$obj->rowid] = $labeltoshow;
							}

							if (!empty($InfoFieldList[3]) && $parentField) {
								$parent = $parentName.':'.$obj->{$parentField};
							}

							$data[$obj->rowid] = $labeltoshow;
						}

						$i++;
					}
					$this->db->free($resql);

					$out = $form->multiselectarray($keyprefix.$key.$keysuffix, $data, $value_arr, '', 0, '', 0, '100%');
				} else {
					print 'Error in request '.$sql.' '.$this->db->lasterror().'. Check setup of extra parameters.<br>';
				}
			}
		}
		elseif ($type == 'link')
		{
			$param_list = array_keys($param['options']); // $param_list='ObjectName:classPath[:AddCreateButtonOrNot[:Filter]]'
			$param_list_array = explode(':', $param_list[0]);
			$showempty = (($required && $default != '') ? 0 : 1);

			$out = $form->selectForForms($param_list[0], $keyprefix.$key.$keysuffix, $value, $showempty, '', '', $morecss, $moreparam, 0, empty($val['disabled']) ? 0 : 1);

			if (!empty($param_list_array[2]))		// If we set to add a create button
			{
				if (!GETPOSTISSET('backtopage') && empty($val['disabled']) && empty($nonewbutton))	// To avoid to open several times the 'Create Object' button and to avoid to have button if field is protected by a "disabled".
				{
		   			list($class, $classfile) = explode(':', $param_list[0]);
		   			if (file_exists(dol_buildpath(dirname(dirname($classfile)).'/card.php'))) $url_path = dol_buildpath(dirname(dirname($classfile)).'/card.php', 1);
		   			else $url_path = dol_buildpath(dirname(dirname($classfile)).'/'.strtolower($class).'_card.php', 1);
		   			$paramforthenewlink = '';
		   			$paramforthenewlink .= (GETPOSTISSET('action') ? '&action='.GETPOST('action', 'aZ09') : '');
		   			$paramforthenewlink .= (GETPOSTISSET('id') ? '&id='.GETPOST('id', 'int') : '');
		   			$paramforthenewlink .= '&fk_'.strtolower($class).'=--IDFORBACKTOPAGE--';
		   			// TODO Add Javascript code to add input fields already filled into $paramforthenewlink so we won't loose them when going back to main page
		   			$out .= '<a class="butActionNew" title="'.$langs->trans("New").'" href="'.$url_path.'?action=create&backtopage='.urlencode($_SERVER['PHP_SELF'].($paramforthenewlink ? '?'.$paramforthenewlink : '')).'"><span class="fa fa-plus-circle valignmiddle"></span></a>';
				}
			}
		}
		elseif ($type == 'password')
		{
			// If prefix is 'search_', field is used as a filter, we use a common text field.
			$out = '<input type="'.($keyprefix == 'search_' ? 'text' : 'password').'" class="flat '.$morecss.'" name="'.$keyprefix.$key.$keysuffix.'" id="'.$keyprefix.$key.$keysuffix.'" value="'.$value.'" '.($moreparam ? $moreparam : '').'>';
		}
		elseif ($type == 'array')
		{
			$newval = $val;
			$newval['type'] = 'varchar(256)';

			$out = '';

			$inputs = array();
			if (!empty($value)) {
				foreach ($value as $option) {
					$out .= '<span><a class="'.dol_escape_htmltag($keyprefix.$key.$keysuffix).'_del" href="javascript:;"><span class="fa fa-minus-circle valignmiddle"></span></a> ';
					$out .= $this->showInputField($newval, $keyprefix.$key.$keysuffix.'[]', $option, $moreparam, '', '', $morecss).'<br></span>';
				}
			}

			$out .= '<a id="'.dol_escape_htmltag($keyprefix.$key.$keysuffix).'_add" href="javascript:;"><span class="fa fa-plus-circle valignmiddle"></span></a>';

			$newInput = '<span><a class="'.dol_escape_htmltag($keyprefix.$key.$keysuffix).'_del" href="javascript:;"><span class="fa fa-minus-circle valignmiddle"></span></a> ';
			$newInput .= $this->showInputField($newval, $keyprefix.$key.$keysuffix.'[]', '', $moreparam, '', '', $morecss).'<br></span>';

			if (!empty($conf->use_javascript_ajax)) {
				$out .= '
					<script>
					$(document).ready(function() {
						$("a#'.dol_escape_js($keyprefix.$key.$keysuffix).'_add").click(function() {
							$("'.dol_escape_js($newInput).'").insertBefore(this);
						});

						$(document).on("click", "a.'.dol_escape_js($keyprefix.$key.$keysuffix).'_del", function() {
							$(this).parent().remove();
						});
					});
					</script>';
			}
		}
		if (!empty($hidden)) {
			$out = '<input type="hidden" value="'.$value.'" name="'.$keyprefix.$key.$keysuffix.'" id="'.$keyprefix.$key.$keysuffix.'"/>';
		}
		/* Add comments
		 if ($type == 'date') $out.=' (YYYY-MM-DD)';
		 elseif ($type == 'datetime') $out.=' (YYYY-MM-DD HH:MM:SS)';
		 */
		return $out;
	}

	/**
	 * Return HTML string to show a field into a page
	 * Code very similar with showOutputField of extra fields
	 *
	 * @param  array   $val		       Array of properties of field to show
	 * @param  string  $key            Key of attribute
	 * @param  string  $value          Preselected value to show (for date type it must be in timestamp format, for amount or price it must be a php numeric value)
	 * @param  string  $moreparam      To add more parametes on html input tag
	 * @param  string  $keysuffix      Prefix string to add into name and id of field (can be used to avoid duplicate names)
	 * @param  string  $keyprefix      Suffix string to add into name and id of field (can be used to avoid duplicate names)
	 * @param  mixed   $morecss        Value for css to define size. May also be a numeric.
	 * @return string
	 */
	public function showOutputField($val, $key, $value, $moreparam = '', $keysuffix = '', $keyprefix = '', $morecss = '')
	{
		global $conf, $langs, $form;

		if (!is_object($form))
		{
			require_once DOL_DOCUMENT_ROOT.'/core/class/html.form.class.php';
			$form = new Form($this->db);
		}

		$objectid = $this->id;
		$label = $val['label'];
		$type  = $val['type'];
		$size  = $val['css'];
		$reg = array();

		// Convert var to be able to share same code than showOutputField of extrafields
		if (preg_match('/varchar\((\d+)\)/', $type, $reg))
		{
			$type = 'varchar'; // convert varchar(xx) int varchar
			$size = $reg[1];
		}
		elseif (preg_match('/varchar/', $type)) $type = 'varchar'; // convert varchar(xx) int varchar
		if (is_array($val['arrayofkeyval'])) $type = 'select';
		if (preg_match('/^integer:(.*):(.*)/i', $val['type'], $reg)) $type = 'link';

		$default = $val['default'];
		$computed = $val['computed'];
		$unique = $val['unique'];
		$required = $val['required'];
		$param = array();
		$param['options'] = array();

		if (is_array($val['arrayofkeyval'])) $param['options'] = $val['arrayofkeyval'];
		if (preg_match('/^integer:(.*):(.*)/i', $val['type'], $reg))
		{
			$type = 'link';
			$param['options'] = array($reg[1].':'.$reg[2]=>$reg[1].':'.$reg[2]);
		}
        elseif (preg_match('/^sellist:(.*):(.*):(.*):(.*)/i', $val['type'], $reg)) {
            $param['options'] = array($reg[1].':'.$reg[2].':'.$reg[3].':'.$reg[4] => 'N');
            $type = 'sellist';
        }

		$langfile = $val['langfile'];
		$list = $val['list'];
		$help = $val['help'];
		$hidden = (($val['visible'] == 0) ? 1 : 0); // If zero, we are sure it is hidden, otherwise we show. If it depends on mode (view/create/edit form or list, this must be filtered by caller)

		if ($hidden) return '';

		// If field is a computed field, value must become result of compute
		if ($computed)
		{
			// Make the eval of compute string
			//var_dump($computed);
			$value = dol_eval($computed, 1, 0);
		}

		if (empty($morecss))
		{
			if ($type == 'date')
			{
				$morecss = 'minwidth100imp';
			}
			elseif ($type == 'datetime' || $type == 'timestamp')
			{
				$morecss = 'minwidth200imp';
			}
			elseif (in_array($type, array('int', 'double', 'price')))
			{
				$morecss = 'maxwidth75';
			}
			elseif ($type == 'url')
			{
				$morecss = 'minwidth400';
			}
			elseif ($type == 'boolean')
			{
				$morecss = '';
			}
			else
			{
				if (round($size) < 12)
				{
					$morecss = 'minwidth100';
				}
				elseif (round($size) <= 48)
				{
					$morecss = 'minwidth200';
				}
				else
				{
					$morecss = 'minwidth400';
				}
			}
		}

		// Format output value differently according to properties of field
		if ($key == 'ref' && method_exists($this, 'getNomUrl')) $value = $this->getNomUrl(1, '', 0, '', 1);
		elseif ($key == 'status' && method_exists($this, 'getLibStatut')) $value = $this->getLibStatut(3);
		elseif ($type == 'date')
		{
			if (!empty($value)) {
				$value = dol_print_date($value, 'day');
			} else {
				$value = '';
			}
		}
		elseif ($type == 'datetime' || $type == 'timestamp')
		{
			if (!empty($value)) {
				$value = dol_print_date($value, 'dayhour');
			} else {
				$value = '';
			}
		}
		elseif ($type == 'duration')
		{
			include_once DOL_DOCUMENT_ROOT.'/core/lib/date.lib.php';
			if (!is_null($value) && $value !== '') {
				$value = convertSecondToTime($value, 'allhourmin');
			}
		}
		elseif ($type == 'double' || $type == 'real')
		{
			if (!is_null($value) && $value !== '') {
				$value = price($value);
			}
		}
		elseif ($type == 'boolean')
		{
			$checked = '';
			if (!empty($value)) {
				$checked = ' checked ';
			}
			$value = '<input type="checkbox" '.$checked.' '.($moreparam ? $moreparam : '').' readonly disabled>';
		}
		elseif ($type == 'mail')
		{
			$value = dol_print_email($value, 0, 0, 0, 64, 1, 1);
		}
		elseif ($type == 'url')
		{
			$value = dol_print_url($value, '_blank', 32, 1);
		}
		elseif ($type == 'phone')
		{
			$value = dol_print_phone($value, '', 0, 0, '', '&nbsp;', 1);
		}
		elseif ($type == 'price')
		{
			if (!is_null($value) && $value !== '') {
				$value = price($value, 0, $langs, 0, 0, -1, $conf->currency);
			}
		}
		elseif ($type == 'select')
		{
			$value = $param['options'][$value];
		}
		elseif ($type == 'sellist')
		{
			$param_list = array_keys($param['options']);
			$InfoFieldList = explode(":", $param_list[0]);

			$selectkey = "rowid";
			$keyList = 'rowid';

			if (count($InfoFieldList) >= 3)
			{
				$selectkey = $InfoFieldList[2];
				$keyList = $InfoFieldList[2].' as rowid';
			}

			$fields_label = explode('|', $InfoFieldList[1]);
			if (is_array($fields_label)) {
				$keyList .= ', ';
				$keyList .= implode(', ', $fields_label);
			}

			$sql = 'SELECT '.$keyList;
			$sql .= ' FROM '.MAIN_DB_PREFIX.$InfoFieldList[0];
			if (strpos($InfoFieldList[4], 'extra') !== false)
			{
				$sql .= ' as main';
			}
			if ($selectkey == 'rowid' && empty($value)) {
				$sql .= " WHERE ".$selectkey."=0";
			} elseif ($selectkey == 'rowid') {
				$sql .= " WHERE ".$selectkey."=".$this->db->escape($value);
			} else {
				$sql .= " WHERE ".$selectkey."='".$this->db->escape($value)."'";
			}

			//$sql.= ' AND entity = '.$conf->entity;

			dol_syslog(get_class($this).':showOutputField:$type=sellist', LOG_DEBUG);
			$resql = $this->db->query($sql);
			if ($resql)
			{
				$value = ''; // value was used, so now we reste it to use it to build final output

				$obj = $this->db->fetch_object($resql);

				// Several field into label (eq table:code|libelle:rowid)
				$fields_label = explode('|', $InfoFieldList[1]);

				if (is_array($fields_label) && count($fields_label) > 1)
				{
					foreach ($fields_label as $field_toshow)
					{
						$translabel = '';
						if (!empty($obj->$field_toshow)) {
							$translabel = $langs->trans($obj->$field_toshow);
						}
						if ($translabel != $field_toshow) {
							$value .= dol_trunc($translabel, 18).' ';
						} else {
							$value .= $obj->$field_toshow.' ';
						}
					}
				}
				else
				{
					$translabel = '';
					if (!empty($obj->{$InfoFieldList[1]})) {
						$translabel = $langs->trans($obj->{$InfoFieldList[1]});
					}
					if ($translabel != $obj->{$InfoFieldList[1]}) {
						$value = dol_trunc($translabel, 18);
					} else {
						$value = $obj->{$InfoFieldList[1]};
					}
				}
			}
			else dol_syslog(get_class($this).'::showOutputField error '.$this->db->lasterror(), LOG_WARNING);
		}
		elseif ($type == 'radio')
		{
			$value = $param['options'][$value];
		}
		elseif ($type == 'checkbox')
		{
			$value_arr = explode(',', $value);
			$value = '';
			if (is_array($value_arr) && count($value_arr) > 0)
			{
				$toprint = array();
				foreach ($value_arr as $keyval=>$valueval) {
					$toprint[] = '<li class="select2-search-choice-dolibarr noborderoncategories" style="background: #aaa">'.$param['options'][$valueval].'</li>';
				}
				$value = '<div class="select2-container-multi-dolibarr" style="width: 90%;"><ul class="select2-choices-dolibarr">'.implode(' ', $toprint).'</ul></div>';
			}
		}
		elseif ($type == 'chkbxlst')
		{
			$value_arr = explode(',', $value);

			$param_list = array_keys($param['options']);
			$InfoFieldList = explode(":", $param_list[0]);

			$selectkey = "rowid";
			$keyList = 'rowid';

			if (count($InfoFieldList) >= 3) {
				$selectkey = $InfoFieldList[2];
				$keyList = $InfoFieldList[2].' as rowid';
			}

			$fields_label = explode('|', $InfoFieldList[1]);
			if (is_array($fields_label)) {
				$keyList .= ', ';
				$keyList .= implode(', ', $fields_label);
			}

			$sql = 'SELECT '.$keyList;
			$sql .= ' FROM '.MAIN_DB_PREFIX.$InfoFieldList[0];
			if (strpos($InfoFieldList[4], 'extra') !== false) {
				$sql .= ' as main';
			}
			// $sql.= " WHERE ".$selectkey."='".$this->db->escape($value)."'";
			// $sql.= ' AND entity = '.$conf->entity;

			dol_syslog(get_class($this).':showOutputField:$type=chkbxlst', LOG_DEBUG);
			$resql = $this->db->query($sql);
			if ($resql) {
				$value = ''; // value was used, so now we reste it to use it to build final output
				$toprint = array();
				while ($obj = $this->db->fetch_object($resql)) {
					// Several field into label (eq table:code|libelle:rowid)
					$fields_label = explode('|', $InfoFieldList[1]);
					if (is_array($value_arr) && in_array($obj->rowid, $value_arr)) {
						if (is_array($fields_label) && count($fields_label) > 1) {
							foreach ($fields_label as $field_toshow) {
								$translabel = '';
								if (!empty($obj->$field_toshow)) {
									$translabel = $langs->trans($obj->$field_toshow);
								}
								if ($translabel != $field_toshow) {
									$toprint[] = '<li class="select2-search-choice-dolibarr noborderoncategories" style="background: #aaa">'.dol_trunc($translabel, 18).'</li>';
								} else {
									$toprint[] = '<li class="select2-search-choice-dolibarr noborderoncategories" style="background: #aaa">'.$obj->$field_toshow.'</li>';
								}
							}
						} else {
							$translabel = '';
							if (!empty($obj->{$InfoFieldList[1]})) {
								$translabel = $langs->trans($obj->{$InfoFieldList[1]});
							}
							if ($translabel != $obj->{$InfoFieldList[1]}) {
								$toprint[] = '<li class="select2-search-choice-dolibarr noborderoncategories" style="background: #aaa">'.dol_trunc($translabel, 18).'</li>';
							} else {
								$toprint[] = '<li class="select2-search-choice-dolibarr noborderoncategories" style="background: #aaa">'.$obj->{$InfoFieldList[1]}.'</li>';
							}
						}
					}
				}
				$value = '<div class="select2-container-multi-dolibarr" style="width: 90%;"><ul class="select2-choices-dolibarr">'.implode(' ', $toprint).'</ul></div>';
			} else {
				dol_syslog(get_class($this).'::showOutputField error '.$this->db->lasterror(), LOG_WARNING);
			}
		}
		elseif ($type == 'link')
		{
			$out = '';

			// only if something to display (perf)
			if ($value)
			{
				$param_list = array_keys($param['options']); // $param_list='ObjectName:classPath'

				$InfoFieldList = explode(":", $param_list[0]);
				$classname = $InfoFieldList[0];
				$classpath = $InfoFieldList[1];
				$getnomurlparam = (empty($InfoFieldList[2]) ? 3 : $InfoFieldList[2]);
				if (!empty($classpath))
				{
					dol_include_once($InfoFieldList[1]);
					if ($classname && class_exists($classname))
					{
						$object = new $classname($this->db);
						$object->fetch($value);
						$value = $object->getNomUrl($getnomurlparam);
					}
				}
				else
				{
					dol_syslog('Error bad setup of extrafield', LOG_WARNING);
					return 'Error bad setup of extrafield';
				}
			}
			else $value = '';
		}
		elseif ($type == 'text' || $type == 'html')
		{
			$value = dol_htmlentitiesbr($value);
		}
		elseif ($type == 'password')
		{
			$value = preg_replace('/./i', '*', $value);
		}
		elseif ($type == 'array')
		{
			$value = implode('<br>', $value);
		}

		//print $type.'-'.$size;
		$out = $value;

		return $out;
	}


	/**
	 * Function to show lines of extrafields with output datas.
	 * This function is responsible to output the <tr> and <td> according to correct number of columns received into $params['colspan']
	 *
	 * @param 	Extrafields $extrafields    Extrafield Object
	 * @param 	string      $mode           Show output ('view') or input ('create' or 'edit') for extrafield
	 * @param 	array       $params         Optional parameters. Example: array('style'=>'class="oddeven"', 'colspan'=>$colspan)
	 * @param 	string      $keysuffix      Suffix string to add after name and id of field (can be used to avoid duplicate names)
	 * @param 	string      $keyprefix      Prefix string to add before name and id of field (can be used to avoid duplicate names)
	 * @param	string		$onetrtd		All fields in same tr td (TODO field not used ?)
	 * @return 	string
	 */
	public function showOptionals($extrafields, $mode = 'view', $params = null, $keysuffix = '', $keyprefix = '', $onetrtd = 0)
	{
		global $db, $conf, $langs, $action, $form;

		if (!is_object($form)) $form = new Form($db);

		$out = '';

		if (is_array($extrafields->attributes[$this->table_element]['label']) && count($extrafields->attributes[$this->table_element]['label']) > 0)
		{
			$out .= "\n";
			$out .= '<!-- showOptionalsInput --> ';
			$out .= "\n";

            $extrafields_collapse_num = '';
			$e = 0;
			foreach ($extrafields->attributes[$this->table_element]['label'] as $key=>$label)
			{
				// Show only the key field in params
				if (is_array($params) && array_key_exists('onlykey', $params) && $key != $params['onlykey']) continue;

				// @todo Add test also on 'enabled' (different than 'list' that is 'visibility')
				$enabled = 1;

				$visibility = 1;
				if ($visibility && isset($extrafields->attributes[$this->table_element]['list'][$key]))
				{
				    $visibility = dol_eval($extrafields->attributes[$this->table_element]['list'][$key], 1);
				}

				$perms = 1;
				if ($perms && isset($extrafields->attributes[$this->table_element]['perms'][$key]))
				{
					$perms = dol_eval($extrafields->attributes[$this->table_element]['perms'][$key], 1);
				}

				if (($mode == 'create') && abs($visibility) != 1 && abs($visibility) != 3) continue; // <> -1 and <> 1 and <> 3 = not visible on forms, only on list
				elseif (($mode == 'edit') && abs($visibility) != 1 && abs($visibility) != 3 && abs($visibility) != 4) continue; // <> -1 and <> 1 and <> 3 = not visible on forms, only on list and <> 4 = not visible at the creation
				elseif ($mode == 'view' && empty($visibility)) continue;
				if (empty($perms)) continue;
				// Load language if required
				if (!empty($extrafields->attributes[$this->table_element]['langfile'][$key])) {
					$langs->load($extrafields->attributes[$this->table_element]['langfile'][$key]);
				}

				$colspan = '';
				if (is_array($params) && count($params) > 0) {
					if (array_key_exists('cols', $params)) {
						$colspan = $params['cols'];
					}
					elseif (array_key_exists('colspan', $params)) {	// For backward compatibility. Use cols instead now.
						$reg = array();
						if (preg_match('/colspan="(\d+)"/', $params['colspan'], $reg)) {
							$colspan = $reg[1];
						}
						else {
							$colspan = $params['colspan'];
						}
					}
				}

				switch ($mode) {
					case "view":
						$value = $this->array_options["options_".$key.$keysuffix];
						break;
					case "create":
                    case "edit":
                        $getposttemp = GETPOST($keyprefix.'options_'.$key.$keysuffix, 'none'); // GETPOST can get value from GET, POST or setup of default values.
                        // GETPOST("options_" . $key) can be 'abc' or array(0=>'abc')
						if (is_array($getposttemp) || $getposttemp != '' || GETPOSTISSET($keyprefix.'options_'.$key.$keysuffix))
						{
							if (is_array($getposttemp)) {
								// $getposttemp is an array but following code expects a comma separated string
								$value = implode(",", $getposttemp);
							} else {
								$value = $getposttemp;
							}
						} else {
							$value = $this->array_options["options_".$key]; // No GET, no POST, no default value, so we take value of object.
						}
						//var_dump($keyprefix.' - '.$key.' - '.$keysuffix.' - '.$keyprefix.'options_'.$key.$keysuffix.' - '.$this->array_options["options_".$key.$keysuffix].' - '.$getposttemp.' - '.$value);
						break;
				}

				if ($extrafields->attributes[$this->table_element]['type'][$key] == 'separate')
				{
                    $extrafields_collapse_num = '';
                    $extrafield_param = $extrafields->attributes[$this->table_element]['param'][$key];
                    if (!empty($extrafield_param) && is_array($extrafield_param)) {
                        $extrafield_param_list = array_keys($extrafield_param['options']);

                        if (count($extrafield_param_list) > 0) {
                            $extrafield_collapse_display_value = intval($extrafield_param_list[0]);

                            if ($extrafield_collapse_display_value == 1 || $extrafield_collapse_display_value == 2) {
                                $extrafields_collapse_num = $extrafields->attributes[$this->table_element]['pos'][$key];
                            }
                        }
                    }

					$out .= $extrafields->showSeparator($key, $this, ($colspan + 1));
				}
				else
				{
					$class = (!empty($extrafields->attributes[$this->table_element]['hidden'][$key]) ? 'hideobject ' : '');
					$csstyle = '';
					if (is_array($params) && count($params) > 0) {
						if (array_key_exists('class', $params)) {
							$class .= $params['class'].' ';
						}
						if (array_key_exists('style', $params)) {
							$csstyle = $params['style'];
						}
					}

					// add html5 elements
					$domData  = ' data-element="extrafield"';
					$domData .= ' data-targetelement="'.$this->element.'"';
					$domData .= ' data-targetid="'.$this->id.'"';

					$html_id = (empty($this->id) ? '' : 'extrarow-'.$this->element.'_'.$key.'_'.$this->id);

					$out .= '<tr '.($html_id ? 'id="'.$html_id.'" ' : '').$csstyle.' class="'.$class.$this->element.'_extras_'.$key.' trextrafields_collapse'.$extrafields_collapse_num.'" '.$domData.' >';

					if (!empty($conf->global->MAIN_EXTRAFIELDS_USE_TWO_COLUMS) && ($e % 2) == 0) { $colspan = '0'; }

					if ($action == 'selectlines') { $colspan++; }

					// Convert date into timestamp format (value in memory must be a timestamp)
					if (in_array($extrafields->attributes[$this->table_element]['type'][$key], array('date', 'datetime')))
					{
						$datenotinstring = $this->array_options['options_'.$key];
						if (!is_numeric($this->array_options['options_'.$key]))	// For backward compatibility
						{
							$datenotinstring = $this->db->jdate($datenotinstring);
						}
						$value = GETPOSTISSET($keyprefix.'options_'.$key.$keysuffix) ?dol_mktime(GETPOST($keyprefix.'options_'.$key.$keysuffix."hour", 'int', 3), GETPOST($keyprefix.'options_'.$key.$keysuffix."min", 'int', 3), 0, GETPOST($keyprefix.'options_'.$key.$keysuffix."month", 'int', 3), GETPOST($keyprefix.'options_'.$key.$keysuffix."day", 'int', 3), GETPOST($keyprefix.'options_'.$key.$keysuffix."year", 'int', 3)) : $datenotinstring;
					}
					// Convert float submited string into real php numeric (value in memory must be a php numeric)
					if (in_array($extrafields->attributes[$this->table_element]['type'][$key], array('price', 'double')))
					{
						$value = GETPOSTISSET($keyprefix.'options_'.$key.$keysuffix) ?price2num(GETPOST($keyprefix.'options_'.$key.$keysuffix, 'alpha', 3)) : $this->array_options['options_'.$key];
					}
					$labeltoshow = $langs->trans($label);
					$helptoshow = $langs->trans($extrafields->attributes[$this->table_element]['help'][$key]);

					$out .= '<td class="';
					//$out .= "titlefield";
					//if (GETPOST('action', 'none') == 'create') $out.='create';
					// BUG #11554 : For public page, use red dot for required fields, instead of bold label
					$tpl_context = isset($params["tpl_context"]) ? $params["tpl_context"] : "none";
					if ($tpl_context == "public") {	// Public page : red dot instead of fieldrequired characters
						$out .= '">';
						if (!empty($extrafields->attributes[$this->table_element]['help'][$key])) $out .= $form->textwithpicto($labeltoshow, $helptoshow);
						else $out .= $labeltoshow;
						if ($mode != 'view' && !empty($extrafields->attributes[$this->table_element]['required'][$key])) $out .= '&nbsp;<font color="red">*</font>';
					} else {
						if ($mode != 'view' && !empty($extrafields->attributes[$this->table_element]['required'][$key])) $out .= ' fieldrequired';
						$out .= '">';
						if (!empty($extrafields->attributes[$this->table_element]['help'][$key])) $out .= $form->textwithpicto($labeltoshow, $helptoshow);
						else $out .= $labeltoshow;
					}
					$out .= '</td>';

					$html_id = !empty($this->id) ? $this->element.'_extras_'.$key.'_'.$this->id : '';

					$out .= '<td '.($html_id ? 'id="'.$html_id.'" ' : '').'class="'.$this->element.'_extras_'.$key.'" '.($colspan ? ' colspan="'.$colspan.'"' : '').'>';

					switch ($mode) {
						case "view":
							$out .= $extrafields->showOutputField($key, $value);
							break;
                        case "create":
                        case "edit":
							$out .= $extrafields->showInputField($key, $value, '', $keysuffix, '', 0, $this->id, $this->table_element);
							break;
					}

					$out .= '</td>';

					/*for($ii = 0; $ii < ($colspan - 1); $ii++)
					{
						$out .='<td class="'.$this->element.'_extras_'.$key.'"></td>';
					}*/

					if (!empty($conf->global->MAIN_EXTRAFIELDS_USE_TWO_COLUMS) && (($e % 2) == 1)) $out .= '</tr>';
					else $out .= '</tr>';
					$e++;
				}
			}
			$out .= "\n";
			// Add code to manage list depending on others
			if (!empty($conf->use_javascript_ajax)) {
				$out .= '
				<script>
				    jQuery(document).ready(function() {
				    	function showOptions(child_list, parent_list)
				    	{
				    		var val = $("select[name=\""+parent_list+"\"]").val();
				    		var parentVal = parent_list + ":" + val;
							if(val > 0) {
					    		$("select[name=\""+child_list+"\"] option[parent]").hide();
					    		$("select[name=\""+child_list+"\"] option[parent=\""+parentVal+"\"]").show();
							} else {
								$("select[name=\""+child_list+"\"] option").show();
							}
				    	}
						function setListDependencies() {
					    	jQuery("select option[parent]").parent().each(function() {
					    		var child_list = $(this).attr("name");
								var parent = $(this).find("option[parent]:first").attr("parent");
								var infos = parent.split(":");
								var parent_list = infos[0];
								$("select[name=\""+parent_list+"\"]").change(function() {
									showOptions(child_list, parent_list);
								});
					    	});
						}

						setListDependencies();
				    });
				</script>'."\n";
				$out .= '<!-- /showOptionalsInput --> '."\n";
			}
		}
		return $out;
	}


	/**
	 * Returns the rights used for this class
	 * @return stdClass
	 */
	public function getRights()
	{
		global $user;

		$element = $this->element;
		if ($element == 'facturerec') $element = 'facture';

		return $user->rights->{$element};
	}

	/**
	 * Function used to replace a thirdparty id with another one.
	 * This function is meant to be called from replaceThirdparty with the appropiate tables
	 * Column name fk_soc MUST be used to identify thirdparties
	 *
	 * @param  DoliDB 	   $db 			  Database handler
	 * @param  int 		   $origin_id     Old thirdparty id (the thirdparty to delete)
	 * @param  int 		   $dest_id       New thirdparty id (the thirdparty that will received element of the other)
	 * @param  string[]    $tables        Tables that need to be changed
	 * @param  int         $ignoreerrors  Ignore errors. Return true even if errors. We need this when replacement can fails like for categories (categorie of old thirdparty may already exists on new one)
	 * @return bool						  True if success, False if error
	 */
	public static function commonReplaceThirdparty(DoliDB $db, $origin_id, $dest_id, array $tables, $ignoreerrors = 0)
	{
		foreach ($tables as $table)
		{
			$sql = 'UPDATE '.MAIN_DB_PREFIX.$table.' SET fk_soc = '.$dest_id.' WHERE fk_soc = '.$origin_id;

			if (!$db->query($sql))
			{
				if ($ignoreerrors) return true; // TODO Not enough. If there is A-B on kept thirdarty and B-C on old one, we must get A-B-C after merge. Not A-B.
				//$this->errors = $db->lasterror();
				return false;
			}
		}

		return true;
	}

	/**
	 * Get buy price to use for margin calculation. This function is called when buy price is unknown.
	 *	 Set buy price = sell price if ForceBuyingPriceIfNull configured,
	 *   else if calculation MARGIN_TYPE = 'costprice' and costprice is defined, use costprice as buyprice
	 *	 else if calculation MARGIN_TYPE = 'pmp' and pmp is calculated, use pmp as buyprice
	 *	 else set min buy price as buy price
	 *
	 * @param float		$unitPrice		 Product unit price
	 * @param float		$discountPercent Line discount percent
	 * @param int		$fk_product		 Product id
	 * @return	float                    <0 if KO, buyprice if OK
	 */
	public function defineBuyPrice($unitPrice = 0.0, $discountPercent = 0.0, $fk_product = 0)
	{
		global $conf;

		$buyPrice = 0;

		if (($unitPrice > 0) && (isset($conf->global->ForceBuyingPriceIfNull) && $conf->global->ForceBuyingPriceIfNull == 1)) // In most cases, test here is false
		{
			$buyPrice = $unitPrice * (1 - $discountPercent / 100);
		}
		else
		{
			// Get cost price for margin calculation
			if (!empty($fk_product))
			{
				if (isset($conf->global->MARGIN_TYPE) && $conf->global->MARGIN_TYPE == 'costprice')
				{
					require_once DOL_DOCUMENT_ROOT.'/product/class/product.class.php';
					$product = new Product($this->db);
					$result = $product->fetch($fk_product);
					if ($result <= 0)
					{
						$this->errors[] = 'ErrorProductIdDoesNotExists';
						return -1;
					}
					if ($product->cost_price > 0)
					{
						$buyPrice = $product->cost_price;
					}
					elseif ($product->pmp > 0)
					{
						$buyPrice = $product->pmp;
					}
				}
				elseif (isset($conf->global->MARGIN_TYPE) && $conf->global->MARGIN_TYPE == 'pmp')
				{
					require_once DOL_DOCUMENT_ROOT.'/product/class/product.class.php';
					$product = new Product($this->db);
					$result = $product->fetch($fk_product);
					if ($result <= 0)
					{
						$this->errors[] = 'ErrorProductIdDoesNotExists';
						return -1;
					}
					if ($product->pmp > 0)
					{
						$buyPrice = $product->pmp;
					}
				}

				if (empty($buyPrice) && isset($conf->global->MARGIN_TYPE) && in_array($conf->global->MARGIN_TYPE, array('1', 'pmp', 'costprice')))
				{
					require_once DOL_DOCUMENT_ROOT.'/fourn/class/fournisseur.product.class.php';
					$productFournisseur = new ProductFournisseur($this->db);
					if (($result = $productFournisseur->find_min_price_product_fournisseur($fk_product)) > 0)
					{
						$buyPrice = $productFournisseur->fourn_unitprice;
					}
					elseif ($result < 0)
					{
						$this->errors[] = $productFournisseur->error;
						return -2;
					}
				}
			}
		}
		return $buyPrice;
	}

    // phpcs:disable PEAR.NamingConventions.ValidFunctionName.ScopeNotCamelCaps
	/**
	 *  Show photos of an object (nbmax maximum), into several columns
	 *
	 *  @param		string	$modulepart		'product', 'ticket', ...
	 *  @param      string	$sdir        	Directory to scan (full absolute path)
	 *  @param      int		$size        	0=original size, 1='small' use thumbnail if possible
	 *  @param      int		$nbmax       	Nombre maximum de photos (0=pas de max)
	 *  @param      int		$nbbyrow     	Number of image per line or -1 to use div. Used only if size=1.
	 * 	@param		int		$showfilename	1=Show filename
	 * 	@param		int		$showaction		1=Show icon with action links (resize, delete)
	 * 	@param		int		$maxHeight		Max height of original image when size='small' (so we can use original even if small requested). If 0, always use 'small' thumb image.
	 * 	@param		int		$maxWidth		Max width of original image when size='small'
	 *  @param      int     $nolink         Do not add a href link to view enlarged imaged into a new tab
	 *  @param      int     $notitle        Do not add title tag on image
	 *  @param		int		$usesharelink	Use the public shared link of image (if not available, the 'nophoto' image will be shown instead)
	 *  @return     string					Html code to show photo. Number of photos shown is saved in this->nbphoto
	 */
	public function show_photos($modulepart, $sdir, $size = 0, $nbmax = 0, $nbbyrow = 5, $showfilename = 0, $showaction = 0, $maxHeight = 120, $maxWidth = 160, $nolink = 0, $notitle = 0, $usesharelink = 0)
	{
        // phpcs:enable
		global $conf, $user, $langs;

		include_once DOL_DOCUMENT_ROOT.'/core/lib/files.lib.php';
		include_once DOL_DOCUMENT_ROOT.'/core/lib/images.lib.php';

		$sortfield = 'position_name';
		$sortorder = 'asc';

		$dir = $sdir.'/';
		$pdir = '/';

		$dir .= get_exdir(0, 0, 0, 0, $this, $modulepart).$this->ref.'/';
		$pdir .= get_exdir(0, 0, 0, 0, $this, $modulepart).$this->ref.'/';

		// For backward compatibility
		if ($modulepart == 'product' && !empty($conf->global->PRODUCT_USE_OLD_PATH_FOR_PHOTO))
		{
			$dir = $sdir.'/'.get_exdir($this->id, 2, 0, 0, $this, $modulepart).$this->id."/photos/";
			$pdir = '/'.get_exdir($this->id, 2, 0, 0, $this, $modulepart).$this->id."/photos/";
		}

		// Defined relative dir to DOL_DATA_ROOT
		$relativedir = '';
		if ($dir)
		{
			$relativedir = preg_replace('/^'.preg_quote(DOL_DATA_ROOT, '/').'/', '', $dir);
			$relativedir = preg_replace('/^[\\/]/', '', $relativedir);
			$relativedir = preg_replace('/[\\/]$/', '', $relativedir);
		}

		$dirthumb = $dir.'thumbs/';
		$pdirthumb = $pdir.'thumbs/';

		$return = '<!-- Photo -->'."\n";
		$nbphoto = 0;

		$filearray = dol_dir_list($dir, "files", 0, '', '(\.meta|_preview.*\.png)$', $sortfield, (strtolower($sortorder) == 'desc' ?SORT_DESC:SORT_ASC), 1);

		/*if (! empty($conf->global->PRODUCT_USE_OLD_PATH_FOR_PHOTO))    // For backward compatiblity, we scan also old dirs
		 {
		 $filearrayold=dol_dir_list($dirold,"files",0,'','(\.meta|_preview.*\.png)$',$sortfield,(strtolower($sortorder)=='desc'?SORT_DESC:SORT_ASC),1);
		 $filearray=array_merge($filearray, $filearrayold);
		 }*/

		completeFileArrayWithDatabaseInfo($filearray, $relativedir);

		if (count($filearray))
		{
			if ($sortfield && $sortorder)
			{
				$filearray = dol_sort_array($filearray, $sortfield, $sortorder);
			}

			foreach ($filearray as $key => $val)
			{
				$photo = '';
				$file = $val['name'];

				//if (! utf8_check($file)) $file=utf8_encode($file);	// To be sure file is stored in UTF8 in memory

				//if (dol_is_file($dir.$file) && image_format_supported($file) >= 0)
				if (image_format_supported($file) >= 0)
				{
					$nbphoto++;
					$photo = $file;
					$viewfilename = $file;

					if ($size == 1 || $size == 'small') {   // Format vignette
						// Find name of thumb file
						$photo_vignette = basename(getImageFileNameForSize($dir.$file, '_small'));
						if (!dol_is_file($dirthumb.$photo_vignette)) $photo_vignette = '';

						// Get filesize of original file
						$imgarray = dol_getImageSize($dir.$photo);

						if ($nbbyrow > 0)
						{
							if ($nbphoto == 1) $return .= '<table class="valigntop center centpercent" style="border: 0; padding: 2px; border-spacing: 2px; border-collapse: separate;">';

							if ($nbphoto % $nbbyrow == 1) $return .= '<tr class="center valignmiddle" style="border: 1px">';
							$return .= '<td style="width: '.ceil(100 / $nbbyrow).'%" class="photo">';
						}
						elseif ($nbbyrow < 0) $return .= '<div class="inline-block">';

						$return .= "\n";

						$relativefile = preg_replace('/^\//', '', $pdir.$photo);
						if (empty($nolink))
						{
							$urladvanced = getAdvancedPreviewUrl($modulepart, $relativefile, 0, 'entity='.$this->entity);
							if ($urladvanced) $return .= '<a href="'.$urladvanced.'">';
							else $return .= '<a href="'.DOL_URL_ROOT.'/viewimage.php?modulepart='.$modulepart.'&entity='.$this->entity.'&file='.urlencode($pdir.$photo).'" class="aphoto" target="_blank">';
						}

						// Show image (width height=$maxHeight)
						// Si fichier vignette disponible et image source trop grande, on utilise la vignette, sinon on utilise photo origine
						$alt = $langs->transnoentitiesnoconv('File').': '.$relativefile;
						$alt .= ' - '.$langs->transnoentitiesnoconv('Size').': '.$imgarray['width'].'x'.$imgarray['height'];
						if ($notitle) $alt = '';

						if ($usesharelink)
						{
							if ($val['share'])
							{
								if (empty($maxHeight) || $photo_vignette && $imgarray['height'] > $maxHeight)
								{
									$return .= '<!-- Show original file (thumb not yet available with shared links) -->';
									$return .= '<img class="photo photowithmargin" height="'.$maxHeight.'" src="'.DOL_URL_ROOT.'/viewimage.php?hashp='.urlencode($val['share']).'" title="'.dol_escape_htmltag($alt).'">';
								}
								else {
									$return .= '<!-- Show original file -->';
									$return .= '<img class="photo photowithmargin" height="'.$maxHeight.'" src="'.DOL_URL_ROOT.'/viewimage.php?hashp='.urlencode($val['share']).'" title="'.dol_escape_htmltag($alt).'">';
								}
							}
							else
							{
								$return .= '<!-- Show nophoto file (because file is not shared) -->';
								$return .= '<img class="photo photowithmargin" height="'.$maxHeight.'" src="'.DOL_URL_ROOT.'/public/theme/common/nophoto.png" title="'.dol_escape_htmltag($alt).'">';
							}
						}
						else
						{
							if (empty($maxHeight) || $photo_vignette && $imgarray['height'] > $maxHeight)
							{
								$return .= '<!-- Show thumb -->';
								$return .= '<img class="photo photowithmargin"  height="'.$maxHeight.'" src="'.DOL_URL_ROOT.'/viewimage.php?modulepart='.$modulepart.'&entity='.$this->entity.'&file='.urlencode($pdirthumb.$photo_vignette).'" title="'.dol_escape_htmltag($alt).'">';
							}
							else {
								$return .= '<!-- Show original file -->';
								$return .= '<img class="photo photowithmargin" height="'.$maxHeight.'" src="'.DOL_URL_ROOT.'/viewimage.php?modulepart='.$modulepart.'&entity='.$this->entity.'&file='.urlencode($pdir.$photo).'" title="'.dol_escape_htmltag($alt).'">';
							}
						}

						if (empty($nolink)) $return .= '</a>';
						$return .= "\n";

						if ($showfilename) $return .= '<br>'.$viewfilename;
						if ($showaction)
						{
							$return .= '<br>';
							// On propose la generation de la vignette si elle n'existe pas et si la taille est superieure aux limites
							if ($photo_vignette && (image_format_supported($photo) > 0) && ($this->imgWidth > $maxWidth || $this->imgHeight > $maxHeight))
							{
								$return .= '<a href="'.$_SERVER["PHP_SELF"].'?id='.$this->id.'&amp;action=addthumb&amp;file='.urlencode($pdir.$viewfilename).'">'.img_picto($langs->trans('GenerateThumb'), 'refresh').'&nbsp;&nbsp;</a>';
							}
							// Special cas for product
							if ($modulepart == 'product' && ($user->rights->produit->creer || $user->rights->service->creer))
							{
								// Link to resize
								$return .= '<a href="'.DOL_URL_ROOT.'/core/photos_resize.php?modulepart='.urlencode('produit|service').'&id='.$this->id.'&amp;file='.urlencode($pdir.$viewfilename).'" title="'.dol_escape_htmltag($langs->trans("Resize")).'">'.img_picto($langs->trans("Resize"), 'resize', '').'</a> &nbsp; ';

								// Link to delete
								$return .= '<a href="'.$_SERVER["PHP_SELF"].'?id='.$this->id.'&amp;action=delete&amp;file='.urlencode($pdir.$viewfilename).'">';
								$return .= img_delete().'</a>';
							}
						}
						$return .= "\n";

						if ($nbbyrow > 0)
						{
							$return .= '</td>';
							if (($nbphoto % $nbbyrow) == 0) $return .= '</tr>';
						}
						elseif ($nbbyrow < 0) $return .= '</div>';
					}

					if (empty($size)) {     // Format origine
						$return .= '<img class="photo photowithmargin" src="'.DOL_URL_ROOT.'/viewimage.php?modulepart='.$modulepart.'&entity='.$this->entity.'&file='.urlencode($pdir.$photo).'">';

						if ($showfilename) $return .= '<br>'.$viewfilename;
						if ($showaction)
						{
							// Special case for product
							if ($modulepart == 'product' && ($user->rights->produit->creer || $user->rights->service->creer))
							{
								// Link to resize
								$return .= '<a href="'.DOL_URL_ROOT.'/core/photos_resize.php?modulepart='.urlencode('produit|service').'&id='.$this->id.'&amp;file='.urlencode($pdir.$viewfilename).'" title="'.dol_escape_htmltag($langs->trans("Resize")).'">'.img_picto($langs->trans("Resize"), 'resize', '').'</a> &nbsp; ';

								// Link to delete
								$return .= '<a href="'.$_SERVER["PHP_SELF"].'?id='.$this->id.'&amp;action=delete&amp;file='.urlencode($pdir.$viewfilename).'">';
								$return .= img_delete().'</a>';
							}
						}
					}

					// On continue ou on arrete de boucler ?
					if ($nbmax && $nbphoto >= $nbmax) break;
				}
			}

			if ($size == 1 || $size == 'small')
			{
				if ($nbbyrow > 0)
				{
					// Ferme tableau
					while ($nbphoto % $nbbyrow)
					{
						$return .= '<td style="width: '.ceil(100 / $nbbyrow).'%">&nbsp;</td>';
						$nbphoto++;
					}

					if ($nbphoto) $return .= '</table>';
				}
			}
		}

		$this->nbphoto = $nbphoto;

		return $return;
	}


	/**
	 * Function test if type is array
	 *
	 * @param   array   $info   content informations of field
	 * @return  bool			true if array
	 */
	protected function isArray($info)
	{
		if (is_array($info))
		{
			if (isset($info['type']) && $info['type'] == 'array') return true;
			else return false;
		}
		return false;
	}

	/**
	 * Function test if type is date
	 *
	 * @param   array   $info   content informations of field
	 * @return  bool			true if date
	 */
	public function isDate($info)
	{
		if (isset($info['type']) && ($info['type'] == 'date' || $info['type'] == 'datetime' || $info['type'] == 'timestamp')) return true;
		return false;
	}

	/**
	 * Function test if type is duration
	 *
	 * @param   array   $info   content informations of field
	 * @return  bool			true if field of type duration
	 */
	public function isDuration($info)
	{
		if (is_array($info))
		{
			if (isset($info['type']) && ($info['type'] == 'duration')) return true;
			else return false;
		}
		else return false;
	}

	/**
	 * Function test if type is integer
	 *
	 * @param   array   $info   content informations of field
	 * @return  bool			true if integer
	 */
	public function isInt($info)
	{
		if (is_array($info))
		{
			if (isset($info['type']) && ($info['type'] == 'int' || preg_match('/^integer/i', $info['type']))) return true;
			else return false;
		}
		else return false;
	}

	/**
	 * Function test if type is float
	 *
	 * @param   array   $info   content informations of field
	 * @return  bool			true if float
	 */
	public function isFloat($info)
	{
		if (is_array($info))
		{
			if (isset($info['type']) && (preg_match('/^(double|real|price)/i', $info['type']))) return true;
			else return false;
		}
		return false;
	}

	/**
	 * Function test if type is text
	 *
	 * @param   array   $info   content informations of field
	 * @return  bool			true if type text
	 */
	public function isText($info)
	{
		if (is_array($info))
		{
			if (isset($info['type']) && $info['type'] == 'text') return true;
			else return false;
		}
		return false;
	}

	/**
	 * Function test if field can be null
	 *
	 * @param   array   $info   content informations of field
	 * @return  bool			true if it can be null
	 */
	protected function canBeNull($info)
	{
		if (is_array($info))
		{
			if (isset($info['notnull']) && $info['notnull'] != '1') return true;
			else return false;
		}
		return true;
	}

	/**
	 * Function test if field is forced to null if zero or empty
	 *
	 * @param   array   $info   content informations of field
	 * @return  bool			true if forced to null
	 */
	protected function isForcedToNullIfZero($info)
	{
		if (is_array($info))
		{
			if (isset($info['notnull']) && $info['notnull'] == '-1') return true;
			else return false;
		}
		return false;
	}

	/**
	 * Function test if is indexed
	 *
	 * @param   array   $info   content informations of field
	 * @return                  bool
	 */
	protected function isIndex($info)
	{
		if (is_array($info))
		{
			if (isset($info['index']) && $info['index'] == true) return true;
			else return false;
		}
		return false;
	}


	/**
	 * Function to prepare a part of the query for insert.
	 * Note $this->${field} are set by the page that make the createCommon or the updateCommon.
	 * $this->${field} should be a clean value. The page can run
	 *
	 * @return array
	 */
	protected function setSaveQuery()
	{
		global $conf;

		$queryarray = array();
		foreach ($this->fields as $field => $info)	// Loop on definition of fields
		{
			// Depending on field type ('datetime', ...)
			if ($this->isDate($info))
			{
				if (empty($this->{$field}))
				{
					$queryarray[$field] = null;
				}
				else
				{
					$queryarray[$field] = $this->db->idate($this->{$field});
				}
			}
			elseif ($this->isArray($info))
			{
				if (!empty($this->{$field})) {
					if (!is_array($this->{$field})) {
						$this->{$field} = array($this->{$field});
					}
					$queryarray[$field] = serialize($this->{$field});
				} else {
					$queryarray[$field] = null;
				}
			}
			elseif ($this->isDuration($info))
			{
				// $this->{$field} may be null, '', 0, '0', 123, '123'
				if ($this->{$field} != '' || !empty($info['notnull'])) $queryarray[$field] = (int) $this->{$field};		// If '0', it may be set to null later if $info['notnull'] == -1
				else $queryarray[$field] = null;
			}
			elseif ($this->isInt($info) || $this->isFloat($info))
			{
				if ($field == 'entity' && is_null($this->{$field})) $queryarray[$field] = $conf->entity;
				else
				{
					// $this->{$field} may be null, '', 0, '0', 123, '123'
					if ($this->{$field} != '' || !empty($info['notnull'])) {
						if ($this->isInt($info)) $queryarray[$field] = (int) $this->{$field};	// If '0', it may be set to null later if $info['notnull'] == -1
						if ($this->isFloat($info)) $queryarray[$field] = (double) $this->{$field};	// If '0', it may be set to null later if $info['notnull'] == -1
					}
					else $queryarray[$field] = null;
				}
			}
			else
			{
				$queryarray[$field] = $this->{$field};
			}

			if ($info['type'] == 'timestamp' && empty($queryarray[$field])) unset($queryarray[$field]);
			if (!empty($info['notnull']) && $info['notnull'] == -1 && empty($queryarray[$field])) $queryarray[$field] = null; // May force 0 to null
		}

		return $queryarray;
	}

	/**
	 * Function to load data from a SQL pointer into properties of current object $this
	 *
	 * @param   stdClass    $obj    Contain data of object from database
     * @return void
	 */
	public function setVarsFromFetchObj(&$obj)
	{
		foreach ($this->fields as $field => $info)
		{
			if ($this->isDate($info))
			{
				if (empty($obj->{$field}) || $obj->{$field} === '0000-00-00 00:00:00' || $obj->{$field} === '1000-01-01 00:00:00') $this->{$field} = 0;
				else $this->{$field} = strtotime($obj->{$field});
			}
			elseif ($this->isArray($info))
			{
				if (!empty($obj->{$field})) {
					$this->{$field} = @unserialize($obj->{$field});
					// Hack for data not in UTF8
					if ($this->{$field } === false) @unserialize(utf8_decode($obj->{$field}));
				} else {
					$this->{$field} = array();
				}
			}
			elseif ($this->isInt($info))
			{
				if ($field == 'rowid') $this->id = (int) $obj->{$field};
				else
				{
					if ($this->isForcedToNullIfZero($info))
					{
						if (empty($obj->{$field})) $this->{$field} = null;
						else $this->{$field} = (double) $obj->{$field};
					}
					else
					{
						if (!is_null($obj->{$field}) || (isset($info['notnull']) && $info['notnull'] == 1)) {
							$this->{$field} = (int) $obj->{$field};
						} else {
							$this->{$field} = null;
						}
					}
				}
			}
			elseif ($this->isFloat($info))
			{
				if ($this->isForcedToNullIfZero($info))
				{
					if (empty($obj->{$field})) $this->{$field} = null;
					else $this->{$field} = (double) $obj->{$field};
				}
				else
				{
					if (!is_null($obj->{$field}) || (isset($info['notnull']) && $info['notnull'] == 1)) {
						$this->{$field} = (double) $obj->{$field};
					} else {
						$this->{$field} = null;
					}
				}
			}
			else
			{
				$this->{$field} = $obj->{$field};
			}
		}

		// If there is no 'ref' field, we force property ->ref to ->id for a better compatibility with common functions.
		if (!isset($this->fields['ref']) && isset($this->id)) $this->ref = $this->id;
	}

	/**
	 * Function to concat keys of fields
	 *
	 * @return string
	 */
	protected function getFieldList()
	{
		$keys = array_keys($this->fields);
		return implode(',', $keys);
	}

	/**
	 * Add quote to field value if necessary
	 *
	 * @param 	string|int	$value			Value to protect
	 * @param	array		$fieldsentry	Properties of field
	 * @return 	string
	 */
	protected function quote($value, $fieldsentry)
	{
		if (is_null($value)) return 'NULL';
		elseif (preg_match('/^(int|double|real|price)/i', $fieldsentry['type'])) return $this->db->escape("$value");
		else return "'".$this->db->escape($value)."'";
	}


	/**
	 * Create object into database
	 *
	 * @param  User $user      User that creates
	 * @param  bool $notrigger false=launch triggers after, true=disable triggers
	 * @return int             <0 if KO, Id of created object if OK
	 */
	public function createCommon(User $user, $notrigger = false)
	{
		global $langs;

		$error = 0;

		$now = dol_now();

		$fieldvalues = $this->setSaveQuery();

		if (array_key_exists('date_creation', $fieldvalues) && empty($fieldvalues['date_creation'])) $fieldvalues['date_creation'] = $this->db->idate($now);
		if (array_key_exists('fk_user_creat', $fieldvalues) && !($fieldvalues['fk_user_creat'] > 0)) $fieldvalues['fk_user_creat'] = $user->id;
		unset($fieldvalues['rowid']); // The field 'rowid' is reserved field name for autoincrement field so we don't need it into insert.
		if (array_key_exists('ref', $fieldvalues)) $fieldvalues['ref'] = dol_string_nospecial($fieldvalues['ref']); // If field is a ref, we sanitize data

		$keys = array();
		$values = array();
		foreach ($fieldvalues as $k => $v) {
			$keys[$k] = $k;
			$value = $this->fields[$k];
			$values[$k] = $this->quote($v, $value);
		}

		// Clean and check mandatory
		foreach ($keys as $key)
		{
			// If field is an implicit foreign key field
			if (preg_match('/^integer:/i', $this->fields[$key]['type']) && $values[$key] == '-1') $values[$key] = '';
			if (!empty($this->fields[$key]['foreignkey']) && $values[$key] == '-1') $values[$key] = '';

			//var_dump($key.'-'.$values[$key].'-'.($this->fields[$key]['notnull'] == 1));
			if (isset($this->fields[$key]['notnull']) && $this->fields[$key]['notnull'] == 1 && !isset($values[$key]) && is_null($this->fields[$key]['default']))
			{
				$error++;
				$this->errors[] = $langs->trans("ErrorFieldRequired", $this->fields[$key]['label']);
			}

			// If field is an implicit foreign key field
			if (preg_match('/^integer:/i', $this->fields[$key]['type']) && empty($values[$key])) {
				if (isset($this->fields[$key]['default'])) $values[$key] = $this->fields[$key]['default'];
				else $values[$key] = 'null';
			}
			if (!empty($this->fields[$key]['foreignkey']) && empty($values[$key])) $values[$key] = 'null';
		}

		if ($error) return -1;

		$this->db->begin();

		if (!$error)
		{
			$sql = 'INSERT INTO '.MAIN_DB_PREFIX.$this->table_element;
			$sql .= ' ('.implode(", ", $keys).')';
			$sql .= ' VALUES ('.implode(", ", $values).')';

			$res = $this->db->query($sql);
			if ($res === false) {
				$error++;
				$this->errors[] = $this->db->lasterror();
			}
		}

		if (!$error)
		{
			$this->id = $this->db->last_insert_id(MAIN_DB_PREFIX.$this->table_element);
		}

		// If we have a field ref with a default value of (PROV)
		if (!$error)
		{
		    if (key_exists('ref', $this->fields) && $this->fields['ref']['notnull'] > 0 && !is_null($this->fields['ref']['default']) && $this->fields['ref']['default'] == '(PROV)')
		    {
		        $sql = "UPDATE ".MAIN_DB_PREFIX.$this->table_element." SET ref = '(PROV".$this->id.")' WHERE (ref = '(PROV)' OR ref = '') AND rowid = ".$this->id;
		        $resqlupdate = $this->db->query($sql);

		        if ($resqlupdate === false)
		        {
		            $error++;
		            $this->errors[] = $this->db->lasterror();
		        } else {
		        	$this->ref = '(PROV'.$this->id.')';
		        }
		    }
		}

		// Create extrafields
		if (!$error)
		{
			$result = $this->insertExtraFields();
			if ($result < 0) $error++;
		}

		// Create lines
		if (!empty($this->table_element_line) && !empty($this->fk_element))
		{
			$num = (is_array($this->lines) ? count($this->lines) : 0);
			for ($i = 0; $i < $num; $i++)
			{
				$line = $this->lines[$i];

				$keyforparent = $this->fk_element;
				$line->$keyforparent = $this->id;

				// Test and convert into object this->lines[$i]. When coming from REST API, we may still have an array
				//if (! is_object($line)) $line=json_decode(json_encode($line), false);  // convert recursively array into object.
				if (!is_object($line)) $line = (object) $line;

				$result = $line->create($user, 1);
				if ($result < 0)
				{
					$this->error = $this->db->lasterror();
					$this->db->rollback();
					return -1;
				}
			}
		}

		// Triggers
		if (!$error && !$notrigger)
		{
			// Call triggers
			$result = $this->call_trigger(strtoupper(get_class($this)).'_CREATE', $user);
			if ($result < 0) { $error++; }
			// End call triggers
		}

		// Commit or rollback
		if ($error) {
			$this->db->rollback();
			return -1;
		} else {
			$this->db->commit();
			return $this->id;
		}
	}


	/**
	 * Load object in memory from the database
	 *
	 * @param	int    $id				Id object
	 * @param	string $ref				Ref
	 * @param	string	$morewhere		More SQL filters (' AND ...')
	 * @return 	int         			<0 if KO, 0 if not found, >0 if OK
	 */
	public function fetchCommon($id, $ref = null, $morewhere = '')
	{
		if (empty($id) && empty($ref) && empty($morewhere)) return -1;

		$sql = 'SELECT '.$this->getFieldList();
		$sql .= ' FROM '.MAIN_DB_PREFIX.$this->table_element;

		if (!empty($id))  $sql .= ' WHERE rowid = '.$id;
		elseif (!empty($ref)) $sql .= " WHERE ref = ".$this->quote($ref, $this->fields['ref']);
		else $sql .= ' WHERE 1 = 1'; // usage with empty id and empty ref is very rare
		if (empty($id) && isset($this->ismultientitymanaged) && $this->ismultientitymanaged == 1) $sql .= ' AND entity IN ('.getEntity($this->table_element).')';
		if ($morewhere)   $sql .= $morewhere;
		$sql .= ' LIMIT 1'; // This is a fetch, to be sure to get only one record

		$res = $this->db->query($sql);
		if ($res)
		{
			$obj = $this->db->fetch_object($res);
			if ($obj)
			{
				$this->setVarsFromFetchObj($obj);
				return $this->id;
			}
			else
			{
				return 0;
			}
		}
		else
		{
			$this->error = $this->db->lasterror();
			$this->errors[] = $this->error;
			return -1;
		}
	}

	/**
	 * Load object in memory from the database
	 *
	 * @param	string	$morewhere		More SQL filters (' AND ...')
	 * @return 	int         			<0 if KO, 0 if not found, >0 if OK
	 */
	public function fetchLinesCommon($morewhere = '')
	{
		$objectlineclassname = get_class($this).'Line';
		if (!class_exists($objectlineclassname))
		{
			$this->error = 'Error, class '.$objectlineclassname.' not found during call of fetchLinesCommon';
			return -1;
		}

		$objectline = new $objectlineclassname($this->db);

		$sql = 'SELECT '.$objectline->getFieldList();
		$sql .= ' FROM '.MAIN_DB_PREFIX.$objectline->table_element;
		$sql .= ' WHERE fk_'.$this->element.' = '.$this->id;
		if ($morewhere)   $sql .= $morewhere;

		$resql = $this->db->query($sql);
		if ($resql)
		{
			$num_rows = $this->db->num_rows($resql);
			$i = 0;
			while ($i < $num_rows)
			{
				$obj = $this->db->fetch_object($resql);
				if ($obj)
				{
					$newline = new $objectlineclassname($this->db);
					$newline->setVarsFromFetchObj($obj);

					$this->lines[] = $newline;
				}
				$i++;
			}

			return 1;
		}
		else
		{
			$this->error = $this->db->lasterror();
			$this->errors[] = $this->error;
			return -1;
		}
	}

	/**
	 * Update object into database
	 *
	 * @param  User $user      	User that modifies
	 * @param  bool $notrigger 	false=launch triggers after, true=disable triggers
	 * @return int             	<0 if KO, >0 if OK
	 */
	public function updateCommon(User $user, $notrigger = false)
	{
		global $conf, $langs;

		$error = 0;

		$now = dol_now();

		$fieldvalues = $this->setSaveQuery();

		if (array_key_exists('date_modification', $fieldvalues) && empty($fieldvalues['date_modification'])) $fieldvalues['date_modification'] = $this->db->idate($now);
		if (array_key_exists('fk_user_modif', $fieldvalues) && !($fieldvalues['fk_user_modif'] > 0)) $fieldvalues['fk_user_modif'] = $user->id;
		unset($fieldvalues['rowid']); // The field 'rowid' is reserved field name for autoincrement field so we don't need it into update.
		if (array_key_exists('ref', $fieldvalues)) $fieldvalues['ref'] = dol_string_nospecial($fieldvalues['ref']); // If field is a ref, we sanitize data

		$keys = array();
		$values = array();
		$tmp = array();
		foreach ($fieldvalues as $k => $v) {
			$keys[$k] = $k;
			$value = $this->fields[$k];
			$values[$k] = $this->quote($v, $value);
			$tmp[] = $k.'='.$this->quote($v, $this->fields[$k]);
		}

		// Clean and check mandatory
		foreach ($keys as $key)
		{
			if (preg_match('/^integer:/i', $this->fields[$key]['type']) && $values[$key] == '-1') $values[$key] = ''; // This is an implicit foreign key field
			if (!empty($this->fields[$key]['foreignkey']) && $values[$key] == '-1') $values[$key] = ''; // This is an explicit foreign key field

			//var_dump($key.'-'.$values[$key].'-'.($this->fields[$key]['notnull'] == 1));
			/*
			if ($this->fields[$key]['notnull'] == 1 && empty($values[$key]))
			{
				$error++;
				$this->errors[]=$langs->trans("ErrorFieldRequired", $this->fields[$key]['label']);
			}*/
		}

		$sql = 'UPDATE '.MAIN_DB_PREFIX.$this->table_element.' SET '.implode(',', $tmp).' WHERE rowid='.$this->id;

		$this->db->begin();
		if (!$error)
		{
			$res = $this->db->query($sql);
			if ($res === false)
			{
				$error++;
				$this->errors[] = $this->db->lasterror();
			}
		}

		// Update extrafield
		if (!$error && empty($conf->global->MAIN_EXTRAFIELDS_DISABLED) && is_array($this->array_options) && count($this->array_options) > 0)
		{
			$result = $this->insertExtraFields();
			if ($result < 0)
			{
				$error++;
			}
		}

		// Triggers
		if (!$error && !$notrigger)
		{
			// Call triggers
			$result = $this->call_trigger(strtoupper(get_class($this)).'_MODIFY', $user);
			if ($result < 0) { $error++; } //Do also here what you must do to rollback action if trigger fail
			// End call triggers
		}

		// Commit or rollback
		if ($error) {
			$this->db->rollback();
			return -1;
		} else {
			$this->db->commit();
			return $this->id;
		}
	}

	/**
	 * Delete object in database
	 *
	 * @param 	User 	$user       			User that deletes
	 * @param 	bool 	$notrigger  			false=launch triggers after, true=disable triggers
	 * @param	int		$forcechilddeletion		0=no, 1=Force deletion of children
	 * @return 	int             				<=0 if KO, >0 if OK
	 */
	public function deleteCommon(User $user, $notrigger = false, $forcechilddeletion = 0)
	{
		$error = 0;

		$this->db->begin();

		if ($forcechilddeletion)	// Force also delete of childtables that should lock deletion in standard case when option force is off
		{
			foreach ($this->childtables as $table)
			{
				$sql = 'DELETE FROM '.MAIN_DB_PREFIX.$table.' WHERE '.$this->fk_element.' = '.$this->id;
				$resql = $this->db->query($sql);
				if (!$resql)
				{
					$this->error = $this->db->lasterror();
					$this->errors[] = $this->error;
					$this->db->rollback();
					return -1;
				}
			}
		}
		elseif (!empty($this->fk_element) && !empty($this->childtables))	// If object has childs linked with a foreign key field, we check all child tables.
		{
			$objectisused = $this->isObjectUsed($this->id);
			if (!empty($objectisused))
			{
				dol_syslog(get_class($this)."::deleteCommon Can't delete record as it has some child", LOG_WARNING);
				$this->error = 'ErrorRecordHasChildren';
				$this->errors[] = $this->error;
				$this->db->rollback();
				return 0;
			}
		}

		// Delete cascade first
		if (!empty($this->childtablesoncascade)) {
            foreach ($this->childtablesoncascade as $table)
            {
                $sql = 'DELETE FROM '.MAIN_DB_PREFIX.$table.' WHERE '.$this->fk_element.' = '.$this->id;
                $resql = $this->db->query($sql);
                if (!$resql)
                {
                    $this->error = $this->db->lasterror();
                    $this->errors[] = $this->error;
                    $this->db->rollback();
                    return -1;
                }
            }
        }

		if (!$error) {
			if (!$notrigger) {
				// Call triggers
				$result = $this->call_trigger(strtoupper(get_class($this)).'_DELETE', $user);
				if ($result < 0) { $error++; } // Do also here what you must do to rollback action if trigger fail
				// End call triggers
			}
		}

		if (!$error && !empty($this->isextrafieldmanaged))
		{
			$sql = "DELETE FROM ".MAIN_DB_PREFIX.$this->table_element."_extrafields";
			$sql .= " WHERE fk_object=".$this->id;

			$resql = $this->db->query($sql);
			if (!$resql)
			{
				$this->errors[] = $this->db->lasterror();
				$error++;
			}
		}

		if (!$error)
		{
			$sql = 'DELETE FROM '.MAIN_DB_PREFIX.$this->table_element.' WHERE rowid='.$this->id;

			$res = $this->db->query($sql);
			if ($res === false) {
				$error++;
				$this->errors[] = $this->db->lasterror();
			}
		}

		// Commit or rollback
		if ($error) {
			$this->db->rollback();
			return -1;
		} else {
			$this->db->commit();
			return 1;
		}
	}

	/**
	 *  Delete a line of object in database
	 *
	 *	@param  User	$user       User that delete
	 *  @param	int		$idline		Id of line to delete
	 *  @param 	bool 	$notrigger  false=launch triggers after, true=disable triggers
	 *  @return int         		>0 if OK, <0 if KO
	 */
	public function deleteLineCommon(User $user, $idline, $notrigger = false)
	{
		global $conf;

		$error = 0;

		$tmpforobjectclass = get_class($this);
		$tmpforobjectlineclass = ucfirst($tmpforobjectclass).'Line';

		// Call trigger
		$result = $this->call_trigger('LINE'.strtoupper($tmpforobjectclass).'_DELETE', $user);
		if ($result < 0) return -1;
		// End call triggers

		$this->db->begin();

		$sql = "DELETE FROM ".MAIN_DB_PREFIX.$this->table_element_line;
		$sql .= " WHERE rowid=".$idline;

		dol_syslog(get_class($this)."::deleteLineCommon", LOG_DEBUG);
		$resql = $this->db->query($sql);
		if (!$resql)
		{
			$this->error = "Error ".$this->db->lasterror();
			$error++;
		}

		if (empty($error)) {
			// Remove extrafields
			if (empty($conf->global->MAIN_EXTRAFIELDS_DISABLED)) // For avoid conflicts if trigger used
			{
				$tmpobjectline = new $tmpforobjectlineclass($this->db);
				$tmpobjectline->id = $idline;
				$result = $tmpobjectline->deleteExtraFields();
				if ($result < 0)
				{
					$error++;
					$this->error = "Error ".get_class($this)."::deleteLineCommon deleteExtraFields error -4 ".$tmpobjectline->error;
				}
			}
		}

		if (empty($error)) {
			$this->db->commit();
			return 1;
		} else {
			dol_syslog(get_class($this)."::deleteLineCommon ERROR:".$this->error, LOG_ERR);
			$this->db->rollback();
			return -1;
		}
	}


	/**
	 *	Set to a status
	 *
	 *	@param	User	$user			Object user that modify
	 *  @param	int		$status			New status to set (often a constant like self::STATUS_XXX)
	 *  @param	int		$notrigger		1=Does not execute triggers, 0=Execute triggers
	 *  @param  string  $triggercode    Trigger code to use
	 *	@return	int						<0 if KO, >0 if OK
	 */
	public function setStatusCommon($user, $status, $notrigger = 0, $triggercode = '')
	{
		$error = 0;

		$this->db->begin();

		$sql = "UPDATE ".MAIN_DB_PREFIX.$this->table_element;
		$sql .= " SET status = ".$status;
		$sql .= " WHERE rowid = ".$this->id;

		if ($this->db->query($sql))
		{
			if (!$error)
			{
				$this->oldcopy = clone $this;
			}

			if (!$error && !$notrigger) {
				// Call trigger
				$result = $this->call_trigger($triggercode, $user);
				if ($result < 0) $error++;
			}

			if (!$error) {
				$this->status = $status;
				$this->db->commit();
				return 1;
			} else {
				$this->db->rollback();
				return -1;
			}
		}
		else
		{
			$this->error = $this->db->error();
			$this->db->rollback();
			return -1;
		}
	}


	/**
	 * Initialise object with example values
	 * Id must be 0 if object instance is a specimen
	 *
	 * @return void
	 */
	public function initAsSpecimenCommon()
	{
	    global $user;

		$this->id = 0;
		if (array_key_exists('label', $this->fields)) $this->label = 'This is label';
		if (array_key_exists('note_public', $this->fields)) $this->note_public = 'Public note';
		if (array_key_exists('note_private', $this->fields)) $this->note_private = 'Private note';
		if (array_key_exists('date_creation', $this->fields)) $this->date_creation = (dol_now() - 3600 * 24);
		if (array_key_exists('date_modification', $this->fields)) $this->date_modification = (dol_now() - 3600 * 24);
		if (array_key_exists('fk_user_creat', $this->fields)) $this->fk_user_creat = $user->id;
		if (array_key_exists('fk_user_modif', $this->fields)) $this->fk_user_modif = $user->id;
		if (array_key_exists('date', $this->fields)) $this->date = dol_now();
		// ...
	}


	/* Part for comments */

	/**
	 * Load comments linked with current task
	 *	@return boolean	1 if ok
	 */
	public function fetchComments()
	{
		require_once DOL_DOCUMENT_ROOT.'/core/class/comment.class.php';

		$comment = new Comment($this->db);
		$result = $comment->fetchAllFor($this->element, $this->id);
		if ($result < 0) {
			$this->errors = array_merge($this->errors, $comment->errors);
			return -1;
		} else {
			$this->comments = $comment->comments;
		}
		return count($this->comments);
	}

    /**
     * Return nb comments already posted
     *
     * @return int
     */
    public function getNbComments()
    {
        return count($this->comments);
    }

    /**
     * Trim object parameters
     * @param string[] $parameters array of parameters to trim
     *
     * @return void
     */
    public function trimParameters($parameters)
    {
        if (!is_array($parameters)) return;
        foreach ($parameters as $parameter) {
            if (isset($this->$parameter)) {
                $this->$parameter = trim($this->$parameter);
            }
        }
    }

    /**
     *  copy related categories to another object
     *
     * @param  int		$fromId	Id object source
     * @param  int		$toId	Id object cible
     * @param  string	$type	Type of category ('product', ...)
     * @return int      < 0 si erreur, > 0 si ok
     */
	public function cloneCategories($fromId, $toId, $type = '')
	{
		$this->db->begin();

		if (empty($type)) $type = $this->table_element;

		require_once DOL_DOCUMENT_ROOT.'/categories/class/categorie.class.php';
		$categorystatic = new Categorie($this->db);

		$sql = "INSERT INTO ".MAIN_DB_PREFIX."categorie_".$categorystatic->MAP_CAT_TABLE[$type]." (fk_categorie, fk_product)";
		$sql .= " SELECT fk_categorie, $toId FROM ".MAIN_DB_PREFIX."categorie_".$categorystatic->MAP_CAT_TABLE[$type];
		$sql .= " WHERE fk_product = '".$fromId."'";

		if (!$this->db->query($sql))
		{
			$this->error = $this->db->lasterror();
			$this->db->rollback();
			return -1;
		}

		$this->db->commit();
		return 1;
	}
}<|MERGE_RESOLUTION|>--- conflicted
+++ resolved
@@ -2961,19 +2961,11 @@
 		}
 
 		$sql = 'SELECT rowid, qty, '.$fieldup.' as up, remise_percent, total_ht, '.$fieldtva.' as total_tva, total_ttc, '.$fieldlocaltax1.' as total_localtax1, '.$fieldlocaltax2.' as total_localtax2,';
-<<<<<<< HEAD
 		$sql .= ' tva_tx as vatrate, localtax1_tx, localtax2_tx, localtax1_type, localtax2_type, info_bits, product_type';
-			if ($this->table_element_line == 'facturedet') $sql .= ', situation_percent';
-			$sql .= ', multicurrency_total_ht, multicurrency_total_tva, multicurrency_total_ttc';
+		if ($this->table_element_line == 'facturedet') $sql .= ', situation_percent';
+		$sql .= ', multicurrency_total_ht, multicurrency_total_tva, multicurrency_total_ttc';
 		$sql .= ' FROM '.MAIN_DB_PREFIX.$this->table_element_line;
 		$sql .= ' WHERE '.$this->fk_element.' = '.$this->id;
-=======
-		$sql.= ' tva_tx as vatrate, localtax1_tx, localtax2_tx, localtax1_type, localtax2_type, info_bits, product_type';
-		if ($this->table_element_line == 'facturedet') $sql.= ', situation_percent';
-		$sql.= ', multicurrency_total_ht, multicurrency_total_tva, multicurrency_total_ttc';
-		$sql.= ' FROM '.MAIN_DB_PREFIX.$this->table_element_line;
-		$sql.= ' WHERE '.$this->fk_element.' = '.$this->id;
->>>>>>> 6798e9e6
 		if ($exclspec)
 		{
 			$product_field = 'product_type';
@@ -3010,38 +3002,23 @@
 
 				if (empty($reshook) && $forcedroundingmode == '0')	// Check if data on line are consistent. This may solve lines that were not consistent because set with $forcedroundingmode='auto'
 				{
-<<<<<<< HEAD
-					$localtax_array = array($obj->localtax1_type, $obj->localtax1_tx, $obj->localtax2_type, $obj->localtax2_tx);
+					// This part of code is to fix data. We should not call it too often.
+					$localtax_array = array($obj->localtax1_type,$obj->localtax1_tx,$obj->localtax2_type,$obj->localtax2_tx);
 					$tmpcal = calcul_price_total($obj->qty, $obj->up, $obj->remise_percent, $obj->vatrate, $obj->localtax1_tx, $obj->localtax2_tx, 0, 'HT', $obj->info_bits, $obj->product_type, $seller, $localtax_array, (isset($obj->situation_percent) ? $obj->situation_percent : 100), $multicurrency_tx);
-					$diff = price2num($tmpcal[1] - $obj->total_tva, 'MT', 1);
-					if ($diff)
+
+					$diff_when_using_price_ht = price2num($tmpcal[1] - $obj->total_tva, 'MT', 1);	// If price was set with tax price adn unit price HT has a low number of digits, then we may have a diff on recalculation from unit price HT.
+					$diff_on_current_total = price2num($obj->total_ttc - $obj->total_ht - $obj->total_tva - $obj->total_localtax1 - $obj->total_localtax2, 'MT', 1);
+					//var_dump($obj->total_ht.' '.$obj->total_tva.' '.$obj->total_localtax1.' '.$obj->total_localtax2.' =? '.$obj->total_ttc);
+					//var_dump($diff_when_using_price_ht.' '.$diff_on_current_total);
+
+					if ($diff_when_using_price_ht && $diff_on_current_total)
 					{
 						$sqlfix = "UPDATE ".MAIN_DB_PREFIX.$this->table_element_line." SET ".$fieldtva." = ".$tmpcal[1].", total_ttc = ".$tmpcal[2]." WHERE rowid = ".$obj->rowid;
-						dol_syslog('We found unconsistent data into detailed line (difference of '.$diff.') for line rowid = '.$obj->rowid." (total vat of line calculated=".$tmpcal[1].", database=".$obj->total_tva."). We fix the total_vat and total_ttc of line by running sqlfix = ".$sqlfix);
-								$resqlfix = $this->db->query($sqlfix);
-								if (!$resqlfix) dol_print_error($this->db, 'Failed to update line');
-								$obj->total_tva = $tmpcal[1];
-								$obj->total_ttc = $tmpcal[2];
-						//
-=======
-					// This part of code is to fix data. We should not call it too often.
-					$localtax_array=array($obj->localtax1_type,$obj->localtax1_tx,$obj->localtax2_type,$obj->localtax2_tx);
-					$tmpcal=calcul_price_total($obj->qty, $obj->up, $obj->remise_percent, $obj->vatrate, $obj->localtax1_tx, $obj->localtax2_tx, 0, 'HT', $obj->info_bits, $obj->product_type, $seller, $localtax_array, (isset($obj->situation_percent) ? $obj->situation_percent : 100), $multicurrency_tx);
-
-					$diff_when_using_price_ht=price2num($tmpcal[1] - $obj->total_tva, 'MT', 1);	// If price was set with tax price adn unit price HT has a low number of digits, then we may have a diff on recalculation from unit price HT.
-					$diff_on_current_total=price2num($obj->total_ttc - $obj->total_ht - $obj->total_tva - $obj->total_localtax1 - $obj->total_localtax2, 'MT', 1);
-					//var_dump($obj->total_ht.' '.$obj->total_tva.' '.$obj->total_localtax1.' '.$obj->total_localtax2.' =? '.$obj->total_ttc);
-					//var_dump($diff_when_using_price_ht.' '.$diff_on_current_total);
-
-					if ($diff_when_using_price_ht && $diff_on_current_total)
-					{
-						$sqlfix="UPDATE ".MAIN_DB_PREFIX.$this->table_element_line." SET ".$fieldtva." = ".$tmpcal[1].", total_ttc = ".$tmpcal[2]." WHERE rowid = ".$obj->rowid;
 						dol_syslog('We found unconsistent data into detailed line (diff_when_using_price_ht = '.$diff_when_using_price_ht.' and diff_on_current_total = '.$diff_on_current_total.') for line rowid = '.$obj->rowid." (total vat of line calculated=".$tmpcal[1].", database=".$obj->total_tva."). We fix the total_vat and total_ttc of line by running sqlfix = ".$sqlfix, LOG_WARNING);
-						$resqlfix=$this->db->query($sqlfix);
+						$resqlfix = $this->db->query($sqlfix);
 						if (! $resqlfix) dol_print_error($this->db, 'Failed to update line');
 						$obj->total_tva = $tmpcal[1];
 						$obj->total_ttc = $tmpcal[2];
->>>>>>> 6798e9e6
 					}
 				}
 
