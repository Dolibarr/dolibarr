--- conflicted
+++ resolved
@@ -7391,11 +7391,7 @@
 		if (!empty($id))  $sql.= ' WHERE rowid = '.$id;
 		elseif (!empty($ref)) $sql.= " WHERE ref = ".$this->quote($ref, $this->fields['ref']);
 		else $sql.=' WHERE 1 = 1';	// usage with empty id and empty ref is very rare
-<<<<<<< HEAD
-		if (empty($id) && $this->ismultientitymanaged == 1) $sql.=' AND entity IN ('.getEntity($this->table_element).')';
-=======
 		if (empty($id) && isset($this->ismultientitymanaged) && $this->ismultientitymanaged == 1) $sql.=' AND entity IN ('.getEntity($this->table_element).')';
->>>>>>> 25ee539f
 		if ($morewhere)   $sql.= $morewhere;
 		$sql.=' LIMIT 1';	// This is a fetch, to be sure to get only one record
 
